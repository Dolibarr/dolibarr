<?php
/* Copyright (C) 2001-2007  Rodolphe Quiedeville    <rodolphe@quiedeville.org>
 * Copyright (C) 2004-2014	Laurent Destailleur		<eldy@users.sourceforge.net>
 * Copyright (C) 2005-2015	Regis Houssin			<regis.houssin@inodbox.com>
 * Copyright (C) 2006		Andre Cianfarani		<acianfa@free.fr>
 * Copyright (C) 2007-2011	Jean Heimburger			<jean@tiaris.info>
 * Copyright (C) 2010-2018	Juanjo Menent			<jmenent@2byte.es>
 * Copyright (C) 2012       Cedric Salvador         <csalvador@gpcsolutions.fr>
 * Copyright (C) 2013-2014	Cedric GROSS			<c.gross@kreiz-it.fr>
 * Copyright (C) 2013-2016	Marcos García			<marcosgdf@gmail.com>
 * Copyright (C) 2011-2017	Alexandre Spangaro		<aspangaro@open-dsi.fr>
 * Copyright (C) 2014		Henry Florian			<florian.henry@open-concept.pro>
 * Copyright (C) 2014-2016	Philippe Grand			<philippe.grand@atoo-net.com>
 * Copyright (C) 2014		Ion agorria			    <ion@agorria.com>
 * Copyright (C) 2016-2018	Ferran Marcet			<fmarcet@2byte.es>
 * Copyright (C) 2017		Gustavo Novaro
 * Copyright (C) 2019       Frédéric France         <frederic.france@netlogic.fr>
 *
 * This program is free software; you can redistribute it and/or modify
 * it under the terms of the GNU General Public License as published by
 * the Free Software Foundation; either version 3 of the License, or
 * (at your option) any later version.
 *
 * This program is distributed in the hope that it will be useful,
 * but WITHOUT ANY WARRANTY; without even the implied warranty of
 * MERCHANTABILITY or FITNESS FOR A PARTICULAR PURPOSE.  See the
 * GNU General Public License for more details.
 *
 * You should have received a copy of the GNU General Public License
 * along with this program. If not, see <https://www.gnu.org/licenses/>.
 */

/**
 *    \file       htdocs/product/class/product.class.php
 *    \ingroup    produit
 *    \brief      File of class to manage predefined products or services
 */
require_once DOL_DOCUMENT_ROOT.'/core/class/commonobject.class.php';
require_once DOL_DOCUMENT_ROOT.'/product/class/productbatch.class.php';
require_once DOL_DOCUMENT_ROOT.'/product/stock/class/entrepot.class.php';

/**
 * Class to manage products or services
 */
class Product extends CommonObject
{
    /**
     * @var string ID to identify managed object
     */
    public $element='product';

    /**
     * @var string Name of table without prefix where object is stored
     */
    public $table_element='product';

    /**
     * @var int Field with ID of parent key if this field has a parent
     */
    public $fk_element='fk_product';

    /**
     * @var array	List of child tables. To test if we can delete object.
     */
    protected $childtables=array('supplier_proposaldet', 'propaldet', 'commandedet', 'facturedet', 'contratdet', 'facture_fourn_det', 'commande_fournisseurdet');

    /**
     * 0=No test on entity, 1=Test with field entity, 2=Test with link by societe
     *
     * @var int
     */
    public $ismultientitymanaged = 1;

    /**
     * {@inheritdoc}
     */
    protected $table_ref_field = 'ref';

    public $regeximgext = '\.gif|\.jpg|\.jpeg|\.png|\.bmp|\.xpm|\.xbm'; // See also into images.lib.php

    /*
    * @deprecated
    * @see label
    */
    public $libelle;
    /**
     * Product label
     *
     * @var string
     */
    public $label;

    /**
     * Product description
     *
     * @var string
     */
    public $description;

	/**
     * Product other fields PRODUCT_USE_OTHER_FIELD_IN_TRANSLATION
     *
     * @var string
     */
    public $other;

    /**
     * Check TYPE constants
     *
     * @var int
     */
    public $type = self::TYPE_PRODUCT;

    /**
     * Selling price
     *
     * @var float
     */
    public $price; // Price net

    /**
     * Price with tax
     *
     * @var float
     */
    public $price_ttc;

    /**
     * Minimum price net
     *
     * @var float
     */
    public $price_min;

    /**
     * Minimum price with tax
     *
     * @var float
     */
    public $price_min_ttc;

    /*
    * Base price ('TTC' for price including tax or 'HT' for net price)
    * @var float
    */
    public $price_base_type;

    //! Arrays for multiprices
    public $multiprices = array();
    public $multiprices_ttc = array();
    public $multiprices_base_type = array();
    public $multiprices_min = array();
    public $multiprices_min_ttc = array();
    public $multiprices_tva_tx = array();
    public $multiprices_recuperableonly = array();

    //! Price by quantity arrays
    public $price_by_qty;
    public $prices_by_qty = array();
    public $prices_by_qty_id = array();
    public $prices_by_qty_list = array();

    //! Default VAT code for product (link to code into llx_c_tva but without foreign keys)
    public $default_vat_code;

    //! Default VAT rate of product
    public $tva_tx;

    //! French VAT NPR (0 or 1)
    public $tva_npr = 0;

    //! Other local taxes
    public $localtax1_tx;
    public $localtax2_tx;
    public $localtax1_type;
    public $localtax2_type;

    /**
     * Stock real
     *
     * @var int
     */
    public $stock_reel = 0;

    /**
     * Stock virtual
     *
     * @var int
     */
    public $stock_theorique;

    /**
     * Cost price
     *
     * @var float
     */
    public $cost_price;

    //! Average price value for product entry into stock (PMP)
    public $pmp;

    /**
     * Stock alert
     *
     * @var int
     */
    public $seuil_stock_alerte = 0;

    /**
     * Ask for replenishment when $desiredstock < $stock_reel
     */
    public $desiredstock = 0;

    /*
    * Service expiration
    */
    public $duration_value;

    /**
     * Exoiration unit
     */
    public $duration_unit;

    /**
     * Status indicates whether the product is on sale '1' or not '0'
     *
     * @var int
     */
    public $status = 0;

    /**
     * Status indicate whether the product is available for purchase '1' or not '0'
     *
     * @var int
     */
    public $status_buy = 0;

    /**
     * Status indicates whether the product is a finished product '1' or a raw material '0'
     *
     * @var int
     */
    public $finished;

    /**
     * We must manage lot/batch number, sell-by date and so on : '1':yes '0':no
     *
     * @var int
     */
    public $status_batch = 0;

    /**
     * Customs code
     *
     * @var
     */
    public $customcode;

    /**
     * Product URL
     *
     * @var string
     */
    public $url;

    //! Metric of products
    public $weight;
    public $weight_units;
    public $length;
    public $length_units;
    public $width;
    public $width_units;
    public $height;
    public $height_units;
    public $surface;
    public $surface_units;
    public $volume;
    public $volume_units;

    public $net_measure;
    public $net_measure_units;

    public $accountancy_code_sell;
    public $accountancy_code_sell_intra;
    public $accountancy_code_sell_export;
    public $accountancy_code_buy;

    /**
     * Main Barcode value
     *
     * @var string
     */
    public $barcode;

    /**
     * Main Barcode type ID
     *
     * @var int
     */
    public $barcode_type;

    /**
     * Main Barcode type code
     *
     * @var string
     */
    public $barcode_type_code;

    /**
     * Additional barcodes (Some products have different barcodes according to the country of origin of manufacture)
     *
     * @var array
     */
    public $barcodes_extra = array();

    public $stats_propale = array();
    public $stats_commande = array();
    public $stats_contrat = array();
    public $stats_facture = array();
    public $stats_commande_fournisseur = array();

    public $multilangs = array();

    //! Size of image
    public $imgWidth;
    public $imgHeight;

    /**
     * @var integer|string date_creation
     */
    public $date_creation;

    /**
     * @var integer|string date_modification
     */
    public $date_modification;

    //! Id du fournisseur
    public $product_fourn_id;

    //! Product ID already linked to a reference supplier
    public $product_id_already_linked;

    public $nbphoto = 0;

    //! Contains detail of stock of product into each warehouse
    public $stock_warehouse = array();

    public $oldcopy;

    public $fk_default_warehouse;
    /**
     * @var int ID
     */
    public $fk_price_expression;

    /* To store supplier price found */
    public $fourn_pu;
    public $fourn_price_base_type;
    public $fourn_socid;

    /**
     * @deprecated
     * @see        $ref_supplier
     */
    public $ref_fourn;
    public $ref_supplier;

    /**
     * Unit code ('km', 'm', 'l', 'p', ...)
     *
     * @var string
     */
    public $fk_unit;

    /**
     * Price is generated using multiprice rules
     *
     * @var int
     */
    public $price_autogen = 0;


    public $fields = array(
        'rowid' => array('type'=>'integer', 'label'=>'TechnicalID', 'enabled'=>1, 'visible'=>-2, 'notnull'=>1, 'index'=>1, 'position'=>1, 'comment'=>'Id'),
        'ref'           =>array('type'=>'varchar(128)', 'label'=>'Ref',              'enabled'=>1, 'visible'=>1,  'notnull'=>1,  'showoncombobox'=>1, 'index'=>1, 'position'=>10, 'searchall'=>1, 'comment'=>'Reference of object'),
        'entity'        =>array('type'=>'integer',      'label'=>'Entity',           'enabled'=>1, 'visible'=>0,  'default'=>1, 'notnull'=>1,  'index'=>1, 'position'=>20),
        'note_public'   =>array('type'=>'html',            'label'=>'NotePublic',         'enabled'=>1, 'visible'=>0,  'position'=>61),
        'note'          =>array('type'=>'html',            'label'=>'NotePrivate',         'enabled'=>1, 'visible'=>0,  'position'=>62),
        'datec'         =>array('type'=>'datetime',     'label'=>'DateCreation',     'enabled'=>1, 'visible'=>-2, 'notnull'=>1,  'position'=>500),
        'tms'           =>array('type'=>'timestamp',    'label'=>'DateModification', 'enabled'=>1, 'visible'=>-2, 'notnull'=>1,  'position'=>501),
        //'date_valid'    =>array('type'=>'datetime',     'label'=>'DateCreation',     'enabled'=>1, 'visible'=>-2, 'position'=>502),
        'fk_user_author'=>array('type'=>'integer',      'label'=>'UserAuthor',       'enabled'=>1, 'visible'=>-2, 'notnull'=>1,  'position'=>510, 'foreignkey'=>'llx_user.rowid'),
        'fk_user_modif' =>array('type'=>'integer',      'label'=>'UserModif',        'enabled'=>1, 'visible'=>-2, 'notnull'=>-1, 'position'=>511),
        //'fk_user_valid' =>array('type'=>'integer',      'label'=>'UserValidation',        'enabled'=>1, 'visible'=>-1, 'position'=>512),
        'import_key'    =>array('type'=>'varchar(14)',  'label'=>'ImportId',         'enabled'=>1, 'visible'=>-2, 'notnull'=>-1, 'index'=>0,  'position'=>1000),
        //'tosell'       =>array('type'=>'integer',      'label'=>'Status',           'enabled'=>1, 'visible'=>1,  'notnull'=>1, 'default'=>0, 'index'=>1,  'position'=>1000, 'arrayofkeyval'=>array(0=>'Draft', 1=>'Active', -1=>'Cancel')),
        //'tobuy'        =>array('type'=>'integer',      'label'=>'Status',           'enabled'=>1, 'visible'=>1,  'notnull'=>1, 'default'=>0, 'index'=>1,  'position'=>1000, 'arrayofkeyval'=>array(0=>'Draft', 1=>'Active', -1=>'Cancel')),
    );

    /**
     * Regular product
     */
    const TYPE_PRODUCT = 0;
    /**
     * Service
     */
    const TYPE_SERVICE = 1;
    /**
     * Advanced feature: assembly kit
     */
    const TYPE_ASSEMBLYKIT = 2;
    /**
     * Advanced feature: stock kit
     */
    const TYPE_STOCKKIT = 3;


    /**
     *  Constructor
     *
     * @param DoliDB $db Database handler
     */
    public function __construct($db)
    {
        $this->db = $db;
        $this->canvas = '';
    }

    /**
     *    Check that ref and label are ok
     *
     * @return int         >1 if OK, <=0 if KO
     */
    public function check()
    {
        $this->ref = dol_sanitizeFileName(stripslashes($this->ref));

        $err = 0;
        if (dol_strlen(trim($this->ref)) == 0) {
            $err++;
        }

        if (dol_strlen(trim($this->label)) == 0) {
            $err++;
        }

        if ($err > 0) {
            return 0;
        }
        else
        {
            return 1;
        }
    }

    /**
     *    Insert product into database
     *
     * @param  User $user      User making insert
     * @param  int  $notrigger Disable triggers
     * @return int                         Id of product/service if OK, < 0 if KO
     */
    public function create($user, $notrigger = 0)
    {
        global $conf, $langs;

            $error=0;

        // Clean parameters
        $this->ref = dol_sanitizeFileName(dol_string_nospecial(trim($this->ref)));
        $this->label = trim($this->label);
        $this->price_ttc=price2num($this->price_ttc);
        $this->price=price2num($this->price);
        $this->price_min_ttc=price2num($this->price_min_ttc);
        $this->price_min=price2num($this->price_min);
        if (empty($this->tva_tx)) {
            $this->tva_tx = 0;
        }
        if (empty($this->tva_npr)) {
            $this->tva_npr = 0;
        }
        //Local taxes
        if (empty($this->localtax1_tx)) {
            $this->localtax1_tx = 0;
        }
        if (empty($this->localtax2_tx)) {
            $this->localtax2_tx = 0;
        }
        if (empty($this->localtax1_type)) {
            $this->localtax1_type = '0';
        }
        if (empty($this->localtax2_type)) {
            $this->localtax2_type = '0';
        }
        if (empty($this->price)) {
            $this->price = 0;
        }
        if (empty($this->price_min)) {
            $this->price_min = 0;
        }
        // Price by quantity
        if (empty($this->price_by_qty)) {
            $this->price_by_qty = 0;
        }

        if (empty($this->status)) {
            $this->status = 0;
        }
        if (empty($this->status_buy)) {
            $this->status_buy = 0;
        }

        $price_ht = 0;
        $price_ttc = 0;
        $price_min_ht = 0;
        $price_min_ttc = 0;

        //
        if ($this->price_base_type == 'TTC' && $this->price_ttc > 0) {
            $price_ttc = price2num($this->price_ttc, 'MU');
            $price_ht = price2num($this->price_ttc / (1 + ($this->tva_tx / 100)), 'MU');
        }

        //
        if ($this->price_base_type != 'TTC' && $this->price > 0) {
            $price_ht = price2num($this->price, 'MU');
            $price_ttc = price2num($this->price * (1 + ($this->tva_tx / 100)), 'MU');
        }

        //
        if (($this->price_min_ttc > 0) && ($this->price_base_type == 'TTC')) {
            $price_min_ttc = price2num($this->price_min_ttc, 'MU');
            $price_min_ht = price2num($this->price_min_ttc / (1 + ($this->tva_tx / 100)), 'MU');
        }

        //
        if (($this->price_min > 0) && ($this->price_base_type != 'TTC')) {
            $price_min_ht = price2num($this->price_min, 'MU');
            $price_min_ttc = price2num($this->price_min * (1 + ($this->tva_tx / 100)), 'MU');
        }

        $this->accountancy_code_buy = trim($this->accountancy_code_buy);
        $this->accountancy_code_sell = trim($this->accountancy_code_sell);
        $this->accountancy_code_sell_intra = trim($this->accountancy_code_sell_intra);
        $this->accountancy_code_sell_export = trim($this->accountancy_code_sell_export);

        // Barcode value
        $this->barcode = trim($this->barcode);

        // Check parameters
        if (empty($this->label)) {
            $this->error = 'ErrorMandatoryParametersNotProvided';
            return -1;
        }

        if (empty($this->ref)) {
            // Load object modCodeProduct
            $module = (!empty($conf->global->PRODUCT_CODEPRODUCT_ADDON) ? $conf->global->PRODUCT_CODEPRODUCT_ADDON : 'mod_codeproduct_leopard');
            if ($module != 'mod_codeproduct_leopard')    // Do not load module file for leopard
            {
                if (substr($module, 0, 16) == 'mod_codeproduct_' && substr($module, -3) == 'php') {
                    $module = substr($module, 0, dol_strlen($module) - 4);
                }
                dol_include_once('/core/modules/product/'.$module.'.php');
                $modCodeProduct = new $module;
                if (!empty($modCodeProduct->code_auto)) {
                    $this->ref = $modCodeProduct->getNextValue($this, $this->type);
                }
                unset($modCodeProduct);
            }

            if (empty($this->ref)) {
                $this->error = 'ProductModuleNotSetupForAutoRef';
                return -2;
            }
        }

        dol_syslog(get_class($this)."::create ref=".$this->ref." price=".$this->price." price_ttc=".$this->price_ttc." tva_tx=".$this->tva_tx." price_base_type=".$this->price_base_type, LOG_DEBUG);

        $now = dol_now();

        $this->db->begin();

        // For automatic creation during create action (not used by Dolibarr GUI, can be used by scripts)
        if ($this->barcode == -1) {
            $this->barcode = $this->get_barcode($this, $this->barcode_type_code);
        }

        // Check more parameters
        // If error, this->errors[] is filled
        $result = $this->verify();

        if ($result >= 0) {
            $sql = "SELECT count(*) as nb";
            $sql .= " FROM ".MAIN_DB_PREFIX."product";
            $sql .= " WHERE entity IN (".getEntity('product').")";
            $sql .= " AND ref = '".$this->db->escape($this->ref)."'";

            $result = $this->db->query($sql);
            if ($result) {
                $obj = $this->db->fetch_object($result);
                if ($obj->nb == 0) {
                    // Produit non deja existant
                    $sql = "INSERT INTO ".MAIN_DB_PREFIX."product (";
                    $sql .= "datec";
                    $sql .= ", entity";
                    $sql .= ", ref";
                    $sql .= ", ref_ext";
                    $sql .= ", price_min";
                    $sql .= ", price_min_ttc";
                    $sql .= ", label";
                    $sql .= ", fk_user_author";
                    $sql .= ", fk_product_type";
                    $sql .= ", price";
                    $sql .= ", price_ttc";
                    $sql .= ", price_base_type";
                    $sql .= ", tobuy";
                    $sql .= ", tosell";
                    $sql .= ", accountancy_code_buy";
                    $sql .= ", accountancy_code_sell";
                    $sql .= ", accountancy_code_sell_intra";
                    $sql .= ", accountancy_code_sell_export";
                    $sql .= ", canvas";
                    $sql .= ", finished";
                    $sql .= ", tobatch";
                    $sql .= ", fk_unit";
                    $sql .= ") VALUES (";
                    $sql .= "'".$this->db->idate($now)."'";
                    $sql .= ", ".$conf->entity;
                    $sql .= ", '".$this->db->escape($this->ref)."'";
                    $sql .= ", ".(!empty($this->ref_ext) ? "'".$this->db->escape($this->ref_ext)."'" : "null");
                    $sql .= ", ".price2num($price_min_ht);
                    $sql .= ", ".price2num($price_min_ttc);
                    $sql .= ", ".(!empty($this->label) ? "'".$this->db->escape($this->label)."'" : "null");
                    $sql .= ", ".$user->id;
                    $sql .= ", ".$this->type;
                    $sql .= ", ".price2num($price_ht);
                    $sql .= ", ".price2num($price_ttc);
                    $sql .= ", '".$this->db->escape($this->price_base_type)."'";
                    $sql .= ", ".$this->status;
                    $sql .= ", ".$this->status_buy;
                    $sql .= ", '".$this->db->escape($this->accountancy_code_buy)."'";
                    $sql .= ", '".$this->db->escape($this->accountancy_code_sell)."'";
                    $sql .= ", '".$this->db->escape($this->accountancy_code_sell_intra)."'";
                    $sql .= ", '".$this->db->escape($this->accountancy_code_sell_export)."'";
                    $sql .= ", '".$this->db->escape($this->canvas)."'";
                    $sql .= ", ".((!isset($this->finished) || $this->finished < 0 || $this->finished == '') ? 'null' : (int) $this->finished);
                    $sql .= ", ".((empty($this->status_batch) || $this->status_batch < 0) ? '0' : $this->status_batch);
                    $sql .= ", ".(!$this->fk_unit ? 'NULL' : $this->fk_unit);
                    $sql .= ")";

                    dol_syslog(get_class($this)."::Create", LOG_DEBUG);
                    $result = $this->db->query($sql);
                    if ($result) {
                        $id = $this->db->last_insert_id(MAIN_DB_PREFIX."product");

                        if ($id > 0) {
                            $this->id = $id;
                            $this->price            = $price_ht;
                            $this->price_ttc        = $price_ttc;
                            $this->price_min        = $price_min_ht;
                            $this->price_min_ttc    = $price_min_ttc;

                            $result = $this->_log_price($user);
                            if ($result > 0) {
                                if ($this->update($id, $user, true, 'add') <= 0) {
                                    $error++;
                                }
                            }
                            else
                            {
                                $error++;
                                $this->error = $this->db->lasterror();
                            }
                        }
                        else
                        {
                            $error++;
                            $this->error = 'ErrorFailedToGetInsertedId';
                        }
                    }
                    else
                    {
                        $error++;
                        $this->error = $this->db->lasterror();
                    }
                }
                else
                {
                    // Product already exists with this ref
                    $langs->load("products");
                    $error++;
                    $this->error = "ErrorProductAlreadyExists";
                }
            }
            else
            {
                $error++;
                $this->error = $this->db->lasterror();
            }

            if (!$error && !$notrigger) {
                // Call trigger
                $result = $this->call_trigger('PRODUCT_CREATE', $user);
                if ($result < 0) { $error++;
                }
                // End call triggers
            }

            if (!$error) {
                $this->db->commit();
                return $this->id;
            }
            else
            {
                $this->db->rollback();
                return -$error;
            }
        }
        else
          {
            $this->db->rollback();
            dol_syslog(get_class($this)."::Create fails verify ".join(',', $this->errors), LOG_WARNING);
            return -3;
        }
    }


    /**
     *    Check properties of product are ok (like name, barcode, ...).
     *    All properties must be already loaded on object (this->barcode, this->barcode_type_code, ...).
     *
     * @return int        0 if OK, <0 if KO
     */
    public function verify()
    {
        $this->errors = array();

        $result = 0;
        $this->ref = trim($this->ref);

        if (!$this->ref) {
            $this->errors[] = 'ErrorBadRef';
            $result = -2;
        }

        $rescode = $this->check_barcode($this->barcode, $this->barcode_type_code);
        if ($rescode) {
            if ($rescode == -1) {
                $this->errors[] = 'ErrorBadBarCodeSyntax';
            }
            elseif ($rescode == -2) {
                $this->errors[] = 'ErrorBarCodeRequired';
            }
            elseif ($rescode == -3) {
                // Note: Common usage is to have barcode unique. For variants, we should have a different barcode.
                $this->errors[] = 'ErrorBarCodeAlreadyUsed';
            }

            $result = -3;
        }

        return $result;
    }

    // phpcs:disable PEAR.NamingConventions.ValidFunctionName.ScopeNotCamelCaps
    /**
     *  Check barcode
     *
     * @param  string $valuetotest Value to test
     * @param  string $typefortest Type of barcode (ISBN, EAN, ...)
     * @return int                        0 if OK
     *                                     -1 ErrorBadBarCodeSyntax
     *                                     -2 ErrorBarCodeRequired
     *                                     -3 ErrorBarCodeAlreadyUsed
     */
    public function check_barcode($valuetotest, $typefortest)
    {
        // phpcs:enable
        global $conf;
        if (!empty($conf->barcode->enabled) && !empty($conf->global->BARCODE_PRODUCT_ADDON_NUM)) {
            $module = strtolower($conf->global->BARCODE_PRODUCT_ADDON_NUM);

            $dirsociete = array_merge(array('/core/modules/barcode/'), $conf->modules_parts['barcode']);
            foreach ($dirsociete as $dirroot)
            {
                $res = dol_include_once($dirroot.$module.'.php');
                if ($res) { break;
                }
            }

            $mod = new $module();

            dol_syslog(get_class($this)."::check_barcode value=".$valuetotest." type=".$typefortest." module=".$module);
            $result = $mod->verif($this->db, $valuetotest, $this, 0, $typefortest);
            return $result;
        }
        else
        {
            return 0;
        }
    }

    /**
     *    Update a record into database.
     *  If batch flag is set to on, we create records into llx_product_batch
     *
     * @param  int     $id          Id of product
     * @param  User    $user        Object user making update
     * @param  int     $notrigger   Disable triggers
     * @param  string  $action      Current action for hookmanager ('add' or 'update')
	 * @param  boolean $updatetype  Update product type
     * @return int                  1 if OK, -1 if ref already exists, -2 if other error
     */
    public function update($id, $user, $notrigger = false, $action = 'update', $updatetype = false)
    {
        global $langs, $conf, $hookmanager;

        $error = 0;

        // Check parameters
        if (!$this->label) { $this->label = 'MISSING LABEL';
        }

        // Clean parameters
        $this->ref = dol_string_nospecial(trim($this->ref));
        $this->label = trim($this->label);
        $this->description = trim($this->description);
        $this->note = (isset($this->note) ? trim($this->note) : null);
        $this->net_measure = price2num($this->net_measure);
        $this->net_measure_units = trim($this->net_measure_units);
        $this->weight = price2num($this->weight);
        $this->weight_units = trim($this->weight_units);
        $this->length = price2num($this->length);
        $this->length_units = trim($this->length_units);
        $this->width = price2num($this->width);
        $this->width_units = trim($this->width_units);
        $this->height = price2num($this->height);
        $this->height_units = trim($this->height_units);
        // set unit not defined
        if ($this->length_units) { $this->width_units = $this->length_units; // Not used yet
        }
        if ($this->length_units) { $this->height_units = $this->length_units; // Not used yet
        }
        // Automated compute surface and volume if not filled
        if (empty($this->surface) && !empty($this->length) && !empty($this->width) && $this->length_units == $this->width_units) {
            $this->surface = $this->length * $this->width;
            $this->surface_units = measuring_units_squared($this->length_units);
        }
        if (empty($this->volume) && !empty($this->surface_units) && !empty($this->height) && $this->length_units == $this->height_units) {
            $this->volume = $this->surface * $this->height;
            $this->volume_units = measuring_units_cubed($this->height_units);
        }

        $this->surface = price2num($this->surface);
        $this->surface_units = trim($this->surface_units);
        $this->volume = price2num($this->volume);
        $this->volume_units = trim($this->volume_units);
        if (empty($this->tva_tx)) {
            $this->tva_tx = 0;
        }
        if (empty($this->tva_npr)) {
            $this->tva_npr = 0;
        }
        if (empty($this->localtax1_tx)) {
            $this->localtax1_tx = 0;
        }
        if (empty($this->localtax2_tx)) {
            $this->localtax2_tx = 0;
        }
        if (empty($this->localtax1_type)) {
            $this->localtax1_type = '0';
        }
        if (empty($this->localtax2_type)) {
            $this->localtax2_type = '0';
        }
        if (empty($this->status)) {
            $this->status = 0;
        }
        if (empty($this->status_buy)) {
            $this->status_buy = 0;
        }

        if (empty($this->country_id)) {
            $this->country_id = 0;
        }

        // Barcode value
        $this->barcode = trim($this->barcode);

        $this->accountancy_code_buy = trim($this->accountancy_code_buy);
        $this->accountancy_code_sell = trim($this->accountancy_code_sell);
        $this->accountancy_code_sell_intra = trim($this->accountancy_code_sell_intra);
        $this->accountancy_code_sell_export = trim($this->accountancy_code_sell_export);


        $this->db->begin();

        // Check name is required and codes are ok or unique.
        // If error, this->errors[] is filled
        if ($action != 'add') {
            $result = $this->verify(); // We don't check when update called during a create because verify was already done
        }

        if ($result >= 0) {
            if (empty($this->oldcopy)) {
                $org = new self($this->db);
                $org->fetch($this->id);
                $this->oldcopy = $org;
            }

            // Test if batch management is activated on existing product
            // If yes, we create missing entries into product_batch
            if ($this->hasbatch() && !$this->oldcopy->hasbatch()) {
                //$valueforundefinedlot = 'Undefined';  // In previous version, 39 and lower
                $valueforundefinedlot = '000000';

                dol_syslog("Flag batch of product id=".$this->id." is set to ON, so we will create missing records into product_batch");

                $this->load_stock();
                foreach ($this->stock_warehouse as $idW => $ObjW)   // For each warehouse where we have stocks defined for this product (for each lines in product_stock)
                {
                    $qty_batch = 0;
                    foreach ($ObjW->detail_batch as $detail)    // Each lines of detail in product_batch of the current $ObjW = product_stock
                    {
                        if ($detail->batch == $valueforundefinedlot || $detail->batch == 'Undefined') {
                            // We discard this line, we will create it later
                            $sqlclean = "DELETE FROM ".MAIN_DB_PREFIX."product_batch WHERE batch in('Undefined', '".$valueforundefinedlot."') AND fk_product_stock = ".$ObjW->id;
                            $result = $this->db->query($sqlclean);
                            if (!$result) {
                                dol_print_error($this->db);
                                exit;
                            }
                            continue;
                        }

                        $qty_batch += $detail->qty;
                    }
                    // Quantities in batch details are not same as stock quantity,
                    // so we add a default batch record to complete and get same qty in parent and child table
                    if ($ObjW->real <> $qty_batch) {
                        $ObjBatch = new Productbatch($this->db);
                        $ObjBatch->batch = $valueforundefinedlot;
                        $ObjBatch->qty = ($ObjW->real - $qty_batch);
                        $ObjBatch->fk_product_stock = $ObjW->id;

                        if ($ObjBatch->create($user, 1) < 0) {
                            $error++;
                            $this->errors = $ObjBatch->errors;
                        }
                    }
                }
            }

            // For automatic creation
            if ($this->barcode == -1) { $this->barcode = $this->get_barcode($this, $this->barcode_type_code);
            }

            $sql = "UPDATE ".MAIN_DB_PREFIX."product";
            $sql.= " SET label = '" . $this->db->escape($this->label) ."'";

            if ($updatetype && ($this->isProduct() || $this->isService())) {
                $sql.= ", fk_product_type = " . $this->type;
            }

            $sql.= ", ref = '" . $this->db->escape($this->ref) ."'";
            $sql.= ", ref_ext = ".(! empty($this->ref_ext)?"'".$this->db->escape($this->ref_ext)."'":"null");
            $sql.= ", default_vat_code = ".($this->default_vat_code ? "'".$this->db->escape($this->default_vat_code)."'" : "null");
            $sql.= ", tva_tx = " . $this->tva_tx;
            $sql.= ", recuperableonly = " . $this->tva_npr;
            $sql.= ", localtax1_tx = " . $this->localtax1_tx;
            $sql.= ", localtax2_tx = " . $this->localtax2_tx;
            $sql.= ", localtax1_type = " . ($this->localtax1_type!=''?"'".$this->db->escape($this->localtax1_type)."'":"'0'");
            $sql.= ", localtax2_type = " . ($this->localtax2_type!=''?"'".$this->db->escape($this->localtax2_type)."'":"'0'");

            $sql.= ", barcode = ". (empty($this->barcode)?"null":"'".$this->db->escape($this->barcode)."'");
            $sql.= ", fk_barcode_type = ". (empty($this->barcode_type)?"null":$this->db->escape($this->barcode_type));

            $sql.= ", tosell = " . (int) $this->status;
            $sql.= ", tobuy = " . (int) $this->status_buy;
            $sql.= ", tobatch = " . ((empty($this->status_batch) || $this->status_batch < 0) ? '0' : (int) $this->status_batch);
            $sql.= ", finished = " . ((! isset($this->finished) || $this->finished < 0) ? "null" : (int) $this->finished);
            $sql.= ", net_measure = " . ($this->net_measure!='' ? "'".$this->db->escape($this->net_measure)."'" : 'null');
            $sql.= ", net_measure_units = " . ($this->net_measure_units!='' ? "'".$this->db->escape($this->net_measure_units)."'": 'null');
            $sql.= ", weight = " . ($this->weight!='' ? "'".$this->db->escape($this->weight)."'" : 'null');
            $sql.= ", weight_units = " . ($this->weight_units!='' ? "'".$this->db->escape($this->weight_units)."'": 'null');
            $sql.= ", length = " . ($this->length!='' ? "'".$this->db->escape($this->length)."'" : 'null');
            $sql.= ", length_units = " . ($this->length_units!='' ? "'".$this->db->escape($this->length_units)."'" : 'null');
            $sql.= ", width= " . ($this->width!='' ? "'".$this->db->escape($this->width)."'" : 'null');
            $sql.= ", width_units = " . ($this->width_units!='' ? "'".$this->db->escape($this->width_units)."'" : 'null');
            $sql.= ", height = " . ($this->height!='' ? "'".$this->db->escape($this->height)."'" : 'null');
            $sql.= ", height_units = " . ($this->height_units!='' ? "'".$this->db->escape($this->height_units)."'" : 'null');
            $sql.= ", surface = " . ($this->surface!='' ? "'".$this->db->escape($this->surface)."'" : 'null');
            $sql.= ", surface_units = " . ($this->surface_units!='' ? "'".$this->db->escape($this->surface_units)."'" : 'null');
            $sql.= ", volume = " . ($this->volume!='' ? "'".$this->db->escape($this->volume)."'" : 'null');
            $sql.= ", volume_units = " . ($this->volume_units!='' ? "'".$this->db->escape($this->volume_units)."'" : 'null');
            $sql.= ", fk_default_warehouse = " . ($this->fk_default_warehouse > 0 ? $this->db->escape($this->fk_default_warehouse) : 'null');
            $sql.= ", seuil_stock_alerte = " . ((isset($this->seuil_stock_alerte) && $this->seuil_stock_alerte != '') ? "'".$this->db->escape($this->seuil_stock_alerte)."'" : "null");
            $sql.= ", description = '" . $this->db->escape($this->description) ."'";
            $sql.= ", url = " . ($this->url?"'".$this->db->escape($this->url)."'":'null');
            $sql.= ", customcode = '" .        $this->db->escape($this->customcode) ."'";
            $sql.= ", fk_country = " . ($this->country_id > 0 ? (int) $this->country_id : 'null');
            $sql.= ", note = ".(isset($this->note) ? "'" .$this->db->escape($this->note)."'" : 'null');
            $sql.= ", duration = '" . $this->db->escape($this->duration_value . $this->duration_unit) ."'";
            $sql.= ", accountancy_code_buy = '" . $this->db->escape($this->accountancy_code_buy)."'";
            $sql.= ", accountancy_code_sell= '" . $this->db->escape($this->accountancy_code_sell)."'";
            $sql.= ", accountancy_code_sell_intra= '" . $this->db->escape($this->accountancy_code_sell_intra)."'";
            $sql.= ", accountancy_code_sell_export= '" . $this->db->escape($this->accountancy_code_sell_export)."'";
            $sql.= ", desiredstock = " . ((isset($this->desiredstock) && $this->desiredstock != '') ? (int) $this->desiredstock : "null");
            $sql.= ", cost_price = " . ($this->cost_price != '' ? $this->db->escape($this->cost_price) : 'null');
            $sql.= ", fk_unit= " . (!$this->fk_unit ? 'NULL' : (int) $this->fk_unit);
            $sql.= ", price_autogen = " . (!$this->price_autogen ? 0 : 1);
            $sql.= ", fk_price_expression = ".($this->fk_price_expression != 0 ? (int) $this->fk_price_expression : 'NULL');
            $sql.= ", fk_user_modif = ".($user->id > 0 ? $user->id : 'NULL');
            // stock field is not here because it is a denormalized value from product_stock.
            $sql.= " WHERE rowid = " . $id;

            dol_syslog(get_class($this)."::update", LOG_DEBUG);

            $resql=$this->db->query($sql);
            if ($resql) {
                $this->id = $id;

                // Multilangs
                if (! empty($conf->global->MAIN_MULTILANGS)) {
                    if ($this->setMultiLangs($user) < 0) {
                           $this->error=$langs->trans("Error")." : ".$this->db->error()." - ".$sql;
                           return -2;
                    }
                }

                $action='update';

                // Actions on extra fields
                if (! $error && empty($conf->global->MAIN_EXTRAFIELDS_DISABLED)) {
                    $result=$this->insertExtraFields();
                    if ($result < 0) {
                        $error++;
                    }
                }

                if (! $error && ! $notrigger) {
                    // Call trigger
                    $result=$this->call_trigger('PRODUCT_MODIFY', $user);
                    if ($result < 0) {
                        $error++;
                    }
                    // End call triggers
                }

                if (! $error && (is_object($this->oldcopy) && $this->oldcopy->ref !== $this->ref)) {
                    // We remove directory
                    if ($conf->product->dir_output) {
                        $olddir = $conf->product->dir_output . "/" . dol_sanitizeFileName($this->oldcopy->ref);
                        $newdir = $conf->product->dir_output . "/" . dol_sanitizeFileName($this->ref);
                        if (file_exists($olddir)) {
                            //include_once DOL_DOCUMENT_ROOT . '/core/lib/files.lib.php';
                            //$res = dol_move($olddir, $newdir);
                            // do not use dol_move with directory
                            $res = @rename($olddir, $newdir);
                            if (! $res) {
                                $langs->load("errors");
                                $this->error=$langs->trans('ErrorFailToRenameDir', $olddir, $newdir);
                                $error++;
                            }
                        }
                    }
                }

                if (! $error) {
                    if ($conf->variants->enabled) {
                        include_once DOL_DOCUMENT_ROOT.'/variants/class/ProductCombination.class.php';

                        $comb = new ProductCombination($this->db);

                        foreach ($comb->fetchAllByFkProductParent($this->id) as $currcomb) {
                                 $currcomb->updateProperties($this, $user);
                        }
                    }

                    $this->db->commit();
                    return 1;
                }
                else
                {
                    $this->db->rollback();
                    return -$error;
                }
            }
            else
            {
                if ($this->db->errno() == 'DB_ERROR_RECORD_ALREADY_EXISTS') {
                    $langs->load("errors");
                    if (empty($conf->barcode->enabled) || empty($this->barcode)) {
                        $this->error = $langs->trans("Error")." : ".$langs->trans("ErrorProductAlreadyExists", $this->ref);
                    } else {
                        $this->error = $langs->trans("Error")." : ".$langs->trans("ErrorProductBarCodeAlreadyExists", $this->barcode);
                    }
                    $this->errors[] = $this->error;
                    $this->db->rollback();
                    return -1;
                }
                else
                {
                    $this->error = $langs->trans("Error")." : ".$this->db->error()." - ".$sql;
                    $this->errors[] = $this->error;
                    $this->db->rollback();
                    return -2;
                }
            }
        }
        else
          {
            $this->db->rollback();
            dol_syslog(get_class($this)."::Update fails verify ".join(',', $this->errors), LOG_WARNING);
            return -3;
        }
    }

    /**
     *  Delete a product from database (if not used)
     *
     * @param  User $user      Product id (usage of this is deprecated, delete should be called without parameters on a fetched object)
     * @param  int  $notrigger Do not execute trigger
     * @return int                    < 0 if KO, 0 = Not possible, > 0 if OK
     */
    public function delete(User $user, $notrigger = 0)
    {
        // Deprecation warning
        if ($id > 0) {
            dol_syslog(__METHOD__." with parameter is deprecated", LOG_WARNING);
        }

        global $conf, $langs;
        include_once DOL_DOCUMENT_ROOT.'/core/lib/files.lib.php';

        $error = 0;

        // Clean parameters
        if (empty($id)) {
            $id = $this->id;
        } else {
            $this->fetch($id);
        }

        // Check parameters
        if (empty($id)) {
            $this->error = "Object must be fetched before calling delete";
            return -1;
        }
        if (($this->type == Product::TYPE_PRODUCT && empty($user->rights->produit->supprimer)) || ($this->type == Product::TYPE_SERVICE && empty($user->rights->service->supprimer))) {
            $this->error = "ErrorForbidden";
            return 0;
        }

        $objectisused = $this->isObjectUsed($id);
        if (empty($objectisused)) {
            $this->db->begin();

            if (!$error && empty($notrigger)) {
                // Call trigger
                $result = $this->call_trigger('PRODUCT_DELETE', $user);
                if ($result < 0) { $error++;
                }
                // End call triggers
            }

            // Delete from product_batch on product delete
            if (!$error) {
                $sql = "DELETE FROM ".MAIN_DB_PREFIX.'product_batch';
                $sql .= " WHERE fk_product_stock IN (";
                $sql .= "SELECT rowid FROM ".MAIN_DB_PREFIX.'product_stock';
                $sql .= " WHERE fk_product = ".$id.")";

                $result = $this->db->query($sql);
                if (!$result) {
                    $error++;
                    $this->errors[] = $this->db->lasterror();
                }
            }

            // Delete all child tables
            if (!$error) {
                $elements = array('product_fournisseur_price', 'product_price', 'product_lang', 'categorie_product', 'product_stock', 'product_customer_price', 'product_lot'); // product_batch is done before
                foreach ($elements as $table)
                {
                    if (!$error) {
                        $sql = "DELETE FROM ".MAIN_DB_PREFIX.$table;
                        $sql .= " WHERE fk_product = ".$id;

                        $result = $this->db->query($sql);
                        if (!$result) {
                            $error++;
                            $this->errors[] = $this->db->lasterror();
                        }
                    }
                }
            }

            if (!$error) {
                include_once DOL_DOCUMENT_ROOT.'/variants/class/ProductCombination.class.php';
                include_once DOL_DOCUMENT_ROOT.'/variants/class/ProductCombination2ValuePair.class.php';

                //If it is a parent product, then we remove the association with child products
                $prodcomb = new ProductCombination($this->db);

                if ($prodcomb->deleteByFkProductParent($user, $id) < 0) {
                    $error++;
                    $this->errors[] = 'Error deleting combinations';
                }

                //We also check if it is a child product
                if (!$error && ($prodcomb->fetchByFkProductChild($id) > 0) && ($prodcomb->delete($user) < 0)) {
                    $error++;
                    $this->errors[] = 'Error deleting child combination';
                }
            }

            // Delete from product_association
            if (!$error) {
                $sql = "DELETE FROM ".MAIN_DB_PREFIX."product_association";
                $sql .= " WHERE fk_product_pere = ".$id." OR fk_product_fils = ".$id;

                $result = $this->db->query($sql);
                if (!$result) {
                    $error++;
                    $this->errors[] = $this->db->lasterror();
                }
            }

            // Delete product
            if (!$error) {
                $sqlz = "DELETE FROM ".MAIN_DB_PREFIX."product";
                $sqlz .= " WHERE rowid = ".$id;

                $resultz = $this->db->query($sqlz);
                if (!$resultz) {
                    $error++;
                    $this->errors[] = $this->db->lasterror();
                }
            }

            if (!$error) {
                // We remove directory
                $ref = dol_sanitizeFileName($this->ref);
                if ($conf->product->dir_output) {
                    $dir = $conf->product->dir_output."/".$ref;
                    if (file_exists($dir)) {
                        $res = @dol_delete_dir_recursive($dir);
                        if (!$res) {
                            $this->errors[] = 'ErrorFailToDeleteDir';
                            $error++;
                        }
                    }
                }
            }

            // Remove extrafields
            if ((!$error) && (empty($conf->global->MAIN_EXTRAFIELDS_DISABLED))) // For avoid conflicts if trigger used
            {
                $result = $this->deleteExtraFields();
                if ($result < 0) {
                    $error++;
                    dol_syslog(get_class($this)."::delete error -4 ".$this->error, LOG_ERR);
                }
            }

            if (!$error) {
                $this->db->commit();
                return 1;
            }
            else
            {
                foreach ($this->errors as $errmsg)
                {
                    dol_syslog(get_class($this)."::delete ".$errmsg, LOG_ERR);
                    $this->error .= ($this->error ? ', '.$errmsg : $errmsg);
                }
                $this->db->rollback();
                return -$error;
            }
        }
        else
        {
            $this->error = "ErrorRecordIsUsedCantDelete";
            return 0;
        }
    }

    /**
     *    Update or add a translation for a product
     *
     * @param  User $user Object user making update
     * @return int        <0 if KO, >0 if OK
     */
    public function setMultiLangs($user)
    {
        global $conf, $langs;

        $langs_available = $langs->get_available_languages(DOL_DOCUMENT_ROOT, 0, 2);
        $current_lang = $langs->getDefaultLang();

        foreach ($langs_available as $key => $value)
        {
            if ($key == $current_lang) {
                $sql = "SELECT rowid";
                $sql .= " FROM ".MAIN_DB_PREFIX."product_lang";
                $sql .= " WHERE fk_product=".$this->id;
                $sql .= " AND lang='".$key."'";

                $result = $this->db->query($sql);

                if ($this->db->num_rows($result)) // if there is already a description line for this language
                {
                    $sql2 = "UPDATE ".MAIN_DB_PREFIX."product_lang";
                    $sql2 .= " SET ";
                    $sql2 .= " label='".$this->db->escape($this->label)."',";
                    $sql2 .= " description='".$this->db->escape($this->description)."'";
                    if (!empty($conf->global->PRODUCT_USE_OTHER_FIELD_IN_TRANSLATION)) { $sql2 .= ", note='".$this->db->escape($this->other)."'";
                    }
                    $sql2 .= " WHERE fk_product=".$this->id." AND lang='".$this->db->escape($key)."'";
                }
                else
                {
                    $sql2 = "INSERT INTO ".MAIN_DB_PREFIX."product_lang (fk_product, lang, label, description";
                    if (!empty($conf->global->PRODUCT_USE_OTHER_FIELD_IN_TRANSLATION)) { $sql2 .= ", note";
                    }
                    $sql2 .= ")";
                    $sql2 .= " VALUES(".$this->id.",'".$this->db->escape($key)."','".$this->db->escape($this->label)."',";
                    $sql2 .= " '".$this->db->escape($this->description)."'";
                    if (!empty($conf->global->PRODUCT_USE_OTHER_FIELD_IN_TRANSLATION)) { $sql2 .= ", '".$this->db->escape($this->other)."'";
                    }
                    $sql2 .= ")";
                }
                dol_syslog(get_class($this).'::setMultiLangs key = current_lang = '.$key);
                if (!$this->db->query($sql2)) {
                    $this->error = $this->db->lasterror();
                    return -1;
                }
            }
            elseif (isset($this->multilangs[$key])) {
                $sql = "SELECT rowid";
                $sql .= " FROM ".MAIN_DB_PREFIX."product_lang";
                $sql .= " WHERE fk_product=".$this->id;
                $sql .= " AND lang='".$key."'";

                $result = $this->db->query($sql);

                if ($this->db->num_rows($result)) // if there is already a description line for this language
                {
                    $sql2 = "UPDATE ".MAIN_DB_PREFIX."product_lang";
                    $sql2 .= " SET ";
                    $sql2 .= " label='".$this->db->escape($this->multilangs["$key"]["label"])."',";
                    $sql2 .= " description='".$this->db->escape($this->multilangs["$key"]["description"])."'";
                    if (!empty($conf->global->PRODUCT_USE_OTHER_FIELD_IN_TRANSLATION)) { $sql2 .= ", note='".$this->db->escape($this->multilangs["$key"]["other"])."'";
                    }
                    $sql2 .= " WHERE fk_product=".$this->id." AND lang='".$this->db->escape($key)."'";
                }
                else
                {
                    $sql2 = "INSERT INTO ".MAIN_DB_PREFIX."product_lang (fk_product, lang, label, description";
                    if (!empty($conf->global->PRODUCT_USE_OTHER_FIELD_IN_TRANSLATION)) { $sql2 .= ", note";
                    }
                    $sql2 .= ")";
                    $sql2 .= " VALUES(".$this->id.",'".$this->db->escape($key)."','".$this->db->escape($this->multilangs["$key"]["label"])."',";
                    $sql2 .= " '".$this->db->escape($this->multilangs["$key"]["description"])."'";
                    if (!empty($conf->global->PRODUCT_USE_OTHER_FIELD_IN_TRANSLATION)) { $sql2 .= ", '".$this->db->escape($this->multilangs["$key"]["other"])."'";
                    }
                    $sql2 .= ")";
                }

                // We do not save if main fields are empty
                if ($this->multilangs["$key"]["label"] || $this->multilangs["$key"]["description"]) {
                    if (!$this->db->query($sql2)) {
                        $this->error = $this->db->lasterror();
                        return -1;
                    }
                }
            }
            else
            {
                // language is not current language and we didn't provide a multilang description for this language
            }
        }

        // Call trigger
        $result = $this->call_trigger('PRODUCT_SET_MULTILANGS', $user);
        if ($result < 0) {
            $this->error = $this->db->lasterror();
            return -1;
        }
        // End call triggers

        return 1;
    }

    /**
     *    Delete a language for this product
     *
     * @param string $langtodelete Language code to delete
     * @param User   $user         Object user making delete
     *
     * @return int                            <0 if KO, >0 if OK
     */
    public function delMultiLangs($langtodelete, $user)
    {
        $sql = "DELETE FROM ".MAIN_DB_PREFIX."product_lang";
        $sql .= " WHERE fk_product=".$this->id." AND lang='".$this->db->escape($langtodelete)."'";

        dol_syslog(get_class($this).'::delMultiLangs', LOG_DEBUG);
        $result = $this->db->query($sql);
        if ($result) {
            // Call trigger
            $result = $this->call_trigger('PRODUCT_DEL_MULTILANGS', $user);
            if ($result < 0) {
                $this->error = $this->db->lasterror();
                dol_syslog(get_class($this).'::delMultiLangs error='.$this->error, LOG_ERR);
                return -1;
            }
            // End call triggers
            return 1;
        }
        else
        {
            $this->error = $this->db->lasterror();
            dol_syslog(get_class($this).'::delMultiLangs error='.$this->error, LOG_ERR);
            return -1;
        }
    }

    /*
    * Sets an accountancy code for a product.
    * Also calls PRODUCT_MODIFY trigger when modified
    *
    * @param string $type It can be 'buy', 'sell', 'sell_intra' or 'sell_export'
    * @param string $value Accountancy code
    * @return int <0 KO >0 OK
    */
    public function setAccountancyCode($type, $value)
    {
        global $user, $langs, $conf;

        $this->db->begin();

        if ($type == 'buy') {
            $field = 'accountancy_code_buy';
        } elseif ($type == 'sell') {
            $field = 'accountancy_code_sell';
        } elseif ($type == 'sell_intra') {
            $field = 'accountancy_code_sell_intra';
        } elseif ($type == 'sell_export') {
            $field = 'accountancy_code_sell_export';
        } else {
            return -1;
        }

        $sql = "UPDATE ".MAIN_DB_PREFIX.$this->table_element." SET ";
        $sql .= "$field = '".$this->db->escape($value)."'";
        $sql .= " WHERE rowid = ".$this->id;

        dol_syslog(get_class($this)."::".__FUNCTION__." sql=".$sql, LOG_DEBUG);
        $resql = $this->db->query($sql);

        if ($resql) {
            // Call triggers
            include_once DOL_DOCUMENT_ROOT.'/core/class/interfaces.class.php';
            $interface = new Interfaces($this->db);
            $result = $interface->run_triggers('PRODUCT_MODIFY', $this, $user, $langs, $conf);
            if ($result < 0) {
                $this->errors = $interface->errors;
                $this->db->rollback();
                return -1;
            }
            // End call triggers

            $this->$field = $value;

            $this->db->commit();
            return 1;
        }
        else
        {
            $this->error = $this->db->lasterror();
            $this->db->rollback();
            return -1;
        }
    }

    /**
     *    Load array this->multilangs
     *
     * @return int        <0 if KO, >0 if OK
     */
    public function getMultiLangs()
    {
        global $langs;

        $current_lang = $langs->getDefaultLang();

        $sql = "SELECT lang, label, description, note as other";
        $sql .= " FROM ".MAIN_DB_PREFIX."product_lang";
        $sql .= " WHERE fk_product=".$this->id;

        $result = $this->db->query($sql);
        if ($result) {
            while ($obj = $this->db->fetch_object($result))
            {
                //print 'lang='.$obj->lang.' current='.$current_lang.'<br>';
                if ($obj->lang == $current_lang)  // si on a les traduct. dans la langue courante on les charge en infos principales.
                {
                    $this->label        = $obj->label;
                    $this->description = $obj->description;
                    $this->other        = $obj->other;
                }
                $this->multilangs["$obj->lang"]["label"]        = $obj->label;
                $this->multilangs["$obj->lang"]["description"] = $obj->description;
                $this->multilangs["$obj->lang"]["other"]        = $obj->other;
            }
            return 1;
        }
        else
        {
            $this->error = "Error: ".$this->db->lasterror()." - ".$sql;
            return -1;
        }
    }



    // phpcs:disable PEAR.NamingConventions.ValidFunctionName.ScopeNotCamelCaps
    /**
     *  Insert a track that we changed a customer price
     *
     * @param  User $user  User making change
     * @param  int  $level price level to change
     * @return int                    <0 if KO, >0 if OK
     */
    private function _log_price($user, $level = 0)
    {
        // phpcs:enable
        global $conf;

        $now = dol_now();

        // Clean parameters
        if (empty($this->price_by_qty)) {
            $this->price_by_qty = 0;
        }

        // Add new price
        $sql = "INSERT INTO ".MAIN_DB_PREFIX."product_price(price_level,date_price, fk_product, fk_user_author, price, price_ttc, price_base_type,tosell, tva_tx, default_vat_code, recuperableonly,";
        $sql .= " localtax1_tx, localtax2_tx, localtax1_type, localtax2_type, price_min,price_min_ttc,price_by_qty,entity,fk_price_expression) ";
        $sql .= " VALUES(".($level ? $level : 1).", '".$this->db->idate($now)."',".$this->id.",".$user->id.",".$this->price.",".$this->price_ttc.",'".$this->db->escape($this->price_base_type)."',".$this->status.",".$this->tva_tx.", ".($this->default_vat_code ? ("'".$this->db->escape($this->default_vat_code)."'") : "null").",".$this->tva_npr.",";
        $sql .= " ".$this->localtax1_tx.", ".$this->localtax2_tx.", '".$this->db->escape($this->localtax1_type)."', '".$this->db->escape($this->localtax2_type)."', ".$this->price_min.",".$this->price_min_ttc.",".$this->price_by_qty.",".$conf->entity.",".($this->fk_price_expression > 0 ? $this->fk_price_expression : 'null');
        $sql .= ")";

        dol_syslog(get_class($this)."::_log_price", LOG_DEBUG);
        $resql = $this->db->query($sql);
        if (!$resql) {
            $this->error = $this->db->lasterror();
            dol_print_error($this->db);
            return -1;
        }
        else
        {
            return 1;
        }
    }


    // phpcs:disable PEAR.NamingConventions.ValidFunctionName.ScopeNotCamelCaps
    /**
     *  Delete a price line
     *
     * @param  User $user  Object user
     * @param  int  $rowid Line id to delete
     * @return int                <0 if KO, >0 if OK
     */
    public function log_price_delete($user, $rowid)
    {
        // phpcs:enable
        $sql = "DELETE FROM ".MAIN_DB_PREFIX."product_price_by_qty";
        $sql .= " WHERE fk_product_price=".$rowid;
        $resql = $this->db->query($sql);

        $sql = "DELETE FROM ".MAIN_DB_PREFIX."product_price";
        $sql .= " WHERE rowid=".$rowid;
        $resql = $this->db->query($sql);
        if ($resql) {
            return 1;
        }
        else
        {
            $this->error = $this->db->lasterror();
            return -1;
        }
    }


    /**
     * Return price of sell of a product for a seller/buyer/product.
     *
     * @param	Societe		$thirdparty_seller		Seller
     * @param	Societe		$thirdparty_buyer		Buyer
     * @param	int			$pqp					Id of product per price if a selection was done of such a price
     * @return	array								Array of price information
     * @see get_buyprice(), find_min_price_product_fournisseur()
     */
    public function getSellPrice($thirdparty_seller, $thirdparty_buyer, $pqp = 0)
    {
    	global $conf, $db;

    			// Update if prices fields are defined
				$tva_tx = get_default_tva($thirdparty_seller, $thirdparty_buyer, $this->id);
				$tva_npr = get_default_npr($thirdparty_seller, $thirdparty_buyer, $this->id);
				if (empty($tva_tx)) $tva_npr = 0;

				$pu_ht = $this->price;
				$pu_ttc = $this->price_ttc;
				$price_min = $this->price_min;
				$price_base_type = $this->price_base_type;

				// If price per segment
		if (! empty($conf->global->PRODUIT_MULTIPRICES) && ! empty($thirdparty_buyer->price_level))
				{
			$pu_ht = $this->multiprices[$thirdparty_buyer->price_level];
			$pu_ttc = $this->multiprices_ttc[$thirdparty_buyer->price_level];
			$price_min = $this->multiprices_min[$thirdparty_buyer->price_level];
			$price_base_type = $this->multiprices_base_type[$thirdparty_buyer->price_level];
			if (! empty($conf->global->PRODUIT_MULTIPRICES_USE_VAT_PER_LEVEL))  // using this option is a bug. kept for backward compatibility
			{
				if (isset($this->multiprices_tva_tx[$thirdparty_buyer->price_level])) $tva_tx=$this->multiprices_tva_tx[$thirdparty_buyer->price_level];
				if (isset($this->multiprices_recuperableonly[$thirdparty_buyer->price_level])) $tva_npr=$this->multiprices_recuperableonly[$thirdparty_buyer->price_level];
				if (empty($tva_tx)) $tva_npr=0;
			}
		}
				// If price per customer
		elseif (! empty($conf->global->PRODUIT_CUSTOMER_PRICES))
				{
			require_once DOL_DOCUMENT_ROOT . '/product/class/productcustomerprice.class.php';

			$prodcustprice = new Productcustomerprice($db);

			$filter = array('t.fk_product' => $this->id,'t.fk_soc' => $thirdparty_buyer->id);

			$result = $prodcustprice->fetch_all('', '', 0, 0, $filter);
			if ($result) {
				if (count($prodcustprice->lines) > 0) {
					$pu_ht = price($prodcustprice->lines[0]->price);
					$pu_ttc = price($prodcustprice->lines[0]->price_ttc);
					$price_base_type = $prodcustprice->lines[0]->price_base_type;
					$tva_tx = $prodcustprice->lines[0]->tva_tx;
					if ($prodcustprice->lines[0]->default_vat_code && ! preg_match('/\(.*\)/', $tva_tx)) $tva_tx.= ' ('.$prodcustprice->lines[0]->default_vat_code.')';
					$tva_npr = $prodcustprice->lines[0]->recuperableonly;
					if (empty($tva_tx)) $tva_npr=0;
				}
			}
		}
				// If price per quantity
		elseif (! empty($conf->global->PRODUIT_CUSTOMER_PRICES_BY_QTY))
				{
			if ($this->prices_by_qty[0])	// yes, this product has some prices per quantity
			{
				// Search price into product_price_by_qty from $this->id
				foreach($this->prices_by_qty_list[0] as $priceforthequantityarray)
				{
					if ($priceforthequantityarray['rowid'] != $pqp) continue;
					// We found the price
					if ($priceforthequantityarray['price_base_type'] == 'HT')
					{
						$pu_ht = $priceforthequantityarray['unitprice'];
					}
					else
					{
						$pu_ttc = $priceforthequantityarray['unitprice'];
					}
					break;
				}
			}
		}
				// If price per quantity and customer
		elseif (! empty($conf->global->PRODUIT_CUSTOMER_PRICES_BY_QTY_MULTIPRICES))
				{
			if ($this->prices_by_qty[$thirdparty_buyer->price_level]) // yes, this product has some prices per quantity
			{
				// Search price into product_price_by_qty from $this->id
				foreach($this->prices_by_qty_list[$thirdparty_buyer->price_level] as $priceforthequantityarray)
				{
					if ($priceforthequantityarray['rowid'] != $pqp) continue;
					// We found the price
					if ($priceforthequantityarray['price_base_type'] == 'HT')
					{
						$pu_ht = $priceforthequantityarray['unitprice'];
					}
					else
					{
						$pu_ttc = $priceforthequantityarray['unitprice'];
					}
					break;
				}
			}
		}

    	return array('pu_ht'=>$pu_ht, 'pu_ttc'=>$pu_ttc, 'price_min'=>$price_min, 'price_base_type'=>$price_base_type, 'tva_tx'=>$tva_tx, 'tva_npr'=>$tva_npr);
    }

    // phpcs:disable PEAR.NamingConventions.ValidFunctionName.ScopeNotCamelCaps
    /**
     * Read price used by a provider.
     * We enter as input couple prodfournprice/qty or triplet qty/product_id/fourn_ref.
     * This also set some properties on product like ->buyprice, ->fourn_pu, ...
     *
     * @param  int    $prodfournprice Id du tarif = rowid table product_fournisseur_price
     * @param  double $qty            Quantity asked or -1 to get first entry found
     * @param  int    $product_id     Filter on a particular product id
     * @param  string $fourn_ref      Filter on a supplier price ref. 'none' to exclude ref in search.
     * @param  int    $fk_soc         If of supplier
     * @return int                    <-1 if KO, -1 if qty not enough, 0 if OK but nothing found, id_product if OK and found. May also initialize some properties like (->ref_supplier, buyprice, fourn_pu, vatrate_supplier...)
     * @see getSellPrice(), find_min_price_product_fournisseur()
     */
    public function get_buyprice($prodfournprice, $qty, $product_id = 0, $fourn_ref = '', $fk_soc = 0)
    {
        // phpcs:enable
        global $conf;
        $result = 0;

        // We do a first seach with a select by searching with couple prodfournprice and qty only (later we will search on triplet qty/product_id/fourn_ref)
        $sql = "SELECT pfp.rowid, pfp.price as price, pfp.quantity as quantity, pfp.remise_percent,";
        $sql .= " pfp.fk_product, pfp.ref_fourn, pfp.desc_fourn, pfp.fk_soc, pfp.tva_tx, pfp.fk_supplier_price_expression";
        $sql .= " ,pfp.default_vat_code";
        $sql .= " ,pfp.multicurrency_price, pfp.multicurrency_unitprice, pfp.multicurrency_tx, pfp.fk_multicurrency, pfp.multicurrency_code";
        $sql .= " FROM ".MAIN_DB_PREFIX."product_fournisseur_price as pfp";
        $sql .= " WHERE pfp.rowid = ".$prodfournprice;
        if ($qty > 0) { $sql .= " AND pfp.quantity <= ".$qty;
        }
        $sql .= " ORDER BY pfp.quantity DESC";

        dol_syslog(get_class($this)."::get_buyprice first search by prodfournprice/qty", LOG_DEBUG);
        $resql = $this->db->query($sql);
        if ($resql) {
            $obj = $this->db->fetch_object($resql);
            if ($obj && $obj->quantity > 0)        // If we found a supplier prices from the id of supplier price
            {
                if (!empty($conf->dynamicprices->enabled) && !empty($obj->fk_supplier_price_expression)) {
                    include_once DOL_DOCUMENT_ROOT.'/product/dynamic_price/class/price_parser.class.php';
                    $prod_supplier = new ProductFournisseur($this->db);
                    $prod_supplier->product_fourn_price_id = $obj->rowid;
                    $prod_supplier->id = $obj->fk_product;
                    $prod_supplier->fourn_qty = $obj->quantity;
                    $prod_supplier->fourn_tva_tx = $obj->tva_tx;
                    $prod_supplier->fk_supplier_price_expression = $obj->fk_supplier_price_expression;
                    $priceparser = new PriceParser($this->db);
                    $price_result = $priceparser->parseProductSupplier($prod_supplier);
                    if ($price_result >= 0) {
                        $obj->price = $price_result;
                    }
                }
                $this->product_fourn_price_id = $obj->rowid;
                $this->buyprice = $obj->price; // deprecated
                $this->fourn_pu = $obj->price / $obj->quantity; // Unit price of product of supplier
                $this->fourn_price_base_type = 'HT'; // Price base type
                $this->fourn_socid = $obj->fk_soc; // Company that offer this price
                $this->ref_fourn = $obj->ref_fourn; // deprecated
                $this->ref_supplier = $obj->ref_fourn; // Ref supplier
                $this->desc_supplier = $obj->desc_fourn; // desc supplier
                $this->remise_percent = $obj->remise_percent; // remise percent if present and not typed
                $this->vatrate_supplier = $obj->tva_tx; // Vat ref supplier
                $this->default_vat_code = $obj->default_vat_code; // Vat code supplier
                $this->fourn_multicurrency_price       = $obj->multicurrency_price;
                $this->fourn_multicurrency_unitprice   = $obj->multicurrency_unitprice;
                $this->fourn_multicurrency_tx          = $obj->multicurrency_tx;
                $this->fourn_multicurrency_id          = $obj->fk_multicurrency;
                $this->fourn_multicurrency_code        = $obj->multicurrency_code;
                $result = $obj->fk_product;
                return $result;
            }
            else // If not found
            {
                // We do a second search by doing a select again but searching with less reliable criteria: couple qty/id product, and if set fourn_ref or fk_soc.
                $sql = "SELECT pfp.rowid, pfp.price as price, pfp.quantity as quantity, pfp.fk_soc,";
                $sql .= " pfp.fk_product, pfp.ref_fourn as ref_supplier, pfp.desc_fourn as desc_supplier, pfp.tva_tx, pfp.fk_supplier_price_expression";
                $sql .= " ,pfp.default_vat_code";
                $sql .= " ,pfp.multicurrency_price, pfp.multicurrency_unitprice, pfp.multicurrency_tx, pfp.fk_multicurrency, pfp.multicurrency_code";
                $sql .= " FROM ".MAIN_DB_PREFIX."product_fournisseur_price as pfp";
                $sql .= " WHERE pfp.fk_product = ".$product_id;
                if ($fourn_ref != 'none') { $sql .= " AND pfp.ref_fourn = '".$fourn_ref."'";
                }
                if ($fk_soc > 0) { $sql .= " AND pfp.fk_soc = ".$fk_soc;
                }
                if ($qty > 0) { $sql .= " AND pfp.quantity <= ".$qty;
                }
                $sql .= " ORDER BY pfp.quantity DESC";
                $sql .= " LIMIT 1";

                dol_syslog(get_class($this)."::get_buyprice second search from qty/ref/product_id", LOG_DEBUG);
                $resql = $this->db->query($sql);
                if ($resql) {
                    $obj = $this->db->fetch_object($resql);
                    if ($obj && $obj->quantity > 0)        // If found
                    {
                        if (!empty($conf->dynamicprices->enabled) && !empty($obj->fk_supplier_price_expression)) {
                            include_once DOL_DOCUMENT_ROOT.'/product/dynamic_price/class/price_parser.class.php';
                            $prod_supplier = new ProductFournisseur($this->db);
                            $prod_supplier->product_fourn_price_id = $obj->rowid;
                            $prod_supplier->id = $obj->fk_product;
                            $prod_supplier->fourn_qty = $obj->quantity;
                            $prod_supplier->fourn_tva_tx = $obj->tva_tx;
                            $prod_supplier->fk_supplier_price_expression = $obj->fk_supplier_price_expression;
                            $priceparser = new PriceParser($this->db);
                            $price_result = $priceparser->parseProductSupplier($prod_supplier);
                            if ($result >= 0) {
                                $obj->price = $price_result;
                            }
                        }
                        $this->product_fourn_price_id = $obj->rowid;
                        $this->buyprice = $obj->price; // deprecated
                        $this->fourn_qty = $obj->quantity; // min quantity for price for a virtual supplier
                        $this->fourn_pu = $obj->price / $obj->quantity; // Unit price of product for a virtual supplier
                        $this->fourn_price_base_type = 'HT'; // Price base type for a virtual supplier
                        $this->fourn_socid = $obj->fk_soc; // Company that offer this price
                        $this->ref_fourn = $obj->ref_supplier; // deprecated
                        $this->ref_supplier = $obj->ref_supplier; // Ref supplier
                        $this->desc_supplier = $obj->desc_supplier; // desc supplier
                        $this->remise_percent = $obj->remise_percent; // remise percent if present and not typed
                        $this->vatrate_supplier = $obj->tva_tx; // Vat ref supplier
                        $this->default_vat_code = $obj->default_vat_code; // Vat code supplier
                        $this->fourn_multicurrency_price       = $obj->multicurrency_price;
                        $this->fourn_multicurrency_unitprice   = $obj->multicurrency_unitprice;
                        $this->fourn_multicurrency_tx          = $obj->multicurrency_tx;
                        $this->fourn_multicurrency_id          = $obj->fk_multicurrency;
                        $this->fourn_multicurrency_code        = $obj->multicurrency_code;
                        $result = $obj->fk_product;
                        return $result;
                    }
                    else
                    {
                        return -1; // Ce produit n'existe pas avec cet id tarif fournisseur ou existe mais qte insuffisante, ni pour le couple produit/ref fournisseur dans la quantité.
                    }
                }
                else
                {
                    $this->error = $this->db->lasterror();
                    return -3;
                }
            }
        }
        else
        {
            $this->error = $this->db->lasterror();
            return -2;
        }
    }


    /**
     *    Modify customer price of a product/Service
     *
     * @param  double $newprice          New price
     * @param  string $newpricebase      HT or TTC
     * @param  User   $user              Object user that make change
     * @param  double $newvat            New VAT Rate (For example 8.5. Should not be a string)
     * @param  double $newminprice       New price min
     * @param  int    $level             0=standard, >0 = level if multilevel prices
     * @param  int    $newnpr            0=Standard vat rate, 1=Special vat rate for French NPR VAT
     * @param  int    $newpbq            1 if it has price by quantity
     * @param  int    $ignore_autogen    Used to avoid infinite loops
     * @param  array  $localtaxes_array  Array with localtaxes info array('0'=>type1,'1'=>rate1,'2'=>type2,'3'=>rate2) (loaded by getLocalTaxesFromRate(vatrate, 0, ...) function).
     * @param  string $newdefaultvatcode Default vat code
     * @return int                            <0 if KO, >0 if OK
     */
    public function updatePrice($newprice, $newpricebase, $user, $newvat = '', $newminprice = 0, $level = 0, $newnpr = 0, $newpbq = 0, $ignore_autogen = 0, $localtaxes_array = array(), $newdefaultvatcode = '')
    {
        global $conf, $langs;

        $id = $this->id;

        dol_syslog(get_class($this)."::update_price id=".$id." newprice=".$newprice." newpricebase=".$newpricebase." newminprice=".$newminprice." level=".$level." npr=".$newnpr." newdefaultvatcode=".$newdefaultvatcode);

        // Clean parameters
        if (empty($this->tva_tx)) {
            $this->tva_tx = 0;
        }
        if (empty($newnpr)) {
            $newnpr = 0;
        }

        // Check parameters
        if ($newvat == '') {
            $newvat = $this->tva_tx;
        }

        // If multiprices are enabled, then we check if the current product is subject to price autogeneration
        // Price will be modified ONLY when the first one is the one that is being modified
        if ((!empty($conf->global->PRODUIT_MULTIPRICES) || !empty($conf->global->PRODUIT_CUSTOMER_PRICES_BY_QTY_MULTIPRICES)) && !$ignore_autogen && $this->price_autogen && ($level == 1)) {
            return $this->generateMultiprices($user, $newprice, $newpricebase, $newvat, $newnpr, $newpbq);
        }

        if (!empty($newminprice) && ($newminprice > $newprice)) {
            $this->error = 'ErrorPriceCantBeLowerThanMinPrice';
            return -1;
        }

        if ($newprice !== '' || $newprice === 0) {
            if ($newpricebase == 'TTC') {
                $price_ttc = price2num($newprice, 'MU');
                $price = price2num($newprice) / (1 + ($newvat / 100));
                $price = price2num($price, 'MU');

                if ($newminprice != '' || $newminprice == 0) {
                    $price_min_ttc = price2num($newminprice, 'MU');
                    $price_min = price2num($newminprice) / (1 + ($newvat / 100));
                    $price_min = price2num($price_min, 'MU');
                }
                else
                {
                    $price_min = 0;
                    $price_min_ttc = 0;
                }
            }
            else
            {
                $price = price2num($newprice, 'MU');
                $price_ttc = ($newnpr != 1) ? price2num($newprice) * (1 + ($newvat / 100)) : $price;
                $price_ttc = price2num($price_ttc, 'MU');

                if ($newminprice !== '' || $newminprice === 0) {
                    $price_min = price2num($newminprice, 'MU');
                    $price_min_ttc = price2num($newminprice) * (1 + ($newvat / 100));
                    $price_min_ttc = price2num($price_min_ttc, 'MU');
                    //print 'X'.$newminprice.'-'.$price_min;
                }
                else
                {
                    $price_min = 0;
                    $price_min_ttc = 0;
                }
            }
            //print 'x'.$id.'-'.$newprice.'-'.$newpricebase.'-'.$price.'-'.$price_ttc.'-'.$price_min.'-'.$price_min_ttc;

            if (count($localtaxes_array) > 0) {
                $localtaxtype1 = $localtaxes_array['0'];
                $localtax1 = $localtaxes_array['1'];
                $localtaxtype2 = $localtaxes_array['2'];
                $localtax2 = $localtaxes_array['3'];
            }
            else     // old method. deprecated because ot can't retreive type
            {
                $localtaxtype1 = '0';
                $localtax1 = get_localtax($newvat, 1);
                $localtaxtype2 = '0';
                $localtax2 = get_localtax($newvat, 2);
            }
            if (empty($localtax1)) {
                $localtax1 = 0; // If = '' then = 0
            }
            if (empty($localtax2)) {
                $localtax2 = 0; // If = '' then = 0
            }

            $this->db->begin();

            // Ne pas mettre de quote sur les numeriques decimaux.
            // Ceci provoque des stockages avec arrondis en base au lieu des valeurs exactes.
            $sql = "UPDATE ".MAIN_DB_PREFIX."product SET";
            $sql .= " price_base_type='".$newpricebase."',";
            $sql .= " price=".$price.",";
            $sql .= " price_ttc=".$price_ttc.",";
            $sql .= " price_min=".$price_min.",";
            $sql .= " price_min_ttc=".$price_min_ttc.",";
            $sql .= " localtax1_tx=".($localtax1 >= 0 ? $localtax1 : 'NULL').",";
            $sql .= " localtax2_tx=".($localtax2 >= 0 ? $localtax2 : 'NULL').",";
            $sql .= " localtax1_type=".($localtaxtype1 != '' ? "'".$localtaxtype1."'" : "'0'").",";
            $sql .= " localtax2_type=".($localtaxtype2 != '' ? "'".$localtaxtype2."'" : "'0'").",";
            $sql .= " default_vat_code=".($newdefaultvatcode ? "'".$this->db->escape($newdefaultvatcode)."'" : "null").",";
            $sql .= " tva_tx='".price2num($newvat)."',";
            $sql .= " recuperableonly='".$newnpr."'";
            $sql .= " WHERE rowid = ".$id;

            dol_syslog(get_class($this)."::update_price", LOG_DEBUG);
            $resql = $this->db->query($sql);
            if ($resql) {
                $this->multiprices[$level] = $price;
                $this->multiprices_ttc[$level] = $price_ttc;
                $this->multiprices_min[$level] = $price_min;
                $this->multiprices_min_ttc[$level] = $price_min_ttc;
                $this->multiprices_base_type[$level] = $newpricebase;
                $this->multiprices_default_vat_code[$level] = $newdefaultvatcode;
                $this->multiprices_tva_tx[$level] = $newvat;
                $this->multiprices_recuperableonly[$level] = $newnpr;

                $this->price = $price;
                $this->price_ttc = $price_ttc;
                $this->price_min = $price_min;
                $this->price_min_ttc = $price_min_ttc;
                $this->price_base_type = $newpricebase;
                $this->default_vat_code = $newdefaultvatcode;
                $this->tva_tx = $newvat;
                $this->tva_npr = $newnpr;
                //Local taxes
                $this->localtax1_tx = $localtax1;
                $this->localtax2_tx = $localtax2;
                $this->localtax1_type = $localtaxtype1;
                $this->localtax2_type = $localtaxtype2;

                // Price by quantity
                $this->price_by_qty = $newpbq;

                $this->_log_price($user, $level); // Save price for level into table product_price

                $this->level = $level; // Store level of price edited for trigger

                // Call trigger
                $result = $this->call_trigger('PRODUCT_PRICE_MODIFY', $user);
                if ($result < 0) {
                    $this->db->rollback();
                    return -1;
                }
                // End call triggers

                $this->db->commit();
            }
            else
            {
                $this->db->rollback();
                dol_print_error($this->db);
            }
        }

        return 1;
    }

    /**
     *  Sets the supplier price expression
     *
     * @param      int $expression_id Expression
     * @return     int                     <0 if KO, >0 if OK
     * @deprecated Use Product::update instead
     */
    public function setPriceExpression($expression_id)
    {
        global $user;

        $this->fk_price_expression = $expression_id;

        return $this->update($this->id, $user);
    }

    /**
     *  Load a product in memory from database
     *
     * @param  int    $id                Id of product/service to load
     * @param  string $ref               Ref of product/service to load
     * @param  string $ref_ext           Ref ext of product/service to load
     * @param  string $barcode           Barcode of product/service to load
     * @param  int    $ignore_expression Ignores the math expression for calculating price and uses the db value instead
     * @return int                         <0 if KO, 0 if not found, >0 if OK
     */
    public function fetch($id = '', $ref = '', $ref_ext = '', $barcode = '', $ignore_expression = 0)
    {
        include_once DOL_DOCUMENT_ROOT.'/core/lib/company.lib.php';

        global $langs, $conf;

        dol_syslog(get_class($this)."::fetch id=".$id." ref=".$ref." ref_ext=".$ref_ext);

        // Check parameters
        if (! $id && ! $ref && ! $ref_ext && ! $barcode) {
            $this->error='ErrorWrongParameters';
            dol_syslog(get_class($this)."::fetch ".$this->error);
            return -1;
        }

        $sql = "SELECT rowid, ref, ref_ext, label, description, url, note as note_private, customcode, fk_country, price, price_ttc,";
        $sql.= " price_min, price_min_ttc, price_base_type, cost_price, default_vat_code, tva_tx, recuperableonly as tva_npr, localtax1_tx, localtax2_tx, localtax1_type, localtax2_type, tosell,";
        $sql.= " tobuy, fk_product_type, duration, fk_default_warehouse, seuil_stock_alerte, canvas, net_measure, net_measure_units, weight, weight_units,";
        $sql.= " length, length_units, width, width_units, height, height_units,";
        $sql.= " surface, surface_units, volume, volume_units, barcode, fk_barcode_type, finished,";
        $sql.= " accountancy_code_buy, accountancy_code_sell, accountancy_code_sell_intra, accountancy_code_sell_export, stock, pmp,";
        $sql.= " datec, tms, import_key, entity, desiredstock, tobatch, fk_unit,";
        $sql.= " fk_price_expression, price_autogen";
        $sql.= " FROM ".MAIN_DB_PREFIX."product";
        if ($id) {
            $sql.= " WHERE rowid = ".(int) $id;
        } else {
            $sql.= " WHERE entity IN (".getEntity($this->element).")";
            if ($ref) {
                $sql.= " AND ref = '".$this->db->escape($ref)."'";
            } elseif ($ref_ext) {
                $sql.= " AND ref_ext = '".$this->db->escape($ref_ext)."'";
            } elseif ($barcode) {
                $sql.= " AND barcode = '".$this->db->escape($barcode)."'";
            }
        }

        $resql = $this->db->query($sql);
        if ($resql) {
        	unset($this->oldcopy);

            if ($this->db->num_rows($resql) > 0) {
                $obj = $this->db->fetch_object($resql);

                $this->id = $obj->rowid;
                $this->ref                            = $obj->ref;
                $this->ref_ext                        = $obj->ref_ext;
                $this->label                          = $obj->label;
                $this->description                    = $obj->description;
                $this->url                            = $obj->url;
                $this->note_private                    = $obj->note_private;
                $this->note                            = $obj->note_private;  // deprecated

                $this->type                            = $obj->fk_product_type;
                $this->status                        = $obj->tosell;
                $this->status_buy                    = $obj->tobuy;
                $this->status_batch                    = $obj->tobatch;

                $this->customcode                    = $obj->customcode;
                $this->country_id                    = $obj->fk_country;
                $this->country_code = getCountry($this->country_id, 2, $this->db);
                $this->price                        = $obj->price;
                $this->price_ttc                    = $obj->price_ttc;
                $this->price_min                    = $obj->price_min;
                $this->price_min_ttc                = $obj->price_min_ttc;
                $this->price_base_type = $obj->price_base_type;
                $this->cost_price                    = $obj->cost_price;
                $this->default_vat_code = $obj->default_vat_code;
                $this->tva_tx                        = $obj->tva_tx;
                //! French VAT NPR
                $this->tva_npr                        = $obj->tva_npr;
                $this->recuperableonly                = $obj->tva_npr; // For backward compatibility
                //! Local taxes
                $this->localtax1_tx                    = $obj->localtax1_tx;
                $this->localtax2_tx                    = $obj->localtax2_tx;
                $this->localtax1_type                = $obj->localtax1_type;
                $this->localtax2_type                = $obj->localtax2_type;

                $this->finished                        = $obj->finished;
                $this->duration                        = $obj->duration;
                $this->duration_value                = substr($obj->duration, 0, dol_strlen($obj->duration)-1);
                $this->duration_unit                = substr($obj->duration, -1);
                $this->canvas                        = $obj->canvas;
                $this->net_measure                        = $obj->net_measure;
                $this->net_measure_units                    = $obj->net_measure_units;
                $this->weight                        = $obj->weight;
                $this->weight_units                    = $obj->weight_units;
                $this->length                        = $obj->length;
                $this->length_units                    = $obj->length_units;
                $this->width                        = $obj->width;
                $this->width_units                    = $obj->width_units;
                $this->height                        = $obj->height;
                $this->height_units                    = $obj->height_units;

                $this->surface                        = $obj->surface;
                $this->surface_units                = $obj->surface_units;
                $this->volume                        = $obj->volume;
                $this->volume_units                    = $obj->volume_units;
                $this->barcode                        = $obj->barcode;
                $this->barcode_type                    = $obj->fk_barcode_type;

                $this->accountancy_code_buy            = $obj->accountancy_code_buy;
                $this->accountancy_code_sell        = $obj->accountancy_code_sell;
                $this->accountancy_code_sell_intra    = $obj->accountancy_code_sell_intra;
                $this->accountancy_code_sell_export    = $obj->accountancy_code_sell_export;

                $this->fk_default_warehouse            = $obj->fk_default_warehouse;
                $this->seuil_stock_alerte            = $obj->seuil_stock_alerte;
                $this->desiredstock                    = $obj->desiredstock;
                $this->stock_reel                    = $obj->stock;
                $this->pmp                            = $obj->pmp;

                $this->date_creation                = $obj->datec;
                $this->date_modification            = $obj->tms;
                $this->import_key                    = $obj->import_key;
                $this->entity                        = $obj->entity;

                $this->ref_ext                        = $obj->ref_ext;
                $this->fk_price_expression            = $obj->fk_price_expression;
                $this->fk_unit                        = $obj->fk_unit;
                $this->price_autogen = $obj->price_autogen;

                $this->db->free($resql);

                // Retreive all extrafield
                // fetch optionals attributes and labels
                $this->fetch_optionals();

                // multilangs
                if (!empty($conf->global->MAIN_MULTILANGS)) {
                    $this->getMultiLangs();
                }

                // Load multiprices array
                if (!empty($conf->global->PRODUIT_MULTIPRICES))                // prices per segment
                {
                    for ($i = 1; $i <= $conf->global->PRODUIT_MULTIPRICES_LIMIT; $i++)
                    {
                        $sql = "SELECT price, price_ttc, price_min, price_min_ttc,";
                        $sql .= " price_base_type, tva_tx, default_vat_code, tosell, price_by_qty, rowid, recuperableonly";
                        $sql .= " FROM ".MAIN_DB_PREFIX."product_price";
                        $sql .= " WHERE entity IN (".getEntity('productprice').")";
                        $sql .= " AND price_level=".$i;
                        $sql .= " AND fk_product = ".$this->id;
                        $sql .= " ORDER BY date_price DESC, rowid DESC";
                        $sql .= " LIMIT 1";
                        $resql = $this->db->query($sql);
                        if ($resql) {
                            $result = $this->db->fetch_array($resql);

                            $this->multiprices[$i] = $result["price"];
                            $this->multiprices_ttc[$i] = $result["price_ttc"];
                            $this->multiprices_min[$i] = $result["price_min"];
                            $this->multiprices_min_ttc[$i] = $result["price_min_ttc"];
                            $this->multiprices_base_type[$i] = $result["price_base_type"];
                            // Next two fields are used only if PRODUIT_MULTIPRICES_USE_VAT_PER_LEVEL is on
                            $this->multiprices_tva_tx[$i] = $result["tva_tx"]; // TODO Add ' ('.$result['default_vat_code'].')'
                            $this->multiprices_recuperableonly[$i] = $result["recuperableonly"];

                            // Price by quantity
                            /*
                            $this->prices_by_qty[$i]=$result["price_by_qty"];
                            $this->prices_by_qty_id[$i]=$result["rowid"];
                            // Récuperation de la liste des prix selon qty si flag positionné
                            if ($this->prices_by_qty[$i] == 1)
                            {
                            $sql = "SELECT rowid, price, unitprice, quantity, remise_percent, remise, price_base_type";
                            $sql.= " FROM ".MAIN_DB_PREFIX."product_price_by_qty";
                            $sql.= " WHERE fk_product_price = ".$this->prices_by_qty_id[$i];
                            $sql.= " ORDER BY quantity ASC";
                            $resultat=array();
                            $resql = $this->db->query($sql);
                            if ($resql)
                            {
                            $ii=0;
                            while ($result= $this->db->fetch_array($resql)) {
                            $resultat[$ii]=array();
                            $resultat[$ii]["rowid"]=$result["rowid"];
                            $resultat[$ii]["price"]= $result["price"];
                            $resultat[$ii]["unitprice"]= $result["unitprice"];
                            $resultat[$ii]["quantity"]= $result["quantity"];
                            $resultat[$ii]["remise_percent"]= $result["remise_percent"];
                            $resultat[$ii]["remise"]= $result["remise"];                    // deprecated
                            $resultat[$ii]["price_base_type"]= $result["price_base_type"];
                            $ii++;
                            }
                            $this->prices_by_qty_list[$i]=$resultat;
                            }
                            else
                            {
                            dol_print_error($this->db);
                            return -1;
                            }
                            }*/
                        }
                        else
                        {
                            dol_print_error($this->db);
                            return -1;
                        }
                    }
                }
                elseif (!empty($conf->global->PRODUIT_CUSTOMER_PRICES))            // prices per customers
                {
                    // Nothing loaded by default. List may be very long.
                }
                elseif (!empty($conf->global->PRODUIT_CUSTOMER_PRICES_BY_QTY))    // prices per quantity
                {
                    $sql = "SELECT price, price_ttc, price_min, price_min_ttc,";
                    $sql .= " price_base_type, tva_tx, default_vat_code, tosell, price_by_qty, rowid";
                    $sql .= " FROM ".MAIN_DB_PREFIX."product_price";
                    $sql .= " WHERE fk_product = ".$this->id;
                    $sql .= " ORDER BY date_price DESC, rowid DESC";
                    $sql .= " LIMIT 1";
                    $resql = $this->db->query($sql);
                    if ($resql) {
                        $result = $this->db->fetch_array($resql);

                        // Price by quantity
                        $this->prices_by_qty[0] = $result["price_by_qty"];
                        $this->prices_by_qty_id[0] = $result["rowid"];
                        // Récuperation de la liste des prix selon qty si flag positionné
                        if ($this->prices_by_qty[0] == 1) {
                            $sql = "SELECT rowid,price, unitprice, quantity, remise_percent, remise, remise, price_base_type";
                            $sql .= " FROM ".MAIN_DB_PREFIX."product_price_by_qty";
                            $sql .= " WHERE fk_product_price = ".$this->prices_by_qty_id[0];
                            $sql .= " ORDER BY quantity ASC";
                            $resultat = array();
                            $resql = $this->db->query($sql);
                            if ($resql) {
                                $ii = 0;
                                while ($result = $this->db->fetch_array($resql)) {
                                    $resultat[$ii] = array();
                                    $resultat[$ii]["rowid"] = $result["rowid"];
                                    $resultat[$ii]["price"] = $result["price"];
                                    $resultat[$ii]["unitprice"] = $result["unitprice"];
                                    $resultat[$ii]["quantity"] = $result["quantity"];
                                    $resultat[$ii]["remise_percent"] = $result["remise_percent"];
                                    //$resultat[$ii]["remise"]= $result["remise"];                    // deprecated
                                    $resultat[$ii]["price_base_type"] = $result["price_base_type"];
                                    $ii++;
                                }
                                $this->prices_by_qty_list[0] = $resultat;
                            }
                            else
                            {
                                    dol_print_error($this->db);
                                    return -1;
                            }
                        }
                    }
                    else
                    {
                        dol_print_error($this->db);
                        return -1;
                    }
                }
                elseif (!empty($conf->global->PRODUIT_CUSTOMER_PRICES_BY_QTY_MULTIPRICES))    // prices per customer and quantity
                {
                    for ($i = 1; $i <= $conf->global->PRODUIT_MULTIPRICES_LIMIT; $i++)
                    {
                        $sql = "SELECT price, price_ttc, price_min, price_min_ttc,";
                        $sql .= " price_base_type, tva_tx, default_vat_code, tosell, price_by_qty, rowid, recuperableonly";
                        $sql .= " FROM ".MAIN_DB_PREFIX."product_price";
                        $sql .= " WHERE entity IN (".getEntity('productprice').")";
                        $sql .= " AND price_level=".$i;
                        $sql .= " AND fk_product = ".$this->id;
                        $sql .= " ORDER BY date_price DESC, rowid DESC";
                        $sql .= " LIMIT 1";
                        $resql = $this->db->query($sql);
                        if ($resql) {
                            $result = $this->db->fetch_array($resql);

                            $this->multiprices[$i] = $result["price"];
                            $this->multiprices_ttc[$i] = $result["price_ttc"];
                            $this->multiprices_min[$i] = $result["price_min"];
                            $this->multiprices_min_ttc[$i] = $result["price_min_ttc"];
                            $this->multiprices_base_type[$i] = $result["price_base_type"];
                            // Next two fields are used only if PRODUIT_MULTIPRICES_USE_VAT_PER_LEVEL is on
                            $this->multiprices_tva_tx[$i] = $result["tva_tx"]; // TODO Add ' ('.$result['default_vat_code'].')'
                            $this->multiprices_recuperableonly[$i] = $result["recuperableonly"];

                            // Price by quantity
                            $this->prices_by_qty[$i] = $result["price_by_qty"];
                            $this->prices_by_qty_id[$i] = $result["rowid"];
                            // Récuperation de la liste des prix selon qty si flag positionné
                            if ($this->prices_by_qty[$i] == 1) {
                                $sql = "SELECT rowid, price, unitprice, quantity, remise_percent, remise, price_base_type";
                                $sql .= " FROM ".MAIN_DB_PREFIX."product_price_by_qty";
                                $sql .= " WHERE fk_product_price = ".$this->prices_by_qty_id[$i];
                                $sql .= " ORDER BY quantity ASC";
                                $resultat = array();
                                $resql = $this->db->query($sql);
                                if ($resql) {
                                    $ii = 0;
                                    while ($result = $this->db->fetch_array($resql)) {
                                        $resultat[$ii] = array();
                                        $resultat[$ii]["rowid"] = $result["rowid"];
                                        $resultat[$ii]["price"] = $result["price"];
                                        $resultat[$ii]["unitprice"] = $result["unitprice"];
                                        $resultat[$ii]["quantity"] = $result["quantity"];
                                        $resultat[$ii]["remise_percent"] = $result["remise_percent"];
                                        $resultat[$ii]["remise"] = $result["remise"]; // deprecated
                                        $resultat[$ii]["price_base_type"] = $result["price_base_type"];
                                        $ii++;
                                    }
                                    $this->prices_by_qty_list[$i] = $resultat;
                                }
                                else
                                         {
                                    dol_print_error($this->db);
                                    return -1;
                                }
                            }
                        }
                        else
                        {
                            dol_print_error($this->db);
                            return -1;
                        }
                    }
                }

                if (!empty($conf->dynamicprices->enabled) && !empty($this->fk_price_expression) && empty($ignore_expression)) {
                       include_once DOL_DOCUMENT_ROOT.'/product/dynamic_price/class/price_parser.class.php';
                    $priceparser = new PriceParser($this->db);
                       $price_result = $priceparser->parseProduct($this);
                    if ($price_result >= 0) {
                        $this->price = $price_result;
                        // Calculate the VAT
                        $this->price_ttc = price2num($this->price) * (1 + ($this->tva_tx / 100));
                        $this->price_ttc = price2num($this->price_ttc, 'MU');
                    }
                }

                // We should not load stock during the fetch. If someone need stock of product, he must call load_stock after fetching product.
                // Instead we just init the stock_warehouse array
                $this->stock_warehouse = array();

                return 1;
            }
            else
            {
                return 0;
            }
        }
        else
        {
            dol_print_error($this->db);
            return -1;
        }
    }


    // phpcs:disable PEAR.NamingConventions.ValidFunctionName.ScopeNotCamelCaps
    /**
     *  Charge tableau des stats propale pour le produit/service
     *
     * @param  int $socid Id societe
     * @return integer      Tableau des stats dans $this->stats_propale, <0 if ko >0 if ok
     */
    public function load_stats_propale($socid = 0)
    {
        // phpcs:enable
        global $conf;
        global $user;

        $sql = "SELECT COUNT(DISTINCT p.fk_soc) as nb_customers, COUNT(DISTINCT p.rowid) as nb,";
        $sql.= " COUNT(pd.rowid) as nb_rows, SUM(pd.qty) as qty";
        $sql.= " FROM ".MAIN_DB_PREFIX."propaldet as pd";
        $sql.= ", ".MAIN_DB_PREFIX."propal as p";
        $sql.= ", ".MAIN_DB_PREFIX."societe as s";
        if (!$user->rights->societe->client->voir && !$socid) {
            $sql .= ", ".MAIN_DB_PREFIX."societe_commerciaux as sc";
        }
        $sql.= " WHERE p.rowid = pd.fk_propal";
        $sql.= " AND p.fk_soc = s.rowid";
        $sql.= " AND p.entity IN (".getEntity('propal').")";
        $sql.= " AND pd.fk_product = ".$this->id;
        if (!$user->rights->societe->client->voir && !$socid) {
            $sql .= " AND p.fk_soc = sc.fk_soc AND sc.fk_user = " .$user->id;
        }
        //$sql.= " AND pr.fk_statut != 0";
        if ($socid > 0) {
            $sql.= " AND p.fk_soc = ".$socid;
        }

        $result = $this->db->query($sql);
        if ($result ) {
            $obj=$this->db->fetch_object($result);
            $this->stats_propale['customers']=$obj->nb_customers;
            $this->stats_propale['nb']=$obj->nb;
            $this->stats_propale['rows']=$obj->nb_rows;
            $this->stats_propale['qty']=$obj->qty?$obj->qty:0;

            // if it's a virtual product, maybe it is in proposal by extension
            if (! empty($conf->global->PRODUCT_STATS_WITH_PARENT_PROD_IF_INCDEC)) {
                $TFather = $this->getFather();
                if (is_array($TFather) && !empty($TFather)) {
                    foreach($TFather as &$fatherData) {
                        $pFather = new Product($this->db);
                        $pFather->id = $fatherData['id'];
                        $qtyCoef = $fatherData['qty'];

                        if ($fatherData['incdec']) {
                            $pFather->load_stats_propale($socid);

                            $this->stats_propale['customers']+=$pFather->stats_propale['customers'];
                            $this->stats_propale['nb']+=$pFather->stats_propale['nb'];
                            $this->stats_propale['rows']+=$pFather->stats_propale['rows'];
                            $this->stats_propale['qty']+=$pFather->stats_propale['qty'] * $qtyCoef;
                        }
                    }
                }
            }

            return 1;
        }
        else
        {
            $this->error=$this->db->error();
            return -1;
        }
    }


    // phpcs:disable PEAR.NamingConventions.ValidFunctionName.ScopeNotCamelCaps
    /**
     *  Charge tableau des stats propale pour le produit/service
     *
     * @param  int $socid Id thirdparty
     * @return array               Tableau des stats
     */
    public function load_stats_proposal_supplier($socid = 0)
    {
        // phpcs:enable
        global $conf;
        global $user;

        $sql = "SELECT COUNT(DISTINCT p.fk_soc) as nb_suppliers, COUNT(DISTINCT p.rowid) as nb,";
        $sql .= " COUNT(pd.rowid) as nb_rows, SUM(pd.qty) as qty";
        $sql .= " FROM ".MAIN_DB_PREFIX."supplier_proposaldet as pd";
        $sql .= ", ".MAIN_DB_PREFIX."supplier_proposal as p";
        $sql .= ", ".MAIN_DB_PREFIX."societe as s";
        if (!$user->rights->societe->client->voir && !$socid) { $sql .= ", ".MAIN_DB_PREFIX."societe_commerciaux as sc";
        }
        $sql .= " WHERE p.rowid = pd.fk_supplier_proposal";
        $sql .= " AND p.fk_soc = s.rowid";
        $sql .= " AND p.entity IN (".getEntity('supplier_proposal').")";
        $sql .= " AND pd.fk_product = ".$this->id;
        if (!$user->rights->societe->client->voir && !$socid) { $sql .= " AND p.fk_soc = sc.fk_soc AND sc.fk_user = ".$user->id;
        }
        //$sql.= " AND pr.fk_statut != 0";
        if ($socid > 0) {    $sql .= " AND p.fk_soc = ".$socid;
        }

        $result = $this->db->query($sql);
        if ($result) {
            $obj = $this->db->fetch_object($result);
            $this->stats_proposal_supplier['suppliers'] = $obj->nb_suppliers;
            $this->stats_proposal_supplier['nb'] = $obj->nb;
            $this->stats_proposal_supplier['rows'] = $obj->nb_rows;
            $this->stats_proposal_supplier['qty'] = $obj->qty ? $obj->qty : 0;
            return 1;
        }
        else
        {
            $this->error = $this->db->error();
            return -1;
        }
    }


    // phpcs:disable PEAR.NamingConventions.ValidFunctionName.ScopeNotCamelCaps
    /**
     *  Charge tableau des stats commande client pour le produit/service
     *
     * @param  int    $socid           Id societe pour filtrer sur une societe
     * @param  string $filtrestatut    Id statut pour filtrer sur un statut
     * @param  int    $forVirtualStock Ignore rights filter for virtual stock calculation.
     * @return integer                 Array of stats in $this->stats_commande (nb=nb of order, qty=qty ordered), <0 if ko or >0 if ok
     */
    public function load_stats_commande($socid = 0, $filtrestatut = '', $forVirtualStock = 0)
    {
        // phpcs:enable
        global $conf,$user;

        $sql = "SELECT COUNT(DISTINCT c.fk_soc) as nb_customers, COUNT(DISTINCT c.rowid) as nb,";
        $sql.= " COUNT(cd.rowid) as nb_rows, SUM(cd.qty) as qty";
        $sql.= " FROM ".MAIN_DB_PREFIX."commandedet as cd";
        $sql.= ", ".MAIN_DB_PREFIX."commande as c";
        $sql.= ", ".MAIN_DB_PREFIX."societe as s";
        if (!$user->rights->societe->client->voir && !$socid && !$forVirtualStock) {
            $sql.= ", ".MAIN_DB_PREFIX."societe_commerciaux as sc";
        }
        $sql.= " WHERE c.rowid = cd.fk_commande";
        $sql.= " AND c.fk_soc = s.rowid";
        $sql.= " AND c.entity IN (".getEntity('commande').")";
        $sql.= " AND cd.fk_product = ".$this->id;
        if (!$user->rights->societe->client->voir && !$socid && !$forVirtualStock) {
            $sql.= " AND c.fk_soc = sc.fk_soc AND sc.fk_user = " .$user->id;
        }
        if ($socid > 0) {
            $sql.= " AND c.fk_soc = ".$socid;
        }
        if ($filtrestatut <> '') {
            $sql.= " AND c.fk_statut in (".$filtrestatut.")";
        }

        $result = $this->db->query($sql);
        if ($result ) {
            $obj=$this->db->fetch_object($result);
            $this->stats_commande['customers']=$obj->nb_customers;
            $this->stats_commande['nb']=$obj->nb;
            $this->stats_commande['rows']=$obj->nb_rows;
            $this->stats_commande['qty']=$obj->qty?$obj->qty:0;

            // if it's a virtual product, maybe it is in order by extension
            if (! empty($conf->global->PRODUCT_STATS_WITH_PARENT_PROD_IF_INCDEC)) {
                $TFather = $this->getFather();
                if (is_array($TFather) && !empty($TFather)) {
                    foreach($TFather as &$fatherData) {
                        $pFather = new Product($this->db);
                        $pFather->id = $fatherData['id'];
                        $qtyCoef = $fatherData['qty'];

                        if ($fatherData['incdec']) {
                            $pFather->load_stats_commande($socid, $filtrestatut);

                            $this->stats_commande['customers'] += $pFather->stats_commande['customers'];
                            $this->stats_commande['nb'] += $pFather->stats_commande['nb'];
                            $this->stats_commande['rows'] += $pFather->stats_commande['rows'];
                            $this->stats_commande['qty'] += $pFather->stats_commande['qty'] * $qtyCoef;
                        }
                    }
                }
            }

            // If stock decrease is on invoice validation, the theorical stock continue to
            // count the orders to ship in theorical stock when some are already removed b invoice validation.
            // If option DECREASE_ONLY_UNINVOICEDPRODUCTS is on, we make a compensation.
            if (!empty($conf->global->STOCK_CALCULATE_ON_BILL)) {
                if (!empty($conf->global->DECREASE_ONLY_UNINVOICEDPRODUCTS)) {
                    $adeduire = 0;
                    $sql = "SELECT sum(fd.qty) as count FROM ".MAIN_DB_PREFIX."facturedet fd ";
                    $sql .= " JOIN ".MAIN_DB_PREFIX."facture f ON fd.fk_facture = f.rowid ";
                    $sql .= " JOIN ".MAIN_DB_PREFIX."element_element el ON el.fk_target = f.rowid and el.targettype = 'facture' and sourcetype = 'commande'";
                    $sql .= " JOIN ".MAIN_DB_PREFIX."commande c ON el.fk_source = c.rowid ";
                    $sql .= " WHERE c.fk_statut IN (".$filtrestatut.") AND c.facture = 0 AND fd.fk_product = ".$this->id;
                    dol_syslog(__METHOD__.":: sql $sql", LOG_NOTICE);

                    $resql = $this->db->query($sql);
                    if ($resql) {
                        if ($this->db->num_rows($resql) > 0) {
                            $obj = $this->db->fetch_object($resql);
                            $adeduire += $obj->count;
                        }
                    }

                    $this->stats_commande['qty'] -= $adeduire;
                }
            }

            return 1;
        }
        else
        {
            $this->error = $this->db->error();
            return -1;
        }
    }

    // phpcs:disable PEAR.NamingConventions.ValidFunctionName.ScopeNotCamelCaps
    /**
     *  Charge tableau des stats commande fournisseur pour le produit/service
     *
     * @param  int    $socid           Id societe pour filtrer sur une societe
     * @param  string $filtrestatut    Id des statuts pour filtrer sur des statuts
     * @param  int    $forVirtualStock Ignore rights filter for virtual stock calculation.
     * @return array                     Tableau des stats
     */
    public function load_stats_commande_fournisseur($socid = 0, $filtrestatut = '', $forVirtualStock = 0)
    {
        // phpcs:enable
        global $conf, $user;

        $sql = "SELECT COUNT(DISTINCT c.fk_soc) as nb_suppliers, COUNT(DISTINCT c.rowid) as nb,";
        $sql .= " COUNT(cd.rowid) as nb_rows, SUM(cd.qty) as qty";
        $sql .= " FROM ".MAIN_DB_PREFIX."commande_fournisseurdet as cd";
        $sql .= ", ".MAIN_DB_PREFIX."commande_fournisseur as c";
        $sql .= ", ".MAIN_DB_PREFIX."societe as s";
        if (!$user->rights->societe->client->voir && !$socid && !$forVirtualStock) {
            $sql .= ", ".MAIN_DB_PREFIX."societe_commerciaux as sc";
        }
        $sql .= " WHERE c.rowid = cd.fk_commande";
        $sql .= " AND c.fk_soc = s.rowid";
        $sql .= " AND c.entity IN (".getEntity('supplier_order').")";
        $sql .= " AND cd.fk_product = ".$this->id;
        if (!$user->rights->societe->client->voir && !$socid && !$forVirtualStock) {
            $sql .= " AND c.fk_soc = sc.fk_soc AND sc.fk_user = ".$user->id;
        }
        if ($socid > 0) {
            $sql .= " AND c.fk_soc = ".$socid;
        }
        if ($filtrestatut != '') {
            $sql .= " AND c.fk_statut in (".$filtrestatut.")"; // Peut valoir 0
        }

        $result = $this->db->query($sql);
        if ($result) {
            $obj = $this->db->fetch_object($result);
            $this->stats_commande_fournisseur['suppliers'] = $obj->nb_suppliers;
            $this->stats_commande_fournisseur['nb'] = $obj->nb;
            $this->stats_commande_fournisseur['rows'] = $obj->nb_rows;
            $this->stats_commande_fournisseur['qty'] = $obj->qty ? $obj->qty : 0;
            return 1;
        }
        else
        {
            $this->error = $this->db->error().' sql='.$sql;
            return -1;
        }
    }

    // phpcs:disable PEAR.NamingConventions.ValidFunctionName.ScopeNotCamelCaps
    /**
     *  Charge tableau des stats expedition client pour le produit/service
     *
     * @param   int         $socid                  Id societe pour filtrer sur une societe
     * @param   string      $filtrestatut           Id statut pour filtrer sur un statut
     * @param   int         $forVirtualStock        Ignore rights filter for virtual stock calculation.
     * @param   string      $filterShipmentStatus   [=''] Ids shipment status separated by comma
     * @return  int         <0 if KO, >0 if OK (Tableau des stats)
     */
    public function load_stats_sending($socid = 0, $filtrestatut = '', $forVirtualStock = 0, $filterShipmentStatus = '')
    {
        // phpcs:enable
        global $conf,$user;

        $sql = "SELECT COUNT(DISTINCT e.fk_soc) as nb_customers, COUNT(DISTINCT e.rowid) as nb,";
        $sql.= " COUNT(ed.rowid) as nb_rows, SUM(ed.qty) as qty";
        $sql.= " FROM ".MAIN_DB_PREFIX."expeditiondet as ed";
        $sql.= ", ".MAIN_DB_PREFIX."commandedet as cd";
        $sql.= ", ".MAIN_DB_PREFIX."commande as c";
        $sql.= ", ".MAIN_DB_PREFIX."expedition as e";
        $sql.= ", ".MAIN_DB_PREFIX."societe as s";
        if (!$user->rights->societe->client->voir && !$socid && !$forVirtualStock) {
            $sql.= ", ".MAIN_DB_PREFIX."societe_commerciaux as sc";
        }
        $sql.= " WHERE e.rowid = ed.fk_expedition";
        $sql.= " AND c.rowid = cd.fk_commande";
        $sql.= " AND e.fk_soc = s.rowid";
        $sql.= " AND e.entity IN (".getEntity('expedition').")";
        $sql.= " AND ed.fk_origin_line = cd.rowid";
        $sql.= " AND cd.fk_product = ".$this->id;
        if (!$user->rights->societe->client->voir && !$socid && !$forVirtualStock) {
            $sql.= " AND e.fk_soc = sc.fk_soc AND sc.fk_user = " .$user->id;
        }
        if ($socid > 0) {
            $sql.= " AND e.fk_soc = ".$socid;
        }
        if ($filtrestatut <> '') {
            $sql.= " AND c.fk_statut in (".$filtrestatut.")";
        }
        if (!empty($filterShipmentStatus)) $sql.= " AND e.fk_statut IN (" . $filterShipmentStatus . ")";

        $result = $this->db->query($sql);
        if ($result ) {
            $obj=$this->db->fetch_object($result);
            $this->stats_expedition['customers']=$obj->nb_customers;
            $this->stats_expedition['nb']=$obj->nb;
            $this->stats_expedition['rows']=$obj->nb_rows;
            $this->stats_expedition['qty']=$obj->qty?$obj->qty:0;

            // if it's a virtual product, maybe it is in sending by extension
            if (! empty($conf->global->PRODUCT_STATS_WITH_PARENT_PROD_IF_INCDEC)) {
                $TFather = $this->getFather();
                if (is_array($TFather) && !empty($TFather)) {
                    foreach($TFather as &$fatherData) {
                        $pFather = new Product($this->db);
                        $pFather->id = $fatherData['id'];
                        $qtyCoef = $fatherData['qty'];

                        if ($fatherData['incdec']) {
                            $pFather->load_stats_sending($socid, $filtrestatut, $forVirtualStock);

                            $this->stats_expedition['customers']+=$pFather->stats_expedition['customers'];
                            $this->stats_expedition['nb']+=$pFather->stats_expedition['nb'];
                            $this->stats_expedition['rows']+=$pFather->stats_expedition['rows'];
                            $this->stats_expedition['qty']+=$pFather->stats_expedition['qty'] * $qtyCoef;
                        }
                    }
                }
            }
            return 1;
        }
        else
        {
            $this->error=$this->db->error();
            return -1;
        }
    }

    // phpcs:disable PEAR.NamingConventions.ValidFunctionName.ScopeNotCamelCaps
    /**
     *  Charge tableau des stats réception fournisseur pour le produit/service
     *
     * @param  int    $socid           Id societe pour filtrer sur une societe
     * @param  string $filtrestatut    Id statut pour filtrer sur un statut
     * @param  int    $forVirtualStock Ignore rights filter for virtual stock calculation.
     * @return array                   Tableau des stats
     */
    public function load_stats_reception($socid = 0, $filtrestatut = '', $forVirtualStock = 0)
    {
        // phpcs:enable
        global $conf, $user;

        $sql = "SELECT COUNT(DISTINCT cf.fk_soc) as nb_customers, COUNT(DISTINCT cf.rowid) as nb,";
        $sql .= " COUNT(fd.rowid) as nb_rows, SUM(fd.qty) as qty";
        $sql .= " FROM ".MAIN_DB_PREFIX."commande_fournisseur_dispatch as fd";
        $sql .= ", ".MAIN_DB_PREFIX."commande_fournisseur as cf";
        $sql .= ", ".MAIN_DB_PREFIX."societe as s";
        if (!$user->rights->societe->client->voir && !$socid && !$forVirtualStock) { $sql .= ", ".MAIN_DB_PREFIX."societe_commerciaux as sc";
        }
        $sql .= " WHERE cf.rowid = fd.fk_commande";
        $sql .= " AND cf.fk_soc = s.rowid";
        $sql .= " AND cf.entity IN (".getEntity('supplier_order').")";
        $sql .= " AND fd.fk_product = ".$this->id;
        if (!$user->rights->societe->client->voir && !$socid && !$forVirtualStock) { $sql .= " AND cf.fk_soc = sc.fk_soc AND sc.fk_user = ".$user->id;
        }
        if ($socid > 0) {    $sql .= " AND cf.fk_soc = ".$socid;
        }
        if ($filtrestatut <> '') { $sql .= " AND cf.fk_statut in (".$filtrestatut.")";
        }

        $result = $this->db->query($sql);
        if ($result) {
            $obj = $this->db->fetch_object($result);
            $this->stats_reception['suppliers'] = $obj->nb_customers;
            $this->stats_reception['nb'] = $obj->nb;
            $this->stats_reception['rows'] = $obj->nb_rows;
            $this->stats_reception['qty'] = $obj->qty ? $obj->qty : 0;
            return 1;
        }
        else
        {
            $this->error = $this->db->error();
            return -1;
        }
    }

    // phpcs:disable PEAR.NamingConventions.ValidFunctionName.ScopeNotCamelCaps
    /**
     *  Charge tableau des stats contrat pour le produit/service
     *
     * @param  int $socid Id societe
     * @return array               Tableau des stats
     */
    public function load_stats_contrat($socid = 0)
    {
        // phpcs:enable
        global $conf;
        global $user;

        $sql = "SELECT COUNT(DISTINCT c.fk_soc) as nb_customers, COUNT(DISTINCT c.rowid) as nb,";
        $sql.= " COUNT(cd.rowid) as nb_rows, SUM(cd.qty) as qty";
        $sql.= " FROM ".MAIN_DB_PREFIX."contratdet as cd";
        $sql.= ", ".MAIN_DB_PREFIX."contrat as c";
        $sql.= ", ".MAIN_DB_PREFIX."societe as s";
        if (!$user->rights->societe->client->voir && !$socid) {
            $sql.= ", ".MAIN_DB_PREFIX."societe_commerciaux as sc";
        }
        $sql.= " WHERE c.rowid = cd.fk_contrat";
        $sql.= " AND c.fk_soc = s.rowid";
        $sql.= " AND c.entity IN (".getEntity('contract').")";
        $sql.= " AND cd.fk_product = ".$this->id;
        if (!$user->rights->societe->client->voir && !$socid) {
            $sql.= " AND c.fk_soc = sc.fk_soc AND sc.fk_user = " .$user->id;
        }
        //$sql.= " AND c.statut != 0";
        if ($socid > 0) {
            $sql.= " AND c.fk_soc = ".$socid;
        }

        $result = $this->db->query($sql);
        if ($result ) {
            $obj=$this->db->fetch_object($result);
            $this->stats_contrat['customers']=$obj->nb_customers;
            $this->stats_contrat['nb']=$obj->nb;
            $this->stats_contrat['rows']=$obj->nb_rows;
            $this->stats_contrat['qty']=$obj->qty?$obj->qty:0;

            // if it's a virtual product, maybe it is in contract by extension
            if (! empty($conf->global->PRODUCT_STATS_WITH_PARENT_PROD_IF_INCDEC)) {
                $TFather = $this->getFather();
                if (is_array($TFather) && !empty($TFather)) {
                    foreach($TFather as &$fatherData) {
                        $pFather = new Product($this->db);
                        $pFather->id = $fatherData['id'];
                        $qtyCoef = $fatherData['qty'];

                        if ($fatherData['incdec']) {
                            $pFather->load_stats_contrat($socid);

                            $this->stats_contrat['customers']+=$pFather->stats_contrat['customers'];
                            $this->stats_contrat['nb']+=$pFather->stats_contrat['nb'];
                            $this->stats_contrat['rows']+=$pFather->stats_contrat['rows'];
                            $this->stats_contrat['qty']+=$pFather->stats_contrat['qty'] * $qtyCoef;
                        }
                    }
                }
            }
            return 1;
        }
        else
        {
            $this->error=$this->db->error().' sql='.$sql;
            return -1;
        }
    }

    // phpcs:disable PEAR.NamingConventions.ValidFunctionName.ScopeNotCamelCaps
    /**
     *  Charge tableau des stats facture pour le produit/service
     *
     * @param  int $socid Id societe
     * @return array                   Tableau des stats
     */
    public function load_stats_facture($socid = 0)
    {
        // phpcs:enable
        global $db, $conf, $user;

        $sql = "SELECT COUNT(DISTINCT f.fk_soc) as nb_customers, COUNT(DISTINCT f.rowid) as nb,";
        $sql.= " COUNT(fd.rowid) as nb_rows, SUM(".$db->ifsql('f.type != 2', 'fd.qty', 'fd.qty * -1').") as qty";
        $sql.= " FROM ".MAIN_DB_PREFIX."facturedet as fd";
        $sql.= ", ".MAIN_DB_PREFIX."facture as f";
        $sql.= ", ".MAIN_DB_PREFIX."societe as s";
        if (!$user->rights->societe->client->voir && !$socid) {
            $sql.= ", ".MAIN_DB_PREFIX."societe_commerciaux as sc";
        }
        $sql.= " WHERE f.rowid = fd.fk_facture";
        $sql.= " AND f.fk_soc = s.rowid";
        $sql.= " AND f.entity IN (".getEntity('invoice').")";
        $sql.= " AND fd.fk_product = ".$this->id;
        if (!$user->rights->societe->client->voir && !$socid) {
            $sql.= " AND f.fk_soc = sc.fk_soc AND sc.fk_user = " .$user->id;
        }
        //$sql.= " AND f.fk_statut != 0";
        if ($socid > 0) {
            $sql .= " AND f.fk_soc = ".$socid;
        }

        $result = $this->db->query($sql);
        if ($result ) {
            $obj=$this->db->fetch_object($result);
            $this->stats_facture['customers']=$obj->nb_customers;
            $this->stats_facture['nb']=$obj->nb;
            $this->stats_facture['rows']=$obj->nb_rows;
            $this->stats_facture['qty']=$obj->qty?$obj->qty:0;

            // if it's a virtual product, maybe it is in invoice by extension
            if (! empty($conf->global->PRODUCT_STATS_WITH_PARENT_PROD_IF_INCDEC)) {
                $TFather = $this->getFather();
                if (is_array($TFather) && !empty($TFather)) {
                    foreach($TFather as &$fatherData) {
                        $pFather = new Product($this->db);
                        $pFather->id = $fatherData['id'];
                        $qtyCoef = $fatherData['qty'];

                        if ($fatherData['incdec']) {
                            $pFather->load_stats_facture($socid);

                            $this->stats_facture['customers']+=$pFather->stats_facture['customers'];
                            $this->stats_facture['nb']+=$pFather->stats_facture['nb'];
                            $this->stats_facture['rows']+=$pFather->stats_facture['rows'];
                            $this->stats_facture['qty']+=$pFather->stats_facture['qty'] * $qtyCoef;
                        }
                    }
                }
            }
            return 1;
        }
        else
        {
            $this->error=$this->db->error();
            return -1;
        }
    }

    // phpcs:disable PEAR.NamingConventions.ValidFunctionName.ScopeNotCamelCaps
    /**
     *  Charge tableau des stats facture pour le produit/service
     *
     * @param  int $socid Id societe
     * @return array                   Tableau des stats
     */
    public function load_stats_facture_fournisseur($socid = 0)
    {
        // phpcs:enable
        global $conf;
        global $user;

        $sql = "SELECT COUNT(DISTINCT f.fk_soc) as nb_suppliers, COUNT(DISTINCT f.rowid) as nb,";
        $sql .= " COUNT(fd.rowid) as nb_rows, SUM(fd.qty) as qty";
        $sql .= " FROM ".MAIN_DB_PREFIX."facture_fourn_det as fd";
        $sql .= ", ".MAIN_DB_PREFIX."facture_fourn as f";
        $sql .= ", ".MAIN_DB_PREFIX."societe as s";
        if (!$user->rights->societe->client->voir && !$socid) {
            $sql .= ", ".MAIN_DB_PREFIX."societe_commerciaux as sc";
        }
        $sql .= " WHERE f.rowid = fd.fk_facture_fourn";
        $sql .= " AND f.fk_soc = s.rowid";
        $sql .= " AND f.entity IN (".getEntity('facture_fourn').")";
        $sql .= " AND fd.fk_product = ".$this->id;
        if (!$user->rights->societe->client->voir && !$socid) {
            $sql .= " AND f.fk_soc = sc.fk_soc AND sc.fk_user = ".$user->id;
        }
        //$sql.= " AND f.fk_statut != 0";
        if ($socid > 0) {
            $sql .= " AND f.fk_soc = ".$socid;
        }

        $result = $this->db->query($sql);
        if ($result) {
            $obj = $this->db->fetch_object($result);
            $this->stats_facture_fournisseur['suppliers'] = $obj->nb_suppliers;
            $this->stats_facture_fournisseur['nb'] = $obj->nb;
            $this->stats_facture_fournisseur['rows'] = $obj->nb_rows;
            $this->stats_facture_fournisseur['qty'] = $obj->qty ? $obj->qty : 0;
            return 1;
        }
        else
        {
            $this->error = $this->db->error();
            return -1;
        }
    }

    // phpcs:disable PEAR.NamingConventions.ValidFunctionName.ScopeNotCamelCaps
    /**
     *  Return an array formated for showing graphs
     *
     * @param  string $sql  Request to execute
     * @param  string $mode 'byunit'=number of unit, 'bynumber'=nb of entities
     * @param  int    $year Year (0=current year)
     * @return array               <0 if KO, result[month]=array(valuex,valuey) where month is 0 to 11
     */
    private function _get_stats($sql, $mode, $year = 0)
    {
        // phpcs:enable
        $resql = $this->db->query($sql);
        if ($resql) {
            $num = $this->db->num_rows($resql);
            $i = 0;
            while ($i < $num)
            {
                $arr = $this->db->fetch_array($resql);
                if ($mode == 'byunit') {
                    $tab[$arr[1]] = $arr[0]; // 1st field
                }
                if ($mode == 'bynumber') {
                    $tab[$arr[1]] = $arr[2]; // 3rd field
                }
                $i++;
            }
        }
        else
        {
            $this->error = $this->db->error().' sql='.$sql;
            return -1;
        }

        if (empty($year)) {
            $year = strftime('%Y', time());
            $month = strftime('%m', time());
        }
        else
        {
            $month = 12; // We imagine we are at end of year, so we get last 12 month before, so all correct year.
        }
        $result = array();

        for ($j = 0; $j < 12; $j++)
        {
            $idx = ucfirst(dol_trunc(dol_print_date(dol_mktime(12, 0, 0, $month, 1, $year), "%b"), 3, 'right', 'UTF-8', 1));
            $monthnum = sprintf("%02s", $month);

            $result[$j] = array($idx, isset($tab[$year.$month]) ? $tab[$year.$month] : 0);
            //            $result[$j] = array($monthnum,isset($tab[$year.$month])?$tab[$year.$month]:0);

            $month = "0".($month - 1);
            if (dol_strlen($month) == 3) {
                $month = substr($month, 1);
            }
            if ($month == 0) {
                $month = 12;
                $year = $year - 1;
            }
        }

        return array_reverse($result);
    }


    // phpcs:disable PEAR.NamingConventions.ValidFunctionName.ScopeNotCamelCaps
    /**
     *  Return nb of units or customers invoices in which product is included
     *
     * @param  int    $socid               Limit count on a particular third party id
     * @param  string $mode                'byunit'=number of unit, 'bynumber'=nb of entities
     * @param  int    $filteronproducttype 0=To filter on product only, 1=To filter on services only
     * @param  int    $year                Year (0=last 12 month)
     * @param  string $morefilter          More sql filters
     * @return array                            <0 if KO, result[month]=array(valuex,valuey) where month is 0 to 11
     */
    public function get_nb_vente($socid, $mode, $filteronproducttype = -1, $year = 0, $morefilter = '')
    {
        // phpcs:enable
        global $conf;
        global $user;

        $sql = "SELECT sum(d.qty), date_format(f.datef, '%Y%m')";
        if ($mode == 'bynumber') {
            $sql .= ", count(DISTINCT f.rowid)";
        }
        $sql .= " FROM ".MAIN_DB_PREFIX."facturedet as d, ".MAIN_DB_PREFIX."facture as f, ".MAIN_DB_PREFIX."societe as s";
        if ($filteronproducttype >= 0) {
            $sql .= ", ".MAIN_DB_PREFIX."product as p";
        }
        if (!$user->rights->societe->client->voir && !$socid) {
            $sql .= ", ".MAIN_DB_PREFIX."societe_commerciaux as sc";
        }
        $sql .= " WHERE f.rowid = d.fk_facture";
        if ($this->id > 0) {
            $sql .= " AND d.fk_product =".$this->id;
        } else {
            $sql .= " AND d.fk_product > 0";
        }
        if ($filteronproducttype >= 0) {
            $sql .= " AND p.rowid = d.fk_product AND p.fk_product_type =".$filteronproducttype;
        }
        $sql .= " AND f.fk_soc = s.rowid";
        $sql .= " AND f.entity IN (".getEntity('invoice').")";
        if (!$user->rights->societe->client->voir && !$socid) {
            $sql .= " AND f.fk_soc = sc.fk_soc AND sc.fk_user = ".$user->id;
        }
        if ($socid > 0) {
            $sql .= " AND f.fk_soc = $socid";
        }
        $sql .= $morefilter;
        $sql .= " GROUP BY date_format(f.datef,'%Y%m')";
        $sql .= " ORDER BY date_format(f.datef,'%Y%m') DESC";

        return $this->_get_stats($sql, $mode, $year);
    }


    // phpcs:disable PEAR.NamingConventions.ValidFunctionName.ScopeNotCamelCaps
    /**
     *  Return nb of units or supplier invoices in which product is included
     *
     * @param  int    $socid               Limit count on a particular third party id
     * @param  string $mode                'byunit'=number of unit, 'bynumber'=nb of entities
     * @param  int    $filteronproducttype 0=To filter on product only, 1=To filter on services only
     * @param  int    $year                Year (0=last 12 month)
     * @param  string $morefilter          More sql filters
     * @return array                            <0 if KO, result[month]=array(valuex,valuey) where month is 0 to 11
     */
    public function get_nb_achat($socid, $mode, $filteronproducttype = -1, $year = 0, $morefilter = '')
    {
        // phpcs:enable
        global $conf;
        global $user;

        $sql = "SELECT sum(d.qty), date_format(f.datef, '%Y%m')";
        if ($mode == 'bynumber') {
            $sql .= ", count(DISTINCT f.rowid)";
        }
        $sql .= " FROM ".MAIN_DB_PREFIX."facture_fourn_det as d, ".MAIN_DB_PREFIX."facture_fourn as f, ".MAIN_DB_PREFIX."societe as s";
        if ($filteronproducttype >= 0) {
            $sql .= ", ".MAIN_DB_PREFIX."product as p";
        }
        if (!$user->rights->societe->client->voir && !$socid) {
            $sql .= ", ".MAIN_DB_PREFIX."societe_commerciaux as sc";
        }
        $sql .= " WHERE f.rowid = d.fk_facture_fourn";
        if ($this->id > 0) {
            $sql .= " AND d.fk_product =".$this->id;
        } else {
            $sql .= " AND d.fk_product > 0";
        }
        if ($filteronproducttype >= 0) {
            $sql .= " AND p.rowid = d.fk_product AND p.fk_product_type =".$filteronproducttype;
        }
        $sql .= " AND f.fk_soc = s.rowid";
        $sql .= " AND f.entity IN (".getEntity('facture_fourn').")";
        if (!$user->rights->societe->client->voir && !$socid) {
            $sql .= " AND f.fk_soc = sc.fk_soc AND sc.fk_user = ".$user->id;
        }
        if ($socid > 0) {
            $sql .= " AND f.fk_soc = $socid";
        }
        $sql .= $morefilter;
        $sql .= " GROUP BY date_format(f.datef,'%Y%m')";
        $sql .= " ORDER BY date_format(f.datef,'%Y%m') DESC";

        return $this->_get_stats($sql, $mode, $year);
    }

    // phpcs:disable PEAR.NamingConventions.ValidFunctionName.ScopeNotCamelCaps
    /**
     *  Return nb of units or proposals in which product is included
     *
     * @param  int    $socid               Limit count on a particular third party id
     * @param  string $mode                'byunit'=number of unit, 'bynumber'=nb of entities
     * @param  int    $filteronproducttype 0=To filter on product only, 1=To filter on services only
     * @param  int    $year                Year (0=last 12 month)
     * @param  string $morefilter          More sql filters
     * @return array                            <0 if KO, result[month]=array(valuex,valuey) where month is 0 to 11
     */
    public function get_nb_propal($socid, $mode, $filteronproducttype = -1, $year = 0, $morefilter = '')
    {
        // phpcs:enable
        global $conf;
        global $user;

        $sql = "SELECT sum(d.qty), date_format(p.datep, '%Y%m')";
        if ($mode == 'bynumber') {
            $sql .= ", count(DISTINCT p.rowid)";
        }
        $sql .= " FROM ".MAIN_DB_PREFIX."propaldet as d, ".MAIN_DB_PREFIX."propal as p, ".MAIN_DB_PREFIX."societe as s";
        if ($filteronproducttype >= 0) {
            $sql .= ", ".MAIN_DB_PREFIX."product as prod";
        }
        if (!$user->rights->societe->client->voir && !$socid) {
            $sql .= ", ".MAIN_DB_PREFIX."societe_commerciaux as sc";
        }
        $sql .= " WHERE p.rowid = d.fk_propal";
        if ($this->id > 0) {
            $sql .= " AND d.fk_product =".$this->id;
        } else {
            $sql .= " AND d.fk_product > 0";
        }
        if ($filteronproducttype >= 0) {
            $sql .= " AND prod.rowid = d.fk_product AND prod.fk_product_type =".$filteronproducttype;
        }
        $sql .= " AND p.fk_soc = s.rowid";
        $sql .= " AND p.entity IN (".getEntity('propal').")";
        if (!$user->rights->societe->client->voir && !$socid) {
            $sql .= " AND p.fk_soc = sc.fk_soc AND sc.fk_user = ".$user->id;
        }
        if ($socid > 0) {
            $sql .= " AND p.fk_soc = ".$socid;
        }
        $sql .= $morefilter;
        $sql .= " GROUP BY date_format(p.datep,'%Y%m')";
        $sql .= " ORDER BY date_format(p.datep,'%Y%m') DESC";

        return $this->_get_stats($sql, $mode, $year);
    }

    // phpcs:disable PEAR.NamingConventions.ValidFunctionName.ScopeNotCamelCaps
    /**
     *  Return nb of units or proposals in which product is included
     *
     * @param  int    $socid               Limit count on a particular third party id
     * @param  string $mode                'byunit'=number of unit, 'bynumber'=nb of entities
     * @param  int    $filteronproducttype 0=To filter on product only, 1=To filter on services only
     * @param  int    $year                Year (0=last 12 month)
     * @param  string $morefilter          More sql filters
     * @return array                            <0 if KO, result[month]=array(valuex,valuey) where month is 0 to 11
     */
    public function get_nb_propalsupplier($socid, $mode, $filteronproducttype = -1, $year = 0, $morefilter = '')
    {
        // phpcs:enable
        global $conf;
        global $user;

        $sql = "SELECT sum(d.qty), date_format(p.date_valid, '%Y%m')";
        if ($mode == 'bynumber') {
            $sql .= ", count(DISTINCT p.rowid)";
        }
        $sql .= " FROM ".MAIN_DB_PREFIX."supplier_proposaldet as d, ".MAIN_DB_PREFIX."supplier_proposal as p, ".MAIN_DB_PREFIX."societe as s";
        if ($filteronproducttype >= 0) {
            $sql .= ", ".MAIN_DB_PREFIX."product as prod";
        }
        if (!$user->rights->societe->client->voir && !$socid) {
            $sql .= ", ".MAIN_DB_PREFIX."societe_commerciaux as sc";
        }
        $sql .= " WHERE p.rowid = d.fk_supplier_proposal";
        if ($this->id > 0) {
            $sql .= " AND d.fk_product =".$this->id;
        } else {
            $sql .= " AND d.fk_product > 0";
        }
        if ($filteronproducttype >= 0) {
            $sql .= " AND prod.rowid = d.fk_product AND prod.fk_product_type =".$filteronproducttype;
        }
        $sql .= " AND p.fk_soc = s.rowid";
        $sql .= " AND p.entity IN (".getEntity('supplier_proposal').")";
        if (!$user->rights->societe->client->voir && !$socid) {
            $sql .= " AND p.fk_soc = sc.fk_soc AND sc.fk_user = ".$user->id;
        }
        if ($socid > 0) {
            $sql .= " AND p.fk_soc = ".$socid;
        }
        $sql .= $morefilter;
        $sql .= " GROUP BY date_format(p.date_valid,'%Y%m')";
        $sql .= " ORDER BY date_format(p.date_valid,'%Y%m') DESC";

        return $this->_get_stats($sql, $mode, $year);
    }

    // phpcs:disable PEAR.NamingConventions.ValidFunctionName.ScopeNotCamelCaps
    /**
     *  Return nb of units or orders in which product is included
     *
     * @param  int    $socid               Limit count on a particular third party id
     * @param  string $mode                'byunit'=number of unit, 'bynumber'=nb of entities
     * @param  int    $filteronproducttype 0=To filter on product only, 1=To filter on services only
     * @param  int    $year                Year (0=last 12 month)
     * @param  string $morefilter          More sql filters
     * @return array                            <0 if KO, result[month]=array(valuex,valuey) where month is 0 to 11
     */
    public function get_nb_order($socid, $mode, $filteronproducttype = -1, $year = 0, $morefilter = '')
    {
        // phpcs:enable
        global $conf, $user;

        $sql = "SELECT sum(d.qty), date_format(c.date_commande, '%Y%m')";
        if ($mode == 'bynumber') {
            $sql .= ", count(DISTINCT c.rowid)";
        }
        $sql .= " FROM ".MAIN_DB_PREFIX."commandedet as d, ".MAIN_DB_PREFIX."commande as c, ".MAIN_DB_PREFIX."societe as s";
        if ($filteronproducttype >= 0) {
            $sql .= ", ".MAIN_DB_PREFIX."product as p";
        }
        if (!$user->rights->societe->client->voir && !$socid) {
            $sql .= ", ".MAIN_DB_PREFIX."societe_commerciaux as sc";
        }
        $sql .= " WHERE c.rowid = d.fk_commande";
        if ($this->id > 0) {
            $sql .= " AND d.fk_product =".$this->id;
        } else {
            $sql .= " AND d.fk_product > 0";
        }
        if ($filteronproducttype >= 0) {
            $sql .= " AND p.rowid = d.fk_product AND p.fk_product_type =".$filteronproducttype;
        }
        $sql .= " AND c.fk_soc = s.rowid";
        $sql .= " AND c.entity IN (".getEntity('commande').")";
        if (!$user->rights->societe->client->voir && !$socid) {
            $sql .= " AND c.fk_soc = sc.fk_soc AND sc.fk_user = ".$user->id;
        }
        if ($socid > 0) {
            $sql .= " AND c.fk_soc = ".$socid;
        }
        $sql .= $morefilter;
        $sql .= " GROUP BY date_format(c.date_commande,'%Y%m')";
        $sql .= " ORDER BY date_format(c.date_commande,'%Y%m') DESC";

        return $this->_get_stats($sql, $mode, $year);
    }

    // phpcs:disable PEAR.NamingConventions.ValidFunctionName.ScopeNotCamelCaps
    /**
     *  Return nb of units or orders in which product is included
     *
     * @param  int    $socid               Limit count on a particular third party id
     * @param  string $mode                'byunit'=number of unit, 'bynumber'=nb of entities
     * @param  int    $filteronproducttype 0=To filter on product only, 1=To filter on services only
     * @param  int    $year                Year (0=last 12 month)
     * @param  string $morefilter          More sql filters
     * @return array                            <0 if KO, result[month]=array(valuex,valuey) where month is 0 to 11
     */
    public function get_nb_ordersupplier($socid, $mode, $filteronproducttype = -1, $year = 0, $morefilter = '')
    {
        // phpcs:enable
        global $conf, $user;

        $sql = "SELECT sum(d.qty), date_format(c.date_commande, '%Y%m')";
        if ($mode == 'bynumber') {
            $sql .= ", count(DISTINCT c.rowid)";
        }
        $sql .= " FROM ".MAIN_DB_PREFIX."commande_fournisseurdet as d, ".MAIN_DB_PREFIX."commande_fournisseur as c, ".MAIN_DB_PREFIX."societe as s";
        if ($filteronproducttype >= 0) {
            $sql .= ", ".MAIN_DB_PREFIX."product as p";
        }
        if (!$user->rights->societe->client->voir && !$socid) {
            $sql .= ", ".MAIN_DB_PREFIX."societe_commerciaux as sc";
        }
        $sql .= " WHERE c.rowid = d.fk_commande";
        if ($this->id > 0) {
            $sql .= " AND d.fk_product =".$this->id;
        } else {
            $sql .= " AND d.fk_product > 0";
        }
        if ($filteronproducttype >= 0) {
            $sql .= " AND p.rowid = d.fk_product AND p.fk_product_type =".$filteronproducttype;
        }
        $sql .= " AND c.fk_soc = s.rowid";
        $sql .= " AND c.entity IN (".getEntity('supplier_order').")";
        if (!$user->rights->societe->client->voir && !$socid) {
            $sql .= " AND c.fk_soc = sc.fk_soc AND sc.fk_user = ".$user->id;
        }
        if ($socid > 0) {
            $sql .= " AND c.fk_soc = ".$socid;
        }
        $sql .= $morefilter;
        $sql .= " GROUP BY date_format(c.date_commande,'%Y%m')";
        $sql .= " ORDER BY date_format(c.date_commande,'%Y%m') DESC";

        return $this->_get_stats($sql, $mode, $year);
    }

    // phpcs:disable PEAR.NamingConventions.ValidFunctionName.ScopeNotCamelCaps
    /**
     *  Return nb of units or orders in which product is included
     *
     * @param  int    $socid               Limit count on a particular third party id
     * @param  string $mode                'byunit'=number of unit, 'bynumber'=nb of entities
     * @param  int    $filteronproducttype 0=To filter on product only, 1=To filter on services only
     * @param  int    $year                Year (0=last 12 month)
     * @param  string $morefilter          More sql filters
     * @return array                            <0 if KO, result[month]=array(valuex,valuey) where month is 0 to 11
     */
    public function get_nb_contract($socid, $mode, $filteronproducttype = -1, $year = 0, $morefilter = '')
    {
    	// phpcs:enable
    	global $conf, $user;

    	$sql = "SELECT sum(d.qty), date_format(c.date_contrat, '%Y%m')";
    	if ($mode == 'bynumber') {
    		$sql.= ", count(DISTINCT c.rowid)";
    	}
    	$sql.= " FROM ".MAIN_DB_PREFIX."contratdet as d, ".MAIN_DB_PREFIX."contrat as c, ".MAIN_DB_PREFIX."societe as s";
    	if ($filteronproducttype >= 0) {
    		$sql.=", ".MAIN_DB_PREFIX."product as p";
    	}
    	if (!$user->rights->societe->client->voir && !$socid) {
    		$sql .= ", ".MAIN_DB_PREFIX."societe_commerciaux as sc";
    	}

		$sql.= " WHERE c.entity IN (".getEntity('contract').")";
		$sql.= " AND c.rowid = d.fk_contrat";

    	if ($this->id > 0) {
    		$sql.= " AND d.fk_product =".$this->id;
    	} else {
    		$sql.=" AND d.fk_product > 0";
    	}
    	if ($filteronproducttype >= 0) {
    		$sql.= " AND p.rowid = d.fk_product AND p.fk_product_type =".$filteronproducttype;
    	}
    	$sql.= " AND c.fk_soc = s.rowid";

    	if (!$user->rights->societe->client->voir && !$socid) {
    		$sql.= " AND c.fk_soc = sc.fk_soc AND sc.fk_user = " .$user->id;
    	}
    	if ($socid > 0) {
    		$sql.= " AND c.fk_soc = ".$socid;
    	}
    	$sql.=$morefilter;
    	$sql.= " GROUP BY date_format(c.date_contrat,'%Y%m')";
    	$sql.= " ORDER BY date_format(c.date_contrat,'%Y%m') DESC";

    	return $this->_get_stats($sql, $mode, $year);
    }

    // phpcs:disable PEAR.NamingConventions.ValidFunctionName.ScopeNotCamelCaps
    /**
     *  Link a product/service to a parent product/service
     *
     * @param  int $id_pere Id of parent product/service
     * @param  int $id_fils Id of child product/service
     * @param  int $qty     Quantity
     * @param  int $incdec  1=Increase/decrease stock of child when parent stock increase/decrease
     * @return int                < 0 if KO, > 0 if OK
     */
    public function add_sousproduit($id_pere, $id_fils, $qty, $incdec = 1)
    {
        // phpcs:enable
        // Clean parameters
        if (!is_numeric($id_pere)) {
            $id_pere = 0;
        }
        if (!is_numeric($id_fils)) {
            $id_fils = 0;
        }
        if (!is_numeric($incdec)) {
            $incdec = 0;
        }

        $result = $this->del_sousproduit($id_pere, $id_fils);
        if ($result < 0) {
            return $result;
        }

        // Check not already father of id_pere (to avoid father -> child -> father links)
        $sql = 'SELECT fk_product_pere from '.MAIN_DB_PREFIX.'product_association';
        $sql .= ' WHERE fk_product_pere  = '.$id_fils.' AND fk_product_fils = '.$id_pere;
        if (!$this->db->query($sql)) {
            dol_print_error($this->db);
            return -1;
        }
        else
        {
            $result = $this->db->query($sql);
            if ($result) {
                $num = $this->db->num_rows($result);
                if ($num > 0) {
                    $this->error = "isFatherOfThis";
                    return -1;
                }
                else
                {
                    $sql = 'INSERT INTO '.MAIN_DB_PREFIX.'product_association(fk_product_pere,fk_product_fils,qty,incdec)';
                    $sql .= ' VALUES ('.$id_pere.', '.$id_fils.', '.$qty.', '.$incdec.')';
                    if (!$this->db->query($sql)) {
                         dol_print_error($this->db);
                         return -1;
                    }
                    else
                    {
                         return 1;
                    }
                }
            }
        }
    }

    // phpcs:disable PEAR.NamingConventions.ValidFunctionName.ScopeNotCamelCaps
    /**
     *  Modify composed product
     *
     * @param  int $id_pere Id of parent product/service
     * @param  int $id_fils Id of child product/service
     * @param  int $qty     Quantity
     * @param  int $incdec  1=Increase/decrease stock of child when parent stock increase/decrease
     * @return int                < 0 if KO, > 0 if OK
     */
    public function update_sousproduit($id_pere, $id_fils, $qty, $incdec = 1)
    {
        // phpcs:enable
        // Clean parameters
        if (!is_numeric($id_pere)) {
            $id_pere = 0;
        }
        if (!is_numeric($id_fils)) {
            $id_fils = 0;
        }
        if (!is_numeric($incdec)) {
            $incdec = 1;
        }
        if (!is_numeric($qty)) {
            $qty = 1;
        }

        $sql = 'UPDATE '.MAIN_DB_PREFIX.'product_association SET ';
        $sql .= 'qty='.$qty;
        $sql .= ',incdec='.$incdec;
        $sql .= ' WHERE fk_product_pere='.$id_pere.' AND fk_product_fils='.$id_fils;

        if (!$this->db->query($sql)) {
            dol_print_error($this->db);
            return -1;
        }
        else
        {
            return 1;
        }
    }

    // phpcs:disable PEAR.NamingConventions.ValidFunctionName.ScopeNotCamelCaps
    /**
     *  Retire le lien entre un sousproduit et un produit/service
     *
     * @param  int $fk_parent Id du produit auquel ne sera plus lie le produit lie
     * @param  int $fk_child  Id du produit a ne plus lie
     * @return int                    < 0 if KO, > 0 if OK
     */
    public function del_sousproduit($fk_parent, $fk_child)
    {
        // phpcs:enable
        if (!is_numeric($fk_parent)) {
            $fk_parent = 0;
        }
        if (!is_numeric($fk_child)) {
            $fk_child = 0;
        }

        $sql = "DELETE FROM ".MAIN_DB_PREFIX."product_association";
        $sql .= " WHERE fk_product_pere  = ".$fk_parent;
        $sql .= " AND fk_product_fils = ".$fk_child;

        dol_syslog(get_class($this).'::del_sousproduit', LOG_DEBUG);
        if (!$this->db->query($sql)) {
            dol_print_error($this->db);
            return -1;
        }

        return 1;
    }

    // phpcs:disable PEAR.NamingConventions.ValidFunctionName.ScopeNotCamelCaps
    /**
     *  Verifie si c'est un sous-produit
     *
     * @param  int $fk_parent Id du produit auquel le produit est lie
     * @param  int $fk_child  Id du produit lie
     * @return int                    < 0 si erreur, > 0 si ok
     */
    public function is_sousproduit($fk_parent, $fk_child)
    {
        // phpcs:enable
        $sql = "SELECT fk_product_pere, qty, incdec";
        $sql .= " FROM ".MAIN_DB_PREFIX."product_association";
        $sql .= " WHERE fk_product_pere  = '".$fk_parent."'";
        $sql .= " AND fk_product_fils = '".$fk_child."'";

        $result = $this->db->query($sql);
        if ($result) {
            $num = $this->db->num_rows($result);

            if ($num > 0) {
                $obj = $this->db->fetch_object($result);
                $this->is_sousproduit_qty = $obj->qty;
                $this->is_sousproduit_incdec = $obj->incdec;

                return true;
            }
            else
            {
                return false;
            }
        }
        else
        {
            dol_print_error($this->db);
            return -1;
        }
    }


    // phpcs:disable PEAR.NamingConventions.ValidFunctionName.ScopeNotCamelCaps
    /**
     *  Add a supplier price for the product.
     *  Note: Duplicate ref is accepted for different quantity only, or for different companies.
     *
     * @param  User   $user      User that make link
     * @param  int    $id_fourn  Supplier id
     * @param  string $ref_fourn Supplier ref
     * @param  float  $quantity  Quantity minimum for price
     * @return int               < 0 if KO, 0 if link already exists for this product, > 0 if OK
     */
    public function add_fournisseur($user, $id_fourn, $ref_fourn, $quantity)
    {
        // phpcs:enable
        global $conf;

        $now=dol_now();

        dol_syslog(get_class($this)."::add_fournisseur id_fourn = ".$id_fourn." ref_fourn=".$ref_fourn." quantity=".$quantity, LOG_DEBUG);

        // Clean parameters
        $quantity = price2num($quantity, 'MS');

        if ($ref_fourn) {
            $sql = "SELECT rowid, fk_product";
            $sql.= " FROM ".MAIN_DB_PREFIX."product_fournisseur_price";
            $sql.= " WHERE fk_soc = ".$id_fourn;
            $sql.= " AND ref_fourn = '".$this->db->escape($ref_fourn)."'";
            $sql.= " AND fk_product != ".$this->id;
            $sql.= " AND entity IN (".getEntity('productsupplierprice').")";

            $resql=$this->db->query($sql);
            if ($resql) {
                $obj = $this->db->fetch_object($resql);
                if ($obj) {
                    // If the supplier ref already exists but for another product (duplicate ref is accepted for different quantity only or different companies)
                    $this->product_id_already_linked = $obj->fk_product;
                    return -3;
                }
                $this->db->free($resql);
            }
        }

        $sql = "SELECT rowid";
        $sql.= " FROM ".MAIN_DB_PREFIX."product_fournisseur_price";
        $sql.= " WHERE fk_soc = ".$id_fourn;
        if ($ref_fourn) { $sql.= " AND ref_fourn = '".$this->db->escape($ref_fourn)."'";
        } else { $sql.= " AND (ref_fourn = '' OR ref_fourn IS NULL)";
        }
        $sql.= " AND quantity = ".$quantity;
        $sql.= " AND fk_product = ".$this->id;
        $sql.= " AND entity IN (".getEntity('productsupplierprice').")";

        $resql=$this->db->query($sql);
        if ($resql) {
            $obj = $this->db->fetch_object($resql);

            // The reference supplier does not exist, we create it for this product.
            if (! $obj) {
                $sql = "INSERT INTO ".MAIN_DB_PREFIX."product_fournisseur_price(";
                $sql.= "datec";
                $sql.= ", entity";
                $sql.= ", fk_product";
                $sql.= ", fk_soc";
                $sql.= ", ref_fourn";
                $sql.= ", quantity";
                $sql.= ", fk_user";
                $sql.= ", tva_tx";
                $sql.= ") VALUES (";
                $sql.= "'".$this->db->idate($now)."'";
                $sql.= ", ".$conf->entity;
                $sql.= ", ".$this->id;
                $sql.= ", ".$id_fourn;
                $sql.= ", '".$this->db->escape($ref_fourn)."'";
                $sql.= ", ".$quantity;
                $sql.= ", ".$user->id;
                $sql.= ", 0";
                $sql.= ")";

                if ($this->db->query($sql)) {
                    $this->product_fourn_price_id = $this->db->last_insert_id(MAIN_DB_PREFIX."product_fournisseur_price");
                    return 1;
                }
                else
                {
                    $this->error = $this->db->lasterror();
                    return -1;
                }
            }
            // If the supplier price already exists for this product and quantity
            else
            {
                $this->product_fourn_price_id = $obj->rowid;
                return 0;
            }
        }
        else
        {
            $this->error = $this->db->lasterror();
            return -2;
        }
    }


    // phpcs:disable PEAR.NamingConventions.ValidFunctionName.ScopeNotCamelCaps
    /**
     *  Renvoie la liste des fournisseurs du produit/service
     *
     * @return array        Tableau des id de fournisseur
     */
    public function list_suppliers()
    {
        // phpcs:enable
        global $conf;

        $list = array();

        $sql = "SELECT DISTINCT p.fk_soc";
        $sql .= " FROM ".MAIN_DB_PREFIX."product_fournisseur_price as p";
        $sql .= " WHERE p.fk_product = ".$this->id;
        $sql .= " AND p.entity = ".$conf->entity;

        $result = $this->db->query($sql);
        if ($result) {
            $num = $this->db->num_rows($result);
            $i = 0;
            while ($i < $num)
            {
                $obj = $this->db->fetch_object($result);
                $list[$i] = $obj->fk_soc;
                $i++;
            }
        }

        return $list;
    }

    // phpcs:disable PEAR.NamingConventions.ValidFunctionName.ScopeNotCamelCaps
    /**
     *  Recopie les prix d'un produit/service sur un autre
     *
     * @param  int $fromId Id product source
     * @param  int $toId   Id product target
     * @return int                     < 0 if KO, > 0 if OK
     */
    public function clone_price($fromId, $toId)
    {
        global $conf, $user;

        $now = dol_now();

        $this->db->begin();

        // prices
        $sql  = "INSERT INTO " . MAIN_DB_PREFIX . "product_price (";
        $sql .= " entity";
        $sql .= ", fk_product";
        $sql .= ", date_price";
        $sql .= ", price_level";
        $sql .= ", price";
        $sql .= ", price_ttc";
        $sql .= ", price_min";
        $sql .= ", price_min_ttc";
        $sql .= ", price_base_type";
        $sql .= ", default_vat_code";
        $sql .= ", tva_tx";
        $sql .= ", recuperableonly";
        $sql .= ", localtax1_tx";
        $sql .= ", localtax1_type";
        $sql .= ", localtax2_tx";
        $sql .= ", localtax2_type";
        $sql .= ", fk_user_author";
        $sql .= ", tosell";
        $sql .= ", price_by_qty";
        $sql .= ", fk_price_expression";
        $sql .= ", fk_multicurrency";
        $sql .= ", multicurrency_code";
        $sql .= ", multicurrency_tx";
        $sql .= ", multicurrency_price";
        $sql .= ", multicurrency_price_ttc";
        $sql .= ")";
        $sql .= " SELECT";
        $sql .= " entity";
        $sql .= ", " . $toId;
        $sql .= ", '" . $this->db->idate($now) . "'";
        $sql .= ", price_level";
        $sql .= ", price";
        $sql .= ", price_ttc";
        $sql .= ", price_min";
        $sql .= ", price_min_ttc";
        $sql .= ", price_base_type";
        $sql .= ", default_vat_code";
        $sql .= ", tva_tx";
        $sql .= ", recuperableonly";
        $sql .= ", localtax1_tx";
        $sql .= ", localtax1_type";
        $sql .= ", localtax2_tx";
        $sql .= ", localtax2_type";
        $sql .= ", " . $user->id;
        $sql .= ", tosell";
        $sql .= ", price_by_qty";
        $sql .= ", fk_price_expression";
        $sql .= ", fk_multicurrency";
        $sql .= ", multicurrency_code";
        $sql .= ", multicurrency_tx";
        $sql .= ", multicurrency_price";
        $sql .= ", multicurrency_price_ttc";
        $sql .= " FROM " . MAIN_DB_PREFIX . "product_price";
        $sql .= " WHERE fk_product = ". $fromId;
        $sql .= " ORDER BY date_price DESC";
        if ($conf->global->PRODUIT_MULTIPRICES_LIMIT>0) {
            $sql .= " LIMIT " . $conf->global->PRODUIT_MULTIPRICES_LIMIT;
        }

        dol_syslog(__METHOD__, LOG_DEBUG);
        $resql = $this->db->query($sql);
        if (!$resql) {
            $this->db->rollback();
            return -1;
        }

        $this->db->commit();
        return 1;
    }

    // phpcs:disable PEAR.NamingConventions.ValidFunctionName.ScopeNotCamelCaps
    /**
     * Clone links between products
     *
     * @param  int $fromId Product id
     * @param  int $toId   Product id
     * @return int                  <0 if KO, >0 if OK
     */
    public function clone_associations($fromId, $toId)
    {
        // phpcs:enable
        $this->db->begin();

        $sql = 'INSERT INTO '.MAIN_DB_PREFIX.'product_association (fk_product_pere, fk_product_fils, qty)';
        $sql .= " SELECT ".$toId.", fk_product_fils, qty FROM ".MAIN_DB_PREFIX."product_association";
        $sql .= " WHERE fk_product_pere = ".$fromId;

        dol_syslog(get_class($this).'::clone_association', LOG_DEBUG);
        if (!$this->db->query($sql)) {
            $this->db->rollback();
            return -1;
        }

        $this->db->commit();
        return 1;
    }

    // phpcs:disable PEAR.NamingConventions.ValidFunctionName.ScopeNotCamelCaps
    /**
     *  Recopie les fournisseurs et prix fournisseurs d'un produit/service sur un autre
     *
     * @param  int $fromId Id produit source
     * @param  int $toId   Id produit cible
     * @return int                 < 0 si erreur, > 0 si ok
     */
    public function clone_fournisseurs($fromId, $toId)
    {
        // phpcs:enable
        $this->db->begin();

        $now = dol_now();

        // les fournisseurs
        /*$sql = "INSERT ".MAIN_DB_PREFIX."product_fournisseur ("
        . " datec, fk_product, fk_soc, ref_fourn, fk_user_author )"
        . " SELECT '".$this->db->idate($now)."', ".$toId.", fk_soc, ref_fourn, fk_user_author"
        . " FROM ".MAIN_DB_PREFIX."product_fournisseur"
        . " WHERE fk_product = ".$fromId;

        if ( ! $this->db->query($sql ) )
        {
        $this->db->rollback();
        return -1;
        }*/

        // les prix de fournisseurs.
        $sql = "INSERT ".MAIN_DB_PREFIX."product_fournisseur_price (";
        $sql .= " datec, fk_product, fk_soc, price, quantity, fk_user)";
        $sql .= " SELECT '".$this->db->idate($now)."', ".$toId.", fk_soc, price, quantity, fk_user";
        $sql .= " FROM ".MAIN_DB_PREFIX."product_fournisseur_price";
        $sql .= " WHERE fk_product = ".$fromId;

        dol_syslog(get_class($this).'::clone_fournisseurs', LOG_DEBUG);
        $resql = $this->db->query($sql);
        if (!$resql) {
            $this->db->rollback();
            return -1;
        }
        else
        {
            $this->db->commit();
            return 1;
        }
    }

    // phpcs:disable PEAR.NamingConventions.ValidFunctionName.ScopeNotCamelCaps
    /**
     *  Fonction recursive uniquement utilisee par get_arbo_each_prod, recompose l'arborescence des sousproduits
     *  Define value of this->res
     *
     * @param  array  $prod       Products array
     * @param  string $compl_path Directory path of parents to add before
     * @param  int    $multiply   Because each sublevel must be multiplicated by parent nb
     * @param  int    $level      Init level
     * @param  int    $id_parent  Id parent
     * @return void
     */
    public function fetch_prod_arbo($prod, $compl_path = "", $multiply = 1, $level = 1, $id_parent = 0)
    {
        // phpcs:enable
        global $conf,$langs;

        $tmpproduct = null;
        //var_dump($prod);
        foreach($prod as $id_product => $desc_pere)    // $id_product is 0 (first call starting with root top) or an id of a sub_product
        {
            if (is_array($desc_pere))    // If desc_pere is an array, this means it's a child
            {
                $id=(! empty($desc_pere[0]) ? $desc_pere[0] :'');
                $nb=(! empty($desc_pere[1]) ? $desc_pere[1] :'');
                $type=(! empty($desc_pere[2]) ? $desc_pere[2] :'');
                $label=(! empty($desc_pere[3]) ? $desc_pere[3] :'');
                $incdec=!empty($desc_pere[4]) ? $desc_pere[4] : 0;

                if ($multiply < 1) { $multiply=1;
                }

                //print "XXX We add id=".$id." - label=".$label." - nb=".$nb." - multiply=".$multiply." fullpath=".$compl_path.$label."\n";
                if (is_null($tmpproduct)) $tmpproduct = new Product($this->db);		// So we initialize tmpproduct only once for all loop.
                $tmpproduct->fetch($id);        				 // Load product to get ->ref
                $tmpproduct->load_stock('nobatch,novirtual');    // Load stock to get true ->stock_reel
                //$this->fetch($id);        				   // Load product to get ->ref
                //$this->load_stock('nobatch,novirtual');    // Load stock to get true ->stock_reel
                $this->res[]= array(
	                'id'=>$id,                    // Id product
	                'id_parent'=>$id_parent,
                	'ref'=>$tmpproduct->ref,            // Ref product
	                'nb'=>$nb,                    // Nb of units that compose parent product
	                'nb_total'=>$nb*$multiply,    // Nb of units for all nb of product
                	'stock'=>$tmpproduct->stock_reel,    // Stock
                	'stock_alert'=>$tmpproduct->seuil_stock_alerte,    // Stock alert
	                'label'=>$label,
	                'fullpath'=>$compl_path.$label,            // Label
	                'type'=>$type,                // Nb of units that compose parent product
                	'desiredstock'=>$tmpproduct->desiredstock,
	                'level'=>$level,
	                'incdec'=>$incdec,
                	'entity'=>$tmpproduct->entity
                );

                // Recursive call if there is childs to child
                if (is_array($desc_pere['childs'])) {
                       //print 'YYY We go down for '.$desc_pere[3]." -> \n";
                       $this->fetch_prod_arbo($desc_pere['childs'], $compl_path.$desc_pere[3]." -> ", $desc_pere[1] * $multiply, $level + 1, $id);
                }
            }
        }
    }

    // phpcs:disable PEAR.NamingConventions.ValidFunctionName.ScopeNotCamelCaps
    /**
     *  Build the tree of subproducts into an array
     *  this->sousprods is loaded by this->get_sousproduits_arbo()
     *
     * @param  int $multiply Because each sublevel must be multiplicated by parent nb
     * @return array                     $this->res
     */
    public function get_arbo_each_prod($multiply = 1)
    {
        // phpcs:enable
        $this->res = array();
        if (isset($this->sousprods) && is_array($this->sousprods)) {
            foreach ($this->sousprods as $prod_name => $desc_product)
            {
                if (is_array($desc_product)) { $this->fetch_prod_arbo($desc_product, "", $multiply, 1, $this->id);
                }
            }
        }
        //var_dump($this->res);
        return $this->res;
    }

    /**
     *  Return all parent products for current product (first level only)
     *
     * @return int            Nb of father + child
     */
    public function hasFatherOrChild()
    {
        $nb = 0;

        $sql = "SELECT COUNT(pa.rowid) as nb";
        $sql .= " FROM ".MAIN_DB_PREFIX."product_association as pa";
        $sql .= " WHERE pa.fk_product_fils = ".$this->id." OR pa.fk_product_pere = ".$this->id;
        $resql = $this->db->query($sql);
        if ($resql) {
            $obj = $this->db->fetch_object($resql);
            if ($obj) { $nb = $obj->nb;
            }
        }
        else
        {
            return -1;
        }

        return $nb;
    }

    /**
     * Return if a product has variants or not
     *
     * @return int        Number of variants
     */
    public function hasVariants()
    {
        $nb = 0;
        $sql = "SELECT count(rowid) as nb FROM ".MAIN_DB_PREFIX."product_attribute_combination WHERE fk_product_parent = ".$this->id;
        $sql .= " AND entity IN (".getEntity('product').")";

        $resql = $this->db->query($sql);
        if ($resql) {
            $obj = $this->db->fetch_object($resql);
            if ($obj) { $nb = $obj->nb;
            }
        }

        return $nb;
    }


    /**
     * Return if loaded product is a variant
     *
     * @return int
     */
    public function isVariant()
    {
        global $conf;
        if (!empty($conf->variants->enabled)) {
            $sql = "SELECT rowid FROM ".MAIN_DB_PREFIX."product_attribute_combination WHERE fk_product_child = ".$this->id." AND entity IN (".getEntity('product').")";

            $query = $this->db->query($sql);

            if ($query) {
                if (!$this->db->num_rows($query)) {
                    return false;
                }
                return true;
            } else {
                dol_print_error($this->db);
                return -1;
            }
        } else {
            return false;
        }
    }

    /**
     *  Return all parent products for current product (first level only)
     *
     * @return array         Array of product
     */
    public function getFather()
    {
        $sql = "SELECT p.rowid, p.label as label, p.ref as ref, pa.fk_product_pere as id, p.fk_product_type, pa.qty, pa.incdec, p.entity";
        $sql .= " FROM ".MAIN_DB_PREFIX."product_association as pa,";
        $sql .= " ".MAIN_DB_PREFIX."product as p";
        $sql .= " WHERE p.rowid = pa.fk_product_pere";
        $sql .= " AND pa.fk_product_fils = ".$this->id;

        $res = $this->db->query($sql);
        if ($res) {
            $prods = array();
            while ($record = $this->db->fetch_array($res))
            {
                // $record['id'] = $record['rowid'] = id of father
                $prods[$record['id']]['id'] = $record['rowid'];
                $prods[$record['id']]['ref'] = $record['ref'];
                $prods[$record['id']]['label'] = $record['label'];
                $prods[$record['id']]['qty'] = $record['qty'];
                $prods[$record['id']]['incdec'] = $record['incdec'];
                $prods[$record['id']]['fk_product_type'] = $record['fk_product_type'];
                $prods[$record['id']]['entity'] = $record['entity'];
            }
            return $prods;
        }
        else
        {
            dol_print_error($this->db);
            return -1;
        }
    }


    /**
     *  Return childs of product $id
     *
     * @param  int $id             Id of product to search childs of
     * @param  int $firstlevelonly Return only direct child
     * @param  int $level          Level of recursing call (start to 1)
     * @return array                       Return array(prodid=>array(0=prodid, 1=>qty, 2=> ...)
     */
    public function getChildsArbo($id, $firstlevelonly = 0, $level = 1)
    {
        global $alreadyfound;

        $sql = "SELECT p.rowid, p.label as label, pa.qty as qty, pa.fk_product_fils as id, p.fk_product_type, pa.incdec";
        $sql .= " FROM ".MAIN_DB_PREFIX."product as p";
        $sql .= ", ".MAIN_DB_PREFIX."product_association as pa";
        $sql .= " WHERE p.rowid = pa.fk_product_fils";
        $sql .= " AND pa.fk_product_pere = ".$id;
        $sql .= " AND pa.fk_product_fils != ".$id; // This should not happens, it is to avoid infinite loop if it happens

        dol_syslog(get_class($this).'::getChildsArbo id='.$id.' level='.$level, LOG_DEBUG);

        if ($level == 1) { $alreadyfound = array($id=>1); // We init array of found object to start of tree, so if we found it later (should not happened), we stop immediatly
        }
        // Protection against infinite loop
        if ($level > 30) { return array();
        }

        $res = $this->db->query($sql);
        if ($res) {
            $prods = array();
            while ($rec = $this->db->fetch_array($res))
            {
                if (!empty($alreadyfound[$rec['rowid']])) {
                    dol_syslog(get_class($this).'::getChildsArbo the product id='.$rec['rowid'].' was already found at a higher level in tree. We discard to avoid infinite loop', LOG_WARNING);
                    continue;
                }
                $alreadyfound[$rec['rowid']] = 1;
                $prods[$rec['rowid']] = array(
                 0=>$rec['rowid'],
                 1=>$rec['qty'],
                 2=>$rec['fk_product_type'],
                 3=>$this->db->escape($rec['label']),
                 4=>$rec['incdec']
                );
                //$prods[$this->db->escape($rec['label'])]= array(0=>$rec['id'],1=>$rec['qty'],2=>$rec['fk_product_type']);
                //$prods[$this->db->escape($rec['label'])]= array(0=>$rec['id'],1=>$rec['qty']);
                if (empty($firstlevelonly)) {
                       $listofchilds = $this->getChildsArbo($rec['rowid'], 0, $level + 1);
                    foreach ($listofchilds as $keyChild => $valueChild)
                       {
                        $prods[$rec['rowid']]['childs'][$keyChild] = $valueChild;
                    }
                }
            }

            return $prods;
        }
        else
        {
            dol_print_error($this->db);
            return -1;
        }
    }

    // phpcs:disable PEAR.NamingConventions.ValidFunctionName.ScopeNotCamelCaps
    /**
     *     Return tree of all subproducts for product. Tree contains id, name and quantity.
     *     Set this->sousprods
     *
     * @return void
     */
    public function get_sousproduits_arbo()
    {
        // phpcs:enable
        $parent = array();

        foreach ($this->getChildsArbo($this->id) as $keyChild => $valueChild)    // Warning. getChildsArbo can call getChildsArbo recursively. Starting point is $value[0]=id of product
        {
            $parent[$this->label][$keyChild] = $valueChild;
        }
        foreach ($parent as $key => $value)        // key=label, value is array of childs
        {
            $this->sousprods[$key] = $value;
        }
    }

    /**
     *    Return clicable link of object (with eventually picto)
     *
     * @param  int    $withpicto             Add picto into link
     * @param  string $option                Where point the link ('stock', 'composition', 'category', 'supplier', '')
     * @param  int    $maxlength             Maxlength of ref
     * @param  int    $save_lastsearch_value -1=Auto, 0=No save of lastsearch_values when clicking, 1=Save lastsearch_values whenclicking
     * @param  int    $notooltip			 No tooltip
     * @return string                                String with URL
     */
    public function getNomUrl($withpicto = 0, $option = '', $maxlength = 0, $save_lastsearch_value = -1, $notooltip = 0)
    {
        global $conf, $langs, $hookmanager;
        include_once DOL_DOCUMENT_ROOT.'/core/lib/product.lib.php';

        $result='';
        $newref=$this->ref;
        if ($maxlength) { $newref=dol_trunc($newref, $maxlength, 'middle');
        }

        if ($this->type == Product::TYPE_PRODUCT) { $label = '<u>' . $langs->trans("ShowProduct") . '</u>';
        }
        if ($this->type == Product::TYPE_SERVICE) { $label = '<u>' . $langs->trans("ShowService") . '</u>';
        }
        if (! empty($this->ref)) {
            $label .= '<br><b>' . $langs->trans('ProductRef') . ':</b> ' . $this->ref;
        }
        if (! empty($this->label)) {
            $label .= '<br><b>' . $langs->trans('ProductLabel') . ':</b> ' . $this->label;
        }

        if ($this->type == Product::TYPE_PRODUCT)
        {
            if ($this->weight) {
            	$label.="<br><b>".$langs->trans("Weight").'</b>: '.$this->weight.' '.measuringUnitString(0, "weight", $this->weight_units);
            }
            if ($this->length) {
            	$label.="<br><b>".$langs->trans("Length").'</b>: '.$this->length.' '.measuringUnitString(0, 'size', $this->length_units);
            }
            if ($this->width) {
            	$label.="<br><b>".$langs->trans("Width").'</b>: '.$this->width.' '.measuringUnitString(0, 'size', $this->width_units);
            }
            if ($this->height) {
            	$label.="<br><b>".$langs->trans("Height").'</b>: '.$this->height.' '.measuringUnitString(0, 'size', $this->height_units);
            }
            if ($this->surface) {
            	$label.="<br><b>".$langs->trans("Surface").'</b>: '.$this->surface.' '.measuringUnitString(0, 'surface', $this->surface_units);
            }
            if ($this->volume) {
            	$label.="<br><b>".$langs->trans("Volume").'</b>: '.$this->volume.' '.measuringUnitString(0, 'volume', $this->volume_units);
            }
        }

        if ($this->type == Product::TYPE_PRODUCT || ! empty($conf->global->STOCK_SUPPORTS_SERVICES)) {
            if (! empty($conf->productbatch->enabled)) {
                $langs->load("productbatch");
                $label.="<br><b>".$langs->trans("ManageLotSerial").'</b>: '.$this->getLibStatut(0, 2);
            }
        }
        //if ($this->type == Product::TYPE_SERVICE)
        //{
            //
        //}
        if (! empty($conf->accounting->enabled) && $this->status) {
            include_once DOL_DOCUMENT_ROOT.'/core/lib/accounting.lib.php';
            $label.= '<br><b>' . $langs->trans('ProductAccountancySellCode') . ':</b> '. length_accountg($this->accountancy_code_sell);
            if(!empty($conf->global->MAIN_FEATURES_LEVEL)) {
                $label.= '<br><b>' . $langs->trans('ProductAccountancySellIntraCode') . ':</b> '. length_accountg($this->accountancy_code_sell_export);
                $label.= '<br><b>' . $langs->trans('ProductAccountancySellExportCode') . ':</b> '. length_accountg($this->accountancy_code_sell_intra);
            }
        }
        if (! empty($conf->accounting->enabled) && $this->status_buy) {
            include_once DOL_DOCUMENT_ROOT.'/core/lib/accounting.lib.php';
            $label.= '<br><b>' . $langs->trans('ProductAccountancyBuyCode') . ':</b> '. length_accountg($this->accountancy_code_buy);
        }
        if (! empty($this->entity)) {
            $tmpphoto = $this->show_photos('product', $conf->product->multidir_output[$this->entity], 1, 1, 0, 0, 0, 80);
            if ($this->nbphoto > 0) { $label .= '<br>' . $tmpphoto;
            }
        }

        $linkclose='';
        if (empty($notooltip)) {
            if (! empty($conf->global->MAIN_OPTIMIZEFORTEXTBROWSER)) {
                $label=$langs->trans("ShowProduct");
                $linkclose.=' alt="'.dol_escape_htmltag($label, 1).'"';
            }

            $linkclose.= ' title="'.dol_escape_htmltag($label, 1, 1).'"';
            $linkclose.= ' class="nowraponall classfortooltip"';
        }
        else
        {
        	$linkclose = ' class="nowraponall"';
        }

        if ($option == 'supplier' || $option == 'category') {
            $url = DOL_URL_ROOT.'/product/fournisseurs.php?id='.$this->id;
        } elseif ($option == 'stock') {
            $url = DOL_URL_ROOT.'/product/stock/product.php?id='.$this->id;
        } elseif ($option == 'composition') {
            $url = DOL_URL_ROOT.'/product/composition/card.php?id='.$this->id;
        } else {
            $url = DOL_URL_ROOT.'/product/card.php?id='.$this->id;
        }

        if ($option !== 'nolink') {
            // Add param to save lastsearch_values or not
            $add_save_lastsearch_values=($save_lastsearch_value == 1 ? 1 : 0);
            if ($save_lastsearch_value == -1 && preg_match('/list\.php/', $_SERVER["PHP_SELF"])) { $add_save_lastsearch_values=1;
            }
            if ($add_save_lastsearch_values) { $url.='&save_lastsearch_values=1';
            }
        }

        $linkstart = '<a href="'.$url.'"';
        $linkstart.=$linkclose.'>';
        $linkend='</a>';

        $result.=$linkstart;
        if ($withpicto)
        {
            if ($this->type == Product::TYPE_PRODUCT) {
            	$result.=(img_object(($notooltip?'':$label), 'product', ($notooltip?'class="paddingright"':'class="paddingright classfortooltip"'), 0, 0, $notooltip?0:1));
            }
            if ($this->type == Product::TYPE_SERVICE) {
            	$result.=(img_object(($notooltip?'':$label), 'service', ($notooltip?'class="paddinright"':'class="paddingright classfortooltip"'), 0, 0, $notooltip?0:1));
            }
        }
        $result.= $newref;
        $result.= $linkend;

        global $action;
        $hookmanager->initHooks(array('productdao'));
        $parameters=array('id'=>$this->id, 'getnomurl'=>$result);
        $reshook=$hookmanager->executeHooks('getNomUrl', $parameters, $this, $action);    // Note that $action and $object may have been modified by some hooks
        if ($reshook > 0) {
        	$result = $hookmanager->resPrint;
        } else {
        	$result .= $hookmanager->resPrint;
        }

        return $result;
    }


    /**
     *  Create a document onto disk according to template module.
     *
     * @param  string    $modele      Force model to use ('' to not force)
     * @param  Translate $outputlangs Object langs to use for output
     * @param  int       $hidedetails Hide details of lines
     * @param  int       $hidedesc    Hide description
     * @param  int       $hideref     Hide ref
     * @return int                         0 if KO, 1 if OK
     */
    public function generateDocument($modele, $outputlangs, $hidedetails = 0, $hidedesc = 0, $hideref = 0)
    {
        global $conf, $user, $langs;

        $langs->load("products");

        // Positionne le modele sur le nom du modele a utiliser
        if (!dol_strlen($modele)) {
            if (!empty($conf->global->PRODUCT_ADDON_PDF)) {
                $modele = $conf->global->PRODUCT_ADDON_PDF;
            }
            else
            {
                $modele = 'strato';
            }
        }

        $modelpath = "core/modules/product/doc/";

        return $this->commonGenerateDocument($modelpath, $modele, $outputlangs, $hidedetails, $hidedesc, $hideref);
    }

    /**
     *    Return label of status of object
     *
     * @param  int $mode 0=long label, 1=short label, 2=Picto + short label, 3=Picto, 4=Picto + long label, 5=Short label + Picto
     * @param  int $type 0=Sell, 1=Buy, 2=Batch Number management
     * @return string          Label of status
     */
    public function getLibStatut($mode = 0, $type = 0)
    {
        switch ($type)
        {
			case 0:
            return $this->LibStatut($this->status, $mode, $type);
			case 1:
            return $this->LibStatut($this->status_buy, $mode, $type);
			case 2:
            return $this->LibStatut($this->status_batch, $mode, $type);
			default:
				//Simulate previous behavior but should return an error string
            return $this->LibStatut($this->status_buy, $mode, $type);
        }
    }

    // phpcs:disable PEAR.NamingConventions.ValidFunctionName.ScopeNotCamelCaps
    /**
     *    Return label of a given status
     *
     * @param  int 		$status 	Statut
     * @param  int		$mode       0=long label, 1=short label, 2=Picto + short label, 3=Picto, 4=Picto + long label, 5=Short label + Picto, 6=Long label + Picto
     * @param  int 		$type   	0=Status "to sell", 1=Status "to buy", 2=Status "to Batch"
     * @return string              	Label of status
     */
    public function LibStatut($status, $mode = 0, $type = 0)
    {
        // phpcs:enable
        global $conf, $langs;

        $labelStatus = $labelStatusShort = '';

        $langs->load('products');
        if (!empty($conf->productbatch->enabled)) { $langs->load("productbatch");
        }

        if ($type == 2) {
            switch ($mode)
            {
                case 0:
                    $label = ($status == 0 ? $langs->trans('ProductStatusNotOnBatch') : $langs->trans('ProductStatusOnBatch'));
                    return dolGetStatus($label);
                case 1:
                    $label = ($status == 0 ? $langs->trans('ProductStatusNotOnBatchShort') : $langs->trans('ProductStatusOnBatchShort'));
                    return dolGetStatus($label);
                case 2:
                    return $this->LibStatut($status, 3, 2).' '.$this->LibStatut($status, 1, 2);
                case 3:
                    return dolGetStatus($langs->trans('ProductStatusNotOnBatch'), '', '', empty($status) ? 'status5' : 'status4', 3, 'dot');
                case 4:
                    return $this->LibStatut($status, 3, 2).' '.$this->LibStatut($status, 0, 2);
                case 5:
                    return $this->LibStatut($status, 1, 2).' '.$this->LibStatut($status, 3, 2);
                default:
                    return dolGetStatus($langs->trans('Unknown'));
            }
        }

        $statuttrans=empty($status)?'status5':'status4';

        if ($status == 0) {
            // $type   0=Status "to sell", 1=Status "to buy", 2=Status "to Batch"
            if($type==0) {
                $labelStatus = $langs->trans('ProductStatusNotOnSellShort');
                $labelStatusShort = $langs->trans('ProductStatusNotOnSell');
            }
            elseif($type == 1) {
                $labelStatus = $langs->trans('ProductStatusNotOnBuyShort');
                $labelStatusShort = $langs->trans('ProductStatusNotOnBuy');
            }
            elseif($type == 2) {
                $labelStatus = $langs->trans('ProductStatusNotOnBatch');
                $labelStatusShort = $langs->trans('ProductStatusNotOnBatchShort');
            }
        }
        elseif ($status == 1) {
            // $type   0=Status "to sell", 1=Status "to buy", 2=Status "to Batch"
            if ($type==0) {
                $labelStatus = $langs->trans('ProductStatusOnSellShort');
                $labelStatusShort = $langs->trans('ProductStatusOnSell');
            }
            elseif ($type == 1) {
                $labelStatus = $langs->trans('ProductStatusOnBuyShort');
                $labelStatusShort = $langs->trans('ProductStatusOnBuy');
            }
            elseif ($type == 2) {
                $labelStatus = $langs->trans('ProductStatusOnBatch');
                $labelStatusShort = $langs->trans('ProductStatusOnBatchShort');
            }
        }


        if ($mode > 6) {
            return dolGetStatus($langs->trans('Unknown'), '', '', 'status0', 0);
        } else {
            return dolGetStatus($labelStatus, $labelStatusShort, '', $statuttrans, $mode);
        }
    }


    /**
     *  Retour label of nature of product
     *
     * @return string        Label
     */
    public function getLibFinished()
    {
        global $langs;
        $langs->load('products');

        if ($this->finished == '0') { return $langs->trans("RowMaterial");
        }
        if ($this->finished == '1') { return $langs->trans("Finished");
        }
        return '';
    }


    // phpcs:disable PEAR.NamingConventions.ValidFunctionName.ScopeNotCamelCaps
    /**
     *  Adjust stock in a warehouse for product
     *
     * @param  User   $user           user asking change
     * @param  int    $id_entrepot    id of warehouse
     * @param  double $nbpiece        nb of units
     * @param  int    $movement       0 = add, 1 = remove
     * @param  string $label          Label of stock movement
     * @param  double $price          Unit price HT of product, used to calculate average weighted price (PMP in french). If 0, average weighted price is not changed.
     * @param  string $inventorycode  Inventory code
     * @param  string $origin_element Origin element type
     * @param  int    $origin_id      Origin id of element
     * @return int                     <0 if KO, >0 if OK
     */
    public function correct_stock($user, $id_entrepot, $nbpiece, $movement, $label = '', $price = 0, $inventorycode = '', $origin_element = '', $origin_id = null)
    {
        // phpcs:enable
        if ($id_entrepot) {
            $this->db->begin();

            include_once DOL_DOCUMENT_ROOT.'/product/stock/class/mouvementstock.class.php';

            $op[0] = "+".trim($nbpiece);
            $op[1] = "-".trim($nbpiece);

            $movementstock = new MouvementStock($this->db);
            $movementstock->setOrigin($origin_element, $origin_id);
            $result = $movementstock->_create($user, $this->id, $id_entrepot, $op[$movement], $movement, $price, $label, $inventorycode);

            if ($result >= 0) {
                $this->db->commit();
                return 1;
            }
            else
            {
                $this->error = $movementstock->error;
                $this->errors = $movementstock->errors;

                $this->db->rollback();
                return -1;
            }
        }
    }

    // phpcs:disable PEAR.NamingConventions.ValidFunctionName.ScopeNotCamelCaps
    /**
     *  Adjust stock in a warehouse for product with batch number
     *
     * @param  User     $user           user asking change
     * @param  int      $id_entrepot    id of warehouse
     * @param  double   $nbpiece        nb of units
     * @param  int      $movement       0 = add, 1 = remove
     * @param  string   $label          Label of stock movement
     * @param  double   $price          Price to use for stock eval
     * @param  integer  $dlc            eat-by date
     * @param  integer  $dluo           sell-by date
     * @param  string   $lot            Lot number
     * @param  string   $inventorycode  Inventory code
     * @param  string   $origin_element Origin element type
     * @param  int      $origin_id      Origin id of element
     * @return int                      <0 if KO, >0 if OK
     */
    public function correct_stock_batch($user, $id_entrepot, $nbpiece, $movement, $label = '', $price = 0, $dlc = '', $dluo = '', $lot = '', $inventorycode = '', $origin_element = '', $origin_id = null)
    {
        // phpcs:enable
        if ($id_entrepot) {
            $this->db->begin();

            include_once DOL_DOCUMENT_ROOT.'/product/stock/class/mouvementstock.class.php';

            $op[0] = "+".trim($nbpiece);
            $op[1] = "-".trim($nbpiece);

            $movementstock = new MouvementStock($this->db);
            $movementstock->setOrigin($origin_element, $origin_id);
            $result = $movementstock->_create($user, $this->id, $id_entrepot, $op[$movement], $movement, $price, $label, $inventorycode, '', $dlc, $dluo, $lot);

            if ($result >= 0) {
                $this->db->commit();
                return 1;
            }
            else
            {
                $this->error = $movementstock->error;
                $this->errors = $movementstock->errors;

                $this->db->rollback();
                return -1;
            }
        }
    }

    // phpcs:disable PEAR.NamingConventions.ValidFunctionName.ScopeNotCamelCaps
    /**
     * Load information about stock of a product into ->stock_reel, ->stock_warehouse[] (including stock_warehouse[idwarehouse]->detail_batch for batch products)
     * This function need a lot of load. If you use it on list, use a cache to execute it once for each product id.
     * If ENTREPOT_EXTRA_STATUS set, filtering on warehouse status possible.
     *
     * @param  string $option 		'' = Load all stock info, also from closed and internal warehouses, 'nobatch', 'novirtual'
     * @return int                  < 0 if KO, > 0 if OK
     * @see    load_virtual_stock(), loadBatchInfo()
     */
    public function load_stock($option = '')
    {
        // phpcs:enable
        global $conf;

        $this->stock_reel = 0;
        $this->stock_warehouse = array();
        $this->stock_theorique = 0;

        $warehouseStatus = array();

        if (preg_match('/warehouseclosed/', $option)) {
            $warehouseStatus[] = Entrepot::STATUS_CLOSED;
        }
        if (preg_match('/warehouseopen/', $option)) {
            $warehouseStatus[] = Entrepot::STATUS_OPEN_ALL;
        }
        if (preg_match('/warehouseinternal/', $option)) {
            $warehouseStatus[] = Entrepot::STATUS_OPEN_INTERNAL;
        }

        $sql = "SELECT ps.rowid, ps.reel, ps.fk_entrepot";
<<<<<<< HEAD
        $sql .= " FROM ".MAIN_DB_PREFIX."product_stock as ps";
        $sql .= ", ".MAIN_DB_PREFIX."entrepot as w";
        $sql .= " WHERE w.entity IN (".getEntity('stock').")";
        $sql .= " AND w.rowid = ps.fk_entrepot";
        $sql .= " AND ps.fk_product = ".$this->id;
        if ($conf->global->ENTREPOT_EXTRA_STATUS && count($warehouseStatus)) { $sql .= " AND w.statut IN (".$this->db->escape(implode(',', $warehouseStatus)).")";
=======
        $sql.= " FROM ".MAIN_DB_PREFIX."product_stock as ps";
        $sql.= ", ".MAIN_DB_PREFIX."entrepot as w";
        $sql.= " WHERE w.entity IN (".getEntity('stock').")";
        $sql.= " AND w.rowid = ps.fk_entrepot";
        $sql.= " AND ps.fk_product = ".$this->id;
        if ($conf->global->ENTREPOT_EXTRA_STATUS && count($warehouseStatus)) {
        	$sql.= " AND w.statut IN (".$this->db->escape(implode(',', $warehouseStatus)).")";
>>>>>>> a4a805f6
        }

        dol_syslog(get_class($this)."::load_stock", LOG_DEBUG);
        $result = $this->db->query($sql);
        if ($result) {
            $num = $this->db->num_rows($result);
            $i = 0;
            if ($num > 0) {
                while ($i < $num)
                {
                    $row = $this->db->fetch_object($result);
                    $this->stock_warehouse[$row->fk_entrepot] = new stdClass();
                    $this->stock_warehouse[$row->fk_entrepot]->real = $row->reel;
                    $this->stock_warehouse[$row->fk_entrepot]->id = $row->rowid;
<<<<<<< HEAD
                    if ((!preg_match('/nobatch/', $option)) && $this->hasbatch()) { $this->stock_warehouse[$row->fk_entrepot]->detail_batch = Productbatch::findAll($this->db, $row->rowid, 1, $this->id);
=======
                    if ((! preg_match('/nobatch/', $option)) && $this->hasbatch()) {
                    	$this->stock_warehouse[$row->fk_entrepot]->detail_batch=Productbatch::findAll($this->db, $row->rowid, 1, $this->id);
>>>>>>> a4a805f6
                    }
                    $this->stock_reel += $row->reel;
                    $i++;
                }
            }
            $this->db->free($result);

            if (!preg_match('/novirtual/', $option)) {
                $this->load_virtual_stock(); // This also load stats_commande_fournisseur, ...
            }

            return 1;
        }
        else
        {
            $this->error = $this->db->lasterror();
            return -1;
        }
    }


	// phpcs:disable PEAR.NamingConventions.ValidFunctionName.ScopeNotCamelCaps
	/**
	 *    Load value ->stock_theorique of a product. Property this->id must be defined.
	 *    This function need a lot of load. If you use it on list, use a cache to execute it one for each product id.
	 *
	 *    @return   int             < 0 if KO, > 0 if OK
	 *    @see		load_stock(), loadBatchInfo()
	 */
	public function load_virtual_stock()
	{
		// phpcs:enable
		global $conf, $hookmanager, $action;

		$stock_commande_client = 0;
		$stock_commande_fournisseur = 0;
		$stock_sending_client = 0;
		$stock_reception_fournisseur = 0;

		if (!empty($conf->commande->enabled))
		{
			$result = $this->load_stats_commande(0, '1,2', 1);
			if ($result < 0) dol_print_error($this->db, $this->error);
			$stock_commande_client = $this->stats_commande['qty'];
		}
		if (!empty($conf->expedition->enabled))
		{
            require_once DOL_DOCUMENT_ROOT . '/expedition/class/expedition.class.php';
            $filterShipmentStatus = '';
            if (!empty($conf->global->STOCK_CALCULATE_ON_SHIPMENT)) {
                $filterShipmentStatus = Expedition::STATUS_VALIDATED  . ',' . Expedition::STATUS_CLOSED;
            } elseif (!empty($conf->global->STOCK_CALCULATE_ON_SHIPMENT_CLOSE)) {
                $filterShipmentStatus = Expedition::STATUS_CLOSED;
            }
			$result = $this->load_stats_sending(0, '1,2', 1, $filterShipmentStatus);
			if ($result < 0) dol_print_error($this->db, $this->error);
			$stock_sending_client = $this->stats_expedition['qty'];
		}
		if (!empty($conf->fournisseur->enabled))
		{
			$result = $this->load_stats_commande_fournisseur(0, '1,2,3,4', 1);
			if ($result < 0) dol_print_error($this->db, $this->error);
			$stock_commande_fournisseur = $this->stats_commande_fournisseur['qty'];

			$result = $this->load_stats_reception(0, '4', 1);
			if ($result < 0) dol_print_error($this->db, $this->error);
			$stock_reception_fournisseur = $this->stats_reception['qty'];
		}

		// Stock decrease mode
		if (!empty($conf->global->STOCK_CALCULATE_ON_SHIPMENT) || !empty($conf->global->STOCK_CALCULATE_ON_SHIPMENT_CLOSE)) {
			$this->stock_theorique = $this->stock_reel - $stock_commande_client + $stock_sending_client;
		}
		if (!empty($conf->global->STOCK_CALCULATE_ON_VALIDATE_ORDER)) {
			$this->stock_theorique = $this->stock_reel;
		}
		if (!empty($conf->global->STOCK_CALCULATE_ON_BILL)) {
			$this->stock_theorique = $this->stock_reel - $stock_commande_client;
		}
		// Stock Increase mode
        if (!empty($conf->global->STOCK_CALCULATE_ON_RECEPTION) || !empty($conf->global->STOCK_CALCULATE_ON_RECEPTION_CLOSE)) {
            $this->stock_theorique += $stock_commande_fournisseur - $stock_reception_fournisseur;
        }
		if (!empty($conf->global->STOCK_CALCULATE_ON_SUPPLIER_DISPATCH_ORDER)) {
			$this->stock_theorique += $stock_commande_fournisseur - $stock_reception_fournisseur;
		}
		if (!empty($conf->global->STOCK_CALCULATE_ON_SUPPLIER_VALIDATE_ORDER)) {
			$this->stock_theorique -= $stock_reception_fournisseur;
		}
		if (!empty($conf->global->STOCK_CALCULATE_ON_SUPPLIER_BILL)) {
			$this->stock_theorique += $stock_commande_fournisseur - $stock_reception_fournisseur;
		}

		if (!is_object($hookmanager)) {
			include_once DOL_DOCUMENT_ROOT.'/core/class/hookmanager.class.php';
			$hookmanager = new HookManager($this->db);
		}
		$hookmanager->initHooks(array('productdao'));
		$parameters = array('id'=>$this->id);
		// Note that $action and $object may have been modified by some hooks
		$reshook = $hookmanager->executeHooks('loadvirtualstock', $parameters, $this, $action);
		if ($reshook > 0) $this->stock_theorique = $hookmanager->resArray['stock_theorique'];

		return 1;
	}


    /**
     *  Load existing information about a serial
     *
     * @param  string $batch Lot/serial number
     * @return array                    Array with record into product_batch
     * @see    load_stock(), load_virtual_stock()
     */
    public function loadBatchInfo($batch)
    {
        $result = array();

        $sql = "SELECT pb.batch, pb.eatby, pb.sellby, SUM(pb.qty) AS qty FROM ".MAIN_DB_PREFIX."product_batch as pb, ".MAIN_DB_PREFIX."product_stock as ps";
        $sql .= " WHERE pb.fk_product_stock = ps.rowid AND ps.fk_product = ".$this->id." AND pb.batch = '".$this->db->escape($batch)."'";
        $sql .= " GROUP BY pb.batch, pb.eatby, pb.sellby";
        dol_syslog(get_class($this)."::loadBatchInfo load first entry found for lot/serial = ".$batch, LOG_DEBUG);
        $resql = $this->db->query($sql);
        if ($resql) {
            $num = $this->db->num_rows($resql);
            $i = 0;
            while ($i < $num)
            {
                $obj = $this->db->fetch_object($resql);
                $result[] = array('batch'=>$batch, 'eatby'=>$this->db->jdate($obj->eatby), 'sellby'=>$this->db->jdate($obj->sellby), 'qty'=>$obj->qty);
                $i++;
            }
            return $result;
        }
        else
        {
            dol_print_error($this->db);
            $this->db->rollback();
            return array();
        }
    }

    // phpcs:disable PEAR.NamingConventions.ValidFunctionName.ScopeNotCamelCaps
    /**
     *  Move an uploaded file described into $file array into target directory $sdir.
     *
     * @param  string $sdir Target directory
     * @param  string $file Array of file info of file to upload: array('name'=>..., 'tmp_name'=>...)
     * @return int                    <0 if KO, >0 if OK
     */
    public function add_photo($sdir, $file)
    {
        // phpcs:enable
        global $conf;

        include_once DOL_DOCUMENT_ROOT.'/core/lib/files.lib.php';

        $result = 0;

        $dir = $sdir;
        if (!empty($conf->global->PRODUCT_USE_OLD_PATH_FOR_PHOTO)) {
            $dir .= '/'.get_exdir($this->id, 2, 0, 0, $this, 'product').$this->id."/photos";
        } else {
            $dir .= '/'.get_exdir(0, 0, 0, 0, $this, 'product').dol_sanitizeFileName($this->ref);
        }

        dol_mkdir($dir);

        $dir_osencoded = $dir;

        if (is_dir($dir_osencoded)) {
            $originImage = $dir.'/'.$file['name'];

            // Cree fichier en taille origine
            $result = dol_move_uploaded_file($file['tmp_name'], $originImage, 1);

            if (file_exists(dol_osencode($originImage))) {
                // Create thumbs
                $this->addThumbs($originImage);
            }
        }

        if (is_numeric($result) && $result > 0) {
            return 1;
        } else {
            return -1;
        }
    }

    // phpcs:disable PEAR.NamingConventions.ValidFunctionName.ScopeNotCamelCaps
    /**
     *  Return if at least one photo is available
     *
     * @param  string $sdir Directory to scan
     * @return boolean                 True if at least one photo is available, False if not
     */
    public function is_photo_available($sdir)
    {
        // phpcs:enable
        include_once DOL_DOCUMENT_ROOT.'/core/lib/files.lib.php';
        include_once DOL_DOCUMENT_ROOT.'/core/lib/images.lib.php';

        global $conf;

        $dir = $sdir;
        if (!empty($conf->global->PRODUCT_USE_OLD_PATH_FOR_PHOTO)) { $dir .= '/'.get_exdir($this->id, 2, 0, 0, $this, 'product').$this->id."/photos/";
        } else { $dir .= '/'.get_exdir(0, 0, 0, 0, $this, 'product').dol_sanitizeFileName($this->ref).'/';
        }

        $nbphoto = 0;

        $dir_osencoded = dol_osencode($dir);
        if (file_exists($dir_osencoded)) {
            $handle = opendir($dir_osencoded);
            if (is_resource($handle)) {
                while (($file = readdir($handle)) !== false)
                {
                    if (!utf8_check($file)) { $file = utf8_encode($file); // To be sure data is stored in UTF8 in memory
                    }
                    if (dol_is_file($dir.$file) && image_format_supported($file) > 0) { return true;
                    }
                }
            }
        }
        return false;
    }

    // phpcs:disable PEAR.NamingConventions.ValidFunctionName.ScopeNotCamelCaps
    /**
     *  Retourne tableau de toutes les photos du produit
     *
     * @param  string $dir   Repertoire a scanner
     * @param  int    $nbmax Nombre maximum de photos (0=pas de max)
     * @return array                   Tableau de photos
     */
    public function liste_photos($dir, $nbmax = 0)
    {
        // phpcs:enable
        include_once DOL_DOCUMENT_ROOT.'/core/lib/files.lib.php';
        include_once DOL_DOCUMENT_ROOT.'/core/lib/images.lib.php';

        $nbphoto = 0;
        $tabobj = array();

        $dir_osencoded = dol_osencode($dir);
        $handle = @opendir($dir_osencoded);
        if (is_resource($handle)) {
            while (($file = readdir($handle)) !== false)
            {
                if (!utf8_check($file)) { $file = utf8_encode($file); // readdir returns ISO
                }
                if (dol_is_file($dir.$file) && image_format_supported($file) >= 0) {
                    $nbphoto++;

                    // On determine nom du fichier vignette
                    $photo = $file;
                    $photo_vignette = '';
                    if (preg_match('/('.$this->regeximgext.')$/i', $photo, $regs)) {
                        $photo_vignette = preg_replace('/'.$regs[0].'/i', '', $photo).'_small'.$regs[0];
                    }

                    $dirthumb = $dir.'thumbs/';

                    // Objet
                    $obj = array();
                    $obj['photo'] = $photo;
                    if ($photo_vignette && dol_is_file($dirthumb.$photo_vignette)) { $obj['photo_vignette'] = 'thumbs/'.$photo_vignette;
                    } else { $obj['photo_vignette'] = "";
                    }

                    $tabobj[$nbphoto - 1] = $obj;

                    // On continue ou on arrete de boucler ?
                    if ($nbmax && $nbphoto >= $nbmax) { break;
                    }
                }
            }

            closedir($handle);
        }

        return $tabobj;
    }

    // phpcs:disable PEAR.NamingConventions.ValidFunctionName.ScopeNotCamelCaps
    /**
     *  Efface la photo du produit et sa vignette
     *
     * @param  string $file Chemin de l'image
     * @return void
     */
    public function delete_photo($file)
    {
        // phpcs:enable
        include_once DOL_DOCUMENT_ROOT.'/core/lib/files.lib.php';
        include_once DOL_DOCUMENT_ROOT.'/core/lib/images.lib.php';

        $dir = dirname($file).'/'; // Chemin du dossier contenant l'image d'origine
        $dirthumb = $dir.'/thumbs/'; // Chemin du dossier contenant la vignette
        $filename = preg_replace('/'.preg_quote($dir, '/').'/i', '', $file); // Nom du fichier

        // On efface l'image d'origine
        dol_delete_file($file, 0, 0, 0, $this); // For triggers

        // Si elle existe, on efface la vignette
        if (preg_match('/('.$this->regeximgext.')$/i', $filename, $regs)) {
            $photo_vignette = preg_replace('/'.$regs[0].'/i', '', $filename).'_small'.$regs[0];
            if (file_exists(dol_osencode($dirthumb.$photo_vignette))) {
                dol_delete_file($dirthumb.$photo_vignette);
            }

            $photo_vignette = preg_replace('/'.$regs[0].'/i', '', $filename).'_mini'.$regs[0];
            if (file_exists(dol_osencode($dirthumb.$photo_vignette))) {
                dol_delete_file($dirthumb.$photo_vignette);
            }
        }
    }

    // phpcs:disable PEAR.NamingConventions.ValidFunctionName.ScopeNotCamelCaps
    /**
     *  Load size of image file
     *
     * @param  string $file Path to file
     * @return void
     */
    public function get_image_size($file)
    {
        // phpcs:enable
        $file_osencoded = dol_osencode($file);
        $infoImg = getimagesize($file_osencoded); // Get information on image
        $this->imgWidth = $infoImg[0]; // Largeur de l'image
        $this->imgHeight = $infoImg[1]; // Hauteur de l'image
    }

    // phpcs:disable PEAR.NamingConventions.ValidFunctionName.ScopeNotCamelCaps
    /**
     *  Load indicators this->nb for the dashboard
     *
     * @return int                 <0 if KO, >0 if OK
     */
    public function load_state_board()
    {
        // phpcs:enable
        global $conf, $user, $hookmanager;

        $this->nb = array();

        $sql = "SELECT count(p.rowid) as nb, fk_product_type";
        $sql .= " FROM ".MAIN_DB_PREFIX."product as p";
        $sql .= ' WHERE p.entity IN ('.getEntity($this->element, 1).')';
        // Add where from hooks
        if (is_object($hookmanager)) {
            $parameters = array();
            $reshook = $hookmanager->executeHooks('printFieldListWhere', $parameters); // Note that $action and $object may have been modified by hook
            $sql .= $hookmanager->resPrint;
        }
        $sql .= ' GROUP BY fk_product_type';

        $resql = $this->db->query($sql);
        if ($resql) {
            while ($obj = $this->db->fetch_object($resql))
            {
                if ($obj->fk_product_type == 1) { $this->nb["services"] = $obj->nb;
                } else { $this->nb["products"] = $obj->nb;
                }
            }
            $this->db->free($resql);
            return 1;
        }
        else
        {
            dol_print_error($this->db);
            $this->error = $this->db->error();
            return -1;
        }
    }

    /**
     * Return if object is a product
     *
     * @return boolean     True if it's a product
     */
    public function isProduct()
    {
        return ($this->type == Product::TYPE_PRODUCT ? true : false);
    }

    /**
     * Return if object is a product
     *
     * @return boolean     True if it's a service
     */
    public function isService()
    {
        return ($this->type == Product::TYPE_SERVICE ? true : false);
    }

    // phpcs:disable PEAR.NamingConventions.ValidFunctionName.ScopeNotCamelCaps
    /**
     *  Get a barcode from the module to generate barcode values.
     *  Return value is stored into this->barcode
     *
     * @param  Product $object Object product or service
     * @param  string  $type   Barcode type (ean, isbn, ...)
     * @return string
     */
    public function get_barcode($object, $type = '')
    {
        // phpcs:enable
        global $conf;

        $result = '';
        if (!empty($conf->global->BARCODE_PRODUCT_ADDON_NUM)) {
            $dirsociete = array_merge(array('/core/modules/barcode/'), $conf->modules_parts['barcode']);
            foreach ($dirsociete as $dirroot)
            {
                $res = dol_include_once($dirroot.$conf->global->BARCODE_PRODUCT_ADDON_NUM.'.php');
                if ($res) { break;
                }
            }
            $var = $conf->global->BARCODE_PRODUCT_ADDON_NUM;
            $mod = new $var;

            $result = $mod->getNextValue($object, $type);

            dol_syslog(get_class($this)."::get_barcode barcode=".$result." module=".$var);
        }
        return $result;
    }

    /**
     *  Initialise an instance with random values.
     *  Used to build previews or test instances.
     *    id must be 0 if object instance is a specimen.
     *
     * @return void
     */
    public function initAsSpecimen()
    {
        global $user, $langs, $conf, $mysoc;

        $now = dol_now();

        // Initialize parameters
        $this->specimen = 1;
        $this->id = 0;
        $this->ref = 'PRODUCT_SPEC';
        $this->label = 'PRODUCT SPECIMEN';
        $this->description = 'This is description of this product specimen that was created the '.dol_print_date($now, 'dayhourlog').'.';
        $this->specimen = 1;
        $this->country_id = 1;
        $this->tosell = 1;
        $this->tobuy = 1;
        $this->tobatch = 0;
        $this->note = 'This is a comment (private)';
        $this->date_creation = $now;
        $this->date_modification = $now;

        $this->weight = 4;
        $this->weight_unit = 1;

        $this->length = 5;
        $this->length_unit = 1;
        $this->width = 6;
        $this->width_unit = 0;
        $this->height = null;
        $this->height_unit = null;

        $this->surface = 30;
        $this->surface_unit = 0;
        $this->volume = 300;
        $this->volume_unit = 0;

        $this->barcode = -1; // Create barcode automatically
    }

    /**
     *    Returns the text label from units dictionary
     *
     * @param  string $type Label type (long or short)
     * @return string|int <0 if ko, label if ok
     */
    public function getLabelOfUnit($type = 'long')
    {
        global $langs;

        if (!$this->fk_unit) {
            return '';
        }

        $langs->load('products');

        $label_type = 'label';

        if ($type == 'short') {
            $label_type = 'short_label';
        }

        $sql = 'select '.$label_type.' from '.MAIN_DB_PREFIX.'c_units where rowid='.$this->fk_unit;
        $resql = $this->db->query($sql);
        if ($resql && $this->db->num_rows($resql) > 0) {
            $res = $this->db->fetch_array($resql);
            $label = $res[$label_type];
            $this->db->free($resql);
            return $label;
        }
        else
        {
            $this->error = $this->db->error().' sql='.$sql;
            dol_syslog(get_class($this)."::getLabelOfUnit Error ".$this->error, LOG_ERR);
            return -1;
        }
    }

    /**
     * Return if object has a sell-by date or eat-by date
     *
     * @return boolean     True if it's has
     */
    public function hasbatch()
    {
        return ($this->status_batch == 1 ? true : false);
    }


    // phpcs:disable PEAR.NamingConventions.ValidFunctionName.ScopeNotCamelCaps
    /**
     * Return minimum product recommended price
     *
     * @return int            Minimum recommanded price that is higher price among all suppliers * PRODUCT_MINIMUM_RECOMMENDED_PRICE
     */
    public function min_recommended_price()
    {
        // phpcs:enable
        global $conf;

        $maxpricesupplier = 0;

        if (!empty($conf->global->PRODUCT_MINIMUM_RECOMMENDED_PRICE)) {
            include_once DOL_DOCUMENT_ROOT.'/fourn/class/fournisseur.product.class.php';
            $product_fourn = new ProductFournisseur($this->db);
            $product_fourn_list = $product_fourn->list_product_fournisseur_price($this->id, '', '');

            if (is_array($product_fourn_list) && count($product_fourn_list) > 0) {
                foreach ($product_fourn_list as $productfourn)
                {
                    if ($productfourn->fourn_unitprice > $maxpricesupplier) {
                        $maxpricesupplier = $productfourn->fourn_unitprice;
                    }
                }

                $maxpricesupplier *= $conf->global->PRODUCT_MINIMUM_RECOMMENDED_PRICE;
            }
        }

        return $maxpricesupplier;
    }


    /**
     * Sets object to supplied categories.
     *
     * Deletes object from existing categories not supplied.
     * Adds it to non existing supplied categories.
     * Existing categories are left untouch.
     *
     * @param  int[]|int $categories Category or categories IDs
     * @return void
     */
    public function setCategories($categories)
    {
        // Handle single category
        if (!is_array($categories)) {
            $categories = array($categories);
        }

        // Get current categories
        include_once DOL_DOCUMENT_ROOT.'/categories/class/categorie.class.php';
        $c = new Categorie($this->db);
        $existing = $c->containing($this->id, Categorie::TYPE_PRODUCT, 'id');

        // Diff
        if (is_array($existing)) {
            $to_del = array_diff($existing, $categories);
            $to_add = array_diff($categories, $existing);
        } else {
            $to_del = array(); // Nothing to delete
            $to_add = $categories;
        }

        // Process
        foreach ($to_del as $del) {
            if ($c->fetch($del) > 0) {
            	$c->del_type($this, Categorie::TYPE_PRODUCT);
            }
        }
        foreach ($to_add as $add) {
            if ($c->fetch($add) > 0) {
            	$c->add_type($this, Categorie::TYPE_PRODUCT);
            }
        }

        return;
    }

    /**
     * Function used to replace a thirdparty id with another one.
     *
     * @param  DoliDB $db        Database handler
     * @param  int    $origin_id Old thirdparty id
     * @param  int    $dest_id   New thirdparty id
     * @return bool
     */
    public static function replaceThirdparty(DoliDB $db, $origin_id, $dest_id)
    {
        $tables = array(
        'product_customer_price',
        'product_customer_price_log'
        );

        return CommonObject::commonReplaceThirdparty($db, $origin_id, $dest_id, $tables);
    }

    /**
     * Generates prices for a product based on product multiprice generation rules
     *
     * @param  User   $user       User that updates the prices
     * @param  float  $baseprice  Base price
     * @param  string $price_type Base price type
     * @param  float  $price_vat  VAT % tax
     * @param  int    $npr        NPR
     * @param  string $psq        ¿?
     * @return int -1 KO, 1 OK
     */
    public function generateMultiprices(User $user, $baseprice, $price_type, $price_vat, $npr, $psq)
    {
        global $conf, $db;

        $sql = "SELECT rowid, level, fk_level, var_percent, var_min_percent FROM ".MAIN_DB_PREFIX."product_pricerules";
        $query = $db->query($sql);

        $rules = array();

        while ($result = $db->fetch_object($query)) {
            $rules[$result->level] = $result;
        }

        //Because prices can be based on other level's prices, we temporarily store them
        $prices = array(
        1 => $baseprice
        );

        for ($i = 1; $i <= $conf->global->PRODUIT_MULTIPRICES_LIMIT; $i++) {
            $price = $baseprice;
            $price_min = $baseprice;

            //We have to make sure it does exist and it is > 0
            //First price level only allows changing min_price
            if ($i > 1 && isset($rules[$i]->var_percent) && $rules[$i]->var_percent) {
                $price = $prices[$rules[$i]->fk_level] * (1 + ($rules[$i]->var_percent / 100));
            }

            $prices[$i] = $price;

            //We have to make sure it does exist and it is > 0
            if (isset($rules[$i]->var_min_percent) && $rules[$i]->var_min_percent) {
                $price_min = $price * (1 - ($rules[$i]->var_min_percent / 100));
            }

            //Little check to make sure the price is modified before triggering generation
            $check_amount = (($price == $this->multiprices[$i]) && ($price_min == $this->multiprices_min[$i]));
            $check_type = ($baseprice == $this->multiprices_base_type[$i]);

            if ($check_amount && $check_type) {
                continue;
            }

            if ($this->updatePrice($price, $price_type, $user, $price_vat, $price_min, $i, $npr, $psq, true) < 0) {
                return -1;
            }
        }

        return 1;
    }

    /**
     * Returns the rights used for this class
     *
     * @return Object
     */
    public function getRights()
    {
        global $user;

        if ($this->isProduct()) {
            return $user->rights->produit;
        } else {
            return $user->rights->service;
        }
    }

    /**
     *  Load information for tab info
     *
     * @param  int $id Id of thirdparty to load
     * @return void
     */
    public function info($id)
    {
        $sql = "SELECT p.rowid, p.ref, p.datec as date_creation, p.tms as date_modification,";
        $sql .= " p.fk_user_author, p.fk_user_modif";
        $sql .= " FROM ".MAIN_DB_PREFIX.$this->table_element." as p";
        $sql .= " WHERE p.rowid = ".$id;

        $result = $this->db->query($sql);
        if ($result) {
            if ($this->db->num_rows($result)) {
                $obj = $this->db->fetch_object($result);

                $this->id = $obj->rowid;

                if ($obj->fk_user_author) {
                    $cuser = new User($this->db);
                    $cuser->fetch($obj->fk_user_author);
                    $this->user_creation = $cuser;
                }

                if ($obj->fk_user_modif) {
                    $muser = new User($this->db);
                    $muser->fetch($obj->fk_user_modif);
                    $this->user_modification = $muser;
                }

                $this->ref = $obj->ref;
                $this->date_creation     = $this->db->jdate($obj->date_creation);
                $this->date_modification = $this->db->jdate($obj->date_modification);
            }

            $this->db->free($result);
        }
        else
        {
            dol_print_error($this->db);
        }
    }
}<|MERGE_RESOLUTION|>--- conflicted
+++ resolved
@@ -4614,22 +4614,13 @@
         }
 
         $sql = "SELECT ps.rowid, ps.reel, ps.fk_entrepot";
-<<<<<<< HEAD
         $sql .= " FROM ".MAIN_DB_PREFIX."product_stock as ps";
         $sql .= ", ".MAIN_DB_PREFIX."entrepot as w";
         $sql .= " WHERE w.entity IN (".getEntity('stock').")";
         $sql .= " AND w.rowid = ps.fk_entrepot";
         $sql .= " AND ps.fk_product = ".$this->id;
-        if ($conf->global->ENTREPOT_EXTRA_STATUS && count($warehouseStatus)) { $sql .= " AND w.statut IN (".$this->db->escape(implode(',', $warehouseStatus)).")";
-=======
-        $sql.= " FROM ".MAIN_DB_PREFIX."product_stock as ps";
-        $sql.= ", ".MAIN_DB_PREFIX."entrepot as w";
-        $sql.= " WHERE w.entity IN (".getEntity('stock').")";
-        $sql.= " AND w.rowid = ps.fk_entrepot";
-        $sql.= " AND ps.fk_product = ".$this->id;
         if ($conf->global->ENTREPOT_EXTRA_STATUS && count($warehouseStatus)) {
-        	$sql.= " AND w.statut IN (".$this->db->escape(implode(',', $warehouseStatus)).")";
->>>>>>> a4a805f6
+			$sql .= " AND w.statut IN (".$this->db->escape(implode(',', $warehouseStatus)).")";
         }
 
         dol_syslog(get_class($this)."::load_stock", LOG_DEBUG);
@@ -4644,12 +4635,8 @@
                     $this->stock_warehouse[$row->fk_entrepot] = new stdClass();
                     $this->stock_warehouse[$row->fk_entrepot]->real = $row->reel;
                     $this->stock_warehouse[$row->fk_entrepot]->id = $row->rowid;
-<<<<<<< HEAD
-                    if ((!preg_match('/nobatch/', $option)) && $this->hasbatch()) { $this->stock_warehouse[$row->fk_entrepot]->detail_batch = Productbatch::findAll($this->db, $row->rowid, 1, $this->id);
-=======
-                    if ((! preg_match('/nobatch/', $option)) && $this->hasbatch()) {
-                    	$this->stock_warehouse[$row->fk_entrepot]->detail_batch=Productbatch::findAll($this->db, $row->rowid, 1, $this->id);
->>>>>>> a4a805f6
+                    if ((!preg_match('/nobatch/', $option)) && $this->hasbatch()) {
+						$this->stock_warehouse[$row->fk_entrepot]->detail_batch = Productbatch::findAll($this->db, $row->rowid, 1, $this->id);
                     }
                     $this->stock_reel += $row->reel;
                     $i++;
