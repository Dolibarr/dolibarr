--- conflicted
+++ resolved
@@ -1649,6 +1649,7 @@
 			if ($result) {
 				if (count($prodcustprice->lines) > 0) {
 					$pu_ht = price($prodcustprice->lines[0]->price);
+					$price_min = price($prodcustprice->lines[0]->price_min);
 					$pu_ttc = price($prodcustprice->lines[0]->price_ttc);
 					$price_base_type = $prodcustprice->lines[0]->price_base_type;
 					$tva_tx = $prodcustprice->lines[0]->tva_tx;
@@ -5103,7 +5104,6 @@
 
 		$dir_osencoded = $dir;
 
-<<<<<<< HEAD
 		if (is_dir($dir_osencoded)) {
 			$originImage = $dir.'/'.$file['name'];
 
@@ -5113,20 +5113,6 @@
 			if (file_exists(dol_osencode($originImage))) {
 				// Create thumbs
 				$this->addThumbs($originImage);
-=======
-			$result = $prodcustprice->fetch_all('', '', 0, 0, $filter);
-			if ($result) {
-				if (count($prodcustprice->lines) > 0) {
-					$pu_ht = price($prodcustprice->lines[0]->price);
-					$price_min = price($prodcustprice->lines[0]->price_min);
-					$pu_ttc = price($prodcustprice->lines[0]->price_ttc);
-					$price_base_type = $prodcustprice->lines[0]->price_base_type;
-					$tva_tx = $prodcustprice->lines[0]->tva_tx;
-					if ($prodcustprice->lines[0]->default_vat_code && !preg_match('/\(.*\)/', $tva_tx)) $tva_tx .= ' ('.$prodcustprice->lines[0]->default_vat_code.')';
-					$tva_npr = $prodcustprice->lines[0]->recuperableonly;
-					if (empty($tva_tx)) $tva_npr = 0;
-				}
->>>>>>> a84bc05f
 			}
 		}
 
