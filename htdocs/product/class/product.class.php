<?php
/* Copyright (C) 2001-2007 Rodolphe Quiedeville <rodolphe@quiedeville.org>
 * Copyright (C) 2004-2014 Laurent Destailleur  <eldy@users.sourceforge.net>
 * Copyright (C) 2005-2013 Regis Houssin        <regis.houssin@capnetworks.com>
 * Copyright (C) 2006      Andre Cianfarani     <acianfa@free.fr>
 * Copyright (C) 2007-2011 Jean Heimburger      <jean@tiaris.info>
 * Copyright (C) 2010-2013 Juanjo Menent        <jmenent@2byte.es>
 * Copyright (C) 2013-2014 Cedric GROSS	        <c.gross@kreiz-it.fr>
 * Copyright (C) 2013      Marcos García        <marcosgdf@gmail.com>
 * Copyright (C) 2011-2014 Alexandre Spangaro   <alexandre.spangaro@gmail.com>
 *
 * This program is free software; you can redistribute it and/or modify
 * it under the terms of the GNU General Public License as published by
 * the Free Software Foundation; either version 3 of the License, or
 * (at your option) any later version.
 *
 * This program is distributed in the hope that it will be useful,
 * but WITHOUT ANY WARRANTY; without even the implied warranty of
 * MERCHANTABILITY or FITNESS FOR A PARTICULAR PURPOSE.  See the
 * GNU General Public License for more details.
 *
 * You should have received a copy of the GNU General Public License
 * along with this program. If not, see <http://www.gnu.org/licenses/>.
 */

/**
 *	\file       htdocs/product/class/product.class.php
 *	\ingroup    produit
 *	\brief      File of class to manage predefined products or services
 */
require_once DOL_DOCUMENT_ROOT .'/core/class/commonobject.class.php';
require_once DOL_DOCUMENT_ROOT.'/product/class/productbatch.class.php';


/**
 * Class to manage products or services
 */
class Product extends CommonObject
{
	public $element='product';
	public $table_element='product';
	public $fk_element='fk_product';
	protected $childtables=array('propaldet','commandedet','facturedet','contratdet','facture_fourn_det','commande_fournisseurdet');    // To test if we can delete object
	protected $isnolinkedbythird = 1;     // No field fk_soc
	protected $ismultientitymanaged = 1;	// 0=No test on entity, 1=Test with field entity, 2=Test with link by societe

	//! Identifiant unique
	var $id ;
	//! Ref
	var $ref;
	var $libelle;            // TODO deprecated
	var $label;
	var $description;
	//! Type 0 for regular product, 1 for service (Advanced feature: 2 for assembly kit, 3 for stock kit)
	var $type;
	//! Selling price
	var $price;				// Price net
	var $price_ttc;			// Price with tax
	var $price_min;         // Minimum price net
	var $price_min_ttc;     // Minimum price with tax
	//! Base price ('TTC' for price including tax or 'HT' for net price)
	var $price_base_type;
	//! Arrays for multiprices
	var $multiprices=array();
	var $multiprices_ttc=array();
	var $multiprices_base_type=array();
	var $multiprices_tva_tx=array();
	var $multiprices_recuperableonly=array();
	//! Price by quantity arrays
	var $price_by_qty;
	var $prices_by_qty=array();
	var $prices_by_qty_id=array();
	var $prices_by_qty_list=array();
	//! Default VAT rate of product
	var $tva_tx;
	//! French VAT NPR (0 or 1)
    var $tva_npr=0;
	//! Spanish local taxes
	var $localtax1_tx;
	var $localtax2_tx;

	//! Stock
	var $stock_reel;
	//! Average price value for product entry into stock (PMP)
	var $pmp;
    //! Stock alert
	var $seuil_stock_alerte;
	//! Ask for replenishment when $desiredstock < $stock_reel
	public $desiredstock;
	//! Duree de validite du service
	var $duration_value;
	//! Unite de duree
	var $duration_unit;
	// Statut indique si le produit est en vente '1' ou non '0'
	var $status;
	// Status indicate whether the product is available for purchase '1' or not '0'
	var $status_buy;
	// Statut indique si le produit est un produit fini '1' ou une matiere premiere '0'
	var $finished;
	// We must manage batch number, sell-by date and so on : '1':yes '0':no
	var $status_batch;

	var $customcode;       // Customs code
    var $country_id;       // Country origin id
	var $country_code;     // Country origin code (US, FR, ...)

	//! Unites de mesure
	var $weight;
	var $weight_units;
	var $length;
	var $length_units;
	var $surface;
	var $surface_units;
	var $volume;
	var $volume_units;

	var $accountancy_code_buy;
	var $accountancy_code_sell;

	//! barcode
	var $barcode;               // value
	var $barcode_type;          // id
	var $barcode_type_code;     // code (loaded by fetch_barcode). Example ean, isbn...
	var $barcode_type_label;    // label (loaded by fetch_barcode)
	var $barcode_type_coder;    // coder (loaded by fetch_barcode)

	var $stats_propale=array();
	var $stats_commande=array();
	var $stats_contrat=array();
	var $stats_facture=array();
	var $multilangs=array();

	//! Taille de l'image
	var $imgWidth;
	var $imgHeight;

	//! Canevas a utiliser si le produit n'est pas un produit generique
	var $canvas;

	var $import_key;
	var $date_creation;
	var $date_modification;

	//! Id du fournisseur
	var $product_fourn_id;

	//! Product ID already linked to a reference supplier
	var $product_id_already_linked;

	var $nbphoto;

	//! Contains detail of stock of product into each warehouse
	var $stock_warehouse=array();

	var $oldcopy;

	//note not visible on orders and invoices
	var $note;

	/**
	 *  Constructor
	 *
	 *  @param      DoliDB		$db      Database handler
	 */
	function __construct($db)
	{
		global $langs;

		$this->db = $db;
		$this->status = 0;
		$this->status_buy = 0;
		$this->nbphoto = 0;
		$this->stock_reel = 0;
		$this->seuil_stock_alerte = 0;
		$this->desiredstock = 0;
		$this->canvas = '';
		$this->status_batch=0;
	}

	/**
	 *    Check that ref and label are ok
	 *
	 *    @return     int         >1 if OK, <=0 if KO
	 */
	function check()
	{
		$this->ref = dol_sanitizeFileName(stripslashes($this->ref));

		$err = 0;
		if (dol_strlen(trim($this->ref)) == 0)
		$err++;

		if (dol_strlen(trim($this->libelle)) == 0)
		$err++;

		if ($err > 0)
		{
			return 0;
		}
		else
		{
			return 1;
		}
	}

	/**
	 *	Insert product into database
	 *
	 *	@param	User	$user     		User making insert
	 *  @param	int		$notrigger		Disable triggers
	 *	@return int			     		Id of product/service if OK, < 0 if KO
	 */
	function create($user,$notrigger=0)
	{
		global $conf, $langs;

        $error=0;

		// Clean parameters
		$this->ref = dol_string_nospecial(trim($this->ref));
		$this->libelle = trim($this->libelle);
		if (empty($this->type)) $this->type=0;
		$this->price_ttc=price2num($this->price_ttc);
		$this->price=price2num($this->price);
		$this->price_min_ttc=price2num($this->price_min_ttc);
		$this->price_min=price2num($this->price_min);
		if (empty($this->tva_tx))    	$this->tva_tx = 0;
		if (empty($this->tva_npr))    	$this->tva_npr = 0;
		//Local taxes
		if (empty($this->localtax1_tx)) $this->localtax1_tx = 0;
		if (empty($this->localtax2_tx)) $this->localtax2_tx = 0;

		if (empty($this->price))     	$this->price = 0;
		if (empty($this->price_min)) 	$this->price_min = 0;

		// Price by quantity
		if (empty($this->price_by_qty)) 	$this->price_by_qty = 0;

		if (empty($this->status))    	$this->status = 0;
		if (empty($this->status_buy))   $this->status_buy = 0;

		$price_ht=0;
		$price_ttc=0;
		$price_min_ht=0;
		$price_min_ttc=0;
		if ($this->price_base_type == 'TTC' && $this->price_ttc > 0)
		{
			$price_ttc = price2num($this->price_ttc,'MU');
			$price_ht = price2num($this->price_ttc / (1 + ($this->tva_tx / 100)),'MU');
		}
		if ($this->price_base_type != 'TTC' && $this->price > 0)
		{
			$price_ht = price2num($this->price,'MU');
			$price_ttc = price2num($this->price * (1 + ($this->tva_tx / 100)),'MU');
		}
		if (($this->price_min_ttc > 0) && ($this->price_base_type == 'TTC'))
		{
			$price_min_ttc = price2num($this->price_min_ttc,'MU');
			$price_min_ht = price2num($this->price_min_ttc / (1 + ($this->tva_tx / 100)),'MU');
		}
		if (($this->price_min > 0) && ($this->price_base_type != 'TTC'))
		{
			$price_min_ht = price2num($this->price_min,'MU');
			$price_min_ttc = price2num($this->price_min * (1 + ($this->tva_tx / 100)),'MU');
		}

    	$this->accountancy_code_buy = trim($this->accountancy_code_buy);
		$this->accountancy_code_sell= trim($this->accountancy_code_sell);

        // Barcode value
        $this->barcode=trim($this->barcode);

        // Check parameters
		if (empty($this->libelle))
		{
			$this->error='ErrorMandatoryParametersNotProvided';
			return -1;
		}
		if (empty($this->ref))
		{
			// Load object modCodeProduct
			$module=(! empty($conf->global->PRODUCT_CODEPRODUCT_ADDON)?$conf->global->PRODUCT_CODEPRODUCT_ADDON:'mod_codeproduct_leopard');
			if ($module != 'mod_codeproduct_leopard')	// Do not load module file for leopard
			{
				if (substr($module, 0, 16) == 'mod_codeproduct_' && substr($module, -3) == 'php')
				{
					$module = substr($module, 0, dol_strlen($module)-4);
				}
				dol_include_once('/core/modules/product/'.$module.'.php');
				$modCodeProduct = new $module;
				if (! empty($modCodeProduct->code_auto))
				{
					$this->ref = $modCodeProduct->getNextValue($this,$this->type);
				}
				unset($modCodeProduct);
			}
			if (empty($this->ref))
			{
				$this->error='ProductModuleNotSetupForAutoRef';
				return -2;
			}
		}

		dol_syslog(get_class($this)."::create ref=".$this->ref." price=".$this->price." price_ttc=".$this->price_ttc." tva_tx=".$this->tva_tx." price_base_type=".$this->price_base_type, LOG_DEBUG);

        $now=dol_now();

		$this->db->begin();

        // For automatic creation during create action (not used by Dolibarr GUI, can be used by scripts)
		if ($this->barcode == -1) $this->barcode = $this->get_barcode($this,$this->barcode_type_code);

		// Check more parameters
        // If error, this->errors[] is filled
        $result = $this->verify();

        if ($result >= 0)
        {
			$sql = "SELECT count(*) as nb";
			$sql.= " FROM ".MAIN_DB_PREFIX."product";
			$sql.= " WHERE entity IN (".getEntity('product', 1).")";
			$sql.= " AND ref = '" .$this->ref."'";

			$result = $this->db->query($sql);
			if ($result)
			{
				$obj = $this->db->fetch_object($result);
				if ($obj->nb == 0)
				{
					// Produit non deja existant
					$sql = "INSERT INTO ".MAIN_DB_PREFIX."product (";
					$sql.= "datec";
					$sql.= ", entity";
					$sql.= ", ref";
					$sql.= ", ref_ext";
					$sql.= ", price_min";
					$sql.= ", price_min_ttc";
					$sql.= ", label";
					$sql.= ", fk_user_author";
					$sql.= ", fk_product_type";
					$sql.= ", price";
					$sql.= ", price_ttc";
					$sql.= ", price_base_type";
					$sql.= ", tobuy";
					$sql.= ", tosell";
					$sql.= ", accountancy_code_buy";
					$sql.= ", accountancy_code_sell";
					$sql.= ", canvas";
					$sql.= ", finished";
					$sql.= ", tobatch";
					$sql.= ") VALUES (";
					$sql.= "'".$this->db->idate($now)."'";
					$sql.= ", ".$conf->entity;
					$sql.= ", '".$this->db->escape($this->ref)."'";
					$sql.= ", ".(! empty($this->ref_ext)?"'".$this->db->escape($this->ref_ext)."'":"null");
					$sql.= ", ".price2num($price_min_ht);
					$sql.= ", ".price2num($price_min_ttc);
					$sql.= ", ".(! empty($this->libelle)?"'".$this->db->escape($this->libelle)."'":"null");
					$sql.= ", ".$user->id;
					$sql.= ", ".$this->type;
					$sql.= ", ".price2num($price_ht);
					$sql.= ", ".price2num($price_ttc);
					$sql.= ", '".$this->price_base_type."'";
					$sql.= ", ".$this->status;
					$sql.= ", ".$this->status_buy;
					$sql.= ", '".$this->accountancy_code_buy."'";
					$sql.= ", '".$this->accountancy_code_sell."'";
					$sql.= ", '".$this->canvas."'";
					$sql.= ", ".((! isset($this->finished) || $this->finished < 0 || $this->finished == '') ? 'null' : (int) $this->finished);
					$sql.= ", ".((empty($this->status_batch) || $this->status_batch < 0)? '0':$this->status_batch);
					$sql.= ")";

					dol_syslog(get_class($this)."::Create sql=".$sql);
					$result = $this->db->query($sql);
					if ( $result )
					{
						$id = $this->db->last_insert_id(MAIN_DB_PREFIX."product");

						if ($id > 0)
						{
							$this->id				= $id;
							$this->price			= $price_ht;
							$this->price_ttc		= $price_ttc;
							$this->price_min		= $price_min_ht;
							$this->price_min_ttc	= $price_min_ttc;

							$result = $this->_log_price($user);
							if ($result > 0)
							{
								if ($this->update($id, $user, true, 'add') <= 0)
								{
								    $error++;
								}
							}
							else
							{
								$error++;
							    $this->error=$this->db->lasterror();
							}
						}
						else
						{
							$error++;
						    $this->error='ErrorFailedToGetInsertedId';
						}
					}
					else
					{
						$error++;
					    $this->error=$this->db->lasterror();
					}
				}
				else
				{
					// Product already exists with this ref
					$langs->load("products");
					$error++;
					$this->error = "ErrorProductAlreadyExists";
				}
			}
			else
			{
				$error++;
			    $this->error=$this->db->lasterror();
			}

			if (! $error && ! $notrigger)
			{
				// Appel des triggers
				include_once DOL_DOCUMENT_ROOT . '/core/class/interfaces.class.php';
				$interface=new Interfaces($this->db);
				$result=$interface->run_triggers('PRODUCT_CREATE',$this,$user,$langs,$conf);
				if ($result < 0) { $error++; $this->errors=$interface->errors; }
				// Fin appel triggers
			}

			if (! $error)
			{
				$this->db->commit();
				return $this->id;
			}
			else
			{
				$this->db->rollback();
				return -$error;
			}
        }
        else
       {
            $this->db->rollback();
            dol_syslog(get_class($this)."::Create fails verify ".join(',',$this->errors), LOG_WARNING);
            return -3;
        }

	}


    /**
     *    Check properties of product are ok (like name, barcode, ...).
     *    All properties must be already loaded on object (this->barcode, this->barcode_type_code, ...).
     *
     *    @return     int		0 if OK, <0 if KO
     */
    function verify()
    {
        $this->errors=array();

        $result = 0;
        $this->ref = trim($this->ref);

        if (! $this->ref)
        {
            $this->errors[] = 'ErrorBadRef';
            $result = -2;
        }

        $rescode = $this->check_barcode($this->barcode,$this->barcode_type_code);
        if ($rescode <> 0)
        {
        	if ($rescode == -1)
        	{
        		$this->errors[] = 'ErrorBadBarCodeSyntax';
        	}
        	if ($rescode == -2)
        	{
        		$this->errors[] = 'ErrorBarCodeRequired';
        	}
        	if ($rescode == -3)
        	{
        		$this->errors[] = 'ErrorBarCodeAlreadyUsed';
        	}
        	$result = -3;
        }

        return $result;
    }

    /**
     *  Check barcode
     *
     *	@param	string	$valuetotest	Value to test
     *  @param	string	$typefortest	Type of barcode (ISBN, EAN, ...)
     *  @return int						0 if OK
     * 									-1 ErrorBadBarCodeSyntax
     * 									-2 ErrorBarCodeRequired
     * 									-3 ErrorBarCodeAlreadyUsed
     */
    function check_barcode($valuetotest,$typefortest)
    {
        global $conf;
        if (! empty($conf->barcode->enabled) && ! empty($conf->global->BARCODE_PRODUCT_ADDON_NUM))
        {
        	$module=strtolower($conf->global->BARCODE_PRODUCT_ADDON_NUM);

            $dirsociete=array_merge(array('/core/modules/barcode/'),$conf->modules_parts['barcode']);
            foreach ($dirsociete as $dirroot)
            {
                $res=dol_include_once($dirroot.$module.'.php');
                if ($res) break;
            }

            $mod = new $module();

            dol_syslog(get_class($this)."::check_barcode value=".$valuetotest." type=".$typefortest." module=".$module);
            $result = $mod->verif($this->db, $valuetotest, $this, 0, $typefortest);
            return $result;
        }
        else
		{
            return 0;
        }
    }

	/**
	 *	Update a record into database
	 *
	 *	@param	int		$id         Id of product
	 *	@param  User	$user       Object user making update
	 *	@param	int		$notrigger	Disable triggers
	 *	@param	string	$action		Current action for hookmanager ('add' or 'update')
	 *	@return int         		1 if OK, -1 if ref already exists, -2 if other error
	 */
	function update($id, $user, $notrigger=false, $action='update')
	{
		global $langs, $conf, $hookmanager;

		$error=0;

		// Check parameters
		if (! $this->libelle) $this->libelle = 'MISSING LABEL';

		// Clean parameters
		$this->ref = dol_string_nospecial(trim($this->ref));
		$this->libelle = trim($this->libelle);
		$this->description = trim($this->description);
		$this->note = (isset($this->note) ? trim($this->note) : null);
		$this->weight = price2num($this->weight);
		$this->weight_units = trim($this->weight_units);
		$this->length = price2num($this->length);
		$this->length_units = trim($this->length_units);
		$this->surface = price2num($this->surface);
		$this->surface_units = trim($this->surface_units);
		$this->volume = price2num($this->volume);
		$this->volume_units = trim($this->volume_units);
		if (empty($this->tva_tx))    			$this->tva_tx = 0;
		if (empty($this->tva_npr))    			$this->tva_npr = 0;
		if (empty($this->localtax1_tx))			$this->localtax1_tx = 0;
		if (empty($this->localtax2_tx))			$this->localtax2_tx = 0;
		if (empty($this->status))				$this->status = 0;
		if (empty($this->status_buy))			$this->status_buy = 0;

        if (empty($this->country_id))           $this->country_id = 0;

        // Barcode value
        $this->barcode=trim($this->barcode);

		$this->accountancy_code_buy = trim($this->accountancy_code_buy);
		$this->accountancy_code_sell= trim($this->accountancy_code_sell);


        $this->db->begin();

        // Check name is required and codes are ok or unique.
        // If error, this->errors[] is filled
        if ($action != 'add')
        {
        	$result = $this->verify();	// We don't check when update called during a create because verify was already done
        }

        if ($result >= 0)
        {
	        // For automatic creation
	        if ($this->barcode == -1) $this->barcode = $this->get_barcode($this,$this->barcode_type_code);

			$sql = "UPDATE ".MAIN_DB_PREFIX."product";
			$sql.= " SET label = '" . $this->db->escape($this->libelle) ."'";
			$sql.= ", ref = '" . $this->ref ."'";
			$sql.= ", ref_ext = ".(! empty($this->ref_ext)?"'".$this->db->escape($this->ref_ext)."'":"null");
			$sql.= ", tva_tx = " . $this->tva_tx;
			$sql.= ", recuperableonly = " . $this->tva_npr;
			$sql.= ", localtax1_tx = " . $this->localtax1_tx;
			$sql.= ", localtax2_tx = " . $this->localtax2_tx;

			$sql.= ", barcode = ". (empty($this->barcode)?"null":"'".$this->db->escape($this->barcode)."'");
			$sql.= ", fk_barcode_type = ". (empty($this->barcode_type)?"null":$this->db->escape($this->barcode_type));

			$sql.= ", tosell = " . $this->status;
			$sql.= ", tobuy = " . $this->status_buy;
			$sql.= ", tobatch = " . ((empty($this->status_batch) || $this->status_batch < 0) ? '0' : $this->status_batch);
			$sql.= ", finished = " . ((! isset($this->finished) || $this->finished < 0) ? "null" : (int) $this->finished);
			$sql.= ", weight = " . ($this->weight!='' ? "'".$this->weight."'" : 'null');
			$sql.= ", weight_units = " . ($this->weight_units!='' ? "'".$this->weight_units."'": 'null');
			$sql.= ", length = " . ($this->length!='' ? "'".$this->length."'" : 'null');
			$sql.= ", length_units = " . ($this->length_units!='' ? "'".$this->length_units."'" : 'null');
			$sql.= ", surface = " . ($this->surface!='' ? "'".$this->surface."'" : 'null');
			$sql.= ", surface_units = " . ($this->surface_units!='' ? "'".$this->surface_units."'" : 'null');
			$sql.= ", volume = " . ($this->volume!='' ? "'".$this->volume."'" : 'null');
			$sql.= ", volume_units = " . ($this->volume_units!='' ? "'".$this->volume_units."'" : 'null');
			$sql.= ", seuil_stock_alerte = " . ((isset($this->seuil_stock_alerte) && $this->seuil_stock_alerte != '') ? "'".$this->seuil_stock_alerte."'" : "null");
			$sql.= ", description = '" . $this->db->escape($this->description) ."'";
			$sql.= ", url = " . ($this->url?"'".$this->db->escape($this->url)."'":'null');
			$sql.= ", customcode = '" .        $this->db->escape($this->customcode) ."'";
	        $sql.= ", fk_country = " . ($this->country_id > 0 ? $this->country_id : 'null');
	        $sql.= ", note = ".(isset($this->note) ? "'" .$this->db->escape($this->note)."'" : 'null');
			$sql.= ", duration = '" . $this->duration_value . $this->duration_unit ."'";
			$sql.= ", accountancy_code_buy = '" . $this->accountancy_code_buy."'";
			$sql.= ", accountancy_code_sell= '" . $this->accountancy_code_sell."'";
			$sql.= ", desiredstock = " . ((isset($this->desiredstock) && $this->desiredstock != '') ? $this->desiredstock : "null");
			$sql.= " WHERE rowid = " . $id;

			dol_syslog(get_class($this)."update sql=".$sql);
			$resql=$this->db->query($sql);
			if ($resql)
			{
				$this->id = $id;

				// Multilangs
				if (! empty($conf->global->MAIN_MULTILANGS))
				{
					if ( $this->setMultiLangs() < 0)
					{
						$this->error=$langs->trans("Error")." : ".$this->db->error()." - ".$sql;
						return -2;
					}
				}

				// Actions on extra fields (by external module or standard code)
				$hookmanager->initHooks(array('productdao'));
				$parameters=array('id'=>$this->id);
				$reshook=$hookmanager->executeHooks('insertExtraFields',$parameters,$this,$action);    // Note that $action and $object may have been modified by some hooks
				if (empty($reshook))
				{
					if (empty($conf->global->MAIN_EXTRAFIELDS_DISABLED)) // For avoid conflicts if trigger used
					{
						$result=$this->insertExtraFields();
						if ($result < 0)
						{
							$error++;
						}
					}
				}
				else if ($reshook < 0) $error++;

				if (! $error && ! $notrigger)
				{
					// Appel des triggers
					include_once DOL_DOCUMENT_ROOT . '/core/class/interfaces.class.php';
					$interface=new Interfaces($this->db);
					$result=$interface->run_triggers('PRODUCT_MODIFY',$this,$user,$langs,$conf);
					if ($result < 0) { $error++; $this->errors=$interface->errors; }
					// Fin appel triggers
				}

				if (! $error && (is_object($this->oldcopy) && $this->oldcopy->ref != $this->ref))
				{
					// We remove directory
					if ($conf->product->dir_output)
					{
<<<<<<< HEAD
						$olddir = $conf->product->dir_output . "/" . dol_sanitizeFileName($this->oldcopy->ref);
						$newdir = $conf->product->dir_output . "/" . dol_sanitizeFileName($this->ref);
						if (file_exists($olddir))
=======
						include_once DOL_DOCUMENT_ROOT . '/core/lib/files.lib.php';
						$res=dol_move($olddir, $newdir);
						if (! $res)
>>>>>>> 018771c0
						{
							include_once DOL_DOCUMENT_ROOT . '/core/lib/files.lib.php';
							$res=@dol_move($olddir, $newdir);
							if (! $res)
							{
								$this->error='ErrorFailToMoveDir';
								$error++;
							}
						}
					}
				}

				if (! $error)
				{
					$this->db->commit();
					return 1;
				}
				else
				{
					$this->db->rollback();
					return -$error;
				}
			}
			else
			{
				if ($this->db->errno() == 'DB_ERROR_RECORD_ALREADY_EXISTS')
				{
					$this->error=$langs->trans("Error")." : ".$langs->trans("ErrorProductAlreadyExists",$this->ref);
					$this->db->rollback();
					return -1;
				}
				else
				{
					$this->error=$langs->trans("Error")." : ".$this->db->error()." - ".$sql;
					$this->db->rollback();
					return -2;
				}
			}
        }
        else
       {
            $this->db->rollback();
            dol_syslog(get_class($this)."::Update fails verify ".join(',',$this->errors), LOG_WARNING);
            return -3;
        }
	}

	/**
	 *  Delete a product from database (if not used)
	 *
	 *	@param      int		$id         Product id (usage of this is deprecated, delete should be called without parameters on a fetched object)
	 * 	@return		int					< 0 if KO, 0 = Not possible, > 0 if OK
	 */
	function delete($id=0)
	{
		global $conf,$user,$langs;

		$error=0;

		// Clean parameters
		if (empty($id)) $id=$this->id;
		else $this->fetch($id);

		// Check parameters
		if (empty($id))
		{
			$this->error = "Object must be fetched before calling delete";
			return -1;
		}
		if (($this->type == 0 && empty($user->rights->produit->supprimer)) || ($this->type == 1 && empty($user->rights->service->supprimer)))
		{
			$this->error = "ErrorForbidden";
			return 0;
		}

		$objectisused = $this->isObjectUsed($id);
		if (empty($objectisused))
		{
			$this->db->begin();

			if (! $error)
			{
				// Appel des triggers
				include_once DOL_DOCUMENT_ROOT . '/core/class/interfaces.class.php';
				$interface=new Interfaces($this->db);
				$result=$interface->run_triggers('PRODUCT_DELETE',$this,$user,$langs,$conf);
				if ($result < 0) {
					$error++; $this->errors=$interface->errors;
				}
				// Fin appel triggers
			}

			// Delete all child tables
			$elements = array('product_fournisseur_price','product_price','product_lang','categorie_product','product_stock');
			foreach($elements as $table)
			{
				if (! $error)
				{
					$sql = "DELETE FROM ".MAIN_DB_PREFIX.$table;
					$sql.= " WHERE fk_product = ".$id;
					dol_syslog(get_class($this).'::delete sql='.$sql, LOG_DEBUG);
					$result = $this->db->query($sql);
					if (! $result)
					{
						$error++;
						$this->errors[] = $this->db->lasterror();
						dol_syslog(get_class($this).'::delete error '.$this->error, LOG_ERR);
					}
				}
			}

			// Delete product
			if (! $error)
			{
				$sqlz = "DELETE FROM ".MAIN_DB_PREFIX."product";
				$sqlz.= " WHERE rowid = ".$id;
				dol_syslog(get_class($this).'::delete sql='.$sqlz, LOG_DEBUG);
				$resultz = $this->db->query($sqlz);
				if ( ! $resultz )
				{
					$error++;
					$this->errors[] = $this->db->lasterror();
					dol_syslog(get_class($this).'::delete error '.$this->error, LOG_ERR);
				}
			}

			if (! $error)
			{
				// We remove directory
				$ref = dol_sanitizeFileName($this->ref);
				if ($conf->product->dir_output)
				{
					$dir = $conf->product->dir_output . "/" . $ref;
					if (file_exists($dir))
					{
						$res=@dol_delete_dir_recursive($dir);
						if (! $res)
						{
							$this->errors[] = 'ErrorFailToDeleteDir';
							$error++;
						}
					}
				}
			}

			// Remove extrafields
			if ((! $error) && (empty($conf->global->MAIN_EXTRAFIELDS_DISABLED))) // For avoid conflicts if trigger used
			{
				$result=$this->deleteExtraFields();
				if ($result < 0)
				{
					$error++;
					dol_syslog(get_class($this)."::delete error -4 ".$this->error, LOG_ERR);
				}
			}

			if (! $error)
			{
				$this->db->commit();
				return 1;
			}
			else
			{
				foreach($this->errors as $errmsg)
				{
					dol_syslog(get_class($this)."::delete ".$errmsg, LOG_ERR);
					$this->error.=($this->error?', '.$errmsg:$errmsg);
				}
				$this->db->rollback();
				return -$error;
			}
		}
		else
		{
			$this->error = "ErrorRecordIsUsedCantDelete";
			return 0;
		}
	}

	/**
	 *	Update or add a translation for a product
	 *
	 *	@return		int		<0 if KO, >0 if OK
	 */
	function setMultiLangs()
	{
		global $langs;

		$langs_available = $langs->get_available_languages();
		$current_lang = $langs->getDefaultLang();

		foreach ($langs_available as $key => $value)
		{
			$sql = "SELECT rowid";
			$sql.= " FROM ".MAIN_DB_PREFIX."product_lang";
			$sql.= " WHERE fk_product=".$this->id;
			$sql.= " AND lang='".$key."'";

			$result = $this->db->query($sql);

			if ($key == $current_lang)
			{
				if ($this->db->num_rows($result)) // si aucune ligne dans la base
				{
					$sql2 = "UPDATE ".MAIN_DB_PREFIX."product_lang";
					$sql2.= " SET label='".$this->db->escape($this->libelle)."',";
					$sql2.= " description='".$this->db->escape($this->description)."',";
					$sql2.= " note='".$this->db->escape($this->note)."'";
					$sql2.= " WHERE fk_product=".$this->id." AND lang='".$key."'";
				}
				else
				{
					$sql2 = "INSERT INTO ".MAIN_DB_PREFIX."product_lang (fk_product, lang, label, description, note)";
					$sql2.= " VALUES(".$this->id.",'".$key."','". $this->db->escape($this->libelle);
					$sql2.= "','".$this->db->escape($this->description);
					$sql2.= "','".$this->db->escape($this->note)."')";
				}
				dol_syslog(get_class($this).'::setMultiLangs sql='.$sql2);
				if (! $this->db->query($sql2))
				{
					$this->error=$this->db->lasterror();
					dol_syslog(get_class($this).'::setMultiLangs error='.$this->error, LOG_ERR);
					return -1;
				}
			}
			else if (isset($this->multilangs["$key"]))
			{
				if ($this->db->num_rows($result)) // si aucune ligne dans la base
				{
					$sql2 = "UPDATE ".MAIN_DB_PREFIX."product_lang";
					$sql2.= " SET label='".$this->db->escape($this->multilangs["$key"]["label"])."',";
					$sql2.= " description='".$this->db->escape($this->multilangs["$key"]["description"])."',";
					$sql2.= " note='".$this->db->escape($this->multilangs["$key"]["note"])."'";
					$sql2.= " WHERE fk_product=".$this->id." AND lang='".$key."'";
				}
				else
				{
					$sql2 = "INSERT INTO ".MAIN_DB_PREFIX."product_lang (fk_product, lang, label, description, note)";
					$sql2.= " VALUES(".$this->id.",'".$key."','". $this->db->escape($this->multilangs["$key"]["label"]);
					$sql2.= "','".$this->db->escape($this->multilangs["$key"]["description"]);
					$sql2.= "','".$this->db->escape($this->multilangs["$key"]["note"])."')";
				}

				// on ne sauvegarde pas des champs vides
				if ( $this->multilangs["$key"]["label"] || $this->multilangs["$key"]["description"] || $this->multilangs["$key"]["note"] )
				dol_syslog(get_class($this).'::setMultiLangs sql='.$sql2);
				if (! $this->db->query($sql2))
				{
					$this->error=$this->db->lasterror();
					dol_syslog(get_class($this).'::setMultiLangs error='.$this->error, LOG_ERR);
					return -1;
				}
			}
		}
		return 1;
	}

	/**
	 *	Delete a language for this product
	 *
	 *  @param		string	$langtodelete		Language to delete
	 *	@return		int							<0 if KO, >0 if OK
	 */
	function delMultiLangs($langtodelete)
	{
		$sql = "DELETE FROM ".MAIN_DB_PREFIX."product_lang";
		$sql.= " WHERE fk_product=".$this->id." AND lang='".$this->db->escape($langtodelete)."'";

		dol_syslog("Delete translation sql=".$sql);
		$result = $this->db->query($sql);
		if ($result)
		{
			return 1;
		}
		else
		{
			$this->error="Error: ".$this->db->error()." - ".$sql;
			return -1;
		}
	}

	/**
	 *	Load array this->multilangs
	 *
	 *	@return		int		<0 if KO, >0 if OK
	 */
	function getMultiLangs()
	{
		global $langs;

		$current_lang = $langs->getDefaultLang();

		$sql = "SELECT lang, label, description, note";
		$sql.= " FROM ".MAIN_DB_PREFIX."product_lang";
		$sql.= " WHERE fk_product=".$this->id;

		$result = $this->db->query($sql);
		if ($result)
		{
			while ( $obj = $this->db->fetch_object($result) )
			{
				//print 'lang='.$obj->lang.' current='.$current_lang.'<br>';
				if( $obj->lang == $current_lang ) // si on a les traduct. dans la langue courante on les charge en infos principales.
				{
					$this->label		= $obj->label;
					$this->description	= $obj->description;
					$this->note			= $obj->note;

				}
				$this->multilangs["$obj->lang"]["label"]		= $obj->label;
				$this->multilangs["$obj->lang"]["description"]	= $obj->description;
				$this->multilangs["$obj->lang"]["note"]			= $obj->note;
			}
			return 1;
		}
		else
		{
			$this->error="Error: ".$this->db->error()." - ".$sql;
			return -1;
		}
	}



	/**
	 *  Ajoute un changement de prix en base dans l'historique des prix
	 *
	 *	@param  	User	$user       Objet utilisateur qui modifie le prix
	 *	@param		int		$level		price level to change
	 *	@return		int					<0 if KO, >0 if OK
	 */
	function _log_price($user,$level=0)
	{
		global $conf;

		$now=dol_now();

		// Add new price
		$sql = "INSERT INTO ".MAIN_DB_PREFIX."product_price(price_level,date_price,fk_product,fk_user_author,price,price_ttc,price_base_type,tosell,tva_tx,recuperableonly,";
		$sql.= " localtax1_tx, localtax2_tx, price_min,price_min_ttc,price_by_qty,entity) ";
		$sql.= " VALUES(".($level?$level:1).", '".$this->db->idate($now)."',".$this->id.",".$user->id.",".$this->price.",".$this->price_ttc.",'".$this->price_base_type."',".$this->status.",".$this->tva_tx.",".$this->tva_npr.",";
		$sql.= " ".$this->localtax1_tx.",".$this->localtax2_tx.",".$this->price_min.",".$this->price_min_ttc.",".$this->price_by_qty.",".$conf->entity;
		$sql.= ")";

		dol_syslog(get_class($this)."_log_price sql=".$sql);
		$resql=$this->db->query($sql);
		if(! $resql)
		{
			$this->error=$this->db->error();
			dol_print_error($this->db);
			return -1;
		}
		else
		{
			return 1;
		}
	}


	/**
	 *  Delete a price line
	 *
	 * 	@param		User	$user	Object user
	 * 	@param		int		$rowid	Line id to delete
	 * 	@return		int				<0 if KO, >0 if OK
	 */
	function log_price_delete($user,$rowid)
	{
		$sql = "DELETE FROM ".MAIN_DB_PREFIX."product_price";
		$sql.= " WHERE rowid=".$rowid;

		dol_syslog(get_class($this)."log_price_delete sql=".$sql, LOG_DEBUG);
		$resql=$this->db->query($sql);
		if ($resql)
		{
			return 1;
		}
		else
		{
			$this->error=$this->db->lasterror();
			return -1;
		}

	}


	/**
	 *	Read price used by a provider
	 *	We enter as input couple prodfournprice/qty or triplet qty/product_id/fourn_ref
	 *
	 *  @param     	int		$prodfournprice     Id du tarif = rowid table product_fournisseur_price
	 *  @param     	double	$qty                Quantity asked
	 *	@param		int		$product_id			Filter on a particular product id
	 * 	@param		string	$fourn_ref			Filter on a supplier ref
	 *  @return    	int 						<-1 if KO, -1 if qty not enough, 0 si ok mais rien trouve, id_product si ok et trouve. May also initialize some properties like (->ref_supplier, buyprice, fourn_pu, vatrate_supplier...)
	 */
	function get_buyprice($prodfournprice,$qty,$product_id=0,$fourn_ref=0)
	{
		$result = 0;

		// We do select by searching with qty and prodfournprice
		$sql = "SELECT pfp.rowid, pfp.price as price, pfp.quantity as quantity,";
		$sql.= " pfp.fk_product, pfp.ref_fourn, pfp.fk_soc, pfp.tva_tx";
		$sql.= " FROM ".MAIN_DB_PREFIX."product_fournisseur_price as pfp";
		$sql.= " WHERE pfp.rowid = ".$prodfournprice;
		if ($qty) $sql.= " AND pfp.quantity <= ".$qty;

		dol_syslog(get_class($this)."::get_buyprice sql=".$sql);
		$resql = $this->db->query($sql);
		if ($resql)
		{
			$obj = $this->db->fetch_object($resql);
			if ($obj && $obj->quantity > 0)		// If found
			{
				$this->buyprice = $obj->price;                      // \deprecated
				$this->fourn_pu = $obj->price / $obj->quantity;     // Prix unitaire du produit pour le fournisseur $fourn_id
				$this->ref_fourn = $obj->ref_fourn;                 // Ref supplier
				$this->vatrate_supplier = $obj->tva_tx;             // Vat ref supplier
				$result=$obj->fk_product;
				return $result;
			}
			else
			{
				// We do same select again but searching with qty, ref and id product
				$sql = "SELECT pfp.rowid, pfp.price as price, pfp.quantity as quantity, pfp.fk_soc,";
				$sql.= " pfp.fk_product, pfp.ref_fourn as ref_supplier, pfp.tva_tx";
				$sql.= " FROM ".MAIN_DB_PREFIX."product_fournisseur_price as pfp";
				$sql.= " WHERE pfp.ref_fourn = '".$fourn_ref."'";
				$sql.= " AND pfp.fk_product = ".$product_id;
				$sql.= " AND pfp.quantity <= ".$qty;
				$sql.= " ORDER BY pfp.quantity DESC";
				$sql.= " LIMIT 1";

				dol_syslog(get_class($this)."::get_buyprice sql=".$sql);
				$resql = $this->db->query($sql);
				if ($resql)
				{
					$obj = $this->db->fetch_object($resql);
					if ($obj && $obj->quantity > 0)		// If found
					{
						$this->buyprice = $obj->price;                      // deprecated
						$this->fourn_qty = $obj->quantity;					// min quantity for price
						$this->fourn_pu = $obj->price / $obj->quantity;     // Prix unitaire du produit pour le fournisseur $fourn_id
						$this->ref_fourn = $obj->ref_supplier;              // deprecated
						$this->ref_supplier = $obj->ref_supplier;           // Ref supplier
						$this->vatrate_supplier = $obj->tva_tx;             // Vat ref supplier
						$result=$obj->fk_product;
						return $result;
					}
					else
					{
						return -1;	// Ce produit n'existe pas avec cette ref fournisseur ou existe mais qte insuffisante
					}
				}
				else
				{
					$this->error=$this->db->error();
					dol_syslog(get_class($this)."::get_buyprice ".$this->error, LOG_ERR);
					return -3;
				}
			}
		}
		else
		{
			$this->error=$this->db->error();
			dol_syslog(get_class($this)."::get_buyprice ".$this->error, LOG_ERR);
			return -2;
		}
	}


	/**
	 *	Modify price of a product/Service
	 *
	 *	@param  	double	$newprice		New price
	 *	@param  	string	$newpricebase	HT or TTC
	 *	@param  	User	$user        	Object user that make change
	 *	@param  	double	$newvat			New VAT Rate
	 *  @param		double	$newminprice	New price min
	 *  @param		int		$level			0=standard, >0 = level if multilevel prices
	 *  @param     	int		$newnpr         0=Standard vat rate, 1=Special vat rate for French NPR VAT
	 *  @param     	int		$newpsq         1 if it has price by quantity
	 * 	@return		int						<0 if KO, >0 if OK
	 */
	function updatePrice($newprice, $newpricebase, $user, $newvat='',$newminprice='', $level=0, $newnpr=0, $newpsq=0)
	{
		global $conf,$langs;

		$id=$this->id;

		dol_syslog(get_class($this)."update_price id=".$id." newprice=".$newprice." newpricebase=".$newpricebase." newminprice=".$newminprice." level=".$level." npr=".$newnpr);

		// Clean parameters
		if (empty($this->tva_tx))  $this->tva_tx=0;
        if (empty($newnpr)) $newnpr=0;

		// Check parameters
		if ($newvat == '') $newvat=$this->tva_tx;
		if (! empty($newminprice) && ($newminprice > $newprice))
		{
			$this->error='ErrorPricCanBeLowerThanMinPrice';
			return -1;
		}

		if ($newprice!='' || $newprice==0)
		{
			if ($newpricebase == 'TTC')
			{
				$price_ttc = price2num($newprice,'MU');
				$price = price2num($newprice) / (1 + ($newvat / 100));
				$price = price2num($price,'MU');

				if ($newminprice!='' || $newminprice==0)
				{
					$price_min_ttc = price2num($newminprice,'MU');
					$price_min = price2num($newminprice) / (1 + ($newvat / 100));
					$price_min = price2num($price_min,'MU');
				}
				else
				{
					$price_min=0;
					$price_min_ttc=0;
				}
			}
			else
			{
				$price = price2num($newprice,'MU');
				$price_ttc = ( $newnpr != 1 ) ? price2num($newprice) * (1 + ($newvat / 100)) : $price;
				$price_ttc = price2num($price_ttc,'MU');

				if ($newminprice!='' || $newminprice==0)
				{
					$price_min = price2num($newminprice,'MU');
					$price_min_ttc = price2num($newminprice) * (1 + ($newvat / 100));
					$price_min_ttc = price2num($price_min_ttc,'MU');
					//print 'X'.$newminprice.'-'.$price_min;
				}
				else
				{
					$price_min=0;
					$price_min_ttc=0;
				}
			}
			//print 'x'.$id.'-'.$newprice.'-'.$newpricebase.'-'.$price.'-'.$price_ttc.'-'.$price_min.'-'.$price_min_ttc;


			//Local taxes
			$localtax1=get_localtax($newvat,1);
			$localtax2=get_localtax($newvat,2);
			if (empty($localtax1)) $localtax1=0;	// If = '' then = 0
			if (empty($localtax2)) $localtax2=0;	// If = '' then = 0

			// Ne pas mettre de quote sur les numeriques decimaux.
			// Ceci provoque des stockages avec arrondis en base au lieu des valeurs exactes.
			$sql = "UPDATE ".MAIN_DB_PREFIX."product SET";
			$sql.= " price_base_type='".$newpricebase."',";
			$sql.= " price=".$price.",";
			$sql.= " price_ttc=".$price_ttc.",";
			$sql.= " price_min=".$price_min.",";
			$sql.= " price_min_ttc=".$price_min_ttc.",";
			$sql.= " localtax1_tx=".($localtax1>=0?$localtax1:'NULL').",";
			$sql.= " localtax2_tx=".($localtax2>=0?$localtax2:'NULL').",";
			$sql.= " tva_tx='".price2num($newvat)."',";
            $sql.= " recuperableonly='".$newnpr."'";
			$sql.= " WHERE rowid = ".$id;

			dol_syslog(get_class($this)."update_price sql=".$sql, LOG_DEBUG);
			$resql=$this->db->query($sql);
			if ($resql)
			{
				$this->price = $price;
				$this->price_ttc = $price_ttc;
				$this->price_min = $price_min;
				$this->price_min_ttc = $price_min_ttc;
				$this->price_base_type = $newpricebase;
				$this->tva_tx = $newvat;
				$this->tva_npr = $newnpr;
				//Local taxes
				$this->localtax1_tx = $localtax1;
				$this->localtax2_tx = $localtax2;

				// Price by quantity
				$this->price_by_qty = $newpsq;

				$this->_log_price($user,$level);	// Save price for level into table product_price

				$this->level = $level;				// Store level of price edited for trigger

				// Appel des triggers
				include_once(DOL_DOCUMENT_ROOT . "/core/class/interfaces.class.php");
				$interface=new Interfaces($this->db);
				$result=$interface->run_triggers('PRODUCT_PRICE_MODIFY',$this,$user,$langs,$conf);
				if ($result < 0)
				{
					$error++; $this->errors=$interface->errors;
				}
				// Fin appel triggers
			}
			else
			{
				dol_print_error($this->db);
			}
		}

		return 1;
	}


	/**
	 *  Load a product in memory from database
	 *
	 *  @param	int		$id      	Id of product/service to load
	 *  @param  string	$ref     	Ref of product/service to load
	 *  @param	string	$ref_ext	Ref ext of product/service to load
	 *  @return int     			<0 if KO, 0 if not found, >0 if OK
	 */
	function fetch($id='',$ref='',$ref_ext='')
	{
	    include_once DOL_DOCUMENT_ROOT.'/core/lib/company.lib.php';

		global $langs, $conf;

		dol_syslog(get_class($this)."::fetch id=".$id." ref=".$ref." ref_ext=".$ref_ext);

		// Check parameters
		if (! $id && ! $ref && ! $ref_ext)
		{
			$this->error='ErrorWrongParameters';
			dol_print_error(get_class($this)."::fetch ".$this->error, LOG_ERR);
			return -1;
		}

		$sql = "SELECT rowid, ref, label, description, url, note, customcode, fk_country, price, price_ttc,";
		$sql.= " price_min, price_min_ttc, price_base_type, tva_tx, recuperableonly as tva_npr, localtax1_tx, localtax2_tx, tosell,";
		$sql.= " tobuy, fk_product_type, duration, seuil_stock_alerte, canvas,";
		$sql.= " weight, weight_units, length, length_units, surface, surface_units, volume, volume_units, barcode, fk_barcode_type, finished,";
		$sql.= " accountancy_code_buy, accountancy_code_sell, stock, pmp,";
		$sql.= " datec, tms, import_key, entity, desiredstock, tobatch";
		$sql.= " FROM ".MAIN_DB_PREFIX."product";
		if ($id) $sql.= " WHERE rowid = ".$this->db->escape($id);
		else
		{
			$sql.= " WHERE entity IN (".getEntity($this->element, 1).")";
			if ($ref) $sql.= " AND ref = '".$this->db->escape($ref)."'";
			else if ($ref_ext) $sql.= " AND ref_ext = '".$this->db->escape($ref_ext)."'";
		}

		dol_syslog(get_class($this)."::fetch sql=".$sql);
		$resql = $this->db->query($sql);
		if ( $resql )
		{
			if ($this->db->num_rows($resql) > 0)
			{
				$obj = $this->db->fetch_object($resql);

				$this->id						= $obj->rowid;
				$this->ref						= $obj->ref;
				$this->libelle					= $obj->label;		// TODO deprecated
				$this->label					= $obj->label;
				$this->description				= $obj->description;
				$this->url						= $obj->url;
				$this->note						= $obj->note;

				$this->type						= $obj->fk_product_type;
				$this->status					= $obj->tosell;
				$this->status_buy				= $obj->tobuy;
				$this->status_batch				= $obj->tobatch;

	            $this->customcode				= $obj->customcode;
	            $this->country_id				= $obj->fk_country;
	            $this->country_code				= getCountry($this->country_id,2,$this->db);
	            $this->price					= $obj->price;
				$this->price_ttc				= $obj->price_ttc;
				$this->price_min				= $obj->price_min;
				$this->price_min_ttc			= $obj->price_min_ttc;
				$this->price_base_type			= $obj->price_base_type;
				$this->tva_tx					= $obj->tva_tx;
				//! French VAT NPR
				$this->tva_npr					= $obj->tva_npr;
				//! Spanish local taxes
				$this->localtax1_tx				= $obj->localtax1_tx;
				$this->localtax2_tx				= $obj->localtax2_tx;

				$this->finished					= $obj->finished;
				$this->duration					= $obj->duration;
				$this->duration_value			= substr($obj->duration,0,dol_strlen($obj->duration)-1);
				$this->duration_unit			= substr($obj->duration,-1);
				$this->canvas					= $obj->canvas;
				$this->weight					= $obj->weight;
				$this->weight_units				= $obj->weight_units;
				$this->length					= $obj->length;
				$this->length_units				= $obj->length_units;
				$this->surface					= $obj->surface;
				$this->surface_units			= $obj->surface_units;
				$this->volume					= $obj->volume;
				$this->volume_units				= $obj->volume_units;
				$this->barcode					= $obj->barcode;
				$this->barcode_type				= $obj->fk_barcode_type;

				$this->accountancy_code_buy		= $obj->accountancy_code_buy;
				$this->accountancy_code_sell	= $obj->accountancy_code_sell;

				$this->seuil_stock_alerte		= $obj->seuil_stock_alerte;
				$this->desiredstock             = $obj->desiredstock;
				$this->stock_reel				= $obj->stock;
				$this->pmp						= $obj->pmp;

				$this->date_creation			= $obj->datec;
				$this->date_modification		= $obj->tms;
				$this->import_key				= $obj->import_key;
				$this->entity					= $obj->entity;

				$this->db->free($resql);


				// multilangs
				if (! empty($conf->global->MAIN_MULTILANGS)) $this->getMultiLangs();

				// Load multiprices array
				if (! empty($conf->global->PRODUIT_MULTIPRICES))
				{
					for ($i=1; $i <= $conf->global->PRODUIT_MULTIPRICES_LIMIT; $i++)
					{
						$sql = "SELECT price, price_ttc, price_min, price_min_ttc,";
						$sql.= " price_base_type, tva_tx, tosell, price_by_qty, rowid, recuperableonly";
						$sql.= " FROM ".MAIN_DB_PREFIX."product_price";
						$sql.= " WHERE entity IN (".getEntity('productprice', 1).")";
						$sql.= " AND price_level=".$i;
						$sql.= " AND fk_product = '".$this->id."'";
						$sql.= " ORDER BY date_price DESC";
						$sql.= " LIMIT 1";
						$resql = $this->db->query($sql);
						if ($resql)
						{
							$result = $this->db->fetch_array($resql);

							$this->multiprices[$i]=$result["price"];
							$this->multiprices_ttc[$i]=$result["price_ttc"];
							$this->multiprices_min[$i]=$result["price_min"];
							$this->multiprices_min_ttc[$i]=$result["price_min_ttc"];
							$this->multiprices_base_type[$i]=$result["price_base_type"];
							$this->multiprices_tva_tx[$i]=$result["tva_tx"];
							$this->multiprices_recuperableonly[$i]=$result["recuperableonly"];

							// Price by quantity
							$this->prices_by_qty[$i]=$result["price_by_qty"];
							$this->prices_by_qty_id[$i]=$result["rowid"];
							// Récuperation de la liste des prix selon qty si flag positionné
							if ($this->prices_by_qty[$i] == 1)
							{
								$sql = "SELECT rowid,price, unitprice, quantity, remise_percent, remise";
								$sql.= " FROM ".MAIN_DB_PREFIX."product_price_by_qty";
								$sql.= " WHERE fk_product_price = '".$this->prices_by_qty_id[$i]."'";
								$sql.= " ORDER BY quantity ASC";
								$resultat=array();
								$resql = $this->db->query($sql);
								if ($resql)
								{
									$ii=0;
									while ($result= $this->db->fetch_array($resql)) {
										$resultat[$ii]=array();
										$resultat[$ii]["rowid"]=$result["rowid"];
										$resultat[$ii]["price"]= $result["price"];
										$resultat[$ii]["unitprice"]= $result["unitprice"];
										$resultat[$ii]["quantity"]= $result["quantity"];
										$resultat[$ii]["remise_percent"]= $result["remise_percent"];
										$resultat[$ii]["remise"]= $result["remise"];
										$ii++;
									}
									$this->prices_by_qty_list[$i]=$resultat;
								}
								else
								{
									dol_print_error($this->db);
									return -1;
								}
							}
						}
						else
						{
							dol_print_error($this->db);
							return -1;
						}
					}
				} else if (! empty($conf->global->PRODUIT_CUSTOMER_PRICES_BY_QTY))
				{
					$sql = "SELECT price, price_ttc, price_min, price_min_ttc,";
					$sql.= " price_base_type, tva_tx, tosell, price_by_qty, rowid";
					$sql.= " FROM ".MAIN_DB_PREFIX."product_price";
					$sql.= " WHERE fk_product = '".$this->id."'";
					$sql.= " ORDER BY date_price DESC";
					$sql.= " LIMIT 1";
					$resql = $this->db->query($sql);
					if ($resql)
					{
						$result = $this->db->fetch_array($resql);

						// Price by quantity
						$this->prices_by_qty[0]=$result["price_by_qty"];
						$this->prices_by_qty_id[0]=$result["rowid"];
						// Récuperation de la liste des prix selon qty si flag positionné
						if ($this->prices_by_qty[0] == 1)
						{
							$sql = "SELECT rowid,price, unitprice, quantity, remise_percent, remise";
							$sql.= " FROM ".MAIN_DB_PREFIX."product_price_by_qty";
							$sql.= " WHERE fk_product_price = '".$this->prices_by_qty_id[0]."'";
							$sql.= " ORDER BY quantity ASC";
							$resultat=array();
							$resql = $this->db->query($sql);
							if ($resql)
							{
								$ii=0;
								while ($result= $this->db->fetch_array($resql)) {
									$resultat[$ii]=array();
									$resultat[$ii]["rowid"]=$result["rowid"];
									$resultat[$ii]["price"]= $result["price"];
									$resultat[$ii]["unitprice"]= $result["unitprice"];
									$resultat[$ii]["quantity"]= $result["quantity"];
									$resultat[$ii]["remise_percent"]= $result["remise_percent"];
									$resultat[$ii]["remise"]= $result["remise"];
									$ii++;
								}
								$this->prices_by_qty_list[0]=$resultat;
							}
							else
							{
								dol_print_error($this->db);
								return -1;
							}
						}
					}
					else
					{
						dol_print_error($this->db);
						return -1;
					}
				}

				// We should not load stock at each fetch. If someone need stock, he must call load_stock after fetch.
				//$res=$this->load_stock();

				// instead we just init the stock_warehouse array
				$this->stock_warehouse = array();

				return 1;
			}
			else
			{
				return 0;
			}
		}
		else
		{
			dol_print_error($this->db);
			return -1;
		}
	}


	/**
	 *  Charge tableau des stats propale pour le produit/service
	 *
	 *  @param    int	$socid      Id societe
	 *  @return   array       		Tableau des stats
	 */
	function load_stats_propale($socid=0)
	{
		global $conf;
		global $user;

		$sql = "SELECT COUNT(DISTINCT p.fk_soc) as nb_customers, COUNT(DISTINCT p.rowid) as nb,";
		$sql.= " COUNT(pd.rowid) as nb_rows, SUM(pd.qty) as qty";
		$sql.= " FROM ".MAIN_DB_PREFIX."propaldet as pd";
		$sql.= ", ".MAIN_DB_PREFIX."propal as p";
		$sql.= ", ".MAIN_DB_PREFIX."societe as s";
		if (!$user->rights->societe->client->voir && !$socid) $sql .= ", ".MAIN_DB_PREFIX."societe_commerciaux as sc";
		$sql.= " WHERE p.rowid = pd.fk_propal";
		$sql.= " AND p.fk_soc = s.rowid";
		$sql.= " AND p.entity = ".$conf->entity;
		$sql.= " AND pd.fk_product = ".$this->id;
		if (!$user->rights->societe->client->voir && !$socid) $sql .= " AND p.fk_soc = sc.fk_soc AND sc.fk_user = " .$user->id;
		//$sql.= " AND pr.fk_statut != 0";
		if ($socid > 0)	$sql.= " AND p.fk_soc = ".$socid;

		$result = $this->db->query($sql);
		if ( $result )
		{
			$obj=$this->db->fetch_object($result);
			$this->stats_propale['customers']=$obj->nb_customers;
			$this->stats_propale['nb']=$obj->nb;
			$this->stats_propale['rows']=$obj->nb_rows;
			$this->stats_propale['qty']=$obj->qty?$obj->qty:0;
			return 1;
		}
		else
		{
			$this->error=$this->db->error();
			return -1;
		}
	}


	/**
	 *  Charge tableau des stats commande client pour le produit/service
	 *
	 *  @param    int	$socid       	Id societe pour filtrer sur une societe
	 *  @param    int	$filtrestatut   Id statut pour filtrer sur un statut
	 *  @return   array       			Tableau des stats
	 */
	function load_stats_commande($socid=0,$filtrestatut='')
	{
		global $conf,$user;

		$sql = "SELECT COUNT(DISTINCT c.fk_soc) as nb_customers, COUNT(DISTINCT c.rowid) as nb,";
		$sql.= " COUNT(cd.rowid) as nb_rows, SUM(cd.qty) as qty";
		$sql.= " FROM ".MAIN_DB_PREFIX."commandedet as cd";
		$sql.= ", ".MAIN_DB_PREFIX."commande as c";
		$sql.= ", ".MAIN_DB_PREFIX."societe as s";
		if (!$user->rights->societe->client->voir && !$socid) $sql.= ", ".MAIN_DB_PREFIX."societe_commerciaux as sc";
		$sql.= " WHERE c.rowid = cd.fk_commande";
		$sql.= " AND c.fk_soc = s.rowid";
		$sql.= " AND c.entity = ".$conf->entity;
		$sql.= " AND cd.fk_product = ".$this->id;
		if (!$user->rights->societe->client->voir && !$socid) $sql.= " AND c.fk_soc = sc.fk_soc AND sc.fk_user = " .$user->id;
		if ($socid > 0)	$sql.= " AND c.fk_soc = ".$socid;
		if ($filtrestatut <> '') $sql.= " AND c.fk_statut in (".$filtrestatut.")";

		$result = $this->db->query($sql);
		if ( $result )
		{
			$obj=$this->db->fetch_object($result);
			$this->stats_commande['customers']=$obj->nb_customers;
			$this->stats_commande['nb']=$obj->nb;
			$this->stats_commande['rows']=$obj->nb_rows;
			$this->stats_commande['qty']=$obj->qty?$obj->qty:0;
			return 1;
		}
		else
		{
			$this->error=$this->db->error();
			return -1;
		}
	}

	/**
	 *  Charge tableau des stats commande fournisseur pour le produit/service
	 *
	 *  @param    int		$socid       	Id societe pour filtrer sur une societe
	 *  @param    string	$filtrestatut  	Id des statuts pour filtrer sur des statuts
	 *  @return   array       				Tableau des stats
	 */
	function load_stats_commande_fournisseur($socid=0,$filtrestatut='')
	{
		global $conf,$user;

		$sql = "SELECT COUNT(DISTINCT c.fk_soc) as nb_suppliers, COUNT(DISTINCT c.rowid) as nb,";
		$sql.= " COUNT(cd.rowid) as nb_rows, SUM(cd.qty) as qty";
		$sql.= " FROM ".MAIN_DB_PREFIX."commande_fournisseurdet as cd";
		$sql.= ", ".MAIN_DB_PREFIX."commande_fournisseur as c";
		$sql.= ", ".MAIN_DB_PREFIX."societe as s";
		if (!$user->rights->societe->client->voir && !$socid) $sql.= ", ".MAIN_DB_PREFIX."societe_commerciaux as sc";
		$sql.= " WHERE c.rowid = cd.fk_commande";
		$sql.= " AND c.fk_soc = s.rowid";
		$sql.= " AND c.entity = ".$conf->entity;
		$sql.= " AND cd.fk_product = ".$this->id;
		if (!$user->rights->societe->client->voir && !$socid) $sql.= " AND c.fk_soc = sc.fk_soc AND sc.fk_user = " .$user->id;
		if ($socid > 0) $sql.= " AND c.fk_soc = ".$socid;
		if ($filtrestatut != '') $sql.= " AND c.fk_statut in (".$filtrestatut.")"; // Peut valoir 0

		$result = $this->db->query($sql);
		if ( $result )
		{
			$obj=$this->db->fetch_object($result);
			$this->stats_commande_fournisseur['suppliers']=$obj->nb_suppliers;
			$this->stats_commande_fournisseur['nb']=$obj->nb;
			$this->stats_commande_fournisseur['rows']=$obj->nb_rows;
			$this->stats_commande_fournisseur['qty']=$obj->qty?$obj->qty:0;
			return 1;
		}
		else
		{
			$this->error=$this->db->error().' sql='.$sql;
			return -1;
		}
	}

	/**
	 *  Charge tableau des stats expedition client pour le produit/service
	 *
	 *  @param    int	$socid       	Id societe pour filtrer sur une societe
	 *  @param    int	$filtrestatut  	Id statut pour filtrer sur un statut
	 *  @return   array       			Tableau des stats
	 */
	function load_stats_sending($socid=0,$filtrestatut='')
	{
		global $conf,$user;

		$sql = "SELECT COUNT(DISTINCT e.fk_soc) as nb_customers, COUNT(DISTINCT e.rowid) as nb,";
		$sql.= " COUNT(ed.rowid) as nb_rows, SUM(ed.qty) as qty";
		$sql.= " FROM ".MAIN_DB_PREFIX."expeditiondet as ed";
		$sql.= ", ".MAIN_DB_PREFIX."commandedet as cd";
		$sql.= ", ".MAIN_DB_PREFIX."expedition as e";
		$sql.= ", ".MAIN_DB_PREFIX."societe as s";
		if (!$user->rights->societe->client->voir && !$socid) $sql.= ", ".MAIN_DB_PREFIX."societe_commerciaux as sc";
		$sql.= " WHERE e.rowid = ed.fk_expedition";
		$sql.= " AND e.fk_soc = s.rowid";
		$sql.= " AND e.entity = ".$conf->entity;
		$sql.= " AND ed.fk_origin_line = cd.rowid";
		$sql.= " AND cd.fk_product = ".$this->id;
		if (!$user->rights->societe->client->voir && !$socid) $sql.= " AND e.fk_soc = sc.fk_soc AND sc.fk_user = " .$user->id;
		if ($socid > 0)	$sql.= " AND e.fk_soc = ".$socid;
		if ($filtrestatut <> '') $sql.= " AND e.fk_statut in (".$filtrestatut.")";

		$result = $this->db->query($sql);
		if ( $result )
		{
			$obj=$this->db->fetch_object($result);
			$this->stats_expedition['customers']=$obj->nb_customers;
			$this->stats_expedition['nb']=$obj->nb;
			$this->stats_expedition['rows']=$obj->nb_rows;
			$this->stats_expedition['qty']=$obj->qty?$obj->qty:0;
			return 1;
		}
		else
		{
			$this->error=$this->db->error();
			return -1;
		}
	}

	/**
	 *  Charge tableau des stats contrat pour le produit/service
	 *
	 *  @param    int	$socid      Id societe
	 *  @return   array       		Tableau des stats
	 */
	function load_stats_contrat($socid=0)
	{
		global $conf;
		global $user;

		$sql = "SELECT COUNT(DISTINCT c.fk_soc) as nb_customers, COUNT(DISTINCT c.rowid) as nb,";
		$sql.= " COUNT(cd.rowid) as nb_rows, SUM(cd.qty) as qty";
		$sql.= " FROM ".MAIN_DB_PREFIX."contratdet as cd";
		$sql.= ", ".MAIN_DB_PREFIX."contrat as c";
		$sql.= ", ".MAIN_DB_PREFIX."societe as s";
		if (!$user->rights->societe->client->voir && !$socid) $sql.= ", ".MAIN_DB_PREFIX."societe_commerciaux as sc";
		$sql.= " WHERE c.rowid = cd.fk_contrat";
		$sql.= " AND c.fk_soc = s.rowid";
		$sql.= " AND c.entity = ".$conf->entity;
		$sql.= " AND cd.fk_product = ".$this->id;
		if (!$user->rights->societe->client->voir && !$socid) $sql.= " AND c.fk_soc = sc.fk_soc AND sc.fk_user = " .$user->id;
		//$sql.= " AND c.statut != 0";
		if ($socid > 0)	$sql.= " AND c.fk_soc = ".$socid;

		$result = $this->db->query($sql);
		if ( $result )
		{
			$obj=$this->db->fetch_object($result);
			$this->stats_contrat['customers']=$obj->nb_customers;
			$this->stats_contrat['nb']=$obj->nb;
			$this->stats_contrat['rows']=$obj->nb_rows;
			$this->stats_contrat['qty']=$obj->qty?$obj->qty:0;
			return 1;
		}
		else
		{
			$this->error=$this->db->error().' sql='.$sql;
			return -1;
		}
	}

	/**
	 *  Charge tableau des stats facture pour le produit/service
	 *
	 *  @param    int		$socid      Id societe
	 *  @return   array       			Tableau des stats
	 */
	function load_stats_facture($socid=0)
	{
		global $conf;
		global $user;

		$sql = "SELECT COUNT(DISTINCT f.fk_soc) as nb_customers, COUNT(DISTINCT f.rowid) as nb,";
		$sql.= " COUNT(fd.rowid) as nb_rows, SUM(fd.qty) as qty";
		$sql.= " FROM ".MAIN_DB_PREFIX."facturedet as fd";
		$sql.= ", ".MAIN_DB_PREFIX."facture as f";
		$sql.= ", ".MAIN_DB_PREFIX."societe as s";
		if (!$user->rights->societe->client->voir && !$socid) $sql.= ", ".MAIN_DB_PREFIX."societe_commerciaux as sc";
		$sql.= " WHERE f.rowid = fd.fk_facture";
		$sql.= " AND f.fk_soc = s.rowid";
		$sql.= " AND f.entity = ".$conf->entity;
		$sql.= " AND fd.fk_product = ".$this->id;
		if (!$user->rights->societe->client->voir && !$socid) $sql.= " AND f.fk_soc = sc.fk_soc AND sc.fk_user = " .$user->id;
		//$sql.= " AND f.fk_statut != 0";
		if ($socid > 0)	$sql .= " AND f.fk_soc = ".$socid;

		$result = $this->db->query($sql);
		if ( $result )
		{
			$obj=$this->db->fetch_object($result);
			$this->stats_facture['customers']=$obj->nb_customers;
			$this->stats_facture['nb']=$obj->nb;
			$this->stats_facture['rows']=$obj->nb_rows;
			$this->stats_facture['qty']=$obj->qty?$obj->qty:0;
			return 1;
		}
		else
		{
			$this->error=$this->db->error();
			return -1;
		}
	}

	/**
	 *  Charge tableau des stats facture pour le produit/service
	 *
	 *  @param    int		$socid      Id societe
	 *  @return   array       			Tableau des stats
	 */
	function load_stats_facture_fournisseur($socid=0)
	{
		global $conf;
		global $user;

		$sql = "SELECT COUNT(DISTINCT f.fk_soc) as nb_suppliers, COUNT(DISTINCT f.rowid) as nb,";
		$sql.= " COUNT(fd.rowid) as nb_rows, SUM(fd.qty) as qty";
		$sql.= " FROM ".MAIN_DB_PREFIX."facture_fourn_det as fd";
		$sql.= ", ".MAIN_DB_PREFIX."facture_fourn as f";
		$sql.= ", ".MAIN_DB_PREFIX."societe as s";
		if (!$user->rights->societe->client->voir && !$socid) $sql.= ", ".MAIN_DB_PREFIX."societe_commerciaux as sc";
		$sql.= " WHERE f.rowid = fd.fk_facture_fourn";
		$sql.= " AND f.fk_soc = s.rowid";
		$sql.= " AND f.entity = ".$conf->entity;
		$sql.= " AND fd.fk_product = ".$this->id;
		if (!$user->rights->societe->client->voir && !$socid) $sql.= " AND f.fk_soc = sc.fk_soc AND sc.fk_user = " .$user->id;
		//$sql.= " AND f.fk_statut != 0";
		if ($socid > 0)	$sql .= " AND f.fk_soc = ".$socid;

		$result = $this->db->query($sql);
		if ( $result )
		{
			$obj=$this->db->fetch_object($result);
			$this->stats_facture_fournisseur['suppliers']=$obj->nb_suppliers;
			$this->stats_facture_fournisseur['nb']=$obj->nb;
			$this->stats_facture_fournisseur['rows']=$obj->nb_rows;
			$this->stats_facture_fournisseur['qty']=$obj->qty?$obj->qty:0;
			return 1;
		}
		else
		{
			$this->error=$this->db->error();
			return -1;
		}
	}

	/**
	 *  Return an array formated for showing graphs
	 *
	 *  @param		string	$sql        Request to execute
	 *  @param		string	$mode		'byunit'=number of unit, 'bynumber'=nb of entities
	 *  @return   	array       		<0 if KO, result[month]=array(valuex,valuey) where month is 0 to 11
	 */
	function _get_stats($sql,$mode)
	{
		$resql = $this->db->query($sql);
		if ($resql)
		{
			$num = $this->db->num_rows($resql);
			$i = 0;
			while ($i < $num)
			{
				$arr = $this->db->fetch_array($resql);
				if ($mode == 'byunit')   $tab[$arr[1]] = $arr[0];	// 1st field
				if ($mode == 'bynumber') $tab[$arr[1]] = $arr[2];	// 3rd field
				$i++;
			}
		}
		else
		{
			$this->error=$this->db->error().' sql='.$sql;
			return -1;
		}

		$year = strftime('%Y',time());
		$month = strftime('%m',time());
		$result = array();

		for ($j = 0 ; $j < 12 ; $j++)
		{
			$idx=ucfirst(dol_trunc(dol_print_date(dol_mktime(12,0,0,$month,1,$year),"%b"),3,'right','UTF-8',1));
			$monthnum=sprintf("%02s",$month);

			$result[$j] = array($idx,isset($tab[$year.$month])?$tab[$year.$month]:0);
			//            $result[$j] = array($monthnum,isset($tab[$year.$month])?$tab[$year.$month]:0);

			$month = "0".($month - 1);
			if (dol_strlen($month) == 3)
			{
				$month = substr($month,1);
			}
			if ($month == 0)
			{
				$month = 12;
				$year = $year - 1;
			}
		}

		return array_reverse($result);
	}


	/**
	 *  Return nb of units or customers invoices in which product is included
	 *
	 *  @param  	int		$socid      Limit count on a particular third party id
	 *  @param		string	$mode		'byunit'=number of unit, 'bynumber'=nb of entities
	 * 	@return   	array       		<0 if KO, result[month]=array(valuex,valuey) where month is 0 to 11
	 */
	function get_nb_vente($socid,$mode)
	{
		global $conf;
		global $user;

		$sql = "SELECT sum(d.qty), date_format(f.datef, '%Y%m')";
		if ($mode == 'bynumber') $sql.= ", count(DISTINCT f.rowid)";
		$sql.= " FROM ".MAIN_DB_PREFIX."facturedet as d, ".MAIN_DB_PREFIX."facture as f, ".MAIN_DB_PREFIX."societe as s";
		if (!$user->rights->societe->client->voir && !$socid) $sql.= ", ".MAIN_DB_PREFIX."societe_commerciaux as sc";
		$sql.= " WHERE f.rowid = d.fk_facture";
		$sql.= " AND d.fk_product =".$this->id;
		$sql.= " AND f.fk_soc = s.rowid";
		$sql.= " AND f.entity = ".$conf->entity;
		if (!$user->rights->societe->client->voir && !$socid) $sql.= " AND f.fk_soc = sc.fk_soc AND sc.fk_user = " .$user->id;
		if ($socid > 0)	$sql.= " AND f.fk_soc = $socid";
		$sql.= " GROUP BY date_format(f.datef,'%Y%m')";
		$sql.= " ORDER BY date_format(f.datef,'%Y%m') DESC";

		return $this->_get_stats($sql,$mode);
	}


	/**
	 *  Return nb of units or supplier invoices in which product is included
	 *
	 *  @param  	int		$socid      Limit count on a particular third party id
	 * 	@param		string	$mode		'byunit'=number of unit, 'bynumber'=nb of entities
	 * 	@return   	array       		<0 if KO, result[month]=array(valuex,valuey) where month is 0 to 11
	 */
	function get_nb_achat($socid,$mode)
	{
		global $conf;
		global $user;

		$sql = "SELECT sum(d.qty), date_format(f.datef, '%Y%m')";
		if ($mode == 'bynumber') $sql.= ", count(DISTINCT f.rowid)";
		$sql.= " FROM ".MAIN_DB_PREFIX."facture_fourn_det as d, ".MAIN_DB_PREFIX."facture_fourn as f, ".MAIN_DB_PREFIX."societe as s";
		if (!$user->rights->societe->client->voir && !$socid) $sql.= ", ".MAIN_DB_PREFIX."societe_commerciaux as sc";
		$sql.= " WHERE f.rowid = d.fk_facture_fourn";
		$sql.= " AND d.fk_product =".$this->id;
		$sql.= " AND f.fk_soc = s.rowid";
		$sql.= " AND f.entity = ".$conf->entity;
		if (!$user->rights->societe->client->voir && !$socid) $sql.= " AND f.fk_soc = sc.fk_soc AND sc.fk_user = " .$user->id;
		if ($socid > 0)	$sql.= " AND f.fk_soc = $socid";
		$sql.= " GROUP BY date_format(f.datef,'%Y%m')";
		$sql.= " ORDER BY date_format(f.datef,'%Y%m') DESC";

		$resarray=$this->_get_stats($sql,$mode);
		return $resarray;
	}

	/**
	 *  Return nb of units or proposals in which product is included
	 *
	 *  @param  	int		$socid      Limit count on a particular third party id
	 * 	@param		string	$mode		'byunit'=number of unit, 'bynumber'=nb of entities
	 * 	@return   	array       		<0 if KO, result[month]=array(valuex,valuey) where month is 0 to 11
	 */
	function get_nb_propal($socid,$mode)
	{
		global $conf;
		global $user;

		$sql = "SELECT sum(d.qty), date_format(p.datep, '%Y%m')";
		if ($mode == 'bynumber') $sql.= ", count(DISTINCT p.rowid)";
		$sql.= " FROM ".MAIN_DB_PREFIX."propaldet as d, ".MAIN_DB_PREFIX."propal as p, ".MAIN_DB_PREFIX."societe as s";
		if (!$user->rights->societe->client->voir && !$socid) $sql .= ", ".MAIN_DB_PREFIX."societe_commerciaux as sc";
		$sql.= " WHERE p.rowid = d.fk_propal";
		$sql.= " AND d.fk_product =".$this->id;
		$sql.= " AND p.fk_soc = s.rowid";
		$sql.= " AND p.entity = ".$conf->entity;
		if (!$user->rights->societe->client->voir && !$socid) $sql.= " AND p.fk_soc = sc.fk_soc AND sc.fk_user = " .$user->id;
		if ($socid > 0)	$sql.= " AND p.fk_soc = ".$socid;
		$sql.= " GROUP BY date_format(p.datep,'%Y%m')";
		$sql.= " ORDER BY date_format(p.datep,'%Y%m') DESC";

		return $this->_get_stats($sql,$mode);
	}

	/**
	 *  Return nb of units or orders in which product is included
	 *
	 *  @param  	int		$socid      Limit count on a particular third party id
	 *  @param		string	$mode		'byunit'=number of unit, 'bynumber'=nb of entities
	 * 	@return   	array       		<0 if KO, result[month]=array(valuex,valuey) where month is 0 to 11
	 */
	function get_nb_order($socid,$mode)
	{
		global $conf, $user;

		$sql = "SELECT sum(d.qty), date_format(c.date_commande, '%Y%m')";
		if ($mode == 'bynumber') $sql.= ", count(DISTINCT c.rowid)";
		$sql.= " FROM ".MAIN_DB_PREFIX."commandedet as d, ".MAIN_DB_PREFIX."commande as c, ".MAIN_DB_PREFIX."societe as s";
		if (!$user->rights->societe->client->voir && !$socid) $sql .= ", ".MAIN_DB_PREFIX."societe_commerciaux as sc";
		$sql.= " WHERE c.rowid = d.fk_commande";
		$sql.= " AND d.fk_product =".$this->id;
		$sql.= " AND c.fk_soc = s.rowid";
		$sql.= " AND c.entity = ".$conf->entity;
		if (!$user->rights->societe->client->voir && !$socid) $sql.= " AND c.fk_soc = sc.fk_soc AND sc.fk_user = " .$user->id;
		if ($socid > 0)	$sql.= " AND c.fk_soc = ".$socid;
		$sql.= " GROUP BY date_format(c.date_commande,'%Y%m')";
		$sql.= " ORDER BY date_format(c.date_commande,'%Y%m') DESC";

		return $this->_get_stats($sql,$mode);
	}

	/**
	 *  Return nb of units or orders in which product is included
	 *
	 *  @param  	int		$socid      Limit count on a particular third party id
	 *  @param		string	$mode		'byunit'=number of unit, 'bynumber'=nb of entities
	 * 	@return   	array       		<0 if KO, result[month]=array(valuex,valuey) where month is 0 to 11
	 */
	function get_nb_ordersupplier($socid,$mode)
	{
		global $conf, $user;

		$sql = "SELECT sum(d.qty), date_format(c.date_commande, '%Y%m')";
		if ($mode == 'bynumber') $sql.= ", count(DISTINCT c.rowid)";
		$sql.= " FROM ".MAIN_DB_PREFIX."commande_fournisseurdet as d, ".MAIN_DB_PREFIX."commande_fournisseur as c, ".MAIN_DB_PREFIX."societe as s";
		if (!$user->rights->fournisseur->lire && !$socid) $sql .= ", ".MAIN_DB_PREFIX."societe_commerciaux as sc";
		$sql.= " WHERE c.rowid = d.fk_commande";
		$sql.= " AND d.fk_product =".$this->id;
		$sql.= " AND c.fk_soc = s.rowid";
		$sql.= " AND c.entity = ".$conf->entity;
		if (!$user->rights->societe->client->voir && !$socid) $sql.= " AND c.fk_soc = sc.fk_soc AND sc.fk_user = " .$user->id;
		if ($socid > 0)	$sql.= " AND c.fk_soc = ".$socid;
		$sql.= " GROUP BY date_format(c.date_commande,'%Y%m')";
		$sql.= " ORDER BY date_format(c.date_commande,'%Y%m') DESC";

		return $this->_get_stats($sql,$mode);
	}

	/**
	 *  Lie un produit associe au produit/service
	 *
	 *  @param      int	$id_pere    Id du produit auquel sera lie le produit a lier
	 *  @param      int	$id_fils    Id du produit a lier
	 *  @param		int	$qty		Quantity
	 *  @return     int        		< 0 if KO, > 0 if OK
	 */
	function add_sousproduit($id_pere, $id_fils,$qty)
	{
		// Clean parameters
		if (! is_numeric($id_pere)) $id_pere=0;
		if (! is_numeric($id_fils)) $id_fils=0;

		$result=$this->del_sousproduit($id_pere, $id_fils);
		if ($result < 0) return $result;

		// Check not already father of id_pere (to avoid father -> child -> father links)
		$sql = 'SELECT fk_product_pere from '.MAIN_DB_PREFIX.'product_association';
		$sql .= ' WHERE fk_product_pere  = '.$id_fils.' AND fk_product_fils = '.$id_pere;
		if (! $this->db->query($sql))
		{
			dol_print_error($this->db);
			return -1;
		}
		else
		{
			$result = $this->db->query($sql);
			if ($result)
			{
				$num = $this->db->num_rows($result);
				if($num > 0)
				{
					$this->error="isFatherOfThis";
					return -1;
				}
				else
				{
					$sql = 'INSERT INTO '.MAIN_DB_PREFIX.'product_association(fk_product_pere,fk_product_fils,qty)';
					$sql .= ' VALUES ('.$id_pere.', '.$id_fils.', '.$qty.')';
					if (! $this->db->query($sql))
					{
						dol_print_error($this->db);
						return -1;
					}
					else
					{
						return 1;
					}
				}
			}
		}
	}

	/**
	 *  Retire le lien entre un sousproduit et un produit/service
	 *
	 *  @param      int	$fk_parent		Id du produit auquel ne sera plus lie le produit lie
	 *  @param      int	$fk_child		Id du produit a ne plus lie
	 *  @return     int			    	< 0 if KO, > 0 if OK
	 */
	function del_sousproduit($fk_parent, $fk_child)
	{
		if (! is_numeric($fk_parent)) $fk_parent=0;
		if (! is_numeric($fk_child)) $fk_child=0;

		$sql = "DELETE FROM ".MAIN_DB_PREFIX."product_association";
		$sql.= " WHERE fk_product_pere  = ".$fk_parent;
		$sql.= " AND fk_product_fils = ".$fk_child;

		dol_syslog(get_class($this).'::del_sousproduit sql='.$sql);
		if (! $this->db->query($sql))
		{
			dol_print_error($this->db);
			return -1;
		}

		return 1;
	}

	/**
	 *  Verifie si c'est un sous-produit
	 *
	 *  @param      int	$fk_parent		Id du produit auquel le produit est lie
	 *  @param      int	$fk_child		Id du produit lie
	 *  @return     int			    	< 0 si erreur, > 0 si ok
	 */
	function is_sousproduit($fk_parent, $fk_child)
	{
		$sql = "SELECT fk_product_pere, qty";
		$sql.= " FROM ".MAIN_DB_PREFIX."product_association";
		$sql.= " WHERE fk_product_pere  = '".$fk_parent."'";
		$sql.= " AND fk_product_fils = '".$fk_child."'";

		$result = $this->db->query($sql);
		if ($result)
		{
			$num = $this->db->num_rows($result);

			if($num > 0)
			{
				$obj = $this->db->fetch_object($result);
				$this->is_sousproduit_qty = $obj->qty;

				return true;
			}
			else
			{
				return false;
			}
		}
		else
		{
			dol_print_error($this->db);
			return -1;
		}
	}


	/**
	 *  Add a supplier price for the product.
	 *  Note: Duplicate ref is accepted for different quantity only, or for different companies.
	 *
	 *  @param      User	$user       User that make link
	 *  @param      int		$id_fourn   Supplier id
	 *  @param      string	$ref_fourn  Supplier ref
	 *  @param		float	$quantity	Quantity minimum for price
	 *  @return     int         		< 0 if KO, 0 if link already exists for this product, > 0 if OK
	 */
	function add_fournisseur($user, $id_fourn, $ref_fourn, $quantity)
	{
		global $conf;

		$now=dol_now();

		if ($ref_fourn)
		{
    		$sql = "SELECT rowid, fk_product";
    		$sql.= " FROM ".MAIN_DB_PREFIX."product_fournisseur_price";
    		$sql.= " WHERE fk_soc = ".$id_fourn;
    		$sql.= " AND ref_fourn = '".$ref_fourn."'";
    		$sql.= " AND fk_product != ".$this->id;
    		$sql.= " AND entity = ".$conf->entity;

    		dol_syslog(get_class($this)."::add_fournisseur sql=".$sql);
    		$resql=$this->db->query($sql);
    		if ($resql)
    		{
    			$obj = $this->db->fetch_object($resql);
                if ($obj)
                {
        			// If the supplier ref already exists but for another product (duplicate ref is accepted for different quantity only or different companies)
                    $this->product_id_already_linked = $obj->fk_product;
    				return -3;
    			}
                $this->db->free($resql);
    		}
		}

		$sql = "SELECT rowid";
		$sql.= " FROM ".MAIN_DB_PREFIX."product_fournisseur_price";
		$sql.= " WHERE fk_soc = ".$id_fourn;
		if ($ref_fourn) $sql.= " AND ref_fourn = '".$ref_fourn."'";
		else $sql.= " AND (ref_fourn = '' OR ref_fourn IS NULL)";
		$sql.= " AND quantity = '".$quantity."'";
		$sql.= " AND fk_product = ".$this->id;
		$sql.= " AND entity = ".$conf->entity;

		dol_syslog(get_class($this)."::add_fournisseur sql=".$sql);
		$resql=$this->db->query($sql);
		if ($resql)
		{
    		$obj = $this->db->fetch_object($resql);

		    // The reference supplier does not exist, we create it for this product.
			if (! $obj)
			{
				$sql = "INSERT INTO ".MAIN_DB_PREFIX."product_fournisseur_price(";
				$sql.= "datec";
				$sql.= ", entity";
				$sql.= ", fk_product";
				$sql.= ", fk_soc";
				$sql.= ", ref_fourn";
				$sql.= ", quantity";
				$sql.= ", fk_user";
				$sql.= ", tva_tx";
				$sql.= ") VALUES (";
				$sql.= "'".$this->db->idate($now)."'";
				$sql.= ", ".$conf->entity;
				$sql.= ", ".$this->id;
				$sql.= ", ".$id_fourn;
				$sql.= ", '".$ref_fourn."'";
				$sql.= ", ".$quantity;
				$sql.= ", ".$user->id;
				$sql.= ", 0";
				$sql.= ")";

				dol_syslog(get_class($this)."::add_fournisseur sql=".$sql);
				if ($this->db->query($sql))
				{
					$this->product_fourn_price_id = $this->db->last_insert_id(MAIN_DB_PREFIX."product_fournisseur_price");
					return 1;
				}
				else
				{
					$this->error=$this->db->lasterror();
					dol_syslog(get_class($this)."::add_fournisseur ".$this->error, LOG_ERR);
					return -1;
				}
			}
			// If the supplier price already exists for this product and quantity
			else
			{
				$this->product_fourn_price_id = $obj->rowid;
				return 0;
			}
		}
		else
		{
			$this->error=$this->db->lasterror();
			return -2;
		}
	}


	/**
	 *  Renvoie la liste des fournisseurs du produit/service
	 *
	 *  @return 	array		Tableau des id de fournisseur
	 */
	function list_suppliers()
	{
		global $conf;

		$list = array();

		$sql = "SELECT p.fk_soc";
		$sql.= " FROM ".MAIN_DB_PREFIX."product_fournisseur_price as p";
		$sql.= " WHERE p.fk_product = ".$this->id;
		$sql.= " AND p.entity = ".$conf->entity;

		$result = $this->db->query($sql);
		if ($result)
		{
			$num = $this->db->num_rows($result);
			$i=0;
			while ($i < $num)
			{
				$obj = $this->db->fetch_object($result);
				$list[$i] = $obj->fk_soc;
				$i++;
			}
		}

		return $list;
	}

	/**
	 *  Recopie les prix d'un produit/service sur un autre
	 *
	 *  @param	int		$fromId     Id product source
	 *  @param  int		$toId       Id product target
	 *  @return nt         			< 0 if KO, > 0 if OK
	 */
	function clone_price($fromId, $toId)
	{
		$this->db->begin();

		// les prix
		$sql = "INSERT ".MAIN_DB_PREFIX."product_price (";
		$sql.= " fk_product, date_price, price, tva_tx, localtax1_tx, localtax2_tx, fk_user_author, tosell)";
		$sql.= " SELECT ".$toId . ", date_price, price, tva_tx, localtax1_tx, localtax2_tx, fk_user_author, tosell";
		$sql.= " FROM ".MAIN_DB_PREFIX."product_price ";
		$sql.= " WHERE fk_product = ". $fromId;

		dol_syslog(get_class($this).'::clone_price sql='.$sql);
		if (! $this->db->query($sql))
		{
			$this->db->rollback();
			return -1;
		}
		$this->db->commit();
		return 1;
	}

	/**
	 * Clone links between products
	 *
	 * @param 	int		$fromId		Product id
	 * @param 	int		$toId		Product id
	 * @return number
	 */
	function clone_associations($fromId, $toId)
	{
		$this->db->begin();

		$sql = 'INSERT INTO '.MAIN_DB_PREFIX.'product_association (rowid, fk_product_pere, fk_product_fils, qty)';
		$sql.= " SELECT null, $toId, fk_product_fils, qty FROM ".MAIN_DB_PREFIX."product_association";
		$sql.= " WHERE fk_product_pere = '".$fromId."'";

		dol_syslog(get_class($this).'::clone_association sql='.$sql);
		if (! $this->db->query($sql))
		{
			$this->db->rollback();
			return -1;
		}

		$this->db->commit();
		return 1;
	}

	/**
	 *  Recopie les fournisseurs et prix fournisseurs d'un produit/service sur un autre
	 *
	 *  @param    int	$fromId      Id produit source
	 *  @param    int	$toId        Id produit cible
	 *  @return   int    		     < 0 si erreur, > 0 si ok
	 */
	function clone_fournisseurs($fromId, $toId)
	{
		$this->db->begin();

		$now=dol_now();

		// les fournisseurs
		/*$sql = "INSERT ".MAIN_DB_PREFIX."product_fournisseur ("
		. " datec, fk_product, fk_soc, ref_fourn, fk_user_author )"
		. " SELECT '".$this->db->idate($now)."', ".$toId.", fk_soc, ref_fourn, fk_user_author"
		. " FROM ".MAIN_DB_PREFIX."product_fournisseur"
		. " WHERE fk_product = ".$fromId;

		if ( ! $this->db->query($sql ) )
		{
			$this->db->rollback();
			return -1;
		}*/

		// les prix de fournisseurs.
		$sql = "INSERT ".MAIN_DB_PREFIX."product_fournisseur_price (";
		$sql.= " datec, fk_product, fk_soc, price, quantity, fk_user)";
		$sql.= " SELECT '".$this->db->idate($now)."', ".$toId. ", fk_soc, price, quantity, fk_user";
		$sql.= " FROM ".MAIN_DB_PREFIX."product_fournisseur_price";
		$sql.= " WHERE fk_product = ".$fromId;

		dol_syslog(get_class($this).'::clone_fournisseurs sql='.$sql);
		$resql=$this->db->query($sql);
		if (! $resql)
		{
			$this->db->rollback();
			return -1;
		}
		else
		{
		    $this->db->commit();
		    return 1;
		}
	}

	/**
	 *  Fonction recursive uniquement utilisee par get_arbo_each_prod, recompose l'arborescence des sousproduits
	 * 	Define value of this->res
	 *
	 *	@param		array	$prod			Products array
	 *	@param		string	$compl_path		Directory path of parents to add before
	 *	@param		int		$multiply		Because each sublevel must be multiplicated by parent nb
	 *	@param		int		$level			Init level
	 *  @return 	void
	 */
	function fetch_prod_arbo($prod, $compl_path="", $multiply=1, $level=1)
	{
		global $conf,$langs;

		$product = new Product($this->db);
		//var_dump($prod);
		foreach($prod as $id_product => $desc_pere)	// $id_product is 0 (there is no mode sub_product) or an id of a sub_product
		{
			if (is_array($desc_pere))	// If desc_pere is an array, this means it's a child
			{
				$id=(! empty($desc_pere[0]) ? $desc_pere[0] :'');
				$nb=(! empty($desc_pere[1]) ? $desc_pere[1] :'');
				$type=(! empty($desc_pere[2]) ? $desc_pere[2] :'');
				$label=(! empty($desc_pere[3]) ? $desc_pere[3] :'');
				if ($multiply < 1) $multiply=1;

				//print "XXX We add id=".$id." - label=".$label." - nb=".$nb." - multiply=".$multiply." fullpath=".$compl_path.$label."\n";
				$this->fetch($id);		// Load product
				$this->load_stock();	// Load stock
				$this->res[]= array(
					'id'=>$id,					// Id product
					'ref'=>$this->ref,			// Ref product
					'nb'=>$nb,					// Nb of units that compose parent product
					'nb_total'=>$nb*$multiply,	// Nb of units for all nb of product
					'stock'=>$this->stock_reel,	// Stock
					'stock_alert'=>$this->seuil_stock_alerte,	// Stock alert
					'label'=>$label,
					'fullpath'=>$compl_path.$label,			// Label
					'type'=>$type,				// Nb of units that compose parent product
					'desiredstock'=>$this->desiredstock,
					'level'=>$level
				);

				// Recursive call if there is childs to child
				if (is_array($desc_pere['childs']))
				{
					//print 'YYY We go down for '.$desc_pere[3]." -> \n";
					$this ->fetch_prod_arbo($desc_pere['childs'], $compl_path.$desc_pere[3]." -> ", $desc_pere[1]*$multiply, $level+1);
				}
			}
		}
	}

	/**
	 *  fonction recursive uniquement utilisee par get_each_prod, ajoute chaque sousproduits dans le tableau res
	 *
	 *	@param	array	$prod	Products array
	 *  @return void
	 */
	function fetch_prods($prod)
	{
		$this->res;
		foreach($prod as $nom_pere => $desc_pere)
		{
			// on est dans une sous-categorie
			if(is_array($desc_pere))
			$this->res[]= array($desc_pere[1],$desc_pere[0]);
			if(count($desc_pere) >1)
			{
				$this ->fetch_prods($desc_pere);
			}
		}
	}

	/**
	 *  reconstruit l'arborescence des categories sous la forme d'un tableau
	 *
	 *	@param		int		$multiply		Because each sublevel must be multiplicated by parent nb
	 *  @return 	array 					$this->res
	 */
	function get_arbo_each_prod($multiply=1)
	{
		$this->res = array();
		if (isset($this->sousprods) && is_array($this->sousprods))
		{
			foreach($this->sousprods as $prod_name => $desc_product)
			{
				if (is_array($desc_product)) $this->fetch_prod_arbo($desc_product,"",$multiply);
			}
		}
		//var_dump($this->res);
		return $this->res;
	}

	/**
	 *  Renvoie tous les sousproduits dans le tableau res, chaque ligne de res contient : id -> qty
	 *
	 *  @return array $this->res
	 */
	function get_each_prod()
	{
		$this->res = array();
		if(is_array($this -> sousprods))
		{
			foreach($this -> sousprods as $nom_pere => $desc_pere)
			{
				if(count($desc_pere) >1)
				$this ->fetch_prods($desc_pere);

			}
			sort($this->res);
		}
		return $this->res;
	}


	/**
	 *  Return all Father products fo current product
	 *
	 *  @return 	array prod
	 */
	function getFather()
	{

		$sql = "SELECT p.label as label,p.rowid,pa.fk_product_pere as id,p.fk_product_type";
		$sql.= " FROM ".MAIN_DB_PREFIX."product_association as pa,";
		$sql.= " ".MAIN_DB_PREFIX."product as p";
		$sql.= " WHERE p.rowid = pa.fk_product_pere";
		$sql.= " AND pa.fk_product_fils=".$this->id;

		$res = $this->db->query($sql);
		if ($res)
		{
			$prods = array ();
			while ($record = $this->db->fetch_array($res))
			{
				$prods[$record['id']]['id'] =  $record['rowid'];
				$prods[$record['id']]['label'] =  $this->db->escape($record['label']);
				$prods[$record['id']]['fk_product_type'] =  $record['fk_product_type'];
			}
			return $prods;
		}
		else
		{
			dol_print_error($this->db);
			return -1;
		}
	}


	/**
	 *  Return all direct parent products fo current product
	 *
	 *  @return 	array prod
	 */
	function getParent()
	{

		$sql = "SELECT p.label as label,p.rowid,pa.fk_product_pere as id,p.fk_product_type";
		$sql.= " FROM ".MAIN_DB_PREFIX."product_association as pa,";
		$sql.= " ".MAIN_DB_PREFIX."product as p";
		$sql.= " WHERE p.rowid = pa.fk_product_pere";
		$sql.= " AND p.rowid = ".$this->id;

		$res = $this->db->query($sql);
		if ($res)
		{
			$prods = array ();
			while ($record = $this->db->fetch_array($res))
			{
				$prods[$this->db->escape($record['label'])] = array(0=>$record['id']);
			}
			return $prods;
		}
		else
		{
			dol_print_error($this->db);
			return -1;
		}
	}

	/**
	 *  Return childs of product $id
	 *
	 * 	@param		int		$id			Id of product to search childs of
	 *  @return     array       		Prod
	 */
	function getChildsArbo($id)
	{
		$sql = "SELECT p.rowid, p.label as label, pa.qty as qty, pa.fk_product_fils as id, p.fk_product_type";
		$sql.= " FROM ".MAIN_DB_PREFIX."product as p";
		$sql.= ", ".MAIN_DB_PREFIX."product_association as pa";
		$sql.= " WHERE p.rowid = pa.fk_product_fils";
		$sql.= " AND pa.fk_product_pere = ".$id;
		$sql.= " AND pa.fk_product_fils != ".$id;	// This should not happens, it is to avoid infinite loop if it happens

		dol_syslog(get_class($this).'::getChildsArbo sql='.$sql);
		$res  = $this->db->query($sql);
		if ($res)
		{
			$prods = array();
			while ($rec = $this->db->fetch_array($res))
			{
				$prods[$rec['rowid']]= array(0=>$rec['id'],1=>$rec['qty'],2=>$rec['fk_product_type'],3=>$this->db->escape($rec['label']));
				//$prods[$this->db->escape($rec['label'])]= array(0=>$rec['id'],1=>$rec['qty'],2=>$rec['fk_product_type']);
				//$prods[$this->db->escape($rec['label'])]= array(0=>$rec['id'],1=>$rec['qty']);
				$listofchilds=$this->getChildsArbo($rec['id']);
				foreach($listofchilds as $keyChild => $valueChild)
				{
					$prods[$rec['rowid']]['childs'][$keyChild] = $valueChild;
				}
			}

			return $prods;
		}
		else
		{
			dol_print_error($this->db);
			return -1;
		}
	}

	/**
	 * 	Return tree of all subproducts for product. Tree contains id, name and quantity.
	 * 	Set this->sousprods
	 *
	 *  @return    	void
	 */
	function get_sousproduits_arbo()
	{
		$parent = $this->getParent();
		foreach($parent as $key => $value)		// key=label, value[0]=id
		{
			foreach($this->getChildsArbo($value[0]) as $keyChild => $valueChild)
			{
				$parent[$key][$keyChild] = $valueChild;
			}
		}
		foreach($parent as $key => $value)		// key=label, value is array of childs
		{
			$this->sousprods[$key] = $value;
		}
	}

	/**
	 *	Return clicable link of object (with eventually picto)
	 *
	 *	@param		int		$withpicto		Add picto into link
	 *	@param		string	$option			Where point the link
	 *	@param		int		$maxlength		Maxlength of ref
	 *	@return		string					String with URL
	 */
	function getNomUrl($withpicto=0,$option='',$maxlength=0)
	{
		global $langs;

		$result='';

		if ($option == 'supplier')
		{
			$lien = '<a href="'.DOL_URL_ROOT.'/product/fournisseurs.php?id='.$this->id.'">';
			$lienfin='</a>';
		}
        else if ($option == 'stock')
        {
            $lien = '<a href="'.DOL_URL_ROOT.'/product/stock/product.php?id='.$this->id.'">';
            $lienfin='</a>';
        }
        else if ($option == 'composition')
        {
			$lien = '<a href="'.DOL_URL_ROOT.'/product/composition/fiche.php?id='.$this->id.'">';
			$lienfin='</a>';
        }
        else if ($option == 'category')
        {
        	$lien = '<a href="'.DOL_URL_ROOT.'/categories/categorie.php?id='.$this->id.'&type=0">';
        }
        else
		{
			$lien = '<a href="'.DOL_URL_ROOT.'/product/fiche.php?id='.$this->id.'">';
			$lienfin='</a>';
		}
		$newref=$this->ref;
		if ($maxlength) $newref=dol_trunc($newref,$maxlength,'middle');

		if ($withpicto) {
			if ($this->type == 0) $result.=($lien.img_object($langs->trans("ShowProduct").' '.$this->ref,'product').$lienfin.' ');
			if ($this->type == 1) $result.=($lien.img_object($langs->trans("ShowService").' '.$this->ref,'service').$lienfin.' ');
		}
		$result.=$lien.$newref.$lienfin;
		return $result;
	}

	/**
	 *	Return label of status of object
	 *
	 *	@param      int	$mode       0=long label, 1=short label, 2=Picto + short label, 3=Picto, 4=Picto + long label, 5=Short label + Picto
	 *	@param      int	$type       0=Sell, 1=Buy, 2=Batch Number management
	 *	@return     string      	Label of status
	 */
	function getLibStatut($mode=0, $type=0)
	{
		switch ($type)
		{
		case 0:
			return $this->LibStatut($this->status,$mode,$type);
		case 1:
			return $this->LibStatut($this->status_buy,$mode,$type);
		case 2:
			return $this->LibStatut($this->status_batch,$mode,$type);
		default:
			//Simulate previous behavior but should return an error string
			return $this->LibStatut($this->status_buy,$mode,$type);
		}
	}

	/**
	 *	Return label of a given status
	 *
	 *	@param      int		$status     Statut
	 *	@param      int		$mode       0=long label, 1=short label, 2=Picto + short label, 3=Picto, 4=Picto + long label, 5=Short label + Picto
	 *	@param      int		$type       0=Status "to sell", 1=Status "to buy", 2=Status "to Batch"
	 *	@return     string      		Label of status
	 */
	function LibStatut($status,$mode=0,$type=0)
	{
		global $langs;
		$langs->load('products');
		if ($conf->productbatch->enabled) $langs->load("productbatch");

		if ($type == 2)
		{
			switch ($mode)
			{
				case 0:
					return ($status == 0 ? $langs->trans('ProductStatusNotOnBatch') : $langs->trans('ProductStatusOnBatch'));
				case 1:
					return ($status == 0 ? $langs->trans('ProductStatusNotOnBatchShort') : $langs->trans('ProductStatusOnBatchShort'));
				case 2:
					return $this->LibStatut($status,3,2).' '.$this->LibStatut($status,1,2);
				case 3:
					if ($status == 0 )
					{
						return img_picto($langs->trans('ProductStatusNotOnBatch'),'statut5');
					}
					else
					{
						return img_picto($langs->trans('ProductStatusOnBatch'),'statut4');
					}
				case 4:
					return $this->LibStatut($status,3,2).' '.$this->LibStatut($status,0,2);
				case 5:
					return $this->LibStatut($status,1,2).' '.$this->LibStatut($status,3,2);
				default:
					return $langs->trans('Unknown');
			}
		}
		if ($mode == 0)
		{
			if ($status == 0) return ($type==0 ? $langs->trans('ProductStatusNotOnSellShort'):$langs->trans('ProductStatusNotOnBuyShort'));
			if ($status == 1) return ($type==0 ? $langs->trans('ProductStatusOnSellShort'):$langs->trans('ProductStatusOnBuyShort'));
		}
		if ($mode == 1)
		{
			if ($status == 0) return ($type==0 ? $langs->trans('ProductStatusNotOnSell'):$langs->trans('ProductStatusNotOnBuy'));
			if ($status == 1) return ($type==0 ? $langs->trans('ProductStatusOnSell'):$langs->trans('ProductStatusOnBuy'));
		}
		if ($mode == 2)
		{
			if ($status == 0) return img_picto($langs->trans('ProductStatusNotOnSell'),'statut5').' '.($type==0 ? $langs->trans('ProductStatusNotOnSellShort'):$langs->trans('ProductStatusNotOnBuyShort'));
			if ($status == 1) return img_picto($langs->trans('ProductStatusOnSell'),'statut4').' '.($type==0 ? $langs->trans('ProductStatusOnSellShort'):$langs->trans('ProductStatusOnBuyShort'));
		}
		if ($mode == 3)
		{
			if ($status == 0) return img_picto(($type==0 ? $langs->trans('ProductStatusNotOnSell') : $langs->trans('ProductStatusNotOnBuy')),'statut5');
			if ($status == 1) return img_picto(($type==0 ? $langs->trans('ProductStatusOnSell') : $langs->trans('ProductStatusOnBuy')),'statut4');
		}
		if ($mode == 4)
		{
			if ($status == 0) return img_picto($langs->trans('ProductStatusNotOnSell'),'statut5').' '.($type==0 ? $langs->trans('ProductStatusNotOnSell'):$langs->trans('ProductStatusNotOnBuy'));
			if ($status == 1) return img_picto($langs->trans('ProductStatusOnSell'),'statut4').' '.($type==0 ? $langs->trans('ProductStatusOnSell'):$langs->trans('ProductStatusOnBuy'));
		}
		if ($mode == 5)
		{
			if ($status == 0) return ($type==0 ? $langs->trans('ProductStatusNotOnSellShort'):$langs->trans('ProductStatusNotOnBuyShort')).' '.img_picto(($type==0 ? $langs->trans('ProductStatusNotOnSell'):$langs->trans('ProductStatusNotOnBuy')),'statut5');
			if ($status == 1) return ($type==0 ? $langs->trans('ProductStatusOnSellShort'):$langs->trans('ProductStatusOnBuyShort')).' '.img_picto(($type==0 ? $langs->trans('ProductStatusOnSell'):$langs->trans('ProductStatusOnBuy')),'statut4');
		}
		return $langs->trans('Unknown');
	}


	/**
	 *  Retourne le libelle du finished du produit
	 *
	 *  @return     string		Libelle
	 */
	function getLibFinished()
	{
		global $langs;
		$langs->load('products');

		if ($this->finished == '0') return $langs->trans("RowMaterial");
		if ($this->finished == '1') return $langs->trans("Finished");
		return '';
	}


	/**
	 *  Adjust stock in a warehouse for product
	 *
	 *  @param  	User	$user           user asking change
	 *  @param  	int		$id_entrepot    id of warehouse
	 *  @param  	double	$nbpiece        nb of units
	 *  @param  	int		$movement       0 = add, 1 = remove
	 * 	@param		string	$label			Label of stock movement
	 * 	@param		double	$price			Price to use for stock eval
	 * 	@return     int     				<0 if KO, >0 if OK
	 */
	function correct_stock($user, $id_entrepot, $nbpiece, $movement, $label='', $price=0)
	{
		if ($id_entrepot)
		{
			$this->db->begin();

			require_once DOL_DOCUMENT_ROOT .'/product/stock/class/mouvementstock.class.php';

			$op[0] = "+".trim($nbpiece);
			$op[1] = "-".trim($nbpiece);

			$movementstock=new MouvementStock($this->db);
			$result=$movementstock->_create($user,$this->id,$id_entrepot,$op[$movement],$movement,$price,$label);

			if ($result >= 0)
			{
				$this->db->commit();
				return 1;
			}
			else
			{
				dol_print_error($this->db);
				$this->db->rollback();
				return -1;
			}
		}
	}

	/**
	 *    Load information about stock of a product into stock_warehouse[] and stock_reel
	 *
	 *    @return     int             < 0 if KO, > 0 if OK
	 */
	function load_stock()
	{
		$this->stock_reel = 0;
		$this->stock_warehouse = array();

		$sql = "SELECT ps.reel, ps.fk_entrepot, ps.pmp, ps.rowid";
		$sql.= " FROM ".MAIN_DB_PREFIX."product_stock as ps";
		$sql.= ", ".MAIN_DB_PREFIX."entrepot as w";
		$sql.= " WHERE w.entity IN (".getEntity('warehouse', 1).")";
		$sql.= " AND w.rowid = ps.fk_entrepot";
		$sql.= " AND ps.fk_product = ".$this->id;

		dol_syslog(get_class($this)."::load_stock sql=".$sql);
		$result = $this->db->query($sql);
		if ($result)
		{
			$num = $this->db->num_rows($result);
			$i=0;
			if ($num > 0)
			{
				while ($i < $num)
				{
					$row = $this->db->fetch_object($result);
					$this->stock_warehouse[$row->fk_entrepot] = new stdClass();
					$this->stock_warehouse[$row->fk_entrepot]->real = $row->reel;
					$this->stock_warehouse[$row->fk_entrepot]->pmp = $row->pmp;
					if ($this->hasbatch()) $this->stock_warehouse[$row->fk_entrepot]->detail_batch=Productbatch::findAll($this->db,$row->rowid,1);
					$this->stock_reel+=$row->reel;
					$i++;
				}
			}
			$this->db->free($result);
			return 1;
		}
		else
		{
			$this->error=$this->db->lasterror();
			return -1;
		}
	}


	/**
	 *  Deplace fichier uploade sous le nom $files dans le repertoire sdir
	 *
	 *  @param  string	$sdir       Repertoire destination finale
	 *  @param  string	$file       Nom du fichier uploade
	 *  @param  int		$maxWidth   Largeur maximum que dois faire la miniature (160 par defaut)
	 *  @param  int		$maxHeight  Hauteur maximum que dois faire la miniature (120 par defaut)
	 *  @return	void
	 */
	function add_photo($sdir, $file, $maxWidth = 160, $maxHeight = 120)
	{
		require_once DOL_DOCUMENT_ROOT.'/core/lib/files.lib.php';

		$dir = $sdir .'/'. get_exdir($this->id,2) . $this->id ."/photos";

		dol_mkdir($dir);

		$dir_osencoded=$dir;
		if (is_dir($dir_osencoded))
		{
			$originImage = $dir . '/' . $file['name'];

			// Cree fichier en taille origine
			$result=dol_move_uploaded_file($file['tmp_name'], $originImage, 1);

			if (file_exists(dol_osencode($originImage)))
			{
				// Cree fichier en taille vignette
				$this->add_thumb($originImage,$maxWidth,$maxHeight);
			}
		}
	}

	/**
	 *  Build thumb
	 *
	 *  @param  string	$file           Chemin du fichier d'origine
	 *  @param  int		$maxWidth       Largeur maximum que dois faire la miniature (160 par defaut)
	 *  @param  int		$maxHeight      Hauteur maximum que dois faire la miniature (120 par defaut)
	 *  @return	void
	 */
	function add_thumb($file, $maxWidth = 160, $maxHeight = 120)
	{
		require_once DOL_DOCUMENT_ROOT .'/core/lib/images.lib.php';

		$file_osencoded=dol_osencode($file);
		if (file_exists($file_osencoded))
		{
			vignette($file,$maxWidth,$maxHeight);
		}
	}

	/**
	 *  Affiche la premiere photo du produit
	 *
	 *  @param      string		$sdir       Repertoire a scanner
	 *  @return     boolean     			true si photo dispo, false sinon
	 */
	function is_photo_available($sdir)
	{
		include_once DOL_DOCUMENT_ROOT .'/core/lib/files.lib.php';

		$pdir = get_exdir($this->id,2) . $this->id ."/photos/";
		$dir = $sdir . '/'. $pdir;

		$nbphoto=0;

		$dir_osencoded=dol_osencode($dir);
		if (file_exists($dir_osencoded))
		{
			$handle=opendir($dir_osencoded);
			if (is_resource($handle))
			{
			    while (($file = readdir($handle)) != false)
    			{
    				if (! utf8_check($file)) $file=utf8_encode($file);	// To be sure data is stored in UTF8 in memory
    				if (dol_is_file($dir.$file)) return true;
    			}
			}
		}
		return false;
	}


	/**
	 *  Show photos of a product (nbmax maximum), into several columns
	 *	TODO Move this into html.formproduct.class.php
	 *
	 *  @param      string	$sdir        	Directory to scan
	 *  @param      int		$size        	0=original size, 1 use thumbnail if possible
	 *  @param      int		$nbmax       	Nombre maximum de photos (0=pas de max)
	 *  @param      int		$nbbyrow     	Nombre vignettes par ligne (si mode vignette)
	 * 	@param		int		$showfilename	1=Show filename
	 * 	@param		int		$showaction		1=Show icon with action links (resize, delete)
	 * 	@param		int		$maxHeight		Max height of image when size=1
	 * 	@param		int		$maxWidth		Max width of image when size=1
	 *  @return     string					Html code to show photo. Number of photos shown is saved in this->nbphoto
	 */
	function show_photos($sdir,$size=0,$nbmax=0,$nbbyrow=5,$showfilename=0,$showaction=0,$maxHeight=120,$maxWidth=160)
	{
		global $conf,$user,$langs;

		include_once DOL_DOCUMENT_ROOT .'/core/lib/files.lib.php';
		include_once DOL_DOCUMENT_ROOT .'/core/lib/images.lib.php';

		$pdir = get_exdir($this->id,2) . $this->id ."/photos/";
		$dir = $sdir . '/'. $pdir;
		$dirthumb = $dir.'thumbs/';
		$pdirthumb = $pdir.'thumbs/';

		$return ='<!-- Photo -->'."\n";
		$nbphoto=0;

		$dir_osencoded=dol_osencode($dir);
		if (file_exists($dir_osencoded))
		{
			$handle=opendir($dir_osencoded);
            if (is_resource($handle))
            {
    			while (($file = readdir($handle)) != false)
    			{
    				$photo='';

    				if (! utf8_check($file)) $file=utf8_encode($file);	// To be sure file is stored in UTF8 in memory

    				if (dol_is_file($dir.$file) && preg_match('/(\.jpg|\.bmp|\.gif|\.png|\.tiff)$/i', $dir.$file))
    				{
    					$nbphoto++;
    					$photo = $file;
    					$viewfilename = $file;

    					if ($size == 1) {   // Format vignette
    						// On determine nom du fichier vignette
    						$photo_vignette='';
    						if (preg_match('/(\.jpg|\.bmp|\.gif|\.png|\.tiff)$/i', $photo, $regs)) {
    							$photo_vignette=preg_replace('/'.$regs[0].'/i', '', $photo)."_small".$regs[0];
    							if (! dol_is_file($dirthumb.$photo_vignette)) $photo_vignette='';
    						}

    						// Get filesize of original file
    						$imgarray=dol_getImageSize($dir.$photo);

    						if ($nbbyrow && $nbphoto == 1) $return.= '<table width="100%" valign="top" align="center" border="0" cellpadding="2" cellspacing="2">';

    						if ($nbbyrow && ($nbphoto % $nbbyrow == 1)) $return.= '<tr align=center valign=middle border=1>';
    						if ($nbbyrow) $return.= '<td width="'.ceil(100/$nbbyrow).'%" class="photo">';

    						$return.= "\n";
    						$return.= '<a href="'.DOL_URL_ROOT.'/viewimage.php?modulepart=product&entity='.$this->entity.'&file='.urlencode($pdir.$photo).'" class="aphoto" target="_blank">';

    						// Show image (width height=$maxHeight)
    						// Si fichier vignette disponible et image source trop grande, on utilise la vignette, sinon on utilise photo origine
    						$alt=$langs->transnoentitiesnoconv('File').': '.$pdir.$photo;
    						$alt.=' - '.$langs->transnoentitiesnoconv('Size').': '.$imgarray['width'].'x'.$imgarray['height'];
    						if ($photo_vignette && $imgarray['height'] > $maxHeight) {
    							$return.= '<!-- Show thumb -->';
    							$return.= '<img class="photo" border="0" height="'.$maxHeight.'" src="'.DOL_URL_ROOT.'/viewimage.php?modulepart=product&entity='.$this->entity.'&file='.urlencode($pdirthumb.$photo_vignette).'" title="'.dol_escape_htmltag($alt).'">';
    						}
    						else {
    							$return.= '<!-- Show original file -->';
    							$return.= '<img class="photo" border="0" height="'.$maxHeight.'" src="'.DOL_URL_ROOT.'/viewimage.php?modulepart=product&entity='.$this->entity.'&file='.urlencode($pdir.$photo).'" title="'.dol_escape_htmltag($alt).'">';
    						}

    						$return.= '</a>'."\n";

    						if ($showfilename) $return.= '<br>'.$viewfilename;
    						if ($showaction)
    						{
    							$return.= '<br>';
    							// On propose la generation de la vignette si elle n'existe pas et si la taille est superieure aux limites
    							if ($photo_vignette && preg_match('/(\.bmp|\.gif|\.jpg|\.jpeg|\.png)$/i', $photo) && ($product->imgWidth > $maxWidth || $product->imgHeight > $maxHeight))
    							{
    								$return.= '<a href="'.$_SERVER["PHP_SELF"].'?id='.$_GET["id"].'&amp;action=addthumb&amp;file='.urlencode($pdir.$viewfilename).'">'.img_picto($langs->trans('GenerateThumb'),'refresh').'&nbsp;&nbsp;</a>';
    							}
    							if ($user->rights->produit->creer || $user->rights->service->creer)
    							{
    								// Link to resize
    			               		$return.= '<a href="'.DOL_URL_ROOT.'/core/photos_resize.php?modulepart='.urlencode('produit|service').'&id='.$_GET["id"].'&amp;file='.urlencode($pdir.$viewfilename).'" title="'.dol_escape_htmltag($langs->trans("Resize")).'">'.img_picto($langs->trans("Resize"),DOL_URL_ROOT.'/theme/common/transform-crop-and-resize','',1).'</a> &nbsp; ';

    			               		// Link to delete
    								$return.= '<a href="'.$_SERVER["PHP_SELF"].'?id='.$_GET["id"].'&amp;action=delete&amp;file='.urlencode($pdir.$viewfilename).'">';
    								$return.= img_delete().'</a>';
    							}
    						}
    						$return.= "\n";

    						if ($nbbyrow) $return.= '</td>';
    						if ($nbbyrow && ($nbphoto % $nbbyrow == 0)) $return.= '</tr>';

    					}

    					if ($size == 0) {     // Format origine
    						$return.= '<img class="photo" border="0" src="'.DOL_URL_ROOT.'/viewimage.php?modulepart=product&entity='.$this->entity.'&file='.urlencode($pdir.$photo).'">';

    						if ($showfilename) $return.= '<br>'.$viewfilename;
    						if ($showaction)
    						{
    							if ($user->rights->produit->creer || $user->rights->service->creer)
    							{
    								// Link to resize
    			               		$return.= '<a href="'.DOL_URL_ROOT.'/core/photos_resize.php?modulepart='.urlencode('produit|service').'&id='.$_GET["id"].'&amp;file='.urlencode($pdir.$viewfilename).'" title="'.dol_escape_htmltag($langs->trans("Resize")).'">'.img_picto($langs->trans("Resize"),DOL_URL_ROOT.'/theme/common/transform-crop-and-resize','',1).'</a> &nbsp; ';

    			               		// Link to delete
    			               		$return.= '<a href="'.$_SERVER["PHP_SELF"].'?id='.$_GET["id"].'&amp;action=delete&amp;file='.urlencode($pdir.$viewfilename).'">';
    								$return.= img_delete().'</a>';
    							}
    						}
    					}

    					// On continue ou on arrete de boucler ?
    					if ($nbmax && $nbphoto >= $nbmax) break;
    				}
    			}
            }

			if ($nbbyrow && $size==1)
			{
				// Ferme tableau
				while ($nbphoto % $nbbyrow)
				{
					$return.= '<td width="'.ceil(100/$nbbyrow).'%">&nbsp;</td>';
					$nbphoto++;
				}

				if ($nbphoto) $return.= '</table>';
			}

			closedir($handle);
		}

		$this->nbphoto = $nbphoto;

		return $return;
	}


	/**
	 *  Retourne tableau de toutes les photos du produit
	 *
	 *  @param      string		$dir        Repertoire a scanner
	 *  @param      int			$nbmax      Nombre maximum de photos (0=pas de max)
	 *  @return     array       			Tableau de photos
	 */
	function liste_photos($dir,$nbmax=0)
	{
		include_once DOL_DOCUMENT_ROOT.'/core/lib/files.lib.php';

		$nbphoto=0;
		$tabobj=array();

		$dir_osencoded=dol_osencode($dir);
		$handle=@opendir($dir_osencoded);
		if (is_resource($handle))
		{
			while (($file = readdir($handle)) != false)
			{
				if (! utf8_check($file)) $file=utf8_encode($file);	// readdir returns ISO
				if (dol_is_file($dir.$file) && preg_match('/(\.jpg|\.bmp|\.gif|\.png|\.tiff)$/i', $dir.$file))
				{
					$nbphoto++;

					// On determine nom du fichier vignette
					$photo=$file;
					$photo_vignette='';
					if (preg_match('/(\.jpg|\.bmp|\.gif|\.png|\.tiff)$/i', $photo, $regs))
					{
						$photo_vignette=preg_replace('/'.$regs[0].'/i', '', $photo).'_small'.$regs[0];
					}

					$dirthumb = $dir.'thumbs/';

					// Objet
					$obj=array();
					$obj['photo']=$photo;
					if ($photo_vignette && dol_is_file($dirthumb.$photo_vignette)) $obj['photo_vignette']='thumbs/' . $photo_vignette;
					else $obj['photo_vignette']="";

					$tabobj[$nbphoto-1]=$obj;

					// On continue ou on arrete de boucler ?
					if ($nbmax && $nbphoto >= $nbmax) break;
				}
			}

			closedir($handle);
		}

		return $tabobj;
	}

	/**
	 *  Efface la photo du produit et sa vignette
	 *
	 *  @param  string		$file        Chemin de l'image
	 *  @return	void
	 */
	function delete_photo($file)
	{
        require_once DOL_DOCUMENT_ROOT.'/core/lib/files.lib.php';

        $dir = dirname($file).'/'; // Chemin du dossier contenant l'image d'origine
		$dirthumb = $dir.'/thumbs/'; // Chemin du dossier contenant la vignette
		$filename = preg_replace('/'.preg_quote($dir,'/').'/i','',$file); // Nom du fichier

		// On efface l'image d'origine
		dol_delete_file($file);

		// Si elle existe, on efface la vignette
		if (preg_match('/(\.jpg|\.bmp|\.gif|\.png|\.tiff)$/i',$filename,$regs))
		{
			$photo_vignette=preg_replace('/'.$regs[0].'/i','',$filename).'_small'.$regs[0];
			if (file_exists(dol_osencode($dirthumb.$photo_vignette)))
			{
				dol_delete_file($dirthumb.$photo_vignette);
			}
		}
	}

	/**
	 *  Load size of image file
	 *
	 *  @param  string	$file        Path to file
	 *  @return	void
	 */
	function get_image_size($file)
	{
		$file_osencoded=dol_osencode($file);
		$infoImg = getimagesize($file_osencoded); // Get information on image
		$this->imgWidth = $infoImg[0]; // Largeur de l'image
		$this->imgHeight = $infoImg[1]; // Hauteur de l'image
	}

	/**
	 *  Charge indicateurs this->nb de tableau de bord
	 *
	 *  @return     int         <0 si ko, >0 si ok
	 */
	function load_state_board()
	{
		global $conf, $user;

		$this->nb=array();

		$sql = "SELECT count(p.rowid) as nb";
		$sql.= " FROM ".MAIN_DB_PREFIX."product as p";
		$sql.= ' WHERE p.entity IN ('.getEntity($this->element, 1).')';
		$sql.= " AND p.fk_product_type <> 1";

		$resql=$this->db->query($sql);
		if ($resql)
		{
			while ($obj=$this->db->fetch_object($resql))
			{
				$this->nb["products"]=$obj->nb;
			}
            $this->db->free($resql);
			return 1;
		}
		else
		{
			dol_print_error($this->db);
			$this->error=$this->db->error();
			return -1;
		}
	}

    /**
     * Return if object is a product
     *
     * @return  boolean     True if it's a product
     */
	function isproduct()
	{
		return ($this->type != 1 ? true : false);
	}

    /**
     * Return if object is a product
     *
     * @return  boolean     True if it's a service
     */
	function isservice()
	{
		return ($this->type == 1 ? true : false);
	}

    /**
     *  Get a barcode from the module to generate barcode values.
     *  Return value is stored into this->barcode
     *
     *	@param	Product		$object		Object product or service
     *	@param	string		$type		Barcode type (ean, isbn, ...)
     *  @return void
     */
    function get_barcode($object,$type='')
    {
        global $conf;

        $result='';
        if (! empty($conf->global->BARCODE_PRODUCT_ADDON_NUM))
        {
            $dirsociete=array_merge(array('/core/modules/barcode/'),$conf->modules_parts['barcode']);
            foreach ($dirsociete as $dirroot)
            {
                $res=dol_include_once($dirroot.$conf->global->BARCODE_PRODUCT_ADDON_NUM.'.php');
                if ($res) break;
            }
            $var = $conf->global->BARCODE_PRODUCT_ADDON_NUM;
            $mod = new $var;

            $result=$mod->getNextValue($object,$type);

            dol_syslog(get_class($this)."::get_barcode barcode=".$result." module=".$var);
        }
        return $result;
    }

    /**
     *  Initialise an instance with random values.
     *  Used to build previews or test instances.
     *	id must be 0 if object instance is a specimen.
     *
     *  @return	void
     */
    function initAsSpecimen()
    {
        global $user,$langs,$conf,$mysoc;

        $now=dol_now();

        // Initialize parameters
        $this->id=0;
        $this->ref = 'PRODUCT_SPEC';
        $this->libelle = 'PRODUCT SPECIMEN';
        $this->description = 'PRODUCT SPECIMEN '.dol_print_date($now,'dayhourlog');
        $this->specimen=1;
        $this->country_id=1;
        $this->tosell=1;
        $this->tobuy=1;
		$this->tobatch=0;
        $this->type=0;
        $this->note='This is a comment (private)';

        $this->barcode=-1;	// Create barcode automatically
    }

    /**
     * Return if object has a sell-by date or eat-by date
     *
     * @return  boolean     True if it's has
     */
	function hasbatch()
	{
		return ($this->status_batch == 1 ? true : false);
	}

	/**
	 *  Adjust stock in a warehouse for product with batch number
	 *
	 *  @param  	User	$user           user asking change
	 *  @param  	int		$id_entrepot    id of warehouse
	 *  @param  	double	$nbpiece        nb of units
	 *  @param  	int		$movement       0 = add, 1 = remove
	 * 	@param		string	$label			Label of stock movement
	 * 	@param		double	$price			Price to use for stock eval
	 * 	@param		date	$dlc			eat-by date
	 * 	@param		date	$dluo			sell-by date
	 * 	@param		string	$lot			Lot number
	 * 	@return     int     				<0 if KO, >0 if OK
	 */
	function correct_stock_batch($user, $id_entrepot, $nbpiece, $movement, $label='', $price=0, $dlc='', $dluo='',$lot='')
	{
		if ($id_entrepot)
		{
			$this->db->begin();

			require_once DOL_DOCUMENT_ROOT .'/product/stock/class/mouvementstock.class.php';

			$op[0] = "+".trim($nbpiece);
			$op[1] = "-".trim($nbpiece);

			$movementstock=new MouvementStock($this->db);
			$result=$movementstock->_create($user,$this->id,$id_entrepot,$op[$movement],$movement,$price,$label,'',$dlc,$dluo,$lot);

			if ($result >= 0)
			{
				$this->db->commit();
				return 1;
			}
			else
			{
				dol_print_error($this->db);
				$this->db->rollback();
				return -1;
			}
		}
	}
}<|MERGE_RESOLUTION|>--- conflicted
+++ resolved
@@ -676,18 +676,12 @@
 					// We remove directory
 					if ($conf->product->dir_output)
 					{
-<<<<<<< HEAD
 						$olddir = $conf->product->dir_output . "/" . dol_sanitizeFileName($this->oldcopy->ref);
 						$newdir = $conf->product->dir_output . "/" . dol_sanitizeFileName($this->ref);
 						if (file_exists($olddir))
-=======
-						include_once DOL_DOCUMENT_ROOT . '/core/lib/files.lib.php';
-						$res=dol_move($olddir, $newdir);
-						if (! $res)
->>>>>>> 018771c0
 						{
 							include_once DOL_DOCUMENT_ROOT . '/core/lib/files.lib.php';
-							$res=@dol_move($olddir, $newdir);
+							$res=dol_move($olddir, $newdir);
 							if (! $res)
 							{
 								$this->error='ErrorFailToMoveDir';
