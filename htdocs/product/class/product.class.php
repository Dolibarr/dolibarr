--- conflicted
+++ resolved
@@ -239,6 +239,13 @@
 	public $status_buy = 0;
 
 	/**
+	 * Status indicate whether the product is available for stock '1' or not '0'
+	 *
+	 * @var int
+	 */
+	public $tostock = 0;
+
+	/**
 	 * Status indicates whether the product is a finished product '1' or a raw material '0'
 	 *
 	 * @var int
@@ -516,6 +523,12 @@
 		}
 		if (empty($this->status_buy)) {
 			$this->status_buy = 0;
+		}
+
+		if ($conf->stock->enabled && !empty($this->tostock)) {
+			$this->tostock = 1;
+		} else {
+			$this->tostock = 0;
 		}
 
 		$price_ht = 0;
@@ -626,6 +639,7 @@
 					$sql .= ", price_base_type";
 					$sql .= ", tobuy";
 					$sql .= ", tosell";
+					$sql .= ", tostock";
 					$sql .= ", accountancy_code_buy";
 					$sql .= ", accountancy_code_buy_intra";
 					$sql .= ", accountancy_code_buy_export";
@@ -878,6 +892,11 @@
 		if (empty($this->status_buy)) {
 			$this->status_buy = 0;
 		}
+		if ($conf->stock->enabled && !empty($this->tostock)) {
+			$this->tostock = 1;
+		} else {
+			$this->tostock = 0;
+		}
 
 		if (empty($this->country_id)) {
 			$this->country_id = 0;
@@ -982,6 +1001,7 @@
 
 			$sql .= ", tosell = ".(int) $this->status;
 			$sql .= ", tobuy = ".(int) $this->status_buy;
+			$sql .= ", tostock = ".(int) $this->tostock;
 			$sql .= ", tobatch = ".((empty($this->status_batch) || $this->status_batch < 0) ? '0' : (int) $this->status_batch);
 			$sql .= ", finished = ".((!isset($this->finished) || $this->finished < 0) ? "null" : (int) $this->finished);
 			$sql .= ", net_measure = ".($this->net_measure != '' ? "'".$this->db->escape($this->net_measure)."'" : 'null');
@@ -2025,6 +2045,7 @@
 
 		// Check parameters
 		if (!$id && !$ref && !$ref_ext && !$barcode) {
+			$this->errors[] = 'ErrorWrongParameters';
 			$this->error = 'ErrorWrongParameters';
 			dol_syslog(get_class($this)."::fetch ".$this->error);
 			return -1;
@@ -2038,6 +2059,7 @@
 		$sql .= " accountancy_code_buy, accountancy_code_buy_intra, accountancy_code_buy_export,";
 		$sql .= " accountancy_code_sell, accountancy_code_sell_intra, accountancy_code_sell_export, stock, pmp,";
 		$sql .= " datec, tms, import_key, entity, desiredstock, tobatch, fk_unit,";
+		$sql .= " tostock,";
 		$sql .= " fk_price_expression, price_autogen, model_pdf";
 		$sql .= " FROM ".MAIN_DB_PREFIX."product";
 		if ($id) {
@@ -2073,6 +2095,7 @@
 				$this->type                            = $obj->fk_product_type;
 				$this->status                        = $obj->tosell;
 				$this->status_buy                    = $obj->tobuy;
+				$this->tostock                       = $obj->tostock;
 				$this->status_batch                    = $obj->tobatch;
 
 				$this->customcode                    = $obj->customcode;
@@ -4155,6 +4178,7 @@
 	public function getFather()
 	{
 		$sql = "SELECT p.rowid, p.label as label, p.ref as ref, pa.fk_product_pere as id, p.fk_product_type, pa.qty, pa.incdec, p.entity";
+		$sql .= " ,p.tostock, p.tosell, p.tobuy";
 		$sql .= " FROM ".MAIN_DB_PREFIX."product_association as pa,";
 		$sql .= " ".MAIN_DB_PREFIX."product as p";
 		$sql .= " WHERE p.rowid = pa.fk_product_pere";
@@ -4170,6 +4194,9 @@
 				$prods[$record['id']]['ref'] = $record['ref'];
 				$prods[$record['id']]['label'] = $record['label'];
 				$prods[$record['id']]['qty'] = $record['qty'];
+				$prods[$record['id']]['tosell'] = $record['tosell'];
+				$prods[$record['id']]['tobuy'] = $record['tobuy'];
+				$prods[$record['id']]['tostock'] = $record['tostock'];
 				$prods[$record['id']]['incdec'] = $record['incdec'];
 				$prods[$record['id']]['fk_product_type'] = $record['fk_product_type'];
 				$prods[$record['id']]['entity'] = $record['entity'];
@@ -4451,1534 +4478,6 @@
 	}
 
 	/**
-<<<<<<< HEAD
-     * Product other fields PRODUCT_USE_OTHER_FIELD_IN_TRANSLATION
-     *
-     * @var string
-     */
-    public $other;
-
-    /**
-     * Check TYPE constants
-     *
-     * @var int
-     */
-    public $type = self::TYPE_PRODUCT;
-
-    /**
-     * Selling price
-     *
-     * @var float
-     */
-    public $price; // Price net
-
-    /**
-     * Price with tax
-     *
-     * @var float
-     */
-    public $price_ttc;
-
-    /**
-     * Minimum price net
-     *
-     * @var float
-     */
-    public $price_min;
-
-    /**
-     * Minimum price with tax
-     *
-     * @var float
-     */
-    public $price_min_ttc;
-
-    /**
-     * Base price ('TTC' for price including tax or 'HT' for net price)
-     * @var string
-     */
-    public $price_base_type;
-
-    //! Arrays for multiprices
-    public $multiprices = array();
-    public $multiprices_ttc = array();
-    public $multiprices_base_type = array();
-    public $multiprices_min = array();
-    public $multiprices_min_ttc = array();
-    public $multiprices_tva_tx = array();
-    public $multiprices_recuperableonly = array();
-
-    //! Price by quantity arrays
-    public $price_by_qty;
-    public $prices_by_qty = array();
-    public $prices_by_qty_id = array();
-    public $prices_by_qty_list = array();
-
-    //! Default VAT code for product (link to code into llx_c_tva but without foreign keys)
-    public $default_vat_code;
-
-    //! Default VAT rate of product
-    public $tva_tx;
-
-    //! French VAT NPR (0 or 1)
-    public $tva_npr = 0;
-
-    //! Other local taxes
-    public $localtax1_tx;
-    public $localtax2_tx;
-    public $localtax1_type;
-    public $localtax2_type;
-
-    /**
-     * Stock real
-     *
-     * @var int
-     */
-    public $stock_reel = 0;
-
-    /**
-     * Stock virtual
-     *
-     * @var int
-     */
-    public $stock_theorique;
-
-    /**
-     * Cost price
-     *
-     * @var float
-     */
-    public $cost_price;
-
-    //! Average price value for product entry into stock (PMP)
-    public $pmp;
-
-    /**
-     * Stock alert
-     *
-     * @var float
-     */
-    public $seuil_stock_alerte = 0;
-
-    /**
-     * Ask for replenishment when $desiredstock < $stock_reel
-     */
-    public $desiredstock = 0;
-
-    /*
-    * Service expiration
-    */
-    public $duration_value;
-
-    /**
-     * Exoiration unit
-     */
-    public $duration_unit;
-
-    /**
-     * Status indicates whether the product is on sale '1' or not '0'
-     *
-     * @var int
-     */
-    public $status = 0;
-
-    /**
-     * Status indicate whether the product is available for purchase '1' or not '0'
-     *
-     * @var int
-     */
-    public $status_buy = 0;
-
-	/**
-	 * Status indicate whether the product is available for stock '1' or not '0'
-	 *
-	 * @var int
-	 */
-	public $tostock = 0;
-
-    /**
-     * Status indicates whether the product is a finished product '1' or a raw material '0'
-     *
-     * @var int
-     */
-    public $finished;
-
-    /**
-     * We must manage lot/batch number, sell-by date and so on : '1':yes '0':no
-     *
-     * @var int
-     */
-    public $status_batch = 0;
-
-    /**
-     * Customs code
-     *
-     * @var string
-     */
-    public $customcode;
-
-    /**
-     * Product URL
-     *
-     * @var string
-     */
-    public $url;
-
-    //! Metric of products
-    public $weight;
-    public $weight_units;
-    public $length;
-    public $length_units;
-    public $width;
-    public $width_units;
-    public $height;
-    public $height_units;
-    public $surface;
-    public $surface_units;
-    public $volume;
-    public $volume_units;
-
-    public $net_measure;
-    public $net_measure_units;
-
-    public $accountancy_code_sell;
-    public $accountancy_code_sell_intra;
-    public $accountancy_code_sell_export;
-    public $accountancy_code_buy;
-	public $accountancy_code_buy_intra;
-	public $accountancy_code_buy_export;
-
-    /**
-     * Main Barcode value
-     *
-     * @var string
-     */
-    public $barcode;
-
-    /**
-     * Main Barcode type ID
-     *
-     * @var int
-     */
-    public $barcode_type;
-
-    /**
-     * Main Barcode type code
-     *
-     * @var string
-     */
-    public $barcode_type_code;
-
-    /**
-     * Additional barcodes (Some products have different barcodes according to the country of origin of manufacture)
-     *
-     * @var array
-     */
-    public $barcodes_extra = array();
-
-    public $stats_propale = array();
-    public $stats_commande = array();
-    public $stats_contrat = array();
-    public $stats_facture = array();
-    public $stats_commande_fournisseur = array();
-    public $stats_reception = array();
-    public $stats_mrptoconsume = array();
-    public $stats_mrptoproduce = array();
-
-    public $multilangs = array();
-
-    //! Size of image
-    public $imgWidth;
-    public $imgHeight;
-
-    /**
-     * @var integer|string date_creation
-     */
-    public $date_creation;
-
-    /**
-     * @var integer|string date_modification
-     */
-    public $date_modification;
-
-    //! Id du fournisseur
-    public $product_fourn_id;
-
-    //! Product ID already linked to a reference supplier
-    public $product_id_already_linked;
-
-    public $nbphoto = 0;
-
-    //! Contains detail of stock of product into each warehouse
-    public $stock_warehouse = array();
-
-    public $oldcopy;
-
-    public $fk_default_warehouse;
-    /**
-     * @var int ID
-     */
-    public $fk_price_expression;
-
-    /* To store supplier price found */
-    public $fourn_pu;
-    public $fourn_price_base_type;
-    public $fourn_socid;
-
-    /**
-     * @deprecated
-     * @see        $ref_supplier
-     */
-    public $ref_fourn;
-    public $ref_supplier;
-
-    /**
-     * Unit code ('km', 'm', 'l', 'p', ...)
-     *
-     * @var string
-     */
-    public $fk_unit;
-
-    /**
-     * Price is generated using multiprice rules
-     *
-     * @var int
-     */
-    public $price_autogen = 0;
-
-
-    public $fields = array(
-        'rowid' => array('type'=>'integer', 'label'=>'TechnicalID', 'enabled'=>1, 'visible'=>-2, 'notnull'=>1, 'index'=>1, 'position'=>1, 'comment'=>'Id'),
-        'ref'           =>array('type'=>'varchar(128)', 'label'=>'Ref', 'enabled'=>1, 'visible'=>1, 'notnull'=>1, 'showoncombobox'=>1, 'index'=>1, 'position'=>10, 'searchall'=>1, 'comment'=>'Reference of object'),
-        'entity'        =>array('type'=>'integer', 'label'=>'Entity', 'enabled'=>1, 'visible'=>0, 'default'=>1, 'notnull'=>1, 'index'=>1, 'position'=>20),
-        'label'         =>array('type'=>'varchar(255)', 'label'=>'Label', 'enabled'=>1, 'visible'=>1, 'notnull'=>1, 'showoncombobox'=>1),
-		'note_public'   =>array('type'=>'html', 'label'=>'NotePublic', 'enabled'=>1, 'visible'=>0, 'position'=>61),
-        'note'          =>array('type'=>'html', 'label'=>'NotePrivate', 'enabled'=>1, 'visible'=>0, 'position'=>62),
-        'datec'         =>array('type'=>'datetime', 'label'=>'DateCreation', 'enabled'=>1, 'visible'=>-2, 'notnull'=>1, 'position'=>500),
-        'tms'           =>array('type'=>'timestamp', 'label'=>'DateModification', 'enabled'=>1, 'visible'=>-2, 'notnull'=>1, 'position'=>501),
-        //'date_valid'    =>array('type'=>'datetime',     'label'=>'DateCreation',     'enabled'=>1, 'visible'=>-2, 'position'=>502),
-        'fk_user_author'=>array('type'=>'integer', 'label'=>'UserAuthor', 'enabled'=>1, 'visible'=>-2, 'notnull'=>1, 'position'=>510, 'foreignkey'=>'llx_user.rowid'),
-        'fk_user_modif' =>array('type'=>'integer', 'label'=>'UserModif', 'enabled'=>1, 'visible'=>-2, 'notnull'=>-1, 'position'=>511),
-        //'fk_user_valid' =>array('type'=>'integer',      'label'=>'UserValidation',        'enabled'=>1, 'visible'=>-1, 'position'=>512),
-        'import_key'    =>array('type'=>'varchar(14)', 'label'=>'ImportId', 'enabled'=>1, 'visible'=>-2, 'notnull'=>-1, 'index'=>0, 'position'=>1000),
-        //'tosell'       =>array('type'=>'integer',      'label'=>'Status',           'enabled'=>1, 'visible'=>1,  'notnull'=>1, 'default'=>0, 'index'=>1,  'position'=>1000, 'arrayofkeyval'=>array(0=>'Draft', 1=>'Active', -1=>'Cancel')),
-        //'tobuy'        =>array('type'=>'integer',      'label'=>'Status',           'enabled'=>1, 'visible'=>1,  'notnull'=>1, 'default'=>0, 'index'=>1,  'position'=>1000, 'arrayofkeyval'=>array(0=>'Draft', 1=>'Active', -1=>'Cancel')),
-    );
-
-    /**
-     * Regular product
-     */
-    const TYPE_PRODUCT = 0;
-    /**
-     * Service
-     */
-    const TYPE_SERVICE = 1;
-    /**
-     * Advanced feature: assembly kit
-     */
-    const TYPE_ASSEMBLYKIT = 2;
-    /**
-     * Advanced feature: stock kit
-     */
-    const TYPE_STOCKKIT = 3;
-
-
-    /**
-     *  Constructor
-     *
-     * @param DoliDB $db Database handler
-     */
-    public function __construct($db)
-    {
-        $this->db = $db;
-        $this->canvas = '';
-    }
-
-    /**
-     *    Check that ref and label are ok
-     *
-     * @return int         >1 if OK, <=0 if KO
-     */
-    public function check()
-    {
-        $this->ref = dol_sanitizeFileName(stripslashes($this->ref));
-
-        $err = 0;
-        if (dol_strlen(trim($this->ref)) == 0) {
-            $err++;
-        }
-
-        if (dol_strlen(trim($this->label)) == 0) {
-            $err++;
-        }
-
-        if ($err > 0) {
-            return 0;
-        } else {
-            return 1;
-        }
-    }
-
-    /**
-     *    Insert product into database
-     *
-     * @param  User $user      User making insert
-     * @param  int  $notrigger Disable triggers
-     * @return int                         Id of product/service if OK, < 0 if KO
-     */
-    public function create($user, $notrigger = 0)
-    {
-        global $conf, $langs;
-
-            $error = 0;
-
-        // Clean parameters
-        $this->ref = dol_sanitizeFileName(dol_string_nospecial(trim($this->ref)));
-        $this->label = trim($this->label);
-        $this->price_ttc = price2num($this->price_ttc);
-        $this->price = price2num($this->price);
-        $this->price_min_ttc = price2num($this->price_min_ttc);
-        $this->price_min = price2num($this->price_min);
-        if (empty($this->tva_tx)) {
-            $this->tva_tx = 0;
-        }
-        if (empty($this->tva_npr)) {
-            $this->tva_npr = 0;
-        }
-        //Local taxes
-        if (empty($this->localtax1_tx)) {
-            $this->localtax1_tx = 0;
-        }
-        if (empty($this->localtax2_tx)) {
-            $this->localtax2_tx = 0;
-        }
-        if (empty($this->localtax1_type)) {
-            $this->localtax1_type = '0';
-        }
-        if (empty($this->localtax2_type)) {
-            $this->localtax2_type = '0';
-        }
-        if (empty($this->price)) {
-            $this->price = 0;
-        }
-        if (empty($this->price_min)) {
-            $this->price_min = 0;
-        }
-        // Price by quantity
-        if (empty($this->price_by_qty)) {
-            $this->price_by_qty = 0;
-        }
-
-        if (empty($this->status)) {
-            $this->status = 0;
-        }
-        if (empty($this->status_buy)) {
-            $this->status_buy = 0;
-        }
-
-	    if ($conf->stock->enabled && !empty($this->tostock)) {
-		    $this->tostock = 1;
-	    } else {
-		    $this->tostock = 0;
-	    }
-
-        $price_ht = 0;
-        $price_ttc = 0;
-        $price_min_ht = 0;
-        $price_min_ttc = 0;
-
-        //
-        if ($this->price_base_type == 'TTC' && $this->price_ttc > 0) {
-            $price_ttc = price2num($this->price_ttc, 'MU');
-            $price_ht = price2num($this->price_ttc / (1 + ($this->tva_tx / 100)), 'MU');
-        }
-
-        //
-        if ($this->price_base_type != 'TTC' && $this->price > 0) {
-            $price_ht = price2num($this->price, 'MU');
-            $price_ttc = price2num($this->price * (1 + ($this->tva_tx / 100)), 'MU');
-        }
-
-        //
-        if (($this->price_min_ttc > 0) && ($this->price_base_type == 'TTC')) {
-            $price_min_ttc = price2num($this->price_min_ttc, 'MU');
-            $price_min_ht = price2num($this->price_min_ttc / (1 + ($this->tva_tx / 100)), 'MU');
-        }
-
-        //
-        if (($this->price_min > 0) && ($this->price_base_type != 'TTC')) {
-            $price_min_ht = price2num($this->price_min, 'MU');
-            $price_min_ttc = price2num($this->price_min * (1 + ($this->tva_tx / 100)), 'MU');
-        }
-
-		$this->accountancy_code_buy = trim($this->accountancy_code_buy);
-		$this->accountancy_code_buy_intra = trim($this->accountancy_code_buy_intra);
-		$this->accountancy_code_buy_export = trim($this->accountancy_code_buy_export);
-        $this->accountancy_code_sell = trim($this->accountancy_code_sell);
-        $this->accountancy_code_sell_intra = trim($this->accountancy_code_sell_intra);
-        $this->accountancy_code_sell_export = trim($this->accountancy_code_sell_export);
-
-        // Barcode value
-        $this->barcode = trim($this->barcode);
-
-        // Check parameters
-        if (empty($this->label)) {
-            $this->error = 'ErrorMandatoryParametersNotProvided';
-            return -1;
-        }
-
-        if (empty($this->ref) || $this->ref == 'auto') {
-            // Load object modCodeProduct
-            $module = (!empty($conf->global->PRODUCT_CODEPRODUCT_ADDON) ? $conf->global->PRODUCT_CODEPRODUCT_ADDON : 'mod_codeproduct_leopard');
-            if ($module != 'mod_codeproduct_leopard')    // Do not load module file for leopard
-            {
-                if (substr($module, 0, 16) == 'mod_codeproduct_' && substr($module, -3) == 'php') {
-                    $module = substr($module, 0, dol_strlen($module) - 4);
-                }
-                dol_include_once('/core/modules/product/'.$module.'.php');
-                $modCodeProduct = new $module;
-                if (!empty($modCodeProduct->code_auto)) {
-                    $this->ref = $modCodeProduct->getNextValue($this, $this->type);
-                }
-                unset($modCodeProduct);
-            }
-
-            if (empty($this->ref)) {
-                $this->error = 'ProductModuleNotSetupForAutoRef';
-                return -2;
-            }
-        }
-
-        dol_syslog(get_class($this)."::create ref=".$this->ref." price=".$this->price." price_ttc=".$this->price_ttc." tva_tx=".$this->tva_tx." price_base_type=".$this->price_base_type, LOG_DEBUG);
-
-        $now = dol_now();
-
-        $this->db->begin();
-
-        // For automatic creation during create action (not used by Dolibarr GUI, can be used by scripts)
-        if ($this->barcode == -1) {
-            $this->barcode = $this->get_barcode($this, $this->barcode_type_code);
-        }
-
-        // Check more parameters
-        // If error, this->errors[] is filled
-        $result = $this->verify();
-
-        if ($result >= 0) {
-            $sql = "SELECT count(*) as nb";
-            $sql .= " FROM ".MAIN_DB_PREFIX."product";
-            $sql .= " WHERE entity IN (".getEntity('product').")";
-            $sql .= " AND ref = '".$this->db->escape($this->ref)."'";
-
-            $result = $this->db->query($sql);
-            if ($result) {
-                $obj = $this->db->fetch_object($result);
-                if ($obj->nb == 0) {
-                    // Produit non deja existant
-                    $sql = "INSERT INTO ".MAIN_DB_PREFIX."product (";
-                    $sql .= "datec";
-                    $sql .= ", entity";
-                    $sql .= ", ref";
-                    $sql .= ", ref_ext";
-                    $sql .= ", price_min";
-                    $sql .= ", price_min_ttc";
-                    $sql .= ", label";
-                    $sql .= ", fk_user_author";
-                    $sql .= ", fk_product_type";
-                    $sql .= ", price";
-                    $sql .= ", price_ttc";
-                    $sql .= ", price_base_type";
-                    $sql .= ", tobuy";
-                    $sql .= ", tosell";
-                    $sql .= ", tostock";
-                    $sql .= ", accountancy_code_buy";
-                    $sql .= ", accountancy_code_buy_intra";
-                    $sql .= ", accountancy_code_buy_export";
-                    $sql .= ", accountancy_code_sell";
-                    $sql .= ", accountancy_code_sell_intra";
-                    $sql .= ", accountancy_code_sell_export";
-                    $sql .= ", canvas";
-                    $sql .= ", finished";
-                    $sql .= ", tobatch";
-                    $sql .= ", fk_unit";
-                    $sql .= ") VALUES (";
-                    $sql .= "'".$this->db->idate($now)."'";
-                    $sql .= ", ".$conf->entity;
-                    $sql .= ", '".$this->db->escape($this->ref)."'";
-                    $sql .= ", ".(!empty($this->ref_ext) ? "'".$this->db->escape($this->ref_ext)."'" : "null");
-                    $sql .= ", ".price2num($price_min_ht);
-                    $sql .= ", ".price2num($price_min_ttc);
-                    $sql .= ", ".(!empty($this->label) ? "'".$this->db->escape($this->label)."'" : "null");
-                    $sql .= ", ".$user->id;
-                    $sql .= ", ".$this->type;
-                    $sql .= ", ".price2num($price_ht);
-                    $sql .= ", ".price2num($price_ttc);
-                    $sql .= ", '".$this->db->escape($this->price_base_type)."'";
-                    $sql .= ", ".$this->status;
-                    $sql .= ", ".$this->status_buy;
-                    $sql .= ", ".$this->tostock;
-                    $sql .= ", '".$this->db->escape($this->accountancy_code_buy)."'";
-                    $sql .= ", '".$this->db->escape($this->accountancy_code_buy_intra)."'";
-                    $sql .= ", '".$this->db->escape($this->accountancy_code_buy_export)."'";
-                    $sql .= ", '".$this->db->escape($this->accountancy_code_sell)."'";
-                    $sql .= ", '".$this->db->escape($this->accountancy_code_sell_intra)."'";
-                    $sql .= ", '".$this->db->escape($this->accountancy_code_sell_export)."'";
-                    $sql .= ", '".$this->db->escape($this->canvas)."'";
-                    $sql .= ", ".((!isset($this->finished) || $this->finished < 0 || $this->finished == '') ? 'null' : (int) $this->finished);
-                    $sql .= ", ".((empty($this->status_batch) || $this->status_batch < 0) ? '0' : $this->status_batch);
-                    $sql .= ", ".(!$this->fk_unit ? 'NULL' : $this->fk_unit);
-                    $sql .= ")";
-
-                    dol_syslog(get_class($this)."::Create", LOG_DEBUG);
-                    $result = $this->db->query($sql);
-                    if ($result) {
-                        $id = $this->db->last_insert_id(MAIN_DB_PREFIX."product");
-
-                        if ($id > 0) {
-                            $this->id = $id;
-                            $this->price            = $price_ht;
-                            $this->price_ttc        = $price_ttc;
-                            $this->price_min        = $price_min_ht;
-                            $this->price_min_ttc    = $price_min_ttc;
-
-                            $result = $this->_log_price($user);
-                            if ($result > 0) {
-                                if ($this->update($id, $user, true, 'add') <= 0) {
-                                    $error++;
-                                }
-                            } else {
-                                $error++;
-                                $this->error = $this->db->lasterror();
-                            }
-                        } else {
-                            $error++;
-                            $this->error = 'ErrorFailedToGetInsertedId';
-                        }
-                    } else {
-                        $error++;
-                        $this->error = $this->db->lasterror();
-                    }
-                } else {
-                    // Product already exists with this ref
-                    $langs->load("products");
-                    $error++;
-                    $this->error = "ErrorProductAlreadyExists";
-                }
-            } else {
-                $error++;
-                $this->error = $this->db->lasterror();
-            }
-
-            if (!$error && !$notrigger) {
-                // Call trigger
-                $result = $this->call_trigger('PRODUCT_CREATE', $user);
-                if ($result < 0) { $error++;
-                }
-                // End call triggers
-            }
-
-            if (!$error) {
-                $this->db->commit();
-                return $this->id;
-            } else {
-                $this->db->rollback();
-                return -$error;
-            }
-        } else {
-            $this->db->rollback();
-            dol_syslog(get_class($this)."::Create fails verify ".join(',', $this->errors), LOG_WARNING);
-            return -3;
-        }
-    }
-
-
-    /**
-     *    Check properties of product are ok (like name, barcode, ...).
-     *    All properties must be already loaded on object (this->barcode, this->barcode_type_code, ...).
-     *
-     * @return int        0 if OK, <0 if KO
-     */
-    public function verify()
-    {
-        $this->errors = array();
-
-        $result = 0;
-        $this->ref = trim($this->ref);
-
-        if (!$this->ref) {
-            $this->errors[] = 'ErrorBadRef';
-            $result = -2;
-        }
-
-        $rescode = $this->check_barcode($this->barcode, $this->barcode_type_code);
-        if ($rescode) {
-            if ($rescode == -1) {
-                $this->errors[] = 'ErrorBadBarCodeSyntax';
-            } elseif ($rescode == -2) {
-                $this->errors[] = 'ErrorBarCodeRequired';
-            } elseif ($rescode == -3) {
-                // Note: Common usage is to have barcode unique. For variants, we should have a different barcode.
-                $this->errors[] = 'ErrorBarCodeAlreadyUsed';
-            }
-
-            $result = -3;
-        }
-
-        return $result;
-    }
-
-    // phpcs:disable PEAR.NamingConventions.ValidFunctionName.ScopeNotCamelCaps
-    /**
-     *  Check barcode
-     *
-     * @param  string $valuetotest Value to test
-     * @param  string $typefortest Type of barcode (ISBN, EAN, ...)
-     * @return int                        0 if OK
-     *                                     -1 ErrorBadBarCodeSyntax
-     *                                     -2 ErrorBarCodeRequired
-     *                                     -3 ErrorBarCodeAlreadyUsed
-     */
-    public function check_barcode($valuetotest, $typefortest)
-    {
-        // phpcs:enable
-        global $conf;
-        if (!empty($conf->barcode->enabled) && !empty($conf->global->BARCODE_PRODUCT_ADDON_NUM)) {
-            $module = strtolower($conf->global->BARCODE_PRODUCT_ADDON_NUM);
-
-            $dirsociete = array_merge(array('/core/modules/barcode/'), $conf->modules_parts['barcode']);
-            foreach ($dirsociete as $dirroot)
-            {
-                $res = dol_include_once($dirroot.$module.'.php');
-                if ($res) { break;
-                }
-            }
-
-            $mod = new $module();
-
-            dol_syslog(get_class($this)."::check_barcode value=".$valuetotest." type=".$typefortest." module=".$module);
-            $result = $mod->verif($this->db, $valuetotest, $this, 0, $typefortest);
-            return $result;
-        } else {
-            return 0;
-        }
-    }
-
-    /**
-     *  Update a record into database.
-     *  If batch flag is set to on, we create records into llx_product_batch
-     *
-     * @param  int     $id          Id of product
-     * @param  User    $user        Object user making update
-     * @param  int     $notrigger   Disable triggers
-     * @param  string  $action      Current action for hookmanager ('add' or 'update')
-	 * @param  boolean $updatetype  Update product type
-     * @return int                  1 if OK, -1 if ref already exists, -2 if other error
-     */
-    public function update($id, $user, $notrigger = false, $action = 'update', $updatetype = false)
-    {
-        global $langs, $conf, $hookmanager;
-
-        $error = 0;
-
-        // Check parameters
-        if (!$this->label) { $this->label = 'MISSING LABEL';
-        }
-
-        // Clean parameters
-        $this->ref = dol_string_nospecial(trim($this->ref));
-        $this->label = trim($this->label);
-        $this->description = trim($this->description);
-        $this->note = (isset($this->note) ? trim($this->note) : null);
-        $this->net_measure = price2num($this->net_measure);
-        $this->net_measure_units = trim($this->net_measure_units);
-        $this->weight = price2num($this->weight);
-        $this->weight_units = trim($this->weight_units);
-        $this->length = price2num($this->length);
-        $this->length_units = trim($this->length_units);
-        $this->width = price2num($this->width);
-        $this->width_units = trim($this->width_units);
-        $this->height = price2num($this->height);
-        $this->height_units = trim($this->height_units);
-        // set unit not defined
-        if (is_numeric($this->length_units)) {
-        	$this->width_units = $this->length_units; // Not used yet
-        }
-        if (is_numeric($this->length_units)) {
-        	$this->height_units = $this->length_units; // Not used yet
-        }
-        // Automated compute surface and volume if not filled
-        if (empty($this->surface) && !empty($this->length) && !empty($this->width) && $this->length_units == $this->width_units) {
-            $this->surface = $this->length * $this->width;
-            $this->surface_units = measuring_units_squared($this->length_units);
-        }
-        if (empty($this->volume) && !empty($this->surface_units) && !empty($this->height) && $this->length_units == $this->height_units) {
-            $this->volume = $this->surface * $this->height;
-            $this->volume_units = measuring_units_cubed($this->height_units);
-        }
-
-        $this->surface = price2num($this->surface);
-        $this->surface_units = trim($this->surface_units);
-        $this->volume = price2num($this->volume);
-        $this->volume_units = trim($this->volume_units);
-        if (empty($this->tva_tx)) {
-            $this->tva_tx = 0;
-        }
-        if (empty($this->tva_npr)) {
-            $this->tva_npr = 0;
-        }
-        if (empty($this->localtax1_tx)) {
-            $this->localtax1_tx = 0;
-        }
-        if (empty($this->localtax2_tx)) {
-            $this->localtax2_tx = 0;
-        }
-        if (empty($this->localtax1_type)) {
-            $this->localtax1_type = '0';
-        }
-        if (empty($this->localtax2_type)) {
-            $this->localtax2_type = '0';
-        }
-        if (empty($this->status)) {
-            $this->status = 0;
-        }
-        if (empty($this->status_buy)) {
-            $this->status_buy = 0;
-        }
-	    if ($conf->stock->enabled && !empty($this->tostock)) {
-		    $this->tostock = 1;
-	    } else {
-		    $this->tostock = 0;
-	    }
-
-        if (empty($this->country_id)) {
-            $this->country_id = 0;
-        }
-
-        // Barcode value
-        $this->barcode = trim($this->barcode);
-
-        $this->accountancy_code_buy = trim($this->accountancy_code_buy);
-        $this->accountancy_code_buy_intra = trim($this->accountancy_code_buy_intra);
-        $this->accountancy_code_buy_export = trim($this->accountancy_code_buy_export);
-        $this->accountancy_code_sell = trim($this->accountancy_code_sell);
-        $this->accountancy_code_sell_intra = trim($this->accountancy_code_sell_intra);
-        $this->accountancy_code_sell_export = trim($this->accountancy_code_sell_export);
-
-
-        $this->db->begin();
-
-        // Check name is required and codes are ok or unique.
-        // If error, this->errors[] is filled
-        if ($action != 'add') {
-            $result = $this->verify(); // We don't check when update called during a create because verify was already done
-        }
-
-        if ($result >= 0) {
-            if (empty($this->oldcopy)) {
-                $org = new self($this->db);
-                $org->fetch($this->id);
-                $this->oldcopy = $org;
-            }
-
-            // Test if batch management is activated on existing product
-            // If yes, we create missing entries into product_batch
-            if ($this->hasbatch() && !$this->oldcopy->hasbatch()) {
-                //$valueforundefinedlot = 'Undefined';  // In previous version, 39 and lower
-                $valueforundefinedlot = '000000';
-
-                dol_syslog("Flag batch of product id=".$this->id." is set to ON, so we will create missing records into product_batch");
-
-                $this->load_stock();
-                foreach ($this->stock_warehouse as $idW => $ObjW)   // For each warehouse where we have stocks defined for this product (for each lines in product_stock)
-                {
-                    $qty_batch = 0;
-                    foreach ($ObjW->detail_batch as $detail)    // Each lines of detail in product_batch of the current $ObjW = product_stock
-                    {
-                        if ($detail->batch == $valueforundefinedlot || $detail->batch == 'Undefined') {
-                            // We discard this line, we will create it later
-                            $sqlclean = "DELETE FROM ".MAIN_DB_PREFIX."product_batch WHERE batch in('Undefined', '".$valueforundefinedlot."') AND fk_product_stock = ".$ObjW->id;
-                            $result = $this->db->query($sqlclean);
-                            if (!$result) {
-                                dol_print_error($this->db);
-                                exit;
-                            }
-                            continue;
-                        }
-
-                        $qty_batch += $detail->qty;
-                    }
-                    // Quantities in batch details are not same as stock quantity,
-                    // so we add a default batch record to complete and get same qty in parent and child table
-                    if ($ObjW->real <> $qty_batch) {
-                        $ObjBatch = new Productbatch($this->db);
-                        $ObjBatch->batch = $valueforundefinedlot;
-                        $ObjBatch->qty = ($ObjW->real - $qty_batch);
-                        $ObjBatch->fk_product_stock = $ObjW->id;
-
-                        if ($ObjBatch->create($user, 1) < 0) {
-                            $error++;
-                            $this->errors = $ObjBatch->errors;
-                        }
-                    }
-                }
-            }
-
-            // For automatic creation
-            if ($this->barcode == -1) { $this->barcode = $this->get_barcode($this, $this->barcode_type_code);
-            }
-
-            $sql = "UPDATE ".MAIN_DB_PREFIX."product";
-            $sql .= " SET label = '".$this->db->escape($this->label)."'";
-
-            if ($updatetype && ($this->isProduct() || $this->isService())) {
-                $sql .= ", fk_product_type = ".$this->type;
-            }
-
-            $sql .= ", ref = '".$this->db->escape($this->ref)."'";
-            $sql .= ", ref_ext = ".(!empty($this->ref_ext) ? "'".$this->db->escape($this->ref_ext)."'" : "null");
-            $sql .= ", default_vat_code = ".($this->default_vat_code ? "'".$this->db->escape($this->default_vat_code)."'" : "null");
-            $sql .= ", tva_tx = ".$this->tva_tx;
-            $sql .= ", recuperableonly = ".$this->tva_npr;
-            $sql .= ", localtax1_tx = ".$this->localtax1_tx;
-            $sql .= ", localtax2_tx = ".$this->localtax2_tx;
-            $sql .= ", localtax1_type = ".($this->localtax1_type != '' ? "'".$this->db->escape($this->localtax1_type)."'" : "'0'");
-            $sql .= ", localtax2_type = ".($this->localtax2_type != '' ? "'".$this->db->escape($this->localtax2_type)."'" : "'0'");
-
-            $sql .= ", barcode = ".(empty($this->barcode) ? "null" : "'".$this->db->escape($this->barcode)."'");
-            $sql .= ", fk_barcode_type = ".(empty($this->barcode_type) ? "null" : $this->db->escape($this->barcode_type));
-
-            $sql .= ", tosell = ".(int) $this->status;
-            $sql .= ", tobuy = ".(int) $this->status_buy;
-            $sql .= ", tostock = ".(int) $this->tostock;
-            $sql .= ", tobatch = ".((empty($this->status_batch) || $this->status_batch < 0) ? '0' : (int) $this->status_batch);
-            $sql .= ", finished = ".((!isset($this->finished) || $this->finished < 0) ? "null" : (int) $this->finished);
-            $sql .= ", net_measure = ".($this->net_measure != '' ? "'".$this->db->escape($this->net_measure)."'" : 'null');
-            $sql .= ", net_measure_units = ".($this->net_measure_units != '' ? "'".$this->db->escape($this->net_measure_units)."'" : 'null');
-            $sql .= ", weight = ".($this->weight != '' ? "'".$this->db->escape($this->weight)."'" : 'null');
-            $sql .= ", weight_units = ".($this->weight_units != '' ? "'".$this->db->escape($this->weight_units)."'" : 'null');
-            $sql .= ", length = ".($this->length != '' ? "'".$this->db->escape($this->length)."'" : 'null');
-            $sql .= ", length_units = ".($this->length_units != '' ? "'".$this->db->escape($this->length_units)."'" : 'null');
-            $sql .= ", width= ".($this->width != '' ? "'".$this->db->escape($this->width)."'" : 'null');
-            $sql .= ", width_units = ".($this->width_units != '' ? "'".$this->db->escape($this->width_units)."'" : 'null');
-            $sql .= ", height = ".($this->height != '' ? "'".$this->db->escape($this->height)."'" : 'null');
-            $sql .= ", height_units = ".($this->height_units != '' ? "'".$this->db->escape($this->height_units)."'" : 'null');
-            $sql .= ", surface = ".($this->surface != '' ? "'".$this->db->escape($this->surface)."'" : 'null');
-            $sql .= ", surface_units = ".($this->surface_units != '' ? "'".$this->db->escape($this->surface_units)."'" : 'null');
-            $sql .= ", volume = ".($this->volume != '' ? "'".$this->db->escape($this->volume)."'" : 'null');
-            $sql .= ", volume_units = ".($this->volume_units != '' ? "'".$this->db->escape($this->volume_units)."'" : 'null');
-            $sql .= ", fk_default_warehouse = ".($this->fk_default_warehouse > 0 ? $this->db->escape($this->fk_default_warehouse) : 'null');
-            $sql .= ", seuil_stock_alerte = ".((isset($this->seuil_stock_alerte) && is_numeric($this->seuil_stock_alerte)) ? (float) $this->seuil_stock_alerte : 'null');
-            $sql .= ", description = '".$this->db->escape($this->description)."'";
-            $sql .= ", url = ".($this->url ? "'".$this->db->escape($this->url)."'" : 'null');
-            $sql .= ", customcode = '".$this->db->escape($this->customcode)."'";
-            $sql .= ", fk_country = ".($this->country_id > 0 ? (int) $this->country_id : 'null');
-            $sql .= ", note = ".(isset($this->note) ? "'".$this->db->escape($this->note)."'" : 'null');
-            $sql .= ", duration = '".$this->db->escape($this->duration_value.$this->duration_unit)."'";
-            $sql .= ", accountancy_code_buy = '".$this->db->escape($this->accountancy_code_buy)."'";
-            $sql .= ", accountancy_code_buy_intra = '".$this->db->escape($this->accountancy_code_buy_intra)."'";
-            $sql .= ", accountancy_code_buy_export = '".$this->db->escape($this->accountancy_code_buy_export)."'";
-            $sql .= ", accountancy_code_sell= '".$this->db->escape($this->accountancy_code_sell)."'";
-            $sql .= ", accountancy_code_sell_intra= '".$this->db->escape($this->accountancy_code_sell_intra)."'";
-            $sql .= ", accountancy_code_sell_export= '".$this->db->escape($this->accountancy_code_sell_export)."'";
-            $sql .= ", desiredstock = ".((isset($this->desiredstock) && is_numeric($this->desiredstock)) ? (float) $this->desiredstock : "null");
-            $sql .= ", cost_price = ".($this->cost_price != '' ? $this->db->escape($this->cost_price) : 'null');
-            $sql .= ", fk_unit= ".(!$this->fk_unit ? 'NULL' : (int) $this->fk_unit);
-            $sql .= ", price_autogen = ".(!$this->price_autogen ? 0 : 1);
-            $sql .= ", fk_price_expression = ".($this->fk_price_expression != 0 ? (int) $this->fk_price_expression : 'NULL');
-            $sql .= ", fk_user_modif = ".($user->id > 0 ? $user->id : 'NULL');
-
-            // stock field is not here because it is a denormalized value from product_stock.
-            $sql .= " WHERE rowid = ".$id;
-
-            dol_syslog(get_class($this)."::update", LOG_DEBUG);
-
-            $resql = $this->db->query($sql);
-            if ($resql) {
-                $this->id = $id;
-
-                // Multilangs
-                if (!empty($conf->global->MAIN_MULTILANGS)) {
-                    if ($this->setMultiLangs($user) < 0) {
-                           $this->error = $langs->trans("Error")." : ".$this->db->error()." - ".$sql;
-                           return -2;
-                    }
-                }
-
-                $action = 'update';
-
-                // Actions on extra fields
-                if (!$error) {
-                    $result = $this->insertExtraFields();
-                    if ($result < 0) {
-                        $error++;
-                    }
-                }
-
-                if (!$error && !$notrigger) {
-                    // Call trigger
-                    $result = $this->call_trigger('PRODUCT_MODIFY', $user);
-                    if ($result < 0) {
-                        $error++;
-                    }
-                    // End call triggers
-                }
-
-                if (!$error && (is_object($this->oldcopy) && $this->oldcopy->ref !== $this->ref)) {
-                    // We remove directory
-                    if ($conf->product->dir_output) {
-                        $olddir = $conf->product->dir_output."/".dol_sanitizeFileName($this->oldcopy->ref);
-                        $newdir = $conf->product->dir_output."/".dol_sanitizeFileName($this->ref);
-                        if (file_exists($olddir)) {
-                            //include_once DOL_DOCUMENT_ROOT . '/core/lib/files.lib.php';
-                            //$res = dol_move($olddir, $newdir);
-                            // do not use dol_move with directory
-                            $res = @rename($olddir, $newdir);
-                            if (!$res) {
-                                $langs->load("errors");
-                                $this->error = $langs->trans('ErrorFailToRenameDir', $olddir, $newdir);
-                                $error++;
-                            }
-                        }
-                    }
-                }
-
-                if (!$error) {
-                    if ($conf->variants->enabled) {
-                        include_once DOL_DOCUMENT_ROOT.'/variants/class/ProductCombination.class.php';
-
-                        $comb = new ProductCombination($this->db);
-
-                        foreach ($comb->fetchAllByFkProductParent($this->id) as $currcomb) {
-                        	$currcomb->updateProperties($this, $user);
-                        }
-                    }
-
-                    $this->db->commit();
-                    return 1;
-                } else {
-                    $this->db->rollback();
-                    return -$error;
-                }
-            } else {
-                if ($this->db->errno() == 'DB_ERROR_RECORD_ALREADY_EXISTS') {
-                    $langs->load("errors");
-                    if (empty($conf->barcode->enabled) || empty($this->barcode)) {
-                        $this->error = $langs->trans("Error")." : ".$langs->trans("ErrorProductAlreadyExists", $this->ref);
-                    } else {
-                        $this->error = $langs->trans("Error")." : ".$langs->trans("ErrorProductBarCodeAlreadyExists", $this->barcode);
-                    }
-                    $this->errors[] = $this->error;
-                    $this->db->rollback();
-                    return -1;
-                } else {
-                    $this->error = $langs->trans("Error")." : ".$this->db->error()." - ".$sql;
-                    $this->errors[] = $this->error;
-                    $this->db->rollback();
-                    return -2;
-                }
-            }
-        } else {
-            $this->db->rollback();
-            dol_syslog(get_class($this)."::Update fails verify ".join(',', $this->errors), LOG_WARNING);
-            return -3;
-        }
-    }
-
-    /**
-     *  Delete a product from database (if not used)
-     *
-     * @param  User $user      User (object) deleting product
-     * @param  int  $notrigger Do not execute trigger
-     * @return int                    < 0 if KO, 0 = Not possible, > 0 if OK
-     */
-    public function delete(User $user, $notrigger = 0)
-    {
-        global $conf, $langs;
-        include_once DOL_DOCUMENT_ROOT.'/core/lib/files.lib.php';
-
-        $error = 0;
-
-        // Check parameters
-        if (empty($this->id)) {
-            $this->error = "Object must be fetched before calling delete";
-            return -1;
-        }
-        if (($this->type == Product::TYPE_PRODUCT && empty($user->rights->produit->supprimer)) || ($this->type == Product::TYPE_SERVICE && empty($user->rights->service->supprimer))) {
-            $this->error = "ErrorForbidden";
-            return 0;
-        }
-
-        $objectisused = $this->isObjectUsed($this->id);
-        if (empty($objectisused)) {
-            $this->db->begin();
-
-            if (!$error && empty($notrigger)) {
-                // Call trigger
-                $result = $this->call_trigger('PRODUCT_DELETE', $user);
-                if ($result < 0) {
-                    $error++;
-                }
-                // End call triggers
-            }
-
-            // Delete from product_batch on product delete
-            if (!$error) {
-                $sql = "DELETE FROM ".MAIN_DB_PREFIX.'product_batch';
-                $sql .= " WHERE fk_product_stock IN (";
-                $sql .= "SELECT rowid FROM ".MAIN_DB_PREFIX.'product_stock';
-                $sql .= " WHERE fk_product = ".(int) $this->id.")";
-
-                $result = $this->db->query($sql);
-                if (!$result) {
-                    $error++;
-                    $this->errors[] = $this->db->lasterror();
-                }
-            }
-
-            // Delete all child tables
-            if (!$error) {
-                $elements = array('product_fournisseur_price', 'product_price', 'product_lang', 'categorie_product', 'product_stock', 'product_customer_price', 'product_lot'); // product_batch is done before
-                foreach ($elements as $table)
-                {
-                    if (!$error) {
-                        $sql = "DELETE FROM ".MAIN_DB_PREFIX.$table;
-                        $sql .= " WHERE fk_product = ".(int) $this->id;
-
-                        $result = $this->db->query($sql);
-                        if (!$result) {
-                            $error++;
-                            $this->errors[] = $this->db->lasterror();
-                        }
-                    }
-                }
-            }
-
-            if (!$error) {
-                include_once DOL_DOCUMENT_ROOT.'/variants/class/ProductCombination.class.php';
-                include_once DOL_DOCUMENT_ROOT.'/variants/class/ProductCombination2ValuePair.class.php';
-
-                //If it is a parent product, then we remove the association with child products
-                $prodcomb = new ProductCombination($this->db);
-
-                if ($prodcomb->deleteByFkProductParent($user, $this->id) < 0) {
-                    $error++;
-                    $this->errors[] = 'Error deleting combinations';
-                }
-
-                //We also check if it is a child product
-                if (!$error && ($prodcomb->fetchByFkProductChild($this->id) > 0) && ($prodcomb->delete($user) < 0)) {
-                    $error++;
-                    $this->errors[] = 'Error deleting child combination';
-                }
-            }
-
-            // Delete from product_association
-            if (!$error) {
-                $sql = "DELETE FROM ".MAIN_DB_PREFIX."product_association";
-                $sql .= " WHERE fk_product_pere = ".(int) $this->id." OR fk_product_fils = ".(int) $this->id;
-
-                $result = $this->db->query($sql);
-                if (!$result) {
-                    $error++;
-                    $this->errors[] = $this->db->lasterror();
-                }
-            }
-
-            // Delete product
-            if (!$error) {
-                $sqlz = "DELETE FROM ".MAIN_DB_PREFIX."product";
-                $sqlz .= " WHERE rowid = ".(int) $this->id;
-
-                $resultz = $this->db->query($sqlz);
-                if (!$resultz) {
-                    $error++;
-                    $this->errors[] = $this->db->lasterror();
-                }
-            }
-
-            if (!$error) {
-                // We remove directory
-                $ref = dol_sanitizeFileName($this->ref);
-                if ($conf->product->dir_output) {
-                    $dir = $conf->product->dir_output."/".$ref;
-                    if (file_exists($dir)) {
-                        $res = @dol_delete_dir_recursive($dir);
-                        if (!$res) {
-                            $this->errors[] = 'ErrorFailToDeleteDir';
-                            $error++;
-                        }
-                    }
-                }
-            }
-
-            // Remove extrafields
-            if (!$error)
-            {
-                $result = $this->deleteExtraFields();
-                if ($result < 0) {
-                    $error++;
-                    dol_syslog(get_class($this)."::delete error -4 ".$this->error, LOG_ERR);
-                }
-            }
-
-            if (!$error) {
-                $this->db->commit();
-                return 1;
-            } else {
-                foreach ($this->errors as $errmsg)
-                {
-                    dol_syslog(get_class($this)."::delete ".$errmsg, LOG_ERR);
-                    $this->error .= ($this->error ? ', '.$errmsg : $errmsg);
-                }
-                $this->db->rollback();
-                return -$error;
-            }
-        } else {
-            $this->error = "ErrorRecordIsUsedCantDelete";
-            return 0;
-        }
-    }
-
-    /**
-     *    Update or add a translation for a product
-     *
-     * @param  User $user Object user making update
-     * @return int        <0 if KO, >0 if OK
-     */
-    public function setMultiLangs($user)
-    {
-        global $conf, $langs;
-
-        $langs_available = $langs->get_available_languages(DOL_DOCUMENT_ROOT, 0, 2);
-        $current_lang = $langs->getDefaultLang();
-
-        foreach ($langs_available as $key => $value)
-        {
-            if ($key == $current_lang) {
-                $sql = "SELECT rowid";
-                $sql .= " FROM ".MAIN_DB_PREFIX."product_lang";
-                $sql .= " WHERE fk_product=".$this->id;
-                $sql .= " AND lang='".$this->db->escape($key)."'";
-
-                $result = $this->db->query($sql);
-
-                if ($this->db->num_rows($result)) // if there is already a description line for this language
-                {
-                    $sql2 = "UPDATE ".MAIN_DB_PREFIX."product_lang";
-                    $sql2 .= " SET ";
-                    $sql2 .= " label='".$this->db->escape($this->label)."',";
-                    $sql2 .= " description='".$this->db->escape($this->description)."'";
-                    if (!empty($conf->global->PRODUCT_USE_OTHER_FIELD_IN_TRANSLATION)) { $sql2 .= ", note='".$this->db->escape($this->other)."'";
-                    }
-                    $sql2 .= " WHERE fk_product=".$this->id." AND lang='".$this->db->escape($key)."'";
-                } else {
-                    $sql2 = "INSERT INTO ".MAIN_DB_PREFIX."product_lang (fk_product, lang, label, description";
-                    if (!empty($conf->global->PRODUCT_USE_OTHER_FIELD_IN_TRANSLATION)) { $sql2 .= ", note";
-                    }
-                    $sql2 .= ")";
-                    $sql2 .= " VALUES(".$this->id.",'".$this->db->escape($key)."','".$this->db->escape($this->label)."',";
-                    $sql2 .= " '".$this->db->escape($this->description)."'";
-                    if (!empty($conf->global->PRODUCT_USE_OTHER_FIELD_IN_TRANSLATION)) {
-                        $sql2 .= ", '".$this->db->escape($this->other)."'";
-                    }
-                    $sql2 .= ")";
-                }
-                dol_syslog(get_class($this).'::setMultiLangs key = current_lang = '.$key);
-                if (!$this->db->query($sql2)) {
-                    $this->error = $this->db->lasterror();
-                    return -1;
-                }
-            } elseif (isset($this->multilangs[$key])) {
-                $sql = "SELECT rowid";
-                $sql .= " FROM ".MAIN_DB_PREFIX."product_lang";
-                $sql .= " WHERE fk_product=".$this->id;
-                $sql .= " AND lang='".$this->db->escape($key)."'";
-
-                $result = $this->db->query($sql);
-
-                if ($this->db->num_rows($result)) // if there is already a description line for this language
-                {
-                    $sql2 = "UPDATE ".MAIN_DB_PREFIX."product_lang";
-                    $sql2 .= " SET ";
-                    $sql2 .= " label='".$this->db->escape($this->multilangs["$key"]["label"])."',";
-                    $sql2 .= " description='".$this->db->escape($this->multilangs["$key"]["description"])."'";
-                    if (!empty($conf->global->PRODUCT_USE_OTHER_FIELD_IN_TRANSLATION)) {
-                        $sql2 .= ", note='".$this->db->escape($this->multilangs["$key"]["other"])."'";
-                    }
-                    $sql2 .= " WHERE fk_product=".$this->id." AND lang='".$this->db->escape($key)."'";
-                } else {
-                    $sql2 = "INSERT INTO ".MAIN_DB_PREFIX."product_lang (fk_product, lang, label, description";
-                    if (!empty($conf->global->PRODUCT_USE_OTHER_FIELD_IN_TRANSLATION)) { $sql2 .= ", note";
-                    }
-                    $sql2 .= ")";
-                    $sql2 .= " VALUES(".$this->id.",'".$this->db->escape($key)."','".$this->db->escape($this->multilangs["$key"]["label"])."',";
-                    $sql2 .= " '".$this->db->escape($this->multilangs["$key"]["description"])."'";
-                    if (!empty($conf->global->PRODUCT_USE_OTHER_FIELD_IN_TRANSLATION)) {
-                        $sql2 .= ", '".$this->db->escape($this->multilangs["$key"]["other"])."'";
-                    }
-                    $sql2 .= ")";
-                }
-
-                // We do not save if main fields are empty
-                if ($this->multilangs["$key"]["label"] || $this->multilangs["$key"]["description"]) {
-                    if (!$this->db->query($sql2)) {
-                        $this->error = $this->db->lasterror();
-                        return -1;
-                    }
-                }
-            } else {
-                // language is not current language and we didn't provide a multilang description for this language
-            }
-        }
-
-        // Call trigger
-        $result = $this->call_trigger('PRODUCT_SET_MULTILANGS', $user);
-        if ($result < 0) {
-            $this->error = $this->db->lasterror();
-            return -1;
-        }
-        // End call triggers
-
-        return 1;
-    }
-
-    /**
-     *    Delete a language for this product
-     *
-     * @param string $langtodelete Language code to delete
-     * @param User   $user         Object user making delete
-     *
-     * @return int                            <0 if KO, >0 if OK
-     */
-    public function delMultiLangs($langtodelete, $user)
-    {
-        $sql = "DELETE FROM ".MAIN_DB_PREFIX."product_lang";
-        $sql .= " WHERE fk_product=".$this->id." AND lang='".$this->db->escape($langtodelete)."'";
-
-        dol_syslog(get_class($this).'::delMultiLangs', LOG_DEBUG);
-        $result = $this->db->query($sql);
-        if ($result) {
-            // Call trigger
-            $result = $this->call_trigger('PRODUCT_DEL_MULTILANGS', $user);
-            if ($result < 0) {
-                $this->error = $this->db->lasterror();
-                dol_syslog(get_class($this).'::delMultiLangs error='.$this->error, LOG_ERR);
-                return -1;
-            }
-            // End call triggers
-            return 1;
-        } else {
-            $this->error = $this->db->lasterror();
-            dol_syslog(get_class($this).'::delMultiLangs error='.$this->error, LOG_ERR);
-            return -1;
-        }
-    }
-
-    /**
-     * Sets an accountancy code for a product.
-     * Also calls PRODUCT_MODIFY trigger when modified
-     *
-     * @param 	string $type 	It can be 'buy', 'buy_intra', 'buy_export', 'sell', 'sell_intra' or 'sell_export'
-     * @param 	string $value 	Accountancy code
-     * @return 	int 			<0 KO >0 OK
-     */
-    public function setAccountancyCode($type, $value)
-    {
-        global $user, $langs, $conf;
-
-        $error = 0;
-
-        $this->db->begin();
-
-        if ($type == 'buy') {
-            $field = 'accountancy_code_buy';
-        } elseif ($type == 'buy_intra') {
-			$field = 'accountancy_code_buy_intra';
-		} elseif ($type == 'buy_export') {
-			$field = 'accountancy_code_buy_export';
-		} elseif ($type == 'sell') {
-            $field = 'accountancy_code_sell';
-        } elseif ($type == 'sell_intra') {
-            $field = 'accountancy_code_sell_intra';
-        } elseif ($type == 'sell_export') {
-            $field = 'accountancy_code_sell_export';
-        } else {
-            return -1;
-        }
-
-        $sql = "UPDATE ".MAIN_DB_PREFIX.$this->table_element." SET ";
-        $sql .= "$field = '".$this->db->escape($value)."'";
-        $sql .= " WHERE rowid = ".$this->id;
-
-        dol_syslog(__METHOD__." sql=".$sql, LOG_DEBUG);
-        $resql = $this->db->query($sql);
-
-        if ($resql) {
-        	// Call trigger
-        	$result = $this->call_trigger('PRODUCT_MODIFY', $user);
-        	if ($result < 0) $error++;
-        	// End call triggers
-
-            if ($error) {
-                $this->db->rollback();
-                return -1;
-            }
-
-            $this->$field = $value;
-
-            $this->db->commit();
-            return 1;
-        } else {
-            $this->error = $this->db->lasterror();
-            $this->db->rollback();
-            return -1;
-        }
-    }
-
-    /**
-     *    Load array this->multilangs
-     *
-     * @return int        <0 if KO, >0 if OK
-     */
-    public function getMultiLangs()
-    {
-        global $langs;
-
-        $current_lang = $langs->getDefaultLang();
-
-        $sql = "SELECT lang, label, description, note as other";
-        $sql .= " FROM ".MAIN_DB_PREFIX."product_lang";
-        $sql .= " WHERE fk_product=".$this->id;
-
-        $result = $this->db->query($sql);
-        if ($result) {
-            while ($obj = $this->db->fetch_object($result))
-            {
-                //print 'lang='.$obj->lang.' current='.$current_lang.'<br>';
-                if ($obj->lang == $current_lang)  // si on a les traduct. dans la langue courante on les charge en infos principales.
-                {
-                    $this->label        = $obj->label;
-                    $this->description = $obj->description;
-                    $this->other        = $obj->other;
-                }
-                $this->multilangs["$obj->lang"]["label"]        = $obj->label;
-                $this->multilangs["$obj->lang"]["description"] = $obj->description;
-                $this->multilangs["$obj->lang"]["other"]        = $obj->other;
-            }
-            return 1;
-        } else {
-            $this->error = "Error: ".$this->db->lasterror()." - ".$sql;
-            return -1;
-        }
-    }
-
-
-
-    // phpcs:disable PEAR.NamingConventions.ValidFunctionName.ScopeNotCamelCaps
-    /**
-     *  Insert a track that we changed a customer price
-     *
-     * @param  User $user  User making change
-     * @param  int  $level price level to change
-     * @return int                    <0 if KO, >0 if OK
-     */
-    private function _log_price($user, $level = 0)
-    {
-        // phpcs:enable
-        global $conf;
-
-        $now = dol_now();
-
-        // Clean parameters
-        if (empty($this->price_by_qty)) {
-            $this->price_by_qty = 0;
-        }
-
-        // Add new price
-        $sql = "INSERT INTO ".MAIN_DB_PREFIX."product_price(price_level,date_price, fk_product, fk_user_author, price, price_ttc, price_base_type,tosell, tva_tx, default_vat_code, recuperableonly,";
-        $sql .= " localtax1_tx, localtax2_tx, localtax1_type, localtax2_type, price_min,price_min_ttc,price_by_qty,entity,fk_price_expression) ";
-        $sql .= " VALUES(".($level ? $level : 1).", '".$this->db->idate($now)."',".$this->id.",".$user->id.",".$this->price.",".$this->price_ttc.",'".$this->db->escape($this->price_base_type)."',".$this->status.",".$this->tva_tx.", ".($this->default_vat_code ? ("'".$this->db->escape($this->default_vat_code)."'") : "null").",".$this->tva_npr.",";
-        $sql .= " ".$this->localtax1_tx.", ".$this->localtax2_tx.", '".$this->db->escape($this->localtax1_type)."', '".$this->db->escape($this->localtax2_type)."', ".$this->price_min.",".$this->price_min_ttc.",".$this->price_by_qty.",".$conf->entity.",".($this->fk_price_expression > 0 ? $this->fk_price_expression : 'null');
-        $sql .= ")";
-
-        dol_syslog(get_class($this)."::_log_price", LOG_DEBUG);
-        $resql = $this->db->query($sql);
-        if (!$resql) {
-            $this->error = $this->db->lasterror();
-            dol_print_error($this->db);
-            return -1;
-        } else {
-            return 1;
-        }
-    }
-
-
-    // phpcs:disable PEAR.NamingConventions.ValidFunctionName.ScopeNotCamelCaps
-    /**
-     *  Delete a price line
-     *
-     * @param  User $user  Object user
-     * @param  int  $rowid Line id to delete
-     * @return int                <0 if KO, >0 if OK
-     */
-    public function log_price_delete($user, $rowid)
-    {
-        // phpcs:enable
-        $sql = "DELETE FROM ".MAIN_DB_PREFIX."product_price_by_qty";
-        $sql .= " WHERE fk_product_price=".$rowid;
-        $resql = $this->db->query($sql);
-
-        $sql = "DELETE FROM ".MAIN_DB_PREFIX."product_price";
-        $sql .= " WHERE rowid=".$rowid;
-        $resql = $this->db->query($sql);
-        if ($resql) {
-            return 1;
-        } else {
-            $this->error = $this->db->lasterror();
-            return -1;
-        }
-    }
-
-
-    /**
-     * Return price of sell of a product for a seller/buyer/product.
-     *
-     * @param	Societe		$thirdparty_seller		Seller
-     * @param	Societe		$thirdparty_buyer		Buyer
-     * @param	int			$pqp					Id of product per price if a selection was done of such a price
-     * @return	array								Array of price information array('pu_ht'=> , 'pu_ttc'=> , 'tva_tx'=>'X.Y (code)', ...), 'tva_npr'=>0, ...)
-     * @see get_buyprice(), find_min_price_product_fournisseur()
-     */
-    public function getSellPrice($thirdparty_seller, $thirdparty_buyer, $pqp = 0)
-    {
-    	global $conf, $db;
-
-    	// Update if prices fields are defined
-    	$tva_tx = get_default_tva($thirdparty_seller, $thirdparty_buyer, $this->id);
-    	$tva_npr = get_default_npr($thirdparty_seller, $thirdparty_buyer, $this->id);
-    	if (empty($tva_tx)) $tva_npr = 0;
-
-    	$pu_ht = $this->price;
-    	$pu_ttc = $this->price_ttc;
-    	$price_min = $this->price_min;
-    	$price_base_type = $this->price_base_type;
-
-    	// If price per segment
-		if (!empty($conf->global->PRODUIT_MULTIPRICES) && !empty($thirdparty_buyer->price_level)) {
-			$pu_ht = $this->multiprices[$thirdparty_buyer->price_level];
-			$pu_ttc = $this->multiprices_ttc[$thirdparty_buyer->price_level];
-			$price_min = $this->multiprices_min[$thirdparty_buyer->price_level];
-			$price_base_type = $this->multiprices_base_type[$thirdparty_buyer->price_level];
-			if (!empty($conf->global->PRODUIT_MULTIPRICES_USE_VAT_PER_LEVEL))  // using this option is a bug. kept for backward compatibility
-			{
-				if (isset($this->multiprices_tva_tx[$thirdparty_buyer->price_level])) $tva_tx = $this->multiprices_tva_tx[$thirdparty_buyer->price_level];
-				if (isset($this->multiprices_recuperableonly[$thirdparty_buyer->price_level])) $tva_npr = $this->multiprices_recuperableonly[$thirdparty_buyer->price_level];
-				if (empty($tva_tx)) $tva_npr = 0;
-			}
-		} elseif (!empty($conf->global->PRODUIT_CUSTOMER_PRICES)) {
-			// If price per customer
-			require_once DOL_DOCUMENT_ROOT.'/product/class/productcustomerprice.class.php';
-=======
 	 *    Return label of status of object
 	 *
 	 * @param  int $mode 0=long label, 1=short label, 2=Picto + short label, 3=Picto, 4=Picto + long label, 5=Short label + Picto
@@ -5995,6 +4494,8 @@
 			return $this->LibStatut($this->status_buy, $mode, $type);
 			case 2:
 			return $this->LibStatut($this->status_batch, $mode, $type);
+			case 3:
+				return $this->LibStatut($this->tostock, $mode, $type);
 			default:
 				//Simulate previous behavior but should return an error string
 			return $this->LibStatut($this->status_buy, $mode, $type);
@@ -6016,10 +4517,10 @@
 		global $conf, $langs;
 
 		$labelStatus = $labelStatusShort = '';
->>>>>>> e2848fd2
 
 		$langs->load('products');
-		if (!empty($conf->productbatch->enabled)) { $langs->load("productbatch");
+		if (!empty($conf->productbatch->enabled)) {
+			$langs->load("productbatch");
 		}
 
 		if ($type == 2) {
@@ -6058,6 +4559,10 @@
 				$labelStatus = $langs->trans('ProductStatusNotOnBatch');
 				$labelStatusShort = $langs->trans('ProductStatusNotOnBatchShort');
 			}
+			elseif ($type == 3) {
+				$labelStatus = $langs->trans('ProductStatusNotOnStock');
+				$labelStatusShort = $langs->trans('ProductStatusNotOnStockShort');
+			}
 		} elseif ($status == 1) {
 			// $type   0=Status "to sell", 1=Status "to buy", 2=Status "to Batch"
 			if ($type == 0) {
@@ -6070,6 +4575,10 @@
 				$labelStatus = $langs->trans('ProductStatusOnBatch');
 				$labelStatusShort = $langs->trans('ProductStatusOnBatchShort');
 			}
+			elseif ($type == 3) {
+				$labelStatus = $langs->trans('ProductStatusOnStock');
+				$labelStatusShort = $langs->trans('ProductStatusOnStockShort');
+			}
 		}
 
 
@@ -6142,1148 +4651,6 @@
 		}
 	}
 
-<<<<<<< HEAD
-    	return array('pu_ht'=>$pu_ht, 'pu_ttc'=>$pu_ttc, 'price_min'=>$price_min, 'price_base_type'=>$price_base_type, 'tva_tx'=>$tva_tx, 'tva_npr'=>$tva_npr);
-    }
-
-    // phpcs:disable PEAR.NamingConventions.ValidFunctionName.ScopeNotCamelCaps
-    /**
-     * Read price used by a provider.
-     * We enter as input couple prodfournprice/qty or triplet qty/product_id/fourn_ref.
-     * This also set some properties on product like ->buyprice, ->fourn_pu, ...
-     *
-     * @param  int    $prodfournprice Id du tarif = rowid table product_fournisseur_price
-     * @param  double $qty            Quantity asked or -1 to get first entry found
-     * @param  int    $product_id     Filter on a particular product id
-     * @param  string $fourn_ref      Filter on a supplier price ref. 'none' to exclude ref in search.
-     * @param  int    $fk_soc         If of supplier
-     * @return int                    <-1 if KO, -1 if qty not enough, 0 if OK but nothing found, id_product if OK and found. May also initialize some properties like (->ref_supplier, buyprice, fourn_pu, vatrate_supplier...)
-     * @see getSellPrice(), find_min_price_product_fournisseur()
-     */
-    public function get_buyprice($prodfournprice, $qty, $product_id = 0, $fourn_ref = '', $fk_soc = 0)
-    {
-        // phpcs:enable
-        global $conf;
-        $result = 0;
-
-        // We do a first seach with a select by searching with couple prodfournprice and qty only (later we will search on triplet qty/product_id/fourn_ref)
-        $sql = "SELECT pfp.rowid, pfp.price as price, pfp.quantity as quantity, pfp.remise_percent,";
-        $sql .= " pfp.fk_product, pfp.ref_fourn, pfp.desc_fourn, pfp.fk_soc, pfp.tva_tx, pfp.fk_supplier_price_expression";
-        $sql .= " ,pfp.default_vat_code";
-        $sql .= " ,pfp.multicurrency_price, pfp.multicurrency_unitprice, pfp.multicurrency_tx, pfp.fk_multicurrency, pfp.multicurrency_code";
-		if (!empty($conf->global->PRODUCT_USE_SUPPLIER_PACKAGING)) $sql .= ", pfp.packaging";
-        $sql .= " FROM ".MAIN_DB_PREFIX."product_fournisseur_price as pfp";
-        $sql .= " WHERE pfp.rowid = ".$prodfournprice;
-        if ($qty > 0) { $sql .= " AND pfp.quantity <= ".$qty;
-        }
-        $sql .= " ORDER BY pfp.quantity DESC";
-
-        dol_syslog(get_class($this)."::get_buyprice first search by prodfournprice/qty", LOG_DEBUG);
-        $resql = $this->db->query($sql);
-        if ($resql) {
-            $obj = $this->db->fetch_object($resql);
-            if ($obj && $obj->quantity > 0)        // If we found a supplier prices from the id of supplier price
-            {
-                if (!empty($conf->dynamicprices->enabled) && !empty($obj->fk_supplier_price_expression)) {
-                    include_once DOL_DOCUMENT_ROOT.'/product/dynamic_price/class/price_parser.class.php';
-                    $prod_supplier = new ProductFournisseur($this->db);
-                    $prod_supplier->product_fourn_price_id = $obj->rowid;
-                    $prod_supplier->id = $obj->fk_product;
-                    $prod_supplier->fourn_qty = $obj->quantity;
-                    $prod_supplier->fourn_tva_tx = $obj->tva_tx;
-                    $prod_supplier->fk_supplier_price_expression = $obj->fk_supplier_price_expression;
-                    $priceparser = new PriceParser($this->db);
-                    $price_result = $priceparser->parseProductSupplier($prod_supplier);
-                    if ($price_result >= 0) {
-                        $obj->price = $price_result;
-                    }
-                }
-                $this->product_fourn_price_id = $obj->rowid;
-                $this->buyprice = $obj->price; // deprecated
-                $this->fourn_pu = $obj->price / $obj->quantity; // Unit price of product of supplier
-                $this->fourn_price_base_type = 'HT'; // Price base type
-                $this->fourn_socid = $obj->fk_soc; // Company that offer this price
-                $this->ref_fourn = $obj->ref_fourn; // deprecated
-                $this->ref_supplier = $obj->ref_fourn; // Ref supplier
-                $this->desc_supplier = $obj->desc_fourn; // desc supplier
-                $this->remise_percent = $obj->remise_percent; // remise percent if present and not typed
-                $this->vatrate_supplier = $obj->tva_tx; // Vat ref supplier
-                $this->default_vat_code = $obj->default_vat_code; // Vat code supplier
-                $this->fourn_multicurrency_price       = $obj->multicurrency_price;
-                $this->fourn_multicurrency_unitprice   = $obj->multicurrency_unitprice;
-                $this->fourn_multicurrency_tx          = $obj->multicurrency_tx;
-                $this->fourn_multicurrency_id          = $obj->fk_multicurrency;
-                $this->fourn_multicurrency_code        = $obj->multicurrency_code;
-				if (!empty($conf->global->PRODUCT_USE_SUPPLIER_PACKAGING)) $this->packaging = $obj->packaging;
-                $result = $obj->fk_product;
-                return $result;
-            } else // If not found
-            {
-                // We do a second search by doing a select again but searching with less reliable criteria: couple qty/id product, and if set fourn_ref or fk_soc.
-                $sql = "SELECT pfp.rowid, pfp.price as price, pfp.quantity as quantity, pfp.fk_soc,";
-                $sql .= " pfp.fk_product, pfp.ref_fourn as ref_supplier, pfp.desc_fourn as desc_supplier, pfp.tva_tx, pfp.fk_supplier_price_expression";
-                $sql .= " ,pfp.default_vat_code";
-                $sql .= " ,pfp.multicurrency_price, pfp.multicurrency_unitprice, pfp.multicurrency_tx, pfp.fk_multicurrency, pfp.multicurrency_code";
-				if (!empty($conf->global->PRODUCT_USE_SUPPLIER_PACKAGING)) $sql .= ", pfp.packaging";
-                $sql .= " FROM ".MAIN_DB_PREFIX."product_fournisseur_price as pfp";
-                $sql .= " WHERE pfp.fk_product = ".$product_id;
-                if ($fourn_ref != 'none') { $sql .= " AND pfp.ref_fourn = '".$fourn_ref."'";
-                }
-                if ($fk_soc > 0) { $sql .= " AND pfp.fk_soc = ".$fk_soc;
-                }
-                if ($qty > 0) { $sql .= " AND pfp.quantity <= ".$qty;
-                }
-                $sql .= " ORDER BY pfp.quantity DESC";
-                $sql .= " LIMIT 1";
-
-                dol_syslog(get_class($this)."::get_buyprice second search from qty/ref/product_id", LOG_DEBUG);
-                $resql = $this->db->query($sql);
-                if ($resql) {
-                    $obj = $this->db->fetch_object($resql);
-                    if ($obj && $obj->quantity > 0)        // If found
-                    {
-                        if (!empty($conf->dynamicprices->enabled) && !empty($obj->fk_supplier_price_expression)) {
-                            include_once DOL_DOCUMENT_ROOT.'/product/dynamic_price/class/price_parser.class.php';
-                            $prod_supplier = new ProductFournisseur($this->db);
-                            $prod_supplier->product_fourn_price_id = $obj->rowid;
-                            $prod_supplier->id = $obj->fk_product;
-                            $prod_supplier->fourn_qty = $obj->quantity;
-                            $prod_supplier->fourn_tva_tx = $obj->tva_tx;
-                            $prod_supplier->fk_supplier_price_expression = $obj->fk_supplier_price_expression;
-                            $priceparser = new PriceParser($this->db);
-                            $price_result = $priceparser->parseProductSupplier($prod_supplier);
-                            if ($result >= 0) {
-                                $obj->price = $price_result;
-                            }
-                        }
-                        $this->product_fourn_price_id = $obj->rowid;
-                        $this->buyprice = $obj->price; // deprecated
-                        $this->fourn_qty = $obj->quantity; // min quantity for price for a virtual supplier
-                        $this->fourn_pu = $obj->price / $obj->quantity; // Unit price of product for a virtual supplier
-                        $this->fourn_price_base_type = 'HT'; // Price base type for a virtual supplier
-                        $this->fourn_socid = $obj->fk_soc; // Company that offer this price
-                        $this->ref_fourn = $obj->ref_supplier; // deprecated
-                        $this->ref_supplier = $obj->ref_supplier; // Ref supplier
-                        $this->desc_supplier = $obj->desc_supplier; // desc supplier
-                        $this->remise_percent = $obj->remise_percent; // remise percent if present and not typed
-                        $this->vatrate_supplier = $obj->tva_tx; // Vat ref supplier
-                        $this->default_vat_code = $obj->default_vat_code; // Vat code supplier
-                        $this->fourn_multicurrency_price       = $obj->multicurrency_price;
-                        $this->fourn_multicurrency_unitprice   = $obj->multicurrency_unitprice;
-                        $this->fourn_multicurrency_tx          = $obj->multicurrency_tx;
-                        $this->fourn_multicurrency_id          = $obj->fk_multicurrency;
-                        $this->fourn_multicurrency_code        = $obj->multicurrency_code;
-						if (!empty($conf->global->PRODUCT_USE_SUPPLIER_PACKAGING)) $this->packaging = $obj->packaging;
-						$result = $obj->fk_product;
-                        return $result;
-                    } else {
-                        return -1; // Ce produit n'existe pas avec cet id tarif fournisseur ou existe mais qte insuffisante, ni pour le couple produit/ref fournisseur dans la quantité.
-                    }
-                } else {
-                    $this->error = $this->db->lasterror();
-                    return -3;
-                }
-            }
-        } else {
-            $this->error = $this->db->lasterror();
-            return -2;
-        }
-    }
-
-
-    /**
-     *    Modify customer price of a product/Service
-     *
-     * @param  double $newprice          New price
-     * @param  string $newpricebase      HT or TTC
-     * @param  User   $user              Object user that make change
-     * @param  double $newvat            New VAT Rate (For example 8.5. Should not be a string)
-     * @param  double $newminprice       New price min
-     * @param  int    $level             0=standard, >0 = level if multilevel prices
-     * @param  int    $newnpr            0=Standard vat rate, 1=Special vat rate for French NPR VAT
-     * @param  int    $newpbq            1 if it has price by quantity
-     * @param  int    $ignore_autogen    Used to avoid infinite loops
-     * @param  array  $localtaxes_array  Array with localtaxes info array('0'=>type1,'1'=>rate1,'2'=>type2,'3'=>rate2) (loaded by getLocalTaxesFromRate(vatrate, 0, ...) function).
-     * @param  string $newdefaultvatcode Default vat code
-     * @return int                            <0 if KO, >0 if OK
-     */
-    public function updatePrice($newprice, $newpricebase, $user, $newvat = '', $newminprice = 0, $level = 0, $newnpr = 0, $newpbq = 0, $ignore_autogen = 0, $localtaxes_array = array(), $newdefaultvatcode = '')
-    {
-        global $conf, $langs;
-
-        $id = $this->id;
-
-        dol_syslog(get_class($this)."::update_price id=".$id." newprice=".$newprice." newpricebase=".$newpricebase." newminprice=".$newminprice." level=".$level." npr=".$newnpr." newdefaultvatcode=".$newdefaultvatcode);
-
-        // Clean parameters
-        if (empty($this->tva_tx)) {
-            $this->tva_tx = 0;
-        }
-        if (empty($newnpr)) {
-            $newnpr = 0;
-        }
-        if (empty($newminprice)) {
-        	$newminprice = 0;
-        }
-        if (empty($newminprice)) {
-        	$newminprice = 0;
-        }
-
-        // Check parameters
-        if ($newvat == '') {
-            $newvat = $this->tva_tx;
-        }
-
-        // If multiprices are enabled, then we check if the current product is subject to price autogeneration
-        // Price will be modified ONLY when the first one is the one that is being modified
-        if ((!empty($conf->global->PRODUIT_MULTIPRICES) || !empty($conf->global->PRODUIT_CUSTOMER_PRICES_BY_QTY_MULTIPRICES)) && !$ignore_autogen && $this->price_autogen && ($level == 1)) {
-            return $this->generateMultiprices($user, $newprice, $newpricebase, $newvat, $newnpr, $newpbq);
-        }
-
-        if (!empty($newminprice) && ($newminprice > $newprice)) {
-            $this->error = 'ErrorPriceCantBeLowerThanMinPrice';
-            return -1;
-        }
-
-        if ($newprice !== '' || $newprice === 0) {
-            if ($newpricebase == 'TTC') {
-                $price_ttc = price2num($newprice, 'MU');
-                $price = price2num($newprice) / (1 + ($newvat / 100));
-                $price = price2num($price, 'MU');
-
-                if ($newminprice != '' || $newminprice == 0) {
-                    $price_min_ttc = price2num($newminprice, 'MU');
-                    $price_min = price2num($newminprice) / (1 + ($newvat / 100));
-                    $price_min = price2num($price_min, 'MU');
-                } else {
-                    $price_min = 0;
-                    $price_min_ttc = 0;
-                }
-            } else {
-                $price = price2num($newprice, 'MU');
-                $price_ttc = ($newnpr != 1) ? price2num($newprice) * (1 + ($newvat / 100)) : $price;
-                $price_ttc = price2num($price_ttc, 'MU');
-
-                if ($newminprice !== '' || $newminprice === 0) {
-                    $price_min = price2num($newminprice, 'MU');
-                    $price_min_ttc = price2num($newminprice) * (1 + ($newvat / 100));
-                    $price_min_ttc = price2num($price_min_ttc, 'MU');
-                    //print 'X'.$newminprice.'-'.$price_min;
-                } else {
-                    $price_min = 0;
-                    $price_min_ttc = 0;
-                }
-            }
-            //print 'x'.$id.'-'.$newprice.'-'.$newpricebase.'-'.$price.'-'.$price_ttc.'-'.$price_min.'-'.$price_min_ttc;
-
-            if (count($localtaxes_array) > 0) {
-                $localtaxtype1 = $localtaxes_array['0'];
-                $localtax1 = $localtaxes_array['1'];
-                $localtaxtype2 = $localtaxes_array['2'];
-                $localtax2 = $localtaxes_array['3'];
-            } else // old method. deprecated because ot can't retreive type
-            {
-                $localtaxtype1 = '0';
-                $localtax1 = get_localtax($newvat, 1);
-                $localtaxtype2 = '0';
-                $localtax2 = get_localtax($newvat, 2);
-            }
-            if (empty($localtax1)) {
-                $localtax1 = 0; // If = '' then = 0
-            }
-            if (empty($localtax2)) {
-                $localtax2 = 0; // If = '' then = 0
-            }
-
-            $this->db->begin();
-
-            // Ne pas mettre de quote sur les numeriques decimaux.
-            // Ceci provoque des stockages avec arrondis en base au lieu des valeurs exactes.
-            $sql = "UPDATE ".MAIN_DB_PREFIX."product SET";
-            $sql .= " price_base_type='".$newpricebase."',";
-            $sql .= " price=".$price.",";
-            $sql .= " price_ttc=".$price_ttc.",";
-            $sql .= " price_min=".$price_min.",";
-            $sql .= " price_min_ttc=".$price_min_ttc.",";
-            $sql .= " localtax1_tx=".($localtax1 >= 0 ? $localtax1 : 'NULL').",";
-            $sql .= " localtax2_tx=".($localtax2 >= 0 ? $localtax2 : 'NULL').",";
-            $sql .= " localtax1_type=".($localtaxtype1 != '' ? "'".$localtaxtype1."'" : "'0'").",";
-            $sql .= " localtax2_type=".($localtaxtype2 != '' ? "'".$localtaxtype2."'" : "'0'").",";
-            $sql .= " default_vat_code=".($newdefaultvatcode ? "'".$this->db->escape($newdefaultvatcode)."'" : "null").",";
-            $sql .= " tva_tx='".price2num($newvat)."',";
-            $sql .= " recuperableonly='".$newnpr."'";
-            $sql .= " WHERE rowid = ".$id;
-
-            dol_syslog(get_class($this)."::update_price", LOG_DEBUG);
-            $resql = $this->db->query($sql);
-            if ($resql) {
-                $this->multiprices[$level] = $price;
-                $this->multiprices_ttc[$level] = $price_ttc;
-                $this->multiprices_min[$level] = $price_min;
-                $this->multiprices_min_ttc[$level] = $price_min_ttc;
-                $this->multiprices_base_type[$level] = $newpricebase;
-                $this->multiprices_default_vat_code[$level] = $newdefaultvatcode;
-                $this->multiprices_tva_tx[$level] = $newvat;
-                $this->multiprices_recuperableonly[$level] = $newnpr;
-
-                $this->price = $price;
-                $this->price_ttc = $price_ttc;
-                $this->price_min = $price_min;
-                $this->price_min_ttc = $price_min_ttc;
-                $this->price_base_type = $newpricebase;
-                $this->default_vat_code = $newdefaultvatcode;
-                $this->tva_tx = $newvat;
-                $this->tva_npr = $newnpr;
-                //Local taxes
-                $this->localtax1_tx = $localtax1;
-                $this->localtax2_tx = $localtax2;
-                $this->localtax1_type = $localtaxtype1;
-                $this->localtax2_type = $localtaxtype2;
-
-                // Price by quantity
-                $this->price_by_qty = $newpbq;
-
-                $this->_log_price($user, $level); // Save price for level into table product_price
-
-                $this->level = $level; // Store level of price edited for trigger
-
-                // Call trigger
-                $result = $this->call_trigger('PRODUCT_PRICE_MODIFY', $user);
-                if ($result < 0) {
-                    $this->db->rollback();
-                    return -1;
-                }
-                // End call triggers
-
-                $this->db->commit();
-            } else {
-                $this->db->rollback();
-                dol_print_error($this->db);
-            }
-        }
-
-        return 1;
-    }
-
-    /**
-     *  Sets the supplier price expression
-     *
-     * @param      int $expression_id Expression
-     * @return     int                     <0 if KO, >0 if OK
-     * @deprecated Use Product::update instead
-     */
-    public function setPriceExpression($expression_id)
-    {
-        global $user;
-
-        $this->fk_price_expression = $expression_id;
-
-        return $this->update($this->id, $user);
-    }
-
-    /**
-     *  Load a product in memory from database
-     *
-     * @param  int    $id                Id of product/service to load
-     * @param  string $ref               Ref of product/service to load
-     * @param  string $ref_ext           Ref ext of product/service to load
-     * @param  string $barcode           Barcode of product/service to load
-     * @param  int    $ignore_expression Ignores the math expression for calculating price and uses the db value instead
-     * @param  int    $ignore_price_load Load product without loading prices arrays (when we are sure we don't need them)
-     * @param  int    $ignore_lang_load  Load product without loading language arrays (when we are sure we don't need them)
-     * @return int                       <0 if KO, 0 if not found, >0 if OK
-     */
-    public function fetch($id = '', $ref = '', $ref_ext = '', $barcode = '', $ignore_expression = 0, $ignore_price_load = 0, $ignore_lang_load = 0)
-    {
-        include_once DOL_DOCUMENT_ROOT.'/core/lib/company.lib.php';
-
-        global $langs, $conf;
-
-        dol_syslog(get_class($this)."::fetch id=".$id." ref=".$ref." ref_ext=".$ref_ext);
-
-        // Check parameters
-        if (!$id && !$ref && !$ref_ext && !$barcode) {
-            $this->errors[] = 'ErrorWrongParameters';
-            $this->error = 'ErrorWrongParameters';
-            dol_syslog(get_class($this)."::fetch ".$this->error);
-            return -1;
-        }
-
-        $sql = "SELECT rowid, ref, ref_ext, label, description, url, note_public, note as note_private, customcode, fk_country, price, price_ttc,";
-        $sql .= " price_min, price_min_ttc, price_base_type, cost_price, default_vat_code, tva_tx, recuperableonly as tva_npr, localtax1_tx, localtax2_tx, localtax1_type, localtax2_type, tosell,";
-        $sql .= " tobuy, fk_product_type, duration, fk_default_warehouse, seuil_stock_alerte, canvas, net_measure, net_measure_units, weight, weight_units,";
-        $sql .= " length, length_units, width, width_units, height, height_units,";
-        $sql .= " surface, surface_units, volume, volume_units, barcode, fk_barcode_type, finished,";
-        $sql .= " accountancy_code_buy, accountancy_code_buy_intra, accountancy_code_buy_export,";
-        $sql .= " accountancy_code_sell, accountancy_code_sell_intra, accountancy_code_sell_export, stock, pmp,";
-        $sql .= " datec, tms, import_key, entity, desiredstock, tobatch, fk_unit,";
-	    $sql .= " tostock,";
-        $sql .= " fk_price_expression, price_autogen, model_pdf";
-        $sql .= " FROM ".MAIN_DB_PREFIX."product";
-        if ($id) {
-            $sql .= " WHERE rowid = ".(int) $id;
-        } else {
-            $sql .= " WHERE entity IN (".getEntity($this->element).")";
-            if ($ref) {
-                $sql .= " AND ref = '".$this->db->escape($ref)."'";
-            } elseif ($ref_ext) {
-                $sql .= " AND ref_ext = '".$this->db->escape($ref_ext)."'";
-            } elseif ($barcode) {
-                $sql .= " AND barcode = '".$this->db->escape($barcode)."'";
-            }
-        }
-
-        $resql = $this->db->query($sql);
-        if ($resql) {
-        	unset($this->oldcopy);
-
-            if ($this->db->num_rows($resql) > 0) {
-                $obj = $this->db->fetch_object($resql);
-
-                $this->id = $obj->rowid;
-                $this->ref                            = $obj->ref;
-                $this->ref_ext                        = $obj->ref_ext;
-                $this->label                          = $obj->label;
-                $this->description                    = $obj->description;
-                $this->url                            = $obj->url;
-                $this->note_public                    = $obj->note_public;
-                $this->note_private                   = $obj->note_private;
-                $this->note                           = $obj->note_private; // deprecated
-
-                $this->type                          = $obj->fk_product_type;
-                $this->status                        = $obj->tosell;
-                $this->status_buy                    = $obj->tobuy;
-                $this->tostock                       = $obj->tostock;
-                $this->status_batch                  = $obj->tobatch;
-
-                $this->customcode                    = $obj->customcode;
-                $this->country_id                    = $obj->fk_country;
-                $this->country_code = getCountry($this->country_id, 2, $this->db);
-                $this->price                        = $obj->price;
-                $this->price_ttc                    = $obj->price_ttc;
-                $this->price_min                    = $obj->price_min;
-                $this->price_min_ttc                = $obj->price_min_ttc;
-                $this->price_base_type = $obj->price_base_type;
-                $this->cost_price                    = $obj->cost_price;
-                $this->default_vat_code = $obj->default_vat_code;
-                $this->tva_tx                        = $obj->tva_tx;
-                //! French VAT NPR
-                $this->tva_npr                        = $obj->tva_npr;
-                $this->recuperableonly                = $obj->tva_npr; // For backward compatibility
-                //! Local taxes
-                $this->localtax1_tx                    = $obj->localtax1_tx;
-                $this->localtax2_tx                    = $obj->localtax2_tx;
-                $this->localtax1_type                = $obj->localtax1_type;
-                $this->localtax2_type                = $obj->localtax2_type;
-
-                $this->finished                        = $obj->finished;
-                $this->duration                        = $obj->duration;
-                $this->duration_value                = substr($obj->duration, 0, dol_strlen($obj->duration) - 1);
-                $this->duration_unit = substr($obj->duration, -1);
-                $this->canvas                        = $obj->canvas;
-                $this->net_measure = $obj->net_measure;
-                $this->net_measure_units = $obj->net_measure_units;
-                $this->weight                        = $obj->weight;
-                $this->weight_units                    = $obj->weight_units;
-                $this->length                        = $obj->length;
-                $this->length_units                    = $obj->length_units;
-                $this->width = $obj->width;
-                $this->width_units = $obj->width_units;
-                $this->height = $obj->height;
-                $this->height_units = $obj->height_units;
-
-                $this->surface = $obj->surface;
-                $this->surface_units = $obj->surface_units;
-                $this->volume = $obj->volume;
-                $this->volume_units                    = $obj->volume_units;
-                $this->barcode = $obj->barcode;
-                $this->barcode_type                    = $obj->fk_barcode_type;
-
-                $this->accountancy_code_buy				= $obj->accountancy_code_buy;
-                $this->accountancy_code_buy_intra = $obj->accountancy_code_buy_intra;
-                $this->accountancy_code_buy_export		= $obj->accountancy_code_buy_export;
-                $this->accountancy_code_sell			= $obj->accountancy_code_sell;
-                $this->accountancy_code_sell_intra		= $obj->accountancy_code_sell_intra;
-                $this->accountancy_code_sell_export		= $obj->accountancy_code_sell_export;
-
-                $this->fk_default_warehouse            = $obj->fk_default_warehouse;
-                $this->seuil_stock_alerte            = $obj->seuil_stock_alerte;
-                $this->desiredstock                    = $obj->desiredstock;
-                $this->stock_reel                    = $obj->stock;
-                $this->pmp = $obj->pmp;
-
-                $this->date_creation                = $obj->datec;
-                $this->date_modification            = $obj->tms;
-                $this->import_key                    = $obj->import_key;
-                $this->entity                        = $obj->entity;
-
-                $this->ref_ext                        = $obj->ref_ext;
-                $this->fk_price_expression            = $obj->fk_price_expression;
-                $this->fk_unit                        = $obj->fk_unit;
-                $this->price_autogen = $obj->price_autogen;
-                $this->model_pdf = $obj->model_pdf;
-
-                $this->db->free($resql);
-
-                // Retreive all extrafield
-                // fetch optionals attributes and labels
-                $this->fetch_optionals();
-
-                // multilangs
-                if (!empty($conf->global->MAIN_MULTILANGS) && empty($ignore_lang_load)) {
-                    $this->getMultiLangs();
-                }
-
-                // Load multiprices array
-                if (!empty($conf->global->PRODUIT_MULTIPRICES) && empty($ignore_price_load))                // prices per segment
-                {
-                    for ($i = 1; $i <= $conf->global->PRODUIT_MULTIPRICES_LIMIT; $i++)
-                    {
-                        $sql = "SELECT price, price_ttc, price_min, price_min_ttc,";
-                        $sql .= " price_base_type, tva_tx, default_vat_code, tosell, price_by_qty, rowid, recuperableonly";
-                        $sql .= " FROM ".MAIN_DB_PREFIX."product_price";
-                        $sql .= " WHERE entity IN (".getEntity('productprice').")";
-                        $sql .= " AND price_level=".$i;
-                        $sql .= " AND fk_product = ".$this->id;
-                        $sql .= " ORDER BY date_price DESC, rowid DESC";
-                        $sql .= " LIMIT 1";
-                        $resql = $this->db->query($sql);
-                        if ($resql) {
-                            $result = $this->db->fetch_array($resql);
-
-                            $this->multiprices[$i] = $result["price"];
-                            $this->multiprices_ttc[$i] = $result["price_ttc"];
-                            $this->multiprices_min[$i] = $result["price_min"];
-                            $this->multiprices_min_ttc[$i] = $result["price_min_ttc"];
-                            $this->multiprices_base_type[$i] = $result["price_base_type"];
-                            // Next two fields are used only if PRODUIT_MULTIPRICES_USE_VAT_PER_LEVEL is on
-                            $this->multiprices_tva_tx[$i] = $result["tva_tx"]; // TODO Add ' ('.$result['default_vat_code'].')'
-                            $this->multiprices_recuperableonly[$i] = $result["recuperableonly"];
-
-                            // Price by quantity
-                            /*
-                            $this->prices_by_qty[$i]=$result["price_by_qty"];
-                            $this->prices_by_qty_id[$i]=$result["rowid"];
-                            // Récuperation de la liste des prix selon qty si flag positionné
-                            if ($this->prices_by_qty[$i] == 1)
-                            {
-                            $sql = "SELECT rowid, price, unitprice, quantity, remise_percent, remise, price_base_type";
-                            $sql.= " FROM ".MAIN_DB_PREFIX."product_price_by_qty";
-                            $sql.= " WHERE fk_product_price = ".$this->prices_by_qty_id[$i];
-                            $sql.= " ORDER BY quantity ASC";
-                            $resultat=array();
-                            $resql = $this->db->query($sql);
-                            if ($resql)
-                            {
-                            $ii=0;
-                            while ($result= $this->db->fetch_array($resql)) {
-                            $resultat[$ii]=array();
-                            $resultat[$ii]["rowid"]=$result["rowid"];
-                            $resultat[$ii]["price"]= $result["price"];
-                            $resultat[$ii]["unitprice"]= $result["unitprice"];
-                            $resultat[$ii]["quantity"]= $result["quantity"];
-                            $resultat[$ii]["remise_percent"]= $result["remise_percent"];
-                            $resultat[$ii]["remise"]= $result["remise"];                    // deprecated
-                            $resultat[$ii]["price_base_type"]= $result["price_base_type"];
-                            $ii++;
-                            }
-                            $this->prices_by_qty_list[$i]=$resultat;
-                            }
-                            else
-                            {
-                            dol_print_error($this->db);
-                            return -1;
-                            }
-                            }*/
-                        } else {
-	                        $this->error=$this->db->lasterror;
-                            return -1;
-                        }
-                    }
-                } elseif (!empty($conf->global->PRODUIT_CUSTOMER_PRICES) && empty($ignore_price_load))            // prices per customers
-                {
-                    // Nothing loaded by default. List may be very long.
-                } elseif (!empty($conf->global->PRODUIT_CUSTOMER_PRICES_BY_QTY) && empty($ignore_price_load))    // prices per quantity
-                {
-                    $sql = "SELECT price, price_ttc, price_min, price_min_ttc,";
-                    $sql .= " price_base_type, tva_tx, default_vat_code, tosell, price_by_qty, rowid";
-                    $sql .= " FROM ".MAIN_DB_PREFIX."product_price";
-                    $sql .= " WHERE fk_product = ".$this->id;
-                    $sql .= " ORDER BY date_price DESC, rowid DESC";
-                    $sql .= " LIMIT 1";
-                    $resql = $this->db->query($sql);
-                    if ($resql) {
-                        $result = $this->db->fetch_array($resql);
-
-                        // Price by quantity
-                        $this->prices_by_qty[0] = $result["price_by_qty"];
-                        $this->prices_by_qty_id[0] = $result["rowid"];
-                        // Récuperation de la liste des prix selon qty si flag positionné
-                        if ($this->prices_by_qty[0] == 1) {
-                            $sql = "SELECT rowid,price, unitprice, quantity, remise_percent, remise, remise, price_base_type";
-                            $sql .= " FROM ".MAIN_DB_PREFIX."product_price_by_qty";
-                            $sql .= " WHERE fk_product_price = ".$this->prices_by_qty_id[0];
-                            $sql .= " ORDER BY quantity ASC";
-                            $resultat = array();
-                            $resql = $this->db->query($sql);
-                            if ($resql) {
-                                $ii = 0;
-                                while ($result = $this->db->fetch_array($resql)) {
-                                    $resultat[$ii] = array();
-                                    $resultat[$ii]["rowid"] = $result["rowid"];
-                                    $resultat[$ii]["price"] = $result["price"];
-                                    $resultat[$ii]["unitprice"] = $result["unitprice"];
-                                    $resultat[$ii]["quantity"] = $result["quantity"];
-                                    $resultat[$ii]["remise_percent"] = $result["remise_percent"];
-                                    //$resultat[$ii]["remise"]= $result["remise"];                    // deprecated
-                                    $resultat[$ii]["price_base_type"] = $result["price_base_type"];
-                                    $ii++;
-                                }
-                                $this->prices_by_qty_list[0] = $resultat;
-                            } else {
-	                            $this->error=$this->db->lasterror;
-                                return -1;
-                            }
-                        }
-                    } else {
-	                    $this->error=$this->db->lasterror;
-                        return -1;
-                    }
-                } elseif (!empty($conf->global->PRODUIT_CUSTOMER_PRICES_BY_QTY_MULTIPRICES) && empty($ignore_price_load))    // prices per customer and quantity
-                {
-                    for ($i = 1; $i <= $conf->global->PRODUIT_MULTIPRICES_LIMIT; $i++)
-                    {
-                        $sql = "SELECT price, price_ttc, price_min, price_min_ttc,";
-                        $sql .= " price_base_type, tva_tx, default_vat_code, tosell, price_by_qty, rowid, recuperableonly";
-                        $sql .= " FROM ".MAIN_DB_PREFIX."product_price";
-                        $sql .= " WHERE entity IN (".getEntity('productprice').")";
-                        $sql .= " AND price_level=".$i;
-                        $sql .= " AND fk_product = ".$this->id;
-                        $sql .= " ORDER BY date_price DESC, rowid DESC";
-                        $sql .= " LIMIT 1";
-                        $resql = $this->db->query($sql);
-                        if ($resql) {
-                            $result = $this->db->fetch_array($resql);
-
-                            $this->multiprices[$i] = $result["price"];
-                            $this->multiprices_ttc[$i] = $result["price_ttc"];
-                            $this->multiprices_min[$i] = $result["price_min"];
-                            $this->multiprices_min_ttc[$i] = $result["price_min_ttc"];
-                            $this->multiprices_base_type[$i] = $result["price_base_type"];
-                            // Next two fields are used only if PRODUIT_MULTIPRICES_USE_VAT_PER_LEVEL is on
-                            $this->multiprices_tva_tx[$i] = $result["tva_tx"]; // TODO Add ' ('.$result['default_vat_code'].')'
-                            $this->multiprices_recuperableonly[$i] = $result["recuperableonly"];
-
-                            // Price by quantity
-                            $this->prices_by_qty[$i] = $result["price_by_qty"];
-                            $this->prices_by_qty_id[$i] = $result["rowid"];
-                            // Récuperation de la liste des prix selon qty si flag positionné
-                            if ($this->prices_by_qty[$i] == 1) {
-                                $sql = "SELECT rowid, price, unitprice, quantity, remise_percent, remise, price_base_type";
-                                $sql .= " FROM ".MAIN_DB_PREFIX."product_price_by_qty";
-                                $sql .= " WHERE fk_product_price = ".$this->prices_by_qty_id[$i];
-                                $sql .= " ORDER BY quantity ASC";
-                                $resultat = array();
-                                $resql = $this->db->query($sql);
-                                if ($resql) {
-                                    $ii = 0;
-                                    while ($result = $this->db->fetch_array($resql)) {
-                                        $resultat[$ii] = array();
-                                        $resultat[$ii]["rowid"] = $result["rowid"];
-                                        $resultat[$ii]["price"] = $result["price"];
-                                        $resultat[$ii]["unitprice"] = $result["unitprice"];
-                                        $resultat[$ii]["quantity"] = $result["quantity"];
-                                        $resultat[$ii]["remise_percent"] = $result["remise_percent"];
-                                        $resultat[$ii]["remise"] = $result["remise"]; // deprecated
-                                        $resultat[$ii]["price_base_type"] = $result["price_base_type"];
-                                        $ii++;
-                                    }
-                                    $this->prices_by_qty_list[$i] = $resultat;
-                                } else {
-	                                $this->error=$this->db->lasterror;
-                                    return -1;
-                                }
-                            }
-                        } else {
-	                        $this->error=$this->db->lasterror;
-                            return -1;
-                        }
-                    }
-                }
-
-                if (!empty($conf->dynamicprices->enabled) && !empty($this->fk_price_expression) && empty($ignore_expression)) {
-                       include_once DOL_DOCUMENT_ROOT.'/product/dynamic_price/class/price_parser.class.php';
-                    $priceparser = new PriceParser($this->db);
-                       $price_result = $priceparser->parseProduct($this);
-                    if ($price_result >= 0) {
-                        $this->price = $price_result;
-                        // Calculate the VAT
-                        $this->price_ttc = price2num($this->price) * (1 + ($this->tva_tx / 100));
-                        $this->price_ttc = price2num($this->price_ttc, 'MU');
-                    }
-                }
-
-                // We should not load stock during the fetch. If someone need stock of product, he must call load_stock after fetching product.
-                // Instead we just init the stock_warehouse array
-                $this->stock_warehouse = array();
-
-                return 1;
-            } else {
-                return 0;
-            }
-        } else {
-	        $this->error=$this->db->lasterror;
-            return -1;
-        }
-    }
-
-
-    // phpcs:disable PEAR.NamingConventions.ValidFunctionName.ScopeNotCamelCaps
-    /**
-     *  Charge tableau des stats propale pour le produit/service
-     *
-     * @param  int $socid Id societe
-     * @return integer      Tableau des stats dans $this->stats_propale, <0 if ko >0 if ok
-     */
-    public function load_stats_propale($socid = 0)
-    {
-        // phpcs:enable
-        global $conf, $user, $hookmanager;
-
-        $sql = "SELECT COUNT(DISTINCT p.fk_soc) as nb_customers, COUNT(DISTINCT p.rowid) as nb,";
-        $sql .= " COUNT(pd.rowid) as nb_rows, SUM(pd.qty) as qty";
-        $sql .= " FROM ".MAIN_DB_PREFIX."propaldet as pd";
-        $sql .= ", ".MAIN_DB_PREFIX."propal as p";
-        $sql .= ", ".MAIN_DB_PREFIX."societe as s";
-        if (!$user->rights->societe->client->voir && !$socid) {
-            $sql .= ", ".MAIN_DB_PREFIX."societe_commerciaux as sc";
-        }
-        $sql .= " WHERE p.rowid = pd.fk_propal";
-        $sql .= " AND p.fk_soc = s.rowid";
-        $sql .= " AND p.entity IN (".getEntity('propal').")";
-        $sql .= " AND pd.fk_product = ".$this->id;
-        if (!$user->rights->societe->client->voir && !$socid) {
-            $sql .= " AND p.fk_soc = sc.fk_soc AND sc.fk_user = ".$user->id;
-        }
-        //$sql.= " AND pr.fk_statut != 0";
-        if ($socid > 0) {
-            $sql .= " AND p.fk_soc = ".$socid;
-        }
-
-        $result = $this->db->query($sql);
-        if ($result) {
-            $obj = $this->db->fetch_object($result);
-            $this->stats_propale['customers'] = $obj->nb_customers;
-            $this->stats_propale['nb'] = $obj->nb;
-            $this->stats_propale['rows'] = $obj->nb_rows;
-            $this->stats_propale['qty'] = $obj->qty ? $obj->qty : 0;
-
-            // if it's a virtual product, maybe it is in proposal by extension
-            if (!empty($conf->global->PRODUCT_STATS_WITH_PARENT_PROD_IF_INCDEC)) {
-                $TFather = $this->getFather();
-                if (is_array($TFather) && !empty($TFather)) {
-                    foreach ($TFather as &$fatherData) {
-                        $pFather = new Product($this->db);
-                        $pFather->id = $fatherData['id'];
-                        $qtyCoef = $fatherData['qty'];
-
-                        if ($fatherData['incdec']) {
-                            $pFather->load_stats_propale($socid);
-
-                            $this->stats_propale['customers'] += $pFather->stats_propale['customers'];
-                            $this->stats_propale['nb'] += $pFather->stats_propale['nb'];
-                            $this->stats_propale['rows'] += $pFather->stats_propale['rows'];
-                            $this->stats_propale['qty'] += $pFather->stats_propale['qty'] * $qtyCoef;
-                        }
-                    }
-                }
-            }
-
-            $parameters = array('socid' => $socid);
-            $reshook = $hookmanager->executeHooks('loadStatsCustomerProposal', $parameters, $this, $action);
-            if ($reshook > 0) $this->stats_propale = $hookmanager->resArray['stats_propale'];
-
-            return 1;
-        } else {
-            $this->error = $this->db->error();
-            return -1;
-        }
-    }
-
-
-    // phpcs:disable PEAR.NamingConventions.ValidFunctionName.ScopeNotCamelCaps
-    /**
-     *  Charge tableau des stats propale pour le produit/service
-     *
-     * @param  int $socid Id thirdparty
-     * @return array               Tableau des stats
-     */
-    public function load_stats_proposal_supplier($socid = 0)
-    {
-        // phpcs:enable
-        global $conf, $user, $hookmanager;
-
-        $sql = "SELECT COUNT(DISTINCT p.fk_soc) as nb_suppliers, COUNT(DISTINCT p.rowid) as nb,";
-        $sql .= " COUNT(pd.rowid) as nb_rows, SUM(pd.qty) as qty";
-        $sql .= " FROM ".MAIN_DB_PREFIX."supplier_proposaldet as pd";
-        $sql .= ", ".MAIN_DB_PREFIX."supplier_proposal as p";
-        $sql .= ", ".MAIN_DB_PREFIX."societe as s";
-        if (!$user->rights->societe->client->voir && !$socid) { $sql .= ", ".MAIN_DB_PREFIX."societe_commerciaux as sc";
-        }
-        $sql .= " WHERE p.rowid = pd.fk_supplier_proposal";
-        $sql .= " AND p.fk_soc = s.rowid";
-        $sql .= " AND p.entity IN (".getEntity('supplier_proposal').")";
-        $sql .= " AND pd.fk_product = ".$this->id;
-        if (!$user->rights->societe->client->voir && !$socid) { $sql .= " AND p.fk_soc = sc.fk_soc AND sc.fk_user = ".$user->id;
-        }
-        //$sql.= " AND pr.fk_statut != 0";
-        if ($socid > 0) {    $sql .= " AND p.fk_soc = ".$socid;
-        }
-
-        $result = $this->db->query($sql);
-        if ($result) {
-            $obj = $this->db->fetch_object($result);
-            $this->stats_proposal_supplier['suppliers'] = $obj->nb_suppliers;
-            $this->stats_proposal_supplier['nb'] = $obj->nb;
-            $this->stats_proposal_supplier['rows'] = $obj->nb_rows;
-            $this->stats_proposal_supplier['qty'] = $obj->qty ? $obj->qty : 0;
-
-            $parameters = array('socid' => $socid);
-            $reshook = $hookmanager->executeHooks('loadStatsSupplierProposal', $parameters, $this, $action);
-            if ($reshook > 0) $this->stats_proposal_supplier = $hookmanager->resArray['stats_proposal_supplier'];
-
-            return 1;
-        } else {
-            $this->error = $this->db->error();
-            return -1;
-        }
-    }
-
-
-    // phpcs:disable PEAR.NamingConventions.ValidFunctionName.ScopeNotCamelCaps
-    /**
-     *  Charge tableau des stats commande client pour le produit/service
-     *
-     * @param  int    $socid           Id societe pour filtrer sur une societe
-     * @param  string $filtrestatut    Id statut pour filtrer sur un statut
-     * @param  int    $forVirtualStock Ignore rights filter for virtual stock calculation.
-     * @return integer                 Array of stats in $this->stats_commande (nb=nb of order, qty=qty ordered), <0 if ko or >0 if ok
-     */
-    public function load_stats_commande($socid = 0, $filtrestatut = '', $forVirtualStock = 0)
-    {
-        // phpcs:enable
-        global $conf, $user, $hookmanager;
-
-        $sql = "SELECT COUNT(DISTINCT c.fk_soc) as nb_customers, COUNT(DISTINCT c.rowid) as nb,";
-        $sql .= " COUNT(cd.rowid) as nb_rows, SUM(cd.qty) as qty";
-        $sql .= " FROM ".MAIN_DB_PREFIX."commandedet as cd";
-        $sql .= ", ".MAIN_DB_PREFIX."commande as c";
-        $sql .= ", ".MAIN_DB_PREFIX."societe as s";
-        if (!$user->rights->societe->client->voir && !$socid && !$forVirtualStock) {
-            $sql .= ", ".MAIN_DB_PREFIX."societe_commerciaux as sc";
-        }
-        $sql .= " WHERE c.rowid = cd.fk_commande";
-        $sql .= " AND c.fk_soc = s.rowid";
-        $sql .= " AND c.entity IN (".getEntity('commande').")";
-        $sql .= " AND cd.fk_product = ".$this->id;
-        if (!$user->rights->societe->client->voir && !$socid && !$forVirtualStock) {
-            $sql .= " AND c.fk_soc = sc.fk_soc AND sc.fk_user = ".$user->id;
-        }
-        if ($socid > 0) {
-            $sql .= " AND c.fk_soc = ".$socid;
-        }
-        if ($filtrestatut <> '') {
-            $sql .= " AND c.fk_statut in (".$filtrestatut.")";
-        }
-
-        $result = $this->db->query($sql);
-        if ($result) {
-            $obj = $this->db->fetch_object($result);
-            $this->stats_commande['customers'] = $obj->nb_customers;
-            $this->stats_commande['nb'] = $obj->nb;
-            $this->stats_commande['rows'] = $obj->nb_rows;
-            $this->stats_commande['qty'] = $obj->qty ? $obj->qty : 0;
-
-            // if it's a virtual product, maybe it is in order by extension
-            if (!empty($conf->global->PRODUCT_STATS_WITH_PARENT_PROD_IF_INCDEC)) {
-                $TFather = $this->getFather();
-                if (is_array($TFather) && !empty($TFather)) {
-                    foreach ($TFather as &$fatherData) {
-                        $pFather = new Product($this->db);
-                        $pFather->id = $fatherData['id'];
-                        $qtyCoef = $fatherData['qty'];
-
-                        if ($fatherData['incdec']) {
-                            $pFather->load_stats_commande($socid, $filtrestatut);
-
-                            $this->stats_commande['customers'] += $pFather->stats_commande['customers'];
-                            $this->stats_commande['nb'] += $pFather->stats_commande['nb'];
-                            $this->stats_commande['rows'] += $pFather->stats_commande['rows'];
-                            $this->stats_commande['qty'] += $pFather->stats_commande['qty'] * $qtyCoef;
-                        }
-                    }
-                }
-            }
-
-            // If stock decrease is on invoice validation, the theorical stock continue to
-            // count the orders to ship in theorical stock when some are already removed b invoice validation.
-            // If option DECREASE_ONLY_UNINVOICEDPRODUCTS is on, we make a compensation.
-            if (!empty($conf->global->STOCK_CALCULATE_ON_BILL)) {
-                if (!empty($conf->global->DECREASE_ONLY_UNINVOICEDPRODUCTS)) {
-                    $adeduire = 0;
-                    $sql = "SELECT sum(fd.qty) as count FROM ".MAIN_DB_PREFIX."facturedet fd ";
-                    $sql .= " JOIN ".MAIN_DB_PREFIX."facture f ON fd.fk_facture = f.rowid ";
-                    $sql .= " JOIN ".MAIN_DB_PREFIX."element_element el ON el.fk_target = f.rowid and el.targettype = 'facture' and sourcetype = 'commande'";
-                    $sql .= " JOIN ".MAIN_DB_PREFIX."commande c ON el.fk_source = c.rowid ";
-                    $sql .= " WHERE c.fk_statut IN (".$filtrestatut.") AND c.facture = 0 AND fd.fk_product = ".$this->id;
-                    dol_syslog(__METHOD__.":: sql $sql", LOG_NOTICE);
-
-                    $resql = $this->db->query($sql);
-                    if ($resql) {
-                        if ($this->db->num_rows($resql) > 0) {
-                            $obj = $this->db->fetch_object($resql);
-                            $adeduire += $obj->count;
-                        }
-                    }
-
-                    $this->stats_commande['qty'] -= $adeduire;
-                }
-            }
-
-            $parameters = array('socid' => $socid, 'filtrestatut' => $filtrestatut, 'forVirtualStock' => $forVirtualStock);
-            $reshook = $hookmanager->executeHooks('loadStatsCustomerOrder', $parameters, $this, $action);
-            if ($reshook > 0) $this->stats_commande = $hookmanager->resArray['stats_commande'];
-            return 1;
-        } else {
-            $this->error = $this->db->error();
-            return -1;
-        }
-    }
-
-    // phpcs:disable PEAR.NamingConventions.ValidFunctionName.ScopeNotCamelCaps
-    /**
-     *  Charge tableau des stats commande fournisseur pour le produit/service
-     *
-     * @param  int    $socid           Id societe pour filtrer sur une societe
-     * @param  string $filtrestatut    Id des statuts pour filtrer sur des statuts
-     * @param  int    $forVirtualStock Ignore rights filter for virtual stock calculation.
-     * @return array                     Tableau des stats
-     */
-    public function load_stats_commande_fournisseur($socid = 0, $filtrestatut = '', $forVirtualStock = 0)
-    {
-        // phpcs:enable
-        global $conf, $user, $hookmanager;
-
-        $sql = "SELECT COUNT(DISTINCT c.fk_soc) as nb_suppliers, COUNT(DISTINCT c.rowid) as nb,";
-        $sql .= " COUNT(cd.rowid) as nb_rows, SUM(cd.qty) as qty";
-        $sql .= " FROM ".MAIN_DB_PREFIX."commande_fournisseurdet as cd";
-        $sql .= ", ".MAIN_DB_PREFIX."commande_fournisseur as c";
-        $sql .= ", ".MAIN_DB_PREFIX."societe as s";
-        if (!$user->rights->societe->client->voir && !$socid && !$forVirtualStock) {
-            $sql .= ", ".MAIN_DB_PREFIX."societe_commerciaux as sc";
-        }
-        $sql .= " WHERE c.rowid = cd.fk_commande";
-        $sql .= " AND c.fk_soc = s.rowid";
-        $sql .= " AND c.entity IN (".getEntity('supplier_order').")";
-        $sql .= " AND cd.fk_product = ".$this->id;
-        if (!$user->rights->societe->client->voir && !$socid && !$forVirtualStock) {
-            $sql .= " AND c.fk_soc = sc.fk_soc AND sc.fk_user = ".$user->id;
-        }
-        if ($socid > 0) {
-            $sql .= " AND c.fk_soc = ".$socid;
-        }
-        if ($filtrestatut != '') {
-            $sql .= " AND c.fk_statut in (".$filtrestatut.")"; // Peut valoir 0
-        }
-
-        $result = $this->db->query($sql);
-        if ($result) {
-            $obj = $this->db->fetch_object($result);
-            $this->stats_commande_fournisseur['suppliers'] = $obj->nb_suppliers;
-            $this->stats_commande_fournisseur['nb'] = $obj->nb;
-            $this->stats_commande_fournisseur['rows'] = $obj->nb_rows;
-            $this->stats_commande_fournisseur['qty'] = $obj->qty ? $obj->qty : 0;
-
-            $parameters = array('socid' => $socid, 'filtrestatut' => $filtrestatut, 'forVirtualStock' => $forVirtualStock);
-            $reshook = $hookmanager->executeHooks('loadStatsSupplierOrder', $parameters, $this, $action);
-            if ($reshook > 0) $this->stats_commande_fournisseur = $hookmanager->resArray['stats_commande_fournisseur'];
-
-            return 1;
-        } else {
-            $this->error = $this->db->error().' sql='.$sql;
-            return -1;
-        }
-    }
-
-    // phpcs:disable PEAR.NamingConventions.ValidFunctionName.ScopeNotCamelCaps
-    /**
-     *  Charge tableau des stats expedition client pour le produit/service
-     *
-     * @param   int         $socid                  Id societe pour filtrer sur une societe
-     * @param   string      $filtrestatut           [=''] Ids order status separated by comma
-     * @param   int         $forVirtualStock        Ignore rights filter for virtual stock calculation.
-     * @param   string      $filterShipmentStatus   [=''] Ids shipment status separated by comma
-     * @return  int         <0 if KO, >0 if OK (Tableau des stats)
-     */
-    public function load_stats_sending($socid = 0, $filtrestatut = '', $forVirtualStock = 0, $filterShipmentStatus = '')
-    {
-        // phpcs:enable
-        global $conf, $user, $hookmanager;
-
-        $sql = "SELECT COUNT(DISTINCT e.fk_soc) as nb_customers, COUNT(DISTINCT e.rowid) as nb,";
-        $sql .= " COUNT(ed.rowid) as nb_rows, SUM(ed.qty) as qty";
-        $sql .= " FROM ".MAIN_DB_PREFIX."expeditiondet as ed";
-        $sql .= ", ".MAIN_DB_PREFIX."commandedet as cd";
-        $sql .= ", ".MAIN_DB_PREFIX."commande as c";
-        $sql .= ", ".MAIN_DB_PREFIX."expedition as e";
-        $sql .= ", ".MAIN_DB_PREFIX."societe as s";
-        if (!$user->rights->societe->client->voir && !$socid && !$forVirtualStock) {
-            $sql .= ", ".MAIN_DB_PREFIX."societe_commerciaux as sc";
-        }
-        $sql .= " WHERE e.rowid = ed.fk_expedition";
-        $sql .= " AND c.rowid = cd.fk_commande";
-        $sql .= " AND e.fk_soc = s.rowid";
-        $sql .= " AND e.entity IN (".getEntity('expedition').")";
-        $sql .= " AND ed.fk_origin_line = cd.rowid";
-        $sql .= " AND cd.fk_product = ".$this->id;
-        if (!$user->rights->societe->client->voir && !$socid && !$forVirtualStock) {
-            $sql .= " AND e.fk_soc = sc.fk_soc AND sc.fk_user = ".$user->id;
-        }
-        if ($socid > 0) {
-            $sql .= " AND e.fk_soc = ".$socid;
-        }
-        if ($filtrestatut <> '') {
-            $sql .= " AND c.fk_statut in (".$filtrestatut.")";
-        }
-        if (!empty($filterShipmentStatus)) $sql .= " AND e.fk_statut IN (".$filterShipmentStatus.")";
-
-        $result = $this->db->query($sql);
-        if ($result) {
-            $obj = $this->db->fetch_object($result);
-            $this->stats_expedition['customers'] = $obj->nb_customers;
-            $this->stats_expedition['nb'] = $obj->nb;
-            $this->stats_expedition['rows'] = $obj->nb_rows;
-            $this->stats_expedition['qty'] = $obj->qty ? $obj->qty : 0;
-
-            // if it's a virtual product, maybe it is in sending by extension
-            if (!empty($conf->global->PRODUCT_STATS_WITH_PARENT_PROD_IF_INCDEC)) {
-                $TFather = $this->getFather();
-                if (is_array($TFather) && !empty($TFather)) {
-                    foreach ($TFather as &$fatherData) {
-                        $pFather = new Product($this->db);
-                        $pFather->id = $fatherData['id'];
-                        $qtyCoef = $fatherData['qty'];
-
-                        if ($fatherData['incdec']) {
-                            $pFather->load_stats_sending($socid, $filtrestatut, $forVirtualStock);
-
-                            $this->stats_expedition['customers'] += $pFather->stats_expedition['customers'];
-                            $this->stats_expedition['nb'] += $pFather->stats_expedition['nb'];
-                            $this->stats_expedition['rows'] += $pFather->stats_expedition['rows'];
-                            $this->stats_expedition['qty'] += $pFather->stats_expedition['qty'] * $qtyCoef;
-                        }
-                    }
-                }
-            }
-
-            $parameters = array('socid' => $socid, 'filtrestatut' => $filtrestatut, 'forVirtualStock' => $forVirtualStock, 'filterShipmentStatus' => $filterShipmentStatus);
-            $reshook = $hookmanager->executeHooks('loadStatsSending', $parameters, $this, $action);
-            if ($reshook > 0) $this->stats_expedition = $hookmanager->resArray['stats_expedition'];
-
-            return 1;
-        } else {
-            $this->error = $this->db->error();
-            return -1;
-        }
-    }
-
-    // phpcs:disable PEAR.NamingConventions.ValidFunctionName.ScopeNotCamelCaps
-    /**
-     *  Charge tableau des stats réception fournisseur pour le produit/service
-     *
-     * @param  int    $socid           Id societe pour filtrer sur une societe
-     * @param  string $filtrestatut    Id statut pour filtrer sur un statut
-     * @param  int    $forVirtualStock Ignore rights filter for virtual stock calculation.
-     * @return array                   Tableau des stats
-     */
-    public function load_stats_reception($socid = 0, $filtrestatut = '', $forVirtualStock = 0)
-    {
-        // phpcs:enable
-        global $conf, $user, $hookmanager;
-
-        $sql = "SELECT COUNT(DISTINCT cf.fk_soc) as nb_suppliers, COUNT(DISTINCT cf.rowid) as nb,";
-        $sql .= " COUNT(fd.rowid) as nb_rows, SUM(fd.qty) as qty";
-        $sql .= " FROM ".MAIN_DB_PREFIX."commande_fournisseur_dispatch as fd";
-        $sql .= ", ".MAIN_DB_PREFIX."commande_fournisseur as cf";
-        $sql .= ", ".MAIN_DB_PREFIX."societe as s";
-        if (!$user->rights->societe->client->voir && !$socid && !$forVirtualStock) { $sql .= ", ".MAIN_DB_PREFIX."societe_commerciaux as sc";
-        }
-        $sql .= " WHERE cf.rowid = fd.fk_commande";
-        $sql .= " AND cf.fk_soc = s.rowid";
-        $sql .= " AND cf.entity IN (".getEntity('supplier_order').")";
-        $sql .= " AND fd.fk_product = ".$this->id;
-        if (!$user->rights->societe->client->voir && !$socid && !$forVirtualStock) { $sql .= " AND cf.fk_soc = sc.fk_soc AND sc.fk_user = ".$user->id;
-        }
-        if ($socid > 0) {    $sql .= " AND cf.fk_soc = ".$socid;
-        }
-        if ($filtrestatut <> '') { $sql .= " AND cf.fk_statut in (".$filtrestatut.")";
-        }
-
-        $result = $this->db->query($sql);
-        if ($result) {
-            $obj = $this->db->fetch_object($result);
-            $this->stats_reception['suppliers'] = $obj->nb_suppliers;
-            $this->stats_reception['nb'] = $obj->nb;
-            $this->stats_reception['rows'] = $obj->nb_rows;
-            $this->stats_reception['qty'] = $obj->qty ? $obj->qty : 0;
-
-            $parameters = array('socid' => $socid, 'filtrestatut' => $filtrestatut, 'forVirtualStock' => $forVirtualStock);
-            $reshook = $hookmanager->executeHooks('loadStatsReception', $parameters, $this, $action);
-            if ($reshook > 0) $this->stats_reception = $hookmanager->resArray['stats_reception'];
-
-            return 1;
-        } else {
-            $this->error = $this->db->error();
-            return -1;
-        }
-    }
-
-    // phpcs:disable PEAR.NamingConventions.ValidFunctionName.ScopeNotCamelCaps
-    /**
-     *  Charge tableau des stats commande client pour le produit/service
-     *
-     * @param  int    $socid           Id societe pour filtrer sur une societe
-     * @param  string $filtrestatut    Id statut pour filtrer sur un statut
-     * @param  int    $forVirtualStock Ignore rights filter for virtual stock calculation.
-     * @return integer                 Array of stats in $this->stats_commande (nb=nb of order, qty=qty ordered), <0 if ko or >0 if ok
-     */
-    public function load_stats_inproduction($socid = 0, $filtrestatut = '', $forVirtualStock = 0)
-    {
-    	// phpcs:enable
-    	global $conf, $user, $hookmanager;
-
-    	$sql = "SELECT COUNT(DISTINCT m.fk_soc) as nb_customers, COUNT(DISTINCT m.rowid) as nb,";
-    	$sql .= " COUNT(mp.rowid) as nb_rows, SUM(mp.qty) as qty, role";
-    	$sql .= " FROM ".MAIN_DB_PREFIX."mrp_production as mp";
-    	$sql .= ", ".MAIN_DB_PREFIX."mrp_mo as m";
-    	$sql .= " LEFT JOIN ".MAIN_DB_PREFIX."societe as s ON s.rowid = m.fk_soc";
-    	if (!$user->rights->societe->client->voir && !$socid && !$forVirtualStock) {
-    		$sql .= ", ".MAIN_DB_PREFIX."societe_commerciaux as sc";
-    	}
-    	$sql .= " WHERE m.rowid = mp.fk_mo";
-    	$sql .= " AND m.entity IN (".getEntity('mrp').")";
-    	$sql .= " AND mp.fk_product = ".$this->id;
-    	if (!$user->rights->societe->client->voir && !$socid && !$forVirtualStock) {
-    		$sql .= " AND m.fk_soc = sc.fk_soc AND sc.fk_user = ".$user->id;
-    	}
-    	if ($socid > 0) {
-    		$sql .= " AND m.fk_soc = ".$socid;
-    	}
-    	if ($filtrestatut <> '') {
-    		$sql .= " AND m.status in (".$filtrestatut.")";
-    	}
-		$sql .= " GROUP BY role";
-=======
 	// phpcs:disable PEAR.NamingConventions.ValidFunctionName.ScopeNotCamelCaps
 	/**
 	 *  Adjust stock in a warehouse for product with batch number
@@ -7307,7 +4674,6 @@
 		// phpcs:enable
 		if ($id_entrepot) {
 			$this->db->begin();
->>>>>>> e2848fd2
 
 			include_once DOL_DOCUMENT_ROOT.'/product/stock/class/mouvementstock.class.php';
 
@@ -7331,386 +4697,6 @@
 		}
 	}
 
-<<<<<<< HEAD
-        // les prix de fournisseurs.
-        $sql = "INSERT ".MAIN_DB_PREFIX."product_fournisseur_price (";
-        $sql .= " datec, fk_product, fk_soc, price, quantity, fk_user)";
-        $sql .= " SELECT '".$this->db->idate($now)."', ".$toId.", fk_soc, price, quantity, fk_user";
-        $sql .= " FROM ".MAIN_DB_PREFIX."product_fournisseur_price";
-        $sql .= " WHERE fk_product = ".$fromId;
-
-        dol_syslog(get_class($this).'::clone_fournisseurs', LOG_DEBUG);
-        $resql = $this->db->query($sql);
-        if (!$resql) {
-            $this->db->rollback();
-            return -1;
-        } else {
-            $this->db->commit();
-            return 1;
-        }
-    }
-
-    // phpcs:disable PEAR.NamingConventions.ValidFunctionName.ScopeNotCamelCaps
-    /**
-     *  Fonction recursive uniquement utilisee par get_arbo_each_prod, recompose l'arborescence des sousproduits
-     *  Define value of this->res
-     *
-     * @param  array  $prod       Products array
-     * @param  string $compl_path Directory path of parents to add before
-     * @param  int    $multiply   Because each sublevel must be multiplicated by parent nb
-     * @param  int    $level      Init level
-     * @param  int    $id_parent  Id parent
-     * @return void
-     */
-    public function fetch_prod_arbo($prod, $compl_path = "", $multiply = 1, $level = 1, $id_parent = 0)
-    {
-        // phpcs:enable
-        global $conf, $langs;
-
-        $tmpproduct = null;
-        //var_dump($prod);
-        foreach ($prod as $id_product => $desc_pere)    // $id_product is 0 (first call starting with root top) or an id of a sub_product
-        {
-            if (is_array($desc_pere))    // If desc_pere is an array, this means it's a child
-            {
-                $id = (!empty($desc_pere[0]) ? $desc_pere[0] : '');
-                $nb = (!empty($desc_pere[1]) ? $desc_pere[1] : '');
-                $type = (!empty($desc_pere[2]) ? $desc_pere[2] : '');
-                $label = (!empty($desc_pere[3]) ? $desc_pere[3] : '');
-                $incdec = !empty($desc_pere[4]) ? $desc_pere[4] : 0;
-
-                if ($multiply < 1) { $multiply = 1;
-                }
-
-                //print "XXX We add id=".$id." - label=".$label." - nb=".$nb." - multiply=".$multiply." fullpath=".$compl_path.$label."\n";
-                if (is_null($tmpproduct)) $tmpproduct = new Product($this->db); // So we initialize tmpproduct only once for all loop.
-                $tmpproduct->fetch($id); // Load product to get ->ref
-                $tmpproduct->load_stock('nobatch,novirtual'); // Load stock to get true ->stock_reel
-                //$this->fetch($id);        				   // Load product to get ->ref
-                //$this->load_stock('nobatch,novirtual');    // Load stock to get true ->stock_reel
-                $this->res[] = array(
-	                'id'=>$id, // Id product
-	                'id_parent'=>$id_parent,
-                	'ref'=>$tmpproduct->ref, // Ref product
-	                'nb'=>$nb, // Nb of units that compose parent product
-	                'nb_total'=>$nb * $multiply, // Nb of units for all nb of product
-                	'stock'=>$tmpproduct->stock_reel, // Stock
-                	'stock_alert'=>$tmpproduct->seuil_stock_alerte, // Stock alert
-	                'label'=>$label,
-	                'fullpath'=>$compl_path.$label, // Label
-	                'type'=>$type, // Nb of units that compose parent product
-                	'desiredstock'=>$tmpproduct->desiredstock,
-	                'level'=>$level,
-	                'incdec'=>$incdec,
-                	'entity'=>$tmpproduct->entity
-                );
-
-                // Recursive call if there is childs to child
-                if (is_array($desc_pere['childs'])) {
-                       //print 'YYY We go down for '.$desc_pere[3]." -> \n";
-                       $this->fetch_prod_arbo($desc_pere['childs'], $compl_path.$desc_pere[3]." -> ", $desc_pere[1] * $multiply, $level + 1, $id);
-                }
-            }
-        }
-    }
-
-    // phpcs:disable PEAR.NamingConventions.ValidFunctionName.ScopeNotCamelCaps
-    /**
-     *  Build the tree of subproducts into an array
-     *  this->sousprods is loaded by this->get_sousproduits_arbo()
-     *
-     * @param  int $multiply Because each sublevel must be multiplicated by parent nb
-     * @return array                     $this->res
-     */
-    public function get_arbo_each_prod($multiply = 1)
-    {
-        // phpcs:enable
-        $this->res = array();
-        if (isset($this->sousprods) && is_array($this->sousprods)) {
-            foreach ($this->sousprods as $prod_name => $desc_product)
-            {
-                if (is_array($desc_product)) { $this->fetch_prod_arbo($desc_product, "", $multiply, 1, $this->id);
-                }
-            }
-        }
-        //var_dump($this->res);
-        return $this->res;
-    }
-
-    /**
-     *  Return all parent products for current product (first level only)
-     *
-     * @return int            Nb of father + child
-     */
-    public function hasFatherOrChild()
-    {
-        $nb = 0;
-
-        $sql = "SELECT COUNT(pa.rowid) as nb";
-        $sql .= " FROM ".MAIN_DB_PREFIX."product_association as pa";
-        $sql .= " WHERE pa.fk_product_fils = ".$this->id." OR pa.fk_product_pere = ".$this->id;
-        $resql = $this->db->query($sql);
-        if ($resql) {
-            $obj = $this->db->fetch_object($resql);
-            if ($obj) { $nb = $obj->nb;
-            }
-        } else {
-            return -1;
-        }
-
-        return $nb;
-    }
-
-    /**
-     * Return if a product has variants or not
-     *
-     * @return int        Number of variants
-     */
-    public function hasVariants()
-    {
-        $nb = 0;
-        $sql = "SELECT count(rowid) as nb FROM ".MAIN_DB_PREFIX."product_attribute_combination WHERE fk_product_parent = ".$this->id;
-        $sql .= " AND entity IN (".getEntity('product').")";
-
-        $resql = $this->db->query($sql);
-        if ($resql) {
-            $obj = $this->db->fetch_object($resql);
-            if ($obj) { $nb = $obj->nb;
-            }
-        }
-
-        return $nb;
-    }
-
-
-    /**
-     * Return if loaded product is a variant
-     *
-     * @return int
-     */
-    public function isVariant()
-    {
-        global $conf;
-        if (!empty($conf->variants->enabled)) {
-            $sql = "SELECT rowid FROM ".MAIN_DB_PREFIX."product_attribute_combination WHERE fk_product_child = ".$this->id." AND entity IN (".getEntity('product').")";
-
-            $query = $this->db->query($sql);
-
-            if ($query) {
-                if (!$this->db->num_rows($query)) {
-                    return false;
-                }
-                return true;
-            } else {
-                dol_print_error($this->db);
-                return -1;
-            }
-        } else {
-            return false;
-        }
-    }
-
-    /**
-     *  Return all parent products for current product (first level only)
-     *
-     * @return array         Array of product
-     */
-    public function getFather()
-    {
-        $sql = "SELECT p.rowid, p.label as label, p.ref as ref, pa.fk_product_pere as id, p.fk_product_type, pa.qty, pa.incdec, p.entity";
-	    $sql .= " ,p.tostock, p.tosell, p.tobuy";
-        $sql .= " FROM ".MAIN_DB_PREFIX."product_association as pa,";
-        $sql .= " ".MAIN_DB_PREFIX."product as p";
-        $sql .= " WHERE p.rowid = pa.fk_product_pere";
-        $sql .= " AND pa.fk_product_fils = ".$this->id;
-
-        $res = $this->db->query($sql);
-        if ($res) {
-            $prods = array();
-            while ($record = $this->db->fetch_array($res))
-            {
-                // $record['id'] = $record['rowid'] = id of father
-                $prods[$record['id']]['id'] = $record['rowid'];
-                $prods[$record['id']]['ref'] = $record['ref'];
-                $prods[$record['id']]['label'] = $record['label'];
-                $prods[$record['id']]['qty'] = $record['qty'];
-                $prods[$record['id']]['tosell'] = $record['tosell'];
-                $prods[$record['id']]['tobuy'] = $record['tobuy'];
-                $prods[$record['id']]['tostock'] = $record['tostock'];
-                $prods[$record['id']]['fk_product_type'] = $record['fk_product_type'];
-                $prods[$record['id']]['entity'] = $record['entity'];
-            }
-            return $prods;
-        } else {
-            dol_print_error($this->db);
-            return -1;
-        }
-    }
-
-
-    /**
-     *  Return childs of product $id
-     *
-     * @param  int $id             Id of product to search childs of
-     * @param  int $firstlevelonly Return only direct child
-     * @param  int $level          Level of recursing call (start to 1)
-     * @return array                       Return array(prodid=>array(0=prodid, 1=>qty, 2=> ...)
-     */
-    public function getChildsArbo($id, $firstlevelonly = 0, $level = 1)
-    {
-        global $alreadyfound;
-
-        $sql = "SELECT p.rowid, p.label as label, pa.qty as qty, pa.fk_product_fils as id, p.fk_product_type, pa.incdec";
-        $sql .= " FROM ".MAIN_DB_PREFIX."product as p";
-        $sql .= ", ".MAIN_DB_PREFIX."product_association as pa";
-        $sql .= " WHERE p.rowid = pa.fk_product_fils";
-        $sql .= " AND pa.fk_product_pere = ".$id;
-        $sql .= " AND pa.fk_product_fils != ".$id; // This should not happens, it is to avoid infinite loop if it happens
-
-        dol_syslog(get_class($this).'::getChildsArbo id='.$id.' level='.$level, LOG_DEBUG);
-
-        if ($level == 1) { $alreadyfound = array($id=>1); // We init array of found object to start of tree, so if we found it later (should not happened), we stop immediatly
-        }
-        // Protection against infinite loop
-        if ($level > 30) { return array();
-        }
-
-        $res = $this->db->query($sql);
-        if ($res) {
-            $prods = array();
-            while ($rec = $this->db->fetch_array($res))
-            {
-                if (!empty($alreadyfound[$rec['rowid']])) {
-                    dol_syslog(get_class($this).'::getChildsArbo the product id='.$rec['rowid'].' was already found at a higher level in tree. We discard to avoid infinite loop', LOG_WARNING);
-                    continue;
-                }
-                $alreadyfound[$rec['rowid']] = 1;
-                $prods[$rec['rowid']] = array(
-                 0=>$rec['rowid'],
-                 1=>$rec['qty'],
-                 2=>$rec['fk_product_type'],
-                 3=>$this->db->escape($rec['label']),
-                 4=>$rec['incdec']
-                );
-                //$prods[$this->db->escape($rec['label'])]= array(0=>$rec['id'],1=>$rec['qty'],2=>$rec['fk_product_type']);
-                //$prods[$this->db->escape($rec['label'])]= array(0=>$rec['id'],1=>$rec['qty']);
-                if (empty($firstlevelonly)) {
-                       $listofchilds = $this->getChildsArbo($rec['rowid'], 0, $level + 1);
-                    foreach ($listofchilds as $keyChild => $valueChild)
-                       {
-                        $prods[$rec['rowid']]['childs'][$keyChild] = $valueChild;
-                    }
-                }
-            }
-
-            return $prods;
-        } else {
-            dol_print_error($this->db);
-            return -1;
-        }
-    }
-
-    // phpcs:disable PEAR.NamingConventions.ValidFunctionName.ScopeNotCamelCaps
-    /**
-     *     Return tree of all subproducts for product. Tree contains id, name and quantity.
-     *     Set this->sousprods
-     *
-     * @return void
-     */
-    public function get_sousproduits_arbo()
-    {
-        // phpcs:enable
-        $parent = array();
-
-        foreach ($this->getChildsArbo($this->id) as $keyChild => $valueChild)    // Warning. getChildsArbo can call getChildsArbo recursively. Starting point is $value[0]=id of product
-        {
-            $parent[$this->label][$keyChild] = $valueChild;
-        }
-        foreach ($parent as $key => $value)        // key=label, value is array of childs
-        {
-            $this->sousprods[$key] = $value;
-        }
-    }
-
-    /**
-     *    Return clicable link of object (with eventually picto)
-     *
-     * @param  int    $withpicto             Add picto into link
-     * @param  string $option                Where point the link ('stock', 'composition', 'category', 'supplier', '')
-     * @param  int    $maxlength             Maxlength of ref
-     * @param  int    $save_lastsearch_value -1=Auto, 0=No save of lastsearch_values when clicking, 1=Save lastsearch_values whenclicking
-     * @param  int    $notooltip			 No tooltip
-     * @return string                                String with URL
-     */
-    public function getNomUrl($withpicto = 0, $option = '', $maxlength = 0, $save_lastsearch_value = -1, $notooltip = 0)
-    {
-        global $conf, $langs, $hookmanager;
-        include_once DOL_DOCUMENT_ROOT.'/core/lib/product.lib.php';
-
-        $result = '';
-        $newref = $this->ref;
-        if ($maxlength) { $newref = dol_trunc($newref, $maxlength, 'middle');
-        }
-
-        if ($this->type == Product::TYPE_PRODUCT) { $label = '<u>'.$langs->trans("Product").'</u>';
-        }
-        if ($this->type == Product::TYPE_SERVICE) { $label = '<u>'.$langs->trans("Service").'</u>';
-        }
-        if (!empty($this->ref)) {
-            $label .= '<br><b>'.$langs->trans('ProductRef').':</b> '.$this->ref;
-        }
-        if (!empty($this->label)) {
-            $label .= '<br><b>'.$langs->trans('ProductLabel').':</b> '.$this->label;
-        }
-        if ($this->type == Product::TYPE_PRODUCT || !empty($conf->global->STOCK_SUPPORTS_SERVICES)) {
-        	if (!empty($conf->productbatch->enabled)) {
-        		$langs->load("productbatch");
-        		$label .= "<br><b>".$langs->trans("ManageLotSerial").'</b>: '.$this->getLibStatut(0, 2);
-        	}
-        }
-        if (!empty($conf->barcode->enabled)) {
-        	$label .= '<br><b>'.$langs->trans('BarCode').':</b> '.$this->barcode;
-        }
-
-        if ($this->type == Product::TYPE_PRODUCT)
-        {
-            if ($this->weight) {
-            	$label .= "<br><b>".$langs->trans("Weight").'</b>: '.$this->weight.' '.measuringUnitString(0, "weight", $this->weight_units);
-            }
-            $labelsize = "";
-            if ($this->length) {
-            	$labelsize .= ($labelsize ? " - " : "")."<b>".$langs->trans("Length").'</b>: '.$this->length.' '.measuringUnitString(0, 'size', $this->length_units);
-            }
-            if ($this->width) {
-            	$labelsize .= ($labelsize ? " - " : "")."<b>".$langs->trans("Width").'</b>: '.$this->width.' '.measuringUnitString(0, 'size', $this->width_units);
-            }
-            if ($this->height) {
-            	$labelsize .= ($labelsize ? " - " : "")."<b>".$langs->trans("Height").'</b>: '.$this->height.' '.measuringUnitString(0, 'size', $this->height_units);
-            }
-            if ($labelsize) $label .= "<br>".$labelsize;
-
-            $labelsurfacevolume = "";
-            if ($this->surface) {
-            	$labelsurfacevolume .= ($labelsurfacevolume ? " - " : "")."<b>".$langs->trans("Surface").'</b>: '.$this->surface.' '.measuringUnitString(0, 'surface', $this->surface_units);
-            }
-            if ($this->volume) {
-            	$labelsurfacevolume .= ($labelsurfacevolume ? " - " : "")."<b>".$langs->trans("Volume").'</b>: '.$this->volume.' '.measuringUnitString(0, 'volume', $this->volume_units);
-            }
-            if ($labelsurfacevolume) $label .= "<br>".$labelsurfacevolume;
-        }
-
-        if (!empty($conf->accounting->enabled) && $this->status) {
-            include_once DOL_DOCUMENT_ROOT.'/core/lib/accounting.lib.php';
-            $label .= '<br><b>'.$langs->trans('ProductAccountancySellCode').':</b> '.length_accountg($this->accountancy_code_sell);
-            $label .= '<br><b>'.$langs->trans('ProductAccountancySellIntraCode').':</b> '.length_accountg($this->accountancy_code_sell_intra);
-            $label .= '<br><b>'.$langs->trans('ProductAccountancySellExportCode').':</b> '.length_accountg($this->accountancy_code_sell_export);
-        }
-        if (!empty($conf->accounting->enabled) && $this->status_buy) {
-            include_once DOL_DOCUMENT_ROOT.'/core/lib/accounting.lib.php';
-            $label .= '<br><b>'.$langs->trans('ProductAccountancyBuyCode').':</b> '.length_accountg($this->accountancy_code_buy);
-			$label .= '<br><b>'.$langs->trans('ProductAccountancyBuyIntraCode').':</b> '.length_accountg($this->accountancy_code_buy_intra);
-			$label .= '<br><b>'.$langs->trans('ProductAccountancyBuyExportCode').':</b> '.length_accountg($this->accountancy_code_buy_export);
-=======
 	// phpcs:disable PEAR.NamingConventions.ValidFunctionName.ScopeNotCamelCaps
 	/**
 	 * Load information about stock of a product into ->stock_reel, ->stock_warehouse[] (including stock_warehouse[idwarehouse]->detail_batch for batch products)
@@ -7741,301 +4727,8 @@
 		}
 		if (preg_match('/warehouseinternal/', $option)) {
 			$warehouseStatus[] = Entrepot::STATUS_OPEN_INTERNAL;
->>>>>>> e2848fd2
-		}
-
-<<<<<<< HEAD
-        // Positionne le modele sur le nom du modele a utiliser
-        if (!dol_strlen($modele)) {
-            if (!empty($conf->global->PRODUCT_ADDON_PDF)) {
-                $modele = $conf->global->PRODUCT_ADDON_PDF;
-            } else {
-                $modele = 'strato';
-            }
-        }
-
-        $modelpath = "core/modules/product/doc/";
-
-        return $this->commonGenerateDocument($modelpath, $modele, $outputlangs, $hidedetails, $hidedesc, $hideref);
-    }
-
-    /**
-     *    Return label of status of object
-     *
-     * @param  int $mode 0=long label, 1=short label, 2=Picto + short label, 3=Picto, 4=Picto + long label, 5=Short label + Picto
-     * @param  int $type 0=Sell, 1=Buy, 2=Batch Number management, 3=Stock managed
-     * @return string          Label of status
-     */
-    public function getLibStatut($mode = 0, $type = 0)
-    {
-        switch ($type)
-        {
-			case 0:
-                return $this->LibStatut($this->status, $mode, $type);
-			case 1:
-                return $this->LibStatut($this->status_buy, $mode, $type);
-			case 2:
-                return $this->LibStatut($this->status_batch, $mode, $type);
-	        case 3:
-		        return $this->LibStatut($this->tostock, $mode, $type);
-			default:
-				//Simulate previous behavior but should return an error string
-            return $this->LibStatut($this->status_buy, $mode, $type);
-        }
-    }
-
-    // phpcs:disable PEAR.NamingConventions.ValidFunctionName.ScopeNotCamelCaps
-    /**
-     *    Return label of a given status
-     *
-     * @param  int 		$status 	Statut
-     * @param  int		$mode       0=long label, 1=short label, 2=Picto + short label, 3=Picto, 4=Picto + long label, 5=Short label + Picto, 6=Long label + Picto
-     * @param  int 		$type   	0=Status "to sell", 1=Status "to buy", 2=Status "to Batch", 3=Status "to Stock"
-     * @return string              	Label of status
-     */
-    public function LibStatut($status, $mode = 0, $type = 0)
-    {
-        // phpcs:enable
-        global $conf, $langs;
-
-        $labelStatus = $labelStatusShort = '';
-
-        $langs->load('products');
-        if (!empty($conf->productbatch->enabled)) {
-        	$langs->load("productbatch");
-        }
-
-        if ($type == 2) {
-            switch ($mode)
-            {
-                case 0:
-                    $label = ($status == 0 ? $langs->trans('ProductStatusNotOnBatch') : $langs->trans('ProductStatusOnBatch'));
-                    return dolGetStatus($label);
-                case 1:
-                    $label = ($status == 0 ? $langs->trans('ProductStatusNotOnBatchShort') : $langs->trans('ProductStatusOnBatchShort'));
-                    return dolGetStatus($label);
-                case 2:
-                    return $this->LibStatut($status, 3, 2).' '.$this->LibStatut($status, 1, 2);
-                case 3:
-                    return dolGetStatus($langs->trans('ProductStatusNotOnBatch'), '', '', empty($status) ? 'status5' : 'status4', 3, 'dot');
-                case 4:
-                    return $this->LibStatut($status, 3, 2).' '.$this->LibStatut($status, 0, 2);
-                case 5:
-                    return $this->LibStatut($status, 1, 2).' '.$this->LibStatut($status, 3, 2);
-                default:
-                    return dolGetStatus($langs->trans('Unknown'));
-            }
-        }
-
-        $statuttrans = empty($status) ? 'status5' : 'status4';
-
-        if ($status == 0) {
-            // $type   0=Status "to sell", 1=Status "to buy", 2=Status "to Batch"
-            if ($type == 0) {
-                $labelStatus = $langs->trans('ProductStatusNotOnSellShort');
-                $labelStatusShort = $langs->trans('ProductStatusNotOnSell');
-            } elseif ($type == 1) {
-                $labelStatus = $langs->trans('ProductStatusNotOnBuyShort');
-                $labelStatusShort = $langs->trans('ProductStatusNotOnBuy');
-            } elseif ($type == 2) {
-                $labelStatus = $langs->trans('ProductStatusNotOnBatch');
-                $labelStatusShort = $langs->trans('ProductStatusNotOnBatchShort');
-            }
-            elseif ($type == 3) {
-                $labelStatus = $langs->trans('ProductStatusNotOnStock');
-                $labelStatusShort = $langs->trans('ProductStatusNotOnStockShort');
-            }
-        }
-        elseif ($status == 1) {
-            // $type   0=Status "to sell", 1=Status "to buy", 2=Status "to Batch"
-            if ($type == 0) {
-                $labelStatus = $langs->trans('ProductStatusOnSellShort');
-                $labelStatusShort = $langs->trans('ProductStatusOnSell');
-            } elseif ($type == 1) {
-                $labelStatus = $langs->trans('ProductStatusOnBuyShort');
-                $labelStatusShort = $langs->trans('ProductStatusOnBuy');
-            } elseif ($type == 2) {
-                $labelStatus = $langs->trans('ProductStatusOnBatch');
-                $labelStatusShort = $langs->trans('ProductStatusOnBatchShort');
-            }
-            elseif ($type == 3) {
-	            $labelStatus = $langs->trans('ProductStatusOnStock');
-	            $labelStatusShort = $langs->trans('ProductStatusOnStockShort');
-            }
-        }
-
-
-        if ($mode > 6) {
-            return dolGetStatus($langs->trans('Unknown'), '', '', 'status0', 0);
-        } else {
-            return dolGetStatus($labelStatus, $labelStatusShort, '', $statuttrans, $mode);
-        }
-    }
-
-
-    /**
-     *  Retour label of nature of product
-     *
-     * @return string        Label
-     */
-    public function getLibFinished()
-    {
-        global $langs;
-        $langs->load('products');
-
-        if ($this->finished == '0') { return $langs->trans("RowMaterial");
-        }
-        if ($this->finished == '1') { return $langs->trans("Finished");
-        }
-        return '';
-    }
-
-
-    // phpcs:disable PEAR.NamingConventions.ValidFunctionName.ScopeNotCamelCaps
-    /**
-     *  Adjust stock in a warehouse for product
-     *
-     * @param  User   $user           user asking change
-     * @param  int    $id_entrepot    id of warehouse
-     * @param  double $nbpiece        nb of units
-     * @param  int    $movement       0 = add, 1 = remove
-     * @param  string $label          Label of stock movement
-     * @param  double $price          Unit price HT of product, used to calculate average weighted price (PMP in french). If 0, average weighted price is not changed.
-     * @param  string $inventorycode  Inventory code
-     * @param  string $origin_element Origin element type
-     * @param  int    $origin_id      Origin id of element
-     * @return int                     <0 if KO, >0 if OK
-     */
-    public function correct_stock($user, $id_entrepot, $nbpiece, $movement, $label = '', $price = 0, $inventorycode = '', $origin_element = '', $origin_id = null)
-    {
-        // phpcs:enable
-        if ($id_entrepot) {
-            $this->db->begin();
-
-            include_once DOL_DOCUMENT_ROOT.'/product/stock/class/mouvementstock.class.php';
-
-            $op[0] = "+".trim($nbpiece);
-            $op[1] = "-".trim($nbpiece);
-
-            $movementstock = new MouvementStock($this->db);
-            $movementstock->setOrigin($origin_element, $origin_id); // Set ->origin and ->origin->id
-            $result = $movementstock->_create($user, $this->id, $id_entrepot, $op[$movement], $movement, $price, $label, $inventorycode);
-
-            if ($result >= 0) {
-                $this->db->commit();
-                return 1;
-            } else {
-                $this->error = $movementstock->error;
-                $this->errors = $movementstock->errors;
-
-                $this->db->rollback();
-                return -1;
-            }
-        }
-    }
-
-    // phpcs:disable PEAR.NamingConventions.ValidFunctionName.ScopeNotCamelCaps
-    /**
-     *  Adjust stock in a warehouse for product with batch number
-     *
-     * @param  User     $user           user asking change
-     * @param  int      $id_entrepot    id of warehouse
-     * @param  double   $nbpiece        nb of units
-     * @param  int      $movement       0 = add, 1 = remove
-     * @param  string   $label          Label of stock movement
-     * @param  double   $price          Price to use for stock eval
-     * @param  integer  $dlc            eat-by date
-     * @param  integer  $dluo           sell-by date
-     * @param  string   $lot            Lot number
-     * @param  string   $inventorycode  Inventory code
-     * @param  string   $origin_element Origin element type
-     * @param  int      $origin_id      Origin id of element
-     * @return int                      <0 if KO, >0 if OK
-     */
-    public function correct_stock_batch($user, $id_entrepot, $nbpiece, $movement, $label = '', $price = 0, $dlc = '', $dluo = '', $lot = '', $inventorycode = '', $origin_element = '', $origin_id = null)
-    {
-        // phpcs:enable
-        if ($id_entrepot) {
-            $this->db->begin();
-
-            include_once DOL_DOCUMENT_ROOT.'/product/stock/class/mouvementstock.class.php';
-
-            $op[0] = "+".trim($nbpiece);
-            $op[1] = "-".trim($nbpiece);
-
-            $movementstock = new MouvementStock($this->db);
-            $movementstock->setOrigin($origin_element, $origin_id);
-            $result = $movementstock->_create($user, $this->id, $id_entrepot, $op[$movement], $movement, $price, $label, $inventorycode, '', $dlc, $dluo, $lot);
-
-            if ($result >= 0) {
-                $this->db->commit();
-                return 1;
-            } else {
-                $this->error = $movementstock->error;
-                $this->errors = $movementstock->errors;
-
-                $this->db->rollback();
-                return -1;
-            }
-        }
-    }
-
-    // phpcs:disable PEAR.NamingConventions.ValidFunctionName.ScopeNotCamelCaps
-    /**
-     * Load information about stock of a product into ->stock_reel, ->stock_warehouse[] (including stock_warehouse[idwarehouse]->detail_batch for batch products)
-     * This function need a lot of load. If you use it on list, use a cache to execute it once for each product id.
-     * If ENTREPOT_EXTRA_STATUS set, filtering on warehouse status possible.
-     *
-     * @param  	string 	$option 					'' = Load all stock info, also from closed and internal warehouses, 'nobatch', 'novirtual'
-     * @param	int		$includedraftpoforvirtual	Include draft status of PO for virtual stock calculation
-     * @return 	int                  				< 0 if KO, > 0 if OK
-     * @see    	load_virtual_stock(), loadBatchInfo()
-     */
-    public function load_stock($option = '', $includedraftpoforvirtual = null)
-    {
-        // phpcs:enable
-        global $conf;
-
-        $this->stock_reel = 0;
-        $this->stock_warehouse = array();
-        $this->stock_theorique = 0;
-
-        $warehouseStatus = array();
-
-        if (preg_match('/warehouseclosed/', $option)) {
-            $warehouseStatus[] = Entrepot::STATUS_CLOSED;
-        }
-        if (preg_match('/warehouseopen/', $option)) {
-            $warehouseStatus[] = Entrepot::STATUS_OPEN_ALL;
-        }
-        if (preg_match('/warehouseinternal/', $option)) {
-            $warehouseStatus[] = Entrepot::STATUS_OPEN_INTERNAL;
-        }
-
-        $sql = "SELECT ps.rowid, ps.reel, ps.fk_entrepot";
-        $sql .= " FROM ".MAIN_DB_PREFIX."product_stock as ps";
-        $sql .= ", ".MAIN_DB_PREFIX."entrepot as w";
-        $sql .= " WHERE w.entity IN (".getEntity('stock').")";
-        $sql .= " AND w.rowid = ps.fk_entrepot";
-        $sql .= " AND ps.fk_product = ".$this->id;
-        if ($conf->global->ENTREPOT_EXTRA_STATUS && count($warehouseStatus)) {
-			$sql .= " AND w.statut IN (".$this->db->escape(implode(',', $warehouseStatus)).")";
-        }
-
-        dol_syslog(get_class($this)."::load_stock", LOG_DEBUG);
-        $result = $this->db->query($sql);
-        if ($result) {
-            $num = $this->db->num_rows($result);
-            $i = 0;
-            if ($num > 0) {
-                while ($i < $num)
-                {
-                    $row = $this->db->fetch_object($result);
-                    $this->stock_warehouse[$row->fk_entrepot] = new stdClass();
-                    $this->stock_warehouse[$row->fk_entrepot]->real = $row->reel;
-                    $this->stock_warehouse[$row->fk_entrepot]->id = $row->rowid;
-                    if ((!preg_match('/nobatch/', $option)) && $this->hasbatch()) {
-=======
+		}
+
 		$sql = "SELECT ps.rowid, ps.reel, ps.fk_entrepot";
 		$sql .= " FROM ".MAIN_DB_PREFIX."product_stock as ps";
 		$sql .= ", ".MAIN_DB_PREFIX."entrepot as w";
@@ -8059,7 +4752,6 @@
 					$this->stock_warehouse[$row->fk_entrepot]->real = $row->reel;
 					$this->stock_warehouse[$row->fk_entrepot]->id = $row->rowid;
 					if ((!preg_match('/nobatch/', $option)) && $this->hasbatch()) {
->>>>>>> e2848fd2
 						$this->stock_warehouse[$row->fk_entrepot]->detail_batch = Productbatch::findAll($this->db, $row->rowid, 1, $this->id);
 					}
 					$this->stock_reel += $row->reel;
