--- conflicted
+++ resolved
@@ -840,15 +840,11 @@
         $this->height = price2num($this->height);
         $this->height_units = trim($this->height_units);
         // set unit not defined
-<<<<<<< HEAD
-        if ($this->length_units) { $this->width_units = $this->length_units; // Not used yet
-        }
-        if ($this->length_units) { $this->height_units = $this->length_units; // Not used yet
-=======
-        if (is_numeric($this->length_units)) { $this->width_units = $this->length_units;    // Not used yet
-        }
-        if (is_numeric($this->length_units)) { $this->height_units = $this->length_units;    // Not used yet
->>>>>>> cb411689
+        if (is_numeric($this->length_units)) {
+        	$this->width_units = $this->length_units;    // Not used yet
+        }
+        if (is_numeric($this->length_units)) {
+        	$this->height_units = $this->length_units;    // Not used yet
         }
         // Automated compute surface and volume if not filled
         if (empty($this->surface) && !empty($this->length) && !empty($this->width) && $this->length_units == $this->width_units) {
