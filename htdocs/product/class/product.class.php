<?php
/* Copyright (C) 2001-2007    Rodolphe Quiedeville    <rodolphe@quiedeville.org>
 * Copyright (C) 2004-2014	Laurent Destailleur		<eldy@users.sourceforge.net>
 * Copyright (C) 2005-2015	Regis Houssin			<regis.houssin@inodbox.com>
 * Copyright (C) 2006		Andre Cianfarani		<acianfa@free.fr>
 * Copyright (C) 2007-2011	Jean Heimburger			<jean@tiaris.info>
 * Copyright (C) 2010-2018	Juanjo Menent			<jmenent@2byte.es>
 * Copyright (C) 2012       Cedric Salvador         <csalvador@gpcsolutions.fr>
 * Copyright (C) 2013-2014	Cedric GROSS			<c.gross@kreiz-it.fr>
 * Copyright (C) 2013-2016	Marcos García			<marcosgdf@gmail.com>
 * Copyright (C) 2011-2017	Alexandre Spangaro		<aspangaro@zendsi.com>
 * Copyright (C) 2014		Henry Florian			<florian.henry@open-concept.pro>
 * Copyright (C) 2014-2016	Philippe Grand			<philippe.grand@atoo-net.com>
 * Copyright (C) 2014		Ion agorria			    <ion@agorria.com>
 * Copyright (C) 2016-2018	Ferran Marcet			<fmarcet@2byte.es>
 * Copyright (C) 2017		Gustavo Novaro
 *
 * This program is free software; you can redistribute it and/or modify
 * it under the terms of the GNU General Public License as published by
 * the Free Software Foundation; either version 3 of the License, or
 * (at your option) any later version.
 *
 * This program is distributed in the hope that it will be useful,
 * but WITHOUT ANY WARRANTY; without even the implied warranty of
 * MERCHANTABILITY or FITNESS FOR A PARTICULAR PURPOSE.  See the
 * GNU General Public License for more details.
 *
 * You should have received a copy of the GNU General Public License
 * along with this program. If not, see <http://www.gnu.org/licenses/>.
 */

/**
 *    \file       htdocs/product/class/product.class.php
 *    \ingroup    produit
 *    \brief      File of class to manage predefined products or services
 */
require_once DOL_DOCUMENT_ROOT.'/core/class/commonobject.class.php';
require_once DOL_DOCUMENT_ROOT.'/product/class/productbatch.class.php';
require_once DOL_DOCUMENT_ROOT.'/product/stock/class/entrepot.class.php';

/**
 * Class to manage products or services
 */
class Product extends CommonObject
{
    /**
     * @var string ID to identify managed object
     */
    public $element='product';

    /**
     * @var string Name of table without prefix where object is stored
     */
    public $table_element='product';

    /**
     * @var int Field with ID of parent key if this field has a parent
     */
    public $fk_element='fk_product';

    protected $childtables=array('supplier_proposaldet', 'propaldet','commandedet','facturedet','contratdet','facture_fourn_det','commande_fournisseurdet');    // To test if we can delete object

    /**
     * 0=No test on entity, 1=Test with field entity, 2=Test with link by societe
     *
     * @var int
     */
    public $ismultientitymanaged = 1;

    /**
     * {@inheritdoc}
     */
    protected $table_ref_field = 'ref';

    public $regeximgext='\.gif|\.jpg|\.jpeg|\.png|\.bmp|\.xpm|\.xbm'; // See also into images.lib.php

    /*
    * @deprecated
    * @see label
    */
    public $libelle;
    /**
     * Product label
     *
     * @var string
     */
    public $label;

    /**
     * Product descripion
     *
     * @var string
     */
    public $description;

    /**
     * Check TYPE constants
     *
     * @var int
     */
    public $type = self::TYPE_PRODUCT;

    /**
     * Selling price
     *
     * @var float
     */
    public $price;            // Price net

    /**
     * Price with tax
     *
     * @var float
     */
    public $price_ttc;

    /**
     * Minimum price net
     *
     * @var float
     */
    public $price_min;

    /**
     * Minimum price with tax
     *
     * @var float
     */
    public $price_min_ttc;

    /*
    * Base price ('TTC' for price including tax or 'HT' for net price)
    * @var float
    */
    public $price_base_type;

    //! Arrays for multiprices
    public $multiprices=array();
    public $multiprices_ttc=array();
    public $multiprices_base_type=array();
    public $multiprices_min=array();
    public $multiprices_min_ttc=array();
    public $multiprices_tva_tx=array();
    public $multiprices_recuperableonly=array();

    //! Price by quantity arrays
    public $price_by_qty;
    public $prices_by_qty=array();
    public $prices_by_qty_id=array();
    public $prices_by_qty_list=array();

    //! Default VAT code for product (link to code into llx_c_tva but without foreign keys)
    public $default_vat_code;

    //! Default VAT rate of product
    public $tva_tx;

    //! French VAT NPR (0 or 1)
    public $tva_npr=0;

    //! Other local taxes
    public $localtax1_tx;
    public $localtax2_tx;
    public $localtax1_type;
    public $localtax2_type;

    /**
     * Stock real
     *
     * @var int
     */
    public $stock_reel = 0;

    /**
     * Stock virtual
     *
     * @var int
     */
    public $stock_theorique;

    /**
     * Cost price
     *
     * @var float
     */
    public $cost_price;

    //! Average price value for product entry into stock (PMP)
    public $pmp;

    /**
     * Stock alert
     *
     * @var int
     */
    public $seuil_stock_alerte=0;

    /**
     * Ask for replenishment when $desiredstock < $stock_reel
     */
    public $desiredstock=0;

    /*
    * Service expiration
    */
    public $duration_value;

    /**
     * Exoiration unit
     */
    public $duration_unit;

    /**
     * Status indicates whether the product is on sale '1' or not '0'
     *
     * @var int
     */
    public $status=0;

    /**
     * Status indicate whether the product is available for purchase '1' or not '0'
     *
     * @var int
     */
    public $status_buy=0;

    /**
     * Status indicates whether the product is a finished product '1' or a raw material '0'
     *
     * @var int
     */
    public $finished;

    /**
     * We must manage lot/batch number, sell-by date and so on : '1':yes '0':no
     *
     * @var int
     */
    public $status_batch=0;

    /**
     * Customs code
     *
     * @var
     */
    public $customcode;

    /**
     * Product URL
     *
     * @var string
     */
    public $url;

    //! Unites de mesure
    public $weight;
    public $weight_units;
    public $length;
    public $length_units;
    public $surface;
    public $surface_units;
    public $volume;
    public $volume_units;

    public $accountancy_code_sell;
    public $accountancy_code_sell_intra;
    public $accountancy_code_sell_export;
    public $accountancy_code_buy;

    /**
     * Main barcode
     * barcode value
     *
     * @var
     */
    public $barcode;

    /**
     * Additional barcodes (Some products have different barcodes according to the country of origin of manufacture)
     *
     * @var array
     */
    public $barcodes_extra=array();

    public $stats_propale=array();
    public $stats_commande=array();
    public $stats_contrat=array();
    public $stats_facture=array();
    public $stats_commande_fournisseur=array();

    public $multilangs=array();

    //! Taille de l'image
    public $imgWidth;
    public $imgHeight;

    public $date_creation;
    public $date_modification;

    //! Id du fournisseur
    public $product_fourn_id;

    //! Product ID already linked to a reference supplier
    public $product_id_already_linked;

    public $nbphoto=0;

    //! Contains detail of stock of product into each warehouse
    public $stock_warehouse=array();

    public $oldcopy;

    public $fk_default_warehouse;
    /**
     * @var int ID
     */
    public $fk_price_expression;

    /* To store supplier price found */
    public $fourn_pu;
    public $fourn_price_base_type;
    public $fourn_socid;

    /**
     * @deprecated
     * @see        $ref_supplier
     */
    public $ref_fourn;
    public $ref_supplier;

    /**
     * Unit code ('km', 'm', 'l', 'p', ...)
     *
     * @var string
     */
    public $fk_unit;

    /**
     * Price is generated using multiprice rules
     *
     * @var int
     */
    public $price_autogen = 0;


    public $fields = array(
    'rowid'         =>array('type'=>'integer',      'label'=>'TechnicalID',      'enabled'=>1, 'visible'=>-2, 'notnull'=>1,  'index'=>1, 'position'=>1, 'comment'=>'Id'),
    'ref'           =>array('type'=>'varchar(128)', 'label'=>'Ref',              'enabled'=>1, 'visible'=>1,  'notnull'=>1,  'showoncombobox'=>1, 'index'=>1, 'position'=>10, 'searchall'=>1, 'comment'=>'Reference of object'),
    'entity'        =>array('type'=>'integer',      'label'=>'Entity',           'enabled'=>1, 'visible'=>0,  'default'=>1, 'notnull'=>1,  'index'=>1, 'position'=>20),
    'note_public'   =>array('type'=>'html',            'label'=>'NotePublic',         'enabled'=>1, 'visible'=>0,  'position'=>61),
    'note'          =>array('type'=>'html',            'label'=>'NotePrivate',         'enabled'=>1, 'visible'=>0,  'position'=>62),
    'datec'         =>array('type'=>'datetime',     'label'=>'DateCreation',     'enabled'=>1, 'visible'=>-2, 'notnull'=>1,  'position'=>500),
    'tms'           =>array('type'=>'timestamp',    'label'=>'DateModification', 'enabled'=>1, 'visible'=>-2, 'notnull'=>1,  'position'=>501),
    //'date_valid'    =>array('type'=>'datetime',     'label'=>'DateCreation',     'enabled'=>1, 'visible'=>-2, 'position'=>502),
    'fk_user_author'=>array('type'=>'integer',      'label'=>'UserAuthor',       'enabled'=>1, 'visible'=>-2, 'notnull'=>1,  'position'=>510, 'foreignkey'=>'llx_user.rowid'),
    'fk_user_modif' =>array('type'=>'integer',      'label'=>'UserModif',        'enabled'=>1, 'visible'=>-2, 'notnull'=>-1, 'position'=>511),
    //'fk_user_valid' =>array('type'=>'integer',      'label'=>'UserValidation',        'enabled'=>1, 'visible'=>-1, 'position'=>512),
    'import_key'    =>array('type'=>'varchar(14)',  'label'=>'ImportId',         'enabled'=>1, 'visible'=>-2, 'notnull'=>-1, 'index'=>0,  'position'=>1000),
    //'tosell'       =>array('type'=>'integer',      'label'=>'Status',           'enabled'=>1, 'visible'=>1,  'notnull'=>1, 'default'=>0, 'index'=>1,  'position'=>1000, 'arrayofkeyval'=>array(0=>'Draft', 1=>'Active', -1=>'Cancel')),
    //'tobuy'        =>array('type'=>'integer',      'label'=>'Status',           'enabled'=>1, 'visible'=>1,  'notnull'=>1, 'default'=>0, 'index'=>1,  'position'=>1000, 'arrayofkeyval'=>array(0=>'Draft', 1=>'Active', -1=>'Cancel')),
    );

    /**
     * Regular product
     */
    const TYPE_PRODUCT = 0;
    /**
     * Service
     */
    const TYPE_SERVICE = 1;
    /**
     * Advanced feature: assembly kit
     */
    const TYPE_ASSEMBLYKIT = 2;
    /**
     * Advanced feature: stock kit
     */
    const TYPE_STOCKKIT = 3;


    /**
     *  Constructor
     *
     * @param DoliDB $db Database handler
     */
    function __construct($db)
    {
        $this->db = $db;
        $this->canvas = '';
    }

    /**
     *    Check that ref and label are ok
     *
     * @return int         >1 if OK, <=0 if KO
     */
    function check()
    {
        $this->ref = dol_sanitizeFileName(stripslashes($this->ref));

        $err = 0;
        if (dol_strlen(trim($this->ref)) == 0) {
            $err++;
        }

        if (dol_strlen(trim($this->label)) == 0) {
            $err++;
        }

        if ($err > 0) {
            return 0;
        }
        else
        {
            return 1;
        }
    }

    /**
     *    Insert product into database
     *
     * @param  User $user      User making insert
     * @param  int  $notrigger Disable triggers
     * @return int                         Id of product/service if OK, < 0 if KO
     */
    function create($user,$notrigger=0)
    {
        global $conf, $langs;

            $error=0;

        // Clean parameters
        $this->ref = dol_string_nospecial(trim($this->ref));
        $this->label = trim($this->label);
        $this->price_ttc=price2num($this->price_ttc);
        $this->price=price2num($this->price);
        $this->price_min_ttc=price2num($this->price_min_ttc);
        $this->price_min=price2num($this->price_min);
        if (empty($this->tva_tx)) {        $this->tva_tx = 0;
        }
        if (empty($this->tva_npr)) {        $this->tva_npr = 0;
        }
        //Local taxes
        if (empty($this->localtax1_tx)) { $this->localtax1_tx = 0;
        }
        if (empty($this->localtax2_tx)) { $this->localtax2_tx = 0;
        }
        if (empty($this->localtax1_type)) { $this->localtax1_type = '0';
        }
        if (empty($this->localtax2_type)) { $this->localtax2_type = '0';
        }

        if (empty($this->price)) {         $this->price = 0;
        }
        if (empty($this->price_min)) {     $this->price_min = 0;
        }

        // Price by quantity
        if (empty($this->price_by_qty)) {     $this->price_by_qty = 0;
        }

        if (empty($this->status)) {        $this->status = 0;
        }
        if (empty($this->status_buy)) {   $this->status_buy = 0;
        }

        $price_ht=0;
        $price_ttc=0;
        $price_min_ht=0;
        $price_min_ttc=0;

        //
        if ($this->price_base_type == 'TTC' && $this->price_ttc > 0) {
            $price_ttc = price2num($this->price_ttc, 'MU');
            $price_ht = price2num($this->price_ttc / (1 + ($this->tva_tx / 100)), 'MU');
        }

        //
        if ($this->price_base_type != 'TTC' && $this->price > 0) {
            $price_ht = price2num($this->price, 'MU');
            $price_ttc = price2num($this->price * (1 + ($this->tva_tx / 100)), 'MU');
        }

        //
        if (($this->price_min_ttc > 0) && ($this->price_base_type == 'TTC')) {
            $price_min_ttc = price2num($this->price_min_ttc, 'MU');
            $price_min_ht = price2num($this->price_min_ttc / (1 + ($this->tva_tx / 100)), 'MU');
        }

        //
        if (($this->price_min > 0) && ($this->price_base_type != 'TTC')) {
            $price_min_ht = price2num($this->price_min, 'MU');
            $price_min_ttc = price2num($this->price_min * (1 + ($this->tva_tx / 100)), 'MU');
        }

        $this->accountancy_code_buy = trim($this->accountancy_code_buy);
        $this->accountancy_code_sell= trim($this->accountancy_code_sell);
        $this->accountancy_code_sell_intra= trim($this->accountancy_code_sell_intra);
        $this->accountancy_code_sell_export= trim($this->accountancy_code_sell_export);

        // Barcode value
        $this->barcode=trim($this->barcode);

        // Check parameters
        if (empty($this->label)) {
            $this->error='ErrorMandatoryParametersNotProvided';
            return -1;
        }

        if (empty($this->ref)) {
            // Load object modCodeProduct
            $module=(! empty($conf->global->PRODUCT_CODEPRODUCT_ADDON)?$conf->global->PRODUCT_CODEPRODUCT_ADDON:'mod_codeproduct_leopard');
            if ($module != 'mod_codeproduct_leopard')    // Do not load module file for leopard
            {
                if (substr($module, 0, 16) == 'mod_codeproduct_' && substr($module, -3) == 'php') {
                    $module = substr($module, 0, dol_strlen($module)-4);
                }
                dol_include_once('/core/modules/product/'.$module.'.php');
                $modCodeProduct = new $module;
                if (! empty($modCodeProduct->code_auto)) {
                    $this->ref = $modCodeProduct->getNextValue($this, $this->type);
                }
                unset($modCodeProduct);
            }

            if (empty($this->ref)) {
                $this->error='ProductModuleNotSetupForAutoRef';
                return -2;
            }
        }

        dol_syslog(get_class($this)."::create ref=".$this->ref." price=".$this->price." price_ttc=".$this->price_ttc." tva_tx=".$this->tva_tx." price_base_type=".$this->price_base_type, LOG_DEBUG);

        $now=dol_now();

        $this->db->begin();

        // For automatic creation during create action (not used by Dolibarr GUI, can be used by scripts)
        if ($this->barcode == -1) { $this->barcode = $this->get_barcode($this, $this->barcode_type_code);
        }

        // Check more parameters
        // If error, this->errors[] is filled
        $result = $this->verify();

        if ($result >= 0) {
            $sql = "SELECT count(*) as nb";
            $sql.= " FROM ".MAIN_DB_PREFIX."product";
            $sql.= " WHERE entity IN (".getEntity('product').")";
            $sql.= " AND ref = '" .$this->db->escape($this->ref)."'";

            $result = $this->db->query($sql);
            if ($result) {
                $obj = $this->db->fetch_object($result);
                if ($obj->nb == 0) {
                    // Produit non deja existant
                    $sql = "INSERT INTO ".MAIN_DB_PREFIX."product (";
                    $sql.= "datec";
                    $sql.= ", entity";
                    $sql.= ", ref";
                    $sql.= ", ref_ext";
                    $sql.= ", price_min";
                    $sql.= ", price_min_ttc";
                    $sql.= ", label";
                    $sql.= ", fk_user_author";
                    $sql.= ", fk_product_type";
                    $sql.= ", price";
                    $sql.= ", price_ttc";
                    $sql.= ", price_base_type";
                    $sql.= ", tobuy";
                    $sql.= ", tosell";
                    $sql.= ", accountancy_code_buy";
                    $sql.= ", accountancy_code_sell";
                    $sql.= ", accountancy_code_sell_intra";
                    $sql.= ", accountancy_code_sell_export";
                    $sql.= ", canvas";
                    $sql.= ", finished";
                    $sql.= ", tobatch";
                    $sql.= ", fk_unit";
                    $sql.= ") VALUES (";
                    $sql.= "'".$this->db->idate($now)."'";
                    $sql.= ", ".$conf->entity;
                    $sql.= ", '".$this->db->escape($this->ref)."'";
                    $sql.= ", ".(! empty($this->ref_ext)?"'".$this->db->escape($this->ref_ext)."'":"null");
                    $sql.= ", ".price2num($price_min_ht);
                    $sql.= ", ".price2num($price_min_ttc);
                    $sql.= ", ".(! empty($this->label)?"'".$this->db->escape($this->label)."'":"null");
                    $sql.= ", ".$user->id;
                    $sql.= ", ".$this->type;
                    $sql.= ", ".price2num($price_ht);
                    $sql.= ", ".price2num($price_ttc);
                    $sql.= ", '".$this->db->escape($this->price_base_type)."'";
                    $sql.= ", ".$this->status;
                    $sql.= ", ".$this->status_buy;
                    $sql.= ", '".$this->db->escape($this->accountancy_code_buy)."'";
                    $sql.= ", '".$this->db->escape($this->accountancy_code_sell)."'";
                    $sql.= ", '".$this->db->escape($this->accountancy_code_sell_intra)."'";
                    $sql.= ", '".$this->db->escape($this->accountancy_code_sell_export)."'";
                    $sql.= ", '".$this->db->escape($this->canvas)."'";
                    $sql.= ", ".((! isset($this->finished) || $this->finished < 0 || $this->finished == '') ? 'null' : (int) $this->finished);
                    $sql.= ", ".((empty($this->status_batch) || $this->status_batch < 0)? '0':$this->status_batch);
                    $sql.= ", ".(!$this->fk_unit ? 'NULL' : $this->fk_unit);
                    $sql.= ")";

                    dol_syslog(get_class($this)."::Create", LOG_DEBUG);
                    $result = $this->db->query($sql);
                    if ($result ) {
                        $id = $this->db->last_insert_id(MAIN_DB_PREFIX."product");

                        if ($id > 0) {
                            $this->id                = $id;
                            $this->price            = $price_ht;
                            $this->price_ttc        = $price_ttc;
                            $this->price_min        = $price_min_ht;
                            $this->price_min_ttc    = $price_min_ttc;

                            $result = $this->_log_price($user);
                            if ($result > 0) {
                                if ($this->update($id, $user, true, 'add') <= 0) {
                                    $error++;
                                }
                            }
                            else
                            {
                                 $error++;
                                 $this->error=$this->db->lasterror();
                            }
                        }
                        else
                        {
                            $error++;
                            $this->error='ErrorFailedToGetInsertedId';
                        }
                    }
                    else
                    {
                        $error++;
                        $this->error=$this->db->lasterror();
                    }
                }
                else
                {
                    // Product already exists with this ref
                    $langs->load("products");
                    $error++;
                    $this->error = "ErrorProductAlreadyExists";
                }
            }
            else
            {
                $error++;
                $this->error=$this->db->lasterror();
            }

            if (! $error && ! $notrigger) {
                // Call trigger
                $result=$this->call_trigger('PRODUCT_CREATE', $user);
                if ($result < 0) { $error++;
                }
                // End call triggers
            }

            if (! $error) {
                $this->db->commit();
                return $this->id;
            }
            else
            {
                $this->db->rollback();
                return -$error;
            }
        }
        else
          {
            $this->db->rollback();
            dol_syslog(get_class($this)."::Create fails verify ".join(',', $this->errors), LOG_WARNING);
            return -3;
        }
    }


    /**
     *    Check properties of product are ok (like name, barcode, ...).
     *    All properties must be already loaded on object (this->barcode, this->barcode_type_code, ...).
     *
     * @return int        0 if OK, <0 if KO
     */
    function verify()
    {
        $this->errors=array();

        $result = 0;
        $this->ref = trim($this->ref);

        if (! $this->ref) {
            $this->errors[] = 'ErrorBadRef';
            $result = -2;
        }

        $rescode = $this->check_barcode($this->barcode, $this->barcode_type_code);
        if ($rescode) {
            if ($rescode == -1) {
                $this->errors[] = 'ErrorBadBarCodeSyntax';
            }
            elseif ($rescode == -2) {
                $this->errors[] = 'ErrorBarCodeRequired';
            }
            elseif ($rescode == -3) {
                // Note: Common usage is to have barcode unique. For variants, we should have a different barcode.
                $this->errors[] = 'ErrorBarCodeAlreadyUsed';
            }

            $result = -3;
        }

        return $result;
    }

    // phpcs:disable PEAR.NamingConventions.ValidFunctionName.NotCamelCaps
    /**
     *  Check barcode
     *
     * @param  string $valuetotest Value to test
     * @param  string $typefortest Type of barcode (ISBN, EAN, ...)
     * @return int                        0 if OK
     *                                     -1 ErrorBadBarCodeSyntax
     *                                     -2 ErrorBarCodeRequired
     *                                     -3 ErrorBarCodeAlreadyUsed
     */
    function check_barcode($valuetotest,$typefortest)
    {
        // phpcs:enable
        global $conf;
        if (! empty($conf->barcode->enabled) && ! empty($conf->global->BARCODE_PRODUCT_ADDON_NUM)) {
            $module=strtolower($conf->global->BARCODE_PRODUCT_ADDON_NUM);

            $dirsociete=array_merge(array('/core/modules/barcode/'), $conf->modules_parts['barcode']);
            foreach ($dirsociete as $dirroot)
            {
                $res=dol_include_once($dirroot.$module.'.php');
                if ($res) { break;
                }
            }

            $mod = new $module();

            dol_syslog(get_class($this)."::check_barcode value=".$valuetotest." type=".$typefortest." module=".$module);
            $result = $mod->verif($this->db, $valuetotest, $this, 0, $typefortest);
            return $result;
        }
        else
        {
            return 0;
        }
    }

    /**
     *    Update a record into database.
     *  If batch flag is set to on, we create records into llx_product_batch
     *
     * @param  int    $id        Id of product
     * @param  User   $user      Object user making update
     * @param  int    $notrigger Disable triggers
     * @param  string $action    Current action for hookmanager ('add' or 'update')
     * @return int                 1 if OK, -1 if ref already exists, -2 if other error
     */
    function update($id, $user, $notrigger=false, $action='update')
    {
        global $langs, $conf, $hookmanager;

        $error=0;

        // Check parameters
        if (! $this->label) { $this->label = 'MISSING LABEL';
        }

        // Clean parameters
        $this->ref = dol_string_nospecial(trim($this->ref));
        $this->label = trim($this->label);
        $this->description = trim($this->description);
        $this->note = (isset($this->note) ? trim($this->note) : null);
        $this->weight = price2num($this->weight);
        $this->weight_units = trim($this->weight_units);
        $this->length = price2num($this->length);
        $this->length_units = trim($this->length_units);
        $this->width = price2num($this->width);
        $this->width_units = trim($this->width_units);
        $this->height = price2num($this->height);
        $this->height_units = trim($this->height_units);
        // set unit not defined
        if ($this->length_units) { $this->width_units = $this->length_units;    // Not used yet
        }
        if ($this->length_units) { $this->height_units = $this->length_units;    // Not used yet
        }
        // Automated compute surface and volume if not filled
        if (empty($this->surface) && !empty($this->length) && !empty($this->width) && $this->length_units == $this->width_units) {
            $this->surface = $this->length * $this->width;
            $this->surface_units = measuring_units_squared($this->length_units);
        }
        if (empty($this->volume) && !empty($this->surface_units) && !empty($this->height) && $this->length_units == $this->height_units) {
            $this->volume =  $this->surface * $this->height;
            $this->volume_units = measuring_units_cubed($this->height_units);
        }

        $this->surface = price2num($this->surface);
        $this->surface_units = trim($this->surface_units);
        $this->volume = price2num($this->volume);
        $this->volume_units = trim($this->volume_units);
        if (empty($this->tva_tx)) {                $this->tva_tx = 0;
        }
        if (empty($this->tva_npr)) {                $this->tva_npr = 0;
        }
        if (empty($this->localtax1_tx)) {            $this->localtax1_tx = 0;
        }
        if (empty($this->localtax2_tx)) {            $this->localtax2_tx = 0;
        }
        if (empty($this->localtax1_type)) {        $this->localtax1_type = '0';
        }
        if (empty($this->localtax2_type)) {        $this->localtax2_type = '0';
        }
        if (empty($this->status)) {                $this->status = 0;
        }
        if (empty($this->status_buy)) {            $this->status_buy = 0;
        }

        if (empty($this->country_id)) {           $this->country_id = 0;
        }

        // Barcode value
        $this->barcode=trim($this->barcode);

        $this->accountancy_code_buy = trim($this->accountancy_code_buy);
        $this->accountancy_code_sell= trim($this->accountancy_code_sell);
        $this->accountancy_code_sell_intra= trim($this->accountancy_code_sell_intra);
        $this->accountancy_code_sell_export= trim($this->accountancy_code_sell_export);


        $this->db->begin();

        // Check name is required and codes are ok or unique.
        // If error, this->errors[] is filled
        if ($action != 'add') {
            $result = $this->verify();    // We don't check when update called during a create because verify was already done
        }

        if ($result >= 0) {
            if (empty($this->oldcopy)) {
                $org=new self($this->db);
                $org->fetch($this->id);
                $this->oldcopy=$org;
            }

            // Test if batch management is activated on existing product
            // If yes, we create missing entries into product_batch
            if ($this->hasbatch() && !$this->oldcopy->hasbatch()) {
                //$valueforundefinedlot = 'Undefined';  // In previous version, 39 and lower
                $valueforundefinedlot = '000000';

                dol_syslog("Flag batch of product id=".$this->id." is set to ON, so we will create missing records into product_batch");

                $this->load_stock();
                foreach ($this->stock_warehouse as $idW => $ObjW)   // For each warehouse where we have stocks defined for this product (for each lines in product_stock)
                {
                    $qty_batch = 0;
                    foreach ($ObjW->detail_batch as $detail)    // Each lines of detail in product_batch of the current $ObjW = product_stock
                    {
                        if ($detail->batch == $valueforundefinedlot || $detail->batch == 'Undefined') {
                            // We discard this line, we will create it later
                            $sqlclean="DELETE FROM ".MAIN_DB_PREFIX."product_batch WHERE batch in('Undefined', '".$valueforundefinedlot."') AND fk_product_stock = ".$ObjW->id;
                            $result = $this->db->query($sqlclean);
                            if (! $result) {
                                dol_print_error($this->db);
                                exit;
                            }
                            continue;
                        }

                        $qty_batch += $detail->qty;
                    }
                    // Quantities in batch details are not same as stock quantity,
                    // so we add a default batch record to complete and get same qty in parent and child table
                    if ($ObjW->real <> $qty_batch) {
                        $ObjBatch = new Productbatch($this->db);
                        $ObjBatch->batch = $valueforundefinedlot;
                        $ObjBatch->qty = ($ObjW->real - $qty_batch);
                        $ObjBatch->fk_product_stock = $ObjW->id;

                        if ($ObjBatch->create($user, 1) < 0) {
                            $error++;
                            $this->errors=$ObjBatch->errors;
                        }
                    }
                }
            }

            // For automatic creation
            if ($this->barcode == -1) { $this->barcode = $this->get_barcode($this, $this->barcode_type_code);
            }

            $sql = "UPDATE ".MAIN_DB_PREFIX."product";
            $sql.= " SET label = '" . $this->db->escape($this->label) ."'";
            $sql.= ", ref = '" . $this->db->escape($this->ref) ."'";
            $sql.= ", ref_ext = ".(! empty($this->ref_ext)?"'".$this->db->escape($this->ref_ext)."'":"null");
            $sql.= ", default_vat_code = ".($this->default_vat_code ? "'".$this->db->escape($this->default_vat_code)."'" : "null");
            $sql.= ", tva_tx = " . $this->tva_tx;
            $sql.= ", recuperableonly = " . $this->tva_npr;
            $sql.= ", localtax1_tx = " . $this->localtax1_tx;
            $sql.= ", localtax2_tx = " . $this->localtax2_tx;
            $sql.= ", localtax1_type = " . ($this->localtax1_type!=''?"'".$this->db->escape($this->localtax1_type)."'":"'0'");
            $sql.= ", localtax2_type = " . ($this->localtax2_type!=''?"'".$this->db->escape($this->localtax2_type)."'":"'0'");

            $sql.= ", barcode = ". (empty($this->barcode)?"null":"'".$this->db->escape($this->barcode)."'");
            $sql.= ", fk_barcode_type = ". (empty($this->barcode_type)?"null":$this->db->escape($this->barcode_type));

            $sql.= ", tosell = " . (int) $this->status;
            $sql.= ", tobuy = " . (int) $this->status_buy;
            $sql.= ", tobatch = " . ((empty($this->status_batch) || $this->status_batch < 0) ? '0' : (int) $this->status_batch);
            $sql.= ", finished = " . ((! isset($this->finished) || $this->finished < 0) ? "null" : (int) $this->finished);
            $sql.= ", weight = " . ($this->weight!='' ? "'".$this->db->escape($this->weight)."'" : 'null');
            $sql.= ", weight_units = " . ($this->weight_units!='' ? "'".$this->db->escape($this->weight_units)."'": 'null');
            $sql.= ", length = " . ($this->length!='' ? "'".$this->db->escape($this->length)."'" : 'null');
            $sql.= ", length_units = " . ($this->length_units!='' ? "'".$this->db->escape($this->length_units)."'" : 'null');
            $sql.= ", width= " . ($this->width!='' ? "'".$this->db->escape($this->width)."'" : 'null');
            $sql.= ", width_units = " . ($this->width_units!='' ? "'".$this->db->escape($this->width_units)."'" : 'null');
            $sql.= ", height = " . ($this->height!='' ? "'".$this->db->escape($this->height)."'" : 'null');
            $sql.= ", height_units = " . ($this->height_units!='' ? "'".$this->db->escape($this->height_units)."'" : 'null');
            $sql.= ", surface = " . ($this->surface!='' ? "'".$this->db->escape($this->surface)."'" : 'null');
            $sql.= ", surface_units = " . ($this->surface_units!='' ? "'".$this->db->escape($this->surface_units)."'" : 'null');
            $sql.= ", volume = " . ($this->volume!='' ? "'".$this->db->escape($this->volume)."'" : 'null');
            $sql.= ", volume_units = " . ($this->volume_units!='' ? "'".$this->db->escape($this->volume_units)."'" : 'null');
            $sql.= ", fk_default_warehouse = " . ($this->fk_default_warehouse > 0 ? $this->db->escape($this->fk_default_warehouse) : 'null');
            $sql.= ", seuil_stock_alerte = " . ((isset($this->seuil_stock_alerte) && $this->seuil_stock_alerte != '') ? "'".$this->db->escape($this->seuil_stock_alerte)."'" : "null");
            $sql.= ", description = '" . $this->db->escape($this->description) ."'";
            $sql.= ", url = " . ($this->url?"'".$this->db->escape($this->url)."'":'null');
            $sql.= ", customcode = '" .        $this->db->escape($this->customcode) ."'";
            $sql.= ", fk_country = " . ($this->country_id > 0 ? (int) $this->country_id : 'null');
            $sql.= ", note = ".(isset($this->note) ? "'" .$this->db->escape($this->note)."'" : 'null');
            $sql.= ", duration = '" . $this->db->escape($this->duration_value . $this->duration_unit) ."'";
            $sql.= ", accountancy_code_buy = '" . $this->db->escape($this->accountancy_code_buy)."'";
            $sql.= ", accountancy_code_sell= '" . $this->db->escape($this->accountancy_code_sell)."'";
            $sql.= ", accountancy_code_sell_intra= '" . $this->db->escape($this->accountancy_code_sell_intra)."'";
            $sql.= ", accountancy_code_sell_export= '" . $this->db->escape($this->accountancy_code_sell_export)."'";
            $sql.= ", desiredstock = " . ((isset($this->desiredstock) && $this->desiredstock != '') ? (int) $this->desiredstock : "null");
            $sql.= ", cost_price = " . ($this->cost_price != '' ? $this->db->escape($this->cost_price) : 'null');
            $sql.= ", fk_unit= " . (!$this->fk_unit ? 'NULL' : (int) $this->fk_unit);
            $sql.= ", price_autogen = " . (!$this->price_autogen ? 0 : 1);
            $sql.= ", fk_price_expression = ".($this->fk_price_expression != 0 ? (int) $this->fk_price_expression : 'NULL');
            $sql.= ", fk_user_modif = ".($user->id > 0 ? $user->id : 'NULL');
            // stock field is not here because it is a denormalized value from product_stock.
            $sql.= " WHERE rowid = " . $id;

            dol_syslog(get_class($this)."::update", LOG_DEBUG);

            $resql=$this->db->query($sql);
            if ($resql) {
                $this->id = $id;

                // Multilangs
                if (! empty($conf->global->MAIN_MULTILANGS)) {
                    if ($this->setMultiLangs($user) < 0) {
                           $this->error=$langs->trans("Error")." : ".$this->db->error()." - ".$sql;
                           return -2;
                    }
                }

                $action='update';

                // Actions on extra fields
                if (! $error && empty($conf->global->MAIN_EXTRAFIELDS_DISABLED)) {
                    $result=$this->insertExtraFields();
                    if ($result < 0) {
                        $error++;
                    }
                }

                if (! $error && ! $notrigger) {
                                // Call trigger
                                $result=$this->call_trigger('PRODUCT_MODIFY', $user);
                    if ($result < 0) { $error++;
                    }
                    // End call triggers
                }

                if (! $error && (is_object($this->oldcopy) && $this->oldcopy->ref !== $this->ref)) {
                    // We remove directory
                    if ($conf->product->dir_output) {
                        $olddir = $conf->product->dir_output . "/" . dol_sanitizeFileName($this->oldcopy->ref);
                        $newdir = $conf->product->dir_output . "/" . dol_sanitizeFileName($this->ref);
                        if (file_exists($olddir)) {
                                 //include_once DOL_DOCUMENT_ROOT . '/core/lib/files.lib.php';
                                 //$res = dol_move($olddir, $newdir);
                                 // do not use dol_move with directory
                                 $res = @rename($olddir, $newdir);
                            if (! $res) {
                                $langs->load("errors");
                                $this->error=$langs->trans('ErrorFailToRenameDir', $olddir, $newdir);
                                $error++;
                            }
                        }
                    }
                }

                if (! $error) {
                    if ($conf->variants->enabled) {

                        include_once DOL_DOCUMENT_ROOT.'/variants/class/ProductCombination.class.php';

                        $comb = new ProductCombination($this->db);

                        foreach ($comb->fetchAllByFkProductParent($this->id) as $currcomb) {
                                 $currcomb->updateProperties($this);
                        }
                    }

                    $this->db->commit();
                    return 1;
                }
                else
                {
                    $this->db->rollback();
                    return -$error;
                }
            }
            else
            {
                if ($this->db->errno() == 'DB_ERROR_RECORD_ALREADY_EXISTS') {
                    $langs->load("errors");
                    if (empty($conf->barcode->enabled) || empty($this->barcode)) { $this->error=$langs->trans("Error")." : ".$langs->trans("ErrorProductAlreadyExists", $this->ref);
                    } else { $this->error=$langs->trans("Error")." : ".$langs->trans("ErrorProductBarCodeAlreadyExists", $this->barcode);
                    }
                    $this->errors[]=$this->error;
                    $this->db->rollback();
                    return -1;
                }
                else
                {
                    $this->error=$langs->trans("Error")." : ".$this->db->error()." - ".$sql;
                    $this->errors[]=$this->error;
                    $this->db->rollback();
                    return -2;
                }
            }
        }
        else
          {
            $this->db->rollback();
            dol_syslog(get_class($this)."::Update fails verify ".join(',', $this->errors), LOG_WARNING);
            return -3;
        }
    }

    /**
     *  Delete a product from database (if not used)
     *
     * @param  User $user      Product id (usage of this is deprecated, delete should be called without parameters on a fetched object)
     * @param  int  $notrigger Do not execute trigger
     * @return int                    < 0 if KO, 0 = Not possible, > 0 if OK
     */
    function delete(User $user, $notrigger=0)
    {
        // Deprecation warning
        if ($id > 0) {
            dol_syslog(__METHOD__ . " with parameter is deprecated", LOG_WARNING);
        }

        global $conf, $langs;
        include_once DOL_DOCUMENT_ROOT . '/core/lib/files.lib.php';

        $error=0;

        // Clean parameters
        if (empty($id)) { $id=$this->id;
        } else { $this->fetch($id);
        }

        // Check parameters
        if (empty($id)) {
            $this->error = "Object must be fetched before calling delete";
            return -1;
        }
        if (($this->type == Product::TYPE_PRODUCT && empty($user->rights->produit->supprimer)) || ($this->type == Product::TYPE_SERVICE && empty($user->rights->service->supprimer))) {
            $this->error = "ErrorForbidden";
            return 0;
        }

        $objectisused = $this->isObjectUsed($id);
        if (empty($objectisused)) {
            $this->db->begin();

            if (! $error && empty($notrigger)) {
                // Call trigger
                $result=$this->call_trigger('PRODUCT_DELETE', $user);
                if ($result < 0) { $error++;
                }
                // End call triggers
            }

            // Delete from product_batch on product delete
            if (! $error) {
                $sql = "DELETE FROM ".MAIN_DB_PREFIX.'product_batch';
                $sql.= " WHERE fk_product_stock IN (";
                $sql.= "SELECT rowid FROM ".MAIN_DB_PREFIX.'product_stock';
                $sql.= " WHERE fk_product = ".$id.")";

                $result = $this->db->query($sql);
                if (! $result) {
                    $error++;
                    $this->errors[] = $this->db->lasterror();
                }
            }

            // Delete all child tables
            if (! $error) {
                $elements = array('product_fournisseur_price','product_price','product_lang','categorie_product','product_stock','product_customer_price','product_lot');  // product_batch is done before
                foreach($elements as $table)
                {
                    if (! $error) {
                        $sql = "DELETE FROM ".MAIN_DB_PREFIX.$table;
                        $sql.= " WHERE fk_product = ".$id;

                        $result = $this->db->query($sql);
                        if (! $result) {
                            $error++;
                            $this->errors[] = $this->db->lasterror();
                        }
                    }
                }
            }

            if (!$error) {

                include_once DOL_DOCUMENT_ROOT.'/variants/class/ProductCombination.class.php';
                include_once DOL_DOCUMENT_ROOT.'/variants/class/ProductCombination2ValuePair.class.php';

                //If it is a parent product, then we remove the association with child products
                $prodcomb = new ProductCombination($this->db);

                if ($prodcomb->deleteByFkProductParent($user, $id) < 0) {
                    $error++;
                    $this->errors[] = 'Error deleting combinations';
                }

                //We also check if it is a child product
                if (!$error && ($prodcomb->fetchByFkProductChild($id) > 0) && ($prodcomb->delete($user) < 0)) {
                    $error++;
                    $this->errors[] = 'Error deleting child combination';
                }
            }

            // Delete from product_association
            if (!$error) {
                $sql = "DELETE FROM ".MAIN_DB_PREFIX."product_association";
                $sql.= " WHERE fk_product_pere = ".$id." OR fk_product_fils = ".$id;

                $result = $this->db->query($sql);
                if (! $result) {
                    $error++;
                    $this->errors[] = $this->db->lasterror();
                }
            }

            // Delete product
            if (! $error) {
                $sqlz = "DELETE FROM ".MAIN_DB_PREFIX."product";
                $sqlz.= " WHERE rowid = ".$id;

                $resultz = $this->db->query($sqlz);
                if (! $resultz ) {
                    $error++;
                    $this->errors[] = $this->db->lasterror();
                }
            }

            if (! $error) {
                // We remove directory
                $ref = dol_sanitizeFileName($this->ref);
                if ($conf->product->dir_output) {
                    $dir = $conf->product->dir_output . "/" . $ref;
                    if (file_exists($dir)) {
                        $res=@dol_delete_dir_recursive($dir);
                        if (! $res) {
                            $this->errors[] = 'ErrorFailToDeleteDir';
                            $error++;
                        }
                    }
                }
            }

            // Remove extrafields
            if ((! $error) && (empty($conf->global->MAIN_EXTRAFIELDS_DISABLED))) // For avoid conflicts if trigger used
            {
                $result=$this->deleteExtraFields();
                if ($result < 0) {
                    $error++;
                    dol_syslog(get_class($this)."::delete error -4 ".$this->error, LOG_ERR);
                }
            }

            if (! $error) {
                $this->db->commit();
                return 1;
            }
            else
            {
                foreach($this->errors as $errmsg)
                {
                    dol_syslog(get_class($this)."::delete ".$errmsg, LOG_ERR);
                    $this->error.=($this->error?', '.$errmsg:$errmsg);
                }
                $this->db->rollback();
                return -$error;
            }
        }
        else
        {
            $this->error = "ErrorRecordIsUsedCantDelete";
            return 0;
        }
    }

    /**
     *    Update or add a translation for a product
     *
     * @param  User $user Object user making update
     * @return int        <0 if KO, >0 if OK
     */
    function setMultiLangs($user)
    {
        global $conf, $langs;

        $langs_available = $langs->get_available_languages(DOL_DOCUMENT_ROOT, 0, 2);
        $current_lang = $langs->getDefaultLang();

        foreach ($langs_available as $key => $value)
        {
            if ($key == $current_lang) {
                $sql = "SELECT rowid";
                $sql.= " FROM ".MAIN_DB_PREFIX."product_lang";
                $sql.= " WHERE fk_product=".$this->id;
                $sql.= " AND lang='".$key."'";

                $result = $this->db->query($sql);

                if ($this->db->num_rows($result)) // if there is already a description line for this language
                {
                    $sql2 = "UPDATE ".MAIN_DB_PREFIX."product_lang";
                    $sql2.= " SET ";
                    $sql2.= " label='".$this->db->escape($this->label)."',";
                    $sql2.= " description='".$this->db->escape($this->description)."'";
                    if (! empty($conf->global->PRODUCT_USE_OTHER_FIELD_IN_TRANSLATION)) { $sql2.= ", note='".$this->db->escape($this->other)."'";
                    }
                    $sql2.= " WHERE fk_product=".$this->id." AND lang='".$this->db->escape($key)."'";
                }
                else
                {
                    $sql2 = "INSERT INTO ".MAIN_DB_PREFIX."product_lang (fk_product, lang, label, description";
                    if (! empty($conf->global->PRODUCT_USE_OTHER_FIELD_IN_TRANSLATION)) { $sql2.=", note";
                    }
                    $sql2.= ")";
                    $sql2.= " VALUES(".$this->id.",'".$this->db->escape($key)."','". $this->db->escape($this->label)."',";
                    $sql2.= " '".$this->db->escape($this->description)."'";
                    if (! empty($conf->global->PRODUCT_USE_OTHER_FIELD_IN_TRANSLATION)) { $sql2.= ", '".$this->db->escape($this->other)."'";
                    }
                    $sql2.= ")";
                }
                dol_syslog(get_class($this).'::setMultiLangs key = current_lang = '.$key);
                if (! $this->db->query($sql2)) {
                    $this->error=$this->db->lasterror();
                    return -1;
                }
            }
            else if (isset($this->multilangs[$key])) {
                $sql = "SELECT rowid";
                $sql.= " FROM ".MAIN_DB_PREFIX."product_lang";
                $sql.= " WHERE fk_product=".$this->id;
                $sql.= " AND lang='".$key."'";

                $result = $this->db->query($sql);

                if ($this->db->num_rows($result)) // if there is already a description line for this language
                {
                    $sql2 = "UPDATE ".MAIN_DB_PREFIX."product_lang";
                    $sql2.= " SET ";
                    $sql2.= " label='".$this->db->escape($this->multilangs["$key"]["label"])."',";
                    $sql2.= " description='".$this->db->escape($this->multilangs["$key"]["description"])."'";
                    if (! empty($conf->global->PRODUCT_USE_OTHER_FIELD_IN_TRANSLATION)) { $sql2.= ", note='".$this->db->escape($this->multilangs["$key"]["other"])."'";
                    }
                    $sql2.= " WHERE fk_product=".$this->id." AND lang='".$this->db->escape($key)."'";
                }
                else
                {
                    $sql2 = "INSERT INTO ".MAIN_DB_PREFIX."product_lang (fk_product, lang, label, description";
                    if (! empty($conf->global->PRODUCT_USE_OTHER_FIELD_IN_TRANSLATION)) { $sql2.=", note";
                    }
                    $sql2.= ")";
                    $sql2.= " VALUES(".$this->id.",'".$this->db->escape($key)."','". $this->db->escape($this->multilangs["$key"]["label"])."',";
                    $sql2.= " '".$this->db->escape($this->multilangs["$key"]["description"])."'";
                    if (! empty($conf->global->PRODUCT_USE_OTHER_FIELD_IN_TRANSLATION)) { $sql2.= ", '".$this->db->escape($this->multilangs["$key"]["other"])."'";
                    }
                    $sql2.= ")";
                }

                // We do not save if main fields are empty
                if ($this->multilangs["$key"]["label"] || $this->multilangs["$key"]["description"]) {
                    if (! $this->db->query($sql2)) {
                        $this->error=$this->db->lasterror();
                        return -1;
                    }
                }
            }
            else
            {
                // language is not current language and we didn't provide a multilang description for this language
            }
        }

        // Call trigger
        $result = $this->call_trigger('PRODUCT_SET_MULTILANGS', $user);
        if ($result < 0) {
            $this->error = $this->db->lasterror();
            return -1;
        }
        // End call triggers

        return 1;
    }

    /**
     *    Delete a language for this product
     *
     * @param string $langtodelete Language code to delete
     * @param User   $user         Object user making delete
     *
     * @return int                            <0 if KO, >0 if OK
     */
    function delMultiLangs($langtodelete, $user)
    {
        $sql = "DELETE FROM ".MAIN_DB_PREFIX."product_lang";
        $sql.= " WHERE fk_product=".$this->id." AND lang='".$this->db->escape($langtodelete)."'";

        dol_syslog(get_class($this).'::delMultiLangs', LOG_DEBUG);
        $result = $this->db->query($sql);
        if ($result) {
            // Call trigger
            $result = $this->call_trigger('PRODUCT_DEL_MULTILANGS', $user);
            if ($result < 0) {
                $this->error = $this->db->lasterror();
                dol_syslog(get_class($this).'::delMultiLangs error='.$this->error, LOG_ERR);
                return -1;
            }
            // End call triggers
            return 1;
        }
        else
        {
            $this->error=$this->db->lasterror();
            dol_syslog(get_class($this).'::delMultiLangs error='.$this->error, LOG_ERR);
            return -1;
        }
    }

    /*
    * Sets an accountancy code for a product.
    * Also calls PRODUCT_MODIFY trigger when modified
    *
    * @param string $type It can be 'buy', 'sell', 'sell_intra' or 'sell_export'
    * @param string $value Accountancy code
    * @return int <0 KO >0 OK
    */
    public function setAccountancyCode($type, $value)
    {
        global $user, $langs, $conf;

        $this->db->begin();

        if ($type == 'buy') {
            $field = 'accountancy_code_buy';
        } elseif ($type == 'sell') {
            $field = 'accountancy_code_sell';
        } elseif ($type == 'sell_intra') {
            $field = 'accountancy_code_sell_intra';
        } elseif ($type == 'sell_export') {
            $field = 'accountancy_code_sell_export';
        } else {
            return -1;
        }

        $sql = "UPDATE ".MAIN_DB_PREFIX.$this->table_element." SET ";
        $sql.= "$field = '".$this->db->escape($value)."'";
        $sql.= " WHERE rowid = ".$this->id;

        dol_syslog(get_class($this)."::".__FUNCTION__." sql=".$sql, LOG_DEBUG);
        $resql = $this->db->query($sql);

        if ($resql) {
            // Call triggers
            include_once DOL_DOCUMENT_ROOT . '/core/class/interfaces.class.php';
            $interface=new Interfaces($this->db);
            $result=$interface->run_triggers('PRODUCT_MODIFY', $this, $user, $langs, $conf);
            if ($result < 0) {
                $this->errors=$interface->errors;
                $this->db->rollback();
                return -1;
            }
            // End call triggers

            $this->$field = $value;

            $this->db->commit();
            return 1;
        }
        else
        {
            $this->error=$this->db->lasterror();
            $this->db->rollback();
            return -1;
        }
    }

    /**
     *    Load array this->multilangs
     *
     * @return int        <0 if KO, >0 if OK
     */
    function getMultiLangs()
    {
        global $langs;

        $current_lang = $langs->getDefaultLang();

        $sql = "SELECT lang, label, description, note as other";
        $sql.= " FROM ".MAIN_DB_PREFIX."product_lang";
        $sql.= " WHERE fk_product=".$this->id;

        $result = $this->db->query($sql);
        if ($result) {
            while ($obj = $this->db->fetch_object($result))
            {
                //print 'lang='.$obj->lang.' current='.$current_lang.'<br>';
                if ($obj->lang == $current_lang)  // si on a les traduct. dans la langue courante on les charge en infos principales.
                {
                    $this->label        = $obj->label;
                    $this->description    = $obj->description;
                    $this->other        = $obj->other;
                }
                $this->multilangs["$obj->lang"]["label"]        = $obj->label;
                $this->multilangs["$obj->lang"]["description"]    = $obj->description;
                $this->multilangs["$obj->lang"]["other"]        = $obj->other;
            }
            return 1;
        }
        else
        {
            $this->error="Error: ".$this->db->lasterror()." - ".$sql;
            return -1;
        }
    }



    // phpcs:disable PEAR.NamingConventions.ValidFunctionName.NotCamelCaps
    /**
     *  Insert a track that we changed a customer price
     *
     * @param  User $user  User making change
     * @param  int  $level price level to change
     * @return int                    <0 if KO, >0 if OK
     */
    function _log_price($user,$level=0)
    {
        // phpcs:enable
        global $conf;

        $now=dol_now();

        // Clean parameters
        if (empty($this->price_by_qty)) { $this->price_by_qty=0;
        }

        // Add new price
        $sql = "INSERT INTO ".MAIN_DB_PREFIX."product_price(price_level,date_price, fk_product, fk_user_author, price, price_ttc, price_base_type,tosell, tva_tx, default_vat_code, recuperableonly,";
        $sql.= " localtax1_tx, localtax2_tx, localtax1_type, localtax2_type, price_min,price_min_ttc,price_by_qty,entity,fk_price_expression) ";
        $sql.= " VALUES(".($level?$level:1).", '".$this->db->idate($now)."',".$this->id.",".$user->id.",".$this->price.",".$this->price_ttc.",'".$this->db->escape($this->price_base_type)."',".$this->status.",".$this->tva_tx.", ".($this->default_vat_code?("'".$this->db->escape($this->default_vat_code)."'"):"null").",".$this->tva_npr.",";
        $sql.= " ".$this->localtax1_tx.", ".$this->localtax2_tx.", '".$this->db->escape($this->localtax1_type)."', '".$this->db->escape($this->localtax2_type)."', ".$this->price_min.",".$this->price_min_ttc.",".$this->price_by_qty.",".$conf->entity.",".($this->fk_price_expression > 0?$this->fk_price_expression:'null');
        $sql.= ")";

        dol_syslog(get_class($this)."::_log_price", LOG_DEBUG);
        $resql=$this->db->query($sql);
        if(! $resql) {
            $this->error=$this->db->lasterror();
            dol_print_error($this->db);
            return -1;
        }
        else
        {
            return 1;
        }
    }


    // phpcs:disable PEAR.NamingConventions.ValidFunctionName.NotCamelCaps
    /**
     *  Delete a price line
     *
     * @param  User $user  Object user
     * @param  int  $rowid Line id to delete
     * @return int                <0 if KO, >0 if OK
     */
    function log_price_delete($user, $rowid)
    {
        // phpcs:enable
        $sql = "DELETE FROM ".MAIN_DB_PREFIX."product_price_by_qty";
        $sql.= " WHERE fk_product_price=".$rowid;
        $resql=$this->db->query($sql);

        $sql = "DELETE FROM ".MAIN_DB_PREFIX."product_price";
        $sql.= " WHERE rowid=".$rowid;
        $resql=$this->db->query($sql);
        if ($resql) {
            return 1;
        }
        else
        {
            $this->error=$this->db->lasterror();
            return -1;
        }
    }


    // phpcs:disable PEAR.NamingConventions.ValidFunctionName.NotCamelCaps
    /**
     *    Read price used by a provider.
     *    We enter as input couple prodfournprice/qty or triplet qty/product_id/fourn_ref.
     *  This also set some properties on product like ->buyprice, ->fourn_pu, ...
     *
     * @param  int    $prodfournprice Id du tarif = rowid table product_fournisseur_price
     * @param  double $qty            Quantity asked or -1 to get first entry found
     * @param  int    $product_id     Filter on a particular product id
     * @param  string $fourn_ref      Filter on a supplier price ref. 'none' to exclude ref in search.
     * @param  int    $fk_soc         If of supplier
     * @return int                         <-1 if KO, -1 if qty not enough, 0 if OK but nothing found, id_product if OK and found. May also initialize some properties like (->ref_supplier, buyprice, fourn_pu, vatrate_supplier...)
     */
    function get_buyprice($prodfournprice, $qty, $product_id=0, $fourn_ref='', $fk_soc=0)
    {
        // phpcs:enable
        global $conf;
        $result = 0;

        // We do a first seach with a select by searching with couple prodfournprice and qty only (later we will search on triplet qty/product_id/fourn_ref)
        $sql = "SELECT pfp.rowid, pfp.price as price, pfp.quantity as quantity, pfp.remise_percent,";
        $sql.= " pfp.fk_product, pfp.ref_fourn, pfp.desc_fourn, pfp.fk_soc, pfp.tva_tx, pfp.fk_supplier_price_expression";
        $sql.= " ,pfp.default_vat_code";
        $sql.= " ,pfp.multicurrency_price, pfp.multicurrency_unitprice, pfp.multicurrency_tx, pfp.fk_multicurrency, pfp.multicurrency_code";
        $sql.= " FROM ".MAIN_DB_PREFIX."product_fournisseur_price as pfp";
        $sql.= " WHERE pfp.rowid = ".$prodfournprice;
        if ($qty > 0) { $sql.= " AND pfp.quantity <= ".$qty;
        }
        $sql.= " ORDER BY pfp.quantity DESC";

        dol_syslog(get_class($this)."::get_buyprice first search by prodfournprice/qty", LOG_DEBUG);
        $resql = $this->db->query($sql);
        if ($resql) {
            $obj = $this->db->fetch_object($resql);
            if ($obj && $obj->quantity > 0)        // If we found a supplier prices from the id of supplier price
            {
                if (!empty($conf->dynamicprices->enabled) && !empty($obj->fk_supplier_price_expression)) {
                    include_once DOL_DOCUMENT_ROOT.'/product/dynamic_price/class/price_parser.class.php';
                    $prod_supplier = new ProductFournisseur($this->db);
                    $prod_supplier->product_fourn_price_id = $obj->rowid;
                    $prod_supplier->id = $obj->fk_product;
                    $prod_supplier->fourn_qty = $obj->quantity;
                    $prod_supplier->fourn_tva_tx = $obj->tva_tx;
                    $prod_supplier->fk_supplier_price_expression = $obj->fk_supplier_price_expression;
                    $priceparser = new PriceParser($this->db);
                    $price_result = $priceparser->parseProductSupplier($prod_supplier);
                    if ($price_result >= 0) {
                        $obj->price = $price_result;
                    }
                }
                $this->product_fourn_price_id = $obj->rowid;
                $this->buyprice = $obj->price;                      // deprecated
                $this->fourn_pu = $obj->price / $obj->quantity;     // Unit price of product of supplier
                $this->fourn_price_base_type = 'HT';                // Price base type
                $this->fourn_socid = $obj->fk_soc;                  // Company that offer this price
                $this->ref_fourn = $obj->ref_fourn;                 // deprecated
                $this->ref_supplier = $obj->ref_fourn;              // Ref supplier
                $this->desc_supplier = $obj->desc_fourn;            // desc supplier
                $this->remise_percent = $obj->remise_percent;       // remise percent if present and not typed
                $this->vatrate_supplier = $obj->tva_tx;             // Vat ref supplier
                $this->default_vat_code = $obj->default_vat_code;   // Vat code supplier
                $this->fourn_multicurrency_price       = $obj->multicurrency_price;
                $this->fourn_multicurrency_unitprice   = $obj->multicurrency_unitprice;
                $this->fourn_multicurrency_tx          = $obj->multicurrency_tx;
                $this->fourn_multicurrency_id          = $obj->fk_multicurrency;
                $this->fourn_multicurrency_code        = $obj->multicurrency_code;
                $result=$obj->fk_product;
                return $result;
            }
            else // If not found
            {
                // We do a second search by doing a select again but searching with less reliable criteria: couple qty/id product, and if set fourn_ref or fk_soc.
                $sql = "SELECT pfp.rowid, pfp.price as price, pfp.quantity as quantity, pfp.fk_soc,";
                $sql.= " pfp.fk_product, pfp.ref_fourn as ref_supplier, pfp.desc_fourn as desc_supplier, pfp.tva_tx, pfp.fk_supplier_price_expression";
                $sql.= " ,pfp.default_vat_code";
                $sql.= " ,pfp.multicurrency_price, pfp.multicurrency_unitprice, pfp.multicurrency_tx, pfp.fk_multicurrency, pfp.multicurrency_code";
                $sql.= " FROM ".MAIN_DB_PREFIX."product_fournisseur_price as pfp";
                $sql.= " WHERE pfp.fk_product = ".$product_id;
                if ($fourn_ref != 'none') { $sql.= " AND pfp.ref_fourn = '".$fourn_ref."'";
                }
                if ($fk_soc > 0) { $sql.= " AND pfp.fk_soc = ".$fk_soc;
                }
                if ($qty > 0) { $sql.= " AND pfp.quantity <= ".$qty;
                }
                $sql.= " ORDER BY pfp.quantity DESC";
                $sql.= " LIMIT 1";

                dol_syslog(get_class($this)."::get_buyprice second search from qty/ref/product_id", LOG_DEBUG);
                $resql = $this->db->query($sql);
                if ($resql) {
                    $obj = $this->db->fetch_object($resql);
                    if ($obj && $obj->quantity > 0)        // If found
                    {
                        if (!empty($conf->dynamicprices->enabled) && !empty($obj->fk_supplier_price_expression)) {
                            include_once DOL_DOCUMENT_ROOT.'/product/dynamic_price/class/price_parser.class.php';
                            $prod_supplier = new ProductFournisseur($this->db);
                            $prod_supplier->product_fourn_price_id = $obj->rowid;
                            $prod_supplier->id = $obj->fk_product;
                            $prod_supplier->fourn_qty = $obj->quantity;
                            $prod_supplier->fourn_tva_tx = $obj->tva_tx;
                            $prod_supplier->fk_supplier_price_expression = $obj->fk_supplier_price_expression;
                            $priceparser = new PriceParser($this->db);
                            $price_result = $priceparser->parseProductSupplier($prod_supplier);
                            if ($result >= 0) {
                                $obj->price = $price_result;
                            }
                        }
                        $this->product_fourn_price_id = $obj->rowid;
                        $this->buyprice = $obj->price;                      // deprecated
                        $this->fourn_qty = $obj->quantity;                    // min quantity for price for a virtual supplier
                        $this->fourn_pu = $obj->price / $obj->quantity;     // Unit price of product for a virtual supplier
                        $this->fourn_price_base_type = 'HT';                // Price base type for a virtual supplier
                        $this->fourn_socid = $obj->fk_soc;                  // Company that offer this price
                        $this->ref_fourn = $obj->ref_supplier;              // deprecated
                        $this->ref_supplier = $obj->ref_supplier;           // Ref supplier
                        $this->desc_supplier = $obj->desc_supplier;         // desc supplier
                        $this->remise_percent = $obj->remise_percent;       // remise percent if present and not typed
                        $this->vatrate_supplier = $obj->tva_tx;             // Vat ref supplier
                        $this->default_vat_code = $obj->default_vat_code;   // Vat code supplier
                        $this->fourn_multicurrency_price       = $obj->multicurrency_price;
                        $this->fourn_multicurrency_unitprice   = $obj->multicurrency_unitprice;
                        $this->fourn_multicurrency_tx          = $obj->multicurrency_tx;
                        $this->fourn_multicurrency_id          = $obj->fk_multicurrency;
                        $this->fourn_multicurrency_code        = $obj->multicurrency_code;
                        $result=$obj->fk_product;
                        return $result;
                    }
                    else
                    {
                        return -1;    // Ce produit n'existe pas avec cet id tarif fournisseur ou existe mais qte insuffisante, ni pour le couple produit/ref fournisseur dans la quantité.
                    }
                }
                else
                {
                    $this->error=$this->db->lasterror();
                    return -3;
                }
            }
        }
        else
        {
            $this->error=$this->db->lasterror();
            return -2;
        }
    }


    /**
     *    Modify customer price of a product/Service
     *
     * @param  double $newprice          New price
     * @param  string $newpricebase      HT or TTC
     * @param  User   $user              Object user that make change
     * @param  double $newvat            New VAT Rate (For example 8.5. Should not be a string)
     * @param  double $newminprice       New price min
     * @param  int    $level             0=standard, >0 = level if multilevel prices
     * @param  int    $newnpr            0=Standard vat rate, 1=Special vat rate for French NPR VAT
     * @param  int    $newpbq            1 if it has price by quantity
     * @param  int    $ignore_autogen    Used to avoid infinite loops
     * @param  array  $localtaxes_array  Array with localtaxes info array('0'=>type1,'1'=>rate1,'2'=>type2,'3'=>rate2) (loaded by getLocalTaxesFromRate(vatrate, 0, ...) function).
     * @param  string $newdefaultvatcode Default vat code
     * @return int                            <0 if KO, >0 if OK
     */
    function updatePrice($newprice, $newpricebase, $user, $newvat='',$newminprice=0, $level=0, $newnpr=0, $newpbq=0, $ignore_autogen=0, $localtaxes_array=array(), $newdefaultvatcode='')
    {
        global $conf,$langs;

        $id=$this->id;

        dol_syslog(get_class($this)."::update_price id=".$id." newprice=".$newprice." newpricebase=".$newpricebase." newminprice=".$newminprice." level=".$level." npr=".$newnpr." newdefaultvatcode=".$newdefaultvatcode);

        // Clean parameters
        if (empty($this->tva_tx)) {  $this->tva_tx=0;
        }
        if (empty($newnpr)) { $newnpr=0;
        }

        // Check parameters
        if ($newvat == '') { $newvat=$this->tva_tx;
        }

        // If multiprices are enabled, then we check if the current product is subject to price autogeneration
        // Price will be modified ONLY when the first one is the one that is being modified
        if ((!empty($conf->global->PRODUIT_MULTIPRICES) || ! empty($conf->global->PRODUIT_CUSTOMER_PRICES_BY_QTY_MULTIPRICES)) && !$ignore_autogen && $this->price_autogen && ($level == 1)) {
            return $this->generateMultiprices($user, $newprice, $newpricebase, $newvat, $newnpr, $newpbq);
        }

        if (! empty($newminprice) && ($newminprice > $newprice)) {
            $this->error='ErrorPriceCantBeLowerThanMinPrice';
            return -1;
        }

        if ($newprice !== '' || $newprice === 0) {
            if ($newpricebase == 'TTC') {
                $price_ttc = price2num($newprice, 'MU');
                $price = price2num($newprice) / (1 + ($newvat / 100));
                $price = price2num($price, 'MU');

                if ($newminprice != '' || $newminprice == 0) {
                    $price_min_ttc = price2num($newminprice, 'MU');
                    $price_min = price2num($newminprice) / (1 + ($newvat / 100));
                    $price_min = price2num($price_min, 'MU');
                }
                else
                {
                    $price_min=0;
                    $price_min_ttc=0;
                }
            }
            else
            {
                $price = price2num($newprice, 'MU');
                $price_ttc = ( $newnpr != 1 ) ? price2num($newprice) * (1 + ($newvat / 100)) : $price;
                $price_ttc = price2num($price_ttc, 'MU');

                if ($newminprice !== '' || $newminprice === 0) {
                    $price_min = price2num($newminprice, 'MU');
                    $price_min_ttc = price2num($newminprice) * (1 + ($newvat / 100));
                    $price_min_ttc = price2num($price_min_ttc, 'MU');
                    //print 'X'.$newminprice.'-'.$price_min;
                }
                else
                {
                    $price_min=0;
                    $price_min_ttc=0;
                }
            }
            //print 'x'.$id.'-'.$newprice.'-'.$newpricebase.'-'.$price.'-'.$price_ttc.'-'.$price_min.'-'.$price_min_ttc;

            if (count($localtaxes_array) > 0) {
                $localtaxtype1=$localtaxes_array['0'];
                $localtax1=$localtaxes_array['1'];
                $localtaxtype2=$localtaxes_array['2'];
                $localtax2=$localtaxes_array['3'];
            }
            else     // old method. deprecated because ot can't retreive type
            {
                $localtaxtype1='0';
                $localtax1=get_localtax($newvat, 1);
                $localtaxtype2='0';
                $localtax2=get_localtax($newvat, 2);
            }
            if (empty($localtax1)) { $localtax1=0;    // If = '' then = 0
            }
            if (empty($localtax2)) { $localtax2=0;    // If = '' then = 0
            }

            $this->db->begin();

            // Ne pas mettre de quote sur les numeriques decimaux.
            // Ceci provoque des stockages avec arrondis en base au lieu des valeurs exactes.
            $sql = "UPDATE ".MAIN_DB_PREFIX."product SET";
            $sql.= " price_base_type='".$newpricebase."',";
            $sql.= " price=".$price.",";
            $sql.= " price_ttc=".$price_ttc.",";
            $sql.= " price_min=".$price_min.",";
            $sql.= " price_min_ttc=".$price_min_ttc.",";
            $sql.= " localtax1_tx=".($localtax1>=0?$localtax1:'NULL').",";
            $sql.= " localtax2_tx=".($localtax2>=0?$localtax2:'NULL').",";
            $sql.= " localtax1_type=".($localtaxtype1!=''?"'".$localtaxtype1."'":"'0'").",";
            $sql.= " localtax2_type=".($localtaxtype2!=''?"'".$localtaxtype2."'":"'0'").",";
            $sql.= " default_vat_code=".($newdefaultvatcode?"'".$this->db->escape($newdefaultvatcode)."'":"null").",";
            $sql.= " tva_tx='".price2num($newvat)."',";
            $sql.= " recuperableonly='".$newnpr."'";
            $sql.= " WHERE rowid = ".$id;

            dol_syslog(get_class($this)."::update_price", LOG_DEBUG);
            $resql=$this->db->query($sql);
            if ($resql) {
                $this->multiprices[$level] = $price;
                $this->multiprices_ttc[$level] = $price_ttc;
                $this->multiprices_min[$level]= $price_min;
                $this->multiprices_min_ttc[$level]= $price_min_ttc;
                $this->multiprices_base_type[$level]= $newpricebase;
                $this->multiprices_default_vat_code[$level]= $newdefaultvatcode;
                $this->multiprices_tva_tx[$level]= $newvat;
                $this->multiprices_recuperableonly[$level]= $newnpr;

                $this->price = $price;
                $this->price_ttc = $price_ttc;
                $this->price_min = $price_min;
                $this->price_min_ttc = $price_min_ttc;
                $this->price_base_type = $newpricebase;
                $this->default_vat_code = $newdefaultvatcode;
                $this->tva_tx = $newvat;
                $this->tva_npr = $newnpr;
                //Local taxes
                $this->localtax1_tx = $localtax1;
                $this->localtax2_tx = $localtax2;
                $this->localtax1_type = $localtaxtype1;
                $this->localtax2_type = $localtaxtype2;

                // Price by quantity
                $this->price_by_qty = $newpbq;

                $this->_log_price($user, $level);    // Save price for level into table product_price

                $this->level = $level;                // Store level of price edited for trigger

                // Call trigger
                $result=$this->call_trigger('PRODUCT_PRICE_MODIFY', $user);
                if ($result < 0) {
                    $this->db->rollback();
                    return -1;
                }
                // End call triggers

                $this->db->commit();
            }
            else
            {
                $this->db->rollback();
                dol_print_error($this->db);
            }
        }

        return 1;
    }

    /**
     *  Sets the supplier price expression
     *
     * @param      int $expression_id Expression
     * @return     int                     <0 if KO, >0 if OK
     * @deprecated Use Product::update instead
     */
    function setPriceExpression($expression_id)
    {
        global $user;

        $this->fk_price_expression = $expression_id;

        return $this->update($this->id, $user);
    }

    /**
     *  Load a product in memory from database
     *
     * @param  int    $id                Id of product/service to load
     * @param  string $ref               Ref of product/service to load
     * @param  string $ref_ext           Ref ext of product/service to load
     * @param  string $barcode           Barcode of product/service to load
     * @param  int    $ignore_expression Ignores the math expression for calculating price and uses the db value instead
     * @return int                         <0 if KO, 0 if not found, >0 if OK
     */
    function fetch($id='', $ref='', $ref_ext='', $barcode='', $ignore_expression=0)
    {
        include_once DOL_DOCUMENT_ROOT.'/core/lib/company.lib.php';

        global $langs, $conf;

        dol_syslog(get_class($this)."::fetch id=".$id." ref=".$ref." ref_ext=".$ref_ext);

        // Check parameters
        if (! $id && ! $ref && ! $ref_ext && ! $barcode) {
            $this->error='ErrorWrongParameters';
            dol_syslog(get_class($this)."::fetch ".$this->error);
            return -1;
        }

        $sql = "SELECT rowid, ref, ref_ext, label, description, url, note as note_private, customcode, fk_country, price, price_ttc,";
        $sql.= " price_min, price_min_ttc, price_base_type, cost_price, default_vat_code, tva_tx, recuperableonly as tva_npr, localtax1_tx, localtax2_tx, localtax1_type, localtax2_type, tosell,";
        $sql.= " tobuy, fk_product_type, duration, fk_default_warehouse, seuil_stock_alerte, canvas, weight, weight_units,";
        $sql.= " length, length_units, width, width_units, height, height_units,";
        $sql.= " surface, surface_units, volume, volume_units, barcode, fk_barcode_type, finished,";
        $sql.= " accountancy_code_buy, accountancy_code_sell, accountancy_code_sell_intra, accountancy_code_sell_export, stock, pmp,";
        $sql.= " datec, tms, import_key, entity, desiredstock, tobatch, fk_unit,";
        $sql.= " fk_price_expression, price_autogen";
        $sql.= " FROM ".MAIN_DB_PREFIX."product";
        if ($id) { $sql.= " WHERE rowid = ".$this->db->escape($id);
        } else
        {
            $sql.= " WHERE entity IN (".getEntity($this->element).")";
            if ($ref) { $sql.= " AND ref = '".$this->db->escape($ref)."'";
            } else if ($ref_ext) { $sql.= " AND ref_ext = '".$this->db->escape($ref_ext)."'";
            } else if ($barcode) { $sql.= " AND barcode = '".$this->db->escape($barcode)."'";
            }
        }

        $resql = $this->db->query($sql);
        if ($resql ) {
            if ($this->db->num_rows($resql) > 0) {
                $obj = $this->db->fetch_object($resql);

                $this->id                            = $obj->rowid;
                $this->ref                            = $obj->ref;
                $this->ref_ext                        = $obj->ref_ext;
                $this->label                        = $obj->label;
                $this->description                    = $obj->description;
                $this->url                            = $obj->url;
                $this->note_private                    = $obj->note_private;
                $this->note                            = $obj->note_private;  // deprecated

                $this->type                            = $obj->fk_product_type;
                $this->status                        = $obj->tosell;
                $this->status_buy                    = $obj->tobuy;
                $this->status_batch                    = $obj->tobatch;

                $this->customcode                    = $obj->customcode;
                $this->country_id                    = $obj->fk_country;
                $this->country_code                    = getCountry($this->country_id, 2, $this->db);
                $this->price                        = $obj->price;
                $this->price_ttc                    = $obj->price_ttc;
                $this->price_min                    = $obj->price_min;
                $this->price_min_ttc                = $obj->price_min_ttc;
                $this->price_base_type                = $obj->price_base_type;
                $this->cost_price                    = $obj->cost_price;
                $this->default_vat_code                = $obj->default_vat_code;
                $this->tva_tx                        = $obj->tva_tx;
                //! French VAT NPR
                $this->tva_npr                        = $obj->tva_npr;
                $this->recuperableonly                = $obj->tva_npr;       // For backward compatibility
                //! Local taxes
                $this->localtax1_tx                    = $obj->localtax1_tx;
                $this->localtax2_tx                    = $obj->localtax2_tx;
                $this->localtax1_type                = $obj->localtax1_type;
                $this->localtax2_type                = $obj->localtax2_type;

                $this->finished                        = $obj->finished;
                $this->duration                        = $obj->duration;
                $this->duration_value                = substr($obj->duration, 0, dol_strlen($obj->duration)-1);
                $this->duration_unit                = substr($obj->duration, -1);
                $this->canvas                        = $obj->canvas;
                $this->weight                        = $obj->weight;
                $this->weight_units                    = $obj->weight_units;
                $this->length                        = $obj->length;
                $this->length_units                    = $obj->length_units;
                $this->width                        = $obj->width;
                $this->width_units                    = $obj->width_units;
                $this->height                        = $obj->height;
                $this->height_units                    = $obj->height_units;

                $this->surface                        = $obj->surface;
                $this->surface_units                = $obj->surface_units;
                $this->volume                        = $obj->volume;
                $this->volume_units                    = $obj->volume_units;
                $this->barcode                        = $obj->barcode;
                $this->barcode_type                    = $obj->fk_barcode_type;

                $this->accountancy_code_buy            = $obj->accountancy_code_buy;
                $this->accountancy_code_sell        = $obj->accountancy_code_sell;
                $this->accountancy_code_sell_intra    = $obj->accountancy_code_sell_intra;
                $this->accountancy_code_sell_export    = $obj->accountancy_code_sell_export;

                $this->fk_default_warehouse            = $obj->fk_default_warehouse;
                $this->seuil_stock_alerte            = $obj->seuil_stock_alerte;
                $this->desiredstock                    = $obj->desiredstock;
                $this->stock_reel                    = $obj->stock;
                $this->pmp                            = $obj->pmp;

                $this->date_creation                = $obj->datec;
                $this->date_modification            = $obj->tms;
                $this->import_key                    = $obj->import_key;
                $this->entity                        = $obj->entity;

                $this->ref_ext                        = $obj->ref_ext;
                $this->fk_price_expression            = $obj->fk_price_expression;
                $this->fk_unit                        = $obj->fk_unit;
                $this->price_autogen                = $obj->price_autogen;

                $this->db->free($resql);

                // Retreive all extrafield
                // fetch optionals attributes and labels
                $this->fetch_optionals();

                // multilangs
                if (! empty($conf->global->MAIN_MULTILANGS)) { $this->getMultiLangs();
                }

                // Load multiprices array
                if (! empty($conf->global->PRODUIT_MULTIPRICES))                // prices per segment
                {
                    for ($i=1; $i <= $conf->global->PRODUIT_MULTIPRICES_LIMIT; $i++)
                    {
                        $sql = "SELECT price, price_ttc, price_min, price_min_ttc,";
                        $sql.= " price_base_type, tva_tx, default_vat_code, tosell, price_by_qty, rowid, recuperableonly";
                        $sql.= " FROM ".MAIN_DB_PREFIX."product_price";
                        $sql.= " WHERE entity IN (".getEntity('productprice').")";
                        $sql.= " AND price_level=".$i;
                        $sql.= " AND fk_product = ".$this->id;
                        $sql.= " ORDER BY date_price DESC, rowid DESC";
                        $sql.= " LIMIT 1";
                        $resql = $this->db->query($sql);
                        if ($resql) {
                            $result = $this->db->fetch_array($resql);

                            $this->multiprices[$i]=$result["price"];
                            $this->multiprices_ttc[$i]=$result["price_ttc"];
                            $this->multiprices_min[$i]=$result["price_min"];
                            $this->multiprices_min_ttc[$i]=$result["price_min_ttc"];
                            $this->multiprices_base_type[$i]=$result["price_base_type"];
                            // Next two fields are used only if PRODUIT_MULTIPRICES_USE_VAT_PER_LEVEL is on
                            $this->multiprices_tva_tx[$i]=$result["tva_tx"];     // TODO Add ' ('.$result['default_vat_code'].')'
                            $this->multiprices_recuperableonly[$i]=$result["recuperableonly"];

                            // Price by quantity
                            /*
                            $this->prices_by_qty[$i]=$result["price_by_qty"];
                            $this->prices_by_qty_id[$i]=$result["rowid"];
                            // Récuperation de la liste des prix selon qty si flag positionné
                            if ($this->prices_by_qty[$i] == 1)
                            {
                            $sql = "SELECT rowid, price, unitprice, quantity, remise_percent, remise, price_base_type";
                            $sql.= " FROM ".MAIN_DB_PREFIX."product_price_by_qty";
                            $sql.= " WHERE fk_product_price = ".$this->prices_by_qty_id[$i];
                            $sql.= " ORDER BY quantity ASC";
                            $resultat=array();
                            $resql = $this->db->query($sql);
                            if ($resql)
                            {
                            $ii=0;
                            while ($result= $this->db->fetch_array($resql)) {
                            $resultat[$ii]=array();
                            $resultat[$ii]["rowid"]=$result["rowid"];
                            $resultat[$ii]["price"]= $result["price"];
                            $resultat[$ii]["unitprice"]= $result["unitprice"];
                            $resultat[$ii]["quantity"]= $result["quantity"];
                            $resultat[$ii]["remise_percent"]= $result["remise_percent"];
                            $resultat[$ii]["remise"]= $result["remise"];                    // deprecated
                            $resultat[$ii]["price_base_type"]= $result["price_base_type"];
                            $ii++;
                            }
                            $this->prices_by_qty_list[$i]=$resultat;
                            }
                            else
                            {
                            dol_print_error($this->db);
                            return -1;
                            }
                            }*/
                        }
                        else
                        {
                            dol_print_error($this->db);
                            return -1;
                        }
                    }
                }
                elseif (! empty($conf->global->PRODUIT_CUSTOMER_PRICES))            // prices per customers
                {
                    // Nothing loaded by default. List may be very long.
                }
                else if (! empty($conf->global->PRODUIT_CUSTOMER_PRICES_BY_QTY))    // prices per quantity
                {
                    $sql = "SELECT price, price_ttc, price_min, price_min_ttc,";
                    $sql.= " price_base_type, tva_tx, default_vat_code, tosell, price_by_qty, rowid";
                    $sql.= " FROM ".MAIN_DB_PREFIX."product_price";
                    $sql.= " WHERE fk_product = ".$this->id;
                    $sql.= " ORDER BY date_price DESC, rowid DESC";
                    $sql.= " LIMIT 1";
                    $resql = $this->db->query($sql);
                    if ($resql) {
                        $result = $this->db->fetch_array($resql);

                        // Price by quantity
                        $this->prices_by_qty[0]=$result["price_by_qty"];
                        $this->prices_by_qty_id[0]=$result["rowid"];
                        // Récuperation de la liste des prix selon qty si flag positionné
                        if ($this->prices_by_qty[0] == 1) {
                            $sql = "SELECT rowid,price, unitprice, quantity, remise_percent, remise, remise, price_base_type";
                            $sql.= " FROM ".MAIN_DB_PREFIX."product_price_by_qty";
                            $sql.= " WHERE fk_product_price = ".$this->prices_by_qty_id[0];
                            $sql.= " ORDER BY quantity ASC";
                            $resultat=array();
                            $resql = $this->db->query($sql);
                            if ($resql) {
                                      $ii=0;
                                while ($result= $this->db->fetch_array($resql)) {
                                    $resultat[$ii]=array();
                                    $resultat[$ii]["rowid"]=$result["rowid"];
                                    $resultat[$ii]["price"]= $result["price"];
                                    $resultat[$ii]["unitprice"]= $result["unitprice"];
                                    $resultat[$ii]["quantity"]= $result["quantity"];
                                    $resultat[$ii]["remise_percent"]= $result["remise_percent"];
                                    //$resultat[$ii]["remise"]= $result["remise"];                    // deprecated
                                    $resultat[$ii]["price_base_type"]= $result["price_base_type"];
                                    $ii++;
                                }
                                    $this->prices_by_qty_list[0]=$resultat;
                            }
                            else
                            {
                                    dol_print_error($this->db);
                                    return -1;
                            }
                        }
                    }
                    else
                    {
                        dol_print_error($this->db);
                        return -1;
                    }
                }
                else if (! empty($conf->global->PRODUIT_CUSTOMER_PRICES_BY_QTY_MULTIPRICES))    // prices per customer and quantity
                {
                    for ($i=1; $i <= $conf->global->PRODUIT_MULTIPRICES_LIMIT; $i++)
                    {
                        $sql = "SELECT price, price_ttc, price_min, price_min_ttc,";
                        $sql.= " price_base_type, tva_tx, default_vat_code, tosell, price_by_qty, rowid, recuperableonly";
                        $sql.= " FROM ".MAIN_DB_PREFIX."product_price";
                        $sql.= " WHERE entity IN (".getEntity('productprice').")";
                        $sql.= " AND price_level=".$i;
                        $sql.= " AND fk_product = ".$this->id;
                        $sql.= " ORDER BY date_price DESC, rowid DESC";
                        $sql.= " LIMIT 1";
                        $resql = $this->db->query($sql);
                        if ($resql) {
                            $result = $this->db->fetch_array($resql);

                            $this->multiprices[$i]=$result["price"];
                            $this->multiprices_ttc[$i]=$result["price_ttc"];
                            $this->multiprices_min[$i]=$result["price_min"];
                            $this->multiprices_min_ttc[$i]=$result["price_min_ttc"];
                            $this->multiprices_base_type[$i]=$result["price_base_type"];
                            // Next two fields are used only if PRODUIT_MULTIPRICES_USE_VAT_PER_LEVEL is on
                            $this->multiprices_tva_tx[$i]=$result["tva_tx"];     // TODO Add ' ('.$result['default_vat_code'].')'
                            $this->multiprices_recuperableonly[$i]=$result["recuperableonly"];

                            // Price by quantity
                            $this->prices_by_qty[$i]=$result["price_by_qty"];
                            $this->prices_by_qty_id[$i]=$result["rowid"];
                            // Récuperation de la liste des prix selon qty si flag positionné
                            if ($this->prices_by_qty[$i] == 1) {
                                         $sql = "SELECT rowid, price, unitprice, quantity, remise_percent, remise, price_base_type";
                                         $sql.= " FROM ".MAIN_DB_PREFIX."product_price_by_qty";
                                         $sql.= " WHERE fk_product_price = ".$this->prices_by_qty_id[$i];
                                         $sql.= " ORDER BY quantity ASC";
                                         $resultat=array();
                                         $resql = $this->db->query($sql);
                                if ($resql) {
                                    $ii=0;
                                    while ($result= $this->db->fetch_array($resql)) {
                                                       $resultat[$ii]=array();
                                                       $resultat[$ii]["rowid"]=$result["rowid"];
                                                       $resultat[$ii]["price"]= $result["price"];
                                                       $resultat[$ii]["unitprice"]= $result["unitprice"];
                                                       $resultat[$ii]["quantity"]= $result["quantity"];
                                                       $resultat[$ii]["remise_percent"]= $result["remise_percent"];
                                                       $resultat[$ii]["remise"]= $result["remise"];                    // deprecated
                                                       $resultat[$ii]["price_base_type"]= $result["price_base_type"];
                                                       $ii++;
                                    }
                                    $this->prices_by_qty_list[$i]=$resultat;
                                }
                                else
                                         {
                                    dol_print_error($this->db);
                                    return -1;
                                }
                            }
                        }
                        else
                        {
                            dol_print_error($this->db);
                            return -1;
                        }
                    }
                }

                if (!empty($conf->dynamicprices->enabled) && !empty($this->fk_price_expression) && empty($ignore_expression)) {
                       include_once DOL_DOCUMENT_ROOT.'/product/dynamic_price/class/price_parser.class.php';
                    $priceparser = new PriceParser($this->db);
                       $price_result = $priceparser->parseProduct($this);
                    if ($price_result >= 0) {
                        $this->price = $price_result;
                        // Calculate the VAT
                        $this->price_ttc = price2num($this->price) * (1 + ($this->tva_tx / 100));
                        $this->price_ttc = price2num($this->price_ttc, 'MU');
                    }
                }

                // We should not load stock during the fetch. If someone need stock of product, he must call load_stock after fetching product.
                // Instead we just init the stock_warehouse array
                $this->stock_warehouse = array();

                return 1;
            }
            else
            {
                return 0;
            }
        }
        else
        {
            dol_print_error($this->db);
            return -1;
        }
    }


    // phpcs:disable PEAR.NamingConventions.ValidFunctionName.NotCamelCaps
    /**
     *  Charge tableau des stats propale pour le produit/service
     *
     * @param  int $socid Id societe
     * @return array               Tableau des stats
     */
    function load_stats_propale($socid=0)
    {
        // phpcs:enable
        global $conf;
        global $user;

        $sql = "SELECT COUNT(DISTINCT p.fk_soc) as nb_customers, COUNT(DISTINCT p.rowid) as nb,";
        $sql.= " COUNT(pd.rowid) as nb_rows, SUM(pd.qty) as qty";
        $sql.= " FROM ".MAIN_DB_PREFIX."propaldet as pd";
        $sql.= ", ".MAIN_DB_PREFIX."propal as p";
        $sql.= ", ".MAIN_DB_PREFIX."societe as s";
        if (!$user->rights->societe->client->voir && !$socid) { $sql .= ", ".MAIN_DB_PREFIX."societe_commerciaux as sc";
        }
        $sql.= " WHERE p.rowid = pd.fk_propal";
        $sql.= " AND p.fk_soc = s.rowid";
        $sql.= " AND p.entity IN (".getEntity('propal').")";
        $sql.= " AND pd.fk_product = ".$this->id;
        if (!$user->rights->societe->client->voir && !$socid) { $sql .= " AND p.fk_soc = sc.fk_soc AND sc.fk_user = " .$user->id;
        }
        //$sql.= " AND pr.fk_statut != 0";
        if ($socid > 0) {    $sql.= " AND p.fk_soc = ".$socid;
        }

        $result = $this->db->query($sql);
        if ($result ) {
            $obj=$this->db->fetch_object($result);
            $this->stats_propale['customers']=$obj->nb_customers;
            $this->stats_propale['nb']=$obj->nb;
            $this->stats_propale['rows']=$obj->nb_rows;
            $this->stats_propale['qty']=$obj->qty?$obj->qty:0;
            return 1;
        }
        else
        {
            $this->error=$this->db->error();
            return -1;
        }
    }


    // phpcs:disable PEAR.NamingConventions.ValidFunctionName.NotCamelCaps
    /**
     *  Charge tableau des stats propale pour le produit/service
     *
     * @param  int $socid Id thirdparty
     * @return array               Tableau des stats
     */
    function load_stats_proposal_supplier($socid=0)
    {
        // phpcs:enable
        global $conf;
        global $user;

        $sql = "SELECT COUNT(DISTINCT p.fk_soc) as nb_suppliers, COUNT(DISTINCT p.rowid) as nb,";
        $sql.= " COUNT(pd.rowid) as nb_rows, SUM(pd.qty) as qty";
        $sql.= " FROM ".MAIN_DB_PREFIX."supplier_proposaldet as pd";
        $sql.= ", ".MAIN_DB_PREFIX."supplier_proposal as p";
        $sql.= ", ".MAIN_DB_PREFIX."societe as s";
        if (!$user->rights->societe->client->voir && !$socid) { $sql .= ", ".MAIN_DB_PREFIX."societe_commerciaux as sc";
        }
        $sql.= " WHERE p.rowid = pd.fk_supplier_proposal";
        $sql.= " AND p.fk_soc = s.rowid";
        $sql.= " AND p.entity IN (".getEntity('supplier_proposal').")";
        $sql.= " AND pd.fk_product = ".$this->id;
        if (!$user->rights->societe->client->voir && !$socid) { $sql .= " AND p.fk_soc = sc.fk_soc AND sc.fk_user = " .$user->id;
        }
        //$sql.= " AND pr.fk_statut != 0";
        if ($socid > 0) {    $sql.= " AND p.fk_soc = ".$socid;
        }

        $result = $this->db->query($sql);
        if ($result ) {
            $obj=$this->db->fetch_object($result);
            $this->stats_proposal_supplier['suppliers']=$obj->nb_suppliers;
            $this->stats_proposal_supplier['nb']=$obj->nb;
            $this->stats_proposal_supplier['rows']=$obj->nb_rows;
            $this->stats_proposal_supplier['qty']=$obj->qty?$obj->qty:0;
            return 1;
        }
        else
        {
            $this->error=$this->db->error();
            return -1;
        }
    }


    // phpcs:disable PEAR.NamingConventions.ValidFunctionName.NotCamelCaps
    /**
     *  Charge tableau des stats commande client pour le produit/service
     *
     * @param  int    $socid           Id societe pour filtrer sur une societe
     * @param  string $filtrestatut    Id statut pour filtrer sur un statut
     * @param  int    $forVirtualStock Ignore rights filter for virtual stock calculation.
     * @return array                  Array of stats (nb=nb of order, qty=qty ordered)
     */
    function load_stats_commande($socid=0,$filtrestatut='', $forVirtualStock = 0)
    {
        // phpcs:enable
        global $conf,$user;

        $sql = "SELECT COUNT(DISTINCT c.fk_soc) as nb_customers, COUNT(DISTINCT c.rowid) as nb,";
        $sql.= " COUNT(cd.rowid) as nb_rows, SUM(cd.qty) as qty";
        $sql.= " FROM ".MAIN_DB_PREFIX."commandedet as cd";
        $sql.= ", ".MAIN_DB_PREFIX."commande as c";
        $sql.= ", ".MAIN_DB_PREFIX."societe as s";
        if (!$user->rights->societe->client->voir && !$socid && !$forVirtualStock) { $sql.= ", ".MAIN_DB_PREFIX."societe_commerciaux as sc";
        }
        $sql.= " WHERE c.rowid = cd.fk_commande";
        $sql.= " AND c.fk_soc = s.rowid";
        $sql.= " AND c.entity IN (".getEntity('commande').")";
        $sql.= " AND cd.fk_product = ".$this->id;
        if (!$user->rights->societe->client->voir && !$socid && !$forVirtualStock) { $sql.= " AND c.fk_soc = sc.fk_soc AND sc.fk_user = " .$user->id;
        }
        if ($socid > 0) {    $sql.= " AND c.fk_soc = ".$socid;
        }
        if ($filtrestatut <> '') { $sql.= " AND c.fk_statut in (".$filtrestatut.")";
        }

        $result = $this->db->query($sql);
        if ($result ) {
            $obj=$this->db->fetch_object($result);
            $this->stats_commande['customers']=$obj->nb_customers;
            $this->stats_commande['nb']=$obj->nb;
            $this->stats_commande['rows']=$obj->nb_rows;
            $this->stats_commande['qty']=$obj->qty?$obj->qty:0;

            // if it's a virtual product, maybe it is in order by extension
            if (! empty($conf->global->ORDER_ADD_ORDERS_WITH_PARENT_PROD_IF_INCDEC)) {
                $TFather = $this->getFather();
                if (is_array($TFather) && !empty($TFather)) {
                    foreach($TFather as &$fatherData) {
                        $pFather = new Product($this->db);
                        $pFather->id = $fatherData['id'];
                        $qtyCoef = $fatherData['qty'];

                        if ($fatherData['incdec']) {
                            $pFather->load_stats_commande($socid, $filtrestatut);

                            $this->stats_commande['customers']+=$pFather->stats_commande['customers'];
                            $this->stats_commande['nb']+=$pFather->stats_commande['nb'];
                            $this->stats_commande['rows']+=$pFather->stats_commande['rows'];
                            $this->stats_commande['qty']+=$pFather->stats_commande['qty'] * $qtyCoef;
                        }
                    }
                }
            }

            // If stock decrease is on invoice validation, the theorical stock continue to
            // count the orders to ship in theorical stock when some are already removed b invoice validation.
            // If option DECREASE_ONLY_UNINVOICEDPRODUCTS is on, we make a compensation.
            if (! empty($conf->global->STOCK_CALCULATE_ON_BILL)) {
                if (! empty($conf->global->DECREASE_ONLY_UNINVOICEDPRODUCTS)) {
                    $adeduire = 0;
                    $sql = "SELECT sum(fd.qty) as count FROM ".MAIN_DB_PREFIX."facturedet fd ";
                    $sql .= " JOIN ".MAIN_DB_PREFIX."facture f ON fd.fk_facture = f.rowid ";
                    $sql .= " JOIN ".MAIN_DB_PREFIX."element_element el ON el.fk_target = f.rowid and el.targettype = 'facture' and sourcetype = 'commande'";
                    $sql .= " JOIN ".MAIN_DB_PREFIX."commande c ON el.fk_source = c.rowid ";
                    $sql .= " WHERE c.fk_statut IN (".$filtrestatut.") AND c.facture = 0 AND fd.fk_product = ".$this->id;
                    dol_syslog(__METHOD__.":: sql $sql", LOG_NOTICE);

                    $resql = $this->db->query($sql);
                    if ($resql ) {
                        if ($this->db->num_rows($resql) > 0) {
                            $obj = $this->db->fetch_object($resql);
                            $adeduire += $obj->count;
                        }
                    }

                    $this->stats_commande['qty'] -= $adeduire;
                }
            }

            return 1;
        }
        else
        {
            $this->error=$this->db->error();
            return -1;
        }
    }

    // phpcs:disable PEAR.NamingConventions.ValidFunctionName.NotCamelCaps
    /**
     *  Charge tableau des stats commande fournisseur pour le produit/service
     *
     * @param  int    $socid           Id societe pour filtrer sur une societe
     * @param  string $filtrestatut    Id des statuts pour filtrer sur des statuts
     * @param  int    $forVirtualStock Ignore rights filter for virtual stock calculation.
     * @return array                     Tableau des stats
     */
    function load_stats_commande_fournisseur($socid=0,$filtrestatut='', $forVirtualStock = 0)
    {
        // phpcs:enable
        global $conf,$user;

        $sql = "SELECT COUNT(DISTINCT c.fk_soc) as nb_suppliers, COUNT(DISTINCT c.rowid) as nb,";
        $sql.= " COUNT(cd.rowid) as nb_rows, SUM(cd.qty) as qty";
        $sql.= " FROM ".MAIN_DB_PREFIX."commande_fournisseurdet as cd";
        $sql.= ", ".MAIN_DB_PREFIX."commande_fournisseur as c";
        $sql.= ", ".MAIN_DB_PREFIX."societe as s";
        if (!$user->rights->societe->client->voir && !$socid && !$forVirtualStock) { $sql.= ", ".MAIN_DB_PREFIX."societe_commerciaux as sc";
        }
        $sql.= " WHERE c.rowid = cd.fk_commande";
        $sql.= " AND c.fk_soc = s.rowid";
        $sql.= " AND c.entity IN (".getEntity('supplier_order').")";
        $sql.= " AND cd.fk_product = ".$this->id;
        if (!$user->rights->societe->client->voir && !$socid && !$forVirtualStock) { $sql.= " AND c.fk_soc = sc.fk_soc AND sc.fk_user = " .$user->id;
        }
        if ($socid > 0) { $sql.= " AND c.fk_soc = ".$socid;
        }
        if ($filtrestatut != '') { $sql.= " AND c.fk_statut in (".$filtrestatut.")"; // Peut valoir 0
        }

        $result = $this->db->query($sql);
        if ($result ) {
            $obj=$this->db->fetch_object($result);
            $this->stats_commande_fournisseur['suppliers']=$obj->nb_suppliers;
            $this->stats_commande_fournisseur['nb']=$obj->nb;
            $this->stats_commande_fournisseur['rows']=$obj->nb_rows;
            $this->stats_commande_fournisseur['qty']=$obj->qty?$obj->qty:0;
            return 1;
        }
        else
        {
            $this->error=$this->db->error().' sql='.$sql;
            return -1;
        }
    }

    // phpcs:disable PEAR.NamingConventions.ValidFunctionName.NotCamelCaps
    /**
     *  Charge tableau des stats expedition client pour le produit/service
     *
     * @param  int    $socid           Id societe pour filtrer sur une societe
     * @param  string $filtrestatut    Id statut pour filtrer sur un statut
     * @param  int    $forVirtualStock Ignore rights filter for virtual stock calculation.
     * @return array                   Tableau des stats
     */
    function load_stats_sending($socid=0,$filtrestatut='', $forVirtualStock = 0)
    {
        // phpcs:enable
        global $conf,$user;

        $sql = "SELECT COUNT(DISTINCT e.fk_soc) as nb_customers, COUNT(DISTINCT e.rowid) as nb,";
        $sql.= " COUNT(ed.rowid) as nb_rows, SUM(ed.qty) as qty";
        $sql.= " FROM ".MAIN_DB_PREFIX."expeditiondet as ed";
        $sql.= ", ".MAIN_DB_PREFIX."commandedet as cd";
        $sql.= ", ".MAIN_DB_PREFIX."commande as c";
        $sql.= ", ".MAIN_DB_PREFIX."expedition as e";
        $sql.= ", ".MAIN_DB_PREFIX."societe as s";
        if (!$user->rights->societe->client->voir && !$socid && !$forVirtualStock) { $sql.= ", ".MAIN_DB_PREFIX."societe_commerciaux as sc";
        }
        $sql.= " WHERE e.rowid = ed.fk_expedition";
        $sql.= " AND c.rowid = cd.fk_commande";
        $sql.= " AND e.fk_soc = s.rowid";
        $sql.= " AND e.entity IN (".getEntity('expedition').")";
        $sql.= " AND ed.fk_origin_line = cd.rowid";
        $sql.= " AND cd.fk_product = ".$this->id;
        if (!$user->rights->societe->client->voir && !$socid && !$forVirtualStock) { $sql.= " AND e.fk_soc = sc.fk_soc AND sc.fk_user = " .$user->id;
        }
        if ($socid > 0) {    $sql.= " AND e.fk_soc = ".$socid;
        }
        if ($filtrestatut <> '') { $sql.= " AND c.fk_statut in (".$filtrestatut.")";
        }

        $result = $this->db->query($sql);
        if ($result ) {
            $obj=$this->db->fetch_object($result);
            $this->stats_expedition['customers']=$obj->nb_customers;
            $this->stats_expedition['nb']=$obj->nb;
            $this->stats_expedition['rows']=$obj->nb_rows;
            $this->stats_expedition['qty']=$obj->qty?$obj->qty:0;
            return 1;
        }
        else
        {
            $this->error=$this->db->error();
            return -1;
        }
    }

    // phpcs:disable PEAR.NamingConventions.ValidFunctionName.NotCamelCaps
    /**
     *  Charge tableau des stats réception fournisseur pour le produit/service
     *
     * @param  int    $socid           Id societe pour filtrer sur une societe
     * @param  string $filtrestatut    Id statut pour filtrer sur un statut
     * @param  int    $forVirtualStock Ignore rights filter for virtual stock calculation.
     * @return array                   Tableau des stats
     */
    function load_stats_reception($socid=0,$filtrestatut='', $forVirtualStock = 0)
    {
        // phpcs:enable
        global $conf,$user;

        $sql = "SELECT COUNT(DISTINCT cf.fk_soc) as nb_customers, COUNT(DISTINCT cf.rowid) as nb,";
        $sql.= " COUNT(fd.rowid) as nb_rows, SUM(fd.qty) as qty";
        $sql.= " FROM ".MAIN_DB_PREFIX."commande_fournisseur_dispatch as fd";
        $sql.= ", ".MAIN_DB_PREFIX."commande_fournisseur as cf";
        $sql.= ", ".MAIN_DB_PREFIX."societe as s";
        if (!$user->rights->societe->client->voir && !$socid && !$forVirtualStock) { $sql.= ", ".MAIN_DB_PREFIX."societe_commerciaux as sc";
        }
        $sql.= " WHERE cf.rowid = fd.fk_commande";
        $sql.= " AND cf.fk_soc = s.rowid";
        $sql.= " AND cf.entity IN (".getEntity('supplier_order').")";
        $sql.= " AND fd.fk_product = ".$this->id;
        if (!$user->rights->societe->client->voir && !$socid && !$forVirtualStock) { $sql.= " AND cf.fk_soc = sc.fk_soc AND sc.fk_user = " .$user->id;
        }
        if ($socid > 0) {    $sql.= " AND cf.fk_soc = ".$socid;
        }
        if ($filtrestatut <> '') { $sql.= " AND cf.fk_statut in (".$filtrestatut.")";
        }

        $result = $this->db->query($sql);
        if ($result ) {
            $obj=$this->db->fetch_object($result);
            $this->stats_reception['suppliers']=$obj->nb_customers;
            $this->stats_reception['nb']=$obj->nb;
            $this->stats_reception['rows']=$obj->nb_rows;
            $this->stats_reception['qty']=$obj->qty?$obj->qty:0;
            return 1;
        }
        else
        {
            $this->error=$this->db->error();
            return -1;
        }
    }

    // phpcs:disable PEAR.NamingConventions.ValidFunctionName.NotCamelCaps
    /**
     *  Charge tableau des stats contrat pour le produit/service
     *
     * @param  int $socid Id societe
     * @return array               Tableau des stats
     */
    function load_stats_contrat($socid=0)
    {
        // phpcs:enable
        global $conf;
        global $user;

        $sql = "SELECT COUNT(DISTINCT c.fk_soc) as nb_customers, COUNT(DISTINCT c.rowid) as nb,";
        $sql.= " COUNT(cd.rowid) as nb_rows, SUM(cd.qty) as qty";
        $sql.= " FROM ".MAIN_DB_PREFIX."contratdet as cd";
        $sql.= ", ".MAIN_DB_PREFIX."contrat as c";
        $sql.= ", ".MAIN_DB_PREFIX."societe as s";
        if (!$user->rights->societe->client->voir && !$socid) { $sql.= ", ".MAIN_DB_PREFIX."societe_commerciaux as sc";
        }
        $sql.= " WHERE c.rowid = cd.fk_contrat";
        $sql.= " AND c.fk_soc = s.rowid";
        $sql.= " AND c.entity IN (".getEntity('contract').")";
        $sql.= " AND cd.fk_product = ".$this->id;
        if (!$user->rights->societe->client->voir && !$socid) { $sql.= " AND c.fk_soc = sc.fk_soc AND sc.fk_user = " .$user->id;
        }
        //$sql.= " AND c.statut != 0";
        if ($socid > 0) {    $sql.= " AND c.fk_soc = ".$socid;
        }

        $result = $this->db->query($sql);
        if ($result ) {
            $obj=$this->db->fetch_object($result);
            $this->stats_contrat['customers']=$obj->nb_customers;
            $this->stats_contrat['nb']=$obj->nb;
            $this->stats_contrat['rows']=$obj->nb_rows;
            $this->stats_contrat['qty']=$obj->qty?$obj->qty:0;
            return 1;
        }
        else
        {
            $this->error=$this->db->error().' sql='.$sql;
            return -1;
        }
    }

    // phpcs:disable PEAR.NamingConventions.ValidFunctionName.NotCamelCaps
    /**
     *  Charge tableau des stats facture pour le produit/service
     *
     * @param  int $socid Id societe
     * @return array                   Tableau des stats
     */
    function load_stats_facture($socid=0)
    {
        // phpcs:enable
        global $conf;
        global $user;

        $sql = "SELECT COUNT(DISTINCT f.fk_soc) as nb_customers, COUNT(DISTINCT f.rowid) as nb,";
        $sql.= " COUNT(fd.rowid) as nb_rows, SUM(fd.qty) as qty";
        $sql.= " FROM ".MAIN_DB_PREFIX."facturedet as fd";
        $sql.= ", ".MAIN_DB_PREFIX."facture as f";
        $sql.= ", ".MAIN_DB_PREFIX."societe as s";
        if (!$user->rights->societe->client->voir && !$socid) { $sql.= ", ".MAIN_DB_PREFIX."societe_commerciaux as sc";
        }
        $sql.= " WHERE f.rowid = fd.fk_facture";
        $sql.= " AND f.fk_soc = s.rowid";
<<<<<<< HEAD
		$sql.= " AND f.entity IN (".getEntity('invoice').")";
=======
        $sql.= " AND f.entity IN (".getEntity('invoice').")";
>>>>>>> d6b0f852
        $sql.= " AND fd.fk_product = ".$this->id;
        if (!$user->rights->societe->client->voir && !$socid) { $sql.= " AND f.fk_soc = sc.fk_soc AND sc.fk_user = " .$user->id;
        }
        //$sql.= " AND f.fk_statut != 0";
        if ($socid > 0) {    $sql .= " AND f.fk_soc = ".$socid;
        }

        $result = $this->db->query($sql);
        if ($result ) {
            $obj=$this->db->fetch_object($result);
            $this->stats_facture['customers']=$obj->nb_customers;
            $this->stats_facture['nb']=$obj->nb;
            $this->stats_facture['rows']=$obj->nb_rows;
            $this->stats_facture['qty']=$obj->qty?$obj->qty:0;
            return 1;
        }
        else
        {
            $this->error=$this->db->error();
            return -1;
        }
    }

    // phpcs:disable PEAR.NamingConventions.ValidFunctionName.NotCamelCaps
    /**
     *  Charge tableau des stats facture pour le produit/service
     *
     * @param  int $socid Id societe
     * @return array                   Tableau des stats
     */
    function load_stats_facture_fournisseur($socid=0)
    {
        // phpcs:enable
        global $conf;
        global $user;

        $sql = "SELECT COUNT(DISTINCT f.fk_soc) as nb_suppliers, COUNT(DISTINCT f.rowid) as nb,";
        $sql.= " COUNT(fd.rowid) as nb_rows, SUM(fd.qty) as qty";
        $sql.= " FROM ".MAIN_DB_PREFIX."facture_fourn_det as fd";
        $sql.= ", ".MAIN_DB_PREFIX."facture_fourn as f";
        $sql.= ", ".MAIN_DB_PREFIX."societe as s";
        if (!$user->rights->societe->client->voir && !$socid) { $sql.= ", ".MAIN_DB_PREFIX."societe_commerciaux as sc";
        }
        $sql.= " WHERE f.rowid = fd.fk_facture_fourn";
        $sql.= " AND f.fk_soc = s.rowid";
        $sql.= " AND f.entity IN (".getEntity('facture_fourn').")";
        $sql.= " AND fd.fk_product = ".$this->id;
        if (!$user->rights->societe->client->voir && !$socid) { $sql.= " AND f.fk_soc = sc.fk_soc AND sc.fk_user = " .$user->id;
        }
        //$sql.= " AND f.fk_statut != 0";
        if ($socid > 0) {    $sql .= " AND f.fk_soc = ".$socid;
        }

        $result = $this->db->query($sql);
        if ($result ) {
            $obj=$this->db->fetch_object($result);
            $this->stats_facture_fournisseur['suppliers']=$obj->nb_suppliers;
            $this->stats_facture_fournisseur['nb']=$obj->nb;
            $this->stats_facture_fournisseur['rows']=$obj->nb_rows;
            $this->stats_facture_fournisseur['qty']=$obj->qty?$obj->qty:0;
            return 1;
        }
        else
        {
            $this->error=$this->db->error();
            return -1;
        }
    }

    // phpcs:disable PEAR.NamingConventions.ValidFunctionName.NotCamelCaps
    /**
     *  Return an array formated for showing graphs
     *
     * @param  string $sql  Request to execute
     * @param  string $mode 'byunit'=number of unit, 'bynumber'=nb of entities
     * @param  int    $year Year (0=current year)
     * @return array               <0 if KO, result[month]=array(valuex,valuey) where month is 0 to 11
     */
    function _get_stats($sql, $mode, $year=0)
    {
        // phpcs:enable
        $resql = $this->db->query($sql);
        if ($resql) {
            $num = $this->db->num_rows($resql);
            $i = 0;
            while ($i < $num)
            {
                $arr = $this->db->fetch_array($resql);
                if ($mode == 'byunit') {   $tab[$arr[1]] = $arr[0];    // 1st field
                }
                if ($mode == 'bynumber') { $tab[$arr[1]] = $arr[2];    // 3rd field
                }
                $i++;
            }
        }
        else
        {
            $this->error=$this->db->error().' sql='.$sql;
            return -1;
        }

        if (empty($year)) {
            $year = strftime('%Y', time());
            $month = strftime('%m', time());
        }
        else
        {
            $month=12;    // We imagine we are at end of year, so we get last 12 month before, so all correct year.
        }
        $result = array();

        for ($j = 0 ; $j < 12 ; $j++)
        {
            $idx=ucfirst(dol_trunc(dol_print_date(dol_mktime(12, 0, 0, $month, 1, $year), "%b"), 3, 'right', 'UTF-8', 1));
            $monthnum=sprintf("%02s", $month);

            $result[$j] = array($idx,isset($tab[$year.$month])?$tab[$year.$month]:0);
            //            $result[$j] = array($monthnum,isset($tab[$year.$month])?$tab[$year.$month]:0);

            $month = "0".($month - 1);
            if (dol_strlen($month) == 3) {
                $month = substr($month, 1);
            }
            if ($month == 0) {
                $month = 12;
                $year = $year - 1;
            }
        }

        return array_reverse($result);
    }


    // phpcs:disable PEAR.NamingConventions.ValidFunctionName.NotCamelCaps
    /**
     *  Return nb of units or customers invoices in which product is included
     *
     * @param  int    $socid               Limit count on a particular third party id
     * @param  string $mode                'byunit'=number of unit, 'bynumber'=nb of entities
     * @param  int    $filteronproducttype 0=To filter on product only, 1=To filter on services only
     * @param  int    $year                Year (0=last 12 month)
     * @param  string $morefilter          More sql filters
     * @return array                            <0 if KO, result[month]=array(valuex,valuey) where month is 0 to 11
     */
    function get_nb_vente($socid, $mode, $filteronproducttype=-1, $year=0, $morefilter='')
    {
        // phpcs:enable
        global $conf;
        global $user;

        $sql = "SELECT sum(d.qty), date_format(f.datef, '%Y%m')";
        if ($mode == 'bynumber') { $sql.= ", count(DISTINCT f.rowid)";
        }
        $sql.= " FROM ".MAIN_DB_PREFIX."facturedet as d, ".MAIN_DB_PREFIX."facture as f, ".MAIN_DB_PREFIX."societe as s";
        if ($filteronproducttype >= 0) { $sql.=", ".MAIN_DB_PREFIX."product as p";
        }
        if (!$user->rights->societe->client->voir && !$socid) { $sql.= ", ".MAIN_DB_PREFIX."societe_commerciaux as sc";
        }
        $sql.= " WHERE f.rowid = d.fk_facture";
        if ($this->id > 0) { $sql.= " AND d.fk_product =".$this->id;
        } else { $sql.=" AND d.fk_product > 0";
        }
        if ($filteronproducttype >= 0) { $sql.= " AND p.rowid = d.fk_product AND p.fk_product_type =".$filteronproducttype;
        }
        $sql.= " AND f.fk_soc = s.rowid";
        $sql.= " AND f.entity IN (".getEntity('invoice').")";
        if (!$user->rights->societe->client->voir && !$socid) { $sql.= " AND f.fk_soc = sc.fk_soc AND sc.fk_user = " .$user->id;
        }
        if ($socid > 0) {    $sql.= " AND f.fk_soc = $socid";
        }
        $sql.=$morefilter;
        $sql.= " GROUP BY date_format(f.datef,'%Y%m')";
        $sql.= " ORDER BY date_format(f.datef,'%Y%m') DESC";

        return $this->_get_stats($sql, $mode, $year);
    }


    // phpcs:disable PEAR.NamingConventions.ValidFunctionName.NotCamelCaps
    /**
     *  Return nb of units or supplier invoices in which product is included
     *
     * @param  int    $socid               Limit count on a particular third party id
     * @param  string $mode                'byunit'=number of unit, 'bynumber'=nb of entities
     * @param  int    $filteronproducttype 0=To filter on product only, 1=To filter on services only
     * @param  int    $year                Year (0=last 12 month)
     * @param  string $morefilter          More sql filters
     * @return array                            <0 if KO, result[month]=array(valuex,valuey) where month is 0 to 11
     */
    function get_nb_achat($socid, $mode, $filteronproducttype=-1, $year=0, $morefilter='')
    {
        // phpcs:enable
        global $conf;
        global $user;

        $sql = "SELECT sum(d.qty), date_format(f.datef, '%Y%m')";
        if ($mode == 'bynumber') { $sql.= ", count(DISTINCT f.rowid)";
        }
        $sql.= " FROM ".MAIN_DB_PREFIX."facture_fourn_det as d, ".MAIN_DB_PREFIX."facture_fourn as f, ".MAIN_DB_PREFIX."societe as s";
        if ($filteronproducttype >= 0) { $sql.=", ".MAIN_DB_PREFIX."product as p";
        }
        if (!$user->rights->societe->client->voir && !$socid) { $sql.= ", ".MAIN_DB_PREFIX."societe_commerciaux as sc";
        }
        $sql.= " WHERE f.rowid = d.fk_facture_fourn";
        if ($this->id > 0) { $sql.= " AND d.fk_product =".$this->id;
        } else { $sql.=" AND d.fk_product > 0";
        }
        if ($filteronproducttype >= 0) { $sql.= " AND p.rowid = d.fk_product AND p.fk_product_type =".$filteronproducttype;
        }
        $sql.= " AND f.fk_soc = s.rowid";
        $sql.= " AND f.entity IN (".getEntity('facture_fourn').")";
        if (!$user->rights->societe->client->voir && !$socid) { $sql.= " AND f.fk_soc = sc.fk_soc AND sc.fk_user = " .$user->id;
        }
        if ($socid > 0) {    $sql.= " AND f.fk_soc = $socid";
        }
        $sql.=$morefilter;
        $sql.= " GROUP BY date_format(f.datef,'%Y%m')";
        $sql.= " ORDER BY date_format(f.datef,'%Y%m') DESC";

        return $this->_get_stats($sql, $mode, $year);
    }

    // phpcs:disable PEAR.NamingConventions.ValidFunctionName.NotCamelCaps
    /**
     *  Return nb of units or proposals in which product is included
     *
     * @param  int    $socid               Limit count on a particular third party id
     * @param  string $mode                'byunit'=number of unit, 'bynumber'=nb of entities
     * @param  int    $filteronproducttype 0=To filter on product only, 1=To filter on services only
     * @param  int    $year                Year (0=last 12 month)
     * @param  string $morefilter          More sql filters
     * @return array                            <0 if KO, result[month]=array(valuex,valuey) where month is 0 to 11
     */
    function get_nb_propal($socid, $mode, $filteronproducttype=-1, $year=0, $morefilter='')
    {
        // phpcs:enable
        global $conf;
        global $user;

        $sql = "SELECT sum(d.qty), date_format(p.datep, '%Y%m')";
        if ($mode == 'bynumber') { $sql.= ", count(DISTINCT p.rowid)";
        }
        $sql.= " FROM ".MAIN_DB_PREFIX."propaldet as d, ".MAIN_DB_PREFIX."propal as p, ".MAIN_DB_PREFIX."societe as s";
        if ($filteronproducttype >= 0) { $sql.=", ".MAIN_DB_PREFIX."product as prod";
        }
        if (!$user->rights->societe->client->voir && !$socid) { $sql .= ", ".MAIN_DB_PREFIX."societe_commerciaux as sc";
        }
        $sql.= " WHERE p.rowid = d.fk_propal";
        if ($this->id > 0) { $sql.= " AND d.fk_product =".$this->id;
        } else { $sql.=" AND d.fk_product > 0";
        }
        if ($filteronproducttype >= 0) { $sql.= " AND prod.rowid = d.fk_product AND prod.fk_product_type =".$filteronproducttype;
        }
        $sql.= " AND p.fk_soc = s.rowid";
        $sql.= " AND p.entity IN (".getEntity('propal').")";
        if (!$user->rights->societe->client->voir && !$socid) { $sql.= " AND p.fk_soc = sc.fk_soc AND sc.fk_user = " .$user->id;
        }
        if ($socid > 0) {    $sql.= " AND p.fk_soc = ".$socid;
        }
        $sql.=$morefilter;
        $sql.= " GROUP BY date_format(p.datep,'%Y%m')";
        $sql.= " ORDER BY date_format(p.datep,'%Y%m') DESC";

        return $this->_get_stats($sql, $mode, $year);
    }

    // phpcs:disable PEAR.NamingConventions.ValidFunctionName.NotCamelCaps
    /**
     *  Return nb of units or proposals in which product is included
     *
     * @param  int    $socid               Limit count on a particular third party id
     * @param  string $mode                'byunit'=number of unit, 'bynumber'=nb of entities
     * @param  int    $filteronproducttype 0=To filter on product only, 1=To filter on services only
     * @param  int    $year                Year (0=last 12 month)
     * @param  string $morefilter          More sql filters
     * @return array                            <0 if KO, result[month]=array(valuex,valuey) where month is 0 to 11
     */
    function get_nb_propalsupplier($socid, $mode, $filteronproducttype=-1, $year=0, $morefilter='')
    {
        // phpcs:enable
        global $conf;
        global $user;

        $sql = "SELECT sum(d.qty), date_format(p.date_valid, '%Y%m')";
        if ($mode == 'bynumber') { $sql.= ", count(DISTINCT p.rowid)";
        }
        $sql.= " FROM ".MAIN_DB_PREFIX."supplier_proposaldet as d, ".MAIN_DB_PREFIX."supplier_proposal as p, ".MAIN_DB_PREFIX."societe as s";
        if ($filteronproducttype >= 0) { $sql.=", ".MAIN_DB_PREFIX."product as prod";
        }
        if (!$user->rights->societe->client->voir && !$socid) { $sql .= ", ".MAIN_DB_PREFIX."societe_commerciaux as sc";
        }
        $sql.= " WHERE p.rowid = d.fk_supplier_proposal";
        if ($this->id > 0) { $sql.= " AND d.fk_product =".$this->id;
        } else { $sql.=" AND d.fk_product > 0";
        }
        if ($filteronproducttype >= 0) { $sql.= " AND prod.rowid = d.fk_product AND prod.fk_product_type =".$filteronproducttype;
        }
        $sql.= " AND p.fk_soc = s.rowid";
        $sql.= " AND p.entity IN (".getEntity('supplier_proposal').")";
        if (!$user->rights->societe->client->voir && !$socid) { $sql.= " AND p.fk_soc = sc.fk_soc AND sc.fk_user = " .$user->id;
        }
        if ($socid > 0) {    $sql.= " AND p.fk_soc = ".$socid;
        }
        $sql.=$morefilter;
        $sql.= " GROUP BY date_format(p.date_valid,'%Y%m')";
        $sql.= " ORDER BY date_format(p.date_valid,'%Y%m') DESC";

        return $this->_get_stats($sql, $mode, $year);
    }

    // phpcs:disable PEAR.NamingConventions.ValidFunctionName.NotCamelCaps
    /**
     *  Return nb of units or orders in which product is included
     *
     * @param  int    $socid               Limit count on a particular third party id
     * @param  string $mode                'byunit'=number of unit, 'bynumber'=nb of entities
     * @param  int    $filteronproducttype 0=To filter on product only, 1=To filter on services only
     * @param  int    $year                Year (0=last 12 month)
     * @param  string $morefilter          More sql filters
     * @return array                            <0 if KO, result[month]=array(valuex,valuey) where month is 0 to 11
     */
    function get_nb_order($socid, $mode, $filteronproducttype=-1, $year=0, $morefilter='')
    {
        // phpcs:enable
        global $conf, $user;

        $sql = "SELECT sum(d.qty), date_format(c.date_commande, '%Y%m')";
        if ($mode == 'bynumber') { $sql.= ", count(DISTINCT c.rowid)";
        }
        $sql.= " FROM ".MAIN_DB_PREFIX."commandedet as d, ".MAIN_DB_PREFIX."commande as c, ".MAIN_DB_PREFIX."societe as s";
        if ($filteronproducttype >= 0) { $sql.=", ".MAIN_DB_PREFIX."product as p";
        }
        if (!$user->rights->societe->client->voir && !$socid) { $sql .= ", ".MAIN_DB_PREFIX."societe_commerciaux as sc";
        }
        $sql.= " WHERE c.rowid = d.fk_commande";
        if ($this->id > 0) { $sql.= " AND d.fk_product =".$this->id;
        } else { $sql.=" AND d.fk_product > 0";
        }
        if ($filteronproducttype >= 0) { $sql.= " AND p.rowid = d.fk_product AND p.fk_product_type =".$filteronproducttype;
        }
        $sql.= " AND c.fk_soc = s.rowid";
        $sql.= " AND c.entity IN (".getEntity('commande').")";
        if (!$user->rights->societe->client->voir && !$socid) { $sql.= " AND c.fk_soc = sc.fk_soc AND sc.fk_user = " .$user->id;
        }
        if ($socid > 0) {    $sql.= " AND c.fk_soc = ".$socid;
        }
        $sql.=$morefilter;
        $sql.= " GROUP BY date_format(c.date_commande,'%Y%m')";
        $sql.= " ORDER BY date_format(c.date_commande,'%Y%m') DESC";

        return $this->_get_stats($sql, $mode, $year);
    }

    // phpcs:disable PEAR.NamingConventions.ValidFunctionName.NotCamelCaps
    /**
     *  Return nb of units or orders in which product is included
     *
     * @param  int    $socid               Limit count on a particular third party id
     * @param  string $mode                'byunit'=number of unit, 'bynumber'=nb of entities
     * @param  int    $filteronproducttype 0=To filter on product only, 1=To filter on services only
     * @param  int    $year                Year (0=last 12 month)
     * @param  string $morefilter          More sql filters
     * @return array                            <0 if KO, result[month]=array(valuex,valuey) where month is 0 to 11
     */
    function get_nb_ordersupplier($socid, $mode, $filteronproducttype=-1, $year=0, $morefilter='')
    {
        // phpcs:enable
        global $conf, $user;

        $sql = "SELECT sum(d.qty), date_format(c.date_commande, '%Y%m')";
        if ($mode == 'bynumber') { $sql.= ", count(DISTINCT c.rowid)";
        }
        $sql.= " FROM ".MAIN_DB_PREFIX."commande_fournisseurdet as d, ".MAIN_DB_PREFIX."commande_fournisseur as c, ".MAIN_DB_PREFIX."societe as s";
        if ($filteronproducttype >= 0) { $sql.=", ".MAIN_DB_PREFIX."product as p";
        }
        if (!$user->rights->societe->client->voir && !$socid) { $sql .= ", ".MAIN_DB_PREFIX."societe_commerciaux as sc";
        }
        $sql.= " WHERE c.rowid = d.fk_commande";
        if ($this->id > 0) { $sql.= " AND d.fk_product =".$this->id;
        } else { $sql.=" AND d.fk_product > 0";
        }
        if ($filteronproducttype >= 0) { $sql.= " AND p.rowid = d.fk_product AND p.fk_product_type =".$filteronproducttype;
        }
        $sql.= " AND c.fk_soc = s.rowid";
        $sql.= " AND c.entity IN (".getEntity('supplier_order').")";
        if (!$user->rights->societe->client->voir && !$socid) { $sql.= " AND c.fk_soc = sc.fk_soc AND sc.fk_user = " .$user->id;
        }
        if ($socid > 0) {    $sql.= " AND c.fk_soc = ".$socid;
        }
        $sql.=$morefilter;
        $sql.= " GROUP BY date_format(c.date_commande,'%Y%m')";
        $sql.= " ORDER BY date_format(c.date_commande,'%Y%m') DESC";

        return $this->_get_stats($sql, $mode, $year);
    }

    // phpcs:disable PEAR.NamingConventions.ValidFunctionName.NotCamelCaps
    /**
     *  Link a product/service to a parent product/service
     *
     * @param  int $id_pere Id of parent product/service
     * @param  int $id_fils Id of child product/service
     * @param  int $qty     Quantity
     * @param  int $incdec  1=Increase/decrease stock of child when parent stock increase/decrease
     * @return int                < 0 if KO, > 0 if OK
     */
    function add_sousproduit($id_pere, $id_fils, $qty, $incdec=1)
    {
        // phpcs:enable
        // Clean parameters
        if (! is_numeric($id_pere)) { $id_pere=0;
        }
        if (! is_numeric($id_fils)) { $id_fils=0;
        }
        if (! is_numeric($incdec)) { $incdec=0;
        }

        $result=$this->del_sousproduit($id_pere, $id_fils);
        if ($result < 0) { return $result;
        }

        // Check not already father of id_pere (to avoid father -> child -> father links)
        $sql = 'SELECT fk_product_pere from '.MAIN_DB_PREFIX.'product_association';
        $sql .= ' WHERE fk_product_pere  = '.$id_fils.' AND fk_product_fils = '.$id_pere;
        if (! $this->db->query($sql)) {
            dol_print_error($this->db);
            return -1;
        }
        else
        {
            $result = $this->db->query($sql);
            if ($result) {
                $num = $this->db->num_rows($result);
                if($num > 0) {
                    $this->error="isFatherOfThis";
                    return -1;
                }
                else
                {
                    $sql = 'INSERT INTO '.MAIN_DB_PREFIX.'product_association(fk_product_pere,fk_product_fils,qty,incdec)';
                    $sql .= ' VALUES ('.$id_pere.', '.$id_fils.', '.$qty.', '.$incdec.')';
                    if (! $this->db->query($sql)) {
                         dol_print_error($this->db);
                         return -1;
                    }
                    else
                    {
                         return 1;
                    }
                }
            }
        }
    }

    // phpcs:disable PEAR.NamingConventions.ValidFunctionName.NotCamelCaps
    /**
     *  Modify composed product
     *
     * @param  int $id_pere Id of parent product/service
     * @param  int $id_fils Id of child product/service
     * @param  int $qty     Quantity
     * @param  int $incdec  1=Increase/decrease stock of child when parent stock increase/decrease
     * @return int                < 0 if KO, > 0 if OK
     */
    function update_sousproduit($id_pere, $id_fils, $qty, $incdec=1)
    {
        // phpcs:enable
        // Clean parameters
        if (! is_numeric($id_pere)) { $id_pere=0;
        }
        if (! is_numeric($id_fils)) { $id_fils=0;
        }
        if (! is_numeric($incdec)) { $incdec=1;
        }
        if (! is_numeric($qty)) { $qty=1;
        }

        $sql = 'UPDATE '.MAIN_DB_PREFIX.'product_association SET ';
        $sql.= 'qty='.$qty;
        $sql.= ',incdec='.$incdec;
        $sql .= ' WHERE fk_product_pere='.$id_pere.' AND fk_product_fils='.$id_fils;

        if (!$this->db->query($sql)) {
            dol_print_error($this->db);
            return -1;
        }
        else
        {
            return 1;
        }
    }

    // phpcs:disable PEAR.NamingConventions.ValidFunctionName.NotCamelCaps
    /**
     *  Retire le lien entre un sousproduit et un produit/service
     *
     * @param  int $fk_parent Id du produit auquel ne sera plus lie le produit lie
     * @param  int $fk_child  Id du produit a ne plus lie
     * @return int                    < 0 if KO, > 0 if OK
     */
    function del_sousproduit($fk_parent, $fk_child)
    {
        // phpcs:enable
        if (! is_numeric($fk_parent)) { $fk_parent=0;
        }
        if (! is_numeric($fk_child)) { $fk_child=0;
        }

        $sql = "DELETE FROM ".MAIN_DB_PREFIX."product_association";
        $sql.= " WHERE fk_product_pere  = ".$fk_parent;
        $sql.= " AND fk_product_fils = ".$fk_child;

        dol_syslog(get_class($this).'::del_sousproduit', LOG_DEBUG);
        if (! $this->db->query($sql)) {
            dol_print_error($this->db);
            return -1;
        }

        return 1;
    }

    // phpcs:disable PEAR.NamingConventions.ValidFunctionName.NotCamelCaps
    /**
     *  Verifie si c'est un sous-produit
     *
     * @param  int $fk_parent Id du produit auquel le produit est lie
     * @param  int $fk_child  Id du produit lie
     * @return int                    < 0 si erreur, > 0 si ok
     */
    function is_sousproduit($fk_parent, $fk_child)
    {
        // phpcs:enable
        $sql = "SELECT fk_product_pere, qty, incdec";
        $sql.= " FROM ".MAIN_DB_PREFIX."product_association";
        $sql.= " WHERE fk_product_pere  = '".$fk_parent."'";
        $sql.= " AND fk_product_fils = '".$fk_child."'";

        $result = $this->db->query($sql);
        if ($result) {
            $num = $this->db->num_rows($result);

            if($num > 0) {
                $obj = $this->db->fetch_object($result);
                $this->is_sousproduit_qty = $obj->qty;
                $this->is_sousproduit_incdec = $obj->incdec;

                return true;
            }
            else
            {
                return false;
            }
        }
        else
        {
            dol_print_error($this->db);
            return -1;
        }
    }


    // phpcs:disable PEAR.NamingConventions.ValidFunctionName.NotCamelCaps
    /**
     *  Add a supplier price for the product.
     *  Note: Duplicate ref is accepted for different quantity only, or for different companies.
     *
     * @param  User   $user      User that make link
     * @param  int    $id_fourn  Supplier id
     * @param  string $ref_fourn Supplier ref
     * @param  float  $quantity  Quantity minimum for price
     * @return int                 < 0 if KO, 0 if link already exists for this product, > 0 if OK
     */
    function add_fournisseur($user, $id_fourn, $ref_fourn, $quantity)
    {
        // phpcs:enable
        global $conf;

        $now=dol_now();

        dol_syslog(get_class($this)."::add_fournisseur id_fourn = ".$id_fourn." ref_fourn=".$ref_fourn." quantity=".$quantity, LOG_DEBUG);

        if ($ref_fourn) {
            $sql = "SELECT rowid, fk_product";
            $sql.= " FROM ".MAIN_DB_PREFIX."product_fournisseur_price";
            $sql.= " WHERE fk_soc = ".$id_fourn;
            $sql.= " AND ref_fourn = '".$this->db->escape($ref_fourn)."'";
            $sql.= " AND fk_product != ".$this->id;
            $sql.= " AND entity IN (".getEntity('productsupplierprice').")";

            $resql=$this->db->query($sql);
            if ($resql) {
                $obj = $this->db->fetch_object($resql);
                if ($obj) {
                    // If the supplier ref already exists but for another product (duplicate ref is accepted for different quantity only or different companies)
                    $this->product_id_already_linked = $obj->fk_product;
                    return -3;
                }
                $this->db->free($resql);
            }
        }

        $sql = "SELECT rowid";
        $sql.= " FROM ".MAIN_DB_PREFIX."product_fournisseur_price";
        $sql.= " WHERE fk_soc = ".$id_fourn;
        if ($ref_fourn) { $sql.= " AND ref_fourn = '".$this->db->escape($ref_fourn)."'";
        } else { $sql.= " AND (ref_fourn = '' OR ref_fourn IS NULL)";
        }
        $sql.= " AND quantity = '".$quantity."'";
        $sql.= " AND fk_product = ".$this->id;
        $sql.= " AND entity IN (".getEntity('productsupplierprice').")";

        $resql=$this->db->query($sql);
        if ($resql) {
            $obj = $this->db->fetch_object($resql);

            // The reference supplier does not exist, we create it for this product.
            if (! $obj) {
                $sql = "INSERT INTO ".MAIN_DB_PREFIX."product_fournisseur_price(";
                $sql.= "datec";
                $sql.= ", entity";
                $sql.= ", fk_product";
                $sql.= ", fk_soc";
                $sql.= ", ref_fourn";
                $sql.= ", quantity";
                $sql.= ", fk_user";
                $sql.= ", tva_tx";
                $sql.= ") VALUES (";
                $sql.= "'".$this->db->idate($now)."'";
                $sql.= ", ".$conf->entity;
                $sql.= ", ".$this->id;
                $sql.= ", ".$id_fourn;
                $sql.= ", '".$this->db->escape($ref_fourn)."'";
                $sql.= ", ".$quantity;
                $sql.= ", ".$user->id;
                $sql.= ", 0";
                $sql.= ")";

                if ($this->db->query($sql)) {
                    $this->product_fourn_price_id = $this->db->last_insert_id(MAIN_DB_PREFIX."product_fournisseur_price");
                    return 1;
                }
                else
                {
                    $this->error=$this->db->lasterror();
                    return -1;
                }
            }
            // If the supplier price already exists for this product and quantity
            else
            {
                $this->product_fourn_price_id = $obj->rowid;
                return 0;
            }
        }
        else
        {
            $this->error=$this->db->lasterror();
            return -2;
        }
    }


    // phpcs:disable PEAR.NamingConventions.ValidFunctionName.NotCamelCaps
    /**
     *  Renvoie la liste des fournisseurs du produit/service
     *
     * @return array        Tableau des id de fournisseur
     */
    function list_suppliers()
    {
        // phpcs:enable
        global $conf;

        $list = array();

        $sql = "SELECT DISTINCT p.fk_soc";
        $sql.= " FROM ".MAIN_DB_PREFIX."product_fournisseur_price as p";
        $sql.= " WHERE p.fk_product = ".$this->id;
        $sql.= " AND p.entity = ".$conf->entity;

        $result = $this->db->query($sql);
        if ($result) {
            $num = $this->db->num_rows($result);
            $i=0;
            while ($i < $num)
            {
                $obj = $this->db->fetch_object($result);
                $list[$i] = $obj->fk_soc;
                $i++;
            }
        }

        return $list;
    }

    // phpcs:disable PEAR.NamingConventions.ValidFunctionName.NotCamelCaps
    /**
     *  Recopie les prix d'un produit/service sur un autre
     *
     * @param  int $fromId Id product source
     * @param  int $toId   Id product target
     * @return int                     < 0 if KO, > 0 if OK
     */
    function clone_price($fromId, $toId)
    {
        // phpcs:enable
        $this->db->begin();

        // les prix
        $sql = "INSERT ".MAIN_DB_PREFIX."product_price (";
        $sql.= " fk_product, date_price, price, tva_tx, localtax1_tx, localtax2_tx, fk_user_author, tosell)";
        $sql.= " SELECT ".$toId . ", date_price, price, tva_tx, localtax1_tx, localtax2_tx, fk_user_author, tosell";
        $sql.= " FROM ".MAIN_DB_PREFIX."product_price ";
        $sql.= " WHERE fk_product = ". $fromId;

        dol_syslog(get_class($this).'::clone_price', LOG_DEBUG);
        if (! $this->db->query($sql)) {
            $this->db->rollback();
            return -1;
        }
        $this->db->commit();
        return 1;
    }

    // phpcs:disable PEAR.NamingConventions.ValidFunctionName.NotCamelCaps
    /**
     * Clone links between products
     *
     * @param  int $fromId Product id
     * @param  int $toId   Product id
     * @return int                  <0 if KO, >0 if OK
     */
    function clone_associations($fromId, $toId)
    {
        // phpcs:enable
        $this->db->begin();

        $sql = 'INSERT INTO '.MAIN_DB_PREFIX.'product_association (fk_product_pere, fk_product_fils, qty)';
        $sql.= " SELECT ".$toId.", fk_product_fils, qty FROM ".MAIN_DB_PREFIX."product_association";
        $sql.= " WHERE fk_product_pere = ".$fromId;

        dol_syslog(get_class($this).'::clone_association', LOG_DEBUG);
        if (! $this->db->query($sql)) {
            $this->db->rollback();
            return -1;
        }

        $this->db->commit();
        return 1;
    }

    // phpcs:disable PEAR.NamingConventions.ValidFunctionName.NotCamelCaps
    /**
     *  Recopie les fournisseurs et prix fournisseurs d'un produit/service sur un autre
     *
     * @param  int $fromId Id produit source
     * @param  int $toId   Id produit cible
     * @return int                 < 0 si erreur, > 0 si ok
     */
    function clone_fournisseurs($fromId, $toId)
    {
        // phpcs:enable
        $this->db->begin();

        $now=dol_now();

        // les fournisseurs
        /*$sql = "INSERT ".MAIN_DB_PREFIX."product_fournisseur ("
        . " datec, fk_product, fk_soc, ref_fourn, fk_user_author )"
        . " SELECT '".$this->db->idate($now)."', ".$toId.", fk_soc, ref_fourn, fk_user_author"
        . " FROM ".MAIN_DB_PREFIX."product_fournisseur"
        . " WHERE fk_product = ".$fromId;

        if ( ! $this->db->query($sql ) )
        {
        $this->db->rollback();
        return -1;
        }*/

        // les prix de fournisseurs.
        $sql = "INSERT ".MAIN_DB_PREFIX."product_fournisseur_price (";
        $sql.= " datec, fk_product, fk_soc, price, quantity, fk_user)";
        $sql.= " SELECT '".$this->db->idate($now)."', ".$toId. ", fk_soc, price, quantity, fk_user";
        $sql.= " FROM ".MAIN_DB_PREFIX."product_fournisseur_price";
        $sql.= " WHERE fk_product = ".$fromId;

        dol_syslog(get_class($this).'::clone_fournisseurs', LOG_DEBUG);
        $resql=$this->db->query($sql);
        if (! $resql) {
            $this->db->rollback();
            return -1;
        }
        else
        {
            $this->db->commit();
            return 1;
        }
    }

    // phpcs:disable PEAR.NamingConventions.ValidFunctionName.NotCamelCaps
    /**
     *  Fonction recursive uniquement utilisee par get_arbo_each_prod, recompose l'arborescence des sousproduits
     *     Define value of this->res
     *
     * @param  array  $prod       Products array
     * @param  string $compl_path Directory path of parents to add before
     * @param  int    $multiply   Because each sublevel must be multiplicated by parent nb
     * @param  int    $level      Init level
     * @param  int    $id_parent  Id parent
     * @return void
     */
    function fetch_prod_arbo($prod, $compl_path="", $multiply=1, $level=1, $id_parent=0)
    {
        // phpcs:enable
        global $conf,$langs;

        $product = new Product($this->db);
        //var_dump($prod);
        foreach($prod as $id_product => $desc_pere)    // $id_product is 0 (first call starting with root top) or an id of a sub_product
        {
            if (is_array($desc_pere))    // If desc_pere is an array, this means it's a child
            {
                $id=(! empty($desc_pere[0]) ? $desc_pere[0] :'');
                $nb=(! empty($desc_pere[1]) ? $desc_pere[1] :'');
                $type=(! empty($desc_pere[2]) ? $desc_pere[2] :'');
                $label=(! empty($desc_pere[3]) ? $desc_pere[3] :'');
                $incdec=!empty($desc_pere[4]) ? $desc_pere[4] : 0;

                if ($multiply < 1) { $multiply=1;
                }

                //print "XXX We add id=".$id." - label=".$label." - nb=".$nb." - multiply=".$multiply." fullpath=".$compl_path.$label."\n";
                $this->fetch($id);        // Load product
                $this->load_stock('nobatch,novirtual');    // Load stock to get true this->stock_reel
                $this->res[]= array(
                 'id'=>$id,                    // Id product
                 'id_parent'=>$id_parent,
                 'ref'=>$this->ref,            // Ref product
                 'nb'=>$nb,                    // Nb of units that compose parent product
                 'nb_total'=>$nb*$multiply,    // Nb of units for all nb of product
                 'stock'=>$this->stock_reel,    // Stock
                 'stock_alert'=>$this->seuil_stock_alerte,    // Stock alert
                 'label'=>$label,
                 'fullpath'=>$compl_path.$label,            // Label
                 'type'=>$type,                // Nb of units that compose parent product
                 'desiredstock'=>$this->desiredstock,
                 'level'=>$level,
                 'incdec'=>$incdec,
                 'entity'=>$this->entity
                );

                // Recursive call if there is childs to child
                if (is_array($desc_pere['childs'])) {
                       //print 'YYY We go down for '.$desc_pere[3]." -> \n";
                       $this->fetch_prod_arbo($desc_pere['childs'], $compl_path.$desc_pere[3]." -> ", $desc_pere[1]*$multiply, $level+1, $id);
                }
            }
        }
    }

    // phpcs:disable PEAR.NamingConventions.ValidFunctionName.NotCamelCaps
    /**
     *  Build the tree of subproducts into an array
     *  this->sousprods is loaded by this->get_sousproduits_arbo()
     *
     * @param  int $multiply Because each sublevel must be multiplicated by parent nb
     * @return array                     $this->res
     */
    function get_arbo_each_prod($multiply=1)
    {
        // phpcs:enable
        $this->res = array();
        if (isset($this->sousprods) && is_array($this->sousprods)) {
            foreach($this->sousprods as $prod_name => $desc_product)
            {
                if (is_array($desc_product)) { $this->fetch_prod_arbo($desc_product, "", $multiply, 1, $this->id);
                }
            }
        }
        //var_dump($this->res);
        return $this->res;
    }

    /**
     *  Return all parent products for current product (first level only)
     *
     * @return int            Nb of father + child
     */
    public function hasFatherOrChild()
    {
        $nb = 0;

        $sql = "SELECT COUNT(pa.rowid) as nb";
        $sql.= " FROM ".MAIN_DB_PREFIX."product_association as pa";
        $sql.= " WHERE pa.fk_product_fils = ".$this->id." OR pa.fk_product_pere = ".$this->id;
        $resql = $this->db->query($sql);
        if ($resql) {
            $obj = $this->db->fetch_object($resql);
            if ($obj) { $nb = $obj->nb;
            }
        }
        else
        {
            return -1;
        }

        return $nb;
    }

    /**
     * Return if a product has variants or not
     *
     * @return int        Number of variants
     */
    public function hasVariants()
    {
        $nb = 0;
        $sql = "SELECT count(rowid) as nb FROM ".MAIN_DB_PREFIX."product_attribute_combination WHERE fk_product_parent = ".$this->id;
        $sql.= " AND entity IN (".getEntity('product').")";

        $resql = $this->db->query($sql);
        if ($resql) {
            $obj = $this->db->fetch_object($resql);
            if ($obj) { $nb = $obj->nb;
            }
        }

        return $nb;
    }


    /**
     * Return if loaded product is a variant
     *
     * @return int
     */
    public function isVariant()
    {
        global $conf;
        if (!empty($conf->variants->enabled)) {
            $sql = "SELECT rowid FROM " . MAIN_DB_PREFIX . "product_attribute_combination WHERE fk_product_child = " . $this->id . " AND entity IN (" . getEntity('product') . ")";

            $query = $this->db->query($sql);

            if ($query) {
                if (!$this->db->num_rows($query)) {
                    return false;
                }
                return true;
            } else {
                dol_print_error($this->db);
                return -1;
            }
        } else {
            return false;
        }
    }

    /**
     *  Return all parent products for current product (first level only)
     *
     * @return array         Array of product
     */
    public function getFather()
    {
        $sql = "SELECT p.rowid, p.label as label, p.ref as ref, pa.fk_product_pere as id, p.fk_product_type, pa.qty, pa.incdec, p.entity";
        $sql.= " FROM ".MAIN_DB_PREFIX."product_association as pa,";
        $sql.= " ".MAIN_DB_PREFIX."product as p";
        $sql.= " WHERE p.rowid = pa.fk_product_pere";
        $sql.= " AND pa.fk_product_fils = ".$this->id;

        $res = $this->db->query($sql);
        if ($res) {
            $prods = array ();
            while ($record = $this->db->fetch_array($res))
            {
                // $record['id'] = $record['rowid'] = id of father
                $prods[$record['id']]['id'] = $record['rowid'];
                $prods[$record['id']]['ref'] = $record['ref'];
                $prods[$record['id']]['label'] = $record['label'];
                $prods[$record['id']]['qty'] = $record['qty'];
                $prods[$record['id']]['incdec'] = $record['incdec'];
                $prods[$record['id']]['fk_product_type'] =  $record['fk_product_type'];
                $prods[$record['id']]['entity'] =  $record['entity'];
            }
            return $prods;
        }
        else
        {
            dol_print_error($this->db);
            return -1;
        }
    }


    /**
     *  Return childs of product $id
     *
     * @param  int $id             Id of product to search childs of
     * @param  int $firstlevelonly Return only direct child
     * @param  int $level          Level of recursing call (start to 1)
     * @return array                       Return array(prodid=>array(0=prodid, 1=>qty, 2=> ...)
     */
    public function getChildsArbo($id, $firstlevelonly=0, $level=1)
    {
        global $alreadyfound;

        $sql = "SELECT p.rowid, p.label as label, pa.qty as qty, pa.fk_product_fils as id, p.fk_product_type, pa.incdec";
        $sql.= " FROM ".MAIN_DB_PREFIX."product as p";
        $sql.= ", ".MAIN_DB_PREFIX."product_association as pa";
        $sql.= " WHERE p.rowid = pa.fk_product_fils";
        $sql.= " AND pa.fk_product_pere = ".$id;
        $sql.= " AND pa.fk_product_fils != ".$id;    // This should not happens, it is to avoid infinite loop if it happens

        dol_syslog(get_class($this).'::getChildsArbo id='.$id.' level='.$level, LOG_DEBUG);

        if ($level == 1) { $alreadyfound=array($id=>1);    // We init array of found object to start of tree, so if we found it later (should not happened), we stop immediatly
        }
        // Protection against infinite loop
        if ($level > 30) { return array();
        }

        $res  = $this->db->query($sql);
        if ($res) {
            $prods = array();
            while ($rec = $this->db->fetch_array($res))
            {
                if (! empty($alreadyfound[$rec['rowid']])) {
                    dol_syslog(get_class($this).'::getChildsArbo the product id='.$rec['rowid'].' was already found at a higher level in tree. We discard to avoid infinite loop', LOG_WARNING);
                    continue;
                }
                $alreadyfound[$rec['rowid']]=1;
                $prods[$rec['rowid']]= array(
                 0=>$rec['rowid'],
                 1=>$rec['qty'],
                 2=>$rec['fk_product_type'],
                 3=>$this->db->escape($rec['label']),
                 4=>$rec['incdec']
                );
                //$prods[$this->db->escape($rec['label'])]= array(0=>$rec['id'],1=>$rec['qty'],2=>$rec['fk_product_type']);
                //$prods[$this->db->escape($rec['label'])]= array(0=>$rec['id'],1=>$rec['qty']);
                if (empty($firstlevelonly)) {
                       $listofchilds=$this->getChildsArbo($rec['rowid'], 0, $level + 1);
                    foreach($listofchilds as $keyChild => $valueChild)
                       {
                        $prods[$rec['rowid']]['childs'][$keyChild] = $valueChild;
                    }
                }
            }

            return $prods;
        }
        else
        {
            dol_print_error($this->db);
            return -1;
        }
    }

    // phpcs:disable PEAR.NamingConventions.ValidFunctionName.NotCamelCaps
    /**
     *     Return tree of all subproducts for product. Tree contains id, name and quantity.
     *     Set this->sousprods
     *
     * @return void
     */
    function get_sousproduits_arbo()
    {
        // phpcs:enable
        $parent=array();

        foreach($this->getChildsArbo($this->id) as $keyChild => $valueChild)    // Warning. getChildsArbo can call getChildsArbo recursively. Starting point is $value[0]=id of product
        {
            $parent[$this->label][$keyChild] = $valueChild;
        }
        foreach($parent as $key => $value)        // key=label, value is array of childs
        {
            $this->sousprods[$key] = $value;
        }
    }

    /**
     *    Return clicable link of object (with eventually picto)
     *
     * @param  int    $withpicto             Add picto into link
     * @param  string $option                Where point the link ('stock', 'composition', 'category', 'supplier', '')
     * @param  int    $maxlength             Maxlength of ref
     * @param  int    $save_lastsearch_value -1=Auto, 0=No save of lastsearch_values when clicking, 1=Save lastsearch_values whenclicking
     * @param  int    $notooltip			 No tooltip
     * @return string                                String with URL
     */
    public function getNomUrl($withpicto=0, $option='', $maxlength=0, $save_lastsearch_value=-1, $notooltip=0)
    {
        global $conf, $langs, $hookmanager;
        include_once DOL_DOCUMENT_ROOT.'/core/lib/product.lib.php';

        $result='';
        $newref=$this->ref;
        if ($maxlength) { $newref=dol_trunc($newref, $maxlength, 'middle');
        }

        if ($this->type == Product::TYPE_PRODUCT) { $label = '<u>' . $langs->trans("ShowProduct") . '</u>';
        }
        if ($this->type == Product::TYPE_SERVICE) { $label = '<u>' . $langs->trans("ShowService") . '</u>';
        }
        if (! empty($this->ref)) {
            $label .= '<br><b>' . $langs->trans('ProductRef') . ':</b> ' . $this->ref;
        }
        if (! empty($this->label)) {
            $label .= '<br><b>' . $langs->trans('ProductLabel') . ':</b> ' . $this->label;
        }

        if ($this->type == Product::TYPE_PRODUCT) {
            if ($this->weight) {  $label.="<br><b>".$langs->trans("Weight").'</b>: '.$this->weight.' '.measuring_units_string($this->weight_units, "weight");
            }
            if ($this->length) {  $label.="<br><b>".$langs->trans("Length").'</b>: '.$this->length.' '.measuring_units_string($this->length_units, 'length');
            }
            if ($this->surface) { $label.="<br><b>".$langs->trans("Surface").'</b>: '.$this->surface.' '.measuring_units_string($this->surface_units, 'surface');
            }
            if ($this->volume) {  $label.="<br><b>".$langs->trans("Volume").'</b>: '.$this->volume.' '.measuring_units_string($this->volume_units, 'volume');
            }
        }

        if ($this->type == Product::TYPE_PRODUCT || ! empty($conf->global->STOCK_SUPPORTS_SERVICES)) {
            if (! empty($conf->productbatch->enabled)) {
                   $langs->load("productbatch");
                $label.="<br><b>".$langs->trans("ManageLotSerial").'</b>: '.$this->getLibStatut(0, 2);
            }
        }
        //if ($this->type == Product::TYPE_SERVICE)
        //{
            //
        //}
        if (! empty($conf->accounting->enabled) && $this->status) {
            include_once DOL_DOCUMENT_ROOT.'/core/lib/accounting.lib.php';
            $label.= '<br><b>' . $langs->trans('ProductAccountancySellCode') . ':</b> '. length_accountg($this->accountancy_code_sell);
            $label.= '<br><b>' . $langs->trans('ProductAccountancySellIntraCode') . ':</b> '. length_accountg($this->accountancy_code_sell_export);
            $label.= '<br><b>' . $langs->trans('ProductAccountancySellExportCode') . ':</b> '. length_accountg($this->accountancy_code_sell_intra);
        }
        if (! empty($conf->accounting->enabled) && $this->status_buy) {
            include_once DOL_DOCUMENT_ROOT.'/core/lib/accounting.lib.php';
            $label.= '<br><b>' . $langs->trans('ProductAccountancyBuyCode') . ':</b> '. length_accountg($this->accountancy_code_buy);
        }
        if (! empty($this->entity)) {
            $tmpphoto = $this->show_photos('product', $conf->product->multidir_output[$this->entity], 1, 1, 0, 0, 0, 80);
            if ($this->nbphoto > 0) { $label .= '<br>' . $tmpphoto;
            }
        }

        $linkclose='';
        if (empty($notooltip)) {
            if (! empty($conf->global->MAIN_OPTIMIZEFORTEXTBROWSER)) {
                $label=$langs->trans("ShowProduct");
                $linkclose.=' alt="'.dol_escape_htmltag($label, 1).'"';
            }

            $linkclose.= ' title="'.dol_escape_htmltag($label, 1, 1).'"';
            $linkclose.= ' class="classfortooltip"';

            /*
            $hookmanager->initHooks(array('productdao'));
            $parameters=array('id'=>$this->id);
            $reshook=$hookmanager->executeHooks('getnomurltooltip',$parameters,$this,$action);    // Note that $action and $object may have been modified by some hooks
            if ($reshook > 0) $linkclose = $hookmanager->resPrint;
            */
        }

        if ($option == 'supplier' || $option == 'category') {
            $url = DOL_URL_ROOT.'/product/fournisseurs.php?id='.$this->id;
        } else if ($option == 'stock') {
            $url = DOL_URL_ROOT.'/product/stock/product.php?id='.$this->id;
        } else if ($option == 'composition') {
            $url = DOL_URL_ROOT.'/product/composition/card.php?id='.$this->id;
        } else {
            $url = DOL_URL_ROOT.'/product/card.php?id='.$this->id;
        }

        if ($option !== 'nolink') {
            // Add param to save lastsearch_values or not
            $add_save_lastsearch_values=($save_lastsearch_value == 1 ? 1 : 0);
            if ($save_lastsearch_value == -1 && preg_match('/list\.php/', $_SERVER["PHP_SELF"])) { $add_save_lastsearch_values=1;
            }
            if ($add_save_lastsearch_values) { $url.='&save_lastsearch_values=1';
            }
        }

        $linkstart = '<a href="'.$url.'"';
        $linkstart.=$linkclose.'>';
        $linkend='</a>';

        $result.=$linkstart;
        if ($withpicto) {
            if ($this->type == Product::TYPE_PRODUCT) { $result.=(img_object(($notooltip?'':$label), 'product', ($notooltip?'class="paddingright"':'class="paddingright classfortooltip"'), 0, 0, $notooltip?0:1));
            }
            if ($this->type == Product::TYPE_SERVICE) { $result.=(img_object(($notooltip?'':$label), 'service', ($notooltip?'class="paddinright"':'class="paddingright classfortooltip"'), 0, 0, $notooltip?0:1));
            }
        }
        $result.= $newref;
        $result.= $linkend;

        global $action;
        $hookmanager->initHooks(array('productdao'));
        $parameters=array('id'=>$this->id, 'getnomurl'=>$result);
        $reshook=$hookmanager->executeHooks('getNomUrl', $parameters, $this, $action);    // Note that $action and $object may have been modified by some hooks
        if ($reshook > 0) { $result = $hookmanager->resPrint;
        } else { $result .= $hookmanager->resPrint;
        }

        return $result;
    }


    /**
     *  Create a document onto disk according to template module.
     *
     * @param  string    $modele      Force model to use ('' to not force)
     * @param  Translate $outputlangs Object langs to use for output
     * @param  int       $hidedetails Hide details of lines
     * @param  int       $hidedesc    Hide description
     * @param  int       $hideref     Hide ref
     * @return int                         0 if KO, 1 if OK
     */
    public function generateDocument($modele, $outputlangs, $hidedetails=0, $hidedesc=0, $hideref=0)
    {
        global $conf,$user,$langs;

        $langs->load("products");

        // Positionne le modele sur le nom du modele a utiliser
        if (! dol_strlen($modele)) {
            if (! empty($conf->global->PRODUCT_ADDON_PDF)) {
                $modele = $conf->global->PRODUCT_ADDON_PDF;
            }
            else
            {
                $modele = 'strato';
            }
        }

        $modelpath = "core/modules/product/doc/";

        return $this->commonGenerateDocument($modelpath, $modele, $outputlangs, $hidedetails, $hidedesc, $hideref);
    }

    /**
     *    Return label of status of object
     *
     * @param  int $mode 0=long label, 1=short label, 2=Picto + short label, 3=Picto, 4=Picto + long label, 5=Short label + Picto
     * @param  int $type 0=Sell, 1=Buy, 2=Batch Number management
     * @return string          Label of status
     */
    public function getLibStatut($mode=0, $type=0)
    {
        switch ($type)
        {
        case 0:
            return $this->LibStatut($this->status, $mode, $type);
        case 1:
            return $this->LibStatut($this->status_buy, $mode, $type);
        case 2:
            return $this->LibStatut($this->status_batch, $mode, $type);
        default:
            //Simulate previous behavior but should return an error string
            return $this->LibStatut($this->status_buy, $mode, $type);
        }
    }

    // phpcs:disable PEAR.NamingConventions.ValidFunctionName.NotCamelCaps
    /**
     *    Return label of a given status
     *
     * @param  int $status Statut
     * @param  int $mode   0=long label, 1=short label, 2=Picto + short label, 3=Picto, 4=Picto + long label, 5=Short label + Picto
     * @param  int $type   0=Status "to sell", 1=Status "to buy", 2=Status "to Batch"
     * @return string              Label of status
     */
    function LibStatut($status,$mode=0,$type=0)
    {
        // phpcs:enable
        global $conf, $langs;

        $langs->load('products');
        if (! empty($conf->productbatch->enabled)) { $langs->load("productbatch");
        }

        if ($type == 2) {
            switch ($mode)
            {
            case 0:
                return ($status == 0 ? $langs->trans('ProductStatusNotOnBatch') : $langs->trans('ProductStatusOnBatch'));
            case 1:
                return ($status == 0 ? $langs->trans('ProductStatusNotOnBatchShort') : $langs->trans('ProductStatusOnBatchShort'));
            case 2:
                return $this->LibStatut($status, 3, 2).' '.$this->LibStatut($status, 1, 2);
            case 3:
                if ($status == 0) {
                    return img_picto($langs->trans('ProductStatusNotOnBatch'), 'statut5');
                }
                return img_picto($langs->trans('ProductStatusOnBatch'), 'statut4');
            case 4:
                return $this->LibStatut($status, 3, 2).' '.$this->LibStatut($status, 0, 2);
            case 5:
                return $this->LibStatut($status, 1, 2).' '.$this->LibStatut($status, 3, 2);
            default:
                return $langs->trans('Unknown');
            }
        }
        if ($mode == 0) {
            if ($status == 0) { return ($type==0 ? $langs->trans('ProductStatusNotOnSellShort'):$langs->trans('ProductStatusNotOnBuyShort'));
            } elseif ($status == 1) { return ($type==0 ? $langs->trans('ProductStatusOnSellShort'):$langs->trans('ProductStatusOnBuyShort'));
            }
        }
        elseif ($mode == 1) {
            if ($status == 0) { return ($type==0 ? $langs->trans('ProductStatusNotOnSell'):$langs->trans('ProductStatusNotOnBuy'));
            } elseif ($status == 1) { return ($type==0 ? $langs->trans('ProductStatusOnSell'):$langs->trans('ProductStatusOnBuy'));
            }
        }
        elseif ($mode == 2) {
            if ($status == 0) { return img_picto($langs->trans('ProductStatusNotOnSell'), 'statut5', 'class="pictostatus"').' '.($type==0 ? $langs->trans('ProductStatusNotOnSellShort'):$langs->trans('ProductStatusNotOnBuyShort'));
            } elseif ($status == 1) { return img_picto($langs->trans('ProductStatusOnSell'), 'statut4', 'class="pictostatus"').' '.($type==0 ? $langs->trans('ProductStatusOnSellShort'):$langs->trans('ProductStatusOnBuyShort'));
            }
        }
        elseif ($mode == 3) {
            if ($status == 0) { return img_picto(($type==0 ? $langs->trans('ProductStatusNotOnSell') : $langs->trans('ProductStatusNotOnBuy')), 'statut5', 'class="pictostatus"');
            } elseif ($status == 1) { return img_picto(($type==0 ? $langs->trans('ProductStatusOnSell') : $langs->trans('ProductStatusOnBuy')), 'statut4', 'class="pictostatus"');
            }
        }
        elseif ($mode == 4) {
            if ($status == 0) { return img_picto($langs->trans('ProductStatusNotOnSell'), 'statut5', 'class="pictostatus"').' '.($type==0 ? $langs->trans('ProductStatusNotOnSell'):$langs->trans('ProductStatusNotOnBuy'));
            } elseif ($status == 1) { return img_picto($langs->trans('ProductStatusOnSell'), 'statut4', 'class="pictostatus"').' '.($type==0 ? $langs->trans('ProductStatusOnSell'):$langs->trans('ProductStatusOnBuy'));
            }
        }
        elseif ($mode == 5) {
            if ($status == 0) { return ($type==0 ? $langs->trans('ProductStatusNotOnSellShort'):$langs->trans('ProductStatusNotOnBuyShort')).' '.img_picto(($type==0 ? $langs->trans('ProductStatusNotOnSell'):$langs->trans('ProductStatusNotOnBuy')), 'statut5', 'class="pictostatus"');
            } elseif ($status == 1) { return ($type==0 ? $langs->trans('ProductStatusOnSellShort'):$langs->trans('ProductStatusOnBuyShort')).' '.img_picto(($type==0 ? $langs->trans('ProductStatusOnSell'):$langs->trans('ProductStatusOnBuy')), 'statut4', 'class="pictostatus"');
            }
        }
        elseif ($mode == 6) {
            if ($status == 0) { return ($type==0 ? $langs->trans('ProductStatusNotOnSellShort'):$langs->trans('ProductStatusNotOnBuyShort')).' '.img_picto(($type==0 ? $langs->trans('ProductStatusNotOnSell'):$langs->trans('ProductStatusNotOnBuy')), 'statut5', 'class="pictostatus"');
            } elseif ($status == 1) { return ($type==0 ? $langs->trans('ProductStatusOnSellShort'):$langs->trans('ProductStatusOnBuyShort')).' '.img_picto(($type==0 ? $langs->trans('ProductStatusOnSell'):$langs->trans('ProductStatusOnBuy')), 'statut4', 'class="pictostatus"');
            }
        }
        return $langs->trans('Unknown');
    }


    /**
     *  Retourne le libelle du finished du produit
     *
     * @return string        Libelle
     */
    function getLibFinished()
    {
        global $langs;
        $langs->load('products');

        if ($this->finished == '0') { return $langs->trans("RowMaterial");
        }
        if ($this->finished == '1') { return $langs->trans("Finished");
        }
        return '';
    }


    // phpcs:disable PEAR.NamingConventions.ValidFunctionName.NotCamelCaps
    /**
     *  Adjust stock in a warehouse for product
     *
     * @param  User   $user           user asking change
     * @param  int    $id_entrepot    id of warehouse
     * @param  double $nbpiece        nb of units
     * @param  int    $movement       0 = add, 1 = remove
     * @param  string $label          Label of stock movement
     * @param  double $price          Unit price HT of product, used to calculate average weighted price (PMP in french). If 0, average weighted price is not changed.
     * @param  string $inventorycode  Inventory code
     * @param  string $origin_element Origin element type
     * @param  int    $origin_id      Origin id of element
     * @return int                     <0 if KO, >0 if OK
     */
    function correct_stock($user, $id_entrepot, $nbpiece, $movement, $label='', $price=0, $inventorycode='', $origin_element='', $origin_id=null)
    {
        // phpcs:enable
        if ($id_entrepot) {
            $this->db->begin();

            include_once DOL_DOCUMENT_ROOT .'/product/stock/class/mouvementstock.class.php';

            $op[0] = "+".trim($nbpiece);
            $op[1] = "-".trim($nbpiece);

            $movementstock=new MouvementStock($this->db);
            $movementstock->setOrigin($origin_element, $origin_id);
            $result=$movementstock->_create($user, $this->id, $id_entrepot, $op[$movement], $movement, $price, $label, $inventorycode);

            if ($result >= 0) {
                $this->db->commit();
                return 1;
            }
            else
            {
                $this->error=$movementstock->error;
                $this->errors=$movementstock->errors;

                $this->db->rollback();
                return -1;
            }
        }
    }

    // phpcs:disable PEAR.NamingConventions.ValidFunctionName.NotCamelCaps
    /**
     *  Adjust stock in a warehouse for product with batch number
     *
     * @param  User   $user           user asking change
     * @param  int    $id_entrepot    id of warehouse
     * @param  double $nbpiece        nb of units
     * @param  int    $movement       0 = add, 1 = remove
     * @param  string $label          Label of stock movement
     * @param  double $price          Price to use for stock eval
     * @param  date   $dlc            eat-by date
     * @param  date   $dluo           sell-by date
     * @param  string $lot            Lot number
     * @param  string $inventorycode  Inventory code
     * @param  string $origin_element Origin element type
     * @param  int    $origin_id      Origin id of element
     * @return int                     <0 if KO, >0 if OK
     */
    function correct_stock_batch($user, $id_entrepot, $nbpiece, $movement, $label='', $price=0, $dlc='', $dluo='',$lot='', $inventorycode='', $origin_element='', $origin_id=null)
    {
        // phpcs:enable
        if ($id_entrepot) {
            $this->db->begin();

            include_once DOL_DOCUMENT_ROOT .'/product/stock/class/mouvementstock.class.php';

            $op[0] = "+".trim($nbpiece);
            $op[1] = "-".trim($nbpiece);

            $movementstock=new MouvementStock($this->db);
            $movementstock->setOrigin($origin_element, $origin_id);
            $result=$movementstock->_create($user, $this->id, $id_entrepot, $op[$movement], $movement, $price, $label, $inventorycode, '', $dlc, $dluo, $lot);

            if ($result >= 0) {
                $this->db->commit();
                return 1;
            }
            else
            {
                $this->error=$movementstock->error;
                $this->errors=$movementstock->errors;

                $this->db->rollback();
                return -1;
            }
        }
    }

    // phpcs:disable PEAR.NamingConventions.ValidFunctionName.NotCamelCaps
    /**
     *    Load information about stock of a product into ->stock_reel, ->stock_warehouse[] (including stock_warehouse[idwarehouse]->detail_batch for batch products)
     *    This function need a lot of load. If you use it on list, use a cache to execute it once for each product id.
     *    If ENTREPOT_EXTRA_STATUS set, filtering on warehouse status possible.
     *
     * @param  string $option '' = Load all stock info, also from closed and internal warehouses,
     * @return int                   < 0 if KO, > 0 if OK
     * @see    load_virtual_stock(), loadBatchInfo()
     */
    function load_stock($option='')
    {
        // phpcs:enable
        global $conf;

        $this->stock_reel = 0;
        $this->stock_warehouse = array();
        $this->stock_theorique = 0;

        $warehouseStatus = array();

        if (preg_match('/warehouseclosed/', $option)) {
            $warehouseStatus[] = Entrepot::STATUS_CLOSED;
        }
        if (preg_match('/warehouseopen/', $option)) {
            $warehouseStatus[] = Entrepot::STATUS_OPEN_ALL;
        }
        if (preg_match('/warehouseinternal/', $option)) {
            $warehouseStatus[] = Entrepot::STATUS_OPEN_INTERNAL;
        }

        $sql = "SELECT ps.rowid, ps.reel, ps.fk_entrepot";
        $sql.= " FROM ".MAIN_DB_PREFIX."product_stock as ps";
        $sql.= ", ".MAIN_DB_PREFIX."entrepot as w";
        $sql.= " WHERE w.entity IN (".getEntity('stock').")";
        $sql.= " AND w.rowid = ps.fk_entrepot";
        $sql.= " AND ps.fk_product = ".$this->id;
        if ($conf->global->ENTREPOT_EXTRA_STATUS && count($warehouseStatus)) { $sql.= " AND w.statut IN (".$this->db->escape(implode(',', $warehouseStatus)).")";
        }

        dol_syslog(get_class($this)."::load_stock", LOG_DEBUG);
        $result = $this->db->query($sql);
        if ($result) {
            $num = $this->db->num_rows($result);
            $i=0;
            if ($num > 0) {
                while ($i < $num)
                {
                    $row = $this->db->fetch_object($result);
                    $this->stock_warehouse[$row->fk_entrepot] = new stdClass();
                    $this->stock_warehouse[$row->fk_entrepot]->real = $row->reel;
                    $this->stock_warehouse[$row->fk_entrepot]->id = $row->rowid;
                    if ((! preg_match('/nobatch/', $option)) && $this->hasbatch()) { $this->stock_warehouse[$row->fk_entrepot]->detail_batch=Productbatch::findAll($this->db, $row->rowid, 1, $this->id);
                    }
                    $this->stock_reel+=$row->reel;
                    $i++;
                }
            }
            $this->db->free($result);

            if (! preg_match('/novirtual/', $option)) {
                $this->load_virtual_stock();        // This also load stats_commande_fournisseur, ...
            }

            return 1;
        }
        else
        {
            $this->error=$this->db->lasterror();
            return -1;
        }
    }


	// phpcs:disable PEAR.NamingConventions.ValidFunctionName.NotCamelCaps
	/**
	 *    Load value ->stock_theorique of a product. Property this->id must be defined.
	 *    This function need a lot of load. If you use it on list, use a cache to execute it one for each product id.
	 *
	 *    @return   int             < 0 if KO, > 0 if OK
	 *    @see		load_stock(), loadBatchInfo()
	 */
	function load_virtual_stock()
	{
		// phpcs:enable
		global $conf, $hookmanager, $action;

		$stock_commande_client=0;
		$stock_commande_fournisseur=0;
		$stock_sending_client=0;
		$stock_reception_fournisseur=0;

		if (! empty($conf->commande->enabled))
		{
			$result=$this->load_stats_commande(0,'1,2', 1);
			if ($result < 0) dol_print_error($this->db,$this->error);
			$stock_commande_client=$this->stats_commande['qty'];
		}
		if (! empty($conf->expedition->enabled))
		{
			$result=$this->load_stats_sending(0,'1,2', 1);
			if ($result < 0) dol_print_error($this->db,$this->error);
			$stock_sending_client=$this->stats_expedition['qty'];
		}
		if (! empty($conf->fournisseur->enabled))
		{
			$result=$this->load_stats_commande_fournisseur(0,'1,2,3,4', 1);
			if ($result < 0) dol_print_error($this->db,$this->error);
			$stock_commande_fournisseur=$this->stats_commande_fournisseur['qty'];

			$result=$this->load_stats_reception(0,'4', 1);
			if ($result < 0) dol_print_error($this->db,$this->error);
			$stock_reception_fournisseur=$this->stats_reception['qty'];
		}

		// Stock decrease mode
		if (! empty($conf->global->STOCK_CALCULATE_ON_SHIPMENT) || ! empty($conf->global->STOCK_CALCULATE_ON_SHIPMENT_CLOSE)) {
			$this->stock_theorique=$this->stock_reel-$stock_commande_client+$stock_sending_client;
		}
		if (! empty($conf->global->STOCK_CALCULATE_ON_VALIDATE_ORDER)) {
			$this->stock_theorique=$this->stock_reel;
		}
		if (! empty($conf->global->STOCK_CALCULATE_ON_BILL)) {
			$this->stock_theorique=$this->stock_reel-$stock_commande_client;
		}
		// Stock Increase mode
		 if (! empty($conf->global->STOCK_CALCULATE_ON_RECEPTION) || ! empty($conf->global->STOCK_CALCULATE_ON_RECEPTION_CLOSE)) {
            $this->stock_theorique+=$stock_commande_fournisseur-$stock_reception_fournisseur;
        }
		if (! empty($conf->global->STOCK_CALCULATE_ON_SUPPLIER_DISPATCH_ORDER)) {
			$this->stock_theorique+=$stock_commande_fournisseur-$stock_reception_fournisseur;
		}
		if (! empty($conf->global->STOCK_CALCULATE_ON_SUPPLIER_VALIDATE_ORDER)) {
			$this->stock_theorique-=$stock_reception_fournisseur;
		}
		if (! empty($conf->global->STOCK_CALCULATE_ON_SUPPLIER_BILL)) {
			$this->stock_theorique+=$stock_commande_fournisseur-$stock_reception_fournisseur;
		}

		if (! is_object($hookmanager)) {
			include_once DOL_DOCUMENT_ROOT.'/core/class/hookmanager.class.php';
			$hookmanager=new HookManager($this->db);
		}
		$hookmanager->initHooks(array('productdao'));
		$parameters=array('id'=>$this->id);
		// Note that $action and $object may have been modified by some hooks
		$reshook=$hookmanager->executeHooks('loadvirtualstock', $parameters, $this, $action);
		if ($reshook > 0) $this->stock_theorique = $hookmanager->resArray['stock_theorique'];

		return 1;
	}


    /**
     *  Load existing information about a serial
     *
     * @param  string $batch Lot/serial number
     * @return array                    Array with record into product_batch
     * @see    load_stock(), load_virtual_stock()
     */
    function loadBatchInfo($batch)
    {
        $result=array();

        $sql = "SELECT pb.batch, pb.eatby, pb.sellby, SUM(pb.qty) AS qty FROM ".MAIN_DB_PREFIX."product_batch as pb, ".MAIN_DB_PREFIX."product_stock as ps";
        $sql.= " WHERE pb.fk_product_stock = ps.rowid AND ps.fk_product = ".$this->id." AND pb.batch = '".$this->db->escape($batch)."'";
        $sql.= " GROUP BY pb.batch, pb.eatby, pb.sellby";
        dol_syslog(get_class($this)."::loadBatchInfo load first entry found for lot/serial = ".$batch, LOG_DEBUG);
        $resql = $this->db->query($sql);
        if ($resql) {
            $num = $this->db->num_rows($resql);
            $i=0;
            while ($i < $num)
            {
                $obj = $this->db->fetch_object($resql);
                $result[]=array('batch'=>$batch, 'eatby'=>$this->db->jdate($obj->eatby), 'sellby'=>$this->db->jdate($obj->sellby), 'qty'=>$obj->qty);
                $i++;
            }
            return $result;
        }
        else
        {
            dol_print_error($this->db);
            $this->db->rollback();
            return array();
        }
    }

    // phpcs:disable PEAR.NamingConventions.ValidFunctionName.NotCamelCaps
    /**
     *  Move an uploaded file described into $file array into target directory $sdir.
     *
     * @param  string $sdir Target directory
     * @param  string $file Array of file info of file to upload: array('name'=>..., 'tmp_name'=>...)
     * @return int                    <0 if KO, >0 if OK
     */
    function add_photo($sdir, $file)
    {
        // phpcs:enable
        global $conf;

        include_once DOL_DOCUMENT_ROOT.'/core/lib/files.lib.php';

        $result = 0;

        $dir = $sdir;
        if (! empty($conf->global->PRODUCT_USE_OLD_PATH_FOR_PHOTO)) { $dir .= '/'. get_exdir($this->id, 2, 0, 0, $this, 'product') . $this->id ."/photos";
        } else { $dir .= '/'.get_exdir(0, 0, 0, 0, $this, 'product').dol_sanitizeFileName($this->ref);
        }

        dol_mkdir($dir);

        $dir_osencoded=$dir;

        if (is_dir($dir_osencoded)) {
            $originImage = $dir . '/' . $file['name'];

            // Cree fichier en taille origine
            $result=dol_move_uploaded_file($file['tmp_name'], $originImage, 1);

            if (file_exists(dol_osencode($originImage))) {
                // Create thumbs
                $this->addThumbs($originImage);
            }
        }

        if (is_numeric($result) && $result > 0) { return 1;
        } else { return -1;
        }
    }

    // phpcs:disable PEAR.NamingConventions.ValidFunctionName.NotCamelCaps
    /**
     *  Return if at least one photo is available
     *
     * @param  string $sdir Directory to scan
     * @return boolean                 True if at least one photo is available, False if not
     */
    function is_photo_available($sdir)
    {
        // phpcs:enable
        include_once DOL_DOCUMENT_ROOT .'/core/lib/files.lib.php';
        include_once DOL_DOCUMENT_ROOT .'/core/lib/images.lib.php';

        global $conf;

        $dir = $sdir;
        if (! empty($conf->global->PRODUCT_USE_OLD_PATH_FOR_PHOTO)) { $dir .= '/'. get_exdir($this->id, 2, 0, 0, $this, 'product') . $this->id ."/photos/";
        } else { $dir .= '/'.get_exdir(0, 0, 0, 0, $this, 'product').dol_sanitizeFileName($this->ref).'/';
        }

        $nbphoto=0;

        $dir_osencoded=dol_osencode($dir);
        if (file_exists($dir_osencoded)) {
            $handle=opendir($dir_osencoded);
            if (is_resource($handle)) {
                while (($file = readdir($handle)) !== false)
                {
                    if (! utf8_check($file)) { $file=utf8_encode($file);    // To be sure data is stored in UTF8 in memory
                    }
                    if (dol_is_file($dir.$file) && image_format_supported($file) > 0) { return true;
                    }
                }
            }
        }
        return false;
    }

    // phpcs:disable PEAR.NamingConventions.ValidFunctionName.NotCamelCaps
    /**
     *  Retourne tableau de toutes les photos du produit
     *
     * @param  string $dir   Repertoire a scanner
     * @param  int    $nbmax Nombre maximum de photos (0=pas de max)
     * @return array                   Tableau de photos
     */
    function liste_photos($dir,$nbmax=0)
    {
        // phpcs:enable
        include_once DOL_DOCUMENT_ROOT.'/core/lib/files.lib.php';
        include_once DOL_DOCUMENT_ROOT.'/core/lib/images.lib.php';

        $nbphoto=0;
        $tabobj=array();

        $dir_osencoded=dol_osencode($dir);
        $handle=@opendir($dir_osencoded);
        if (is_resource($handle)) {
            while (($file = readdir($handle)) !== false)
            {
                if (! utf8_check($file)) { $file=utf8_encode($file);    // readdir returns ISO
                }
                if (dol_is_file($dir.$file) && image_format_supported($file) >= 0) {
                    $nbphoto++;

                    // On determine nom du fichier vignette
                    $photo=$file;
                    $photo_vignette='';
                    if (preg_match('/('.$this->regeximgext.')$/i', $photo, $regs)) {
                        $photo_vignette=preg_replace('/'.$regs[0].'/i', '', $photo).'_small'.$regs[0];
                    }

                    $dirthumb = $dir.'thumbs/';

                    // Objet
                    $obj=array();
                    $obj['photo']=$photo;
                    if ($photo_vignette && dol_is_file($dirthumb.$photo_vignette)) { $obj['photo_vignette']='thumbs/' . $photo_vignette;
                    } else { $obj['photo_vignette']="";
                    }

                    $tabobj[$nbphoto-1]=$obj;

                    // On continue ou on arrete de boucler ?
                    if ($nbmax && $nbphoto >= $nbmax) { break;
                    }
                }
            }

            closedir($handle);
        }

        return $tabobj;
    }

    // phpcs:disable PEAR.NamingConventions.ValidFunctionName.NotCamelCaps
    /**
     *  Efface la photo du produit et sa vignette
     *
     * @param  string $file Chemin de l'image
     * @return void
     */
    function delete_photo($file)
    {
        // phpcs:enable
        include_once DOL_DOCUMENT_ROOT.'/core/lib/files.lib.php';
        include_once DOL_DOCUMENT_ROOT.'/core/lib/images.lib.php';

        $dir = dirname($file).'/'; // Chemin du dossier contenant l'image d'origine
        $dirthumb = $dir.'/thumbs/'; // Chemin du dossier contenant la vignette
        $filename = preg_replace('/'.preg_quote($dir, '/').'/i', '', $file); // Nom du fichier

        // On efface l'image d'origine
        dol_delete_file($file, 0, 0, 0, $this); // For triggers

        // Si elle existe, on efface la vignette
        if (preg_match('/('.$this->regeximgext.')$/i', $filename, $regs)) {
            $photo_vignette=preg_replace('/'.$regs[0].'/i', '', $filename).'_small'.$regs[0];
            if (file_exists(dol_osencode($dirthumb.$photo_vignette))) {
                dol_delete_file($dirthumb.$photo_vignette);
            }

            $photo_vignette=preg_replace('/'.$regs[0].'/i', '', $filename).'_mini'.$regs[0];
            if (file_exists(dol_osencode($dirthumb.$photo_vignette))) {
                dol_delete_file($dirthumb.$photo_vignette);
            }
        }
    }

    // phpcs:disable PEAR.NamingConventions.ValidFunctionName.NotCamelCaps
    /**
     *  Load size of image file
     *
     * @param  string $file Path to file
     * @return void
     */
    function get_image_size($file)
    {
        // phpcs:enable
        $file_osencoded=dol_osencode($file);
        $infoImg = getimagesize($file_osencoded); // Get information on image
        $this->imgWidth = $infoImg[0]; // Largeur de l'image
        $this->imgHeight = $infoImg[1]; // Hauteur de l'image
    }

    // phpcs:disable PEAR.NamingConventions.ValidFunctionName.NotCamelCaps
    /**
     *  Load indicators this->nb for the dashboard
     *
     * @return int                 <0 if KO, >0 if OK
     */
    function load_state_board()
    {
        // phpcs:enable
        global $conf, $user, $hookmanager;

        $this->nb=array();

        $sql = "SELECT count(p.rowid) as nb, fk_product_type";
        $sql.= " FROM ".MAIN_DB_PREFIX."product as p";
        $sql.= ' WHERE p.entity IN ('.getEntity($this->element, 1).')';
        // Add where from hooks
        if (is_object($hookmanager)) {
            $parameters=array();
            $reshook=$hookmanager->executeHooks('printFieldListWhere', $parameters);    // Note that $action and $object may have been modified by hook
            $sql.=$hookmanager->resPrint;
        }
        $sql.= ' GROUP BY fk_product_type';

        $resql=$this->db->query($sql);
        if ($resql) {
            while ($obj=$this->db->fetch_object($resql))
            {
                if ($obj->fk_product_type == 1) { $this->nb["services"]=$obj->nb;
                } else { $this->nb["products"]=$obj->nb;
                }
            }
            $this->db->free($resql);
            return 1;
        }
        else
        {
            dol_print_error($this->db);
            $this->error=$this->db->error();
            return -1;
        }
    }

    /**
     * Return if object is a product
     *
     * @return boolean     True if it's a product
     */
    function isProduct()
    {
        return ($this->type == Product::TYPE_PRODUCT ? true : false);
    }

    /**
     * Return if object is a product
     *
     * @return boolean     True if it's a service
     */
    function isService()
    {
        return ($this->type == Product::TYPE_SERVICE ? true : false);
    }

    // phpcs:disable PEAR.NamingConventions.ValidFunctionName.NotCamelCaps
    /**
     *  Get a barcode from the module to generate barcode values.
     *  Return value is stored into this->barcode
     *
     * @param  Product $object Object product or service
     * @param  string  $type   Barcode type (ean, isbn, ...)
     * @return void
     */
    function get_barcode($object,$type='')
    {
        // phpcs:enable
        global $conf;

        $result='';
        if (! empty($conf->global->BARCODE_PRODUCT_ADDON_NUM)) {
            $dirsociete=array_merge(array('/core/modules/barcode/'), $conf->modules_parts['barcode']);
            foreach ($dirsociete as $dirroot)
            {
                $res=dol_include_once($dirroot.$conf->global->BARCODE_PRODUCT_ADDON_NUM.'.php');
                if ($res) { break;
                }
            }
            $var = $conf->global->BARCODE_PRODUCT_ADDON_NUM;
            $mod = new $var;

            $result=$mod->getNextValue($object, $type);

            dol_syslog(get_class($this)."::get_barcode barcode=".$result." module=".$var);
        }
        return $result;
    }

    /**
     *  Initialise an instance with random values.
     *  Used to build previews or test instances.
     *    id must be 0 if object instance is a specimen.
     *
     * @return void
     */
    function initAsSpecimen()
    {
        global $user,$langs,$conf,$mysoc;

        $now=dol_now();

        // Initialize parameters
        $this->specimen=1;
        $this->id=0;
        $this->ref = 'PRODUCT_SPEC';
        $this->label = 'PRODUCT SPECIMEN';
        $this->description = 'This is description of this product specimen that was created the '.dol_print_date($now, 'dayhourlog').'.';
        $this->specimen=1;
        $this->country_id=1;
        $this->tosell=1;
        $this->tobuy=1;
        $this->tobatch=0;
        $this->note='This is a comment (private)';
        $this->date_creation = $now;
        $this->date_modification = $now;

        $this->weight = 4;
        $this->weight_unit = 1;

        $this->length = 5;
        $this->length_unit = 1;
        $this->width = 6;
        $this->width_unit = 0;
        $this->height = null;
        $this->height_unit = null;

        $this->surface = 30;
        $this->surface_unit = 0;
        $this->volume = 300;
        $this->volume_unit = 0;

        $this->barcode=-1;    // Create barcode automatically
    }

    /**
     *    Returns the text label from units dictionary
     *
     * @param  string $type Label type (long or short)
     * @return string|int <0 if ko, label if ok
     */
    function getLabelOfUnit($type='long')
    {
        global $langs;

        if (!$this->fk_unit) {
            return '';
        }

        $langs->load('products');

        $label_type = 'label';

        if ($type == 'short') {
            $label_type = 'short_label';
        }

        $sql = 'select '.$label_type.' from '.MAIN_DB_PREFIX.'c_units where rowid='.$this->fk_unit;
        $resql = $this->db->query($sql);
        if($resql && $this->db->num_rows($resql) > 0) {
            $res = $this->db->fetch_array($resql);
            $label = $res[$label_type];
            $this->db->free($resql);
            return $label;
        }
        else
        {
            $this->error=$this->db->error().' sql='.$sql;
            dol_syslog(get_class($this)."::getLabelOfUnit Error ".$this->error, LOG_ERR);
            return -1;
        }
    }

    /**
     * Return if object has a sell-by date or eat-by date
     *
     * @return boolean     True if it's has
     */
    function hasbatch()
    {
        return ($this->status_batch == 1 ? true : false);
    }


    // phpcs:disable PEAR.NamingConventions.ValidFunctionName.NotCamelCaps
    /**
     * Return minimum product recommended price
     *
     * @return int            Minimum recommanded price that is higher price among all suppliers * PRODUCT_MINIMUM_RECOMMENDED_PRICE
     */
    function min_recommended_price()
    {
        // phpcs:enable
        global $conf;

        $maxpricesupplier=0;

        if (! empty($conf->global->PRODUCT_MINIMUM_RECOMMENDED_PRICE)) {
            include_once DOL_DOCUMENT_ROOT.'/fourn/class/fournisseur.product.class.php';
            $product_fourn = new ProductFournisseur($this->db);
            $product_fourn_list = $product_fourn->list_product_fournisseur_price($this->id, '', '');

            if (is_array($product_fourn_list) && count($product_fourn_list)>0) {
                foreach($product_fourn_list as $productfourn)
                {
                    if ($productfourn->fourn_unitprice > $maxpricesupplier) {
                        $maxpricesupplier = $productfourn->fourn_unitprice;
                    }
                }

                $maxpricesupplier *= $conf->global->PRODUCT_MINIMUM_RECOMMENDED_PRICE;
            }
        }

        return $maxpricesupplier;
    }


    /**
     * Sets object to supplied categories.
     *
     * Deletes object from existing categories not supplied.
     * Adds it to non existing supplied categories.
     * Existing categories are left untouch.
     *
     * @param  int[]|int $categories Category or categories IDs
     * @return void
     */
    public function setCategories($categories)
    {
        // Handle single category
        if (! is_array($categories)) {
            $categories = array($categories);
        }

        // Get current categories
        include_once DOL_DOCUMENT_ROOT . '/categories/class/categorie.class.php';
        $c = new Categorie($this->db);
        $existing = $c->containing($this->id, Categorie::TYPE_PRODUCT, 'id');

        // Diff
        if (is_array($existing)) {
            $to_del = array_diff($existing, $categories);
            $to_add = array_diff($categories, $existing);
        } else {
            $to_del = array(); // Nothing to delete
            $to_add = $categories;
        }

        // Process
        foreach($to_del as $del) {
            if ($c->fetch($del) > 0) {
                $c->del_type($this, 'product');
            }
        }
        foreach ($to_add as $add) {
            if ($c->fetch($add) > 0) {
                $c->add_type($this, 'product');
            }
        }

        return;
    }

    /**
     * Function used to replace a thirdparty id with another one.
     *
     * @param  DoliDB $db        Database handler
     * @param  int    $origin_id Old thirdparty id
     * @param  int    $dest_id   New thirdparty id
     * @return bool
     */
    public static function replaceThirdparty(DoliDB $db, $origin_id, $dest_id)
    {
        $tables = array(
        'product_customer_price',
        'product_customer_price_log'
        );

        return CommonObject::commonReplaceThirdparty($db, $origin_id, $dest_id, $tables);
    }

    /**
     * Generates prices for a product based on product multiprice generation rules
     *
     * @param  User   $user       User that updates the prices
     * @param  float  $baseprice  Base price
     * @param  string $price_type Base price type
     * @param  float  $price_vat  VAT % tax
     * @param  int    $npr        NPR
     * @param  string $psq        ¿?
     * @return int -1 KO, 1 OK
     */
    public function generateMultiprices(User $user, $baseprice, $price_type, $price_vat, $npr, $psq)
    {
        global $conf, $db;

        $sql = "SELECT rowid, level, fk_level, var_percent, var_min_percent FROM ".MAIN_DB_PREFIX."product_pricerules";
        $query = $db->query($sql);

        $rules = array();

        while ($result = $db->fetch_object($query)) {
            $rules[$result->level] = $result;
        }

        //Because prices can be based on other level's prices, we temporarily store them
        $prices = array(
        1 => $baseprice
        );

        for ($i = 1; $i <= $conf->global->PRODUIT_MULTIPRICES_LIMIT; $i++) {

            $price = $baseprice;
            $price_min = $baseprice;

            //We have to make sure it does exist and it is > 0
            //First price level only allows changing min_price
            if ($i > 1 && isset($rules[$i]->var_percent) && $rules[$i]->var_percent) {
                $price = $prices[$rules[$i]->fk_level] * (1 + ($rules[$i]->var_percent/100));
            }

            $prices[$i] = $price;

            //We have to make sure it does exist and it is > 0
            if (isset($rules[$i]->var_min_percent) && $rules[$i]->var_min_percent) {
                $price_min = $price * (1 - ($rules[$i]->var_min_percent/100));
            }

            //Little check to make sure the price is modified before triggering generation
            $check_amount = (($price == $this->multiprices[$i]) && ($price_min == $this->multiprices_min[$i]));
            $check_type = ($baseprice == $this->multiprices_base_type[$i]);

            if ($check_amount && $check_type) {
                continue;
            }

            if ($this->updatePrice($price, $price_type, $user, $price_vat, $price_min, $i, $npr, $psq, true) < 0) {
                return -1;
            }
        }

        return 1;
    }

    /**
     * Returns the rights used for this class
     *
     * @return stdClass
     */
    public function getRights()
    {
        global $user;

        if ($this->isProduct()) {
            return $user->rights->produit;
        } else {
            return $user->rights->service;
        }
    }

    /**
     *  Load information for tab info
     *
     * @param  int $id Id of thirdparty to load
     * @return void
     */
    function info($id)
    {
        $sql = "SELECT p.rowid, p.ref, p.datec as date_creation, p.tms as date_modification,";
        $sql.= " p.fk_user_author, p.fk_user_modif";
        $sql.= " FROM ".MAIN_DB_PREFIX.$this->table_element." as p";
        $sql.= " WHERE p.rowid = ".$id;

        $result=$this->db->query($sql);
        if ($result) {
            if ($this->db->num_rows($result)) {
                $obj = $this->db->fetch_object($result);

                $this->id = $obj->rowid;

                if ($obj->fk_user_author) {
                    $cuser = new User($this->db);
                    $cuser->fetch($obj->fk_user_author);
                    $this->user_creation     = $cuser;
                }

                if ($obj->fk_user_modif) {
                    $muser = new User($this->db);
                    $muser->fetch($obj->fk_user_modif);
                    $this->user_modification = $muser;
                }

                $this->ref                 = $obj->ref;
                $this->date_creation     = $this->db->jdate($obj->date_creation);
                $this->date_modification = $this->db->jdate($obj->date_modification);
            }

            $this->db->free($result);
        }
        else
        {
            dol_print_error($this->db);
        }
    }
}<|MERGE_RESOLUTION|>--- conflicted
+++ resolved
@@ -2623,11 +2623,7 @@
         }
         $sql.= " WHERE f.rowid = fd.fk_facture";
         $sql.= " AND f.fk_soc = s.rowid";
-<<<<<<< HEAD
-		$sql.= " AND f.entity IN (".getEntity('invoice').")";
-=======
         $sql.= " AND f.entity IN (".getEntity('invoice').")";
->>>>>>> d6b0f852
         $sql.= " AND fd.fk_product = ".$this->id;
         if (!$user->rights->societe->client->voir && !$socid) { $sql.= " AND f.fk_soc = sc.fk_soc AND sc.fk_user = " .$user->id;
         }
