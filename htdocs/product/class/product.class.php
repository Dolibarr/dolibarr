--- conflicted
+++ resolved
@@ -4302,9 +4302,6 @@
             dol_print_error($this->db);
         }
     }
-<<<<<<< HEAD
-}
-=======
     
     
 	/**
@@ -4353,6 +4350,4 @@
 		// attention buildable product are always an integer
 		return (int) $fabricable;
 	}
-}
-?>
->>>>>>> efe24d6a
+}