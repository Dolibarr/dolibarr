<?php
/* Copyright (C) 2001-2007  Rodolphe Quiedeville    <rodolphe@quiedeville.org>
 * Copyright (C) 2004-2014	Laurent Destailleur		<eldy@users.sourceforge.net>
 * Copyright (C) 2005-2015	Regis Houssin			<regis.houssin@inodbox.com>
 * Copyright (C) 2006		Andre Cianfarani		<acianfa@free.fr>
 * Copyright (C) 2007-2011	Jean Heimburger			<jean@tiaris.info>
 * Copyright (C) 2010-2018	Juanjo Menent			<jmenent@2byte.es>
 * Copyright (C) 2012       Cedric Salvador         <csalvador@gpcsolutions.fr>
 * Copyright (C) 2013-2014	Cedric GROSS			<c.gross@kreiz-it.fr>
 * Copyright (C) 2013-2016	Marcos García			<marcosgdf@gmail.com>
 * Copyright (C) 2011-2020	Alexandre Spangaro		<aspangaro@open-dsi.fr>
 * Copyright (C) 2014		Henry Florian			<florian.henry@open-concept.pro>
 * Copyright (C) 2014-2016	Philippe Grand			<philippe.grand@atoo-net.com>
 * Copyright (C) 2014		Ion agorria			    <ion@agorria.com>
 * Copyright (C) 2016-2018	Ferran Marcet			<fmarcet@2byte.es>
 * Copyright (C) 2017		Gustavo Novaro
 * Copyright (C) 2019       Frédéric France         <frederic.france@netlogic.fr>
 *
 * This program is free software; you can redistribute it and/or modify
 * it under the terms of the GNU General Public License as published by
 * the Free Software Foundation; either version 3 of the License, or
 * (at your option) any later version.
 *
 * This program is distributed in the hope that it will be useful,
 * but WITHOUT ANY WARRANTY; without even the implied warranty of
 * MERCHANTABILITY or FITNESS FOR A PARTICULAR PURPOSE.  See the
 * GNU General Public License for more details.
 *
 * You should have received a copy of the GNU General Public License
 * along with this program. If not, see <https://www.gnu.org/licenses/>.
 */

/**
 *    \file       htdocs/product/class/product.class.php
 *    \ingroup    produit
 *    \brief      File of class to manage predefined products or services
 */
require_once DOL_DOCUMENT_ROOT.'/core/class/commonobject.class.php';
require_once DOL_DOCUMENT_ROOT.'/product/class/productbatch.class.php';
require_once DOL_DOCUMENT_ROOT.'/product/stock/class/entrepot.class.php';

/**
 * Class to manage products or services
 */
class Product extends CommonObject
{
	/**
	 * @var string ID to identify managed object
	 */
	public $element = 'product';

	/**
	 * @var string Name of table without prefix where object is stored
	 */
	public $table_element = 'product';

	/**
	 * @var int Field with ID of parent key if this field has a parent
	 */
	public $fk_element = 'fk_product';

	/**
	 * @var array	List of child tables. To test if we can delete object.
	 */
	protected $childtables = array('supplier_proposaldet', 'propaldet', 'commandedet', 'facturedet', 'contratdet', 'facture_fourn_det', 'commande_fournisseurdet');

	/**
	 * 0=No test on entity, 1=Test with field entity, 2=Test with link by societe
	 *
	 * @var int
	 */
	public $ismultientitymanaged = 1;


	public $picto = 'product';

	/**
	 * {@inheritdoc}
	 */
	protected $table_ref_field = 'ref';

	public $regeximgext = '\.gif|\.jpg|\.jpeg|\.png|\.bmp|\.webp|\.xpm|\.xbm'; // See also into images.lib.php

	/*
    * @deprecated
    * @see label
    */
	public $libelle;
	/**
	 * Product label
	 *
	 * @var string
	 */
	public $label;

	/**
	 * Product description
	 *
	 * @var string
	 */
	public $description;

	/**
	 * Product other fields PRODUCT_USE_OTHER_FIELD_IN_TRANSLATION
	 *
	 * @var string
	 */
	public $other;

	/**
	 * Check TYPE constants
	 *
	 * @var int
	 */
	public $type = self::TYPE_PRODUCT;

	/**
	 * Selling price
	 *
	 * @var float
	 */
	public $price; // Price net

	/**
	 * Price with tax
	 *
	 * @var float
	 */
	public $price_ttc;

	/**
	 * Minimum price net
	 *
	 * @var float
	 */
	public $price_min;

	/**
	 * Minimum price with tax
	 *
	 * @var float
	 */
	public $price_min_ttc;

	/**
	 * Base price ('TTC' for price including tax or 'HT' for net price)
	 * @var string
	 */
	public $price_base_type;

	//! Arrays for multiprices
	public $multiprices = array();
	public $multiprices_ttc = array();
	public $multiprices_base_type = array();
	public $multiprices_min = array();
	public $multiprices_min_ttc = array();
	public $multiprices_tva_tx = array();
	public $multiprices_recuperableonly = array();

	//! Price by quantity arrays
	public $price_by_qty;
	public $prices_by_qty = array();
	public $prices_by_qty_id = array();
	public $prices_by_qty_list = array();

	//! Default VAT code for product (link to code into llx_c_tva but without foreign keys)
	public $default_vat_code;

	//! Default VAT rate of product
	public $tva_tx;

	//! French VAT NPR (0 or 1)
	public $tva_npr = 0;

	//! Other local taxes
	public $localtax1_tx;
	public $localtax2_tx;
	public $localtax1_type;
	public $localtax2_type;

	/**
	 * Stock real
	 *
	 * @var int
	 */
	public $stock_reel = 0;

	/**
	 * Stock virtual
	 *
	 * @var int
	 */
	public $stock_theorique;

	/**
	 * Cost price
	 *
	 * @var float
	 */
	public $cost_price;

	//! Average price value for product entry into stock (PMP)
	public $pmp;

	/**
	 * Stock alert
	 *
	 * @var float
	 */
	public $seuil_stock_alerte = 0;

	/**
	 * Ask for replenishment when $desiredstock < $stock_reel
	 */
	public $desiredstock = 0;

	/*
    * Service expiration
    */
	public $duration_value;

	/**
	 * Exoiration unit
	 */
	public $duration_unit;

	/**
	 * Status indicates whether the product is on sale '1' or not '0'
	 *
	 * @var int
	 */
	public $status = 0;

	/**
	 * Status indicate whether the product is available for purchase '1' or not '0'
	 *
	 * @var int
	 */
	public $status_buy = 0;

	/**
	 * Status indicates whether the product is a finished product '1' or a raw material '0'
	 *
	 * @var int
	 */
	public $finished;

	/**
	 * We must manage lot/batch number, sell-by date and so on : '1':yes '0':no
	 *
	 * @var int
	 */
	public $status_batch = 0;

	/**
	 * Customs code
	 *
	 * @var string
	 */
	public $customcode;

	/**
	 * Product URL
	 *
	 * @var string
	 */
	public $url;

	//! Metric of products
	public $weight;
	public $weight_units;
	public $length;
	public $length_units;
	public $width;
	public $width_units;
	public $height;
	public $height_units;
	public $surface;
	public $surface_units;
	public $volume;
	public $volume_units;

	public $net_measure;
	public $net_measure_units;

	public $accountancy_code_sell;
	public $accountancy_code_sell_intra;
	public $accountancy_code_sell_export;
	public $accountancy_code_buy;
	public $accountancy_code_buy_intra;
	public $accountancy_code_buy_export;

	/**
	 * Main Barcode value
	 *
	 * @var string
	 */
	public $barcode;

	/**
	 * Main Barcode type ID
	 *
	 * @var int
	 */
	public $barcode_type;

	/**
	 * Main Barcode type code
	 *
	 * @var string
	 */
	public $barcode_type_code;

	/**
	 * Additional barcodes (Some products have different barcodes according to the country of origin of manufacture)
	 *
	 * @var array
	 */
	public $barcodes_extra = array();

	public $stats_propale = array();
	public $stats_commande = array();
	public $stats_contrat = array();
	public $stats_facture = array();
	public $stats_commande_fournisseur = array();
	public $stats_reception = array();
	public $stats_mrptoconsume = array();
	public $stats_mrptoproduce = array();

	public $multilangs = array();

	//! Size of image
	public $imgWidth;
	public $imgHeight;

	/**
	 * @var integer|string date_creation
	 */
	public $date_creation;

	/**
	 * @var integer|string date_modification
	 */
	public $date_modification;

	//! Id du fournisseur
	public $product_fourn_id;

	//! Product ID already linked to a reference supplier
	public $product_id_already_linked;

	public $nbphoto = 0;

	//! Contains detail of stock of product into each warehouse
	public $stock_warehouse = array();

	public $oldcopy;

	public $fk_default_warehouse;
	/**
	 * @var int ID
	 */
	public $fk_price_expression;

	/* To store supplier price found */
	public $fourn_pu;
	public $fourn_price_base_type;
	public $fourn_socid;

	/**
	 * @deprecated
	 * @see        $ref_supplier
	 */
	public $ref_fourn;
	public $ref_supplier;

	/**
	 * Unit code ('km', 'm', 'l', 'p', ...)
	 *
	 * @var string
	 */
	public $fk_unit;

	/**
	 * Price is generated using multiprice rules
	 *
	 * @var int
	 */
	public $price_autogen = 0;


	public $fields = array(
		'rowid' => array('type'=>'integer', 'label'=>'TechnicalID', 'enabled'=>1, 'visible'=>-2, 'notnull'=>1, 'index'=>1, 'position'=>1, 'comment'=>'Id'),
		'ref'           =>array('type'=>'varchar(128)', 'label'=>'Ref', 'enabled'=>1, 'visible'=>1, 'notnull'=>1, 'showoncombobox'=>1, 'index'=>1, 'position'=>10, 'searchall'=>1, 'comment'=>'Reference of object'),
		'entity'        =>array('type'=>'integer', 'label'=>'Entity', 'enabled'=>1, 'visible'=>0, 'default'=>1, 'notnull'=>1, 'index'=>1, 'position'=>20),
		'label'         =>array('type'=>'varchar(255)', 'label'=>'Label', 'enabled'=>1, 'visible'=>1, 'notnull'=>1, 'showoncombobox'=>1),
		'note_public'   =>array('type'=>'html', 'label'=>'NotePublic', 'enabled'=>1, 'visible'=>0, 'position'=>61),
		'note'          =>array('type'=>'html', 'label'=>'NotePrivate', 'enabled'=>1, 'visible'=>0, 'position'=>62),
		'datec'         =>array('type'=>'datetime', 'label'=>'DateCreation', 'enabled'=>1, 'visible'=>-2, 'notnull'=>1, 'position'=>500),
		'tms'           =>array('type'=>'timestamp', 'label'=>'DateModification', 'enabled'=>1, 'visible'=>-2, 'notnull'=>1, 'position'=>501),
		//'date_valid'    =>array('type'=>'datetime',     'label'=>'DateCreation',     'enabled'=>1, 'visible'=>-2, 'position'=>502),
		'fk_user_author'=>array('type'=>'integer', 'label'=>'UserAuthor', 'enabled'=>1, 'visible'=>-2, 'notnull'=>1, 'position'=>510, 'foreignkey'=>'llx_user.rowid'),
		'fk_user_modif' =>array('type'=>'integer', 'label'=>'UserModif', 'enabled'=>1, 'visible'=>-2, 'notnull'=>-1, 'position'=>511),
		//'fk_user_valid' =>array('type'=>'integer',      'label'=>'UserValidation',        'enabled'=>1, 'visible'=>-1, 'position'=>512),
		'import_key'    =>array('type'=>'varchar(14)', 'label'=>'ImportId', 'enabled'=>1, 'visible'=>-2, 'notnull'=>-1, 'index'=>0, 'position'=>1000),
		//'tosell'       =>array('type'=>'integer',      'label'=>'Status',           'enabled'=>1, 'visible'=>1,  'notnull'=>1, 'default'=>0, 'index'=>1,  'position'=>1000, 'arrayofkeyval'=>array(0=>'Draft', 1=>'Active', -1=>'Cancel')),
		//'tobuy'        =>array('type'=>'integer',      'label'=>'Status',           'enabled'=>1, 'visible'=>1,  'notnull'=>1, 'default'=>0, 'index'=>1,  'position'=>1000, 'arrayofkeyval'=>array(0=>'Draft', 1=>'Active', -1=>'Cancel')),
	);

	/**
	 * Regular product
	 */
	const TYPE_PRODUCT = 0;
	/**
	 * Service
	 */
	const TYPE_SERVICE = 1;
	/**
	 * Advanced feature: assembly kit
	 */
	const TYPE_ASSEMBLYKIT = 2;
	/**
	 * Advanced feature: stock kit
	 */
	const TYPE_STOCKKIT = 3;


	/**
	 *  Constructor
	 *
	 * @param DoliDB $db Database handler
	 */
	public function __construct($db)
	{
		$this->db = $db;
		$this->canvas = '';
	}

	/**
	 *    Check that ref and label are ok
	 *
	 * @return int         >1 if OK, <=0 if KO
	 */
	public function check()
	{
		$this->ref = dol_sanitizeFileName(stripslashes($this->ref));

		$err = 0;
		if (dol_strlen(trim($this->ref)) == 0) {
			$err++;
		}

		if (dol_strlen(trim($this->label)) == 0) {
			$err++;
		}

		if ($err > 0) {
			return 0;
		} else {
			return 1;
		}
	}

	/**
	 *    Insert product into database
	 *
	 * @param  User $user      User making insert
	 * @param  int  $notrigger Disable triggers
	 * @return int                         Id of product/service if OK, < 0 if KO
	 */
	public function create($user, $notrigger = 0)
	{
		global $conf, $langs;

			$error = 0;

		// Clean parameters
		$this->ref = dol_sanitizeFileName(dol_string_nospecial(trim($this->ref)));
		$this->label = trim($this->label);
		$this->price_ttc = price2num($this->price_ttc);
		$this->price = price2num($this->price);
		$this->price_min_ttc = price2num($this->price_min_ttc);
		$this->price_min = price2num($this->price_min);
		if (empty($this->tva_tx)) {
			$this->tva_tx = 0;
		}
		if (empty($this->tva_npr)) {
			$this->tva_npr = 0;
		}
		//Local taxes
		if (empty($this->localtax1_tx)) {
			$this->localtax1_tx = 0;
		}
		if (empty($this->localtax2_tx)) {
			$this->localtax2_tx = 0;
		}
		if (empty($this->localtax1_type)) {
			$this->localtax1_type = '0';
		}
		if (empty($this->localtax2_type)) {
			$this->localtax2_type = '0';
		}
		if (empty($this->price)) {
			$this->price = 0;
		}
		if (empty($this->price_min)) {
			$this->price_min = 0;
		}
		// Price by quantity
		if (empty($this->price_by_qty)) {
			$this->price_by_qty = 0;
		}

		if (empty($this->status)) {
			$this->status = 0;
		}
		if (empty($this->status_buy)) {
			$this->status_buy = 0;
		}

		$price_ht = 0;
		$price_ttc = 0;
		$price_min_ht = 0;
		$price_min_ttc = 0;

		//
		if ($this->price_base_type == 'TTC' && $this->price_ttc > 0) {
			$price_ttc = price2num($this->price_ttc, 'MU');
			$price_ht = price2num($this->price_ttc / (1 + ($this->tva_tx / 100)), 'MU');
		}

		//
		if ($this->price_base_type != 'TTC' && $this->price > 0) {
			$price_ht = price2num($this->price, 'MU');
			$price_ttc = price2num($this->price * (1 + ($this->tva_tx / 100)), 'MU');
		}

		//
		if (($this->price_min_ttc > 0) && ($this->price_base_type == 'TTC')) {
			$price_min_ttc = price2num($this->price_min_ttc, 'MU');
			$price_min_ht = price2num($this->price_min_ttc / (1 + ($this->tva_tx / 100)), 'MU');
		}

		//
		if (($this->price_min > 0) && ($this->price_base_type != 'TTC')) {
			$price_min_ht = price2num($this->price_min, 'MU');
			$price_min_ttc = price2num($this->price_min * (1 + ($this->tva_tx / 100)), 'MU');
		}

		$this->accountancy_code_buy = trim($this->accountancy_code_buy);
		$this->accountancy_code_buy_intra = trim($this->accountancy_code_buy_intra);
		$this->accountancy_code_buy_export = trim($this->accountancy_code_buy_export);
		$this->accountancy_code_sell = trim($this->accountancy_code_sell);
		$this->accountancy_code_sell_intra = trim($this->accountancy_code_sell_intra);
		$this->accountancy_code_sell_export = trim($this->accountancy_code_sell_export);

		// Barcode value
		$this->barcode = trim($this->barcode);

		// Check parameters
		if (empty($this->label)) {
			$this->error = 'ErrorMandatoryParametersNotProvided';
			return -1;
		}

		if (empty($this->ref) || $this->ref == 'auto') {
			// Load object modCodeProduct
			$module = (!empty($conf->global->PRODUCT_CODEPRODUCT_ADDON) ? $conf->global->PRODUCT_CODEPRODUCT_ADDON : 'mod_codeproduct_leopard');
			if ($module != 'mod_codeproduct_leopard')    // Do not load module file for leopard
			{
				if (substr($module, 0, 16) == 'mod_codeproduct_' && substr($module, -3) == 'php') {
					$module = substr($module, 0, dol_strlen($module) - 4);
				}
				dol_include_once('/core/modules/product/'.$module.'.php');
				$modCodeProduct = new $module;
				if (!empty($modCodeProduct->code_auto)) {
					$this->ref = $modCodeProduct->getNextValue($this, $this->type);
				}
				unset($modCodeProduct);
			}

			if (empty($this->ref)) {
				$this->error = 'ProductModuleNotSetupForAutoRef';
				return -2;
			}
		}

		dol_syslog(get_class($this)."::create ref=".$this->ref." price=".$this->price." price_ttc=".$this->price_ttc." tva_tx=".$this->tva_tx." price_base_type=".$this->price_base_type, LOG_DEBUG);

		$now = dol_now();

		$this->db->begin();

		// For automatic creation during create action (not used by Dolibarr GUI, can be used by scripts)
		if ($this->barcode == -1) {
			$this->barcode = $this->get_barcode($this, $this->barcode_type_code);
		}

		// Check more parameters
		// If error, this->errors[] is filled
		$result = $this->verify();

		if ($result >= 0) {
			$sql = "SELECT count(*) as nb";
			$sql .= " FROM ".MAIN_DB_PREFIX."product";
			$sql .= " WHERE entity IN (".getEntity('product').")";
			$sql .= " AND ref = '".$this->db->escape($this->ref)."'";

			$result = $this->db->query($sql);
			if ($result) {
				$obj = $this->db->fetch_object($result);
				if ($obj->nb == 0) {
					// Produit non deja existant
					$sql = "INSERT INTO ".MAIN_DB_PREFIX."product (";
					$sql .= "datec";
					$sql .= ", entity";
					$sql .= ", ref";
					$sql .= ", ref_ext";
					$sql .= ", price_min";
					$sql .= ", price_min_ttc";
					$sql .= ", label";
					$sql .= ", fk_user_author";
					$sql .= ", fk_product_type";
					$sql .= ", price";
					$sql .= ", price_ttc";
					$sql .= ", price_base_type";
					$sql .= ", tobuy";
					$sql .= ", tosell";
					$sql .= ", accountancy_code_buy";
					$sql .= ", accountancy_code_buy_intra";
					$sql .= ", accountancy_code_buy_export";
					$sql .= ", accountancy_code_sell";
					$sql .= ", accountancy_code_sell_intra";
					$sql .= ", accountancy_code_sell_export";
					$sql .= ", canvas";
					$sql .= ", finished";
					$sql .= ", tobatch";
					$sql .= ", fk_unit";
					$sql .= ") VALUES (";
					$sql .= "'".$this->db->idate($now)."'";
					$sql .= ", ".$conf->entity;
					$sql .= ", '".$this->db->escape($this->ref)."'";
					$sql .= ", ".(!empty($this->ref_ext) ? "'".$this->db->escape($this->ref_ext)."'" : "null");
					$sql .= ", ".price2num($price_min_ht);
					$sql .= ", ".price2num($price_min_ttc);
					$sql .= ", ".(!empty($this->label) ? "'".$this->db->escape($this->label)."'" : "null");
					$sql .= ", ".$user->id;
					$sql .= ", ".$this->type;
					$sql .= ", ".price2num($price_ht);
					$sql .= ", ".price2num($price_ttc);
					$sql .= ", '".$this->db->escape($this->price_base_type)."'";
					$sql .= ", ".$this->status;
					$sql .= ", ".$this->status_buy;
					$sql .= ", '".$this->db->escape($this->accountancy_code_buy)."'";
					$sql .= ", '".$this->db->escape($this->accountancy_code_buy_intra)."'";
					$sql .= ", '".$this->db->escape($this->accountancy_code_buy_export)."'";
					$sql .= ", '".$this->db->escape($this->accountancy_code_sell)."'";
					$sql .= ", '".$this->db->escape($this->accountancy_code_sell_intra)."'";
					$sql .= ", '".$this->db->escape($this->accountancy_code_sell_export)."'";
					$sql .= ", '".$this->db->escape($this->canvas)."'";
					$sql .= ", ".((!isset($this->finished) || $this->finished < 0 || $this->finished == '') ? 'null' : (int) $this->finished);
					$sql .= ", ".((empty($this->status_batch) || $this->status_batch < 0) ? '0' : $this->status_batch);
					$sql .= ", ".(!$this->fk_unit ? 'NULL' : $this->fk_unit);
					$sql .= ")";

					dol_syslog(get_class($this)."::Create", LOG_DEBUG);
					$result = $this->db->query($sql);
					if ($result) {
						$id = $this->db->last_insert_id(MAIN_DB_PREFIX."product");

						if ($id > 0) {
							$this->id = $id;
							$this->price            = $price_ht;
							$this->price_ttc        = $price_ttc;
							$this->price_min        = $price_min_ht;
							$this->price_min_ttc    = $price_min_ttc;

							$result = $this->_log_price($user);
							if ($result > 0) {
								if ($this->update($id, $user, true, 'add') <= 0) {
									$error++;
								}
							} else {
								$error++;
								$this->error = $this->db->lasterror();
							}
						} else {
							$error++;
							$this->error = 'ErrorFailedToGetInsertedId';
						}
					} else {
						$error++;
						$this->error = $this->db->lasterror();
					}
				} else {
					// Product already exists with this ref
					$langs->load("products");
					$error++;
					$this->error = "ErrorProductAlreadyExists";
				}
			} else {
				$error++;
				$this->error = $this->db->lasterror();
			}

			if (!$error && !$notrigger) {
				// Call trigger
				$result = $this->call_trigger('PRODUCT_CREATE', $user);
				if ($result < 0) { $error++;
				}
				// End call triggers
			}

			if (!$error) {
				$this->db->commit();
				return $this->id;
			} else {
				$this->db->rollback();
				return -$error;
			}
		} else {
			$this->db->rollback();
			dol_syslog(get_class($this)."::Create fails verify ".join(',', $this->errors), LOG_WARNING);
			return -3;
		}
	}


	/**
	 *    Check properties of product are ok (like name, barcode, ...).
	 *    All properties must be already loaded on object (this->barcode, this->barcode_type_code, ...).
	 *
	 * @return int        0 if OK, <0 if KO
	 */
	public function verify()
	{
		$this->errors = array();

		$result = 0;
		$this->ref = trim($this->ref);

		if (!$this->ref) {
			$this->errors[] = 'ErrorBadRef';
			$result = -2;
		}

		$rescode = $this->check_barcode($this->barcode, $this->barcode_type_code);
		if ($rescode) {
			if ($rescode == -1) {
				$this->errors[] = 'ErrorBadBarCodeSyntax';
			} elseif ($rescode == -2) {
				$this->errors[] = 'ErrorBarCodeRequired';
			} elseif ($rescode == -3) {
				// Note: Common usage is to have barcode unique. For variants, we should have a different barcode.
				$this->errors[] = 'ErrorBarCodeAlreadyUsed';
			}

			$result = -3;
		}

		return $result;
	}

	// phpcs:disable PEAR.NamingConventions.ValidFunctionName.ScopeNotCamelCaps
	/**
	 *  Check barcode
	 *
	 * @param  string $valuetotest Value to test
	 * @param  string $typefortest Type of barcode (ISBN, EAN, ...)
	 * @return int                        0 if OK
	 *                                     -1 ErrorBadBarCodeSyntax
	 *                                     -2 ErrorBarCodeRequired
	 *                                     -3 ErrorBarCodeAlreadyUsed
	 */
	public function check_barcode($valuetotest, $typefortest)
	{
		// phpcs:enable
		global $conf;
		if (!empty($conf->barcode->enabled) && !empty($conf->global->BARCODE_PRODUCT_ADDON_NUM)) {
			$module = strtolower($conf->global->BARCODE_PRODUCT_ADDON_NUM);

			$dirsociete = array_merge(array('/core/modules/barcode/'), $conf->modules_parts['barcode']);
			foreach ($dirsociete as $dirroot)
			{
				$res = dol_include_once($dirroot.$module.'.php');
				if ($res) { break;
				}
			}

			$mod = new $module();

			dol_syslog(get_class($this)."::check_barcode value=".$valuetotest." type=".$typefortest." module=".$module);
			$result = $mod->verif($this->db, $valuetotest, $this, 0, $typefortest);
			return $result;
		} else {
			return 0;
		}
	}

	/**
	 *  Update a record into database.
	 *  If batch flag is set to on, we create records into llx_product_batch
	 *
	 * @param  int     $id          Id of product
	 * @param  User    $user        Object user making update
	 * @param  int     $notrigger   Disable triggers
	 * @param  string  $action      Current action for hookmanager ('add' or 'update')
	 * @param  boolean $updatetype  Update product type
	 * @return int                  1 if OK, -1 if ref already exists, -2 if other error
	 */
	public function update($id, $user, $notrigger = false, $action = 'update', $updatetype = false)
	{
		global $langs, $conf, $hookmanager;

		$error = 0;

		// Check parameters
		if (!$this->label) { $this->label = 'MISSING LABEL';
		}

		// Clean parameters
		$this->ref = dol_string_nospecial(trim($this->ref));
		$this->label = trim($this->label);
		$this->description = trim($this->description);
		$this->note = (isset($this->note) ? trim($this->note) : null);
		$this->net_measure = price2num($this->net_measure);
		$this->net_measure_units = trim($this->net_measure_units);
		$this->weight = price2num($this->weight);
		$this->weight_units = trim($this->weight_units);
		$this->length = price2num($this->length);
		$this->length_units = trim($this->length_units);
		$this->width = price2num($this->width);
		$this->width_units = trim($this->width_units);
		$this->height = price2num($this->height);
		$this->height_units = trim($this->height_units);
		// set unit not defined
		if (is_numeric($this->length_units)) {
			$this->width_units = $this->length_units; // Not used yet
		}
		if (is_numeric($this->length_units)) {
			$this->height_units = $this->length_units; // Not used yet
		}
		// Automated compute surface and volume if not filled
		if (empty($this->surface) && !empty($this->length) && !empty($this->width) && $this->length_units == $this->width_units) {
			$this->surface = $this->length * $this->width;
			$this->surface_units = measuring_units_squared($this->length_units);
		}
		if (empty($this->volume) && !empty($this->surface_units) && !empty($this->height) && $this->length_units == $this->height_units) {
			$this->volume = $this->surface * $this->height;
			$this->volume_units = measuring_units_cubed($this->height_units);
		}

		$this->surface = price2num($this->surface);
		$this->surface_units = trim($this->surface_units);
		$this->volume = price2num($this->volume);
		$this->volume_units = trim($this->volume_units);
		if (empty($this->tva_tx)) {
			$this->tva_tx = 0;
		}
		if (empty($this->tva_npr)) {
			$this->tva_npr = 0;
		}
		if (empty($this->localtax1_tx)) {
			$this->localtax1_tx = 0;
		}
		if (empty($this->localtax2_tx)) {
			$this->localtax2_tx = 0;
		}
		if (empty($this->localtax1_type)) {
			$this->localtax1_type = '0';
		}
		if (empty($this->localtax2_type)) {
			$this->localtax2_type = '0';
		}
		if (empty($this->status)) {
			$this->status = 0;
		}
		if (empty($this->status_buy)) {
			$this->status_buy = 0;
		}

		if (empty($this->country_id)) {
			$this->country_id = 0;
		}

		// Barcode value
		$this->barcode = trim($this->barcode);

		$this->accountancy_code_buy = trim($this->accountancy_code_buy);
		$this->accountancy_code_buy_intra = trim($this->accountancy_code_buy_intra);
		$this->accountancy_code_buy_export = trim($this->accountancy_code_buy_export);
		$this->accountancy_code_sell = trim($this->accountancy_code_sell);
		$this->accountancy_code_sell_intra = trim($this->accountancy_code_sell_intra);
		$this->accountancy_code_sell_export = trim($this->accountancy_code_sell_export);


		$this->db->begin();

		// Check name is required and codes are ok or unique.
		// If error, this->errors[] is filled
		if ($action != 'add') {
			$result = $this->verify(); // We don't check when update called during a create because verify was already done
		}

		if ($result >= 0) {
			if (empty($this->oldcopy)) {
				$org = new self($this->db);
				$org->fetch($this->id);
				$this->oldcopy = $org;
			}

			// Test if batch management is activated on existing product
			// If yes, we create missing entries into product_batch
			if ($this->hasbatch() && !$this->oldcopy->hasbatch()) {
				//$valueforundefinedlot = 'Undefined';  // In previous version, 39 and lower
				$valueforundefinedlot = '000000';

				dol_syslog("Flag batch of product id=".$this->id." is set to ON, so we will create missing records into product_batch");

				$this->load_stock();
				foreach ($this->stock_warehouse as $idW => $ObjW)   // For each warehouse where we have stocks defined for this product (for each lines in product_stock)
				{
					$qty_batch = 0;
					foreach ($ObjW->detail_batch as $detail)    // Each lines of detail in product_batch of the current $ObjW = product_stock
					{
						if ($detail->batch == $valueforundefinedlot || $detail->batch == 'Undefined') {
							// We discard this line, we will create it later
							$sqlclean = "DELETE FROM ".MAIN_DB_PREFIX."product_batch WHERE batch in('Undefined', '".$valueforundefinedlot."') AND fk_product_stock = ".$ObjW->id;
							$result = $this->db->query($sqlclean);
							if (!$result) {
								dol_print_error($this->db);
								exit;
							}
							continue;
						}

						$qty_batch += $detail->qty;
					}
					// Quantities in batch details are not same as stock quantity,
					// so we add a default batch record to complete and get same qty in parent and child table
					if ($ObjW->real <> $qty_batch) {
						$ObjBatch = new Productbatch($this->db);
						$ObjBatch->batch = $valueforundefinedlot;
						$ObjBatch->qty = ($ObjW->real - $qty_batch);
						$ObjBatch->fk_product_stock = $ObjW->id;

						if ($ObjBatch->create($user, 1) < 0) {
							$error++;
							$this->errors = $ObjBatch->errors;
						}
					}
				}
			}

			// For automatic creation
			if ($this->barcode == -1) { $this->barcode = $this->get_barcode($this, $this->barcode_type_code);
			}

			$sql = "UPDATE ".MAIN_DB_PREFIX."product";
			$sql .= " SET label = '".$this->db->escape($this->label)."'";

			if ($updatetype && ($this->isProduct() || $this->isService())) {
				$sql .= ", fk_product_type = ".$this->type;
			}

			$sql .= ", ref = '".$this->db->escape($this->ref)."'";
			$sql .= ", ref_ext = ".(!empty($this->ref_ext) ? "'".$this->db->escape($this->ref_ext)."'" : "null");
			$sql .= ", default_vat_code = ".($this->default_vat_code ? "'".$this->db->escape($this->default_vat_code)."'" : "null");
			$sql .= ", tva_tx = ".$this->tva_tx;
			$sql .= ", recuperableonly = ".$this->tva_npr;
			$sql .= ", localtax1_tx = ".$this->localtax1_tx;
			$sql .= ", localtax2_tx = ".$this->localtax2_tx;
			$sql .= ", localtax1_type = ".($this->localtax1_type != '' ? "'".$this->db->escape($this->localtax1_type)."'" : "'0'");
			$sql .= ", localtax2_type = ".($this->localtax2_type != '' ? "'".$this->db->escape($this->localtax2_type)."'" : "'0'");

			$sql .= ", barcode = ".(empty($this->barcode) ? "null" : "'".$this->db->escape($this->barcode)."'");
			$sql .= ", fk_barcode_type = ".(empty($this->barcode_type) ? "null" : $this->db->escape($this->barcode_type));

			$sql .= ", tosell = ".(int) $this->status;
			$sql .= ", tobuy = ".(int) $this->status_buy;
			$sql .= ", tobatch = ".((empty($this->status_batch) || $this->status_batch < 0) ? '0' : (int) $this->status_batch);
			$sql .= ", finished = ".((!isset($this->finished) || $this->finished < 0) ? "null" : (int) $this->finished);
			$sql .= ", net_measure = ".($this->net_measure != '' ? "'".$this->db->escape($this->net_measure)."'" : 'null');
			$sql .= ", net_measure_units = ".($this->net_measure_units != '' ? "'".$this->db->escape($this->net_measure_units)."'" : 'null');
			$sql .= ", weight = ".($this->weight != '' ? "'".$this->db->escape($this->weight)."'" : 'null');
			$sql .= ", weight_units = ".($this->weight_units != '' ? "'".$this->db->escape($this->weight_units)."'" : 'null');
			$sql .= ", length = ".($this->length != '' ? "'".$this->db->escape($this->length)."'" : 'null');
			$sql .= ", length_units = ".($this->length_units != '' ? "'".$this->db->escape($this->length_units)."'" : 'null');
			$sql .= ", width= ".($this->width != '' ? "'".$this->db->escape($this->width)."'" : 'null');
			$sql .= ", width_units = ".($this->width_units != '' ? "'".$this->db->escape($this->width_units)."'" : 'null');
			$sql .= ", height = ".($this->height != '' ? "'".$this->db->escape($this->height)."'" : 'null');
			$sql .= ", height_units = ".($this->height_units != '' ? "'".$this->db->escape($this->height_units)."'" : 'null');
			$sql .= ", surface = ".($this->surface != '' ? "'".$this->db->escape($this->surface)."'" : 'null');
			$sql .= ", surface_units = ".($this->surface_units != '' ? "'".$this->db->escape($this->surface_units)."'" : 'null');
			$sql .= ", volume = ".($this->volume != '' ? "'".$this->db->escape($this->volume)."'" : 'null');
			$sql .= ", volume_units = ".($this->volume_units != '' ? "'".$this->db->escape($this->volume_units)."'" : 'null');
			$sql .= ", fk_default_warehouse = ".($this->fk_default_warehouse > 0 ? $this->db->escape($this->fk_default_warehouse) : 'null');
			$sql .= ", seuil_stock_alerte = ".((isset($this->seuil_stock_alerte) && is_numeric($this->seuil_stock_alerte)) ? (float) $this->seuil_stock_alerte : 'null');
			$sql .= ", description = '".$this->db->escape($this->description)."'";
			$sql .= ", url = ".($this->url ? "'".$this->db->escape($this->url)."'" : 'null');
			$sql .= ", customcode = '".$this->db->escape($this->customcode)."'";
			$sql .= ", fk_country = ".($this->country_id > 0 ? (int) $this->country_id : 'null');
			$sql .= ", note = ".(isset($this->note) ? "'".$this->db->escape($this->note)."'" : 'null');
			$sql .= ", duration = '".$this->db->escape($this->duration_value.$this->duration_unit)."'";
			$sql .= ", accountancy_code_buy = '".$this->db->escape($this->accountancy_code_buy)."'";
			$sql .= ", accountancy_code_buy_intra = '".$this->db->escape($this->accountancy_code_buy_intra)."'";
			$sql .= ", accountancy_code_buy_export = '".$this->db->escape($this->accountancy_code_buy_export)."'";
			$sql .= ", accountancy_code_sell= '".$this->db->escape($this->accountancy_code_sell)."'";
			$sql .= ", accountancy_code_sell_intra= '".$this->db->escape($this->accountancy_code_sell_intra)."'";
			$sql .= ", accountancy_code_sell_export= '".$this->db->escape($this->accountancy_code_sell_export)."'";
			$sql .= ", desiredstock = ".((isset($this->desiredstock) && is_numeric($this->desiredstock)) ? (float) $this->desiredstock : "null");
			$sql .= ", cost_price = ".($this->cost_price != '' ? $this->db->escape($this->cost_price) : 'null');
			$sql .= ", fk_unit= ".(!$this->fk_unit ? 'NULL' : (int) $this->fk_unit);
			$sql .= ", price_autogen = ".(!$this->price_autogen ? 0 : 1);
			$sql .= ", fk_price_expression = ".($this->fk_price_expression != 0 ? (int) $this->fk_price_expression : 'NULL');
			$sql .= ", fk_user_modif = ".($user->id > 0 ? $user->id : 'NULL');

			// stock field is not here because it is a denormalized value from product_stock.
			$sql .= " WHERE rowid = ".$id;

			dol_syslog(get_class($this)."::update", LOG_DEBUG);

			$resql = $this->db->query($sql);
			if ($resql) {
				$this->id = $id;

				// Multilangs
				if (!empty($conf->global->MAIN_MULTILANGS)) {
					if ($this->setMultiLangs($user) < 0) {
						   $this->error = $langs->trans("Error")." : ".$this->db->error()." - ".$sql;
						   return -2;
					}
				}

				$action = 'update';

				// Actions on extra fields
				if (!$error) {
					$result = $this->insertExtraFields();
					if ($result < 0) {
						$error++;
					}
				}

				if (!$error && !$notrigger) {
					// Call trigger
					$result = $this->call_trigger('PRODUCT_MODIFY', $user);
					if ($result < 0) {
						$error++;
					}
					// End call triggers
				}

				if (!$error && (is_object($this->oldcopy) && $this->oldcopy->ref !== $this->ref)) {
					// We remove directory
					if ($conf->product->dir_output) {
						$olddir = $conf->product->dir_output."/".dol_sanitizeFileName($this->oldcopy->ref);
						$newdir = $conf->product->dir_output."/".dol_sanitizeFileName($this->ref);
						if (file_exists($olddir)) {
							//include_once DOL_DOCUMENT_ROOT . '/core/lib/files.lib.php';
							//$res = dol_move($olddir, $newdir);
							// do not use dol_move with directory
							$res = @rename($olddir, $newdir);
							if (!$res) {
								$langs->load("errors");
								$this->error = $langs->trans('ErrorFailToRenameDir', $olddir, $newdir);
								$error++;
							}
						}
					}
				}

				if (!$error) {
					if ($conf->variants->enabled) {
						include_once DOL_DOCUMENT_ROOT.'/variants/class/ProductCombination.class.php';

						$comb = new ProductCombination($this->db);

						foreach ($comb->fetchAllByFkProductParent($this->id) as $currcomb) {
							$currcomb->updateProperties($this, $user);
						}
					}

					$this->db->commit();
					return 1;
				} else {
					$this->db->rollback();
					return -$error;
				}
			} else {
				if ($this->db->errno() == 'DB_ERROR_RECORD_ALREADY_EXISTS') {
					$langs->load("errors");
					if (empty($conf->barcode->enabled) || empty($this->barcode)) {
						$this->error = $langs->trans("Error")." : ".$langs->trans("ErrorProductAlreadyExists", $this->ref);
					} else {
						$this->error = $langs->trans("Error")." : ".$langs->trans("ErrorProductBarCodeAlreadyExists", $this->barcode);
					}
					$this->errors[] = $this->error;
					$this->db->rollback();
					return -1;
				} else {
					$this->error = $langs->trans("Error")." : ".$this->db->error()." - ".$sql;
					$this->errors[] = $this->error;
					$this->db->rollback();
					return -2;
				}
			}
		} else {
			$this->db->rollback();
			dol_syslog(get_class($this)."::Update fails verify ".join(',', $this->errors), LOG_WARNING);
			return -3;
		}
	}

	/**
	 *  Delete a product from database (if not used)
	 *
	 * @param  User $user      User (object) deleting product
	 * @param  int  $notrigger Do not execute trigger
	 * @return int                    < 0 if KO, 0 = Not possible, > 0 if OK
	 */
	public function delete(User $user, $notrigger = 0)
	{
		global $conf, $langs;
		include_once DOL_DOCUMENT_ROOT.'/core/lib/files.lib.php';

		$error = 0;

		// Check parameters
		if (empty($this->id)) {
			$this->error = "Object must be fetched before calling delete";
			return -1;
		}
		if (($this->type == Product::TYPE_PRODUCT && empty($user->rights->produit->supprimer)) || ($this->type == Product::TYPE_SERVICE && empty($user->rights->service->supprimer))) {
			$this->error = "ErrorForbidden";
			return 0;
		}

		$objectisused = $this->isObjectUsed($this->id);
		if (empty($objectisused)) {
			$this->db->begin();

			if (!$error && empty($notrigger)) {
				// Call trigger
				$result = $this->call_trigger('PRODUCT_DELETE', $user);
				if ($result < 0) {
					$error++;
				}
				// End call triggers
			}

			// Delete from product_batch on product delete
			if (!$error) {
				$sql = "DELETE FROM ".MAIN_DB_PREFIX.'product_batch';
				$sql .= " WHERE fk_product_stock IN (";
				$sql .= "SELECT rowid FROM ".MAIN_DB_PREFIX.'product_stock';
				$sql .= " WHERE fk_product = ".(int) $this->id.")";

				$result = $this->db->query($sql);
				if (!$result) {
					$error++;
					$this->errors[] = $this->db->lasterror();
				}
			}

			// Delete all child tables
			if (!$error) {
				$elements = array('product_fournisseur_price', 'product_price', 'product_lang', 'categorie_product', 'product_stock', 'product_customer_price', 'product_lot'); // product_batch is done before
				foreach ($elements as $table)
				{
					if (!$error) {
						$sql = "DELETE FROM ".MAIN_DB_PREFIX.$table;
						$sql .= " WHERE fk_product = ".(int) $this->id;

						$result = $this->db->query($sql);
						if (!$result) {
							$error++;
							$this->errors[] = $this->db->lasterror();
						}
					}
				}
			}

			if (!$error) {
				include_once DOL_DOCUMENT_ROOT.'/variants/class/ProductCombination.class.php';
				include_once DOL_DOCUMENT_ROOT.'/variants/class/ProductCombination2ValuePair.class.php';

				//If it is a parent product, then we remove the association with child products
				$prodcomb = new ProductCombination($this->db);

				if ($prodcomb->deleteByFkProductParent($user, $this->id) < 0) {
					$error++;
					$this->errors[] = 'Error deleting combinations';
				}

				//We also check if it is a child product
				if (!$error && ($prodcomb->fetchByFkProductChild($this->id) > 0) && ($prodcomb->delete($user) < 0)) {
					$error++;
					$this->errors[] = 'Error deleting child combination';
				}
			}

			// Delete from product_association
			if (!$error) {
				$sql = "DELETE FROM ".MAIN_DB_PREFIX."product_association";
				$sql .= " WHERE fk_product_pere = ".(int) $this->id." OR fk_product_fils = ".(int) $this->id;

				$result = $this->db->query($sql);
				if (!$result) {
					$error++;
					$this->errors[] = $this->db->lasterror();
				}
			}

			// Delete product
			if (!$error) {
				$sqlz = "DELETE FROM ".MAIN_DB_PREFIX."product";
				$sqlz .= " WHERE rowid = ".(int) $this->id;

				$resultz = $this->db->query($sqlz);
				if (!$resultz) {
					$error++;
					$this->errors[] = $this->db->lasterror();
				}
			}

			if (!$error) {
				// We remove directory
				$ref = dol_sanitizeFileName($this->ref);
				if ($conf->product->dir_output) {
					$dir = $conf->product->dir_output."/".$ref;
					if (file_exists($dir)) {
						$res = @dol_delete_dir_recursive($dir);
						if (!$res) {
							$this->errors[] = 'ErrorFailToDeleteDir';
							$error++;
						}
					}
				}
			}

			// Remove extrafields
			if (!$error)
			{
				$result = $this->deleteExtraFields();
				if ($result < 0) {
					$error++;
					dol_syslog(get_class($this)."::delete error -4 ".$this->error, LOG_ERR);
				}
			}

			if (!$error) {
				$this->db->commit();
				return 1;
			} else {
				foreach ($this->errors as $errmsg)
				{
					dol_syslog(get_class($this)."::delete ".$errmsg, LOG_ERR);
					$this->error .= ($this->error ? ', '.$errmsg : $errmsg);
				}
				$this->db->rollback();
				return -$error;
			}
		} else {
			$this->error = "ErrorRecordIsUsedCantDelete";
			return 0;
		}
	}

	/**
	 *    Update or add a translation for a product
	 *
	 * @param  User $user Object user making update
	 * @return int        <0 if KO, >0 if OK
	 */
	public function setMultiLangs($user)
	{
		global $conf, $langs;

		$langs_available = $langs->get_available_languages(DOL_DOCUMENT_ROOT, 0, 2);
		$current_lang = $langs->getDefaultLang();

		foreach ($langs_available as $key => $value)
		{
			if ($key == $current_lang) {
				$sql = "SELECT rowid";
				$sql .= " FROM ".MAIN_DB_PREFIX."product_lang";
				$sql .= " WHERE fk_product=".$this->id;
				$sql .= " AND lang='".$this->db->escape($key)."'";

				$result = $this->db->query($sql);

				if ($this->db->num_rows($result)) // if there is already a description line for this language
				{
					$sql2 = "UPDATE ".MAIN_DB_PREFIX."product_lang";
					$sql2 .= " SET ";
					$sql2 .= " label='".$this->db->escape($this->label)."',";
					$sql2 .= " description='".$this->db->escape($this->description)."'";
					if (!empty($conf->global->PRODUCT_USE_OTHER_FIELD_IN_TRANSLATION)) { $sql2 .= ", note='".$this->db->escape($this->other)."'";
					}
					$sql2 .= " WHERE fk_product=".$this->id." AND lang='".$this->db->escape($key)."'";
				} else {
					$sql2 = "INSERT INTO ".MAIN_DB_PREFIX."product_lang (fk_product, lang, label, description";
					if (!empty($conf->global->PRODUCT_USE_OTHER_FIELD_IN_TRANSLATION)) { $sql2 .= ", note";
					}
					$sql2 .= ")";
					$sql2 .= " VALUES(".$this->id.",'".$this->db->escape($key)."','".$this->db->escape($this->label)."',";
					$sql2 .= " '".$this->db->escape($this->description)."'";
					if (!empty($conf->global->PRODUCT_USE_OTHER_FIELD_IN_TRANSLATION)) {
						$sql2 .= ", '".$this->db->escape($this->other)."'";
					}
					$sql2 .= ")";
				}
				dol_syslog(get_class($this).'::setMultiLangs key = current_lang = '.$key);
				if (!$this->db->query($sql2)) {
					$this->error = $this->db->lasterror();
					return -1;
				}
			} elseif (isset($this->multilangs[$key])) {
				$sql = "SELECT rowid";
				$sql .= " FROM ".MAIN_DB_PREFIX."product_lang";
				$sql .= " WHERE fk_product=".$this->id;
				$sql .= " AND lang='".$this->db->escape($key)."'";

				$result = $this->db->query($sql);

				if ($this->db->num_rows($result)) // if there is already a description line for this language
				{
					$sql2 = "UPDATE ".MAIN_DB_PREFIX."product_lang";
					$sql2 .= " SET ";
					$sql2 .= " label='".$this->db->escape($this->multilangs["$key"]["label"])."',";
					$sql2 .= " description='".$this->db->escape($this->multilangs["$key"]["description"])."'";
					if (!empty($conf->global->PRODUCT_USE_OTHER_FIELD_IN_TRANSLATION)) {
						$sql2 .= ", note='".$this->db->escape($this->multilangs["$key"]["other"])."'";
					}
					$sql2 .= " WHERE fk_product=".$this->id." AND lang='".$this->db->escape($key)."'";
				} else {
					$sql2 = "INSERT INTO ".MAIN_DB_PREFIX."product_lang (fk_product, lang, label, description";
					if (!empty($conf->global->PRODUCT_USE_OTHER_FIELD_IN_TRANSLATION)) { $sql2 .= ", note";
					}
					$sql2 .= ")";
					$sql2 .= " VALUES(".$this->id.",'".$this->db->escape($key)."','".$this->db->escape($this->multilangs["$key"]["label"])."',";
					$sql2 .= " '".$this->db->escape($this->multilangs["$key"]["description"])."'";
					if (!empty($conf->global->PRODUCT_USE_OTHER_FIELD_IN_TRANSLATION)) {
						$sql2 .= ", '".$this->db->escape($this->multilangs["$key"]["other"])."'";
					}
					$sql2 .= ")";
				}

				// We do not save if main fields are empty
				if ($this->multilangs["$key"]["label"] || $this->multilangs["$key"]["description"]) {
					if (!$this->db->query($sql2)) {
						$this->error = $this->db->lasterror();
						return -1;
					}
				}
			} else {
				// language is not current language and we didn't provide a multilang description for this language
			}
		}

		// Call trigger
		$result = $this->call_trigger('PRODUCT_SET_MULTILANGS', $user);
		if ($result < 0) {
			$this->error = $this->db->lasterror();
			return -1;
		}
		// End call triggers

		return 1;
	}

	/**
	 *    Delete a language for this product
	 *
	 * @param string $langtodelete Language code to delete
	 * @param User   $user         Object user making delete
	 *
	 * @return int                            <0 if KO, >0 if OK
	 */
	public function delMultiLangs($langtodelete, $user)
	{
		$sql = "DELETE FROM ".MAIN_DB_PREFIX."product_lang";
		$sql .= " WHERE fk_product=".$this->id." AND lang='".$this->db->escape($langtodelete)."'";

		dol_syslog(get_class($this).'::delMultiLangs', LOG_DEBUG);
		$result = $this->db->query($sql);
		if ($result) {
			// Call trigger
			$result = $this->call_trigger('PRODUCT_DEL_MULTILANGS', $user);
			if ($result < 0) {
				$this->error = $this->db->lasterror();
				dol_syslog(get_class($this).'::delMultiLangs error='.$this->error, LOG_ERR);
				return -1;
			}
			// End call triggers
			return 1;
		} else {
			$this->error = $this->db->lasterror();
			dol_syslog(get_class($this).'::delMultiLangs error='.$this->error, LOG_ERR);
			return -1;
		}
	}

	/**
	 * Sets an accountancy code for a product.
	 * Also calls PRODUCT_MODIFY trigger when modified
	 *
	 * @param 	string $type 	It can be 'buy', 'buy_intra', 'buy_export', 'sell', 'sell_intra' or 'sell_export'
	 * @param 	string $value 	Accountancy code
	 * @return 	int 			<0 KO >0 OK
	 */
	public function setAccountancyCode($type, $value)
	{
		global $user, $langs, $conf;

		$error = 0;

		$this->db->begin();

		if ($type == 'buy') {
			$field = 'accountancy_code_buy';
		} elseif ($type == 'buy_intra') {
			$field = 'accountancy_code_buy_intra';
		} elseif ($type == 'buy_export') {
			$field = 'accountancy_code_buy_export';
		} elseif ($type == 'sell') {
			$field = 'accountancy_code_sell';
		} elseif ($type == 'sell_intra') {
			$field = 'accountancy_code_sell_intra';
		} elseif ($type == 'sell_export') {
			$field = 'accountancy_code_sell_export';
		} else {
			return -1;
		}

		$sql = "UPDATE ".MAIN_DB_PREFIX.$this->table_element." SET ";
		$sql .= "$field = '".$this->db->escape($value)."'";
		$sql .= " WHERE rowid = ".$this->id;

		dol_syslog(__METHOD__." sql=".$sql, LOG_DEBUG);
		$resql = $this->db->query($sql);

		if ($resql) {
			// Call trigger
			$result = $this->call_trigger('PRODUCT_MODIFY', $user);
			if ($result < 0) $error++;
			// End call triggers

			if ($error) {
				$this->db->rollback();
				return -1;
			}

			$this->$field = $value;

			$this->db->commit();
			return 1;
		} else {
			$this->error = $this->db->lasterror();
			$this->db->rollback();
			return -1;
		}
	}

	/**
	 *    Load array this->multilangs
	 *
	 * @return int        <0 if KO, >0 if OK
	 */
	public function getMultiLangs()
	{
		global $langs;

		$current_lang = $langs->getDefaultLang();

		$sql = "SELECT lang, label, description, note as other";
		$sql .= " FROM ".MAIN_DB_PREFIX."product_lang";
		$sql .= " WHERE fk_product=".$this->id;

		$result = $this->db->query($sql);
		if ($result) {
			while ($obj = $this->db->fetch_object($result))
			{
				//print 'lang='.$obj->lang.' current='.$current_lang.'<br>';
				if ($obj->lang == $current_lang)  // si on a les traduct. dans la langue courante on les charge en infos principales.
				{
					$this->label        = $obj->label;
					$this->description = $obj->description;
					$this->other        = $obj->other;
				}
				$this->multilangs["$obj->lang"]["label"]        = $obj->label;
				$this->multilangs["$obj->lang"]["description"] = $obj->description;
				$this->multilangs["$obj->lang"]["other"]        = $obj->other;
			}
			return 1;
		} else {
			$this->error = "Error: ".$this->db->lasterror()." - ".$sql;
			return -1;
		}
	}



	// phpcs:disable PEAR.NamingConventions.ValidFunctionName.ScopeNotCamelCaps
	/**
	 *  Insert a track that we changed a customer price
	 *
	 * @param  User $user  User making change
	 * @param  int  $level price level to change
	 * @return int                    <0 if KO, >0 if OK
	 */
	private function _log_price($user, $level = 0)
	{
		// phpcs:enable
		global $conf;

		$now = dol_now();

		// Clean parameters
		if (empty($this->price_by_qty)) {
			$this->price_by_qty = 0;
		}

		// Add new price
		$sql = "INSERT INTO ".MAIN_DB_PREFIX."product_price(price_level,date_price, fk_product, fk_user_author, price, price_ttc, price_base_type,tosell, tva_tx, default_vat_code, recuperableonly,";
		$sql .= " localtax1_tx, localtax2_tx, localtax1_type, localtax2_type, price_min,price_min_ttc,price_by_qty,entity,fk_price_expression) ";
		$sql .= " VALUES(".($level ? $level : 1).", '".$this->db->idate($now)."',".$this->id.",".$user->id.",".$this->price.",".$this->price_ttc.",'".$this->db->escape($this->price_base_type)."',".$this->status.",".$this->tva_tx.", ".($this->default_vat_code ? ("'".$this->db->escape($this->default_vat_code)."'") : "null").",".$this->tva_npr.",";
		$sql .= " ".$this->localtax1_tx.", ".$this->localtax2_tx.", '".$this->db->escape($this->localtax1_type)."', '".$this->db->escape($this->localtax2_type)."', ".$this->price_min.",".$this->price_min_ttc.",".$this->price_by_qty.",".$conf->entity.",".($this->fk_price_expression > 0 ? $this->fk_price_expression : 'null');
		$sql .= ")";

		dol_syslog(get_class($this)."::_log_price", LOG_DEBUG);
		$resql = $this->db->query($sql);
		if (!$resql) {
			$this->error = $this->db->lasterror();
			dol_print_error($this->db);
			return -1;
		} else {
			return 1;
		}
	}


	// phpcs:disable PEAR.NamingConventions.ValidFunctionName.ScopeNotCamelCaps
	/**
	 *  Delete a price line
	 *
	 * @param  User $user  Object user
	 * @param  int  $rowid Line id to delete
	 * @return int                <0 if KO, >0 if OK
	 */
	public function log_price_delete($user, $rowid)
	{
		// phpcs:enable
		$sql = "DELETE FROM ".MAIN_DB_PREFIX."product_price_by_qty";
		$sql .= " WHERE fk_product_price=".$rowid;
		$resql = $this->db->query($sql);

		$sql = "DELETE FROM ".MAIN_DB_PREFIX."product_price";
		$sql .= " WHERE rowid=".$rowid;
		$resql = $this->db->query($sql);
		if ($resql) {
			return 1;
		} else {
			$this->error = $this->db->lasterror();
			return -1;
		}
	}


	/**
	 * Return price of sell of a product for a seller/buyer/product.
	 *
	 * @param	Societe		$thirdparty_seller		Seller
	 * @param	Societe		$thirdparty_buyer		Buyer
	 * @param	int			$pqp					Id of product per price if a selection was done of such a price
	 * @return	array								Array of price information array('pu_ht'=> , 'pu_ttc'=> , 'tva_tx'=>'X.Y (code)', ...), 'tva_npr'=>0, ...)
	 * @see get_buyprice(), find_min_price_product_fournisseur()
	 */
	public function getSellPrice($thirdparty_seller, $thirdparty_buyer, $pqp = 0)
	{
		global $conf, $db;

		// Update if prices fields are defined
		$tva_tx = get_default_tva($thirdparty_seller, $thirdparty_buyer, $this->id);
		$tva_npr = get_default_npr($thirdparty_seller, $thirdparty_buyer, $this->id);
		if (empty($tva_tx)) $tva_npr = 0;

		$pu_ht = $this->price;
		$pu_ttc = $this->price_ttc;
		$price_min = $this->price_min;
		$price_base_type = $this->price_base_type;

		// If price per segment
		if (!empty($conf->global->PRODUIT_MULTIPRICES) && !empty($thirdparty_buyer->price_level)) {
			$pu_ht = $this->multiprices[$thirdparty_buyer->price_level];
			$pu_ttc = $this->multiprices_ttc[$thirdparty_buyer->price_level];
			$price_min = $this->multiprices_min[$thirdparty_buyer->price_level];
			$price_base_type = $this->multiprices_base_type[$thirdparty_buyer->price_level];
			if (!empty($conf->global->PRODUIT_MULTIPRICES_USE_VAT_PER_LEVEL))  // using this option is a bug. kept for backward compatibility
			{
				if (isset($this->multiprices_tva_tx[$thirdparty_buyer->price_level])) $tva_tx = $this->multiprices_tva_tx[$thirdparty_buyer->price_level];
				if (isset($this->multiprices_recuperableonly[$thirdparty_buyer->price_level])) $tva_npr = $this->multiprices_recuperableonly[$thirdparty_buyer->price_level];
				if (empty($tva_tx)) $tva_npr = 0;
			}
		} elseif (!empty($conf->global->PRODUIT_CUSTOMER_PRICES)) {
			// If price per customer
			require_once DOL_DOCUMENT_ROOT.'/product/class/productcustomerprice.class.php';

			$prodcustprice = new Productcustomerprice($db);

			$filter = array('t.fk_product' => $this->id, 't.fk_soc' => $thirdparty_buyer->id);

			$result = $prodcustprice->fetch_all('', '', 0, 0, $filter);
			if ($result) {
				if (count($prodcustprice->lines) > 0) {
					$pu_ht = price($prodcustprice->lines[0]->price);
					$pu_ttc = price($prodcustprice->lines[0]->price_ttc);
					$price_base_type = $prodcustprice->lines[0]->price_base_type;
					$tva_tx = $prodcustprice->lines[0]->tva_tx;
					if ($prodcustprice->lines[0]->default_vat_code && !preg_match('/\(.*\)/', $tva_tx)) $tva_tx .= ' ('.$prodcustprice->lines[0]->default_vat_code.')';
					$tva_npr = $prodcustprice->lines[0]->recuperableonly;
					if (empty($tva_tx)) $tva_npr = 0;
				}
			}
		} elseif (!empty($conf->global->PRODUIT_CUSTOMER_PRICES_BY_QTY)) {
			// If price per quantity
			if ($this->prices_by_qty[0]) {
				// yes, this product has some prices per quantity
				// Search price into product_price_by_qty from $this->id
				foreach ($this->prices_by_qty_list[0] as $priceforthequantityarray) {
					if ($priceforthequantityarray['rowid'] != $pqp) continue;
					// We found the price
					if ($priceforthequantityarray['price_base_type'] == 'HT')
					{
						$pu_ht = $priceforthequantityarray['unitprice'];
					} else {
						$pu_ttc = $priceforthequantityarray['unitprice'];
					}
					break;
				}
			}
		} elseif (!empty($conf->global->PRODUIT_CUSTOMER_PRICES_BY_QTY_MULTIPRICES)) {
			// If price per quantity and customer
			if ($this->prices_by_qty[$thirdparty_buyer->price_level]) {
				// yes, this product has some prices per quantity
				// Search price into product_price_by_qty from $this->id
				foreach ($this->prices_by_qty_list[$thirdparty_buyer->price_level] as $priceforthequantityarray)
				{
					if ($priceforthequantityarray['rowid'] != $pqp) continue;
					// We found the price
					if ($priceforthequantityarray['price_base_type'] == 'HT')
					{
						$pu_ht = $priceforthequantityarray['unitprice'];
					} else {
						$pu_ttc = $priceforthequantityarray['unitprice'];
					}
					break;
				}
			}
		}

		return array('pu_ht'=>$pu_ht, 'pu_ttc'=>$pu_ttc, 'price_min'=>$price_min, 'price_base_type'=>$price_base_type, 'tva_tx'=>$tva_tx, 'tva_npr'=>$tva_npr);
	}

	// phpcs:disable PEAR.NamingConventions.ValidFunctionName.ScopeNotCamelCaps
	/**
	 * Read price used by a provider.
	 * We enter as input couple prodfournprice/qty or triplet qty/product_id/fourn_ref.
	 * This also set some properties on product like ->buyprice, ->fourn_pu, ...
	 *
	 * @param  int    $prodfournprice Id du tarif = rowid table product_fournisseur_price
	 * @param  double $qty            Quantity asked or -1 to get first entry found
	 * @param  int    $product_id     Filter on a particular product id
	 * @param  string $fourn_ref      Filter on a supplier price ref. 'none' to exclude ref in search.
	 * @param  int    $fk_soc         If of supplier
	 * @return int                    <-1 if KO, -1 if qty not enough, 0 if OK but nothing found, id_product if OK and found. May also initialize some properties like (->ref_supplier, buyprice, fourn_pu, vatrate_supplier...)
	 * @see getSellPrice(), find_min_price_product_fournisseur()
	 */
	public function get_buyprice($prodfournprice, $qty, $product_id = 0, $fourn_ref = '', $fk_soc = 0)
	{
		// phpcs:enable
		global $conf;
		$result = 0;

		// We do a first seach with a select by searching with couple prodfournprice and qty only (later we will search on triplet qty/product_id/fourn_ref)
		$sql = "SELECT pfp.rowid, pfp.price as price, pfp.quantity as quantity, pfp.remise_percent,";
		$sql .= " pfp.fk_product, pfp.ref_fourn, pfp.desc_fourn, pfp.fk_soc, pfp.tva_tx, pfp.fk_supplier_price_expression";
		$sql .= " ,pfp.default_vat_code";
		$sql .= " ,pfp.multicurrency_price, pfp.multicurrency_unitprice, pfp.multicurrency_tx, pfp.fk_multicurrency, pfp.multicurrency_code";
		if (!empty($conf->global->PRODUCT_USE_SUPPLIER_PACKAGING)) $sql .= ", pfp.packaging";
		$sql .= " FROM ".MAIN_DB_PREFIX."product_fournisseur_price as pfp";
		$sql .= " WHERE pfp.rowid = ".$prodfournprice;
		if ($qty > 0) { $sql .= " AND pfp.quantity <= ".$qty;
		}
		$sql .= " ORDER BY pfp.quantity DESC";

		dol_syslog(get_class($this)."::get_buyprice first search by prodfournprice/qty", LOG_DEBUG);
		$resql = $this->db->query($sql);
		if ($resql) {
			$obj = $this->db->fetch_object($resql);
			if ($obj && $obj->quantity > 0)        // If we found a supplier prices from the id of supplier price
			{
				if (!empty($conf->dynamicprices->enabled) && !empty($obj->fk_supplier_price_expression)) {
					include_once DOL_DOCUMENT_ROOT.'/product/dynamic_price/class/price_parser.class.php';
					$prod_supplier = new ProductFournisseur($this->db);
					$prod_supplier->product_fourn_price_id = $obj->rowid;
					$prod_supplier->id = $obj->fk_product;
					$prod_supplier->fourn_qty = $obj->quantity;
					$prod_supplier->fourn_tva_tx = $obj->tva_tx;
					$prod_supplier->fk_supplier_price_expression = $obj->fk_supplier_price_expression;
					$priceparser = new PriceParser($this->db);
					$price_result = $priceparser->parseProductSupplier($prod_supplier);
					if ($price_result >= 0) {
						$obj->price = $price_result;
					}
				}
				$this->product_fourn_price_id = $obj->rowid;
				$this->buyprice = $obj->price; // deprecated
				$this->fourn_pu = $obj->price / $obj->quantity; // Unit price of product of supplier
				$this->fourn_price_base_type = 'HT'; // Price base type
				$this->fourn_socid = $obj->fk_soc; // Company that offer this price
				$this->ref_fourn = $obj->ref_fourn; // deprecated
				$this->ref_supplier = $obj->ref_fourn; // Ref supplier
				$this->desc_supplier = $obj->desc_fourn; // desc supplier
				$this->remise_percent = $obj->remise_percent; // remise percent if present and not typed
				$this->vatrate_supplier = $obj->tva_tx; // Vat ref supplier
				$this->default_vat_code = $obj->default_vat_code; // Vat code supplier
				$this->fourn_multicurrency_price       = $obj->multicurrency_price;
				$this->fourn_multicurrency_unitprice   = $obj->multicurrency_unitprice;
				$this->fourn_multicurrency_tx          = $obj->multicurrency_tx;
				$this->fourn_multicurrency_id          = $obj->fk_multicurrency;
				$this->fourn_multicurrency_code        = $obj->multicurrency_code;
				if (!empty($conf->global->PRODUCT_USE_SUPPLIER_PACKAGING)) $this->packaging = $obj->packaging;
				$result = $obj->fk_product;
				return $result;
			} else // If not found
			{
				// We do a second search by doing a select again but searching with less reliable criteria: couple qty/id product, and if set fourn_ref or fk_soc.
				$sql = "SELECT pfp.rowid, pfp.price as price, pfp.quantity as quantity, pfp.fk_soc,";
				$sql .= " pfp.fk_product, pfp.ref_fourn as ref_supplier, pfp.desc_fourn as desc_supplier, pfp.tva_tx, pfp.fk_supplier_price_expression";
				$sql .= " ,pfp.default_vat_code";
				$sql .= " ,pfp.multicurrency_price, pfp.multicurrency_unitprice, pfp.multicurrency_tx, pfp.fk_multicurrency, pfp.multicurrency_code";
				if (!empty($conf->global->PRODUCT_USE_SUPPLIER_PACKAGING)) $sql .= ", pfp.packaging";
				$sql .= " FROM ".MAIN_DB_PREFIX."product_fournisseur_price as pfp";
				$sql .= " WHERE pfp.fk_product = ".$product_id;
				if ($fourn_ref != 'none') { $sql .= " AND pfp.ref_fourn = '".$fourn_ref."'";
				}
				if ($fk_soc > 0) { $sql .= " AND pfp.fk_soc = ".$fk_soc;
				}
				if ($qty > 0) { $sql .= " AND pfp.quantity <= ".$qty;
				}
				$sql .= " ORDER BY pfp.quantity DESC";
				$sql .= " LIMIT 1";

				dol_syslog(get_class($this)."::get_buyprice second search from qty/ref/product_id", LOG_DEBUG);
				$resql = $this->db->query($sql);
				if ($resql) {
					$obj = $this->db->fetch_object($resql);
					if ($obj && $obj->quantity > 0)        // If found
					{
						if (!empty($conf->dynamicprices->enabled) && !empty($obj->fk_supplier_price_expression)) {
							include_once DOL_DOCUMENT_ROOT.'/product/dynamic_price/class/price_parser.class.php';
							$prod_supplier = new ProductFournisseur($this->db);
							$prod_supplier->product_fourn_price_id = $obj->rowid;
							$prod_supplier->id = $obj->fk_product;
							$prod_supplier->fourn_qty = $obj->quantity;
							$prod_supplier->fourn_tva_tx = $obj->tva_tx;
							$prod_supplier->fk_supplier_price_expression = $obj->fk_supplier_price_expression;
							$priceparser = new PriceParser($this->db);
							$price_result = $priceparser->parseProductSupplier($prod_supplier);
							if ($result >= 0) {
								$obj->price = $price_result;
							}
						}
						$this->product_fourn_price_id = $obj->rowid;
						$this->buyprice = $obj->price; // deprecated
						$this->fourn_qty = $obj->quantity; // min quantity for price for a virtual supplier
						$this->fourn_pu = $obj->price / $obj->quantity; // Unit price of product for a virtual supplier
						$this->fourn_price_base_type = 'HT'; // Price base type for a virtual supplier
						$this->fourn_socid = $obj->fk_soc; // Company that offer this price
						$this->ref_fourn = $obj->ref_supplier; // deprecated
						$this->ref_supplier = $obj->ref_supplier; // Ref supplier
						$this->desc_supplier = $obj->desc_supplier; // desc supplier
						$this->remise_percent = $obj->remise_percent; // remise percent if present and not typed
						$this->vatrate_supplier = $obj->tva_tx; // Vat ref supplier
						$this->default_vat_code = $obj->default_vat_code; // Vat code supplier
						$this->fourn_multicurrency_price       = $obj->multicurrency_price;
						$this->fourn_multicurrency_unitprice   = $obj->multicurrency_unitprice;
						$this->fourn_multicurrency_tx          = $obj->multicurrency_tx;
						$this->fourn_multicurrency_id          = $obj->fk_multicurrency;
						$this->fourn_multicurrency_code        = $obj->multicurrency_code;
						if (!empty($conf->global->PRODUCT_USE_SUPPLIER_PACKAGING)) $this->packaging = $obj->packaging;
						$result = $obj->fk_product;
						return $result;
					} else {
						return -1; // Ce produit n'existe pas avec cet id tarif fournisseur ou existe mais qte insuffisante, ni pour le couple produit/ref fournisseur dans la quantité.
					}
				} else {
					$this->error = $this->db->lasterror();
					return -3;
				}
			}
		} else {
			$this->error = $this->db->lasterror();
			return -2;
		}
	}


	/**
	 *    Modify customer price of a product/Service
	 *
	 * @param  double $newprice          New price
	 * @param  string $newpricebase      HT or TTC
	 * @param  User   $user              Object user that make change
	 * @param  double $newvat            New VAT Rate (For example 8.5. Should not be a string)
	 * @param  double $newminprice       New price min
	 * @param  int    $level             0=standard, >0 = level if multilevel prices
	 * @param  int    $newnpr            0=Standard vat rate, 1=Special vat rate for French NPR VAT
	 * @param  int    $newpbq            1 if it has price by quantity
	 * @param  int    $ignore_autogen    Used to avoid infinite loops
	 * @param  array  $localtaxes_array  Array with localtaxes info array('0'=>type1,'1'=>rate1,'2'=>type2,'3'=>rate2) (loaded by getLocalTaxesFromRate(vatrate, 0, ...) function).
	 * @param  string $newdefaultvatcode Default vat code
	 * @return int                            <0 if KO, >0 if OK
	 */
	public function updatePrice($newprice, $newpricebase, $user, $newvat = '', $newminprice = 0, $level = 0, $newnpr = 0, $newpbq = 0, $ignore_autogen = 0, $localtaxes_array = array(), $newdefaultvatcode = '')
	{
		global $conf, $langs;

		$id = $this->id;

		dol_syslog(get_class($this)."::update_price id=".$id." newprice=".$newprice." newpricebase=".$newpricebase." newminprice=".$newminprice." level=".$level." npr=".$newnpr." newdefaultvatcode=".$newdefaultvatcode);

		// Clean parameters
		if (empty($this->tva_tx)) {
			$this->tva_tx = 0;
		}
		if (empty($newnpr)) {
			$newnpr = 0;
		}
		if (empty($newminprice)) {
			$newminprice = 0;
		}
		if (empty($newminprice)) {
			$newminprice = 0;
		}

		// Check parameters
		if ($newvat == '') {
			$newvat = $this->tva_tx;
		}

		// If multiprices are enabled, then we check if the current product is subject to price autogeneration
		// Price will be modified ONLY when the first one is the one that is being modified
		if ((!empty($conf->global->PRODUIT_MULTIPRICES) || !empty($conf->global->PRODUIT_CUSTOMER_PRICES_BY_QTY_MULTIPRICES)) && !$ignore_autogen && $this->price_autogen && ($level == 1)) {
			return $this->generateMultiprices($user, $newprice, $newpricebase, $newvat, $newnpr, $newpbq);
		}

		if (!empty($newminprice) && ($newminprice > $newprice)) {
			$this->error = 'ErrorPriceCantBeLowerThanMinPrice';
			return -1;
		}

		if ($newprice !== '' || $newprice === 0) {
			if ($newpricebase == 'TTC') {
				$price_ttc = price2num($newprice, 'MU');
				$price = price2num($newprice) / (1 + ($newvat / 100));
				$price = price2num($price, 'MU');

				if ($newminprice != '' || $newminprice == 0) {
					$price_min_ttc = price2num($newminprice, 'MU');
					$price_min = price2num($newminprice) / (1 + ($newvat / 100));
					$price_min = price2num($price_min, 'MU');
				} else {
					$price_min = 0;
					$price_min_ttc = 0;
				}
			} else {
				$price = price2num($newprice, 'MU');
				$price_ttc = ($newnpr != 1) ? price2num($newprice) * (1 + ($newvat / 100)) : $price;
				$price_ttc = price2num($price_ttc, 'MU');

				if ($newminprice !== '' || $newminprice === 0) {
					$price_min = price2num($newminprice, 'MU');
					$price_min_ttc = price2num($newminprice) * (1 + ($newvat / 100));
					$price_min_ttc = price2num($price_min_ttc, 'MU');
					//print 'X'.$newminprice.'-'.$price_min;
				} else {
					$price_min = 0;
					$price_min_ttc = 0;
				}
			}
			//print 'x'.$id.'-'.$newprice.'-'.$newpricebase.'-'.$price.'-'.$price_ttc.'-'.$price_min.'-'.$price_min_ttc;

			if (count($localtaxes_array) > 0) {
				$localtaxtype1 = $localtaxes_array['0'];
				$localtax1 = $localtaxes_array['1'];
				$localtaxtype2 = $localtaxes_array['2'];
				$localtax2 = $localtaxes_array['3'];
			} else // old method. deprecated because ot can't retreive type
			{
				$localtaxtype1 = '0';
				$localtax1 = get_localtax($newvat, 1);
				$localtaxtype2 = '0';
				$localtax2 = get_localtax($newvat, 2);
			}
			if (empty($localtax1)) {
				$localtax1 = 0; // If = '' then = 0
			}
			if (empty($localtax2)) {
				$localtax2 = 0; // If = '' then = 0
			}

			$this->db->begin();

			// Ne pas mettre de quote sur les numeriques decimaux.
			// Ceci provoque des stockages avec arrondis en base au lieu des valeurs exactes.
			$sql = "UPDATE ".MAIN_DB_PREFIX."product SET";
			$sql .= " price_base_type='".$newpricebase."',";
			$sql .= " price=".$price.",";
			$sql .= " price_ttc=".$price_ttc.",";
			$sql .= " price_min=".$price_min.",";
			$sql .= " price_min_ttc=".$price_min_ttc.",";
			$sql .= " localtax1_tx=".($localtax1 >= 0 ? $localtax1 : 'NULL').",";
			$sql .= " localtax2_tx=".($localtax2 >= 0 ? $localtax2 : 'NULL').",";
			$sql .= " localtax1_type=".($localtaxtype1 != '' ? "'".$localtaxtype1."'" : "'0'").",";
			$sql .= " localtax2_type=".($localtaxtype2 != '' ? "'".$localtaxtype2."'" : "'0'").",";
			$sql .= " default_vat_code=".($newdefaultvatcode ? "'".$this->db->escape($newdefaultvatcode)."'" : "null").",";
			$sql .= " tva_tx='".price2num($newvat)."',";
			$sql .= " recuperableonly='".$newnpr."'";
			$sql .= " WHERE rowid = ".$id;

			dol_syslog(get_class($this)."::update_price", LOG_DEBUG);
			$resql = $this->db->query($sql);
			if ($resql) {
				$this->multiprices[$level] = $price;
				$this->multiprices_ttc[$level] = $price_ttc;
				$this->multiprices_min[$level] = $price_min;
				$this->multiprices_min_ttc[$level] = $price_min_ttc;
				$this->multiprices_base_type[$level] = $newpricebase;
				$this->multiprices_default_vat_code[$level] = $newdefaultvatcode;
				$this->multiprices_tva_tx[$level] = $newvat;
				$this->multiprices_recuperableonly[$level] = $newnpr;

				$this->price = $price;
				$this->price_ttc = $price_ttc;
				$this->price_min = $price_min;
				$this->price_min_ttc = $price_min_ttc;
				$this->price_base_type = $newpricebase;
				$this->default_vat_code = $newdefaultvatcode;
				$this->tva_tx = $newvat;
				$this->tva_npr = $newnpr;
				//Local taxes
				$this->localtax1_tx = $localtax1;
				$this->localtax2_tx = $localtax2;
				$this->localtax1_type = $localtaxtype1;
				$this->localtax2_type = $localtaxtype2;

				// Price by quantity
				$this->price_by_qty = $newpbq;

				$this->_log_price($user, $level); // Save price for level into table product_price

				$this->level = $level; // Store level of price edited for trigger

				// Call trigger
				$result = $this->call_trigger('PRODUCT_PRICE_MODIFY', $user);
				if ($result < 0) {
					$this->db->rollback();
					return -1;
				}
				// End call triggers

				$this->db->commit();
			} else {
				$this->db->rollback();
				dol_print_error($this->db);
			}
		}

		return 1;
	}

	/**
	 *  Sets the supplier price expression
	 *
	 * @param      int $expression_id Expression
	 * @return     int                     <0 if KO, >0 if OK
	 * @deprecated Use Product::update instead
	 */
	public function setPriceExpression($expression_id)
	{
		global $user;

		$this->fk_price_expression = $expression_id;

		return $this->update($this->id, $user);
	}

	/**
	 *  Load a product in memory from database
	 *
	 * @param  int    $id                Id of product/service to load
	 * @param  string $ref               Ref of product/service to load
	 * @param  string $ref_ext           Ref ext of product/service to load
	 * @param  string $barcode           Barcode of product/service to load
	 * @param  int    $ignore_expression Ignores the math expression for calculating price and uses the db value instead
	 * @param  int    $ignore_price_load Load product without loading prices arrays (when we are sure we don't need them)
	 * @param  int    $ignore_lang_load  Load product without loading language arrays (when we are sure we don't need them)
	 * @return int                       <0 if KO, 0 if not found, >0 if OK
	 */
	public function fetch($id = '', $ref = '', $ref_ext = '', $barcode = '', $ignore_expression = 0, $ignore_price_load = 0, $ignore_lang_load = 0)
	{
		include_once DOL_DOCUMENT_ROOT.'/core/lib/company.lib.php';

		global $langs, $conf;

		dol_syslog(get_class($this)."::fetch id=".$id." ref=".$ref." ref_ext=".$ref_ext);

		// Check parameters
		if (!$id && !$ref && !$ref_ext && !$barcode) {
			$this->error = 'ErrorWrongParameters';
			dol_syslog(get_class($this)."::fetch ".$this->error);
			return -1;
		}

		$sql = "SELECT rowid, ref, ref_ext, label, description, url, note_public, note as note_private, customcode, fk_country, price, price_ttc,";
		$sql .= " price_min, price_min_ttc, price_base_type, cost_price, default_vat_code, tva_tx, recuperableonly as tva_npr, localtax1_tx, localtax2_tx, localtax1_type, localtax2_type, tosell,";
		$sql .= " tobuy, fk_product_type, duration, fk_default_warehouse, seuil_stock_alerte, canvas, net_measure, net_measure_units, weight, weight_units,";
		$sql .= " length, length_units, width, width_units, height, height_units,";
		$sql .= " surface, surface_units, volume, volume_units, barcode, fk_barcode_type, finished,";
		$sql .= " accountancy_code_buy, accountancy_code_buy_intra, accountancy_code_buy_export,";
		$sql .= " accountancy_code_sell, accountancy_code_sell_intra, accountancy_code_sell_export, stock, pmp,";
		$sql .= " datec, tms, import_key, entity, desiredstock, tobatch, fk_unit,";
		$sql .= " fk_price_expression, price_autogen, model_pdf";
		$sql .= " FROM ".MAIN_DB_PREFIX."product";
		if ($id) {
			$sql .= " WHERE rowid = ".(int) $id;
		} else {
			$sql .= " WHERE entity IN (".getEntity($this->element).")";
			if ($ref) {
				$sql .= " AND ref = '".$this->db->escape($ref)."'";
			} elseif ($ref_ext) {
				$sql .= " AND ref_ext = '".$this->db->escape($ref_ext)."'";
			} elseif ($barcode) {
				$sql .= " AND barcode = '".$this->db->escape($barcode)."'";
			}
		}

		$resql = $this->db->query($sql);
		if ($resql) {
			unset($this->oldcopy);

			if ($this->db->num_rows($resql) > 0) {
				$obj = $this->db->fetch_object($resql);

				$this->id = $obj->rowid;
				$this->ref                            = $obj->ref;
				$this->ref_ext                        = $obj->ref_ext;
				$this->label                          = $obj->label;
				$this->description                    = $obj->description;
				$this->url                            = $obj->url;
				$this->note_public                    = $obj->note_public;
				$this->note_private                   = $obj->note_private;
				$this->note                           = $obj->note_private; // deprecated

				$this->type                            = $obj->fk_product_type;
				$this->status                        = $obj->tosell;
				$this->status_buy                    = $obj->tobuy;
				$this->status_batch                    = $obj->tobatch;

				$this->customcode                    = $obj->customcode;
				$this->country_id                    = $obj->fk_country;
				$this->country_code = getCountry($this->country_id, 2, $this->db);
				$this->price                        = $obj->price;
				$this->price_ttc                    = $obj->price_ttc;
				$this->price_min                    = $obj->price_min;
				$this->price_min_ttc                = $obj->price_min_ttc;
				$this->price_base_type = $obj->price_base_type;
				$this->cost_price                    = $obj->cost_price;
				$this->default_vat_code = $obj->default_vat_code;
				$this->tva_tx                        = $obj->tva_tx;
				//! French VAT NPR
				$this->tva_npr                        = $obj->tva_npr;
				$this->recuperableonly                = $obj->tva_npr; // For backward compatibility
				//! Local taxes
				$this->localtax1_tx                    = $obj->localtax1_tx;
				$this->localtax2_tx                    = $obj->localtax2_tx;
				$this->localtax1_type                = $obj->localtax1_type;
				$this->localtax2_type                = $obj->localtax2_type;

				$this->finished                        = $obj->finished;
				$this->duration                        = $obj->duration;
				$this->duration_value                = substr($obj->duration, 0, dol_strlen($obj->duration) - 1);
				$this->duration_unit = substr($obj->duration, -1);
				$this->canvas                        = $obj->canvas;
				$this->net_measure = $obj->net_measure;
				$this->net_measure_units = $obj->net_measure_units;
				$this->weight                        = $obj->weight;
				$this->weight_units                    = $obj->weight_units;
				$this->length                        = $obj->length;
				$this->length_units                    = $obj->length_units;
				$this->width = $obj->width;
				$this->width_units = $obj->width_units;
				$this->height = $obj->height;
				$this->height_units = $obj->height_units;

				$this->surface = $obj->surface;
				$this->surface_units = $obj->surface_units;
				$this->volume = $obj->volume;
				$this->volume_units                    = $obj->volume_units;
				$this->barcode = $obj->barcode;
				$this->barcode_type                    = $obj->fk_barcode_type;

				$this->accountancy_code_buy				= $obj->accountancy_code_buy;
				$this->accountancy_code_buy_intra = $obj->accountancy_code_buy_intra;
				$this->accountancy_code_buy_export		= $obj->accountancy_code_buy_export;
				$this->accountancy_code_sell			= $obj->accountancy_code_sell;
				$this->accountancy_code_sell_intra		= $obj->accountancy_code_sell_intra;
				$this->accountancy_code_sell_export		= $obj->accountancy_code_sell_export;

				$this->fk_default_warehouse            = $obj->fk_default_warehouse;
				$this->seuil_stock_alerte            = $obj->seuil_stock_alerte;
				$this->desiredstock                    = $obj->desiredstock;
				$this->stock_reel                    = $obj->stock;
				$this->pmp = $obj->pmp;

				$this->date_creation                = $obj->datec;
				$this->date_modification            = $obj->tms;
				$this->import_key                    = $obj->import_key;
				$this->entity                        = $obj->entity;

				$this->ref_ext                        = $obj->ref_ext;
				$this->fk_price_expression            = $obj->fk_price_expression;
				$this->fk_unit                        = $obj->fk_unit;
				$this->price_autogen = $obj->price_autogen;
				$this->model_pdf = $obj->model_pdf;

				$this->db->free($resql);

				// Retreive all extrafield
				// fetch optionals attributes and labels
				$this->fetch_optionals();

				// multilangs
				if (!empty($conf->global->MAIN_MULTILANGS) && empty($ignore_lang_load)) {
					$this->getMultiLangs();
				}

				// Load multiprices array
				if (!empty($conf->global->PRODUIT_MULTIPRICES) && empty($ignore_price_load))                // prices per segment
				{
					for ($i = 1; $i <= $conf->global->PRODUIT_MULTIPRICES_LIMIT; $i++)
					{
						$sql = "SELECT price, price_ttc, price_min, price_min_ttc,";
						$sql .= " price_base_type, tva_tx, default_vat_code, tosell, price_by_qty, rowid, recuperableonly";
						$sql .= " FROM ".MAIN_DB_PREFIX."product_price";
						$sql .= " WHERE entity IN (".getEntity('productprice').")";
						$sql .= " AND price_level=".$i;
						$sql .= " AND fk_product = ".$this->id;
						$sql .= " ORDER BY date_price DESC, rowid DESC";
						$sql .= " LIMIT 1";
						$resql = $this->db->query($sql);
						if ($resql) {
							$result = $this->db->fetch_array($resql);

							$this->multiprices[$i] = $result["price"];
							$this->multiprices_ttc[$i] = $result["price_ttc"];
							$this->multiprices_min[$i] = $result["price_min"];
							$this->multiprices_min_ttc[$i] = $result["price_min_ttc"];
							$this->multiprices_base_type[$i] = $result["price_base_type"];
							// Next two fields are used only if PRODUIT_MULTIPRICES_USE_VAT_PER_LEVEL is on
							$this->multiprices_tva_tx[$i] = $result["tva_tx"]; // TODO Add ' ('.$result['default_vat_code'].')'
							$this->multiprices_recuperableonly[$i] = $result["recuperableonly"];

							// Price by quantity
							/*
                            $this->prices_by_qty[$i]=$result["price_by_qty"];
                            $this->prices_by_qty_id[$i]=$result["rowid"];
                            // Récuperation de la liste des prix selon qty si flag positionné
                            if ($this->prices_by_qty[$i] == 1)
                            {
                            $sql = "SELECT rowid, price, unitprice, quantity, remise_percent, remise, price_base_type";
                            $sql.= " FROM ".MAIN_DB_PREFIX."product_price_by_qty";
                            $sql.= " WHERE fk_product_price = ".$this->prices_by_qty_id[$i];
                            $sql.= " ORDER BY quantity ASC";
                            $resultat=array();
                            $resql = $this->db->query($sql);
                            if ($resql)
                            {
                            $ii=0;
                            while ($result= $this->db->fetch_array($resql)) {
                            $resultat[$ii]=array();
                            $resultat[$ii]["rowid"]=$result["rowid"];
                            $resultat[$ii]["price"]= $result["price"];
                            $resultat[$ii]["unitprice"]= $result["unitprice"];
                            $resultat[$ii]["quantity"]= $result["quantity"];
                            $resultat[$ii]["remise_percent"]= $result["remise_percent"];
                            $resultat[$ii]["remise"]= $result["remise"];                    // deprecated
                            $resultat[$ii]["price_base_type"]= $result["price_base_type"];
                            $ii++;
                            }
                            $this->prices_by_qty_list[$i]=$resultat;
                            }
                            else
                            {
                            dol_print_error($this->db);
                            return -1;
                            }
                            }*/
						} else {
							$this->error = $this->db->lasterror;
							return -1;
						}
					}
				} elseif (!empty($conf->global->PRODUIT_CUSTOMER_PRICES) && empty($ignore_price_load))            // prices per customers
				{
					// Nothing loaded by default. List may be very long.
				} elseif (!empty($conf->global->PRODUIT_CUSTOMER_PRICES_BY_QTY) && empty($ignore_price_load))    // prices per quantity
				{
					$sql = "SELECT price, price_ttc, price_min, price_min_ttc,";
					$sql .= " price_base_type, tva_tx, default_vat_code, tosell, price_by_qty, rowid";
					$sql .= " FROM ".MAIN_DB_PREFIX."product_price";
					$sql .= " WHERE fk_product = ".$this->id;
					$sql .= " ORDER BY date_price DESC, rowid DESC";
					$sql .= " LIMIT 1";
					$resql = $this->db->query($sql);
					if ($resql) {
						$result = $this->db->fetch_array($resql);

						// Price by quantity
						$this->prices_by_qty[0] = $result["price_by_qty"];
						$this->prices_by_qty_id[0] = $result["rowid"];
						// Récuperation de la liste des prix selon qty si flag positionné
						if ($this->prices_by_qty[0] == 1) {
							$sql = "SELECT rowid,price, unitprice, quantity, remise_percent, remise, remise, price_base_type";
							$sql .= " FROM ".MAIN_DB_PREFIX."product_price_by_qty";
							$sql .= " WHERE fk_product_price = ".$this->prices_by_qty_id[0];
							$sql .= " ORDER BY quantity ASC";
							$resultat = array();
							$resql = $this->db->query($sql);
							if ($resql) {
								$ii = 0;
								while ($result = $this->db->fetch_array($resql)) {
									$resultat[$ii] = array();
									$resultat[$ii]["rowid"] = $result["rowid"];
									$resultat[$ii]["price"] = $result["price"];
									$resultat[$ii]["unitprice"] = $result["unitprice"];
									$resultat[$ii]["quantity"] = $result["quantity"];
									$resultat[$ii]["remise_percent"] = $result["remise_percent"];
									//$resultat[$ii]["remise"]= $result["remise"];                    // deprecated
									$resultat[$ii]["price_base_type"] = $result["price_base_type"];
									$ii++;
								}
								$this->prices_by_qty_list[0] = $resultat;
							} else {
								$this->error = $this->db->lasterror;
								return -1;
							}
						}
					} else {
						$this->error = $this->db->lasterror;
						return -1;
					}
				} elseif (!empty($conf->global->PRODUIT_CUSTOMER_PRICES_BY_QTY_MULTIPRICES) && empty($ignore_price_load))    // prices per customer and quantity
				{
					for ($i = 1; $i <= $conf->global->PRODUIT_MULTIPRICES_LIMIT; $i++)
					{
						$sql = "SELECT price, price_ttc, price_min, price_min_ttc,";
						$sql .= " price_base_type, tva_tx, default_vat_code, tosell, price_by_qty, rowid, recuperableonly";
						$sql .= " FROM ".MAIN_DB_PREFIX."product_price";
						$sql .= " WHERE entity IN (".getEntity('productprice').")";
						$sql .= " AND price_level=".$i;
						$sql .= " AND fk_product = ".$this->id;
						$sql .= " ORDER BY date_price DESC, rowid DESC";
						$sql .= " LIMIT 1";
						$resql = $this->db->query($sql);
						if ($resql) {
							$result = $this->db->fetch_array($resql);

							$this->multiprices[$i] = $result["price"];
							$this->multiprices_ttc[$i] = $result["price_ttc"];
							$this->multiprices_min[$i] = $result["price_min"];
							$this->multiprices_min_ttc[$i] = $result["price_min_ttc"];
							$this->multiprices_base_type[$i] = $result["price_base_type"];
							// Next two fields are used only if PRODUIT_MULTIPRICES_USE_VAT_PER_LEVEL is on
							$this->multiprices_tva_tx[$i] = $result["tva_tx"]; // TODO Add ' ('.$result['default_vat_code'].')'
							$this->multiprices_recuperableonly[$i] = $result["recuperableonly"];

							// Price by quantity
							$this->prices_by_qty[$i] = $result["price_by_qty"];
							$this->prices_by_qty_id[$i] = $result["rowid"];
							// Récuperation de la liste des prix selon qty si flag positionné
							if ($this->prices_by_qty[$i] == 1) {
								$sql = "SELECT rowid, price, unitprice, quantity, remise_percent, remise, price_base_type";
								$sql .= " FROM ".MAIN_DB_PREFIX."product_price_by_qty";
								$sql .= " WHERE fk_product_price = ".$this->prices_by_qty_id[$i];
								$sql .= " ORDER BY quantity ASC";
								$resultat = array();
								$resql = $this->db->query($sql);
								if ($resql) {
									$ii = 0;
									while ($result = $this->db->fetch_array($resql)) {
										$resultat[$ii] = array();
										$resultat[$ii]["rowid"] = $result["rowid"];
										$resultat[$ii]["price"] = $result["price"];
										$resultat[$ii]["unitprice"] = $result["unitprice"];
										$resultat[$ii]["quantity"] = $result["quantity"];
										$resultat[$ii]["remise_percent"] = $result["remise_percent"];
										$resultat[$ii]["remise"] = $result["remise"]; // deprecated
										$resultat[$ii]["price_base_type"] = $result["price_base_type"];
										$ii++;
									}
									$this->prices_by_qty_list[$i] = $resultat;
								} else {
									$this->error = $this->db->lasterror;
									return -1;
								}
							}
						} else {
							$this->error = $this->db->lasterror;
							return -1;
						}
					}
				}

				if (!empty($conf->dynamicprices->enabled) && !empty($this->fk_price_expression) && empty($ignore_expression)) {
					   include_once DOL_DOCUMENT_ROOT.'/product/dynamic_price/class/price_parser.class.php';
					$priceparser = new PriceParser($this->db);
					   $price_result = $priceparser->parseProduct($this);
					if ($price_result >= 0) {
						$this->price = $price_result;
						// Calculate the VAT
						$this->price_ttc = price2num($this->price) * (1 + ($this->tva_tx / 100));
						$this->price_ttc = price2num($this->price_ttc, 'MU');
					}
				}

				// We should not load stock during the fetch. If someone need stock of product, he must call load_stock after fetching product.
				// Instead we just init the stock_warehouse array
				$this->stock_warehouse = array();

				return 1;
			} else {
				return 0;
			}
		} else {
			$this->error = $this->db->lasterror;
			return -1;
		}
	}


	// phpcs:disable PEAR.NamingConventions.ValidFunctionName.ScopeNotCamelCaps
	/**
	 *  Charge tableau des stats propale pour le produit/service
	 *
	 * @param  int $socid Id societe
	 * @return integer      Tableau des stats dans $this->stats_propale, <0 if ko >0 if ok
	 */
	public function load_stats_propale($socid = 0)
	{
		// phpcs:enable
		global $conf, $user, $hookmanager;

		$sql = "SELECT COUNT(DISTINCT p.fk_soc) as nb_customers, COUNT(DISTINCT p.rowid) as nb,";
		$sql .= " COUNT(pd.rowid) as nb_rows, SUM(pd.qty) as qty";
		$sql .= " FROM ".MAIN_DB_PREFIX."propaldet as pd";
		$sql .= ", ".MAIN_DB_PREFIX."propal as p";
		$sql .= ", ".MAIN_DB_PREFIX."societe as s";
		if (!$user->rights->societe->client->voir && !$socid) {
			$sql .= ", ".MAIN_DB_PREFIX."societe_commerciaux as sc";
		}
		$sql .= " WHERE p.rowid = pd.fk_propal";
		$sql .= " AND p.fk_soc = s.rowid";
		$sql .= " AND p.entity IN (".getEntity('propal').")";
		$sql .= " AND pd.fk_product = ".$this->id;
		if (!$user->rights->societe->client->voir && !$socid) {
			$sql .= " AND p.fk_soc = sc.fk_soc AND sc.fk_user = ".$user->id;
		}
		//$sql.= " AND pr.fk_statut != 0";
		if ($socid > 0) {
			$sql .= " AND p.fk_soc = ".$socid;
		}

		$result = $this->db->query($sql);
		if ($result) {
			$obj = $this->db->fetch_object($result);
			$this->stats_propale['customers'] = $obj->nb_customers;
			$this->stats_propale['nb'] = $obj->nb;
			$this->stats_propale['rows'] = $obj->nb_rows;
			$this->stats_propale['qty'] = $obj->qty ? $obj->qty : 0;

			// if it's a virtual product, maybe it is in proposal by extension
			if (!empty($conf->global->PRODUCT_STATS_WITH_PARENT_PROD_IF_INCDEC)) {
				$TFather = $this->getFather();
				if (is_array($TFather) && !empty($TFather)) {
					foreach ($TFather as &$fatherData) {
						$pFather = new Product($this->db);
						$pFather->id = $fatherData['id'];
						$qtyCoef = $fatherData['qty'];

						if ($fatherData['incdec']) {
							$pFather->load_stats_propale($socid);

							$this->stats_propale['customers'] += $pFather->stats_propale['customers'];
							$this->stats_propale['nb'] += $pFather->stats_propale['nb'];
							$this->stats_propale['rows'] += $pFather->stats_propale['rows'];
							$this->stats_propale['qty'] += $pFather->stats_propale['qty'] * $qtyCoef;
						}
					}
				}
			}

			$parameters = array('socid' => $socid);
			$reshook = $hookmanager->executeHooks('loadStatsCustomerProposal', $parameters, $this, $action);
			if ($reshook > 0) $this->stats_propale = $hookmanager->resArray['stats_propale'];

			return 1;
		} else {
			$this->error = $this->db->error();
			return -1;
		}
	}


	// phpcs:disable PEAR.NamingConventions.ValidFunctionName.ScopeNotCamelCaps
	/**
	 *  Charge tableau des stats propale pour le produit/service
	 *
	 * @param  int $socid Id thirdparty
	 * @return array               Tableau des stats
	 */
	public function load_stats_proposal_supplier($socid = 0)
	{
		// phpcs:enable
		global $conf, $user, $hookmanager;

		$sql = "SELECT COUNT(DISTINCT p.fk_soc) as nb_suppliers, COUNT(DISTINCT p.rowid) as nb,";
		$sql .= " COUNT(pd.rowid) as nb_rows, SUM(pd.qty) as qty";
		$sql .= " FROM ".MAIN_DB_PREFIX."supplier_proposaldet as pd";
		$sql .= ", ".MAIN_DB_PREFIX."supplier_proposal as p";
		$sql .= ", ".MAIN_DB_PREFIX."societe as s";
		if (!$user->rights->societe->client->voir && !$socid) { $sql .= ", ".MAIN_DB_PREFIX."societe_commerciaux as sc";
		}
		$sql .= " WHERE p.rowid = pd.fk_supplier_proposal";
		$sql .= " AND p.fk_soc = s.rowid";
		$sql .= " AND p.entity IN (".getEntity('supplier_proposal').")";
		$sql .= " AND pd.fk_product = ".$this->id;
		if (!$user->rights->societe->client->voir && !$socid) { $sql .= " AND p.fk_soc = sc.fk_soc AND sc.fk_user = ".$user->id;
		}
		//$sql.= " AND pr.fk_statut != 0";
		if ($socid > 0) {    $sql .= " AND p.fk_soc = ".$socid;
		}

		$result = $this->db->query($sql);
		if ($result) {
			$obj = $this->db->fetch_object($result);
			$this->stats_proposal_supplier['suppliers'] = $obj->nb_suppliers;
			$this->stats_proposal_supplier['nb'] = $obj->nb;
			$this->stats_proposal_supplier['rows'] = $obj->nb_rows;
			$this->stats_proposal_supplier['qty'] = $obj->qty ? $obj->qty : 0;

			$parameters = array('socid' => $socid);
			$reshook = $hookmanager->executeHooks('loadStatsSupplierProposal', $parameters, $this, $action);
			if ($reshook > 0) $this->stats_proposal_supplier = $hookmanager->resArray['stats_proposal_supplier'];

			return 1;
		} else {
			$this->error = $this->db->error();
			return -1;
		}
	}


	// phpcs:disable PEAR.NamingConventions.ValidFunctionName.ScopeNotCamelCaps
	/**
	 *  Charge tableau des stats commande client pour le produit/service
	 *
	 * @param  int    $socid           Id societe pour filtrer sur une societe
	 * @param  string $filtrestatut    Id statut pour filtrer sur un statut
	 * @param  int    $forVirtualStock Ignore rights filter for virtual stock calculation.
	 * @return integer                 Array of stats in $this->stats_commande (nb=nb of order, qty=qty ordered), <0 if ko or >0 if ok
	 */
	public function load_stats_commande($socid = 0, $filtrestatut = '', $forVirtualStock = 0)
	{
		// phpcs:enable
		global $conf, $user, $hookmanager;

		$sql = "SELECT COUNT(DISTINCT c.fk_soc) as nb_customers, COUNT(DISTINCT c.rowid) as nb,";
		$sql .= " COUNT(cd.rowid) as nb_rows, SUM(cd.qty) as qty";
		$sql .= " FROM ".MAIN_DB_PREFIX."commandedet as cd";
		$sql .= ", ".MAIN_DB_PREFIX."commande as c";
		$sql .= ", ".MAIN_DB_PREFIX."societe as s";
		if (!$user->rights->societe->client->voir && !$socid && !$forVirtualStock) {
			$sql .= ", ".MAIN_DB_PREFIX."societe_commerciaux as sc";
		}
		$sql .= " WHERE c.rowid = cd.fk_commande";
		$sql .= " AND c.fk_soc = s.rowid";
		$sql .= " AND c.entity IN (".getEntity('commande').")";
		$sql .= " AND cd.fk_product = ".$this->id;
		if (!$user->rights->societe->client->voir && !$socid && !$forVirtualStock) {
			$sql .= " AND c.fk_soc = sc.fk_soc AND sc.fk_user = ".$user->id;
		}
		if ($socid > 0) {
			$sql .= " AND c.fk_soc = ".$socid;
		}
		if ($filtrestatut <> '') {
			$sql .= " AND c.fk_statut in (".$filtrestatut.")";
		}

		$result = $this->db->query($sql);
		if ($result) {
			$obj = $this->db->fetch_object($result);
			$this->stats_commande['customers'] = $obj->nb_customers;
			$this->stats_commande['nb'] = $obj->nb;
			$this->stats_commande['rows'] = $obj->nb_rows;
			$this->stats_commande['qty'] = $obj->qty ? $obj->qty : 0;

			// if it's a virtual product, maybe it is in order by extension
			if (!empty($conf->global->PRODUCT_STATS_WITH_PARENT_PROD_IF_INCDEC)) {
				$TFather = $this->getFather();
				if (is_array($TFather) && !empty($TFather)) {
					foreach ($TFather as &$fatherData) {
						$pFather = new Product($this->db);
						$pFather->id = $fatherData['id'];
						$qtyCoef = $fatherData['qty'];

						if ($fatherData['incdec']) {
							$pFather->load_stats_commande($socid, $filtrestatut);

							$this->stats_commande['customers'] += $pFather->stats_commande['customers'];
							$this->stats_commande['nb'] += $pFather->stats_commande['nb'];
							$this->stats_commande['rows'] += $pFather->stats_commande['rows'];
							$this->stats_commande['qty'] += $pFather->stats_commande['qty'] * $qtyCoef;
						}
					}
				}
			}

			// If stock decrease is on invoice validation, the theorical stock continue to
			// count the orders to ship in theorical stock when some are already removed b invoice validation.
			// If option DECREASE_ONLY_UNINVOICEDPRODUCTS is on, we make a compensation.
			if (!empty($conf->global->STOCK_CALCULATE_ON_BILL)) {
				if (!empty($conf->global->DECREASE_ONLY_UNINVOICEDPRODUCTS)) {
					$adeduire = 0;
					$sql = "SELECT sum(fd.qty) as count FROM ".MAIN_DB_PREFIX."facturedet fd ";
					$sql .= " JOIN ".MAIN_DB_PREFIX."facture f ON fd.fk_facture = f.rowid ";
					$sql .= " JOIN ".MAIN_DB_PREFIX."element_element el ON el.fk_target = f.rowid and el.targettype = 'facture' and sourcetype = 'commande'";
					$sql .= " JOIN ".MAIN_DB_PREFIX."commande c ON el.fk_source = c.rowid ";
					$sql .= " WHERE c.fk_statut IN (".$filtrestatut.") AND c.facture = 0 AND fd.fk_product = ".$this->id;
					dol_syslog(__METHOD__.":: sql $sql", LOG_NOTICE);

					$resql = $this->db->query($sql);
					if ($resql) {
						if ($this->db->num_rows($resql) > 0) {
							$obj = $this->db->fetch_object($resql);
							$adeduire += $obj->count;
						}
					}

					$this->stats_commande['qty'] -= $adeduire;
				}
			}

			$parameters = array('socid' => $socid, 'filtrestatut' => $filtrestatut, 'forVirtualStock' => $forVirtualStock);
			$reshook = $hookmanager->executeHooks('loadStatsCustomerOrder', $parameters, $this, $action);
			if ($reshook > 0) $this->stats_commande = $hookmanager->resArray['stats_commande'];
			return 1;
		} else {
			$this->error = $this->db->error();
			return -1;
		}
	}

	// phpcs:disable PEAR.NamingConventions.ValidFunctionName.ScopeNotCamelCaps
	/**
	 *  Charge tableau des stats commande fournisseur pour le produit/service
	 *
	 * @param  int    $socid           Id societe pour filtrer sur une societe
	 * @param  string $filtrestatut    Id des statuts pour filtrer sur des statuts
	 * @param  int    $forVirtualStock Ignore rights filter for virtual stock calculation.
	 * @return array                     Tableau des stats
	 */
	public function load_stats_commande_fournisseur($socid = 0, $filtrestatut = '', $forVirtualStock = 0)
	{
		// phpcs:enable
		global $conf, $user, $hookmanager;

		$sql = "SELECT COUNT(DISTINCT c.fk_soc) as nb_suppliers, COUNT(DISTINCT c.rowid) as nb,";
		$sql .= " COUNT(cd.rowid) as nb_rows, SUM(cd.qty) as qty";
		$sql .= " FROM ".MAIN_DB_PREFIX."commande_fournisseurdet as cd";
		$sql .= ", ".MAIN_DB_PREFIX."commande_fournisseur as c";
		$sql .= ", ".MAIN_DB_PREFIX."societe as s";
		if (!$user->rights->societe->client->voir && !$socid && !$forVirtualStock) {
			$sql .= ", ".MAIN_DB_PREFIX."societe_commerciaux as sc";
		}
		$sql .= " WHERE c.rowid = cd.fk_commande";
		$sql .= " AND c.fk_soc = s.rowid";
		$sql .= " AND c.entity IN (".getEntity('supplier_order').")";
		$sql .= " AND cd.fk_product = ".$this->id;
		if (!$user->rights->societe->client->voir && !$socid && !$forVirtualStock) {
			$sql .= " AND c.fk_soc = sc.fk_soc AND sc.fk_user = ".$user->id;
		}
		if ($socid > 0) {
			$sql .= " AND c.fk_soc = ".$socid;
		}
		if ($filtrestatut != '') {
			$sql .= " AND c.fk_statut in (".$filtrestatut.")"; // Peut valoir 0
		}

		$result = $this->db->query($sql);
		if ($result) {
			$obj = $this->db->fetch_object($result);
			$this->stats_commande_fournisseur['suppliers'] = $obj->nb_suppliers;
			$this->stats_commande_fournisseur['nb'] = $obj->nb;
			$this->stats_commande_fournisseur['rows'] = $obj->nb_rows;
			$this->stats_commande_fournisseur['qty'] = $obj->qty ? $obj->qty : 0;

			$parameters = array('socid' => $socid, 'filtrestatut' => $filtrestatut, 'forVirtualStock' => $forVirtualStock);
			$reshook = $hookmanager->executeHooks('loadStatsSupplierOrder', $parameters, $this, $action);
			if ($reshook > 0) $this->stats_commande_fournisseur = $hookmanager->resArray['stats_commande_fournisseur'];

			return 1;
		} else {
			$this->error = $this->db->error().' sql='.$sql;
			return -1;
		}
	}

	// phpcs:disable PEAR.NamingConventions.ValidFunctionName.ScopeNotCamelCaps
	/**
	 *  Charge tableau des stats expedition client pour le produit/service
	 *
	 * @param   int         $socid                  Id societe pour filtrer sur une societe
	 * @param   string      $filtrestatut           [=''] Ids order status separated by comma
	 * @param   int         $forVirtualStock        Ignore rights filter for virtual stock calculation.
	 * @param   string      $filterShipmentStatus   [=''] Ids shipment status separated by comma
	 * @return  int         <0 if KO, >0 if OK (Tableau des stats)
	 */
	public function load_stats_sending($socid = 0, $filtrestatut = '', $forVirtualStock = 0, $filterShipmentStatus = '')
	{
		// phpcs:enable
		global $conf, $user, $hookmanager;

		$sql = "SELECT COUNT(DISTINCT e.fk_soc) as nb_customers, COUNT(DISTINCT e.rowid) as nb,";
		$sql .= " COUNT(ed.rowid) as nb_rows, SUM(ed.qty) as qty";
		$sql .= " FROM ".MAIN_DB_PREFIX."expeditiondet as ed";
		$sql .= ", ".MAIN_DB_PREFIX."commandedet as cd";
		$sql .= ", ".MAIN_DB_PREFIX."commande as c";
		$sql .= ", ".MAIN_DB_PREFIX."expedition as e";
		$sql .= ", ".MAIN_DB_PREFIX."societe as s";
		if (!$user->rights->societe->client->voir && !$socid && !$forVirtualStock) {
			$sql .= ", ".MAIN_DB_PREFIX."societe_commerciaux as sc";
		}
		$sql .= " WHERE e.rowid = ed.fk_expedition";
		$sql .= " AND c.rowid = cd.fk_commande";
		$sql .= " AND e.fk_soc = s.rowid";
		$sql .= " AND e.entity IN (".getEntity('expedition').")";
		$sql .= " AND ed.fk_origin_line = cd.rowid";
		$sql .= " AND cd.fk_product = ".$this->id;
		if (!$user->rights->societe->client->voir && !$socid && !$forVirtualStock) {
			$sql .= " AND e.fk_soc = sc.fk_soc AND sc.fk_user = ".$user->id;
		}
		if ($socid > 0) {
			$sql .= " AND e.fk_soc = ".$socid;
		}
		if ($filtrestatut <> '') {
			$sql .= " AND c.fk_statut in (".$filtrestatut.")";
		}
		if (!empty($filterShipmentStatus)) $sql .= " AND e.fk_statut IN (".$filterShipmentStatus.")";

		$result = $this->db->query($sql);
		if ($result) {
			$obj = $this->db->fetch_object($result);
			$this->stats_expedition['customers'] = $obj->nb_customers;
			$this->stats_expedition['nb'] = $obj->nb;
			$this->stats_expedition['rows'] = $obj->nb_rows;
			$this->stats_expedition['qty'] = $obj->qty ? $obj->qty : 0;

			// if it's a virtual product, maybe it is in sending by extension
			if (!empty($conf->global->PRODUCT_STATS_WITH_PARENT_PROD_IF_INCDEC)) {
				$TFather = $this->getFather();
				if (is_array($TFather) && !empty($TFather)) {
					foreach ($TFather as &$fatherData) {
						$pFather = new Product($this->db);
						$pFather->id = $fatherData['id'];
						$qtyCoef = $fatherData['qty'];

						if ($fatherData['incdec']) {
							$pFather->load_stats_sending($socid, $filtrestatut, $forVirtualStock);

							$this->stats_expedition['customers'] += $pFather->stats_expedition['customers'];
							$this->stats_expedition['nb'] += $pFather->stats_expedition['nb'];
							$this->stats_expedition['rows'] += $pFather->stats_expedition['rows'];
							$this->stats_expedition['qty'] += $pFather->stats_expedition['qty'] * $qtyCoef;
						}
					}
				}
			}

			$parameters = array('socid' => $socid, 'filtrestatut' => $filtrestatut, 'forVirtualStock' => $forVirtualStock, 'filterShipmentStatus' => $filterShipmentStatus);
			$reshook = $hookmanager->executeHooks('loadStatsSending', $parameters, $this, $action);
			if ($reshook > 0) $this->stats_expedition = $hookmanager->resArray['stats_expedition'];

			return 1;
		} else {
			$this->error = $this->db->error();
			return -1;
		}
	}

	// phpcs:disable PEAR.NamingConventions.ValidFunctionName.ScopeNotCamelCaps
	/**
	 *  Charge tableau des stats réception fournisseur pour le produit/service
	 *
	 * @param  int    $socid           Id societe pour filtrer sur une societe
	 * @param  string $filtrestatut    Id statut pour filtrer sur un statut
	 * @param  int    $forVirtualStock Ignore rights filter for virtual stock calculation.
	 * @return array                   Tableau des stats
	 */
	public function load_stats_reception($socid = 0, $filtrestatut = '', $forVirtualStock = 0)
	{
		// phpcs:enable
		global $conf, $user, $hookmanager;

		$sql = "SELECT COUNT(DISTINCT cf.fk_soc) as nb_suppliers, COUNT(DISTINCT cf.rowid) as nb,";
		$sql .= " COUNT(fd.rowid) as nb_rows, SUM(fd.qty) as qty";
		$sql .= " FROM ".MAIN_DB_PREFIX."commande_fournisseur_dispatch as fd";
		$sql .= ", ".MAIN_DB_PREFIX."commande_fournisseur as cf";
		$sql .= ", ".MAIN_DB_PREFIX."societe as s";
		if (!$user->rights->societe->client->voir && !$socid && !$forVirtualStock) { $sql .= ", ".MAIN_DB_PREFIX."societe_commerciaux as sc";
		}
		$sql .= " WHERE cf.rowid = fd.fk_commande";
		$sql .= " AND cf.fk_soc = s.rowid";
		$sql .= " AND cf.entity IN (".getEntity('supplier_order').")";
		$sql .= " AND fd.fk_product = ".$this->id;
		if (!$user->rights->societe->client->voir && !$socid && !$forVirtualStock) { $sql .= " AND cf.fk_soc = sc.fk_soc AND sc.fk_user = ".$user->id;
		}
		if ($socid > 0) {    $sql .= " AND cf.fk_soc = ".$socid;
		}
		if ($filtrestatut <> '') { $sql .= " AND cf.fk_statut in (".$filtrestatut.")";
		}

		$result = $this->db->query($sql);
		if ($result) {
			$obj = $this->db->fetch_object($result);
			$this->stats_reception['suppliers'] = $obj->nb_suppliers;
			$this->stats_reception['nb'] = $obj->nb;
			$this->stats_reception['rows'] = $obj->nb_rows;
			$this->stats_reception['qty'] = $obj->qty ? $obj->qty : 0;

			$parameters = array('socid' => $socid, 'filtrestatut' => $filtrestatut, 'forVirtualStock' => $forVirtualStock);
			$reshook = $hookmanager->executeHooks('loadStatsReception', $parameters, $this, $action);
			if ($reshook > 0) $this->stats_reception = $hookmanager->resArray['stats_reception'];

			return 1;
		} else {
			$this->error = $this->db->error();
			return -1;
		}
	}

	// phpcs:disable PEAR.NamingConventions.ValidFunctionName.ScopeNotCamelCaps
	/**
	 *  Charge tableau des stats commande client pour le produit/service
	 *
	 * @param  int    $socid           Id societe pour filtrer sur une societe
	 * @param  string $filtrestatut    Id statut pour filtrer sur un statut
	 * @param  int    $forVirtualStock Ignore rights filter for virtual stock calculation.
	 * @return integer                 Array of stats in $this->stats_commande (nb=nb of order, qty=qty ordered), <0 if ko or >0 if ok
	 */
	public function load_stats_inproduction($socid = 0, $filtrestatut = '', $forVirtualStock = 0)
	{
		// phpcs:enable
		global $conf, $user, $hookmanager;

		$sql = "SELECT COUNT(DISTINCT m.fk_soc) as nb_customers, COUNT(DISTINCT m.rowid) as nb,";
		$sql .= " COUNT(mp.rowid) as nb_rows, SUM(mp.qty) as qty, role";
		$sql .= " FROM ".MAIN_DB_PREFIX."mrp_production as mp";
		$sql .= ", ".MAIN_DB_PREFIX."mrp_mo as m";
		$sql .= " LEFT JOIN ".MAIN_DB_PREFIX."societe as s ON s.rowid = m.fk_soc";
		if (!$user->rights->societe->client->voir && !$socid && !$forVirtualStock) {
			$sql .= ", ".MAIN_DB_PREFIX."societe_commerciaux as sc";
		}
		$sql .= " WHERE m.rowid = mp.fk_mo";
		$sql .= " AND m.entity IN (".getEntity('mrp').")";
		$sql .= " AND mp.fk_product = ".$this->id;
		if (!$user->rights->societe->client->voir && !$socid && !$forVirtualStock) {
			$sql .= " AND m.fk_soc = sc.fk_soc AND sc.fk_user = ".$user->id;
		}
		if ($socid > 0) {
			$sql .= " AND m.fk_soc = ".$socid;
		}
		if ($filtrestatut <> '') {
			$sql .= " AND m.status in (".$filtrestatut.")";
		}
		$sql .= " GROUP BY role";

		$this->stats_mrptoconsume['customers'] = 0;
		$this->stats_mrptoconsume['nb'] = 0;
		$this->stats_mrptoconsume['rows'] = 0;
		$this->stats_mrptoconsume['qty'] = 0;
		$this->stats_mrptoproduce['customers'] = 0;
		$this->stats_mrptoproduce['nb'] = 0;
		$this->stats_mrptoproduce['rows'] = 0;
		$this->stats_mrptoproduce['qty'] = 0;

		$result = $this->db->query($sql);
		if ($result) {
			while ($obj = $this->db->fetch_object($result)) {
				if ($obj->role == 'toconsume') {
					$this->stats_mrptoconsume['customers'] += $obj->nb_customers;
					$this->stats_mrptoconsume['nb'] += $obj->nb;
					$this->stats_mrptoconsume['rows'] += $obj->nb_rows;
					$this->stats_mrptoconsume['qty'] += ($obj->qty ? $obj->qty : 0);
				}
				if ($obj->role == 'consumed') {
					//$this->stats_mrptoconsume['customers'] += $obj->nb_customers;
					//$this->stats_mrptoconsume['nb'] += $obj->nb;
					//$this->stats_mrptoconsume['rows'] += $obj->nb_rows;
					$this->stats_mrptoconsume['qty'] -= ($obj->qty ? $obj->qty : 0);
				}
				if ($obj->role == 'toproduce') {
					$this->stats_mrptoproduce['customers'] += $obj->nb_customers;
					$this->stats_mrptoproduce['nb'] += $obj->nb;
					$this->stats_mrptoproduce['rows'] += $obj->nb_rows;
					$this->stats_mrptoproduce['qty'] += ($obj->qty ? $obj->qty : 0);
				}
				if ($obj->role == 'produced') {
					//$this->stats_mrptoproduce['customers'] += $obj->nb_customers;
					//$this->stats_mrptoproduce['nb'] += $obj->nb;
					//$this->stats_mrptoproduce['rows'] += $obj->nb_rows;
					$this->stats_mrptoproduce['qty'] -= ($obj->qty ? $obj->qty : 0);
				}
			}

			// Clean data
			if ($this->stats_mrptoconsume['qty'] < 0) $this->stats_mrptoconsume['qty'] = 0;
			if ($this->stats_mrptoproduce['qty'] < 0) $this->stats_mrptoproduce['qty'] = 0;

			$parameters = array('socid' => $socid, 'filtrestatut' => $filtrestatut, 'forVirtualStock' => $forVirtualStock);
			$reshook = $hookmanager->executeHooks('loadStatsInProduction', $parameters, $this, $action);
			if ($reshook > 0) $this->stats_mrptoproduce = $hookmanager->resArray['stats_mrptoproduce'];

			return 1;
		} else {
			$this->error = $this->db->error();
			return -1;
		}
	}

	// phpcs:disable PEAR.NamingConventions.ValidFunctionName.ScopeNotCamelCaps
	/**
	 *  Charge tableau des stats contrat pour le produit/service
	 *
	 * @param  int $socid Id societe
	 * @return array               Tableau des stats
	 */
	public function load_stats_contrat($socid = 0)
	{
		// phpcs:enable
		global $conf, $user, $hookmanager;

		$sql = "SELECT COUNT(DISTINCT c.fk_soc) as nb_customers, COUNT(DISTINCT c.rowid) as nb,";
		$sql .= " COUNT(cd.rowid) as nb_rows, SUM(cd.qty) as qty";
		$sql .= " FROM ".MAIN_DB_PREFIX."contratdet as cd";
		$sql .= ", ".MAIN_DB_PREFIX."contrat as c";
		$sql .= ", ".MAIN_DB_PREFIX."societe as s";
		if (!$user->rights->societe->client->voir && !$socid) {
			$sql .= ", ".MAIN_DB_PREFIX."societe_commerciaux as sc";
		}
		$sql .= " WHERE c.rowid = cd.fk_contrat";
		$sql .= " AND c.fk_soc = s.rowid";
		$sql .= " AND c.entity IN (".getEntity('contract').")";
		$sql .= " AND cd.fk_product = ".$this->id;
		if (!$user->rights->societe->client->voir && !$socid) {
			$sql .= " AND c.fk_soc = sc.fk_soc AND sc.fk_user = ".$user->id;
		}
		//$sql.= " AND c.statut != 0";
		if ($socid > 0) {
			$sql .= " AND c.fk_soc = ".$socid;
		}

		$result = $this->db->query($sql);
		if ($result) {
			$obj = $this->db->fetch_object($result);
			$this->stats_contrat['customers'] = $obj->nb_customers;
			$this->stats_contrat['nb'] = $obj->nb;
			$this->stats_contrat['rows'] = $obj->nb_rows;
			$this->stats_contrat['qty'] = $obj->qty ? $obj->qty : 0;

			// if it's a virtual product, maybe it is in contract by extension
			if (!empty($conf->global->PRODUCT_STATS_WITH_PARENT_PROD_IF_INCDEC)) {
				$TFather = $this->getFather();
				if (is_array($TFather) && !empty($TFather)) {
					foreach ($TFather as &$fatherData) {
						$pFather = new Product($this->db);
						$pFather->id = $fatherData['id'];
						$qtyCoef = $fatherData['qty'];

						if ($fatherData['incdec']) {
							$pFather->load_stats_contrat($socid);

							$this->stats_contrat['customers'] += $pFather->stats_contrat['customers'];
							$this->stats_contrat['nb'] += $pFather->stats_contrat['nb'];
							$this->stats_contrat['rows'] += $pFather->stats_contrat['rows'];
							$this->stats_contrat['qty'] += $pFather->stats_contrat['qty'] * $qtyCoef;
						}
					}
				}
			}

			$parameters = array('socid' => $socid);
			$reshook = $hookmanager->executeHooks('loadStatsContract', $parameters, $this, $action);
			if ($reshook > 0) $this->stats_contrat = $hookmanager->resArray['stats_contrat'];

			return 1;
		} else {
			$this->error = $this->db->error().' sql='.$sql;
			return -1;
		}
	}

	// phpcs:disable PEAR.NamingConventions.ValidFunctionName.ScopeNotCamelCaps
	/**
	 *  Charge tableau des stats facture pour le produit/service
	 *
	 * @param  int $socid Id societe
	 * @return array                   Tableau des stats
	 */
	public function load_stats_facture($socid = 0)
	{
		// phpcs:enable
		global $db, $conf, $user, $hookmanager;

		$sql = "SELECT COUNT(DISTINCT f.fk_soc) as nb_customers, COUNT(DISTINCT f.rowid) as nb,";
		$sql .= " COUNT(fd.rowid) as nb_rows, SUM(".$db->ifsql('f.type != 2', 'fd.qty', 'fd.qty * -1').") as qty";
		$sql .= " FROM ".MAIN_DB_PREFIX."facturedet as fd";
		$sql .= ", ".MAIN_DB_PREFIX."facture as f";
		$sql .= ", ".MAIN_DB_PREFIX."societe as s";
		if (!$user->rights->societe->client->voir && !$socid) {
			$sql .= ", ".MAIN_DB_PREFIX."societe_commerciaux as sc";
		}
		$sql .= " WHERE f.rowid = fd.fk_facture";
		$sql .= " AND f.fk_soc = s.rowid";
		$sql .= " AND f.entity IN (".getEntity('invoice').")";
		$sql .= " AND fd.fk_product = ".$this->id;
		if (!$user->rights->societe->client->voir && !$socid) {
			$sql .= " AND f.fk_soc = sc.fk_soc AND sc.fk_user = ".$user->id;
		}
		//$sql.= " AND f.fk_statut != 0";
		if ($socid > 0) {
			$sql .= " AND f.fk_soc = ".$socid;
		}

		$result = $this->db->query($sql);
		if ($result) {
			$obj = $this->db->fetch_object($result);
			$this->stats_facture['customers'] = $obj->nb_customers;
			$this->stats_facture['nb'] = $obj->nb;
			$this->stats_facture['rows'] = $obj->nb_rows;
			$this->stats_facture['qty'] = $obj->qty ? $obj->qty : 0;

			// if it's a virtual product, maybe it is in invoice by extension
			if (!empty($conf->global->PRODUCT_STATS_WITH_PARENT_PROD_IF_INCDEC)) {
				$TFather = $this->getFather();
				if (is_array($TFather) && !empty($TFather)) {
					foreach ($TFather as &$fatherData) {
						$pFather = new Product($this->db);
						$pFather->id = $fatherData['id'];
						$qtyCoef = $fatherData['qty'];

						if ($fatherData['incdec']) {
							$pFather->load_stats_facture($socid);

							$this->stats_facture['customers'] += $pFather->stats_facture['customers'];
							$this->stats_facture['nb'] += $pFather->stats_facture['nb'];
							$this->stats_facture['rows'] += $pFather->stats_facture['rows'];
							$this->stats_facture['qty'] += $pFather->stats_facture['qty'] * $qtyCoef;
						}
					}
				}
			}

			$parameters = array('socid' => $socid);
			$reshook = $hookmanager->executeHooks('loadStatsCustomerInvoice', $parameters, $this, $action);
			if ($reshook > 0) $this->stats_facture = $hookmanager->resArray['stats_facture'];

			return 1;
		} else {
			$this->error = $this->db->error();
			return -1;
		}
	}

	// phpcs:disable PEAR.NamingConventions.ValidFunctionName.ScopeNotCamelCaps
	/**
	 *  Charge tableau des stats facture pour le produit/service
	 *
	 * @param  int $socid Id societe
	 * @return array                   Tableau des stats
	 */
	public function load_stats_facture_fournisseur($socid = 0)
	{
		// phpcs:enable
		global $conf, $user, $hookmanager;

		$sql = "SELECT COUNT(DISTINCT f.fk_soc) as nb_suppliers, COUNT(DISTINCT f.rowid) as nb,";
		$sql .= " COUNT(fd.rowid) as nb_rows, SUM(fd.qty) as qty";
		$sql .= " FROM ".MAIN_DB_PREFIX."facture_fourn_det as fd";
		$sql .= ", ".MAIN_DB_PREFIX."facture_fourn as f";
		$sql .= ", ".MAIN_DB_PREFIX."societe as s";
		if (!$user->rights->societe->client->voir && !$socid) {
			$sql .= ", ".MAIN_DB_PREFIX."societe_commerciaux as sc";
		}
		$sql .= " WHERE f.rowid = fd.fk_facture_fourn";
		$sql .= " AND f.fk_soc = s.rowid";
		$sql .= " AND f.entity IN (".getEntity('facture_fourn').")";
		$sql .= " AND fd.fk_product = ".$this->id;
		if (!$user->rights->societe->client->voir && !$socid) {
			$sql .= " AND f.fk_soc = sc.fk_soc AND sc.fk_user = ".$user->id;
		}
		//$sql.= " AND f.fk_statut != 0";
		if ($socid > 0) {
			$sql .= " AND f.fk_soc = ".$socid;
		}

		$result = $this->db->query($sql);
		if ($result) {
			$obj = $this->db->fetch_object($result);
			$this->stats_facture_fournisseur['suppliers'] = $obj->nb_suppliers;
			$this->stats_facture_fournisseur['nb'] = $obj->nb;
			$this->stats_facture_fournisseur['rows'] = $obj->nb_rows;
			$this->stats_facture_fournisseur['qty'] = $obj->qty ? $obj->qty : 0;

			$parameters = array('socid' => $socid);
			$reshook = $hookmanager->executeHooks('loadStatsSupplierInvoice', $parameters, $this, $action);
			if ($reshook > 0) $this->stats_facture_fournisseur = $hookmanager->resArray['stats_facture_fournisseur'];

			return 1;
		} else {
			$this->error = $this->db->error();
			return -1;
		}
	}

	// phpcs:disable PEAR.NamingConventions.ValidFunctionName.ScopeNotCamelCaps
	/**
	 *  Return an array formated for showing graphs
	 *
	 * @param  string $sql  Request to execute
	 * @param  string $mode 'byunit'=number of unit, 'bynumber'=nb of entities
	 * @param  int    $year Year (0=current year)
	 * @return array               <0 if KO, result[month]=array(valuex,valuey) where month is 0 to 11
	 */
	private function _get_stats($sql, $mode, $year = 0)
	{
		// phpcs:enable
		$resql = $this->db->query($sql);
		if ($resql) {
			$num = $this->db->num_rows($resql);
			$i = 0;
			while ($i < $num)
			{
				$arr = $this->db->fetch_array($resql);
				if ($mode == 'byunit') {
					$tab[$arr[1]] = $arr[0]; // 1st field
				}
				if ($mode == 'bynumber') {
					$tab[$arr[1]] = $arr[2]; // 3rd field
				}
				$i++;
			}
		} else {
			$this->error = $this->db->error().' sql='.$sql;
			return -1;
		}

		if (empty($year)) {
			$year = strftime('%Y', time());
			$month = strftime('%m', time());
		} else {
			$month = 12; // We imagine we are at end of year, so we get last 12 month before, so all correct year.
		}
		$result = array();

		for ($j = 0; $j < 12; $j++)
		{
			//$idx = ucfirst(dol_trunc(dol_print_date(dol_mktime(12, 0, 0, $month, 1, $year), "%b"), 3, 'right', 'UTF-8', 1));
			$idx = ucfirst(dol_trunc(dol_print_date(dol_mktime(12, 0, 0, $month, 1, $year), "%b"), 1, 'right', 'UTF-8', 1));

			$result[$j] = array($idx, isset($tab[$year.$month]) ? $tab[$year.$month] : 0);
			//            $result[$j] = array($monthnum,isset($tab[$year.$month])?$tab[$year.$month]:0);

			$month = "0".($month - 1);
			if (dol_strlen($month) == 3) {
				$month = substr($month, 1);
			}
			if ($month == 0) {
				$month = 12;
				$year = $year - 1;
			}
		}

		return array_reverse($result);
	}


	// phpcs:disable PEAR.NamingConventions.ValidFunctionName.ScopeNotCamelCaps
	/**
	 *  Return nb of units or customers invoices in which product is included
	 *
	 * @param  int    $socid               Limit count on a particular third party id
	 * @param  string $mode                'byunit'=number of unit, 'bynumber'=nb of entities
	 * @param  int    $filteronproducttype 0=To filter on product only, 1=To filter on services only
	 * @param  int    $year                Year (0=last 12 month)
	 * @param  string $morefilter          More sql filters
	 * @return array                            <0 if KO, result[month]=array(valuex,valuey) where month is 0 to 11
	 */
	public function get_nb_vente($socid, $mode, $filteronproducttype = -1, $year = 0, $morefilter = '')
	{
		// phpcs:enable
		global $conf;
		global $user;

		$sql = "SELECT sum(d.qty), date_format(f.datef, '%Y%m')";
		if ($mode == 'bynumber') {
			$sql .= ", count(DISTINCT f.rowid)";
		}
		$sql .= " FROM ".MAIN_DB_PREFIX."facturedet as d, ".MAIN_DB_PREFIX."facture as f, ".MAIN_DB_PREFIX."societe as s";
		if ($filteronproducttype >= 0) {
			$sql .= ", ".MAIN_DB_PREFIX."product as p";
		}
		if (!$user->rights->societe->client->voir && !$socid) {
			$sql .= ", ".MAIN_DB_PREFIX."societe_commerciaux as sc";
		}
		$sql .= " WHERE f.rowid = d.fk_facture";
		if ($this->id > 0) {
			$sql .= " AND d.fk_product =".$this->id;
		} else {
			$sql .= " AND d.fk_product > 0";
		}
		if ($filteronproducttype >= 0) {
			$sql .= " AND p.rowid = d.fk_product AND p.fk_product_type =".$filteronproducttype;
		}
		$sql .= " AND f.fk_soc = s.rowid";
		$sql .= " AND f.entity IN (".getEntity('invoice').")";
		if (!$user->rights->societe->client->voir && !$socid) {
			$sql .= " AND f.fk_soc = sc.fk_soc AND sc.fk_user = ".$user->id;
		}
		if ($socid > 0) {
			$sql .= " AND f.fk_soc = $socid";
		}
		$sql .= $morefilter;
		$sql .= " GROUP BY date_format(f.datef,'%Y%m')";
		$sql .= " ORDER BY date_format(f.datef,'%Y%m') DESC";

		return $this->_get_stats($sql, $mode, $year);
	}


	// phpcs:disable PEAR.NamingConventions.ValidFunctionName.ScopeNotCamelCaps
	/**
	 *  Return nb of units or supplier invoices in which product is included
	 *
	 * @param  int    $socid               Limit count on a particular third party id
	 * @param  string $mode                'byunit'=number of unit, 'bynumber'=nb of entities
	 * @param  int    $filteronproducttype 0=To filter on product only, 1=To filter on services only
	 * @param  int    $year                Year (0=last 12 month)
	 * @param  string $morefilter          More sql filters
	 * @return array                            <0 if KO, result[month]=array(valuex,valuey) where month is 0 to 11
	 */
	public function get_nb_achat($socid, $mode, $filteronproducttype = -1, $year = 0, $morefilter = '')
	{
		// phpcs:enable
		global $conf;
		global $user;

		$sql = "SELECT sum(d.qty), date_format(f.datef, '%Y%m')";
		if ($mode == 'bynumber') {
			$sql .= ", count(DISTINCT f.rowid)";
		}
		$sql .= " FROM ".MAIN_DB_PREFIX."facture_fourn_det as d, ".MAIN_DB_PREFIX."facture_fourn as f, ".MAIN_DB_PREFIX."societe as s";
		if ($filteronproducttype >= 0) {
			$sql .= ", ".MAIN_DB_PREFIX."product as p";
		}
		if (!$user->rights->societe->client->voir && !$socid) {
			$sql .= ", ".MAIN_DB_PREFIX."societe_commerciaux as sc";
		}
		$sql .= " WHERE f.rowid = d.fk_facture_fourn";
		if ($this->id > 0) {
			$sql .= " AND d.fk_product =".$this->id;
		} else {
			$sql .= " AND d.fk_product > 0";
		}
		if ($filteronproducttype >= 0) {
			$sql .= " AND p.rowid = d.fk_product AND p.fk_product_type =".$filteronproducttype;
		}
		$sql .= " AND f.fk_soc = s.rowid";
		$sql .= " AND f.entity IN (".getEntity('facture_fourn').")";
		if (!$user->rights->societe->client->voir && !$socid) {
			$sql .= " AND f.fk_soc = sc.fk_soc AND sc.fk_user = ".$user->id;
		}
		if ($socid > 0) {
			$sql .= " AND f.fk_soc = $socid";
		}
		$sql .= $morefilter;
		$sql .= " GROUP BY date_format(f.datef,'%Y%m')";
		$sql .= " ORDER BY date_format(f.datef,'%Y%m') DESC";

		return $this->_get_stats($sql, $mode, $year);
	}

	// phpcs:disable PEAR.NamingConventions.ValidFunctionName.ScopeNotCamelCaps
	/**
	 *  Return nb of units in proposals in which product is included
	 *
	 * @param  int    $socid               Limit count on a particular third party id
	 * @param  string $mode                'byunit'=number of unit, 'bynumber'=nb of entities
	 * @param  int    $filteronproducttype 0=To filter on product only, 1=To filter on services only
	 * @param  int    $year                Year (0=last 12 month)
	 * @param  string $morefilter          More sql filters
	 * @return array                            <0 if KO, result[month]=array(valuex,valuey) where month is 0 to 11
	 */
	public function get_nb_propal($socid, $mode, $filteronproducttype = -1, $year = 0, $morefilter = '')
	{
		// phpcs:enable
		global $conf;
		global $user;

		$sql = "SELECT sum(d.qty), date_format(p.datep, '%Y%m')";
		if ($mode == 'bynumber') {
			$sql .= ", count(DISTINCT p.rowid)";
		}
		$sql .= " FROM ".MAIN_DB_PREFIX."propaldet as d, ".MAIN_DB_PREFIX."propal as p, ".MAIN_DB_PREFIX."societe as s";
		if ($filteronproducttype >= 0) {
			$sql .= ", ".MAIN_DB_PREFIX."product as prod";
		}
		if (!$user->rights->societe->client->voir && !$socid) {
			$sql .= ", ".MAIN_DB_PREFIX."societe_commerciaux as sc";
		}
		$sql .= " WHERE p.rowid = d.fk_propal";
		if ($this->id > 0) {
			$sql .= " AND d.fk_product =".$this->id;
		} else {
			$sql .= " AND d.fk_product > 0";
		}
		if ($filteronproducttype >= 0) {
			$sql .= " AND prod.rowid = d.fk_product AND prod.fk_product_type =".$filteronproducttype;
		}
		$sql .= " AND p.fk_soc = s.rowid";
		$sql .= " AND p.entity IN (".getEntity('propal').")";
		if (!$user->rights->societe->client->voir && !$socid) {
			$sql .= " AND p.fk_soc = sc.fk_soc AND sc.fk_user = ".$user->id;
		}
		if ($socid > 0) {
			$sql .= " AND p.fk_soc = ".$socid;
		}
		$sql .= $morefilter;
		$sql .= " GROUP BY date_format(p.datep,'%Y%m')";
		$sql .= " ORDER BY date_format(p.datep,'%Y%m') DESC";

		return $this->_get_stats($sql, $mode, $year);
	}

	// phpcs:disable PEAR.NamingConventions.ValidFunctionName.ScopeNotCamelCaps
	/**
	 *  Return nb of units in proposals in which product is included
	 *
	 * @param  int    $socid               Limit count on a particular third party id
	 * @param  string $mode                'byunit'=number of unit, 'bynumber'=nb of entities
	 * @param  int    $filteronproducttype 0=To filter on product only, 1=To filter on services only
	 * @param  int    $year                Year (0=last 12 month)
	 * @param  string $morefilter          More sql filters
	 * @return array                            <0 if KO, result[month]=array(valuex,valuey) where month is 0 to 11
	 */
	public function get_nb_propalsupplier($socid, $mode, $filteronproducttype = -1, $year = 0, $morefilter = '')
	{
		// phpcs:enable
		global $conf;
		global $user;

		$sql = "SELECT sum(d.qty), date_format(p.date_valid, '%Y%m')";
		if ($mode == 'bynumber') {
			$sql .= ", count(DISTINCT p.rowid)";
		}
		$sql .= " FROM ".MAIN_DB_PREFIX."supplier_proposaldet as d, ".MAIN_DB_PREFIX."supplier_proposal as p, ".MAIN_DB_PREFIX."societe as s";
		if ($filteronproducttype >= 0) {
			$sql .= ", ".MAIN_DB_PREFIX."product as prod";
		}
		if (!$user->rights->societe->client->voir && !$socid) {
			$sql .= ", ".MAIN_DB_PREFIX."societe_commerciaux as sc";
		}
		$sql .= " WHERE p.rowid = d.fk_supplier_proposal";
		if ($this->id > 0) {
			$sql .= " AND d.fk_product =".$this->id;
		} else {
			$sql .= " AND d.fk_product > 0";
		}
		if ($filteronproducttype >= 0) {
			$sql .= " AND prod.rowid = d.fk_product AND prod.fk_product_type =".$filteronproducttype;
		}
		$sql .= " AND p.fk_soc = s.rowid";
		$sql .= " AND p.entity IN (".getEntity('supplier_proposal').")";
		if (!$user->rights->societe->client->voir && !$socid) {
			$sql .= " AND p.fk_soc = sc.fk_soc AND sc.fk_user = ".$user->id;
		}
		if ($socid > 0) {
			$sql .= " AND p.fk_soc = ".$socid;
		}
		$sql .= $morefilter;
		$sql .= " GROUP BY date_format(p.date_valid,'%Y%m')";
		$sql .= " ORDER BY date_format(p.date_valid,'%Y%m') DESC";

		return $this->_get_stats($sql, $mode, $year);
	}

	// phpcs:disable PEAR.NamingConventions.ValidFunctionName.ScopeNotCamelCaps
	/**
	 *  Return nb of units in orders in which product is included
	 *
	 * @param  int    $socid               Limit count on a particular third party id
	 * @param  string $mode                'byunit'=number of unit, 'bynumber'=nb of entities
	 * @param  int    $filteronproducttype 0=To filter on product only, 1=To filter on services only
	 * @param  int    $year                Year (0=last 12 month)
	 * @param  string $morefilter          More sql filters
	 * @return array                            <0 if KO, result[month]=array(valuex,valuey) where month is 0 to 11
	 */
	public function get_nb_order($socid, $mode, $filteronproducttype = -1, $year = 0, $morefilter = '')
	{
		// phpcs:enable
		global $conf, $user;

		$sql = "SELECT sum(d.qty), date_format(c.date_commande, '%Y%m')";
		if ($mode == 'bynumber') {
			$sql .= ", count(DISTINCT c.rowid)";
		}
		$sql .= " FROM ".MAIN_DB_PREFIX."commandedet as d, ".MAIN_DB_PREFIX."commande as c, ".MAIN_DB_PREFIX."societe as s";
		if ($filteronproducttype >= 0) {
			$sql .= ", ".MAIN_DB_PREFIX."product as p";
		}
		if (!$user->rights->societe->client->voir && !$socid) {
			$sql .= ", ".MAIN_DB_PREFIX."societe_commerciaux as sc";
		}
		$sql .= " WHERE c.rowid = d.fk_commande";
		if ($this->id > 0) {
			$sql .= " AND d.fk_product =".$this->id;
		} else {
			$sql .= " AND d.fk_product > 0";
		}
		if ($filteronproducttype >= 0) {
			$sql .= " AND p.rowid = d.fk_product AND p.fk_product_type =".$filteronproducttype;
		}
		$sql .= " AND c.fk_soc = s.rowid";
		$sql .= " AND c.entity IN (".getEntity('commande').")";
		if (!$user->rights->societe->client->voir && !$socid) {
			$sql .= " AND c.fk_soc = sc.fk_soc AND sc.fk_user = ".$user->id;
		}
		if ($socid > 0) {
			$sql .= " AND c.fk_soc = ".$socid;
		}
		$sql .= $morefilter;
		$sql .= " GROUP BY date_format(c.date_commande,'%Y%m')";
		$sql .= " ORDER BY date_format(c.date_commande,'%Y%m') DESC";

		return $this->_get_stats($sql, $mode, $year);
	}

	// phpcs:disable PEAR.NamingConventions.ValidFunctionName.ScopeNotCamelCaps
	/**
	 *  Return nb of units in orders in which product is included
	 *
	 * @param  int    $socid               Limit count on a particular third party id
	 * @param  string $mode                'byunit'=number of unit, 'bynumber'=nb of entities
	 * @param  int    $filteronproducttype 0=To filter on product only, 1=To filter on services only
	 * @param  int    $year                Year (0=last 12 month)
	 * @param  string $morefilter          More sql filters
	 * @return array                            <0 if KO, result[month]=array(valuex,valuey) where month is 0 to 11
	 */
	public function get_nb_ordersupplier($socid, $mode, $filteronproducttype = -1, $year = 0, $morefilter = '')
	{
		// phpcs:enable
		global $conf, $user;

		$sql = "SELECT sum(d.qty), date_format(c.date_commande, '%Y%m')";
		if ($mode == 'bynumber') {
			$sql .= ", count(DISTINCT c.rowid)";
		}
		$sql .= " FROM ".MAIN_DB_PREFIX."commande_fournisseurdet as d, ".MAIN_DB_PREFIX."commande_fournisseur as c, ".MAIN_DB_PREFIX."societe as s";
		if ($filteronproducttype >= 0) {
			$sql .= ", ".MAIN_DB_PREFIX."product as p";
		}
		if (!$user->rights->societe->client->voir && !$socid) {
			$sql .= ", ".MAIN_DB_PREFIX."societe_commerciaux as sc";
		}
		$sql .= " WHERE c.rowid = d.fk_commande";
		if ($this->id > 0) {
			$sql .= " AND d.fk_product =".$this->id;
		} else {
			$sql .= " AND d.fk_product > 0";
		}
		if ($filteronproducttype >= 0) {
			$sql .= " AND p.rowid = d.fk_product AND p.fk_product_type =".$filteronproducttype;
		}
		$sql .= " AND c.fk_soc = s.rowid";
		$sql .= " AND c.entity IN (".getEntity('supplier_order').")";
		if (!$user->rights->societe->client->voir && !$socid) {
			$sql .= " AND c.fk_soc = sc.fk_soc AND sc.fk_user = ".$user->id;
		}
		if ($socid > 0) {
			$sql .= " AND c.fk_soc = ".$socid;
		}
		$sql .= $morefilter;
		$sql .= " GROUP BY date_format(c.date_commande,'%Y%m')";
		$sql .= " ORDER BY date_format(c.date_commande,'%Y%m') DESC";

		return $this->_get_stats($sql, $mode, $year);
	}

	// phpcs:disable PEAR.NamingConventions.ValidFunctionName.ScopeNotCamelCaps
	/**
	 *  Return nb of units in orders in which product is included
	 *
	 * @param  int    $socid               Limit count on a particular third party id
	 * @param  string $mode                'byunit'=number of unit, 'bynumber'=nb of entities
	 * @param  int    $filteronproducttype 0=To filter on product only, 1=To filter on services only
	 * @param  int    $year                Year (0=last 12 month)
	 * @param  string $morefilter          More sql filters
	 * @return array                            <0 if KO, result[month]=array(valuex,valuey) where month is 0 to 11
	 */
	public function get_nb_contract($socid, $mode, $filteronproducttype = -1, $year = 0, $morefilter = '')
	{
		// phpcs:enable
		global $conf, $user;

		$sql = "SELECT sum(d.qty), date_format(c.date_contrat, '%Y%m')";
		if ($mode == 'bynumber') {
			$sql .= ", count(DISTINCT c.rowid)";
		}
		$sql .= " FROM ".MAIN_DB_PREFIX."contratdet as d, ".MAIN_DB_PREFIX."contrat as c, ".MAIN_DB_PREFIX."societe as s";
		if ($filteronproducttype >= 0) {
			$sql .= ", ".MAIN_DB_PREFIX."product as p";
		}
		if (!$user->rights->societe->client->voir && !$socid) {
			$sql .= ", ".MAIN_DB_PREFIX."societe_commerciaux as sc";
		}

		$sql .= " WHERE c.entity IN (".getEntity('contract').")";
		$sql .= " AND c.rowid = d.fk_contrat";

		if ($this->id > 0) {
			$sql .= " AND d.fk_product =".$this->id;
		} else {
			$sql .= " AND d.fk_product > 0";
		}
		if ($filteronproducttype >= 0) {
			$sql .= " AND p.rowid = d.fk_product AND p.fk_product_type =".$filteronproducttype;
		}
		$sql .= " AND c.fk_soc = s.rowid";

		if (!$user->rights->societe->client->voir && !$socid) {
			$sql .= " AND c.fk_soc = sc.fk_soc AND sc.fk_user = ".$user->id;
		}
		if ($socid > 0) {
			$sql .= " AND c.fk_soc = ".$socid;
		}
		$sql .= $morefilter;
		$sql .= " GROUP BY date_format(c.date_contrat,'%Y%m')";
		$sql .= " ORDER BY date_format(c.date_contrat,'%Y%m') DESC";

		return $this->_get_stats($sql, $mode, $year);
	}

	// phpcs:disable PEAR.NamingConventions.ValidFunctionName.ScopeNotCamelCaps
	/**
	 *  Return nb of units in orders in which product is included
	 *
	 * @param  int    $socid               Limit count on a particular third party id
	 * @param  string $mode                'byunit'=number of unit, 'bynumber'=nb of entities
	 * @param  int    $filteronproducttype 0=To filter on product only, 1=To filter on services only
	 * @param  int    $year                Year (0=last 12 month)
	 * @param  string $morefilter          More sql filters
	 * @return array                            <0 if KO, result[month]=array(valuex,valuey) where month is 0 to 11
	 */
	public function get_nb_mos($socid, $mode, $filteronproducttype = -1, $year = 0, $morefilter = '')
	{
		// phpcs:enable
		global $conf, $user;

		$sql = "SELECT sum(d.qty), date_format(d.date_valid, '%Y%m')";
		if ($mode == 'bynumber') {
			$sql .= ", count(DISTINCT d.rowid)";
		}
		$sql .= " FROM ".MAIN_DB_PREFIX."mrp_mo as d LEFT JOIN  ".MAIN_DB_PREFIX."societe as s ON d.fk_soc = s.rowid";
		if ($filteronproducttype >= 0) {
			$sql .= ", ".MAIN_DB_PREFIX."product as p";
		}
		if (!$user->rights->societe->client->voir && !$socid) {
			$sql .= ", ".MAIN_DB_PREFIX."societe_commerciaux as sc";
		}

		$sql .= " WHERE d.entity IN (".getEntity('mo').")";
		$sql .= " AND d.status > 0";

		if ($this->id > 0) {
			$sql .= " AND d.fk_product =".$this->id;
		} else {
			$sql .= " AND d.fk_product > 0";
		}
		if ($filteronproducttype >= 0) {
			$sql .= " AND p.rowid = d.fk_product AND p.fk_product_type =".$filteronproducttype;
		}

		if (!$user->rights->societe->client->voir && !$socid) {
			$sql .= " AND d.fk_soc = sc.fk_soc AND sc.fk_user = ".$user->id;
		}
		if ($socid > 0) {
			$sql .= " AND d.fk_soc = ".$socid;
		}
		$sql .= $morefilter;
		$sql .= " GROUP BY date_format(d.date_valid,'%Y%m')";
		$sql .= " ORDER BY date_format(d.date_valid,'%Y%m') DESC";

		return $this->_get_stats($sql, $mode, $year);
	}

	// phpcs:disable PEAR.NamingConventions.ValidFunctionName.ScopeNotCamelCaps
	/**
	 *  Link a product/service to a parent product/service
	 *
	 * @param  int $id_pere Id of parent product/service
	 * @param  int $id_fils Id of child product/service
	 * @param  int $qty     Quantity
	 * @param  int $incdec  1=Increase/decrease stock of child when parent stock increase/decrease
	 * @return int                < 0 if KO, > 0 if OK
	 */
	public function add_sousproduit($id_pere, $id_fils, $qty, $incdec = 1)
	{
		// phpcs:enable
		// Clean parameters
		if (!is_numeric($id_pere)) {
			$id_pere = 0;
		}
		if (!is_numeric($id_fils)) {
			$id_fils = 0;
		}
		if (!is_numeric($incdec)) {
			$incdec = 0;
		}

		$result = $this->del_sousproduit($id_pere, $id_fils);
		if ($result < 0) {
			return $result;
		}

		// Check not already father of id_pere (to avoid father -> child -> father links)
		$sql = 'SELECT fk_product_pere from '.MAIN_DB_PREFIX.'product_association';
		$sql .= ' WHERE fk_product_pere  = '.$id_fils.' AND fk_product_fils = '.$id_pere;
		if (!$this->db->query($sql)) {
			dol_print_error($this->db);
			return -1;
		} else {
			$result = $this->db->query($sql);
			if ($result) {
				$num = $this->db->num_rows($result);
				if ($num > 0) {
					$this->error = "isFatherOfThis";
					return -1;
				} else {
					$sql = 'INSERT INTO '.MAIN_DB_PREFIX.'product_association(fk_product_pere,fk_product_fils,qty,incdec)';
					$sql .= ' VALUES ('.$id_pere.', '.$id_fils.', '.$qty.', '.$incdec.')';
					if (!$this->db->query($sql)) {
						 dol_print_error($this->db);
						 return -1;
					} else {
						 return 1;
					}
				}
			}
		}
	}

	// phpcs:disable PEAR.NamingConventions.ValidFunctionName.ScopeNotCamelCaps
	/**
	 *  Modify composed product
	 *
	 * @param  int $id_pere Id of parent product/service
	 * @param  int $id_fils Id of child product/service
	 * @param  int $qty     Quantity
	 * @param  int $incdec  1=Increase/decrease stock of child when parent stock increase/decrease
	 * @return int                < 0 if KO, > 0 if OK
	 */
	public function update_sousproduit($id_pere, $id_fils, $qty, $incdec = 1)
	{
		// phpcs:enable
		// Clean parameters
		if (!is_numeric($id_pere)) {
			$id_pere = 0;
		}
		if (!is_numeric($id_fils)) {
			$id_fils = 0;
		}
		if (!is_numeric($incdec)) {
			$incdec = 1;
		}
		if (!is_numeric($qty)) {
			$qty = 1;
		}

		$sql = 'UPDATE '.MAIN_DB_PREFIX.'product_association SET ';
		$sql .= 'qty='.$qty;
		$sql .= ',incdec='.$incdec;
		$sql .= ' WHERE fk_product_pere='.$id_pere.' AND fk_product_fils='.$id_fils;

		if (!$this->db->query($sql)) {
			dol_print_error($this->db);
			return -1;
		} else {
			return 1;
		}
	}

	// phpcs:disable PEAR.NamingConventions.ValidFunctionName.ScopeNotCamelCaps
	/**
	 *  Retire le lien entre un sousproduit et un produit/service
	 *
	 * @param  int $fk_parent Id du produit auquel ne sera plus lie le produit lie
	 * @param  int $fk_child  Id du produit a ne plus lie
	 * @return int                    < 0 if KO, > 0 if OK
	 */
	public function del_sousproduit($fk_parent, $fk_child)
	{
		// phpcs:enable
		if (!is_numeric($fk_parent)) {
			$fk_parent = 0;
		}
		if (!is_numeric($fk_child)) {
			$fk_child = 0;
		}

		$sql = "DELETE FROM ".MAIN_DB_PREFIX."product_association";
		$sql .= " WHERE fk_product_pere  = ".$fk_parent;
		$sql .= " AND fk_product_fils = ".$fk_child;

		dol_syslog(get_class($this).'::del_sousproduit', LOG_DEBUG);
		if (!$this->db->query($sql)) {
			dol_print_error($this->db);
			return -1;
		}

		return 1;
	}

	// phpcs:disable PEAR.NamingConventions.ValidFunctionName.ScopeNotCamelCaps
	/**
	 *  Verifie si c'est un sous-produit
	 *
	 * @param  int $fk_parent Id du produit auquel le produit est lie
	 * @param  int $fk_child  Id du produit lie
	 * @return int                    < 0 si erreur, > 0 si ok
	 */
	public function is_sousproduit($fk_parent, $fk_child)
	{
		// phpcs:enable
		$sql = "SELECT fk_product_pere, qty, incdec";
		$sql .= " FROM ".MAIN_DB_PREFIX."product_association";
		$sql .= " WHERE fk_product_pere  = '".$fk_parent."'";
		$sql .= " AND fk_product_fils = '".$fk_child."'";

		$result = $this->db->query($sql);
		if ($result) {
			$num = $this->db->num_rows($result);

			if ($num > 0) {
				$obj = $this->db->fetch_object($result);
				$this->is_sousproduit_qty = $obj->qty;
				$this->is_sousproduit_incdec = $obj->incdec;

				return true;
			} else {
				return false;
			}
		} else {
			dol_print_error($this->db);
			return -1;
		}
	}


	// phpcs:disable PEAR.NamingConventions.ValidFunctionName.ScopeNotCamelCaps
	/**
	 *  Add a supplier price for the product.
	 *  Note: Duplicate ref is accepted for different quantity only, or for different companies.
	 *
	 * @param  User   $user      User that make link
	 * @param  int    $id_fourn  Supplier id
	 * @param  string $ref_fourn Supplier ref
	 * @param  float  $quantity  Quantity minimum for price
	 * @return int               < 0 if KO, 0 if link already exists for this product, > 0 if OK
	 */
	public function add_fournisseur($user, $id_fourn, $ref_fourn, $quantity)
	{
		// phpcs:enable
		global $conf;

		$now = dol_now();

		dol_syslog(get_class($this)."::add_fournisseur id_fourn = ".$id_fourn." ref_fourn=".$ref_fourn." quantity=".$quantity, LOG_DEBUG);

		// Clean parameters
		$quantity = price2num($quantity, 'MS');

		if ($ref_fourn) {
			$sql = "SELECT rowid, fk_product";
			$sql .= " FROM ".MAIN_DB_PREFIX."product_fournisseur_price";
			$sql .= " WHERE fk_soc = ".$id_fourn;
			$sql .= " AND ref_fourn = '".$this->db->escape($ref_fourn)."'";
			$sql .= " AND fk_product != ".$this->id;
			$sql .= " AND entity IN (".getEntity('productsupplierprice').")";

			$resql = $this->db->query($sql);
			if ($resql) {
				$obj = $this->db->fetch_object($resql);
				if ($obj) {
					// If the supplier ref already exists but for another product (duplicate ref is accepted for different quantity only or different companies)
					$this->product_id_already_linked = $obj->fk_product;
					return -3;
				}
				$this->db->free($resql);
			}
		}

		$sql = "SELECT rowid";
		$sql .= " FROM ".MAIN_DB_PREFIX."product_fournisseur_price";
		$sql .= " WHERE fk_soc = ".$id_fourn;
		if ($ref_fourn) { $sql .= " AND ref_fourn = '".$this->db->escape($ref_fourn)."'";
		} else { $sql .= " AND (ref_fourn = '' OR ref_fourn IS NULL)";
		}
		$sql .= " AND quantity = ".$quantity;
		$sql .= " AND fk_product = ".$this->id;
		$sql .= " AND entity IN (".getEntity('productsupplierprice').")";

		$resql = $this->db->query($sql);
		if ($resql) {
			$obj = $this->db->fetch_object($resql);

			// The reference supplier does not exist, we create it for this product.
			if (!$obj) {
				$sql = "INSERT INTO ".MAIN_DB_PREFIX."product_fournisseur_price(";
				$sql .= "datec";
				$sql .= ", entity";
				$sql .= ", fk_product";
				$sql .= ", fk_soc";
				$sql .= ", ref_fourn";
				$sql .= ", quantity";
				$sql .= ", fk_user";
				$sql .= ", tva_tx";
				$sql .= ") VALUES (";
				$sql .= "'".$this->db->idate($now)."'";
				$sql .= ", ".$conf->entity;
				$sql .= ", ".$this->id;
				$sql .= ", ".$id_fourn;
				$sql .= ", '".$this->db->escape($ref_fourn)."'";
				$sql .= ", ".$quantity;
				$sql .= ", ".$user->id;
				$sql .= ", 0";
				$sql .= ")";

				if ($this->db->query($sql)) {
					$this->product_fourn_price_id = $this->db->last_insert_id(MAIN_DB_PREFIX."product_fournisseur_price");
					return 1;
				} else {
					$this->error = $this->db->lasterror();
					return -1;
				}
			} else {
				 // If the supplier price already exists for this product and quantity
				$this->product_fourn_price_id = $obj->rowid;
				return 0;
			}
		} else {
			$this->error = $this->db->lasterror();
			return -2;
		}
	}


	// phpcs:disable PEAR.NamingConventions.ValidFunctionName.ScopeNotCamelCaps
	/**
	 *  Renvoie la liste des fournisseurs du produit/service
	 *
	 * @return array        Tableau des id de fournisseur
	 */
	public function list_suppliers()
	{
		// phpcs:enable
		global $conf;

		$list = array();

		$sql = "SELECT DISTINCT p.fk_soc";
		$sql .= " FROM ".MAIN_DB_PREFIX."product_fournisseur_price as p";
		$sql .= " WHERE p.fk_product = ".$this->id;
		$sql .= " AND p.entity = ".$conf->entity;

		$result = $this->db->query($sql);
		if ($result) {
			$num = $this->db->num_rows($result);
			$i = 0;
			while ($i < $num)
			{
				$obj = $this->db->fetch_object($result);
				$list[$i] = $obj->fk_soc;
				$i++;
			}
		}

		return $list;
	}

	// phpcs:disable PEAR.NamingConventions.ValidFunctionName.ScopeNotCamelCaps
	/**
	 *  Recopie les prix d'un produit/service sur un autre
	 *
	 * @param  int $fromId Id product source
	 * @param  int $toId   Id product target
	 * @return int                     < 0 if KO, > 0 if OK
	 */
	public function clone_price($fromId, $toId)
	{
		global $conf, $user;

		$now = dol_now();

		$this->db->begin();

		// prices
		$sql  = "INSERT INTO ".MAIN_DB_PREFIX."product_price (";
		$sql .= " entity";
		$sql .= ", fk_product";
		$sql .= ", date_price";
		$sql .= ", price_level";
		$sql .= ", price";
		$sql .= ", price_ttc";
		$sql .= ", price_min";
		$sql .= ", price_min_ttc";
		$sql .= ", price_base_type";
		$sql .= ", default_vat_code";
		$sql .= ", tva_tx";
		$sql .= ", recuperableonly";
		$sql .= ", localtax1_tx";
		$sql .= ", localtax1_type";
		$sql .= ", localtax2_tx";
		$sql .= ", localtax2_type";
		$sql .= ", fk_user_author";
		$sql .= ", tosell";
		$sql .= ", price_by_qty";
		$sql .= ", fk_price_expression";
		$sql .= ", fk_multicurrency";
		$sql .= ", multicurrency_code";
		$sql .= ", multicurrency_tx";
		$sql .= ", multicurrency_price";
		$sql .= ", multicurrency_price_ttc";
		$sql .= ")";
		$sql .= " SELECT";
		$sql .= " entity";
		$sql .= ", ".$toId;
		$sql .= ", '".$this->db->idate($now)."'";
		$sql .= ", price_level";
		$sql .= ", price";
		$sql .= ", price_ttc";
		$sql .= ", price_min";
		$sql .= ", price_min_ttc";
		$sql .= ", price_base_type";
		$sql .= ", default_vat_code";
		$sql .= ", tva_tx";
		$sql .= ", recuperableonly";
		$sql .= ", localtax1_tx";
		$sql .= ", localtax1_type";
		$sql .= ", localtax2_tx";
		$sql .= ", localtax2_type";
		$sql .= ", ".$user->id;
		$sql .= ", tosell";
		$sql .= ", price_by_qty";
		$sql .= ", fk_price_expression";
		$sql .= ", fk_multicurrency";
		$sql .= ", multicurrency_code";
		$sql .= ", multicurrency_tx";
		$sql .= ", multicurrency_price";
		$sql .= ", multicurrency_price_ttc";
		$sql .= " FROM ".MAIN_DB_PREFIX."product_price";
		$sql .= " WHERE fk_product = ".$fromId;
		$sql .= " ORDER BY date_price DESC";
		if ($conf->global->PRODUIT_MULTIPRICES_LIMIT > 0) {
			$sql .= " LIMIT ".$conf->global->PRODUIT_MULTIPRICES_LIMIT;
		}

		dol_syslog(__METHOD__, LOG_DEBUG);
		$resql = $this->db->query($sql);
		if (!$resql) {
			$this->db->rollback();
			return -1;
		}

		$this->db->commit();
		return 1;
	}

	// phpcs:disable PEAR.NamingConventions.ValidFunctionName.ScopeNotCamelCaps
	/**
	 * Clone links between products
	 *
	 * @param  int $fromId Product id
	 * @param  int $toId   Product id
	 * @return int                  <0 if KO, >0 if OK
	 */
	public function clone_associations($fromId, $toId)
	{
		// phpcs:enable
		$this->db->begin();

		$sql = 'INSERT INTO '.MAIN_DB_PREFIX.'product_association (fk_product_pere, fk_product_fils, qty)';
		$sql .= " SELECT ".$toId.", fk_product_fils, qty FROM ".MAIN_DB_PREFIX."product_association";
		$sql .= " WHERE fk_product_pere = ".$fromId;

		dol_syslog(get_class($this).'::clone_association', LOG_DEBUG);
		if (!$this->db->query($sql)) {
			$this->db->rollback();
			return -1;
		}

		$this->db->commit();
		return 1;
	}

	// phpcs:disable PEAR.NamingConventions.ValidFunctionName.ScopeNotCamelCaps
	/**
	 *  Recopie les fournisseurs et prix fournisseurs d'un produit/service sur un autre
	 *
	 * @param  int $fromId Id produit source
	 * @param  int $toId   Id produit cible
	 * @return int                 < 0 si erreur, > 0 si ok
	 */
	public function clone_fournisseurs($fromId, $toId)
	{
		// phpcs:enable
		$this->db->begin();

		$now = dol_now();

		// les fournisseurs
		/*$sql = "INSERT ".MAIN_DB_PREFIX."product_fournisseur ("
        . " datec, fk_product, fk_soc, ref_fourn, fk_user_author )"
        . " SELECT '".$this->db->idate($now)."', ".$toId.", fk_soc, ref_fourn, fk_user_author"
        . " FROM ".MAIN_DB_PREFIX."product_fournisseur"
        . " WHERE fk_product = ".$fromId;

        if ( ! $this->db->query($sql ) )
        {
        $this->db->rollback();
        return -1;
        }*/

		// les prix de fournisseurs.
		$sql = "INSERT ".MAIN_DB_PREFIX."product_fournisseur_price (";
		$sql .= " datec, fk_product, fk_soc, price, quantity, fk_user)";
		$sql .= " SELECT '".$this->db->idate($now)."', ".$toId.", fk_soc, price, quantity, fk_user";
		$sql .= " FROM ".MAIN_DB_PREFIX."product_fournisseur_price";
		$sql .= " WHERE fk_product = ".$fromId;

		dol_syslog(get_class($this).'::clone_fournisseurs', LOG_DEBUG);
		$resql = $this->db->query($sql);
		if (!$resql) {
			$this->db->rollback();
			return -1;
		} else {
			$this->db->commit();
			return 1;
		}
	}

	// phpcs:disable PEAR.NamingConventions.ValidFunctionName.ScopeNotCamelCaps
	/**
	 *  Fonction recursive uniquement utilisee par get_arbo_each_prod, recompose l'arborescence des sousproduits
	 *  Define value of this->res
	 *
	 * @param  array  $prod       Products array
	 * @param  string $compl_path Directory path of parents to add before
	 * @param  int    $multiply   Because each sublevel must be multiplicated by parent nb
	 * @param  int    $level      Init level
	 * @param  int    $id_parent  Id parent
	 * @return void
	 */
	public function fetch_prod_arbo($prod, $compl_path = "", $multiply = 1, $level = 1, $id_parent = 0)
	{
		// phpcs:enable
		global $conf, $langs;

		$tmpproduct = null;
		//var_dump($prod);
		foreach ($prod as $id_product => $desc_pere)    // $id_product is 0 (first call starting with root top) or an id of a sub_product
		{
			if (is_array($desc_pere))    // If desc_pere is an array, this means it's a child
			{
				$id = (!empty($desc_pere[0]) ? $desc_pere[0] : '');
				$nb = (!empty($desc_pere[1]) ? $desc_pere[1] : '');
				$type = (!empty($desc_pere[2]) ? $desc_pere[2] : '');
				$label = (!empty($desc_pere[3]) ? $desc_pere[3] : '');
				$incdec = !empty($desc_pere[4]) ? $desc_pere[4] : 0;

				if ($multiply < 1) { $multiply = 1;
				}

				//print "XXX We add id=".$id." - label=".$label." - nb=".$nb." - multiply=".$multiply." fullpath=".$compl_path.$label."\n";
				if (is_null($tmpproduct)) $tmpproduct = new Product($this->db); // So we initialize tmpproduct only once for all loop.
				$tmpproduct->fetch($id); // Load product to get ->ref
				$tmpproduct->load_stock('nobatch,novirtual'); // Load stock to get true ->stock_reel
				//$this->fetch($id);        				   // Load product to get ->ref
				//$this->load_stock('nobatch,novirtual');    // Load stock to get true ->stock_reel
				$this->res[] = array(
					'id'=>$id, // Id product
					'id_parent'=>$id_parent,
					'ref'=>$tmpproduct->ref, // Ref product
					'nb'=>$nb, // Nb of units that compose parent product
					'nb_total'=>$nb * $multiply, // Nb of units for all nb of product
					'stock'=>$tmpproduct->stock_reel, // Stock
					'stock_alert'=>$tmpproduct->seuil_stock_alerte, // Stock alert
					'label'=>$label,
					'fullpath'=>$compl_path.$label, // Label
					'type'=>$type, // Nb of units that compose parent product
					'desiredstock'=>$tmpproduct->desiredstock,
					'level'=>$level,
					'incdec'=>$incdec,
					'entity'=>$tmpproduct->entity
				);

				// Recursive call if there is childs to child
				if (is_array($desc_pere['childs'])) {
					   //print 'YYY We go down for '.$desc_pere[3]." -> \n";
					   $this->fetch_prod_arbo($desc_pere['childs'], $compl_path.$desc_pere[3]." -> ", $desc_pere[1] * $multiply, $level + 1, $id);
				}
			}
		}
	}

	// phpcs:disable PEAR.NamingConventions.ValidFunctionName.ScopeNotCamelCaps
	/**
	 *  Build the tree of subproducts into an array
	 *  this->sousprods is loaded by this->get_sousproduits_arbo()
	 *
	 * @param  int $multiply Because each sublevel must be multiplicated by parent nb
	 * @return array                     $this->res
	 */
	public function get_arbo_each_prod($multiply = 1)
	{
		// phpcs:enable
		$this->res = array();
		if (isset($this->sousprods) && is_array($this->sousprods)) {
			foreach ($this->sousprods as $prod_name => $desc_product)
			{
				if (is_array($desc_product)) { $this->fetch_prod_arbo($desc_product, "", $multiply, 1, $this->id);
				}
			}
		}
		//var_dump($this->res);
		return $this->res;
	}

	/**
	 *  Return all parent products for current product (first level only)
	 *
	 * @return int            Nb of father + child
	 */
	public function hasFatherOrChild()
	{
		$nb = 0;

		$sql = "SELECT COUNT(pa.rowid) as nb";
		$sql .= " FROM ".MAIN_DB_PREFIX."product_association as pa";
		$sql .= " WHERE pa.fk_product_fils = ".$this->id." OR pa.fk_product_pere = ".$this->id;
		$resql = $this->db->query($sql);
		if ($resql) {
			$obj = $this->db->fetch_object($resql);
			if ($obj) { $nb = $obj->nb;
			}
		} else {
			return -1;
		}

		return $nb;
	}

	/**
	 * Return if a product has variants or not
	 *
	 * @return int        Number of variants
	 */
	public function hasVariants()
	{
		$nb = 0;
		$sql = "SELECT count(rowid) as nb FROM ".MAIN_DB_PREFIX."product_attribute_combination WHERE fk_product_parent = ".$this->id;
		$sql .= " AND entity IN (".getEntity('product').")";

		$resql = $this->db->query($sql);
		if ($resql) {
			$obj = $this->db->fetch_object($resql);
			if ($obj) { $nb = $obj->nb;
			}
		}

		return $nb;
	}


	/**
	 * Return if loaded product is a variant
	 *
	 * @return int
	 */
	public function isVariant()
	{
		global $conf;
		if (!empty($conf->variants->enabled)) {
			$sql = "SELECT rowid FROM ".MAIN_DB_PREFIX."product_attribute_combination WHERE fk_product_child = ".$this->id." AND entity IN (".getEntity('product').")";

			$query = $this->db->query($sql);

			if ($query) {
				if (!$this->db->num_rows($query)) {
					return false;
				}
				return true;
			} else {
				dol_print_error($this->db);
				return -1;
			}
		} else {
			return false;
		}
	}

	/**
	 *  Return all parent products for current product (first level only)
	 *
	 * @return array         Array of product
	 */
	public function getFather()
	{
		$sql = "SELECT p.rowid, p.label as label, p.ref as ref, pa.fk_product_pere as id, p.fk_product_type, pa.qty, pa.incdec, p.entity";
		$sql .= " FROM ".MAIN_DB_PREFIX."product_association as pa,";
		$sql .= " ".MAIN_DB_PREFIX."product as p";
		$sql .= " WHERE p.rowid = pa.fk_product_pere";
		$sql .= " AND pa.fk_product_fils = ".$this->id;

		$res = $this->db->query($sql);
		if ($res) {
			$prods = array();
			while ($record = $this->db->fetch_array($res))
			{
				// $record['id'] = $record['rowid'] = id of father
				$prods[$record['id']]['id'] = $record['rowid'];
				$prods[$record['id']]['ref'] = $record['ref'];
				$prods[$record['id']]['label'] = $record['label'];
				$prods[$record['id']]['qty'] = $record['qty'];
				$prods[$record['id']]['incdec'] = $record['incdec'];
				$prods[$record['id']]['fk_product_type'] = $record['fk_product_type'];
				$prods[$record['id']]['entity'] = $record['entity'];
			}
			return $prods;
		} else {
			dol_print_error($this->db);
			return -1;
		}
	}


	/**
	 *  Return childs of product $id
	 *
	 * @param  int $id             Id of product to search childs of
	 * @param  int $firstlevelonly Return only direct child
	 * @param  int $level          Level of recursing call (start to 1)
	 * @return array                       Return array(prodid=>array(0=prodid, 1=>qty, 2=> ...)
	 */
	public function getChildsArbo($id, $firstlevelonly = 0, $level = 1)
	{
		global $alreadyfound;

		$sql = "SELECT p.rowid, p.label as label, pa.qty as qty, pa.fk_product_fils as id, p.fk_product_type, pa.incdec";
		$sql .= " FROM ".MAIN_DB_PREFIX."product as p";
		$sql .= ", ".MAIN_DB_PREFIX."product_association as pa";
		$sql .= " WHERE p.rowid = pa.fk_product_fils";
		$sql .= " AND pa.fk_product_pere = ".$id;
		$sql .= " AND pa.fk_product_fils != ".$id; // This should not happens, it is to avoid infinite loop if it happens

		dol_syslog(get_class($this).'::getChildsArbo id='.$id.' level='.$level, LOG_DEBUG);

		if ($level == 1) { $alreadyfound = array($id=>1); // We init array of found object to start of tree, so if we found it later (should not happened), we stop immediatly
		}
		// Protection against infinite loop
		if ($level > 30) { return array();
		}

		$res = $this->db->query($sql);
		if ($res) {
			$prods = array();
			while ($rec = $this->db->fetch_array($res))
			{
				if (!empty($alreadyfound[$rec['rowid']])) {
					dol_syslog(get_class($this).'::getChildsArbo the product id='.$rec['rowid'].' was already found at a higher level in tree. We discard to avoid infinite loop', LOG_WARNING);
					continue;
				}
				$alreadyfound[$rec['rowid']] = 1;
				$prods[$rec['rowid']] = array(
				 0=>$rec['rowid'],
				 1=>$rec['qty'],
				 2=>$rec['fk_product_type'],
				 3=>$this->db->escape($rec['label']),
				 4=>$rec['incdec']
				);
				//$prods[$this->db->escape($rec['label'])]= array(0=>$rec['id'],1=>$rec['qty'],2=>$rec['fk_product_type']);
				//$prods[$this->db->escape($rec['label'])]= array(0=>$rec['id'],1=>$rec['qty']);
				if (empty($firstlevelonly)) {
					   $listofchilds = $this->getChildsArbo($rec['rowid'], 0, $level + 1);
					foreach ($listofchilds as $keyChild => $valueChild)
					   {
						$prods[$rec['rowid']]['childs'][$keyChild] = $valueChild;
					}
				}
			}

			return $prods;
		} else {
			dol_print_error($this->db);
			return -1;
		}
	}

	// phpcs:disable PEAR.NamingConventions.ValidFunctionName.ScopeNotCamelCaps
	/**
	 *     Return tree of all subproducts for product. Tree contains id, name and quantity.
	 *     Set this->sousprods
	 *
	 * @return void
	 */
	public function get_sousproduits_arbo()
	{
		// phpcs:enable
		$parent = array();

		foreach ($this->getChildsArbo($this->id) as $keyChild => $valueChild)    // Warning. getChildsArbo can call getChildsArbo recursively. Starting point is $value[0]=id of product
		{
			$parent[$this->label][$keyChild] = $valueChild;
		}
		foreach ($parent as $key => $value)        // key=label, value is array of childs
		{
			$this->sousprods[$key] = $value;
		}
	}

	/**
	 *    Return clicable link of object (with eventually picto)
	 *
	 * @param  int    $withpicto             Add picto into link
	 * @param  string $option                Where point the link ('stock', 'composition', 'category', 'supplier', '')
	 * @param  int    $maxlength             Maxlength of ref
	 * @param  int    $save_lastsearch_value -1=Auto, 0=No save of lastsearch_values when clicking, 1=Save lastsearch_values whenclicking
	 * @param  int    $notooltip			 No tooltip
	 * @return string                                String with URL
	 */
	public function getNomUrl($withpicto = 0, $option = '', $maxlength = 0, $save_lastsearch_value = -1, $notooltip = 0)
	{
		global $conf, $langs, $hookmanager;
		include_once DOL_DOCUMENT_ROOT.'/core/lib/product.lib.php';

		$result = '';
		$newref = $this->ref;
		if ($maxlength) { $newref = dol_trunc($newref, $maxlength, 'middle');
		}

		if ($this->type == Product::TYPE_PRODUCT) { $label = img_picto('', 'product').' <u>'.$langs->trans("Product").'</u>';
		}
		if ($this->type == Product::TYPE_SERVICE) { $label = img_picto('', 'service').' <u>'.$langs->trans("Service").'</u>';
		}
		if (!empty($this->ref)) {
			$label .= '<br><b>'.$langs->trans('ProductRef').':</b> '.$this->ref;
		}
		if (!empty($this->label)) {
			$label .= '<br><b>'.$langs->trans('ProductLabel').':</b> '.$this->label;
		}
		if ($this->type == Product::TYPE_PRODUCT || !empty($conf->global->STOCK_SUPPORTS_SERVICES)) {
			if (!empty($conf->productbatch->enabled)) {
				$langs->load("productbatch");
				$label .= "<br><b>".$langs->trans("ManageLotSerial").'</b>: '.$this->getLibStatut(0, 2);
			}
		}
		if (!empty($conf->barcode->enabled)) {
			$label .= '<br><b>'.$langs->trans('BarCode').':</b> '.$this->barcode;
		}

		if ($this->type == Product::TYPE_PRODUCT)
		{
			if ($this->weight) {
				$label .= "<br><b>".$langs->trans("Weight").'</b>: '.$this->weight.' '.measuringUnitString(0, "weight", $this->weight_units);
			}
			$labelsize = "";
			if ($this->length) {
				$labelsize .= ($labelsize ? " - " : "")."<b>".$langs->trans("Length").'</b>: '.$this->length.' '.measuringUnitString(0, 'size', $this->length_units);
			}
			if ($this->width) {
				$labelsize .= ($labelsize ? " - " : "")."<b>".$langs->trans("Width").'</b>: '.$this->width.' '.measuringUnitString(0, 'size', $this->width_units);
			}
			if ($this->height) {
				$labelsize .= ($labelsize ? " - " : "")."<b>".$langs->trans("Height").'</b>: '.$this->height.' '.measuringUnitString(0, 'size', $this->height_units);
			}
			if ($labelsize) $label .= "<br>".$labelsize;

			$labelsurfacevolume = "";
			if ($this->surface) {
				$labelsurfacevolume .= ($labelsurfacevolume ? " - " : "")."<b>".$langs->trans("Surface").'</b>: '.$this->surface.' '.measuringUnitString(0, 'surface', $this->surface_units);
			}
			if ($this->volume) {
				$labelsurfacevolume .= ($labelsurfacevolume ? " - " : "")."<b>".$langs->trans("Volume").'</b>: '.$this->volume.' '.measuringUnitString(0, 'volume', $this->volume_units);
			}
			if ($labelsurfacevolume) $label .= "<br>".$labelsurfacevolume;
		}

		if (!empty($conf->accounting->enabled) && $this->status) {
			include_once DOL_DOCUMENT_ROOT.'/core/lib/accounting.lib.php';
			$label .= '<br><b>'.$langs->trans('ProductAccountancySellCode').':</b> '.length_accountg($this->accountancy_code_sell);
			$label .= '<br><b>'.$langs->trans('ProductAccountancySellIntraCode').':</b> '.length_accountg($this->accountancy_code_sell_intra);
			$label .= '<br><b>'.$langs->trans('ProductAccountancySellExportCode').':</b> '.length_accountg($this->accountancy_code_sell_export);
		}
		if (!empty($conf->accounting->enabled) && $this->status_buy) {
			include_once DOL_DOCUMENT_ROOT.'/core/lib/accounting.lib.php';
			$label .= '<br><b>'.$langs->trans('ProductAccountancyBuyCode').':</b> '.length_accountg($this->accountancy_code_buy);
			$label .= '<br><b>'.$langs->trans('ProductAccountancyBuyIntraCode').':</b> '.length_accountg($this->accountancy_code_buy_intra);
			$label .= '<br><b>'.$langs->trans('ProductAccountancyBuyExportCode').':</b> '.length_accountg($this->accountancy_code_buy_export);
		}
		if (isset($this->status) && isset($this->status_buy)) {
			$label .= '<br><b>'.$langs->trans("Status").":</b> ".$this->getLibStatut(5, 0);
			$label .= ' '.$this->getLibStatut(5, 1);
		}

		if (!empty($this->entity)) {
			$tmpphoto = $this->show_photos('product', $conf->product->multidir_output[$this->entity], 1, 1, 0, 0, 0, 80);
			if ($this->nbphoto > 0) { $label .= '<br>'.$tmpphoto;
			}
		}

		$linkclose = '';
		if (empty($notooltip)) {
			if (!empty($conf->global->MAIN_OPTIMIZEFORTEXTBROWSER)) {
				$label = $langs->trans("ShowProduct");
				$linkclose .= ' alt="'.dol_escape_htmltag($label, 1).'"';
			}

			$linkclose .= ' title="'.dol_escape_htmltag($label, 1, 1).'"';
			$linkclose .= ' class="nowraponall classfortooltip"';
		} else {
			$linkclose = ' class="nowraponall"';
		}

		if ($option == 'supplier' || $option == 'category') {
			$url = DOL_URL_ROOT.'/product/fournisseurs.php?id='.$this->id;
		} elseif ($option == 'stock') {
			$url = DOL_URL_ROOT.'/product/stock/product.php?id='.$this->id;
		} elseif ($option == 'composition') {
			$url = DOL_URL_ROOT.'/product/composition/card.php?id='.$this->id;
		} else {
			$url = DOL_URL_ROOT.'/product/card.php?id='.$this->id;
		}

		if ($option !== 'nolink') {
			// Add param to save lastsearch_values or not
			$add_save_lastsearch_values = ($save_lastsearch_value == 1 ? 1 : 0);
			if ($save_lastsearch_value == -1 && preg_match('/list\.php/', $_SERVER["PHP_SELF"])) { $add_save_lastsearch_values = 1;
			}
			if ($add_save_lastsearch_values) { $url .= '&save_lastsearch_values=1';
			}
		}

		$linkstart = '<a href="'.$url.'"';
		$linkstart .= $linkclose.'>';
		$linkend = '</a>';

		$result .= $linkstart;
		if ($withpicto)
		{
			if ($this->type == Product::TYPE_PRODUCT) {
				$result .= (img_object(($notooltip ? '' : $label), 'product', ($notooltip ? 'class="paddingright"' : 'class="paddingright classfortooltip"'), 0, 0, $notooltip ? 0 : 1));
			}
			if ($this->type == Product::TYPE_SERVICE) {
				$result .= (img_object(($notooltip ? '' : $label), 'service', ($notooltip ? 'class="paddinright"' : 'class="paddingright classfortooltip"'), 0, 0, $notooltip ? 0 : 1));
			}
		}
		$result .= $newref;
		$result .= $linkend;

		global $action;
		$hookmanager->initHooks(array('productdao'));
		$parameters = array('id'=>$this->id, 'getnomurl'=>$result);
		$reshook = $hookmanager->executeHooks('getNomUrl', $parameters, $this, $action); // Note that $action and $object may have been modified by some hooks
		if ($reshook > 0) {
			$result = $hookmanager->resPrint;
		} else {
			$result .= $hookmanager->resPrint;
		}

		return $result;
	}


	/**
	 *  Create a document onto disk according to template module.
	 *
	 * @param  string    $modele      Force model to use ('' to not force)
	 * @param  Translate $outputlangs Object langs to use for output
	 * @param  int       $hidedetails Hide details of lines
	 * @param  int       $hidedesc    Hide description
	 * @param  int       $hideref     Hide ref
	 * @return int                         0 if KO, 1 if OK
	 */
	public function generateDocument($modele, $outputlangs, $hidedetails = 0, $hidedesc = 0, $hideref = 0)
	{
		global $conf, $user, $langs;

		$langs->load("products");
		$outputlangs->load("products");

		// Positionne le modele sur le nom du modele a utiliser
		if (!dol_strlen($modele)) {
			if (!empty($conf->global->PRODUCT_ADDON_PDF)) {
				$modele = $conf->global->PRODUCT_ADDON_PDF;
			} else {
				$modele = 'strato';
			}
		}

		$modelpath = "core/modules/product/doc/";

		return $this->commonGenerateDocument($modelpath, $modele, $outputlangs, $hidedetails, $hidedesc, $hideref);
	}

	/**
	 *    Return label of status of object
	 *
	 * @param  int $mode 0=long label, 1=short label, 2=Picto + short label, 3=Picto, 4=Picto + long label, 5=Short label + Picto
	 * @param  int $type 0=Sell, 1=Buy, 2=Batch Number management
	 * @return string          Label of status
	 */
	public function getLibStatut($mode = 0, $type = 0)
	{
		switch ($type)
		{
			case 0:
			return $this->LibStatut($this->status, $mode, $type);
			case 1:
			return $this->LibStatut($this->status_buy, $mode, $type);
			case 2:
			return $this->LibStatut($this->status_batch, $mode, $type);
			default:
				//Simulate previous behavior but should return an error string
			return $this->LibStatut($this->status_buy, $mode, $type);
		}
	}

	// phpcs:disable PEAR.NamingConventions.ValidFunctionName.ScopeNotCamelCaps
	/**
	 *    Return label of a given status
	 *
	 * @param  int 		$status 	Statut
	 * @param  int		$mode       0=long label, 1=short label, 2=Picto + short label, 3=Picto, 4=Picto + long label, 5=Short label + Picto, 6=Long label + Picto
	 * @param  int 		$type   	0=Status "to sell", 1=Status "to buy", 2=Status "to Batch"
	 * @return string              	Label of status
	 */
	public function LibStatut($status, $mode = 0, $type = 0)
	{
		// phpcs:enable
		global $conf, $langs;

		$labelStatus = $labelStatusShort = '';

		$langs->load('products');
		if (!empty($conf->productbatch->enabled)) { $langs->load("productbatch");
		}

		if ($type == 2) {
			switch ($mode)
			{
				case 0:
					$label = ($status == 0 ? $langs->trans('ProductStatusNotOnBatch') : $langs->trans('ProductStatusOnBatch'));
					return dolGetStatus($label);
				case 1:
					$label = ($status == 0 ? $langs->trans('ProductStatusNotOnBatchShort') : $langs->trans('ProductStatusOnBatchShort'));
					return dolGetStatus($label);
				case 2:
					return $this->LibStatut($status, 3, 2).' '.$this->LibStatut($status, 1, 2);
				case 3:
					return dolGetStatus($langs->trans('ProductStatusNotOnBatch'), '', '', empty($status) ? 'status5' : 'status4', 3, 'dot');
				case 4:
					return $this->LibStatut($status, 3, 2).' '.$this->LibStatut($status, 0, 2);
				case 5:
					return $this->LibStatut($status, 1, 2).' '.$this->LibStatut($status, 3, 2);
				default:
					return dolGetStatus($langs->trans('Unknown'));
			}
		}

		$statuttrans = empty($status) ? 'status5' : 'status4';

		if ($status == 0) {
			// $type   0=Status "to sell", 1=Status "to buy", 2=Status "to Batch"
			if ($type == 0) {
				$labelStatus = $langs->trans('ProductStatusNotOnSellShort');
				$labelStatusShort = $langs->trans('ProductStatusNotOnSell');
			} elseif ($type == 1) {
				$labelStatus = $langs->trans('ProductStatusNotOnBuyShort');
				$labelStatusShort = $langs->trans('ProductStatusNotOnBuy');
			} elseif ($type == 2) {
				$labelStatus = $langs->trans('ProductStatusNotOnBatch');
				$labelStatusShort = $langs->trans('ProductStatusNotOnBatchShort');
			}
		} elseif ($status == 1) {
			// $type   0=Status "to sell", 1=Status "to buy", 2=Status "to Batch"
			if ($type == 0) {
				$labelStatus = $langs->trans('ProductStatusOnSellShort');
				$labelStatusShort = $langs->trans('ProductStatusOnSell');
			} elseif ($type == 1) {
				$labelStatus = $langs->trans('ProductStatusOnBuyShort');
				$labelStatusShort = $langs->trans('ProductStatusOnBuy');
			} elseif ($type == 2) {
				$labelStatus = $langs->trans('ProductStatusOnBatch');
				$labelStatusShort = $langs->trans('ProductStatusOnBatchShort');
			}
		}


		if ($mode > 6) {
			return dolGetStatus($langs->trans('Unknown'), '', '', 'status0', 0);
		} else {
			return dolGetStatus($labelStatus, $labelStatusShort, '', $statuttrans, $mode);
		}
	}


	/**
	 *  Retour label of nature of product
	 *
	 * @return string        Label
	 */
	public function getLibFinished()
	{
		global $langs;
		$langs->load('products');

		if ($this->finished == '0') { return $langs->trans("RowMaterial");
		}
		if ($this->finished == '1') { return $langs->trans("Finished");
		}
		return '';
	}


	// phpcs:disable PEAR.NamingConventions.ValidFunctionName.ScopeNotCamelCaps
	/**
	 *  Adjust stock in a warehouse for product
	 *
	 * @param  User   $user           user asking change
	 * @param  int    $id_entrepot    id of warehouse
	 * @param  double $nbpiece        nb of units
	 * @param  int    $movement       0 = add, 1 = remove
	 * @param  string $label          Label of stock movement
	 * @param  double $price          Unit price HT of product, used to calculate average weighted price (PMP in french). If 0, average weighted price is not changed.
	 * @param  string $inventorycode  Inventory code
	 * @param  string $origin_element Origin element type
	 * @param  int    $origin_id      Origin id of element
	 * @return int                     <0 if KO, >0 if OK
	 */
	public function correct_stock($user, $id_entrepot, $nbpiece, $movement, $label = '', $price = 0, $inventorycode = '', $origin_element = '', $origin_id = null)
	{
		// phpcs:enable
		if ($id_entrepot) {
			$this->db->begin();

			include_once DOL_DOCUMENT_ROOT.'/product/stock/class/mouvementstock.class.php';

			$op[0] = "+".trim($nbpiece);
			$op[1] = "-".trim($nbpiece);

			$movementstock = new MouvementStock($this->db);
			$movementstock->setOrigin($origin_element, $origin_id); // Set ->origin and ->origin->id
			$result = $movementstock->_create($user, $this->id, $id_entrepot, $op[$movement], $movement, $price, $label, $inventorycode);

			if ($result >= 0) {
				$this->db->commit();
				return 1;
			} else {
				$this->error = $movementstock->error;
				$this->errors = $movementstock->errors;

				$this->db->rollback();
				return -1;
			}
		}
	}

	// phpcs:disable PEAR.NamingConventions.ValidFunctionName.ScopeNotCamelCaps
	/**
	 *  Adjust stock in a warehouse for product with batch number
	 *
	 * @param  User     $user           user asking change
	 * @param  int      $id_entrepot    id of warehouse
	 * @param  double   $nbpiece        nb of units
	 * @param  int      $movement       0 = add, 1 = remove
	 * @param  string   $label          Label of stock movement
	 * @param  double   $price          Price to use for stock eval
	 * @param  integer  $dlc            eat-by date
	 * @param  integer  $dluo           sell-by date
	 * @param  string   $lot            Lot number
	 * @param  string   $inventorycode  Inventory code
	 * @param  string   $origin_element Origin element type
	 * @param  int      $origin_id      Origin id of element
	 * @return int                      <0 if KO, >0 if OK
	 */
	public function correct_stock_batch($user, $id_entrepot, $nbpiece, $movement, $label = '', $price = 0, $dlc = '', $dluo = '', $lot = '', $inventorycode = '', $origin_element = '', $origin_id = null)
	{
		// phpcs:enable
		if ($id_entrepot) {
			$this->db->begin();

			include_once DOL_DOCUMENT_ROOT.'/product/stock/class/mouvementstock.class.php';

			$op[0] = "+".trim($nbpiece);
			$op[1] = "-".trim($nbpiece);

			$movementstock = new MouvementStock($this->db);
			$movementstock->setOrigin($origin_element, $origin_id);
			$result = $movementstock->_create($user, $this->id, $id_entrepot, $op[$movement], $movement, $price, $label, $inventorycode, '', $dlc, $dluo, $lot);

			if ($result >= 0) {
				$this->db->commit();
				return 1;
			} else {
				$this->error = $movementstock->error;
				$this->errors = $movementstock->errors;

				$this->db->rollback();
				return -1;
			}
		}
	}

	// phpcs:disable PEAR.NamingConventions.ValidFunctionName.ScopeNotCamelCaps
	/**
	 * Load information about stock of a product into ->stock_reel, ->stock_warehouse[] (including stock_warehouse[idwarehouse]->detail_batch for batch products)
	 * This function need a lot of load. If you use it on list, use a cache to execute it once for each product id.
	 * If ENTREPOT_EXTRA_STATUS set, filtering on warehouse status possible.
	 *
	 * @param  	string 	$option 					'' = Load all stock info, also from closed and internal warehouses, 'nobatch', 'novirtual'
	 * @param	int		$includedraftpoforvirtual	Include draft status of PO for virtual stock calculation
	 * @return 	int                  				< 0 if KO, > 0 if OK
	 * @see    	load_virtual_stock(), loadBatchInfo()
	 */
	public function load_stock($option = '', $includedraftpoforvirtual = null)
	{
		// phpcs:enable
		global $conf;

		$this->stock_reel = 0;
		$this->stock_warehouse = array();
		$this->stock_theorique = 0;

		$warehouseStatus = array();

		if (preg_match('/warehouseclosed/', $option)) {
			$warehouseStatus[] = Entrepot::STATUS_CLOSED;
		}
		if (preg_match('/warehouseopen/', $option)) {
			$warehouseStatus[] = Entrepot::STATUS_OPEN_ALL;
		}
		if (preg_match('/warehouseinternal/', $option)) {
			$warehouseStatus[] = Entrepot::STATUS_OPEN_INTERNAL;
		}

		$sql = "SELECT ps.rowid, ps.reel, ps.fk_entrepot";
		$sql .= " FROM ".MAIN_DB_PREFIX."product_stock as ps";
		$sql .= ", ".MAIN_DB_PREFIX."entrepot as w";
		$sql .= " WHERE w.entity IN (".getEntity('stock').")";
		$sql .= " AND w.rowid = ps.fk_entrepot";
		$sql .= " AND ps.fk_product = ".$this->id;
		if ($conf->global->ENTREPOT_EXTRA_STATUS && count($warehouseStatus)) {
			$sql .= " AND w.statut IN (".$this->db->escape(implode(',', $warehouseStatus)).")";
		}

		dol_syslog(get_class($this)."::load_stock", LOG_DEBUG);
		$result = $this->db->query($sql);
		if ($result) {
			$num = $this->db->num_rows($result);
			$i = 0;
			if ($num > 0) {
				while ($i < $num)
				{
					$row = $this->db->fetch_object($result);
					$this->stock_warehouse[$row->fk_entrepot] = new stdClass();
					$this->stock_warehouse[$row->fk_entrepot]->real = $row->reel;
					$this->stock_warehouse[$row->fk_entrepot]->id = $row->rowid;
					if ((!preg_match('/nobatch/', $option)) && $this->hasbatch()) {
						$this->stock_warehouse[$row->fk_entrepot]->detail_batch = Productbatch::findAll($this->db, $row->rowid, 1, $this->id);
					}
					$this->stock_reel += $row->reel;
					$i++;
				}
			}
			$this->db->free($result);

			if (!preg_match('/novirtual/', $option)) {
				$this->load_virtual_stock($includedraftpoforvirtual); // This also load stats_commande_fournisseur, ...
			}

			return 1;
		} else {
			$this->error = $this->db->lasterror();
			return -1;
		}
	}


	// phpcs:disable PEAR.NamingConventions.ValidFunctionName.ScopeNotCamelCaps
	/**
	 *  Load value ->stock_theorique of a product. Property this->id must be defined.
	 *  This function need a lot of load. If you use it on list, use a cache to execute it one for each product id.
	 *
	 * 	@param	int		$includedraftpoforvirtual	Include draft status of PO for virtual stock calculation
	 *  @return int     							< 0 if KO, > 0 if OK
	 *  @see	load_stock(), loadBatchInfo()
	 */
	public function load_virtual_stock($includedraftpoforvirtual = null)
	{
		// phpcs:enable
		global $conf, $hookmanager, $action;

		$stock_commande_client = 0;
		$stock_commande_fournisseur = 0;
		$stock_sending_client = 0;
		$stock_reception_fournisseur = 0;
		$stock_inproduction = 0;

		//dol_syslog("load_virtual_stock");

		if (!empty($conf->commande->enabled))
		{
			$result = $this->load_stats_commande(0, '1,2', 1);
			if ($result < 0) dol_print_error($this->db, $this->error);
			$stock_commande_client = $this->stats_commande['qty'];
		}
		if (!empty($conf->expedition->enabled))
		{
			require_once DOL_DOCUMENT_ROOT.'/expedition/class/expedition.class.php';
			$filterShipmentStatus = '';
			if (!empty($conf->global->STOCK_CALCULATE_ON_SHIPMENT)) {
				$filterShipmentStatus = Expedition::STATUS_VALIDATED.','.Expedition::STATUS_CLOSED;
			} elseif (!empty($conf->global->STOCK_CALCULATE_ON_SHIPMENT_CLOSE)) {
				$filterShipmentStatus = Expedition::STATUS_CLOSED;
			}
			$result = $this->load_stats_sending(0, '1,2', 1, $filterShipmentStatus);
			if ($result < 0) dol_print_error($this->db, $this->error);
			$stock_sending_client = $this->stats_expedition['qty'];
		}
		if (!empty($conf->fournisseur->enabled) && empty($conf->global->MAIN_USE_NEW_SUPPLIERMOD) || !empty($conf->supplier_order->enabled))
		{
			$filterStatus = '1,2,3,4';
			if (isset($includedraftpoforvirtual)) $filterStatus = '0,'.$filterStatus;
			$result = $this->load_stats_commande_fournisseur(0, $filterStatus, 1);
			if ($result < 0) dol_print_error($this->db, $this->error);
			$stock_commande_fournisseur = $this->stats_commande_fournisseur['qty'];
		}
		if ((!empty($conf->fournisseur->enabled) && empty($conf->global->MAIN_USE_NEW_SUPPLIERMOD) || !empty($conf->supplier_order->enabled) || !empty($conf->supplier_invoice->enabled)) && empty($conf->reception->enabled))
		{
			$filterStatus = '4';
			if (isset($includedraftpoforvirtual)) $filterStatus = '0,'.$filterStatus;
			$result = $this->load_stats_reception(0, $filterStatus, 1);
			if ($result < 0) dol_print_error($this->db, $this->error);
			$stock_reception_fournisseur = $this->stats_reception['qty'];
		}
		if ((!empty($conf->fournisseur->enabled) && empty($conf->global->MAIN_USE_NEW_SUPPLIERMOD) || !empty($conf->supplier_order->enabled) || !empty($conf->supplier_invoice->enabled)) && empty($conf->reception->enabled))
		{
			$filterStatus = '4';
			if (isset($includedraftpoforvirtual)) $filterStatus = '0,'.$filterStatus;
			$result = $this->load_stats_reception(0, $filterStatus, 1); // Use same tables than when module reception is not used.
			if ($result < 0) dol_print_error($this->db, $this->error);
			$stock_reception_fournisseur = $this->stats_reception['qty'];
		}
		if (!empty($conf->mrp->enabled))
		{
			$result = $this->load_stats_inproduction(0, '1,2', 1);
			if ($result < 0) dol_print_error($this->db, $this->error);
			$stock_inproduction = $this->stats_mrptoproduce['qty'] - $this->stats_mrptoconsume['qty'];
		}

		$this->stock_theorique = $this->stock_reel + $stock_inproduction;

		// Stock decrease mode
		if (!empty($conf->global->STOCK_CALCULATE_ON_SHIPMENT) || !empty($conf->global->STOCK_CALCULATE_ON_SHIPMENT_CLOSE)) {
			$this->stock_theorique -= ($stock_commande_client - $stock_sending_client);
		} elseif (!empty($conf->global->STOCK_CALCULATE_ON_VALIDATE_ORDER)) {
			$this->stock_theorique += 0;
		} elseif (!empty($conf->global->STOCK_CALCULATE_ON_BILL)) {
			$this->stock_theorique -= $stock_commande_client;
		}
		// Stock Increase mode
		if (!empty($conf->global->STOCK_CALCULATE_ON_RECEPTION) || !empty($conf->global->STOCK_CALCULATE_ON_RECEPTION_CLOSE)) {
			$this->stock_theorique += ($stock_commande_fournisseur - $stock_reception_fournisseur);
		} elseif (!empty($conf->global->STOCK_CALCULATE_ON_SUPPLIER_DISPATCH_ORDER)) {
			$this->stock_theorique += ($stock_commande_fournisseur - $stock_reception_fournisseur);
		} elseif (!empty($conf->global->STOCK_CALCULATE_ON_SUPPLIER_VALIDATE_ORDER)) {
			$this->stock_theorique -= $stock_reception_fournisseur;
		} elseif (!empty($conf->global->STOCK_CALCULATE_ON_SUPPLIER_BILL)) {
			$this->stock_theorique += ($stock_commande_fournisseur - $stock_reception_fournisseur);
		}

		if (!is_object($hookmanager)) {
			include_once DOL_DOCUMENT_ROOT.'/core/class/hookmanager.class.php';
			$hookmanager = new HookManager($this->db);
		}
		$hookmanager->initHooks(array('productdao'));
		$parameters = array('id'=>$this->id, 'includedraftpoforvirtual' => $includedraftpoforvirtual);
		// Note that $action and $object may have been modified by some hooks
		$reshook = $hookmanager->executeHooks('loadvirtualstock', $parameters, $this, $action);
		if ($reshook > 0) $this->stock_theorique = $hookmanager->resArray['stock_theorique'];

		return 1;
	}


	/**
	 *  Load existing information about a serial
	 *
	 * @param  string $batch Lot/serial number
	 * @return array                    Array with record into product_batch
	 * @see    load_stock(), load_virtual_stock()
	 */
	public function loadBatchInfo($batch)
	{
		$result = array();

		$sql = "SELECT pb.batch, pb.eatby, pb.sellby, SUM(pb.qty) AS qty FROM ".MAIN_DB_PREFIX."product_batch as pb, ".MAIN_DB_PREFIX."product_stock as ps";
		$sql .= " WHERE pb.fk_product_stock = ps.rowid AND ps.fk_product = ".$this->id." AND pb.batch = '".$this->db->escape($batch)."'";
		$sql .= " GROUP BY pb.batch, pb.eatby, pb.sellby";
		dol_syslog(get_class($this)."::loadBatchInfo load first entry found for lot/serial = ".$batch, LOG_DEBUG);
		$resql = $this->db->query($sql);
		if ($resql) {
			$num = $this->db->num_rows($resql);
			$i = 0;
			while ($i < $num)
			{
				$obj = $this->db->fetch_object($resql);
				$result[] = array('batch'=>$batch, 'eatby'=>$this->db->jdate($obj->eatby), 'sellby'=>$this->db->jdate($obj->sellby), 'qty'=>$obj->qty);
				$i++;
			}
			return $result;
		} else {
			dol_print_error($this->db);
			$this->db->rollback();
			return array();
		}
	}

	// phpcs:disable PEAR.NamingConventions.ValidFunctionName.ScopeNotCamelCaps
	/**
	 *  Move an uploaded file described into $file array into target directory $sdir.
	 *
	 * @param  string $sdir Target directory
	 * @param  string $file Array of file info of file to upload: array('name'=>..., 'tmp_name'=>...)
	 * @return int                    <0 if KO, >0 if OK
	 */
	public function add_photo($sdir, $file)
	{
		// phpcs:enable
		global $conf;

		include_once DOL_DOCUMENT_ROOT.'/core/lib/files.lib.php';

		$result = 0;

		$dir = $sdir;
		if (!empty($conf->global->PRODUCT_USE_OLD_PATH_FOR_PHOTO)) {
			$dir .= '/'.get_exdir($this->id, 2, 0, 0, $this, 'product').$this->id."/photos";
		} else {
			$dir .= '/'.get_exdir(0, 0, 0, 0, $this, 'product').dol_sanitizeFileName($this->ref);
		}

		dol_mkdir($dir);

		$dir_osencoded = $dir;

		if (is_dir($dir_osencoded)) {
			$originImage = $dir.'/'.$file['name'];

			// Cree fichier en taille origine
			$result = dol_move_uploaded_file($file['tmp_name'], $originImage, 1);

			if (file_exists(dol_osencode($originImage))) {
				// Create thumbs
				$this->addThumbs($originImage);
			}
		}

		if (is_numeric($result) && $result > 0) {
			return 1;
		} else {
			return -1;
		}
	}

	// phpcs:disable PEAR.NamingConventions.ValidFunctionName.ScopeNotCamelCaps
	/**
	 *  Return if at least one photo is available
	 *
	 * @param  string $sdir Directory to scan
	 * @return boolean                 True if at least one photo is available, False if not
	 */
	public function is_photo_available($sdir)
	{
		// phpcs:enable
		include_once DOL_DOCUMENT_ROOT.'/core/lib/files.lib.php';
		include_once DOL_DOCUMENT_ROOT.'/core/lib/images.lib.php';

		global $conf;

		$dir = $sdir;
		if (!empty($conf->global->PRODUCT_USE_OLD_PATH_FOR_PHOTO)) {
			$dir .= '/'.get_exdir($this->id, 2, 0, 0, $this, 'product').$this->id."/photos/";
		} else {
			$dir .= '/'.get_exdir(0, 0, 0, 0, $this, 'product').dol_sanitizeFileName($this->ref).'/';
		}

		$nbphoto = 0;

		$dir_osencoded = dol_osencode($dir);
		if (file_exists($dir_osencoded)) {
			$handle = opendir($dir_osencoded);
			if (is_resource($handle)) {
				while (($file = readdir($handle)) !== false)
				{
					if (!utf8_check($file)) {
						$file = utf8_encode($file); // To be sure data is stored in UTF8 in memory
					}
					if (dol_is_file($dir.$file) && image_format_supported($file) >= 0) {
						return true;
					}
				}
			}
		}
		return false;
	}

	// phpcs:disable PEAR.NamingConventions.ValidFunctionName.ScopeNotCamelCaps
	/**
	 *  Retourne tableau de toutes les photos du produit
	 *
	 * @param  string $dir   Repertoire a scanner
	 * @param  int    $nbmax Nombre maximum de photos (0=pas de max)
	 * @return array                   Tableau de photos
	 */
	public function liste_photos($dir, $nbmax = 0)
	{
		// phpcs:enable
		include_once DOL_DOCUMENT_ROOT.'/core/lib/files.lib.php';
		include_once DOL_DOCUMENT_ROOT.'/core/lib/images.lib.php';

		$nbphoto = 0;
		$tabobj = array();

		$dir_osencoded = dol_osencode($dir);
		$handle = @opendir($dir_osencoded);
		if (is_resource($handle)) {
			while (($file = readdir($handle)) !== false)
			{
				if (!utf8_check($file)) { $file = utf8_encode($file); // readdir returns ISO
				}
				if (dol_is_file($dir.$file) && image_format_supported($file) >= 0) {
					$nbphoto++;

					// On determine nom du fichier vignette
					$photo = $file;
					$photo_vignette = '';
					if (preg_match('/('.$this->regeximgext.')$/i', $photo, $regs)) {
						$photo_vignette = preg_replace('/'.$regs[0].'/i', '', $photo).'_small'.$regs[0];
					}

					$dirthumb = $dir.'thumbs/';

					// Objet
					$obj = array();
					$obj['photo'] = $photo;
					if ($photo_vignette && dol_is_file($dirthumb.$photo_vignette)) { $obj['photo_vignette'] = 'thumbs/'.$photo_vignette;
					} else { $obj['photo_vignette'] = "";
					}

					$tabobj[$nbphoto - 1] = $obj;

					// On continue ou on arrete de boucler ?
					if ($nbmax && $nbphoto >= $nbmax) { break;
					}
				}
			}

			closedir($handle);
		}

		return $tabobj;
	}

	// phpcs:disable PEAR.NamingConventions.ValidFunctionName.ScopeNotCamelCaps
	/**
	 *  Efface la photo du produit et sa vignette
	 *
	 * @param  string $file Chemin de l'image
	 * @return void
	 */
	public function delete_photo($file)
	{
		// phpcs:enable
		include_once DOL_DOCUMENT_ROOT.'/core/lib/files.lib.php';
		include_once DOL_DOCUMENT_ROOT.'/core/lib/images.lib.php';

		$dir = dirname($file).'/'; // Chemin du dossier contenant l'image d'origine
		$dirthumb = $dir.'/thumbs/'; // Chemin du dossier contenant la vignette
		$filename = preg_replace('/'.preg_quote($dir, '/').'/i', '', $file); // Nom du fichier

		// On efface l'image d'origine
		dol_delete_file($file, 0, 0, 0, $this); // For triggers

		// Si elle existe, on efface la vignette
		if (preg_match('/('.$this->regeximgext.')$/i', $filename, $regs)) {
			$photo_vignette = preg_replace('/'.$regs[0].'/i', '', $filename).'_small'.$regs[0];
			if (file_exists(dol_osencode($dirthumb.$photo_vignette))) {
				dol_delete_file($dirthumb.$photo_vignette);
			}

			$photo_vignette = preg_replace('/'.$regs[0].'/i', '', $filename).'_mini'.$regs[0];
			if (file_exists(dol_osencode($dirthumb.$photo_vignette))) {
				dol_delete_file($dirthumb.$photo_vignette);
			}
		}
	}

	// phpcs:disable PEAR.NamingConventions.ValidFunctionName.ScopeNotCamelCaps
	/**
	 *  Load size of image file
	 *
	 * @param  string $file Path to file
	 * @return void
	 */
	public function get_image_size($file)
	{
		// phpcs:enable
		$file_osencoded = dol_osencode($file);
		$infoImg = getimagesize($file_osencoded); // Get information on image
		$this->imgWidth = $infoImg[0]; // Largeur de l'image
		$this->imgHeight = $infoImg[1]; // Hauteur de l'image
	}

	// phpcs:disable PEAR.NamingConventions.ValidFunctionName.ScopeNotCamelCaps
	/**
	 *  Load indicators this->nb for the dashboard
	 *
	 * @return int                 <0 if KO, >0 if OK
	 */
	public function load_state_board()
	{
		// phpcs:enable
		global $conf, $user, $hookmanager;

		$this->nb = array();

		$sql = "SELECT count(p.rowid) as nb, fk_product_type";
		$sql .= " FROM ".MAIN_DB_PREFIX."product as p";
		$sql .= ' WHERE p.entity IN ('.getEntity($this->element, 1).')';
		// Add where from hooks
		if (is_object($hookmanager)) {
			$parameters = array();
			$reshook = $hookmanager->executeHooks('printFieldListWhere', $parameters); // Note that $action and $object may have been modified by hook
			$sql .= $hookmanager->resPrint;
		}
		$sql .= ' GROUP BY fk_product_type';

		$resql = $this->db->query($sql);
		if ($resql) {
			while ($obj = $this->db->fetch_object($resql))
			{
				if ($obj->fk_product_type == 1) { $this->nb["services"] = $obj->nb;
				} else { $this->nb["products"] = $obj->nb;
				}
			}
			$this->db->free($resql);
			return 1;
		} else {
			dol_print_error($this->db);
			$this->error = $this->db->error();
			return -1;
		}
	}

	/**
	 * Return if object is a product
	 *
	 * @return boolean     True if it's a product
	 */
	public function isProduct()
	{
		return ($this->type == Product::TYPE_PRODUCT ? true : false);
	}

	/**
	 * Return if object is a product
	 *
	 * @return boolean     True if it's a service
	 */
	public function isService()
	{
		return ($this->type == Product::TYPE_SERVICE ? true : false);
	}

	// phpcs:disable PEAR.NamingConventions.ValidFunctionName.ScopeNotCamelCaps
	/**
	 *  Get a barcode from the module to generate barcode values.
	 *  Return value is stored into this->barcode
	 *
	 * @param  Product $object Object product or service
	 * @param  string  $type   Barcode type (ean, isbn, ...)
	 * @return string
	 */
	public function get_barcode($object, $type = '')
	{
		// phpcs:enable
		global $conf;

		$result = '';
		if (!empty($conf->global->BARCODE_PRODUCT_ADDON_NUM)) {
			$dirsociete = array_merge(array('/core/modules/barcode/'), $conf->modules_parts['barcode']);
			foreach ($dirsociete as $dirroot)
			{
				$res = dol_include_once($dirroot.$conf->global->BARCODE_PRODUCT_ADDON_NUM.'.php');
				if ($res) { break;
				}
			}
			$var = $conf->global->BARCODE_PRODUCT_ADDON_NUM;
			$mod = new $var;

			$result = $mod->getNextValue($object, $type);

			dol_syslog(get_class($this)."::get_barcode barcode=".$result." module=".$var);
		}
		return $result;
	}

	/**
	 *  Initialise an instance with random values.
	 *  Used to build previews or test instances.
	 *    id must be 0 if object instance is a specimen.
	 *
	 * @return void
	 */
	public function initAsSpecimen()
	{
		global $user, $langs, $conf, $mysoc;

		$now = dol_now();

		// Initialize parameters
		$this->specimen = 1;
		$this->id = 0;
		$this->ref = 'PRODUCT_SPEC';
		$this->label = 'PRODUCT SPECIMEN';
		$this->description = 'This is description of this product specimen that was created the '.dol_print_date($now, 'dayhourlog').'.';
		$this->specimen = 1;
		$this->country_id = 1;
		$this->tosell = 1;
		$this->tobuy = 1;
		$this->tobatch = 0;
		$this->note = 'This is a comment (private)';
		$this->date_creation = $now;
		$this->date_modification = $now;

		$this->weight = 4;
		$this->weight_unit = 1;

		$this->length = 5;
		$this->length_unit = 1;
		$this->width = 6;
		$this->width_unit = 0;
		$this->height = null;
		$this->height_unit = null;

		$this->surface = 30;
		$this->surface_unit = 0;
		$this->volume = 300;
		$this->volume_unit = 0;

		$this->barcode = -1; // Create barcode automatically
	}

	/**
	 *    Returns the text label from units dictionary
	 *
	 * @param  string $type Label type (long or short)
	 * @return string|int <0 if ko, label if ok
	 */
	public function getLabelOfUnit($type = 'long')
	{
		global $langs;

		if (!$this->fk_unit) {
			return '';
		}

		$langs->load('products');

		$label_type = 'label';

		if ($type == 'short') {
			$label_type = 'short_label';
		}

		$sql = 'select '.$label_type.', code from '.MAIN_DB_PREFIX.'c_units where rowid='.$this->fk_unit;
		$resql = $this->db->query($sql);
		if ($resql && $this->db->num_rows($resql) > 0) {
			$res = $this->db->fetch_array($resql);
			$label = ($label_type == 'short_label' ? $res[$label_type] : 'unit'.$res['code']);
			$this->db->free($resql);
			return $label;
		} else {
			$this->error = $this->db->error().' sql='.$sql;
			dol_syslog(get_class($this)."::getLabelOfUnit Error ".$this->error, LOG_ERR);
			return -1;
		}
	}

	/**
	 * Return if object has a sell-by date or eat-by date
	 *
	 * @return boolean     True if it's has
	 */
	public function hasbatch()
	{
		return ($this->status_batch == 1 ? true : false);
	}


	// phpcs:disable PEAR.NamingConventions.ValidFunctionName.ScopeNotCamelCaps
	/**
	 * Return minimum product recommended price
	 *
	 * @return int            Minimum recommanded price that is higher price among all suppliers * PRODUCT_MINIMUM_RECOMMENDED_PRICE
	 */
	public function min_recommended_price()
	{
		// phpcs:enable
		global $conf;

		$maxpricesupplier = 0;

		if (!empty($conf->global->PRODUCT_MINIMUM_RECOMMENDED_PRICE)) {
			include_once DOL_DOCUMENT_ROOT.'/fourn/class/fournisseur.product.class.php';
			$product_fourn = new ProductFournisseur($this->db);
			$product_fourn_list = $product_fourn->list_product_fournisseur_price($this->id, '', '');

			if (is_array($product_fourn_list) && count($product_fourn_list) > 0) {
				foreach ($product_fourn_list as $productfourn)
				{
					if ($productfourn->fourn_unitprice > $maxpricesupplier) {
						$maxpricesupplier = $productfourn->fourn_unitprice;
					}
				}

				$maxpricesupplier *= $conf->global->PRODUCT_MINIMUM_RECOMMENDED_PRICE;
			}
		}

		return $maxpricesupplier;
	}


	/**
	 * Sets object to supplied categories.
	 *
	 * Deletes object from existing categories not supplied.
	 * Adds it to non existing supplied categories.
	 * Existing categories are left untouch.
	 *
	 * @param  int[]|int $categories Category or categories IDs
	 * @return void
	 */
	public function setCategories($categories)
	{
		// Handle single category
		if (!is_array($categories)) {
			$categories = array($categories);
		}

		// Get current categories
		include_once DOL_DOCUMENT_ROOT.'/categories/class/categorie.class.php';
		$c = new Categorie($this->db);
		$existing = $c->containing($this->id, Categorie::TYPE_PRODUCT, 'id');

		// Diff
		if (is_array($existing)) {
			$to_del = array_diff($existing, $categories);
			$to_add = array_diff($categories, $existing);
		} else {
			$to_del = array(); // Nothing to delete
			$to_add = $categories;
		}

		// Process
		foreach ($to_del as $del) {
			if ($c->fetch($del) > 0) {
				$c->del_type($this, Categorie::TYPE_PRODUCT);
			}
		}
		foreach ($to_add as $add) {
			if ($c->fetch($add) > 0) {
				$c->add_type($this, Categorie::TYPE_PRODUCT);
			}
		}

		return;
	}

	/**
	 * Function used to replace a thirdparty id with another one.
	 *
	 * @param  DoliDB $db        Database handler
	 * @param  int    $origin_id Old thirdparty id
	 * @param  int    $dest_id   New thirdparty id
	 * @return bool
	 */
	public static function replaceThirdparty(DoliDB $db, $origin_id, $dest_id)
	{
		$tables = array(
		'product_customer_price',
		'product_customer_price_log'
		);

		return CommonObject::commonReplaceThirdparty($db, $origin_id, $dest_id, $tables);
	}

	/**
	 * Generates prices for a product based on product multiprice generation rules
	 *
	 * @param  User   $user       User that updates the prices
	 * @param  float  $baseprice  Base price
	 * @param  string $price_type Base price type
	 * @param  float  $price_vat  VAT % tax
	 * @param  int    $npr        NPR
	 * @param  string $psq        ¿?
	 * @return int -1 KO, 1 OK
	 */
	public function generateMultiprices(User $user, $baseprice, $price_type, $price_vat, $npr, $psq)
	{
		global $conf, $db;

		$sql = "SELECT rowid, level, fk_level, var_percent, var_min_percent FROM ".MAIN_DB_PREFIX."product_pricerules";
		$query = $db->query($sql);

		$rules = array();

		while ($result = $db->fetch_object($query)) {
			$rules[$result->level] = $result;
		}

		//Because prices can be based on other level's prices, we temporarily store them
		$prices = array(
		1 => $baseprice
		);

		for ($i = 1; $i <= $conf->global->PRODUIT_MULTIPRICES_LIMIT; $i++) {
			$price = $baseprice;
			$price_min = $baseprice;

			//We have to make sure it does exist and it is > 0
			//First price level only allows changing min_price
			if ($i > 1 && isset($rules[$i]->var_percent) && $rules[$i]->var_percent) {
				$price = $prices[$rules[$i]->fk_level] * (1 + ($rules[$i]->var_percent / 100));
			}

			$prices[$i] = $price;

			//We have to make sure it does exist and it is > 0
			if (isset($rules[$i]->var_min_percent) && $rules[$i]->var_min_percent) {
				$price_min = $price * (1 - ($rules[$i]->var_min_percent / 100));
			}

			//Little check to make sure the price is modified before triggering generation
			$check_amount = (($price == $this->multiprices[$i]) && ($price_min == $this->multiprices_min[$i]));
			$check_type = ($baseprice == $this->multiprices_base_type[$i]);

			if ($check_amount && $check_type) {
				continue;
			}

			if ($this->updatePrice($price, $price_type, $user, $price_vat, $price_min, $i, $npr, $psq, true) < 0) {
				return -1;
			}
		}

		return 1;
	}

	/**
	 * Returns the rights used for this class
	 *
	 * @return Object
	 */
	public function getRights()
	{
		global $user;

		if ($this->isProduct()) {
			return $user->rights->produit;
		} else {
			return $user->rights->service;
		}
	}

<<<<<<< HEAD
	/**
	 *  Load information for tab info
	 *
	 * @param  int $id Id of thirdparty to load
	 * @return void
	 */
	public function info($id)
	{
		$sql = "SELECT p.rowid, p.ref, p.datec as date_creation, p.tms as date_modification,";
		$sql .= " p.fk_user_author, p.fk_user_modif";
		$sql .= " FROM ".MAIN_DB_PREFIX.$this->table_element." as p";
		$sql .= " WHERE p.rowid = ".$id;

		$result = $this->db->query($sql);
		if ($result) {
			if ($this->db->num_rows($result)) {
				$obj = $this->db->fetch_object($result);

				$this->id = $obj->rowid;

				if ($obj->fk_user_author) {
					$cuser = new User($this->db);
					$cuser->fetch($obj->fk_user_author);
					$this->user_creation = $cuser;
				}

				if ($obj->fk_user_modif) {
					$muser = new User($this->db);
					$muser->fetch($obj->fk_user_modif);
					$this->user_modification = $muser;
				}

				$this->ref = $obj->ref;
				$this->date_creation     = $this->db->jdate($obj->date_creation);
				$this->date_modification = $this->db->jdate($obj->date_modification);
			}

			$this->db->free($result);
		} else {
			dol_print_error($this->db);
		}
	}
=======
    /**
     *  Load existing information about a serial
     *
     * @param  string $batch Lot/serial number
     * @return array                    Array with record into product_batch
     * @see    load_stock(), load_virtual_stock()
     */
    public function loadBatchInfo($batch)
    {
        $result = array();

        $sql = "SELECT pb.batch, pb.eatby, pb.sellby, SUM(pb.qty) AS qty FROM ".MAIN_DB_PREFIX."product_batch as pb, ".MAIN_DB_PREFIX."product_stock as ps";
        $sql .= " WHERE pb.fk_product_stock = ps.rowid AND ps.fk_product = ".$this->id." AND pb.batch = '".$this->db->escape($batch)."'";
        $sql .= " GROUP BY pb.batch, pb.eatby, pb.sellby";
        dol_syslog(get_class($this)."::loadBatchInfo load first entry found for lot/serial = ".$batch, LOG_DEBUG);
        $resql = $this->db->query($sql);
        if ($resql) {
            $num = $this->db->num_rows($resql);
            $i = 0;
            while ($i < $num)
            {
                $obj = $this->db->fetch_object($resql);
                $result[] = array('batch'=>$batch, 'eatby'=>$this->db->jdate($obj->eatby), 'sellby'=>$this->db->jdate($obj->sellby), 'qty'=>$obj->qty);
                $i++;
            }
            return $result;
        }
        else
        {
            dol_print_error($this->db);
            $this->db->rollback();
            return array();
        }
    }

    // phpcs:disable PEAR.NamingConventions.ValidFunctionName.ScopeNotCamelCaps
    /**
     *  Move an uploaded file described into $file array into target directory $sdir.
     *
     * @param  string $sdir Target directory
     * @param  string $file Array of file info of file to upload: array('name'=>..., 'tmp_name'=>...)
     * @return int                    <0 if KO, >0 if OK
     */
    public function add_photo($sdir, $file)
    {
        // phpcs:enable
        global $conf;

        include_once DOL_DOCUMENT_ROOT.'/core/lib/files.lib.php';

        $result = 0;

        $dir = $sdir;
        if (!empty($conf->global->PRODUCT_USE_OLD_PATH_FOR_PHOTO)) {
            $dir .= '/'.get_exdir($this->id, 2, 0, 0, $this, 'product').$this->id."/photos";
        } else {
            $dir .= '/'.get_exdir(0, 0, 0, 0, $this, 'product').dol_sanitizeFileName($this->ref);
        }

        dol_mkdir($dir);

        $dir_osencoded = $dir;

        if (is_dir($dir_osencoded)) {
            $originImage = $dir.'/'.$file['name'];

            // Cree fichier en taille origine
            $result = dol_move_uploaded_file($file['tmp_name'], $originImage, 1);

            if (file_exists(dol_osencode($originImage))) {
                // Create thumbs
                $this->addThumbs($originImage);
            }
        }

        if (is_numeric($result) && $result > 0) {
            return 1;
        } else {
            return -1;
        }
    }

    // phpcs:disable PEAR.NamingConventions.ValidFunctionName.ScopeNotCamelCaps
    /**
     *  Return if at least one photo is available
     *
     * @param  string $sdir Directory to scan
     * @return boolean                 True if at least one photo is available, False if not
     */
    public function is_photo_available($sdir)
    {
        // phpcs:enable
        include_once DOL_DOCUMENT_ROOT.'/core/lib/files.lib.php';
        include_once DOL_DOCUMENT_ROOT.'/core/lib/images.lib.php';

        global $conf;

        $dir = $sdir;
        if (!empty($conf->global->PRODUCT_USE_OLD_PATH_FOR_PHOTO)) {
        	$dir .= '/'.get_exdir($this->id, 2, 0, 0, $this, 'product').$this->id."/photos/";
        } else {
        	$dir .= '/'.get_exdir(0, 0, 0, 0, $this, 'product').dol_sanitizeFileName($this->ref).'/';
        }

        $nbphoto = 0;

        $dir_osencoded = dol_osencode($dir);
        if (file_exists($dir_osencoded)) {
            $handle = opendir($dir_osencoded);
            if (is_resource($handle)) {
                while (($file = readdir($handle)) !== false)
                {
                    if (!utf8_check($file)) {
                    	$file = utf8_encode($file); // To be sure data is stored in UTF8 in memory
                    }
                    if (dol_is_file($dir.$file) && image_format_supported($file) >= 0) {
                    	return true;
                    }
                }
            }
        }
        return false;
    }

    // phpcs:disable PEAR.NamingConventions.ValidFunctionName.ScopeNotCamelCaps
    /**
     *  Retourne tableau de toutes les photos du produit
     *
     * @param  string $dir   Repertoire a scanner
     * @param  int    $nbmax Nombre maximum de photos (0=pas de max)
     * @return array                   Tableau de photos
     */
    public function liste_photos($dir, $nbmax = 0)
    {
        // phpcs:enable
        include_once DOL_DOCUMENT_ROOT.'/core/lib/files.lib.php';
        include_once DOL_DOCUMENT_ROOT.'/core/lib/images.lib.php';

        $nbphoto = 0;
        $tabobj = array();

        $dir_osencoded = dol_osencode($dir);
        $handle = @opendir($dir_osencoded);
        if (is_resource($handle)) {
            while (($file = readdir($handle)) !== false)
            {
                if (!utf8_check($file)) { $file = utf8_encode($file); // readdir returns ISO
                }
                if (dol_is_file($dir.$file) && image_format_supported($file) >= 0) {
                    $nbphoto++;

                    // On determine nom du fichier vignette
                    $photo = $file;
                    $photo_vignette = '';
                    if (preg_match('/('.$this->regeximgext.')$/i', $photo, $regs)) {
                        $photo_vignette = preg_replace('/'.$regs[0].'/i', '', $photo).'_small'.$regs[0];
                    }

                    $dirthumb = $dir.'thumbs/';

                    // Objet
                    $obj = array();
                    $obj['photo'] = $photo;
                    if ($photo_vignette && dol_is_file($dirthumb.$photo_vignette)) { $obj['photo_vignette'] = 'thumbs/'.$photo_vignette;
                    } else { $obj['photo_vignette'] = "";
                    }

                    $tabobj[$nbphoto - 1] = $obj;

                    // On continue ou on arrete de boucler ?
                    if ($nbmax && $nbphoto >= $nbmax) { break;
                    }
                }
            }

            closedir($handle);
        }

        return $tabobj;
    }

    // phpcs:disable PEAR.NamingConventions.ValidFunctionName.ScopeNotCamelCaps
    /**
     *  Efface la photo du produit et sa vignette
     *
     * @param  string $file Chemin de l'image
     * @return void
     */
    public function delete_photo($file)
    {
        // phpcs:enable
        include_once DOL_DOCUMENT_ROOT.'/core/lib/files.lib.php';
        include_once DOL_DOCUMENT_ROOT.'/core/lib/images.lib.php';

        $dir = dirname($file).'/'; // Chemin du dossier contenant l'image d'origine
        $dirthumb = $dir.'/thumbs/'; // Chemin du dossier contenant la vignette
        $filename = preg_replace('/'.preg_quote($dir, '/').'/i', '', $file); // Nom du fichier

        // On efface l'image d'origine
        dol_delete_file($file, 0, 0, 0, $this); // For triggers

        // Si elle existe, on efface la vignette
        if (preg_match('/('.$this->regeximgext.')$/i', $filename, $regs)) {
            $photo_vignette = preg_replace('/'.$regs[0].'/i', '', $filename).'_small'.$regs[0];
            if (file_exists(dol_osencode($dirthumb.$photo_vignette))) {
                dol_delete_file($dirthumb.$photo_vignette);
            }

            $photo_vignette = preg_replace('/'.$regs[0].'/i', '', $filename).'_mini'.$regs[0];
            if (file_exists(dol_osencode($dirthumb.$photo_vignette))) {
                dol_delete_file($dirthumb.$photo_vignette);
            }
        }
    }

    // phpcs:disable PEAR.NamingConventions.ValidFunctionName.ScopeNotCamelCaps
    /**
     *  Load size of image file
     *
     * @param  string $file Path to file
     * @return void
     */
    public function get_image_size($file)
    {
        // phpcs:enable
        $file_osencoded = dol_osencode($file);
        $infoImg = getimagesize($file_osencoded); // Get information on image
        $this->imgWidth = $infoImg[0]; // Largeur de l'image
        $this->imgHeight = $infoImg[1]; // Hauteur de l'image
    }

    // phpcs:disable PEAR.NamingConventions.ValidFunctionName.ScopeNotCamelCaps
    /**
     *  Load indicators this->nb for the dashboard
     *
     * @return int                 <0 if KO, >0 if OK
     */
    public function load_state_board()
    {
        // phpcs:enable
        global $conf, $user, $hookmanager;

        $this->nb = array();

        $sql = "SELECT count(p.rowid) as nb, fk_product_type";
        $sql .= " FROM ".MAIN_DB_PREFIX."product as p";
        $sql .= ' WHERE p.entity IN ('.getEntity($this->element, 1).')';
        // Add where from hooks
        if (is_object($hookmanager)) {
            $parameters = array();
            $reshook = $hookmanager->executeHooks('printFieldListWhere', $parameters); // Note that $action and $object may have been modified by hook
            $sql .= $hookmanager->resPrint;
        }
        $sql .= ' GROUP BY fk_product_type';

        $resql = $this->db->query($sql);
        if ($resql) {
            while ($obj = $this->db->fetch_object($resql))
            {
                if ($obj->fk_product_type == 1) { $this->nb["services"] = $obj->nb;
                } else { $this->nb["products"] = $obj->nb;
                }
            }
            $this->db->free($resql);
            return 1;
        }
        else
        {
            dol_print_error($this->db);
            $this->error = $this->db->error();
            return -1;
        }
    }

    /**
     * Return if object is a product
     *
     * @return boolean     True if it's a product
     */
    public function isProduct()
    {
        return ($this->type == Product::TYPE_PRODUCT ? true : false);
    }

    /**
     * Return if object is a product
     *
     * @return boolean     True if it's a service
     */
    public function isService()
    {
        return ($this->type == Product::TYPE_SERVICE ? true : false);
    }

    // phpcs:disable PEAR.NamingConventions.ValidFunctionName.ScopeNotCamelCaps
    /**
     *  Get a barcode from the module to generate barcode values.
     *  Return value is stored into this->barcode
     *
     * @param  Product $object Object product or service
     * @param  string  $type   Barcode type (ean, isbn, ...)
     * @return string
     */
    public function get_barcode($object, $type = '')
    {
        // phpcs:enable
        global $conf;

        $result = '';
        if (!empty($conf->global->BARCODE_PRODUCT_ADDON_NUM)) {
            $dirsociete = array_merge(array('/core/modules/barcode/'), $conf->modules_parts['barcode']);
            foreach ($dirsociete as $dirroot)
            {
                $res = dol_include_once($dirroot.$conf->global->BARCODE_PRODUCT_ADDON_NUM.'.php');
                if ($res) { break;
                }
            }
            $var = $conf->global->BARCODE_PRODUCT_ADDON_NUM;
            $mod = new $var;

            $result = $mod->getNextValue($object, $type);

            dol_syslog(get_class($this)."::get_barcode barcode=".$result." module=".$var);
        }
        return $result;
    }

    /**
     *  Initialise an instance with random values.
     *  Used to build previews or test instances.
     *    id must be 0 if object instance is a specimen.
     *
     * @return void
     */
    public function initAsSpecimen()
    {
        global $user, $langs, $conf, $mysoc;

        $now = dol_now();

        // Initialize parameters
        $this->specimen = 1;
        $this->id = 0;
        $this->ref = 'PRODUCT_SPEC';
        $this->label = 'PRODUCT SPECIMEN';
        $this->description = 'This is description of this product specimen that was created the '.dol_print_date($now, 'dayhourlog').'.';
        $this->specimen = 1;
        $this->country_id = 1;
        $this->tosell = 1;
        $this->tobuy = 1;
        $this->tobatch = 0;
        $this->note = 'This is a comment (private)';
        $this->date_creation = $now;
        $this->date_modification = $now;

        $this->weight = 4;
        $this->weight_unit = 1;

        $this->length = 5;
        $this->length_unit = 1;
        $this->width = 6;
        $this->width_unit = 0;
        $this->height = null;
        $this->height_unit = null;

        $this->surface = 30;
        $this->surface_unit = 0;
        $this->volume = 300;
        $this->volume_unit = 0;

        $this->barcode = -1; // Create barcode automatically
    }

    /**
     * Returns the label, shot_label or code found in units dictionary from ->fk_unit.
	 * A langs->trans() must be called on result to get translated value.
     *
     * @param  string $type Label type (long, short or code)
     * @return string|int <0 if ko, label if ok
	 * @see getLabelOfUnit() in CommonObjectLine
     */
    public function getLabelOfUnit($type = 'long')
    {
        global $langs;

        if (!$this->fk_unit) {
            return '';
        }

        $langs->load('products');

        $label_type = 'label';
        if ($type == 'short') $label_type = 'short_label';
        elseif ($type == 'code') $label_type = 'code';

        $sql = 'select '.$label_type.', code from '.MAIN_DB_PREFIX.'c_units where rowid='.$this->fk_unit;
        $resql = $this->db->query($sql);
        if ($resql && $this->db->num_rows($resql) > 0) {
            $res = $this->db->fetch_array($resql);
            if ($label_type == 'code') $label = 'unit'.$res['code'];
            else $label = $res[$label_type];
            $this->db->free($resql);
            return $label;
        }
        else
        {
            $this->error = $this->db->error().' sql='.$sql;
            dol_syslog(get_class($this)."::getLabelOfUnit Error ".$this->error, LOG_ERR);
            return -1;
        }
    }

    /**
     * Return if object has a sell-by date or eat-by date
     *
     * @return boolean     True if it's has
     */
    public function hasbatch()
    {
        return ($this->status_batch == 1 ? true : false);
    }


    // phpcs:disable PEAR.NamingConventions.ValidFunctionName.ScopeNotCamelCaps
    /**
     * Return minimum product recommended price
     *
     * @return int            Minimum recommanded price that is higher price among all suppliers * PRODUCT_MINIMUM_RECOMMENDED_PRICE
     */
    public function min_recommended_price()
    {
        // phpcs:enable
        global $conf;

        $maxpricesupplier = 0;

        if (!empty($conf->global->PRODUCT_MINIMUM_RECOMMENDED_PRICE)) {
            include_once DOL_DOCUMENT_ROOT.'/fourn/class/fournisseur.product.class.php';
            $product_fourn = new ProductFournisseur($this->db);
            $product_fourn_list = $product_fourn->list_product_fournisseur_price($this->id, '', '');

            if (is_array($product_fourn_list) && count($product_fourn_list) > 0) {
                foreach ($product_fourn_list as $productfourn)
                {
                    if ($productfourn->fourn_unitprice > $maxpricesupplier) {
                        $maxpricesupplier = $productfourn->fourn_unitprice;
                    }
                }

                $maxpricesupplier *= $conf->global->PRODUCT_MINIMUM_RECOMMENDED_PRICE;
            }
        }

        return $maxpricesupplier;
    }


    /**
     * Sets object to supplied categories.
     *
     * Deletes object from existing categories not supplied.
     * Adds it to non existing supplied categories.
     * Existing categories are left untouch.
     *
     * @param  int[]|int $categories Category or categories IDs
     * @return void
     */
    public function setCategories($categories)
    {
        // Handle single category
        if (!is_array($categories)) {
            $categories = array($categories);
        }

        // Get current categories
        include_once DOL_DOCUMENT_ROOT.'/categories/class/categorie.class.php';
        $c = new Categorie($this->db);
        $existing = $c->containing($this->id, Categorie::TYPE_PRODUCT, 'id');

        // Diff
        if (is_array($existing)) {
            $to_del = array_diff($existing, $categories);
            $to_add = array_diff($categories, $existing);
        } else {
            $to_del = array(); // Nothing to delete
            $to_add = $categories;
        }

        // Process
        foreach ($to_del as $del) {
            if ($c->fetch($del) > 0) {
            	$c->del_type($this, Categorie::TYPE_PRODUCT);
            }
        }
        foreach ($to_add as $add) {
            if ($c->fetch($add) > 0) {
            	$c->add_type($this, Categorie::TYPE_PRODUCT);
            }
        }

        return;
    }

    /**
     * Function used to replace a thirdparty id with another one.
     *
     * @param  DoliDB $db        Database handler
     * @param  int    $origin_id Old thirdparty id
     * @param  int    $dest_id   New thirdparty id
     * @return bool
     */
    public static function replaceThirdparty(DoliDB $db, $origin_id, $dest_id)
    {
        $tables = array(
        'product_customer_price',
        'product_customer_price_log'
        );

        return CommonObject::commonReplaceThirdparty($db, $origin_id, $dest_id, $tables);
    }

    /**
     * Generates prices for a product based on product multiprice generation rules
     *
     * @param  User   $user       User that updates the prices
     * @param  float  $baseprice  Base price
     * @param  string $price_type Base price type
     * @param  float  $price_vat  VAT % tax
     * @param  int    $npr        NPR
     * @param  string $psq        ¿?
     * @return int -1 KO, 1 OK
     */
    public function generateMultiprices(User $user, $baseprice, $price_type, $price_vat, $npr, $psq)
    {
        global $conf, $db;

        $sql = "SELECT rowid, level, fk_level, var_percent, var_min_percent FROM ".MAIN_DB_PREFIX."product_pricerules";
        $query = $db->query($sql);

        $rules = array();

        while ($result = $db->fetch_object($query)) {
            $rules[$result->level] = $result;
        }

        //Because prices can be based on other level's prices, we temporarily store them
        $prices = array(
        1 => $baseprice
        );

        for ($i = 1; $i <= $conf->global->PRODUIT_MULTIPRICES_LIMIT; $i++) {
            $price = $baseprice;
            $price_min = $baseprice;

            //We have to make sure it does exist and it is > 0
            //First price level only allows changing min_price
            if ($i > 1 && isset($rules[$i]->var_percent) && $rules[$i]->var_percent) {
                $price = $prices[$rules[$i]->fk_level] * (1 + ($rules[$i]->var_percent / 100));
            }

            $prices[$i] = $price;

            //We have to make sure it does exist and it is > 0
            if (isset($rules[$i]->var_min_percent) && $rules[$i]->var_min_percent) {
                $price_min = $price * (1 - ($rules[$i]->var_min_percent / 100));
            }

            //Little check to make sure the price is modified before triggering generation
            $check_amount = (($price == $this->multiprices[$i]) && ($price_min == $this->multiprices_min[$i]));
            $check_type = ($baseprice == $this->multiprices_base_type[$i]);

            if ($check_amount && $check_type) {
                continue;
            }

            if ($this->updatePrice($price, $price_type, $user, $price_vat, $price_min, $i, $npr, $psq, true) < 0) {
                return -1;
            }
        }

        return 1;
    }

    /**
     * Returns the rights used for this class
     *
     * @return Object
     */
    public function getRights()
    {
        global $user;

        if ($this->isProduct()) {
            return $user->rights->produit;
        } else {
            return $user->rights->service;
        }
    }

    /**
     *  Load information for tab info
     *
     * @param  int $id Id of thirdparty to load
     * @return void
     */
    public function info($id)
    {
        $sql = "SELECT p.rowid, p.ref, p.datec as date_creation, p.tms as date_modification,";
        $sql .= " p.fk_user_author, p.fk_user_modif";
        $sql .= " FROM ".MAIN_DB_PREFIX.$this->table_element." as p";
        $sql .= " WHERE p.rowid = ".$id;

        $result = $this->db->query($sql);
        if ($result) {
            if ($this->db->num_rows($result)) {
                $obj = $this->db->fetch_object($result);

                $this->id = $obj->rowid;

                if ($obj->fk_user_author) {
                    $cuser = new User($this->db);
                    $cuser->fetch($obj->fk_user_author);
                    $this->user_creation = $cuser;
                }

                if ($obj->fk_user_modif) {
                    $muser = new User($this->db);
                    $muser->fetch($obj->fk_user_modif);
                    $this->user_modification = $muser;
                }

                $this->ref = $obj->ref;
                $this->date_creation     = $this->db->jdate($obj->date_creation);
                $this->date_modification = $this->db->jdate($obj->date_modification);
            }

            $this->db->free($result);
        }
        else
        {
            dol_print_error($this->db);
        }
    }
>>>>>>> 701b83db
}



/**
 * Class to manage products or services.
 * Do not use 'Service' as class name since it is already used by APIs.
 */
class ProductService extends Product
{
	public $picto = 'service';
}<|MERGE_RESOLUTION|>--- conflicted
+++ resolved
@@ -5204,663 +5204,23 @@
 		$this->barcode = -1; // Create barcode automatically
 	}
 
-	/**
-	 *    Returns the text label from units dictionary
-	 *
-	 * @param  string $type Label type (long or short)
-	 * @return string|int <0 if ko, label if ok
-	 */
-	public function getLabelOfUnit($type = 'long')
-	{
-		global $langs;
-
-		if (!$this->fk_unit) {
-			return '';
-		}
-
-		$langs->load('products');
-
-		$label_type = 'label';
-
-		if ($type == 'short') {
-			$label_type = 'short_label';
-		}
-
-		$sql = 'select '.$label_type.', code from '.MAIN_DB_PREFIX.'c_units where rowid='.$this->fk_unit;
-		$resql = $this->db->query($sql);
-		if ($resql && $this->db->num_rows($resql) > 0) {
-			$res = $this->db->fetch_array($resql);
-			$label = ($label_type == 'short_label' ? $res[$label_type] : 'unit'.$res['code']);
-			$this->db->free($resql);
-			return $label;
-		} else {
-			$this->error = $this->db->error().' sql='.$sql;
-			dol_syslog(get_class($this)."::getLabelOfUnit Error ".$this->error, LOG_ERR);
-			return -1;
-		}
-	}
-
-	/**
-	 * Return if object has a sell-by date or eat-by date
-	 *
-	 * @return boolean     True if it's has
-	 */
-	public function hasbatch()
-	{
-		return ($this->status_batch == 1 ? true : false);
-	}
-
-
-	// phpcs:disable PEAR.NamingConventions.ValidFunctionName.ScopeNotCamelCaps
-	/**
-	 * Return minimum product recommended price
-	 *
-	 * @return int            Minimum recommanded price that is higher price among all suppliers * PRODUCT_MINIMUM_RECOMMENDED_PRICE
-	 */
-	public function min_recommended_price()
-	{
-		// phpcs:enable
-		global $conf;
-
-		$maxpricesupplier = 0;
-
-		if (!empty($conf->global->PRODUCT_MINIMUM_RECOMMENDED_PRICE)) {
-			include_once DOL_DOCUMENT_ROOT.'/fourn/class/fournisseur.product.class.php';
-			$product_fourn = new ProductFournisseur($this->db);
-			$product_fourn_list = $product_fourn->list_product_fournisseur_price($this->id, '', '');
-
-			if (is_array($product_fourn_list) && count($product_fourn_list) > 0) {
-				foreach ($product_fourn_list as $productfourn)
-				{
-					if ($productfourn->fourn_unitprice > $maxpricesupplier) {
-						$maxpricesupplier = $productfourn->fourn_unitprice;
-					}
-				}
-
-				$maxpricesupplier *= $conf->global->PRODUCT_MINIMUM_RECOMMENDED_PRICE;
-			}
-		}
-
-		return $maxpricesupplier;
-	}
-
-
-	/**
-	 * Sets object to supplied categories.
-	 *
-	 * Deletes object from existing categories not supplied.
-	 * Adds it to non existing supplied categories.
-	 * Existing categories are left untouch.
-	 *
-	 * @param  int[]|int $categories Category or categories IDs
-	 * @return void
-	 */
-	public function setCategories($categories)
-	{
-		// Handle single category
-		if (!is_array($categories)) {
-			$categories = array($categories);
-		}
-
-		// Get current categories
-		include_once DOL_DOCUMENT_ROOT.'/categories/class/categorie.class.php';
-		$c = new Categorie($this->db);
-		$existing = $c->containing($this->id, Categorie::TYPE_PRODUCT, 'id');
-
-		// Diff
-		if (is_array($existing)) {
-			$to_del = array_diff($existing, $categories);
-			$to_add = array_diff($categories, $existing);
-		} else {
-			$to_del = array(); // Nothing to delete
-			$to_add = $categories;
-		}
-
-		// Process
-		foreach ($to_del as $del) {
-			if ($c->fetch($del) > 0) {
-				$c->del_type($this, Categorie::TYPE_PRODUCT);
-			}
-		}
-		foreach ($to_add as $add) {
-			if ($c->fetch($add) > 0) {
-				$c->add_type($this, Categorie::TYPE_PRODUCT);
-			}
-		}
-
-		return;
-	}
-
-	/**
-	 * Function used to replace a thirdparty id with another one.
-	 *
-	 * @param  DoliDB $db        Database handler
-	 * @param  int    $origin_id Old thirdparty id
-	 * @param  int    $dest_id   New thirdparty id
-	 * @return bool
-	 */
-	public static function replaceThirdparty(DoliDB $db, $origin_id, $dest_id)
-	{
-		$tables = array(
-		'product_customer_price',
-		'product_customer_price_log'
-		);
-
-		return CommonObject::commonReplaceThirdparty($db, $origin_id, $dest_id, $tables);
-	}
-
-	/**
-	 * Generates prices for a product based on product multiprice generation rules
-	 *
-	 * @param  User   $user       User that updates the prices
-	 * @param  float  $baseprice  Base price
-	 * @param  string $price_type Base price type
-	 * @param  float  $price_vat  VAT % tax
-	 * @param  int    $npr        NPR
-	 * @param  string $psq        ¿?
-	 * @return int -1 KO, 1 OK
-	 */
-	public function generateMultiprices(User $user, $baseprice, $price_type, $price_vat, $npr, $psq)
-	{
-		global $conf, $db;
-
-		$sql = "SELECT rowid, level, fk_level, var_percent, var_min_percent FROM ".MAIN_DB_PREFIX."product_pricerules";
-		$query = $db->query($sql);
-
-		$rules = array();
-
-		while ($result = $db->fetch_object($query)) {
-			$rules[$result->level] = $result;
-		}
-
-		//Because prices can be based on other level's prices, we temporarily store them
-		$prices = array(
-		1 => $baseprice
-		);
-
-		for ($i = 1; $i <= $conf->global->PRODUIT_MULTIPRICES_LIMIT; $i++) {
-			$price = $baseprice;
-			$price_min = $baseprice;
-
-			//We have to make sure it does exist and it is > 0
-			//First price level only allows changing min_price
-			if ($i > 1 && isset($rules[$i]->var_percent) && $rules[$i]->var_percent) {
-				$price = $prices[$rules[$i]->fk_level] * (1 + ($rules[$i]->var_percent / 100));
-			}
-
-			$prices[$i] = $price;
-
-			//We have to make sure it does exist and it is > 0
-			if (isset($rules[$i]->var_min_percent) && $rules[$i]->var_min_percent) {
-				$price_min = $price * (1 - ($rules[$i]->var_min_percent / 100));
-			}
-
-			//Little check to make sure the price is modified before triggering generation
-			$check_amount = (($price == $this->multiprices[$i]) && ($price_min == $this->multiprices_min[$i]));
-			$check_type = ($baseprice == $this->multiprices_base_type[$i]);
-
-			if ($check_amount && $check_type) {
-				continue;
-			}
-
-			if ($this->updatePrice($price, $price_type, $user, $price_vat, $price_min, $i, $npr, $psq, true) < 0) {
-				return -1;
-			}
-		}
-
-		return 1;
-	}
-
-	/**
-	 * Returns the rights used for this class
-	 *
-	 * @return Object
-	 */
-	public function getRights()
-	{
-		global $user;
-
-		if ($this->isProduct()) {
-			return $user->rights->produit;
-		} else {
-			return $user->rights->service;
-		}
-	}
-
-<<<<<<< HEAD
-	/**
-	 *  Load information for tab info
-	 *
-	 * @param  int $id Id of thirdparty to load
-	 * @return void
-	 */
-	public function info($id)
-	{
-		$sql = "SELECT p.rowid, p.ref, p.datec as date_creation, p.tms as date_modification,";
-		$sql .= " p.fk_user_author, p.fk_user_modif";
-		$sql .= " FROM ".MAIN_DB_PREFIX.$this->table_element." as p";
-		$sql .= " WHERE p.rowid = ".$id;
-
-		$result = $this->db->query($sql);
-		if ($result) {
-			if ($this->db->num_rows($result)) {
-				$obj = $this->db->fetch_object($result);
-
-				$this->id = $obj->rowid;
-
-				if ($obj->fk_user_author) {
-					$cuser = new User($this->db);
-					$cuser->fetch($obj->fk_user_author);
-					$this->user_creation = $cuser;
-				}
-
-				if ($obj->fk_user_modif) {
-					$muser = new User($this->db);
-					$muser->fetch($obj->fk_user_modif);
-					$this->user_modification = $muser;
-				}
-
-				$this->ref = $obj->ref;
-				$this->date_creation     = $this->db->jdate($obj->date_creation);
-				$this->date_modification = $this->db->jdate($obj->date_modification);
-			}
-
-			$this->db->free($result);
-		} else {
-			dol_print_error($this->db);
-		}
-	}
-=======
-    /**
-     *  Load existing information about a serial
-     *
-     * @param  string $batch Lot/serial number
-     * @return array                    Array with record into product_batch
-     * @see    load_stock(), load_virtual_stock()
-     */
-    public function loadBatchInfo($batch)
-    {
-        $result = array();
-
-        $sql = "SELECT pb.batch, pb.eatby, pb.sellby, SUM(pb.qty) AS qty FROM ".MAIN_DB_PREFIX."product_batch as pb, ".MAIN_DB_PREFIX."product_stock as ps";
-        $sql .= " WHERE pb.fk_product_stock = ps.rowid AND ps.fk_product = ".$this->id." AND pb.batch = '".$this->db->escape($batch)."'";
-        $sql .= " GROUP BY pb.batch, pb.eatby, pb.sellby";
-        dol_syslog(get_class($this)."::loadBatchInfo load first entry found for lot/serial = ".$batch, LOG_DEBUG);
-        $resql = $this->db->query($sql);
-        if ($resql) {
-            $num = $this->db->num_rows($resql);
-            $i = 0;
-            while ($i < $num)
-            {
-                $obj = $this->db->fetch_object($resql);
-                $result[] = array('batch'=>$batch, 'eatby'=>$this->db->jdate($obj->eatby), 'sellby'=>$this->db->jdate($obj->sellby), 'qty'=>$obj->qty);
-                $i++;
-            }
-            return $result;
-        }
-        else
-        {
-            dol_print_error($this->db);
-            $this->db->rollback();
-            return array();
-        }
-    }
-
-    // phpcs:disable PEAR.NamingConventions.ValidFunctionName.ScopeNotCamelCaps
-    /**
-     *  Move an uploaded file described into $file array into target directory $sdir.
-     *
-     * @param  string $sdir Target directory
-     * @param  string $file Array of file info of file to upload: array('name'=>..., 'tmp_name'=>...)
-     * @return int                    <0 if KO, >0 if OK
-     */
-    public function add_photo($sdir, $file)
-    {
-        // phpcs:enable
-        global $conf;
-
-        include_once DOL_DOCUMENT_ROOT.'/core/lib/files.lib.php';
-
-        $result = 0;
-
-        $dir = $sdir;
-        if (!empty($conf->global->PRODUCT_USE_OLD_PATH_FOR_PHOTO)) {
-            $dir .= '/'.get_exdir($this->id, 2, 0, 0, $this, 'product').$this->id."/photos";
-        } else {
-            $dir .= '/'.get_exdir(0, 0, 0, 0, $this, 'product').dol_sanitizeFileName($this->ref);
-        }
-
-        dol_mkdir($dir);
-
-        $dir_osencoded = $dir;
-
-        if (is_dir($dir_osencoded)) {
-            $originImage = $dir.'/'.$file['name'];
-
-            // Cree fichier en taille origine
-            $result = dol_move_uploaded_file($file['tmp_name'], $originImage, 1);
-
-            if (file_exists(dol_osencode($originImage))) {
-                // Create thumbs
-                $this->addThumbs($originImage);
-            }
-        }
-
-        if (is_numeric($result) && $result > 0) {
-            return 1;
-        } else {
-            return -1;
-        }
-    }
-
-    // phpcs:disable PEAR.NamingConventions.ValidFunctionName.ScopeNotCamelCaps
-    /**
-     *  Return if at least one photo is available
-     *
-     * @param  string $sdir Directory to scan
-     * @return boolean                 True if at least one photo is available, False if not
-     */
-    public function is_photo_available($sdir)
-    {
-        // phpcs:enable
-        include_once DOL_DOCUMENT_ROOT.'/core/lib/files.lib.php';
-        include_once DOL_DOCUMENT_ROOT.'/core/lib/images.lib.php';
-
-        global $conf;
-
-        $dir = $sdir;
-        if (!empty($conf->global->PRODUCT_USE_OLD_PATH_FOR_PHOTO)) {
-        	$dir .= '/'.get_exdir($this->id, 2, 0, 0, $this, 'product').$this->id."/photos/";
-        } else {
-        	$dir .= '/'.get_exdir(0, 0, 0, 0, $this, 'product').dol_sanitizeFileName($this->ref).'/';
-        }
-
-        $nbphoto = 0;
-
-        $dir_osencoded = dol_osencode($dir);
-        if (file_exists($dir_osencoded)) {
-            $handle = opendir($dir_osencoded);
-            if (is_resource($handle)) {
-                while (($file = readdir($handle)) !== false)
-                {
-                    if (!utf8_check($file)) {
-                    	$file = utf8_encode($file); // To be sure data is stored in UTF8 in memory
-                    }
-                    if (dol_is_file($dir.$file) && image_format_supported($file) >= 0) {
-                    	return true;
-                    }
-                }
-            }
-        }
-        return false;
-    }
-
-    // phpcs:disable PEAR.NamingConventions.ValidFunctionName.ScopeNotCamelCaps
-    /**
-     *  Retourne tableau de toutes les photos du produit
-     *
-     * @param  string $dir   Repertoire a scanner
-     * @param  int    $nbmax Nombre maximum de photos (0=pas de max)
-     * @return array                   Tableau de photos
-     */
-    public function liste_photos($dir, $nbmax = 0)
-    {
-        // phpcs:enable
-        include_once DOL_DOCUMENT_ROOT.'/core/lib/files.lib.php';
-        include_once DOL_DOCUMENT_ROOT.'/core/lib/images.lib.php';
-
-        $nbphoto = 0;
-        $tabobj = array();
-
-        $dir_osencoded = dol_osencode($dir);
-        $handle = @opendir($dir_osencoded);
-        if (is_resource($handle)) {
-            while (($file = readdir($handle)) !== false)
-            {
-                if (!utf8_check($file)) { $file = utf8_encode($file); // readdir returns ISO
-                }
-                if (dol_is_file($dir.$file) && image_format_supported($file) >= 0) {
-                    $nbphoto++;
-
-                    // On determine nom du fichier vignette
-                    $photo = $file;
-                    $photo_vignette = '';
-                    if (preg_match('/('.$this->regeximgext.')$/i', $photo, $regs)) {
-                        $photo_vignette = preg_replace('/'.$regs[0].'/i', '', $photo).'_small'.$regs[0];
-                    }
-
-                    $dirthumb = $dir.'thumbs/';
-
-                    // Objet
-                    $obj = array();
-                    $obj['photo'] = $photo;
-                    if ($photo_vignette && dol_is_file($dirthumb.$photo_vignette)) { $obj['photo_vignette'] = 'thumbs/'.$photo_vignette;
-                    } else { $obj['photo_vignette'] = "";
-                    }
-
-                    $tabobj[$nbphoto - 1] = $obj;
-
-                    // On continue ou on arrete de boucler ?
-                    if ($nbmax && $nbphoto >= $nbmax) { break;
-                    }
-                }
-            }
-
-            closedir($handle);
-        }
-
-        return $tabobj;
-    }
-
-    // phpcs:disable PEAR.NamingConventions.ValidFunctionName.ScopeNotCamelCaps
-    /**
-     *  Efface la photo du produit et sa vignette
-     *
-     * @param  string $file Chemin de l'image
-     * @return void
-     */
-    public function delete_photo($file)
-    {
-        // phpcs:enable
-        include_once DOL_DOCUMENT_ROOT.'/core/lib/files.lib.php';
-        include_once DOL_DOCUMENT_ROOT.'/core/lib/images.lib.php';
-
-        $dir = dirname($file).'/'; // Chemin du dossier contenant l'image d'origine
-        $dirthumb = $dir.'/thumbs/'; // Chemin du dossier contenant la vignette
-        $filename = preg_replace('/'.preg_quote($dir, '/').'/i', '', $file); // Nom du fichier
-
-        // On efface l'image d'origine
-        dol_delete_file($file, 0, 0, 0, $this); // For triggers
-
-        // Si elle existe, on efface la vignette
-        if (preg_match('/('.$this->regeximgext.')$/i', $filename, $regs)) {
-            $photo_vignette = preg_replace('/'.$regs[0].'/i', '', $filename).'_small'.$regs[0];
-            if (file_exists(dol_osencode($dirthumb.$photo_vignette))) {
-                dol_delete_file($dirthumb.$photo_vignette);
-            }
-
-            $photo_vignette = preg_replace('/'.$regs[0].'/i', '', $filename).'_mini'.$regs[0];
-            if (file_exists(dol_osencode($dirthumb.$photo_vignette))) {
-                dol_delete_file($dirthumb.$photo_vignette);
-            }
-        }
-    }
-
-    // phpcs:disable PEAR.NamingConventions.ValidFunctionName.ScopeNotCamelCaps
-    /**
-     *  Load size of image file
-     *
-     * @param  string $file Path to file
-     * @return void
-     */
-    public function get_image_size($file)
-    {
-        // phpcs:enable
-        $file_osencoded = dol_osencode($file);
-        $infoImg = getimagesize($file_osencoded); // Get information on image
-        $this->imgWidth = $infoImg[0]; // Largeur de l'image
-        $this->imgHeight = $infoImg[1]; // Hauteur de l'image
-    }
-
-    // phpcs:disable PEAR.NamingConventions.ValidFunctionName.ScopeNotCamelCaps
-    /**
-     *  Load indicators this->nb for the dashboard
-     *
-     * @return int                 <0 if KO, >0 if OK
-     */
-    public function load_state_board()
-    {
-        // phpcs:enable
-        global $conf, $user, $hookmanager;
-
-        $this->nb = array();
-
-        $sql = "SELECT count(p.rowid) as nb, fk_product_type";
-        $sql .= " FROM ".MAIN_DB_PREFIX."product as p";
-        $sql .= ' WHERE p.entity IN ('.getEntity($this->element, 1).')';
-        // Add where from hooks
-        if (is_object($hookmanager)) {
-            $parameters = array();
-            $reshook = $hookmanager->executeHooks('printFieldListWhere', $parameters); // Note that $action and $object may have been modified by hook
-            $sql .= $hookmanager->resPrint;
-        }
-        $sql .= ' GROUP BY fk_product_type';
-
-        $resql = $this->db->query($sql);
-        if ($resql) {
-            while ($obj = $this->db->fetch_object($resql))
-            {
-                if ($obj->fk_product_type == 1) { $this->nb["services"] = $obj->nb;
-                } else { $this->nb["products"] = $obj->nb;
-                }
-            }
-            $this->db->free($resql);
-            return 1;
-        }
-        else
-        {
-            dol_print_error($this->db);
-            $this->error = $this->db->error();
-            return -1;
-        }
-    }
-
-    /**
-     * Return if object is a product
-     *
-     * @return boolean     True if it's a product
-     */
-    public function isProduct()
-    {
-        return ($this->type == Product::TYPE_PRODUCT ? true : false);
-    }
-
-    /**
-     * Return if object is a product
-     *
-     * @return boolean     True if it's a service
-     */
-    public function isService()
-    {
-        return ($this->type == Product::TYPE_SERVICE ? true : false);
-    }
-
-    // phpcs:disable PEAR.NamingConventions.ValidFunctionName.ScopeNotCamelCaps
-    /**
-     *  Get a barcode from the module to generate barcode values.
-     *  Return value is stored into this->barcode
-     *
-     * @param  Product $object Object product or service
-     * @param  string  $type   Barcode type (ean, isbn, ...)
-     * @return string
-     */
-    public function get_barcode($object, $type = '')
-    {
-        // phpcs:enable
-        global $conf;
-
-        $result = '';
-        if (!empty($conf->global->BARCODE_PRODUCT_ADDON_NUM)) {
-            $dirsociete = array_merge(array('/core/modules/barcode/'), $conf->modules_parts['barcode']);
-            foreach ($dirsociete as $dirroot)
-            {
-                $res = dol_include_once($dirroot.$conf->global->BARCODE_PRODUCT_ADDON_NUM.'.php');
-                if ($res) { break;
-                }
-            }
-            $var = $conf->global->BARCODE_PRODUCT_ADDON_NUM;
-            $mod = new $var;
-
-            $result = $mod->getNextValue($object, $type);
-
-            dol_syslog(get_class($this)."::get_barcode barcode=".$result." module=".$var);
-        }
-        return $result;
-    }
-
-    /**
-     *  Initialise an instance with random values.
-     *  Used to build previews or test instances.
-     *    id must be 0 if object instance is a specimen.
-     *
-     * @return void
-     */
-    public function initAsSpecimen()
-    {
-        global $user, $langs, $conf, $mysoc;
-
-        $now = dol_now();
-
-        // Initialize parameters
-        $this->specimen = 1;
-        $this->id = 0;
-        $this->ref = 'PRODUCT_SPEC';
-        $this->label = 'PRODUCT SPECIMEN';
-        $this->description = 'This is description of this product specimen that was created the '.dol_print_date($now, 'dayhourlog').'.';
-        $this->specimen = 1;
-        $this->country_id = 1;
-        $this->tosell = 1;
-        $this->tobuy = 1;
-        $this->tobatch = 0;
-        $this->note = 'This is a comment (private)';
-        $this->date_creation = $now;
-        $this->date_modification = $now;
-
-        $this->weight = 4;
-        $this->weight_unit = 1;
-
-        $this->length = 5;
-        $this->length_unit = 1;
-        $this->width = 6;
-        $this->width_unit = 0;
-        $this->height = null;
-        $this->height_unit = null;
-
-        $this->surface = 30;
-        $this->surface_unit = 0;
-        $this->volume = 300;
-        $this->volume_unit = 0;
-
-        $this->barcode = -1; // Create barcode automatically
-    }
-
     /**
      * Returns the label, shot_label or code found in units dictionary from ->fk_unit.
 	 * A langs->trans() must be called on result to get translated value.
      *
-     * @param  string $type Label type (long, short or code)
-     * @return string|int <0 if ko, label if ok
+     * @param  string 		$type 	Label type (long, short or code)
+     * @return string|int 			<0 if KO, label if OK (Example: 'long', 'short', 'unitCODE')
 	 * @see getLabelOfUnit() in CommonObjectLine
      */
     public function getLabelOfUnit($type = 'long')
     {
         global $langs;
 
-        if (!$this->fk_unit) {
-            return '';
-        }
-
-        $langs->load('products');
+		if (!$this->fk_unit) {
+			return '';
+		}
+
+		$langs->load('products');
 
         $label_type = 'label';
         if ($type == 'short') $label_type = 'short_label';
@@ -5874,247 +5234,242 @@
             else $label = $res[$label_type];
             $this->db->free($resql);
             return $label;
-        }
-        else
-        {
+        } else {
             $this->error = $this->db->error().' sql='.$sql;
             dol_syslog(get_class($this)."::getLabelOfUnit Error ".$this->error, LOG_ERR);
             return -1;
         }
     }
 
-    /**
-     * Return if object has a sell-by date or eat-by date
-     *
-     * @return boolean     True if it's has
-     */
-    public function hasbatch()
-    {
-        return ($this->status_batch == 1 ? true : false);
-    }
-
-
-    // phpcs:disable PEAR.NamingConventions.ValidFunctionName.ScopeNotCamelCaps
-    /**
-     * Return minimum product recommended price
-     *
-     * @return int            Minimum recommanded price that is higher price among all suppliers * PRODUCT_MINIMUM_RECOMMENDED_PRICE
-     */
-    public function min_recommended_price()
-    {
-        // phpcs:enable
-        global $conf;
-
-        $maxpricesupplier = 0;
-
-        if (!empty($conf->global->PRODUCT_MINIMUM_RECOMMENDED_PRICE)) {
-            include_once DOL_DOCUMENT_ROOT.'/fourn/class/fournisseur.product.class.php';
-            $product_fourn = new ProductFournisseur($this->db);
-            $product_fourn_list = $product_fourn->list_product_fournisseur_price($this->id, '', '');
-
-            if (is_array($product_fourn_list) && count($product_fourn_list) > 0) {
-                foreach ($product_fourn_list as $productfourn)
-                {
-                    if ($productfourn->fourn_unitprice > $maxpricesupplier) {
-                        $maxpricesupplier = $productfourn->fourn_unitprice;
-                    }
-                }
-
-                $maxpricesupplier *= $conf->global->PRODUCT_MINIMUM_RECOMMENDED_PRICE;
-            }
-        }
-
-        return $maxpricesupplier;
-    }
-
-
-    /**
-     * Sets object to supplied categories.
-     *
-     * Deletes object from existing categories not supplied.
-     * Adds it to non existing supplied categories.
-     * Existing categories are left untouch.
-     *
-     * @param  int[]|int $categories Category or categories IDs
-     * @return void
-     */
-    public function setCategories($categories)
-    {
-        // Handle single category
-        if (!is_array($categories)) {
-            $categories = array($categories);
-        }
-
-        // Get current categories
-        include_once DOL_DOCUMENT_ROOT.'/categories/class/categorie.class.php';
-        $c = new Categorie($this->db);
-        $existing = $c->containing($this->id, Categorie::TYPE_PRODUCT, 'id');
-
-        // Diff
-        if (is_array($existing)) {
-            $to_del = array_diff($existing, $categories);
-            $to_add = array_diff($categories, $existing);
-        } else {
-            $to_del = array(); // Nothing to delete
-            $to_add = $categories;
-        }
-
-        // Process
-        foreach ($to_del as $del) {
-            if ($c->fetch($del) > 0) {
-            	$c->del_type($this, Categorie::TYPE_PRODUCT);
-            }
-        }
-        foreach ($to_add as $add) {
-            if ($c->fetch($add) > 0) {
-            	$c->add_type($this, Categorie::TYPE_PRODUCT);
-            }
-        }
-
-        return;
-    }
-
-    /**
-     * Function used to replace a thirdparty id with another one.
-     *
-     * @param  DoliDB $db        Database handler
-     * @param  int    $origin_id Old thirdparty id
-     * @param  int    $dest_id   New thirdparty id
-     * @return bool
-     */
-    public static function replaceThirdparty(DoliDB $db, $origin_id, $dest_id)
-    {
-        $tables = array(
-        'product_customer_price',
-        'product_customer_price_log'
-        );
-
-        return CommonObject::commonReplaceThirdparty($db, $origin_id, $dest_id, $tables);
-    }
-
-    /**
-     * Generates prices for a product based on product multiprice generation rules
-     *
-     * @param  User   $user       User that updates the prices
-     * @param  float  $baseprice  Base price
-     * @param  string $price_type Base price type
-     * @param  float  $price_vat  VAT % tax
-     * @param  int    $npr        NPR
-     * @param  string $psq        ¿?
-     * @return int -1 KO, 1 OK
-     */
-    public function generateMultiprices(User $user, $baseprice, $price_type, $price_vat, $npr, $psq)
-    {
-        global $conf, $db;
-
-        $sql = "SELECT rowid, level, fk_level, var_percent, var_min_percent FROM ".MAIN_DB_PREFIX."product_pricerules";
-        $query = $db->query($sql);
-
-        $rules = array();
-
-        while ($result = $db->fetch_object($query)) {
-            $rules[$result->level] = $result;
-        }
-
-        //Because prices can be based on other level's prices, we temporarily store them
-        $prices = array(
-        1 => $baseprice
-        );
-
-        for ($i = 1; $i <= $conf->global->PRODUIT_MULTIPRICES_LIMIT; $i++) {
-            $price = $baseprice;
-            $price_min = $baseprice;
-
-            //We have to make sure it does exist and it is > 0
-            //First price level only allows changing min_price
-            if ($i > 1 && isset($rules[$i]->var_percent) && $rules[$i]->var_percent) {
-                $price = $prices[$rules[$i]->fk_level] * (1 + ($rules[$i]->var_percent / 100));
-            }
-
-            $prices[$i] = $price;
-
-            //We have to make sure it does exist and it is > 0
-            if (isset($rules[$i]->var_min_percent) && $rules[$i]->var_min_percent) {
-                $price_min = $price * (1 - ($rules[$i]->var_min_percent / 100));
-            }
-
-            //Little check to make sure the price is modified before triggering generation
-            $check_amount = (($price == $this->multiprices[$i]) && ($price_min == $this->multiprices_min[$i]));
-            $check_type = ($baseprice == $this->multiprices_base_type[$i]);
-
-            if ($check_amount && $check_type) {
-                continue;
-            }
-
-            if ($this->updatePrice($price, $price_type, $user, $price_vat, $price_min, $i, $npr, $psq, true) < 0) {
-                return -1;
-            }
-        }
-
-        return 1;
-    }
-
-    /**
-     * Returns the rights used for this class
-     *
-     * @return Object
-     */
-    public function getRights()
-    {
-        global $user;
-
-        if ($this->isProduct()) {
-            return $user->rights->produit;
-        } else {
-            return $user->rights->service;
-        }
-    }
-
-    /**
-     *  Load information for tab info
-     *
-     * @param  int $id Id of thirdparty to load
-     * @return void
-     */
-    public function info($id)
-    {
-        $sql = "SELECT p.rowid, p.ref, p.datec as date_creation, p.tms as date_modification,";
-        $sql .= " p.fk_user_author, p.fk_user_modif";
-        $sql .= " FROM ".MAIN_DB_PREFIX.$this->table_element." as p";
-        $sql .= " WHERE p.rowid = ".$id;
-
-        $result = $this->db->query($sql);
-        if ($result) {
-            if ($this->db->num_rows($result)) {
-                $obj = $this->db->fetch_object($result);
-
-                $this->id = $obj->rowid;
-
-                if ($obj->fk_user_author) {
-                    $cuser = new User($this->db);
-                    $cuser->fetch($obj->fk_user_author);
-                    $this->user_creation = $cuser;
-                }
-
-                if ($obj->fk_user_modif) {
-                    $muser = new User($this->db);
-                    $muser->fetch($obj->fk_user_modif);
-                    $this->user_modification = $muser;
-                }
-
-                $this->ref = $obj->ref;
-                $this->date_creation     = $this->db->jdate($obj->date_creation);
-                $this->date_modification = $this->db->jdate($obj->date_modification);
-            }
-
-            $this->db->free($result);
-        }
-        else
-        {
-            dol_print_error($this->db);
-        }
-    }
->>>>>>> 701b83db
+	/**
+	 * Return if object has a sell-by date or eat-by date
+	 *
+	 * @return boolean     True if it's has
+	 */
+	public function hasbatch()
+	{
+		return ($this->status_batch == 1 ? true : false);
+	}
+
+
+	// phpcs:disable PEAR.NamingConventions.ValidFunctionName.ScopeNotCamelCaps
+	/**
+	 * Return minimum product recommended price
+	 *
+	 * @return int            Minimum recommanded price that is higher price among all suppliers * PRODUCT_MINIMUM_RECOMMENDED_PRICE
+	 */
+	public function min_recommended_price()
+	{
+		// phpcs:enable
+		global $conf;
+
+		$maxpricesupplier = 0;
+
+		if (!empty($conf->global->PRODUCT_MINIMUM_RECOMMENDED_PRICE)) {
+			include_once DOL_DOCUMENT_ROOT.'/fourn/class/fournisseur.product.class.php';
+			$product_fourn = new ProductFournisseur($this->db);
+			$product_fourn_list = $product_fourn->list_product_fournisseur_price($this->id, '', '');
+
+			if (is_array($product_fourn_list) && count($product_fourn_list) > 0) {
+				foreach ($product_fourn_list as $productfourn)
+				{
+					if ($productfourn->fourn_unitprice > $maxpricesupplier) {
+						$maxpricesupplier = $productfourn->fourn_unitprice;
+					}
+				}
+
+				$maxpricesupplier *= $conf->global->PRODUCT_MINIMUM_RECOMMENDED_PRICE;
+			}
+		}
+
+		return $maxpricesupplier;
+	}
+
+
+	/**
+	 * Sets object to supplied categories.
+	 *
+	 * Deletes object from existing categories not supplied.
+	 * Adds it to non existing supplied categories.
+	 * Existing categories are left untouch.
+	 *
+	 * @param  int[]|int $categories Category or categories IDs
+	 * @return void
+	 */
+	public function setCategories($categories)
+	{
+		// Handle single category
+		if (!is_array($categories)) {
+			$categories = array($categories);
+		}
+
+		// Get current categories
+		include_once DOL_DOCUMENT_ROOT.'/categories/class/categorie.class.php';
+		$c = new Categorie($this->db);
+		$existing = $c->containing($this->id, Categorie::TYPE_PRODUCT, 'id');
+
+		// Diff
+		if (is_array($existing)) {
+			$to_del = array_diff($existing, $categories);
+			$to_add = array_diff($categories, $existing);
+		} else {
+			$to_del = array(); // Nothing to delete
+			$to_add = $categories;
+		}
+
+		// Process
+		foreach ($to_del as $del) {
+			if ($c->fetch($del) > 0) {
+				$c->del_type($this, Categorie::TYPE_PRODUCT);
+			}
+		}
+		foreach ($to_add as $add) {
+			if ($c->fetch($add) > 0) {
+				$c->add_type($this, Categorie::TYPE_PRODUCT);
+			}
+		}
+
+		return;
+	}
+
+	/**
+	 * Function used to replace a thirdparty id with another one.
+	 *
+	 * @param  DoliDB $db        Database handler
+	 * @param  int    $origin_id Old thirdparty id
+	 * @param  int    $dest_id   New thirdparty id
+	 * @return bool
+	 */
+	public static function replaceThirdparty(DoliDB $db, $origin_id, $dest_id)
+	{
+		$tables = array(
+		'product_customer_price',
+		'product_customer_price_log'
+		);
+
+		return CommonObject::commonReplaceThirdparty($db, $origin_id, $dest_id, $tables);
+	}
+
+	/**
+	 * Generates prices for a product based on product multiprice generation rules
+	 *
+	 * @param  User   $user       User that updates the prices
+	 * @param  float  $baseprice  Base price
+	 * @param  string $price_type Base price type
+	 * @param  float  $price_vat  VAT % tax
+	 * @param  int    $npr        NPR
+	 * @param  string $psq        ¿?
+	 * @return int -1 KO, 1 OK
+	 */
+	public function generateMultiprices(User $user, $baseprice, $price_type, $price_vat, $npr, $psq)
+	{
+		global $conf, $db;
+
+		$sql = "SELECT rowid, level, fk_level, var_percent, var_min_percent FROM ".MAIN_DB_PREFIX."product_pricerules";
+		$query = $db->query($sql);
+
+		$rules = array();
+
+		while ($result = $db->fetch_object($query)) {
+			$rules[$result->level] = $result;
+		}
+
+		//Because prices can be based on other level's prices, we temporarily store them
+		$prices = array(
+		1 => $baseprice
+		);
+
+		for ($i = 1; $i <= $conf->global->PRODUIT_MULTIPRICES_LIMIT; $i++) {
+			$price = $baseprice;
+			$price_min = $baseprice;
+
+			//We have to make sure it does exist and it is > 0
+			//First price level only allows changing min_price
+			if ($i > 1 && isset($rules[$i]->var_percent) && $rules[$i]->var_percent) {
+				$price = $prices[$rules[$i]->fk_level] * (1 + ($rules[$i]->var_percent / 100));
+			}
+
+			$prices[$i] = $price;
+
+			//We have to make sure it does exist and it is > 0
+			if (isset($rules[$i]->var_min_percent) && $rules[$i]->var_min_percent) {
+				$price_min = $price * (1 - ($rules[$i]->var_min_percent / 100));
+			}
+
+			//Little check to make sure the price is modified before triggering generation
+			$check_amount = (($price == $this->multiprices[$i]) && ($price_min == $this->multiprices_min[$i]));
+			$check_type = ($baseprice == $this->multiprices_base_type[$i]);
+
+			if ($check_amount && $check_type) {
+				continue;
+			}
+
+			if ($this->updatePrice($price, $price_type, $user, $price_vat, $price_min, $i, $npr, $psq, true) < 0) {
+				return -1;
+			}
+		}
+
+		return 1;
+	}
+
+	/**
+	 * Returns the rights used for this class
+	 *
+	 * @return Object
+	 */
+	public function getRights()
+	{
+		global $user;
+
+		if ($this->isProduct()) {
+			return $user->rights->produit;
+		} else {
+			return $user->rights->service;
+		}
+	}
+
+	/**
+	 *  Load information for tab info
+	 *
+	 * @param  int $id Id of thirdparty to load
+	 * @return void
+	 */
+	public function info($id)
+	{
+		$sql = "SELECT p.rowid, p.ref, p.datec as date_creation, p.tms as date_modification,";
+		$sql .= " p.fk_user_author, p.fk_user_modif";
+		$sql .= " FROM ".MAIN_DB_PREFIX.$this->table_element." as p";
+		$sql .= " WHERE p.rowid = ".$id;
+
+		$result = $this->db->query($sql);
+		if ($result) {
+			if ($this->db->num_rows($result)) {
+				$obj = $this->db->fetch_object($result);
+
+				$this->id = $obj->rowid;
+
+				if ($obj->fk_user_author) {
+					$cuser = new User($this->db);
+					$cuser->fetch($obj->fk_user_author);
+					$this->user_creation = $cuser;
+				}
+
+				if ($obj->fk_user_modif) {
+					$muser = new User($this->db);
+					$muser->fetch($obj->fk_user_modif);
+					$this->user_modification = $muser;
+				}
+
+				$this->ref = $obj->ref;
+				$this->date_creation     = $this->db->jdate($obj->date_creation);
+				$this->date_modification = $this->db->jdate($obj->date_modification);
+			}
+
+			$this->db->free($result);
+		} else {
+			dol_print_error($this->db);
+		}
+	}
 }
 
 
