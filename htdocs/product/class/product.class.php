--- conflicted
+++ resolved
@@ -4084,18 +4084,7 @@
             }
 
             $linkclose.= ' title="'.dol_escape_htmltag($label, 1, 1).'"';
-<<<<<<< HEAD
-            $linkclose.= ' class="classfortooltip"';
-=======
             $linkclose.= ' class="nowraponall classfortooltip"';
-
-            /*
-            $hookmanager->initHooks(array('productdao'));
-            $parameters=array('id'=>$this->id);
-            $reshook=$hookmanager->executeHooks('getnomurltooltip',$parameters,$this,$action);    // Note that $action and $object may have been modified by some hooks
-            if ($reshook > 0) $linkclose = $hookmanager->resPrint;
-            */
->>>>>>> 72084f46
         }
         else
         {
