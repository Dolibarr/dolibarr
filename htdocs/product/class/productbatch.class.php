--- conflicted
+++ resolved
@@ -500,14 +500,12 @@
 				$tmp->batch = $obj->batch;
 				$tmp->qty = $obj->qty;
 				$tmp->import_key = $obj->import_key;
-<<<<<<< HEAD
-				if (!empty($conf->global->SHIPPING_DISPLAY_STOCK_ENTRY_DATE)) $tmp->stock_entry_date = $obj->date_entree;
-=======
+        $tmp->stock_entry_date = $obj->date_entree;
+        
 				// Some properties of the lot
 				$tmp->lotid = $obj->lotid;	// ID in table of the details of properties of each lots
 				$tmp->sellby = $dbs->jdate($obj->sellby ? $obj->sellby : $obj->oldsellby);
 				$tmp->eatby = $dbs->jdate($obj->eatby ? $obj->eatby : $obj->oldeatby);
->>>>>>> 5639352d
 
 				$ret[$tmp->batch] = $tmp; // $ret is for a $fk_product_stock and unique key is on $fk_product_stock+batch
 				$i++;
