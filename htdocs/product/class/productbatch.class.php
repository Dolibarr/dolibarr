<?php
/* Copyright (C) 2007-2021 Laurent Destailleur  <eldy@users.sourceforge.net>
 * Copyright (C) 2013-2014 Cedric GROSS         <c.gross@kreiz-it.fr>
 *
 * This program is free software; you can redistribute it and/or modify
 * it under the terms of the GNU General Public License as published by
 * the Free Software Foundation; either version 3 of the License, or
 * (at your option) any later version.
 *
 * This program is distributed in the hope that it will be useful,
 * but WITHOUT ANY WARRANTY; without even the implied warranty of
 * MERCHANTABILITY or FITNESS FOR A PARTICULAR PURPOSE.  See the
 * GNU General Public License for more details.
 *
 * You should have received a copy of the GNU General Public License
 * along with this program. If not, see <https://www.gnu.org/licenses/>.
 */

/**
 *  \file       product/class/productbatch.class.php
 *  \ingroup    productbatch
 *  \brief      Manage record and specific data for batch number management
 */

require_once DOL_DOCUMENT_ROOT."/core/class/commonobject.class.php";


/**
 *	Manage record for batch number management
 */
class Productbatch extends CommonObject
{
	/**
	 * Batches rules
	 */
	const BATCH_RULE_SELLBY_EATBY_DATES_FIRST = 1;

	/**
	 * @var string ID to identify managed object
	 */
	public $element = 'productbatch';

	private static $_table_element = 'product_batch'; //!< Name of table without prefix where object is stored

	public $tms = '';
	public $fk_product_stock;
	public $sellby = '';	// dlc
	public $eatby = '';		// dmd/dluo
	public $batch = '';
	public $qty;
	public $warehouseid;

	/**
	 * @var int ID
	 */
	public $fk_product;



	/**
	 *  Constructor
	 *
	 *  @param	DoliDb		$db      Database handler
	 */
	public function __construct($db)
	{
		$this->db = $db;
	}


	/**
	 *  Create object into database
	 *
	 *  @param	User	$user        User that creates
	 *  @param  int		$notrigger   0=launch triggers after, 1=disable triggers
	 *  @return int      		   	 <0 if KO, Id of created object if OK
	 */
	public function create($user, $notrigger = 0)
	{
		global $conf, $langs;
		$error = 0;

		// Clean parameters
		$this->cleanParam();

		// Check parameters
		// Put here code to add control on parameters values

		// Insert request
		$sql = "INSERT INTO ".$this->db->prefix()."product_batch (";
		$sql .= "fk_product_stock,";
		$sql .= "sellby,";				// no more used
		$sql .= "eatby,";				// no more used
		$sql .= "batch,";
		$sql .= "qty,";
		$sql .= "import_key";
		$sql .= ") VALUES (";
		$sql .= " ".(!isset($this->fk_product_stock) ? 'NULL' : $this->fk_product_stock).",";
		$sql .= " ".(!isset($this->sellby) || dol_strlen($this->sellby) == 0 ? 'NULL' : "'".$this->db->idate($this->sellby)."'").",";		// no more used
		$sql .= " ".(!isset($this->eatby) || dol_strlen($this->eatby) == 0 ? 'NULL' : "'".$this->db->idate($this->eatby)."'").",";			// no more used
		$sql .= " ".(!isset($this->batch) ? 'NULL' : "'".$this->db->escape($this->batch)."'").",";
		$sql .= " ".(!isset($this->qty) ? 'NULL' : $this->qty).",";
		$sql .= " ".(!isset($this->import_key) ? 'NULL' : "'".$this->db->escape($this->import_key)."'")."";
		$sql .= ")";

		$this->db->begin();

		dol_syslog(get_class($this)."::create", LOG_DEBUG);
		$resql = $this->db->query($sql);
		if (!$resql) {
			$error++; $this->errors[] = "Error ".$this->db->lasterror();
		}
		if (!$error) {
			$this->id = $this->db->last_insert_id($this->db->prefix().self::$_table_element);
		}

		// Commit or rollback
		if ($error) {
			$this->db->rollback();
			return -1 * $error;
		} else {
			$this->db->commit();
			return $this->id;
		}
	}


	/**
	 *  Load object in memory from the database
	 *
	 *  @param	int		$id		Id object
	 *  @return int          	<0 if KO, >0 if OK
	 */
	public function fetch($id)
	{
		global $langs;
		$sql = "SELECT";
		$sql .= " t.rowid,";

		$sql .= " t.tms,";
		$sql .= " t.fk_product_stock,";
		$sql .= " t.sellby as oldsellby,";
		$sql .= " t.eatby as oldeatby,";
		$sql .= " t.batch,";
		$sql .= " t.qty,";
		$sql .= " t.import_key,";
		$sql .= " w.fk_entrepot,";
		$sql .= " w.fk_product,";
		$sql .= " pl.eatby,";
		$sql .= " pl.sellby";

<<<<<<< HEAD
		$sql .= " FROM ".MAIN_DB_PREFIX."product_batch as t INNER JOIN ".MAIN_DB_PREFIX."product_stock w on t.fk_product_stock = w.rowid";
		$sql .= " LEFT JOIN ".MAIN_DB_PREFIX."product_lot as pl on pl.fk_product = w.fk_product and pl.batch = t.batch";
=======
		$sql .= " FROM ".$this->db->prefix()."product_batch as t INNER JOIN ".$this->db->prefix()."product_stock w on t.fk_product_stock = w.rowid";
		$sql .= " LEFT JOIN ".$this->db->prefix()."product_lot as pl on pl.fk_product = w.fk_product and pl.batch = t.batch";
>>>>>>> 95dc2558
		$sql .= " WHERE t.rowid = ".((int) $id);

		dol_syslog(get_class($this)."::fetch", LOG_DEBUG);
		$resql = $this->db->query($sql);
		if ($resql) {
			if ($this->db->num_rows($resql)) {
				$obj = $this->db->fetch_object($resql);

				$this->id = $obj->rowid;
				$this->tms = $this->db->jdate($obj->tms);
				$this->fk_product_stock = $obj->fk_product_stock;
				$this->sellby = $this->db->jdate($obj->sellby ? $obj->sellby : $obj->oldsellby);
				$this->eatby = $this->db->jdate($obj->eatby ? $obj->eatby : $obj->oldeatby);
				$this->batch = $obj->batch;
				$this->qty = $obj->qty;
				$this->import_key = $obj->import_key;
				$this->warehouseid = $obj->fk_entrepot;
				$this->fk_product = $obj->fk_product;
			}
			$this->db->free($resql);

			return 1;
		} else {
			$this->error = "Error ".$this->db->lasterror();
			return -1;
		}
	}

	/**
	 *  Update object into database
	 *
	 *  @param	User	$user        User that modifies
	 *  @param  int		$notrigger	 0=launch triggers after, 1=disable triggers
	 *  @return int     		   	 <0 if KO, >0 if OK
	 */
	public function update($user = null, $notrigger = 0)
	{
		global $conf, $langs;
		$error = 0;

		// Clean parameters
		$this->cleanParam();

		// TODO Check qty is ok for stock move. Negative may not be allowed.
		if ($this->qty < 0) {
		}

		// Update request
		$sql = "UPDATE ".$this->db->prefix().self::$_table_element." SET";
		$sql .= " fk_product_stock=".(isset($this->fk_product_stock) ? $this->fk_product_stock : "null").",";
		$sql .= " sellby=".(dol_strlen($this->sellby) != 0 ? "'".$this->db->idate($this->sellby)."'" : 'null').",";
		$sql .= " eatby=".(dol_strlen($this->eatby) != 0 ? "'".$this->db->idate($this->eatby)."'" : 'null').",";
		$sql .= " batch=".(isset($this->batch) ? "'".$this->db->escape($this->batch)."'" : "null").",";
		$sql .= " qty=".(isset($this->qty) ? $this->qty : "null").",";
		$sql .= " import_key=".(isset($this->import_key) ? "'".$this->db->escape($this->import_key)."'" : "null")."";
		$sql .= " WHERE rowid=".((int) $this->id);

		$this->db->begin();

		dol_syslog(get_class($this)."::update", LOG_DEBUG);
		$resql = $this->db->query($sql);
		if (!$resql) {
			$error++; $this->errors[] = "Error ".$this->db->lasterror();
		}

		// Commit or rollback
		if ($error) {
			foreach ($this->errors as $errmsg) {
				dol_syslog(get_class($this)."::update ".$errmsg, LOG_ERR);
				$this->error .= ($this->error ? ', '.$errmsg : $errmsg);
			}
			$this->db->rollback();
			return -1 * $error;
		} else {
			$this->db->commit();
			return 1;
		}
	}

	/**
	 *  Delete object in database
	 *
	 *  @param  User	$user        User that deletes
	 *  @param  int		$notrigger	 0=launch triggers after, 1=disable triggers
	 *  @return	int					 <0 if KO, >0 if OK
	 */
	public function delete($user, $notrigger = 0)
	{
		global $conf, $langs;
		$error = 0;

		$this->db->begin();

		if (!$error) {
<<<<<<< HEAD
			$sql = "DELETE FROM ".MAIN_DB_PREFIX.self::$_table_element."";
=======
			$sql = "DELETE FROM ".$this->db->prefix().self::$_table_element."";
>>>>>>> 95dc2558
			$sql .= " WHERE rowid=".((int) $this->id);

			dol_syslog(get_class($this)."::delete", LOG_DEBUG);
			$resql = $this->db->query($sql);
			if (!$resql) {
				$error++; $this->errors[] = "Error ".$this->db->lasterror();
			}
		}

		// Commit or rollback
		if ($error) {
			foreach ($this->errors as $errmsg) {
				dol_syslog(get_class($this)."::delete ".$errmsg, LOG_ERR);
				$this->error .= ($this->error ? ', '.$errmsg : $errmsg);
			}
			$this->db->rollback();
			return -1 * $error;
		} else {
			$this->db->commit();
			return 1;
		}
	}



	/**
	 *	Load an object from its id and create a new one in database
	 *
	 *  @param	User	$user		User making the clone
	 *	@param	int		$fromid     Id of object to clone
	 * 	@return	int					New id of clone
	 */
	public function createFromClone(User $user, $fromid)
	{
		$error = 0;

		$object = new Productbatch($this->db);

		$this->db->begin();

		// Load source object
		$object->fetch($fromid);
		$object->id = 0;
		$object->statut = 0;

		// Clear fields
		// ...

		// Create clone
		$object->context['createfromclone'] = 'createfromclone';
		$result = $object->create($user);

		// Other options
		if ($result < 0) {
			$this->error = $object->error;
			$this->errors = array_merge($this->errors, $object->errors);
			$error++;
		}

		if (!$error) {
		}

		unset($object->context['createfromclone']);

		// End
		if (!$error) {
			$this->db->commit();
			return $object->id;
		} else {
			$this->db->rollback();
			return -1;
		}
	}


	/**
	 *	Initialise object with example values
	 *	Id must be 0 if object instance is a specimen
	 *
	 *	@return	void
	 */
	public function initAsSpecimen()
	{
		$this->id = 0;

		$this->tms = '';
		$this->fk_product_stock = '';
		$this->sellby = '';
		$this->eatby = '';
		$this->batch = '';
		$this->import_key = '';
	}

	/**
	 *  Clean fields (triming)
	 *
	 *  @return	void
	 */
	private function cleanParam()
	{
		if (isset($this->fk_product_stock)) {
			$this->fk_product_stock = (int) trim($this->fk_product_stock);
		}
		if (isset($this->batch)) {
			$this->batch = trim($this->batch);
		}
		if (isset($this->qty)) {
			$this->qty = (float) trim($this->qty);
		}
		if (isset($this->import_key)) {
			$this->import_key = trim($this->import_key);
		}
	}

	/**
	 *  Find first detail record that match eather eat-by or sell-by or batch within given warehouse
	 *
	 *  @param	int			$fk_product_stock   id product_stock for objet
	 *  @param	integer		$eatby    			eat-by date for object - deprecated: a search must be done on batch number
	 *  @param	integer		$sellby   			sell-by date for object - deprecated: a search must be done on batch number
	 *  @param	string		$batch_number   	batch number for object
	 *  @return int          					<0 if KO, >0 if OK
	 */
	public function find($fk_product_stock = 0, $eatby = '', $sellby = '', $batch_number = '')
	{
		global $langs;

		$where = array();
		$sql = "SELECT";
		$sql .= " t.rowid,";
		$sql .= " t.tms,";
		$sql .= " t.fk_product_stock,";
		$sql .= " t.sellby,"; // deprecated
		$sql .= " t.eatby,"; // deprecated
		$sql .= " t.batch,";
		$sql .= " t.qty,";
		$sql .= " t.import_key";
		$sql .= " FROM ".$this->db->prefix().self::$_table_element." as t";
		$sql .= " WHERE fk_product_stock=".((int) $fk_product_stock);

		if (!empty($eatby)) {
			array_push($where, " eatby = '".$this->db->idate($eatby)."'"); // deprecated
		}
		if (!empty($sellby)) {
			array_push($where, " sellby = '".$this->db->idate($sellby)."'"); // deprecated
		}

		if (!empty($batch_number)) {
			$sql .= " AND batch = '".$this->db->escape($batch_number)."'";
		}

		if (!empty($where)) {
			$sql .= " AND (".implode(" OR ", $where).")";
		}

		dol_syslog(get_class($this)."::fetch", LOG_DEBUG);
		$resql = $this->db->query($sql);
		if ($resql) {
			if ($this->db->num_rows($resql)) {
				$obj = $this->db->fetch_object($resql);

				$this->id = $obj->rowid;

				$this->tms = $this->db->jdate($obj->tms);
				$this->fk_product_stock = $obj->fk_product_stock;
				$this->sellby = $this->db->jdate($obj->sellby);
				$this->eatby = $this->db->jdate($obj->eatby);
				$this->batch = $obj->batch;
				$this->qty = $obj->qty;
				$this->import_key = $obj->import_key;
			}
			$this->db->free($resql);

			return 1;
		} else {
			$this->error = "Error ".$this->db->lasterror();
			return -1;
		}
	}
	/**
	 * Return all batch detail records for a given product and warehouse
	 *
	 *  @param	DoliDB		$dbs    			database object
	 *  @param	int			$fk_product_stock	id product_stock for objet
	 *  @param	int			$with_qty    		1 = doesn't return line with 0 quantity
	 *  @param  int         $fk_product         If set to a product id, get eatby and sellby from table llx_product_lot
	 *  @return array         					<0 if KO, array of batch
	 */
	public static function findAll($dbs, $fk_product_stock, $with_qty = 0, $fk_product = 0)
	{
		global $conf;

		$ret = array();

		$sql = "SELECT";
		$sql .= " t.rowid,";
		$sql .= " t.tms,";
		$sql .= " t.fk_product_stock,";
		$sql .= " t.sellby as oldsellby,"; // deprecated but may not be migrated into new table
		$sql .= " t.eatby as oldeatby,"; // deprecated but may not be migrated into new table
		$sql .= " t.batch,";
		$sql .= " t.qty,";
		$sql .= " t.import_key";
		if ($fk_product > 0) {
			$sql .= ", pl.rowid as lotid, pl.eatby as eatby, pl.sellby as sellby";
			// TODO May add extrafields to ?
		}
		$sql .= " FROM ".$dbs->prefix()."product_batch as t";
		if ($fk_product > 0) {
			$sql .= " LEFT JOIN ".$dbs->prefix()."product_lot as pl ON pl.fk_product = ".((int) $fk_product)." AND pl.batch = t.batch";
			// TODO May add extrafields to ?
		}
		$sql .= " WHERE fk_product_stock=".((int) $fk_product_stock);
		if ($with_qty) {
			$sql .= " AND t.qty <> 0";
		}

		$sql .= " ORDER BY ";
		// TODO : use product lifo and fifo when product will implement it
		if ($fk_product > 0) { $sql .= "pl.eatby ASC, pl.sellby ASC, "; }
		$sql .= "t.eatby ASC, t.sellby ASC ";
		$sql .= ", t.qty ".(!empty($conf->global->DO_NOT_TRY_TO_DEFRAGMENT_STOCKS_WAREHOUSE)?'DESC':'ASC'); // Note : qty ASC is important for expedition card, to avoid stock fragmentation

		dol_syslog("productbatch::findAll", LOG_DEBUG);
		$resql = $dbs->query($sql);
		if ($resql) {
			$num = $dbs->num_rows($resql);
			$i = 0;
			while ($i < $num) {
				$obj = $dbs->fetch_object($resql);

				$tmp = new Productbatch($dbs);
				$tmp->id    = $obj->rowid;
				$tmp->lotid = $obj->lotid;
				$tmp->tms = $dbs->jdate($obj->tms);
				$tmp->fk_product_stock = $obj->fk_product_stock;
				$tmp->sellby = $dbs->jdate($obj->sellby ? $obj->sellby : $obj->oldsellby);
				$tmp->eatby = $dbs->jdate($obj->eatby ? $obj->eatby : $obj->oldeatby);
				$tmp->batch = $obj->batch;
				$tmp->qty = $obj->qty;
				$tmp->import_key = $obj->import_key;

				$ret[$tmp->batch] = $tmp; // $ret is for a $fk_product_stock and unique key is on $fk_product_stock+batch
				$i++;
			}
			$dbs->free($resql);

			return $ret;
		} else {
			$error = "Error ".$dbs->lasterror();
			return -1;
		}
	}

	/**
	 * Return all batch for a product and a warehouse
	 *
	 * @param	int			$fk_product         Id of product
	 * @param	int			$fk_warehouse       Id of warehouse
	 * @param	int			$qty_min            [=NULL] Minimum quantity
	 * @param	string		$sortfield		    [=NULL] List of sort fields, separated by comma. Example: 't1.fielda,t2.fieldb'
	 * @param	string		$sortorder		    [=NULL] Sort order, separated by comma. Example: 'ASC,DESC';
	 * @return  int|array   <0 if KO, array of batch
	 *
	 * @throws  Exception
	 */
	public function findAllForProduct($fk_product, $fk_warehouse = 0, $qty_min = null, $sortfield = null, $sortorder = null)
	{
		$productBatchList = array();

		dol_syslog(__METHOD__.' fk_product='.$fk_product.', fk_warehouse='.$fk_warehouse.', qty_min='.$qty_min.', sortfield='.$sortfield.', sortorder='.$sortorder, LOG_DEBUG);

		$sql  = "SELECT";
		$sql .= " pl.rowid";
		$sql .= ", pl.fk_product";
		$sql .= ", pl.batch";
		$sql .= ", pl.sellby";
		$sql .= ", pl.eatby";
		$sql .= ", pb.qty";
		$sql .= " FROM ".$this->db->prefix()."product_lot as pl";
		$sql .= " LEFT JOIN ".$this->db->prefix()."product as p ON p.rowid = pl.fk_product";
		$sql .= " LEFT JOIN ".$this->db->prefix()."product_batch AS pb ON pl.batch = pb.batch";
		$sql .= " LEFT JOIN ".$this->db->prefix()."product_stock AS ps ON ps.rowid = pb.fk_product_stock";
		$sql .= " WHERE p.entity IN (".getEntity('product').")";
		$sql .= " AND pl.fk_product = ".((int) $fk_product);
		if ($fk_warehouse > 0) {
			$sql .= " AND ps.fk_entrepot = ".((int) $fk_warehouse);
		}
		if ($qty_min !== null) {
			$sql .= " AND pb.qty > ".((float) price2num($qty_min, 'MS'));
		}
		$sql .= $this->db->order($sortfield, $sortorder);

		$resql = $this->db->query($sql);
		if ($resql) {
			while ($obj = $this->db->fetch_object($resql)) {
				$productBatch             = new self($this->db);
				$productBatch->id         = $obj->rowid;
				$productBatch->fk_product = $obj->fk_product;
				$productBatch->batch      = $obj->batch;
				$productBatch->eatby      = $this->db->jdate($obj->eatby);
				$productBatch->sellby     = $this->db->jdate($obj->sellby);
				$productBatch->qty        = $obj->qty;
				$productBatchList[]       = $productBatch;
			}
			$this->db->free($resql);

			return $productBatchList;
		} else {
			dol_syslog(__METHOD__.' Error: '.$this->db->lasterror(), LOG_ERR);
			return -1;
		}
	}
}<|MERGE_RESOLUTION|>--- conflicted
+++ resolved
@@ -149,13 +149,8 @@
 		$sql .= " pl.eatby,";
 		$sql .= " pl.sellby";
 
-<<<<<<< HEAD
-		$sql .= " FROM ".MAIN_DB_PREFIX."product_batch as t INNER JOIN ".MAIN_DB_PREFIX."product_stock w on t.fk_product_stock = w.rowid";
-		$sql .= " LEFT JOIN ".MAIN_DB_PREFIX."product_lot as pl on pl.fk_product = w.fk_product and pl.batch = t.batch";
-=======
 		$sql .= " FROM ".$this->db->prefix()."product_batch as t INNER JOIN ".$this->db->prefix()."product_stock w on t.fk_product_stock = w.rowid";
 		$sql .= " LEFT JOIN ".$this->db->prefix()."product_lot as pl on pl.fk_product = w.fk_product and pl.batch = t.batch";
->>>>>>> 95dc2558
 		$sql .= " WHERE t.rowid = ".((int) $id);
 
 		dol_syslog(get_class($this)."::fetch", LOG_DEBUG);
@@ -250,11 +245,7 @@
 		$this->db->begin();
 
 		if (!$error) {
-<<<<<<< HEAD
-			$sql = "DELETE FROM ".MAIN_DB_PREFIX.self::$_table_element."";
-=======
 			$sql = "DELETE FROM ".$this->db->prefix().self::$_table_element."";
->>>>>>> 95dc2558
 			$sql .= " WHERE rowid=".((int) $this->id);
 
 			dol_syslog(get_class($this)."::delete", LOG_DEBUG);
