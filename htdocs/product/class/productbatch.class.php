<?php
/* Copyright (C) 2007-2023 Laurent Destailleur  <eldy@users.sourceforge.net>
 * Copyright (C) 2013-2014 Cedric GROSS         <c.gross@kreiz-it.fr>
<<<<<<< HEAD
 * Copyright (C) 2024       Frédéric France             <frederic.france@free.fr>
=======
 * Copyright (C) 2024      Ferran Marcet        <fmarcet@2byte.es>
>>>>>>> 8bfc0779
 *
 * This program is free software; you can redistribute it and/or modify
 * it under the terms of the GNU General Public License as published by
 * the Free Software Foundation; either version 3 of the License, or
 * (at your option) any later version.
 *
 * This program is distributed in the hope that it will be useful,
 * but WITHOUT ANY WARRANTY; without even the implied warranty of
 * MERCHANTABILITY or FITNESS FOR A PARTICULAR PURPOSE.  See the
 * GNU General Public License for more details.
 *
 * You should have received a copy of the GNU General Public License
 * along with this program. If not, see <https://www.gnu.org/licenses/>.
 */

/**
 *  \file       product/class/productbatch.class.php
 *  \ingroup    productbatch
 *  \brief      Manage record and specific data for batch number management.
 *  			Manage table llx_product_batch (should have been named product_stock_batch)
 */

require_once DOL_DOCUMENT_ROOT."/core/class/commonobject.class.php";


/**
 *	Manage record for batch number management
 */
class Productbatch extends CommonObject
{
	/**
	 * Batches rules
	 */
	const BATCH_RULE_SELLBY_EATBY_DATES_FIRST = 1;

	/**
	 * @var string ID to identify managed object
	 */
	public $element = 'productbatch';

	private static $_table_element = 'product_batch'; //!< Name of table without prefix where object is stored

	public $fk_product_stock;

	public $batch = '';
	public $qty;
	public $warehouseid;

	/**
	 * @var int ID
	 */
	public $fk_product;

	// Properties of the lot
	public $lotid;			// ID in table of the details of properties of each lots

	/**
	 * @var int|string
	 * @deprecated
	 */
	public $sellby = '';	// dlc
	/**
	 * @var int|string
	 * @deprecated
	 */
	public $eatby = '';		// dmd/dluo


	/**
	 *  Constructor
	 *
	 *  @param	DoliDB		$db      Database handler
	 */
	public function __construct($db)
	{
		$this->db = $db;
	}


	/**
	 *  Create object into database
	 *
	 *  @param	User	$user        User that creates
	 *  @param  int		$notrigger   0=launch triggers after, 1=disable triggers
	 *  @return int      		   	 Return integer <0 if KO, Id of created object if OK
	 */
	public function create($user, $notrigger = 0)
	{
		$error = 0;

		// Clean parameters
		$this->cleanParam();

		// Check parameters
		// Put here code to add control on parameters values

		// Insert request
		$sql = "INSERT INTO ".$this->db->prefix()."product_batch (";
		$sql .= "fk_product_stock,";
		$sql .= "sellby,";				// no more used
		$sql .= "eatby,";				// no more used
		$sql .= "batch,";
		$sql .= "qty,";
		$sql .= "import_key";
		$sql .= ") VALUES (";
		$sql .= " ".(!isset($this->fk_product_stock) ? 'NULL' : $this->fk_product_stock).",";
		$sql .= " ".(!isset($this->sellby) || dol_strlen($this->sellby) == 0 ? 'NULL' : "'".$this->db->idate($this->sellby)."'").",";		// no more used
		$sql .= " ".(!isset($this->eatby) || dol_strlen($this->eatby) == 0 ? 'NULL' : "'".$this->db->idate($this->eatby)."'").",";			// no more used
		$sql .= " ".(!isset($this->batch) ? 'NULL' : "'".$this->db->escape($this->batch)."'").",";
		$sql .= " ".(!isset($this->qty) ? 'NULL' : $this->qty).",";
		$sql .= " ".(!isset($this->import_key) ? 'NULL' : "'".$this->db->escape($this->import_key)."'");
		$sql .= ")";

		$this->db->begin();

		dol_syslog(get_class($this)."::create", LOG_DEBUG);
		$resql = $this->db->query($sql);
		if (!$resql) {
			$error++;
			$this->errors[] = "Error ".$this->db->lasterror();
		}
		if (!$error) {
			$this->id = $this->db->last_insert_id($this->db->prefix().self::$_table_element);
		}

		// Commit or rollback
		if ($error) {
			$this->db->rollback();
			return -1 * $error;
		} else {
			$this->db->commit();
			return $this->id;
		}
	}


	/**
	 *  Load object in memory from the database
	 *
	 *  @param	int		$id		Id object
	 *  @return int          	Return integer <0 if KO, >0 if OK
	 */
	public function fetch($id)
	{
		$sql = "SELECT";
		$sql .= " t.rowid,";
		$sql .= " t.tms,";
		$sql .= " t.fk_product_stock,";
		$sql .= " t.sellby as oldsellby,";
		$sql .= " t.eatby as oldeatby,";
		$sql .= " t.batch,";
		$sql .= " t.qty,";
		$sql .= " t.import_key,";
		$sql .= " w.fk_entrepot,";
		$sql .= " w.fk_product,";
		$sql .= " pl.eatby,";
		$sql .= " pl.sellby";
		$sql .= " FROM ".$this->db->prefix()."product_batch as t";
		$sql .= " INNER JOIN ".$this->db->prefix()."product_stock w on t.fk_product_stock = w.rowid";	// llx_product_stock is a parent table so this link does NOT generate duplicate record
		$sql .= " LEFT JOIN ".$this->db->prefix()."product_lot as pl on pl.fk_product = w.fk_product and pl.batch = t.batch";
		$sql .= " WHERE t.rowid = ".((int) $id);

		dol_syslog(get_class($this)."::fetch", LOG_DEBUG);
		$resql = $this->db->query($sql);
		if ($resql) {
			if ($this->db->num_rows($resql)) {
				$obj = $this->db->fetch_object($resql);

				$this->id = $obj->rowid;
				$this->tms = $this->db->jdate($obj->tms);
				$this->fk_product_stock = $obj->fk_product_stock;
				$this->sellby = $this->db->jdate($obj->sellby ? $obj->sellby : $obj->oldsellby);
				$this->eatby = $this->db->jdate($obj->eatby ? $obj->eatby : $obj->oldeatby);
				$this->batch = $obj->batch;
				$this->qty = $obj->qty;
				$this->import_key = $obj->import_key;
				$this->warehouseid = $obj->fk_entrepot;
				$this->fk_product = $obj->fk_product;
			}
			$this->db->free($resql);

			return 1;
		} else {
			$this->error = "Error ".$this->db->lasterror();
			return -1;
		}
	}

	/**
	 *  Update object into database
	 *
	 *  @param	User	$user        User that modifies
	 *  @param  int		$notrigger	 0=launch triggers after, 1=disable triggers
	 *  @return int     		   	 Return integer <0 if KO, >0 if OK
	 */
	public function update($user = null, $notrigger = 0)
	{
		$error = 0;

		// Clean parameters
		$this->cleanParam();

		// TODO Check qty is ok for stock move. Negative may not be allowed.
		if ($this->qty < 0) {
		}

		// Update request
		$sql = "UPDATE ".$this->db->prefix().self::$_table_element." SET";
		$sql .= " fk_product_stock=".(isset($this->fk_product_stock) ? $this->fk_product_stock : "null").",";
		$sql .= " sellby=".(dol_strlen($this->sellby) != 0 ? "'".$this->db->idate($this->sellby)."'" : 'null').",";
		$sql .= " eatby=".(dol_strlen($this->eatby) != 0 ? "'".$this->db->idate($this->eatby)."'" : 'null').",";
		$sql .= " batch=".(isset($this->batch) ? "'".$this->db->escape($this->batch)."'" : "null").",";
		$sql .= " qty=".(isset($this->qty) ? $this->qty : "null").",";
		$sql .= " import_key=".(isset($this->import_key) ? "'".$this->db->escape($this->import_key)."'" : "null");
		$sql .= " WHERE rowid=".((int) $this->id);

		$this->db->begin();

		dol_syslog(get_class($this)."::update", LOG_DEBUG);
		$resql = $this->db->query($sql);
		if (!$resql) {
			$error++;
			$this->errors[] = "Error ".$this->db->lasterror();
		}

		// Commit or rollback
		if ($error) {
			foreach ($this->errors as $errmsg) {
				dol_syslog(get_class($this)."::update ".$errmsg, LOG_ERR);
				$this->error .= ($this->error ? ', '.$errmsg : $errmsg);
			}
			$this->db->rollback();
			return -1 * $error;
		} else {
			$this->db->commit();
			return 1;
		}
	}

	/**
	 *  Delete object in database
	 *
	 *  @param  User	$user        User that deletes
	 *  @param  int		$notrigger	 0=launch triggers after, 1=disable triggers
	 *  @return	int					 Return integer <0 if KO, >0 if OK
	 */
	public function delete($user, $notrigger = 0)
	{
		$error = 0;

		$this->db->begin();

		if (!$error) {
			$sql = "DELETE FROM ".$this->db->prefix().self::$_table_element;
			$sql .= " WHERE rowid=".((int) $this->id);

			dol_syslog(get_class($this)."::delete", LOG_DEBUG);
			$resql = $this->db->query($sql);
			if (!$resql) {
				$error++;
				$this->errors[] = "Error ".$this->db->lasterror();
			}
		}

		// Commit or rollback
		if ($error) {
			foreach ($this->errors as $errmsg) {
				dol_syslog(get_class($this)."::delete ".$errmsg, LOG_ERR);
				$this->error .= ($this->error ? ', '.$errmsg : $errmsg);
			}
			$this->db->rollback();
			return -1 * $error;
		} else {
			$this->db->commit();
			return 1;
		}
	}



	/**
	 *	Load an object from its id and create a new one in database
	 *
	 *  @param	User	$user		User making the clone
	 *	@param	int		$fromid     Id of object to clone
	 * 	@return	int					New id of clone
	 */
	public function createFromClone(User $user, $fromid)
	{
		$error = 0;

		$object = new Productbatch($this->db);

		$this->db->begin();

		// Load source object
		$object->fetch($fromid);
		$object->id = 0;
		$object->statut = 0;

		// Clear fields
		// ...

		// Create clone
		$object->context['createfromclone'] = 'createfromclone';
		$result = $object->create($user);

		// Other options
		if ($result < 0) {
			$this->error = $object->error;
			$this->errors = array_merge($this->errors, $object->errors);
			$error++;
		}

		if (!$error) {
		}

		unset($object->context['createfromclone']);

		// End
		if (!$error) {
			$this->db->commit();
			return $object->id;
		} else {
			$this->db->rollback();
			return -1;
		}
	}


	/**
	 *	Initialise object with example values
	 *	Id must be 0 if object instance is a specimen
	 *
	 *	@return int
	 */
	public function initAsSpecimen()
	{
		$this->id = 0;

		$this->tms = dol_now();
		$this->fk_product_stock = '';
		$this->sellby = '';
		$this->eatby = '';
		$this->batch = '';
		$this->import_key = '';

		return 1;
	}

	/**
	 *  Clean fields (trimming)
	 *
	 *  @return	void
	 */
	private function cleanParam()
	{
		if (isset($this->fk_product_stock)) {
			$this->fk_product_stock = (int) trim($this->fk_product_stock);
		}
		if (isset($this->batch)) {
			$this->batch = trim($this->batch);
		}
		if (isset($this->qty)) {
			$this->qty = (float) trim($this->qty);
		}
		if (isset($this->import_key)) {
			$this->import_key = trim($this->import_key);
		}
	}

	/**
	 *  Find first detailed record that match either eat-by, sell-by or batch within the warehouse
	 *
	 *  @param	int			$fk_product_stock   id product_stock for object
	 *  @param	integer		$eatby    			eat-by date for object - deprecated: a search must be done on batch number
	 *  @param	integer		$sellby   			sell-by date for object - deprecated: a search must be done on batch number
	 *  @param	string		$batch_number   	batch number for object
	 *  @param	int			$fk_warehouse		filter on warehouse (use it if you don't have $fk_product_stock)
	 *  @return int          					Return integer <0 if KO, >0 if OK
	 */
	public function find($fk_product_stock = 0, $eatby = null, $sellby = null, $batch_number = '', $fk_warehouse = 0)
	{
		$where = array();

		$sql = "SELECT";
		$sql .= " t.rowid,";
		$sql .= " t.tms,";
		$sql .= " t.fk_product_stock,";
		$sql .= " t.sellby,"; // deprecated
		$sql .= " t.eatby,"; // deprecated
		$sql .= " t.batch,";
		$sql .= " t.qty,";
		$sql .= " t.import_key";
		$sql .= " FROM ".$this->db->prefix().self::$_table_element." as t";
		if ($fk_product_stock > 0 || empty($fk_warehouse)) {
			$sql .= " WHERE t.fk_product_stock = ".((int) $fk_product_stock);
		} else {
			$sql .= ", ".$this->db->prefix()."product_stock as ps";
			$sql .= " WHERE t.fk_product_stock = ps.rowid AND ps.fk_entrepot = ".((int) $fk_warehouse);
		}
		if (!empty($eatby)) {
			array_push($where, " eatby = '".$this->db->idate($eatby)."'"); // deprecated
		}
		if (!empty($sellby)) {
			array_push($where, " sellby = '".$this->db->idate($sellby)."'"); // deprecated
		}

		if (!empty($batch_number)) {
			$sql .= " AND batch = '".$this->db->escape($batch_number)."'";
		}

		if (!empty($where)) {
			$sql .= " AND (".$this->db->sanitize(implode(" OR ", $where), 1, 1, 1).")";
		}

		dol_syslog(get_class($this)."::fetch", LOG_DEBUG);
		$resql = $this->db->query($sql);
		if ($resql) {
			if ($this->db->num_rows($resql)) {
				$obj = $this->db->fetch_object($resql);

				$this->id = $obj->rowid;

				$this->tms = $this->db->jdate($obj->tms);
				$this->fk_product_stock = $obj->fk_product_stock;
				$this->sellby = $this->db->jdate($obj->sellby);	// deprecated. do no tuse this data.
				$this->eatby = $this->db->jdate($obj->eatby);	// deprecated. do not use this data.
				$this->batch = $obj->batch;
				$this->qty = $obj->qty;
				$this->import_key = $obj->import_key;
			}
			$this->db->free($resql);

			return 1;
		} else {
			$this->error = "Error ".$this->db->lasterror();
			return -1;
		}
	}
	/**
	 * Return all batch detail records for a given product and warehouse
	 *
	 * @param	DoliDB		$dbs    			database object
	 * @param	int			$fk_product_stock	id product_stock for object
	 * @param	int			$with_qty    		1 = doesn't return line with 0 quantity
	 * @param  	int         $fk_product         If set to a product id, get eatby and sellby from table llx_product_lot
	 * @return 	array|int         				Return integer <0 if KO, array of batch
	 */
	public static function findAll($dbs, $fk_product_stock, $with_qty = 0, $fk_product = 0)
	{
		global $conf;

		$ret = array();

		$sql = "SELECT";
		$sql .= " t.rowid,";
		$sql .= " t.tms,";
		$sql .= " t.fk_product_stock,";
		$sql .= " t.sellby as oldsellby,"; // deprecated but may not be migrated into new table
		$sql .= " t.eatby as oldeatby,"; // deprecated but may not be migrated into new table
		$sql .= " t.batch,";
		$sql .= " t.qty,";
		if (getDolGlobalString('SHIPPING_DISPLAY_STOCK_ENTRY_DATE')) {
			$sql .= " MAX(sm.datem) as date_entree,";
		}
		$sql .= " t.import_key";
		if ($fk_product > 0) {
			$sql .= ", pl.rowid as lotid, pl.eatby as eatby, pl.sellby as sellby";
			// TODO May add extrafields to ?
		}
		$sql .= " FROM ".$dbs->prefix()."product_batch as t";
		if ($fk_product > 0) {	// Add link to the table of details of a lot
			$sql .= " LEFT JOIN ".$dbs->prefix()."product_lot as pl ON pl.fk_product = ".((int) $fk_product)." AND pl.batch = t.batch";
			// TODO May add extrafields to ?
		}
		if (getDolGlobalString('SHIPPING_DISPLAY_STOCK_ENTRY_DATE')) {
			$sql .= ' LEFT JOIN '.MAIN_DB_PREFIX.'product_stock AS ps ON (ps.rowid = fk_product_stock)';
			$sql .= ' LEFT JOIN '.MAIN_DB_PREFIX.'stock_mouvement AS sm ON (sm.batch = t.batch AND ps.fk_entrepot=sm.fk_entrepot AND sm.type_mouvement IN (0,3))';
		}
		$sql .= " WHERE fk_product_stock=".((int) $fk_product_stock);
		if ($with_qty) {
			$sql .= " AND t.qty <> 0";
		}
		if (getDolGlobalString('SHIPPING_DISPLAY_STOCK_ENTRY_DATE')) {
			$sql .= ' GROUP BY t.rowid, t.tms, t.fk_product_stock,t.sellby,t.eatby , t.batch,t.qty,t.import_key';
			if ($fk_product > 0) {
				$sql .= ', pl.rowid, pl.eatby, pl.sellby';
			}
		}
		$sql .= " ORDER BY ";
		// TODO : use product lifo and fifo when product will implement it
		if (getDolGlobalString('SHIPPING_DISPLAY_STOCK_ENTRY_DATE')) {
			$sql .= 'date_entree ASC,t.batch ASC,';
		}
		if ($fk_product > 0) {
			$sql .= "pl.eatby ASC, pl.sellby ASC, ";
		}
		$sql .= "t.eatby ASC, t.sellby ASC ";
		$sql .= ", t.qty ".(!getDolGlobalString('DO_NOT_TRY_TO_DEFRAGMENT_STOCKS_WAREHOUSE') ? 'ASC' : 'DESC'); // Note : qty ASC is important for expedition card, to avoid stock fragmentation
		$sql .= ", t.batch ASC";

		dol_syslog("productbatch::findAll", LOG_DEBUG);

		$resql = $dbs->query($sql);
		if ($resql) {
			$num = $dbs->num_rows($resql);
			$i = 0;
			while ($i < $num) {
				$obj = $dbs->fetch_object($resql);

				$tmp = new Productbatch($dbs);
				$tmp->id    = $obj->rowid;
				$tmp->tms = $dbs->jdate($obj->tms);
				$tmp->fk_product_stock = $obj->fk_product_stock;
				$tmp->batch = $obj->batch;
				$tmp->qty = $obj->qty;
				$tmp->import_key = $obj->import_key;

				if (getDolGlobalString('SHIPPING_DISPLAY_STOCK_ENTRY_DATE')) {
					$tmp->context['stock_entry_date'] = $dbs->jdate($obj->date_entree);
				}

				if ($fk_product > 0) {
					// Some properties of the lot
					$tmp->lotid = $obj->lotid;	// ID in table of the details of properties of each lots
					$tmp->sellby = $dbs->jdate($obj->sellby ? $obj->sellby : $obj->oldsellby);
					$tmp->eatby = $dbs->jdate($obj->eatby ? $obj->eatby : $obj->oldeatby);
				}

				$ret[$tmp->batch] = $tmp; // $ret is for a $fk_product_stock and unique key is on $fk_product_stock+batch
				$i++;
			}
			$dbs->free($resql);

			return $ret;
		} else {
			//$error = "Error ".$dbs->lasterror();
			return -1;
		}
	}

	/**
	 * Return all batch known for a product and a warehouse (batch that was one day used)
	 *
	 * @param	int			$fk_product         Id of product
	 * @param	int			$fk_warehouse       Id of warehouse
	 * @param	int			$qty_min            [=NULL] Minimum quantity
	 * @param	string		$sortfield		    [=NULL] List of sort fields, separated by comma. Example: 't1.fielda,t2.fieldb'
	 * @param	string		$sortorder		    [=NULL] Sort order, separated by comma. Example: 'ASC,DESC';
	 * @return  int|array   Return integer <0 if KO, array of batch
	 *
	 * @throws  Exception
	 */
	public function findAllForProduct($fk_product, $fk_warehouse = 0, $qty_min = null, $sortfield = null, $sortorder = null)
	{
		$productBatchList = array();

		dol_syslog(__METHOD__.' fk_product='.$fk_product.', fk_warehouse='.$fk_warehouse.', qty_min='.$qty_min.', sortfield='.$sortfield.', sortorder='.$sortorder, LOG_DEBUG);

		$sql  = "SELECT";
		$sql .= " pl.rowid";
		$sql .= ", pl.fk_product";
		$sql .= ", pl.batch";
		$sql .= ", pl.sellby";
		$sql .= ", pl.eatby";
		$sql .= ", pb.qty";
		$sql .= " FROM ".$this->db->prefix()."product_lot as pl";
		$sql .= " LEFT JOIN ".$this->db->prefix()."product as p ON p.rowid = pl.fk_product";
		$sql .= " LEFT JOIN ".$this->db->prefix()."product_batch AS pb ON pl.batch = pb.batch";
		$sql .= " LEFT JOIN ".$this->db->prefix()."product_stock AS ps ON ps.rowid = pb.fk_product_stock AND ps.fk_product = ".((int) $fk_product);
		$sql .= " WHERE p.entity IN (".getEntity('product').")";
		$sql .= " AND pl.fk_product = ".((int) $fk_product);
		if ($fk_warehouse > 0) {
			$sql .= " AND ps.fk_entrepot = ".((int) $fk_warehouse);
		}
		if ($qty_min !== null) {
			$sql .= " AND pb.qty > ".((float) price2num($qty_min, 'MS'));
		}
		$sql .= $this->db->order($sortfield, $sortorder);

		$resql = $this->db->query($sql);
		if ($resql) {
			while ($obj = $this->db->fetch_object($resql)) {
				$productBatch             = new self($this->db);
				$productBatch->id         = $obj->rowid;
				$productBatch->fk_product = $obj->fk_product;
				$productBatch->batch      = $obj->batch;
				$productBatch->eatby      = $this->db->jdate($obj->eatby);
				$productBatch->sellby     = $this->db->jdate($obj->sellby);
				$productBatch->qty        = $obj->qty;
				$productBatchList[]       = $productBatch;
			}
			$this->db->free($resql);

			return $productBatchList;
		} else {
			dol_syslog(__METHOD__.' Error: '.$this->db->lasterror(), LOG_ERR);
			return -1;
		}
	}
}<|MERGE_RESOLUTION|>--- conflicted
+++ resolved
@@ -1,11 +1,8 @@
 <?php
 /* Copyright (C) 2007-2023 Laurent Destailleur  <eldy@users.sourceforge.net>
  * Copyright (C) 2013-2014 Cedric GROSS         <c.gross@kreiz-it.fr>
-<<<<<<< HEAD
- * Copyright (C) 2024       Frédéric France             <frederic.france@free.fr>
-=======
+ * Copyright (C) 2024      Frédéric France      <frederic.france@free.fr>
  * Copyright (C) 2024      Ferran Marcet        <fmarcet@2byte.es>
->>>>>>> 8bfc0779
  *
  * This program is free software; you can redistribute it and/or modify
  * it under the terms of the GNU General Public License as published by
