--- conflicted
+++ resolved
@@ -379,11 +379,7 @@
 	 *  @param	integer		$sellby   			sell-by date for object - deprecated: a search must be done on batch number
 	 *  @param	string		$batch_number   	batch number for object
 	 *  @param	int			$fk_warehouse		filter on warehouse (use it if you don't have $fk_product_stock)
-<<<<<<< HEAD
-	 *  @return int          					<0 if KO, >0 if OK
-=======
 	 *  @return int          					Return integer <0 if KO, >0 if OK
->>>>>>> 729451fa
 	 */
 	public function find($fk_product_stock = 0, $eatby = '', $sellby = '', $batch_number = '', $fk_warehouse = 0)
 	{
@@ -466,13 +462,9 @@
 		$sql .= " t.eatby as oldeatby,"; // deprecated but may not be migrated into new table
 		$sql .= " t.batch,";
 		$sql .= " t.qty,";
-<<<<<<< HEAD
-		if (!empty($conf->global->SHIPPING_DISPLAY_STOCK_ENTRY_DATE)) $sql .= " MAX(sm.datem) as date_entree,";
-=======
 		if (getDolGlobalString('SHIPPING_DISPLAY_STOCK_ENTRY_DATE')) {
 			$sql .= " MAX(sm.datem) as date_entree,";
 		}
->>>>>>> 729451fa
 		$sql .= " t.import_key";
 		if ($fk_product > 0) {
 			$sql .= ", pl.rowid as lotid, pl.eatby as eatby, pl.sellby as sellby";
@@ -483,11 +475,7 @@
 			$sql .= " LEFT JOIN ".$dbs->prefix()."product_lot as pl ON pl.fk_product = ".((int) $fk_product)." AND pl.batch = t.batch";
 			// TODO May add extrafields to ?
 		}
-<<<<<<< HEAD
-		if (!empty($conf->global->SHIPPING_DISPLAY_STOCK_ENTRY_DATE)) {
-=======
 		if (getDolGlobalString('SHIPPING_DISPLAY_STOCK_ENTRY_DATE')) {
->>>>>>> 729451fa
 			$sql .= ' LEFT JOIN '.MAIN_DB_PREFIX.'product_stock AS ps ON (ps.rowid = fk_product_stock)';
 			$sql .= ' LEFT JOIN '.MAIN_DB_PREFIX.'stock_mouvement AS sm ON (sm.batch = t.batch AND ps.fk_entrepot=sm.fk_entrepot)';
 		}
@@ -495,11 +483,7 @@
 		if ($with_qty) {
 			$sql .= " AND t.qty <> 0";
 		}
-<<<<<<< HEAD
-		if (!empty($conf->global->SHIPPING_DISPLAY_STOCK_ENTRY_DATE)) {
-=======
 		if (getDolGlobalString('SHIPPING_DISPLAY_STOCK_ENTRY_DATE')) {
->>>>>>> 729451fa
 			$sql .= ' AND sm.type_mouvement IN (0,3)';
 			$sql .= ' GROUP BY t.rowid, t.tms, t.fk_product_stock,t.sellby,t.eatby , t.batch,t.qty,t.import_key';
 			if ($fk_product > 0) {
@@ -508,14 +492,6 @@
 		}
 		$sql .= " ORDER BY ";
 		// TODO : use product lifo and fifo when product will implement it
-<<<<<<< HEAD
-		if (!empty($conf->global->SHIPPING_DISPLAY_STOCK_ENTRY_DATE)) {
-			$sql .= 'date_entree ASC,t.batch ASC,';
-		}
-		if ($fk_product > 0) { $sql .= "pl.eatby ASC, pl.sellby ASC, "; }
-		$sql .= "t.eatby ASC, t.sellby ASC ";
-		$sql .= ", t.qty ".(empty($conf->global->DO_NOT_TRY_TO_DEFRAGMENT_STOCKS_WAREHOUSE)?'ASC':'DESC'); // Note : qty ASC is important for expedition card, to avoid stock fragmentation
-=======
 		if (getDolGlobalString('SHIPPING_DISPLAY_STOCK_ENTRY_DATE')) {
 			$sql .= 'date_entree ASC,t.batch ASC,';
 		}
@@ -524,7 +500,6 @@
 		}
 		$sql .= "t.eatby ASC, t.sellby ASC ";
 		$sql .= ", t.qty ".(!getDolGlobalString('DO_NOT_TRY_TO_DEFRAGMENT_STOCKS_WAREHOUSE') ? 'ASC' : 'DESC'); // Note : qty ASC is important for expedition card, to avoid stock fragmentation
->>>>>>> 729451fa
 		$sql .= ", t.batch ASC";
 
 		dol_syslog("productbatch::findAll", LOG_DEBUG);
@@ -544,11 +519,7 @@
 				$tmp->qty = $obj->qty;
 				$tmp->import_key = $obj->import_key;
 
-<<<<<<< HEAD
-				if (!empty($conf->global->SHIPPING_DISPLAY_STOCK_ENTRY_DATE)) {
-=======
 				if (getDolGlobalString('SHIPPING_DISPLAY_STOCK_ENTRY_DATE')) {
->>>>>>> 729451fa
 					$tmp->context['stock_date_entry'] = $obj->date_entree;
 				}
 
