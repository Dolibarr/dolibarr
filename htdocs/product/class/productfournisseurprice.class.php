--- conflicted
+++ resolved
@@ -81,11 +81,7 @@
 
 	// BEGIN MODULEBUILDER PROPERTIES
 	/**
-<<<<<<< HEAD
-	 * @var array<string,array{type:string,label:string,enabled:int<0,2>|string,position:int,notnull?:int,visible:int,noteditable?:int,default?:string,index?:int,foreignkey?:string,searchall?:int,isameasure?:int,css?:string,csslist?:string,help?:string,showoncombobox?:int,disabled?:int,arrayofkeyval?:array<int,string>,comment?:string}>  Array with all fields and their property. Do not use it as a static var. It may be modified by constructor.
-=======
 	 * @var array<string,array{type:string,label:string,enabled:int<0,2>|string,position:int,notnull?:int,visible:int<-2,5>|string,noteditable?:int<0,1>,default?:string,index?:int,foreignkey?:string,searchall?:int<0,1>,isameasure?:int<0,1>,css?:string,csslist?:string,help?:string,showoncombobox?:int<0,2>,disabled?:int<0,1>,arrayofkeyval?:array<int|string,string>,comment?:string,validate?:int<0,1>}>  Array with all fields and their property. Do not use it as a static var. It may be modified by constructor.
->>>>>>> cc80841a
 	 */
 	public $fields = array(
 		'rowid' => array('type' => 'integer', 'label' => 'TechnicalID', 'enabled' => '1', 'position' => 10, 'notnull' => 1, 'visible' => 0,),
@@ -823,11 +819,7 @@
 				$mybool = ((bool) @include_once $dir.$file) || $mybool;
 			}
 
-<<<<<<< HEAD
-			if ($mybool === false) {
-=======
 			if (!$mybool) {
->>>>>>> cc80841a
 				dol_print_error(null, "Failed to include file ".$file);
 				return '';
 			}
