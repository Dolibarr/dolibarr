--- conflicted
+++ resolved
@@ -173,11 +173,7 @@
 		$sql .= " t.import_key";
 
 
-<<<<<<< HEAD
-		$sql .= " FROM ".MAIN_DB_PREFIX."propal_merge_pdf_product as t";
-=======
 		$sql .= " FROM ".$this->db->prefix()."propal_merge_pdf_product as t";
->>>>>>> 95dc2558
 		$sql .= " WHERE t.rowid = ".((int) $id);
 
 		dol_syslog(__METHOD__, LOG_DEBUG);
@@ -235,15 +231,9 @@
 		$sql .= " t.import_key";
 
 
-<<<<<<< HEAD
-		$sql .= " FROM ".MAIN_DB_PREFIX."propal_merge_pdf_product as t";
-		$sql .= " WHERE t.fk_product = ".((int) $product_id);
-		if ($conf->global->MAIN_MULTILANGS && !empty($lang)) {
-=======
 		$sql .= " FROM ".$this->db->prefix()."propal_merge_pdf_product as t";
 		$sql .= " WHERE t.fk_product = ".((int) $product_id);
 		if (!empty($conf->global->MAIN_MULTILANGS) && !empty($lang)) {
->>>>>>> 95dc2558
 			$sql .= " AND t.lang = '".$this->db->escape($lang)."'";
 		}
 
@@ -367,11 +357,7 @@
 		$this->db->begin();
 
 		if (!$error) {
-<<<<<<< HEAD
-			$sql = "DELETE FROM ".MAIN_DB_PREFIX."propal_merge_pdf_product";
-=======
 			$sql = "DELETE FROM ".$this->db->prefix()."propal_merge_pdf_product";
->>>>>>> 95dc2558
 			$sql .= " WHERE rowid=".((int) $this->id);
 
 			dol_syslog(__METHOD__, LOG_DEBUG);
