<?php
/* Copyright (C) 2004-2015 	Laurent Destailleur   	<eldy@users.sourceforge.net>
 * Copyright (C) 2015 		Florian HENRY 			<florian.henry@open-concept.pro>
 *
 * This program is free software; you can redistribute it and/or modify
 * it under the terms of the GNU General Public License as published by
 * the Free Software Foundation; either version 3 of the License, or
 * (at your option) any later version.
 *
 * This program is distributed in the hope that it will be useful,
 * but WITHOUT ANY WARRANTY; without even the implied warranty of
 * MERCHANTABILITY or FITNESS FOR A PARTICULAR PURPOSE.  See the
 * GNU General Public License for more details.
 *
 * You should have received a copy of the GNU General Public License
 * along with this program. If not, see <http://www.gnu.org/licenses/>.
 */

/**
 *  \file       htdocs/product/class/propalmergepdfproduct.class.php
 *  \ingroup    product
 *  \brief      This file is an CRUD class file (Create/Read/Update/Delete)
 */

require_once(DOL_DOCUMENT_ROOT."/core/class/commonobject.class.php");



/**
 *	Put here description of your class
 */
class Propalmergepdfproduct extends CommonObject
{
	var $db;							//!< To store db handler
	var $error;							//!< To return error code (or message)
	var $errors=array();				//!< To return several error codes (or messages)
	var $element='propal_merge_pdf_product';			//!< Id that identify managed objects
	var $table_element='propal_merge_pdf_product';		//!< Name of table without prefix where object is stored

    var $id;
    
	var $fk_product;
	var $file_name;
	var $fk_user_author;
	var $fk_user_mod;
	var $datec='';
	var $tms='';
	var $import_key;
	var $lang;
	
	var $lines=array();

    


    /**
     *  Constructor
     *
     *  @param	DoliDb		$db      Database handler
     */
    function __construct($db)
    {
        $this->db = $db;
        return 1;
    }


    /**
     *  Create object into database
     *
     *  @param	User	$user        User that creates
     *  @param  int		$notrigger   0=launch triggers after, 1=disable triggers
     *  @return int      		   	 <0 if KO, Id of created object if OK
     */
    function create($user, $notrigger=0)
    {
    	global $conf, $langs;
		$error=0;

		// Clean parameters
        
		if (isset($this->fk_product)) $this->fk_product=trim($this->fk_product);
		if (isset($this->file_name)) $this->file_name=trim($this->file_name);
		if (isset($this->fk_user_author)) $this->fk_user_author=trim($this->fk_user_author);
		if (isset($this->fk_user_mod)) $this->fk_user_mod=trim($this->fk_user_mod);
		if (isset($this->lang)) $this->lang=trim($this->lang);
		if (isset($this->import_key)) $this->import_key=trim($this->import_key);

        

		// Check parameters
		// Put here code to add control on parameters values

        // Insert request
		$sql = "INSERT INTO ".MAIN_DB_PREFIX."propal_merge_pdf_product(";
		
		$sql.= "fk_product,";
		$sql.= "file_name,";
		if ($conf->global->MAIN_MULTILANGS) {
			$sql.= "lang,";
		}
		$sql.= "fk_user_author,";
		$sql.= "fk_user_mod,";
		$sql.= "datec";

		
        $sql.= ") VALUES (";
        
		$sql.= " ".(! isset($this->fk_product)?'NULL':"'".$this->fk_product."'").",";
		$sql.= " ".(! isset($this->file_name)?'NULL':"'".$this->db->escape($this->file_name)."'").",";
		if ($conf->global->MAIN_MULTILANGS) {
			$sql.= " ".(! isset($this->lang)?'NULL':"'".$this->db->escape($this->lang)."'").",";
		}
		$sql.= " ".$user->id.",";
		$sql.= " ".$user->id.",";
		$sql.= " '".$this->db->idate(dol_now())."'";

        
		$sql.= ")";

		$this->db->begin();

	   	dol_syslog(get_class($this)."::".__METHOD__, LOG_DEBUG);
        $resql=$this->db->query($sql);
    	if (! $resql) { $error++; $this->errors[]="Error ".$this->db->lasterror(); }

		if (! $error)
        {
            $this->id = $this->db->last_insert_id(MAIN_DB_PREFIX."propal_merge_pdf_product");

			if (! $notrigger)
			{
	            // Uncomment this and change MYOBJECT to your own tag if you
	            // want this action calls a trigger.

	            //// Call triggers
	            //include_once DOL_DOCUMENT_ROOT . '/core/class/interfaces.class.php';
	            //$interface=new Interfaces($this->db);
	            //$result=$interface->run_triggers('MYOBJECT_CREATE',$this,$user,$langs,$conf);
	            //if ($result < 0) { $error++; $this->errors=$interface->errors; }
	            //// End call triggers
			}
        }

        // Commit or rollback
        if ($error)
		{
			foreach($this->errors as $errmsg)
			{
	            dol_syslog(get_class($this)."::create ".$errmsg, LOG_ERR);
	            $this->error.=($this->error?', '.$errmsg:$errmsg);
			}
			$this->db->rollback();
			return -1*$error;
		}
		else
		{
			$this->db->commit();
            return $this->id;
		}
    }


    /**
     *  Load object in memory from the database
     *
     *  @param	int		$id    Id object
     *  @return int          	<0 if KO, >0 if OK
     */
    function fetch($id)
    {
    	global $langs,$conf;
    	
        $sql = "SELECT";
		$sql.= " t.rowid,";
		
		$sql.= " t.fk_product,";
		$sql.= " t.file_name,";
		$sql.= " t.lang,";
		$sql.= " t.fk_user_author,";
		$sql.= " t.fk_user_mod,";
		$sql.= " t.datec,";
		$sql.= " t.tms,";
		$sql.= " t.import_key";

		
        $sql.= " FROM ".MAIN_DB_PREFIX."propal_merge_pdf_product as t";
        $sql.= " WHERE t.rowid = ".$id;

    	dol_syslog(get_class($this)."::".__METHOD__, LOG_DEBUG);
        $resql=$this->db->query($sql);
        if ($resql)
        {
            if ($this->db->num_rows($resql))
            {
                $obj = $this->db->fetch_object($resql);

                $this->id    = $obj->rowid;
                
				$this->fk_product = $obj->fk_product;
				$this->file_name = $obj->file_name;
				if ($conf->global->MAIN_MULTILANGS) {
					$this->lang = $obj->lang;
				}
				$this->fk_user_author = $obj->fk_user_author;
				$this->fk_user_mod = $obj->fk_user_mod;
				$this->datec = $this->db->jdate($obj->datec);
				$this->tms = $this->db->jdate($obj->tms);
				$this->import_key = $obj->import_key;

                
            }
            $this->db->free($resql);

            return 1;
        }
        else
        {
      	    $this->error="Error ".$this->db->lasterror();
            dol_syslog(get_class($this)."::fetch ".$this->error, LOG_ERR);
            return -1;
        }
    }
    
    /**
     *  Load object in memory from the database
     *
<<<<<<< HEAD
     *  @param	int		$product_id    Id object
     *  @param	string	$lang  lang string id
     *  @return int          	<0 if KO, >0 if OK
=======
     *  @param	int		$product_id    	Id object
     *  @param	string	$lang  			Lang string code
     *  @return int          			<0 if KO, >0 if OK
>>>>>>> 935f94fd
     */
    function fetch_by_product($product_id, $lang='')
    {
    	global $langs,$conf;
    	
    	$sql = "SELECT";
    	$sql.= " t.rowid,";
    
    	$sql.= " t.fk_product,";
    	$sql.= " t.file_name,";
    	$sql.= " t.lang,";
    	$sql.= " t.fk_user_author,";
    	$sql.= " t.fk_user_mod,";
    	$sql.= " t.datec,";
    	$sql.= " t.tms,";
    	$sql.= " t.import_key";
    
    
    	$sql.= " FROM ".MAIN_DB_PREFIX."propal_merge_pdf_product as t";
    	$sql.= " WHERE t.fk_product = ".$product_id;
    	if ($conf->global->MAIN_MULTILANGS && !empty($lang)) {
    		$sql.= " AND t.lang = '".$lang."'";
    	}
    
    	dol_syslog(get_class($this)."::".__METHOD__, LOG_DEBUG);
    	$resql=$this->db->query($sql);
    	if ($resql)
    	{
    		if ($this->db->num_rows($resql))
    		{
    			while($obj = $this->db->fetch_object($resql)) {
    
    				$line = new PropalmergepdfproductLine();
    				
	    			$line->id    = $obj->rowid;
	    
	    			$line->fk_product = $obj->fk_product;
	    			$line->file_name = $obj->file_name;
	    			if ($conf->global->MAIN_MULTILANGS) {
	    				$line->lang = $obj->lang;
	    			}
	    			$line->fk_user_author = $obj->fk_user_author;
	    			$line->fk_user_mod = $obj->fk_user_mod;
	    			$line->datec = $this->db->jdate($obj->datec);
	    			$line->tms = $this->db->jdate($obj->tms);
	    			$line->import_key = $obj->import_key;
	    			
	    			
	    			if ($conf->global->MAIN_MULTILANGS) {
	    				$this->lines[$obj->file_name.'_'.$obj->lang]=$line;
	    			}else {
	    				$this->lines[$obj->file_name]=$line;
	    			}
	    			
    			
    			}
    
    
    		}
    		$this->db->free($resql);
    
    		return 1;
    	}
    	else
    	{
    		$this->error="Error ".$this->db->lasterror();
    		dol_syslog(get_class($this)."::fetch_by_product ".$this->error, LOG_ERR);
    		return -1;
    	}
    }


    /**
     *  Update object into database
     *
     *  @param	User	$user        User that modifies
     *  @param  int		$notrigger	 0=launch triggers after, 1=disable triggers
     *  @return int     		   	 <0 if KO, >0 if OK
     */
    function update($user=0, $notrigger=0)
    {
    	global $conf, $langs;
		$error=0;

		// Clean parameters
        
		if (isset($this->fk_product)) $this->fk_product=trim($this->fk_product);
		if (isset($this->file_name)) $this->file_name=trim($this->file_name);
		if (isset($this->fk_user_mod)) $this->fk_user_mod=trim($this->fk_user_mod);
		if (isset($this->lang)) $this->lang=trim($this->lang);
		

        

		// Check parameters
		// Put here code to add a control on parameters values

        // Update request
        $sql = "UPDATE ".MAIN_DB_PREFIX."propal_merge_pdf_product SET";
        
		$sql.= " fk_product=".(isset($this->fk_product)?$this->fk_product:"null").",";
		$sql.= " file_name=".(isset($this->file_name)?"'".$this->db->escape($this->file_name)."'":"null").",";
		if ($conf->global->MAIN_MULTILANGS) {
			$sql.= " lang=".(isset($this->lang)?"'".$this->db->escape($this->lang)."'":"null").",";
		}
		$sql.= " fk_user_mod=".$user->id;

        
        $sql.= " WHERE rowid=".$this->id;

		$this->db->begin();

		dol_syslog(get_class($this)."::".__METHOD__, LOG_DEBUG);
        $resql = $this->db->query($sql);
    	if (! $resql) { $error++; $this->errors[]="Error ".$this->db->lasterror(); }

		if (! $error)
		{
			if (! $notrigger)
			{
	            // Uncomment this and change MYOBJECT to your own tag if you
	            // want this action calls a trigger.

	            //// Call triggers
	            //include_once DOL_DOCUMENT_ROOT . '/core/class/interfaces.class.php';
	            //$interface=new Interfaces($this->db);
	            //$result=$interface->run_triggers('MYOBJECT_MODIFY',$this,$user,$langs,$conf);
	            //if ($result < 0) { $error++; $this->errors=$interface->errors; }
	            //// End call triggers
	    	}
		}

        // Commit or rollback
		if ($error)
		{
			foreach($this->errors as $errmsg)
			{
	            dol_syslog(get_class($this)."::update ".$errmsg, LOG_ERR);
	            $this->error.=($this->error?', '.$errmsg:$errmsg);
			}
			$this->db->rollback();
			return -1*$error;
		}
		else
		{
			$this->db->commit();
			return 1;
		}
    }


 	/**
	 *  Delete object in database
	 *
     *	@param  User	$user        User that deletes
     *  @param  int		$notrigger	 0=launch triggers after, 1=disable triggers
	 *  @return	int					 <0 if KO, >0 if OK
	 */
	function delete($user, $notrigger=0)
	{
		global $conf, $langs;
		$error=0;

		$this->db->begin();

		if (! $error)
		{
			if (! $notrigger)
			{
				// Uncomment this and change MYOBJECT to your own tag if you
		        // want this action calls a trigger.

		        //// Call triggers
		        //include_once DOL_DOCUMENT_ROOT . '/core/class/interfaces.class.php';
		        //$interface=new Interfaces($this->db);
		        //$result=$interface->run_triggers('MYOBJECT_DELETE',$this,$user,$langs,$conf);
		        //if ($result < 0) { $error++; $this->errors=$interface->errors; }
		        //// End call triggers
			}
		}

		if (! $error)
		{
    		$sql = "DELETE FROM ".MAIN_DB_PREFIX."propal_merge_pdf_product";
    		$sql.= " WHERE rowid=".$this->id;

    		dol_syslog(get_class($this)."::".__METHOD__, LOG_DEBUG);
    		$resql = $this->db->query($sql);
        	if (! $resql) { $error++; $this->errors[]="Error ".$this->db->lasterror(); }
		}

        // Commit or rollback
		if ($error)
		{
			foreach($this->errors as $errmsg)
			{
	            dol_syslog(get_class($this)."::delete ".$errmsg, LOG_ERR);
	            $this->error.=($this->error?', '.$errmsg:$errmsg);
			}
			$this->db->rollback();
			return -1*$error;
		}
		else
		{
			$this->db->commit();
			return 1;
		}
	}
	
	/**
	 *  Delete object in database
	 *
	 *	@param  User	$user        User that deletes
	 *	@param  int		$product_id	 product_id
	 *  @param  string	$lang_id	 language
	 *  @param  int		$notrigger	 0=launch triggers after, 1=disable triggers
	 *  @return	int					 <0 if KO, >0 if OK
	 */
	function delete_by_product($user, $product_id, $lang_id='',  $notrigger=0)
	{
		global $conf, $langs;
		$error=0;
	
		$this->db->begin();
	
		if (! $error)
		{
			if (! $notrigger)
			{
				// Uncomment this and change MYOBJECT to your own tag if you
				// want this action calls a trigger.
	
				//// Call triggers
				//include_once DOL_DOCUMENT_ROOT . '/core/class/interfaces.class.php';
				//$interface=new Interfaces($this->db);
				//$result=$interface->run_triggers('MYOBJECT_DELETE',$this,$user,$langs,$conf);
				//if ($result < 0) { $error++; $this->errors=$interface->errors; }
				//// End call triggers
			}
		}
	
		if (! $error)
		{
			$sql = "DELETE FROM ".MAIN_DB_PREFIX."propal_merge_pdf_product";
			$sql.= " WHERE fk_product=".$product_id;
			
			if ($conf->global->MAIN_MULTILANGS && !empty($lang_id)) {
				$sql.= " AND lang='".$lang_id."'";
			}
	
			dol_syslog(get_class($this)."::".__METHOD__, LOG_DEBUG);
			$resql = $this->db->query($sql);
			if (! $resql) { $error++; $this->errors[]="Error ".$this->db->lasterror(); }
		}
	
		// Commit or rollback
		if ($error)
		{
			foreach($this->errors as $errmsg)
			{
				dol_syslog(get_class($this)."::delete ".$errmsg, LOG_ERR);
				$this->error.=($this->error?', '.$errmsg:$errmsg);
			}
			$this->db->rollback();
			return -1*$error;
		}
		else
		{
			$this->db->commit();
			return 1;
		}
	}
	
	/**
	 *  Delete object in database
	 *
	 *	@param  User	$user        User that deletes
	 *  @return	int					 <0 if KO, >0 if OK
	 */
	function delete_by_file($user)
	{
		global $conf, $langs;
		$error=0;
	
		$this->db->begin();
	
		if (! $error)
		{
			if (! $notrigger)
			{
				// Uncomment this and change MYOBJECT to your own tag if you
				// want this action calls a trigger.
	
				//// Call triggers
				//include_once DOL_DOCUMENT_ROOT . '/core/class/interfaces.class.php';
				//$interface=new Interfaces($this->db);
				//$result=$interface->run_triggers('MYOBJECT_DELETE',$this,$user,$langs,$conf);
				//if ($result < 0) { $error++; $this->errors=$interface->errors; }
				//// End call triggers
			}
		}
	
		if (! $error)
		{
			$sql = "DELETE FROM ".MAIN_DB_PREFIX."propal_merge_pdf_product";
			$sql.= " WHERE fk_product=".$this->fk_product." AND file_name='".$this->db->escape($this->file_name)."'";
	
			dol_syslog(get_class($this)."::".__METHOD__, LOG_DEBUG);
			$resql = $this->db->query($sql);
			if (! $resql) { $error++; $this->errors[]="Error ".$this->db->lasterror(); }
		}
	
		// Commit or rollback
		if ($error)
		{
			foreach($this->errors as $errmsg)
			{
				dol_syslog(get_class($this)."::delete ".$errmsg, LOG_ERR);
				$this->error.=($this->error?', '.$errmsg:$errmsg);
			}
			$this->db->rollback();
			return -1*$error;
		}
		else
		{
			$this->db->commit();
			return 1;
		}
	}



	/**
	 *	Load an object from its id and create a new one in database
	 *
	 *	@param	int		$fromid     Id of object to clone
	 * 	@return	int					New id of clone
	 */
	function createFromClone($fromid)
	{
		global $user,$langs;

		$error=0;

		$object=new Propalmergepdfproduct($this->db);

		$this->db->begin();

		// Load source object
		$object->fetch($fromid);
		$object->id=0;
		$object->statut=0;

		// Clear fields
		// ...

		// Create clone
		$result=$object->create($user);

		// Other options
		if ($result < 0)
		{
			$this->error=$object->error;
			$error++;
		}

		if (! $error)
		{


		}

		// End
		if (! $error)
		{
			$this->db->commit();
			return $object->id;
		}
		else
		{
			$this->db->rollback();
			return -1;
		}
	}


	/**
	 *	Initialise object with example values
	 *	Id must be 0 if object instance is a specimen
	 *
	 *	@return	void
	 */
	function initAsSpecimen()
	{
		$this->id=0;
		
		$this->fk_product='';
		$this->file_name='';
		$this->fk_user_author='';
		$this->fk_user_mod='';
		$this->datec='';
		$this->tms='';
		$this->import_key='';

		
	}

}

<<<<<<< HEAD
=======
/**
 * Class to manage propal merge of product line
 */
>>>>>>> 935f94fd
class PropalmergepdfproductLine
{
	var $id;
	
	var $fk_product;
	var $file_name;
	var $lang;
	var $fk_user_author;
	var $fk_user_mod;
	var $datec='';
	var $tms='';
	var $import_key;

	function __construct() {
		return 1;
	}
}<|MERGE_RESOLUTION|>--- conflicted
+++ resolved
@@ -225,15 +225,9 @@
     /**
      *  Load object in memory from the database
      *
-<<<<<<< HEAD
-     *  @param	int		$product_id    Id object
-     *  @param	string	$lang  lang string id
-     *  @return int          	<0 if KO, >0 if OK
-=======
      *  @param	int		$product_id    	Id object
      *  @param	string	$lang  			Lang string code
-     *  @return int          			<0 if KO, >0 if OK
->>>>>>> 935f94fd
+     *  @return int          	<0 if KO, >0 if OK
      */
     function fetch_by_product($product_id, $lang='')
     {
@@ -643,12 +637,9 @@
 
 }
 
-<<<<<<< HEAD
-=======
 /**
  * Class to manage propal merge of product line
  */
->>>>>>> 935f94fd
 class PropalmergepdfproductLine
 {
 	var $id;
