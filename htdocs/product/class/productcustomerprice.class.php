<?php
/* Copyright (C) 2007-2012 Laurent Destailleur  <eldy@users.sourceforge.net>
 * Copyright (C) 2014      Florian Henry   <florian.henry@open-concept.pro>
 *
 * This program is free software; you can redistribute it and/or modify
 * it under the terms of the GNU General Public License as published by
 * the Free Software Foundation; either version 3 of the License, or
 * (at your option) any later version.
 *
 * This program is distributed in the hope that it will be useful,
 * but WITHOUT ANY WARRANTY; without even the implied warranty of
 * MERCHANTABILITY or FITNESS FOR A PARTICULAR PURPOSE.  See the
 * GNU General Public License for more details.
 *
 * You should have received a copy of the GNU General Public License
 * along with this program. If not, see <https://www.gnu.org/licenses/>.
 */

/**
 * \file htdocs/product/class/productcustomerprice.class.php
 * \ingroup produit
 * \brief File of class to manage predefined price products or services by customer
 */
require_once DOL_DOCUMENT_ROOT.'/core/class/commonobject.class.php';

/**
 * File of class to manage predefined price products or services by customer
 */
class Productcustomerprice extends CommonObject
{
	/**
	 * @var string ID to identify managed object
	 */
	public $element = 'product_customer_price';

	/**
	 * @var string Name of table without prefix where object is stored
	 */
	public $table_element = 'product_customer_price';

	/**
	 * @var int Entity
	 */
	public $entity;

	public $datec = '';
	public $tms = '';

	/**
     * @var int ID
     */
	public $fk_product;

	/**
	 * @var int Thirdparty ID
	 */
    public $fk_soc;

	public $price;
	public $price_ttc;
	public $price_min;
	public $price_min_ttc;
	public $price_base_type;
	public $tva_tx;
	public $recuperableonly;
	public $localtax1_type;
	public $localtax1_tx;
	public $localtax2_type;
	public $localtax2_tx;

	/**
	 * @var int User ID
	 */
	public $fk_user;

	public $lines = array();


	/**
	 * Constructor
	 *
	 * @param DoliDb $db handler
	 */
    public function __construct($db)
    {
        $this->db = $db;
    }

	/**
	 * Create object into database
	 *
	 * @param User $user that creates
	 * @param int $notrigger triggers after, 1=disable triggers
	 * @param int $forceupdateaffiliate update price on each soc child
	 * @return int <0 if KO, Id of created object if OK
	 */
    public function create($user, $notrigger = 0, $forceupdateaffiliate = 0)
    {

		global $conf, $langs;
		$error = 0;

		// Clean parameters

		if (isset($this->entity))
			$this->entity = trim($this->entity);
		if (isset($this->fk_product))
			$this->fk_product = trim($this->fk_product);
		if (isset($this->fk_soc))
			$this->fk_soc = trim($this->fk_soc);
		if (isset($this->price))
			$this->price = trim($this->price);
		if (isset($this->price_ttc))
			$this->price_ttc = trim($this->price_ttc);
		if (isset($this->price_min))
			$this->price_min = trim($this->price_min);
		if (isset($this->price_min_ttc))
			$this->price_min_ttc = trim($this->price_min_ttc);
		if (isset($this->price_base_type))
			$this->price_base_type = trim($this->price_base_type);
		if (isset($this->tva_tx))
			$this->tva_tx = trim($this->tva_tx);
		if (isset($this->recuperableonly))
			$this->recuperableonly = trim($this->recuperableonly);
		if (isset($this->localtax1_tx))
			$this->localtax1_tx = trim($this->localtax1_tx);
		if (isset($this->localtax2_tx))
			$this->localtax2_tx = trim($this->localtax2_tx);
		if (isset($this->fk_user))
			$this->fk_user = trim($this->fk_user);
		if (isset($this->import_key))
			$this->import_key = trim($this->import_key);

			// Check parameters
			// Put here code to add control on parameters values

		if ($this->price != '' || $this->price == 0) {
			if ($this->price_base_type == 'TTC') {
				$this->price_ttc = price2num($this->price, 'MU');
				$this->price = price2num($this->price) / (1 + ($this->tva_tx / 100));
				$this->price = price2num($this->price, 'MU');

				if ($this->price_min != '' || $this->price_min == 0) {
					$this->price_min_ttc = price2num($this->price_min, 'MU');
					$this->price_min = price2num($this->price_min) / (1 + ($this->tva_tx / 100));
					$this->price_min = price2num($this->price_min, 'MU');
				} else {
					$this->price_min = 0;
					$this->price_min_ttc = 0;
				}
			} else {
				$this->price = price2num($this->price, 'MU');
				$this->price_ttc = ($this->recuperableonly != 1) ? price2num($this->price) * (1 + ($this->tva_tx / 100)) : $this->price;
				$this->price_ttc = price2num($this->price_ttc, 'MU');

				if ($this->price_min != '' || $this->price_min == 0) {
					$this->price_min = price2num($this->price_min, 'MU');
					$this->price_min_ttc = price2num($this->price_min) * (1 + ($this->tva_tx / 100));
					$this->price_min_ttc = price2num($this->price_min_ttc, 'MU');
					// print 'X'.$newminprice.'-'.$price_min;
				} else {
					$this->price_min = 0;
					$this->price_min_ttc = 0;
				}
			}
		}

		// Insert request
		$sql = "INSERT INTO ".MAIN_DB_PREFIX."product_customer_price(";
		$sql .= "entity,";
		$sql .= "datec,";
		$sql .= "fk_product,";
		$sql .= "fk_soc,";
		$sql .= "price,";
		$sql .= "price_ttc,";
		$sql .= "price_min,";
		$sql .= "price_min_ttc,";
		$sql .= "price_base_type,";
		$sql .= "default_vat_code,";
		$sql .= "tva_tx,";
		$sql .= "recuperableonly,";
		$sql .= "localtax1_type,";
		$sql .= "localtax1_tx,";
		$sql .= "localtax2_type,";
		$sql .= "localtax2_tx,";
		$sql .= "fk_user,";
		$sql .= "import_key";
		$sql .= ") VALUES (";
		$sql .= " ".$conf->entity.",";
		$sql .= " '".$this->db->idate(dol_now())."',";
		$sql .= " ".(!isset($this->fk_product) ? 'NULL' : "'".$this->db->escape($this->fk_product)."'").",";
		$sql .= " ".(!isset($this->fk_soc) ? 'NULL' : "'".$this->db->escape($this->fk_soc)."'").",";
		$sql .= " ".(empty($this->price) ? '0' : "'".$this->db->escape($this->price)."'").",";
		$sql .= " ".(empty($this->price_ttc) ? '0' : "'".$this->db->escape($this->price_ttc)."'").",";
		$sql .= " ".(empty($this->price_min) ? '0' : "'".$this->db->escape($this->price_min)."'").",";
		$sql .= " ".(empty($this->price_min_ttc) ? '0' : "'".$this->db->escape($this->price_min_ttc)."'").",";
		$sql .= " ".(!isset($this->price_base_type) ? 'NULL' : "'".$this->db->escape($this->price_base_type)."'").",";
		$sql .= " ".($this->default_vat_code ? "'".$this->db->escape($this->default_vat_code)."'" : "null").",";
		$sql .= " ".(!isset($this->tva_tx) ? 'NULL' : (empty($this->tva_tx) ? 0 : $this->tva_tx)).",";
		$sql .= " ".(!isset($this->recuperableonly) ? 'NULL' : "'".$this->db->escape($this->recuperableonly)."'").",";
		$sql .= " ".(empty($this->localtax1_type) ? "'0'" : "'".$this->db->escape($this->localtax1_type)."'").",";
		$sql .= " ".(!isset($this->localtax1_tx) ? 'NULL' : (empty($this->localtax1_tx) ? 0 : $this->localtax1_tx)).",";
		$sql .= " ".(empty($this->localtax2_type) ? "'0'" : "'".$this->db->escape($this->localtax2_type)."'").",";
		$sql .= " ".(!isset($this->localtax2_tx) ? 'NULL' : (empty($this->localtax2_tx) ? 0 : $this->localtax2_tx)).",";
		$sql .= " ".$user->id.",";
		$sql .= " ".(!isset($this->import_key) ? 'NULL' : "'".$this->db->escape($this->import_key)."'")."";
		$sql .= ")";

		$this->db->begin();

		dol_syslog(get_class($this)."::create", LOG_DEBUG);
		$resql = $this->db->query($sql);
		if (!$resql) {
			$error++;
			$this->errors [] = "Error ".$this->db->lasterror();
		}

<<<<<<< HEAD
		if (!$error) {
			$this->id = $this->db->last_insert_id(MAIN_DB_PREFIX."product_customer_price");
=======
		if (! $error) {
			$this->id = $this->db->last_insert_id(MAIN_DB_PREFIX . "product_customer_price");

			if (! $notrigger) {
			    $result = $this->call_trigger('PRODUCT_CUSTOMER_PRICE_CREATE', $user);

			    if ($result < 0) {
			        $error++;
			    }
			}
>>>>>>> 6bbc25e8
		}

		if (!$error) {
			$result = $this->setPriceOnAffiliateThirdparty($user, $forceupdateaffiliate);
			if ($result < 0) {
				$error++;
			}
		}

		// Commit or rollback
		if ($error) {
			foreach ($this->errors as $errmsg) {
				dol_syslog(get_class($this)."::create ".$errmsg, LOG_ERR);
				$this->error .= ($this->error ? ', '.$errmsg : $errmsg);
			}
			$this->db->rollback();
			return -1 * $error;
		} else {
			$this->db->commit();
			return $this->id;
		}
	}

	/**
	 * Load object in memory from the database
	 *
	 * @param int $id object
	 * @return int <0 if KO, >0 if OK
	 */
	public function fetch($id)
	{
		global $langs;

		$sql = "SELECT";
		$sql .= " t.rowid,";

		$sql .= " t.entity,";
		$sql .= " t.datec,";
		$sql .= " t.tms,";
		$sql .= " t.fk_product,";
		$sql .= " t.fk_soc,";
		$sql .= " t.price,";
		$sql .= " t.price_ttc,";
		$sql .= " t.price_min,";
		$sql .= " t.price_min_ttc,";
		$sql .= " t.price_base_type,";
		$sql .= " t.default_vat_code,";
		$sql .= " t.tva_tx,";
		$sql .= " t.recuperableonly,";
		$sql .= " t.localtax1_tx,";
		$sql .= " t.localtax2_tx,";
		$sql .= " t.fk_user,";
		$sql .= " t.import_key";

		$sql .= " FROM ".MAIN_DB_PREFIX."product_customer_price as t";
		$sql .= " WHERE t.rowid = ".$id;

		dol_syslog(get_class($this)."::fetch", LOG_DEBUG);
		$resql = $this->db->query($sql);
		if ($resql) {
			if ($this->db->num_rows($resql)) {
				$obj = $this->db->fetch_object($resql);

				$this->id = $obj->rowid;

				$this->entity = $obj->entity;
				$this->datec = $this->db->jdate($obj->datec);
				$this->tms = $this->db->jdate($obj->tms);
				$this->fk_product = $obj->fk_product;
				$this->fk_soc = $obj->fk_soc;
				$this->price = $obj->price;
				$this->price_ttc = $obj->price_ttc;
				$this->price_min = $obj->price_min;
				$this->price_min_ttc = $obj->price_min_ttc;
				$this->price_base_type = $obj->price_base_type;
				$this->default_vat_code = $obj->default_vat_code;
				$this->tva_tx = $obj->tva_tx;
				$this->recuperableonly = $obj->recuperableonly;
				$this->localtax1_tx = $obj->localtax1_tx;
				$this->localtax2_tx = $obj->localtax2_tx;
				$this->fk_user = $obj->fk_user;
				$this->import_key = $obj->import_key;
			}
			$this->db->free($resql);

			return 1;
		} else {
			$this->error = "Error ".$this->db->lasterror();
			return -1;
		}
	}

    // phpcs:disable PEAR.NamingConventions.ValidFunctionName.ScopeNotCamelCaps
	/**
	 * Load all customer prices in memory from database
	 *
	 * @param 	string 	$sortorder 	order
	 * @param 	string 	$sortfield 	field
	 * @param 	int 	$limit 		page
	 * @param 	int 	$offset 	offset
	 * @param 	array 	$filter 	Filter for select
	 * @return 	int 				<0 if KO, >0 if OK
	 */
	public function fetch_all($sortorder = '', $sortfield = '', $limit = 0, $offset = 0, $filter = array())
	{
        // phpcs:enable
		global $langs;

		if (empty($sortfield)) $sortfield = "t.rowid";
		if (empty($sortorder)) $sortorder = "DESC";

		$sql = "SELECT";
		$sql .= " t.rowid,";

		$sql .= " t.entity,";
		$sql .= " t.datec,";
		$sql .= " t.tms,";
		$sql .= " t.fk_product,";
		$sql .= " t.fk_soc,";
		$sql .= " t.price,";
		$sql .= " t.price_ttc,";
		$sql .= " t.price_min,";
		$sql .= " t.price_min_ttc,";
		$sql .= " t.price_base_type,";
		$sql .= " t.default_vat_code,";
		$sql .= " t.tva_tx,";
		$sql .= " t.recuperableonly,";
		$sql .= " t.localtax1_tx,";
		$sql .= " t.localtax2_tx,";
		$sql .= " t.localtax1_type,";
		$sql .= " t.localtax2_type,";
		$sql .= " t.fk_user,";
		$sql .= " t.import_key,";
		$sql .= " soc.nom as socname,";
		$sql .= " prod.ref as prodref";
		$sql .= " FROM ".MAIN_DB_PREFIX."product_customer_price as t ";
		$sql .= " ,".MAIN_DB_PREFIX."product as prod ";
		$sql .= " ,".MAIN_DB_PREFIX."societe as soc ";
		$sql .= " WHERE soc.rowid=t.fk_soc ";
		$sql .= " AND prod.rowid=t.fk_product ";
		$sql .= " AND prod.entity IN (".getEntity('product').")";
		$sql .= " AND t.entity IN (".getEntity('productprice').")";

		// Manage filter
		if (count($filter) > 0) {
			foreach ($filter as $key => $value) {
				if (strpos($key, 'date')) 				// To allow $filter['YEAR(s.dated)']=>$year
				{
					$sql .= ' AND '.$key.' = \''.$value.'\'';
				} elseif ($key == 'soc.nom') {
					$sql .= ' AND '.$key.' LIKE \'%'.$value.'%\'';
				} elseif ($key == 'prod.ref') {
					$sql .= ' AND '.$key.' LIKE \'%'.$value.'%\'';
				} else {
					$sql .= ' AND '.$key.' = '.$value;
				}
			}
		}
		$sql .= $this->db->order($sortfield, $sortorder);
		if (!empty($limit)) $sql .= ' '.$this->db->plimit($limit + 1, $offset);

		dol_syslog(get_class($this)."::fetch_all", LOG_DEBUG);
		$resql = $this->db->query($sql);
		if ($resql) {
			$this->lines = array();
			$num = $this->db->num_rows($resql);

			while ($obj = $this->db->fetch_object($resql)) {
				$line = new PriceByCustomerLine();

				$line->id = $obj->rowid;

				$line->entity = $obj->entity;
				$line->datec = $this->db->jdate($obj->datec);
				$line->tms = $this->db->jdate($obj->tms);
				$line->fk_product = $obj->fk_product;
				$line->fk_soc = $obj->fk_soc;
				$line->price = $obj->price;
				$line->price_ttc = $obj->price_ttc;
				$line->price_min = $obj->price_min;
				$line->price_min_ttc = $obj->price_min_ttc;
				$line->price_base_type = $obj->price_base_type;
				$line->default_vat_code = $obj->default_vat_code;
				$line->tva_tx = $obj->tva_tx;
				$line->recuperableonly = $obj->recuperableonly;
				$line->localtax1_tx = $obj->localtax1_tx;
				$line->localtax2_tx = $obj->localtax2_tx;
				$line->localtax1_type = $obj->localtax1_type;
				$line->localtax2_type = $obj->localtax2_type;
				$line->fk_user = $obj->fk_user;
				$line->import_key = $obj->import_key;
				$line->socname = $obj->socname;
				$line->prodref = $obj->prodref;

				$this->lines [] = $line;
			}
			$this->db->free($resql);

			return $num;
		} else {
			$this->error = "Error ".$this->db->lasterror();
			return -1;
		}
	}

    // phpcs:disable PEAR.NamingConventions.ValidFunctionName.ScopeNotCamelCaps
	/**
	 * Load all objects in memory from database
	 *
	 * @param 	string 	$sortorder 	order
	 * @param 	string 	$sortfield 	field
	 * @param 	int 	$limit 		page
	 * @param 	int 	$offset 	offset
	 * @param 	array 	$filter 	Filter for sql request
	 * @return 	int 			<0 if KO, >0 if OK
	 */
	public function fetch_all_log($sortorder, $sortfield, $limit, $offset, $filter = array())
	{
        // phpcs:enable
		global $langs;

		if (!empty($sortfield)) $sortfield = "t.rowid";
		if (!empty($sortorder)) $sortorder = "DESC";

		$sql = "SELECT";
		$sql .= " t.rowid,";

		$sql .= " t.entity,";
		$sql .= " t.datec,";
		$sql .= " t.fk_product,";
		$sql .= " t.fk_soc,";
		$sql .= " t.price,";
		$sql .= " t.price_ttc,";
		$sql .= " t.price_min,";
		$sql .= " t.price_min_ttc,";
		$sql .= " t.price_base_type,";
		$sql .= " t.default_vat_code,";
		$sql .= " t.tva_tx,";
		$sql .= " t.recuperableonly,";
		$sql .= " t.localtax1_tx,";
		$sql .= " t.localtax2_tx,";
		$sql .= " t.fk_user,";
		$sql .= " t.import_key,";
		$sql .= " soc.nom as socname,";
		$sql .= " prod.ref as prodref";
		$sql .= " FROM ".MAIN_DB_PREFIX."product_customer_price_log as t ";
		$sql .= " ,".MAIN_DB_PREFIX."product as prod ";
		$sql .= " ,".MAIN_DB_PREFIX."societe as soc ";
		$sql .= " WHERE soc.rowid=t.fk_soc ";
		$sql .= " AND prod.rowid=t.fk_product ";
		$sql .= " AND prod.entity IN (".getEntity('product').")";
		$sql .= " AND t.entity IN (".getEntity('productprice').")";

		// Manage filter
		if (count($filter) > 0) {
			foreach ($filter as $key => $value) {
				if (strpos($key, 'date')) 				// To allow $filter['YEAR(s.dated)']=>$year
				{
					$sql .= ' AND '.$key.' = \''.$value.'\'';
				} elseif ($key == 'soc.nom') {
					$sql .= ' AND '.$key.' LIKE \'%'.$value.'%\'';
				} else {
					$sql .= ' AND '.$key.' = '.$value;
				}
			}
		}

		$sql .= $this->db->order($sortfield, $sortorder);
		if (!empty($limit)) $sql .= ' '.$this->db->plimit($limit + 1, $offset);

		dol_syslog(get_class($this)."::fetch_all_log", LOG_DEBUG);
		$resql = $this->db->query($sql);
		if ($resql) {
			$this->lines = array();
			$num = $this->db->num_rows($resql);

			while ($obj = $this->db->fetch_object($resql)) {
				$line = new PriceByCustomerLine();

				$line->id = $obj->rowid;

				$line->entity = $obj->entity;
				$line->datec = $this->db->jdate($obj->datec);
				$line->tms = $this->db->jdate($obj->tms);
				$line->fk_product = $obj->fk_product;
				$line->fk_soc = $obj->fk_soc;
				$line->price = $obj->price;
				$line->price_ttc = $obj->price_ttc;
				$line->price_min = $obj->price_min;
				$line->price_min_ttc = $obj->price_min_ttc;
				$line->price_base_type = $obj->price_base_type;
				$line->default_vat_code = $obj->default_vat_code;
				$line->tva_tx = $obj->tva_tx;
				$line->recuperableonly = $obj->recuperableonly;
				$line->localtax1_tx = $obj->localtax1_tx;
				$line->localtax2_tx = $obj->localtax2_tx;
				$line->fk_user = $obj->fk_user;
				$line->import_key = $obj->import_key;
				$line->socname = $obj->socname;
				$line->prodref = $obj->prodref;

				$this->lines [] = $line;
			}
			$this->db->free($resql);

			return $num;
		} else {
			$this->error = "Error ".$this->db->lasterror();
			return -1;
		}
	}

	/**
	 * Update object into database
	 *
	 * @param User $user that modifies
	 * @param int $notrigger triggers after, 1=disable triggers
	 * @param int $forceupdateaffiliate update price on each soc child
	 * @return int <0 if KO, >0 if OK
	 */
    public function update($user = 0, $notrigger = 0, $forceupdateaffiliate = 0)
    {

		global $conf, $langs;
		$error = 0;

		// Clean parameters

		if (isset($this->entity))
			$this->entity = trim($this->entity);
		if (isset($this->fk_product))
			$this->fk_product = trim($this->fk_product);
		if (isset($this->fk_soc))
			$this->fk_soc = trim($this->fk_soc);
		if (isset($this->price))
			$this->price = trim($this->price);
		if (isset($this->price_ttc))
			$this->price_ttc = trim($this->price_ttc);
		if (isset($this->price_min))
			$this->price_min = trim($this->price_min);
		if (isset($this->price_min_ttc))
			$this->price_min_ttc = trim($this->price_min_ttc);
		if (isset($this->price_base_type))
			$this->price_base_type = trim($this->price_base_type);
		if (isset($this->tva_tx))
			$this->tva_tx = trim($this->tva_tx);
		if (isset($this->recuperableonly))
			$this->recuperableonly = trim($this->recuperableonly);
		if (isset($this->localtax1_tx))
			$this->localtax1_tx = trim($this->localtax1_tx);
		if (isset($this->localtax2_tx))
			$this->localtax2_tx = trim($this->localtax2_tx);
		if (isset($this->fk_user))
			$this->fk_user = trim($this->fk_user);
		if (isset($this->import_key))
			$this->import_key = trim($this->import_key);

			// Check parameters
			// Put here code to add a control on parameters values

		if ($this->price != '' || $this->price == 0) {
			if ($this->price_base_type == 'TTC') {
				$this->price_ttc = price2num($this->price, 'MU');
				$this->price = price2num($this->price) / (1 + ($this->tva_tx / 100));
				$this->price = price2num($this->price, 'MU');

				if ($this->price_min != '' || $this->price_min == 0) {
					$this->price_min_ttc = price2num($this->price_min, 'MU');
					$this->price_min = price2num($this->price_min) / (1 + ($this->tva_tx / 100));
					$this->price_min = price2num($this->price_min, 'MU');
				} else {
					$this->price_min = 0;
					$this->price_min_ttc = 0;
				}
			} else {
				$this->price = price2num($this->price, 'MU');
				$this->price_ttc = ($this->recuperableonly != 1) ? price2num($this->price) * (1 + ($this->tva_tx / 100)) : $this->price;
				$this->price_ttc = price2num($this->price_ttc, 'MU');

				if ($this->price_min != '' || $this->price_min == 0) {
					$this->price_min = price2num($this->price_min, 'MU');
					$this->price_min_ttc = price2num($this->price_min) * (1 + ($this->tva_tx / 100));
					$this->price_min_ttc = price2num($this->price_min_ttc, 'MU');
					// print 'X'.$newminprice.'-'.$price_min;
				} else {
					$this->price_min = 0;
					$this->price_min_ttc = 0;
				}
			}
		}

		// Do a copy of current record into log table
		// Insert request
		$sql = "INSERT INTO ".MAIN_DB_PREFIX."product_customer_price_log(";

		$sql .= "entity,";
		$sql .= "datec,";
		$sql .= "fk_product,";
		$sql .= "fk_soc,";
		$sql .= "price,";
		$sql .= "price_ttc,";
		$sql .= "price_min,";
		$sql .= "price_min_ttc,";
		$sql .= "price_base_type,";
		$sql .= "default_vat_code,";
		$sql .= "tva_tx,";
		$sql .= "recuperableonly,";
		$sql .= "localtax1_tx,";
		$sql .= "localtax2_tx,";
		$sql .= "localtax1_type,";
		$sql .= "localtax2_type,";
		$sql .= "fk_user,";
		$sql .= "import_key";

		$sql .= ") 		";
		$sql .= "SELECT";

		$sql .= " t.entity,";
		$sql .= " t.datec,";
		$sql .= " t.fk_product,";
		$sql .= " t.fk_soc,";
		$sql .= " t.price,";
		$sql .= " t.price_ttc,";
		$sql .= " t.price_min,";
		$sql .= " t.price_min_ttc,";
		$sql .= " t.price_base_type,";
		$sql .= " t.default_vat_code,";
		$sql .= " t.tva_tx,";
		$sql .= " t.recuperableonly,";
		$sql .= " t.localtax1_tx,";
		$sql .= " t.localtax2_tx,";
		$sql .= " t.localtax1_type,";
		$sql .= " t.localtax2_type,";
		$sql .= " t.fk_user,";
		$sql .= " t.import_key";

		$sql .= " FROM ".MAIN_DB_PREFIX."product_customer_price as t";
		$sql .= " WHERE t.rowid = ".$this->id;

		$this->db->begin();
		dol_syslog(get_class($this)."::update", LOG_DEBUG);
		$resql = $this->db->query($sql);
		if (!$resql) {
			$error++;
			$this->errors [] = "Error ".$this->db->lasterror();
		}

		// Update request
		$sql = "UPDATE ".MAIN_DB_PREFIX."product_customer_price SET";

		$sql .= " entity=".$conf->entity.",";
		$sql .= " datec='".$this->db->idate(dol_now())."',";
		$sql .= " tms=".(dol_strlen($this->tms) != 0 ? "'".$this->db->idate($this->tms)."'" : 'null').",";
		$sql .= " fk_product=".(isset($this->fk_product) ? $this->fk_product : "null").",";
		$sql .= " fk_soc=".(isset($this->fk_soc) ? $this->fk_soc : "null").",";
		$sql .= " price=".(isset($this->price) ? $this->price : "null").",";
		$sql .= " price_ttc=".(isset($this->price_ttc) ? $this->price_ttc : "null").",";
		$sql .= " price_min=".(isset($this->price_min) ? $this->price_min : "null").",";
		$sql .= " price_min_ttc=".(isset($this->price_min_ttc) ? $this->price_min_ttc : "null").",";
		$sql .= " price_base_type=".(isset($this->price_base_type) ? "'".$this->db->escape($this->price_base_type)."'" : "null").",";
		$sql .= " default_vat_code = ".($this->default_vat_code ? "'".$this->db->escape($this->default_vat_code)."'" : "null").",";
		$sql .= " tva_tx=".(isset($this->tva_tx) ? (empty($this->tva_tx) ? 0 : $this->tva_tx) : "null").",";
		$sql .= " recuperableonly=".(isset($this->recuperableonly) ? $this->recuperableonly : "null").",";
		$sql .= " localtax1_tx=".(isset($this->localtax1_tx) ? (empty($this->localtax1_tx) ? 0 : $this->localtax1_tx) : "null").",";
		$sql .= " localtax2_tx=".(isset($this->localtax2_tx) ? (empty($this->localtax2_tx) ? 0 : $this->localtax2_tx) : "null").",";
		$sql .= " localtax1_type=".(!empty($this->localtax1_type) ? "'".$this->db->escape($this->localtax1_type)."'" : "'0'").",";
		$sql .= " localtax2_type=".(!empty($this->localtax2_type) ? "'".$this->db->escape($this->localtax2_type)."'" : "'0'").",";
		$sql .= " fk_user=".$user->id.",";
		$sql .= " import_key=".(isset($this->import_key) ? "'".$this->db->escape($this->import_key)."'" : "null")."";

		$sql .= " WHERE rowid=".$this->id;

		dol_syslog(get_class($this)."::update", LOG_DEBUG);
		$resql = $this->db->query($sql);
		if (!$resql) {
			$error++;
			$this->errors [] = "Error ".$this->db->lasterror();
		}

<<<<<<< HEAD
		if (!$error && !$notrigger)
		{
			// Call trigger
			$result = $this->call_trigger('PRODUCT_CUSTOMER_PRICE_UPDATE', $user);
			if ($result < 0) $error++;
			// End call triggers
=======
		if (! $error) {
			if (! $notrigger) {
			    $result = $this->call_trigger('PRODUCT_CUSTOMER_PRICE_UPDATE', $user);

			    if ($result < 0) {
			        $error++;
			    }
			}
>>>>>>> 6bbc25e8
		}

		if (!$error) {
			$result = $this->setPriceOnAffiliateThirdparty($user, $forceupdateaffiliate);
			if ($result < 0) {
				$error++;
			}
		}

		// Commit or rollback
		if ($error) {
			foreach ($this->errors as $errmsg) {
				dol_syslog(get_class($this)."::update ".$errmsg, LOG_ERR);
				$this->error .= ($this->error ? ', '.$errmsg : $errmsg);
			}
			$this->db->rollback();
			return -1 * $error;
		} else {
			$this->db->commit();
			return 1;
		}
    }

	/**
	 * Force update price on child companies so child company has same prices than parent.
	 *
	 * @param User $user that modifies
	 * @param int $forceupdateaffiliate update price on each soc child
	 * @return int <0 if KO, 0 = action disabled, >0 if OK
	 */
    public function setPriceOnAffiliateThirdparty($user, $forceupdateaffiliate)
    {
		global $conf;

		if (!empty($conf->global->PRODUCT_DISABLE_PROPAGATE_CUSTOMER_PRICES_ON_CHILD_COMPANIES)) {
			return 0;
		}

		$error = 0;

		// Find all susidiaries
		$sql = "SELECT s.rowid";
		$sql .= " FROM ".MAIN_DB_PREFIX."societe as s";
		$sql .= " WHERE s.parent = ".$this->fk_soc;
		$sql .= " AND s.entity IN (".getEntity('societe').")";

		dol_syslog(get_class($this)."::setPriceOnAffiliateThirdparty", LOG_DEBUG);
		$resql = $this->db->query($sql);

		if ($resql) {
			$this->lines = array();
			$num = $this->db->num_rows($resql);

			while (($obj = $this->db->fetch_object($resql)) && (empty($error))) {
				// find if there is an existing line for the product and the subsidiaries
				$prodsocprice = new Productcustomerprice($this->db);

				$filter = array(
					't.fk_product' => $this->fk_product, 't.fk_soc' => $obj->rowid
				);

				$result = $prodsocprice->fetch_all('', '', 0, 0, $filter);
				if ($result < 0) {
					$error++;
					$this->error = $prodsocprice->error;
				} else {
					// There is one line
					if (count($prodsocprice->lines) > 0) {
						// If force update => Update
						if (!empty($forceupdateaffiliate)) {
							$prodsocpriceupd = new Productcustomerprice($this->db);
							$prodsocpriceupd->fetch($prodsocprice->lines [0]->id);

							$prodsocpriceupd->price = $this->price;
							$prodsocpriceupd->price_min = $this->price_min;
							$prodsocpriceupd->price_base_type = $this->price_base_type;
							$prodsocpriceupd->tva_tx = $this->tva_tx;
							$prodsocpriceupd->recuperableonly = $this->recuperableonly;

							$resultupd = $prodsocpriceupd->update($user, 0, $forceupdateaffiliate);
							if ($result < 0) {
								$error++;
								$this->error = $prodsocpriceupd->error;
							}
						}
					} else {
						// If line do not exits then create it
						$prodsocpricenew = new Productcustomerprice($this->db);
						$prodsocpricenew->fk_soc = $obj->rowid;
						$prodsocpricenew->fk_product = $this->fk_product;
						$prodsocpricenew->price = $this->price;
						$prodsocpricenew->price_min = $this->price_min;
						$prodsocpricenew->price_base_type = $this->price_base_type;
						$prodsocpricenew->tva_tx = $this->tva_tx;
						$prodsocpricenew->recuperableonly = $this->recuperableonly;

						$resultupd = $prodsocpricenew->create($user, 0, $forceupdateaffiliate);
						if ($result < 0) {
							$error++;
							$this->error = $prodsocpriceupd->error;
						}
					}
				}
			}
			$this->db->free($resql);

			if (empty($error)) {
				return 1;
			} else {
				return -1;
			}
		} else {
			$this->error = "Error ".$this->db->lasterror();
			return -1;
		}
    }

	/**
	 * Delete object in database
	 *
	 * @param User $user that deletes
	 * @param int $notrigger triggers after, 1=disable triggers
	 * @return int <0 if KO, >0 if OK
	 */
    public function delete($user, $notrigger = 0)
    {

		global $conf, $langs;
		$error = 0;

		$this->db->begin();

<<<<<<< HEAD
		if (!$error) {
			$sql = "DELETE FROM ".MAIN_DB_PREFIX."product_customer_price";
			$sql .= " WHERE rowid=".$this->id;
=======
		if (! $error) {
			if (! $notrigger) {
			    $result = $this->call_trigger('PRODUCT_CUSTOMER_PRICE_DELETE', $user);

			    if ($result < 0) {
			        $error++;
			    }
			}
		}
>>>>>>> 6bbc25e8

			dol_syslog(get_class($this)."::delete", LOG_DEBUG);
			$resql = $this->db->query($sql);
			if (!$resql) {
				$error++;
				$this->errors [] = "Error ".$this->db->lasterror();
			}
		}

		// Commit or rollback
		if ($error) {
			foreach ($this->errors as $errmsg) {
				dol_syslog(get_class($this)."::delete ".$errmsg, LOG_ERR);
				$this->error .= ($this->error ? ', '.$errmsg : $errmsg);
			}
			$this->db->rollback();
			return -1 * $error;
		} else {
			$this->db->commit();
			return 1;
		}
    }

	/**
	 * Load an object from its id and create a new one in database
	 *
	 * @param	User	$user		User making the clone
	 * @param   int     $fromid     ID of object to clone
	 * @return  int                 id of clone
	 */
    public function createFromClone(User $user, $fromid)
    {
		$error = 0;

		$object = new Productcustomerprice($this->db);

		$this->db->begin();

		// Load source object
		$object->fetch($fromid);
		$object->id = 0;
		$object->statut = 0;

		// Clear fields
		// ...

		// Create clone
		$object->context['createfromclone'] = 'createfromclone';
		$result = $object->create($user);

		// Other options
		if ($result < 0) {
			$this->error = $object->error;
			$this->errors = array_merge($this->errors, $object->errors);
			$error++;
		}

		if (!$error) {
		}

		unset($object->context['createfromclone']);

		// End
		if (!$error) {
			$this->db->commit();
			return $object->id;
		} else {
			$this->db->rollback();
			return -1;
		}
    }

	/**
	 * Initialise object with example values
	 * Id must be 0 if object instance is a specimen
	 *
	 * @return void
	 */
    public function initAsSpecimen()
    {

		$this->id = 0;

		$this->entity = '';
		$this->datec = '';
		$this->tms = '';
		$this->fk_product = '';
		$this->fk_soc = '';
		$this->price = '';
		$this->price_ttc = '';
		$this->price_min = '';
		$this->price_min_ttc = '';
		$this->price_base_type = '';
		$this->default_vat_code = '';
		$this->tva_tx = '';
		$this->recuperableonly = '';
		$this->localtax1_tx = '';
		$this->localtax2_tx = '';
		$this->fk_user = '';
		$this->import_key = '';
    }
}

/**
 * File of class to manage predefined price products or services by customer lines
 */
class PriceByCustomerLine
{
	/**
	 * @var int ID
	 */
	public $id;

	/**
	 * @var int Entity
	 */
	public $entity;

	public $datec = '';
	public $tms = '';

	/**
     * @var int ID
     */
	public $fk_product;

	/**
	 * @var int Thirdparty ID
	 */
    public $fk_soc;

	public $price;
	public $price_ttc;
	public $price_min;
	public $price_min_ttc;
	public $price_base_type;
	public $default_vat_code;
	public $tva_tx;
	public $recuperableonly;
	public $localtax1_tx;
	public $localtax2_tx;

    /**
     * @var int User ID
     */
    public $fk_user;

    public $import_key;
    public $socname;
    public $prodref;
}<|MERGE_RESOLUTION|>--- conflicted
+++ resolved
@@ -13,7 +13,7 @@
  * GNU General Public License for more details.
  *
  * You should have received a copy of the GNU General Public License
- * along with this program. If not, see <https://www.gnu.org/licenses/>.
+ * along with this program. If not, see <http://www.gnu.org/licenses/>.
  */
 
 /**
@@ -21,7 +21,7 @@
  * \ingroup produit
  * \brief File of class to manage predefined price products or services by customer
  */
-require_once DOL_DOCUMENT_ROOT.'/core/class/commonobject.class.php';
+require_once DOL_DOCUMENT_ROOT . '/core/class/commonobject.class.php';
 
 /**
  * File of class to manage predefined price products or services by customer
@@ -73,7 +73,7 @@
 	 */
 	public $fk_user;
 
-	public $lines = array();
+	public $lines = array ();
 
 
 	/**
@@ -166,7 +166,7 @@
 		}
 
 		// Insert request
-		$sql = "INSERT INTO ".MAIN_DB_PREFIX."product_customer_price(";
+		$sql = "INSERT INTO " . MAIN_DB_PREFIX . "product_customer_price(";
 		$sql .= "entity,";
 		$sql .= "datec,";
 		$sql .= "fk_product,";
@@ -186,39 +186,35 @@
 		$sql .= "fk_user,";
 		$sql .= "import_key";
 		$sql .= ") VALUES (";
-		$sql .= " ".$conf->entity.",";
-		$sql .= " '".$this->db->idate(dol_now())."',";
-		$sql .= " ".(!isset($this->fk_product) ? 'NULL' : "'".$this->db->escape($this->fk_product)."'").",";
-		$sql .= " ".(!isset($this->fk_soc) ? 'NULL' : "'".$this->db->escape($this->fk_soc)."'").",";
-		$sql .= " ".(empty($this->price) ? '0' : "'".$this->db->escape($this->price)."'").",";
-		$sql .= " ".(empty($this->price_ttc) ? '0' : "'".$this->db->escape($this->price_ttc)."'").",";
-		$sql .= " ".(empty($this->price_min) ? '0' : "'".$this->db->escape($this->price_min)."'").",";
-		$sql .= " ".(empty($this->price_min_ttc) ? '0' : "'".$this->db->escape($this->price_min_ttc)."'").",";
-		$sql .= " ".(!isset($this->price_base_type) ? 'NULL' : "'".$this->db->escape($this->price_base_type)."'").",";
+		$sql .= " " . $conf->entity . ",";
+		$sql .= " '" . $this->db->idate(dol_now()) . "',";
+		$sql .= " " . (! isset($this->fk_product) ? 'NULL' : "'" . $this->db->escape($this->fk_product) . "'") . ",";
+		$sql .= " " . (! isset($this->fk_soc) ? 'NULL' : "'" . $this->db->escape($this->fk_soc) . "'") . ",";
+		$sql .= " " . (empty($this->price) ? '0' : "'" . $this->db->escape($this->price) . "'") . ",";
+		$sql .= " " . (empty($this->price_ttc) ? '0' : "'" . $this->db->escape($this->price_ttc) . "'") . ",";
+		$sql .= " " . (empty($this->price_min) ? '0' : "'" . $this->db->escape($this->price_min) . "'") . ",";
+		$sql .= " " . (empty($this->price_min_ttc) ? '0' : "'" . $this->db->escape($this->price_min_ttc) . "'") . ",";
+		$sql .= " " . (! isset($this->price_base_type) ? 'NULL' : "'" . $this->db->escape($this->price_base_type) . "'") . ",";
 		$sql .= " ".($this->default_vat_code ? "'".$this->db->escape($this->default_vat_code)."'" : "null").",";
-		$sql .= " ".(!isset($this->tva_tx) ? 'NULL' : (empty($this->tva_tx) ? 0 : $this->tva_tx)).",";
-		$sql .= " ".(!isset($this->recuperableonly) ? 'NULL' : "'".$this->db->escape($this->recuperableonly)."'").",";
-		$sql .= " ".(empty($this->localtax1_type) ? "'0'" : "'".$this->db->escape($this->localtax1_type)."'").",";
-		$sql .= " ".(!isset($this->localtax1_tx) ? 'NULL' : (empty($this->localtax1_tx) ? 0 : $this->localtax1_tx)).",";
-		$sql .= " ".(empty($this->localtax2_type) ? "'0'" : "'".$this->db->escape($this->localtax2_type)."'").",";
-		$sql .= " ".(!isset($this->localtax2_tx) ? 'NULL' : (empty($this->localtax2_tx) ? 0 : $this->localtax2_tx)).",";
-		$sql .= " ".$user->id.",";
-		$sql .= " ".(!isset($this->import_key) ? 'NULL' : "'".$this->db->escape($this->import_key)."'")."";
+		$sql .= " " . (! isset($this->tva_tx) ? 'NULL' : (empty($this->tva_tx)?0:$this->tva_tx)) . ",";
+		$sql .= " " . (! isset($this->recuperableonly) ? 'NULL' : "'" . $this->db->escape($this->recuperableonly) . "'") . ",";
+		$sql .= " " . (empty($this->localtax1_type) ? "'0'" : "'" . $this->db->escape($this->localtax1_type) . "'") . ",";
+		$sql .= " " . (! isset($this->localtax1_tx) ? 'NULL' : (empty($this->localtax1_tx)?0:$this->localtax1_tx)) . ",";
+		$sql .= " " . (empty($this->localtax2_type) ? "'0'" : "'" . $this->db->escape($this->localtax2_type) . "'") . ",";
+		$sql .= " " . (! isset($this->localtax2_tx) ? 'NULL' : (empty($this->localtax2_tx)?0:$this->localtax2_tx)) . ",";
+		$sql .= " " . $user->id . ",";
+		$sql .= " " . (! isset($this->import_key) ? 'NULL' : "'" . $this->db->escape($this->import_key) . "'") . "";
 		$sql .= ")";
 
 		$this->db->begin();
 
-		dol_syslog(get_class($this)."::create", LOG_DEBUG);
+		dol_syslog(get_class($this) . "::create", LOG_DEBUG);
 		$resql = $this->db->query($sql);
-		if (!$resql) {
-			$error++;
-			$this->errors [] = "Error ".$this->db->lasterror();
-		}
-
-<<<<<<< HEAD
-		if (!$error) {
-			$this->id = $this->db->last_insert_id(MAIN_DB_PREFIX."product_customer_price");
-=======
+		if (! $resql) {
+			$error ++;
+			$this->errors [] = "Error " . $this->db->lasterror();
+		}
+
 		if (! $error) {
 			$this->id = $this->db->last_insert_id(MAIN_DB_PREFIX . "product_customer_price");
 
@@ -229,24 +225,23 @@
 			        $error++;
 			    }
 			}
->>>>>>> 6bbc25e8
-		}
-
-		if (!$error) {
+		}
+
+		if (! $error) {
 			$result = $this->setPriceOnAffiliateThirdparty($user, $forceupdateaffiliate);
 			if ($result < 0) {
-				$error++;
+				$error ++;
 			}
 		}
 
 		// Commit or rollback
 		if ($error) {
 			foreach ($this->errors as $errmsg) {
-				dol_syslog(get_class($this)."::create ".$errmsg, LOG_ERR);
-				$this->error .= ($this->error ? ', '.$errmsg : $errmsg);
+				dol_syslog(get_class($this) . "::create " . $errmsg, LOG_ERR);
+				$this->error .= ($this->error ? ', ' . $errmsg : $errmsg);
 			}
 			$this->db->rollback();
-			return -1 * $error;
+			return - 1 * $error;
 		} else {
 			$this->db->commit();
 			return $this->id;
@@ -284,10 +279,10 @@
 		$sql .= " t.fk_user,";
 		$sql .= " t.import_key";
 
-		$sql .= " FROM ".MAIN_DB_PREFIX."product_customer_price as t";
-		$sql .= " WHERE t.rowid = ".$id;
-
-		dol_syslog(get_class($this)."::fetch", LOG_DEBUG);
+		$sql .= " FROM " . MAIN_DB_PREFIX . "product_customer_price as t";
+		$sql .= " WHERE t.rowid = " . $id;
+
+		dol_syslog(get_class($this) . "::fetch", LOG_DEBUG);
 		$resql = $this->db->query($sql);
 		if ($resql) {
 			if ($this->db->num_rows($resql)) {
@@ -317,8 +312,8 @@
 
 			return 1;
 		} else {
-			$this->error = "Error ".$this->db->lasterror();
-			return -1;
+			$this->error = "Error " . $this->db->lasterror();
+			return - 1;
 		}
 	}
 
@@ -338,8 +333,8 @@
         // phpcs:enable
 		global $langs;
 
-		if (empty($sortfield)) $sortfield = "t.rowid";
-		if (empty($sortorder)) $sortorder = "DESC";
+		if ( empty($sortfield)) $sortfield = "t.rowid";
+		if ( empty($sortorder)) $sortorder = "DESC";
 
 		$sql = "SELECT";
 		$sql .= " t.rowid,";
@@ -365,39 +360,41 @@
 		$sql .= " t.import_key,";
 		$sql .= " soc.nom as socname,";
 		$sql .= " prod.ref as prodref";
-		$sql .= " FROM ".MAIN_DB_PREFIX."product_customer_price as t ";
-		$sql .= " ,".MAIN_DB_PREFIX."product as prod ";
-		$sql .= " ,".MAIN_DB_PREFIX."societe as soc ";
+		$sql .= " FROM " . MAIN_DB_PREFIX . "product_customer_price as t ";
+		$sql .= " ," . MAIN_DB_PREFIX . "product as prod ";
+		$sql .= " ," . MAIN_DB_PREFIX . "societe as soc ";
 		$sql .= " WHERE soc.rowid=t.fk_soc ";
 		$sql .= " AND prod.rowid=t.fk_product ";
-		$sql .= " AND prod.entity IN (".getEntity('product').")";
-		$sql .= " AND t.entity IN (".getEntity('productprice').")";
+		$sql .= " AND prod.entity IN (" . getEntity('product') . ")";
+		$sql .= " AND t.entity IN (" . getEntity('productprice') . ")";
 
 		// Manage filter
 		if (count($filter) > 0) {
 			foreach ($filter as $key => $value) {
 				if (strpos($key, 'date')) 				// To allow $filter['YEAR(s.dated)']=>$year
 				{
-					$sql .= ' AND '.$key.' = \''.$value.'\'';
+					$sql .= ' AND ' . $key . ' = \'' . $value . '\'';
 				} elseif ($key == 'soc.nom') {
-					$sql .= ' AND '.$key.' LIKE \'%'.$value.'%\'';
+					$sql .= ' AND ' . $key . ' LIKE \'%' . $value . '%\'';
 				} elseif ($key == 'prod.ref') {
-					$sql .= ' AND '.$key.' LIKE \'%'.$value.'%\'';
+					$sql .= ' AND ' . $key . ' LIKE \'%' . $value . '%\'';
 				} else {
-					$sql .= ' AND '.$key.' = '.$value;
+					$sql .= ' AND ' . $key . ' = ' . $value;
 				}
 			}
 		}
-		$sql .= $this->db->order($sortfield, $sortorder);
-		if (!empty($limit)) $sql .= ' '.$this->db->plimit($limit + 1, $offset);
-
-		dol_syslog(get_class($this)."::fetch_all", LOG_DEBUG);
+		$sql.= $this->db->order($sortfield, $sortorder);
+		if (! empty($limit)) $sql .= ' ' . $this->db->plimit($limit + 1, $offset);
+
+		dol_syslog(get_class($this) . "::fetch_all", LOG_DEBUG);
 		$resql = $this->db->query($sql);
 		if ($resql) {
-			$this->lines = array();
+
+			$this->lines = array ();
 			$num = $this->db->num_rows($resql);
 
-			while ($obj = $this->db->fetch_object($resql)) {
+			while ( $obj = $this->db->fetch_object($resql) ) {
+
 				$line = new PriceByCustomerLine();
 
 				$line->id = $obj->rowid;
@@ -430,8 +427,8 @@
 
 			return $num;
 		} else {
-			$this->error = "Error ".$this->db->lasterror();
-			return -1;
+			$this->error = "Error " . $this->db->lasterror();
+			return - 1;
 		}
 	}
 
@@ -451,8 +448,8 @@
         // phpcs:enable
 		global $langs;
 
-		if (!empty($sortfield)) $sortfield = "t.rowid";
-		if (!empty($sortorder)) $sortorder = "DESC";
+		if (! empty($sortfield)) $sortfield = "t.rowid";
+		if (! empty($sortorder)) $sortorder = "DESC";
 
 		$sql = "SELECT";
 		$sql .= " t.rowid,";
@@ -475,38 +472,40 @@
 		$sql .= " t.import_key,";
 		$sql .= " soc.nom as socname,";
 		$sql .= " prod.ref as prodref";
-		$sql .= " FROM ".MAIN_DB_PREFIX."product_customer_price_log as t ";
-		$sql .= " ,".MAIN_DB_PREFIX."product as prod ";
-		$sql .= " ,".MAIN_DB_PREFIX."societe as soc ";
+		$sql .= " FROM " . MAIN_DB_PREFIX . "product_customer_price_log as t ";
+		$sql .= " ," . MAIN_DB_PREFIX . "product as prod ";
+		$sql .= " ," . MAIN_DB_PREFIX . "societe as soc ";
 		$sql .= " WHERE soc.rowid=t.fk_soc ";
 		$sql .= " AND prod.rowid=t.fk_product ";
-		$sql .= " AND prod.entity IN (".getEntity('product').")";
-		$sql .= " AND t.entity IN (".getEntity('productprice').")";
+		$sql .= " AND prod.entity IN (" . getEntity('product') . ")";
+		$sql .= " AND t.entity IN (" . getEntity('productprice') . ")";
 
 		// Manage filter
 		if (count($filter) > 0) {
 			foreach ($filter as $key => $value) {
 				if (strpos($key, 'date')) 				// To allow $filter['YEAR(s.dated)']=>$year
 				{
-					$sql .= ' AND '.$key.' = \''.$value.'\'';
+					$sql .= ' AND ' . $key . ' = \'' . $value . '\'';
 				} elseif ($key == 'soc.nom') {
-					$sql .= ' AND '.$key.' LIKE \'%'.$value.'%\'';
+					$sql .= ' AND ' . $key . ' LIKE \'%' . $value . '%\'';
 				} else {
-					$sql .= ' AND '.$key.' = '.$value;
+					$sql .= ' AND ' . $key . ' = ' . $value;
 				}
 			}
 		}
 
-		$sql .= $this->db->order($sortfield, $sortorder);
-		if (!empty($limit)) $sql .= ' '.$this->db->plimit($limit + 1, $offset);
-
-		dol_syslog(get_class($this)."::fetch_all_log", LOG_DEBUG);
+		$sql.= $this->db->order($sortfield, $sortorder);
+		if (! empty($limit)) $sql .= ' ' . $this->db->plimit($limit + 1, $offset);
+
+		dol_syslog(get_class($this) . "::fetch_all_log", LOG_DEBUG);
 		$resql = $this->db->query($sql);
 		if ($resql) {
-			$this->lines = array();
+
+			$this->lines = array ();
 			$num = $this->db->num_rows($resql);
 
-			while ($obj = $this->db->fetch_object($resql)) {
+			while ( $obj = $this->db->fetch_object($resql) ) {
+
 				$line = new PriceByCustomerLine();
 
 				$line->id = $obj->rowid;
@@ -537,8 +536,8 @@
 
 			return $num;
 		} else {
-			$this->error = "Error ".$this->db->lasterror();
-			return -1;
+			$this->error = "Error " . $this->db->lasterror();
+			return - 1;
 		}
 	}
 
@@ -623,7 +622,7 @@
 
 		// Do a copy of current record into log table
 		// Insert request
-		$sql = "INSERT INTO ".MAIN_DB_PREFIX."product_customer_price_log(";
+		$sql = "INSERT INTO " . MAIN_DB_PREFIX . "product_customer_price_log(";
 
 		$sql .= "entity,";
 		$sql .= "datec,";
@@ -666,57 +665,49 @@
 		$sql .= " t.fk_user,";
 		$sql .= " t.import_key";
 
-		$sql .= " FROM ".MAIN_DB_PREFIX."product_customer_price as t";
-		$sql .= " WHERE t.rowid = ".$this->id;
+		$sql .= " FROM " . MAIN_DB_PREFIX . "product_customer_price as t";
+		$sql .= " WHERE t.rowid = " . $this->id;
 
 		$this->db->begin();
-		dol_syslog(get_class($this)."::update", LOG_DEBUG);
+		dol_syslog(get_class($this) . "::update", LOG_DEBUG);
 		$resql = $this->db->query($sql);
-		if (!$resql) {
-			$error++;
-			$this->errors [] = "Error ".$this->db->lasterror();
+		if (! $resql) {
+			$error ++;
+			$this->errors [] = "Error " . $this->db->lasterror();
 		}
 
 		// Update request
-		$sql = "UPDATE ".MAIN_DB_PREFIX."product_customer_price SET";
-
-		$sql .= " entity=".$conf->entity.",";
-		$sql .= " datec='".$this->db->idate(dol_now())."',";
-		$sql .= " tms=".(dol_strlen($this->tms) != 0 ? "'".$this->db->idate($this->tms)."'" : 'null').",";
-		$sql .= " fk_product=".(isset($this->fk_product) ? $this->fk_product : "null").",";
-		$sql .= " fk_soc=".(isset($this->fk_soc) ? $this->fk_soc : "null").",";
-		$sql .= " price=".(isset($this->price) ? $this->price : "null").",";
-		$sql .= " price_ttc=".(isset($this->price_ttc) ? $this->price_ttc : "null").",";
-		$sql .= " price_min=".(isset($this->price_min) ? $this->price_min : "null").",";
-		$sql .= " price_min_ttc=".(isset($this->price_min_ttc) ? $this->price_min_ttc : "null").",";
-		$sql .= " price_base_type=".(isset($this->price_base_type) ? "'".$this->db->escape($this->price_base_type)."'" : "null").",";
+		$sql = "UPDATE " . MAIN_DB_PREFIX . "product_customer_price SET";
+
+		$sql .= " entity=" . $conf->entity . ",";
+		$sql .= " datec='" . $this->db->idate(dol_now()) . "',";
+		$sql .= " tms=" . (dol_strlen($this->tms) != 0 ? "'" . $this->db->idate($this->tms) . "'" : 'null') . ",";
+		$sql .= " fk_product=" . (isset($this->fk_product) ? $this->fk_product : "null") . ",";
+		$sql .= " fk_soc=" . (isset($this->fk_soc) ? $this->fk_soc : "null") . ",";
+		$sql .= " price=" . (isset($this->price) ? $this->price : "null") . ",";
+		$sql .= " price_ttc=" . (isset($this->price_ttc) ? $this->price_ttc : "null") . ",";
+		$sql .= " price_min=" . (isset($this->price_min) ? $this->price_min : "null") . ",";
+		$sql .= " price_min_ttc=" . (isset($this->price_min_ttc) ? $this->price_min_ttc : "null") . ",";
+		$sql .= " price_base_type=" . (isset($this->price_base_type) ? "'" . $this->db->escape($this->price_base_type) . "'" : "null") . ",";
 		$sql .= " default_vat_code = ".($this->default_vat_code ? "'".$this->db->escape($this->default_vat_code)."'" : "null").",";
-		$sql .= " tva_tx=".(isset($this->tva_tx) ? (empty($this->tva_tx) ? 0 : $this->tva_tx) : "null").",";
-		$sql .= " recuperableonly=".(isset($this->recuperableonly) ? $this->recuperableonly : "null").",";
-		$sql .= " localtax1_tx=".(isset($this->localtax1_tx) ? (empty($this->localtax1_tx) ? 0 : $this->localtax1_tx) : "null").",";
-		$sql .= " localtax2_tx=".(isset($this->localtax2_tx) ? (empty($this->localtax2_tx) ? 0 : $this->localtax2_tx) : "null").",";
-		$sql .= " localtax1_type=".(!empty($this->localtax1_type) ? "'".$this->db->escape($this->localtax1_type)."'" : "'0'").",";
-		$sql .= " localtax2_type=".(!empty($this->localtax2_type) ? "'".$this->db->escape($this->localtax2_type)."'" : "'0'").",";
-		$sql .= " fk_user=".$user->id.",";
-		$sql .= " import_key=".(isset($this->import_key) ? "'".$this->db->escape($this->import_key)."'" : "null")."";
-
-		$sql .= " WHERE rowid=".$this->id;
-
-		dol_syslog(get_class($this)."::update", LOG_DEBUG);
+		$sql .= " tva_tx=" . (isset($this->tva_tx) ? (empty($this->tva_tx)?0:$this->tva_tx) : "null") . ",";
+		$sql .= " recuperableonly=" . (isset($this->recuperableonly) ? $this->recuperableonly : "null") . ",";
+		$sql .= " localtax1_tx=" . (isset($this->localtax1_tx) ? (empty($this->localtax1_tx)?0:$this->localtax1_tx) : "null") . ",";
+		$sql .= " localtax2_tx=" . (isset($this->localtax2_tx) ? (empty($this->localtax2_tx)?0:$this->localtax2_tx) : "null") . ",";
+		$sql .= " localtax1_type=" . (! empty($this->localtax1_type) ? "'".$this->db->escape($this->localtax1_type)."'": "'0'") . ",";
+		$sql .= " localtax2_type=" . (! empty($this->localtax2_type) ? "'".$this->db->escape($this->localtax2_type)."'": "'0'") . ",";
+		$sql .= " fk_user=" . $user->id . ",";
+		$sql .= " import_key=" . (isset($this->import_key) ? "'" . $this->db->escape($this->import_key) . "'" : "null") . "";
+
+		$sql .= " WHERE rowid=" . $this->id;
+
+		dol_syslog(get_class($this) . "::update", LOG_DEBUG);
 		$resql = $this->db->query($sql);
-		if (!$resql) {
-			$error++;
-			$this->errors [] = "Error ".$this->db->lasterror();
-		}
-
-<<<<<<< HEAD
-		if (!$error && !$notrigger)
-		{
-			// Call trigger
-			$result = $this->call_trigger('PRODUCT_CUSTOMER_PRICE_UPDATE', $user);
-			if ($result < 0) $error++;
-			// End call triggers
-=======
+		if (! $resql) {
+			$error ++;
+			$this->errors [] = "Error " . $this->db->lasterror();
+		}
+
 		if (! $error) {
 			if (! $notrigger) {
 			    $result = $this->call_trigger('PRODUCT_CUSTOMER_PRICE_UPDATE', $user);
@@ -725,24 +716,23 @@
 			        $error++;
 			    }
 			}
->>>>>>> 6bbc25e8
-		}
-
-		if (!$error) {
+		}
+
+		if (! $error) {
 			$result = $this->setPriceOnAffiliateThirdparty($user, $forceupdateaffiliate);
 			if ($result < 0) {
-				$error++;
+				$error ++;
 			}
 		}
 
 		// Commit or rollback
 		if ($error) {
 			foreach ($this->errors as $errmsg) {
-				dol_syslog(get_class($this)."::update ".$errmsg, LOG_ERR);
-				$this->error .= ($this->error ? ', '.$errmsg : $errmsg);
+				dol_syslog(get_class($this) . "::update " . $errmsg, LOG_ERR);
+				$this->error .= ($this->error ? ', ' . $errmsg : $errmsg);
 			}
 			$this->db->rollback();
-			return -1 * $error;
+			return - 1 * $error;
 		} else {
 			$this->db->commit();
 			return 1;
@@ -750,52 +740,51 @@
     }
 
 	/**
-	 * Force update price on child companies so child company has same prices than parent.
+	 * Force update price on child price
 	 *
 	 * @param User $user that modifies
 	 * @param int $forceupdateaffiliate update price on each soc child
-	 * @return int <0 if KO, 0 = action disabled, >0 if OK
+	 * @return int <0 if KO, >0 if OK
 	 */
     public function setPriceOnAffiliateThirdparty($user, $forceupdateaffiliate)
     {
-		global $conf;
-
-		if (!empty($conf->global->PRODUCT_DISABLE_PROPAGATE_CUSTOMER_PRICES_ON_CHILD_COMPANIES)) {
-			return 0;
-		}
 
 		$error = 0;
 
 		// Find all susidiaries
 		$sql = "SELECT s.rowid";
-		$sql .= " FROM ".MAIN_DB_PREFIX."societe as s";
-		$sql .= " WHERE s.parent = ".$this->fk_soc;
-		$sql .= " AND s.entity IN (".getEntity('societe').")";
-
-		dol_syslog(get_class($this)."::setPriceOnAffiliateThirdparty", LOG_DEBUG);
+		$sql .= " FROM " . MAIN_DB_PREFIX . "societe as s";
+		$sql .= " WHERE s.parent = " . $this->fk_soc;
+		$sql .= " AND s.entity IN (" . getEntity('societe') . ")";
+
+		dol_syslog(get_class($this) . "::setPriceOnAffiliateThirdparty", LOG_DEBUG);
 		$resql = $this->db->query($sql);
 
 		if ($resql) {
-			$this->lines = array();
+
+			$this->lines = array ();
 			$num = $this->db->num_rows($resql);
 
-			while (($obj = $this->db->fetch_object($resql)) && (empty($error))) {
+			while ( ($obj = $this->db->fetch_object($resql)) && (empty($error)) ) {
+
 				// find if there is an existing line for the product and the subsidiaries
 				$prodsocprice = new Productcustomerprice($this->db);
 
-				$filter = array(
-					't.fk_product' => $this->fk_product, 't.fk_soc' => $obj->rowid
+				$filter = array (
+					't.fk_product' => $this->fk_product,'t.fk_soc' => $obj->rowid
 				);
 
 				$result = $prodsocprice->fetch_all('', '', 0, 0, $filter);
 				if ($result < 0) {
-					$error++;
+					$error ++;
 					$this->error = $prodsocprice->error;
 				} else {
+
 					// There is one line
 					if (count($prodsocprice->lines) > 0) {
 						// If force update => Update
-						if (!empty($forceupdateaffiliate)) {
+						if (! empty($forceupdateaffiliate)) {
+
 							$prodsocpriceupd = new Productcustomerprice($this->db);
 							$prodsocpriceupd->fetch($prodsocprice->lines [0]->id);
 
@@ -807,7 +796,7 @@
 
 							$resultupd = $prodsocpriceupd->update($user, 0, $forceupdateaffiliate);
 							if ($result < 0) {
-								$error++;
+								$error ++;
 								$this->error = $prodsocpriceupd->error;
 							}
 						}
@@ -824,7 +813,7 @@
 
 						$resultupd = $prodsocpricenew->create($user, 0, $forceupdateaffiliate);
 						if ($result < 0) {
-							$error++;
+							$error ++;
 							$this->error = $prodsocpriceupd->error;
 						}
 					}
@@ -835,11 +824,11 @@
 			if (empty($error)) {
 				return 1;
 			} else {
-				return -1;
+				return - 1;
 			}
 		} else {
-			$this->error = "Error ".$this->db->lasterror();
-			return -1;
+			$this->error = "Error " . $this->db->lasterror();
+			return - 1;
 		}
     }
 
@@ -858,11 +847,6 @@
 
 		$this->db->begin();
 
-<<<<<<< HEAD
-		if (!$error) {
-			$sql = "DELETE FROM ".MAIN_DB_PREFIX."product_customer_price";
-			$sql .= " WHERE rowid=".$this->id;
-=======
 		if (! $error) {
 			if (! $notrigger) {
 			    $result = $this->call_trigger('PRODUCT_CUSTOMER_PRICE_DELETE', $user);
@@ -872,24 +856,27 @@
 			    }
 			}
 		}
->>>>>>> 6bbc25e8
-
-			dol_syslog(get_class($this)."::delete", LOG_DEBUG);
+
+		if (! $error) {
+			$sql = "DELETE FROM " . MAIN_DB_PREFIX . "product_customer_price";
+			$sql .= " WHERE rowid=" . $this->id;
+
+			dol_syslog(get_class($this) . "::delete", LOG_DEBUG);
 			$resql = $this->db->query($sql);
-			if (!$resql) {
-				$error++;
-				$this->errors [] = "Error ".$this->db->lasterror();
+			if (! $resql) {
+				$error ++;
+				$this->errors [] = "Error " . $this->db->lasterror();
 			}
 		}
 
 		// Commit or rollback
 		if ($error) {
 			foreach ($this->errors as $errmsg) {
-				dol_syslog(get_class($this)."::delete ".$errmsg, LOG_ERR);
-				$this->error .= ($this->error ? ', '.$errmsg : $errmsg);
+				dol_syslog(get_class($this) . "::delete " . $errmsg, LOG_ERR);
+				$this->error .= ($this->error ? ', ' . $errmsg : $errmsg);
 			}
 			$this->db->rollback();
-			return -1 * $error;
+			return - 1 * $error;
 		} else {
 			$this->db->commit();
 			return 1;
@@ -920,28 +907,29 @@
 		// ...
 
 		// Create clone
-		$object->context['createfromclone'] = 'createfromclone';
+		$object->context['createfromclone']='createfromclone';
 		$result = $object->create($user);
 
 		// Other options
 		if ($result < 0) {
 			$this->error = $object->error;
-			$this->errors = array_merge($this->errors, $object->errors);
+			$this->errors=array_merge($this->errors, $object->errors);
 			$error++;
 		}
 
-		if (!$error) {
+		if (! $error) {
+
 		}
 
 		unset($object->context['createfromclone']);
 
 		// End
-		if (!$error) {
+		if (! $error) {
 			$this->db->commit();
 			return $object->id;
 		} else {
 			$this->db->rollback();
-			return -1;
+			return - 1;
 		}
     }
 
