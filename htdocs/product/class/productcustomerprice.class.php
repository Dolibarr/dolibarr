--- conflicted
+++ resolved
@@ -301,11 +301,7 @@
 		$sql .= " t.localtax2_tx,";
 		$sql .= " t.fk_user,";
 		$sql .= " t.import_key";
-<<<<<<< HEAD
-		$sql .= " FROM ".MAIN_DB_PREFIX."product_customer_price as t";
-=======
 		$sql .= " FROM ".$this->db->prefix()."product_customer_price as t";
->>>>>>> 95dc2558
 		$sql .= " WHERE t.rowid = ".((int) $id);
 
 		dol_syslog(get_class($this)."::fetch", LOG_DEBUG);
@@ -514,15 +510,9 @@
 		$sql .= " t.import_key,";
 		$sql .= " soc.nom as socname,";
 		$sql .= " prod.ref as prodref";
-<<<<<<< HEAD
-		$sql .= " FROM ".MAIN_DB_PREFIX."product_customer_price_log as t";
-		$sql .= " ,".MAIN_DB_PREFIX."product as prod";
-		$sql .= " ,".MAIN_DB_PREFIX."societe as soc";
-=======
 		$sql .= " FROM ".$this->db->prefix()."product_customer_price_log as t";
 		$sql .= " ,".$this->db->prefix()."product as prod";
 		$sql .= " ,".$this->db->prefix()."societe as soc";
->>>>>>> 95dc2558
 		$sql .= " WHERE soc.rowid=t.fk_soc";
 		$sql .= " AND prod.rowid=t.fk_product ";
 		$sql .= " AND prod.entity IN (".getEntity('product').")";
@@ -533,15 +523,9 @@
 				if (strpos($key, 'date')) { 				// To allow $filter['YEAR(s.dated)']=>$year
 					$sql .= " AND ".$key." = '".$this->db->escape($value)."'";
 				} elseif ($key == 'soc.nom') {
-<<<<<<< HEAD
-					$sql .= ' AND '.$key.' LIKE \'%'.$this->db->escape($value).'%\'';
-				} else {
-					$sql .= ' AND '.$key.' = '.((int) $value);
-=======
 					$sql .= " AND ".$key." LIKE '%".$this->db->escape($value)."%'";
 				} else {
 					$sql .= " AND ".$key." = ".((int) $value);
->>>>>>> 95dc2558
 				}
 			}
 		}
@@ -829,11 +813,7 @@
 
 		// Find all susidiaries
 		$sql = "SELECT s.rowid";
-<<<<<<< HEAD
-		$sql .= " FROM ".MAIN_DB_PREFIX."societe as s";
-=======
 		$sql .= " FROM ".$this->db->prefix()."societe as s";
->>>>>>> 95dc2558
 		$sql .= " WHERE s.parent = ".((int) $this->fk_soc);
 		$sql .= " AND s.entity IN (".getEntity('societe').")";
 
@@ -931,11 +911,7 @@
 		}
 
 		if (!$error) {
-<<<<<<< HEAD
-			$sql = "DELETE FROM ".MAIN_DB_PREFIX."product_customer_price";
-=======
 			$sql = "DELETE FROM ".$this->db->prefix()."product_customer_price";
->>>>>>> 95dc2558
 			$sql .= " WHERE rowid=".((int) $this->id);
 
 			dol_syslog(get_class($this)."::delete", LOG_DEBUG);
