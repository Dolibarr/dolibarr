--- conflicted
+++ resolved
@@ -371,11 +371,7 @@
 		$sql .= " AND prod.rowid=t.fk_product ";
 		$sql .= " AND prod.entity IN (" . getEntity('product') . ")";
 		$sql .= " AND t.entity IN (" . getEntity('productprice') . ")";
-<<<<<<< HEAD
-		
-=======
-
->>>>>>> d9b8a8c8
+
 		// Manage filter
 		if (count($filter) > 0) {
 			foreach ( $filter as $key => $value ) {
