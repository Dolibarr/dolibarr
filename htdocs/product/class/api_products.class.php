<?php
/* Copyright (C) 2015   Jean-François Ferry     <jfefe@aternatik.fr>
 * Copyright (C) 2019   Cedric Ancelin          <icedo.anc@gmail.com>
 *
 * This program is free software; you can redistribute it and/or modify
 * it under the terms of the GNU General Public License as published by
 * the Free Software Foundation; either version 3 of the License, or
 * (at your option) any later version.
 *
 * This program is distributed in the hope that it will be useful,
 * but WITHOUT ANY WARRANTY; without even the implied warranty of
 * MERCHANTABILITY or FITNESS FOR A PARTICULAR PURPOSE.  See the
 * GNU General Public License for more details.
 *
 * You should have received a copy of the GNU General Public License
 * along with this program. If not, see <https://www.gnu.org/licenses/>.
 */

use Luracast\Restler\RestException;

require_once DOL_DOCUMENT_ROOT.'/product/class/product.class.php';
require_once DOL_DOCUMENT_ROOT.'/fourn/class/fournisseur.product.class.php';
require_once DOL_DOCUMENT_ROOT.'/categories/class/categorie.class.php';
require_once DOL_DOCUMENT_ROOT.'/variants/class/ProductAttribute.class.php';
require_once DOL_DOCUMENT_ROOT.'/variants/class/ProductAttributeValue.class.php';
require_once DOL_DOCUMENT_ROOT.'/variants/class/ProductCombination.class.php';
require_once DOL_DOCUMENT_ROOT.'/variants/class/ProductCombination2ValuePair.class.php';

/**
 * API class for products
 *
 * @access protected
 * @class  DolibarrApiAccess {@requires user,external}
 */
class Products extends DolibarrApi
{
	/**
	 * @var array   $FIELDS     Mandatory fields, checked when create and update object
	 */
	public static $FIELDS = array(
		'ref',
		'label'
	);

	/**
	 * @var Product $product {@type Product}
	 */
	public $product;

	/**
	 * @var ProductFournisseur $productsupplier {@type ProductFournisseur}
	 */
	public $productsupplier;

	/**
	 * Constructor
	 */
	public function __construct()
	{
		global $db, $conf;

		$this->db = $db;
		$this->product = new Product($this->db);
		$this->productsupplier = new ProductFournisseur($this->db);
	}

	/**
	 * Get properties of a product object by id
	 *
	 * Return an array with product information.
	 *
	 * @param  int    $id                  ID of product
	 * @param  int    $includestockdata    Load also information about stock (slower)
	 * @param  bool   $includesubproducts  Load information about subproducts
	 * @param  bool   $includeparentid     Load also ID of parent product (if product is a variant of a parent product)
	 * @param  bool   $includetrans		   Load also the translations of product label and description
	 * @return array|mixed                 Data without useless information
	 *
	 * @throws RestException 401
	 * @throws RestException 403
	 * @throws RestException 404
	 */
	public function get($id, $includestockdata = 0, $includesubproducts = false, $includeparentid = false, $includetrans = false)
	{
		return $this->_fetch($id, '', '', '', $includestockdata, $includesubproducts, $includeparentid, false, $includetrans);
	}

	/**
	 * Get properties of a product object by ref
	 *
	 * Return an array with product information.
	 *
	 * @param  string $ref                Ref of element
	 * @param  int    $includestockdata   Load also information about stock (slower)
	 * @param  bool   $includesubproducts Load information about subproducts
	 * @param  bool   $includeparentid    Load also ID of parent product (if product is a variant of a parent product)
	 * @param  bool   $includetrans		  Load also the translations of product label and description
	 *
	 * @return array|mixed                 Data without useless information
	 *
	 * @url GET ref/{ref}
	 *
	 * @throws RestException 401
	 * @throws RestException 403
	 * @throws RestException 404
	 */
	public function getByRef($ref, $includestockdata = 0, $includesubproducts = false, $includeparentid = false, $includetrans = false)
	{
		return $this->_fetch('', $ref, '', '', $includestockdata, $includesubproducts, $includeparentid, false, $includetrans);
	}

	/**
	 * Get properties of a product object by ref_ext
	 *
	 * Return an array with product information.
	 *
	 * @param  string $ref_ext            Ref_ext of element
	 * @param  int    $includestockdata   Load also information about stock (slower)
	 * @param  bool   $includesubproducts Load information about subproducts
	 * @param  bool   $includeparentid    Load also ID of parent product (if product is a variant of a parent product)
	 * @param  bool   $includetrans		  Load also the translations of product label and description
	 *
	 * @return array|mixed Data without useless information
	 *
	 * @url GET ref_ext/{ref_ext}
	 *
	 * @throws RestException 401
	 * @throws RestException 403
	 * @throws RestException 404
	 */
	public function getByRefExt($ref_ext, $includestockdata = 0, $includesubproducts = false, $includeparentid = false, $includetrans = false)
	{
		return $this->_fetch('', '', $ref_ext, '', $includestockdata, $includesubproducts, $includeparentid, false, $includetrans);
	}

	/**
	 * Get properties of a product object by barcode
	 *
	 * Return an array with product information.
	 *
	 * @param  string $barcode            Barcode of element
	 * @param  int    $includestockdata   Load also information about stock (slower)
	 * @param  bool   $includesubproducts Load information about subproducts
	 * @param  bool   $includeparentid    Load also ID of parent product (if product is a variant of a parent product)
	 * @param  bool   $includetrans		  Load also the translations of product label and description
	 *
	 * @return array|mixed Data without useless information
	 *
	 * @url GET barcode/{barcode}
	 *
	 * @throws RestException 401
	 * @throws RestException 403
	 * @throws RestException 404
	 */
	public function getByBarcode($barcode, $includestockdata = 0, $includesubproducts = false, $includeparentid = false, $includetrans = false)
	{
		return $this->_fetch('', '', '', $barcode, $includestockdata, $includesubproducts, $includeparentid, false, $includetrans);
	}

	/**
	 * List products
	 *
	 * Get a list of products
	 *
	 * @param  string $sortfield  			Sort field
	 * @param  string $sortorder  			Sort order
	 * @param  int    $limit      			Limit for list
	 * @param  int    $page       			Page number
	 * @param  int    $mode       			Use this param to filter list (0 for all, 1 for only product, 2 for only service)
	 * @param  int    $category   			Use this param to filter list by category
	 * @param  string $sqlfilters 			Other criteria to filter answers separated by a comma. Syntax example "(t.tobuy:=:0) and (t.tosell:=:1)"
	 * @param  bool   $ids_only   			Return only IDs of product instead of all properties (faster, above all if list is long)
	 * @param  int    $variant_filter   	Use this param to filter list (0 = all, 1=products without variants, 2=parent of variants, 3=variants only)
	 * @param  bool   $pagination_data   	If this parameter is set to true the response will include pagination data. Default value is false. Page starts from 0
	 * @return array                		Array of product objects
	 */
	public function index($sortfield = "t.ref", $sortorder = 'ASC', $limit = 100, $page = 0, $mode = 0, $category = 0, $sqlfilters = '', $ids_only = false, $variant_filter = 0, $pagination_data = false)
	{
		global $db, $conf;

		if (!DolibarrApiAccess::$user->rights->produit->lire) {
			throw new RestException(403);
		}

		$obj_ret = array();

		$socid = DolibarrApiAccess::$user->socid ? DolibarrApiAccess::$user->socid : '';

		$sql = "SELECT t.rowid, t.ref, t.ref_ext";
		$sql .= " FROM ".MAIN_DB_PREFIX."product as t";
		if ($category > 0) {
			$sql .= ", ".MAIN_DB_PREFIX."categorie_product as c";
		}
		$sql .= ' WHERE t.entity IN ('.getEntity('product').')';

		if ($variant_filter == 1) {
			$sql .= ' AND t.rowid not in (select distinct fk_product_parent from '.MAIN_DB_PREFIX.'product_attribute_combination)';
			$sql .= ' AND t.rowid not in (select distinct fk_product_child from '.MAIN_DB_PREFIX.'product_attribute_combination)';
		}
		if ($variant_filter == 2) {
			$sql .= ' AND t.rowid in (select distinct fk_product_parent from '.MAIN_DB_PREFIX.'product_attribute_combination)';
		}
		if ($variant_filter == 3) {
			$sql .= ' AND t.rowid in (select distinct fk_product_child from '.MAIN_DB_PREFIX.'product_attribute_combination)';
		}

		// Select products of given category
		if ($category > 0) {
			$sql .= " AND c.fk_categorie = ".((int) $category);
			$sql .= " AND c.fk_product = t.rowid";
		}
		if ($mode == 1) {
			// Show only products
			$sql .= " AND t.fk_product_type = 0";
		} elseif ($mode == 2) {
			// Show only services
			$sql .= " AND t.fk_product_type = 1";
		}
		// Add sql filters
		if ($sqlfilters) {
			if (!DolibarrApi::_checkFilters($sqlfilters)) {
				throw new RestException(503, 'Error when validating parameter sqlfilters '.$sqlfilters);
			}
			//var_dump($sqlfilters);exit;
			$regexstring = '\(([^:\'\(\)]+:[^:\'\(\)]+:[^\(\)]+)\)';	// We must accept datc:<:2020-01-01 10:10:10
			$sql .= " AND (".preg_replace_callback('/'.$regexstring.'/', 'DolibarrApi::_forge_criteria_callback', $sqlfilters).")";
		}

		//this query will return total products with the filters given
		$sqlTotals =  str_replace('SELECT t.rowid, t.ref, t.ref_ext', 'SELECT count(t.rowid) as total', $sql);

		$sql .= $this->db->order($sortfield, $sortorder);
		if ($limit) {
			if ($page < 0) {
				$page = 0;
			}
			$offset = $limit * $page;

			$sql .= $this->db->plimit($limit + 1, $offset);
		}

		$result = $this->db->query($sql);
		if ($result) {
			$num = $this->db->num_rows($result);
			$min = min($num, ($limit <= 0 ? $num : $limit));
			$i = 0;
			while ($i < $min) {
				$obj = $this->db->fetch_object($result);
				if (!$ids_only) {
					$product_static = new Product($this->db);
					if ($product_static->fetch($obj->rowid)) {
						$obj_ret[] = $this->_cleanObjectDatas($product_static);
					}
				} else {
					$obj_ret[] = $obj->rowid;
				}
				$i++;
			}
		} else {
			throw new RestException(503, 'Error when retrieve product list : '.$this->db->lasterror());
		}
		if (!count($obj_ret)) {
			throw new RestException(404, 'No product found');
		}

		//if $pagination_data is true the response will contain element data with all values and element pagination with pagination data(total,page,limit)
		if ($pagination_data) {
			$totalsResult = $this->db->query($sqlTotals);
			$total = $this->db->fetch_object($totalsResult)->total;

			$tmp = $obj_ret;
			$obj_ret = [];

			$obj_ret['data'] = $tmp;
			$obj_ret['pagination'] = [
				'total' => (int) $total,
				'page' => $page, //count starts from 0
				'page_count' => ceil((int) $total/$limit),
				'limit' => $limit
			];
		}

		return $obj_ret;
	}

	/**
	 * Create product object
	 *
	 * @param  array $request_data Request data
	 * @return int     ID of product
	 */
	public function post($request_data = null)
	{
		if (!DolibarrApiAccess::$user->rights->produit->creer) {
			throw new RestException(401);
		}
		// Check mandatory fields
		$result = $this->_validate($request_data);

		foreach ($request_data as $field => $value) {
			$this->product->$field = $value;
		}
		if ($this->product->create(DolibarrApiAccess::$user) < 0) {
			throw new RestException(500, "Error creating product", array_merge(array($this->product->error), $this->product->errors));
		}

		return $this->product->id;
	}

	/**
	 * Update product.
	 * Price will be updated by this API only if option is set on "One price per product". See other APIs for other price modes.
	 *
	 * @param  int   $id           Id of product to update
	 * @param  array $request_data Datas
	 * @return int
	 *
	 * @throws RestException 401
	 * @throws RestException 404
	 */
	public function put($id, $request_data = null)
	{
		global $conf;

		if (!DolibarrApiAccess::$user->rights->produit->creer) {
			throw new RestException(401);
		}

		$result = $this->product->fetch($id);
		if (!$result) {
			throw new RestException(404, 'Product not found');
		}

		if (!DolibarrApi::_checkAccessToResource('product', $this->product->id)) {
			throw new RestException(401, 'Access not allowed for login '.DolibarrApiAccess::$user->login);
		}

		$oldproduct = dol_clone($this->product, 0);

		foreach ($request_data as $field => $value) {
			if ($field == 'id') {
				continue;
			}
			if ($field == 'stock_reel') {
				throw new RestException(400, 'Stock reel cannot be updated here. Use the /stockmovements endpoint instead');
			}
			$this->product->$field = $value;
		}

		$updatetype = false;
		if ($this->product->type != $oldproduct->type && ($this->product->isProduct() || $this->product->isService())) {
			$updatetype = true;
		}

		$result = $this->product->update($id, DolibarrApiAccess::$user, 1, 'update', $updatetype);

		// If price mode is 1 price per product
		if ($result > 0 && !empty($conf->global->PRODUCT_PRICE_UNIQ)) {
			// We update price only if it was changed
			$pricemodified = false;
			if ($this->product->price_base_type != $oldproduct->price_base_type) {
				$pricemodified = true;
			} else {
				if ($this->product->tva_tx != $oldproduct->tva_tx) {
					$pricemodified = true;
				}
				if ($this->product->tva_npr != $oldproduct->tva_npr) {
					$pricemodified = true;
				}
				if ($this->product->default_vat_code != $oldproduct->default_vat_code) {
					$pricemodified = true;
				}

				if ($this->product->price_base_type == 'TTC') {
					if ($this->product->price_ttc != $oldproduct->price_ttc) {
						$pricemodified = true;
					}
					if ($this->product->price_min_ttc != $oldproduct->price_min_ttc) {
						$pricemodified = true;
					}
				} else {
					if ($this->product->price != $oldproduct->price) {
						$pricemodified = true;
					}
					if ($this->product->price_min != $oldproduct->price_min) {
						$pricemodified = true;
					}
				}
			}

			if ($pricemodified) {
				$newvat = $this->product->tva_tx;
				$newnpr = $this->product->tva_npr;
				$newvatsrccode = $this->product->default_vat_code;

				$newprice = $this->product->price;
				$newpricemin = $this->product->price_min;
				if ($this->product->price_base_type == 'TTC') {
					$newprice = $this->product->price_ttc;
					$newpricemin = $this->product->price_min_ttc;
				}

				$result = $this->product->updatePrice($newprice, $this->product->price_base_type, DolibarrApiAccess::$user, $newvat, $newpricemin, 0, $newnpr, 0, 0, array(), $newvatsrccode);
			}
		}

		if ($result <= 0) {
			throw new RestException(500, "Error updating product", array_merge(array($this->product->error), $this->product->errors));
		}

		return $this->get($id);
	}

	/**
	 * Delete product
	 *
	 * @param  int 		$id 		Product ID
	 * @return array
	 */
	public function delete($id)
	{
		if (!DolibarrApiAccess::$user->rights->produit->supprimer) {
			throw new RestException(401);
		}
		$result = $this->product->fetch($id);
		if (!$result) {
			throw new RestException(404, 'Product not found');
		}

		if (!DolibarrApi::_checkAccessToResource('product', $this->product->id)) {
			throw new RestException(401, 'Access not allowed for login '.DolibarrApiAccess::$user->login);
		}

		// The Product::delete() method uses the global variable $user.
		global $user;
		$user = DolibarrApiAccess::$user;

		return $this->product->delete(DolibarrApiAccess::$user);
	}

	/**
	 * Get the list of subproducts of the product.
	 *
	 * @param  int $id      Id of parent product/service
	 * @return array
	 *
	 * @throws RestException
	 * @throws RestException 401
	 * @throws RestException 404
	 *
	 * @url GET {id}/subproducts
	 */
	public function getSubproducts($id)
	{
		if (!DolibarrApiAccess::$user->rights->produit->lire) {
			throw new RestException(401);
		}

		if (!DolibarrApi::_checkAccessToResource('product', $id)) {
			throw new RestException(401, 'Access not allowed for login '.DolibarrApiAccess::$user->login);
		}

		$childsArbo = $this->product->getChildsArbo($id, 1);

		$keys = ['rowid', 'qty', 'fk_product_type', 'label', 'incdec', 'ref'];
		$childs = [];
		foreach ($childsArbo as $values) {
			$childs[] = array_combine($keys, $values);
		}

		return $childs;
	}

	/**
	 * Add subproduct.
	 *
	 * Link a product/service to a parent product/service
	 *
	 * @param  int $id            Id of parent product/service
	 * @param  int $subproduct_id Id of child product/service
	 * @param  int $qty           Quantity
	 * @param  int $incdec        1=Increase/decrease stock of child when parent stock increase/decrease
	 * @return int
	 *
	 * @throws RestException
	 * @throws RestException 401
	 * @throws RestException 404
	 *
	 * @url POST {id}/subproducts/add
	 */
	public function addSubproducts($id, $subproduct_id, $qty, $incdec = 1)
	{
		if (!DolibarrApiAccess::$user->rights->produit->creer) {
			throw new RestException(401);
		}

		if (!DolibarrApi::_checkAccessToResource('product', $id)) {
			throw new RestException(401, 'Access not allowed for login '.DolibarrApiAccess::$user->login);
		}

		$result = $this->product->add_sousproduit($id, $subproduct_id, $qty, $incdec);
		if ($result <= 0) {
			throw new RestException(500, "Error adding product child");
		}
		return $result;
	}

	/**
	 * Remove subproduct.
	 * Unlink a product/service from a parent product/service
	 *
	 * @param  int $id             Id of parent product/service
	 * @param  int $subproduct_id  Id of child product/service
	 * @return int
	 *
	 * @throws RestException 401
	 * @throws RestException 404
	 *
	 * @url DELETE {id}/subproducts/remove/{subproduct_id}
	 */
	public function delSubproducts($id, $subproduct_id)
	{
		if (!DolibarrApiAccess::$user->rights->produit->creer) {
			throw new RestException(401);
		}

		if (!DolibarrApi::_checkAccessToResource('product', $id)) {
			throw new RestException(401, 'Access not allowed for login '.DolibarrApiAccess::$user->login);
		}

		$result = $this->product->del_sousproduit($id, $subproduct_id);
		if ($result <= 0) {
			throw new RestException(500, "Error while removing product child");
		}
		return $result;
	}


	/**
	 * Get categories for a product
	 *
	 * @param int    $id        ID of product
	 * @param string $sortfield Sort field
	 * @param string $sortorder Sort order
	 * @param int    $limit     Limit for list
	 * @param int    $page      Page number
	 *
	 * @return mixed
	 *
	 * @url GET {id}/categories
	 */
	public function getCategories($id, $sortfield = "s.rowid", $sortorder = 'ASC', $limit = 0, $page = 0)
	{
		if (!DolibarrApiAccess::$user->rights->categorie->lire) {
			throw new RestException(401);
		}

		$categories = new Categorie($this->db);

		$result = $categories->getListForItem($id, 'product', $sortfield, $sortorder, $limit, $page);

		if (empty($result)) {
			throw new RestException(404, 'No category found');
		}

		if ($result < 0) {
			throw new RestException(503, 'Error when retrieve category list : '.array_merge(array($categories->error), $categories->errors));
		}

		return $result;
	}

	/**
	 * Get prices per segment for a product
	 *
	 * @param int $id ID of product
	 *
	 * @return mixed
	 *
	 * @url GET {id}/selling_multiprices/per_segment
	 */
	public function getCustomerPricesPerSegment($id)
	{
		global $conf;

		if (!DolibarrApiAccess::$user->rights->produit->lire) {
			throw new RestException(401);
		}

		if (empty($conf->global->PRODUIT_MULTIPRICES)) {
			throw new RestException(400, 'API not available: this mode of pricing is not enabled by setup');
		}

		$result = $this->product->fetch($id);
		if (!$result) {
			throw new RestException(404, 'Product not found');
		}

		if ($result < 0) {
			throw new RestException(503, 'Error when retrieve prices list : '.array_merge(array($this->product->error), $this->product->errors));
		}

		return array(
			'multiprices'=>$this->product->multiprices,
			'multiprices_inc_tax'=>$this->product->multiprices_ttc,
			'multiprices_min'=>$this->product->multiprices_min,
			'multiprices_min_inc_tax'=>$this->product->multiprices_min_ttc,
			'multiprices_vat'=>$this->product->multiprices_tva_tx,
			'multiprices_base_type'=>$this->product->multiprices_base_type,
			//'multiprices_default_vat_code'=>$this->product->multiprices_default_vat_code
		);
	}

	/**
	 * Get prices per customer for a product
	 *
	 * @param int 		$id 				ID of product
	 * @param string   	$thirdparty_id	  	Thirdparty id to filter orders of (example '1') {@pattern /^[0-9,]*$/i}
	 *
	 * @return mixed
	 *
	 * @url GET {id}/selling_multiprices/per_customer
	 */
	public function getCustomerPricesPerCustomer($id, $thirdparty_id = '')
	{
		global $conf;

		if (!DolibarrApiAccess::$user->rights->produit->lire) {
			throw new RestException(401);
		}

		if (empty($conf->global->PRODUIT_CUSTOMER_PRICES)) {
			throw new RestException(400, 'API not available: this mode of pricing is not enabled by setup');
		}

		$socid = DolibarrApiAccess::$user->socid ? DolibarrApiAccess::$user->socid : '';
		if ($socid > 0 && $socid != $thirdparty_id) {
			throw new RestException(401, 'Getting prices for all customers or for the customer ID '.$thirdparty_id.' is not allowed for login '.DolibarrApiAccess::$user->login);
		}

		$result = $this->product->fetch($id);
		if (!$result) {
			throw new RestException(404, 'Product not found');
		}

		if ($result > 0) {
			require_once DOL_DOCUMENT_ROOT.'/product/class/productcustomerprice.class.php';
			$prodcustprice = new Productcustomerprice($this->db);
			$filter = array();
			$filter['t.fk_product'] .= $id;
			if ($thirdparty_id) {
				$filter['t.fk_soc'] .= $thirdparty_id;
			}
			$result = $prodcustprice->fetch_all('', '', 0, 0, $filter);
		}

		if (empty($prodcustprice->lines)) {
			throw new RestException(404, 'Prices not found');
		}

		return $prodcustprice->lines;
	}

	/**
	 * Get prices per quantity for a product
	 *
	 * @param int $id ID of product
	 *
	 * @return mixed
	 *
	 * @url GET {id}/selling_multiprices/per_quantity
	 */
	public function getCustomerPricesPerQuantity($id)
	{
		global $conf;

		if (!DolibarrApiAccess::$user->rights->produit->lire) {
			throw new RestException(401);
		}

		if (empty($conf->global->PRODUIT_CUSTOMER_PRICES_BY_QTY)) {
			throw new RestException(400, 'API not available: this mode of pricing is not enabled by setup');
		}

		$result = $this->product->fetch($id);
		if (!$result) {
			throw new RestException(404, 'Product not found');
		}

		if ($result < 0) {
			throw new RestException(503, 'Error when retrieve prices list : '.array_merge(array($this->product->error), $this->product->errors));
		}

		return array(
			'prices_by_qty'=>$this->product->prices_by_qty[0], // 1 if price by quantity was activated for the product
			'prices_by_qty_list'=>$this->product->prices_by_qty_list[0]
		);
	}

	/**
	 * Add/Update purchase prices for a product.
	 *
	 * @param   int         $id                             ID of Product
	 * @param  	float		$qty				            Min quantity for which price is valid
	 * @param  	float		$buyprice			            Purchase price for the quantity min
	 * @param  	string		$price_base_type	            HT or TTC
	 * @param  	int		    $fourn_id                       Supplier ID
	 * @param  	int			$availability		            Product availability
	 * @param	string		$ref_fourn			            Supplier ref
	 * @param	float		$tva_tx				            New VAT Rate (For example 8.5. Should not be a string)
	 * @param  	string		$charges			            costs affering to product
	 * @param  	float		$remise_percent		            Discount  regarding qty (percent)
	 * @param  	float		$remise				            Discount  regarding qty (amount)
	 * @param  	int			$newnpr				            Set NPR or not
	 * @param	int			$delivery_time_days	            Delay in days for delivery (max). May be '' if not defined.
	 * @param   string      $supplier_reputation            Reputation with this product to the defined supplier (empty, FAVORITE, DONOTORDER)
	 * @param   array		$localtaxes_array	            Array with localtaxes info array('0'=>type1,'1'=>rate1,'2'=>type2,'3'=>rate2) (loaded by getLocalTaxesFromRate(vatrate, 0, ...) function).
	 * @param   string  	$newdefaultvatcode              Default vat code
	 * @param  	float		$multicurrency_buyprice 	    Purchase price for the quantity min in currency
	 * @param  	string		$multicurrency_price_base_type	HT or TTC in currency
	 * @param  	float		$multicurrency_tx	            Rate currency
	 * @param  	string		$multicurrency_code	            Currency code
	 * @param  	string		$desc_fourn     	            Custom description for product_fourn_price
	 * @param  	string		$barcode     	                Barcode
	 * @param  	int		    $fk_barcode_type     	        Barcode type
	 * @return int
	 *
	 * @throws RestException 500
	 * @throws RestException 401
	 *
	 * @url POST {id}/purchase_prices
	 */
	public function addPurchasePrice($id, $qty, $buyprice, $price_base_type, $fourn_id, $availability, $ref_fourn, $tva_tx, $charges = 0, $remise_percent = 0, $remise = 0, $newnpr = 0, $delivery_time_days = 0, $supplier_reputation = '', $localtaxes_array = array(), $newdefaultvatcode = '', $multicurrency_buyprice = 0, $multicurrency_price_base_type = 'HT', $multicurrency_tx = 1, $multicurrency_code = '', $desc_fourn = '', $barcode = '', $fk_barcode_type = null)
	{
		if (!DolibarrApiAccess::$user->rights->produit->creer) {
			throw new RestException(401);
		}

		$result = $this->productsupplier->fetch($id);
		if (!$result) {
			throw new RestException(404, 'Product not found');
		}

		if (!DolibarrApi::_checkAccessToResource('product', $this->productsupplier->id)) {
			throw new RestException(401, 'Access not allowed for login '.DolibarrApiAccess::$user->login);
		}

		$socid = DolibarrApiAccess::$user->socid ? DolibarrApiAccess::$user->socid : '';
		if ($socid > 0 && $socid != $fourn_id) {
			throw new RestException(401, 'Adding purchase price for the supplier ID '.$fourn_id.' is not allowed for login '.DolibarrApiAccess::$user->login);
		}

		$result = $this->productsupplier->add_fournisseur(DolibarrApiAccess::$user, $fourn_id, $ref_fourn, $qty);
		if ($result < 0) {
			throw new RestException(500, "Error adding supplier to product : ".$this->db->lasterror());
		}

		$fourn = new Fournisseur($this->db);
		$result = $fourn->fetch($fourn_id);
		if ($result <= 0) {
			throw new RestException(404, 'Supplier not found');
		}

		// Clean data
		$ref_fourn = checkVal($ref_fourn, 'alphanohtml');
		$desc_fourn = checkVal($desc_fourn, 'restricthtml');
		$barcode = checkVal($barcode, 'alphanohtml');

		$result = $this->productsupplier->update_buyprice($qty, $buyprice, DolibarrApiAccess::$user, $price_base_type, $fourn, $availability, $ref_fourn, $tva_tx, $charges, $remise_percent, $remise, $newnpr, $delivery_time_days, $supplier_reputation, $localtaxes_array, $newdefaultvatcode, $multicurrency_buyprice, $multicurrency_price_base_type, $multicurrency_tx, $multicurrency_code, $desc_fourn, $barcode, $fk_barcode_type);

		if ($result <= 0) {
			throw new RestException(500, "Error updating buy price : ".$this->db->lasterror());
		}
		return (int) $this->productsupplier->product_fourn_price_id;
	}

	/**
	 * Delete purchase price for a product
	 *
	 * @param  int $id Product ID
	 * @param  int $priceid purchase price ID
	 *
	 * @url DELETE {id}/purchase_prices/{priceid}
	 *
	 * @return int
	 *
	 * @throws RestException 401
	 * @throws RestException 404
	 *
	 */
	public function deletePurchasePrice($id, $priceid)
	{
		if (!DolibarrApiAccess::$user->rights->produit->supprimer) {
			throw new RestException(401);
		}
		$result = $this->productsupplier->fetch($id);
		if (!$result) {
			throw new RestException(404, 'Product not found');
		}

		if (!DolibarrApi::_checkAccessToResource('product', $this->productsupplier->id)) {
			throw new RestException(401, 'Access not allowed for login '.DolibarrApiAccess::$user->login);
		}

		$resultsupplier = 0;
		if ($result > 0) {
			$resultsupplier = $this->productsupplier->remove_product_fournisseur_price($priceid);
		}

		return $resultsupplier;
	}

	/**
	 * Get a list of all purchase prices of products
	 *
	 * @param  string $sortfield  Sort field
	 * @param  string $sortorder  Sort order
	 * @param  int    $limit      Limit for list
	 * @param  int    $page       Page number
	 * @param  int    $mode       Use this param to filter list (0 for all, 1 for only product, 2 for only service)
	 * @param  int    $category   Use this param to filter list by category of product
	 * @param  int    $supplier   Use this param to filter list by supplier
	 * @param  string $sqlfilters Other criteria to filter answers separated by a comma. Syntax example "(t.tobuy:=:0) and (t.tosell:=:1)"
	 * @return array              Array of product objects
	 *
	 * @url GET purchase_prices
	 */
	public function getSupplierProducts($sortfield = "t.ref", $sortorder = 'ASC', $limit = 100, $page = 0, $mode = 0, $category = 0, $supplier = 0, $sqlfilters = '')
	{
		global $db, $conf;

		if (!DolibarrApiAccess::$user->rights->produit->lire) {
			throw new RestException(401);
		}

		$obj_ret = array();

		// Force id of company for external users
		$socid = DolibarrApiAccess::$user->socid ? DolibarrApiAccess::$user->socid : '';
		if ($socid > 0) {
			if ($supplier != $socid || empty($supplier)) {
				throw new RestException(401, 'As an external user, you can request only for your supplier id = '.$socid);
			}
		}

		$sql = "SELECT t.rowid, t.ref, t.ref_ext";
		$sql .= " FROM ".MAIN_DB_PREFIX."product as t";
		if ($category > 0) {
			$sql .= ", ".MAIN_DB_PREFIX."categorie_product as c";
		}
		$sql .= ", ".MAIN_DB_PREFIX."product_fournisseur_price as s";

		$sql .= ' WHERE t.entity IN ('.getEntity('product').')';

		if ($supplier > 0) {
			$sql .= " AND s.fk_soc = ".((int) $supplier);
		}
		if ($socid > 0) {	// if external user
			$sql .= " AND s.fk_soc = ".((int) $socid);
		}
		$sql .= " AND s.fk_product = t.rowid";
		// Select products of given category
		if ($category > 0) {
			$sql .= " AND c.fk_categorie = ".((int) $category);
			$sql .= " AND c.fk_product = t.rowid";
		}
		if ($mode == 1) {
			// Show only products
			$sql .= " AND t.fk_product_type = 0";
		} elseif ($mode == 2) {
			// Show only services
			$sql .= " AND t.fk_product_type = 1";
		}
		// Add sql filters
		if ($sqlfilters) {
			if (!DolibarrApi::_checkFilters($sqlfilters)) {
				throw new RestException(503, 'Error when validating parameter sqlfilters '.$sqlfilters);
			}
			$regexstring = '\(([^:\'\(\)]+:[^:\'\(\)]+:[^\(\)]+)\)';
			$sql .= " AND (".preg_replace_callback('/'.$regexstring.'/', 'DolibarrApi::_forge_criteria_callback', $sqlfilters).")";
		}

		$sql .= $this->db->order($sortfield, $sortorder);
		if ($limit) {
			if ($page < 0) {
				$page = 0;
			}
			$offset = $limit * $page;
			$sql .= $this->db->plimit($limit + 1, $offset);
		}
		$result = $this->db->query($sql);
		if ($result) {
			$num = $this->db->num_rows($result);
			$min = min($num, ($limit <= 0 ? $num : $limit));
			$i = 0;
			while ($i < $min) {
				$obj = $this->db->fetch_object($result);

				$product_fourn = new ProductFournisseur($this->db);
				$product_fourn_list = $product_fourn->list_product_fournisseur_price($obj->rowid, '', '', 0, 0);
				foreach ($product_fourn_list as $tmpobj) {
					$this->_cleanObjectDatas($tmpobj);
				}

				//var_dump($product_fourn_list->db);exit;
				$obj_ret[$obj->rowid] = $product_fourn_list;

				$i++;
			}
		} else {
			throw new RestException(503, 'Error when retrieve product list : '.$this->db->lasterror());
		}
		if (!count($obj_ret)) {
			throw new RestException(404, 'No product found');
		}
		return $obj_ret;
	}

	/**
	 * Get purchase prices for a product
	 *
	 * Return an array with product information.
	 * TODO implement getting a product by ref or by $ref_ext
	 *
	 * @param  int    $id               ID of product
	 * @param  string $ref              Ref of element
	 * @param  string $ref_ext          Ref ext of element
	 * @param  string $barcode          Barcode of element
	 * @return array|mixed              Data without useless information
	 *
	 * @url GET {id}/purchase_prices
	 *
	 * @throws RestException 401
	 * @throws RestException 403
	 * @throws RestException 404
	 *
	 */
	public function getPurchasePrices($id, $ref = '', $ref_ext = '', $barcode = '')
	{
		if (empty($id) && empty($ref) && empty($ref_ext) && empty($barcode)) {
			throw new RestException(400, 'bad value for parameter id, ref, ref_ext or barcode');
		}

		$id = (empty($id) ? 0 : $id);

		if (!DolibarrApiAccess::$user->rights->produit->lire) {
			throw new RestException(403);
		}

		$socid = DolibarrApiAccess::$user->socid ? DolibarrApiAccess::$user->socid : '';

		$result = $this->product->fetch($id, $ref, $ref_ext, $barcode);
		if (!$result) {
			throw new RestException(404, 'Product not found');
		}

		if (!DolibarrApi::_checkAccessToResource('product', $this->product->id)) {
			throw new RestException(401, 'Access not allowed for login '.DolibarrApiAccess::$user->login);
		}

		$product_fourn_list = array();

		if ($result) {
			$product_fourn = new ProductFournisseur($this->db);
			$product_fourn_list = $product_fourn->list_product_fournisseur_price($this->product->id, '', '', 0, 0, ($socid > 0 ? $socid : 0));
		}

		foreach ($product_fourn_list as $tmpobj) {
			$this->_cleanObjectDatas($tmpobj);
		}

		return $this->_cleanObjectDatas($product_fourn_list);
	}

	/**
	 * Get attributes.
	 *
	 * @param  string $sortfield  Sort field
	 * @param  string $sortorder  Sort order
	 * @param  int    $limit      Limit for list
	 * @param  int    $page       Page number
	 * @param  string $sqlfilters Other criteria to filter answers separated by a comma. Syntax example "(t.ref:like:color)"
	 * @return array
	 *
	 * @throws RestException 401
	 * @throws RestException 404
	 * @throws RestException 503
	 *
	 * @url GET attributes
	 */
	public function getAttributes($sortfield = "t.ref", $sortorder = 'ASC', $limit = 100, $page = 0, $sqlfilters = '')
	{
		if (!DolibarrApiAccess::$user->rights->produit->lire) {
			throw new RestException(401);
		}

		$sql = "SELECT t.rowid, t.ref, t.ref_ext, t.label, t.rang, t.entity";
		$sql .= " FROM ".MAIN_DB_PREFIX."product_attribute as t";
		$sql .= ' WHERE t.entity IN ('.getEntity('product').')';

		// Add sql filters
		if ($sqlfilters) {
			if (!DolibarrApi::_checkFilters($sqlfilters)) {
				throw new RestException(503, 'Error when validating parameter sqlfilters '.$sqlfilters);
			}
			$regexstring = '\(([^:\'\(\)]+:[^:\'\(\)]+:[^\(\)]+)\)';
			$sql .= " AND (".preg_replace_callback('/'.$regexstring.'/', 'DolibarrApi::_forge_criteria_callback', $sqlfilters).")";
		}

		$sql .= $this->db->order($sortfield, $sortorder);
		if ($limit) {
			if ($page < 0) {
				$page = 0;
			}
			$offset = $limit * $page;

			$sql .= $this->db->plimit($limit, $offset);
		}

		$result = $this->db->query($sql);

		if (!$result) {
			throw new RestException(503, 'Error when retrieve product attribute list : '.$this->db->lasterror());
		}

		$return = [];
		while ($result = $this->db->fetch_object($query)) {
			$tmp = new ProductAttribute($this->db);
			$tmp->id = $result->rowid;
			$tmp->ref = $result->ref;
			$tmp->ref_ext = $result->ref_ext;
			$tmp->label = $result->label;
			$tmp->rang = $result->rang;
			$tmp->entity = $result->entity;

			$return[] = $this->_cleanObjectDatas($tmp);
		}

		if (!count($return)) {
			throw new RestException(404, 'No product attribute found');
		}

		return $return;
	}

	/**
	 * Get attribute by ID.
	 *
	 * @param  int $id ID of Attribute
	 * @return array
	 *
	 * @throws RestException 401
	 * @throws RestException 404
	 *
	 * @url GET attributes/{id}
	 */
	public function getAttributeById($id)
	{
		if (!DolibarrApiAccess::$user->rights->produit->lire) {
			throw new RestException(401);
		}

		$prodattr = new ProductAttribute($this->db);
		$result = $prodattr->fetch((int) $id);

		if ($result < 0) {
			throw new RestException(404, "Product attribute not found");
		}

		$fields = ["id", "ref", "ref_ext", "label", "rang", "entity"];

		foreach ($prodattr as $field => $value) {
			if (!in_array($field, $fields)) {
				unset($prodattr->{$field});
			}
		}

		$sql = "SELECT COUNT(*) as nb FROM ".MAIN_DB_PREFIX."product_attribute_combination2val as pac2v";
		$sql .= " JOIN ".MAIN_DB_PREFIX."product_attribute_combination as pac ON pac2v.fk_prod_combination = pac.rowid";
		$sql .= " WHERE pac2v.fk_prod_attr = ".((int) $prodattr->id)." AND pac.entity IN (".getEntity('product').")";

		$resql = $this->db->query($sql);
		$obj = $this->db->fetch_object($resql);
		$prodattr->is_used_by_products = (int) $obj->nb;

		return $prodattr;
	}

	/**
	 * Get attributes by ref.
	 *
	 * @param  string $ref Reference of Attribute
	 * @return array
	 *
	 * @throws RestException 401
	 * @throws RestException 404
	 *
	 * @url GET attributes/ref/{ref}
	 */
	public function getAttributesByRef($ref)
	{
		if (!DolibarrApiAccess::$user->rights->produit->lire) {
			throw new RestException(401);
		}

		$sql = "SELECT rowid, ref, ref_ext, label, rang, entity FROM ".MAIN_DB_PREFIX."product_attribute WHERE ref LIKE '".trim($ref)."' AND entity IN (".getEntity('product').")";

		$query = $this->db->query($sql);

		if (!$this->db->num_rows($query)) {
			throw new RestException(404);
		}

		$result = $this->db->fetch_object($query);

		$attr = [];
		$attr['id'] = $result->rowid;
		$attr['ref'] = $result->ref;
		$attr['ref_ext'] = $result->ref_ext;
		$attr['label'] = $result->label;
		$attr['rang'] = $result->rang;
		$attr['entity'] = $result->entity;

		$sql = "SELECT COUNT(*) as nb FROM ".MAIN_DB_PREFIX."product_attribute_combination2val as pac2v";
		$sql .= " JOIN ".MAIN_DB_PREFIX."product_attribute_combination as pac ON pac2v.fk_prod_combination = pac.rowid";
		$sql .= " WHERE pac2v.fk_prod_attr = ".((int) $result->rowid)." AND pac.entity IN (".getEntity('product').")";

		$resql = $this->db->query($sql);
		$obj = $this->db->fetch_object($resql);

		$attr["is_used_by_products"] = (int) $obj->nb;

		return $attr;
	}

	/**
	 * Get attributes by ref_ext.
	 *
	 * @param  string $ref_ext External reference of Attribute
	 * @return array
	 *
	 * @throws RestException 500
	 * @throws RestException 401
	 *
	 * @url GET attributes/ref_ext/{ref_ext}
	 */
	public function getAttributesByRefExt($ref_ext)
	{
		if (!DolibarrApiAccess::$user->rights->produit->lire) {
			throw new RestException(401);
		}

		$sql = "SELECT rowid, ref, ref_ext, label, rang, entity FROM ".MAIN_DB_PREFIX."product_attribute WHERE ref_ext LIKE '".trim($ref_ext)."' AND entity IN (".getEntity('product').")";

		$query = $this->db->query($sql);

		if (!$this->db->num_rows($query)) {
			throw new RestException(404);
		}

		$result = $this->db->fetch_object($query);

		$attr = [];
		$attr['id'] = $result->rowid;
		$attr['ref'] = $result->ref;
		$attr['ref_ext'] = $result->ref_ext;
		$attr['label'] = $result->label;
		$attr['rang'] = $result->rang;
		$attr['entity'] = $result->entity;

		$sql = "SELECT COUNT(*) as nb FROM ".MAIN_DB_PREFIX."product_attribute_combination2val as pac2v";
		$sql .= " JOIN ".MAIN_DB_PREFIX."product_attribute_combination as pac ON pac2v.fk_prod_combination = pac.rowid";
		$sql .= " WHERE pac2v.fk_prod_attr = ".((int) $result->rowid)." AND pac.entity IN (".getEntity('product').")";

		$resql = $this->db->query($sql);
		$obj = $this->db->fetch_object($resql);
		$attr["is_used_by_products"] = (int) $obj->nb;

		return $attr;
	}

	/**
	 * Add attributes.
	 *
	 * @param  string $ref   Reference of Attribute
	 * @param  string $label Label of Attribute
	 * @param  string $ref_ext   Reference of Attribute
	 * @return int
	 *
	 * @throws RestException 500
	 * @throws RestException 401
	 *
	 * @url POST attributes
	 */
	public function addAttributes($ref, $label, $ref_ext = '')
	{
		if (!DolibarrApiAccess::$user->rights->produit->creer) {
			throw new RestException(401);
		}

		$prodattr = new ProductAttribute($this->db);
		$prodattr->label = $label;
		$prodattr->ref = $ref;
		$prodattr->ref_ext = $ref_ext;

		$resid = $prodattr->create(DolibarrApiAccess::$user);
		if ($resid <= 0) {
			throw new RestException(500, "Error creating new attribute");
		}
		return $resid;
	}

	/**
	 * Update attributes by id.
	 *
	 * @param  int $id    ID of Attribute
	 * @param  array $request_data Datas
	 * @return array
	 *
	 * @throws RestException
	 * @throws RestException 401
	 * @throws RestException 404
	 *
	 * @url PUT attributes/{id}
	 */
	public function putAttributes($id, $request_data = null)
	{
		if (!DolibarrApiAccess::$user->rights->produit->creer) {
			throw new RestException(401);
		}

		$prodattr = new ProductAttribute($this->db);

		$result = $prodattr->fetch((int) $id);
		if ($result == 0) {
			throw new RestException(404, 'Attribute not found');
		} elseif ($result < 0) {
			throw new RestException(500, "Error fetching attribute");
		}

		foreach ($request_data as $field => $value) {
			if ($field == 'rowid') {
				continue;
			}
			$prodattr->$field = $value;
		}

		if ($prodattr->update(DolibarrApiAccess::$user) > 0) {
			$result = $prodattr->fetch((int) $id);
			if ($result == 0) {
				throw new RestException(404, 'Attribute not found');
			} elseif ($result < 0) {
				throw new RestException(500, "Error fetching attribute");
			} else {
				return $prodattr;
			}
		}
		throw new RestException(500, "Error updating attribute");
	}

	/**
	 * Delete attributes by id.
	 *
	 * @param  int $id 	ID of Attribute
	 * @return int		Result of deletion
	 *
	 * @throws RestException 500
	 * @throws RestException 401
	 *
	 * @url DELETE attributes/{id}
	 */
	public function deleteAttributes($id)
	{
		if (!DolibarrApiAccess::$user->rights->produit->supprimer) {
			throw new RestException(401);
		}

		$prodattr = new ProductAttribute($this->db);
		$prodattr->id = (int) $id;
		$result = $prodattr->delete(DolibarrApiAccess::$user);

		if ($result <= 0) {
			throw new RestException(500, "Error deleting attribute");
		}

		return $result;
	}

	/**
	 * Get attribute value by id.
	 *
	 * @param  int $id ID of Attribute value
	 * @return array
	 *
	 * @throws RestException 500
	 * @throws RestException 401
	 *
	 * @url GET attributes/values/{id}
	 */
	public function getAttributeValueById($id)
	{
		if (!DolibarrApiAccess::$user->rights->produit->lire) {
			throw new RestException(401);
		}

		$sql = "SELECT rowid, fk_product_attribute, ref, value FROM ".MAIN_DB_PREFIX."product_attribute_value WHERE rowid = ".(int) $id." AND entity IN (".getEntity('product').")";

		$query = $this->db->query($sql);

		if (!$query) {
			throw new RestException(401);
		}

		if (!$this->db->num_rows($query)) {
			throw new RestException(404, 'Attribute value not found');
		}

		$result = $this->db->fetch_object($query);

		$attrval = [];
		$attrval['id'] = $result->rowid;
		$attrval['fk_product_attribute'] = $result->fk_product_attribute;
		$attrval['ref'] = $result->ref;
		$attrval['value'] = $result->value;

		return $attrval;
	}

	/**
	 * Get attribute value by ref.
	 *
	 * @param  int $id ID of Attribute value
	 * @param  string $ref Ref of Attribute value
	 * @return array
	 *
	 * @throws RestException 500
	 * @throws RestException 401
	 *
	 * @url GET attributes/{id}/values/ref/{ref}
	 */
	public function getAttributeValueByRef($id, $ref)
	{
		if (!DolibarrApiAccess::$user->rights->produit->lire) {
			throw new RestException(401);
		}

		$ref = trim($ref);

		$sql = "SELECT rowid, fk_product_attribute, ref, value FROM ".MAIN_DB_PREFIX."product_attribute_value";
		$sql .= " WHERE ref LIKE '".$this->db->escape($ref)."' AND fk_product_attribute = ".((int) $id)." AND entity IN (".getEntity('product').")";

		$query = $this->db->query($sql);

		if (!$query) {
			throw new RestException(401);
		}

		if (!$this->db->num_rows($query)) {
			throw new RestException(404, 'Attribute value not found');
		}

		$result = $this->db->fetch_object($query);

		$attrval = [];
		$attrval['id'] = $result->rowid;
		$attrval['fk_product_attribute'] = $result->fk_product_attribute;
		$attrval['ref'] = $result->ref;
		$attrval['value'] = $result->value;

		return $attrval;
	}

	/**
	 * Delete attribute value by ref.
	 *
	 * @param  int $id ID of Attribute
	 * @param  string $ref Ref of Attribute value
	 * @return int
	 *
	 * @throws RestException 401
	 *
	 * @url DELETE attributes/{id}/values/ref/{ref}
	 */
	public function deleteAttributeValueByRef($id, $ref)
	{
		if (!DolibarrApiAccess::$user->rights->produit->supprimer) {
			throw new RestException(401);
		}

		$ref = trim($ref);

		$sql = "SELECT rowid FROM ".MAIN_DB_PREFIX."product_attribute_value";
		$sql .= " WHERE ref LIKE '".$this->db->escape($ref)."' AND fk_product_attribute = ".((int) $id)." AND entity IN (".getEntity('product').")";
		$query = $this->db->query($sql);

		if (!$query) {
			throw new RestException(401);
		}

		if (!$this->db->num_rows($query)) {
			throw new RestException(404, 'Attribute value not found');
		}

		$result = $this->db->fetch_object($query);

		$attrval = new ProductAttributeValue($this->db);
		$attrval->id = $result->rowid;
		$result = $attrval->delete(DolibarrApiAccess::$user);
		if ($result > 0) {
			return 1;
		}

		throw new RestException(500, "Error deleting attribute value");
	}

	/**
	 * Get all values for an attribute id.
	 *
	 * @param  int $id ID of an Attribute
	 * @return array
	 *
	 * @throws RestException 401
	 * @throws RestException 500
	 *
	 * @url GET attributes/{id}/values
	 */
	public function getAttributeValues($id)
	{
		if (!DolibarrApiAccess::$user->rights->produit->lire) {
			throw new RestException(401);
		}

		$objectval = new ProductAttributeValue($this->db);

		$return = $objectval->fetchAllByProductAttribute((int) $id);

		if (count($return) == 0) {
			throw new RestException(404, 'Attribute values not found');
		}

		foreach ($return as $key => $val) {
			$return[$key] = $this->_cleanObjectDatas($return[$key]);
		}

		return $return;
	}

	/**
	 * Get all values for an attribute ref.
	 *
	 * @param  string $ref Ref of an Attribute
	 * @return array
	 *
	 * @throws RestException 401
	 *
	 * @url GET attributes/ref/{ref}/values
	 */
	public function getAttributeValuesByRef($ref)
	{
		if (!DolibarrApiAccess::$user->rights->produit->lire) {
			throw new RestException(401);
		}

		$ref = trim($ref);

		$return = array();

		$sql = 'SELECT ';
		$sql .= 'v.fk_product_attribute, v.rowid, v.ref, v.value FROM '.MAIN_DB_PREFIX.'product_attribute_value as v';
		$sql .= " WHERE v.fk_product_attribute IN (SELECT rowid FROM ".MAIN_DB_PREFIX."product_attribute WHERE ref LIKE '".$this->db->escape($ref)."')";

		$resql = $this->db->query($sql);

		while ($result = $this->db->fetch_object($resql)) {
			$tmp = new ProductAttributeValue($this->db);
			$tmp->fk_product_attribute = $result->fk_product_attribute;
			$tmp->id = $result->rowid;
			$tmp->ref = $result->ref;
			$tmp->value = $result->value;

			$return[] = $this->_cleanObjectDatas($tmp);
		}

		return $return;
	}

	/**
	 * Add attribute value.
	 *
	 * @param  int    $id    ID of Attribute
	 * @param  string $ref   Reference of Attribute value
	 * @param  string $value Value of Attribute value
	 * @return int
	 *
	 * @throws RestException 500
	 * @throws RestException 401
	 *
	 * @url POST attributes/{id}/values
	 */
	public function addAttributeValue($id, $ref, $value)
	{
		if (!DolibarrApiAccess::$user->rights->produit->creer) {
			throw new RestException(401);
		}

		if (empty($ref) || empty($value)) {
			throw new RestException(401);
		}

		$objectval = new ProductAttributeValue($this->db);
		$objectval->fk_product_attribute = ((int) $id);
		$objectval->ref = $ref;
		$objectval->value = $value;

		if ($objectval->create(DolibarrApiAccess::$user) > 0) {
			return $objectval->id;
		}
		throw new RestException(500, "Error creating new attribute value");
	}

	/**
	 * Update attribute value.
	 *
	 * @param  int $id ID of Attribute
	 * @param  array $request_data Datas
	 * @return array
	 *
	 * @throws RestException 401
	 * @throws RestException 500
	 *
	 * @url PUT attributes/values/{id}
	 */
	public function putAttributeValue($id, $request_data)
	{
		if (!DolibarrApiAccess::$user->rights->produit->creer) {
			throw new RestException(401);
		}

		$objectval = new ProductAttributeValue($this->db);
		$result = $objectval->fetch((int) $id);

		if ($result == 0) {
			throw new RestException(404, 'Attribute value not found');
		} elseif ($result < 0) {
			throw new RestException(500, "Error fetching attribute value");
		}

		foreach ($request_data as $field => $value) {
			if ($field == 'rowid') {
				continue;
			}
			$objectval->$field = $value;
		}

		if ($objectval->update(DolibarrApiAccess::$user) > 0) {
			$result = $objectval->fetch((int) $id);
			if ($result == 0) {
				throw new RestException(404, 'Attribute not found');
			} elseif ($result < 0) {
				throw new RestException(500, "Error fetching attribute");
			} else {
				return $objectval;
			}
		}
		throw new RestException(500, "Error updating attribute");
	}

	/**
	 * Delete attribute value by id.
	 *
	 * @param  int $id ID of Attribute value
	 * @return int
	 *
	 * @throws RestException 500
	 * @throws RestException 401
	 *
	 * @url DELETE attributes/values/{id}
	 */
	public function deleteAttributeValueById($id)
	{
		if (!DolibarrApiAccess::$user->rights->produit->supprimer) {
			throw new RestException(401);
		}

		$objectval = new ProductAttributeValue($this->db);
		$objectval->id = (int) $id;

		if ($objectval->delete(DolibarrApiAccess::$user) > 0) {
			return 1;
		}
		throw new RestException(500, "Error deleting attribute value");
	}

	/**
	 * Get product variants.
	 *
	 * @param  int 	$id 			ID of Product
	 * @param  int  $includestock   Default value 0. If parameter is set to 1 the response will contain stock data of each variant
	 * @return array
	 *
	 * @throws RestException 500
	 * @throws RestException 401
	 *
	 * @url GET {id}/variants
	 */
	public function getVariants($id, $includestock = 0)
	{
		if (!DolibarrApiAccess::$user->rights->produit->lire) {
			throw new RestException(401);
		}

		$prodcomb = new ProductCombination($this->db);
		$combinations = $prodcomb->fetchAllByFkProductParent((int) $id);

		foreach ($combinations as $key => $combination) {
			$prodc2vp = new ProductCombination2ValuePair($this->db);
			$combinations[$key]->attributes = $prodc2vp->fetchByFkCombination((int) $combination->id);
			$combinations[$key] = $this->_cleanObjectDatas($combinations[$key]);

			if ($includestock==1 && DolibarrApiAccess::$user->rights->stock->lire) {
				$productModel = new Product($this->db);
				$productModel->fetch((int) $combination->fk_product_child);
				$productModel->load_stock();
				$combinations[$key]->stock_warehouse = $this->_cleanObjectDatas($productModel)->stock_warehouse;
			}
		}

		return $combinations;
	}

	/**
	 * Get product variants by Product ref.
	 *
	 * @param  string $ref Ref of Product
	 * @return array
	 *
	 * @throws RestException 500
	 * @throws RestException 401
	 *
	 * @url GET ref/{ref}/variants
	 */
	public function getVariantsByProdRef($ref)
	{
		if (!DolibarrApiAccess::$user->rights->produit->lire) {
			throw new RestException(401);
		}

		$result = $this->product->fetch('', $ref);
		if (!$result) {
			throw new RestException(404, 'Product not found');
		}

		$prodcomb = new ProductCombination($this->db);
		$combinations = $prodcomb->fetchAllByFkProductParent((int) $this->product->id);

		foreach ($combinations as $key => $combination) {
			$prodc2vp = new ProductCombination2ValuePair($this->db);
			$combinations[$key]->attributes = $prodc2vp->fetchByFkCombination((int) $combination->id);
			$combinations[$key] = $this->_cleanObjectDatas($combinations[$key]);
		}

		return $combinations;
	}

	/**
	 * Add variant.
	 *
	 * "features" is a list of attributes pairs id_attribute=>id_value. Example: array(id_color=>id_Blue, id_size=>id_small, id_option=>id_val_a, ...)
	 *
	 * @param  int $id ID of Product
	 * @param  float $weight_impact Weight impact of variant
	 * @param  float $price_impact Price impact of variant
	 * @param  bool $price_impact_is_percent Price impact in percent (true or false)
	 * @param  array $features List of attributes pairs id_attribute->id_value. Example: array(id_color=>id_Blue, id_size=>id_small, id_option=>id_val_a, ...)
	 * @param  string $reference Customized reference of variant
	 * @param  string $ref_ext External reference of variant
	 * @return int
	 *
	 * @throws RestException 500
	 * @throws RestException 401
	 * @throws RestException 404
	 *
	 * @url POST {id}/variants
	 */
	public function addVariant($id, $weight_impact, $price_impact, $price_impact_is_percent, $features, $reference = '', $ref_ext = '')
	{
		if (!DolibarrApiAccess::$user->rights->produit->creer) {
			throw new RestException(401);
		}

		if (empty($id) || empty($features) || !is_array($features)) {
			throw new RestException(401);
		}

		$weight_impact = price2num($weight_impact);
		$price_impact = price2num($price_impact);

		$prodattr = new ProductAttribute($this->db);
		$prodattr_val = new ProductAttributeValue($this->db);
		foreach ($features as $id_attr => $id_value) {
			if ($prodattr->fetch((int) $id_attr) < 0) {
				throw new RestException(401);
			}
			if ($prodattr_val->fetch((int) $id_value) < 0) {
				throw new RestException(401);
			}
		}

		$result = $this->product->fetch((int) $id);
		if (!$result) {
			throw new RestException(404, 'Product not found');
		}

		$prodcomb = new ProductCombination($this->db);

		$result = $prodcomb->createProductCombination(DolibarrApiAccess::$user, $this->product, $features, array(), $price_impact_is_percent, $price_impact, $weight_impact, $reference, $ref_ext);
		if ($result > 0) {
			return $result;
		} else {
			throw new RestException(500, "Error creating new product variant");
		}
	}

	/**
	 * Add variant by product ref.
	 *
	 * "features" is a list of attributes pairs id_attribute=>id_value. Example: array(id_color=>id_Blue, id_size=>id_small, id_option=>id_val_a, ...)
	 *
	 * @param  string $ref                      Ref of Product
	 * @param  float  $weight_impact            Weight impact of variant
	 * @param  float  $price_impact             Price impact of variant
	 * @param  bool   $price_impact_is_percent  Price impact in percent (true or false)
	 * @param  array  $features                 List of attributes pairs id_attribute->id_value. Example: array(id_color=>id_Blue, id_size=>id_small, id_option=>id_val_a, ...)
	 * @return int
	 *
	 * @throws RestException 500
	 * @throws RestException 401
	 * @throws RestException 404
	 *
	 * @url POST ref/{ref}/variants
	 */
	public function addVariantByProductRef($ref, $weight_impact, $price_impact, $price_impact_is_percent, $features)
	{
		if (!DolibarrApiAccess::$user->rights->produit->creer) {
			throw new RestException(401);
		}

		if (empty($ref) || empty($features) || !is_array($features)) {
			throw new RestException(401);
		}

		$weight_impact = price2num($weight_impact);
		$price_impact = price2num($price_impact);

		$prodattr = new ProductAttribute($this->db);
		$prodattr_val = new ProductAttributeValue($this->db);
		foreach ($features as $id_attr => $id_value) {
			if ($prodattr->fetch((int) $id_attr) < 0) {
				throw new RestException(404);
			}
			if ($prodattr_val->fetch((int) $id_value) < 0) {
				throw new RestException(404);
			}
		}

		$result = $this->product->fetch('', trim($ref));
		if (!$result) {
			throw new RestException(404, 'Product not found');
		}

		$prodcomb = new ProductCombination($this->db);
		if (!$prodcomb->fetchByProductCombination2ValuePairs($this->product->id, $features)) {
			$result = $prodcomb->createProductCombination(DolibarrApiAccess::$user, $this->product, $features, array(), $price_impact_is_percent, $price_impact, $weight_impact);
			if ($result > 0) {
				return $result;
			} else {
				throw new RestException(500, "Error creating new product variant");
			}
		} else {
			return $prodcomb->id;
		}
	}

	/**
	 * Put product variants.
	 *
	 * @param  int $id ID of Variant
	 * @param  array $request_data Datas
	 * @return int
	 *
	 * @throws RestException 500
	 * @throws RestException 401
	 *
	 * @url PUT variants/{id}
	 */
	public function putVariant($id, $request_data = null)
	{
		if (!DolibarrApiAccess::$user->rights->produit->creer) {
			throw new RestException(401);
		}

		$prodcomb = new ProductCombination($this->db);
		$prodcomb->fetch((int) $id);

		foreach ($request_data as $field => $value) {
			if ($field == 'rowid') {
				continue;
			}
			$prodcomb->$field = $value;
		}

		$result = $prodcomb->update(DolibarrApiAccess::$user);
		if ($result > 0) {
			return 1;
		}
		throw new RestException(500, "Error editing variant");
	}

	/**
	 * Delete product variants.
	 *
	 * @param  int $id 	ID of Variant
	 * @return int		Result of deletion
	 *
	 * @throws RestException 500
	 * @throws RestException 401
	 *
	 * @url DELETE variants/{id}
	 */
	public function deleteVariant($id)
	{
		if (!DolibarrApiAccess::$user->rights->produit->supprimer) {
			throw new RestException(401);
		}

		$prodcomb = new ProductCombination($this->db);
		$prodcomb->id = (int) $id;
		$result = $prodcomb->delete(DolibarrApiAccess::$user);
		if ($result <= 0) {
			throw new RestException(500, "Error deleting variant");
		}
		return $result;
	}

	/**
	 * Get stock data for the product id given.
	 * Optionaly with $selected_warehouse_id parameter user can get stock of specific warehouse
	 *
	 * @param  int $id ID of Product
	 * @param  int $selected_warehouse_id ID of warehouse
	 * @return int
	 *
	 * @throws RestException 500
	 * @throws RestException 401
	 * @throws RestException 404
	 *
	 * @url GET {id}/stock
	 */
	public function getStock($id, $selected_warehouse_id = null)
	{

		if (!DolibarrApiAccess::$user->rights->produit->lire || !DolibarrApiAccess::$user->rights->stock->lire) {
			throw new RestException(401);
		}

		if (!DolibarrApi::_checkAccessToResource('product', $id)) {
			throw new RestException(401, 'Access not allowed for login '.DolibarrApiAccess::$user->login);
		}

		$product_model = new Product($this->db);
		$product_model->fetch($id);
		$product_model->load_stock();

		$stockData = $this->_cleanObjectDatas($product_model)->stock_warehouse;
		if ($selected_warehouse_id) {
			foreach ($stockData as $warehouse_id => $warehouse) {
				if ($warehouse_id != $selected_warehouse_id) {
					unset($stockData[$warehouse_id]);
				}
			}
		}

		if (empty($stockData)) {
			throw new RestException(404, 'No stock found');
		}

		return ['stock_warehouses'=>$stockData];
	}

	// phpcs:disable PEAR.NamingConventions.ValidFunctionName.PublicUnderscore
	/**
	 * Clean sensible object datas
	 *
	 * @param   Object  $object     Object to clean
	 * @return  Object              Object with cleaned properties
	 */
	protected function _cleanObjectDatas($object)
	{
		// phpcs:enable
		$object = parent::_cleanObjectDatas($object);

		unset($object->statut);

		unset($object->regeximgext);
		unset($object->price_by_qty);
		unset($object->prices_by_qty_id);
		unset($object->libelle);
		unset($object->product_id_already_linked);
		unset($object->reputations);
		unset($object->db);
		unset($object->name);
		unset($object->firstname);
		unset($object->lastname);
		unset($object->civility_id);
		unset($object->contact);
		unset($object->contact_id);
		unset($object->thirdparty);
		unset($object->user);
		unset($object->origin);
		unset($object->origin_id);
		unset($object->fourn_pu);
		unset($object->fourn_price_base_type);
		unset($object->fourn_socid);
		unset($object->ref_fourn);
		unset($object->ref_supplier);
		unset($object->product_fourn_id);
		unset($object->fk_project);

		unset($object->mode_reglement_id);
		unset($object->cond_reglement_id);
		unset($object->demand_reason_id);
		unset($object->transport_mode_id);
		unset($object->cond_reglement);
		unset($object->shipping_method_id);
		unset($object->model_pdf);
		unset($object->note);

		unset($object->nbphoto);
		unset($object->recuperableonly);
		unset($object->multiprices_recuperableonly);
		unset($object->tva_npr);
		unset($object->lines);
		unset($object->fk_bank);
		unset($object->fk_account);

		unset($object->supplierprices);	// Mut use another API to get them

<<<<<<< HEAD
		if(!DolibarrApiAccess::$user->rights->stock->lire){
=======
		if (empty(DolibarrApiAccess::$user->rights->stock->lire)) {
>>>>>>> 63339736
			unset($object->stock_reel);
			unset($object->stock_theorique);
		}

		return $object;
	}

	/**
	 * Validate fields before create or update object
	 *
	 * @param  array $data Datas to validate
	 * @return array
	 * @throws RestException
	 */
	private function _validate($data)
	{
		$product = array();
		foreach (Products::$FIELDS as $field) {
			if (!isset($data[$field])) {
				throw new RestException(400, "$field field missing");
			}
			$product[$field] = $data[$field];
		}
		return $product;
	}

	/**
	 * Get properties of 1 product object.
	 * Return an array with product information.
	 *
	 * @param  int    $id                 		ID of product
	 * @param  string $ref                		Ref of element
	 * @param  string $ref_ext            		Ref ext of element
	 * @param  string $barcode            		Barcode of element
	 * @param  int    $includestockdata   		Load also information about stock (slower)
	 * @param  bool   $includesubproducts 		Load information about subproducts (if product is a virtual product)
	 * @param  bool   $includeparentid    		Load also ID of parent product (if product is a variant of a parent product)
	 * @param  bool   $includeifobjectisused	Check if product object is used and set property 'is_object_used' with result.
	 * @param  bool   $includetrans				Load also the translations of product label and description
	 * @return array|mixed                		Data without useless information
	 *
	 * @throws RestException 401
	 * @throws RestException 403
	 * @throws RestException 404
	 */
	private function _fetch($id, $ref = '', $ref_ext = '', $barcode = '', $includestockdata = 0, $includesubproducts = false, $includeparentid = false, $includeifobjectisused = false, $includetrans = false)
	{
		if (empty($id) && empty($ref) && empty($ref_ext) && empty($barcode)) {
			throw new RestException(400, 'bad value for parameter id, ref, ref_ext or barcode');
		}

		$id = (empty($id) ? 0 : $id);

		if (!DolibarrApiAccess::$user->rights->produit->lire) {
			throw new RestException(403);
		}

		$result = $this->product->fetch($id, $ref, $ref_ext, $barcode, 0, 0, ($includetrans ? 0 : 1));
		if (!$result) {
			throw new RestException(404, 'Product not found');
		}

		if (!DolibarrApi::_checkAccessToResource('product', $this->product->id)) {
			throw new RestException(401, 'Access not allowed for login '.DolibarrApiAccess::$user->login);
		}

		if ($includestockdata && DolibarrApiAccess::$user->rights->stock->lire) {
			$this->product->load_stock();

			if (is_array($this->product->stock_warehouse)) {
				foreach ($this->product->stock_warehouse as $keytmp => $valtmp) {
					if (is_array($this->product->stock_warehouse[$keytmp]->detail_batch)) {
						foreach ($this->product->stock_warehouse[$keytmp]->detail_batch as $keytmp2 => $valtmp2) {
							unset($this->product->stock_warehouse[$keytmp]->detail_batch[$keytmp2]->db);
						}
					}
				}
			}
		}

		if ($includesubproducts) {
			$childsArbo = $this->product->getChildsArbo($id, 1);

			$keys = ['rowid', 'qty', 'fk_product_type', 'label', 'incdec'];
			$childs = [];
			foreach ($childsArbo as $values) {
				$childs[] = array_combine($keys, $values);
			}

			$this->product->sousprods = $childs;
		}

		if ($includeparentid) {
			$prodcomb = new ProductCombination($this->db);
			$this->product->fk_product_parent = null;
			if (($fk_product_parent = $prodcomb->fetchByFkProductChild($this->product->id)) > 0) {
				$this->product->fk_product_parent = $fk_product_parent;
			}
		}

		if ($includeifobjectisused) {
			$this->product->is_object_used = ($this->product->isObjectUsed() > 0);
		}

		return $this->_cleanObjectDatas($this->product);
	}
}<|MERGE_RESOLUTION|>--- conflicted
+++ resolved
@@ -1945,11 +1945,7 @@
 
 		unset($object->supplierprices);	// Mut use another API to get them
 
-<<<<<<< HEAD
-		if(!DolibarrApiAccess::$user->rights->stock->lire){
-=======
 		if (empty(DolibarrApiAccess::$user->rights->stock->lire)) {
->>>>>>> 63339736
 			unset($object->stock_reel);
 			unset($object->stock_theorique);
 		}
