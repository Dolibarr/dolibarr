<?php
/* Copyright (C) 2015   Jean-François Ferry     <jfefe@aternatik.fr>
 * Copyright (C) 2019   Cedric Ancelin          <icedo.anc@gmail.com>
 *
 * This program is free software; you can redistribute it and/or modify
 * it under the terms of the GNU General Public License as published by
 * the Free Software Foundation; either version 3 of the License, or
 * (at your option) any later version.
 *
 * This program is distributed in the hope that it will be useful,
 * but WITHOUT ANY WARRANTY; without even the implied warranty of
 * MERCHANTABILITY or FITNESS FOR A PARTICULAR PURPOSE.  See the
 * GNU General Public License for more details.
 *
 * You should have received a copy of the GNU General Public License
 * along with this program. If not, see <https://www.gnu.org/licenses/>.
 */

use Luracast\Restler\RestException;

require_once DOL_DOCUMENT_ROOT.'/product/class/product.class.php';
require_once DOL_DOCUMENT_ROOT.'/fourn/class/fournisseur.product.class.php';
require_once DOL_DOCUMENT_ROOT.'/categories/class/categorie.class.php';
require_once DOL_DOCUMENT_ROOT.'/variants/class/ProductAttribute.class.php';
require_once DOL_DOCUMENT_ROOT.'/variants/class/ProductAttributeValue.class.php';
require_once DOL_DOCUMENT_ROOT.'/variants/class/ProductCombination.class.php';
require_once DOL_DOCUMENT_ROOT.'/variants/class/ProductCombination2ValuePair.class.php';
require_once DOL_DOCUMENT_ROOT.'/product/stock/class/productstockentrepot.class.php';

/**
 * API class for products
 *
 * @access protected
 * @class  DolibarrApiAccess {@requires user,external}
 */
class Products extends DolibarrApi
{
	/**
	 * @var array   $FIELDS     Mandatory fields, checked when create and update object
	 */
	public static $FIELDS = array(
		'ref',
		'label'
	);

	/**
	 * @var Product $product {@type Product}
	 */
	public $product;

	/**
	 * @var ProductFournisseur $productsupplier {@type ProductFournisseur}
	 */
	public $productsupplier;

	/**
	 * Constructor
	 */
	public function __construct()
	{
		global $db, $conf;

		$this->db = $db;
		$this->product = new Product($this->db);
		$this->productsupplier = new ProductFournisseur($this->db);
	}

	/**
	 * Get properties of a product object by id
	 *
	 * Return an array with product information.
	 *
	 * @param  int    $id                  ID of product
	 * @param  int    $includestockdata    Load also information about stock (slower)
	 * @param  bool   $includesubproducts  Load information about subproducts
	 * @param  bool   $includeparentid     Load also ID of parent product (if product is a variant of a parent product)
	 * @return array|mixed                 Data without useless information
	 *
	 * @throws RestException 401
	 * @throws RestException 403
	 * @throws RestException 404
	 */
	public function get($id, $includestockdata = 0, $includesubproducts = false, $includeparentid = false)
	{
		return $this->_fetch($id, '', '', '', $includestockdata, $includesubproducts, $includeparentid);
	}

	/**
	 * Get properties of a product object by ref
	 *
	 * Return an array with product information.
	 *
	 * @param  string $ref                Ref of element
	 * @param  int    $includestockdata   Load also information about stock (slower)
	 * @param  bool   $includesubproducts Load information about subproducts
	 * @param  bool   $includeparentid    Load also ID of parent product (if product is a variant of a parent product)
	 *
	 * @return array|mixed                 Data without useless information
	 *
	 * @url GET ref/{ref}
	 *
	 * @throws RestException 401
	 * @throws RestException 403
	 * @throws RestException 404
	 */
	public function getByRef($ref, $includestockdata = 0, $includesubproducts = false, $includeparentid = false)
	{
		return $this->_fetch('', $ref, '', '', $includestockdata, $includesubproducts, $includeparentid);
	}

	/**
	 * Get properties of a product object by ref_ext
	 *
	 * Return an array with product information.
	 *
	 * @param  string $ref_ext            Ref_ext of element
	 * @param  int    $includestockdata   Load also information about stock (slower)
	 * @param  bool   $includesubproducts Load information about subproducts
	 * @param  bool   $includeparentid    Load also ID of parent product (if product is a variant of a parent product)
	 *
	 * @return array|mixed Data without useless information
	 *
	 * @url GET ref_ext/{ref_ext}
	 *
	 * @throws RestException 401
	 * @throws RestException 403
	 * @throws RestException 404
	 */
	public function getByRefExt($ref_ext, $includestockdata = 0, $includesubproducts = false, $includeparentid = false)
	{
		return $this->_fetch('', '', $ref_ext, '', $includestockdata, $includesubproducts, $includeparentid);
	}

	/**
	 * Get properties of a product object by barcode
	 *
	 * Return an array with product information.
	 *
	 * @param  string $barcode            Barcode of element
	 * @param  int    $includestockdata   Load also information about stock (slower)
	 * @param  bool   $includesubproducts Load information about subproducts
	 * @param  bool   $includeparentid    Load also ID of parent product (if product is a variant of a parent product)
	 *
	 * @return array|mixed Data without useless information
	 *
	 * @url GET barcode/{barcode}
	 *
	 * @throws RestException 401
	 * @throws RestException 403
	 * @throws RestException 404
	 */
	public function getByBarcode($barcode, $includestockdata = 0, $includesubproducts = false, $includeparentid = false)
	{
		return $this->_fetch('', '', '', $barcode, $includestockdata, $includesubproducts, $includeparentid);
	}

	/**
	 * List products
	 *
	 * Get a list of products
	 *
	 * @param  string $sortfield  			Sort field
	 * @param  string $sortorder  			Sort order
	 * @param  int    $limit      			Limit for list
	 * @param  int    $page       			Page number
	 * @param  int    $mode       			Use this param to filter list (0 for all, 1 for only product, 2 for only service)
	 * @param  int    $category   			Use this param to filter list by category
	 * @param  string $sqlfilters 			Other criteria to filter answers separated by a comma. Syntax example "(t.tobuy:=:0) and (t.tosell:=:1)"
	 * @param  bool   $ids_only   			Return only IDs of product instead of all properties (faster, above all if list is long)
	 * @param  int    $variant_filter   	Use this param to filter list (0 = all, 1=products without variants, 2=parent of variants, 3=variants only)
	 * @return array                		Array of product objects
	 */
	public function index($sortfield = "t.ref", $sortorder = 'ASC', $limit = 100, $page = 0, $mode = 0, $category = 0, $sqlfilters = '', $ids_only = false, $variant_filter = 0)
	{
		global $db, $conf;

		if (!DolibarrApiAccess::$user->rights->produit->lire) {
			throw new RestException(403);
		}

		$obj_ret = array();

		$socid = DolibarrApiAccess::$user->socid ? DolibarrApiAccess::$user->socid : '';

		$sql = "SELECT t.rowid, t.ref, t.ref_ext";
		$sql .= " FROM ".MAIN_DB_PREFIX."product as t";
		if ($category > 0) {
			$sql .= ", ".MAIN_DB_PREFIX."categorie_product as c";
		}
		$sql .= ' WHERE t.entity IN ('.getEntity('product').')';

		if ($variant_filter == 1) {
			$sql .= ' AND t.rowid not in (select distinct fk_product_parent from '.MAIN_DB_PREFIX.'product_attribute_combination)';
			$sql .= ' AND t.rowid not in (select distinct fk_product_child from '.MAIN_DB_PREFIX.'product_attribute_combination)';
		}
		if ($variant_filter == 2) {
			$sql .= ' AND t.rowid in (select distinct fk_product_parent from '.MAIN_DB_PREFIX.'product_attribute_combination)';
		}
		if ($variant_filter == 3) {
			$sql .= ' AND t.rowid in (select distinct fk_product_child from '.MAIN_DB_PREFIX.'product_attribute_combination)';
		}

		// Select products of given category
		if ($category > 0) {
			$sql .= " AND c.fk_categorie = ".$this->db->escape($category);
			$sql .= " AND c.fk_product = t.rowid ";
		}
		if ($mode == 1) {
			// Show only products
			$sql .= " AND t.fk_product_type = 0";
		} elseif ($mode == 2) {
			// Show only services
			$sql .= " AND t.fk_product_type = 1";
		}
		// Add sql filters
		if ($sqlfilters) {
			if (!DolibarrApi::_checkFilters($sqlfilters)) {
				throw new RestException(503, 'Error when validating parameter sqlfilters '.$sqlfilters);
			}
			$regexstring = '\(([^:\'\(\)]+:[^:\'\(\)]+:[^:\(\)]+)\)';
			$sql .= " AND (".preg_replace_callback('/'.$regexstring.'/', 'DolibarrApi::_forge_criteria_callback', $sqlfilters).")";
		}

		$sql .= $this->db->order($sortfield, $sortorder);
		if ($limit) {
			if ($page < 0) {
				$page = 0;
			}
			$offset = $limit * $page;

			$sql .= $this->db->plimit($limit + 1, $offset);
		}

		$result = $this->db->query($sql);
		if ($result) {
			$num = $this->db->num_rows($result);
			$min = min($num, ($limit <= 0 ? $num : $limit));
			$i = 0;
			while ($i < $min) {
				$obj = $this->db->fetch_object($result);
				if (!$ids_only) {
					$product_static = new Product($this->db);
					if ($product_static->fetch($obj->rowid)) {
						$obj_ret[] = $this->_cleanObjectDatas($product_static);
					}
				} else {
					$obj_ret[] = $obj->rowid;
				}
				$i++;
			}
		} else {
			throw new RestException(503, 'Error when retrieve product list : '.$this->db->lasterror());
		}
		if (!count($obj_ret)) {
			throw new RestException(404, 'No product found');
		}
		return $obj_ret;
	}

	/**
	 * Create product object
	 *
	 * @param  array $request_data Request data
	 * @return int     ID of product
	 */
	public function post($request_data = null)
	{
		if (!DolibarrApiAccess::$user->rights->produit->creer) {
			throw new RestException(401);
		}
		// Check mandatory fields
		$result = $this->_validate($request_data);

		foreach ($request_data as $field => $value) {
			$this->product->$field = $value;
		}
		if ($this->product->create(DolibarrApiAccess::$user) < 0) {
			throw new RestException(500, "Error creating product", array_merge(array($this->product->error), $this->product->errors));
		}

		return $this->product->id;
	}

	/**
	 * Update product.
	 * Price will be updated by this API only if option is set on "One price per product". See other APIs for other price modes.
	 *
	 * @param  int   $id           Id of product to update
	 * @param  array $request_data Datas
	 * @return int
	 *
	 * @throws RestException 401
	 * @throws RestException 404
	 */
	public function put($id, $request_data = null)
	{
		global $conf;

		if (!DolibarrApiAccess::$user->rights->produit->creer) {
			throw new RestException(401);
		}

		$result = $this->product->fetch($id);
		if (!$result) {
			throw new RestException(404, 'Product not found');
		}

		if (!DolibarrApi::_checkAccessToResource('product', $this->product->id)) {
			throw new RestException(401, 'Access not allowed for login '.DolibarrApiAccess::$user->login);
		}

		$oldproduct = dol_clone($this->product, 0);

		foreach ($request_data as $field => $value) {
			if ($field == 'id') {
				continue;
			}
			if ($field == 'stock_reel') {
				throw new RestException(400, 'Stock reel cannot be updated here. Use the /stockmovements endpoint instead');
			}
			$this->product->$field = $value;
		}

		$updatetype = false;
		if ($this->product->type != $oldproduct->type && ($this->product->isProduct() || $this->product->isService())) {
			$updatetype = true;
		}

		$result = $this->product->update($id, DolibarrApiAccess::$user, 1, 'update', $updatetype);

		// If price mode is 1 price per product
		if ($result > 0 && !empty($conf->global->PRODUCT_PRICE_UNIQ)) {
			// We update price only if it was changed
			$pricemodified = false;
			if ($this->product->price_base_type != $oldproduct->price_base_type) {
				$pricemodified = true;
			} else {
				if ($this->product->tva_tx != $oldproduct->tva_tx) {
					$pricemodified = true;
				}
				if ($this->product->tva_npr != $oldproduct->tva_npr) {
					$pricemodified = true;
				}
				if ($this->product->default_vat_code != $oldproduct->default_vat_code) {
					$pricemodified = true;
				}

				if ($this->product->price_base_type == 'TTC') {
					if ($this->product->price_ttc != $oldproduct->price_ttc) {
						$pricemodified = true;
					}
					if ($this->product->price_min_ttc != $oldproduct->price_min_ttc) {
						$pricemodified = true;
					}
				} else {
					if ($this->product->price != $oldproduct->price) {
						$pricemodified = true;
					}
					if ($this->product->price_min != $oldproduct->price_min) {
						$pricemodified = true;
					}
				}
			}

			if ($pricemodified) {
				$newvat = $this->product->tva_tx;
				$newnpr = $this->product->tva_npr;
				$newvatsrccode = $this->product->default_vat_code;

				$newprice = $this->product->price;
				$newpricemin = $this->product->price_min;
				if ($this->product->price_base_type == 'TTC') {
					$newprice = $this->product->price_ttc;
					$newpricemin = $this->product->price_min_ttc;
				}

				$result = $this->product->updatePrice($newprice, $this->product->price_base_type, DolibarrApiAccess::$user, $newvat, $newpricemin, 0, $newnpr, 0, 0, array(), $newvatsrccode);
			}
		}

		if ($result <= 0) {
			throw new RestException(500, "Error updating product", array_merge(array($this->product->error), $this->product->errors));
		}

		return $this->get($id);
	}

	/**
	 * Delete product
	 *
	 * @param  int 		$id 		Product ID
	 * @return array
	 */
	public function delete($id)
	{
		if (!DolibarrApiAccess::$user->rights->produit->supprimer) {
			throw new RestException(401);
		}
		$result = $this->product->fetch($id);
		if (!$result) {
			throw new RestException(404, 'Product not found');
		}

		if (!DolibarrApi::_checkAccessToResource('product', $this->product->id)) {
			throw new RestException(401, 'Access not allowed for login '.DolibarrApiAccess::$user->login);
		}

		// The Product::delete() method uses the global variable $user.
		global $user;
		$user = DolibarrApiAccess::$user;

		return $this->product->delete(DolibarrApiAccess::$user);
	}

	/**
	 * Get the list of subproducts of the product.
	 *
	 * @param  int $id      Id of parent product/service
	 * @return array
	 *
	 * @throws RestException
	 * @throws RestException 401
	 * @throws RestException 404
	 *
	 * @url GET {id}/subproducts
	 */
	public function getSubproducts($id)
	{
		if (!DolibarrApiAccess::$user->rights->produit->lire) {
			throw new RestException(401);
		}

		if (!DolibarrApi::_checkAccessToResource('product', $id)) {
			throw new RestException(401, 'Access not allowed for login '.DolibarrApiAccess::$user->login);
		}

		$childsArbo = $this->product->getChildsArbo($id, 1);

		$keys = ['rowid', 'qty', 'fk_product_type', 'label', 'incdec'];
		$childs = [];
		foreach ($childsArbo as $values) {
			$childs[] = array_combine($keys, $values);
		}

		return $childs;
	}

	/**
	 * Add subproduct.
	 *
	 * Link a product/service to a parent product/service
	 *
	 * @param  int $id            Id of parent product/service
	 * @param  int $subproduct_id Id of child product/service
	 * @param  int $qty           Quantity
	 * @param  int $incdec        1=Increase/decrease stock of child when parent stock increase/decrease
	 * @return int
	 *
	 * @throws RestException
	 * @throws RestException 401
	 * @throws RestException 404
	 *
	 * @url POST {id}/subproducts/add
	 */
	public function addSubproducts($id, $subproduct_id, $qty, $incdec = 1)
	{
		if (!DolibarrApiAccess::$user->rights->produit->creer) {
			throw new RestException(401);
		}

		if (!DolibarrApi::_checkAccessToResource('product', $id)) {
			throw new RestException(401, 'Access not allowed for login '.DolibarrApiAccess::$user->login);
		}

		$result = $this->product->add_sousproduit($id, $subproduct_id, $qty, $incdec);
		if ($result <= 0) {
			throw new RestException(500, "Error adding product child");
		}
		return $result;
	}

	/**
	 * Remove subproduct.
	 * Unlink a product/service from a parent product/service
	 *
	 * @param  int $id             Id of parent product/service
	 * @param  int $subproduct_id  Id of child product/service
	 * @return int
	 *
	 * @throws RestException 401
	 * @throws RestException 404
	 *
	 * @url DELETE {id}/subproducts/remove/{subproduct_id}
	 */
	public function delSubproducts($id, $subproduct_id)
	{
		if (!DolibarrApiAccess::$user->rights->produit->creer) {
			throw new RestException(401);
		}

		if (!DolibarrApi::_checkAccessToResource('product', $id)) {
			throw new RestException(401, 'Access not allowed for login '.DolibarrApiAccess::$user->login);
		}

		$result = $this->product->del_sousproduit($id, $subproduct_id);
		if ($result <= 0) {
			throw new RestException(500, "Error while removing product child");
		}
		return $result;
	}


	/**
	 * Get categories for a product
	 *
	 * @param int    $id        ID of product
	 * @param string $sortfield Sort field
	 * @param string $sortorder Sort order
	 * @param int    $limit     Limit for list
	 * @param int    $page      Page number
	 *
	 * @return mixed
	 *
	 * @url GET {id}/categories
	 */
	public function getCategories($id, $sortfield = "s.rowid", $sortorder = 'ASC', $limit = 0, $page = 0)
	{
		if (!DolibarrApiAccess::$user->rights->categorie->lire) {
			throw new RestException(401);
		}

		$categories = new Categorie($this->db);

		$result = $categories->getListForItem($id, 'product', $sortfield, $sortorder, $limit, $page);

		if (empty($result)) {
			throw new RestException(404, 'No category found');
		}

		if ($result < 0) {
			throw new RestException(503, 'Error when retrieve category list : '.array_merge(array($categories->error), $categories->errors));
		}

		return $result;
	}

	/**
	 * Get prices per segment for a product
	 *
	 * @param int $id ID of product
	 *
	 * @return mixed
	 *
	 * @url GET {id}/selling_multiprices/per_segment
	 */
	public function getCustomerPricesPerSegment($id)
	{
		global $conf;

		if (!DolibarrApiAccess::$user->rights->produit->lire) {
			throw new RestException(401);
		}

		if (empty($conf->global->PRODUIT_MULTIPRICES)) {
			throw new RestException(400, 'API not available: this mode of pricing is not enabled by setup');
		}

		$result = $this->product->fetch($id);
		if (!$result) {
			throw new RestException(404, 'Product not found');
		}

		if ($result < 0) {
			throw new RestException(503, 'Error when retrieve prices list : '.array_merge(array($this->product->error), $this->product->errors));
		}

		return array(
			'multiprices'=>$this->product->multiprices,
			'multiprices_inc_tax'=>$this->product->multiprices_ttc,
			'multiprices_min'=>$this->product->multiprices_min,
			'multiprices_min_inc_tax'=>$this->product->multiprices_min_ttc,
			'multiprices_vat'=>$this->product->multiprices_tva_tx,
			'multiprices_base_type'=>$this->product->multiprices_base_type,
			//'multiprices_default_vat_code'=>$this->product->multiprices_default_vat_code
		);
	}

	/**
	 * Get prices per customer for a product
	 *
	 * @param int 		$id 				ID of product
	 * @param string   	$thirdparty_id	  	Thirdparty id to filter orders of (example '1') {@pattern /^[0-9,]*$/i}
	 *
	 * @return mixed
	 *
	 * @url GET {id}/selling_multiprices/per_customer
	 */
	public function getCustomerPricesPerCustomer($id, $thirdparty_id = '')
	{
		global $conf;

		if (!DolibarrApiAccess::$user->rights->produit->lire) {
			throw new RestException(401);
		}

		if (empty($conf->global->PRODUIT_CUSTOMER_PRICES)) {
			throw new RestException(400, 'API not available: this mode of pricing is not enabled by setup');
		}

		$socid = DolibarrApiAccess::$user->socid ? DolibarrApiAccess::$user->socid : '';
		if ($socid > 0 && $socid != $thirdparty_id) {
			throw new RestException(401, 'Getting prices for all customers or for the customer ID '.$thirdparty_id.' is not allowed for login '.DolibarrApiAccess::$user->login);
		}

		$result = $this->product->fetch($id);
		if (!$result) {
			throw new RestException(404, 'Product not found');
		}

		if ($result > 0) {
			require_once DOL_DOCUMENT_ROOT.'/product/class/productcustomerprice.class.php';
			$prodcustprice = new Productcustomerprice($this->db);
			$filter = array();
			$filter['t.fk_product'] .= $id;
			if ($thirdparty_id) {
				$filter['t.fk_soc'] .= $thirdparty_id;
			}
			$result = $prodcustprice->fetch_all('', '', 0, 0, $filter);
		}

		if (empty($prodcustprice->lines)) {
			throw new RestException(404, 'Prices not found');
		}

		return $prodcustprice->lines;
	}

	/**
	 * Get prices per quantity for a product
	 *
	 * @param int $id ID of product
	 *
	 * @return mixed
	 *
	 * @url GET {id}/selling_multiprices/per_quantity
	 */
	public function getCustomerPricesPerQuantity($id)
	{
		global $conf;

		if (!DolibarrApiAccess::$user->rights->produit->lire) {
			throw new RestException(401);
		}

		if (empty($conf->global->PRODUIT_CUSTOMER_PRICES_BY_QTY)) {
			throw new RestException(400, 'API not available: this mode of pricing is not enabled by setup');
		}

		$result = $this->product->fetch($id);
		if (!$result) {
			throw new RestException(404, 'Product not found');
		}

		if ($result < 0) {
			throw new RestException(503, 'Error when retrieve prices list : '.array_merge(array($this->product->error), $this->product->errors));
		}

		return array(
			'prices_by_qty'=>$this->product->prices_by_qty[0], // 1 if price by quantity was activated for the product
			'prices_by_qty_list'=>$this->product->prices_by_qty_list[0]
		);
	}

	/**
	 * Add/Update purchase prices for a product.
	 *
	 * @param   int         $id                             ID of Product
	 * @param  	float		$qty				            Min quantity for which price is valid
	 * @param  	float		$buyprice			            Purchase price for the quantity min
	 * @param  	string		$price_base_type	            HT or TTC
	 * @param  	int		    $fourn_id                       Supplier ID
	 * @param  	int			$availability		            Product availability
	 * @param	string		$ref_fourn			            Supplier ref
	 * @param	float		$tva_tx				            New VAT Rate (For example 8.5. Should not be a string)
	 * @param  	string		$charges			            costs affering to product
	 * @param  	float		$remise_percent		            Discount  regarding qty (percent)
	 * @param  	float		$remise				            Discount  regarding qty (amount)
	 * @param  	int			$newnpr				            Set NPR or not
	 * @param	int			$delivery_time_days	            Delay in days for delivery (max). May be '' if not defined.
	 * @param   string      $supplier_reputation            Reputation with this product to the defined supplier (empty, FAVORITE, DONOTORDER)
	 * @param   array		$localtaxes_array	            Array with localtaxes info array('0'=>type1,'1'=>rate1,'2'=>type2,'3'=>rate2) (loaded by getLocalTaxesFromRate(vatrate, 0, ...) function).
	 * @param   string  	$newdefaultvatcode              Default vat code
	 * @param  	float		$multicurrency_buyprice 	    Purchase price for the quantity min in currency
	 * @param  	string		$multicurrency_price_base_type	HT or TTC in currency
	 * @param  	float		$multicurrency_tx	            Rate currency
	 * @param  	string		$multicurrency_code	            Currency code
	 * @param  	string		$desc_fourn     	            Custom description for product_fourn_price
	 * @param  	string		$barcode     	                Barcode
	 * @param  	int		    $fk_barcode_type     	        Barcode type
	 * @return int
	 *
	 * @throws RestException 500
	 * @throws RestException 401
	 *
	 * @url POST {id}/purchase_prices
	 */
	public function addPurchasePrice($id, $qty, $buyprice, $price_base_type, $fourn_id, $availability, $ref_fourn, $tva_tx, $charges = 0, $remise_percent = 0, $remise = 0, $newnpr = 0, $delivery_time_days = 0, $supplier_reputation = '', $localtaxes_array = array(), $newdefaultvatcode = '', $multicurrency_buyprice = 0, $multicurrency_price_base_type = 'HT', $multicurrency_tx = 1, $multicurrency_code = '', $desc_fourn = '', $barcode = '', $fk_barcode_type = null)
	{
		if (!DolibarrApiAccess::$user->rights->produit->creer) {
			throw new RestException(401);
		}

		$result = $this->productsupplier->fetch($id);
		if (!$result) {
			throw new RestException(404, 'Product not found');
		}

		if (!DolibarrApi::_checkAccessToResource('product', $this->productsupplier->id)) {
			throw new RestException(401, 'Access not allowed for login '.DolibarrApiAccess::$user->login);
		}

		$socid = DolibarrApiAccess::$user->socid ? DolibarrApiAccess::$user->socid : '';
		if ($socid > 0 && $socid != $fourn_id) {
			throw new RestException(401, 'Adding purchase price for the supplier ID '.$fourn_id.' is not allowed for login '.DolibarrApiAccess::$user->login);
		}

		$result = $this->productsupplier->add_fournisseur(DolibarrApiAccess::$user, $fourn_id, $ref_fourn, $qty);
		if ($result < 0) {
			throw new RestException(500, "Error adding supplier to product : ".$this->db->lasterror());
		}

		$fourn = new Fournisseur($this->db);
		$result = $fourn->fetch($fourn_id);
		if ($result <= 0) {
			throw new RestException(404, 'Supplier not found');
		}

		// Clean data
		$ref_fourn = checkVal($ref_fourn, 'alphanohtml');
		$desc_fourn = checkVal($desc_fourn, 'restricthtml');
		$barcode = checkVal($barcode, 'alphanohtml');

		$result = $this->productsupplier->update_buyprice($qty, $buyprice, DolibarrApiAccess::$user, $price_base_type, $fourn, $availability, $ref_fourn, $tva_tx, $charges, $remise_percent, $remise, $newnpr, $delivery_time_days, $supplier_reputation, $localtaxes_array, $newdefaultvatcode, $multicurrency_buyprice, $multicurrency_price_base_type, $multicurrency_tx, $multicurrency_code, $desc_fourn, $barcode, $fk_barcode_type);

		if ($result <= 0) {
			throw new RestException(500, "Error updating buy price : ".$this->db->lasterror());
		}
		return (int) $this->productsupplier->product_fourn_price_id;
	}

	/**
	 * Delete purchase price for a product
	 *
	 * @param  int $id Product ID
	 * @param  int $priceid purchase price ID
	 *
	 * @url DELETE {id}/purchase_prices/{priceid}
	 *
	 * @return int
	 *
	 * @throws RestException 401
	 * @throws RestException 404
	 *
	 */
	public function deletePurchasePrice($id, $priceid)
	{
		if (!DolibarrApiAccess::$user->rights->produit->supprimer) {
			throw new RestException(401);
		}
		$result = $this->productsupplier->fetch($id);
		if (!$result) {
			throw new RestException(404, 'Product not found');
		}

		if (!DolibarrApi::_checkAccessToResource('product', $this->productsupplier->id)) {
			throw new RestException(401, 'Access not allowed for login '.DolibarrApiAccess::$user->login);
		}

		$resultsupplier = 0;
		if ($result > 0) {
			$resultsupplier = $this->productsupplier->remove_product_fournisseur_price($priceid);
		}

		return $resultsupplier;
	}

	/**
	 * Get a list of all purchase prices of products
	 *
	 * @param  string $sortfield  Sort field
	 * @param  string $sortorder  Sort order
	 * @param  int    $limit      Limit for list
	 * @param  int    $page       Page number
	 * @param  int    $mode       Use this param to filter list (0 for all, 1 for only product, 2 for only service)
	 * @param  int    $category   Use this param to filter list by category of product
	 * @param  int    $supplier   Use this param to filter list by supplier
	 * @param  string $sqlfilters Other criteria to filter answers separated by a comma. Syntax example "(t.tobuy:=:0) and (t.tosell:=:1)"
	 * @return array              Array of product objects
	 *
	 * @url GET purchase_prices
	 */
	public function getSupplierProducts($sortfield = "t.ref", $sortorder = 'ASC', $limit = 100, $page = 0, $mode = 0, $category = 0, $supplier = 0, $sqlfilters = '')
	{
		global $db, $conf;

		if (!DolibarrApiAccess::$user->rights->produit->lire) {
			throw new RestException(401);
		}

		$obj_ret = array();

		// Force id of company for external users
		$socid = DolibarrApiAccess::$user->socid ? DolibarrApiAccess::$user->socid : '';
		if ($socid > 0) {
			if ($supplier != $socid || empty($supplier)) {
				throw new RestException(401, 'As an external user, you can request only for your supplier id = '.$socid);
			}
		}

		$sql = "SELECT t.rowid, t.ref, t.ref_ext";
		$sql .= " FROM ".MAIN_DB_PREFIX."product as t";
		if ($category > 0) {
			$sql .= ", ".MAIN_DB_PREFIX."categorie_product as c";
		}
		$sql .= ", ".MAIN_DB_PREFIX."product_fournisseur_price as s";

		$sql .= ' WHERE t.entity IN ('.getEntity('product').')';

		if ($supplier > 0) {
			$sql .= " AND s.fk_soc = ".((int) $supplier);
		}
		if ($socid > 0) {	// if external user
			$sql .= " AND s.fk_soc = ".((int) $socid);
		}
		$sql .= " AND s.fk_product = t.rowid";
		// Select products of given category
		if ($category > 0) {
			$sql .= " AND c.fk_categorie = ".((int) $category);
			$sql .= " AND c.fk_product = t.rowid";
		}
		if ($mode == 1) {
			// Show only products
			$sql .= " AND t.fk_product_type = 0";
		} elseif ($mode == 2) {
			// Show only services
			$sql .= " AND t.fk_product_type = 1";
		}
		// Add sql filters
		if ($sqlfilters) {
			if (!DolibarrApi::_checkFilters($sqlfilters)) {
				throw new RestException(503, 'Error when validating parameter sqlfilters '.$sqlfilters);
			}
			$regexstring = '\(([^:\'\(\)]+:[^:\'\(\)]+:[^:\(\)]+)\)';
			$sql .= " AND (".preg_replace_callback('/'.$regexstring.'/', 'DolibarrApi::_forge_criteria_callback', $sqlfilters).")";
		}
		$sql .= $this->db->order($sortfield, $sortorder);
		if ($limit) {
			if ($page < 0) {
				$page = 0;
			}
			$offset = $limit * $page;
			$sql .= $this->db->plimit($limit + 1, $offset);
		}
		$result = $this->db->query($sql);
		if ($result) {
			$num = $this->db->num_rows($result);
			$min = min($num, ($limit <= 0 ? $num : $limit));
			$i = 0;
			while ($i < $min) {
				$obj = $this->db->fetch_object($result);

				$product_fourn = new ProductFournisseur($this->db);
				$product_fourn_list = $product_fourn->list_product_fournisseur_price($obj->rowid, '', '', 0, 0);
				foreach ($product_fourn_list as $tmpobj) {
					$this->_cleanObjectDatas($tmpobj);
				}

				//var_dump($product_fourn_list->db);exit;
				$obj_ret[$obj->rowid] = $product_fourn_list;

				$i++;
			}
		} else {
			throw new RestException(503, 'Error when retrieve product list : '.$this->db->lasterror());
		}
		if (!count($obj_ret)) {
			throw new RestException(404, 'No product found');
		}
		return $obj_ret;
	}

	/**
	 * Get purchase prices for a product
	 *
	 * Return an array with product information.
	 * TODO implement getting a product by ref or by $ref_ext
	 *
	 * @param  int    $id               ID of product
	 * @param  string $ref              Ref of element
	 * @param  string $ref_ext          Ref ext of element
	 * @param  string $barcode          Barcode of element
	 * @return array|mixed              Data without useless information
	 *
	 * @url GET {id}/purchase_prices
	 *
	 * @throws RestException 401
	 * @throws RestException 403
	 * @throws RestException 404
	 *
	 */
	public function getPurchasePrices($id, $ref = '', $ref_ext = '', $barcode = '')
	{
		if (empty($id) && empty($ref) && empty($ref_ext) && empty($barcode)) {
			throw new RestException(400, 'bad value for parameter id, ref, ref_ext or barcode');
		}

		$id = (empty($id) ? 0 : $id);

		if (!DolibarrApiAccess::$user->rights->produit->lire) {
			throw new RestException(403);
		}

		$socid = DolibarrApiAccess::$user->socid ? DolibarrApiAccess::$user->socid : '';

		$result = $this->product->fetch($id, $ref, $ref_ext, $barcode);
		if (!$result) {
			throw new RestException(404, 'Product not found');
		}

		if (!DolibarrApi::_checkAccessToResource('product', $this->product->id)) {
			throw new RestException(401, 'Access not allowed for login '.DolibarrApiAccess::$user->login);
		}

		$product_fourn_list = array();

		if ($result) {
			$product_fourn = new ProductFournisseur($this->db);
			$product_fourn_list = $product_fourn->list_product_fournisseur_price($this->product->id, '', '', 0, 0, ($socid > 0 ? $socid : 0));
		}

		foreach ($product_fourn_list as $tmpobj) {
			$this->_cleanObjectDatas($tmpobj);
		}

		return $this->_cleanObjectDatas($product_fourn_list);
	}

	/**
	 * Get attributes.
	 *
	 * @param  string $sortfield  Sort field
	 * @param  string $sortorder  Sort order
	 * @param  int    $limit      Limit for list
	 * @param  int    $page       Page number
	 * @param  string $sqlfilters Other criteria to filter answers separated by a comma. Syntax example "(t.ref:like:color)"
	 * @return array
	 *
	 * @throws RestException 401
	 * @throws RestException 404
	 * @throws RestException 503
	 *
	 * @url GET attributes
	 */
	public function getAttributes($sortfield = "t.ref", $sortorder = 'ASC', $limit = 100, $page = 0, $sqlfilters = '')
	{
		if (!DolibarrApiAccess::$user->rights->produit->lire) {
			throw new RestException(401);
		}

		$sql = "SELECT t.rowid, t.ref, t.ref_ext, t.label, t.rang, t.entity";
		$sql .= " FROM ".MAIN_DB_PREFIX."product_attribute as t";
		$sql .= ' WHERE t.entity IN ('.getEntity('product').')';

		// Add sql filters
		if ($sqlfilters) {
			if (!DolibarrApi::_checkFilters($sqlfilters)) {
				throw new RestException(503, 'Error when validating parameter sqlfilters '.$sqlfilters);
			}
			$regexstring = '\(([^:\'\(\)]+:[^:\'\(\)]+:[^:\(\)]+)\)';
			$sql .= " AND (".preg_replace_callback('/'.$regexstring.'/', 'DolibarrApi::_forge_criteria_callback', $sqlfilters).")";
		}

		$sql .= $this->db->order($sortfield, $sortorder);
		if ($limit) {
			if ($page < 0) {
				$page = 0;
			}
			$offset = $limit * $page;

			$sql .= $this->db->plimit($limit, $offset);
		}

		$result = $this->db->query($sql);

		if (!$result) {
			throw new RestException(503, 'Error when retrieve product attribute list : '.$this->db->lasterror());
		}

		$return = [];
		while ($result = $this->db->fetch_object($query)) {
			$tmp = new ProductAttribute($this->db);
			$tmp->id = $result->rowid;
			$tmp->ref = $result->ref;
			$tmp->ref_ext = $result->ref_ext;
			$tmp->label = $result->label;
			$tmp->rang = $result->rang;
			$tmp->entity = $result->entity;

			$return[] = $this->_cleanObjectDatas($tmp);
		}

		if (!count($return)) {
			throw new RestException(404, 'No product attribute found');
		}

		return $return;
	}

	/**
	 * Get attribute by ID.
	 *
	 * @param  int $id ID of Attribute
	 * @return array
	 *
	 * @throws RestException 401
	 * @throws RestException 404
	 *
	 * @url GET attributes/{id}
	 */
	public function getAttributeById($id)
	{
		if (!DolibarrApiAccess::$user->rights->produit->lire) {
			throw new RestException(401);
		}

		$prodattr = new ProductAttribute($this->db);
		$result = $prodattr->fetch((int) $id);

		if ($result < 0) {
			throw new RestException(404, "Product attribute not found");
		}

		$fields = ["id", "ref", "ref_ext", "label", "rang", "entity"];

		foreach ($prodattr as $field => $value) {
			if (!in_array($field, $fields)) {
				unset($prodattr->{$field});
			}
		}

		$sql = "SELECT COUNT(*) as nb FROM ".MAIN_DB_PREFIX."product_attribute_combination2val as pac2v";
		$sql .= " JOIN ".MAIN_DB_PREFIX."product_attribute_combination as pac ON pac2v.fk_prod_combination = pac.rowid";
		$sql .= " WHERE pac2v.fk_prod_attr = ".((int) $prodattr->id)." AND pac.entity IN (".getEntity('product').")";

		$resql = $this->db->query($sql);
		$obj = $this->db->fetch_object($resql);
		$prodattr->is_used_by_products = (int) $obj->nb;

		return $prodattr;
	}

	/**
	 * Get attributes by ref.
	 *
	 * @param  string $ref Reference of Attribute
	 * @return array
	 *
	 * @throws RestException 401
	 * @throws RestException 404
	 *
	 * @url GET attributes/ref/{ref}
	 */
	public function getAttributesByRef($ref)
	{
		if (!DolibarrApiAccess::$user->rights->produit->lire) {
			throw new RestException(401);
		}

		$sql = "SELECT rowid, ref, ref_ext, label, rang, entity FROM ".MAIN_DB_PREFIX."product_attribute WHERE ref LIKE '".trim($ref)."' AND entity IN (".getEntity('product').")";

		$query = $this->db->query($sql);

		if (!$this->db->num_rows($query)) {
			throw new RestException(404);
		}

		$result = $this->db->fetch_object($query);

		$attr = [];
		$attr['id'] = $result->rowid;
		$attr['ref'] = $result->ref;
		$attr['ref_ext'] = $result->ref_ext;
		$attr['label'] = $result->label;
		$attr['rang'] = $result->rang;
		$attr['entity'] = $result->entity;

		$sql = "SELECT COUNT(*) as nb FROM ".MAIN_DB_PREFIX."product_attribute_combination2val as pac2v";
		$sql .= " JOIN ".MAIN_DB_PREFIX."product_attribute_combination as pac ON pac2v.fk_prod_combination = pac.rowid";
		$sql .= " WHERE pac2v.fk_prod_attr = ".((int) $result->rowid)." AND pac.entity IN (".getEntity('product').")";

		$resql = $this->db->query($sql);
		$obj = $this->db->fetch_object($resql);

		$attr["is_used_by_products"] = (int) $obj->nb;

		return $attr;
	}

	/**
	 * Get attributes by ref_ext.
	 *
	 * @param  string $ref_ext External reference of Attribute
	 * @return array
	 *
	 * @throws RestException 500
	 * @throws RestException 401
	 *
	 * @url GET attributes/ref_ext/{ref_ext}
	 */
	public function getAttributesByRefExt($ref_ext)
	{
		if (!DolibarrApiAccess::$user->rights->produit->lire) {
			throw new RestException(401);
		}

		$sql = "SELECT rowid, ref, ref_ext, label, rang, entity FROM ".MAIN_DB_PREFIX."product_attribute WHERE ref_ext LIKE '".trim($ref_ext)."' AND entity IN (".getEntity('product').")";

		$query = $this->db->query($sql);

		if (!$this->db->num_rows($query)) {
			throw new RestException(404);
		}

		$result = $this->db->fetch_object($query);

		$attr = [];
		$attr['id'] = $result->rowid;
		$attr['ref'] = $result->ref;
		$attr['ref_ext'] = $result->ref_ext;
		$attr['label'] = $result->label;
		$attr['rang'] = $result->rang;
		$attr['entity'] = $result->entity;

		$sql = "SELECT COUNT(*) as nb FROM ".MAIN_DB_PREFIX."product_attribute_combination2val as pac2v";
		$sql .= " JOIN ".MAIN_DB_PREFIX."product_attribute_combination as pac ON pac2v.fk_prod_combination = pac.rowid";
		$sql .= " WHERE pac2v.fk_prod_attr = ".((int) $result->rowid)." AND pac.entity IN (".getEntity('product').")";

		$resql = $this->db->query($sql);
		$obj = $this->db->fetch_object($resql);
		$attr["is_used_by_products"] = (int) $obj->nb;

		return $attr;
	}

	/**
	 * Add attributes.
	 *
	 * @param  string $ref   Reference of Attribute
	 * @param  string $label Label of Attribute
	 * @param  string $ref_ext   Reference of Attribute
	 * @return int
	 *
	 * @throws RestException 500
	 * @throws RestException 401
	 *
	 * @url POST attributes
	 */
	public function addAttributes($ref, $label, $ref_ext = '')
	{
		if (!DolibarrApiAccess::$user->rights->produit->creer) {
			throw new RestException(401);
		}

		$prodattr = new ProductAttribute($this->db);
		$prodattr->label = $label;
		$prodattr->ref = $ref;
		$prodattr->ref_ext = $ref_ext;

		$resid = $prodattr->create(DolibarrApiAccess::$user);
		if ($resid <= 0) {
			throw new RestException(500, "Error creating new attribute");
		}
		return $resid;
	}

	/**
	 * Update attributes by id.
	 *
	 * @param  int $id    ID of Attribute
	 * @param  array $request_data Datas
	 * @return array
	 *
	 * @throws RestException
	 * @throws RestException 401
	 * @throws RestException 404
	 *
	 * @url PUT attributes/{id}
	 */
	public function putAttributes($id, $request_data = null)
	{
		if (!DolibarrApiAccess::$user->rights->produit->creer) {
			throw new RestException(401);
		}

		$prodattr = new ProductAttribute($this->db);

		$result = $prodattr->fetch((int) $id);
		if ($result == 0) {
			throw new RestException(404, 'Attribute not found');
		} elseif ($result < 0) {
			throw new RestException(500, "Error fetching attribute");
		}

		foreach ($request_data as $field => $value) {
			if ($field == 'rowid') {
				continue;
			}
			$prodattr->$field = $value;
		}

		if ($prodattr->update(DolibarrApiAccess::$user) > 0) {
			$result = $prodattr->fetch((int) $id);
			if ($result == 0) {
				throw new RestException(404, 'Attribute not found');
			} elseif ($result < 0) {
				throw new RestException(500, "Error fetching attribute");
			} else {
				return $prodattr;
			}
		}
		throw new RestException(500, "Error updating attribute");
	}

	/**
	 * Delete attributes by id.
	 *
	 * @param  int $id 	ID of Attribute
	 * @return int		Result of deletion
	 *
	 * @throws RestException 500
	 * @throws RestException 401
	 *
	 * @url DELETE attributes/{id}
	 */
	public function deleteAttributes($id)
	{
		if (!DolibarrApiAccess::$user->rights->produit->supprimer) {
			throw new RestException(401);
		}

		$prodattr = new ProductAttribute($this->db);
		$prodattr->id = (int) $id;
		$result = $prodattr->delete(DolibarrApiAccess::$user);

		if ($result <= 0) {
			throw new RestException(500, "Error deleting attribute");
		}

		return $result;
	}

	/**
	 * Get attribute value by id.
	 *
	 * @param  int $id ID of Attribute value
	 * @return array
	 *
	 * @throws RestException 500
	 * @throws RestException 401
	 *
	 * @url GET attributes/values/{id}
	 */
	public function getAttributeValueById($id)
	{
		if (!DolibarrApiAccess::$user->rights->produit->lire) {
			throw new RestException(401);
		}

		$sql = "SELECT rowid, fk_product_attribute, ref, value FROM ".MAIN_DB_PREFIX."product_attribute_value WHERE rowid = ".(int) $id." AND entity IN (".getEntity('product').")";

		$query = $this->db->query($sql);

		if (!$query) {
			throw new RestException(401);
		}

		if (!$this->db->num_rows($query)) {
			throw new RestException(404, 'Attribute value not found');
		}

		$result = $this->db->fetch_object($query);

		$attrval = [];
		$attrval['id'] = $result->rowid;
		$attrval['fk_product_attribute'] = $result->fk_product_attribute;
		$attrval['ref'] = $result->ref;
		$attrval['value'] = $result->value;

		return $attrval;
	}

	/**
	 * Get attribute value by ref.
	 *
	 * @param  int $id ID of Attribute value
	 * @param  string $ref Ref of Attribute value
	 * @return array
	 *
	 * @throws RestException 500
	 * @throws RestException 401
	 *
	 * @url GET attributes/{id}/values/ref/{ref}
	 */
	public function getAttributeValueByRef($id, $ref)
	{
		if (!DolibarrApiAccess::$user->rights->produit->lire) {
			throw new RestException(401);
		}

		$ref = trim($ref);

		$sql = "SELECT rowid, fk_product_attribute, ref, value FROM ".MAIN_DB_PREFIX."product_attribute_value";
		$sql .= " WHERE ref LIKE '".$this->db->escape($ref)."' AND fk_product_attribute = ".((int) $id)." AND entity IN (".getEntity('product').")";

		$query = $this->db->query($sql);

		if (!$query) {
			throw new RestException(401);
		}

		if (!$this->db->num_rows($query)) {
			throw new RestException(404, 'Attribute value not found');
		}

		$result = $this->db->fetch_object($query);

		$attrval = [];
		$attrval['id'] = $result->rowid;
		$attrval['fk_product_attribute'] = $result->fk_product_attribute;
		$attrval['ref'] = $result->ref;
		$attrval['value'] = $result->value;

		return $attrval;
	}

	/**
	 * Delete attribute value by ref.
	 *
	 * @param  int $id ID of Attribute
	 * @param  string $ref Ref of Attribute value
	 * @return int
	 *
	 * @throws RestException 401
	 *
	 * @url DELETE attributes/{id}/values/ref/{ref}
	 */
	public function deleteAttributeValueByRef($id, $ref)
	{
		if (!DolibarrApiAccess::$user->rights->produit->supprimer) {
			throw new RestException(401);
		}

		$ref = trim($ref);

		$sql = "SELECT rowid FROM ".MAIN_DB_PREFIX."product_attribute_value";
		$sql .= " WHERE ref LIKE '".$this->db->escape($ref)."' AND fk_product_attribute = ".((int) $id)." AND entity IN (".getEntity('product').")";
		$query = $this->db->query($sql);

		if (!$query) {
			throw new RestException(401);
		}

		if (!$this->db->num_rows($query)) {
			throw new RestException(404, 'Attribute value not found');
		}

		$result = $this->db->fetch_object($query);

		$attrval = new ProductAttributeValue($this->db);
		$attrval->id = $result->rowid;
		$result = $attrval->delete(DolibarrApiAccess::$user);
		if ($result > 0) {
			return 1;
		}

		throw new RestException(500, "Error deleting attribute value");
	}

	/**
	 * Get all values for an attribute id.
	 *
	 * @param  int $id ID of an Attribute
	 * @return array
	 *
	 * @throws RestException 401
	 * @throws RestException 500
	 *
	 * @url GET attributes/{id}/values
	 */
	public function getAttributeValues($id)
	{
		if (!DolibarrApiAccess::$user->rights->produit->lire) {
			throw new RestException(401);
		}

		$objectval = new ProductAttributeValue($this->db);

		$return = $objectval->fetchAllByProductAttribute((int) $id);

		if (count($return) == 0) {
			throw new RestException(404, 'Attribute values not found');
		}

		foreach ($return as $key => $val) {
			$return[$key] = $this->_cleanObjectDatas($return[$key]);
		}

		return $return;
	}

	/**
	 * Get all values for an attribute ref.
	 *
	 * @param  string $ref Ref of an Attribute
	 * @return array
	 *
	 * @throws RestException 401
	 *
	 * @url GET attributes/ref/{ref}/values
	 */
	public function getAttributeValuesByRef($ref)
	{
		if (!DolibarrApiAccess::$user->rights->produit->lire) {
			throw new RestException(401);
		}

		$ref = trim($ref);

		$return = array();

		$sql = 'SELECT ';
		$sql .= 'v.fk_product_attribute, v.rowid, v.ref, v.value FROM '.MAIN_DB_PREFIX.'product_attribute_value as v';
		$sql .= " WHERE v.fk_product_attribute IN (SELECT rowid FROM ".MAIN_DB_PREFIX."product_attribute WHERE ref LIKE '".$this->db->escape($ref)."')";

		$resql = $this->db->query($sql);

		while ($result = $this->db->fetch_object($resql)) {
			$tmp = new ProductAttributeValue($this->db);
			$tmp->fk_product_attribute = $result->fk_product_attribute;
			$tmp->id = $result->rowid;
			$tmp->ref = $result->ref;
			$tmp->value = $result->value;

			$return[] = $this->_cleanObjectDatas($tmp);
		}

		return $return;
	}

	/**
	 * Add attribute value.
	 *
	 * @param  int    $id    ID of Attribute
	 * @param  string $ref   Reference of Attribute value
	 * @param  string $value Value of Attribute value
	 * @return int
	 *
	 * @throws RestException 500
	 * @throws RestException 401
	 *
	 * @url POST attributes/{id}/values
	 */
	public function addAttributeValue($id, $ref, $value)
	{
		if (!DolibarrApiAccess::$user->rights->produit->creer) {
			throw new RestException(401);
		}

		if (empty($ref) || empty($value)) {
			throw new RestException(401);
		}

		$objectval = new ProductAttributeValue($this->db);
		$objectval->fk_product_attribute = ((int) $id);
		$objectval->ref = $ref;
		$objectval->value = $value;

		if ($objectval->create(DolibarrApiAccess::$user) > 0) {
			return $objectval->id;
		}
		throw new RestException(500, "Error creating new attribute value");
	}

	/**
	 * Update attribute value.
	 *
	 * @param  int $id ID of Attribute
	 * @param  array $request_data Datas
	 * @return array
	 *
	 * @throws RestException 401
	 * @throws RestException 500
	 *
	 * @url PUT attributes/values/{id}
	 */
	public function putAttributeValue($id, $request_data)
	{
		if (!DolibarrApiAccess::$user->rights->produit->creer) {
			throw new RestException(401);
		}

		$objectval = new ProductAttributeValue($this->db);
		$result = $objectval->fetch((int) $id);

		if ($result == 0) {
			throw new RestException(404, 'Attribute value not found');
		} elseif ($result < 0) {
			throw new RestException(500, "Error fetching attribute value");
		}

		foreach ($request_data as $field => $value) {
			if ($field == 'rowid') {
				continue;
			}
			$objectval->$field = $value;
		}

		if ($objectval->update(DolibarrApiAccess::$user) > 0) {
			$result = $objectval->fetch((int) $id);
			if ($result == 0) {
				throw new RestException(404, 'Attribute not found');
			} elseif ($result < 0) {
				throw new RestException(500, "Error fetching attribute");
			} else {
				return $objectval;
			}
		}
		throw new RestException(500, "Error updating attribute");
	}

	/**
	 * Delete attribute value by id.
	 *
	 * @param  int $id ID of Attribute value
	 * @return int
	 *
	 * @throws RestException 500
	 * @throws RestException 401
	 *
	 * @url DELETE attributes/values/{id}
	 */
	public function deleteAttributeValueById($id)
	{
		if (!DolibarrApiAccess::$user->rights->produit->supprimer) {
			throw new RestException(401);
		}

		$objectval = new ProductAttributeValue($this->db);
		$objectval->id = (int) $id;

		if ($objectval->delete(DolibarrApiAccess::$user) > 0) {
			return 1;
		}
		throw new RestException(500, "Error deleting attribute value");
	}

	/**
	 * Get product variants.
	 *
	 * @param  int 	$id 			ID of Product
	 * @param  int $includestock  	Default value 0. If parameter is set to 1 the response will contain stock data of each variant 
	 * @return array
	 *
	 * @throws RestException 500
	 * @throws RestException 401
	 *
	 * @url GET {id}/variants
	 */
	public function getVariants($id,$includestock=0)
	{
		if (!DolibarrApiAccess::$user->rights->produit->lire) {
			throw new RestException(401);
		}

		$prodcomb = new ProductCombination($this->db);
		$combinations = $prodcomb->fetchAllByFkProductParent((int) $id);

		foreach ($combinations as $key => $combination) {
			$prodc2vp = new ProductCombination2ValuePair($this->db);
			$combinations[$key]->attributes = $prodc2vp->fetchByFkCombination((int) $combination->id);
			$combinations[$key] = $this->_cleanObjectDatas($combinations[$key]);

<<<<<<< HEAD
			if($includestock==1){
				$productModel = new Product($this->db);
				$productModel->fetch((int)$combination->fk_product_child);
				$productModel->load_stock();
				$combinations[$key]->stock_warehouse = $this->_cleanObjectDatas($productModel)->stock_warehouse;
			}
=======
			$productModel = new Product($this->db);
			$productModel->fetch((int) $combination->fk_product_child);
			$productModel->load_stock();
			$combinations[$key]->stock_warehouse = $this->_cleanObjectDatas($productModel)->stock_warehouse;
>>>>>>> 1c1e111b
		}

		return $combinations;
	}

	/**
	 * Get product variants by Product ref.
	 *
	 * @param  string $ref Ref of Product
	 * @return array
	 *
	 * @throws RestException 500
	 * @throws RestException 401
	 *
	 * @url GET ref/{ref}/variants
	 */
	public function getVariantsByProdRef($ref)
	{
		if (!DolibarrApiAccess::$user->rights->produit->lire) {
			throw new RestException(401);
		}

		$result = $this->product->fetch('', $ref);
		if (!$result) {
			throw new RestException(404, 'Product not found');
		}

		$prodcomb = new ProductCombination($this->db);
		$combinations = $prodcomb->fetchAllByFkProductParent((int) $this->product->id);

		foreach ($combinations as $key => $combination) {
			$prodc2vp = new ProductCombination2ValuePair($this->db);
			$combinations[$key]->attributes = $prodc2vp->fetchByFkCombination((int) $combination->id);
			$combinations[$key] = $this->_cleanObjectDatas($combinations[$key]);
		}

		return $combinations;
	}

	/**
	 * Add variant.
	 *
	 * "features" is a list of attributes pairs id_attribute=>id_value. Example: array(id_color=>id_Blue, id_size=>id_small, id_option=>id_val_a, ...)
	 *
	 * @param  int $id ID of Product
	 * @param  float $weight_impact Weight impact of variant
	 * @param  float $price_impact Price impact of variant
	 * @param  bool $price_impact_is_percent Price impact in percent (true or false)
	 * @param  array $features List of attributes pairs id_attribute->id_value. Example: array(id_color=>id_Blue, id_size=>id_small, id_option=>id_val_a, ...)
	 * @param  string $reference Customized reference of variant
	 * @param  string $ref_ext External reference of variant
	 * @return int
	 *
	 * @throws RestException 500
	 * @throws RestException 401
	 * @throws RestException 404
	 *
	 * @url POST {id}/variants
	 */
	public function addVariant($id, $weight_impact, $price_impact, $price_impact_is_percent, $features, $reference = '', $ref_ext = '')
	{
		if (!DolibarrApiAccess::$user->rights->produit->creer) {
			throw new RestException(401);
		}

		if (empty($id) || empty($features) || !is_array($features)) {
			throw new RestException(401);
		}

		$weight_impact = price2num($weight_impact);
		$price_impact = price2num($price_impact);

		$prodattr = new ProductAttribute($this->db);
		$prodattr_val = new ProductAttributeValue($this->db);
		foreach ($features as $id_attr => $id_value) {
			if ($prodattr->fetch((int) $id_attr) < 0) {
				throw new RestException(401);
			}
			if ($prodattr_val->fetch((int) $id_value) < 0) {
				throw new RestException(401);
			}
		}

		$result = $this->product->fetch((int) $id);
		if (!$result) {
			throw new RestException(404, 'Product not found');
		}

		$prodcomb = new ProductCombination($this->db);

		$result = $prodcomb->createProductCombination(DolibarrApiAccess::$user, $this->product, $features, array(), $price_impact_is_percent, $price_impact, $weight_impact, $reference, $ref_ext);
		if ($result > 0) {
			return $result;
		} else {
			throw new RestException(500, "Error creating new product variant");
		}
	}

	/**
	 * Add variant by product ref.
	 *
	 * "features" is a list of attributes pairs id_attribute=>id_value. Example: array(id_color=>id_Blue, id_size=>id_small, id_option=>id_val_a, ...)
	 *
	 * @param  string $ref                      Ref of Product
	 * @param  float  $weight_impact            Weight impact of variant
	 * @param  float  $price_impact             Price impact of variant
	 * @param  bool   $price_impact_is_percent  Price impact in percent (true or false)
	 * @param  array  $features                 List of attributes pairs id_attribute->id_value. Example: array(id_color=>id_Blue, id_size=>id_small, id_option=>id_val_a, ...)
	 * @return int
	 *
	 * @throws RestException 500
	 * @throws RestException 401
	 * @throws RestException 404
	 *
	 * @url POST ref/{ref}/variants
	 */
	public function addVariantByProductRef($ref, $weight_impact, $price_impact, $price_impact_is_percent, $features)
	{
		if (!DolibarrApiAccess::$user->rights->produit->creer) {
			throw new RestException(401);
		}

		if (empty($ref) || empty($features) || !is_array($features)) {
			throw new RestException(401);
		}

		$weight_impact = price2num($weight_impact);
		$price_impact = price2num($price_impact);

		$prodattr = new ProductAttribute($this->db);
		$prodattr_val = new ProductAttributeValue($this->db);
		foreach ($features as $id_attr => $id_value) {
			if ($prodattr->fetch((int) $id_attr) < 0) {
				throw new RestException(404);
			}
			if ($prodattr_val->fetch((int) $id_value) < 0) {
				throw new RestException(404);
			}
		}

		$result = $this->product->fetch('', trim($ref));
		if (!$result) {
			throw new RestException(404, 'Product not found');
		}

		$prodcomb = new ProductCombination($this->db);
		if (!$prodcomb->fetchByProductCombination2ValuePairs($this->product->id, $features)) {
			$result = $prodcomb->createProductCombination(DolibarrApiAccess::$user, $this->product, $features, array(), $price_impact_is_percent, $price_impact, $weight_impact);
			if ($result > 0) {
				return $result;
			} else {
				throw new RestException(500, "Error creating new product variant");
			}
		} else {
			return $prodcomb->id;
		}
	}

	/**
	 * Put product variants.
	 *
	 * @param  int $id ID of Variant
	 * @param  array $request_data Datas
	 * @return int
	 *
	 * @throws RestException 500
	 * @throws RestException 401
	 *
	 * @url PUT variants/{id}
	 */
	public function putVariant($id, $request_data = null)
	{
		if (!DolibarrApiAccess::$user->rights->produit->creer) {
			throw new RestException(401);
		}

		$prodcomb = new ProductCombination($this->db);
		$prodcomb->fetch((int) $id);

		foreach ($request_data as $field => $value) {
			if ($field == 'rowid') {
				continue;
			}
			$prodcomb->$field = $value;
		}

		$result = $prodcomb->update(DolibarrApiAccess::$user);
		if ($result > 0) {
			return 1;
		}
		throw new RestException(500, "Error editing variant");
	}

	/**
	 * Delete product variants.
	 *
	 * @param  int $id 	ID of Variant
	 * @return int		Result of deletion
	 *
	 * @throws RestException 500
	 * @throws RestException 401
	 *
	 * @url DELETE variants/{id}
	 */
	public function deleteVariant($id)
	{
		if (!DolibarrApiAccess::$user->rights->produit->supprimer) {
			throw new RestException(401);
		}

		$prodcomb = new ProductCombination($this->db);
		$prodcomb->id = (int) $id;
		$result = $prodcomb->delete(DolibarrApiAccess::$user);
		if ($result <= 0) {
			throw new RestException(500, "Error deleting variant");
		}
		return $result;
	}

	/**
	 * Get stock data for the product id given.
	 * Optionaly with $selected_warehouse_id parameter user can get stock of specific warehouse
	 *
	 * @param  int $id ID of Product
	 * @param  int $selected_warehouse_id ID of warehouse
	 * @return int
	 *
	 * @throws RestException 500
	 * @throws RestException 401
	 * @throws RestException 404
	 *
	 * @url GET {id}/stock
	 */
	public function getStock($id, $selected_warehouse_id = null)
	{

		if (!DolibarrApiAccess::$user->rights->produit->lire) {
			throw new RestException(401);
		}

		if (!DolibarrApi::_checkAccessToResource('product', $id)) {
			throw new RestException(401, 'Access not allowed for login '.DolibarrApiAccess::$user->login);
		}

		$product_model = new Product($this->db);
		$product_model->fetch($id);
		$product_model->load_stock();

		$stockData = $this->_cleanObjectDatas($product_model)->stock_warehouse;
		if ($selected_warehouse_id) {
			foreach ($stockData as $warehouse_id => $warehouse) {
				if ($warehouse_id != $selected_warehouse_id) {
					unset($stockData[$warehouse_id]);
				}
			}
		}

		if (empty($stockData)) {
			throw new RestException(404, 'No stock found');
		}

		return ['stock_warehouses'=>$stockData];
	}

	// phpcs:disable PEAR.NamingConventions.ValidFunctionName.PublicUnderscore
	/**
	 * Clean sensible object datas
	 *
	 * @param   Object  $object     Object to clean
	 * @return  Object              Object with cleaned properties
	 */
	protected function _cleanObjectDatas($object)
	{
		// phpcs:enable
		$object = parent::_cleanObjectDatas($object);

		unset($object->regeximgext);
		unset($object->price_by_qty);
		unset($object->prices_by_qty_id);
		unset($object->libelle);
		unset($object->product_id_already_linked);
		unset($object->reputations);
		unset($object->db);
		unset($object->name);
		unset($object->firstname);
		unset($object->lastname);
		unset($object->civility_id);

		unset($object->recuperableonly);

		return $object;
	}

	/**
	 * Validate fields before create or update object
	 *
	 * @param  array $data Datas to validate
	 * @return array
	 * @throws RestException
	 */
	private function _validate($data)
	{
		$product = array();
		foreach (Products::$FIELDS as $field) {
			if (!isset($data[$field])) {
				throw new RestException(400, "$field field missing");
			}
			$product[$field] = $data[$field];
		}
		return $product;
	}

	/**
	 * Get properties of 1 product object.
	 * Return an array with product information.
	 *
	 * @param  int    $id                 		ID of product
	 * @param  string $ref                		Ref of element
	 * @param  string $ref_ext            		Ref ext of element
	 * @param  string $barcode            		Barcode of element
	 * @param  int    $includestockdata   		Load also information about stock (slower)
	 * @param  bool   $includesubproducts 		Load information about subproducts (if product is a virtual product)
	 * @param  bool   $includeparentid    		Load also ID of parent product (if product is a variant of a parent product)
	 * @param  bool   $includeifobjectisused	Check if product object is used and set is_object_used with result.
	 * @return array|mixed                		Data without useless information
	 *
	 * @throws RestException 401
	 * @throws RestException 403
	 * @throws RestException 404
	 */
	private function _fetch($id, $ref = '', $ref_ext = '', $barcode = '', $includestockdata = 0, $includesubproducts = false, $includeparentid = false, $includeifobjectisused = false)
	{
		if (empty($id) && empty($ref) && empty($ref_ext) && empty($barcode)) {
			throw new RestException(400, 'bad value for parameter id, ref, ref_ext or barcode');
		}

		$id = (empty($id) ? 0 : $id);

		if (!DolibarrApiAccess::$user->rights->produit->lire) {
			throw new RestException(403);
		}

		$result = $this->product->fetch($id, $ref, $ref_ext, $barcode);
		if (!$result) {
			throw new RestException(404, 'Product not found');
		}

		if (!DolibarrApi::_checkAccessToResource('product', $this->product->id)) {
			throw new RestException(401, 'Access not allowed for login '.DolibarrApiAccess::$user->login);
		}

		if ($includestockdata) {
			$this->product->load_stock();

			if (is_array($this->product->stock_warehouse)) {
				foreach ($this->product->stock_warehouse as $keytmp => $valtmp) {
					if (is_array($this->product->stock_warehouse[$keytmp]->detail_batch)) {
						foreach ($this->product->stock_warehouse[$keytmp]->detail_batch as $keytmp2 => $valtmp2) {
							unset($this->product->stock_warehouse[$keytmp]->detail_batch[$keytmp2]->db);
						}
					}
				}
			}
		}

		if ($includesubproducts) {
			$childsArbo = $this->product->getChildsArbo($id, 1);

			$keys = ['rowid', 'qty', 'fk_product_type', 'label', 'incdec'];
			$childs = [];
			foreach ($childsArbo as $values) {
				$childs[] = array_combine($keys, $values);
			}

			$this->product->sousprods = $childs;
		}

		if ($includeparentid) {
			$prodcomb = new ProductCombination($this->db);
			$this->product->fk_product_parent = null;
			if (($fk_product_parent = $prodcomb->fetchByFkProductChild($this->product->id)) > 0) {
				$this->product->fk_product_parent = $fk_product_parent;
			}
		}

		if ($includeifobjectisused) {
			$this->product->is_object_used = ($this->product->isObjectUsed() > 0);
		}

		return $this->_cleanObjectDatas($this->product);
	}
}<|MERGE_RESOLUTION|>--- conflicted
+++ resolved
@@ -1568,7 +1568,7 @@
 	 * Get product variants.
 	 *
 	 * @param  int 	$id 			ID of Product
-	 * @param  int $includestock  	Default value 0. If parameter is set to 1 the response will contain stock data of each variant 
+	 * @param  int  $includestock  	Default value 0. If parameter is set to 1 the response will contain stock data of each variant 
 	 * @return array
 	 *
 	 * @throws RestException 500
@@ -1590,19 +1590,12 @@
 			$combinations[$key]->attributes = $prodc2vp->fetchByFkCombination((int) $combination->id);
 			$combinations[$key] = $this->_cleanObjectDatas($combinations[$key]);
 
-<<<<<<< HEAD
 			if($includestock==1){
 				$productModel = new Product($this->db);
 				$productModel->fetch((int)$combination->fk_product_child);
 				$productModel->load_stock();
 				$combinations[$key]->stock_warehouse = $this->_cleanObjectDatas($productModel)->stock_warehouse;
 			}
-=======
-			$productModel = new Product($this->db);
-			$productModel->fetch((int) $combination->fk_product_child);
-			$productModel->load_stock();
-			$combinations[$key]->stock_warehouse = $this->_cleanObjectDatas($productModel)->stock_warehouse;
->>>>>>> 1c1e111b
 		}
 
 		return $combinations;
