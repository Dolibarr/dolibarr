<?php
/* Copyright (C) 2015   Jean-François Ferry     <jfefe@aternatik.fr>
 * Copyright (C) 2019   Cedric Ancelin          <icedo.anc@gmail.com>
 *
 * This program is free software; you can redistribute it and/or modify
 * it under the terms of the GNU General Public License as published by
 * the Free Software Foundation; either version 3 of the License, or
 * (at your option) any later version.
 *
 * This program is distributed in the hope that it will be useful,
 * but WITHOUT ANY WARRANTY; without even the implied warranty of
 * MERCHANTABILITY or FITNESS FOR A PARTICULAR PURPOSE.  See the
 * GNU General Public License for more details.
 *
 * You should have received a copy of the GNU General Public License
 * along with this program. If not, see <https://www.gnu.org/licenses/>.
 */

use Luracast\Restler\RestException;

require_once DOL_DOCUMENT_ROOT.'/product/class/product.class.php';
require_once DOL_DOCUMENT_ROOT.'/fourn/class/fournisseur.product.class.php';
require_once DOL_DOCUMENT_ROOT.'/categories/class/categorie.class.php';
require_once DOL_DOCUMENT_ROOT.'/variants/class/ProductAttribute.class.php';
require_once DOL_DOCUMENT_ROOT.'/variants/class/ProductAttributeValue.class.php';
require_once DOL_DOCUMENT_ROOT.'/variants/class/ProductCombination.class.php';
require_once DOL_DOCUMENT_ROOT.'/variants/class/ProductCombination2ValuePair.class.php';

/**
 * API class for products
 *
 * @access protected
 * @class  DolibarrApiAccess {@requires user,external}
 */
class Products extends DolibarrApi
{
    /**
     * @var array   $FIELDS     Mandatory fields, checked when create and update object
     */
    static $FIELDS = array(
        'ref',
        'label'
    );

    /**
     * @var Product $product {@type Product}
     */
    public $product;

    /**
     * @var ProductFournisseur $productsupplier {@type ProductFournisseur}
     */
    public $productsupplier;

    /**
     * Constructor
     */
    public function __construct()
    {
        global $db, $conf;
        $this->db = $db;
        $this->product = new Product($this->db);
        $this->productsupplier = new ProductFournisseur($this->db);
    }

    /**
     * Get properties of a product object by id
     *
     * Return an array with product information.
     *
     * @param  int    $id                  ID of product
     * @param  int    $includestockdata    Load also information about stock (slower)
     * @param  bool   $includesubproducts  Load information about subproducts
     * @return array|mixed                 Data without useless information
     *
     * @throws 401
     * @throws 403
     * @throws 404
     */
    public function get($id, $includestockdata = 0, $includesubproducts = false)
    {
        return $this->_fetch($id, '', '', '', $includestockdata, $includesubproducts);
    }

    /**
     * Get properties of a product object by ref
     *
     * Return an array with product information.
     *
     * @param  string $ref                Ref of element
     * @param  int    $includestockdata   Load also information about stock (slower)
     * @param  bool   $includesubproducts Load information about subproducts
     *
     * @return array|mixed                 Data without useless information
     *
     * @url GET ref/{ref}
     *
     * @throws 401
     * @throws 403
     * @throws 404
     */
    public function getByRef($ref, $includestockdata = 0, $includesubproducts = false)
    {
        return $this->_fetch('', $ref, '', '', $includestockdata, $includesubproducts);
    }

    /**
     * Get properties of a product object by ref_ext
     *
     * Return an array with product information.
     *
     * @param  string $ref_ext            Ref_ext of element
     * @param  int    $includestockdata   Load also information about stock (slower)
     * @param  bool   $includesubproducts Load information about subproducts
     *
     * @return array|mixed Data without useless information
     *
     * @url GET ref_ext/{ref_ext}
     *
     * @throws 401
     * @throws 403
     * @throws 404
     */
    public function getByRefExt($ref_ext, $includestockdata = 0, $includesubproducts = false)
    {
        return $this->_fetch('', '', $ref_ext, '', $includestockdata, $includesubproducts);
    }

    /**
     * Get properties of a product object by barcode
     *
     * Return an array with product information.
     *
     * @param  string $barcode            Barcode of element
     * @param  int    $includestockdata   Load also information about stock (slower)
     * @param  bool   $includesubproducts Load information about subproducts
     *
     * @return array|mixed Data without useless information
     *
     * @url GET barcode/{barcode}
     *
     * @throws 401
     * @throws 403
     * @throws 404
     */
    public function getByBarcode($barcode, $includestockdata = 0, $includesubproducts = false)
    {
        return $this->_fetch('', '', '', $barcode, $includestockdata, $includesubproducts);
    }

    /**
     * List products
     *
     * Get a list of products
     *
     * @param  string $sortfield  Sort field
     * @param  string $sortorder  Sort order
     * @param  int    $limit      Limit for list
     * @param  int    $page       Page number
     * @param  int    $mode       Use this param to filter list (0 for all, 1 for only product, 2 for only service)
     * @param  int    $category   Use this param to filter list by category
     * @param  string $sqlfilters Other criteria to filter answers separated by a comma. Syntax example "(t.tobuy:=:0) and (t.tosell:=:1)"
     * @return array                Array of product objects
     */
    public function index($sortfield = "t.ref", $sortorder = 'ASC', $limit = 100, $page = 0, $mode = 0, $category = 0, $sqlfilters = '')
    {
        global $db, $conf;

        $obj_ret = array();

        $socid = DolibarrApiAccess::$user->socid ? DolibarrApiAccess::$user->socid : '';

        $sql = "SELECT t.rowid, t.ref, t.ref_ext";
        $sql .= " FROM ".MAIN_DB_PREFIX."product as t";
        if ($category > 0) {
            $sql .= ", ".MAIN_DB_PREFIX."categorie_product as c";
        }
        $sql .= ' WHERE t.entity IN ('.getEntity('product').')';
        // Select products of given category
        if ($category > 0) {
            $sql .= " AND c.fk_categorie = ".$db->escape($category);
            $sql .= " AND c.fk_product = t.rowid ";
        }
        if ($mode == 1) {
            // Show only products
            $sql .= " AND t.fk_product_type = 0";
        } elseif ($mode == 2) {
            // Show only services
            $sql .= " AND t.fk_product_type = 1";
        }
        // Add sql filters
        if ($sqlfilters) {
            if (!DolibarrApi::_checkFilters($sqlfilters)) {
                throw new RestException(503, 'Error when validating parameter sqlfilters '.$sqlfilters);
            }
            $regexstring = '\(([^:\'\(\)]+:[^:\'\(\)]+:[^:\(\)]+)\)';
            $sql .= " AND (".preg_replace_callback('/'.$regexstring.'/', 'DolibarrApi::_forge_criteria_callback', $sqlfilters).")";
        }

        $sql .= $db->order($sortfield, $sortorder);
        if ($limit) {
            if ($page < 0) {
                $page = 0;
            }
            $offset = $limit * $page;

            $sql .= $db->plimit($limit + 1, $offset);
        }

        $result = $db->query($sql);
        if ($result) {
            $num = $db->num_rows($result);
            $min = min($num, ($limit <= 0 ? $num : $limit));
            $i = 0;
            while ($i < $min)
            {
                $obj = $db->fetch_object($result);
                $product_static = new Product($db);
                if ($product_static->fetch($obj->rowid)) {
                    $obj_ret[] = $this->_cleanObjectDatas($product_static);
                }
                $i++;
            }
        }
        else {
            throw new RestException(503, 'Error when retrieve product list : '.$db->lasterror());
        }
        if (!count($obj_ret)) {
            throw new RestException(404, 'No product found');
        }
        return $obj_ret;
    }

    /**
     * Create product object
     *
     * @param  array $request_data Request data
     * @return int     ID of product
     */
    public function post($request_data = null)
    {
        if (!DolibarrApiAccess::$user->rights->produit->creer) {
            throw new RestException(401);
        }
        // Check mandatory fields
        $result = $this->_validate($request_data);

        foreach ($request_data as $field => $value) {
            $this->product->$field = $value;
        }
        if ($this->product->create(DolibarrApiAccess::$user) < 0) {
            throw new RestException(500, "Error creating product", array_merge(array($this->product->error), $this->product->errors));
        }

        return $this->product->id;
    }

    /**
     * Update product.
     * Price will be updated by this API only if option is set on "One price per product". See other APIs for other price modes.
     *
     * @param  int   $id           Id of product to update
     * @param  array $request_data Datas
     * @return int
     *
     * @throws RestException
     * @throws 401
     * @throws 404
     */
    public function put($id, $request_data = null)
    {
        global $conf;

        if (!DolibarrApiAccess::$user->rights->produit->creer) {
            throw new RestException(401);
        }

        $result = $this->product->fetch($id);
        if (!$result) {
            throw new RestException(404, 'Product not found');
        }

        if (!DolibarrApi::_checkAccessToResource('product', $this->product->id)) {
            throw new RestException(401, 'Access not allowed for login '.DolibarrApiAccess::$user->login);
        }

        $oldproduct = dol_clone($this->product, 0);

        foreach ($request_data as $field => $value) {
            if ($field == 'id') { continue;
            }
            $this->product->$field = $value;
        }

        $updatetype = false;
        if ($this->product->type != $oldproduct->type && ($this->product->isProduct() || $this->product->isService())) {
            $updatetype = true;
        }

        $result = $this->product->update($id, DolibarrApiAccess::$user, 1, 'update', $updatetype);

        // If price mode is 1 price per product
        if ($result > 0 && !empty($conf->global->PRODUCT_PRICE_UNIQ)) {
            // We update price only if it was changed
            $pricemodified = false;
            if ($this->product->price_base_type != $oldproduct->price_base_type) { $pricemodified = true;
            } else
            {
                if ($this->product->tva_tx != $oldproduct->tva_tx) { $pricemodified = true;
                }
                if ($this->product->tva_npr != $oldproduct->tva_npr) { $pricemodified = true;
                }
                if ($this->product->default_vat_code != $oldproduct->default_vat_code) { $pricemodified = true;
                }

                if ($this->product->price_base_type == 'TTC') {
                    if ($this->product->price_ttc != $oldproduct->price_ttc) { $pricemodified = true;
                    }
                    if ($this->product->price_min_ttc != $oldproduct->price_min_ttc) { $pricemodified = true;
                    }
                }
                else
                {
                    if ($this->product->price != $oldproduct->price) { $pricemodified = true;
                    }
                    if ($this->product->price_min != $oldproduct->price_min) { $pricemodified = true;
                    }
                }
            }

            if ($pricemodified) {
                $newvat = $this->product->tva_tx;
                $newnpr = $this->product->tva_npr;
                $newvatsrccode = $this->product->default_vat_code;

                $newprice = $this->product->price;
                $newpricemin = $this->product->price_min;
                if ($this->product->price_base_type == 'TTC') {
                    $newprice = $this->product->price_ttc;
                    $newpricemin = $this->product->price_min_ttc;
                }

                $result = $this->product->updatePrice($newprice, $this->product->price_base_type, DolibarrApiAccess::$user, $newvat, $newpricemin, 0, $newnpr, 0, 0, array(), $newvatsrccode);
            }
        }

        if ($result <= 0) {
            throw new RestException(500, "Error updating product", array_merge(array($this->product->error), $this->product->errors));
        }

        return $this->get($id);
    }

    /**
     * Delete product
     *
     * @param  int 		$id 		Product ID
     * @return array
     */
    public function delete($id)
    {
        if (!DolibarrApiAccess::$user->rights->produit->supprimer) {
            throw new RestException(401);
        }
        $result = $this->product->fetch($id);
        if (!$result) {
            throw new RestException(404, 'Product not found');
        }

        if (!DolibarrApi::_checkAccessToResource('product', $this->product->id)) {
            throw new RestException(401, 'Access not allowed for login '.DolibarrApiAccess::$user->login);
        }

        // The Product::delete() method uses the global variable $user.
        global $user;
        $user = DolibarrApiAccess::$user;

        return $this->product->delete(DolibarrApiAccess::$user);
    }

    /**
     * Get the list of subproducts of the product.
     *
     * @param  int $id      Id of parent product/service
     * @return array
     *
     * @throws RestException
     * @throws 401
     * @throws 404
     *
     * @url GET {id}/subproducts
     */
    public function getSubproducts($id)
    {
        if (!DolibarrApiAccess::$user->rights->produit->lire) {
            throw new RestException(401);
        }

        if (!DolibarrApi::_checkAccessToResource('product', $id)) {
            throw new RestException(401, 'Access not allowed for login '.DolibarrApiAccess::$user->login);
        }

        $childsArbo = $this->product->getChildsArbo($id, 1);

        $keys = ['rowid', 'qty', 'fk_product_type', 'label', 'incdec'];
        $childs = [];
        foreach ($childsArbo as $values) {
            $childs[] = array_combine($keys, $values);
        }

        return $childs;
    }

    /**
     * Add subproduct.
     *
     * Link a product/service to a parent product/service
     *
     * @param  int $id            Id of parent product/service
     * @param  int $subproduct_id Id of child product/service
     * @param  int $qty           Quantity
     * @param  int $incdec        1=Increase/decrease stock of child when parent stock increase/decrease
     * @return int
     *
     * @throws RestException
     * @throws 401
     * @throws 404
     *
     * @url POST {id}/subproducts/add
     */
    public function addSubproducts($id, $subproduct_id, $qty, $incdec = 1)
    {
        if (!DolibarrApiAccess::$user->rights->produit->creer) {
            throw new RestException(401);
        }

        if (!DolibarrApi::_checkAccessToResource('product', $id)) {
            throw new RestException(401, 'Access not allowed for login '.DolibarrApiAccess::$user->login);
        }

        $result = $this->product->add_sousproduit($id, $subproduct_id, $qty, $incdec);
        if ($result <= 0) {
            throw new RestException(500, "Error adding product child");
        }
        return $result;
    }

    /**
     * Remove subproduct.
     *
     *  Unlink a product/service from a parent product/service
     *
     * @param  int $id             Id of parent product/service
     * @param  int $subproduct_id  Id of child product/service
     * @return int
     *
     * @throws RestException
     * @throws 401
     * @throws 404
     *
     * @url DELETE {id}/subproducts/remove
     */
    public function delSubproducts($id, $subproduct_id)
    {
        if (!DolibarrApiAccess::$user->rights->produit->creer) {
            throw new RestException(401);
        }

        if (!DolibarrApi::_checkAccessToResource('product', $id)) {
            throw new RestException(401, 'Access not allowed for login '.DolibarrApiAccess::$user->login);
        }

        $result = $this->product->del_sousproduit($id, $subproduct_id);
        if ($result <= 0) {
            throw new RestException(500, "Error while removing product child");
        }
        return $result;
    }


    /**
     * Get categories for a product
     *
     * @param int    $id        ID of product
     * @param string $sortfield Sort field
     * @param string $sortorder Sort order
     * @param int    $limit     Limit for list
     * @param int    $page      Page number
     *
     * @return mixed
     *
     * @url GET {id}/categories
     */
    public function getCategories($id, $sortfield = "s.rowid", $sortorder = 'ASC', $limit = 0, $page = 0)
    {
        if (!DolibarrApiAccess::$user->rights->categorie->lire) {
            throw new RestException(401);
        }

        $categories = new Categorie($this->db);

        $result = $categories->getListForItem($id, 'product', $sortfield, $sortorder, $limit, $page);

        if (empty($result)) {
            throw new RestException(404, 'No category found');
        }

        if ($result < 0) {
            throw new RestException(503, 'Error when retrieve category list : '.array_merge(array($categories->error), $categories->errors));
        }

        return $result;
    }

    /**
     * Get prices per segment for a product
     *
     * @param int $id ID of product
     *
     * @return mixed
     *
     * @url GET {id}/selling_multiprices/per_segment
     */
    public function getCustomerPricesPerSegment($id)
    {
        global $conf;

        if (!DolibarrApiAccess::$user->rights->produit->lire) {
            throw new RestException(401);
        }

        if (empty($conf->global->PRODUIT_MULTIPRICES)) {
            throw new RestException(400, 'API not available: this mode of pricing is not enabled by setup');
        }

        $result = $this->product->fetch($id);
        if (!$result) {
            throw new RestException(404, 'Product not found');
        }

        if ($result < 0) {
            throw new RestException(503, 'Error when retrieve prices list : '.array_merge(array($this->product->error), $this->product->errors));
        }

        return array(
            'multiprices'=>$this->product->multiprices,
            'multiprices_inc_tax'=>$this->product->multiprices_ttc,
            'multiprices_min'=>$this->product->multiprices_min,
            'multiprices_min_inc_tax'=>$this->product->multiprices_min_ttc,
            'multiprices_vat'=>$this->product->multiprices_tva_tx,
            'multiprices_base_type'=>$this->product->multiprices_base_type,
            //'multiprices_default_vat_code'=>$this->product->multiprices_default_vat_code
        );
    }

    /**
     * Get prices per customer for a product
     *
     * @param int $id ID of product
     * @param string   	$thirdparty_id	  Thirdparty id to filter orders of (example '1') {@pattern /^[0-9,]*$/i}
     *
     * @return mixed
     *
     * @url GET {id}/selling_multiprices/per_customer
     */
    public function getCustomerPricesPerCustomer($id, $thirdparty_id = '')
    {
        global $conf;

        if (!DolibarrApiAccess::$user->rights->produit->lire) {
            throw new RestException(401);
        }

        if (empty($conf->global->PRODUIT_CUSTOMER_PRICES)) {
            throw new RestException(400, 'API not available: this mode of pricing is not enabled by setup');
        }

        $result = $this->product->fetch($id);
        if (!$result) {
            throw new RestException(404, 'Product not found');
        }

        if ($result > 0) {
			require_once DOL_DOCUMENT_ROOT.'/product/class/productcustomerprice.class.php';
			$prodcustprice = new Productcustomerprice($this->db);
			$filter = array();
			$filter['t.fk_product'] .= $id;
			if ($thirdparty_id) $filter['t.fk_soc'] .= $thirdparty_id;
			$result = $prodcustprice->fetch_all('', '', 0, 0, $filter);
        }

        if (empty($prodcustprice->lines)) {
            throw new RestException(404, 'Prices not found');
        }

        return $prodcustprice->lines;
    }

    /**
     * Get prices per quantity for a product
     *
     * @param int $id ID of product
     *
     * @return mixed
     *
     * @url GET {id}/selling_multiprices/per_quantity
     */
    public function getCustomerPricesPerQuantity($id)
    {
        global $conf;

        if (!DolibarrApiAccess::$user->rights->produit->lire) {
            throw new RestException(401);
        }

        if (empty($conf->global->PRODUIT_CUSTOMER_PRICES_BY_QTY)) {
            throw new RestException(400, 'API not available: this mode of pricing is not enabled by setup');
        }

        $result = $this->product->fetch($id);
        if (!$result) {
            throw new RestException(404, 'Product not found');
        }

        if ($result < 0) {
            throw new RestException(503, 'Error when retrieve prices list : '.array_merge(array($this->product->error), $this->product->errors));
        }

        return array(
        'prices_by_qty'=>$this->product->prices_by_qty[0], // 1 if price by quantity was activated for the product
        'prices_by_qty_list'=>$this->product->prices_by_qty_list[0]
        );
    }

    /**
     * Delete purchase price for a product
     *
     * @param  int $id Product ID
     * @param  int $priceid purchase price ID
     *
     * @url DELETE {id}/purchase_prices/{priceid}
     *
     * @return int
     *
     * @throws 401
     * @throws 404
     *
     */
    public function deletePurchasePrice($id, $priceid)
    {
        if (!DolibarrApiAccess::$user->rights->produit->supprimer) {
            throw new RestException(401);
        }
        $result = $this->product->fetch($id);
        if (!$result) {
            throw new RestException(404, 'Product not found');
        }

        if (!DolibarrApi::_checkAccessToResource('product', $this->product->id)) {
            throw new RestException(401, 'Access not allowed for login '.DolibarrApiAccess::$user->login);
        }
        $resultsupplier = 0;
        if ($result) {
            $this->productsupplier->fetch($id);
            $resultsupplier = $this->product->remove_product_fournisseur_price($priceid);
        }

        return $resultsupplier;
    }

    /**
     * List purchase prices
     *
     * Get a list of all purchase prices of products
     *
     * @param  string $sortfield  Sort field
     * @param  string $sortorder  Sort order
     * @param  int    $limit      Limit for list
     * @param  int    $page       Page number
     * @param  int    $mode       Use this param to filter list (0 for all, 1 for only product, 2 for only service)
     * @param  int    $category   Use this param to filter list by category of product
     * @param  int    $supplier   Use this param to filter list by supplier
     * @param  string $sqlfilters Other criteria to filter answers separated by a comma. Syntax example "(t.tobuy:=:0) and (t.tosell:=:1)"
     * @return array              Array of product objects
     *
     * @url GET purchase_prices
     */
    public function getSupplierProducts($sortfield = "t.ref", $sortorder = 'ASC', $limit = 100, $page = 0, $mode = 0, $category = 0, $supplier = 0, $sqlfilters = '')
    {
    	global $db, $conf;
    	$obj_ret = array();
    	$socid = DolibarrApiAccess::$user->socid ? DolibarrApiAccess::$user->socid : '';
    	$sql = "SELECT t.rowid, t.ref, t.ref_ext";
    	$sql .= " FROM ".MAIN_DB_PREFIX."product as t";
    	if ($category > 0) {
    		$sql .= ", ".MAIN_DB_PREFIX."categorie_product as c";
    	}
    	$sql .= ", ".MAIN_DB_PREFIX."product_fournisseur_price as s";

    	$sql .= ' WHERE t.entity IN ('.getEntity('product').')';

    	if ($supplier > 0) {
    		$sql .= " AND s.fk_soc = ".$db->escape($supplier);
    	}
    	$sql .= " AND s.fk_product = t.rowid ";
    	// Select products of given category
    	if ($category > 0) {
    		$sql .= " AND c.fk_categorie = ".$db->escape($category);
    		$sql .= " AND c.fk_product = t.rowid ";
    	}
    	if ($mode == 1) {
    		// Show only products
    		$sql .= " AND t.fk_product_type = 0";
    	} elseif ($mode == 2) {
    		// Show only services
    		$sql .= " AND t.fk_product_type = 1";
    	}
    	// Add sql filters
    	if ($sqlfilters) {
    		if (!DolibarrApi::_checkFilters($sqlfilters)) {
    			throw new RestException(503, 'Error when validating parameter sqlfilters '.$sqlfilters);
    		}
    		$regexstring = '\(([^:\'\(\)]+:[^:\'\(\)]+:[^:\(\)]+)\)';
    		$sql .= " AND (".preg_replace_callback('/'.$regexstring.'/', 'DolibarrApi::_forge_criteria_callback', $sqlfilters).")";
    	}
    	$sql .= $db->order($sortfield, $sortorder);
    	if ($limit) {
    		if ($page < 0) {
    			$page = 0;
    		}
    		$offset = $limit * $page;
    		$sql .= $db->plimit($limit + 1, $offset);
    	}
    	$result = $db->query($sql);
    	if ($result) {
    		$num = $db->num_rows($result);
    		$min = min($num, ($limit <= 0 ? $num : $limit));
    		$i = 0;
    		while ($i < $min)
    		{
    			$obj = $db->fetch_object($result);
    			$product_static = new Product($db);
    			if ($product_static->fetch($obj->rowid)) {
    				$obj_ret[] = $this->_cleanObjectDatas($product_static);
    			}
    			$i++;
    		}
    	}
    	else {
    		throw new RestException(503, 'Error when retrieve product list : '.$db->lasterror());
    	}
    	if (!count($obj_ret)) {
    		throw new RestException(404, 'No product found');
    	}
    	return $obj_ret;
    }

    /**
     * Get purchase prices for a product
     *
     * Return an array with product information.
     * TODO implement getting a product by ref or by $ref_ext
     *
     * @param  int    $id               ID of product
     * @param  string $ref              Ref of element
     * @param  string $ref_ext          Ref ext of element
     * @param  string $barcode          Barcode of element
     * @return array|mixed                 Data without useless information
     *
     * @url GET {id}/purchase_prices
     *
     * @throws 401
     * @throws 403
     * @throws 404
     *
     */
    public function getPurchasePrices($id, $ref = '', $ref_ext = '', $barcode = '')
    {
        if (empty($id) && empty($ref) && empty($ref_ext) && empty($barcode)) {
            throw new RestException(400, 'bad value for parameter id, ref, ref_ext or barcode');
        }

        $id = (empty($id) ? 0 : $id);

        if (!DolibarrApiAccess::$user->rights->produit->lire) {
            throw new RestException(403);
        }

        $result = $this->product->fetch($id, $ref, $ref_ext, $barcode);
        if (!$result) {
            throw new RestException(404, 'Product not found');
        }

        if (!DolibarrApi::_checkAccessToResource('product', $this->product->id)) {
            throw new RestException(401, 'Access not allowed for login '.DolibarrApiAccess::$user->login);
        }

        if ($result) {
            $this->productsupplier->fetch($id, $ref);
            $this->productsupplier->list_product_fournisseur_price($id, '', '', 0, 0);
        }

        return $this->_cleanObjectDatas($this->productsupplier);
    }

    /**
     * Get attributes.
     *
     * @return array
     *
     * @throws RestException
     *
     * @url GET attributes
     */
    public function getAttributes()
    {
        if (!DolibarrApiAccess::$user->rights->produit->lire) {
            throw new RestException(401);
        }

        $prodattr = new ProductAttribute($this->db);
        return $prodattr->fetchAll();
    }

    /**
     * Get attribute by ID.
     *
     * @param  int $id ID of Attribute
     * @return array
     *
     * @throws RestException
     * @throws 401
     * @throws 404
     *
     * @url GET attributes/{id}
     */
    public function getAttributeById($id)
    {
        if (!DolibarrApiAccess::$user->rights->produit->lire) {
            throw new RestException(401);
        }

        $prodattr = new ProductAttribute($this->db);
        $result = $prodattr->fetch((int) $id);

        if ($result < 0) {
            throw new RestException(404, "Attribute not found");
        }

        return $prodattr;
    }

    /**
     * Get attributes by ref.
     *
     * @param  string $ref Reference of Attribute
     * @return array
     *
     * @throws RestException
     * @throws 401
     *
     * @url GET attributes/ref/{ref}
     */
    public function getAttributesByRef($ref)
    {
        if (!DolibarrApiAccess::$user->rights->produit->lire) {
            throw new RestException(401);
        }

        $sql = "SELECT rowid, ref, label, rang FROM ".MAIN_DB_PREFIX."product_attribute WHERE ref LIKE '".trim($ref)."' AND entity IN (".getEntity('product').")";

        $query = $this->db->query($sql);

        if (!$this->db->num_rows($query)) {
            throw new RestException(404);
        }

        $result = $this->db->fetch_object($query);

        $attr = [];
        $attr['id'] = $result->rowid;
        $attr['ref'] = $result->ref;
        $attr['label'] = $result->label;
        $attr['rang'] = $result->rang;

        return $attr;
    }

    /**
     * Add attributes.
     *
     * @param  string $ref   Reference of Attribute
     * @param  string $label Label of Attribute
     * @return int
     *
     * @throws RestException
     * @throws 401
     *
     * @url POST attributes
     */
    public function addAttributes($ref, $label)
    {
        if (!DolibarrApiAccess::$user->rights->produit->creer) {
            throw new RestException(401);
        }

        $prodattr = new ProductAttribute($this->db);
        $prodattr->label = $label;
        $prodattr->ref = $ref;

        $resid = $prodattr->create(DolibarrApiAccess::$user);
        if ($resid <= 0) {
            throw new RestException(500, "Error creating new attribute");
        }
        return $resid;
    }

    /**
     * Update attributes by id.
     *
     * @param  int $id    ID of Attribute
     * @param  array $request_data Datas
     * @return array
     *
     * @throws RestException
     * @throws 401
     * @throws 404
     *
     * @url PUT attributes/{id}
     */
    public function putAttributes($id, $request_data = null)
    {
        if (!DolibarrApiAccess::$user->rights->produit->creer) {
            throw new RestException(401);
        }

        $prodattr = new ProductAttribute($this->db);

        $result = $prodattr->fetch((int) $id);
        if ($result == 0) {
            throw new RestException(404, 'Attribute not found');
        } elseif ($result < 0) {
            throw new RestException(500, "Error fetching attribute");
        }

        foreach ($request_data as $field => $value) {
            if ($field == 'rowid') { continue;
            }
            $prodattr->$field = $value;
        }

        if ($prodattr->update(DolibarrApiAccess::$user) > 0) {
            $result = $prodattr->fetch((int) $id);
            if ($result == 0) {
                throw new RestException(404, 'Attribute not found');
            } elseif ($result < 0) {
                throw new RestException(500, "Error fetching attribute");
            } else {
                return $prodattr;
            }
        }
        throw new RestException(500, "Error updating attribute");
    }

    /**
     * Delete attributes by id.
     *
     * @param  int $id 	ID of Attribute
     * @return int		Result of deletion
     *
     * @throws RestException
     * @throws 401
     *
     * @url DELETE attributes/{id}
     */
    public function deleteAttributes($id)
    {
        if (!DolibarrApiAccess::$user->rights->produit->supprimer) {
            throw new RestException(401);
        }

        $prodattr = new ProductAttribute($this->db);
        $prodattr->id = (int) $id;
        $result = $prodattr->delete(DolibarrApiAccess::$user);

        if ($result <= 0) {
        	throw new RestException(500, "Error deleting attribute");
        }

        return $result;
    }

    /**
     * Get attribute value by id.
     *
     * @param  int $id ID of Attribute value
     * @return array
     *
     * @throws RestException
     * @throws 401
     *
     * @url GET attributes/values/{id}
     */
    public function getAttributeValueById($id)
    {
        if (!DolibarrApiAccess::$user->rights->produit->lire) {
            throw new RestException(401);
        }

        $sql = "SELECT rowid, fk_product_attribute, ref, value FROM ".MAIN_DB_PREFIX."product_attribute_value WHERE rowid = ".(int) $id." AND entity IN (".getEntity('product').")";

        $query = $this->db->query($sql);

        if (!$query) {
            throw new RestException(401);
        }

        if (!$this->db->num_rows($query)) {
            throw new RestException(404, 'Attribute value not found');
        }

        $result = $this->db->fetch_object($query);

        $attrval = [];
        $attrval['id'] = $result->rowid;
        $attrval['fk_product_attribute'] = $result->fk_product_attribute;
        $attrval['ref'] = $result->ref;
        $attrval['value'] = $result->value;

        return $attrval;
    }

    /**
     * Get attribute value by ref.
     *
     * @param  int $id ID of Attribute value
     * @param  string $ref Ref of Attribute value
     * @return array
     *
     * @throws RestException
     * @throws 401
     *
     * @url GET attributes/{id}/values/ref/{ref}
     */
    public function getAttributeValueByRef($id, $ref)
    {
        if (!DolibarrApiAccess::$user->rights->produit->lire) {
            throw new RestException(401);
        }

        $sql = "SELECT rowid, fk_product_attribute, ref, value FROM ".MAIN_DB_PREFIX."product_attribute_value WHERE ref LIKE '".trim($ref)."' AND fk_product_attribute = ".(int) $id." AND entity IN (".getEntity('product').")";

        $query = $this->db->query($sql);

        if (!$query) {
            throw new RestException(401);
        }

        if (!$this->db->num_rows($query)) {
            throw new RestException(404, 'Attribute value not found');
        }

        $result = $this->db->fetch_object($query);

        $attrval = [];
        $attrval['id'] = $result->rowid;
        $attrval['fk_product_attribute'] = $result->fk_product_attribute;
        $attrval['ref'] = $result->ref;
        $attrval['value'] = $result->value;

        return $attrval;
    }

    /**
     * Delete attribute value by ref.
     *
     * @param  int $id ID of Attribute
     * @param  string $ref Ref of Attribute value
     * @return int
     *
     * @throws RestException
     * @throws 401
     *
     * @url DELETE attributes/{id}/values/ref/{ref}
     */
    public function deleteAttributeValueByRef($id, $ref)
    {
        if (!DolibarrApiAccess::$user->rights->produit->supprimer) {
            throw new RestException(401);
        }

        $sql = "DELETE FROM ".MAIN_DB_PREFIX."product_attribute_value WHERE ref LIKE '".trim($ref)."' AND fk_product_attribute = ".(int) $id;

        if ($this->db->query($sql)) {
            return 1;
        }

        throw new RestException(500, "Error deleting attribute value");
    }

    /**
     * Get all values for an attribute id.
     *
     * @param  int $id ID of an Attribute
     * @return array
     *
     * @throws RestException
     * @throws 401
     *
     * @url GET attributes/{id}/values
     */
    public function getAttributeValues($id)
    {
        if (!DolibarrApiAccess::$user->rights->produit->lire) {
            throw new RestException(401);
        }

        $objectval = new ProductAttributeValue($this->db);
        return $objectval->fetchAllByProductAttribute((int) $id);
    }

    /**
     * Get all values for an attribute ref.
     *
     * @param  string $ref Ref of an Attribute
     * @return array
     *
     * @throws RestException
     * @throws 401
     *
     * @url GET attributes/ref/{ref}/values
     */
    public function getAttributeValuesByRef($ref)
    {
        if (!DolibarrApiAccess::$user->rights->produit->lire) {
            throw new RestException(401);
        }

        $return = array();

        $sql = 'SELECT ';
        $sql .= 'v.fk_product_attribute, v.rowid, v.ref, v.value FROM '.MAIN_DB_PREFIX.'product_attribute_value v ';
        $sql .= "WHERE v.fk_product_attribute = ( SELECT rowid FROM ".MAIN_DB_PREFIX."product_attribute WHERE ref LIKE '".strtoupper(trim($ref))."' LIMIT 1)";

        $query = $this->db->query($sql);

        while ($result = $this->db->fetch_object($query)) {
            $tmp = new ProductAttributeValue($this->db);
            $tmp->fk_product_attribute = $result->fk_product_attribute;
            $tmp->id = $result->rowid;
            $tmp->ref = $result->ref;
            $tmp->value = $result->value;

            $return[] = $tmp;
        }

        return $return;
    }

    /**
     * Add attribute value.
     *
     * @param  int    $id    ID of Attribute
     * @param  string $ref   Reference of Attribute value
     * @param  string $value Value of Attribute value
     * @return int
     *
     * @throws RestException
     * @throws 401
     *
     * @url POST attributes/{id}/values
     */
    public function addAttributeValue($id, $ref, $value)
    {
        if (!DolibarrApiAccess::$user->rights->produit->creer) {
            throw new RestException(401);
        }

        if (empty($ref) || empty($value)) {
            throw new RestException(401);
        }

        $objectval = new ProductAttributeValue($this->db);
        $objectval->fk_product_attribute = $id;
        $objectval->ref = $ref;
        $objectval->value = $value;

        if ($objectval->create(DolibarrApiAccess::$user) > 0) {
            return $objectval->id;
        }
        throw new RestException(500, "Error creating new attribute value");
    }

    /**
     * Update attribute value.
     *
     * @param  int $id ID of Attribute
     * @param  array $request_data Datas
     * @return array
     *
     * @throws RestException
     * @throws 401
     *
     * @url PUT attributes/values/{id}
     */
    public function putAttributeValue($id, $request_data)
    {
        if (!DolibarrApiAccess::$user->rights->produit->creer) {
            throw new RestException(401);
        }

        $objectval = new ProductAttributeValue($this->db);
        $result = $objectval->fetch((int) $id);

        if ($result == 0) {
            throw new RestException(404, 'Attribute value not found');
        } elseif ($result < 0) {
            throw new RestException(500, "Error fetching attribute value");
        }

        foreach ($request_data as $field => $value) {
            if ($field == 'rowid') { continue;
            }
            $objectval->$field = $value;
        }

        if ($objectval->update(DolibarrApiAccess::$user) > 0) {
            $result = $objectval->fetch((int) $id);
            if ($result == 0) {
                throw new RestException(404, 'Attribute not found');
            } elseif ($result < 0) {
                throw new RestException(500, "Error fetching attribute");
            } else {
                return $objectval;
            }
        }
        throw new RestException(500, "Error updating attribute");
    }

    /**
     * Delete attribute value by id.
     *
     * @param  int $id ID of Attribute value
     * @return int
     *
     * @throws RestException
     * @throws 401
     *
     * @url DELETE attributes/values/{id}
     */
    public function deleteAttributeValueById($id)
    {
        if (!DolibarrApiAccess::$user->rights->produit->supprimer) {
            throw new RestException(401);
        }

        $objectval = new ProductAttributeValue($this->db);
        $objectval->id = (int) $id;

        if ($objectval->delete() > 0) {
            return 1;
        }
        throw new RestException(500, "Error deleting attribute value");
    }

    /**
     * Get product variants.
     *
     * @param  int $id ID of Product
     * @return array
     *
     * @throws RestException
     * @throws 401
     *
     * @url GET {id}/variants
     */
    public function getVariants($id)
    {
        if (!DolibarrApiAccess::$user->rights->produit->lire) {
            throw new RestException(401);
        }

        $prodcomb = new ProductCombination($this->db);
        $combinations = $prodcomb->fetchAllByFkProductParent((int) $id);

        foreach ($combinations as $key => $combination) {
            $prodc2vp = new ProductCombination2ValuePair($this->db);
            $combinations[$key]->attributes = $prodc2vp->fetchByFkCombination((int) $combination->id);
        }

        return $combinations;
    }

    /**
     * Get product variants by Product ref.
     *
     * @param  string $ref Ref of Product
     * @return array
     *
     * @throws RestException
     * @throws 401
     *
     * @url GET ref/{ref}/variants
     */
    public function getVariantsByProdRef($ref)
    {
        if (!DolibarrApiAccess::$user->rights->produit->lire) {
            throw new RestException(401);
        }

        $result = $this->product->fetch('', $ref);
        if (!$result) {
            throw new RestException(404, 'Product not found');
        }

        $prodcomb = new ProductCombination($this->db);
        $combinations = $prodcomb->fetchAllByFkProductParent((int) $this->product->id);

        foreach ($combinations as $key => $combination) {
            $prodc2vp = new ProductCombination2ValuePair($this->db);
            $combinations[$key]->attributes = $prodc2vp->fetchByFkCombination((int) $combination->id);
        }

        return $combinations;
    }

    /**
     * Add variant.
     *
     * "features" is a list of attributes pairs id_attribute=>id_value. Example: array(id_color=>id_Blue, id_size=>id_small, id_option=>id_val_a, ...)
     *
     * @param  int $id ID of Product
     * @param  float $weight_impact Weight impact of variant
     * @param  float $price_impact Price impact of variant
     * @param  bool $price_impact_is_percent Price impact in percent (true or false)
     * @param  array $features List of attributes pairs id_attribute->id_value. Example: array(id_color=>id_Blue, id_size=>id_small, id_option=>id_val_a, ...)
     * @param  bool|string $reference Customized reference of variant
     * @return int
     *
     * @throws RestException
     * @throws 401
     * @throws 404
     *
     * @url POST {id}/variants
     */
    public function addVariant($id, $weight_impact, $price_impact, $price_impact_is_percent, $features, $reference = false)
    {
        if (!DolibarrApiAccess::$user->rights->produit->creer) {
            throw new RestException(401);
        }

        if (empty($id) || empty($features) || !is_array($features)) {
            throw new RestException(401);
        }

        $weight_impact = price2num($weight_impact);
        $price_impact = price2num($price_impact);

        $prodattr = new ProductAttribute($this->db);
        $prodattr_val = new ProductAttributeValue($this->db);
        foreach ($features as $id_attr => $id_value) {
            if ($prodattr->fetch((int) $id_attr) < 0) {
                throw new RestException(401);
            }
            if ($prodattr_val->fetch((int) $id_value) < 0) {
                throw new RestException(401);
            }
        }

        $result = $this->product->fetch((int) $id);
        if (!$result) {
            throw new RestException(404, 'Product not found');
        }

        $prodcomb = new ProductCombination($this->db);
<<<<<<< HEAD
		$result = $prodcomb->createProductCombination(DolibarrApiAccess::$user, $this->product, $features, array(), $price_impact_is_percent, $price_impact, $weight_impact, $reference);
		if ($result > 0)
		{
			return $result;
		} else {
			throw new RestException(500, "Error creating new product variant");
		}
=======
        if (!$prodcomb->fetchByProductCombination2ValuePairs($id, $features))
        {
            $result = $prodcomb->createProductCombination(DolibarrApiAccess::$user, $this->product, $features, array(), $price_impact_is_percent, $price_impact, $weight_impact);
            if ($result > 0)
            {
                return $result;
            } else {
                throw new RestException(500, "Error creating new product variant");
            }
        } else {
            return $prodcomb->id;
        }
>>>>>>> 0083a3aa
    }

    /**
     * Add variant by product ref.
     *
     * "features" is a list of attributes pairs id_attribute=>id_value. Example: array(id_color=>id_Blue, id_size=>id_small, id_option=>id_val_a, ...)
     *
     * @param  string $ref                      Ref of Product
     * @param  float  $weight_impact            Weight impact of variant
     * @param  float  $price_impact             Price impact of variant
     * @param  bool   $price_impact_is_percent  Price impact in percent (true or false)
     * @param  array  $features                 List of attributes pairs id_attribute->id_value. Example: array(id_color=>id_Blue, id_size=>id_small, id_option=>id_val_a, ...)
     * @return int
     *
     * @throws RestException
     * @throws 401
     * @throws 404
     *
     * @url POST ref/{ref}/variants
     */
    public function addVariantByProductRef($ref, $weight_impact, $price_impact, $price_impact_is_percent, $features)
    {
        if (!DolibarrApiAccess::$user->rights->produit->creer) {
            throw new RestException(401);
        }

        if (empty($ref) || empty($features) || !is_array($features)) {
            throw new RestException(401);
        }

        $weight_impact = price2num($weight_impact);
        $price_impact = price2num($price_impact);

        $prodattr = new ProductAttribute($this->db);
        $prodattr_val = new ProductAttributeValue($this->db);
        foreach ($features as $id_attr => $id_value) {
            if ($prodattr->fetch((int) $id_attr) < 0) {
                throw new RestException(404);
            }
            if ($prodattr_val->fetch((int) $id_value) < 0) {
                throw new RestException(404);
            }
        }

        $result = $this->product->fetch('', trim($ref));
        if (!$result) {
            throw new RestException(404, 'Product not found');
        }

        $prodcomb = new ProductCombination($this->db);
        if (!$prodcomb->fetchByProductCombination2ValuePairs($this->product->id, $features))
        {
            $result = $prodcomb->createProductCombination(DolibarrApiAccess::$user, $this->product, $features, array(), $price_impact_is_percent, $price_impact, $weight_impact);
            if ($result > 0)
            {
                return $result;
            } else {
                throw new RestException(500, "Error creating new product variant");
            }
        } else {
            return $prodcomb->id;
        }
    }

    /**
     * Put product variants.
     *
     * @param  int $id ID of Variant
     * @param  array $request_data Datas
     * @return int
     *
     * @throws RestException
     * @throws 401
     *
     * @url PUT variants/{id}
     */
    public function putVariant($id, $request_data = null)
    {
        if (!DolibarrApiAccess::$user->rights->produit->creer) {
            throw new RestException(401);
        }

        $prodcomb = new ProductCombination($this->db);
        $prodcomb->fetch((int) $id);

        foreach ($request_data as $field => $value) {
            if ($field == 'rowid') { continue;
            }
            $prodcomb->$field = $value;
        }

        $result = $prodcomb->update(DolibarrApiAccess::$user);
        if ($result > 0)
        {
            return 1;
        }
        throw new RestException(500, "Error editing variant");
    }

    /**
     * Delete product variants.
     *
     * @param  int $id 	ID of Variant
     * @return int		Result of deletion
     *
     * @throws RestException
     * @throws 401
     *
     * @url DELETE variants/{id}
     */
    public function deleteVariant($id)
    {
        if (!DolibarrApiAccess::$user->rights->produit->supprimer) {
            throw new RestException(401);
        }

        $prodcomb = new ProductCombination($this->db);
        $prodcomb->id = (int) $id;
        $result = $prodcomb->delete(DolibarrApiAccess::$user);
        if ($result <= 0)
        {
        	throw new RestException(500, "Error deleting variant");
        }
        return $result;
    }

    // phpcs:disable PEAR.NamingConventions.ValidFunctionName.PublicUnderscore
    /**
     * Clean sensible object datas
     *
     * @param  object $object Object to clean
     * @return array    Array of cleaned object properties
     */
    protected function _cleanObjectDatas($object)
    {
        // phpcs:enable
        $object = parent::_cleanObjectDatas($object);

        unset($object->regeximgext);
        unset($object->price_by_qty);
        unset($object->prices_by_qty_id);
        unset($object->libelle);
        unset($object->product_id_already_linked);

        unset($object->name);
        unset($object->firstname);
        unset($object->lastname);
        unset($object->civility_id);

        unset($object->recuperableonly);

        return $object;
    }

    /**
     * Validate fields before create or update object
     *
     * @param  array $data Datas to validate
     * @return array
     * @throws RestException
     */
    private function _validate($data)
    {
        $product = array();
        foreach (Products::$FIELDS as $field) {
            if (!isset($data[$field])) {
                throw new RestException(400, "$field field missing");
            }
            $product[$field] = $data[$field];
        }
        return $product;
    }

    /**
     * Get properties of a product object
     *
     * Return an array with product information.
     *
     * @param  int    $id                 ID of product
     * @param  string $ref                Ref of element
     * @param  string $ref_ext            Ref ext of element
     * @param  string $barcode            Barcode of element
     * @param  int    $includestockdata   Load also information about stock (slower)
     * @param  bool   $includesubproducts Load information about subproducts
     * @return array|mixed                Data without useless information
     *
     * @throws 401
     * @throws 403
     * @throws 404
     */
    private function _fetch($id, $ref = '', $ref_ext = '', $barcode = '', $includestockdata = 0, $includesubproducts = false)
    {
        if (empty($id) && empty($ref) && empty($ref_ext) && empty($barcode)) {
            throw new RestException(400, 'bad value for parameter id, ref, ref_ext or barcode');
        }

        $id = (empty($id) ? 0 : $id);

        if (!DolibarrApiAccess::$user->rights->produit->lire) {
            throw new RestException(403);
        }

        $result = $this->product->fetch($id, $ref, $ref_ext, $barcode);
        if (!$result) {
            throw new RestException(404, 'Product not found');
        }

        if (!DolibarrApi::_checkAccessToResource('product', $this->product->id)) {
            throw new RestException(401, 'Access not allowed for login '.DolibarrApiAccess::$user->login);
        }

        if ($includestockdata) {
               $this->product->load_stock();
        }



        if ($includesubproducts) {
            $childsArbo = $this->product->getChildsArbo($id, 1);

            $keys = ['rowid', 'qty', 'fk_product_type', 'label', 'incdec'];
            $childs = [];
            foreach ($childsArbo as $values) {
                $childs[] = array_combine($keys, $values);
            }

            $this->product->sousprods = $childs;
        }

        return $this->_cleanObjectDatas($this->product);
    }
}<|MERGE_RESOLUTION|>--- conflicted
+++ resolved
@@ -1373,28 +1373,14 @@
         }
 
         $prodcomb = new ProductCombination($this->db);
-<<<<<<< HEAD
-		$result = $prodcomb->createProductCombination(DolibarrApiAccess::$user, $this->product, $features, array(), $price_impact_is_percent, $price_impact, $weight_impact, $reference);
-		if ($result > 0)
-		{
-			return $result;
-		} else {
-			throw new RestException(500, "Error creating new product variant");
-		}
-=======
-        if (!$prodcomb->fetchByProductCombination2ValuePairs($id, $features))
+      
+        $result = $prodcomb->createProductCombination(DolibarrApiAccess::$user, $this->product, $features, array(), $price_impact_is_percent, $price_impact, $weight_impact, $reference);
+        if ($result > 0)
         {
-            $result = $prodcomb->createProductCombination(DolibarrApiAccess::$user, $this->product, $features, array(), $price_impact_is_percent, $price_impact, $weight_impact);
-            if ($result > 0)
-            {
-                return $result;
-            } else {
-                throw new RestException(500, "Error creating new product variant");
-            }
+          return $result;
         } else {
-            return $prodcomb->id;
-        }
->>>>>>> 0083a3aa
+          throw new RestException(500, "Error creating new product variant");
+        }
     }
 
     /**
