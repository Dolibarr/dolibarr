--- conflicted
+++ resolved
@@ -73,27 +73,19 @@
 	$current_lang = $langs->getDefaultLang();
 
 	// update de l'objet
-	if ($_POST["forcelangprod"] == $current_lang)
-	{
+	if ($_POST["forcelangprod"] == $current_lang) {
 		$object->label			= $_POST["libelle"];
 		$object->description = dol_htmlcleanlastbr($_POST["desc"]);
 		$object->other			= dol_htmlcleanlastbr($_POST["other"]);
-<<<<<<< HEAD
+		$object->update($object->id, $user);
 	} else {
-=======
-		$object->update($object->id, $user);
-	}
-	else
-	{
->>>>>>> 9a5d0ab0
 		$object->multilangs[$_POST["forcelangprod"]]["label"]		= $_POST["libelle"];
 		$object->multilangs[$_POST["forcelangprod"]]["description"] = dol_htmlcleanlastbr($_POST["desc"]);
 		$object->multilangs[$_POST["forcelangprod"]]["other"]		= dol_htmlcleanlastbr($_POST["other"]);
 	}
 
 	// sauvegarde en base
-	if ($object->setMultiLangs($user) > 0)
-	{
+	if ($object->setMultiLangs($user) > 0) {
 		$action = '';
 	} else {
 		$action = 'add';
