--- conflicted
+++ resolved
@@ -185,12 +185,8 @@
 			if ($result) {
 				$num = $db->num_rows($result);
 
-<<<<<<< HEAD
-				$option = '';
-=======
-				$option .= '&id='.$product->id;
-
->>>>>>> ccaa2312
+				$option = '&id='.$product->id;
+
 				if ($limit > 0 && $limit != $conf->liste_limit) {
 					$option .= '&limit='.urlencode($limit);
 				}
