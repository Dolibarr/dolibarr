--- conflicted
+++ resolved
@@ -100,11 +100,7 @@
 		setEventMessages($hookmanager->error, $hookmanager->errors, 'errors');
 	}
 
-<<<<<<< HEAD
-	llxHeader("", "", $langs->trans("CardProduct".$product->type), '', '', 0, 0, '', '', '', 'mod-product page-stats_supplier_proposal');
-=======
 	llxHeader("", "", $langs->trans("CardProduct".$product->type), '', 0, 0, '', '', '', '', 'mod-product page-stats_supplier_proposal');
->>>>>>> cc80841a
 
 	if ($result > 0) {
 		$head = product_prepare_head($product);
