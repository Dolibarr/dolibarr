<?php
/* Copyright (C) 2003-2007 Rodolphe Quiedeville <rodolphe@quiedeville.org>
 * Copyright (C) 2004-2009 Laurent Destailleur  <eldy@users.sourceforge.net>
 * Copyright (C) 2005-2009 Regis Houssin        <regis.houssin@inodbox.com>
 * Copyright (C) 2020 Floiran Henry <florian.henry@scopen.fr>
 *
 * This program is free software; you can redistribute it and/or modify
 * it under the terms of the GNU General Public License as published by
 * the Free Software Foundation; either version 3 of the License, or
 * (at your option) any later version.
 *
 * This program is distributed in the hope that it will be useful,
 * but WITHOUT ANY WARRANTY; without even the implied warranty of
 * MERCHANTABILITY or FITNESS FOR A PARTICULAR PURPOSE.  See the
 * GNU General Public License for more details.
 *
 * You should have received a copy of the GNU General Public License
 * along with this program. If not, see <https://www.gnu.org/licenses/>.
 */

/**
 *       \file       htdocs/product/stats/mo.php
 *       \ingroup    product mo
 *       \brief      Page of MO referring product
 */

require '../../main.inc.php';
require_once DOL_DOCUMENT_ROOT.'/core/lib/product.lib.php';
require_once DOL_DOCUMENT_ROOT.'/bom/class/bom.class.php';
require_once DOL_DOCUMENT_ROOT.'/product/class/product.class.php';

// Load translation files required by the page
$langs->loadLangs(array('mrp', 'products', 'companies'));

$id = GETPOST('id', 'int');
$ref = GETPOST('ref', 'alpha');

// Security check
$fieldvalue = (!empty($id) ? $id : (!empty($ref) ? $ref : ''));
$fieldtype = (!empty($ref) ? 'ref' : 'rowid');
if ($user->socid) {
	$socid = $user->socid;
}

// Initialize technical object to manage hooks of page. Note that conf->hooks_modules contains array of hook context
$hookmanager->initHooks(array('productstatsbom'));

$mesg = '';
$option = '';

// Load variable for pagination
$limit = GETPOST('limit', 'int') ?GETPOST('limit', 'int') : $conf->liste_limit;
$sortfield = GETPOST('sortfield', 'aZ09comma');
$sortorder = GETPOST('sortorder', 'aZ09comma');
$page = GETPOSTISSET('pageplusone') ? (GETPOST('pageplusone') - 1) : GETPOST("page", 'int');
if (empty($page) || $page == -1) {
	$page = 0;
}     // If $page is not defined, or '' or -1
$offset = $limit * $page;
$pageprev = $page - 1;
$pagenext = $page + 1;
if (!$sortorder) {
	$sortorder = "DESC";
}
if (!$sortfield) {
	$sortfield = "b.date_valid";
}

$result = restrictedArea($user, 'produit|service', $fieldvalue, 'product&product', '', '', $fieldtype);


/*
 * View
 */

$form = new Form($db);

if ($id > 0 || !empty($ref)) {
	$product = new Product($db);
	$result = $product->fetch($id, $ref);

	$object = $product;

	$parameters = array('id'=>$id);
	$reshook = $hookmanager->executeHooks('doActions', $parameters, $product, $action); // Note that $action and $object may have been modified by some hooks
	if ($reshook < 0) {
		setEventMessages($hookmanager->error, $hookmanager->errors, 'errors');
	}

	llxHeader("", "", $langs->trans("CardProduct".$product->type));

	if ($result > 0) {
		$head = product_prepare_head($product);
		$titre = $langs->trans("CardProduct".$product->type);
		$picto = ($product->type == Product::TYPE_SERVICE ? 'service' : 'product');
		print dol_get_fiche_head($head, 'referers', $titre, -1, $picto);

		$reshook = $hookmanager->executeHooks('formObjectOptions', $parameters, $product, $action); // Note that $action and $object may have been modified by hook
		print $hookmanager->resPrint;
		if ($reshook < 0) {
			setEventMessages($hookmanager->error, $hookmanager->errors, 'errors');
		}

		$linkback = '<a href="'.DOL_URL_ROOT.'/product/list.php?restore_lastsearch_values=1">'.$langs->trans("BackToList").'</a>';

		$shownav = 1;
		if ($user->socid && !in_array('product', explode(',', $conf->global->MAIN_MODULES_FOR_EXTERNAL))) {
			$shownav = 0;
		}

		dol_banner_tab($object, 'ref', $linkback, $shownav, 'ref');

		print '<div class="fichecenter">';

		print '<div class="underbanner clearboth"></div>';
		print '<table class="border tableforfield" width="100%">';

		$nboflines = show_stats_for_company($product, $socid);

		print "</table>";

		print '</div>';
		print '<div style="clear:both"></div>';

		print dol_get_fiche_end();

		$now = dol_now();

		//Calcul total qty and amount for global if full scan list
		$total_qty_toconsume = 0;
		$total_qty_toproduce = 0;
		$product_cache=array();
		$bom_data_result = array();

		//Qauntity  to produce
		$sql = "SELECT b.rowid as rowid, b.ref, b.status, b.date_valid, b.fk_product,";
		$sql .= " b.qty as qty_toproduce";
		$sql .= " FROM ".MAIN_DB_PREFIX."bom_bom as b";
		$sql .= " WHERE ";
		$sql .= " b.entity IN (".getEntity('bom').")";
		$sql .= " AND b.fk_product = ".((int) $product->id);
		$sql .= $db->order($sortfield, $sortorder);

		// Count total nb of records
		$totalofrecords = '';
		if (empty($conf->global->MAIN_DISABLE_FULL_SCANLIST)) {
			$result = $db->query($sql);
			if ($result) {
				$totalofrecords = $db->num_rows($result);
				while ($objp = $db->fetch_object($result)) {
					$total_qty_toproduce += $objp->qty_toproduce;
				}
			} else {
				dol_print_error($db);
			}
		}
		$sql .= $db->plimit($limit + 1, $offset);

		$result = $db->query($sql);
		if ($result) {
			$bomtmp = new BOM($db);
			$num = $db->num_rows($result);
			$i = 0;
			if ($num > 0) {
				while ($i < min($num, $limit)) {
					$objp = $db->fetch_object($result);
					$bomtmp->id = $objp->rowid;
					$bomtmp->ref = $objp->ref;
<<<<<<< HEAD
					$product = new Product($db);
					if (!empty($objp->fk_product)) {
						if (!array_key_exists($product->id, $product_cache)) {
							$resultFetch = $product->fetch($objp->fk_product);
							if ($resultFetch < 0) {
								setEventMessages($product->error, $product->errors, 'errors');
							} else {
								$product_cache[$product->id] = $product;
							}
						}
					}
=======
					$bomtmp->fk_product = $objp->fk_product;
>>>>>>> fe792185
					$bom_data_result[$objp->rowid]['link'] = $bomtmp->getNomUrl(1, 'production');
					$bom_data_result[$objp->rowid]['product'] = (array_key_exists($objp->fk_product, $product_cache)? $product_cache[$objp->fk_product]->getNomUrl(1): '');
					$bom_data_result[$objp->rowid]['qty_toproduce'] += ($objp->qty_toproduce > 0 ? $objp->qty_toproduce : 0);
					$bom_data_result[$objp->rowid]['qty_toconsume'] = 0;
					$bom_data_result[$objp->rowid]['date_valid'] = dol_print_date($db->jdate($objp->date_valid), 'dayhour');
					$bom_data_result[$objp->rowid]['status'] = $bomtmp->LibStatut($objp->status, 5);
					$i++;
				}
			}
		} else {
			dol_print_error($db);
		}
		$db->free($result);

		//Qauntity  to consume
		$sql = "SELECT b.rowid as rowid, b.ref, b.status, b.date_valid, b.fk_product,";
		$sql .= " SUM(bl.qty) as qty_toconsume";
		$sql .= " FROM ".MAIN_DB_PREFIX."bom_bom as b";
		$sql .= " INNER JOIN ".MAIN_DB_PREFIX."bom_bomline as bl ON bl.fk_bom=b.rowid";
		$sql .= " WHERE b.entity IN (".getEntity('bom').")";
		$sql .= " AND bl.fk_product = ".((int) $product->id);
		$sql .= " GROUP BY b.rowid, b.ref, b.date_valid, b.status";
		$sql .= $db->order($sortfield, $sortorder);

		// Count total nb of records
		$totalofrecords = '';
		if (empty($conf->global->MAIN_DISABLE_FULL_SCANLIST)) {
			$result = $db->query($sql);
			if ($result) {
				$totalofrecords = $db->num_rows($result);
				while ($objp = $db->fetch_object($result)) {
					$total_qty_toconsume += $objp->qty_toconsume;
				}
			} else {
				dol_print_error($db);
			}
		}
		$sql .= $db->plimit($limit + 1, $offset);

		$result = $db->query($sql);
		if ($result) {
			$bomtmp = new BOM($db);
			$num = $db->num_rows($result);
			$i = 0;
			if ($num > 0) {
				while ($i < min($num, $limit)) {
					$objp = $db->fetch_object($result);
					$bomtmp->id = $objp->rowid;
					$bomtmp->ref = $objp->ref;
<<<<<<< HEAD
					$product = new Product($db);
					if (!empty($objp->fk_product)) {
						if (!array_key_exists($product->id, $product_cache)) {
							$resultFetch = $product->fetch($objp->fk_product);
							if ($resultFetch < 0) {
								setEventMessages($product->error, $product->errors, 'errors');
							} else {
								$product_cache[$product->id] = $product;
							}
						}
					}
=======
					$bomtmp->fk_product = $objp->fk_product;
>>>>>>> fe792185

					if (!array_key_exists($objp->rowid, $bom_data_result)) {
						$bom_data_result[$objp->rowid]['link'] = $bomtmp->getNomUrl(1, 'production');
						$bom_data_result[$objp->rowid]['product'] = (array_key_exists($objp->fk_product, $product_cache)? $product_cache[$objp->fk_product]->getNomUrl(1): '');
						$bom_data_result[$objp->rowid]['qty_toproduce'] = 0;
						$bom_data_result[$objp->rowid]['qty_toconsume'] += ($objp->qty_toconsume > 0 ? $objp->qty_toconsume : 0);
						$bom_data_result[$objp->rowid]['date_valid'] = dol_print_date($db->jdate($objp->date_valid), 'dayhour');
						$bom_data_result[$objp->rowid]['status'] = $bomtmp->LibStatut($objp->status, 5);
					} else {
						$bom_data_result[$objp->rowid]['qty_toconsume'] += ($objp->qty_toconsume > 0 ? $objp->qty_toconsume : 0);
					}
					$i++;
				}
			}
		} else {
			dol_print_error($db);
		}
		$db->free($result);

		if ($limit > 0 && $limit != $conf->liste_limit) {
			$option .= '&limit='.urlencode($limit);
		}
		if (!empty($id)) {
			$option .= '&id='.$product->id;
		}
		if (!empty($search_month)) {
			$option .= '&search_month='.urlencode($search_month);
		}
		if (!empty($search_year)) {
			$option .= '&search_year='.urlencode($search_year);
		}

		print '<form method="post" action="'.$_SERVER['PHP_SELF'].'?id='.$product->id.'" name="search_form">'."\n";
		if (!empty($sortfield)) {
			print '<input type="hidden" name="sortfield" value="'.$sortfield.'"/>';
		}
		if (!empty($sortorder)) {
			print '<input type="hidden" name="sortorder" value="'.$sortorder.'"/>';
		}

		print_barre_liste($langs->trans("BOMs"), $page, $_SERVER["PHP_SELF"], $option, $sortfield, $sortorder, '', count($bom_data_result), count($bom_data_result), '', 0, '', '', $limit, 0, 0, 1);

		if (!empty($page)) {
			$option .= '&page='.urlencode($page);
		}

		print '<div class="div-table-responsive">';
		print '<table class="tagtable liste listwithfilterbefore centpercent">';

		print '<tr class="liste_titre">';
		print_liste_field_titre("Ref", $_SERVER["PHP_SELF"], "b.rowid", "", "&amp;id=".$product->id, '', $sortfield, $sortorder);
		print_liste_field_titre("Product", $_SERVER["PHP_SELF"], "b.fk_product", "", "&amp;id=".$product->id, '', $sortfield, $sortorder);
		print_liste_field_titre("Date", $_SERVER["PHP_SELF"], "b.date_valid", "", "&amp;id=".$product->id, 'align="center"', $sortfield, $sortorder);
		print_liste_field_titre("RowMaterial", $_SERVER["PHP_SELF"], "", "", "&amp;id=".$product->id, '', $sortfield, $sortorder, 'center ');
		print_liste_field_titre("Finished", $_SERVER["PHP_SELF"], "", "", "&amp;id=".$product->id, '', $sortfield, $sortorder, 'center ');
		print_liste_field_titre("Status", $_SERVER["PHP_SELF"], "b.status", "", "&amp;id=".$product->id, '', $sortfield, $sortorder, 'right ');
		print "</tr>\n";

		if (!empty($bom_data_result)) {
			foreach ($bom_data_result as $data) {
				print '<tr class="oddeven">';
				print '<td>';
				print $data['link'];
				print "</td>\n";
				print '<td>';
				print $data['product'];
				print "</td>\n";
				print "<td align=\"center\">";
				print $data['date_valid']."</td>";
				print '<td class="center">'.$data['qty_toconsume'].'</td>';
				print '<td class="center">'.$data['qty_toproduce'].'</td>';
				print '<td class="right">'.$data['status'].'</td>';
				print "</tr>\n";
			}
			print '</table>';
			print '</div>';
			print '</form>';
		}
	}
} else {
	dol_print_error();
}

// End of page
llxFooter();
$db->close();<|MERGE_RESOLUTION|>--- conflicted
+++ resolved
@@ -166,7 +166,6 @@
 					$objp = $db->fetch_object($result);
 					$bomtmp->id = $objp->rowid;
 					$bomtmp->ref = $objp->ref;
-<<<<<<< HEAD
 					$product = new Product($db);
 					if (!empty($objp->fk_product)) {
 						if (!array_key_exists($product->id, $product_cache)) {
@@ -178,9 +177,7 @@
 							}
 						}
 					}
-=======
 					$bomtmp->fk_product = $objp->fk_product;
->>>>>>> fe792185
 					$bom_data_result[$objp->rowid]['link'] = $bomtmp->getNomUrl(1, 'production');
 					$bom_data_result[$objp->rowid]['product'] = (array_key_exists($objp->fk_product, $product_cache)? $product_cache[$objp->fk_product]->getNomUrl(1): '');
 					$bom_data_result[$objp->rowid]['qty_toproduce'] += ($objp->qty_toproduce > 0 ? $objp->qty_toproduce : 0);
@@ -230,7 +227,6 @@
 					$objp = $db->fetch_object($result);
 					$bomtmp->id = $objp->rowid;
 					$bomtmp->ref = $objp->ref;
-<<<<<<< HEAD
 					$product = new Product($db);
 					if (!empty($objp->fk_product)) {
 						if (!array_key_exists($product->id, $product_cache)) {
@@ -242,9 +238,7 @@
 							}
 						}
 					}
-=======
 					$bomtmp->fk_product = $objp->fk_product;
->>>>>>> fe792185
 
 					if (!array_key_exists($objp->rowid, $bom_data_result)) {
 						$bom_data_result[$objp->rowid]['link'] = $bomtmp->getNomUrl(1, 'production');
