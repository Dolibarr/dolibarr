--- conflicted
+++ resolved
@@ -258,11 +258,7 @@
 	}
 
 	if ($mode == 'bynumber') {
-<<<<<<< HEAD
-		print '<a class="a-mesure-disabled marginleftonly marginrightonly reposition" href="'.$_SERVER["PHP_SELF"].'?'.(GETPOSTISSET('id') ? 'id='.GETPOST('id', 'int') : 'id='.$object->id).(($type != '' && $type != '-1') ? '&type='.((int) $type) : '').'&mode=byunit&search_year='.((int) $search_year).($notab ? '&notab='.$notab : '').'">';
-=======
 		print '<a class="a-mesure-disabled marginleftonly marginrightonly reposition" href="'.$_SERVER["PHP_SELF"].'?mode=byunit'.$param.'">';
->>>>>>> 503d1a04
 	} else {
 		print '<span class="a-mesure marginleftonly marginrightonly">';
 	}
@@ -278,11 +274,7 @@
 	}
 
 	if ($mode == 'byunit') {
-<<<<<<< HEAD
-		print '<a class="a-mesure-disabled marginleftonly marginrightonly reposition" href="'.$_SERVER["PHP_SELF"].'?'.(GETPOSTISSET('id') ? 'id='.GETPOST('id', 'int') : 'id='.$object->id).(($type != '' && $type != '-1') ? '&type='.((int) $type) : '').'&mode=bynumber&search_year='.((int) $search_year).($notab ? '&notab='.$notab : '').'">';
-=======
 		print '<a class="a-mesure-disabled marginleftonly marginrightonly reposition" href="'.$_SERVER["PHP_SELF"].'?mode=bynumber'.$param.'">';
->>>>>>> 503d1a04
 	} else {
 		print '<span class="a-mesure marginleftonly marginrightonly">';
 	}
