<?php
/* Copyright (C) 2001-2007	Rodolphe Quiedeville	<rodolphe@quiedeville.org>
 * Copyright (c) 2004-2017	Laurent Destailleur		<eldy@users.sourceforge.net>
 * Copyright (C) 2005-2012	Regis Houssin			<regis.houssin@capnetworks.com>
 * Copyright (C) 2005		Eric Seigne				<eric.seigne@ryxeo.com>
 * Copyright (C) 2013		Juanjo Menent			<jmenent@2byte.es>
 *
 * This program is free software; you can redistribute it and/or modify
 * it under the terms of the GNU General Public License as published by
 * the Free Software Foundation; either version 3 of the License, or
 * (at your option) any later version.
 *
 * This program is distributed in the hope that it will be useful,
 * but WITHOUT ANY WARRANTY; without even the implied warranty of
 * MERCHANTABILITY or FITNESS FOR A PARTICULAR PURPOSE.  See the
 * GNU General Public License for more details.
 *
 * You should have received a copy of the GNU General Public License
 * along with this program. If not, see <http://www.gnu.org/licenses/>.
 */

/**
 *       \file       htdocs/product/stats/card.php
 *       \ingroup    product
 *       \brief      Page of product statistics
 */

require '../../main.inc.php';
require_once DOL_DOCUMENT_ROOT.'/core/lib/product.lib.php';
require_once DOL_DOCUMENT_ROOT.'/core/lib/files.lib.php';
require_once DOL_DOCUMENT_ROOT.'/product/class/product.class.php';
require_once DOL_DOCUMENT_ROOT.'/core/class/dolgraph.class.php';
require_once DOL_DOCUMENT_ROOT.'/categories/class/categorie.class.php';
require_once DOL_DOCUMENT_ROOT.'/core/class/html.formother.class.php';

$WIDTH=DolGraph::getDefaultGraphSizeForStats('width',380);
$HEIGHT=DolGraph::getDefaultGraphSizeForStats('height',160);

$langs->load("companies");
$langs->load("products");
$langs->load("stocks");
$langs->load("bills");
$langs->load("other");

$id		= GETPOST('id','int');         // For this page, id can also be 'all'
$ref	= GETPOST('ref');
$mode	= (GETPOST('mode') ? GETPOST('mode') : 'byunit');
$search_year   = GETPOST('search_year','int');
$search_categ  = GETPOST('search_categ','int');

$error	= 0;
$mesg	= '';
$graphfiles=array();

$socid='';
if (! empty($user->societe_id)) $socid=$user->societe_id;

// Security check
$fieldvalue = (! empty($id) ? $id : $ref);
$fieldtype = (! empty($ref) ? 'ref' : 'rowid');
$result=restrictedArea($user,'produit|service',$fieldvalue,'product&product','','',$fieldtype);

$tmp=dol_getdate(dol_now());
$currentyear=$tmp['year'];
if (empty($search_year)) $search_year=$currentyear;


/*
 * Actions
 */

// None


/*
 *	View
 */

$form = new Form($db);
$htmlother = new FormOther($db);

$object = new Product($db);
if (! $id)
{
    llxHeader("",$langs->trans("ProductStatistics"));

    $type = GETPOST('type','int');

   	$helpurl='';
    if ($type == '0')
    {
        $helpurl='EN:Module_Products|FR:Module_Produits|ES:M&oacute;dulo_Productos';
        //$title=$langs->trans("StatisticsOfProducts");
        $title=$langs->trans("Statistics");
    }
    else if ($type == '1')
    {
        $helpurl='EN:Module_Services_En|FR:Module_Services|ES:M&oacute;dulo_Servicios';
        //$title=$langs->trans("StatisticsOfServices");
        $title=$langs->trans("Statistics");
    }
    else
    {
        $helpurl='EN:Module_Services_En|FR:Module_Services|ES:M&oacute;dulo_Servicios';
        //$title=$langs->trans("StatisticsOfProductsOrServices");
        $title=$langs->trans("Statistics");
    }

    print load_fiche_titre($title, $mesg,'title_products.png');
}
else
{
    $result = $object->fetch($id,$ref);

	$title = $langs->trans('ProductServiceCard');
	$helpurl = '';
	$shortlabel = dol_trunc($object->label,16);
	if (GETPOST("type") == '0' || ($object->type == Product::TYPE_PRODUCT))
	{
<<<<<<< HEAD
		$title = $langs->trans('Product')." ". $shortlabel ." - ".$langs->trans('Statistics');
		$helpurl='EN:Module_Products|FR:Module_Produits|ES:M&oacute;dulo_Productos';
=======
		$head=product_prepare_head($object);
		$titre=$langs->trans("CardProduct".$object->type);
		$picto=($object->type==Product::TYPE_SERVICE?'service':'product');

		dol_fiche_head($head, 'stats', $titre, 0, $picto);

		$linkback = '<a href="'.DOL_URL_ROOT.'/product/list.php">'.$langs->trans("BackToList").'</a>';

        $shownav = 1;
        if ($user->societe_id && ! in_array('product', explode(',',$conf->global->MAIN_MODULES_FOR_EXTERNAL))) $shownav=0;

		dol_banner_tab($object, 'ref', $linkback, $shownav, 'ref', '', '', '', 0, '', '', 1);

        dol_fiche_end();
>>>>>>> 4402c7fb
	}
	if (GETPOST("type") == '1' || ($object->type == Product::TYPE_SERVICE))
	{
		$title = $langs->trans('Service')." ". $shortlabel ." - ".$langs->trans('Statistics');
		$helpurl='EN:Module_Services_En|FR:Module_Services|ES:M&oacute;dulo_Servicios';
	}

	llxHeader('', $title, $helpurl);
}


if ($result && (! empty($id) || ! empty($ref)))
{
	$head=product_prepare_head($object);
	$titre=$langs->trans("CardProduct".$object->type);
	$picto=($object->type==Product::TYPE_SERVICE?'service':'product');

	dol_fiche_head($head, 'stats', $titre, -1, $picto);

	$linkback = '<a href="'.DOL_URL_ROOT.'/product/list.php">'.$langs->trans("BackToList").'</a>';
	
    dol_banner_tab($object, 'ref', $linkback, ($user->societe_id?0:1), 'ref', '', '', '', 0, '', '', 1);

    dol_fiche_end();
}
if (empty($id) & empty($ref))
{
    $h=0;
    $head = array();

    $head[$h][0] = DOL_URL_ROOT.'/product/stats/card.php'.($type != ''?'?type='.$type:'');
    $head[$h][1] = $langs->trans("Chart");
    $head[$h][2] = 'chart';
    $h++;

	$title = $langs->trans("ListProductServiceByPopularity");
    if ((string) $type == '1') {
    	$title = $langs->trans("ListServiceByPopularity");
    }
    if ((string) $type == '0') {
    	$title = $langs->trans("ListProductByPopularity");
    }

    $head[$h][0] = DOL_URL_ROOT.'/product/popuprop.php'.($type != ''?'?type='.$type:'');
    $head[$h][1] = $title;
    $head[$h][2] = 'popularityprop';
    $h++;

    dol_fiche_head($head, 'chart', $langs->trans("Statistics"), -1);
}


if ($result || empty($id))
{
        print '<form name="stats" method="POST" action="'.$_SERVER["PHP_SELF"].'">';
        print '<input type="hidden" name="id" value="'.$id.'">';
        
    	print '<table class="noborder" width="100%">';
    	print '<tr class="liste_titre"><td class="liste_titre" colspan="2">'.$langs->trans("Filter").'</td></tr>';

    	if (empty($id))
    	{
        	// Type
    		print '<tr><td class="titlefield">'.$langs->trans("ProductsAndServices").'</td><td>';
    		$array=array('-1'=>'&nbsp;', '0'=>$langs->trans('Product'), '1'=>$langs->trans('Service'));
    		print $form->selectarray('type', $array, $type);
    		print '</td></tr>';
		
    		// Tag
    		if ($conf->categorie->enabled)
    		{
        		print '<tr><td class="titlefield">'.$langs->trans("Categories").'</td><td>';
        		//$moreforfilter.='<div class="divsearchfield">';
        		$moreforfilter.=$htmlother->select_categories(Categorie::TYPE_PRODUCT,$search_categ,'search_categ',1);
        		//$moreforfilter.='</div>';
        		print $moreforfilter;
        		print '</td></tr>';
    		}
    	}
		
		// Year
		print '<tr><td class="titlefield">'.$langs->trans("Year").'</td><td>';
		$arrayyears=array();
		for ($year = $currentyear - 10; $year < $currentyear + 10 ; $year++)
		{
		    $arrayyears[$year]=$year;
		}
		if (! in_array($year,$arrayyears)) $arrayyears[$year]=$year;
		if (! in_array($nowyear,$arrayyears)) $arrayyears[$nowyear]=$nowyear;
		arsort($arrayyears);
		print $form->selectarray('search_year',$arrayyears,$search_year,0);
		print '</td></tr>';
		print '</table>';
		print '<div class="center"><input type="submit" name="submit" class="button" value="'.$langs->trans("Refresh").'"></div>';
		print '</form>';
		
		print '<br>';
    

	// Choice of stats mode (byunit or bynumber)
	if (! empty($conf->dol_use_jmobile)) print "\n".'<div class="fichecenter"><div class="nowrap">'."\n";

	if ($mode == 'bynumber') print '<a href="'.$_SERVER["PHP_SELF"].'?id='.(GETPOST('id')?GETPOST('id'):$object->id).($type != '' ? '&type='.$type:'').'&mode=byunit&search_year='.$search_year.'">';
	else print img_picto('','tick').' ';
	print $langs->trans("StatsByNumberOfUnits");
	if ($mode == 'bynumber') print '</a>';

	if (! empty($conf->dol_use_jmobile)) print '</div>'."\n".'<div class="nowrap">'."\n";
	else print ' &nbsp; / &nbsp; ';

	if ($mode == 'byunit') print '<a href="'.$_SERVER["PHP_SELF"].'?id='.(GETPOST('id')?GETPOST('id'):$object->id).($type != '' ? '&type='.$type:'').'&mode=bynumber&search_year='.$search_year.'">';
	else print img_picto('','tick').' ';
	print $langs->trans("StatsByNumberOfEntities");
	if ($mode == 'byunit') print '</a>';

	if (! empty($conf->dol_use_jmobile)) print '</div></div>';
	else print '<br>';
	print '<br>';

	//print '<table width="100%">';

	// Generation des graphs
	$dir = (! empty($conf->product->multidir_temp[$object->entity])?$conf->product->multidir_temp[$object->entity]:$conf->service->multidir_temp[$object->entity]);
	if ($object->id > 0)  // We are on statistics for a dedicated product
	{
		if (! file_exists($dir.'/'.$object->id))
		{
			if (dol_mkdir($dir.'/'.$object->id) < 0)
			{
				$mesg = $langs->trans("ErrorCanNotCreateDir",$dir);
				$error++;
			}
		}
	}

	if($conf->propal->enabled) {
		$graphfiles['propal']=array('modulepart'=>'productstats_proposals',
		'file' => $object->id.'/propal12m'.((string) $type != '' ? '_type'.$type : '').'_'.$mode.($search_year?'_year'.$search_year:'').'.png',
		'label' => ($mode=='byunit'?$langs->transnoentitiesnoconv("NumberOfUnitsProposals"):$langs->transnoentitiesnoconv("NumberOfProposals")));
	}

	if($conf->supplier_proposal->enabled) {
		$graphfiles['proposalssuppliers']=array('modulepart'=>'productstats_proposalssuppliers',
		'file' => $object->id.'/proposalssuppliers12m'.((string) $type != '' ? '_type'.$type : '').'_'.$mode.($search_year?'_year'.$search_year:'').'.png',
		'label' => ($mode=='byunit'?$langs->transnoentitiesnoconv("NumberOfUnitsSupplierProposals"):$langs->transnoentitiesnoconv("NumberOfSupplierProposals")));
	}

	if($conf->order->enabled) {
		$graphfiles['orders']=array('modulepart'=>'productstats_orders',
		'file' => $object->id.'/orders12m'.((string) $type != '' ? '_type'.$type : '').'_'.$mode.($search_year?'_year'.$search_year:'').'.png',
		'label' => ($mode=='byunit'?$langs->transnoentitiesnoconv("NumberOfUnitsCustomerOrders"):$langs->transnoentitiesnoconv("NumberOfCustomerOrders")));
	}

	if($conf->fournisseur->enabled) {
		$graphfiles['orderssuppliers']=array('modulepart'=>'productstats_orderssuppliers',
		'file' => $object->id.'/orderssuppliers12m'.((string) $type != '' ? '_type'.$type : '').'_'.$mode.($search_year?'_year'.$search_year:'').'.png',
		'label' => ($mode=='byunit'?$langs->transnoentitiesnoconv("NumberOfUnitsSupplierOrders"):$langs->transnoentitiesnoconv("NumberOfSupplierOrders")));
	}

	if($conf->facture->enabled) {
		$graphfiles['invoices']=array('modulepart'=>'productstats_invoices',
		'file' => $object->id.'/invoices12m'.((string) $type != '' ? '_type'.$type : '').'_'.$mode.($search_year?'_year'.$search_year:'').'.png',
		'label' => ($mode=='byunit'?$langs->transnoentitiesnoconv("NumberOfUnitsCustomerInvoices"):$langs->transnoentitiesnoconv("NumberOfCustomerInvoices")));

		$graphfiles['invoicessuppliers']=array('modulepart'=>'productstats_invoicessuppliers',
		'file' => $object->id.'/invoicessuppliers12m'.((string) $type != '' ? '_type'.$type : '').'_'.$mode.($search_year?'_year'.$search_year:'').'.png',
		'label' => ($mode=='byunit'?$langs->transnoentitiesnoconv("NumberOfUnitsSupplierInvoices"):$langs->transnoentitiesnoconv("NumberOfSupplierInvoices")));
	}

	$px = new DolGraph();

	if (! $error && count($graphfiles)>0)
	{
		$mesg = $px->isGraphKo();
		if (! $mesg)
		{
			foreach($graphfiles as $key => $val)
			{
				if (! $graphfiles[$key]['file']) continue;

<<<<<<< HEAD
				$graph_data = array();

				if (dol_is_file($dir . '/' . $graphfiles[$key]['file']))
=======
				if ($graphfiles == 'propal' && ! $user->rights->propale->lire) continue;
				if ($graphfiles == 'order' && ! $user->rights->commande->lire) continue;
				if ($graphfiles == 'invoices' && ! $user->rights->facture->lire) continue;
				if ($graphfiles == 'proposals_suppliers' && ! $user->rights->supplier_proposal->lire) continue;
				if ($graphfiles == 'invoices_suppliers' && ! $user->rights->fournisseur->facture->lire) continue;
				if ($graphfiles == 'orders_suppliers' && ! $user->rights->fournisseur->commande->lire) continue;


				if ($i % 2 == 0)
				{
					print "\n".'<div class="fichecenter"><div class="fichehalfleft">'."\n";
				}
				else
				{
					print "\n".'<div class="fichehalfright"><div class="ficheaddleft">'."\n";
				}

				// Date generation
				if ($graphfiles[$key]['output'] && ! $px->isGraphKo())
>>>>>>> 4402c7fb
				{
					// TODO Load cachefile $graphfiles[$key]['file']
				}
				else
				{
				    $morefilters='';
				    if ($search_categ > 0) 
				    {
				        $categ=new Categorie($db);
				        $categ->fetch($search_categ);
				        $listofprodids = $categ->getObjectsInCateg('product', 1);
				        $morefilters=' AND d.fk_product IN ('.((is_array($listofprodids) && count($listofprodids)) ? join(',',$listofprodids):'0').')';
				    }
				    if ($search_categ == -2)
				    {
				        $morefilters=' AND d.fk_product NOT IN (SELECT cp.fk_product from '.MAIN_DB_PREFIX.'categorie_product as cp)';
				    }
				    
					if ($key == 'propal')             $graph_data = $object->get_nb_propal($socid, $mode, ((string) $type != '' ? $type : -1), $search_year, $morefilters);
					if ($key == 'orders')             $graph_data = $object->get_nb_order($socid, $mode, ((string) $type != '' ? $type : -1), $search_year, $morefilters);
					if ($key == 'invoices')           $graph_data = $object->get_nb_vente($socid, $mode, ((string) $type != '' ? $type : -1), $search_year, $morefilters);
					if ($key == 'proposalssuppliers') $graph_data = $object->get_nb_propalsupplier($socid, $mode, ((string) $type != '' ? $type : -1), $search_year, $morefilters);
					if ($key == 'invoicessuppliers')  $graph_data = $object->get_nb_achat($socid, $mode, ((string) $type != '' ? $type : -1), $search_year, $morefilters);
					if ($key == 'orderssuppliers')    $graph_data = $object->get_nb_ordersupplier($socid, $mode, ((string) $type != '' ? $type : -1), $search_year, $morefilters);

					// TODO Save cachefile $graphfiles[$key]['file']
				}
<<<<<<< HEAD

				if (is_array($graph_data))
=======
				$linktoregenerate='<a href="'.$_SERVER["PHP_SELF"].'?id='.(GETPOST('id')?GETPOST('id'):$object->id).((string) $type != ''?'&amp;type='.$type:'').'&amp;action=recalcul&amp;mode='.$mode.'">'.img_picto($langs->trans("ReCalculate").' ('.$dategenerated.')','refresh').'</a>';

				// Show graph
				print '<table class="noborder" width="100%">';
				// Label
				print '<tr class="liste_titre"><td>';
				print $graphfiles[$key]['label'];
				print '</td>';
				print '<td align="right">'.$linktoregenerate.'</td>';
				print '</tr>';
				// Image
				print '<tr class="impair"><td colspan="2" class="nohover" align="center">';
				print $graphfiles[$key]['output'];
				print '</td></tr>';
				print '</table>';

				if ($i % 2 == 0)
>>>>>>> 4402c7fb
				{
					$px->SetData($graph_data);
					$px->SetYLabel($graphfiles[$key]['label']);
					$px->SetMaxValue($px->GetCeilMaxValue()<0?0:$px->GetCeilMaxValue());
					$px->SetMinValue($px->GetFloorMinValue()>0?0:$px->GetFloorMinValue());
					$px->SetWidth($WIDTH);
					$px->SetHeight($HEIGHT);
					$px->SetHorizTickIncrement(1);
					$px->SetPrecisionY(0);
					$px->SetShading(3);
					//print 'x '.$key.' '.$graphfiles[$key]['file'];

					$url=DOL_URL_ROOT.'/viewimage.php?modulepart='.$graphfiles[$key]['modulepart'].'&entity='.$object->entity.'&file='.urlencode($graphfiles[$key]['file']);
					$px->draw($dir."/".$graphfiles[$key]['file'],$url);

					$graphfiles[$key]['output']=$px->show();
				}
				else
				{
					dol_print_error($db,'Error for calculating graph on key='.$key.' - '.$object->error);
				}
<<<<<<< HEAD
=======

				$i++;
>>>>>>> 4402c7fb
			}
		}

		$mesg = $langs->trans("ChartGenerated");
	}

	// Show graphs
	$i=0;
	if ( count($graphfiles)>0)
	{
		foreach($graphfiles as $key => $val)
		{
			if (! $graphfiles[$key]['file']) continue;

			if ($graphfiles == 'propal' && ! $user->rights->propale->lire) continue;
			if ($graphfiles == 'order' && ! $user->rights->commande->lire) continue;
			if ($graphfiles == 'invoices' && ! $user->rights->facture->lire) continue;
			if ($graphfiles == 'proposals_suppliers' && ! $user->rights->supplier_proposal->lire) continue;
			if ($graphfiles == 'invoices_suppliers' && ! $user->rights->fournisseur->facture->lire) continue;
			if ($graphfiles == 'orders_suppliers' && ! $user->rights->fournisseur->commande->lire) continue;


			if ($i % 2 == 0)
			{
				print "\n".'<div class="fichecenter"><div class="fichehalfleft">'."\n";
			}
			else
			{
				print "\n".'<div class="fichehalfright"><div class="ficheaddleft">'."\n";
			}

			// Date generation
			if ($graphfiles[$key]['output'] && ! $px->isGraphKo())
			{
			    if (file_exists($dir."/".$graphfiles[$key]['file']) && filemtime($dir."/".$graphfiles[$key]['file'])) $dategenerated=$langs->trans("GeneratedOn",dol_print_date(filemtime($dir."/".$graphfiles[$key]['file']),"dayhour"));
			    else $dategenerated=$langs->trans("GeneratedOn",dol_print_date(dol_now(),"dayhour"));
			}
			else
			{
			    print $dategenerated=($mesg?'<font class="error">'.$mesg.'</font>':$langs->trans("ChartNotGenerated"));
			}
			$linktoregenerate='<a href="'.$_SERVER["PHP_SELF"].'?id='.(GETPOST('id')?GETPOST('id'):$object->id).((string) $type != ''?'&type='.$type:'').'&action=recalcul&mode='.$mode.'&search_year='.$search_year.'&search_categ='.$search_categ.'">'.img_picto($langs->trans("ReCalculate").' ('.$dategenerated.')','refresh').'</a>';
			
			// Show graph
			print '<table class="noborder" width="100%">';
			// Label
			print '<tr class="liste_titre"><td>';
			print $graphfiles[$key]['label'];
			print '</td>';
			print '<td align="right">'.$linktoregenerate.'</td>';
			print '</tr>';
			// Image
			print '<tr class="impair"><td colspan="2" class="nohover" align="center">';
			print $graphfiles[$key]['output'];
			print '</td></tr>';
			print '</table>';

			if ($i % 2 == 0)
			{
				print "\n".'</div>'."\n";
			}
			else
			{
				print "\n".'</div></div></div>';
				print '<div class="clear"><div class="fichecenter"><br></div></div>'."\n";
			}

			$i++;
		}
	}
	// div not closed
	if ($i % 2 == 1)
	{
		print "\n".'<div class="fichehalfright"><div class="ficheaddleft">'."\n";
		print "\n".'</div></div></div>';
		print '<div class="clear"><div class="fichecenter"><br></div></div>'."\n";
	}
}

if (! $id)
{
    dol_fiche_end();
}

llxFooter();

$db->close();<|MERGE_RESOLUTION|>--- conflicted
+++ resolved
@@ -117,25 +117,8 @@
 	$shortlabel = dol_trunc($object->label,16);
 	if (GETPOST("type") == '0' || ($object->type == Product::TYPE_PRODUCT))
 	{
-<<<<<<< HEAD
 		$title = $langs->trans('Product')." ". $shortlabel ." - ".$langs->trans('Statistics');
 		$helpurl='EN:Module_Products|FR:Module_Produits|ES:M&oacute;dulo_Productos';
-=======
-		$head=product_prepare_head($object);
-		$titre=$langs->trans("CardProduct".$object->type);
-		$picto=($object->type==Product::TYPE_SERVICE?'service':'product');
-
-		dol_fiche_head($head, 'stats', $titre, 0, $picto);
-
-		$linkback = '<a href="'.DOL_URL_ROOT.'/product/list.php">'.$langs->trans("BackToList").'</a>';
-
-        $shownav = 1;
-        if ($user->societe_id && ! in_array('product', explode(',',$conf->global->MAIN_MODULES_FOR_EXTERNAL))) $shownav=0;
-
-		dol_banner_tab($object, 'ref', $linkback, $shownav, 'ref', '', '', '', 0, '', '', 1);
-
-        dol_fiche_end();
->>>>>>> 4402c7fb
 	}
 	if (GETPOST("type") == '1' || ($object->type == Product::TYPE_SERVICE))
 	{
@@ -156,7 +139,7 @@
 	dol_fiche_head($head, 'stats', $titre, -1, $picto);
 
 	$linkback = '<a href="'.DOL_URL_ROOT.'/product/list.php">'.$langs->trans("BackToList").'</a>';
-	
+
     dol_banner_tab($object, 'ref', $linkback, ($user->societe_id?0:1), 'ref', '', '', '', 0, '', '', 1);
 
     dol_fiche_end();
@@ -190,50 +173,50 @@
 
 if ($result || empty($id))
 {
-        print '<form name="stats" method="POST" action="'.$_SERVER["PHP_SELF"].'">';
-        print '<input type="hidden" name="id" value="'.$id.'">';
-        
-    	print '<table class="noborder" width="100%">';
-    	print '<tr class="liste_titre"><td class="liste_titre" colspan="2">'.$langs->trans("Filter").'</td></tr>';
-
-    	if (empty($id))
-    	{
-        	// Type
-    		print '<tr><td class="titlefield">'.$langs->trans("ProductsAndServices").'</td><td>';
-    		$array=array('-1'=>'&nbsp;', '0'=>$langs->trans('Product'), '1'=>$langs->trans('Service'));
-    		print $form->selectarray('type', $array, $type);
+    print '<form name="stats" method="POST" action="'.$_SERVER["PHP_SELF"].'">';
+    print '<input type="hidden" name="id" value="'.$id.'">';
+
+	print '<table class="noborder" width="100%">';
+	print '<tr class="liste_titre"><td class="liste_titre" colspan="2">'.$langs->trans("Filter").'</td></tr>';
+
+	if (empty($id))
+	{
+    	// Type
+		print '<tr><td class="titlefield">'.$langs->trans("ProductsAndServices").'</td><td>';
+		$array=array('-1'=>'&nbsp;', '0'=>$langs->trans('Product'), '1'=>$langs->trans('Service'));
+		print $form->selectarray('type', $array, $type);
+		print '</td></tr>';
+
+		// Tag
+		if ($conf->categorie->enabled)
+		{
+    		print '<tr><td class="titlefield">'.$langs->trans("Categories").'</td><td>';
+    		//$moreforfilter.='<div class="divsearchfield">';
+    		$moreforfilter.=$htmlother->select_categories(Categorie::TYPE_PRODUCT,$search_categ,'search_categ',1);
+    		//$moreforfilter.='</div>';
+    		print $moreforfilter;
     		print '</td></tr>';
-		
-    		// Tag
-    		if ($conf->categorie->enabled)
-    		{
-        		print '<tr><td class="titlefield">'.$langs->trans("Categories").'</td><td>';
-        		//$moreforfilter.='<div class="divsearchfield">';
-        		$moreforfilter.=$htmlother->select_categories(Categorie::TYPE_PRODUCT,$search_categ,'search_categ',1);
-        		//$moreforfilter.='</div>';
-        		print $moreforfilter;
-        		print '</td></tr>';
-    		}
-    	}
-		
-		// Year
-		print '<tr><td class="titlefield">'.$langs->trans("Year").'</td><td>';
-		$arrayyears=array();
-		for ($year = $currentyear - 10; $year < $currentyear + 10 ; $year++)
-		{
-		    $arrayyears[$year]=$year;
 		}
-		if (! in_array($year,$arrayyears)) $arrayyears[$year]=$year;
-		if (! in_array($nowyear,$arrayyears)) $arrayyears[$nowyear]=$nowyear;
-		arsort($arrayyears);
-		print $form->selectarray('search_year',$arrayyears,$search_year,0);
-		print '</td></tr>';
-		print '</table>';
-		print '<div class="center"><input type="submit" name="submit" class="button" value="'.$langs->trans("Refresh").'"></div>';
-		print '</form>';
-		
-		print '<br>';
-    
+	}
+
+	// Year
+	print '<tr><td class="titlefield">'.$langs->trans("Year").'</td><td>';
+	$arrayyears=array();
+	for ($year = $currentyear - 10; $year < $currentyear + 10 ; $year++)
+	{
+	    $arrayyears[$year]=$year;
+	}
+	if (! in_array($year,$arrayyears)) $arrayyears[$year]=$year;
+	if (! in_array($nowyear,$arrayyears)) $arrayyears[$nowyear]=$nowyear;
+	arsort($arrayyears);
+	print $form->selectarray('search_year',$arrayyears,$search_year,0);
+	print '</td></tr>';
+	print '</table>';
+	print '<div class="center"><input type="submit" name="submit" class="button" value="'.$langs->trans("Refresh").'"></div>';
+	print '</form>';
+
+	print '<br>';
+
 
 	// Choice of stats mode (byunit or bynumber)
 	if (! empty($conf->dol_use_jmobile)) print "\n".'<div class="fichecenter"><div class="nowrap">'."\n";
@@ -316,38 +299,16 @@
 			{
 				if (! $graphfiles[$key]['file']) continue;
 
-<<<<<<< HEAD
 				$graph_data = array();
 
 				if (dol_is_file($dir . '/' . $graphfiles[$key]['file']))
-=======
-				if ($graphfiles == 'propal' && ! $user->rights->propale->lire) continue;
-				if ($graphfiles == 'order' && ! $user->rights->commande->lire) continue;
-				if ($graphfiles == 'invoices' && ! $user->rights->facture->lire) continue;
-				if ($graphfiles == 'proposals_suppliers' && ! $user->rights->supplier_proposal->lire) continue;
-				if ($graphfiles == 'invoices_suppliers' && ! $user->rights->fournisseur->facture->lire) continue;
-				if ($graphfiles == 'orders_suppliers' && ! $user->rights->fournisseur->commande->lire) continue;
-
-
-				if ($i % 2 == 0)
-				{
-					print "\n".'<div class="fichecenter"><div class="fichehalfleft">'."\n";
-				}
-				else
-				{
-					print "\n".'<div class="fichehalfright"><div class="ficheaddleft">'."\n";
-				}
-
-				// Date generation
-				if ($graphfiles[$key]['output'] && ! $px->isGraphKo())
->>>>>>> 4402c7fb
 				{
 					// TODO Load cachefile $graphfiles[$key]['file']
 				}
 				else
 				{
 				    $morefilters='';
-				    if ($search_categ > 0) 
+				    if ($search_categ > 0)
 				    {
 				        $categ=new Categorie($db);
 				        $categ->fetch($search_categ);
@@ -358,7 +319,7 @@
 				    {
 				        $morefilters=' AND d.fk_product NOT IN (SELECT cp.fk_product from '.MAIN_DB_PREFIX.'categorie_product as cp)';
 				    }
-				    
+
 					if ($key == 'propal')             $graph_data = $object->get_nb_propal($socid, $mode, ((string) $type != '' ? $type : -1), $search_year, $morefilters);
 					if ($key == 'orders')             $graph_data = $object->get_nb_order($socid, $mode, ((string) $type != '' ? $type : -1), $search_year, $morefilters);
 					if ($key == 'invoices')           $graph_data = $object->get_nb_vente($socid, $mode, ((string) $type != '' ? $type : -1), $search_year, $morefilters);
@@ -368,28 +329,8 @@
 
 					// TODO Save cachefile $graphfiles[$key]['file']
 				}
-<<<<<<< HEAD
 
 				if (is_array($graph_data))
-=======
-				$linktoregenerate='<a href="'.$_SERVER["PHP_SELF"].'?id='.(GETPOST('id')?GETPOST('id'):$object->id).((string) $type != ''?'&amp;type='.$type:'').'&amp;action=recalcul&amp;mode='.$mode.'">'.img_picto($langs->trans("ReCalculate").' ('.$dategenerated.')','refresh').'</a>';
-
-				// Show graph
-				print '<table class="noborder" width="100%">';
-				// Label
-				print '<tr class="liste_titre"><td>';
-				print $graphfiles[$key]['label'];
-				print '</td>';
-				print '<td align="right">'.$linktoregenerate.'</td>';
-				print '</tr>';
-				// Image
-				print '<tr class="impair"><td colspan="2" class="nohover" align="center">';
-				print $graphfiles[$key]['output'];
-				print '</td></tr>';
-				print '</table>';
-
-				if ($i % 2 == 0)
->>>>>>> 4402c7fb
 				{
 					$px->SetData($graph_data);
 					$px->SetYLabel($graphfiles[$key]['label']);
@@ -411,11 +352,6 @@
 				{
 					dol_print_error($db,'Error for calculating graph on key='.$key.' - '.$object->error);
 				}
-<<<<<<< HEAD
-=======
-
-				$i++;
->>>>>>> 4402c7fb
 			}
 		}
 
@@ -458,7 +394,7 @@
 			    print $dategenerated=($mesg?'<font class="error">'.$mesg.'</font>':$langs->trans("ChartNotGenerated"));
 			}
 			$linktoregenerate='<a href="'.$_SERVER["PHP_SELF"].'?id='.(GETPOST('id')?GETPOST('id'):$object->id).((string) $type != ''?'&type='.$type:'').'&action=recalcul&mode='.$mode.'&search_year='.$search_year.'&search_categ='.$search_categ.'">'.img_picto($langs->trans("ReCalculate").' ('.$dategenerated.')','refresh').'</a>';
-			
+
 			// Show graph
 			print '<table class="noborder" width="100%">';
 			// Label
