--- conflicted
+++ resolved
@@ -6,10 +6,7 @@
  * Copyright (C) 2013		Juanjo Menent			<jmenent@2byte.es>
  * Copyright (C) 2019		Thibault FOUCART		<support@ptibogxiv.net>
  * Copyright (C) 2024		MDW							<mdeweerd@users.noreply.github.com>
-<<<<<<< HEAD
-=======
  * Copyright (C) 2024		Frédéric France			<frederic.france@free.fr>
->>>>>>> cc80841a
  *
  * This program is free software; you can redistribute it and/or modify
  * it under the terms of the GNU General Public License as published by
@@ -70,11 +67,7 @@
 $fieldvalue = ($id > 0 ? $id : $ref);
 $fieldtype = (!empty($ref) ? 'ref' : 'rowid');
 
-<<<<<<< HEAD
-// Initialize technical object to manage hooks of page. Note that conf->hooks_modules contains array of hook context
-=======
 // Initialize a technical object to manage hooks of page. Note that conf->hooks_modules contains an array of hook context
->>>>>>> cc80841a
 $hookmanager->initHooks(array('productstatscard', 'globalcard'));
 
 $tmp = dol_getdate(dol_now());
