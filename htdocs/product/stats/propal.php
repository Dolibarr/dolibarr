--- conflicted
+++ resolved
@@ -103,11 +103,7 @@
 		setEventMessages($hookmanager->error, $hookmanager->errors, 'errors');
 	}
 
-<<<<<<< HEAD
-	llxHeader('', '', $langs->trans("CardProduct".$product->type), '', 0, 0, '', '', '', 'mod-product page-stats_propal');
-=======
-	llxHeader("", "", $langs->trans("CardProduct".$product->type), '', '', 0, 0, '', '', 'mod-product page-stats_propal');
->>>>>>> 7778bc4b
+	llxHeader("", "", $langs->trans("CardProduct".$product->type), '', 0, 0, '', '', 'mod-product page-stats_propal');
 
 	if ($result > 0) {
 		$head = product_prepare_head($product);
