<?php
/* Copyright (C) 2004-2007 Rodolphe Quiedeville <rodolphe@quiedeville.org>
 * Copyright (C) 2004-2009 Laurent Destailleur  <eldy@users.sourceforge.net>
 * Copyright (C) 2005-2012 Regis Houssin        <regis.houssin@capnetworks.com>
 * Copyright (C) 2014	   Florian Henry		<florian.henry@open-concept.pro>
 *
 * This program is free software; you can redistribute it and/or modify
 * it under the terms of the GNU General Public License as published by
 * the Free Software Foundation; either version 3 of the License, or
 * (at your option) any later version.
 *
 * This program is distributed in the hope that it will be useful,
 * but WITHOUT ANY WARRANTY; without even the implied warranty of
 * MERCHANTABILITY or FITNESS FOR A PARTICULAR PURPOSE.  See the
 * GNU General Public License for more details.
 *
 * You should have received a copy of the GNU General Public License
 * along with this program. If not, see <http://www.gnu.org/licenses/>.
 */

/**
 * \file htdocs/product/stats/propal.php
 * \ingroup product service propal
 * \brief Page des stats des propals pour un produit
 */

require '../../main.inc.php';
require_once DOL_DOCUMENT_ROOT . '/core/lib/product.lib.php';
require_once DOL_DOCUMENT_ROOT . '/comm/propal/class/propal.class.php';
require_once DOL_DOCUMENT_ROOT . '/product/class/product.class.php';
require_once DOL_DOCUMENT_ROOT . '/core/class/html.formother.class.php';

// Load translation files required by the page
$langs->loadLangs(array('products', 'companies'));

$id = GETPOST('id', 'int');
$ref = GETPOST('ref', 'alpha');

// Security check
$fieldvalue = (! empty($id) ? $id : (! empty($ref) ? $ref : ''));
$fieldtype = (! empty($ref) ? 'ref' : 'rowid');
$socid='';
if (! empty($user->societe_id)) $socid=$user->societe_id;
$result = restrictedArea($user, 'produit|service', $fieldvalue, 'product&product', '', '', $fieldtype);

// Initialize technical object to manage hooks of page. Note that conf->hooks_modules contains array of hook context
$hookmanager->initHooks(array ('productstatspropal'));

$mesg = '';

// Load variable for pagination
$limit = GETPOST('limit','int')?GETPOST('limit','int'):$conf->liste_limit;
$sortfield = GETPOST('sortfield','alpha');
$sortorder = GETPOST('sortorder','alpha');
$page = GETPOST('page','int');
if (empty($page) || $page == -1) { $page = 0; }     // If $page is not defined, or '' or -1
$offset = $limit * $page;
$pageprev = $page - 1;
$pagenext = $page + 1;
if (! $sortorder) $sortorder = "DESC";
if (! $sortfield) $sortfield = "p.datep";

$search_month = GETPOST('search_month', 'aplha');
$search_year = GETPOST('search_year', 'int');

if (GETPOST('button_removefilter_x','alpha') || GETPOST('button_removefilter','alpha')) {
	$search_month = '';
	$search_year = '';
}

/*
 * View
 */

$propalstatic = new Propal($db);
$societestatic=new Societe($db);

$form = new Form($db);
$formother = new FormOther($db);

if ($id > 0 || ! empty($ref))
{
	$product = new Product($db);
	$result = $product->fetch($id, $ref);

    $object = $product;

	$parameters = array ('id' => $id);
	$reshook = $hookmanager->executeHooks('doActions', $parameters, $product, $action); // Note that $action and $object may have been modified by some hooks
	if ($reshook < 0) setEventMessages($hookmanager->error, $hookmanager->errors, 'errors');

	llxHeader("", "", $langs->trans("CardProduct" . $product->type));

	if ($result > 0)
	{
		$head = product_prepare_head($product);
		$titre = $langs->trans("CardProduct" . $product->type);
		$picto = ($product->type == Product::TYPE_SERVICE ? 'service' : 'product');
		dol_fiche_head($head, 'referers', $titre, -1, $picto);

		$reshook = $hookmanager->executeHooks('formObjectOptions', $parameters, $product, $action); // Note that $action and $object may have been modified by hook
        print $hookmanager->resPrint;
		if ($reshook < 0) setEventMessages($hookmanager->error, $hookmanager->errors, 'errors');

        $linkback = '<a href="'.DOL_URL_ROOT.'/product/list.php?restore_lastsearch_values=1">'.$langs->trans("BackToList").'</a>';

        $shownav = 1;
        if ($user->societe_id && ! in_array('product', explode(',',$conf->global->MAIN_MODULES_FOR_EXTERNAL))) $shownav=0;

        dol_banner_tab($object, 'ref', $linkback, $shownav, 'ref');

        print '<div class="fichecenter">';

        print '<div class="underbanner clearboth"></div>';
        print '<table class="border tableforfield" width="100%">';

        $nboflines = show_stats_for_company($product, $socid);

		print "</table>";

        print '</div>';
        print '<div style="clear:both"></div>';

		dol_fiche_end();


		if ($user->rights->propale->lire)
		{
			$sql = "SELECT DISTINCT s.nom as name, s.rowid as socid, p.rowid as propalid, p.ref, d.total_ht as amount,";
			$sql .= " p.ref_client,";
			$sql .= "p.datep, p.fk_statut as statut, d.rowid, d.qty";
			if (! $user->rights->societe->client->voir && ! $socid)
				$sql .= ", sc.fk_soc, sc.fk_user ";
			$sql .= " FROM " . MAIN_DB_PREFIX . "societe as s";
			$sql .= "," . MAIN_DB_PREFIX . "propal as p";
			$sql .= ", " . MAIN_DB_PREFIX . "propaldet as d";
			if (! $user->rights->societe->client->voir && ! $socid)
				$sql .= ", " . MAIN_DB_PREFIX . "societe_commerciaux as sc";
			$sql .= " WHERE p.fk_soc = s.rowid";
			$sql .= " AND p.entity IN (".getEntity('propal').")";
			$sql .= " AND d.fk_propal = p.rowid";
			$sql .= " AND d.fk_product =" . $product->id;
			if (! empty($search_month))
				$sql .= ' AND MONTH(p.datep) IN (' . $search_month . ')';
			if (! empty($search_year))
				$sql .= ' AND YEAR(p.datep) IN (' . $search_year . ')';
			if (! $user->rights->societe->client->voir && ! $socid)
				$sql .= " AND s.rowid = sc.fk_soc AND sc.fk_user = " . $user->id;
			if ($socid)
				$sql .= " AND p.fk_soc = " . $socid;
			$sql.= $db->order($sortfield, $sortorder);

			// Calcul total qty and amount for global if full scan list
			$total_ht = 0;
			$total_qty = 0;
			
			// Count total nb of records
			$totalofrecords = '';
			if (empty($conf->global->MAIN_DISABLE_FULL_SCANLIST))
			{
				$result = $db->query($sql);
				$totalofrecords = $db->num_rows($result);
			}
			
			$sql .= $db->plimit($limit + 1, $offset);

			$result = $db->query($sql);
			if ($result)
			{
				$num = $db->num_rows($result);

				if (! empty($id))
					$option .= '&amp;id=' . $product->id;
				if (! empty($search_month))
					$option .= '&amp;search_month=' . $search_month;
				if (! empty($search_year))
					$option .= '&amp;search_year=' . $search_year;
				if ($limit > 0 && $limit != $conf->liste_limit) $option.='&limit='.urlencode($limit);
					
				print '<form method="post" action="' . $_SERVER['PHP_SELF'] . '?id=' . $product->id . '" name="search_form">' . "\n";
				if (! empty($sortfield))
					print '<input type="hidden" name="sortfield" value="' . $sortfield . '"/>';
				if (! empty($sortorder))
					print '<input type="hidden" name="sortorder" value="' . $sortorder . '"/>';
				if (! empty($page)) {
					print '<input type="hidden" name="page" value="' . $page . '"/>';
					$option .= '&amp;page=' . $page;
				}

				print_barre_liste($langs->trans("Proposals"), $page, $_SERVER["PHP_SELF"], "&amp;id=".$product->id, $sortfield, $sortorder, '', $num, $totalofrecords, '', 0, '', '', $limit);
                print '<div class="liste_titre liste_titre_bydiv centpercent">';
                print '<div class="divsearchfield">';
				print $langs->trans('Period') . ' (' . $langs->trans("DatePropal") . ') - ';
				print $langs->trans('Month') . ':<input class="flat" type="text" size="4" name="search_month" value="' . $search_month . '"> ';
				print $langs->trans('Year') . ':' . $formother->selectyear($search_year ? $search_year : - 1, 'search_year', 1, 20, 5);
				print '<div style="vertical-align: middle; display: inline-block">';
				print '<input type="image" class="liste_titre" name="button_search" src="' . img_picto($langs->trans("Search"), 'search.png', '', '', 1) . '" value="' . dol_escape_htmltag($langs->trans("Search")) . '" title="' . dol_escape_htmltag($langs->trans("Search")) . '">';
				print '<input type="image" class="liste_titre" name="button_removefilter" src="' . img_picto($langs->trans("Search"), 'searchclear.png', '', '', 1) . '" value="' . dol_escape_htmltag($langs->trans("RemoveFilter")) . '" title="' . dol_escape_htmltag($langs->trans("RemoveFilter")) . '">';
				print '</div>';
				print '</div>';
				print '</div>';

				$i = 0;
                print '<div class="div-table-responsive">';
				print '<table class="tagtable liste listwithfilterbefore" width="100%">';
				print '<tr class="liste_titre">';
				print_liste_field_titre("Ref", $_SERVER["PHP_SELF"], "p.rowid", "", $option, '', $sortfield, $sortorder);
				print_liste_field_titre("Company", $_SERVER["PHP_SELF"], "s.nom", "", $option, '', $sortfield, $sortorder);
				print_liste_field_titre("DatePropal", $_SERVER["PHP_SELF"], "p.datep", "", $option, 'align="center"', $sortfield, $sortorder);
				print_liste_field_titre("Qty", $_SERVER["PHP_SELF"], "d.qty", "", $option, 'align="center"', $sortfield, $sortorder);
				print_liste_field_titre("AmountHT", $_SERVER["PHP_SELF"], "p.total", "", $option, 'align="right"', $sortfield, $sortorder);
				print_liste_field_titre("Status", $_SERVER["PHP_SELF"], "p.fk_statut", "", $option, 'align="right"', $sortfield, $sortorder);
				print "</tr>\n";

				if ($num > 0)
				{
<<<<<<< HEAD
					while ($i < $num && $i < $conf->liste_limit)
					{
						$objp = $db->fetch_object($result);

						print '<tr class="oddeven">';
						print '<td>';
=======
					while ($i < min($num, $limit))
					{
						$objp = $db->fetch_object($result);

						$total_ht+=$objp->amount;
						$total_qty+=$objp->qty;
						
>>>>>>> 0587e732
						$propalstatic->id=$objp->propalid;
						$propalstatic->ref=$objp->ref;
						$propalstatic->ref_client=$objp->ref_client;
						$societestatic->fetch($objp->socid);
						
						print '<tr class="oddeven">';
						print '<td>';
						print $propalstatic->getNomUrl(1);
						print "</td>\n";
                        print '<td>'.$societestatic->getNomUrl(1).'</td>';
						print '<td align="center">';
						print dol_print_date($db->jdate($objp->datep), 'dayhour') . "</td>";
						print "<td align=\"center\">" . $objp->qty . "</td>\n";
						print '<td align="right">' . price($objp->amount) . '</td>' . "\n";
						print '<td align="right">' . $propalstatic->LibStatut($objp->statut, 5) . '</td>';
						print "</tr>\n";
						$i++;
					}
				}

        		print '<tr class="liste_total">';
        		if ($num < $limit) print '<td align="left">'.$langs->trans("Total").'</td>';
        		else print '<td align="left">'.$langs->trans("Totalforthispage").'</td>';
        		print '<td colspan="2"></td>';
        		print '<td align="center">' . $total_qty . '</td>';
        		print '<td align="right">' . price($total_ht) . '</td>';
        		print '<td></td>';
        		print "</table>";
        		print '</div>';
        		print '</form>';
    		} else {
    			dol_print_error($db);
    		}
    		$db->free($result);
		}
	}
} else {
	dol_print_error();
}

llxFooter();
$db->close();<|MERGE_RESOLUTION|>--- conflicted
+++ resolved
@@ -153,7 +153,7 @@
 			// Calcul total qty and amount for global if full scan list
 			$total_ht = 0;
 			$total_qty = 0;
-			
+
 			// Count total nb of records
 			$totalofrecords = '';
 			if (empty($conf->global->MAIN_DISABLE_FULL_SCANLIST))
@@ -161,7 +161,7 @@
 				$result = $db->query($sql);
 				$totalofrecords = $db->num_rows($result);
 			}
-			
+
 			$sql .= $db->plimit($limit + 1, $offset);
 
 			$result = $db->query($sql);
@@ -176,7 +176,7 @@
 				if (! empty($search_year))
 					$option .= '&amp;search_year=' . $search_year;
 				if ($limit > 0 && $limit != $conf->liste_limit) $option.='&limit='.urlencode($limit);
-					
+
 				print '<form method="post" action="' . $_SERVER['PHP_SELF'] . '?id=' . $product->id . '" name="search_form">' . "\n";
 				if (! empty($sortfield))
 					print '<input type="hidden" name="sortfield" value="' . $sortfield . '"/>';
@@ -214,27 +214,18 @@
 
 				if ($num > 0)
 				{
-<<<<<<< HEAD
-					while ($i < $num && $i < $conf->liste_limit)
-					{
-						$objp = $db->fetch_object($result);
-
-						print '<tr class="oddeven">';
-						print '<td>';
-=======
 					while ($i < min($num, $limit))
 					{
 						$objp = $db->fetch_object($result);
 
 						$total_ht+=$objp->amount;
 						$total_qty+=$objp->qty;
-						
->>>>>>> 0587e732
+
 						$propalstatic->id=$objp->propalid;
 						$propalstatic->ref=$objp->ref;
 						$propalstatic->ref_client=$objp->ref_client;
 						$societestatic->fetch($objp->socid);
-						
+
 						print '<tr class="oddeven">';
 						print '<td>';
 						print $propalstatic->getNomUrl(1);
