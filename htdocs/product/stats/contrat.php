--- conflicted
+++ resolved
@@ -138,7 +138,7 @@
 		//Calcul total qty and amount for global if full scan list
 		$total_ht=0;
 		$total_qty=0;
-		
+
 		// Count total nb of records
 		$totalofrecords = '';
 		if (empty($conf->global->MAIN_DISABLE_FULL_SCANLIST))
@@ -146,7 +146,7 @@
 			$result = $db->query($sql);
 			$totalofrecords = $db->num_rows($result);
 		}
-		
+
 		$sql .= $db->plimit($limit + 1, $offset);
 
 		$result = $db->query($sql);
@@ -160,7 +160,7 @@
             if (! empty($search_year))
                 $option .= '&amp;search_year=' . $search_year;
             if ($limit > 0 && $limit != $conf->liste_limit) $option.='&limit='.urlencode($limit);
-                
+
             print '<form method="post" action="' . $_SERVER['PHP_SELF'] . '?id=' . $product->id . '" name="search_form">' . "\n";
             if (! empty($sortfield))
                 print '<input type="hidden" name="sortfield" value="' . $sortfield . '"/>';
@@ -192,11 +192,7 @@
 
 			if ($num > 0)
 			{
-<<<<<<< HEAD
-				while ($i < $num && $i < $conf->liste_limit)
-=======
 				while ($i < min($num, $limit))
->>>>>>> 0587e732
 				{
 					$objp = $db->fetch_object($result);
 
