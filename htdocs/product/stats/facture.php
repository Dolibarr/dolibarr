<?php
/* Copyright (C) 2003-2007 Rodolphe Quiedeville <rodolphe@quiedeville.org>
 * Copyright (C) 2004-2016 Laurent Destailleur  <eldy@users.sourceforge.net>
 * Copyright (C) 2005-2012 Regis Houssin        <regis.houssin@inodbox.com>
 * Copyright (C) 2014	   Juanjo Menent        <jmenent@2byte.es>
 * Copyright (C) 2014	   Florian Henry		<florian.henry@open-concept.pro>
 *
 * This program is free software; you can redistribute it and/or modify
 * it under the terms of the GNU General Public License as published by
 * the Free Software Foundation; either version 3 of the License, or
 * (at your option) any later version.
 *
 * This program is distributed in the hope that it will be useful,
 * but WITHOUT ANY WARRANTY; without even the implied warranty of
 * MERCHANTABILITY or FITNESS FOR A PARTICULAR PURPOSE.  See the
 * GNU General Public License for more details.
 *
 * You should have received a copy of the GNU General Public License
 * along with this program. If not, see <http://www.gnu.org/licenses/>.
 */

/**
 *	\file       htdocs/product/stats/facture.php
 *	\ingroup    product service facture
 *	\brief      Page of invoice statistics for a product
 */

require '../../main.inc.php';
require_once DOL_DOCUMENT_ROOT.'/core/lib/product.lib.php';
require_once DOL_DOCUMENT_ROOT.'/compta/facture/class/facture.class.php';
require_once DOL_DOCUMENT_ROOT.'/product/class/product.class.php';
require_once DOL_DOCUMENT_ROOT.'/core/class/html.formother.class.php';

// Load translation files required by the page
$langs->loadLangs(array('companies', 'bills', 'products'));

$id = GETPOST('id', 'int');
$ref = GETPOST('ref', 'alpha');

// Security check
$fieldvalue = (! empty($id) ? $id : (! empty($ref) ? $ref : ''));
$fieldtype = (! empty($ref) ? 'ref' : 'rowid');
$socid='';
if (! empty($user->societe_id)) $socid=$user->societe_id;
$result=restrictedArea($user, 'produit|service', $fieldvalue, 'product&product', '', '', $fieldtype);

// Initialize technical object to manage hooks of page. Note that conf->hooks_modules contains array of hook context
$hookmanager->initHooks(array('productstatsinvoice'));

$showmessage=GETPOST('showmessage');

// Load variable for pagination
$limit = GETPOST('limit', 'int')?GETPOST('limit', 'int'):$conf->liste_limit;
$sortfield = GETPOST("sortfield", 'alpha');
$sortorder = GETPOST("sortorder", 'alpha');
$page = GETPOST("page", 'int');
if (empty($page) || $page == -1) { $page = 0; }     // If $page is not defined, or '' or -1
$offset = $limit * $page;
$pageprev = $page - 1;
$pagenext = $page + 1;
if (! $sortorder) $sortorder="DESC";
if (! $sortfield) $sortfield="f.datef";

$search_month = GETPOST('search_month', 'aplha');
$search_year = GETPOST('search_year', 'int');

if (GETPOST('button_removefilter_x', 'alpha') || GETPOST('button_removefilter', 'alpha')) {
	$search_month='';
	$search_year='';
}



/*
 * View
 */

$invoicestatic=new Facture($db);
$societestatic=new Societe($db);

$form = new Form($db);
$formother= new FormOther($db);

if ($id > 0 || ! empty($ref))
{
	$product = new Product($db);
	$result = $product->fetch($id, $ref);

	$object = $product;

	$parameters=array('id'=>$id);
	$reshook=$hookmanager->executeHooks('doActions', $parameters, $product, $action);    // Note that $action and $object may have been modified by some hooks
	if ($reshook < 0) setEventMessages($hookmanager->error, $hookmanager->errors, 'errors');

	$title = $langs->trans('ProductServiceCard');
	$helpurl = '';
	$shortlabel = dol_trunc($object->label, 16);
	if (GETPOST("type") == '0' || ($object->type == Product::TYPE_PRODUCT))
	{
		$title = $langs->trans('Product')." ". $shortlabel ." - ".$langs->trans('Referers');
		$helpurl='EN:Module_Products|FR:Module_Produits|ES:M&oacute;dulo_Productos';
	}
	if (GETPOST("type") == '1' || ($object->type == Product::TYPE_SERVICE))
	{
		$title = $langs->trans('Service')." ". $shortlabel ." - ".$langs->trans('Referers');
		$helpurl='EN:Module_Services_En|FR:Module_Services|ES:M&oacute;dulo_Servicios';
	}

	llxHeader('', $title, $helpurl);

	if ($result > 0)
	{
		$head=product_prepare_head($product);
		$titre=$langs->trans("CardProduct".$product->type);
		$picto=($product->type==Product::TYPE_SERVICE?'service':'product');
		dol_fiche_head($head, 'referers', $titre, -1, $picto);

		$reshook=$hookmanager->executeHooks('formObjectOptions', $parameters, $product, $action);    // Note that $action and $object may have been modified by hook
        print $hookmanager->resPrint;
		if ($reshook < 0) setEventMessages($hookmanager->error, $hookmanager->errors, 'errors');

        $linkback = '<a href="'.DOL_URL_ROOT.'/product/list.php?restore_lastsearch_values=1">'.$langs->trans("BackToList").'</a>';

        $shownav = 1;
        if ($user->societe_id && ! in_array('product', explode(',', $conf->global->MAIN_MODULES_FOR_EXTERNAL))) $shownav=0;

        dol_banner_tab($object, 'ref', $linkback, $shownav, 'ref');

        print '<div class="fichecenter">';

        print '<div class="underbanner clearboth"></div>';
        print '<table class="border tableforfield" width="100%">';

		$nboflines = show_stats_for_company($product, $socid);

		print "</table>";

        print '</div>';
        print '<div style="clear:both"></div>';

		dol_fiche_end();

		if ($showmessage && $nboflines > 1)
		{
			print '<span class="opacitymedium">'.$langs->trans("ClinkOnALinkOfColumn", $langs->transnoentitiesnoconv("Referers")).'</span>';
		}
        elseif ($user->rights->facture->lire)
        {
            $sql = "SELECT DISTINCT s.nom as name, s.rowid as socid, s.code_client,";
            $sql.= " f.ref, f.datef, f.paye, f.type, f.fk_statut as statut, f.rowid as facid,";
            $sql.= " d.rowid, d.total_ht as total_ht, d.qty";           // We must keep the d.rowid here to not loose record because of the distinct used to ignore duplicate line when link on societe_commerciaux is used
            if (!$user->rights->societe->client->voir && !$socid) $sql.= ", sc.fk_soc, sc.fk_user ";
            $sql.= " FROM ".MAIN_DB_PREFIX."societe as s";
            $sql.= ", ".MAIN_DB_PREFIX."facture as f";
            $sql.= ", ".MAIN_DB_PREFIX."facturedet as d";
            if (!$user->rights->societe->client->voir && !$socid) $sql.= ", ".MAIN_DB_PREFIX."societe_commerciaux as sc";
            $sql.= " WHERE f.fk_soc = s.rowid";
            $sql.= " AND f.entity IN (".getEntity('invoice').")";
            $sql.= " AND d.fk_facture = f.rowid";
            $sql.= " AND d.fk_product =".$product->id;
            if (! empty($search_month))
            	$sql.= ' AND MONTH(f.datef) IN (' . $search_month . ')';
            if (! empty($search_year))
            	$sql.= ' AND YEAR(f.datef) IN (' . $search_year . ')';
            if (!$user->rights->societe->client->voir && !$socid) $sql.= " AND s.rowid = sc.fk_soc AND sc.fk_user = " .$user->id;
            if ($socid) $sql.= " AND f.fk_soc = ".$socid;
            $sql.= $db->order($sortfield, $sortorder);

            // Calcul total qty and amount for global if full scan list
            $total_ht=0;
            $total_qty=0;

            // Count total nb of records
            $totalofrecords = '';
            if (empty($conf->global->MAIN_DISABLE_FULL_SCANLIST))
            {
            	$result = $db->query($sql);
            	$totalofrecords = $db->num_rows($result);
            }

            $sql.= $db->plimit($limit + 1, $offset);

            $result = $db->query($sql);
            if ($result)
			{
                $num = $db->num_rows($result);

                if (! empty($id))
                	$option .= '&amp;id='.$product->id;
                if (! empty($search_month))
                	$option .= '&amp;search_month='.$search_month;
                if (! empty($search_year))
	               	$option .= '&amp;search_year='.$search_year;
                if ($limit > 0 && $limit != $conf->liste_limit) $option.='&limit='.urlencode($limit);

                print '<form method="post" action="' . $_SERVER ['PHP_SELF'] . '?id='.$product->id.'" name="search_form">' . "\n";
                if (! empty($sortfield))
                	print '<input type="hidden" name="sortfield" value="' . $sortfield . '"/>';
                if (! empty($sortorder))
                	print '<input type="hidden" name="sortorder" value="' . $sortorder . '"/>';
                if (! empty($page)) {
                	print '<input type="hidden" name="page" value="' . $page . '"/>';
                	$option .= '&amp;page=' . $page;
                }

                print_barre_liste($langs->trans("CustomersInvoices"), $page, $_SERVER["PHP_SELF"], "&amp;id=".$product->id, $sortfield, $sortorder, '', $num, $totalofrecords, '', 0, '', '', $limit);
                print '<div class="liste_titre liste_titre_bydiv centpercent">';
                print '<div class="divsearchfield">';
                print $langs->trans('Period').' ('.$langs->trans("DateInvoice") .') - ';
				print $langs->trans('Month') . ':<input class="flat" type="text" size="4" name="search_month" value="' . $search_month . '"> ';
				print $langs->trans('Year') . ':' . $formother->selectyear($search_year ? $search_year : - 1, 'search_year', 1, 20, 5);
				print '<div style="vertical-align: middle; display: inline-block">';
				print '<input type="image" class="liste_titre" name="button_search" src="'.img_picto($langs->trans("Search"), 'search.png', '', '', 1).'" value="'.dol_escape_htmltag($langs->trans("Search")).'" title="'.dol_escape_htmltag($langs->trans("Search")).'">';
				print '<input type="image" class="liste_titre" name="button_removefilter" src="'.img_picto($langs->trans("Search"), 'searchclear.png', '', '', 1).'" value="'.dol_escape_htmltag($langs->trans("RemoveFilter")).'" title="'.dol_escape_htmltag($langs->trans("RemoveFilter")).'">';
                print '</div>';
				print '</div>';
				print '</div>';

                $i = 0;
                print '<div class="div-table-responsive">';
                print '<table class="tagtable liste listwithfilterbefore" width="100%">';
                print '<tr class="liste_titre">';
                print_liste_field_titre("Ref", $_SERVER["PHP_SELF"], "s.rowid", "", $option, '', $sortfield, $sortorder);
                print_liste_field_titre("Company", $_SERVER["PHP_SELF"], "s.nom", "", $option, '', $sortfield, $sortorder);
                print_liste_field_titre("CustomerCode", $_SERVER["PHP_SELF"], "s.code_client", "", $option, '', $sortfield, $sortorder);
                print_liste_field_titre("DateInvoice", $_SERVER["PHP_SELF"], "f.datef", "", $option, 'align="center"', $sortfield, $sortorder);
                print_liste_field_titre("Qty", $_SERVER["PHP_SELF"], "d.qty", "", $option, 'align="center"', $sortfield, $sortorder);
                print_liste_field_titre("AmountHT", $_SERVER["PHP_SELF"], "f.total", "", $option, 'align="right"', $sortfield, $sortorder);
                print_liste_field_titre("Status", $_SERVER["PHP_SELF"], "f.paye,f.fk_statut", "", $option, 'align="right"', $sortfield, $sortorder);
                print "</tr>\n";

                if ($num > 0)
				{
                    while ($i < min($num, $limit))
					{
                        $objp = $db->fetch_object($result);
<<<<<<< HEAD
                        
						if ($objp->type == Facture::TYPE_CREDIT_NOTE) $objp->qty=-($objp->qty);
=======
						
						if ($objp->type == Facture::TYPE_CREDIT_NOTE) $objp->qty=-($objp->qty);
						
>>>>>>> d0f1a23f
                        $total_ht+=$objp->total_ht;
                        $total_qty+=$objp->qty;

                        $invoicestatic->id=$objp->facid;
						$invoicestatic->ref=$objp->ref;
						$societestatic->fetch($objp->socid);
						$paiement = $invoicestatic->getSommePaiement();

                        print '<tr class="oddeven">';
                        print '<td>';
                        print $invoicestatic->getNomUrl(1);
                        print "</td>\n";
                        print '<td>'.$societestatic->getNomUrl(1).'</td>';
                        print "<td>".$objp->code_client."</td>\n";
                        print '<td align="center">';
                        print dol_print_date($db->jdate($objp->datef), 'dayhour')."</td>";
                        print '<td align="center">'.$objp->qty."</td>\n";
                        print '<td align="right">'.price($objp->total_ht)."</td>\n";
                        print '<td align="right">'.$invoicestatic->LibStatut($objp->paye, $objp->statut, 5, $paiement, $objp->type).'</td>';
                        print "</tr>\n";
                        $i++;
                    }
                }
                print '<tr class="liste_total">';
                if ($num < $limit) print '<td class="left">'.$langs->trans("Total").'</td>';
                else print '<td class="left">'.$langs->trans("Totalforthispage").'</td>';
                print '<td colspan="3"></td>';
                print '<td align="center">'.$total_qty.'</td>';
                print '<td align="right">'.price($total_ht).'</td>';
                print '<td></td>';
                print "</table>";
                print '</div>';
                print '</form>';
            } else {
                dol_print_error($db);
            }
            $db->free($result);
        }
	}
} else {
	dol_print_error();
}

// End of page
llxFooter();
$db->close();<|MERGE_RESOLUTION|>--- conflicted
+++ resolved
@@ -234,15 +234,10 @@
                     while ($i < min($num, $limit))
 					{
                         $objp = $db->fetch_object($result);
-<<<<<<< HEAD
                         
 						if ($objp->type == Facture::TYPE_CREDIT_NOTE) $objp->qty=-($objp->qty);
-=======
-						
-						if ($objp->type == Facture::TYPE_CREDIT_NOTE) $objp->qty=-($objp->qty);
-						
->>>>>>> d0f1a23f
-                        $total_ht+=$objp->total_ht;
+
+						$total_ht+=$objp->total_ht;
                         $total_qty+=$objp->qty;
 
                         $invoicestatic->id=$objp->facid;
