<?php
/* Copyright (C) 2003-2007 Rodolphe Quiedeville <rodolphe@quiedeville.org>
 * Copyright (C) 2004-2016 Laurent Destailleur  <eldy@users.sourceforge.net>
 * Copyright (C) 2005-2012 Regis Houssin        <regis.houssin@inodbox.com>
 * Copyright (C) 2014	   Juanjo Menent        <jmenent@2byte.es>
 * Copyright (C) 2014	   Florian Henry		<florian.henry@open-concept.pro>
 *
 * This program is free software; you can redistribute it and/or modify
 * it under the terms of the GNU General Public License as published by
 * the Free Software Foundation; either version 3 of the License, or
 * (at your option) any later version.
 *
 * This program is distributed in the hope that it will be useful,
 * but WITHOUT ANY WARRANTY; without even the implied warranty of
 * MERCHANTABILITY or FITNESS FOR A PARTICULAR PURPOSE.  See the
 * GNU General Public License for more details.
 *
 * You should have received a copy of the GNU General Public License
 * along with this program. If not, see <https://www.gnu.org/licenses/>.
 */

/**
 *	\file       htdocs/product/stats/facture.php
 *	\ingroup    product service facture
 *	\brief      Page of invoice statistics for a product
 */

require '../../main.inc.php';
require_once DOL_DOCUMENT_ROOT.'/core/lib/product.lib.php';
require_once DOL_DOCUMENT_ROOT.'/compta/facture/class/facture.class.php';
require_once DOL_DOCUMENT_ROOT.'/product/class/product.class.php';
require_once DOL_DOCUMENT_ROOT.'/core/class/html.formother.class.php';

// Load translation files required by the page
$langs->loadLangs(array('companies', 'bills', 'products'));

$id = GETPOST('id', 'int');
$ref = GETPOST('ref', 'alpha');

// Security check
$fieldvalue = (! empty($id) ? $id : (! empty($ref) ? $ref : ''));
$fieldtype = (! empty($ref) ? 'ref' : 'rowid');
$socid='';
if (! empty($user->socid)) $socid=$user->socid;
$result=restrictedArea($user, 'produit|service', $fieldvalue, 'product&product', '', '', $fieldtype);

// Initialize technical object to manage hooks of page. Note that conf->hooks_modules contains array of hook context
$hookmanager->initHooks(array('productstatsinvoice'));

$showmessage=GETPOST('showmessage');

// Load variable for pagination
$limit = GETPOST('limit', 'int')?GETPOST('limit', 'int'):$conf->liste_limit;
$sortfield = GETPOST("sortfield", 'alpha');
$sortorder = GETPOST("sortorder", 'alpha');
$page = GETPOST("page", 'int');
if (empty($page) || $page == -1) { $page = 0; }     // If $page is not defined, or '' or -1
$offset = $limit * $page;
$pageprev = $page - 1;
$pagenext = $page + 1;
if (! $sortorder) $sortorder="DESC";
if (! $sortfield) $sortfield="f.datef";

$search_month = GETPOST('search_month', 'alpha');
$search_year = GETPOST('search_year', 'int');

if (GETPOST('button_removefilter_x', 'alpha') || GETPOST('button_removefilter', 'alpha')) {
	$search_month='';
	$search_year='';
}



/*
 * View
 */

$invoicestatic=new Facture($db);
$societestatic=new Societe($db);

$form = new Form($db);
$formother= new FormOther($db);

if ($id > 0 || ! empty($ref))
{
	$product = new Product($db);
	$result = $product->fetch($id, $ref);

	$object = $product;

	$parameters=array('id'=>$id);
	$reshook=$hookmanager->executeHooks('doActions', $parameters, $product, $action);    // Note that $action and $object may have been modified by some hooks
	if ($reshook < 0) setEventMessages($hookmanager->error, $hookmanager->errors, 'errors');

	$title = $langs->trans('ProductServiceCard');
	$helpurl = '';
	$shortlabel = dol_trunc($object->label, 16);
	if (GETPOST("type") == '0' || ($object->type == Product::TYPE_PRODUCT))
	{
		$title = $langs->trans('Product')." ". $shortlabel ." - ".$langs->trans('Referers');
		$helpurl='EN:Module_Products|FR:Module_Produits|ES:M&oacute;dulo_Productos';
	}
	if (GETPOST("type") == '1' || ($object->type == Product::TYPE_SERVICE))
	{
		$title = $langs->trans('Service')." ". $shortlabel ." - ".$langs->trans('Referers');
		$helpurl='EN:Module_Services_En|FR:Module_Services|ES:M&oacute;dulo_Servicios';
	}

	llxHeader('', $title, $helpurl);

	if ($result > 0)
	{
		$head=product_prepare_head($product);
		$titre=$langs->trans("CardProduct".$product->type);
		$picto=($product->type==Product::TYPE_SERVICE?'service':'product');
		dol_fiche_head($head, 'referers', $titre, -1, $picto);

		$reshook=$hookmanager->executeHooks('formObjectOptions', $parameters, $product, $action);    // Note that $action and $object may have been modified by hook
        print $hookmanager->resPrint;
		if ($reshook < 0) setEventMessages($hookmanager->error, $hookmanager->errors, 'errors');

        $linkback = '<a href="'.DOL_URL_ROOT.'/product/list.php?restore_lastsearch_values=1">'.$langs->trans("BackToList").'</a>';

        $shownav = 1;
        if ($user->socid && ! in_array('product', explode(',', $conf->global->MAIN_MODULES_FOR_EXTERNAL))) $shownav=0;

        dol_banner_tab($object, 'ref', $linkback, $shownav, 'ref');

        print '<div class="fichecenter">';

        print '<div class="underbanner clearboth"></div>';
        print '<table class="border tableforfield" width="100%">';

		$nboflines = show_stats_for_company($product, $socid);

		print "</table>";

        print '</div>';
        print '<div style="clear:both"></div>';

		dol_fiche_end();

		if ($showmessage && $nboflines > 1)
		{
			print '<span class="opacitymedium">'.$langs->trans("ClinkOnALinkOfColumn", $langs->transnoentitiesnoconv("Referers")).'</span>';
		}
        elseif ($user->rights->facture->lire)
        {
            $sql = "SELECT DISTINCT s.nom as name, s.rowid as socid, s.code_client,";
            $sql.= " f.ref, f.datef, f.paye, f.type, f.fk_statut as statut, f.rowid as facid,";
            $sql.= " d.rowid, d.total_ht as total_ht, d.qty";           // We must keep the d.rowid here to not loose record because of the distinct used to ignore duplicate line when link on societe_commerciaux is used
            if (!$user->rights->societe->client->voir && !$socid) $sql.= ", sc.fk_soc, sc.fk_user ";
            $sql.= " FROM ".MAIN_DB_PREFIX."societe as s";
            $sql.= ", ".MAIN_DB_PREFIX."facture as f";
            $sql.= ", ".MAIN_DB_PREFIX."facturedet as d";
            if (!$user->rights->societe->client->voir && !$socid) $sql.= ", ".MAIN_DB_PREFIX."societe_commerciaux as sc";
            $sql.= " WHERE f.fk_soc = s.rowid";
            $sql.= " AND f.entity IN (".getEntity('invoice').")";
            $sql.= " AND d.fk_facture = f.rowid";
            $sql.= " AND d.fk_product =".$product->id;
            if (! empty($search_month))
            	$sql.= ' AND MONTH(f.datef) IN (' . $search_month . ')';
            if (! empty($search_year))
            	$sql.= ' AND YEAR(f.datef) IN (' . $search_year . ')';
            if (!$user->rights->societe->client->voir && !$socid) $sql.= " AND s.rowid = sc.fk_soc AND sc.fk_user = " .$user->id;
            if ($socid) $sql.= " AND f.fk_soc = ".$socid;
            $sql.= $db->order($sortfield, $sortorder);

            // Calcul total qty and amount for global if full scan list
            $total_ht=0;
            $total_qty=0;

            // Count total nb of records
            $totalofrecords = '';
            if (empty($conf->global->MAIN_DISABLE_FULL_SCANLIST))
            {
            	$result = $db->query($sql);
            	$totalofrecords = $db->num_rows($result);
            }

            $sql.= $db->plimit($limit + 1, $offset);

            $result = $db->query($sql);
            if ($result)
			{
                $num = $db->num_rows($result);

                if (! empty($id))
                	$option .= '&amp;id='.$product->id;
                if (! empty($search_month))
                	$option .= '&amp;search_month='.$search_month;
                if (! empty($search_year))
	               	$option .= '&amp;search_year='.$search_year;
                if ($limit > 0 && $limit != $conf->liste_limit) $option.='&limit='.urlencode($limit);

                print '<form method="post" action="' . $_SERVER ['PHP_SELF'] . '?id='.$product->id.'" name="search_form">' . "\n";
                if (! empty($sortfield))
                	print '<input type="hidden" name="sortfield" value="' . $sortfield . '"/>';
                if (! empty($sortorder))
                	print '<input type="hidden" name="sortorder" value="' . $sortorder . '"/>';
                if (! empty($page)) {
                	print '<input type="hidden" name="page" value="' . $page . '"/>';
                	$option .= '&amp;page=' . $page;
                }

                print_barre_liste($langs->trans("CustomersInvoices"), $page, $_SERVER["PHP_SELF"], "&amp;id=".$product->id, $sortfield, $sortorder, '', $num, $totalofrecords, '', 0, '', '', $limit);
                print '<div class="liste_titre liste_titre_bydiv centpercent">';
                print '<div class="divsearchfield">';
                print $langs->trans('Period').' ('.$langs->trans("DateInvoice") .') - ';
				print $langs->trans('Month') . ':<input class="flat" type="text" size="4" name="search_month" value="' . $search_month . '"> ';
				print $langs->trans('Year') . ':' . $formother->selectyear($search_year ? $search_year : - 1, 'search_year', 1, 20, 5);
				print '<div style="vertical-align: middle; display: inline-block">';
				print '<input type="image" class="liste_titre" name="button_search" src="'.img_picto($langs->trans("Search"), 'search.png', '', '', 1).'" value="'.dol_escape_htmltag($langs->trans("Search")).'" title="'.dol_escape_htmltag($langs->trans("Search")).'">';
				print '<input type="image" class="liste_titre" name="button_removefilter" src="'.img_picto($langs->trans("Search"), 'searchclear.png', '', '', 1).'" value="'.dol_escape_htmltag($langs->trans("RemoveFilter")).'" title="'.dol_escape_htmltag($langs->trans("RemoveFilter")).'">';
                print '</div>';
				print '</div>';
				print '</div>';

                $i = 0;
                print '<div class="div-table-responsive">';
                print '<table class="tagtable liste listwithfilterbefore" width="100%">';
                print '<tr class="liste_titre">';
                print_liste_field_titre("Ref", $_SERVER["PHP_SELF"], "s.rowid", "", $option, '', $sortfield, $sortorder);
                print_liste_field_titre("Company", $_SERVER["PHP_SELF"], "s.nom", "", $option, '', $sortfield, $sortorder);
                print_liste_field_titre("CustomerCode", $_SERVER["PHP_SELF"], "s.code_client", "", $option, '', $sortfield, $sortorder);
                print_liste_field_titre("DateInvoice", $_SERVER["PHP_SELF"], "f.datef", "", $option, 'align="center"', $sortfield, $sortorder);
                print_liste_field_titre("Qty", $_SERVER["PHP_SELF"], "d.qty", "", $option, 'align="center"', $sortfield, $sortorder);
                print_liste_field_titre("AmountHT", $_SERVER["PHP_SELF"], "f.total", "", $option, 'align="right"', $sortfield, $sortorder);
                print_liste_field_titre("Status", $_SERVER["PHP_SELF"], "f.paye,f.fk_statut", "", $option, 'align="right"', $sortfield, $sortorder);
                print "</tr>\n";

                if ($num > 0)
				{
                    while ($i < min($num, $limit))
					{
                        $objp = $db->fetch_object($result);

						if ($objp->type == Facture::TYPE_CREDIT_NOTE) $objp->qty=-($objp->qty);

<<<<<<< HEAD
						$total_ht+=$objp->total_ht;
=======
                        $total_ht+=$objp->total_ht;
>>>>>>> 5e6ee788
                        $total_qty+=$objp->qty;

                        $invoicestatic->id=$objp->facid;
						$invoicestatic->ref=$objp->ref;
						$societestatic->fetch($objp->socid);
						$paiement = $invoicestatic->getSommePaiement();

                        print '<tr class="oddeven">';
                        print '<td>';
                        print $invoicestatic->getNomUrl(1);
                        print "</td>\n";
                        print '<td>'.$societestatic->getNomUrl(1).'</td>';
                        print "<td>".$objp->code_client."</td>\n";
                        print '<td class="center">';
                        print dol_print_date($db->jdate($objp->datef), 'dayhour')."</td>";
                        print '<td class="center">'.$objp->qty."</td>\n";
                        print '<td align="right">'.price($objp->total_ht)."</td>\n";
                        print '<td align="right">'.$invoicestatic->LibStatut($objp->paye, $objp->statut, 5, $paiement, $objp->type).'</td>';
                        print "</tr>\n";
                        $i++;
                    }
                }
                print '<tr class="liste_total">';
                if ($num < $limit) print '<td class="left">'.$langs->trans("Total").'</td>';
                else print '<td class="left">'.$langs->trans("Totalforthispage").'</td>';
                print '<td colspan="3"></td>';
                print '<td class="center">'.$total_qty.'</td>';
                print '<td align="right">'.price($total_ht).'</td>';
                print '<td></td>';
                print "</table>";
                print '</div>';
                print '</form>';
            } else {
                dol_print_error($db);
            }
            $db->free($result);
        }
	}
} else {
	dol_print_error();
}

// End of page
llxFooter();
$db->close();<|MERGE_RESOLUTION|>--- conflicted
+++ resolved
@@ -237,11 +237,7 @@
 
 						if ($objp->type == Facture::TYPE_CREDIT_NOTE) $objp->qty=-($objp->qty);
 
-<<<<<<< HEAD
 						$total_ht+=$objp->total_ht;
-=======
-                        $total_ht+=$objp->total_ht;
->>>>>>> 5e6ee788
                         $total_qty+=$objp->qty;
 
                         $invoicestatic->id=$objp->facid;
