<?php
/* Copyright (C) 2003-2007 Rodolphe Quiedeville <rodolphe@quiedeville.org>
 * Copyright (C) 2004-2009 Laurent Destailleur  <eldy@users.sourceforge.net>
 * Copyright (C) 2005-2012 Regis Houssin        <regis.houssin@inodbox.com>
 * Copyright (C) 2014	   Florian Henry		<florian.henry@open-concept.pro>
 *
 * This program is free software; you can redistribute it and/or modify
 * it under the terms of the GNU General Public License as published by
 * the Free Software Foundation; either version 3 of the License, or
 * (at your option) any later version.
 *
 * This program is distributed in the hope that it will be useful,
 * but WITHOUT ANY WARRANTY; without even the implied warranty of
 * MERCHANTABILITY or FITNESS FOR A PARTICULAR PURPOSE.  See the
 * GNU General Public License for more details.
 *
 * You should have received a copy of the GNU General Public License
 * along with this program. If not, see <https://www.gnu.org/licenses/>.
 */

/**
 * \file htdocs/product/stats/commande_fournisseur.php
 * \ingroup product service commande
 * \brief Page des stats des commandes fournisseurs pour un produit
 */
require '../../main.inc.php';
require_once DOL_DOCUMENT_ROOT.'/core/lib/product.lib.php';
require_once DOL_DOCUMENT_ROOT.'/fourn/class/fournisseur.commande.class.php';
require_once DOL_DOCUMENT_ROOT.'/product/class/product.class.php';
require_once DOL_DOCUMENT_ROOT.'/core/class/html.formother.class.php';

// Load translation files required by the page
$langs->loadLangs(array('orders', 'products', 'companies'));

$id = GETPOST('id', 'int');
$ref = GETPOST('ref', 'alpha');

// Security check
$fieldvalue = (!empty($id) ? $id : (!empty($ref) ? $ref : ''));
$fieldtype = (!empty($ref) ? 'ref' : 'rowid');
$socid = '';
if (!empty($user->socid)) {
	$socid = $user->socid;
}

// Initialize technical object to manage hooks of page. Note that conf->hooks_modules contains array of hook context
$hookmanager->initHooks(array('productstatssupplierorder'));

$mesg = '';

// Load variable for pagination
$limit = GETPOST('limit', 'int') ?GETPOST('limit', 'int') : $conf->liste_limit;
$sortfield = GETPOST('sortfield', 'aZ09comma');
$sortorder = GETPOST('sortorder', 'aZ09comma');
$page = GETPOSTISSET('pageplusone') ? (GETPOST('pageplusone') - 1) : GETPOST("page", 'int');
if (empty($page) || $page == -1) {
	$page = 0;
}     // If $page is not defined, or '' or -1
$offset = $limit * $page;
$pageprev = $page - 1;
$pagenext = $page + 1;
if (!$sortorder) {
	$sortorder = "DESC";
}
if (!$sortfield) {
	$sortfield = "c.date_commande";
}
$search_month = GETPOST('search_month', 'int');
$search_year = GETPOST('search_year', 'int');

if (GETPOST('button_removefilter_x', 'alpha') || GETPOST('button_removefilter', 'alpha')) {
	$search_month = '';
	$search_year = '';
}

$result = restrictedArea($user, 'produit|service', $fieldvalue, 'product&product', '', '', $fieldtype);


/*
 * View
 */

$supplierorderstatic = new CommandeFournisseur($db);
$societestatic = new Societe($db);

$form = new Form($db);
$formother = new FormOther($db);

if ($id > 0 || !empty($ref)) {
	$product = new Product($db);
	$result = $product->fetch($id, $ref);

	$object = $product;

	$parameters = array('id' => $id);
	$reshook = $hookmanager->executeHooks('doActions', $parameters, $product, $action); // Note that $action and $object may have been modified by some hooks
	if ($reshook < 0) {
		setEventMessages($hookmanager->error, $hookmanager->errors, 'errors');
	}

	llxHeader("", "", $langs->trans("CardProduct".$product->type));

	if ($result > 0) {
		$head = product_prepare_head($product);
		$titre = $langs->trans("CardProduct".$product->type);
		$picto = ($product->type == Product::TYPE_SERVICE ? 'service' : 'product');
		print dol_get_fiche_head($head, 'referers', $titre, -1, $picto);

		$reshook = $hookmanager->executeHooks('formObjectOptions', $parameters, $product, $action); // Note that $action and $object may have been modified by hook
		print $hookmanager->resPrint;
		if ($reshook < 0) {
			setEventMessages($hookmanager->error, $hookmanager->errors, 'errors');
		}

		$linkback = '<a href="'.DOL_URL_ROOT.'/product/list.php?restore_lastsearch_values=1">'.$langs->trans("BackToList").'</a>';

		$shownav = 1;
		if ($user->socid && !in_array('product', explode(',', $conf->global->MAIN_MODULES_FOR_EXTERNAL))) {
			$shownav = 0;
		}

		dol_banner_tab($object, 'ref', $linkback, $shownav, 'ref');

		print '<div class="fichecenter">';

		print '<div class="underbanner clearboth"></div>';
		print '<table class="border tableforfield" width="100%">';

		$nboflines = show_stats_for_company($product, $socid);

		print "</table>";

		print '</div>';
		print '<div style="clear:both"></div>';

		print dol_get_fiche_end();


		if ($user->rights->fournisseur->commande->lire) {
			$sql = "SELECT DISTINCT s.nom as name, s.rowid as socid, s.code_client,";
			$sql .= " c.rowid, d.total_ht as total_ht, c.ref,";
			$sql .= " c.date_commande, c.fk_statut as statut, c.rowid as commandeid, d.rowid, d.qty";
			$sql .= ", c.date_livraison";
			if (empty($user->rights->societe->client->voir) && !$socid) {
				$sql .= ", sc.fk_soc, sc.fk_user ";
			}
			$sql .= " FROM ".MAIN_DB_PREFIX."societe as s";
			$sql .= ", ".MAIN_DB_PREFIX."commande_fournisseur as c";
			$sql .= ", ".MAIN_DB_PREFIX."commande_fournisseurdet as d";
			if (empty($user->rights->societe->client->voir) && !$socid) {
				$sql .= ", ".MAIN_DB_PREFIX."societe_commerciaux as sc";
			}
			$sql .= " WHERE c.fk_soc = s.rowid";
			$sql .= " AND c.entity IN (".getEntity('supplier_order').")";
			$sql .= " AND d.fk_commande = c.rowid";
			$sql .= " AND d.fk_product = ".((int) $product->id);
			if (!empty($search_month)) {
				$sql .= ' AND MONTH(c.date_commande) IN ('.$db->sanitize($search_month).')';
			}
			if (!empty($search_year)) {
				$sql .= ' AND YEAR(c.date_commande) IN ('.$db->sanitize($search_year).')';
			}
			if (empty($user->rights->societe->client->voir) && !$socid) {
				$sql .= " AND s.rowid = sc.fk_soc AND sc.fk_user = ".((int) $user->id);
			}
			if ($socid) {
				$sql .= " AND c.fk_soc = ".((int) $socid);
			}
			$sql .= $db->order($sortfield, $sortorder);

			// Calcul total qty and amount for global if full scan list
			$total_ht = 0;
			$total_qty = 0;

			// Count total nb of records
			$totalofrecords = '';
			if (empty($conf->global->MAIN_DISABLE_FULL_SCANLIST)) {
				$result = $db->query($sql);
				$totalofrecords = $db->num_rows($result);
			}

			$sql .= $db->plimit($limit + 1, $offset);

			$result = $db->query($sql);
			if ($result) {
				$num = $db->num_rows($result);

<<<<<<< HEAD
				$option = '';
=======
				$option .= '&id='.$product->id;

>>>>>>> ccaa2312
				if ($limit > 0 && $limit != $conf->liste_limit) {
					$option .= '&limit='.urlencode($limit);
				}
				if (!empty($search_month)) {
					$option .= '&search_month='.urlencode($search_month);
				}
				if (!empty($search_year)) {
					$option .= '&search_year='.urlencode($search_year);
				}

				print '<form method="post" action="'.$_SERVER['PHP_SELF'].'?id='.$product->id.'" name="search_form">'."\n";
				print '<input type="hidden" name="token" value="'.newToken().'">';
				if (!empty($sortfield)) {
					print '<input type="hidden" name="sortfield" value="'.$sortfield.'"/>';
				}
				if (!empty($sortorder)) {
					print '<input type="hidden" name="sortorder" value="'.$sortorder.'"/>';
				}

				print_barre_liste($langs->trans("SuppliersOrders"), $page, $_SERVER["PHP_SELF"], $option, $sortfield, $sortorder, '', $num, $totalofrecords, '', 0, '', '', $limit, 0, 0, 1);

				if (!empty($page)) {
					$option .= '&page='.urlencode($page);
				}

				print '<div class="liste_titre liste_titre_bydiv centpercent">';
				print '<div class="divsearchfield">';
				print $langs->trans('Period').' ('.$langs->trans("OrderDate").') - ';
				print $langs->trans('Month').':<input class="flat" type="text" size="4" name="search_month" value="'.$search_month.'"> ';
				print $langs->trans('Year').':'.$formother->selectyear($search_year ? $search_year : - 1, 'search_year', 1, 20, 5);
				print '<div style="vertical-align: middle; display: inline-block">';
				print '<input type="image" class="liste_titre" name="button_search" src="'.img_picto($langs->trans("Search"), 'search.png', '', '', 1).'" value="'.dol_escape_htmltag($langs->trans("Search")).'" title="'.dol_escape_htmltag($langs->trans("Search")).'">';
				print '<input type="image" class="liste_titre" name="button_removefilter" src="'.img_picto($langs->trans("Search"), 'searchclear.png', '', '', 1).'" value="'.dol_escape_htmltag($langs->trans("RemoveFilter")).'" title="'.dol_escape_htmltag($langs->trans("RemoveFilter")).'">';
				print '</div>';
				print '</div>';
				print '</div>';

				$i = 0;
				print '<div class="div-table-responsive">';
				print '<table class="tagtable liste listwithfilterbefore" width="100%">';
				print '<tr class="liste_titre">';
				print_liste_field_titre("Ref", $_SERVER["PHP_SELF"], "c.rowid", "", $option, '', $sortfield, $sortorder);
				print_liste_field_titre("Company", $_SERVER["PHP_SELF"], "s.nom", "", $option, '', $sortfield, $sortorder);
				print_liste_field_titre("SupplierCode", $_SERVER["PHP_SELF"], "s.code_client", "", $option, '', $sortfield, $sortorder);
				print_liste_field_titre("OrderDate", $_SERVER["PHP_SELF"], "c.date_commande", "", $option, 'align="center"', $sortfield, $sortorder);
				print_liste_field_titre('DateDeliveryPlanned', $_SERVER['PHP_SELF'], 'c.date_livraison', '', $option, 'align="center"', $sortfield, $sortorder);
				print_liste_field_titre("Qty", $_SERVER["PHP_SELF"], "d.qty", "", $option, 'align="center"', $sortfield, $sortorder);
				print_liste_field_titre("AmountHT", $_SERVER["PHP_SELF"], "c.total_ht", "", $option, 'align="right"', $sortfield, $sortorder);
				print_liste_field_titre("Status", $_SERVER["PHP_SELF"], "c.fk_statut", "", $option, 'align="right"', $sortfield, $sortorder);
				print "</tr>\n";

				if ($num > 0) {
					while ($i < min($num, $limit)) {
						$objp = $db->fetch_object($result);

						$total_ht += $objp->total_ht;
						$total_qty += $objp->qty;

						$supplierorderstatic->id = $objp->commandeid;
						$supplierorderstatic->ref = $objp->ref;
						$supplierorderstatic->statut = $objp->statut;
						$societestatic->fetch($objp->socid);

						print '<tr class="oddeven">';
						print '<td>';
						print $supplierorderstatic->getNomUrl(1);
						print "</td>\n";
						print '<td>'.$societestatic->getNomUrl(1).'</td>';
						print "<td>".$objp->code_client."</td>\n";
						print '<td class="center">';
						print dol_print_date($db->jdate($objp->date_commande), 'dayhour')."</td>";
						// delivery planned date
						print '<td class="center">';
						print dol_print_date($db->jdate($objp->date_livraison), 'dayhour');
						print '</td>';
						print '<td class="center">'.$objp->qty."</td>\n";
						print '<td align="right">'.price($objp->total_ht)."</td>\n";
						print '<td align="right">'.$supplierorderstatic->getLibStatut(4).'</td>';
						print "</tr>\n";
						$i++;
					}
				}
				print '<tr class="liste_total">';
				if ($num < $limit) {
					print '<td class="left">'.$langs->trans("Total").'</td>';
				} else {
					print '<td class="left">'.$langs->trans("Totalforthispage").'</td>';
				}
				print '<td colspan="3"></td>';
				// delivery planned date
				print '<td></td>';
				print '<td class="center">'.$total_qty.'</td>';
				print '<td align="right">'.price($total_ht).'</td>';
				print '<td></td>';
				print "</table>";
				print '</div>';
				print '</form>';
			} else {
				dol_print_error($db);
			}
			$db->free($result);
		}
	}
} else {
	dol_print_error();
}

// End of page
llxFooter();
$db->close();<|MERGE_RESOLUTION|>--- conflicted
+++ resolved
@@ -185,12 +185,8 @@
 			if ($result) {
 				$num = $db->num_rows($result);
 
-<<<<<<< HEAD
-				$option = '';
-=======
-				$option .= '&id='.$product->id;
-
->>>>>>> ccaa2312
+				$option = '&id='.$product->id;
+
 				if ($limit > 0 && $limit != $conf->liste_limit) {
 					$option .= '&limit='.urlencode($limit);
 				}
@@ -230,7 +226,7 @@
 
 				$i = 0;
 				print '<div class="div-table-responsive">';
-				print '<table class="tagtable liste listwithfilterbefore" width="100%">';
+				print '<table class="tagtable liste listwithfilterbefore centpercent">';
 				print '<tr class="liste_titre">';
 				print_liste_field_titre("Ref", $_SERVER["PHP_SELF"], "c.rowid", "", $option, '', $sortfield, $sortorder);
 				print_liste_field_titre("Company", $_SERVER["PHP_SELF"], "s.nom", "", $option, '', $sortfield, $sortorder);
