--- conflicted
+++ resolved
@@ -106,13 +106,9 @@
 		if ($reshook < 0)
 			setEventMessages($hookmanager->error, $hookmanager->errors, 'errors');
 
-<<<<<<< HEAD
-        dol_banner_tab($object, 'ref', '', ($user->societe_id?0:1), 'ref');
-=======
 		$linkback = '<a href="'.DOL_URL_ROOT.'/product/list.php">'.$langs->trans("BackToList").'</a>';
 				
         dol_banner_tab($object, 'ref', $linkback, ($user->societe_id?0:1), 'ref');
->>>>>>> 3f5d67d4
         
         print '<div class="fichecenter">';
         
