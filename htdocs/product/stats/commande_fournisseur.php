<?php
/* Copyright (C) 2003-2007 Rodolphe Quiedeville <rodolphe@quiedeville.org>
 * Copyright (C) 2004-2009 Laurent Destailleur  <eldy@users.sourceforge.net>
 * Copyright (C) 2005-2012 Regis Houssin        <regis.houssin@capnetworks.com>
 * Copyright (C) 2014	   Florian Henry		<florian.henry@open-concept.pro>
 *
 * This program is free software; you can redistribute it and/or modify
 * it under the terms of the GNU General Public License as published by
 * the Free Software Foundation; either version 3 of the License, or
 * (at your option) any later version.
 *
 * This program is distributed in the hope that it will be useful,
 * but WITHOUT ANY WARRANTY; without even the implied warranty of
 * MERCHANTABILITY or FITNESS FOR A PARTICULAR PURPOSE.  See the
 * GNU General Public License for more details.
 *
 * You should have received a copy of the GNU General Public License
 * along with this program. If not, see <http://www.gnu.org/licenses/>.
 */

/**
 * \file htdocs/product/stats/commande_fournisseur.php
 * \ingroup product service commande
 * \brief Page des stats des commandes fournisseurs pour un produit
 */
require '../../main.inc.php';
require_once DOL_DOCUMENT_ROOT . '/core/lib/product.lib.php';
require_once DOL_DOCUMENT_ROOT . '/fourn/class/fournisseur.commande.class.php';
require_once DOL_DOCUMENT_ROOT . '/product/class/product.class.php';
require_once DOL_DOCUMENT_ROOT . '/core/class/html.formother.class.php';

// Load translation files required by the page
$langs->loadLangs(array('orders', 'products', 'companies'));

$id = GETPOST('id', 'int');
$ref = GETPOST('ref', 'alpha');

// Security check
$fieldvalue = (! empty($id) ? $id : (! empty($ref) ? $ref : ''));
$fieldtype = (! empty($ref) ? 'ref' : 'rowid');
$socid = '';
if (! empty($user->societe_id))
	$socid = $user->societe_id;
$result = restrictedArea($user, 'produit|service', $fieldvalue, 'product&product', '', '', $fieldtype);

// Initialize technical object to manage hooks of page. Note that conf->hooks_modules contains array of hook context
$hookmanager->initHooks(array (
		'productstatssupplyorder'
));

$mesg = '';

// Load variable for pagination
$limit = GETPOST('limit','int')?GETPOST('limit','int'):$conf->liste_limit;
$sortfield = GETPOST('sortfield','alpha');
$sortorder = GETPOST('sortorder','alpha');
$page = GETPOST('page','int');
if (empty($page) || $page == -1) { $page = 0; }     // If $page is not defined, or '' or -1
$offset = $limit * $page;
$pageprev = $page - 1;
$pagenext = $page + 1;
if (! $sortorder)
	$sortorder = "DESC";
if (! $sortfield)
	$sortfield = "c.date_commande";
$search_month = GETPOST('search_month', 'aplha');
$search_year = GETPOST('search_year', 'int');

if (GETPOST('button_removefilter_x','alpha') || GETPOST('button_removefilter','alpha')) {
	$search_month = '';
	$search_year = '';
}


/*
 * View
 */

$supplierorderstatic = new CommandeFournisseur($db);
$societestatic = new Societe($db);

$form = new Form($db);
$formother = new FormOther($db);

if ($id > 0 || ! empty($ref)) {
	$product = new Product($db);
	$result = $product->fetch($id, $ref);

	$object = $product;

	$parameters = array ('id' => $id);
	$reshook = $hookmanager->executeHooks('doActions', $parameters, $product, $action); // Note that $action and $object may have been modified by some hooks
	if ($reshook < 0)
		setEventMessages($hookmanager->error, $hookmanager->errors, 'errors');

	llxHeader("", "", $langs->trans("CardProduct" . $product->type));

	if ($result > 0)
	{
		$head = product_prepare_head($product);
		$titre = $langs->trans("CardProduct" . $product->type);
		$picto = ($product->type == Product::TYPE_SERVICE ? 'service' : 'product');
		dol_fiche_head($head, 'referers', $titre, -1, $picto);

		$reshook = $hookmanager->executeHooks('formObjectOptions', $parameters, $product, $action); // Note that $action and $object may have been modified by hook
        print $hookmanager->resPrint;
		if ($reshook < 0) setEventMessages($hookmanager->error, $hookmanager->errors, 'errors');

		$linkback = '<a href="'.DOL_URL_ROOT.'/product/list.php?restore_lastsearch_values=1">'.$langs->trans("BackToList").'</a>';

        $shownav = 1;
        if ($user->societe_id && ! in_array('product', explode(',',$conf->global->MAIN_MODULES_FOR_EXTERNAL))) $shownav=0;

		dol_banner_tab($object, 'ref', $linkback, $shownav, 'ref');

        print '<div class="fichecenter">';

        print '<div class="underbanner clearboth"></div>';
        print '<table class="border tableforfield" width="100%">';

        $nboflines = show_stats_for_company($product, $socid);

		print "</table>";

        print '</div>';
        print '<div style="clear:both"></div>';

		dol_fiche_end();


		if ($user->rights->fournisseur->commande->lire)
		{
			$sql = "SELECT DISTINCT s.nom as name, s.rowid as socid, s.code_client,";
			$sql .= " c.rowid, d.total_ht as total_ht, c.ref,";
			$sql .= " c.date_commande, c.fk_statut as statut, c.rowid as commandeid, d.rowid, d.qty";
			if (! $user->rights->societe->client->voir && ! $socid)
				$sql .= ", sc.fk_soc, sc.fk_user ";
			$sql .= " FROM " . MAIN_DB_PREFIX . "societe as s";
			$sql .= ", " . MAIN_DB_PREFIX . "commande_fournisseur as c";
			$sql .= ", " . MAIN_DB_PREFIX . "commande_fournisseurdet as d";
			if (! $user->rights->societe->client->voir && ! $socid)
				$sql .= ", " . MAIN_DB_PREFIX . "societe_commerciaux as sc";
			$sql .= " WHERE c.fk_soc = s.rowid";
			$sql .= " AND c.entity = " . $conf->entity;
			$sql .= " AND d.fk_commande = c.rowid";
			$sql .= " AND d.fk_product =" . $product->id;
			if (! empty($search_month))
				$sql .= ' AND MONTH(c.date_commande) IN (' . $search_month . ')';
			if (! empty($search_year))
				$sql .= ' AND YEAR(c.date_commande) IN (' . $search_year . ')';
			if (! $user->rights->societe->client->voir && ! $socid)
				$sql .= " AND s.rowid = sc.fk_soc AND sc.fk_user = " . $user->id;
			if ($socid)
				$sql .= " AND c.fk_soc = " . $socid;
			$sql.= $db->order($sortfield, $sortorder);
				
			// Calcul total qty and amount for global if full scan list
			$total_ht = 0;
			$total_qty = 0;

			// Count total nb of records
			$totalofrecords = '';
			if (empty($conf->global->MAIN_DISABLE_FULL_SCANLIST))
			{
				$result = $db->query($sql);
				$totalofrecords = $db->num_rows($result);
			}
			
			$sql .= $db->plimit($limit + 1, $offset);

			$result = $db->query($sql);
			if ($result) {
				$num = $db->num_rows($result);

				if (! empty($id))
					$option .= '&amp;id=' . $product->id;
				if (! empty($search_month))
					$option .= '&amp;search_month=' . $search_month;
				if (! empty($search_year))
					$option .= '&amp;search_year=' . $search_year;
				if ($limit > 0 && $limit != $conf->liste_limit) $option.='&limit='.urlencode($limit);
					
				print '<form method="post" action="' . $_SERVER['PHP_SELF'] . '?id=' . $product->id . '" name="search_form">' . "\n";
				if (! empty($sortfield))
					print '<input type="hidden" name="sortfield" value="' . $sortfield . '"/>';
				if (! empty($sortorder))
					print '<input type="hidden" name="sortorder" value="' . $sortorder . '"/>';
				if (! empty($page)) {
					print '<input type="hidden" name="page" value="' . $page . '"/>';
					$option .= '&amp;page=' . $page;
				}

				print_barre_liste($langs->trans("SuppliersOrders"), $page, $_SERVER["PHP_SELF"], "&amp;id=".$product->id, $sortfield, $sortorder, '', $num, $totalofrecords, '', 0, '', '', $limit);
                print '<div class="liste_titre liste_titre_bydiv centpercent">';
                print '<div class="divsearchfield">';
				print $langs->trans('Period') . ' (' . $langs->trans("OrderDate") . ') - ';
				print $langs->trans('Month') . ':<input class="flat" type="text" size="4" name="search_month" value="' . $search_month . '"> ';
				print $langs->trans('Year') . ':' . $formother->selectyear($search_year ? $search_year : - 1, 'search_year', 1, 20, 5);
				print '<div style="vertical-align: middle; display: inline-block">';
				print '<input type="image" class="liste_titre" name="button_search" src="' . img_picto($langs->trans("Search"), 'search.png', '', '', 1) . '" value="' . dol_escape_htmltag($langs->trans("Search")) . '" title="' . dol_escape_htmltag($langs->trans("Search")) . '">';
				print '<input type="image" class="liste_titre" name="button_removefilter" src="' . img_picto($langs->trans("Search"), 'searchclear.png', '', '', 1) . '" value="' . dol_escape_htmltag($langs->trans("RemoveFilter")) . '" title="' . dol_escape_htmltag($langs->trans("RemoveFilter")) . '">';
				print '</div>';
				print '</div>';
				print '</div>';

				$i = 0;
                print '<div class="div-table-responsive">';
				print '<table class="tagtable liste listwithfilterbefore" width="100%">';
				print '<tr class="liste_titre">';
				print_liste_field_titre("Ref", $_SERVER["PHP_SELF"], "c.rowid", "", $option, '', $sortfield, $sortorder);
				print_liste_field_titre("Company", $_SERVER["PHP_SELF"], "s.nom", "", $option, '', $sortfield, $sortorder);
				print_liste_field_titre("SupplierCode", $_SERVER["PHP_SELF"], "s.code_client", "", $option, '', $sortfield, $sortorder);
				print_liste_field_titre("OrderDate", $_SERVER["PHP_SELF"], "c.date_commande", "", $option, 'align="center"', $sortfield, $sortorder);
				print_liste_field_titre("Qty", $_SERVER["PHP_SELF"], "d.qty", "", $option, 'align="center"', $sortfield, $sortorder);
				print_liste_field_titre("AmountHT", $_SERVER["PHP_SELF"], "c.total_ht", "", $option, 'align="right"', $sortfield, $sortorder);
				print_liste_field_titre("Status", $_SERVER["PHP_SELF"], "c.fk_statut", "", $option, 'align="right"', $sortfield, $sortorder);
				print "</tr>\n";

<<<<<<< HEAD
				if ($num > 0) {

					while ( $i < $num && $i < $conf->liste_limit ) {
						$objp = $db->fetch_object($result);

						print '<tr class="oddeven">';
						print '<td>';
=======
				if ($num > 0)
				{
					while ($i < min($num, $limit))
					{
						$objp = $db->fetch_object($result);

						$total_ht+=$objp->total_ht;
						$total_qty+=$objp->qty;
						
>>>>>>> 0587e732
						$supplierorderstatic->id = $objp->commandeid;
						$supplierorderstatic->ref = $objp->ref;
						$supplierorderstatic->statut = $objp->statut;
						$societestatic->fetch($objp->socid);
						
						print '<tr class="oddeven">';
						print '<td>';
						print $supplierorderstatic->getNomUrl(1);
						print "</td>\n";
						print '<td>' . $societestatic->getNomUrl(1) . '</td>';
						print "<td>" . $objp->code_client . "</td>\n";
						print '<td align="center">';
						print dol_print_date($db->jdate($objp->date_commande), 'dayhour') . "</td>";
						print '<td align="center">' . $objp->qty . "</td>\n";
						print '<td align="right">' . price($objp->total_ht) . "</td>\n";
						print '<td align="right">' . $supplierorderstatic->getLibStatut(4) . '</td>';
						print "</tr>\n";
						$i++;
					}
				}
				print '<tr class="liste_total">';
				if ($num < $limit) print '<td align="left">'.$langs->trans("Total").'</td>';
				else print '<td align="left">'.$langs->trans("Totalforthispage").'</td>';
				print '<td colspan="3"></td>';
				print '<td align="center">' . $total_qty . '</td>';
				print '<td align="right">' . price($total_ht) . '</td>';
				print '<td></td>';
				print "</table>";
				print '</div>';
				print '</form>';
			} else {
				dol_print_error($db);
			}
			$db->free($result);
		}
	}
} else {
	dol_print_error();
}

llxFooter();
$db->close();<|MERGE_RESOLUTION|>--- conflicted
+++ resolved
@@ -153,7 +153,7 @@
 			if ($socid)
 				$sql .= " AND c.fk_soc = " . $socid;
 			$sql.= $db->order($sortfield, $sortorder);
-				
+
 			// Calcul total qty and amount for global if full scan list
 			$total_ht = 0;
 			$total_qty = 0;
@@ -165,7 +165,7 @@
 				$result = $db->query($sql);
 				$totalofrecords = $db->num_rows($result);
 			}
-			
+
 			$sql .= $db->plimit($limit + 1, $offset);
 
 			$result = $db->query($sql);
@@ -179,7 +179,7 @@
 				if (! empty($search_year))
 					$option .= '&amp;search_year=' . $search_year;
 				if ($limit > 0 && $limit != $conf->liste_limit) $option.='&limit='.urlencode($limit);
-					
+
 				print '<form method="post" action="' . $_SERVER['PHP_SELF'] . '?id=' . $product->id . '" name="search_form">' . "\n";
 				if (! empty($sortfield))
 					print '<input type="hidden" name="sortfield" value="' . $sortfield . '"/>';
@@ -216,15 +216,6 @@
 				print_liste_field_titre("Status", $_SERVER["PHP_SELF"], "c.fk_statut", "", $option, 'align="right"', $sortfield, $sortorder);
 				print "</tr>\n";
 
-<<<<<<< HEAD
-				if ($num > 0) {
-
-					while ( $i < $num && $i < $conf->liste_limit ) {
-						$objp = $db->fetch_object($result);
-
-						print '<tr class="oddeven">';
-						print '<td>';
-=======
 				if ($num > 0)
 				{
 					while ($i < min($num, $limit))
@@ -233,13 +224,12 @@
 
 						$total_ht+=$objp->total_ht;
 						$total_qty+=$objp->qty;
-						
->>>>>>> 0587e732
+
 						$supplierorderstatic->id = $objp->commandeid;
 						$supplierorderstatic->ref = $objp->ref;
 						$supplierorderstatic->statut = $objp->statut;
 						$societestatic->fetch($objp->socid);
-						
+
 						print '<tr class="oddeven">';
 						print '<td>';
 						print $supplierorderstatic->getNomUrl(1);
