--- conflicted
+++ resolved
@@ -3,10 +3,7 @@
  * Copyright (C) 2004-2021 Laurent Destailleur  <eldy@users.sourceforge.net>
  * Copyright (C) 2005-2009 Regis Houssin        <regis.houssin@inodbox.com>
  * Copyright (C) 2023	   Gauthier VERDOL		<gauthier.verdol@atm-consulting.fr>
-<<<<<<< HEAD
-=======
  * Copyright (C) 2024       Frédéric France             <frederic.france@free.fr>
->>>>>>> cc80841a
  *
  * This program is free software; you can redistribute it and/or modify
  * it under the terms of the GNU General Public License as published by
@@ -104,11 +101,7 @@
 		setEventMessages($hookmanager->error, $hookmanager->errors, 'errors');
 	}
 
-<<<<<<< HEAD
-	llxHeader("", "", $langs->trans("CardProduct".$product->type), '', '', 0, 0, '', '', 'mod-product page-stats_mo');
-=======
 	llxHeader("", "", $langs->trans("CardProduct".$product->type), '', 0, 0, '', '', 'mod-product page-stats_mo');
->>>>>>> cc80841a
 
 	if ($result > 0) {
 		$head = product_prepare_head($product);
@@ -224,13 +217,8 @@
 			print $langs->trans('Month').':<input class="flat" type="text" size="4" name="search_month" value="'.($search_month > 0 ? $search_month : '').'"> ';
 			print $langs->trans('Year').':'.$formother->selectyear($search_year ? $search_year : - 1, 'search_year', 1, 20, 5);
 			print '<div style="vertical-align: middle; display: inline-block">';
-<<<<<<< HEAD
-			print '<input type="image" class="liste_titre" name="button_search" src="'.img_picto($langs->trans("Search"), 'search.png', '', '', 1).'" value="'.dol_escape_htmltag($langs->trans("Search")).'" title="'.dol_escape_htmltag($langs->trans("Search")).'">';
-			print '<input type="image" class="liste_titre" name="button_removefilter" src="'.img_picto($langs->trans("Search"), 'searchclear.png', '', '', 1).'" value="'.dol_escape_htmltag($langs->trans("RemoveFilter")).'" title="'.dol_escape_htmltag($langs->trans("RemoveFilter")).'">';
-=======
 			print '<input type="image" class="liste_titre" name="button_search" src="'.img_picto($langs->trans("Search"), 'search.png', '', 0, 1).'" value="'.dol_escape_htmltag($langs->trans("Search")).'" title="'.dol_escape_htmltag($langs->trans("Search")).'">';
 			print '<input type="image" class="liste_titre" name="button_removefilter" src="'.img_picto($langs->trans("Search"), 'searchclear.png', '', 0, 1).'" value="'.dol_escape_htmltag($langs->trans("RemoveFilter")).'" title="'.dol_escape_htmltag($langs->trans("RemoveFilter")).'">';
->>>>>>> cc80841a
 			print '</div>';
 			print '</div>';
 			print '</div>';
