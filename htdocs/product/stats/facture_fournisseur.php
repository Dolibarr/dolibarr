--- conflicted
+++ resolved
@@ -102,11 +102,7 @@
 		setEventMessages($hookmanager->error, $hookmanager->errors, 'errors');
 	}
 
-<<<<<<< HEAD
-	llxHeader("", "", $langs->trans("CardProduct".$product->type), '', '', 0, 0, '', '', 'mod-product page-stats_facture_fournisseur');
-=======
 	llxHeader("", "", $langs->trans("CardProduct".$product->type), '', 0, 0, '', '', 'mod-product page-stats_facture_fournisseur');
->>>>>>> cc80841a
 
 	if ($result > 0) {
 		$head = product_prepare_head($product);
