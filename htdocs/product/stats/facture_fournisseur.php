--- conflicted
+++ resolved
@@ -58,15 +58,9 @@
 $offset = $limit * $page;
 $pageprev = $page - 1;
 $pagenext = $page + 1;
-<<<<<<< HEAD
 if (!$sortorder) $sortorder = "DESC";
 if (!$sortfield) $sortfield = "f.datef";
-$search_month = GETPOST('search_month', 'aplha');
-=======
-if (! $sortorder) $sortorder = "DESC";
-if (! $sortfield) $sortfield = "f.datef";
 $search_month = GETPOST('search_month', 'alpha');
->>>>>>> 5e6ee788
 $search_year = GETPOST('search_year', 'int');
 
 if (GETPOST('button_removefilter_x', 'alpha') || GETPOST('button_removefilter', 'alpha')) {
