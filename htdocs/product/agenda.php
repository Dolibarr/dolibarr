--- conflicted
+++ resolved
@@ -73,9 +73,6 @@
 // Initialize technical object to manage hooks of page. Note that conf->hooks_modules contains array of hook context
 $hookmanager->initHooks(array('agendathirdparty'));
 
-<<<<<<< HEAD
-$result = restrictedArea($user, 'produit|service', $id, 'product&product');
-=======
 $object = new Product($db);
 if ($id > 0 || !empty($ref)) {
 	$object->fetch($id, $ref);
@@ -91,7 +88,6 @@
 } else {
 	restrictedArea($user, 'produit|service', 0, 'product&product', '', '');
 }
->>>>>>> 95dc2558
 
 
 /*
