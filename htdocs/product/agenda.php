<?php
/* Copyright (C) 2001-2007 Rodolphe Quiedeville <rodolphe@quiedeville.org>
 * Copyright (C) 2005      Brice Davoleau       <brice.davoleau@gmail.com>
 * Copyright (C) 2005-2012 Regis Houssin        <regis.houssin@inodbox.com>
 * Copyright (C) 2006-2015 Laurent Destailleur  <eldy@users.sourceforge.net>
 * Copyright (C) 2007      Patrick Raguin  		<patrick.raguin@gmail.com>
 * Copyright (C) 2010      Juanjo Menent        <jmenent@2byte.es>
 * Copyright (C) 2015      Marcos García        <marcosgdf@gmail.com>
 * Copyright (C) 2024		MDW							<mdeweerd@users.noreply.github.com>
 *
 * This program is free software; you can redistribute it and/or modify
 * it under the terms of the GNU General Public License as published by
 * the Free Software Foundation; either version 3 of the License, or
 * (at your option) any later version.
 *
 * This program is distributed in the hope that it will be useful,
 * but WITHOUT ANY WARRANTY; without even the implied warranty of
 * MERCHANTABILITY or FITNESS FOR A PARTICULAR PURPOSE.  See the
 * GNU General Public License for more details.
 *
 * You should have received a copy of the GNU General Public License
 * along with this program. If not, see <https://www.gnu.org/licenses/>.
 */

/**
 *  \file       htdocs/product/agenda.php
 *  \ingroup    product
 *  \brief      Page of product events
 */

// Load Dolibarr environment
require '../main.inc.php';
require_once DOL_DOCUMENT_ROOT.'/contact/class/contact.class.php';
require_once DOL_DOCUMENT_ROOT.'/compta/facture/class/facture.class.php';
require_once DOL_DOCUMENT_ROOT.'/product/class/product.class.php';
require_once DOL_DOCUMENT_ROOT.'/core/lib/company.lib.php';
require_once DOL_DOCUMENT_ROOT.'/core/lib/functions2.lib.php';
require_once DOL_DOCUMENT_ROOT.'/core/lib/product.lib.php';


// Load translation files required by the page
$langs->load("companies");

$contextpage = GETPOST('contextpage', 'aZ') ? GETPOST('contextpage', 'aZ') : str_replace('_', '', basename(dirname(__FILE__)).basename(__FILE__, '.php')); // To manage different context of search

if (GETPOST('actioncode', 'array')) {
	$actioncode = GETPOST('actioncode', 'array', 3);
	if (!count($actioncode)) {
		$actioncode = '0';
	}
} else {
	$actioncode = GETPOST("actioncode", "alpha", 3) ? GETPOST("actioncode", "alpha", 3) : (GETPOST("actioncode") == '0' ? '0' : getDolGlobalString('AGENDA_DEFAULT_FILTER_TYPE_FOR_OBJECT'));
}
$search_rowid = GETPOST('search_rowid');
$search_agenda_label = GETPOST('search_agenda_label');

$id = GETPOSTINT('id');
$ref = GETPOST('ref', 'alpha');

$limit = GETPOSTINT('limit') ? GETPOSTINT('limit') : $conf->liste_limit;
$sortfield = GETPOST('sortfield', 'aZ09comma');
$sortorder = GETPOST('sortorder', 'aZ09comma');
$page = GETPOSTISSET('pageplusone') ? (GETPOSTINT('pageplusone') - 1) : GETPOSTINT("page");
if (empty($page) || $page == -1) {
	$page = 0;
}     // If $page is not defined, or '' or -1
$offset = $limit * $page;
$pageprev = $page - 1;
$pagenext = $page + 1;
if (!$sortfield) {
	$sortfield = 'a.datep,a.id';
}
if (!$sortorder) {
	$sortorder = 'DESC,DESC';
}

<<<<<<< HEAD
// Initialize technical object to manage hooks of page. Note that conf->hooks_modules contains array of hook context
=======
// Initialize a technical object to manage hooks of page. Note that conf->hooks_modules contains an array of hook context
>>>>>>> cc80841a
$hookmanager->initHooks(array('productagenda'));

$object = new Product($db);
if ($id > 0 || !empty($ref)) {
	$object->fetch($id, $ref);
}

// Security check
<<<<<<< HEAD
$socid =0;
=======
$socid = 0;
>>>>>>> cc80841a
if ($user->socid) {
	$socid = $user->socid;
}

if ($object->id > 0) {
	if ($object->type == $object::TYPE_PRODUCT) {
		restrictedArea($user, 'produit', $object->id, 'product&product', '', '');
	}
	if ($object->type == $object::TYPE_SERVICE) {
		restrictedArea($user, 'service', $object->id, 'product&product', '', '');
	}
} else {
	restrictedArea($user, 'produit|service', 0, 'product&product', '', '');
}


/*
 *	Actions
 */

$parameters = array('id' => $id);
$reshook = $hookmanager->executeHooks('doActions', $parameters, $object, $action); // Note that $action and $object may have been modified by some hooks
if ($reshook < 0) {
	setEventMessages($hookmanager->error, $hookmanager->errors, 'errors');
}

if (empty($reshook)) {
	// Cancel
	if (GETPOST('cancel', 'alpha') && !empty($backtopage)) {
		header("Location: ".$backtopage);
		exit;
	}

	// Purge search criteria
	if (GETPOST('button_removefilter_x', 'alpha') || GETPOST('button_removefilter.x', 'alpha') || GETPOST('button_removefilter', 'alpha')) { // All tests are required to be compatible with all browsers
		$actioncode = '';
		$search_agenda_label = '';
	}
}



/*
 *	View
 */

$contactstatic = new Contact($db);

$form = new Form($db);

if (!($id > 0 || $ref)) {
	accessforbidden('Param id or ref is mandatory');
}

$title = $langs->trans("Agenda");

$help_url = 'EN:Module_Agenda_En|FR:Module_Agenda|DE:Modul_Terminplanung';

if (getDolGlobalString('MAIN_HTML_TITLE') && preg_match('/productnameonly/', getDolGlobalString('MAIN_HTML_TITLE')) && $object->name) {
	$title = $object->name." - ".$title;
}
llxHeader('', $title, $help_url, '', 0, 0, '', '', '', 'mod-product page-card_agenda');

if (isModEnabled('notification')) {
	$langs->load("mails");
}
$type = $langs->trans('Product');
if ($object->isService()) {
	$type = $langs->trans('Service');
}

$head = product_prepare_head($object);

$titre = $langs->trans("CardProduct".$object->type);
$picto = ($object->type == Product::TYPE_SERVICE ? 'service' : 'product');
print dol_get_fiche_head($head, 'agenda', $titre, -1, $picto);

$linkback = '<a href="'.DOL_URL_ROOT.'/product/list.php?restore_lastsearch_values=1&type='.$object->type.'">'.$langs->trans("BackToList").'</a>';
$object->next_prev_filter = "fk_product_type = ".((int) $object->type);

$shownav = 1;
if ($user->socid && !in_array('product', explode(',', getDolGlobalString('MAIN_MODULES_FOR_EXTERNAL')))) {
	$shownav = 0;
}

dol_banner_tab($object, 'ref', $linkback, $shownav, 'ref');

print '<div class="fichecenter">';

print '<div class="underbanner clearboth"></div>';

$object->info($object->id);
dol_print_object_info($object, 1);

print '</div>';

print dol_get_fiche_end();



// Actions buttons

$objproduct = $object;
$objcon = new stdClass();

$out = '';
$morehtmlright = '';

$messagingUrl = DOL_URL_ROOT.'/product/messaging.php?id='.$object->id;
$morehtmlright .= dolGetButtonTitle($langs->trans('ShowAsConversation'), '', 'fa fa-comments imgforviewmode', $messagingUrl, '', 1);
$messagingUrl = DOL_URL_ROOT.'/product/agenda.php?id='.$object->id;
$morehtmlright .= dolGetButtonTitle($langs->trans('MessageListViewType'), '', 'fa fa-bars imgforviewmode', $messagingUrl, '', 2);

if (isModEnabled('agenda')) {
	$permok = $user->hasRight('agenda', 'myactions', 'create');
	if ((!empty($objproduct->id) || !empty($objcon->id)) && $permok) {
		if (get_class($objproduct) == 'Product') {
			$out .= '&amp;prodid='.$objproduct->id.'&origin=product&originid='.$id;
		}
		$out .= (!empty($objcon->id) ? '&amp;contactid='.$objcon->id : '').'&amp;backtopage='.$_SERVER["PHP_SELF"].'?id='.$object->id;
	}

	$linktocreatetimeBtnStatus = $user->hasRight('agenda', 'myactions', 'create') || $user->hasRight('agenda', 'allactions', 'create');
<<<<<<< HEAD
	$morehtmlright .= dolGetButtonTitle($langs->trans('AddAction'), '', 'fa fa-plus-circle', DOL_URL_ROOT.'/comm/action/card.php?action=create'.$out, '', $linktocreatetimeBtnStatus);
=======
	$morehtmlright .= dolGetButtonTitle($langs->trans('AddAction'), '', 'fa fa-plus-circle', DOL_URL_ROOT.'/comm/action/card.php?action=create'.$out, '', (int) $linktocreatetimeBtnStatus);
>>>>>>> cc80841a
}


if (isModEnabled('agenda') && ($user->hasRight('agenda', 'myactions', 'read') || $user->hasRight('agenda', 'allactions', 'read'))) {
	print '<br>';

	$param = '&id='.$id;
	if (!empty($contextpage) && $contextpage != $_SERVER["PHP_SELF"]) {
		$param .= '&contextpage='.$contextpage;
	}
	if ($limit > 0 && $limit != $conf->liste_limit) {
		$param .= '&limit='.$limit;
	}

	// Try to know count of actioncomm from cache
	require_once DOL_DOCUMENT_ROOT.'/core/lib/memory.lib.php';
	$cachekey = 'count_events_product_'.$object->id;
	$nbEvent = dol_getcache($cachekey);

	$titlelist = $langs->trans("ActionsOnProduct").(is_numeric($nbEvent) ? '<span class="opacitymedium colorblack paddingleft">('.$nbEvent.')</span>' : '');
	if (!empty($conf->dol_optimize_smallscreen)) {
		$titlelist = $langs->trans("Actions").(is_numeric($nbEvent) ? '<span class="opacitymedium colorblack paddingleft">('.$nbEvent.')</span>' : '');
	}

	print_barre_liste($titlelist, 0, $_SERVER["PHP_SELF"], '', $sortfield, $sortorder, '', 0, -1, '', 0, $morehtmlright, '', 0, 1, 0);

	// List of all actions
	$filters = array();
	$filters['search_agenda_label'] = $search_agenda_label;
	$filters['search_rowid'] = $search_rowid;

	// TODO Replace this with same code than into list.php
	show_actions_done($conf, $langs, $db, $object, null, 0, $actioncode, '', $filters, $sortfield, $sortorder);
}


// End of page
llxFooter();
$db->close();<|MERGE_RESOLUTION|>--- conflicted
+++ resolved
@@ -74,11 +74,7 @@
 	$sortorder = 'DESC,DESC';
 }
 
-<<<<<<< HEAD
-// Initialize technical object to manage hooks of page. Note that conf->hooks_modules contains array of hook context
-=======
 // Initialize a technical object to manage hooks of page. Note that conf->hooks_modules contains an array of hook context
->>>>>>> cc80841a
 $hookmanager->initHooks(array('productagenda'));
 
 $object = new Product($db);
@@ -87,11 +83,7 @@
 }
 
 // Security check
-<<<<<<< HEAD
-$socid =0;
-=======
 $socid = 0;
->>>>>>> cc80841a
 if ($user->socid) {
 	$socid = $user->socid;
 }
@@ -215,11 +207,7 @@
 	}
 
 	$linktocreatetimeBtnStatus = $user->hasRight('agenda', 'myactions', 'create') || $user->hasRight('agenda', 'allactions', 'create');
-<<<<<<< HEAD
-	$morehtmlright .= dolGetButtonTitle($langs->trans('AddAction'), '', 'fa fa-plus-circle', DOL_URL_ROOT.'/comm/action/card.php?action=create'.$out, '', $linktocreatetimeBtnStatus);
-=======
 	$morehtmlright .= dolGetButtonTitle($langs->trans('AddAction'), '', 'fa fa-plus-circle', DOL_URL_ROOT.'/comm/action/card.php?action=create'.$out, '', (int) $linktocreatetimeBtnStatus);
->>>>>>> cc80841a
 }
 
 
