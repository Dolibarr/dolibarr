<?php
/* Copyright (C) 2016-2017 Laurent Destailleur  <eldy@users.sourceforge.net>
 *
 * This program is free software; you can redistribute it and/or modify
 * it under the terms of the GNU General Public License as published by
 * the Free Software Foundation; either version 3 of the License, or
 * (at your option) any later version.
 *
 * This program is distributed in the hope that it will be useful,
 * but WITHOUT ANY WARRANTY; without even the implied warranty of
 * MERCHANTABILITY or FITNESS FOR A PARTICULAR PURPOSE.  See the
 * GNU General Public License for more details.
 *
 * You should have received a copy of the GNU General Public License
 * along with this program. If not, see <http://www.gnu.org/licenses/>.
 */

/**
 *   	\file       htdocs/website/index.php
 *		\ingroup    website
 *		\brief      Page to website view/edit
 */

define('NOSCANPOSTFORINJECTION',1);
define('NOSTYLECHECK',1);

require '../main.inc.php';
require_once DOL_DOCUMENT_ROOT.'/core/lib/admin.lib.php';
require_once DOL_DOCUMENT_ROOT.'/core/lib/files.lib.php';
require_once DOL_DOCUMENT_ROOT.'/core/lib/website.lib.php';
require_once DOL_DOCUMENT_ROOT.'/core/class/doleditor.class.php';
require_once DOL_DOCUMENT_ROOT.'/core/class/html.formadmin.class.php';
require_once DOL_DOCUMENT_ROOT.'/core/class/html.formwebsite.class.php';
require_once DOL_DOCUMENT_ROOT.'/core/class/html.formother.class.php';
require_once DOL_DOCUMENT_ROOT.'/website/class/website.class.php';
require_once DOL_DOCUMENT_ROOT.'/website/class/websitepage.class.php';

$langs->loadLangs(array("admin","other","website"));

if (! $user->admin) accessforbidden();

if (! ((GETPOST('testmenuhider','int') || ! empty($conf->global->MAIN_TESTMENUHIDER)) && empty($conf->global->MAIN_OPTIMIZEFORTEXTBROWSER)))
{
	$conf->dol_hide_leftmenu = 1;   // Force hide of left menu.
}

$error=0;
$websitekey=GETPOST('website', 'alpha');
$page=GETPOST('page', 'alpha');
$pageid=GETPOST('pageid', 'int');
$pageref=GETPOST('pageref', 'aZ09');
$action=GETPOST('action','aZ09');
$confirm=GETPOST('confirm','alpha');
$cancel=GETPOST('cancel','alpha');

$type_container=GETPOST('WEBSITE_TYPE_CONTAINER', 'alpha');

$section_dir = GETPOST('section_dir', 'alpha');
$file_manager = GETPOST('file_manager', 'alpha');

if (GETPOST('delete','alpha')) { $action='delete'; }
if (GETPOST('preview','alpha')) $action='preview';
if (GETPOST('createsite','alpha')) { $action='createsite'; }
if (GETPOST('createcontainer','alpha')) { $action='createcontainer'; }
if (GETPOST('editcss','alpha')) { $action='editcss'; }
if (GETPOST('editmenu','alpha')) { $action='editmenu'; }
if (GETPOST('setashome','alpha')) { $action='setashome'; }
if (GETPOST('editmeta','alpha')) { $action='editmeta'; }
if (GETPOST('editsource','alpha')) { $action='editsource'; }
if (GETPOST('editcontent','alpha')) { $action='editcontent'; }
if (GETPOST('createfromclone','alpha')) { $action='createfromclone'; }
if (GETPOST('createpagefromclone','alpha')) { $action='createpagefromclone'; }
if (empty($action) && $file_manager) $action='file_manager';

// Load variable for pagination
$limit = GETPOST('limit','int')?GETPOST('limit','int'):$conf->liste_limit;
$sortfield = GETPOST("sortfield",'alpha');
$sortorder = GETPOST("sortorder",'alpha');
$page = GETPOST("page",'int');
if (empty($page) || $page == -1) { $page = 0; }     // If $page is not defined, or '' or -1
$offset = $limit * $page;
$pageprev = $page - 1;
$pagenext = $page + 1;
//if (! $sortfield) $sortfield='name';
//if (! $sortorder) $sortorder='ASC';

if (empty($action)) $action='preview';

$object=new Website($db);
$objectpage=new WebsitePage($db);

$object->fetchAll();    // Init $object->records

// If website not defined, we take first found
if (empty($websitekey))
{
	foreach($object->records as $key => $valwebsite)
	{
		$websitekey=$valwebsite->ref;
		break;
	}
}
if ($websitekey)
{
	$res = $object->fetch(0, $websitekey);
}
$website = $object;

if ($pageid < 0) $pageid = 0;
if (($pageid > 0 || $pageref) && $action != 'addcontainer')
{
	$res = $objectpage->fetch($pageid, ($object->id > 0 ? $object->id : null), $pageref);
	//var_dump($res);exit;
	//if ($res == 0)		// Page ref not found, we check in alias
	//{
	//	$res = $objectpage->fetch($pageid, ($object->id > 0 ? $object->id : null), $pageref);
	//}

	// Check if pageid is inside the new website, if not we reset param pageid
	if ($object->id > 0 && ($objectpage->fk_website != $object->id))
	{
		$res = $objectpage->fetch(0, $object->id, '');;
		if ($res == 0)	// Page was not found, we reset it
		{
			$objectpage=new WebsitePage($db);
		}
	}
	$pageid = $objectpage->id;
}

global $dolibarr_main_data_root;
$pathofwebsite=$dolibarr_main_data_root.'/website/'.$websitekey;
$filehtmlheader=$pathofwebsite.'/htmlheader.html';
$filecss=$pathofwebsite.'/styles.css.php';
$filejs=$pathofwebsite.'/javascript.js.php';
$filerobot=$pathofwebsite.'/robots.txt';
$filehtaccess=$pathofwebsite.'/.htaccess';
$filetpl=$pathofwebsite.'/page'.$pageid.'.tpl.php';
$fileindex=$pathofwebsite.'/index.php';

// Define $urlwithroot
$urlwithouturlroot=preg_replace('/'.preg_quote(DOL_URL_ROOT,'/').'$/i','',trim($dolibarr_main_url_root));
$urlwithroot=$urlwithouturlroot.DOL_URL_ROOT;		// This is to use external domain name found into config file
//$urlwithroot=DOL_MAIN_URL_ROOT;					// This is to use same domain name than current


$permtouploadfile = $user->rights->website->write;
$diroutput = $conf->medias->multidir_output[$conf->entity];

$relativepath=$section_dir;
$upload_dir = $diroutput.'/'.$relativepath;

$htmlheadercontentdefault = '';
$htmlheadercontentdefault.='<link rel="stylesheet" id="google-fonts-css"  href="//fonts.googleapis.com/css?family=Open+Sans:300,400,700" />'."\n";
$htmlheadercontentdefault.='<link rel="stylesheet" id="font-wasesome-css" href="//cdnjs.cloudflare.com/ajax/libs/font-awesome/4.7.0/css/font-awesome.min.css" />'."\n";
$htmlheadercontentdefault.='<script src="//cdnjs.cloudflare.com/ajax/libs/jquery/3.2.1/jquery.min.js"></script>'."\n";
$htmlheadercontentdefault.='<script src="//cdnjs.cloudflare.com/ajax/libs/jqueryui/1.12.1/jquery-ui.min.js"></script>'."\n";
$htmlheadercontentdefault.='<script src="//cdnjs.cloudflare.com/ajax/libs/tether/1.4.0/js/tether.min.js"></script>'."\n";
$htmlheadercontentdefault.='<script src="//cdnjs.cloudflare.com/ajax/libs/popper.js/1.13.0/umd/popper.min.js"></script>'."\n";
$htmlheadercontentdefault.='<script src="//cdnjs.cloudflare.com/ajax/libs/twitter-bootstrap/4.0.0-beta.2/js/bootstrap.min.js"></script>'."\n";
$htmlheadercontentdefault.='<!--'."\n";
$htmlheadercontentdefault.='<script src="/document.php?modulepart=medias&file=css/myfile.css"></script>'."\n";
$htmlheadercontentdefault.='<script src="/document.php?modulepart=medias&file=js/myfile.js"></script>'."\n";
$htmlheadercontentdefault.='-->'."\n";


/*
 * Actions
 */

$backtopage=$_SERVER["PHP_SELF"].'?file_manager=1&website='.$websitekey.'&pageid='.$pageid;	// used after a confirm_deletefile into actions_linkedfiles.inc.php
include DOL_DOCUMENT_ROOT.'/core/actions_linkedfiles.inc.php';

if ($action == 'renamefile') $action='file_manager';		// After actions_linkedfiles, if action were renamefile, we set it to 'file_manager'

if ($action == 'seteditinline')
{
	dolibarr_set_const($db, 'WEBSITE_EDITINLINE', 1);
	header("Location: ".$_SERVER["PHP_SELF"].'?website='.GETPOST('website','alphanohtml').'&pageid='.GETPOST('pageid','int'));
	exit;
}
if ($action == 'unseteditinline')
{
	dolibarr_del_const($db, 'WEBSITE_EDITINLINE');
	header("Location: ".$_SERVER["PHP_SELF"].'?website='.GETPOST('website','alphanohtml').'&pageid='.GETPOST('pageid','int'));
	exit;
}

// Add directory
/*
if ($action == 'adddir' && $permtouploadfile)
{
	$ecmdir->ref                = 'NOTUSEDYET';
	$ecmdir->label              = GETPOST("label");
	$ecmdir->description        = GETPOST("desc");

	//$id = $ecmdir->create($user);
	if ($id > 0)
	{
		header("Location: ".$_SERVER["PHP_SELF"]);
		exit;
	}
	else
	{
		setEventMessages('Error '.$langs->trans($ecmdir->error), null, 'errors');
		$action = "createcontainer";
	}

	clearstatcache();
}
*/


if (GETPOST('refreshsite','alpha'))		// If we change the site, we reset the pageid and cancel addsite action.
{
	$pageid=0;
	if ($action == 'addsite') $action = 'preview';
}
if (GETPOST('refreshpage','alpha') && ! in_array($action, array('updatecss'))) $action='preview';


// Add site
if ($action == 'addsite')
{
	$db->begin();

	if (! $error && ! GETPOST('WEBSITE_REF','alpha'))
	{
		$error++;
		setEventMessages($langs->transnoentities("ErrorFieldRequired", $langs->transnoentities("Ref")), null, 'errors');
	}
	if (! $error && ! preg_match('/^[a-z0-9_\-\.]+$/i', GETPOST('WEBSITE_REF','alpha')))
	{
		$error++;
		$langs->load("errors");
		setEventMessages($langs->transnoentities("ErrorFieldCanNotContainSpecialCharacters", $langs->transnoentities("Ref")), null, 'errors');
	}

	if (! $error)
	{
		$tmpobject=new Website($db);
		$tmpobject->ref = GETPOST('WEBSITE_REF','alpha');
		$tmpobject->description = GETPOST('WEBSITE_DESCRIPTION','alpha');
		$tmpobject->virtualhost = GETPOST('WEBSITE_VIRTUALHOST','alpha');

		$result = $tmpobject->create($user);
		if ($result <= 0)
		{
			$error++;
			setEventMessages($tmpobject->error, $tmpobject->errors, 'errors');
		}
	}

	if (! $error)
	{
		$db->commit();
		setEventMessages($langs->trans("SiteAdded", $object->ref), null, 'mesgs');
		$action='';

		header("Location: ".$_SERVER["PHP_SELF"].'?website='.$tmpobject->ref);
		exit;
	}
	else
	{
		$db->rollback();
		$action='createsite';
	}

	if (! $error)
	{
		$action = 'preview';
		$id = $object->id;
	}
}

// Add page/container
if ($action == 'addcontainer')
{
	dol_mkdir($pathofwebsite);

	$db->begin();

	$objectpage->fk_website = $object->id;
	if (GETPOST('fetchexternalurl','alpha'))
	{
		$urltograb=GETPOST('externalurl','alpha');
		$grabimages=GETPOST('grabimages','alpha');
		$grabimagesinto=GETPOST('grabimagesinto','alpha');
		//var_dump($grabimages);exit;
	}

	if ($urltograb)
	{
		include_once DOL_DOCUMENT_ROOT.'/core/lib/geturl.lib.php';

		// Clean url to grab, so url can be
		// http://www.example.com/ or http://www.example.com/dir1/ or http://www.example.com/dir1/aaa
		$urltograbwithoutdomainandparam = preg_replace('/^https?:\/\/[^\/]+\/?/i', '', $urltograb);
		$urltograbwithoutdomainandparam = preg_replace('/\?.*$/', '', $urltograbwithoutdomainandparam);
		if (empty($urltograbwithoutdomainandparam) && ! preg_match('/\/$/', $urltograb))
		{
			$urltograb.='/';
		}
		$pageurl = dol_sanitizeFileName(preg_replace('/[\/\.]/','-', preg_replace('/\/+$/', '', $urltograbwithoutdomainandparam)));

		$urltograbdirwithoutslash = dirname($urltograb.'.');
		$urltograbdirrootwithoutslash = getRootURLFromURL($urltograbdirwithoutslash);
		// Exemple, now $urltograbdirwithoutslash is https://www.dolimed.com/screenshots
		// and $urltograbdirrootwithoutslash is https://www.dolimed.com

		// Check pageurl is not already used
		if ($pageurl)
		{
			$tmpwebsitepage = new WebsitePage($db);
			$result = $tmpwebsitepage->fetch(0, $object->id, $pageurl);
			if ($result > 0)
			{
				setEventMessages($langs->trans("AliasPageAlreadyExists", $pageurl), null, 'errors');
				$error++;
				$action='createcontainer';
			}
		}

		if (! $error)
		{
			$tmp = getURLContent($urltograb);
			if ($tmp['curl_error_no'])
			{
				$error++;
				setEventMessages('Error getting '.$urltograb.': '.$tmp['curl_error_msg'], null, 'errors');
				$action='createcontainer';
			}
			elseif ($tmp['http_code'] != '200')
			{
				$error++;
				setEventMessages('Error getting '.$urltograb.': '.$tmp['http_code'], null, 'errors');
				$action='createcontainer';
			}
			else
			{
				// Remove comments
				$tmp['content'] = removeHtmlComment($tmp['content']);

				preg_match('/<head>(.*)<\/head>/is', $tmp['content'], $reg);
				$head = $reg[1];
<<<<<<< HEAD

				$objectpage->type_container = 'page';
	   			$objectpage->pageurl = $pageurl;
	   			if (empty($objectpage->pageurl))
	   			{
	   				$tmpdomain = getDomainFromURL($urltograb);
	   				$objectpage->pageurl=$tmpdomain.'-home';
	   			}

	   			$objectpage->aliasalt = '';
	   			if (preg_match('/^(\d+)\-/', basename($urltograb), $reg)) $objectpage->aliasalt = $reg[1];

=======

				$objectpage->type_container = 'page';
	   			$objectpage->pageurl = $pageurl;
	   			if (empty($objectpage->pageurl))
	   			{
	   				$tmpdomain = getDomainFromURL($urltograb);
	   				$objectpage->pageurl=$tmpdomain.'-home';
	   			}

	   			$objectpage->aliasalt = '';
	   			if (preg_match('/^(\d+)\-/', basename($urltograb), $reg)) $objectpage->aliasalt = $reg[1];

>>>>>>> e8f85084
				if (preg_match('/<title>(.*)<\/title>/ims', $head, $regtmp))
				{
					$objectpage->title = $regtmp[1];
				}
				if (preg_match('/<meta name="title"[^"]+content="([^"]+)"/ims', $head, $regtmp))
				{
					if (empty($objectpage->title)) $objectpage->title = $regtmp[1];		// If title not found into <title>, we get it from <meta title>
				}
				if (preg_match('/<meta name="description"[^"]+content="([^"]+)"/ims', $head, $regtmp))
				{
					$objectpage->description = $regtmp[1];
				}
				if (preg_match('/<meta name="keywords"[^"]+content="([^"]+)"/ims', $head, $regtmp))
				{
					$objectpage->keywords = $regtmp[1];
				}
				if (preg_match('/<html\s+lang="([^"]+)"/ims', $tmp['content'], $regtmp))
				{
					$tmplang=explode('-', $regtmp[1]);
					$objectpage->lang = $tmplang[0].($tmplang[1] ? '_'.strtoupper($tmplang[1]) : '');
				}

				$tmp['content'] = preg_replace('/\s*<meta name="generator"[^"]+content="([^"]+)"\s*\/?>/ims', '', $tmp['content']);

				$objectpage->content = $tmp['content'];
				$objectpage->content = preg_replace('/^.*<body(\s[^>]*)*>/ims', '', $objectpage->content);
				$objectpage->content = preg_replace('/<\/body(\s[^>]*)*>.*$/ims', '', $objectpage->content);

				$absoluteurlinaction=$urltograbdirwithoutslash;
				// TODO Replace 'action="$urltograbdirwithoutslash' into action="/"
				// TODO Replace 'action="$urltograbdirwithoutslash..."' into   action="..."
				// TODO Replace 'a href="$urltograbdirwithoutslash' into a href="/"
				// TODO Replace 'a href="$urltograbdirwithoutslash..."' into a href="..."

				// Now loop to fetch all css files. Include them inline into header of page
				$objectpage->htmlheader = $tmp['content'];
				$objectpage->htmlheader = preg_replace('/^.*<head(\s[^>]*)*>/ims', '', $objectpage->htmlheader);
				$objectpage->htmlheader = preg_replace('/<\/head(\s[^>]*)*>.*$/ims', '', $objectpage->htmlheader);
				$objectpage->htmlheader = preg_replace('/<base(\s[^>]*)*>\n*/ims', '', $objectpage->htmlheader);
				$objectpage->htmlheader = preg_replace('/<meta http-equiv="content-type"([^>]*)*>\n*/ims', '', $objectpage->htmlheader);
				$objectpage->htmlheader = preg_replace('/<meta name="robots"([^>]*)*>\n*/ims', '', $objectpage->htmlheader);
				$objectpage->htmlheader = preg_replace('/<meta name="title"([^>]*)*>\n*/ims', '', $objectpage->htmlheader);
				$objectpage->htmlheader = preg_replace('/<meta name="description"([^>]*)*>\n*/ims', '', $objectpage->htmlheader);
				$objectpage->htmlheader = preg_replace('/<meta name="keywords"([^>]*)*>\n*/ims', '', $objectpage->htmlheader);
				$objectpage->htmlheader = preg_replace('/<meta name="generator"([^>]*)*>\n*/ims', '', $objectpage->htmlheader);
				//$objectpage->htmlheader = preg_replace('/<meta name="verify-v1[^>]*>\n*/ims', '', $objectpage->htmlheader);
				//$objectpage->htmlheader = preg_replace('/<meta name="msvalidate.01[^>]*>\n*/ims', '', $objectpage->htmlheader);
				$objectpage->htmlheader = preg_replace('/<title>[^<]*<\/title>\n*/ims', '', $objectpage->htmlheader);
				$objectpage->htmlheader = preg_replace('/<link[^>]*rel="shortcut[^>]*>\n/ims', '', $objectpage->htmlheader);

				// Now loop to fetch JS
				$tmp = $objectpage->htmlheader;

				preg_match_all('/<script([^\.>]+)src=["\']([^"\'>]+)["\']([^>]*)><\/script>/i', $objectpage->htmlheader, $regs);
				foreach ($regs[0] as $key => $val)
				{
					dol_syslog("We will grab the resource found into script tag ".$regs[2][$key]);

					$linkwithoutdomain = $regs[2][$key];
					if (preg_match('/^\//', $regs[2][$key]))
					{
						$urltograbbis = $urltograbdirrootwithoutslash.$regs[2][$key];	// We use dirroot
					}
					else
					{
						$urltograbbis = $urltograbdirwithoutslash.'/'.$regs[2][$key];	// We use dir of grabbed file
					}

					//$filetosave = $conf->medias->multidir_output[$conf->entity].'/css/'.$object->ref.'/'.$objectpage->pageurl.(preg_match('/^\//', $regs[2][$key])?'':'/').$regs[2][$key];
					if (preg_match('/^http/', $regs[2][$key]))
					{
						$urltograbbis = $regs[2][$key];
						$linkwithoutdomain = preg_replace('/^https?:\/\/[^\/]+\//i', '', $regs[2][$key]);
						//$filetosave = $conf->medias->multidir_output[$conf->entity].'/css/'.$object->ref.'/'.$objectpage->pageurl.(preg_match('/^\//', $linkwithoutdomain)?'':'/').$linkwithoutdomain;
					}

					//print $domaintograb.' - '.$domaintograbbis.' - '.$urltograbdirwithoutslash.' - ';
					//print $linkwithoutdomain.' - '.$urltograbbis."<br>\n";

					// Test if this is an external URL of grabbed web site. If yes, we do not load resource
					$domaintograb = getDomainFromURL($urltograbdirwithoutslash);
					$domaintograbbis = getDomainFromURL($urltograbbis);
					if ($domaintograb != $domaintograbbis) continue;

					/*
	    			$tmpgeturl = getURLContent($urltograbbis);
	    			if ($tmpgeturl['curl_error_no'])
	    			{
	    				$error++;
	    				setEventMessages('Error getting '.$urltograbbis.': '.$tmpgeturl['curl_error_msg'], null, 'errors');
	    				$action='createcontainer';
	    			}
					elseif ($tmpgeturl['http_code'] != '200')
					{
						$error++;
						setEventMessages('Error getting '.$urltograbbis.': '.$tmpgeturl['http_code'], null, 'errors');
						$action='createcontainer';
					}
					else
	    			{
	    				dol_mkdir(dirname($filetosave));

	    				$fp = fopen($filetosave, "w");
	    				fputs($fp, $tmpgeturl['content']);
	    				fclose($fp);
	    				if (! empty($conf->global->MAIN_UMASK))
	    					@chmod($file, octdec($conf->global->MAIN_UMASK));
	    			}
					*/

					//$filename = 'image/'.$object->ref.'/'.$objectpage->pageurl.(preg_match('/^\//', $linkwithoutdomain)?'':'/').$linkwithoutdomain;
					$tmp = preg_replace('/'.preg_quote($regs[0][$key],'/').'/i', '', $tmp);
				}
				$objectpage->htmlheader = trim($tmp)."\n";
<<<<<<< HEAD


=======


>>>>>>> e8f85084
				// Now loop to fetch CSS
				$pagecsscontent = "\n".'<style>'."\n";

				preg_match_all('/<link([^\.>]+)href=["\']([^"\'>]+\.css[^"\'>]*)["\']([^>]*)>/i', $objectpage->htmlheader, $regs);
				foreach ($regs[0] as $key => $val)
				{
					dol_syslog("We will grab the resource found into link tag ".$regs[2][$key]);
<<<<<<< HEAD

					$linkwithoutdomain = $regs[2][$key];
					if (preg_match('/^\//', $regs[2][$key]))
					{
						$urltograbbis = $urltograbdirrootwithoutslash.$regs[2][$key];	// We use dirroot
					}
					else
					{
						$urltograbbis = $urltograbdirwithoutslash.'/'.$regs[2][$key];	// We use dir of grabbed file
					}

					//$filetosave = $conf->medias->multidir_output[$conf->entity].'/css/'.$object->ref.'/'.$objectpage->pageurl.(preg_match('/^\//', $regs[2][$key])?'':'/').$regs[2][$key];
					if (preg_match('/^http/', $regs[2][$key]))
					{
						$urltograbbis = $regs[2][$key];
						$linkwithoutdomain = preg_replace('/^https?:\/\/[^\/]+\//i', '', $regs[2][$key]);
						//$filetosave = $conf->medias->multidir_output[$conf->entity].'/css/'.$object->ref.'/'.$objectpage->pageurl.(preg_match('/^\//', $linkwithoutdomain)?'':'/').$linkwithoutdomain;
					}

					//print $domaintograb.' - '.$domaintograbbis.' - '.$urltograbdirwithoutslash.' - ';
					//print $linkwithoutdomain.' - '.$urltograbbis."<br>\n";

					// Test if this is an external URL of grabbed web site. If yes, we do not load resource
					$domaintograb = getDomainFromURL($urltograbdirwithoutslash);
					$domaintograbbis = getDomainFromURL($urltograbbis);
					if ($domaintograb != $domaintograbbis) continue;

					$tmpgeturl = getURLContent($urltograbbis);
					if ($tmpgeturl['curl_error_no'])
					{
						$error++;
						setEventMessages('Error getting '.$urltograbbis.': '.$tmpgeturl['curl_error_msg'], null, 'errors');
						$action='createcontainer';
					}
					elseif ($tmpgeturl['http_code'] != '200')
					{
						$error++;
						setEventMessages('Error getting '.$urltograbbis.': '.$tmpgeturl['http_code'], null, 'errors');
						$action='createcontainer';
					}
					else
					{
						//dol_mkdir(dirname($filetosave));

						//$fp = fopen($filetosave, "w");
						//fputs($fp, $tmpgeturl['content']);
						//fclose($fp);
						//if (! empty($conf->global->MAIN_UMASK))
						//	@chmod($file, octdec($conf->global->MAIN_UMASK));

						//	$filename = 'image/'.$object->ref.'/'.$objectpage->pageurl.(preg_match('/^\//', $linkwithoutdomain)?'':'/').$linkwithoutdomain;
						$pagecsscontent.='/* Content of file '.$urltograbbis.' */'."\n";

						getAllImages($object, $objectpage, $urltograbbis, $tmpgeturl['content'], $action, 1, $grabimages, $grabimagesinto);

						$pagecsscontent.=$tmpgeturl['content']."\n";

=======

					$linkwithoutdomain = $regs[2][$key];
					if (preg_match('/^\//', $regs[2][$key]))
					{
						$urltograbbis = $urltograbdirrootwithoutslash.$regs[2][$key];	// We use dirroot
					}
					else
					{
						$urltograbbis = $urltograbdirwithoutslash.'/'.$regs[2][$key];	// We use dir of grabbed file
					}

					//$filetosave = $conf->medias->multidir_output[$conf->entity].'/css/'.$object->ref.'/'.$objectpage->pageurl.(preg_match('/^\//', $regs[2][$key])?'':'/').$regs[2][$key];
					if (preg_match('/^http/', $regs[2][$key]))
					{
						$urltograbbis = $regs[2][$key];
						$linkwithoutdomain = preg_replace('/^https?:\/\/[^\/]+\//i', '', $regs[2][$key]);
						//$filetosave = $conf->medias->multidir_output[$conf->entity].'/css/'.$object->ref.'/'.$objectpage->pageurl.(preg_match('/^\//', $linkwithoutdomain)?'':'/').$linkwithoutdomain;
					}

					//print $domaintograb.' - '.$domaintograbbis.' - '.$urltograbdirwithoutslash.' - ';
					//print $linkwithoutdomain.' - '.$urltograbbis."<br>\n";

					// Test if this is an external URL of grabbed web site. If yes, we do not load resource
					$domaintograb = getDomainFromURL($urltograbdirwithoutslash);
					$domaintograbbis = getDomainFromURL($urltograbbis);
					if ($domaintograb != $domaintograbbis) continue;

					$tmpgeturl = getURLContent($urltograbbis);
					if ($tmpgeturl['curl_error_no'])
					{
						$error++;
						setEventMessages('Error getting '.$urltograbbis.': '.$tmpgeturl['curl_error_msg'], null, 'errors');
						$action='createcontainer';
					}
					elseif ($tmpgeturl['http_code'] != '200')
					{
						$error++;
						setEventMessages('Error getting '.$urltograbbis.': '.$tmpgeturl['http_code'], null, 'errors');
						$action='createcontainer';
					}
					else
					{
						//dol_mkdir(dirname($filetosave));

						//$fp = fopen($filetosave, "w");
						//fputs($fp, $tmpgeturl['content']);
						//fclose($fp);
						//if (! empty($conf->global->MAIN_UMASK))
						//	@chmod($file, octdec($conf->global->MAIN_UMASK));

						//	$filename = 'image/'.$object->ref.'/'.$objectpage->pageurl.(preg_match('/^\//', $linkwithoutdomain)?'':'/').$linkwithoutdomain;
						$pagecsscontent.='/* Content of file '.$urltograbbis.' */'."\n";

						getAllImages($object, $objectpage, $urltograbbis, $tmpgeturl['content'], $action, 1, $grabimages, $grabimagesinto);

						$pagecsscontent.=$tmpgeturl['content']."\n";

>>>>>>> e8f85084
						$objectpage->htmlheader = preg_replace('/'.preg_quote($regs[0][$key],'/').'\n*/ims', '', $objectpage->htmlheader);
					}
				}

				$pagecsscontent.='</style>';
				//var_dump($pagecsscontent);

				//print dol_escape_htmltag($tmp);exit;
				$objectpage->htmlheader .= trim($pagecsscontent)."\n";


				// Now loop to fetch all images into page
				$tmp = $objectpage->content;

				getAllImages($object, $objectpage, $urltograb, $tmp, $action, 1, $grabimages, $grabimagesinto);

				// Normalize links href to Dolibarr internal naming
				$tmp = preg_replace('/a href="\/([^\/"]+)\/([^\/"]+)"/', 'a href="/\1-\2.php"', $tmp);
				$tmp = preg_replace('/a href="\/([^\/"]+)\/([^\/"]+)\/([^\/"]+)"/', 'a href="/\1-\2-\3.php"', $tmp);
				$tmp = preg_replace('/a href="\/([^\/"]+)\/([^\/"]+)\/([^\/"]+)\/([^\/"]+)"/', 'a href="/\1-\2-\3-\4.php"', $tmp);

				//print dol_escape_htmltag($tmp);exit;
				$objectpage->content = $tmp;

				$objectpage->grabbed_from = $urltograb;
			}
		}
	}
	else
	{
		$objectpage->title = GETPOST('WEBSITE_TITLE','alpha');
		$objectpage->type_container = GETPOST('WEBSITE_TYPE_CONTAINER','alpha');
		$objectpage->pageurl = GETPOST('WEBSITE_PAGENAME','alpha');
		$objectpage->aliasalt = GETPOST('WEBSITE_ALIASALT','alpha');
		$objectpage->description = GETPOST('WEBSITE_DESCRIPTION','alpha');
		$objectpage->keywords = GETPOST('WEBSITE_KEYWORDS','alpha');
		$objectpage->lang = GETPOST('WEBSITE_LANG','aZ09');
		$objectpage->htmlheader = GETPOST('htmlheader','none');

		$substitutionarray=array();
		$substitutionarray['__WEBSITE_CREATE_BY__']=$user->getFullName($langs);

		$sample = GETPOST('sample','alpha');
		if (empty($sample)) $sample='empty';

		$pathtosample = DOL_DOCUMENT_ROOT.'/website/page-sample-'.$sample.'.html';

		// Init content with content into pagetemplate.html, blogposttempltate.html, ...
		$objectpage->content = make_substitutions(@file_get_contents($pathtosample), $substitutionarray);
	}

	if (! $error)
	{
		if (empty($objectpage->pageurl))
		{
			$langs->load("errors");
			setEventMessages($langs->trans("ErrorFieldRequired", $langs->transnoentitiesnoconv("WEBSITE_PAGENAME")), null, 'errors');
			$error++;
			$action='createcontainer';
		}
		else if (! preg_match('/^[a-z0-9\-\_]+$/i', $objectpage->pageurl))
		{
			$langs->load("errors");
			setEventMessages($langs->transnoentities("ErrorFieldCanNotContainSpecialCharacters", $langs->transnoentities('WEBSITE_PAGENAME')), null, 'errors');
			$error++;
			$action='createcontainer';
		}
		if (empty($objectpage->title))
		{
			$langs->load("errors");
			setEventMessages($langs->trans("ErrorFieldRequired", $langs->transnoentitiesnoconv("WEBSITE_TITLE")), null, 'errors');
			$error++;
			$action='createcontainer';
		}
	}

	if (! $error)
	{
		$res = $objectpage->create($user);
		if ($res <= 0)
		{
			$error++;
			setEventMessages($objectpage->error, $objectpage->errors, 'errors');
			$action='createcontainer';
		}
	}
	if (! $error)
	{
		if (! empty($objectpage->content))
		{
			$filealias=$pathofwebsite.'/'.$objectpage->pageurl.'.php';
			$filetpl=$pathofwebsite.'/page'.$objectpage->id.'.tpl.php';

			// Save page alias
			$result=dolSavePageAlias($filealias, $object, $objectpage);
			if (! $result) setEventMessages('Failed to write file '.$filealias, null, 'errors');

			// Save page of content
			$result=dolSavePageContent($filetpl, $object, $objectpage);
			if ($result)
			{
				setEventMessages($langs->trans("Saved"), null, 'mesgs');
				//header("Location: ".$_SERVER["PHP_SELF"].'?website='.$websitekey.'&pageid='.$pageid);
				//exit;
			}
			else
			{
				setEventMessages('Failed to write file '.$filetpl, null, 'errors');
				//header("Location: ".$_SERVER["PHP_SELF"].'?website='.$websitekey.'&pageid='.$pageid);
				//exit;
			}
		}
	}
	if (! $error)
	{
		$db->commit();
		setEventMessages($langs->trans("PageAdded", $objectpage->pageurl), null, 'mesgs');
		$action='';
	}
	else
	{
		$db->rollback();
	}

	if (! $error)
	{
		$pageid = $objectpage->id;

		// To generate the CSS, robot and htmlheader file.

		// Check symlink to medias and restore it if ko
		$pathtomedias=DOL_DATA_ROOT.'/medias';
		$pathtomediasinwebsite=$pathofwebsite.'/medias';
		if (! is_link(dol_osencode($pathtomediasinwebsite)))
		{
			dol_syslog("Create symlink for ".$pathtomedias." into name ".$pathtomediasinwebsite);
			dol_mkdir(dirname($pathtomediasinwebsite));     // To be sure dir for website exists
			$result = symlink($pathtomedias, $pathtomediasinwebsite);
		}

		if (! dol_is_file($filehtmlheader))
		{
			$htmlheadercontent ="<html>\n";
			$htmlheadercontent.=$htmlheadercontentdefault;
			$htmlheadercontent.="</html>";
			$result=dolSaveHtmlHeader($filehtmlheader, $htmlheadercontent);
		}

		if (! dol_is_file($filecss))
		{
			$csscontent = "/* CSS content (all pages) */\nbody.bodywebsite { margin: 0; font-family: 'Open Sans', sans-serif; }\n.bodywebsite h1 { margin-top: 0; margin-bottom: 0; padding: 10px;}";
			$result=dolSaveCssFile($filecss, $csscontent);
		}

		if (! dol_is_file($filejs))
		{
			$jscontent = "/* JS content (all pages) */\n";
			$result=dolSaveJsFile($filejs, $jscontent);
		}

		if (! dol_is_file($filerobot))
		{
			$robotcontent = "# Robot file. Generated with Dolibarr\nUser-agent: *\nAllow: /public/\nDisallow: /administrator/";
			$result=dolSaveRobotFile($filerobot, $robotcontent);
		}

		if (! dol_is_file($filehtaccess))
		{
			$htaccesscontent = "# Order allow,deny\n# Deny from all";
			$result=dolSaveHtaccessFile($filehtaccess, $htaccesscontent);
		}

		$action = 'preview';
	}
}

// Delete page
if ($action == 'delete')
{
	$error = 0;

	$db->begin();

	$res = $object->fetch(0, $websitekey);
	$website = $object;

	$res = $objectpage->fetch($pageid, $object->fk_website);

	if ($res > 0)
	{
		$res = $objectpage->delete($user);
		if ($res <= 0)
		{
			$error++;
			setEventMessages($objectpage->error, $objectpage->errors, 'errors');
		}
	}

	if (! $error)
	{
		$db->commit();
		setEventMessages($langs->trans("PageDeleted", $objectpage->pageurl, $websitekey), null, 'mesgs');

		header("Location: ".$_SERVER["PHP_SELF"].'?website='.$websitekey);
		exit;
	}
	else
	{
		$db->rollback();
		dol_print_error($db);
	}
}

// Update css
if ($action == 'updatecss')
{
	if (GETPOST('refreshsite','alpha') || GETPOST('refreshpage','alpha'))		// If we tried to reload another site/page, we stay on editcss mode.
	{
		$action='editcss';
	}
	else
	{
		$res = $object->fetch(0, $websitekey);
		$website = $object;

		// Html header file
		$htmlheadercontent ='';

		/* We disable php code since htmlheader is never executed as an include but only read by fgets_content.
	    $htmlheadercontent.= "<?php // BEGIN PHP\n";
	    $htmlheadercontent.= '$websitekey=basename(dirname(__FILE__));'."\n";
	    $htmlheadercontent.= "if (! defined('USEDOLIBARRSERVER')) { require_once './master.inc.php'; } // Not already loaded"."\n";
	    $htmlheadercontent.= "require_once DOL_DOCUMENT_ROOT.'/core/lib/website.lib.php';\n";
	    $htmlheadercontent.= "require_once DOL_DOCUMENT_ROOT.'/core/website.inc.php';\n";
	    $htmlheadercontent.= "ob_start();\n";
	    // $htmlheadercontent.= "header('Content-type: text/html');\n";		// Not required. htmlheader.html is never call as a standalone page
	    $htmlheadercontent.= "// END PHP ?>\n";*/

		$htmlheadercontent.= preg_replace(array('/<html>\n*/ims','/<\/html>\n*/ims'),array('',''),GETPOST('WEBSITE_HTML_HEADER', 'none'));

		/*$htmlheadercontent.= "\n".'<?php // BEGIN PHP'."\n";
	    $htmlheadercontent.= '$tmp = ob_get_contents(); ob_end_clean(); dolWebsiteOutput($tmp);'."\n";
	    $htmlheadercontent.= "// END PHP ?>"."\n";*/

		$htmlheadercontent = trim($htmlheadercontent)."\n";

		dolSaveHtmlHeader($filehtmlheader, $htmlheadercontent);


		// Css file
		$csscontent ='';

		$csscontent.= "<?php // BEGIN PHP\n";
		$csscontent.= '$websitekey=basename(dirname(__FILE__));'."\n";
		$csscontent.= "if (! defined('USEDOLIBARRSERVER')) { require_once dirname(__FILE__).'/master.inc.php'; } // Not already loaded"."\n";	// For the css, we need to set path of master using the dirname of css file.
		$csscontent.= "require_once DOL_DOCUMENT_ROOT.'/core/lib/website.lib.php';\n";
		$csscontent.= "require_once DOL_DOCUMENT_ROOT.'/core/website.inc.php';\n";
		$csscontent.= "ob_start();\n";
		$csscontent.= "header('Content-type: text/css');\n";
		$csscontent.= "// END PHP ?>\n";

		$csscontent.= GETPOST('WEBSITE_CSS_INLINE', 'none');

		$csscontent.= "\n".'<?php // BEGIN PHP'."\n";
		$csscontent.= '$tmp = ob_get_contents(); ob_end_clean(); dolWebsiteOutput($tmp);'."\n";
		$csscontent.= "// END PHP ?>"."\n";

		dol_syslog("Save css content into ".$filecss);

		dol_mkdir($pathofwebsite);
		$result = file_put_contents($filecss, $csscontent);
		if (! empty($conf->global->MAIN_UMASK))
			@chmod($filecss, octdec($conf->global->MAIN_UMASK));

		if (! $result)
		{
			$error++;
			setEventMessages('Failed to write file '.$filecss, null, 'errors');
		}


		// Js file
		$jscontent ='';

		$jscontent.= "<?php // BEGIN PHP\n";
		$jscontent.= '$websitekey=basename(dirname(__FILE__));'."\n";
		$jscontent.= "if (! defined('USEDOLIBARRSERVER')) { require_once dirname(__FILE__).'/master.inc.php'; } // Not already loaded"."\n";	// For the css, we need to set path of master using the dirname of css file.
		$jscontent.= "require_once DOL_DOCUMENT_ROOT.'/core/lib/website.lib.php';\n";
		$jscontent.= "require_once DOL_DOCUMENT_ROOT.'/core/website.inc.php';\n";
		$jscontent.= "ob_start();\n";
		$jscontent.= "header('Content-type: application/javascript');\n";
		$jscontent.= "// END PHP ?>\n";

		$jscontent.= GETPOST('WEBSITE_JS_INLINE', 'none');

		$jscontent.= "\n".'<?php // BEGIN PHP'."\n";
		$jscontent.= '$tmp = ob_get_contents(); ob_end_clean(); dolWebsiteOutput($tmp);'."\n";
		$jscontent.= "// END PHP ?>"."\n";

		dol_syslog("Save js content into ".$filejs);

		dol_mkdir($pathofwebsite);
		$result = file_put_contents($filejs, $jscontent);
		if (! empty($conf->global->MAIN_UMASK))
			@chmod($filejs, octdec($conf->global->MAIN_UMASK));

		if (! $result)
		{
			$error++;
			setEventMessages('Failed to write file '.$filejs, null, 'errors');
		}


		// Robot file
		$robotcontent ='';

		/*$robotcontent.= "<?php // BEGIN PHP\n";
	    $robotcontent.= '$websitekey=basename(dirname(__FILE__));'."\n";
	    $robotcontent.= "if (! defined('USEDOLIBARRSERVER')) { require_once './master.inc.php'; } // Not already loaded"."\n";
	    $robotcontent.= "require_once DOL_DOCUMENT_ROOT.'/core/lib/website.lib.php';\n";
	    $robotcontent.= "require_once DOL_DOCUMENT_ROOT.'/core/website.inc.php';\n";
	    $robotcontent.= "ob_start();\n";
	    $robotcontent.= "header('Content-type: text/css');\n";
	    $robotcontent.= "// END PHP ?>\n";*/

		$robotcontent.= GETPOST('WEBSITE_ROBOT', 'none');

		/*$robotcontent.= "\n".'<?php // BEGIN PHP'."\n";
	    $robotcontent.= '$tmp = ob_get_contents(); ob_end_clean(); dolWebsiteOutput($tmp);'."\n";
	    $robotcontent.= "// END PHP ?>"."\n";*/

		dol_syslog("Save file robot into ".$filerobot);

		dol_mkdir($pathofwebsite);
		$result = file_put_contents($filerobot, $robotcontent);
		if (! empty($conf->global->MAIN_UMASK))
			@chmod($filerobot, octdec($conf->global->MAIN_UMASK));

		if (! $result)
		{
			$error++;
			setEventMessages('Failed to write file '.$filerobot, null, 'errors');
		}


		// Css file
		$htaccesscontent ='';

		/*$robotcontent.= "<?php // BEGIN PHP\n";
    	 $robotcontent.= '$websitekey=basename(dirname(__FILE__));'."\n";
    	 $robotcontent.= "if (! defined('USEDOLIBARRSERVER')) { require_once './master.inc.php'; } // Not already loaded"."\n";
    	 $robotcontent.= "require_once DOL_DOCUMENT_ROOT.'/core/lib/website.lib.php';\n";
    	 $robotcontent.= "require_once DOL_DOCUMENT_ROOT.'/core/website.inc.php';\n";
    	 $robotcontent.= "ob_start();\n";
    	 $robotcontent.= "header('Content-type: text/css');\n";
    	 $robotcontent.= "// END PHP ?>\n";*/

		$htaccesscontent.= GETPOST('WEBSITE_HTACCESS', 'none');

		/*$robotcontent.= "\n".'<?php // BEGIN PHP'."\n";
    	 $robotcontent.= '$tmp = ob_get_contents(); ob_end_clean(); dolWebsiteOutput($tmp);'."\n";
    	 $robotcontent.= "// END PHP ?>"."\n";*/

		dol_syslog("Save file htaccess into ".$filehtaccess);

		dol_mkdir($pathofwebsite);
		$result = file_put_contents($filehtaccess, $htaccesscontent);
		if (! empty($conf->global->MAIN_UMASK))
			@chmod($filehtaccess, octdec($conf->global->MAIN_UMASK));

   		if (! $result)
   		{
   			$error++;
   			setEventMessages('Failed to write file '.$filehtaccess, null, 'errors');
   		}

		// Message if no error
		if (! $error)
		{
			setEventMessages($langs->trans("Saved"), null, 'mesgs');
		}

		$action='preview';
	}
}

// Update page
if ($action == 'setashome')
{
	$db->begin();
	$object->fetch(0, $websitekey);
	$website = $object;

	$object->fk_default_home = $pageid;
	$res = $object->update($user);
	if (! $res > 0)
	{
		$error++;
		setEventMessages($object->error, $object->errors, 'errors');
	}

	if (! $error)
	{
		$db->commit();

		// Generate the index.php page to be the home page
		//-------------------------------------------------
		$result = dolSaveIndexPage($pathofwebsite, $fileindex, $filetpl);

		if ($result) setEventMessages($langs->trans("Saved"), null, 'mesgs');
		else setEventMessages('Failed to write file '.$fileindex, null, 'errors');

		$action='preview';
	}
	else
	{
		$db->rollback();
	}
}

// Update page (meta)
if ($action == 'updatemeta')
{
	$db->begin();

<<<<<<< HEAD
	$object->fetch(0, $website);
=======
	$object->fetch(0, $websitekey);
	$website = $object;
>>>>>>> e8f85084

	$objectpage->fk_website = $object->id;

	// Check parameters
	if (! preg_match('/^[a-z0-9\-\_]+$/i',  GETPOST('WEBSITE_PAGENAME', 'alpha')))
	{
		$error++;
		$langs->load("errors");
		setEventMessages($langs->transnoentities("ErrorFieldCanNotContainSpecialCharacters", $langs->transnoentities('WEBSITE_PAGENAME')), null, 'errors');
		$action='editmeta';
	}

	$res = $objectpage->fetch($pageid, $object->fk_website);
	if ($res <= 0)
	{
		$error++;
		setEventMessages('Page not found '.$objectpage->error, $objectpage->errors, 'errors');
	}

	if (! $error)
	{
		$objectpage->old_object = clone $objectpage;

		$objectpage->title = GETPOST('WEBSITE_TITLE', 'alpha');
		$objectpage->type_container = GETPOST('WEBSITE_TYPE_CONTAINER', 'alpha');
		$objectpage->pageurl = GETPOST('WEBSITE_PAGENAME', 'alpha');
		$objectpage->aliasalt = GETPOST('WEBSITE_ALIASALT', 'alpha');
		$objectpage->description = GETPOST('WEBSITE_DESCRIPTION', 'alpha');
		$objectpage->keywords = GETPOST('WEBSITE_KEYWORDS', 'alpha');
		$objectpage->lang = GETPOST('WEBSITE_LANG', 'aZ09');
		$objectpage->htmlheader = trim(GETPOST('htmlheader', 'none'));

		$res = $objectpage->update($user);
		if (! $res > 0)
		{
			$error++;
			setEventMessages($objectpage->error, $objectpage->errors, 'errors');
		}
	}

	if (! $error)
	{
		$db->commit();
	}
	else
	{
		$db->rollback();
	}

	if (! $error)
	{
		$filemaster=$pathofwebsite.'/master.inc.php';
		$fileoldalias=$pathofwebsite.'/'.$objectpage->old_object->pageurl.'.php';
		$filealias=$pathofwebsite.'/'.$objectpage->pageurl.'.php';

		dol_mkdir($pathofwebsite);


		// Now generate the master.inc.php page
		dol_syslog("We regenerate the master file (because we update meta)");
		dol_delete_file($filemaster);

		$mastercontent = '<?php'."\n";
		$mastercontent.= '// File generated to link to the master file - DO NOT MODIFY - It is just an include'."\n";
		$mastercontent.= "if (! defined('USEDOLIBARRSERVER')) require_once '".DOL_DOCUMENT_ROOT."/master.inc.php';\n";
		//$mastercontent.= "include_once DOL_DOCUMENT_ROOT.'/website/class/website.class.php';"."\n";
		//$mastercontent.= '$website = new WebSite($db)'."\n";
		$mastercontent.= '?>'."\n";
		$result = file_put_contents($filemaster, $mastercontent);
		if (! empty($conf->global->MAIN_UMASK))
			@chmod($filemaster, octdec($conf->global->MAIN_UMASK));

		if (! $result) setEventMessages('Failed to write file '.$filemaster, null, 'errors');

		// Now delete the alias.php page
		if (! empty($fileoldalias))
		{
			dol_syslog("We delete old alias page name=".$fileoldalias." to build a new alias page=".$filealias);
			dol_delete_file($fileoldalias);
		}
		// Now delete the alternative alias.php pages
		if (! empty($objectpage->old_object->aliasalt))
		{
			$tmpaltaliases=explode(',', $objectpage->old_object->aliasalt);
			if (is_array($tmpaltaliases))
			{
				foreach($tmpaltaliases as $tmpaliasalt)
				{
					dol_syslog("We delete old alt alias pages name=".trim($tmpaliasalt));
					dol_delete_file($pathofwebsite.'/'.trim($tmpaliasalt).'.php');
				}
			}
		}

		// Save page alias
		$result=dolSavePageAlias($filealias, $object, $objectpage);
		if (! $result) setEventMessages('Failed to write file '.$filealias, null, 'errors');
		// Save alt aliases
		if (! empty($objectpage->aliasalt))
		{
			$tmpaltaliases=explode(',', $objectpage->aliasalt);
			if (is_array($tmpaltaliases))
			{
				foreach($tmpaltaliases as $tmpaliasalt)
				{
					$result=dolSavePageAlias($pathofwebsite.'/'.trim($tmpaliasalt).'.php', $object, $objectpage);
					if (! $result) setEventMessages('Failed to write file '.$pathofwebsite.'/'.trim($tmpaliasalt).'.php', null, 'errors');
				}
			}
		}


		// Save page of content
		$result=dolSavePageContent($filetpl, $object, $objectpage);
		if ($result)
		{
			setEventMessages($langs->trans("Saved"), null, 'mesgs');
<<<<<<< HEAD
			//header("Location: ".$_SERVER["PHP_SELF"].'?website='.$website.'&pageid='.$pageid);
=======
			//header("Location: ".$_SERVER["PHP_SELF"].'?website='.$websitekey.'&pageid='.$pageid);
>>>>>>> e8f85084
			//exit;
		}
		else
		{
			setEventMessages('Failed to write file '.$filetpl, null, 'errors');
<<<<<<< HEAD
			//header("Location: ".$_SERVER["PHP_SELF"].'?website='.$website.'&pageid='.$pageid);
=======
			//header("Location: ".$_SERVER["PHP_SELF"].'?website='.$websitekey.'&pageid='.$pageid);
>>>>>>> e8f85084
   			//exit;
		}

		$action='preview';
	}
}

// Update page
if (($action == 'updatesource' || $action == 'updatecontent' || $action == 'confirm_createfromclone' || $action == 'confirm_createpagefromclone')
	|| ($action == 'preview' && (GETPOST('refreshsite') || GETPOST('refreshpage') || GETPOST('preview'))))
{
	$object->fetch(0, $websitekey);
	$website = $object;

	if ($action == 'confirm_createfromclone')
	{
		$objectnew = new Website($db);
		$result = $objectnew->createFromClone($user, GETPOST('id','int'), GETPOST('siteref','aZ09'), (GETPOST('newlang','aZ09')?GETPOST('newlang','aZ09'):''));
		if ($result < 0)
		{
			$error++;
			setEventMessages($objectnew->error, $objectnew->errors, 'errors');
			$action='preview';
		}
		else
		{
			$object = $objectnew;
			$id = $object->id;
			$pageid = $object->fk_default_home;
		}
	}

	if ($action == 'confirm_createpagefromclone')
	{
		$istranslation=(GETPOST('is_a_translation','aZ09')=='on'?1:0);
		if ($istranslation)
		{
			if (GETPOST('newlang','aZ09') == $objectpage->lang)
			{
				$error++;
				setEventMessages($langs->trans("LanguageMustNotBeSameThanClonedPage"), null, 'errors');
				$action='preview';
			}
		}

		if (! $error)
		{
			$objectpage = new WebsitePage($db);
			$result = $objectpage->createFromClone($user, $pageid, GETPOST('pageurl','aZ09'), (GETPOST('newlang','aZ09')?GETPOST('newlang','aZ09'):''), $istranslation, GETPOST('newwebsite','int'));
			if ($result < 0)
			{
				$error++;
				setEventMessages($objectpage->error, $objectpage->errors, 'errors');
				$action='createpagefromclone';
			}
			else
			{
				// TODO Switch on the new page ?
			}
		}
	}

	$res = 0;

	if (! $error)
	{
		// Check symlink to medias and restore it if ko
		$pathtomedias=DOL_DATA_ROOT.'/medias';
		$pathtomediasinwebsite=$pathofwebsite.'/medias';
		if (! is_link(dol_osencode($pathtomediasinwebsite)))
		{
			dol_syslog("Create symlink for ".$pathtomedias." into name ".$pathtomediasinwebsite);
			dol_mkdir(dirname($pathtomediasinwebsite));     // To be sure dir for website exists
			$result = symlink($pathtomedias, $pathtomediasinwebsite);
		}

		/*if (GETPOST('savevirtualhost') && $object->virtualhost != GETPOST('previewsite'))
	    {
	        $object->virtualhost = GETPOST('previewsite', 'alpha');
	        $object->update($user);
	    }*/

		$objectpage->fk_website = $object->id;

		if ($pageid > 0)
		{
			$res = $objectpage->fetch($pageid);
		}
		else
		{
			$res=0;
			if ($object->fk_default_home > 0)
			{
				$res = $objectpage->fetch($object->fk_default_home);
			}
			if (! ($res > 0))
			{
				$res = $objectpage->fetch(0, $object->id);
			}
		}
	}

	if (! $error && $res > 0)
	{
		if ($action == 'updatesource' || $action == 'updatecontent')
		{
			$db->begin();

			$objectpage->content = GETPOST('PAGE_CONTENT','none');

			// Clean data. We remove all the head section.
			$objectpage->content = preg_replace('/<head>.*<\/head>/s', '', $objectpage->content);
			/* $objectpage->content = preg_replace('/<base\s+href=[\'"][^\'"]+[\'"]\s/?>/s', '', $objectpage->content); */


			$res = $objectpage->update($user);
			if ($res < 0)
			{
				$error++;
				setEventMessages($objectpage->error, $objectpage->errors, 'errors');
			}

			if (! $error)
			{
				$db->commit();

				$filemaster=$pathofwebsite.'/master.inc.php';
				//$fileoldalias=$pathofwebsite.'/'.$objectpage->old_object->pageurl.'.php';
				$filealias=$pathofwebsite.'/'.$objectpage->pageurl.'.php';

				dol_mkdir($pathofwebsite);


				// Now generate the master.inc.php page
				dol_syslog("We regenerate the master file");
				dol_delete_file($filemaster);

				$mastercontent = '<?php'."\n";
				$mastercontent.= '// File generated to link to the master file'."\n";
				$mastercontent.= "if (! defined('USEDOLIBARRSERVER')) require_once '".DOL_DOCUMENT_ROOT."/master.inc.php';\n";
				$mastercontent.= '?>'."\n";
				$result = file_put_contents($filemaster, $mastercontent);
				if (! empty($conf->global->MAIN_UMASK))
					@chmod($filemaster, octdec($conf->global->MAIN_UMASK));

				if (! $result) setEventMessages('Failed to write file '.$filemaster, null, 'errors');


				// Now generate the alias.php page
				if (! empty($fileoldalias))
				{
					dol_syslog("We regenerate alias page new name=".$filealias.", old name=".$fileoldalias);
					dol_delete_file($fileoldalias);
				}

				// Save page alias
				$result=dolSavePageAlias($filealias, $object, $objectpage);
				if (! $result) setEventMessages('Failed to write file '.$filealias, null, 'errors');

				// Save page content
				$result=dolSavePageContent($filetpl, $object, $objectpage);
				if ($result)
				{
					setEventMessages($langs->trans("Saved"), null, 'mesgs');
					header("Location: ".$_SERVER["PHP_SELF"].'?website='.$websitekey.'&pageid='.$pageid);
	   				exit;
				}
				else
				{
					setEventMessages('Failed to write file '.$filetpl, null, 'errors');
					header("Location: ".$_SERVER["PHP_SELF"].'?website='.$websitekey.'&pageid='.$pageid);
	   				exit;
				}
			}
			else
			{
				$db->rollback();
			}
		}
		else
		{
			header("Location: ".$_SERVER["PHP_SELF"].'?website='.$websitekey.'&pageid='.$pageid);
			exit;
		}
	}
	else
	{
		if (! $error) setEventMessages($langs->trans("NoPageYet"), null, 'warnings');
	}
}

// Export site
if (GETPOST('exportsite','alpha'))
{
	$fileofzip = $object->exportWebSite();

	if ($fileofzip)
	{
		$file_name = basename($fileofzip);

		header("Content-Type: application/zip");
		header("Content-Disposition: attachment; filename=".$file_name);
		header("Content-Length: " . filesize($fileofzip));

		readfile($fileofzip);
		exit;
	}
}



/*
 * View
 */

$form = new Form($db);
$formadmin = new FormAdmin($db);
$formwebsite = new FormWebsite($db);
$formother = new FormOther($db);

$help_url='';

$arrayofjs = array(
	'/includes/ace/ace.js',
	'/includes/ace/ext-statusbar.js',
	'/includes/ace/ext-language_tools.js',
	//'/includes/ace/ext-chromevox.js'
	//'/includes/jquery/plugins/jqueryscoped/jquery.scoped.js',
);
$arrayofcss = array();

$moreheadcss='';
$moreheadjs='';

$arrayofjs[]='includes/jquery/plugins/blockUI/jquery.blockUI.js';
$arrayofjs[]='core/js/blockUI.js';	// Used by ecm/tpl/enabledfiletreeajax.tpl.php
if (empty($conf->global->MAIN_ECM_DISABLE_JS)) $arrayofjs[]="includes/jquery/plugins/jqueryFileTree/jqueryFileTree.js";

$moreheadjs.='<script type="text/javascript">'."\n";
$moreheadjs.='var indicatorBlockUI = \''.DOL_URL_ROOT."/theme/".$conf->theme."/img/working.gif".'\';'."\n";
$moreheadjs.='</script>'."\n";

llxHeader($moreheadcss.$moreheadjs, $langs->trans("websiteetup"), $help_url, '', 0, 0, $arrayofjs, $arrayofcss, '', '', '<!-- Begin div class="fiche" -->'."\n".'<div class="fichebutwithotherclass">');

print "\n".'<form action="'.$_SERVER["PHP_SELF"].'" method="POST" enctype="multipart/form-data">';

print '<input type="hidden" name="token" value="'.$_SESSION['newtoken'].'">';
if ($action == 'createsite')
{
	print '<input type="hidden" name="action" value="addsite">';
}
if ($action == 'createcontainer')
{
	print '<input type="hidden" name="action" value="addcontainer">';
}
if ($action == 'editcss')
{
	print '<input type="hidden" name="action" value="updatecss">';
}
if ($action == 'editmenu')
{
	print '<input type="hidden" name="action" value="updatemenu">';
}
if ($action == 'setashome')
{
	print '<input type="hidden" name="action" value="updateashome">';
}
if ($action == 'editmeta')
{
	print '<input type="hidden" name="action" value="updatemeta">';
}
if ($action == 'editsource')
{
	print '<input type="hidden" name="action" value="updatesource">';
}
if ($action == 'editcontent')
{
	print '<input type="hidden" name="action" value="updatecontent">';
}
if ($action == 'edit')
{
	print '<input type="hidden" name="action" value="update">';
}
if ($action == 'file_manager')
{
	print '<input type="hidden" name="action" value="file_manager">';
}

print '<div>';

// Add a margin under toolbar ?
$style='';
if ($action != 'preview' && $action != 'editcontent' && $action != 'editsource') $style=' margin-bottom: 5px;';


if (! GETPOST('hide_websitemenu'))
{
//var_dump($objectpage);exit;
print '<div class="centpercent websitebar">';

if (count($object->records) > 0)
{
	// ***** Part for web sites

	print '<div class="websiteselection hideonsmartphoneimp minwidth100 tdoverflowmax100">';
	print $langs->trans("Website").' : ';
	print '</div>';

	print '<div class="websiteselection hideonsmartphoneimp">';
	print ' <input type="submit"'.$disabled.' class="button" value="'.dol_escape_htmltag($langs->trans("Add")).'" name="createsite">';
	print '</div>';

	// List of website
	print '<div class="websiteselection">';
	$out='';
	$out.='<select name="website" class="minwidth100" id="website">';
	if (empty($object->records)) $out.='<option value="-1">&nbsp;</option>';
	// Loop on each sites
	$i=0;
	foreach($object->records as $key => $valwebsite)
	{
		if (empty($websitekey)) $websitekey=$valwebsite->ref;

		$out.='<option value="'.$valwebsite->ref.'"';
		if ($websitekey == $valwebsite->ref) $out.=' selected';		// To preselect a value
		$out.='>';
		$out.=$valwebsite->ref;
		$out.='</option>';
		$i++;
	}
	$out.='</select>';
	$out.=ajax_combobox('website');
	print $out;
	//print '<input type="submit" class="button" name="refreshsite" value="'.$langs->trans("Load").'">';
	print '<input type="image" class="valignmiddle" src="'.img_picto('', 'refresh', '', 0, 1).'" name="refreshpage" value="'.$langs->trans("Load").'">';


	if ($websitekey)
	{
		$virtualurl='';
		$dataroot=DOL_DATA_ROOT.'/website/'.$websitekey;
		if (! empty($object->virtualhost)) $virtualurl=$object->virtualhost;
	}

	if ($websitekey && ($action == 'preview' || $action == 'createfromclone' || $action == 'createpagefromclone'))
	{
		$disabled='';
		if (empty($user->rights->website->write)) $disabled=' disabled="disabled"';

		print ' &nbsp; ';

		print '<input type="submit" class="button nobordertransp"'.$disabled.' value="'.dol_escape_htmltag($langs->trans("EditCss")).'" name="editcss">';
		//print '<input type="submit" class="button"'.$disabled.' value="'.dol_escape_htmltag($langs->trans("EditMenu")).'" name="editmenu">';
		print '<input type="submit" class="button nobordertransp"'.$disabled.' value="'.dol_escape_htmltag($langs->trans("CloneSite")).'" name="createfromclone">';
		print '<input type="submit" class="button nobordertransp"'.$disabled.' value="'.dol_escape_htmltag($langs->trans("ExportSite")).'" name="exportsite">';

		print ' &nbsp; ';

		print '<input type="submit" class="button nobordertransp"'.$disabled.' value="'.dol_escape_htmltag($langs->trans("MediaFiles")).'" name="file_manager">';
		/*print '<a class="button button_file_manager"'.$disabled.'>'.dol_escape_htmltag($langs->trans("MediaFiles")).'</a>';
		print '<script language="javascript">
			jQuery(document).ready(function () {
           		jQuery(".button_file_manager").click(function () {
					var $dialog = $(\'<div></div>\').html(\'<iframe style="border: 0px;" src="'.DOL_URL_ROOT.'/website/index.php?hide_websitemenu=1&dol_hide_topmenu=1&dol_hide_leftmenu=1&file_manager=1&website='.$websitekey.'&pageid='.$pageid.'" width="100%" height="100%"></iframe>\')
					.dialog({
						autoOpen: false,
						modal: true,
						height: 500,
						width: \'80%\',
						title: "'.dol_escape_js($langs->trans("FileManager")).'"
					});
					$dialog.dialog(\'open\');
				});
			});
			</script>';
		*/
	}

	print '</div>';

	// Button for website
	print '<div class="websitetools">';

	if ($action == 'preview' || $action == 'createfromclone' || $action == 'createpagefromclone')
	{
		$urlext=$virtualurl;
<<<<<<< HEAD
		$urlint=$urlwithroot.'/public/website/index.php?website='.$website;
=======
		$urlint=$urlwithroot.'/public/website/index.php?website='.$websitekey;
>>>>>>> e8f85084

		$htmltext = $langs->trans("PreviewSiteServedByDolibarr", $langs->transnoentitiesnoconv("Site"), $langs->transnoentitiesnoconv("Site"), $urlint, $dataroot);
		$htmltext.='<br>'.$langs->trans("CheckVirtualHostPerms", $langs->transnoentitiesnoconv("ReadPerm"), DOL_DOCUMENT_ROOT);
		$htmltext.='<br>'.$langs->trans("CheckVirtualHostPerms", $langs->transnoentitiesnoconv("WritePerm"), DOL_DATA_ROOT);
<<<<<<< HEAD
		print '<a class="websitebuttonsitepreview" id="previewsite" href="'.$urlwithroot.'/public/website/index.php?website='.$website.'" target="tab'.$website.'" alt="'.dol_escape_htmltag($htmltext).'">';
=======
		print '<a class="websitebuttonsitepreview" id="previewsite" href="'.$urlwithroot.'/public/website/index.php?website='.$websitekey.'" target="tab'.$websitekey.'" alt="'.dol_escape_htmltag($htmltext).'">';
>>>>>>> e8f85084
		print $form->textwithpicto('', $htmltext, 1, 'preview');
		print '</a>';

		print '<div class="websiteinputurl" id="websiteinputurl">';
		print '<input type="text" id="previewsiteurl" class="minwidth200imp" name="previewsite" placeholder="'.$langs->trans("http://myvirtualhost").'" value="'.$virtualurl.'">';
<<<<<<< HEAD
		//print '<input type="submit" class="button" name="previewwebsite" target="tab'.$website.'" value="'.$langs->trans("ViewSiteInNewTab").'">';
=======
		//print '<input type="submit" class="button" name="previewwebsite" target="tab'.$websitekey.'" value="'.$langs->trans("ViewSiteInNewTab").'">';
>>>>>>> e8f85084
		$htmltext =$langs->trans("SetHereVirtualHost", $dataroot);
		$htmltext.='<br>';
		$htmltext.='<br>';
		$htmltext.=$langs->trans("YouCanAlsoTestWithPHPS", $dataroot);
		$htmltext.='<br>';
		$htmltext.='<br>'.$langs->trans("CheckVirtualHostPerms", $langs->transnoentitiesnoconv("ReadPerm"), DOL_DOCUMENT_ROOT);
		$htmltext.='<br>'.$langs->trans("CheckVirtualHostPerms", $langs->transnoentitiesnoconv("WritePerm"), DOL_DATA_ROOT);
		print $form->textwithpicto('', $htmltext, 1, 'help', '', 0, 2, 'helpvirtualhost');
		print '</div>';

		if (empty($object->fk_default_home))
		{
			$htmltext = '<span class="error">'.$langs->trans("YouMustDefineTheHomePage").'</span><br>'.$langs->trans("PreviewSiteServedByWebServer", $langs->transnoentitiesnoconv("Site"), $langs->transnoentitiesnoconv("Site"), $dataroot, $urlext?$urlext:'<span class="error">'.$langs->trans("VirtualHostUrlNotDefined").'</span>');
			$htmltext.='<br>';
			$htmltext.='<br>'.$langs->trans("CheckVirtualHostPerms", $langs->transnoentitiesnoconv("ReadPerm"), DOL_DOCUMENT_ROOT);
			$htmltext.='<br>'.$langs->trans("CheckVirtualHostPerms", $langs->transnoentitiesnoconv("WritePerm"), DOL_DATA_ROOT);
<<<<<<< HEAD
			print '<span class="websitebuttonsitepreview websitebuttonsitepreviewdisabled cursornotallowed" id="previewsiteextdisabled" href="" target="tab'.$website.'ext" alt="'.dol_escape_htmltag($langs->trans("PreviewSiteServedByWebServer", $langs->transnoentitiesnoconv("Site"), $langs->transnoentitiesnoconv("Site"), $dataroot, $urlext)).'">';
=======
			print '<span class="websitebuttonsitepreview websitebuttonsitepreviewdisabled cursornotallowed" id="previewsiteextdisabled" href="" target="tab'.$websitekey.'ext" alt="'.dol_escape_htmltag($langs->trans("PreviewSiteServedByWebServer", $langs->transnoentitiesnoconv("Site"), $langs->transnoentitiesnoconv("Site"), $dataroot, $urlext)).'">';
>>>>>>> e8f85084
			print $form->textwithpicto('', $htmltext, 1, 'preview_ext');
			print '</span>';
		}
		else
		{
			$htmltext = $langs->trans("PreviewSiteServedByWebServer", $langs->transnoentitiesnoconv("Site"), $langs->transnoentitiesnoconv("Site"), $dataroot, $urlext?$urlext:'<span class="error">'.$langs->trans("VirtualHostUrlNotDefined").'</span>');
			$htmltext.='<br>';
			$htmltext.='<br>'.$langs->trans("CheckVirtualHostPerms", $langs->transnoentitiesnoconv("ReadPerm"), DOL_DOCUMENT_ROOT);
			$htmltext.='<br>'.$langs->trans("CheckVirtualHostPerms", $langs->transnoentitiesnoconv("WritePerm"), DOL_DATA_ROOT);
<<<<<<< HEAD
			print '<a class="websitebuttonsitepreview'.($urlext?'':' websitebuttonsitepreviewdisabled cursornotallowed').'" id="previewsiteext" href="'.$urlext.'" target="tab'.$website.'ext" alt="'.dol_escape_htmltag($langs->trans("PreviewSiteServedByWebServer", $langs->transnoentitiesnoconv("Site"), $langs->transnoentitiesnoconv("Site"), $dataroot, $urlext)).'">';
=======
			print '<a class="websitebuttonsitepreview'.($urlext?'':' websitebuttonsitepreviewdisabled cursornotallowed').'" id="previewsiteext" href="'.$urlext.'" target="tab'.$websitekey.'ext" alt="'.dol_escape_htmltag($langs->trans("PreviewSiteServedByWebServer", $langs->transnoentitiesnoconv("Site"), $langs->transnoentitiesnoconv("Site"), $dataroot, $urlext)).'">';
>>>>>>> e8f85084
			print $form->textwithpicto('', $htmltext, 1, 'preview_ext');
			print '</a>';
		}
	}

	if (in_array($action, array('editcss','editmenu','file_manager')))
	{
		if (preg_match('/^create/',$action) && $action != 'file_manager') print '<input type="submit" id="savefile" class="button buttonforacesave" value="'.dol_escape_htmltag($langs->trans("Save")).'" name="update">';
		if (preg_match('/^edit/',$action) && $action != 'file_manager') print '<input type="submit" id="savefile" class="button buttonforacesave" value="'.dol_escape_htmltag($langs->trans("Save")).'" name="update">';
		if ($action != 'preview') print '<input type="submit" class="button" value="'.dol_escape_htmltag($langs->trans("Cancel")).'" name="preview">';
	}

	print '</div>';


	// ***** Part for pages

	if ($websitekey && ! in_array($action, array('editcss','editmenu')))
	{
		print '</div>';	// Close current websitebar to open a new one

		$array=$objectpage->fetchAll($object->id, 'ASC,ASC', 'type_container,pageurl');
		if (! is_array($array) && $array < 0) dol_print_error('', $objectpage->error, $objectpage->errors);
		$atleastonepage=(is_array($array) && count($array) > 0);

		print '<div class="centpercent websitebar"'.($style?' style="'.$style.'"':'').'">';

		print '<div class="websiteselection hideonsmartphoneimp minwidth100 tdoverflowmax100">';
		print $langs->trans("PageContainer").': ';
		print '</div>';

		print '<div class="websiteselection hideonsmartphoneimp">';
		print '<input type="submit"'.$disabled.' class="button" value="'.dol_escape_htmltag($langs->trans("Add")).'" name="createcontainer">';
		print '</div>';

		print '<div class="websiteselection">';

		if ($action != 'addcontainer')
		{
			$out='';
			$out.='<select name="pageid" id="pageid" class="minwidth200 maxwidth300">';
			if ($atleastonepage)
			{
				if (empty($pageid) && $action != 'createcontainer')      // Page id is not defined, we try to take one
				{
					$firstpageid=0;$homepageid=0;
					foreach($array as $key => $valpage)
					{
						if (empty($firstpageid)) $firstpageid=$valpage->id;
						if ($object->fk_default_home && $key == $object->fk_default_home) $homepageid=$valpage->id;
					}
					$pageid=$homepageid?$homepageid:$firstpageid;   // We choose home page and if not defined yet, we take first page
				}

				foreach($array as $key => $valpage)
				{
					$out.='<option value="'.$key.'"';
					if ($pageid > 0 && $pageid == $key) $out.=' selected';		// To preselect a value
					$out.='>';
					$out.='['.$valpage->type_container.' '.$valpage->id.'] ';
					$out.=$valpage->pageurl.' - '.$valpage->title;
					if ($object->fk_default_home && $key == $object->fk_default_home) $out.=' ('.$langs->trans("HomePage").')';
					$out.='</option>';
				}
			}
			else $out.='<option value="-1">&nbsp;</option>';
			$out.='</select>';
			$out.=ajax_combobox('pageid');
			print $out;
		}
		else
		{
			print $langs->trans("New");
		}

		//print '<input type="submit" class="button" name="refreshpage" value="'.$langs->trans("Load").'"'.($atleastonepage?'':' disabled="disabled"').'>';
		print '<input type="image" class="valignmiddle" src="'.img_picto('', 'refresh', '', 0, 1).'" name="refreshpage" value="'.$langs->trans("Load").'"'.($atleastonepage?'':' disabled="disabled"').'>';


		// Print nav arrows
		$pagepreviousid=0;
		$pagenextid=0;
		if ($pageid)
		{
			$sql = 'SELECT MAX(rowid) as pagepreviousid FROM '.MAIN_DB_PREFIX.'website_page WHERE rowid < '.$pageid.' AND fk_website = '.$object->id;
			$resql = $db->query($sql);
			if ($resql)
			{
				$obj = $db->fetch_object($resql);
				if ($obj)
				{
					$pagepreviousid = $obj->pagepreviousid;
				}
			}
			else dol_print_error($db);
			$sql = 'SELECT MIN(rowid) as pagenextid FROM '.MAIN_DB_PREFIX.'website_page WHERE rowid > '.$pageid.' AND fk_website = '.$object->id;
			$resql = $db->query($sql);
			if ($resql)
			{
				$obj = $db->fetch_object($resql);
				if ($obj)
				{
					$pagenextid = $obj->pagenextid;
				}
			}
			else dol_print_error($db);
		}

		if ($pagepreviousid) print '<a class="valignmiddle" href="'.$_SERVER['PHP_SELF'].'?website='.urlencode($object->ref).'&pageid='.$pagepreviousid.'&action='.$action.'">'.img_previous($langs->trans("PreviousContainer")).'</a>';
		else print '<span class="valignmiddle opacitymedium">'.img_previous($langs->trans("PreviousContainer")).'</span>';
		if ($pagenextid) print '<a class="valignmiddle" href="'.$_SERVER['PHP_SELF'].'?website='.urlencode($object->ref).'&pageid='.$pagenextid.'&action='.$action.'">'.img_next($langs->trans("NextContainer")).'</a>';
		else print '<span class="valignmiddle opacitymedium">'.img_next($langs->trans("NextContainer")).'</span>';


		// Print nav arrows
		$pagepreviousid=0;
		$pagenextid=0;
		if ($pageid)
		{
			$sql = 'SELECT MAX(rowid) as pagepreviousid FROM '.MAIN_DB_PREFIX.'website_page WHERE rowid < '.$pageid.' AND fk_website = '.$object->id;
			$resql = $db->query($sql);
			if ($resql)
			{
				$obj = $db->fetch_object($resql);
				if ($obj)
				{
					$pagepreviousid = $obj->pagepreviousid;
				}
			}
			else dol_print_error($db);
			$sql = 'SELECT MIN(rowid) as pagenextid FROM '.MAIN_DB_PREFIX.'website_page WHERE rowid > '.$pageid.' AND fk_website = '.$object->id;
			$resql = $db->query($sql);
			if ($resql)
			{
				$obj = $db->fetch_object($resql);
				if ($obj)
				{
					$pagenextid = $obj->pagenextid;
				}
			}
			else dol_print_error($db);
		}

		if ($pagepreviousid) print '<a href="'.$_SERVER['PHP_SELF'].'?website='.urlencode($object->ref).'&pageid='.$pagepreviousid.'&action='.$action.'">'.img_previous($langs->trans("PreviousContainer")).'</a>';
		else print '<span class="opacitymedium">'.img_previous($langs->trans("PreviousContainer")).'</span>';
		if ($pagenextid) print '<a href="'.$_SERVER['PHP_SELF'].'?website='.urlencode($object->ref).'&pageid='.$pagenextid.'&action='.$action.'">'.img_next($langs->trans("NextContainer")).'</a>';
		else print '<span class="opacitymedium">'.img_next($langs->trans("NextContainer")).'</span>';

		$websitepage = new WebSitePage($db);
		if ($pageid > 0 && ($action == 'preview' || $action == 'createfromclone' || $action == 'createpagefromclone'))
		{
			$websitepage->fetch($pageid);
		}

		if ($action == 'preview' || $action == 'createfromclone' || $action == 'createpagefromclone')
		{
			$disabled='';
			if (empty($user->rights->website->write)) $disabled=' disabled="disabled"';

			// Confirmation to clone
			if ($action == 'createfromclone') {
				// Create an array for form
				$formquestion = array(
				array('type' => 'text', 'name' => 'siteref', 'label'=> $langs->trans("WebSite")  ,'value'=> 'copy_of_'.$object->ref),
				//array('type' => 'checkbox', 'name' => 'is_a_translation', 'label' => $langs->trans("SiteIsANewTranslation"), 'value' => 0),
				//array('type' => 'other','name' => 'newlang','label' => $langs->trans("Language"), 'value' => $formadmin->select_language(GETPOST('newlang', 'az09')?GETPOST('newlang', 'az09'):$langs->defaultlang, 'newlang', 0, null, '', 0, 0, 'minwidth200')),
				//array('type' => 'other','name' => 'newwebsite','label' => $langs->trans("WebSite"), 'value' => $formwebsite->selectWebsite($object->id, 'newwebsite', 0))
				);

				$formconfirm = $form->formconfirm($_SERVER["PHP_SELF"] . '?id='.$object->id, $langs->trans('CloneSite'), '', 'confirm_createfromclone', $formquestion, 0, 1, 200);

				print $formconfirm;
			}

			if ($pageid > 0)
			{
				// Confirmation to clone
				if ($action == 'createpagefromclone') {
					// Create an array for form
					$formquestion = array(
						array('type' => 'text', 'name' => 'pageurl', 'label'=> $langs->trans("WEBSITE_PAGENAME")  ,'value'=> 'copy_of_'.$objectpage->pageurl),
						array('type' => 'checkbox', 'name' => 'is_a_translation', 'label' => $langs->trans("PageIsANewTranslation"), 'value' => 0),
						array('type' => 'other','name' => 'newlang','label' => $langs->trans("Language"), 'value' => $formadmin->select_language(GETPOST('newlang', 'az09')?GETPOST('newlang', 'az09'):$langs->defaultlang, 'newlang', 0, null, 1, 0, 0, 'minwidth200')),
						array('type' => 'other','name' => 'newwebsite','label' => $langs->trans("WebSite"), 'value' => $formwebsite->selectWebsite($object->id, 'newwebsite', 0)),
					);

				   	$formconfirm = $form->formconfirm($_SERVER["PHP_SELF"] . '?website='.$object->ref.'&pageid=' . $pageid, $langs->trans('ClonePage'), '', 'confirm_createpagefromclone', $formquestion, 0, 1, 300, 550);

					print $formconfirm;
				}

				print ' &nbsp; ';

				print '<input type="submit" class="button nobordertransp"'.$disabled.' value="'.dol_escape_htmltag($langs->trans("EditPageMeta")).'" name="editmeta">';

				print '<input type="submit" class="button nobordertransp"'.$disabled.' value="'.dol_escape_htmltag($langs->trans("EditHTMLSource")).'" name="editsource">';

				if ($websitepage->grabbed_from)
				{
					//print '<input type="submit" class="button nobordertransp" disabled="disabled" title="'.dol_escape_htmltag($langs->trans("OnlyEditionOfSourceForGrabbedContent")).'" value="'.dol_escape_htmltag($langs->trans("EditWithEditor")).'" name="editcontent">';
					print '<a class="button nobordertransp nohoverborder"'.$disabled.' href="#" disabled="disabled" title="'.dol_escape_htmltag($langs->trans("OnlyEditionOfSourceForGrabbedContent")).'">'.img_picto($langs->trans("EditInLineOff"),'switch_off','',false,0,0,'','nomarginleft').'</a>';
				}
				else
				{
					//print '<input type="submit" class="button nobordertransp"'.$disabled.' value="'.dol_escape_htmltag($langs->trans("EditWithEditor")).'" name="editcontent">';
					if (empty($conf->global->WEBSITE_EDITINLINE))
					{
						print '<a class="button nobordertransp nohoverborder"'.$disabled.' href="'.$_SERVER["PHP_SELF"].'?website='.$object->ref.'&pageid='.$websitepage->id.'&action=seteditinline">'.img_picto($langs->trans("EditInLineOff"),'switch_off','',false,0,0,'','nomarginleft').'</a>';
					}
					else
					{
						print '<a class="button nobordertransp nohoverborder"'.$disabled.' href="'.$_SERVER["PHP_SELF"].'?website='.$object->ref.'&pageid='.$websitepage->id.'&action=unseteditinline">'.img_picto($langs->trans("EditInLineOn"),'switch_on','',false,0,0,'','nomarginleft').'</a>';
					}
				}

				print ' &nbsp; ';

				if ($object->fk_default_home > 0 && $pageid == $object->fk_default_home) print '<input type="submit" class="button nobordertransp" disabled="disabled" value="'.dol_escape_htmltag($langs->trans("SetAsHomePage")).'" name="setashome">';
				else print '<input type="submit" class="button nobordertransp"'.$disabled.' value="'.dol_escape_htmltag($langs->trans("SetAsHomePage")).'" name="setashome">';
				print '<input type="submit" class="button nobordertransp"'.$disabled.' value="'.dol_escape_htmltag($langs->trans("ClonePage")).'" name="createpagefromclone">';
				print '<input type="submit" class="buttonDelete" name="delete" value="'.$langs->trans("Delete").'"'.($atleastonepage?'':' disabled="disabled"').'>';
			}
		}

		print '</div>';	// end website selection

		print '<div class="websitetools">';

		if ($pageid > 0 && ($action == 'preview' || $action == 'createfromclone' || $action == 'createpagefromclone'))
		{
			$realpage=$urlwithroot.'/public/website/index.php?website='.$websitekey.'&pageref='.$websitepage->pageurl;
			$pagealias = $websitepage->pageurl;

			$htmltext = $langs->trans("PreviewSiteServedByDolibarr", $langs->transnoentitiesnoconv("Page"), $langs->transnoentitiesnoconv("Page"), $realpage, $dataroot);
			$htmltext.='<br>'.$langs->trans("CheckVirtualHostPerms", $langs->transnoentitiesnoconv("ReadPerm"), DOL_DOCUMENT_ROOT);
			$htmltext.='<br>'.$langs->trans("CheckVirtualHostPerms", $langs->transnoentitiesnoconv("WritePerm"), DOL_DATA_ROOT);

<<<<<<< HEAD
			print '<a class="websitebuttonsitepreview" id="previewpage" href="'.$realpage.'&nocache='.dol_now().'" class="button" target="tab'.$website.'" alt="'.dol_escape_htmltag($htmltext).'">';
=======
			print '<a class="websitebuttonsitepreview" id="previewpage" href="'.$realpage.'&nocache='.dol_now().'" class="button" target="tab'.$websitekey.'" alt="'.dol_escape_htmltag($htmltext).'">';
>>>>>>> e8f85084
			print $form->textwithpicto('', $htmltext, 1, 'preview');
			print '</a>';       // View page in new Tab

			print '<div class="websiteinputurl" id="websiteinputpage">';
			print '<input type="text" id="previewpageurl" class="minwidth200imp" name="previewsite" value="'.$pagealias.'" disabled="disabled">';
			$htmltext=$langs->trans("PageNameAliasHelp", $langs->transnoentitiesnoconv("EditPageMeta"));
			print $form->textwithpicto('', $htmltext, 1, 'help', '', 0, 2, 'helppagealias');
			print '</div>';

			$urlext=$virtualurl.'/'.$pagealias.'.php';
<<<<<<< HEAD
			$urlint=$urlwithroot.'/public/website/index.php?website='.$website;

			$htmltext = $langs->trans("PreviewSiteServedByWebServer", $langs->transnoentitiesnoconv("Page"), $langs->transnoentitiesnoconv("Page"), $dataroot, $virtualurl?$urlext:'<span class="error">'.$langs->trans("VirtualHostUrlNotDefined").'</span>');

			print '<a class="websitebuttonsitepreview'.($virtualurl?'':' websitebuttonsitepreviewdisabled cursornotallowed').'" id="previewpageext" href="'.$urlext.'" target="tab'.$website.'ext" alt="'.dol_escape_htmltag($htmltext).'">';
=======
			$urlint=$urlwithroot.'/public/website/index.php?website='.$websitekey;

			$htmltext = $langs->trans("PreviewSiteServedByWebServer", $langs->transnoentitiesnoconv("Page"), $langs->transnoentitiesnoconv("Page"), $dataroot, $virtualurl?$urlext:'<span class="error">'.$langs->trans("VirtualHostUrlNotDefined").'</span>');

			print '<a class="websitebuttonsitepreview'.($virtualurl?'':' websitebuttonsitepreviewdisabled cursornotallowed').'" id="previewpageext" href="'.$urlext.'" target="tab'.$websitekey.'ext" alt="'.dol_escape_htmltag($htmltext).'">';
>>>>>>> e8f85084
			print $form->textwithpicto('', $htmltext, 1, 'preview_ext');
			print '</a>';
			//print '<input type="submit" class="button" name="previewpage" target="tab'.$websitekey.'"value="'.$langs->trans("ViewPageInNewTab").'">';

			// TODO Add js to save alias like we save virtual host name and use dynamic virtual host for url of id=previewpageext
		}
		if (! in_array($action, array('editcss','editmenu','file_manager','createsite','createcontainer','createpagefromclone')))
		{
			if (preg_match('/^create/',$action)) print '<input type="submit" id="savefile" class="button buttonforacesave" value="'.dol_escape_htmltag($langs->trans("Save")).'" name="update">';
			if (preg_match('/^edit/',$action)) print '<input type="submit" id="savefile" class="button buttonforacesave" value="'.dol_escape_htmltag($langs->trans("Save")).'" name="update">';
			if ($action != 'preview') print '<input type="submit" class="button" value="'.dol_escape_htmltag($langs->trans("Cancel")).'" name="preview">';
		}

		print '</div>';	// end websitetools

		print '<div class="websitehelp">';
		if (GETPOST('editsource', 'alpha') || GETPOST('editcontent', 'alpha'))
		{
			$htmltext=$langs->transnoentitiesnoconv("YouCanEditHtmlSource").'<br>';
			print $form->textwithpicto($langs->trans("SyntaxHelp"), $htmltext, 1, 'help', 'inline-block', 1, 2, 'tooltipsubstitution');
		}
		print '</div>';	// end websitehelp



		if ($action == 'preview' || $action == 'createfromclone' || $action == 'createpagefromclone')
		{
			// Adding jquery code to change on the fly url of preview ext
			if (! empty($conf->use_javascript_ajax))
			{
				print '<script type="text/javascript" language="javascript">
                    jQuery(document).ready(function() {
                		jQuery("#websiteinputurl").keyup(function() {
                            console.log("Website external url modified "+jQuery("#previewsiteurl").val());
                			if (jQuery("#previewsiteurl").val() != "" && jQuery("#previewsiteurl").val().startsWith("http"))
							{
								jQuery("a.websitebuttonsitepreviewdisabled img").css({ opacity: 1 });
							}
                			else jQuery("a.websitebuttonsitepreviewdisabled img").css({ opacity: 0.2 });
						';
				print '
                		});
                    	jQuery("#previewsiteext,#previewpageext").click(function() {

                            newurl=jQuery("#previewsiteurl").val();
							if (! newurl.startsWith("http"))
							{
								alert(\''.dol_escape_js($langs->trans("ExternalURLMustStartWithHttp")).'\');
								return false;
							}

                            newpage=jQuery("#previewsiteurl").val() + "/" + jQuery("#previewpageurl").val() + ".php";
                            console.log("Open url "+newurl);
                            /* Save url */
                            jQuery.ajax({
                                method: "POST",
                                url: "'.DOL_URL_ROOT.'/core/ajax/saveinplace.php",
                                data: {
                                    field: \'editval_virtualhost\',
                                    element: \'website\',
                                    table_element: \'website\',
                                    fk_element: '.$object->id.',
                                    value: newurl,
                                },
                                context: document.body
                            });

                            jQuery("#previewsiteext").attr("href",newurl);
                            jQuery("#previewpageext").attr("href",newpage);
                        });
                    });
                    </script>';
			}
		}
	}
}
else
{
	print '<div class="websiteselection">';
	$langs->load("errors");
	print $langs->trans("ErrorModuleSetupNotComplete");
	print '<div>';
	$action='';
}

print '</div>';	// end current websitebar
}



$head = array();


/*
 * Edit Site HTML header and CSS
 */

if ($action == 'editcss')
{
	print '<div class="fiche">';

	print '<br>';
	if (GETPOST('editcss','alpha') || GETPOST('refreshpage','alpha'))
	{
		$csscontent = @file_get_contents($filecss);
		// Clean the php css file to remove php code and get only css part
		$csscontent = preg_replace('/<\?php \/\/ BEGIN PHP[^\?]*END PHP \?>\n*/ims', '', $csscontent);
	}
	else
	{
		$csscontent = GETPOST('WEBSITE_CSS_INLINE');
	}
	if (! trim($csscontent)) $csscontent='/* CSS content (all pages) */'."\n"."body.bodywebsite { margin: 0; font-family: 'Open Sans', sans-serif; }\n.bodywebsite h1 { margin-top: 0; margin-bottom: 0; padding: 10px;}";

	if (GETPOST('editcss','alpha') || GETPOST('refreshpage','alpha'))
	{
		$jscontent = @file_get_contents($filejs);
		// Clean the php js file to remove php code and get only js part
		$jscontent = preg_replace('/<\?php \/\/ BEGIN PHP[^\?]*END PHP \?>\n*/ims', '', $jscontent);
	}
	else
	{
		$jscontent = GETPOST('WEBSITE_JS_INLINE');
	}
	if (! trim($jscontent)) $jscontent='/* JS content (all pages) */'."\n";

	if (GETPOST('editcss','alpha') || GETPOST('refreshpage','alpha'))
	{
		$htmlheadercontent = @file_get_contents($filehtmlheader);
		// Clean the php htmlheader file to remove php code and get only html part
		$htmlheadercontent = preg_replace('/<\?php \/\/ BEGIN PHP[^\?]*END PHP \?>\n*/ims', '', $htmlheadercontent);
	}
	else
	{
		$htmlheadercontent = GETPOST('WEBSITE_HTML_HEADER');
	}
	if (! trim($htmlheadercontent))
	{
		$htmlheadercontent ="<html>\n";
		$htmlheadercontent.=$htmlheadercontentdefault;
		$htmlheadercontent.="</html>";
	}
	else
	{
		$htmlheadercontent = preg_replace('/^\s*<html>/ims', '', $htmlheadercontent);
		$htmlheadercontent = preg_replace('/<\/html>\s*$/ims', '', $htmlheadercontent);
		$htmlheadercontent='<html>'."\n".trim($htmlheadercontent)."\n".'</html>';
	}

	if (GETPOST('editcss','alpha') || GETPOST('refreshpage','alpha'))
	{
		$robotcontent = @file_get_contents($filerobot);
		// Clean the php htmlheader file to remove php code and get only html part
		$robotcontent = preg_replace('/<\?php \/\/ BEGIN PHP[^\?]*END PHP \?>\n*/ims', '', $robotcontent);
	}
	else
	{
		$robotcontent = GETPOST('WEBSITE_ROBOT');
	}
	if (! trim($robotcontent))
	{
		$robotcontent.="# Robot file. Generated with ".DOL_APPLICATION_TITLE."\n";
		$robotcontent.="User-agent: *\n";
		$robotcontent.="Allow: /public/\n";
		$robotcontent.="Disallow: /administrator/\n";
	}

	if (GETPOST('editcss','alpha') || GETPOST('refreshpage','alpha'))
	{
		$htaccesscontent = @file_get_contents($filehtaccess);
		// Clean the php htaccesscontent file to remove php code and get only html part
		$htaccesscontent = preg_replace('/<\?php \/\/ BEGIN PHP[^\?]*END PHP \?>\n*/ims', '', $htaccesscontent);
	}
	else
	{
		$htaccesscontent = GETPOST('WEBSITE_HTACCESS');
	}
	if (! trim($htaccesscontent))
	{
		$htaccesscontent.="# Order allow,deny\n";
		$htaccesscontent.="# Deny from all\n";
	}
	//else $htaccesscontent='<html>'."\n".$htaccesscontent."\n".'</html>';*/

	dol_fiche_head();

	print '<!-- Edit CSS -->'."\n";
	print '<table class="border" width="100%">';

	// Website
	print '<tr><td class="titlefieldcreate">';
	print $langs->trans('WebSite');
	print '</td><td>';
	print $websitekey;
	print '</td></tr>';

	// CSS file
	print '<tr><td class="tdtop">';
	print $langs->trans('WEBSITE_CSS_INLINE');
	print '</td><td>';

	$doleditor=new DolEditor('WEBSITE_CSS_INLINE', $csscontent, '', '220', 'ace', 'In', true, false, 'ace', 0, '100%', '');
	print $doleditor->Create(1, '', true, 'CSS', 'css');

	print '</td></tr>';

	// JS file
	print '<tr><td class="tdtop">';
	print $langs->trans('WEBSITE_JS_INLINE');
	print '</td><td>';

	$doleditor=new DolEditor('WEBSITE_JS_INLINE', $jscontent, '', '220', 'ace', 'In', true, false, 'ace', 0, '100%', '');
	print $doleditor->Create(1, '', true, 'JS', 'javascript');

	print '</td></tr>';

	// Common HTML header
	print '<tr><td class="tdtop">';
	$htmlhelp=$langs->trans("Example").' :<br>';
	$htmlhelp.=dol_htmlentitiesbr($htmlheadercontentdefault);
	print $form->textwithpicto($langs->trans('WEBSITE_HTML_HEADER'), $htmlhelp, 1, 'help', '', 0, 2, 'htmlheadertooltip');
	print '</td><td>';

	$doleditor=new DolEditor('WEBSITE_HTML_HEADER', $htmlheadercontent, '', '220', 'ace', 'In', true, false, 'ace', 0, '100%', '');
	print $doleditor->Create(1, '', true, 'HTML Header', 'html');

	print '</td></tr>';

	// Robot file
	print '<tr><td class="tdtop">';
	print $langs->trans('WEBSITE_ROBOT');
	print '</td><td>';

	$doleditor=new DolEditor('WEBSITE_ROBOT', $robotcontent, '', '220', 'ace', 'In', true, false, 'ace', 0, '100%', '');
	print $doleditor->Create(1, '', true, 'Robot file', 'text');

	print '</td></tr>';

	// .htaccess
	print '<tr><td class="tdtop">';
	print $langs->trans('WEBSITE_HTACCESS');
	print '</td><td>';

	$doleditor=new DolEditor('WEBSITE_HTACCESS', $htaccesscontent, '', '220', 'ace', 'In', true, false, 'ace', 0, '100%', '');
	print $doleditor->Create(1, '', true, $langs->trans("File").' .htaccess', 'text');

	print '</td></tr>';

	print '</table>';

	dol_fiche_end();

	print '</div>';

	print '<br>';
}


if ($action == 'createsite')
{
	print '<div class="fiche">';

	print '<br>';

	/*$h = 0;
	$head = array();

	$head[$h][0] = dol_buildpath('/website/index.php',1).'?id='.$object->id;
	$head[$h][1] = $langs->trans("AddSite");
   	$head[$h][2] = 'card';
	$h++;

    dol_fiche_head($head, 'card', $langs->trans("AddSite"), -1, 'globe');
    */
	if ($action == 'createcontainer') print_fiche_titre($langs->trans("AddSite"));

	print '<!-- Add site -->'."\n";
	//print '<div class="fichecenter">';

	print '<table class="border" width="100%">';

	if (GETPOST('WEBSITE_REF'))         $siteref=GETPOST('WEBSITE_REF','alpha');
	if (GETPOST('WEBSITE_DESCRIPTION')) $sitedesc=GETPOST('WEBSITE_DESCRIPTION','alpha');

	print '<tr><td class="titlefieldcreate fieldrequired">';
	print $langs->trans('Ref');
	print '</td><td>';
	print '<input type="text" class="flat maxwidth300" name="WEBSITE_REF" value="'.dol_escape_htmltag($siteref).'">';
	print '</td></tr>';

	print '<tr><td>';
	print $langs->trans('Description');
	print '</td><td>';
	print '<input type="text" class="flat minwidth300" name="WEBSITE_DESCRIPTION" value="'.dol_escape_htmltag($sitedesc).'">';
	print '</td></tr>';

	print '<tr><td>';
	$htmltext = $langs->trans("SetHereVirtualHost", DOL_DATA_ROOT.'/website/<i>websiteref</i>');
	$htmltext.='<br>';
	$htmltext.='<br>'.$langs->trans("CheckVirtualHostPerms", $langs->transnoentitiesnoconv("ReadPerm"), DOL_DOCUMENT_ROOT);
	$htmltext.='<br>'.$langs->trans("CheckVirtualHostPerms", $langs->transnoentitiesnoconv("WritePerm"), DOL_DATA_ROOT);

	print $form->textwithpicto($langs->trans('Virtualhost'), $htmltext, 1, 'help', '', 0, 2, 'tooltipvirtual');
	print '</td><td>';
	print '<input type="text" class="flat minwidth300" name="WEBSITE_DESCRIPTION" value="'.dol_escape_htmltag($sitedesc).'">';
	print '</td></tr>';


	print '</table>';

	if ($action == 'createsite')
	{
		print '<div class="center">';

		print '<input class="button" type="submit" name="addcontainer" value="'.$langs->trans("Create").'">';
		print '<input class="button" type="submit" name="preview" value="'.$langs->trans("Cancel").'">';

		print '</div>';
	}


	//print '</div>';

	//dol_fiche_end();

	print '</div>';

	print '<br>';
}


if ($action == 'editmeta' || $action == 'createcontainer')
{
	print '<div class="fiche">';

	print '<br>';

	/*$h = 0;
	$head = array();

	$head[$h][0] = dol_buildpath('/website/index.php',1).'?id='.$object->id;
	$head[$h][1] = $langs->trans("AddPage");
   	$head[$h][2] = 'card';
	$h++;

    dol_fiche_head($head, 'card', $langs->trans("AddPage"), -1, 'globe');
    */
	if ($action == 'createcontainer') print_fiche_titre($langs->trans("AddPage"));

	print '<!-- Edit or create page/container -->'."\n";
	//print '<div class="fichecenter">';

	if ($action == 'createcontainer')
	{
		print '<br>';

		print ' * '.$langs->trans("CreateByFetchingExternalPage").'<br><hr>';
		print '<table class="border" width="100%">';
		print '<tr><td class="titlefield">';
		print $langs->trans("URL");
		print '</td><td>';
		print '<input class="flat minwidth300" type="text" name="externalurl" value="'.dol_escape_htmltag(GETPOST('externalurl','alpha')).'" placeholder="https://externalsite/pagetofetch"> ';
		print '<input class="flat paddingtop" type="checkbox" name="grabimages" value="1" checked="checked"> '.$langs->trans("GrabImagesInto");
		print ' ';
		print $langs->trans("ImagesShouldBeSavedInto").' ';
		$arraygrabimagesinto=array('root'=>$langs->trans("WebsiteRootOfImages"), 'subpage'=>$langs->trans("SubdirOfPage"));
		print $form->selectarray('grabimagesinto', $arraygrabimagesinto, GETPOSTISSET('grabimagesinto')?GETPOST('grabimagesinto'):'root');
		print '<br>';
		print '<input class="button" style="margin-top: 5px" type="submit" name="fetchexternalurl" value="'.dol_escape_htmltag($langs->trans("FetchAndCreate")).'">';
		print '<br>'.info_admin($langs->trans("OnlyEditionOfSourceForGrabbedContentFuture"), 0, 0, '1');
		print '</td></tr>';
		print '</table>';

		print '<br>';

		print ' * '.$langs->trans("OrEnterPageInfoManually").'<br><hr>';
	}

	print '<table class="border" width="100%">';

	if ($action != 'createcontainer')
	{
		print '<tr><td class="titlefield">';
		print $langs->trans('IDOfPage');
		print '</td><td>';
		print $pageid;
		print '</td></tr>';

		print '<tr><td class="titlefield">';
		print $langs->trans('WEBSITE_PAGEURL');
		print '</td><td>';
		print '/public/website/index.php?website='.urlencode($websitekey).'&pageid='.urlencode($pageid);
		print '</td></tr>';

		/*
        print '<tr><td class="titlefield">';
        print $langs->trans('InitiallyGrabbedFrom');
        print '</td><td>';
        print $objectpage->grabbed_from;
        print '</td></tr>';
        */

		$type_container=$objectpage->type_container;
		$pageurl=$objectpage->pageurl;
		$pagealiasalt=$objectpage->aliasalt;
		$pagetitle=$objectpage->title;
		$pagedescription=$objectpage->description;
		$pagekeywords=$objectpage->keywords;
		$pagelang=$objectpage->lang;
		$pagehtmlheader=$objectpage->htmlheader;
	}
	else
	{
		$type_container = 'page';
	}
	if (GETPOST('WEBSITE_TITLE','alpha'))       $pagetitle=GETPOST('WEBSITE_TITLE','alpha');
	if (GETPOST('WEBSITE_PAGENAME','alpha'))    $pageurl=GETPOST('WEBSITE_PAGENAME','alpha');
	if (GETPOST('WEBSITE_ALIASALT','alpha'))    $pagealiasalt=GETPOST('WEBSITE_ALIASALT','alpha');
	if (GETPOST('WEBSITE_DESCRIPTION','alpha')) $pagedescription=GETPOST('WEBSITE_DESCRIPTION','alpha');
	if (GETPOST('WEBSITE_KEYWORDS','alpha'))    $pagekeywords=GETPOST('WEBSITE_KEYWORDS','alpha');
	if (GETPOST('WEBSITE_LANG','aZ09'))         $pagelang=GETPOST('WEBSITE_LANG','aZ09');
	if (GETPOST('htmlheader','none'))			$pagehtmlheader=GETPOST('htmlheader','none');

	// Title
	print '<tr><td class="fieldrequired">';
	print $langs->trans('WEBSITE_TITLE');
	print '</td><td>';
	print '<input type="text" class="flat quatrevingtpercent" name="WEBSITE_TITLE" id="WEBSITE_TITLE" value="'.dol_escape_htmltag($pagetitle).'">';
	print '</td></tr>';

	// Alias
	print '<tr><td class="titlefieldcreate fieldrequired">';
	print $langs->trans('WEBSITE_PAGENAME');
	print '</td><td>';
	print '<input type="text" class="flat minwidth300" name="WEBSITE_PAGENAME" id="WEBSITE_PAGENAME" value="'.dol_escape_htmltag($pageurl).'">';
	print '</td></tr>';

	print '<tr><td class="titlefield fieldrequired">';
	print $langs->trans('WEBSITE_TYPE_CONTAINER');
	print '</td><td>';
	print $formwebsite->selectTypeOfContainer('WEBSITE_TYPE_CONTAINER', (GETPOST('WEBSITE_TYPE_CONTAINER','alpha')?GETPOST('WEBSITE_TYPE_CONTAINER','alpha'):$type_container));
	print '</td></tr>';

	if ($action == 'createcontainer')
	{
		print '<tr><td class="titlefield fieldrequired">';
		print $langs->trans('WEBSITE_PAGE_EXAMPLE');
		print '</td><td>';
		print $formwebsite->selectSampleOfContainer('sample', (GETPOST('sample','alpha')?GETPOST('sample','alpha'):'corporatehomepage'));
		print '</td></tr>';
	}

	print '<tr><td>';
	print $langs->trans('WEBSITE_DESCRIPTION');
	print '</td><td>';
	print '<input type="text" class="flat quatrevingtpercent" name="WEBSITE_DESCRIPTION" value="'.dol_escape_htmltag($pagedescription).'">';
	print '</td></tr>';

	print '<tr><td>';
	print $langs->trans('WEBSITE_KEYWORDS');
	print '</td><td>';
	print '<input type="text" class="flat quatrevingtpercent" name="WEBSITE_KEYWORDS" value="'.dol_escape_htmltag($pagekeywords).'">';
	print '</td></tr>';

	print '<tr><td>';
	print $langs->trans('Language');
	print '</td><td>';
	print $formadmin->select_language($pagelang?$pagelang:$langs->defaultlang, 'WEBSITE_LANG', 0, null, '1');
	print '</td></tr>';

	print '<tr><td class="titlefieldcreate">';
	$htmlhelp=$langs->trans("WEBSITE_ALIASALTDesc");
	print $form->textwithpicto($langs->trans('WEBSITE_ALIASALT'), $htmlhelp, 1, 'help', '', 0, 2, 'htmlheadertooltip');
	print '</td><td>';
	print '<input type="text" class="flat minwidth300" name="WEBSITE_ALIASALT" value="'.dol_escape_htmltag($pagealiasalt).'">';
	print '</td></tr>';

	print '<tr><td class="tdhtmlheader tdtop">';
	$htmlhelp=$langs->trans("EditTheWebSiteForACommonHeader").'<br><br>';
	$htmlhelp=$langs->trans("Example").' :<br>';
	$htmlhelp.=dol_htmlentitiesbr($htmlheadercontentdefault);
	print $form->textwithpicto($langs->trans('HtmlHeaderPage'), $htmlhelp, 1, 'help', '', 0, 2, 'htmlheadertooltip');
	print '</td><td>';
	$doleditor=new DolEditor('htmlheader', $pagehtmlheader, '', '180', 'ace', 'In', true, false, 'ace', 0, '100%', '');
	print $doleditor->Create(1, '', true, 'HTML Header', 'html');
	print '</td></tr>';

	print '</table>';
	if ($action == 'createcontainer')
	{
		print '<div class="center">';

		print '<input class="button" type="submit" name="addcontainer" value="'.$langs->trans("Create").'">';
		print '<input class="button" type="submit" name="preview" value="'.$langs->trans("Cancel").'">';

		print '</div>';
	}

	if ($action == 'createcontainer')
	{
		print '<script type="text/javascript" language="javascript">
			jQuery(document).ready(function() {
				var disableautofillofalias = 0;
				jQuery("#WEBSITE_TITLE").keyup(function() {
					if (disableautofillofalias == 0)
					{
						var valnospecial = jQuery("#WEBSITE_TITLE").val().replace(/[^\w]/gi, \'-\').toLowerCase();
						valnospecial = valnospecial.replace(/\-+/g, \'-\').replace(/\-$/, \'\');
						console.log("disableautofillofalias=0 so we replace WEBSITE_TITLE with "+valnospecial);
						jQuery("#WEBSITE_PAGENAME").val(valnospecial);
					}
				});
				jQuery("#WEBSITE_PAGENAME").keyup(function() {
					disableautofillofalias = 1;
				});
			});
			</script>';
	}
	//print '</div>';

	//dol_fiche_end();

	print '</div>';

	print '<br>';
}

if ($action == 'editfile' || $action == 'file_manager')
{
	print '<!-- Edit Media -->'."\n";
	print '<div class="fiche"><br><br>';
	//print '<div class="center">'.$langs->trans("FeatureNotYetAvailable").'</center>';

	$module = 'medias';
	if (empty($url)) $url=DOL_URL_ROOT.'/website/index.php';	// Must be an url without param
	include DOL_DOCUMENT_ROOT.'/core/tpl/filemanager.tpl.php';

	print '</div>';

}

if ($action == 'editmenu')
{
	print '<!-- Edit Menu -->'."\n";
	print '<div class="center">'.$langs->trans("FeatureNotYetAvailable").'</center>';
}

if ($action == 'editsource')
{
	/*
	 * Editing with source editor
	 */

	$contentforedit = '';
	/*$contentforedit.='<style scoped>'."\n";        // "scoped" means "apply to parent element only". Not yet supported by browsers
	 $contentforedit.=$csscontent;
	 $contentforedit.='</style>'."\n";*/
	$contentforedit .= $objectpage->content;

	require_once DOL_DOCUMENT_ROOT.'/core/class/doleditor.class.php';
	$doleditor=new DolEditor('PAGE_CONTENT',$contentforedit,'',500,'Full','',true,true,'ace',ROWS_5,'90%');
	$doleditor->Create(0, '', false, 'HTML Source', 'php');
}

if ($action == 'editcontent')
{
	/*
     * Editing with default ckeditor
     */

	$contentforedit = '';
	/*$contentforedit.='<style scoped>'."\n";        // "scoped" means "apply to parent element only". Not yet supported by browsers
    $contentforedit.=$csscontent;
    $contentforedit.='</style>'."\n";*/
	$contentforedit .= $objectpage->content;

	$contentforedit = preg_replace('/(<img.*src=")(?!http)/', '\1'.DOL_URL_ROOT.'/viewimage.php?modulepart=medias&file=', $contentforedit, -1, $nbrep);

	require_once DOL_DOCUMENT_ROOT.'/core/class/doleditor.class.php';
	$doleditor=new DolEditor('PAGE_CONTENT',$contentforedit,'',500,'Full','',true,true,true,ROWS_5,'90%');
	$doleditor->Create(0, '', false);
}

print "</div>\n</form>\n";


if ($action == 'preview' || $action == 'createfromclone' || $action == 'createpagefromclone')
{
	if ($pageid > 0)
	{
		// $filejs
		// $filecss
		// $filephp

		// Ouput page under the Dolibarr top menu
		$objectpage->fetch($pageid);
		$jscontent = @file_get_contents($filejs);

		$out = '<!-- Page content '.$filetpl.' : Div with (CSS Of website from file + Style/htmlheader of page from database + Page content from database) -->'."\n";

		// Include a html so we can benefit of the header of page.
		// Note: We can't use iframe as it can be used to include another external html file
		// Note: We can't use frame as it is deprecated.
		$out.="\n<html><head>\n";
		$out.=dolWebsiteReplacementOfLinks($object, $objectpage->htmlheader, 1);
		$out.="</head>\n";
		$out.="\n<body>";
<<<<<<< HEAD

		$out.='<div id="websitecontentundertopmenu" class="websitecontentundertopmenu">'."\n";

		// Note: <div> or <section> with contenteditable="true" inside this can be edited with inline ckeditor
=======

		$out.='<div id="websitecontentundertopmenu" class="websitecontentundertopmenu">'."\n";
>>>>>>> e8f85084

		// REPLACEMENT OF LINKS When page called by website editor

		$out.='<style scoped>'."\n";        // "scoped" means "apply to parent element only". No more supported by browsers, snif !
		$tmpout='';
		$tmpout.= '/* Include website CSS file */'."\n";
		//$csscontent = @file_get_contents($filecss);
		ob_start();
		include $filecss;
		$csscontent = ob_get_contents();
		ob_end_clean();
		$tmpout.= dolWebsiteReplacementOfLinks($object, $csscontent, 1);
		$tmpout.= '/* Include style from the HTML header of page */'."\n";
		// Clean the html header of page to get only <style> content
		$tmp = preg_split('(<style[^>]*>|</style>)', $objectpage->htmlheader);
		$tmpstyleinheader ='';
		$i=0;
		foreach($tmp as $valtmp)
		{
			$i++;
			if ($i % 2 == 0) $tmpstyleinheader.=$valtmp."\n";
		}
		$tmpout.= $tmpstyleinheader."\n";
		// Clean style that may affect global style of Dolibarr
		$tmpout=preg_replace('/}[\s\n]*body\s*{[^}]+}/ims','}',$tmpout);
		$out.=$tmpout;
		$out.='</style>'."\n";

		// Note: <div> or <section> with contenteditable="true" inside this can be edited with inline ckeditor

		// Do not enable the contenteditable when page was grabbed, ckeditor is removing span and adding borders,
		// so editable will be available only from container created from scratch
		//$out.='<div id="bodywebsite" class="bodywebsite"'.($objectpage->grabbed_from ? ' contenteditable="true"' : '').'>'."\n";
		$out.='<div id="bodywebsite" class="bodywebsite">'."\n";

		// TODO Add the contenteditable="true" when mode Edit Inline is on
		$newcontent = $objectpage->content;
		if (empty($conf->global->WEBSITE_EDITINLINE))
		{
			$newcontent = preg_replace('/(div|section)(\s[^\>]*)contenteditable="true"/', '\1\2', $newcontent);
		}
		else
		{

		}

		/*
		$filephp = $objectpage->
		ob_start();
		include $filephp;
		$newcontent = ob_get_contents();
		ob_end_clean();
		*/

		$out.=dolWebsiteReplacementOfLinks($object, $newcontent)."\n";

		$out.='</div>';

		$out.='</div> <!-- End div id=websitecontentundertopmenu -->';

		/*if ($includepageintoaframeoradiv == 'iframe')
		{
			$out .= "</body></html></iframe>";
		}*/
		$out .= "\n</body></html>\n";

		$out.= "\n".'<!-- End page content '.$filetpl.' -->'."\n\n";

		// For jqueryscoped (does not work as expected)
		//$out.="<script>$.scoped();</script>";

		print $out;

		/*file_put_contents($filetpl, $out);
        if (! empty($conf->global->MAIN_UMASK))
            @chmod($filetpl, octdec($conf->global->MAIN_UMASK));

        // Output file on browser
        dol_syslog("index.php include $filetpl $filename content-type=$type");
        $original_file_osencoded=dol_osencode($filetpl);	// New file name encoded in OS encoding charset

        // This test if file exists should be useless. We keep it to find bug more easily
        if (! file_exists($original_file_osencoded))
        {
            dol_print_error(0,$langs->trans("ErrorFileDoesNotExists",$original_file));
            exit;
        }

        //include_once $original_file_osencoded;
        */

		/*print '<iframe class="websiteiframenoborder centpercent" src="'.DOL_URL_ROOT.'/public/website/index.php?website='.$websitekey.'&pageid='.$pageid.'"/>';
        print '</iframe>';*/
	}
	else
	{
		print '<br><br><div class="center">'.$langs->trans("PreviewOfSiteNotYetAvailable", $object->ref).'</center><br><br><br>';
		print '<div class="center"><div class="logo_setup"></div></div>';
	}
}



llxFooter();

$db->close();<|MERGE_RESOLUTION|>--- conflicted
+++ resolved
@@ -343,7 +343,6 @@
 
 				preg_match('/<head>(.*)<\/head>/is', $tmp['content'], $reg);
 				$head = $reg[1];
-<<<<<<< HEAD
 
 				$objectpage->type_container = 'page';
 	   			$objectpage->pageurl = $pageurl;
@@ -356,20 +355,6 @@
 	   			$objectpage->aliasalt = '';
 	   			if (preg_match('/^(\d+)\-/', basename($urltograb), $reg)) $objectpage->aliasalt = $reg[1];
 
-=======
-
-				$objectpage->type_container = 'page';
-	   			$objectpage->pageurl = $pageurl;
-	   			if (empty($objectpage->pageurl))
-	   			{
-	   				$tmpdomain = getDomainFromURL($urltograb);
-	   				$objectpage->pageurl=$tmpdomain.'-home';
-	   			}
-
-	   			$objectpage->aliasalt = '';
-	   			if (preg_match('/^(\d+)\-/', basename($urltograb), $reg)) $objectpage->aliasalt = $reg[1];
-
->>>>>>> e8f85084
 				if (preg_match('/<title>(.*)<\/title>/ims', $head, $regtmp))
 				{
 					$objectpage->title = $regtmp[1];
@@ -484,13 +469,8 @@
 					$tmp = preg_replace('/'.preg_quote($regs[0][$key],'/').'/i', '', $tmp);
 				}
 				$objectpage->htmlheader = trim($tmp)."\n";
-<<<<<<< HEAD
-
-
-=======
-
-
->>>>>>> e8f85084
+
+
 				// Now loop to fetch CSS
 				$pagecsscontent = "\n".'<style>'."\n";
 
@@ -498,7 +478,6 @@
 				foreach ($regs[0] as $key => $val)
 				{
 					dol_syslog("We will grab the resource found into link tag ".$regs[2][$key]);
-<<<<<<< HEAD
 
 					$linkwithoutdomain = $regs[2][$key];
 					if (preg_match('/^\//', $regs[2][$key]))
@@ -556,65 +535,6 @@
 
 						$pagecsscontent.=$tmpgeturl['content']."\n";
 
-=======
-
-					$linkwithoutdomain = $regs[2][$key];
-					if (preg_match('/^\//', $regs[2][$key]))
-					{
-						$urltograbbis = $urltograbdirrootwithoutslash.$regs[2][$key];	// We use dirroot
-					}
-					else
-					{
-						$urltograbbis = $urltograbdirwithoutslash.'/'.$regs[2][$key];	// We use dir of grabbed file
-					}
-
-					//$filetosave = $conf->medias->multidir_output[$conf->entity].'/css/'.$object->ref.'/'.$objectpage->pageurl.(preg_match('/^\//', $regs[2][$key])?'':'/').$regs[2][$key];
-					if (preg_match('/^http/', $regs[2][$key]))
-					{
-						$urltograbbis = $regs[2][$key];
-						$linkwithoutdomain = preg_replace('/^https?:\/\/[^\/]+\//i', '', $regs[2][$key]);
-						//$filetosave = $conf->medias->multidir_output[$conf->entity].'/css/'.$object->ref.'/'.$objectpage->pageurl.(preg_match('/^\//', $linkwithoutdomain)?'':'/').$linkwithoutdomain;
-					}
-
-					//print $domaintograb.' - '.$domaintograbbis.' - '.$urltograbdirwithoutslash.' - ';
-					//print $linkwithoutdomain.' - '.$urltograbbis."<br>\n";
-
-					// Test if this is an external URL of grabbed web site. If yes, we do not load resource
-					$domaintograb = getDomainFromURL($urltograbdirwithoutslash);
-					$domaintograbbis = getDomainFromURL($urltograbbis);
-					if ($domaintograb != $domaintograbbis) continue;
-
-					$tmpgeturl = getURLContent($urltograbbis);
-					if ($tmpgeturl['curl_error_no'])
-					{
-						$error++;
-						setEventMessages('Error getting '.$urltograbbis.': '.$tmpgeturl['curl_error_msg'], null, 'errors');
-						$action='createcontainer';
-					}
-					elseif ($tmpgeturl['http_code'] != '200')
-					{
-						$error++;
-						setEventMessages('Error getting '.$urltograbbis.': '.$tmpgeturl['http_code'], null, 'errors');
-						$action='createcontainer';
-					}
-					else
-					{
-						//dol_mkdir(dirname($filetosave));
-
-						//$fp = fopen($filetosave, "w");
-						//fputs($fp, $tmpgeturl['content']);
-						//fclose($fp);
-						//if (! empty($conf->global->MAIN_UMASK))
-						//	@chmod($file, octdec($conf->global->MAIN_UMASK));
-
-						//	$filename = 'image/'.$object->ref.'/'.$objectpage->pageurl.(preg_match('/^\//', $linkwithoutdomain)?'':'/').$linkwithoutdomain;
-						$pagecsscontent.='/* Content of file '.$urltograbbis.' */'."\n";
-
-						getAllImages($object, $objectpage, $urltograbbis, $tmpgeturl['content'], $action, 1, $grabimages, $grabimagesinto);
-
-						$pagecsscontent.=$tmpgeturl['content']."\n";
-
->>>>>>> e8f85084
 						$objectpage->htmlheader = preg_replace('/'.preg_quote($regs[0][$key],'/').'\n*/ims', '', $objectpage->htmlheader);
 					}
 				}
@@ -1040,12 +960,8 @@
 {
 	$db->begin();
 
-<<<<<<< HEAD
-	$object->fetch(0, $website);
-=======
 	$object->fetch(0, $websitekey);
 	$website = $object;
->>>>>>> e8f85084
 
 	$objectpage->fk_website = $object->id;
 
@@ -1163,21 +1079,13 @@
 		if ($result)
 		{
 			setEventMessages($langs->trans("Saved"), null, 'mesgs');
-<<<<<<< HEAD
-			//header("Location: ".$_SERVER["PHP_SELF"].'?website='.$website.'&pageid='.$pageid);
-=======
 			//header("Location: ".$_SERVER["PHP_SELF"].'?website='.$websitekey.'&pageid='.$pageid);
->>>>>>> e8f85084
 			//exit;
 		}
 		else
 		{
 			setEventMessages('Failed to write file '.$filetpl, null, 'errors');
-<<<<<<< HEAD
-			//header("Location: ".$_SERVER["PHP_SELF"].'?website='.$website.'&pageid='.$pageid);
-=======
 			//header("Location: ".$_SERVER["PHP_SELF"].'?website='.$websitekey.'&pageid='.$pageid);
->>>>>>> e8f85084
    			//exit;
 		}
 
@@ -1564,30 +1472,18 @@
 	if ($action == 'preview' || $action == 'createfromclone' || $action == 'createpagefromclone')
 	{
 		$urlext=$virtualurl;
-<<<<<<< HEAD
-		$urlint=$urlwithroot.'/public/website/index.php?website='.$website;
-=======
 		$urlint=$urlwithroot.'/public/website/index.php?website='.$websitekey;
->>>>>>> e8f85084
 
 		$htmltext = $langs->trans("PreviewSiteServedByDolibarr", $langs->transnoentitiesnoconv("Site"), $langs->transnoentitiesnoconv("Site"), $urlint, $dataroot);
 		$htmltext.='<br>'.$langs->trans("CheckVirtualHostPerms", $langs->transnoentitiesnoconv("ReadPerm"), DOL_DOCUMENT_ROOT);
 		$htmltext.='<br>'.$langs->trans("CheckVirtualHostPerms", $langs->transnoentitiesnoconv("WritePerm"), DOL_DATA_ROOT);
-<<<<<<< HEAD
-		print '<a class="websitebuttonsitepreview" id="previewsite" href="'.$urlwithroot.'/public/website/index.php?website='.$website.'" target="tab'.$website.'" alt="'.dol_escape_htmltag($htmltext).'">';
-=======
 		print '<a class="websitebuttonsitepreview" id="previewsite" href="'.$urlwithroot.'/public/website/index.php?website='.$websitekey.'" target="tab'.$websitekey.'" alt="'.dol_escape_htmltag($htmltext).'">';
->>>>>>> e8f85084
 		print $form->textwithpicto('', $htmltext, 1, 'preview');
 		print '</a>';
 
 		print '<div class="websiteinputurl" id="websiteinputurl">';
 		print '<input type="text" id="previewsiteurl" class="minwidth200imp" name="previewsite" placeholder="'.$langs->trans("http://myvirtualhost").'" value="'.$virtualurl.'">';
-<<<<<<< HEAD
-		//print '<input type="submit" class="button" name="previewwebsite" target="tab'.$website.'" value="'.$langs->trans("ViewSiteInNewTab").'">';
-=======
 		//print '<input type="submit" class="button" name="previewwebsite" target="tab'.$websitekey.'" value="'.$langs->trans("ViewSiteInNewTab").'">';
->>>>>>> e8f85084
 		$htmltext =$langs->trans("SetHereVirtualHost", $dataroot);
 		$htmltext.='<br>';
 		$htmltext.='<br>';
@@ -1604,11 +1500,7 @@
 			$htmltext.='<br>';
 			$htmltext.='<br>'.$langs->trans("CheckVirtualHostPerms", $langs->transnoentitiesnoconv("ReadPerm"), DOL_DOCUMENT_ROOT);
 			$htmltext.='<br>'.$langs->trans("CheckVirtualHostPerms", $langs->transnoentitiesnoconv("WritePerm"), DOL_DATA_ROOT);
-<<<<<<< HEAD
-			print '<span class="websitebuttonsitepreview websitebuttonsitepreviewdisabled cursornotallowed" id="previewsiteextdisabled" href="" target="tab'.$website.'ext" alt="'.dol_escape_htmltag($langs->trans("PreviewSiteServedByWebServer", $langs->transnoentitiesnoconv("Site"), $langs->transnoentitiesnoconv("Site"), $dataroot, $urlext)).'">';
-=======
 			print '<span class="websitebuttonsitepreview websitebuttonsitepreviewdisabled cursornotallowed" id="previewsiteextdisabled" href="" target="tab'.$websitekey.'ext" alt="'.dol_escape_htmltag($langs->trans("PreviewSiteServedByWebServer", $langs->transnoentitiesnoconv("Site"), $langs->transnoentitiesnoconv("Site"), $dataroot, $urlext)).'">';
->>>>>>> e8f85084
 			print $form->textwithpicto('', $htmltext, 1, 'preview_ext');
 			print '</span>';
 		}
@@ -1618,11 +1510,7 @@
 			$htmltext.='<br>';
 			$htmltext.='<br>'.$langs->trans("CheckVirtualHostPerms", $langs->transnoentitiesnoconv("ReadPerm"), DOL_DOCUMENT_ROOT);
 			$htmltext.='<br>'.$langs->trans("CheckVirtualHostPerms", $langs->transnoentitiesnoconv("WritePerm"), DOL_DATA_ROOT);
-<<<<<<< HEAD
-			print '<a class="websitebuttonsitepreview'.($urlext?'':' websitebuttonsitepreviewdisabled cursornotallowed').'" id="previewsiteext" href="'.$urlext.'" target="tab'.$website.'ext" alt="'.dol_escape_htmltag($langs->trans("PreviewSiteServedByWebServer", $langs->transnoentitiesnoconv("Site"), $langs->transnoentitiesnoconv("Site"), $dataroot, $urlext)).'">';
-=======
 			print '<a class="websitebuttonsitepreview'.($urlext?'':' websitebuttonsitepreviewdisabled cursornotallowed').'" id="previewsiteext" href="'.$urlext.'" target="tab'.$websitekey.'ext" alt="'.dol_escape_htmltag($langs->trans("PreviewSiteServedByWebServer", $langs->transnoentitiesnoconv("Site"), $langs->transnoentitiesnoconv("Site"), $dataroot, $urlext)).'">';
->>>>>>> e8f85084
 			print $form->textwithpicto('', $htmltext, 1, 'preview_ext');
 			print '</a>';
 		}
@@ -1736,41 +1624,6 @@
 		if ($pagenextid) print '<a class="valignmiddle" href="'.$_SERVER['PHP_SELF'].'?website='.urlencode($object->ref).'&pageid='.$pagenextid.'&action='.$action.'">'.img_next($langs->trans("NextContainer")).'</a>';
 		else print '<span class="valignmiddle opacitymedium">'.img_next($langs->trans("NextContainer")).'</span>';
 
-
-		// Print nav arrows
-		$pagepreviousid=0;
-		$pagenextid=0;
-		if ($pageid)
-		{
-			$sql = 'SELECT MAX(rowid) as pagepreviousid FROM '.MAIN_DB_PREFIX.'website_page WHERE rowid < '.$pageid.' AND fk_website = '.$object->id;
-			$resql = $db->query($sql);
-			if ($resql)
-			{
-				$obj = $db->fetch_object($resql);
-				if ($obj)
-				{
-					$pagepreviousid = $obj->pagepreviousid;
-				}
-			}
-			else dol_print_error($db);
-			$sql = 'SELECT MIN(rowid) as pagenextid FROM '.MAIN_DB_PREFIX.'website_page WHERE rowid > '.$pageid.' AND fk_website = '.$object->id;
-			$resql = $db->query($sql);
-			if ($resql)
-			{
-				$obj = $db->fetch_object($resql);
-				if ($obj)
-				{
-					$pagenextid = $obj->pagenextid;
-				}
-			}
-			else dol_print_error($db);
-		}
-
-		if ($pagepreviousid) print '<a href="'.$_SERVER['PHP_SELF'].'?website='.urlencode($object->ref).'&pageid='.$pagepreviousid.'&action='.$action.'">'.img_previous($langs->trans("PreviousContainer")).'</a>';
-		else print '<span class="opacitymedium">'.img_previous($langs->trans("PreviousContainer")).'</span>';
-		if ($pagenextid) print '<a href="'.$_SERVER['PHP_SELF'].'?website='.urlencode($object->ref).'&pageid='.$pagenextid.'&action='.$action.'">'.img_next($langs->trans("NextContainer")).'</a>';
-		else print '<span class="opacitymedium">'.img_next($langs->trans("NextContainer")).'</span>';
-
 		$websitepage = new WebSitePage($db);
 		if ($pageid > 0 && ($action == 'preview' || $action == 'createfromclone' || $action == 'createpagefromclone'))
 		{
@@ -1860,11 +1713,7 @@
 			$htmltext.='<br>'.$langs->trans("CheckVirtualHostPerms", $langs->transnoentitiesnoconv("ReadPerm"), DOL_DOCUMENT_ROOT);
 			$htmltext.='<br>'.$langs->trans("CheckVirtualHostPerms", $langs->transnoentitiesnoconv("WritePerm"), DOL_DATA_ROOT);
 
-<<<<<<< HEAD
-			print '<a class="websitebuttonsitepreview" id="previewpage" href="'.$realpage.'&nocache='.dol_now().'" class="button" target="tab'.$website.'" alt="'.dol_escape_htmltag($htmltext).'">';
-=======
 			print '<a class="websitebuttonsitepreview" id="previewpage" href="'.$realpage.'&nocache='.dol_now().'" class="button" target="tab'.$websitekey.'" alt="'.dol_escape_htmltag($htmltext).'">';
->>>>>>> e8f85084
 			print $form->textwithpicto('', $htmltext, 1, 'preview');
 			print '</a>';       // View page in new Tab
 
@@ -1875,19 +1724,11 @@
 			print '</div>';
 
 			$urlext=$virtualurl.'/'.$pagealias.'.php';
-<<<<<<< HEAD
-			$urlint=$urlwithroot.'/public/website/index.php?website='.$website;
+			$urlint=$urlwithroot.'/public/website/index.php?website='.$websitekey;
 
 			$htmltext = $langs->trans("PreviewSiteServedByWebServer", $langs->transnoentitiesnoconv("Page"), $langs->transnoentitiesnoconv("Page"), $dataroot, $virtualurl?$urlext:'<span class="error">'.$langs->trans("VirtualHostUrlNotDefined").'</span>');
 
-			print '<a class="websitebuttonsitepreview'.($virtualurl?'':' websitebuttonsitepreviewdisabled cursornotallowed').'" id="previewpageext" href="'.$urlext.'" target="tab'.$website.'ext" alt="'.dol_escape_htmltag($htmltext).'">';
-=======
-			$urlint=$urlwithroot.'/public/website/index.php?website='.$websitekey;
-
-			$htmltext = $langs->trans("PreviewSiteServedByWebServer", $langs->transnoentitiesnoconv("Page"), $langs->transnoentitiesnoconv("Page"), $dataroot, $virtualurl?$urlext:'<span class="error">'.$langs->trans("VirtualHostUrlNotDefined").'</span>');
-
 			print '<a class="websitebuttonsitepreview'.($virtualurl?'':' websitebuttonsitepreviewdisabled cursornotallowed').'" id="previewpageext" href="'.$urlext.'" target="tab'.$websitekey.'ext" alt="'.dol_escape_htmltag($htmltext).'">';
->>>>>>> e8f85084
 			print $form->textwithpicto('', $htmltext, 1, 'preview_ext');
 			print '</a>';
 			//print '<input type="submit" class="button" name="previewpage" target="tab'.$websitekey.'"value="'.$langs->trans("ViewPageInNewTab").'">';
@@ -2495,15 +2336,8 @@
 		$out.=dolWebsiteReplacementOfLinks($object, $objectpage->htmlheader, 1);
 		$out.="</head>\n";
 		$out.="\n<body>";
-<<<<<<< HEAD
 
 		$out.='<div id="websitecontentundertopmenu" class="websitecontentundertopmenu">'."\n";
-
-		// Note: <div> or <section> with contenteditable="true" inside this can be edited with inline ckeditor
-=======
-
-		$out.='<div id="websitecontentundertopmenu" class="websitecontentundertopmenu">'."\n";
->>>>>>> e8f85084
 
 		// REPLACEMENT OF LINKS When page called by website editor
 
