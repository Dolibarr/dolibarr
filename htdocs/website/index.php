--- conflicted
+++ resolved
@@ -2433,7 +2433,7 @@
 				if (GETPOSTISSET('templateuserfile')) {
 					// Case we selected one template
 					$fileofzip = DOL_DATA_ROOT.'/doctemplates/websites/'.GETPOST('templateuserfile', 'alpha');	// $fileofzip will be sanitized later into the importWebSite()
-				} elseif (!empty($_FILES) && is_array($_FILES['userfile'])) {
+				} elseif (!empty($_FILES)) {
 					// Case we upload a new template
 					if (is_array($_FILES['userfile']['tmp_name'])) {
 						$userfiles = $_FILES['userfile']['tmp_name'];
@@ -2704,13 +2704,6 @@
 
 	// Add the entry Sitemap: into the robot.txt file.
 	$robotcontent = @file_get_contents($filerobot);
-<<<<<<< HEAD
-	$result = preg_replace('/<?php \/\/ BEGIN PHP[^?]END PHP ?>\n/ims', '', $robotcontent);
-	if ($result) {
-		$robotcontent = $result;
-	}
-=======
->>>>>>> 3700b047
 	$robotsitemap = "Sitemap: ".$domainname."/".$xmlname;
 	$result = strpos($robotcontent, 'Sitemap: ');
 	if ($result) {
