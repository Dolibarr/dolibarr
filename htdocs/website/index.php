<?php
/* Copyright (C) 2016-2020 Laurent Destailleur  <eldy@users.sourceforge.net>
 * Copyright (C) 2020 	   Nicolas ZABOURI		<info@inovea-conseil.com>
 *
 * This program is free software; you can redistribute it and/or modify
 * it under the terms of the GNU General Public License as published by
 * the Free Software Foundation; either version 3 of the License, or
 * (at your option) any later version.
 *
 * This program is distributed in the hope that it will be useful,
 * but WITHOUT ANY WARRANTY; without even the implied warranty of
 * MERCHANTABILITY or FITNESS FOR A PARTICULAR PURPOSE.  See the
 * GNU General Public License for more details.
 *
 * You should have received a copy of the GNU General Public License
 * along with this program. If not, see <https://www.gnu.org/licenses/>.
 */

/**
 *   	\file       htdocs/website/index.php
 *		\ingroup    website
 *		\brief      Page to website view/edit
 */

define('NOSCANPOSTFORINJECTION', 1);
define('NOSTYLECHECK', 1);
define('USEDOLIBARREDITOR', 1);
define('FORCE_CKEDITOR', 1); // We need CKEditor, even if module is off.

//header('X-XSS-Protection:0');	// Disable XSS filtering protection of some browsers (note: use of Content-Security-Policy is more efficient). Disabled as deprecated.

require '../main.inc.php';
require_once DOL_DOCUMENT_ROOT.'/core/lib/admin.lib.php';
require_once DOL_DOCUMENT_ROOT.'/core/lib/files.lib.php';
require_once DOL_DOCUMENT_ROOT.'/core/lib/website.lib.php';
require_once DOL_DOCUMENT_ROOT.'/core/lib/website2.lib.php';
require_once DOL_DOCUMENT_ROOT.'/core/class/doleditor.class.php';
require_once DOL_DOCUMENT_ROOT.'/core/class/html.formadmin.class.php';
require_once DOL_DOCUMENT_ROOT.'/core/class/html.formwebsite.class.php';
require_once DOL_DOCUMENT_ROOT.'/core/class/html.formother.class.php';
require_once DOL_DOCUMENT_ROOT.'/core/class/html.formfile.class.php';
require_once DOL_DOCUMENT_ROOT.'/website/class/website.class.php';
require_once DOL_DOCUMENT_ROOT.'/website/class/websitepage.class.php';
require_once DOL_DOCUMENT_ROOT.'/categories/class/categorie.class.php';

$langs->loadLangs(array("admin", "other", "website", "errors"));

if (!$user->rights->website->read) {
	accessforbidden();
}

$conf->dol_hide_leftmenu = 1; // Force hide of left menu.

$error = 0;
$websiteid = GETPOST('websiteid', 'int');
$websitekey = GETPOST('website', 'alpha');
$page = GETPOST('page', 'alpha');
$pageid = GETPOST('pageid', 'int');
$pageref = GETPOST('pageref', 'alphanohtml');

$action = GETPOST('action', 'aZ09');
$massaction = GETPOST('massaction', 'alpha'); // The bulk action (combo box choice into lists)
$confirm = GETPOST('confirm', 'alpha');
$cancel = GETPOST('cancel', 'alpha');
$toselect   = GETPOST('toselect', 'array'); // Array of ids of elements selected into a list
$contextpage = GETPOST('contextpage', 'aZ') ?GETPOST('contextpage', 'aZ') : 'websitelist'; // To manage different context of search
$backtopage = GETPOST('backtopage', 'alpha'); // Go back to a dedicated page
$optioncss  = GETPOST('optioncss', 'aZ'); // Option for the css output (always '' except when 'print')

$type_container = GETPOST('WEBSITE_TYPE_CONTAINER', 'alpha');

$section_dir = GETPOST('section_dir', 'alpha');
$file_manager = GETPOST('file_manager', 'alpha');
$replacesite = GETPOST('replacesite', 'alpha');

if (GETPOST('deletesite', 'alpha')) {
	$action = 'deletesite';
}
if (GETPOST('delete', 'alpha')) {
	$action = 'delete';
}
if (GETPOST('preview', 'alpha')) {
	$action = 'preview';
}
if (GETPOST('createsite', 'alpha')) {
	$action = 'createsite';
}
if (GETPOST('createcontainer', 'alpha')) {
	$action = 'createcontainer';
}
if (GETPOST('editcss', 'alpha')) {
	$action = 'editcss';
}
if (GETPOST('editmenu', 'alpha')) {
	$action = 'editmenu';
}
if (GETPOST('setashome', 'alpha')) {
	$action = 'setashome';
}
if (GETPOST('editmeta', 'alpha')) {
	$action = 'editmeta';
}
if (GETPOST('editsource', 'alpha')) {
	$action = 'editsource';
}
if (GETPOST('editcontent', 'alpha')) {
	$action = 'editcontent';
}
if (GETPOST('exportsite', 'alpha')) {
	$action = 'exportsite';
}
if (GETPOST('importsite', 'alpha')) {
	$action = 'importsite';
}
if (GETPOST('createfromclone', 'alpha')) {
	$action = 'createfromclone';
}
if (GETPOST('createpagefromclone', 'alpha')) {
	$action = 'createpagefromclone';
}
if (empty($action) && $file_manager) {
	$action = 'file_manager';
}
if (empty($action) && $replacesite) {
	$action = 'replacesite';
}
if (GETPOST('refreshsite') || GETPOST('refreshsite_x') || GETPOST('refreshsite.x')) {
	$pageid = 0;
}

// Load variable for pagination
$limit = GETPOST('limit', 'int') ?GETPOST('limit', 'int') : $conf->liste_limit;
$sortfield = GETPOST("sortfield", 'alpha');
$sortorder = GETPOST("sortorder", 'alpha');
$page = GETPOSTISSET('pageplusone') ? (GETPOST('pageplusone') - 1) : GETPOST("page", 'int');
if (empty($page) || $page == -1) {
	$page = 0;
}     // If $page is not defined, or '' or -1
$offset = $limit * $page;
$pageprev = $page - 1;
$pagenext = $page + 1;
//if (! $sortfield) $sortfield='name';
//if (! $sortorder) $sortorder='ASC';

if (empty($action)) {
	$action = 'preview';
}

$object = new Website($db);
$objectpage = new WebsitePage($db);

$object->fetchAll('ASC', 'position'); // Init $object->records with list of websites

// If website not defined, we take first found
if (!($websiteid > 0) && empty($websitekey) && $action != 'createsite') {
	foreach ($object->records as $key => $valwebsite) {
		$websitekey = $valwebsite->ref;
		break;
	}
}
if ($websiteid > 0 || $websitekey) {
	$res = $object->fetch($websiteid, $websitekey);
	$websitekey = $object->ref;
}

$website = $object;

// Check pageid received as parameter
if ($pageid < 0) {
	$pageid = 0;
}
if (($pageid > 0 || $pageref) && $action != 'addcontainer') {
	$res = $objectpage->fetch($pageid, ($object->id > 0 ? $object->id : null), $pageref);
	if ($res == 0) {
		$res = $objectpage->fetch($pageid, ($object->id > 0 ? $object->id : null), null, $pageref);
	}

	// Check if pageid is inside the new website, if not we reset param pageid
	if ($res >= 0 && $object->id > 0) {
		if ($objectpage->fk_website != $object->id) {	// We have a bad page that does not belong to web site
			if ($object->fk_default_home > 0) {
				$res = $objectpage->fetch($object->fk_default_home, $object->id, ''); // We search first page of web site
				if ($res > 0) {
					$pageid = $object->fk_default_home;
				}
			} else {
				$res = $objectpage->fetch(0, $object->id, ''); // We search first page of web site
				if ($res == 0) {	// Page was not found, we reset it
					$objectpage = new WebsitePage($db);
				} else // We found a page, we set pageid to it.
				{
					$pageid = $objectpage->id;
				}
			}
		} else // We have a valid page. We force pageid for the case we got the page with a fetch on ref.
		{
			$pageid = $objectpage->id;
		}
	}
}

// Define pageid if pageid and pageref not received as parameter or was wrong
if (empty($pageid) && empty($pageref) && $object->id > 0 && $action != 'createcontainer') {
	$pageid = $object->fk_default_home;
	if (empty($pageid)) {
		$array = $objectpage->fetchAll($object->id, 'ASC,ASC', 'type_container,pageurl');
		if (!is_array($array) && $array < 0) {
			dol_print_error('', $objectpage->error, $objectpage->errors);
		}
		$atleastonepage = (is_array($array) && count($array) > 0);

		$firstpageid = 0; $homepageid = 0;
		foreach ($array as $key => $valpage) {
			if (empty($firstpageid)) {
				$firstpageid = $valpage->id;
			}
			if ($object->fk_default_home && $key == $object->fk_default_home) {
				$homepageid = $valpage->id;
			}
		}
		$pageid = ($homepageid ? $homepageid : $firstpageid); // We choose home page and if not defined yet, we take first page
	}
}


global $dolibarr_main_data_root;
$pathofwebsite = $dolibarr_main_data_root.'/website/'.$websitekey;
$filehtmlheader = $pathofwebsite.'/htmlheader.html';
$filecss = $pathofwebsite.'/styles.css.php';
$filejs = $pathofwebsite.'/javascript.js.php';
$filerobot = $pathofwebsite.'/robots.txt';
$filehtaccess = $pathofwebsite.'/.htaccess';
$filetpl = $pathofwebsite.'/page'.$pageid.'.tpl.php';
$fileindex = $pathofwebsite.'/index.php';
$filewrapper = $pathofwebsite.'/wrapper.php';
$filemanifestjson = $pathofwebsite.'/manifest.json.php';
$filereadme = $pathofwebsite.'/README.md';
$filemaster = $pathofwebsite.'/master.inc.php';

// Define $urlwithroot
$urlwithouturlroot = preg_replace('/'.preg_quote(DOL_URL_ROOT, '/').'$/i', '', trim($dolibarr_main_url_root));
$urlwithroot = $urlwithouturlroot.DOL_URL_ROOT; // This is to use external domain name found into config file
//$urlwithroot=DOL_MAIN_URL_ROOT;					// This is to use same domain name than current


$permtouploadfile = $user->rights->website->write;
$diroutput = $conf->medias->multidir_output[$conf->entity];

$relativepath = $section_dir;
$upload_dir = preg_replace('/\/$/', '', $diroutput).'/'.preg_replace('/^\//', '', $relativepath);

$htmlheadercontentdefault = '';
$htmlheadercontentdefault .= '<link rel="stylesheet" id="google-fonts-css"  href="//fonts.googleapis.com/css?family=Open+Sans:300,400,700" />'."\n";
$htmlheadercontentdefault .= '<link rel="stylesheet" id="font-wasesome-css" href="//cdnjs.cloudflare.com/ajax/libs/font-awesome/4.7.0/css/font-awesome.min.css" />'."\n";
$htmlheadercontentdefault .= '<script src="//cdnjs.cloudflare.com/ajax/libs/jquery/3.2.1/jquery.min.js"></script>'."\n";
$htmlheadercontentdefault .= '<script src="//cdnjs.cloudflare.com/ajax/libs/jqueryui/1.12.1/jquery-ui.min.js"></script>'."\n";
$htmlheadercontentdefault .= '<script src="//cdnjs.cloudflare.com/ajax/libs/tether/1.4.0/js/tether.min.js"></script>'."\n";
$htmlheadercontentdefault .= '<script src="//cdnjs.cloudflare.com/ajax/libs/popper.js/1.13.0/umd/popper.min.js"></script>'."\n";
$htmlheadercontentdefault .= '<script src="//cdnjs.cloudflare.com/ajax/libs/twitter-bootstrap/4.0.0-beta.2/js/bootstrap.min.js"></script>'."\n";
$htmlheadercontentdefault .= '<!--'."\n";
$htmlheadercontentdefault .= '<script src="/document.php?modulepart=medias&file=css/myfile.css"></script>'."\n";
$htmlheadercontentdefault .= '<script src="/document.php?modulepart=medias&file=js/myfile.js"></script>'."\n";
$htmlheadercontentdefault .= '-->'."\n";

$manifestjsoncontentdefault = '';
$manifestjsoncontentdefault .= '{
	"name": "MyWebsite",
	"short_name": "MyWebsite",
	"start_url": "/",
	"lang": "en-US",
	"display": "standalone",
	"background_color": "#fff",
	"description": "A simple Web app.",
	"icons": [{
	"src": "images/'.$website->ref.'/homescreen48.png",
	"sizes": "48x48",
	"type": "image/png"
	}, {
		"src": "image/'.$website->ref.'/homescreen72.png",
		"sizes": "72x72",
		"type": "image/png"
	}, {
		"src": "image/'.$website->ref.'/homescreen96.png",
		"sizes": "96x96",
		"type": "image/png"
	}, {
		"src": "image/'.$website->ref.'/homescreen144.png",
		"sizes": "144x144",
		"type": "image/png"
	}, {
		"src": "image/'.$website->ref.'/homescreen168.png",
		"sizes": "168x168",
		"type": "image/png"
	}, {
		"src": "image/'.$website->ref.'/homescreen192.png",
		"sizes": "192x192",
		"type": "image/png"
	}],
	"related_applications": [{
		"platform": "play",
		"url": "https://play.google.com/store/apps/details?id=com.nltechno.dolidroidpro"
	}]
}';

$listofpages = array();

$algo = '';
if (GETPOST('optionmeta')) {
	$algo .= 'meta';
}
if (GETPOST('optioncontent')) {
	$algo .= 'content';
}
if (GETPOST('optionsitefiles')) {
	$algo .= 'sitefiles';
}

if (empty($sortfield)) {
	if ($action == 'file_manager') {
		$sortfield = 'name'; $sortorder = 'ASC';
	} else {
		$sortfield = 'pageurl'; $sortorder = 'ASC';
	}
}

$searchkey = GETPOST('searchstring', 'restricthtml');

if ($action == 'replacesiteconfirm') {
	$containertype = GETPOST('optioncontainertype', 'aZ09') != '-1' ? GETPOST('optioncontainertype', 'aZ09') : '';
	$langcode = GETPOST('optionlanguage', 'aZ09');
	$otherfilters = array();
	if (GETPOST('optioncategory', 'int') > 0) {
		$otherfilters['category'] = GETPOST('optioncategory', 'int');
	}

	$listofpages = getPagesFromSearchCriterias($containertype, $algo, $searchkey, 1000, $sortfield, $sortorder, $langcode, $otherfilters, -1);
}

$usercanedit = $user->rights->website->write;
$permissiontodelete = $user->rights->website->delete;


/*
 * Actions
 */

// Protections
if (GETPOST('refreshsite') || GETPOST('refreshsite_x') || GETPOST('refreshsite.x') || GETPOST('refreshpage') || GETPOST('refreshpage_x') || GETPOST('refreshpage.x')) {
	$action = 'preview'; // To avoid to make an action on another page or another site when we click on button to select another site or page.
}
if (GETPOST('refreshsite', 'alpha') || GETPOST('refreshsite.x', 'alpha') || GETPOST('refreshsite_x', 'alpha')) {		// If we change the site, we reset the pageid and cancel addsite action.
	if ($action == 'addsite') {
		$action = 'preview';
	}
	if ($action == 'updatesource') {
		$action = 'preview';
	}

	$pageid = $object->fk_default_home;
	if (empty($pageid)) {
		$array = $objectpage->fetchAll($object->id, 'ASC,ASC', 'type_container,pageurl');
		if (!is_array($array) && $array < 0) {
			dol_print_error('', $objectpage->error, $objectpage->errors);
		}
		$atleastonepage = (is_array($array) && count($array) > 0);

		$firstpageid = 0; $homepageid = 0;
		foreach ($array as $key => $valpage) {
			if (empty($firstpageid)) {
				$firstpageid = $valpage->id;
			}
			if ($object->fk_default_home && $key == $object->fk_default_home) {
				$homepageid = $valpage->id;
			}
		}
		$pageid = ($homepageid ? $homepageid : $firstpageid); // We choose home page and if not defined yet, we take first page
	}
}
if (GETPOST('refreshpage', 'alpha') && !in_array($action, array('updatecss'))) {
	$action = 'preview';
}

if ($cancel && $action == 'renamefile') {
	$cancel = '';
}

// Cancel
if ($cancel) {
	$action = 'preview';
	if ($backtopage) {
		header("Location: ".$backtopage);
		exit;
	}
}

$savbacktopage = $backtopage;
$backtopage = $_SERVER["PHP_SELF"].'?file_manager=1&website='.$websitekey.'&pageid='.$pageid.(GETPOST('section_dir', 'alpha') ? '&section_dir='.urlencode(GETPOST('section_dir', 'alpha')) : ''); // used after a confirm_deletefile into actions_linkedfiles.inc.php
if ($sortfield) {
	$backtopage .= '&sortfield='.$sortfield;
}
if ($sortorder) {
	$backtopage .= '&sortorder='.$sortorder;
}
include DOL_DOCUMENT_ROOT.'/core/actions_linkedfiles.inc.php';
$backtopage = $savbacktopage;

if ($action == 'renamefile') {	// Must be after include DOL_DOCUMENT_ROOT.'/core/actions_linkedfiles.inc.php'; If action were renamefile, we set it to 'file_manager'
	$action = 'file_manager';
}

if ($action == 'seteditinline') {
	dolibarr_set_const($db, 'WEBSITE_EDITINLINE', 1);
	setEventMessages($langs->trans("FeatureNotYetAvailable"), null, 'warnings');
	//dolibarr_set_const($db, 'WEBSITE_SUBCONTAINERSINLINE', 0); // Force disable of 'Include dynamic content'
	header("Location: ".$_SERVER["PHP_SELF"].'?website='.GETPOST('website', 'alphanohtml').'&pageid='.GETPOST('pageid', 'int'));
	exit;
}
if ($action == 'unseteditinline') {
	dolibarr_del_const($db, 'WEBSITE_EDITINLINE');
	header("Location: ".$_SERVER["PHP_SELF"].'?website='.GETPOST('website', 'alphanohtml').'&pageid='.GETPOST('pageid', 'int'));
	exit;
}
if ($action == 'setshowsubcontainers') {
	dolibarr_set_const($db, 'WEBSITE_SUBCONTAINERSINLINE', 1);
	//dolibarr_set_const($db, 'WEBSITE_EDITINLINE', 0); // Force disable of edit inline
	header("Location: ".$_SERVER["PHP_SELF"].'?website='.GETPOST('website', 'alphanohtml').'&pageid='.GETPOST('pageid', 'int'));
	exit;
}
if ($action == 'unsetshowsubcontainers') {
	dolibarr_del_const($db, 'WEBSITE_SUBCONTAINERSINLINE');
	header("Location: ".$_SERVER["PHP_SELF"].'?website='.GETPOST('website', 'alphanohtml').'&pageid='.GETPOST('pageid', 'int'));
	exit;
}

if ($massaction == 'replace' && GETPOST('confirmmassaction', 'alpha') && !$searchkey) {
	$action = 'replacesite';
	$massaction = '';
}

// Set category
if ($massaction == 'setcategory' && GETPOST('confirmmassaction', 'alpha') && $usercanedit) {
	$error = 0;
	$nbupdate = 0;

	$db->begin();

	$categoryid = GETPOST('setcategory', 'restricthtml');
	if ($categoryid > 0) {
		$tmpwebsitepage = new WebsitePage($db);
		$category = new Categorie($db);
		$category->fetch($categoryid);

		foreach ($toselect as $tmpid) {
			$tmpwebsitepage->id = $tmpid;
			$result = $category->add_type($tmpwebsitepage, 'website_page');
			if ($result < 0 && $result != -3) {
				$error++;
				setEventMessages($category->error, $category->errors, 'errors');
				break;
			} else {
				$nbupdate++;
			}
		}
	}

	if ($error) {
		$db->rollback();
	} else {
		if ($nbupdate) {
			setEventMessages($langs->trans("RecordsModified", $nbupdate), null, 'mesgs');
		}

		$db->commit();
	}
	// Now we reload list
	$listofpages = getPagesFromSearchCriterias($containertype, $algo, $searchkey, 1000, $sortfield, $sortorder, $langcode, $otherfilters, -1);
}

// Replacement of string into pages
if ($massaction == 'replace' && GETPOST('confirmmassaction', 'alpha')) {
	$replacestring = GETPOST('replacestring', 'none');

	if (empty($user->rights->website->writephp)) {
		setEventMessages("NotAllowedToAddDynamicContent", null, 'errors');
	} elseif (!$replacestring) {
		setEventMessages("ErrorReplaceStringEmpty", null, 'errors');
	} else {
		$nbreplacement = 0;

		foreach ($toselect as $keyselected) {
			$objectpage = $listofpages['list'][$keyselected];
			if ($objectpage->pageurl) {
				dol_syslog("Replace string into page ".$objectpage->pageurl);

				if (GETPOST('optioncontent', 'aZ09')) {
					$objectpage->content = str_replace($searchkey, $replacestring, $objectpage->content);
				}
				if (GETPOST('optionmeta', 'aZ09')) {
					$objectpage->title = str_replace($searchkey, $replacestring, $objectpage->title);
					$objectpage->description = str_replace($searchkey, $replacestring, $objectpage->description);
					$objectpage->keywords = str_replace($searchkey, $replacestring, $objectpage->keywords);
				}

				$filealias = $pathofwebsite.'/'.$objectpage->pageurl.'.php';
				$filetpl = $pathofwebsite.'/page'.$objectpage->id.'.tpl.php';

				// Save page alias
				$result = dolSavePageAlias($filealias, $object, $objectpage);
				if (!$result) {
					setEventMessages('Failed to write file '.basename($filealias), null, 'errors');
				}

				// Save page of content
				$result = dolSavePageContent($filetpl, $object, $objectpage);
				if ($result) {
					$nbreplacement++;
					//var_dump($objectpage->content);exit;
					$objectpage->update($user);
				} else {
					$error++;
					setEventMessages('Failed to write file '.$filetpl, null, 'errors');
					$action = 'createcontainer';
					break;
				}
			}
		}

		if ($nbreplacement > 0) {
			setEventMessages($langs->trans("ReplacementDoneInXPages", $nbreplacement), null, 'mesgs');
		}

		$containertype = GETPOST('optioncontainertype', 'aZ09') != '-1' ? GETPOST('optioncontainertype', 'aZ09') : '';
		$langcode = GETPOST('optionlanguage', 'aZ09');
		$otherfilters = array();
		if (GETPOST('optioncategory', 'int') > 0) {
			$otherfilters['category'] = GETPOST('optioncategory', 'int');
		}

		// Now we reload list
		$listofpages = getPagesFromSearchCriterias($containertype, $algo, $searchkey, 1000, $sortfield, $sortorder, $langcode, $otherfilters);
	}
}


// Add directory
/*
if ($action == 'adddir' && $permtouploadfile)
{
	$ecmdir->ref                = 'NOTUSEDYET';
	$ecmdir->label              = GETPOST("label");
	$ecmdir->description        = GETPOST("desc");

	//$id = $ecmdir->create($user);
	if ($id > 0)
	{
		header("Location: ".$_SERVER["PHP_SELF"]);
		exit;
	}
	else
	{
		setEventMessages('Error '.$langs->trans($ecmdir->error), null, 'errors');
		$action = "createcontainer";
	}

	clearstatcache();
}
*/

// Add site
if ($action == 'addsite') {
	$db->begin();

	if (GETPOST('virtualhost', 'alpha') && !preg_match('/^http/', GETPOST('virtualhost', 'alpha'))) {
		$error++;
		setEventMessages($langs->trans('ErrorURLMustStartWithHttp', $langs->transnoentitiesnoconv("VirtualHost")), null, 'errors');
	}

	if (!$error && !GETPOST('WEBSITE_REF', 'alpha')) {
		$error++;
		$langs->load("errors");
		setEventMessages($langs->transnoentities("ErrorFieldRequired", $langs->transnoentities("Ref")), null, 'errors');
	}
	if (!$error && !preg_match('/^[a-z0-9_\-\.]+$/i', GETPOST('WEBSITE_REF', 'alpha'))) {
		$error++;
		$langs->load("errors");
		setEventMessages($langs->transnoentities("ErrorFieldCanNotContainSpecialCharacters", $langs->transnoentities("Ref")), null, 'errors');
	}

	if (!$error) {
		$arrayotherlang = explode(',', GETPOST('WEBSITE_OTHERLANG', 'alphanohtml'));
		foreach ($arrayotherlang as $key => $val) {
			$arrayotherlang[$key] = substr(trim($val), 0, 2); // Kept short language code only
		}

		$tmpobject = new Website($db);
		$tmpobject->ref = GETPOST('WEBSITE_REF', 'alpha');
		$tmpobject->description = GETPOST('WEBSITE_DESCRIPTION', 'alphanohtml');
		$tmpobject->lang = GETPOST('WEBSITE_LANG', 'aZ09');
		$tmpobject->otherlang = join(',', $arrayotherlang);
		$tmpobject->virtualhost = GETPOST('virtualhost', 'alpha');

		$result = $tmpobject->create($user);
		if ($result <= 0) {
			$error++;
			setEventMessages($tmpobject->error, $tmpobject->errors, 'errors');
		}
	}

	if (!$error) {
		$db->commit();
		setEventMessages($langs->trans("SiteAdded", $object->ref), null, 'mesgs');
		$action = '';

		header("Location: ".$_SERVER["PHP_SELF"].'?website='.$tmpobject->ref);
		exit;
	} else {
		$db->rollback();
		$action = 'createsite';
	}

	if (!$error) {
		$action = 'preview';
		$id = $object->id;
	}
}

// Add page/container
if ($action == 'addcontainer') {
	dol_mkdir($pathofwebsite);

	$db->begin();

	$objectpage->fk_website = $object->id;

	if (GETPOSTISSET('fetchexternalurl')) {	// Fetch from external url
		$urltograb = GETPOST('externalurl', 'alpha');
		$grabimages = GETPOST('grabimages', 'alpha');
		$grabimagesinto = GETPOST('grabimagesinto', 'alpha');

		include_once DOL_DOCUMENT_ROOT.'/core/lib/geturl.lib.php';

		if (empty($urltograb)) {
			$error++;
			$langs->load("errors");
			setEventMessages($langs->trans("ErrorFieldRequired", $langs->transnoentitiesnoconv("URL")), null, 'errors');
			$action = 'createcontainer';
		} elseif (!preg_match('/^http/', $urltograb)) {
			$error++;
			$langs->load("errors");
			setEventMessages('Error URL must start with http:// or https://', null, 'errors');
			$action = 'createcontainer';
		}

		if (!$error) {
			// Clean url to grab, so url can be
			// http://www.example.com/ or http://www.example.com/dir1/ or http://www.example.com/dir1/aaa
			$urltograbwithoutdomainandparam = preg_replace('/^https?:\/\/[^\/]+\/?/i', '', $urltograb);
			//$urltograbwithoutdomainandparam = preg_replace('/^file:\/\/[^\/]+\/?/i', '', $urltograb);
			$urltograbwithoutdomainandparam = preg_replace('/\?.*$/', '', $urltograbwithoutdomainandparam);
			if (empty($urltograbwithoutdomainandparam) && !preg_match('/\/$/', $urltograb)) {
				$urltograb .= '/';
			}
			$pageurl = dol_sanitizeFileName(preg_replace('/[\/\.]/', '-', preg_replace('/\/+$/', '', $urltograbwithoutdomainandparam)));

			$urltograbdirwithoutslash = dirname($urltograb.'.');
			$urltograbdirrootwithoutslash = getRootURLFromURL($urltograbdirwithoutslash);
			// Exemple, now $urltograbdirwithoutslash is https://www.dolimed.com/screenshots
			// and $urltograbdirrootwithoutslash is https://www.dolimed.com
		}

		// Check pageurl is not already used
		if ($pageurl) {
			$tmpwebsitepage = new WebsitePage($db);
			$result = $tmpwebsitepage->fetch(0, $object->id, $pageurl);
			if ($result > 0) {
				setEventMessages($langs->trans("AliasPageAlreadyExists", $pageurl), null, 'errors');
				$error++;
				$action = 'createcontainer';
			}
		}

		if (!$error) {
			$tmp = getURLContent($urltograb);
			if ($tmp['curl_error_no']) {
				$error++;
				setEventMessages('Error getting '.$urltograb.': '.$tmp['curl_error_msg'], null, 'errors');
				$action = 'createcontainer';
			} elseif ($tmp['http_code'] != '200') {
				$error++;
				setEventMessages('Error getting '.$urltograb.': '.$tmp['http_code'], null, 'errors');
				$action = 'createcontainer';
			} else {
				// Remove comments
				$tmp['content'] = removeHtmlComment($tmp['content']);

				$regs = array();

				preg_match('/<head>(.*)<\/head>/ims', $tmp['content'], $regs);
				$head = $regs[1];

				$objectpage->type_container = 'page';
				$objectpage->pageurl = $pageurl;
				if (empty($objectpage->pageurl)) {
					$tmpdomain = getDomainFromURL($urltograb);
					$objectpage->pageurl = $tmpdomain.'-home';
				}

				$objectpage->aliasalt = '';

				if (preg_match('/^(\d+)\-/', basename($urltograb), $regs)) {
					$objectpage->aliasalt = $regs[1];
				}

				$regtmp = array();
				if (preg_match('/<title>(.*)<\/title>/ims', $head, $regtmp)) {
					$objectpage->title = $regtmp[1];
				}
				if (preg_match('/<meta name="title"[^"]+content="([^"]+)"/ims', $head, $regtmp)) {
					if (empty($objectpage->title)) {
						$objectpage->title = $regtmp[1]; // If title not found into <title>, we get it from <meta title>
					}
				}
				if (preg_match('/<meta name="description"[^"]+content="([^"]+)"/ims', $head, $regtmp)) {
					$objectpage->description = $regtmp[1];
				}
				if (preg_match('/<meta name="keywords"[^"]+content="([^"]+)"/ims', $head, $regtmp)) {
					$objectpage->keywords = $regtmp[1];
				}
				if (preg_match('/<html\s+lang="([^"]+)"/ims', $tmp['content'], $regtmp)) {
					$tmplang = explode('-', $regtmp[1]);
					$objectpage->lang = $tmplang[0].($tmplang[1] ? '_'.strtoupper($tmplang[1]) : '');
				}

				$tmp['content'] = preg_replace('/\s*<meta name="generator"[^"]+content="([^"]+)"\s*\/?>/ims', '', $tmp['content']);

				$objectpage->content = $tmp['content'];
				$objectpage->content = preg_replace('/^.*<body(\s[^>]*)*>/ims', '', $objectpage->content);
				$objectpage->content = preg_replace('/<\/body(\s[^>]*)*>.*$/ims', '', $objectpage->content);

				$absoluteurlinaction = $urltograbdirwithoutslash;
				// TODO Replace 'action="$urltograbdirwithoutslash' into action="/"
				// TODO Replace 'action="$urltograbdirwithoutslash..."' into   action="..."
				// TODO Replace 'a href="$urltograbdirwithoutslash' into a href="/"
				// TODO Replace 'a href="$urltograbdirwithoutslash..."' into a href="..."

				// Now loop to fetch all css files. Include them inline into header of page
				$objectpage->htmlheader = $tmp['content'];
				$objectpage->htmlheader = preg_replace('/^.*<head(\s[^>]*)*>/ims', '', $objectpage->htmlheader);
				$objectpage->htmlheader = preg_replace('/<\/head(\s[^>]*)*>.*$/ims', '', $objectpage->htmlheader);
				$objectpage->htmlheader = preg_replace('/<base(\s[^>]*)*>\n*/ims', '', $objectpage->htmlheader);
				$objectpage->htmlheader = preg_replace('/<meta http-equiv="content-type"([^>]*)*>\n*/ims', '', $objectpage->htmlheader);
				$objectpage->htmlheader = preg_replace('/<meta name="robots"([^>]*)*>\n*/ims', '', $objectpage->htmlheader);
				$objectpage->htmlheader = preg_replace('/<meta name="title"([^>]*)*>\n*/ims', '', $objectpage->htmlheader);
				$objectpage->htmlheader = preg_replace('/<meta name="description"([^>]*)*>\n*/ims', '', $objectpage->htmlheader);
				$objectpage->htmlheader = preg_replace('/<meta name="keywords"([^>]*)*>\n*/ims', '', $objectpage->htmlheader);
				$objectpage->htmlheader = preg_replace('/<meta name="generator"([^>]*)*>\n*/ims', '', $objectpage->htmlheader);
				//$objectpage->htmlheader = preg_replace('/<meta name="verify-v1[^>]*>\n*/ims', '', $objectpage->htmlheader);
				//$objectpage->htmlheader = preg_replace('/<meta name="msvalidate.01[^>]*>\n*/ims', '', $objectpage->htmlheader);
				$objectpage->htmlheader = preg_replace('/<title>[^<]*<\/title>\n*/ims', '', $objectpage->htmlheader);
				$objectpage->htmlheader = preg_replace('/<link[^>]*rel="shortcut[^>]*>\n/ims', '', $objectpage->htmlheader);
				$objectpage->htmlheader = preg_replace('/<link[^>]*rel="alternate[^>]*>\n/ims', '', $objectpage->htmlheader);
				$objectpage->htmlheader = preg_replace('/<link[^>]*rel="canonical[^>]*>\n/ims', '', $objectpage->htmlheader);

				// Now loop to fetch JS
				$tmp = $objectpage->htmlheader;

				// We grab files found into <script> tags
				preg_match_all('/<script([^\.>]+)src=["\']([^"\'>]+)["\']([^>]*)><\/script>/i', $objectpage->htmlheader, $regs);
				$errorforsubresource = 0;
				foreach ($regs[0] as $key => $val) {
					dol_syslog("We will grab the script resource found into script tag ".$regs[2][$key]);

					$linkwithoutdomain = $regs[2][$key];
					if (preg_match('/^\//', $regs[2][$key])) {
						$urltograbbis = $urltograbdirrootwithoutslash.$regs[2][$key]; // We use dirroot
					} else {
						$urltograbbis = $urltograbdirwithoutslash.'/'.$regs[2][$key]; // We use dir of grabbed file
					}

					//$filetosave = $conf->medias->multidir_output[$conf->entity].'/css/'.$object->ref.'/'.$objectpage->pageurl.(preg_match('/^\//', $regs[2][$key])?'':'/').$regs[2][$key];
					if (preg_match('/^http/', $regs[2][$key])) {
						$urltograbbis = $regs[2][$key];
						$linkwithoutdomain = preg_replace('/^https?:\/\/[^\/]+\//i', '', $regs[2][$key]);
						//$filetosave = $conf->medias->multidir_output[$conf->entity].'/css/'.$object->ref.'/'.$objectpage->pageurl.(preg_match('/^\//', $linkwithoutdomain)?'':'/').$linkwithoutdomain;
					}

					//print $domaintograb.' - '.$domaintograbbis.' - '.$urltograbdirwithoutslash.' - ';
					//print $linkwithoutdomain.' - '.$urltograbbis."<br>\n";

					// Test if this is an external URL of grabbed web site. If yes, we do not load resource
					$domaintograb = getDomainFromURL($urltograbdirwithoutslash);
					$domaintograbbis = getDomainFromURL($urltograbbis);
					if ($domaintograb != $domaintograbbis) {
						continue;
					}

					/*
					$tmpgeturl = getURLContent($urltograbbis);
					if ($tmpgeturl['curl_error_no'])
					{
						$error++;
						setEventMessages('Error getting script url '.$urltograbbis.': '.$tmpgeturl['curl_error_msg'], null, 'errors');
						$errorforsubresource++;
						$action='createcontainer';
					}
					elseif ($tmpgeturl['http_code'] != '200')
					{
						$error++;
						setEventMessages('Error getting script url '.$urltograbbis.': '.$tmpgeturl['http_code'], null, 'errors');
						$errorforsubresource++;
						$action='createcontainer';
					}
					else
					{
						dol_mkdir(dirname($filetosave));

						$fp = fopen($filetosave, "w");
						fputs($fp, $tmpgeturl['content']);
						fclose($fp);
						if (! empty($conf->global->MAIN_UMASK))
							@chmod($file, octdec($conf->global->MAIN_UMASK));
					}
					*/

					//$filename = 'image/'.$object->ref.'/'.$objectpage->pageurl.(preg_match('/^\//', $linkwithoutdomain)?'':'/').$linkwithoutdomain;
					$tmp = preg_replace('/'.preg_quote($regs[0][$key], '/').'/i', '', $tmp);
				}
				$objectpage->htmlheader = trim($tmp)."\n";


				// Now we grab CSS found into <link> tags
				$pagecsscontent = "\n".'<style>'."\n";

				preg_match_all('/<link([^\.>]+)href=["\']([^"\'>]+\.css[^"\'>]*)["\']([^>]*)>/i', $objectpage->htmlheader, $regs);
				$errorforsubresource = 0;
				foreach ($regs[0] as $key => $val) {
					dol_syslog("We will grab the css resources found into link tag ".$regs[2][$key]);

					$linkwithoutdomain = $regs[2][$key];
					if (preg_match('/^\//', $regs[2][$key])) {
						$urltograbbis = $urltograbdirrootwithoutslash.$regs[2][$key]; // We use dirroot
					} else {
						$urltograbbis = $urltograbdirwithoutslash.'/'.$regs[2][$key]; // We use dir of grabbed file
					}

					//$filetosave = $conf->medias->multidir_output[$conf->entity].'/css/'.$object->ref.'/'.$objectpage->pageurl.(preg_match('/^\//', $regs[2][$key])?'':'/').$regs[2][$key];
					if (preg_match('/^http/', $regs[2][$key])) {
						$urltograbbis = $regs[2][$key];
						$linkwithoutdomain = preg_replace('/^https?:\/\/[^\/]+\//i', '', $regs[2][$key]);
						//$filetosave = $conf->medias->multidir_output[$conf->entity].'/css/'.$object->ref.'/'.$objectpage->pageurl.(preg_match('/^\//', $linkwithoutdomain)?'':'/').$linkwithoutdomain;
					}

					//print $domaintograb.' - '.$domaintograbbis.' - '.$urltograbdirwithoutslash.' - ';
					//print $linkwithoutdomain.' - '.$urltograbbis."<br>\n";

					// Test if this is an external URL of grabbed web site. If yes, we do not load resource
					$domaintograb = getDomainFromURL($urltograbdirwithoutslash);
					$domaintograbbis = getDomainFromURL($urltograbbis);
					if ($domaintograb != $domaintograbbis) {
						continue;
					}

					$tmpgeturl = getURLContent($urltograbbis);
					if ($tmpgeturl['curl_error_no']) {
						$errorforsubresource++;
						setEventMessages('Error getting link tag url '.$urltograbbis.': '.$tmpgeturl['curl_error_msg'], null, 'errors');
						dol_syslog('Error getting '.$urltograbbis.': '.$tmpgeturl['curl_error_msg']);
						$action = 'createcontainer';
					} elseif ($tmpgeturl['http_code'] != '200') {
						$errorforsubresource++;
						setEventMessages('Error getting link tag url '.$urltograbbis.': '.$tmpgeturl['http_code'], null, 'errors');
						dol_syslog('Error getting '.$urltograbbis.': '.$tmpgeturl['curl_error_msg']);
						$action = 'createcontainer';
					} else {
						// Clean some comment
						//$tmpgeturl['content'] = dol_string_is_good_iso($tmpgeturl['content'], 1);
						//$tmpgeturl['content'] = utf8_encode(utf8_decode($tmpgeturl['content']));
						//$tmpgeturl['content'] = mb_convert_encoding($tmpgeturl['content'], 'UTF-8', 'UTF-8');
						//$tmpgeturl['content'] = remove_bs($tmpgeturl['content']);
						//$tmpgeturl['content'] = str_replace('$screen-md-max', 'auto', $tmpgeturl['content']);

						//var_dump($tmpgeturl['content']);exit;
						$tmpgeturl['content'] = preg_replace('/\/\*\s+CSS content[a-z\s]*\s+\*\//', '', $tmpgeturl['content']);

						//dol_mkdir(dirname($filetosave));

						//$fp = fopen($filetosave, "w");
						//fputs($fp, $tmpgeturl['content']);
						//fclose($fp);
						//if (! empty($conf->global->MAIN_UMASK))
						//	@chmod($file, octdec($conf->global->MAIN_UMASK));

						//	$filename = 'image/'.$object->ref.'/'.$objectpage->pageurl.(preg_match('/^\//', $linkwithoutdomain)?'':'/').$linkwithoutdomain;
						$pagecsscontent .= '/* Content of file '.$urltograbbis.' */'."\n";

						getAllImages($object, $objectpage, $urltograbbis, $tmpgeturl['content'], $action, 1, $grabimages, $grabimagesinto);

						include_once DOL_DOCUMENT_ROOT.'/core/class/lessc.class.php';
						$lesscobj = new Lessc();
						try {
							$contentforlessc = ".bodywebsite {\n".$tmpgeturl['content']."\n}\n";
							//print '<pre>'.$contentforlessc.'</pre>';
							$contentforlessc = $lesscobj->compile($contentforlessc);
							//var_dump($contentforlessc); exit;

							$pagecsscontent .= $contentforlessc."\n";
							//$pagecsscontent.=$tmpgeturl['content']."\n";
						} catch (exception $e) {
							//echo "failed to compile lessc";
							dol_syslog("Failed to compile the CSS from URL ".$urltograbbis." with lessc: ".$e->getMessage(), LOG_WARNING);
							$pagecsscontent .= $tmpgeturl['content']."\n";
						}

						$objectpage->htmlheader = preg_replace('/'.preg_quote($regs[0][$key], '/').'\n*/ims', '', $objectpage->htmlheader);
					}
				}

				$pagecsscontent .= '</style>';
				//var_dump($pagecsscontent);

				//print dol_escape_htmltag($tmp);exit;
				$objectpage->htmlheader .= trim($pagecsscontent)."\n";


				// Now we have to fetch all images into page
				$tmp = $objectpage->content;

				getAllImages($object, $objectpage, $urltograb, $tmp, $action, 1, $grabimages, $grabimagesinto);

				// Normalize links href to Dolibarr internal naming
				$tmp = preg_replace('/a href="\/([^\/"]+)\/([^\/"]+)"/', 'a href="/\1-\2.php"', $tmp);
				$tmp = preg_replace('/a href="\/([^\/"]+)\/([^\/"]+)\/([^\/"]+)"/', 'a href="/\1-\2-\3.php"', $tmp);
				$tmp = preg_replace('/a href="\/([^\/"]+)\/([^\/"]+)\/([^\/"]+)\/([^\/"]+)"/', 'a href="/\1-\2-\3-\4.php"', $tmp);

				//print dol_escape_htmltag($tmp);exit;
				$objectpage->content = $tmp;

				$objectpage->grabbed_from = $urltograb;
			}
		}
	} else {
		$objectpage->title = str_replace(array('<', '>'), '', GETPOST('WEBSITE_TITLE', 'alphanohtml'));
		$objectpage->type_container = GETPOST('WEBSITE_TYPE_CONTAINER', 'aZ09');
		$objectpage->pageurl = GETPOST('WEBSITE_PAGENAME', 'alpha');
		$objectpage->aliasalt = str_replace(array('<', '>'), '', GETPOST('WEBSITE_ALIASALT', 'alphanohtml'));
		$objectpage->description = str_replace(array('<', '>'), '', GETPOST('WEBSITE_DESCRIPTION', 'alphanohtml'));
		$objectpage->lang = GETPOST('WEBSITE_LANG', 'aZ09');
		$objectpage->otherlang = GETPOST('WEBSITE_OTHERLANG', 'aZ09comma');
		$objectpage->image = GETPOST('WEBSITE_IMAGE', 'alpha');
		$objectpage->keywords = str_replace(array('<', '>'), '', GETPOST('WEBSITE_KEYWORDS', 'alphanohtml'));
		$objectpage->allowed_in_frames = GETPOST('WEBSITE_ALLOWED_IN_FRAMES', 'aZ09');
		$objectpage->htmlheader = GETPOST('htmlheader', 'none');
		$objectpage->author_alias = GETPOST('WEBSITE_AUTHORALIAS', 'alphanohtml');
		$objectpage->object_type = GETPOST('WEBSITE_OBJECTCLASS');
		$objectpage->fk_object = GETPOST('WEBSITE_OBJECTID');
		$substitutionarray = array();
		$substitutionarray['__WEBSITE_CREATE_BY__'] = $user->getFullName($langs);

		// Define id of page the new page is translation of
		$pageidfortranslation = (GETPOST('pageidfortranslation', 'int') > 0 ? GETPOST('pageidfortranslation', 'int') : 0);
		if ($pageidfortranslation > 0) {
			// Check if the page we are translation of is alreayd a translation of a source page. if yes, we will use source id instead
			$objectpagetmp = new WebsitePage($db);
			$objectpagetmp->fetch($pageidfortranslation);
			if ($objectpagetmp->fk_page > 0) {
				$pageidfortranslation = $objectpagetmp->fk_page;
			}
		}
		$objectpage->fk_page = $pageidfortranslation;

		$sample = GETPOST('sample', 'alpha');
		if (empty($sample)) {
			$sample = 'empty';
		}

		$pathtosample = DOL_DOCUMENT_ROOT.'/website/samples/page-sample-'.dol_sanitizeFileName($sample).'.html';

		// Init content with content into pagetemplate.html, blogposttempltate.html, ...
		$objectpage->content = make_substitutions(@file_get_contents($pathtosample), $substitutionarray);
	}

	if (!$error) {
		if (empty($objectpage->pageurl)) {
			$langs->load("errors");
			setEventMessages($langs->trans("ErrorFieldRequired", $langs->transnoentitiesnoconv("WEBSITE_PAGENAME")), null, 'errors');
			$error++;
			$action = 'createcontainer';
		} elseif (!preg_match('/^[a-z0-9\-\_]+$/i', $objectpage->pageurl)) {
			$langs->load("errors");
			setEventMessages($langs->transnoentities("ErrorFieldCanNotContainSpecialCharacters", $langs->transnoentities('WEBSITE_PAGENAME')), null, 'errors');
			$error++;
			$action = 'createcontainer';
		}
		if (empty($objectpage->title)) {
			$langs->load("errors");
			setEventMessages($langs->trans("ErrorFieldRequired", $langs->transnoentitiesnoconv("WEBSITE_TITLE")), null, 'errors');
			$error++;
			$action = 'createcontainer';
		}
		if ($objectpage->fk_page > 0 && empty($objectpage->lang)) {
			$langs->load("errors");
			setEventMessages($langs->trans("ErrorLanguageRequiredIfPageIsTranslationOfAnother"), null, 'errors');
			$error++;
			$action = 'createcontainer';
		}
		if ($objectpage->fk_page > 0 && !empty($objectpage->lang)) {
			if ($objectpage->lang == $website->lang) {
				$langs->load("errors");
				setEventMessages($langs->trans("ErrorLanguageMustNotBeSourceLanguageIfPageIsTranslationOfAnother"), null, 'errors');
				$error++;
				$action = 'createcontainer';
			}
		}
	}

	if (!$error) {
		$pageid = $objectpage->create($user);
		if ($pageid <= 0) {
			$error++;
			setEventMessages($objectpage->error, $objectpage->errors, 'errors');
			$action = 'createcontainer';
		}
	}

	if (!$error) {
		// Website categories association
		$categoriesarray = GETPOST('categories', 'array');
		$result = $objectpage->setCategories($categoriesarray);
		if ($result < 0) {
			$error++;
			setEventMessages($object->error, $object->errors, 'errors');
		}
	}

	if (!$error) {
		// If there is no home page yet, this new page will be set as the home page
		if (empty($object->fk_default_home)) {
			$object->fk_default_home = $pageid;
			$res = $object->update($user);
			if ($res <= 0) {
				$error++;
				setEventMessages($object->error, $object->errors, 'errors');
			} else {
				$filetpl = $pathofwebsite.'/page'.$pageid.'.tpl.php';

				// Generate the index.php page (to be the home page) and wrapper.php file
				$result = dolSaveIndexPage($pathofwebsite, $fileindex, $filetpl, $filewrapper);

				if ($result <= 0) {
					setEventMessages('Failed to write file '.$fileindex, null, 'errors');
				}
			}
		}
	}

	if (!$error) {
		if (!empty($objectpage->content)) {
			$filealias = $pathofwebsite.'/'.$objectpage->pageurl.'.php';
			$filetpl = $pathofwebsite.'/page'.$objectpage->id.'.tpl.php';

			// Save page alias
			$result = dolSavePageAlias($filealias, $object, $objectpage);
			if (!$result) {
				setEventMessages('Failed to write file '.basename($filealias), null, 'errors');
			}

			// Save page of content
			$result = dolSavePageContent($filetpl, $object, $objectpage);
			if ($result) {
				setEventMessages($langs->trans("Saved"), null, 'mesgs');
			} else {
				setEventMessages('Failed to write file '.$filetpl, null, 'errors');
				$action = 'createcontainer';
			}
		}
	}

	if (!$error) {
		$db->commit();
		setEventMessages($langs->trans("PageAdded", $objectpage->pageurl), null, 'mesgs');
		$action = '';
	} else {
		$db->rollback();
	}

	if (!$error) {
		$pageid = $objectpage->id;

		// To generate the CSS, robot and htmlheader file.

		// Check symlink to medias and restore it if ko
		$pathtomedias = DOL_DATA_ROOT.'/medias';
		$pathtomediasinwebsite = $pathofwebsite.'/medias';
		if (!is_link(dol_osencode($pathtomediasinwebsite))) {
			dol_syslog("Create symlink for ".$pathtomedias." into name ".$pathtomediasinwebsite);
			dol_mkdir(dirname($pathtomediasinwebsite)); // To be sure dir for website exists
			$result = symlink($pathtomedias, $pathtomediasinwebsite);
		}

		// Now generate the master.inc.php page if it does not exists yet
		if (!dol_is_file($filemaster)) {
			$result = dolSaveMasterFile($filemaster);
			if (!$result) {
				$error++;
				setEventMessages('Failed to write file '.$filemaster, null, 'errors');
			}
		}

		if (!dol_is_file($filehtmlheader)) {
			$htmlheadercontent = "<html>\n";
			$htmlheadercontent .= $htmlheadercontentdefault;
			$htmlheadercontent .= "</html>";
			$result = dolSaveHtmlHeader($filehtmlheader, $htmlheadercontent);
		}

		if (!dol_is_file($filecss)) {
			$csscontent = "/* CSS content (all pages) */\nbody.bodywebsite { margin: 0; font-family: 'Open Sans', sans-serif; }\n.bodywebsite h1 { margin-top: 0; margin-bottom: 0; padding: 10px;}";
			$result = dolSaveCssFile($filecss, $csscontent);
		}

		if (!dol_is_file($filejs)) {
			$jscontent = "/* JS content (all pages) */\n";
			$result = dolSaveJsFile($filejs, $jscontent);
		}

		if (!dol_is_file($filerobot)) {
			$robotcontent = "# Robot file. Generated with Dolibarr\nUser-agent: *\nAllow: /public/\nDisallow: /administrator/";
			$result = dolSaveRobotFile($filerobot, $robotcontent);
		}

		if (!dol_is_file($filehtaccess)) {
			$htaccesscontent = "# Order allow,deny\n# Deny from all";
			$result = dolSaveHtaccessFile($filehtaccess, $htaccesscontent);
		}

		if (!dol_is_file($filemanifestjson)) {
			$manifestjsoncontent = "";
			$result = dolSaveManifestJson($filemanifestjson, $manifestjsoncontent);
		}

		if (!dol_is_file($filereadme)) {
			$readmecontent = "Website generated by Dolibarr ERP CRM";
			$result = dolSaveReadme($filereadme, $readmecontent);
		}

		$action = 'preview';
	}
}

// Delete site
if ($action == 'confirm_deletesite' && $confirm == 'yes') {
	$error = 0;

	$db->begin();

	$res = $object->fetch(GETPOST('id', 'int'));
	$website = $object;

	if ($res > 0) {
		$res = $object->delete($user);
		if ($res <= 0) {
			$error++;
			setEventMessages($object->error, $object->errors, 'errors');
		}
	}
	if (!$error) {
		if (GETPOST('delete_also_js', 'alpha') == 'on') {
			$pathofwebsitejs = DOL_DATA_ROOT.'/medias/js/'.$object->ref;

			dol_delete_dir_recursive($pathofwebsitejs);
		}
		if (GETPOST('delete_also_medias', 'alpha') == 'on') {
			$pathofwebsitemedias = DOL_DATA_ROOT.'/medias/image/'.$object->ref;

			dol_delete_dir_recursive($pathofwebsitemedias);
		}
	}

	if (!$error) {
		$db->commit();
		setEventMessages($langs->trans("SiteDeleted", $object->ref), null, 'mesgs');

		header("Location: ".$_SERVER["PHP_SELF"].'?id='.$object->id);
		exit;
	} else {
		$db->rollback();
		dol_print_error($db);
	}
}

// Delete page (from website page menu)
if (GETPOSTISSET('pageid') && $action == 'delete' && $permissiontodelete) {
	$error = 0;

	$db->begin();

	$res = $object->fetch(0, $websitekey);
	$website = $object;

	$res = $objectpage->fetch($pageid, $object->id);

	if ($res > 0) {
		$res = $objectpage->delete($user);
		if ($res <= 0) {
			$error++;
			setEventMessages($objectpage->error, $objectpage->errors, 'errors');
		}
	}

	if (!$error) {
		$db->commit();
		setEventMessages($langs->trans("PageDeleted", $objectpage->pageurl, $websitekey), null, 'mesgs');

		header("Location: ".$_SERVER["PHP_SELF"].'?website='.$websitekey);
		exit;
	} else {
		$db->rollback();
		dol_print_error($db);
	}
}
// Delete page (from menu search)
if (!GETPOSTISSET('pageid')) {
	$objectclass = 'WebsitePage';

	// Add part of code from actions_massactions.inc.php
	// Delete record from mass action (massaction = 'delete' for direct delete, action/confirm='delete'/'yes' with a confirmation step before)
	if (!$error && ($massaction == 'delete' || ($action == 'delete' && $confirm == 'yes')) && $permissiontodelete) {
		$db->begin();

		$objecttmp = new $objectclass($db);
		$nbok = 0;
		foreach ($toselect as $toselectid) {
			$result = $objecttmp->fetch($toselectid);
			if ($result > 0) {
				$result = $objecttmp->delete($user);

				if ($result <= 0) {
					setEventMessages($objecttmp->error, $objecttmp->errors, 'errors');
					$error++;
					break;
				} else {
					$nbok++;
				}
			} else {
				setEventMessages($objecttmp->error, $objecttmp->errors, 'errors');
				$error++;
				break;
			}
		}

		if (!$error) {
			if ($nbok > 1) {
				setEventMessages($langs->trans("RecordsDeleted", $nbok), null, 'mesgs');
			} else {
				setEventMessages($langs->trans("RecordDeleted", $nbok), null, 'mesgs');
			}
			$db->commit();
		} else {
			$db->rollback();
		}
		//var_dump($listofobjectthirdparties);exit;
	}

	if ($action == 'delete') {
		$action = 'replacesiteconfirm';

		$containertype = GETPOST('optioncontainertype', 'aZ09') != '-1' ? GETPOST('optioncontainertype', 'aZ09') : '';
		$langcode = GETPOST('optionlanguage', 'aZ09');
		$otherfilters = array();
		if (GETPOST('optioncategory', 'int') > 0) {
			$otherfilters['category'] = GETPOST('optioncategory', 'int');
		}

		$listofpages = getPagesFromSearchCriterias($containertype, $algo, $searchkey, 1000, $sortfield, $sortorder, $langcode, $otherfilters);
	}
}

// Update css Update site properties
if ($action == 'updatecss') {
	// If we tried to reload another site/page, we stay on editcss mode.
	if (GETPOST('refreshsite') || GETPOST('refreshsite_x') || GETPOST('refreshsite.x') || GETPOST('refreshpage') || GETPOST('refreshpage_x') || GETPOST('refreshpage.x')) {
		$action = 'editcss';
	} else {
		$res = $object->fetch(0, $websitekey);
		$website = $object;

		if (GETPOSTISSET('virtualhost')) {
			$tmpvirtualhost = preg_replace('/\/$/', '', GETPOST('virtualhost', 'alpha'));
			if ($tmpvirtualhost && !preg_match('/^http/', $tmpvirtualhost)) {
				$error++;
				setEventMessages($langs->trans('ErrorURLMustStartWithHttp', $langs->transnoentitiesnoconv("VirtualHost")), null, 'errors');
				$action = 'editcss';
			}

			if (!$error) {
				$arrayotherlang = explode(',', GETPOST('WEBSITE_OTHERLANG', 'alphanohtml'));
				foreach ($arrayotherlang as $key => $val) {
					$arrayotherlang[$key] = substr(trim($val), 0, 2); // Kept short language code only
				}

				$object->virtualhost = $tmpvirtualhost;
				$object->lang = GETPOST('WEBSITE_LANG', 'aZ09');
				$object->otherlang = join(',', $arrayotherlang);
				$object->use_manifest = GETPOST('use_manifest', 'alpha');

				$result = $object->update($user);
				if ($result < 0) {
					$error++;
					setEventMessages($object->error, $object->errors, 'errors');
					$action = 'editcss';
				}
			}
		}

		if (!$error) {
			// Save master.inc.php file
			dol_syslog("Save master file ".$filemaster);

			dol_mkdir($pathofwebsite);

			// Now generate the master.inc.php page
			$result = dolSaveMasterFile($filemaster);
			if (!$result) {
				$error++;
				setEventMessages('Failed to write file '.$filemaster, null, 'errors');
			}


			// Html header file
			$htmlheadercontent = '';

			/* We disable php code since htmlheader is never executed as an include but only read by fgets_content.
			$htmlheadercontent.= "<?php // BEGIN PHP\n";
			$htmlheadercontent.= '$websitekey=basename(__DIR__);'."\n";
			$htmlheadercontent.= "if (! defined('USEDOLIBARRSERVER') && ! defined('USEDOLIBARREDITOR')) { require_once './master.inc.php'; } // Load env if not already loaded"."\n";
			$htmlheadercontent.= "require_once DOL_DOCUMENT_ROOT.'/core/lib/website.lib.php';\n";
			$htmlheadercontent.= "require_once DOL_DOCUMENT_ROOT.'/core/website.inc.php';\n";
			$htmlheadercontent.= "ob_start();\n";
			// $htmlheadercontent.= "header('Content-type: text/html');\n";		// Not required. htmlheader.html is never call as a standalone page
			$htmlheadercontent.= "// END PHP ?>\n";*/

			$htmlheadercontent .= preg_replace(array('/<html>\n*/ims', '/<\/html>\n*/ims'), array('', ''), GETPOST('WEBSITE_HTML_HEADER', 'none'));

			/*$htmlheadercontent.= "\n".'<?php // BEGIN PHP'."\n";
			$htmlheadercontent.= '$tmp = ob_get_contents(); ob_end_clean(); dolWebsiteOutput($tmp);'."\n";
			$htmlheadercontent.= "// END PHP ?>"."\n";*/

			$htmlheadercontent = trim($htmlheadercontent)."\n";

			$result = dolSaveHtmlHeader($filehtmlheader, $htmlheadercontent);
			if (!$result) {
				$error++;
				setEventMessages('Failed to write file '.$filehtmlheader, null, 'errors');
			}


			// Css file
			$csscontent = '';

			$csscontent .= "<?php // BEGIN PHP\n";
			$csscontent .= '$websitekey=basename(__DIR__);'."\n";
			$csscontent .= "if (! defined('USEDOLIBARRSERVER') && ! defined('USEDOLIBARREDITOR')) { require_once __DIR__.'/master.inc.php'; } // Load env if not already loaded\n"; // For the css, we need to set path of master using the dirname of css file.
			$csscontent .= "require_once DOL_DOCUMENT_ROOT.'/core/lib/website.lib.php';\n";
			$csscontent .= "require_once DOL_DOCUMENT_ROOT.'/core/website.inc.php';\n";
			$csscontent .= "ob_start();\n";
			$csscontent .= "if (! headers_sent()) {	/* because file is included inline when in edit mode and we don't want warning */ \n";
			$csscontent .= "header('Cache-Control: max-age=3600, public, must-revalidate');\n";
			$csscontent .= "header('Content-type: text/css');\n";
			$csscontent .= "}\n";
			$csscontent .= "// END PHP ?>\n";

			$csscontent .= trim(GETPOST('WEBSITE_CSS_INLINE', 'none'))."\n";

			$csscontent .= '<?php // BEGIN PHP'."\n";
			$csscontent .= '$tmp = ob_get_contents(); ob_end_clean(); dolWebsiteOutput($tmp, "css");'."\n";
			$csscontent .= "// END PHP ?>\n";

			dol_syslog("Save css content into ".$filecss);

			$result = dolSaveCssFile($filecss, $csscontent);
			if (!$result) {
				$error++;
				setEventMessages('Failed to write file '.$filecss, null, 'errors');
			}


			// Js file
			$jscontent = '';

			$jscontent .= "<?php // BEGIN PHP\n";
			$jscontent .= '$websitekey=basename(__DIR__);'."\n";
			$jscontent .= "if (! defined('USEDOLIBARRSERVER') && ! defined('USEDOLIBARREDITOR')) { require_once __DIR__.'/master.inc.php'; } // Load env if not already loaded\n"; // For the css, we need to set path of master using the dirname of css file.
			$jscontent .= "require_once DOL_DOCUMENT_ROOT.'/core/lib/website.lib.php';\n";
			$jscontent .= "require_once DOL_DOCUMENT_ROOT.'/core/website.inc.php';\n";
			$jscontent .= "ob_start();\n";
			$jscontent .= "header('Cache-Control: max-age=3600, public, must-revalidate');\n";
			$jscontent .= "header('Content-type: application/javascript');\n";
			$jscontent .= "// END PHP ?>\n";

			$jscontent .= trim(GETPOST('WEBSITE_JS_INLINE', 'none'))."\n";

			$jscontent .= '<?php // BEGIN PHP'."\n";
			$jscontent .= '$tmp = ob_get_contents(); ob_end_clean(); dolWebsiteOutput($tmp, "js");'."\n";
			$jscontent .= "// END PHP ?>\n";

			$result = dolSaveJsFile($filejs, $jscontent);
			if (!$result) {
				$error++;
				setEventMessages('Failed to write file '.$filejs, null, 'errors');
			}


			// Robot file
			$robotcontent = '';

			/*$robotcontent.= "<?php // BEGIN PHP\n";
			$robotcontent.= '$websitekey=basename(__DIR__);'."\n";
			$robotcontent.= "if (! defined('USEDOLIBARRSERVER') && ! defined('USEDOLIBARREDITOR')) { require_once './master.inc.php'; } // Load env if not already loaded"."\n";
			$robotcontent.= "require_once DOL_DOCUMENT_ROOT.'/core/lib/website.lib.php';\n";
			$robotcontent.= "require_once DOL_DOCUMENT_ROOT.'/core/website.inc.php';\n";
			$robotcontent.= "ob_start();\n";
			$robotcontent.= "header('Cache-Control: max-age=3600, public, must-revalidate');\n";
			$robotcontent.= "header('Content-type: text/css');\n";
			$robotcontent.= "// END PHP ?>\n";*/

			$robotcontent .= trim(GETPOST('WEBSITE_ROBOT', 'restricthtml'))."\n";

			/*$robotcontent.= "\n".'<?php // BEGIN PHP'."\n";
			$robotcontent.= '$tmp = ob_get_contents(); ob_end_clean(); dolWebsiteOutput($tmp, "robot");'."\n";
			$robotcontent.= "// END PHP ?>"."\n";*/

			$result = dolSaveRobotFile($filerobot, $robotcontent);
			if (!$result) {
				$error++;
				setEventMessages('Failed to write file '.$filerobot, null, 'errors');
			}


			// Htaccess file
			$htaccesscontent = '';
			$htaccesscontent .= trim(GETPOST('WEBSITE_HTACCESS', 'restricthtml'))."\n";

			$result = dolSaveHtaccessFile($filehtaccess, $htaccesscontent);
			if (!$result) {
				$error++;
				setEventMessages('Failed to write file '.$filehtaccess, null, 'errors');
			}


			// manifest.json file
			$manifestjsoncontent = '';

			$manifestjsoncontent .= "<?php // BEGIN PHP\n";
			$manifestjsoncontent .= '$websitekey=basename(__DIR__);'."\n";
			$manifestjsoncontent .= "if (! defined('USEDOLIBARRSERVER') && ! defined('USEDOLIBARREDITOR')) { require_once __DIR__.'/master.inc.php'; } // Load env if not already loaded\n"; // For the css, we need to set path of master using the dirname of css file.
			$manifestjsoncontent .= "require_once DOL_DOCUMENT_ROOT.'/core/lib/website.lib.php';\n";
			$manifestjsoncontent .= "require_once DOL_DOCUMENT_ROOT.'/core/website.inc.php';\n";
			$manifestjsoncontent .= "ob_start();\n";
			$manifestjsoncontent .= "header('Cache-Control: max-age=3600, public, must-revalidate');\n";
			$manifestjsoncontent .= "header('Content-type: application/manifest+json');\n";
			$manifestjsoncontent .= "// END PHP ?>\n";

			$manifestjsoncontent .= trim(GETPOST('WEBSITE_MANIFEST_JSON', 'none'))."\n";

			$manifestjsoncontent .= '<?php // BEGIN PHP'."\n";
			$manifestjsoncontent .= '$tmp = ob_get_contents(); ob_end_clean(); dolWebsiteOutput($tmp, "manifest");'."\n";
			$manifestjsoncontent .= "// END PHP ?>\n";

			$result = dolSaveManifestJson($filemanifestjson, $manifestjsoncontent);
			if (!$result) {
				$error++;
				setEventMessages('Failed to write file '.$filemanifestjson, null, 'errors');
			}


			// README.md file
			$readmecontent = '';

			/*$readmecontent.= "<?php // BEGIN PHP\n";
			   $readmecontent.= '$websitekey=basename(__DIR__);'."\n";
			   $readmecontent.= "if (! defined('USEDOLIBARRSERVER') && ! defined('USEDOLIBARREDITOR')) { require_once __DIR__.'/master.inc.php'; } // Load env if not already loaded"."\n";	// For the css, we need to set path of master using the dirname of css file.
			   $readmecontent.= "require_once DOL_DOCUMENT_ROOT.'/core/lib/website.lib.php';\n";
			   $readmecontent.= "require_once DOL_DOCUMENT_ROOT.'/core/website.inc.php';\n";
			   $readmecontent.= "ob_start();\n";
			   $readmecontent.= "header('Cache-Control: max-age=3600, public, must-revalidate');\n";
			   $readmecontent.= "header('Content-type: application/manifest+json');\n";
			   $readmecontent.= "// END PHP ?>\n";*/

			$readmecontent .= trim(GETPOST('WEBSITE_README', 'restricthtml'))."\n";

			/*$readmecontent.= '<?php // BEGIN PHP'."\n";
			   $readmecontent.= '$tmp = ob_get_contents(); ob_end_clean(); dolWebsiteOutput($tmp, "manifest");'."\n";
			   $readmecontent.= "// END PHP ?>"."\n";*/

			$result = dolSaveReadme($filereadme, $readmecontent);
			if (!$result) {
				$error++;
				setEventMessages('Failed to write file '.$filereadme, null, 'errors');
			}


			// Save wrapper.php
			$result = dolSaveIndexPage($pathofwebsite, '', '', $filewrapper);


			// Message if no error
			if (!$error) {
				setEventMessages($langs->trans("Saved"), null, 'mesgs');
			}

			if (!GETPOSTISSET('updateandstay')) {	// If we click on "Save And Stay", we don not make the redirect
				$action = 'preview';
				if ($backtopage) {
					header("Location: ".$backtopage);
					exit;
				}
			} else {
				$action = 'editcss';
			}
		}
	}
}

// Update page
if ($action == 'setashome') {
	$db->begin();
	$object->fetch(0, $websitekey);
	$website = $object;

	$object->fk_default_home = $pageid;
	$res = $object->update($user);
	if (! ($res > 0)) {
		$error++;
		setEventMessages($object->error, $object->errors, 'errors');
	}

	if (!$error) {
		$db->commit();

		$filetpl = $pathofwebsite.'/page'.$pageid.'.tpl.php';

		// Generate the index.php page to be the home page
		$result = dolSaveIndexPage($pathofwebsite, $fileindex, $filetpl, $filewrapper);

		if ($result) {
			setEventMessages($langs->trans("Saved"), null, 'mesgs');
		} else {
			setEventMessages('Failed to write file '.$fileindex, null, 'errors');
		}

		$action = 'preview';
	} else {
		$db->rollback();
	}
}

// Update page properties (meta)
if ($action == 'updatemeta') {
	$db->begin();

	$result = $object->fetch(0, $websitekey);
	$website = $object;

	$objectpage->fk_website = $object->id;

	// Check parameters
	if (!preg_match('/^[a-z0-9\-\_]+$/i', GETPOST('WEBSITE_PAGENAME', 'alpha'))) {
		$error++;
		$langs->load("errors");
		setEventMessages($langs->transnoentities("ErrorFieldCanNotContainSpecialCharacters", $langs->transnoentities('WEBSITE_PAGENAME')), null, 'errors');
		$action = 'editmeta';
	}

	$res = $objectpage->fetch($pageid, $object->id);
	if ($res <= 0) {
		$error++;
		setEventMessages('Page not found '.$objectpage->error, $objectpage->errors, 'errors');
	}

	// Check alias not exists
	if (!$error && GETPOST('WEBSITE_PAGENAME', 'alpha')) {
		$websitepagetemp = new WebsitePage($db);
		$result = $websitepagetemp->fetch(-1 * $objectpage->id, $object->id, GETPOST('WEBSITE_PAGENAME', 'alpha'));
		if ($result < 0) {
			$error++;
			$langs->load("errors");
			setEventMessages($websitepagetemp->error, $websitepagetemp->errors, 'errors');
			$action = 'editmeta';
		}
		if ($result > 0) {
			$error++;
			$langs->load("errors");
			setEventMessages($langs->trans("ErrorAPageWithThisNameOrAliasAlreadyExists", $websitepagetemp->pageurl), null, 'errors');
			$action = 'editmeta';
		}
	}
	if (!$error && GETPOST('WEBSITE_ALIASALT', 'alpha')) {
		$arrayofaliastotest = explode(',', GETPOST('WEBSITE_ALIASALT', 'alpha'));
		$websitepagetemp = new WebsitePage($db);
		foreach ($arrayofaliastotest as $aliastotest) {
			// Disallow alias name pageX (already used to save the page with id)
			if (preg_match('/^page\d+/i', $aliastotest)) {
				$error++;
				$langs->load("errors");
				setEventMessages("Alias 'pageX' is not allowed", null, 'errors');
				$action = 'editmeta';
				break;
			} else {
				$result = $websitepagetemp->fetch(-1 * $objectpage->id, $object->id, $aliastotest);
				if ($result < 0) {
					$error++;
					$langs->load("errors");
					setEventMessages($websitepagetemp->error, $websitepagetemp->errors, 'errors');
					$action = 'editmeta';
					break;
				}
				if ($result > 0) {
					$error++;
					$langs->load("errors");
					setEventMessages($langs->trans("ErrorAPageWithThisNameOrAliasAlreadyExists", $websitepagetemp->pageurl), null, 'errors');
					$action = 'editmeta';
					break;
				}
			}
		}
	}

	if (!$error) {
		$objectpage->old_object = clone $objectpage;

		$objectpage->title = str_replace(array('<', '>'), '', GETPOST('WEBSITE_TITLE', 'alphanohtml'));
		$objectpage->type_container = GETPOST('WEBSITE_TYPE_CONTAINER', 'aZ09');
		$objectpage->pageurl = GETPOST('WEBSITE_PAGENAME', 'alpha');
		$objectpage->aliasalt = str_replace(array('<', '>'), '', GETPOST('WEBSITE_ALIASALT', 'alphanohtml'));
		$objectpage->lang = GETPOST('WEBSITE_LANG', 'aZ09');
		$objectpage->otherlang = GETPOST('WEBSITE_OTHERLANG', 'aZ09comma');
		$objectpage->description = str_replace(array('<', '>'), '', GETPOST('WEBSITE_DESCRIPTION', 'alphanohtml'));
		$objectpage->image = GETPOST('WEBSITE_IMAGE', 'alpha');
		$objectpage->keywords = str_replace(array('<', '>'), '', GETPOST('WEBSITE_KEYWORDS', 'alphanohtml'));
		$objectpage->allowed_in_frames = GETPOST('WEBSITE_ALLOWED_IN_FRAMES', 'aZ09');
		$objectpage->htmlheader = trim(GETPOST('htmlheader', 'none'));
		$objectpage->fk_page = (GETPOST('pageidfortranslation', 'int') > 0 ? GETPOST('pageidfortranslation', 'int') : 0);
		$objectpage->author_alias = trim(GETPOST('WEBSITE_AUTHORALIAS', 'alphanohtml'));
		$objectpage->object_type = GETPOST('WEBSITE_OBJECTCLASS', 'alpha');
		$objectpage->fk_object = GETPOST('WEBSITE_OBJECTID', 'aZ09');

		$newdatecreation = dol_mktime(GETPOST('datecreationhour', 'int'), GETPOST('datecreationmin', 'int'), GETPOST('datecreationsec', 'int'), GETPOST('datecreationmonth', 'int'), GETPOST('datecreationday', 'int'), GETPOST('datecreationyear', 'int'));
		if ($newdatecreation) {
			$objectpage->date_creation = $newdatecreation;
		}

		$res = $objectpage->update($user);
		if (!($res > 0)) {
			$langs->load("errors");
			if ($db->lasterrno == 'DB_ERROR_RECORD_ALREADY_EXISTS') {
				$error++;
				$langs->load("errors");
				setEventMessages($langs->trans("ErrorAPageWithThisNameOrAliasAlreadyExists"), null, 'errors');
				$action = 'editmeta';
			} else {
				$error++;
				$langs->load("errors");
				setEventMessages($objectpage->error, $objectpage->errors, 'errors');
				$action = 'editmeta';
			}
		}
	}

	if (!$error) {
		// Website categories association
		$categoriesarray = GETPOST('categories', 'array');
		$result = $objectpage->setCategories($categoriesarray);
		if ($result < 0) {
			$error++;
			setEventMessages($object->error, $object->errors, 'errors');
		}
	}

	if (!$error) {
		$db->commit();
	} else {
		$db->rollback();
	}

	if (!$error) {
		$filemaster = $pathofwebsite.'/master.inc.php';
		$fileoldalias = $pathofwebsite.'/'.$objectpage->old_object->pageurl.'.php';
		$filealias = $pathofwebsite.'/'.$objectpage->pageurl.'.php';

		dol_mkdir($pathofwebsite);

		// Now generate the master.inc.php page
		$result = dolSaveMasterFile($filemaster);
		if (!$result) {
			setEventMessages('Failed to write file '.$filemaster, null, 'errors');
		}

		// Now delete the alias.php page
		if (!empty($fileoldalias)) {
			dol_syslog("We delete old alias page name=".$fileoldalias." to build a new alias page=".$filealias);
			dol_delete_file($fileoldalias);

			// Delete also pages into language subdirectories
			if (empty($objectpage->lang) || !in_array($objectpage->lang, explode(',', $object->otherlang))) {
				$dirname = dirname($fileoldalias);
				$filename = basename($fileoldalias);
				$sublangs = explode(',', $object->otherlang);
				foreach ($sublangs as $sublang) {
					$fileoldaliassub = $dirname.'/'.$sublang.'/'.$filename;
					dol_delete_file($fileoldaliassub);
				}
			}
		}
		// Now delete the alternative alias.php pages
		if (!empty($objectpage->old_object->aliasalt)) {
			$tmpaltaliases = explode(',', $objectpage->old_object->aliasalt);
			if (is_array($tmpaltaliases)) {
				foreach ($tmpaltaliases as $tmpaliasalt) {
					dol_syslog("We delete old alt alias pages name=".trim($tmpaliasalt));
					dol_delete_file($pathofwebsite.'/'.trim($tmpaliasalt).'.php');

					// Delete also pages into language subdirectories
					if (empty($objectpage->lang) || !in_array($objectpage->lang, explode(',', $object->otherlang))) {
						$dirname = dirname($pathofwebsite.'/'.trim($tmpaliasalt).'.php');
						$filename = basename($pathofwebsite.'/'.trim($tmpaliasalt).'.php');
						$sublangs = explode(',', $object->otherlang);
						foreach ($sublangs as $sublang) {
							$fileoldaliassub = $dirname.'/'.$sublang.'/'.$filename;
							dol_delete_file($fileoldaliassub);
						}
					}
				}
			}
		}

		// Save page main alias
		$result = dolSavePageAlias($filealias, $object, $objectpage);
		if (!$result) {
			setEventMessages('Failed to write file '.$filealias, null, 'errors');
		}
		// Save alt aliases
		if (!empty($objectpage->aliasalt)) {
			$tmpaltaliases = explode(',', $objectpage->aliasalt);
			if (is_array($tmpaltaliases)) {
				foreach ($tmpaltaliases as $tmpaliasalt) {
					if (trim($tmpaliasalt)) {
						$filealias = $pathofwebsite.'/'.trim($tmpaliasalt).'.php';
						$result = dolSavePageAlias($filealias, $object, $objectpage);
						if (!$result) {
							setEventMessages('Failed to write file '.basename($filealias), null, 'errors');
						}
					}
				}
			}
		}


		// Save page of content
		$result = dolSavePageContent($filetpl, $object, $objectpage);
		if ($result) {
			setEventMessages($langs->trans("Saved"), null, 'mesgs');

			if (!GETPOSTISSET('updateandstay')) {	// If we click on "Save And Stay", we do not make the redirect
				//header("Location: ".$_SERVER["PHP_SELF"].'?website='.$websitekey.'&pageid='.$pageid);
				//exit;
				$action = 'preview';
			} else {
				$action = 'editmeta';
			}
		} else {
			setEventMessages('Failed to write file '.$filetpl, null, 'errors');
			//header("Location: ".$_SERVER["PHP_SELF"].'?website='.$websitekey.'&pageid='.$pageid);
			//exit;
			$action = 'preview';
		}
	}
}

// Update page
if (($action == 'updatesource' || $action == 'updatecontent' || $action == 'confirm_createfromclone' || $action == 'confirm_createpagefromclone')
	|| ($action == 'preview' && (GETPOST('refreshsite') || GETPOST('refreshpage') || GETPOST('preview')))) {
	$object->fetch(0, $websitekey);
	$website = $object;

	if ($action == 'confirm_createfromclone') {
		$db->begin();

		$objectnew = new Website($db);
		$result = $objectnew->createFromClone($user, GETPOST('id', 'int'), GETPOST('siteref', 'aZ09'), (GETPOST('newlang', 'aZ09') ?GETPOST('newlang', 'aZ09') : ''));

		if ($result < 0) {
			$error++;
			setEventMessages($objectnew->error, $objectnew->errors, 'errors');
			$action = 'preview';

			$db->rollback();
		} else {
			$object = $objectnew;
			$id = $object->id;
			$pageid = $object->fk_default_home;
			$websitekey = GETPOST('siteref', 'aZ09');

			$db->commit();
		}
	}

	if ($action == 'confirm_createpagefromclone') {
		$istranslation = (GETPOST('is_a_translation', 'aZ09') == 'on' ? 1 : 0);
		// Protection if it is a translation page
		if ($istranslation) {
			if (GETPOST('newlang', 'aZ09') == $objectpage->lang || !GETPOST('newlang', 'aZ09')) {
				$error++;
				setEventMessages($langs->trans("LanguageMustNotBeSameThanClonedPage"), null, 'errors');
				$action = 'preview';
			}
			if (GETPOST('newwebsite', 'int') != $object->id) {
				$error++;
				setEventMessages($langs->trans("WebsiteMustBeSameThanClonedPageIfTranslation"), null, 'errors');
				$action = 'preview';
			}
		}

		if (!$error) {
			$db->begin();

			$newwebsiteid = GETPOST('newwebsite', 'int');
			$pathofwebsitenew = $pathofwebsite;

			$tmpwebsite = new Website($db);
			if ($newwebsiteid > 0 && $newwebsiteid != $object->id) {
				$tmpwebsite->fetch($newwebsiteid);
				$pathofwebsitenew = $dolibarr_main_data_root.'/website/'.$tmpwebsite->ref;
			} else {
				$tmpwebsite = $object;
			}

			$objectpage = new WebsitePage($db);
			$resultpage = $objectpage->createFromClone($user, $pageid, GETPOST('newpageurl', 'aZ09'), (GETPOST('newlang', 'aZ09') ? GETPOST('newlang', 'aZ09') : ''), $istranslation, $newwebsiteid, GETPOST('newtitle', 'alphanohtml'));
			if ($resultpage < 0) {
				$error++;
				setEventMessages($objectpage->error, $objectpage->errors, 'errors');
				$action = 'createpagefromclone';

				$db->rollback();
			} else {
				$filetpl = $pathofwebsitenew.'/page'.$resultpage->id.'.tpl.php';
				$fileindex = $pathofwebsitenew.'/index.php';
				$filewrapper = $pathofwebsitenew.'/wrapper.php';

				//var_dump($pathofwebsitenew);
				//var_dump($filetpl);
				//exit;

				dolSavePageContent($filetpl, $tmpwebsite, $resultpage);

				// Switch on the new page if web site of new page/container is same
				if (empty($newwebsiteid) || $newwebsiteid == $object->id) {
					$pageid = $resultpage->id;
				}

				$db->commit();
			}
		}
	}

	$res = 0;

	if (!$error) {
		// Check symlink to medias and restore it if ko
		$pathtomedias = DOL_DATA_ROOT.'/medias';
		$pathtomediasinwebsite = $pathofwebsite.'/medias';
		if (!is_link(dol_osencode($pathtomediasinwebsite))) {
			dol_syslog("Create symlink for ".$pathtomedias." into name ".$pathtomediasinwebsite);
			dol_mkdir(dirname($pathtomediasinwebsite)); // To be sure dir for website exists
			$result = symlink($pathtomedias, $pathtomediasinwebsite);
		}

		/*if (GETPOST('savevirtualhost') && $object->virtualhost != GETPOST('previewsite'))
		{
			$object->virtualhost = GETPOST('previewsite', 'alpha');
			$object->update($user);
		}*/

		$objectpage->fk_website = $object->id;

		if ($pageid > 0) {
			$res = $objectpage->fetch($pageid);
		} else {
			$res = 0;
			if ($object->fk_default_home > 0) {
				$res = $objectpage->fetch($object->fk_default_home);
			}
			if (!($res > 0)) {
				$res = $objectpage->fetch(0, $object->id);
			}
		}
	}

	if (!$error && $res > 0) {
		if ($action == 'updatesource' || $action == 'updatecontent') {
			$db->begin();

			$phpfullcodestringold = dolKeepOnlyPhpCode($objectpage->content);

			$objectpage->content = GETPOST('PAGE_CONTENT', 'none');

			// Security analysis
			$phpfullcodestring = dolKeepOnlyPhpCode($objectpage->content);
			//print dol_escape_htmltag($phpfullcodestring);exit;
			$forbiddenphpcommands = array("exec", "passthru", "system", "shell_exec", "proc_open");
			if (empty($conf->global->WEBSITE_PHP_ALLOW_WRITE)) {    // If option is not on, we disallow functions to write files
				$forbiddenphpcommands = array_merge($forbiddenphpcommands, array("fopen", "file_put_contents", "fputs", "fputscsv", "fwrite", "fpassthru", "unlink", "mkdir", "rmdir", "symlink", "touch", "umask"));
			}
			foreach ($forbiddenphpcommands as $forbiddenphpcommand) {
				if (preg_match('/'.$forbiddenphpcommand.'\s*\(/ms', $phpfullcodestring)) {
					$error++;
					setEventMessages($langs->trans("DynamicPHPCodeContainsAForbiddenInstruction", $forbiddenphpcommand), null, 'errors');
					if ($action == 'updatesource') {
						$action = 'editsource';
					}
					if ($action == 'updatecontent') {
						$action = 'editcontent';
					}
				}
			}

			if (empty($user->rights->website->writephp)) {
				if ($phpfullcodestringold != $phpfullcodestring) {
					$error++;
					setEventMessages($langs->trans("NotAllowedToAddDynamicContent"), null, 'errors');
					if ($action == 'updatesource') {
						$action = 'editsource';
					}
					if ($action == 'updatecontent') {
						$action = 'editcontent';
					}
				}
			}

			// Clean data. We remove all the head section.
			$objectpage->content = preg_replace('/<head>.*<\/head>/ims', '', $objectpage->content);
			/* $objectpage->content = preg_replace('/<base\s+href=[\'"][^\'"]+[\'"]\s/?>/s', '', $objectpage->content); */


			$res = $objectpage->update($user);
			if ($res < 0) {
				$error++;
				setEventMessages($objectpage->error, $objectpage->errors, 'errors');
				if ($action == 'updatesource') {
					$action = 'editsource';
				}
				if ($action == 'updatecontent') {
					$action = 'editcontent';
				}
			}

			if (!$error) {
				$db->commit();

				$filemaster = $pathofwebsite.'/master.inc.php';
				//$fileoldalias=$pathofwebsite.'/'.$objectpage->old_object->pageurl.'.php';
				$filealias = $pathofwebsite.'/'.$objectpage->pageurl.'.php';

				dol_mkdir($pathofwebsite);

				// Now generate the master.inc.php page
				$result = dolSaveMasterFile($filemaster);

				if (!$result) {
					setEventMessages('Failed to write the master file file '.$filemaster, null, 'errors');
				}

				// Now delete the old alias.php page if we removed one
				/*if (!empty($fileoldalias))
				{
					dol_syslog("We regenerate alias page new name=".$filealias.", old name=".$fileoldalias);
					dol_delete_file($fileoldalias);

					// Delete also pages into language subdirectories
					if (empty($objectpage->lang) || !in_array($objectpage->lang, explode(',', $object->otherlang))) {
						$dirname = dirname($fileoldalias);
						$filename = basename($fileoldalias);
						$sublangs = explode(',', $object->otherlang);
						foreach ($sublangs as $sublang) {
							$fileoldaliassub = $dirname.'/'.$sublang.'/'.$filename;
							dol_delete_file($fileoldaliassub);
						}
					}
				}*/

				// Save page alias
				$result = dolSavePageAlias($filealias, $object, $objectpage);
				if (!$result) {
					setEventMessages('Failed to write the alias file '.basename($filealias), null, 'errors');
				}

				// Save page content
				$result = dolSavePageContent($filetpl, $object, $objectpage);
				if ($result) {
					setEventMessages($langs->trans("Saved"), null, 'mesgs');

					if (!GETPOSTISSET('updateandstay')) {	// If we click on "Save And Stay", we do not make the redirect
						if ($backtopage) {
							header("Location: ".$backtopage);
							exit;
						} else {
							header("Location: ".$_SERVER["PHP_SELF"].'?website='.$websitekey.'&pageid='.$pageid);
							exit;
						}
					} else {
						if ($action == 'updatesource') {
							$action = 'editsource';
						}
						if ($action == 'updatecontent') {
							$action = 'editcontent';
						}
					}
				} else {
					setEventMessages('Failed to write file '.$filetpl, null, 'errors');
					header("Location: ".$_SERVER["PHP_SELF"].'?website='.$websitekey.'&pageid='.$pageid);
					exit;
				}
			} else {
				$db->rollback();
			}
		} else {
			header("Location: ".$_SERVER["PHP_SELF"].'?website='.$websitekey.'&pageid='.$pageid);
			exit;
		}
	} else {
		if (!$error) {
			if (empty($websitekey) || $websitekey == '-1') {
				setEventMessages($langs->trans("NoWebSiteCreateOneFirst"), null, 'warnings');
			} else {
				setEventMessages($langs->trans("NoPageYet"), null, 'warnings');
				setEventMessages($langs->trans("YouCanCreatePageOrImportTemplate"), null, 'warnings');
			}
		}
	}
}

// Export site
if ($action == 'exportsite') {
	$fileofzip = $object->exportWebSite();

	if ($fileofzip) {
		$file_name = basename($fileofzip);

		header("Content-Type: application/zip");
		header("Content-Disposition: attachment; filename=".$file_name);
		header("Content-Length: ".filesize($fileofzip));

		readfile($fileofzip);
		exit;
	} else {
		setEventMessages($object->error, $object->errors, 'errors');
		$action = 'preview';
	}
}

// Regenerate site
if ($action == 'regeneratesite') {
	$result = $object->rebuildWebSiteFiles();
	if ($result > 0) {
		setEventMessages($langs->trans("PagesRegenerated", $result), null, 'mesgs');
		$action = 'preview';
	} else {
		setEventMessages($object->error, $object->errors, 'errors');
		$action = 'preview';
	}
}

// Import site
if ($action == 'importsiteconfirm') {
	if (empty($_FILES) && !GETPOSTISSET('templateuserfile')) {
		setEventMessages($langs->trans("ErrorFieldRequired", $langs->transnoentitiesnoconv("File")), null, 'errors');
		$action = 'importsite';
	} else {
		if (!empty($_FILES) || GETPOSTISSET('templateuserfile')) {
			// Check symlink to medias and restore it if ko
			$pathtomedias = DOL_DATA_ROOT.'/medias';
			$pathtomediasinwebsite = $pathofwebsite.'/medias';
			if (!is_link(dol_osencode($pathtomediasinwebsite))) {
				dol_syslog("Create symlink for ".$pathtomedias." into name ".$pathtomediasinwebsite);
				dol_mkdir(dirname($pathtomediasinwebsite)); // To be sure dir for website exists
				$result = symlink($pathtomedias, $pathtomediasinwebsite);
				if (!$result) {
					setEventMessages($langs->trans("ErrorFieldToCreateSymLinkToMedias", $pathtomediasinwebsite, $pathtomedias), null, 'errors');
					$action = 'importsite';
				}
			}

			$fileofzip = '';
			if (GETPOSTISSET('templateuserfile')) {
				$fileofzip = DOL_DATA_ROOT.'/doctemplates/websites/'.GETPOST('templateuserfile', 'alpha');
			} elseif (!empty($_FILES)) {
				if (is_array($_FILES['userfile']['tmp_name'])) {
					$userfiles = $_FILES['userfile']['tmp_name'];
				} else {
					$userfiles = array($_FILES['userfile']['tmp_name']);
				}

				foreach ($userfiles as $key => $userfile) {
					if (empty($_FILES['userfile']['tmp_name'][$key])) {
						$error++;
						if ($_FILES['userfile']['error'][$key] == 1 || $_FILES['userfile']['error'][$key] == 2) {
							setEventMessages($langs->trans('ErrorFileSizeTooLarge'), null, 'errors');
							$action = 'importsite';
						} else {
							setEventMessages($langs->trans("ErrorFieldRequired", $langs->transnoentitiesnoconv("File")), null, 'errors');
							$action = 'importsite';
						}
					}
				}

				if (!$error) {
					$upload_dir = $conf->website->dir_temp;
					$result = dol_add_file_process($upload_dir, 1, -1, 'userfile', '');
				}

				// Get name of file (take last one if several name provided)
				$fileofzip = $upload_dir.'/unknown';
				foreach ($_FILES as $key => $ifile) {
					foreach ($ifile['name'] as $key2 => $ifile2) {
						$fileofzip = $upload_dir.'/'.$ifile2;
					}
				}
			}

			if (!$error) {
				$result = $object->importWebSite($fileofzip);
				if ($result < 0) {
					setEventMessages($object->error, $object->errors, 'errors');
					$action = 'importsite';
				} else {
					// Force mode dynamic on
					dolibarr_set_const($db, 'WEBSITE_SUBCONTAINERSINLINE', 1, 'chaine', 0, '', $conf->entity);

					header("Location: ".$_SERVER["PHP_SELF"].'?website='.$object->ref);
					exit();
				}
			}
		}
	}
}




/*
* View
*/

$form = new Form($db);
$formadmin = new FormAdmin($db);
$formwebsite = new FormWebsite($db);
$formother = new FormOther($db);
$domainname = '0.0.0.0:8080';
$tempdir = $conf->website->dir_output.'/'.$websitekey.'/';

// Confirm generation of website sitemaps
if ($action == 'confirmgeneratesitemaps'){
	$formconfirm = $form->formconfirm($_SERVER["PHP_SELF"].'?website='.$website->ref, $langs->trans('ConfirmSitemapsCreation'), $langs->trans('ConfirmGenerateSitemaps', $object->ref), 'generatesitemaps', '', "yes", 1);
	$action = 'preview';
}

// Generate web site sitemaps
if ($action == 'generatesitemaps') {
	$domtree = new DOMDocument('1.0', 'UTF-8');
	$root = $domtree->createElementNS('http://www.sitemaps.org/schemas/sitemap/0.9', 'urlset');
	$domtree->formatOutput = true;
	$xmlname = 'sitemap.'.$websitekey.'.xml';

	$sql = "SELECT wp.type_container , wp.pageurl, wp.lang, DATE(wp.tms) as tms, w.virtualhost";
	$sql .= " FROM ".MAIN_DB_PREFIX."website_page as wp, ".MAIN_DB_PREFIX."website as w";
	$sql .= " WHERE wp.type_container IN ('page', 'blogpost')";
	$sql .= " AND wp.fk_website = w.rowid";
	$sql .= " AND w.ref = '".dol_escape_json($websitekey)."'";
	$resql = $db->query($sql);
	if ($resql) {
		$num_rows = $db->num_rows($resql);
		if ($num_rows > 0) {
			$i = 0;
			while ($i < $num_rows) {
				$objp = $db->fetch_object($resql);
				$url = $domtree->createElement('url');
				$pageurl = $objp->pageurl;
				if ($objp->lang) {
					$pageurl = $objp->lang.'/'.$pageurl;
				}
				if ($objp->virtualhost) {
					$domainname = $objp->virtualhost;
				}
				$loc = $domtree->createElement('loc', 'http://'.$domainname.'/'.$pageurl);
				$lastmod = $domtree->createElement('lastmod', $objp->tms);

				$url->appendChild($loc);
				$url->appendChild($lastmod);
				$root->appendChild($url);
				$i++;
			}
			$domtree->appendChild($root);
			if ($domtree->save($tempdir.$xmlname))
			{
				setEventMessages($langs->trans("SitemapGenerated"), null, 'mesgs');
			} else {
				setEventMessages($object->error, $object->errors, 'errors');
			}
		}
	}else {
		dol_print_error($db);
	}
	$robotcontent = @file_get_contents($filerobot);
	$result = preg_replace('/<?php // BEGIN PHP[^?]END PHP ?>\n/ims', '', $robotcontent);
	if ($result)
	{
		$robotcontent = $result;
	}
	$robotsitemap = "Sitemap: ".$domainname."/".$xmlname;
	$result = strpos($robotcontent, 'Sitemap: ');
	if ($result)
	{
		$result = preg_replace("/Sitemap.*\n/", $robotsitemap, $robotcontent);
		$robotcontent = $result ? $result : $robotcontent;
	}else {
		$robotcontent .= $robotsitemap."\n";
	}
	$result = dolSaveRobotFile($filerobot, $robotcontent);
	if (!$result)
	{
		$error++;
		setEventMessages('Failed to write file '.$filerobot, null, 'errors');
	}
	$action = 'preview';
}

$helpurl = 'EN:Module_Website|FR:Module_Website_FR|ES:M&oacute;dulo_Website';

$arrayofjs = array(
	'/includes/ace/src/ace.js',
	'/includes/ace/src/ext-statusbar.js',
	'/includes/ace/src/ext-language_tools.js',
	//'/includes/ace/src/ext-chromevox.js'
	//'/includes/jquery/plugins/jqueryscoped/jquery.scoped.js',
);
$arrayofcss = array();

$moreheadcss = '';
$moreheadjs = '';

$arrayofjs[] = 'includes/jquery/plugins/blockUI/jquery.blockUI.js';
$arrayofjs[] = 'core/js/blockUI.js'; // Used by ecm/tpl/enabledfiletreeajax.tpl.php
if (empty($conf->global->MAIN_ECM_DISABLE_JS)) {
	$arrayofjs[] = "includes/jquery/plugins/jqueryFileTree/jqueryFileTree.js";
}

$moreheadjs .= '<script type="text/javascript">'."\n";
$moreheadjs .= 'var indicatorBlockUI = \''.DOL_URL_ROOT."/theme/".$conf->theme."/img/working.gif".'\';'."\n";
$moreheadjs .= '</script>'."\n";

llxHeader($moreheadcss.$moreheadjs, $langs->trans("WebsiteSetup"), $helpurl, '', 0, 0, $arrayofjs, $arrayofcss, '', '', '<!-- Begin div class="fiche" -->'."\n".'<div class="fichebutwithotherclass">');

print "\n";
print '<form action="'.$_SERVER["PHP_SELF"].'" method="POST" enctype="multipart/form-data">';
print '<input type="hidden" name="token" value="'.newToken().'">';
print '<input type="hidden" name="backtopage" value="'.$backtopage.'">';

if ($action == 'createsite') {
	print '<input type="hidden" name="action" value="addsite">';
}
if ($action == 'createcontainer') {
	print '<input type="hidden" name="action" value="addcontainer">';
}
if ($action == 'editcss') {
	print '<input type="hidden" name="action" value="updatecss">';
}
if ($action == 'editmenu') {
	print '<input type="hidden" name="action" value="updatemenu">';
}
if ($action == 'setashome') {
	print '<input type="hidden" name="action" value="updateashome">';
}
if ($action == 'editmeta') {
	print '<input type="hidden" name="action" value="updatemeta">';
}
if ($action == 'editsource') {
	print '<input type="hidden" name="action" value="updatesource">';
}
if ($action == 'editcontent') {
	print '<input type="hidden" name="action" value="updatecontent">';
}
if ($action == 'edit') {
	print '<input type="hidden" name="action" value="update">';
}
if ($action == 'importsite') {
	print '<input type="hidden" name="action" value="importsiteconfirm">';
}
if ($action == 'file_manager') {
	print '<input type="hidden" name="action" value="file_manager">';
}
if ($action == 'replacesite') {
	print '<input type="hidden" name="action" value="replacesiteconfirm">';
}
if ($action == 'replacesiteconfirm') {
	print '<input type="hidden" name="action" value="replacesiteconfirm">';
}

print '<div>';

// Add a margin under toolbar ?
$style = '';
if ($action != 'preview' && $action != 'editcontent' && $action != 'editsource' && !GETPOST('createpagefromclone', 'alphanohtml')) {
	$style = ' margin-bottom: 5px;';
}


if (!GETPOST('hide_websitemenu')) {
	$disabled = '';
	if (empty($user->rights->website->write)) {
		$disabled = ' disabled="disabled"';
	}

	if ($websitekey) {
		$virtualurl = '';
		$dataroot = DOL_DATA_ROOT.'/website/'.$websitekey;
		if (!empty($object->virtualhost)) {
			$virtualurl = $object->virtualhost;
		}
	}

	$array = array();
	if ($object->id > 0) {
		$array = $objectpage->fetchAll($object->id, 'ASC,ASC', 'type_container,pageurl');
		$object->lines = $array;
	}
	if (!is_array($array) && $array < 0) {
		dol_print_error('', $objectpage->error, $objectpage->errors);
	}
	$atleastonepage = (is_array($array) && count($array) > 0);


	//var_dump($objectpage);exit;
	print '<div class="centpercent websitebar'.(GETPOST('dol_openinpopup', 'int') ? ' hidden' : '').'">';

	//
	// Toolbar for websites
	//

	print '<!-- Bar for website -->';
	if ($action != 'file_manager') {
		print '<span class="websiteselection hideonsmartphoneimp minwidth100 tdoverflowmax100">';
		print $langs->trans("Website").' : ';
		print '</span>';

		$urltocreatenewwebsite = $_SERVER["PHP_SEFL"].'?action=createsite';
		if (empty($conf->use_javascript_ajax)) {
			print '<span class="websiteselection hideonsmartphoneimp">';
			print '<a href="'.$urltocreatenewwebsite.'" class="button bordertransp"'.$disabled.' title="'.dol_escape_htmltag($langs->trans("AddWebsite")).'"><span class="fa fa-plus-circle valignmiddle btnTitle-icon"><span></a>';
			print '</span>';
		}

		// List of website
		print '<span class="websiteselection">';
		$out = '';
		$out .= '<select name="website" class="minwidth100 width200 maxwidth150onsmartphone" id="website">';
		if (empty($object->records)) {
			$out .= '<option value="-1">&nbsp;</option>';
		}
		if (!empty($conf->use_javascript_ajax)) {
			$valueoption = '<span class="classlink">'.img_picto('', 'add', 'class="paddingrightonly"').$langs->trans("AddWebsite").'</span>';
			$out .= '<option value="-2" data-html="'.dol_escape_htmltag($valueoption).'">'.$valueoption.'</option>';
		}
		// Loop on each sites
		$i = 0;
		foreach ($object->records as $key => $valwebsite) {
			if (empty($websitekey)) {
				if ($action != 'createsite') {
					$websitekey = $valwebsite->ref;
				}
			}

			$out .= '<option value="'.$valwebsite->ref.'"';
			if ($websitekey == $valwebsite->ref) {
				$out .= ' selected'; // To preselect a value
			}
			//$outoption = $valwebsite->getLibStatut(3).' '.$valwebsite->ref.' ';
			$outoption = (($valwebsite->status == $valwebsite::STATUS_DRAFT) ? '<span class="opacitymedium">' : '').$valwebsite->ref.(($valwebsite->status == $valwebsite::STATUS_DRAFT) ? '</span>' : '');
			$out .= ' data-html="'.dol_escape_htmltag($outoption).'"';
			$out .= '>';
			$out .= $valwebsite->ref;
			$out .= '</option>';
			$i++;
		}
		$out .= '</select>';
		$out .= ajax_combobox('website');

		if (!empty($conf->use_javascript_ajax)) {
			$out .= '<script language="javascript">';
			$out .= 'jQuery(document).ready(function () {';
			$out .= '	jQuery("#website").change(function () {';
			$out .= '   	console.log("We select "+jQuery("#website option:selected").val());';
			$out .= '   	if (jQuery("#website option:selected").val() == \'-2\') {';
			$out .= '  			window.location.href = "'.$urltocreatenewwebsite.'";';
			$out .= '		} else {';
			$out .= '  			window.location.href = "'.$_SERVER["PHP_SEFL"].'?website="+jQuery("#website option:selected").val();';
			$out .= '       }';
			$out .= '   });';
			$out .= '});';
			$out .= '</script>';
		}
		print $out;

		if (empty($conf->use_javascript_ajax)) {
			print '<input type="image" class="valignmiddle" src="'.img_picto('', 'refresh', '', 0, 1).'" name="refreshsite" value="'.$langs->trans("Load").'">';
		}

		if ($websitekey && $websitekey != '-1' && ($action == 'preview' || $action == 'createfromclone' || $action == 'createpagefromclone' || $action == 'deletesite')) {
			print ' &nbsp; ';

			print '<input type="submit" class="button bordertransp"'.$disabled.' value="'.dol_escape_htmltag($langs->trans("EditCss")).'" name="editcss">';

			$importlabel = $langs->trans("ImportSite");
			$exportlabel = $langs->trans("ExportSite");
			if (!empty($conf->dol_optimize_smallscreen)) {
				$importlabel = $langs->trans("Import");
				$exportlabel = $langs->trans("Export");
			}

			if ($atleastonepage) {
				print '<input type="submit" class="button bordertransp" disabled="disabled" value="'.dol_escape_htmltag($importlabel).'" name="importsite">';
			} else {
				print '<input type="submit" class="button bordertransp"'.$disabled.' value="'.dol_escape_htmltag($importlabel).'" name="importsite">';
			}

			//print '<input type="submit" class="button"'.$disabled.' value="'.dol_escape_htmltag($langs->trans("EditMenu")).'" name="editmenu">';
			print '<input type="submit" class="button bordertransp"'.$disabled.' value="'.dol_escape_htmltag($exportlabel).'" name="exportsite">';

			print '<input type="submit" class="button bordertransp"'.$disabled.' value="'.dol_escape_htmltag($langs->trans("CloneSite")).'" name="createfromclone">';

			print '<input type="submit" class="buttonDelete bordertransp" name="deletesite" value="'.$langs->trans("Delete").'"'.($atleastonepage ? ' disabled="disabled"' : '').'>';

			// Regenerate all pages
			print '<a href="'.$_SERVER["PHP_SEFL"].'?action=regeneratesite&website='.$website->ref.'" class="button bordertransp"'.$disabled.' title="'.dol_escape_htmltag($langs->trans("RegenerateWebsiteContent")).'"><span class="fa fa-cogs"><span></a>';

			print ' &nbsp; ';

			// Generate site map
			print '<a href="'.$_SERVER["PHP_SEFL"].'?action=confirmgeneratesitemaps&website='.$website->ref.'" class="button bordertransp"'.$disabled.' title="'.dol_escape_htmltag($langs->trans("GenerateSitemaps")).'"><span class="fa fa-sitemap"><span></a>';

			print ' &nbsp; ';

			print '<a href="'.$_SERVER["PHP_SEFL"].'?action=replacesite&website='.$website->ref.'" class="button bordertransp"'.$disabled.' title="'.dol_escape_htmltag($langs->trans("ReplaceWebsiteContent")).'"><span class="fa fa-search"><span></a>';
		}

		print '</span>';

		if ($websitekey && $websitekey != '-1' && ($action == 'preview' || $action == 'createfromclone' || $action == 'createpagefromclone' || $action == 'deletesite')) {
			print '<span class="websiteselection">';
			//print '<a href="'.$_SERVER["PHP_SELF"].'?action=file_manager&website='.$website->ref.'" class="button bordertransp"'.$disabled.' title="'.dol_escape_htmltag($langs->trans("MediaFiles")).'"><span class="fa fa-image"><span></a>';
			print dolButtonToOpenUrlInDialogPopup('file_manager', $langs->transnoentitiesnoconv("MediaFiles"), '<span class="fa fa-image"><span>', '/website/index.php?action=file_manager&website='.$website->ref, $disabled);

			if (!empty($conf->categorie->enabled)) {
				//print '<a href="'.DOL_URL_ROOT.'/categories/index.php?leftmenu=website&dol_hide_leftmenu=1&nosearch=1&type=website_page&website='.$website->ref.'" class="button bordertransp"'.$disabled.' title="'.dol_escape_htmltag($langs->trans("Categories")).'"><span class="fa fa-tags"><span></a>';
				print dolButtonToOpenUrlInDialogPopup('categories', $langs->transnoentitiesnoconv("Categories"), '<span class="fa fa-tags"><span>', '/categories/index.php?leftmenu=website&nosearch=1&type=website_page&website='.$website->ref, $disabled);
			}

			print '</span>';
		}
	} else {
		print '<input type="hidden" name="website" id="website" value="'.$websitekey.'">';
	}


	print '<span class="websitetools websiteselection">';

	if ($action == 'preview' || $action == 'createfromclone' || $action == 'createpagefromclone' || $action == 'deletesite') {
		$urlext = $virtualurl;
		$urlint = $urlwithroot.'/public/website/index.php?website='.$websitekey;

		print '<span class="websiteinputurl valignmiddle" id="websiteinputurl">';
		$linktotestonwebserver = '<a href="'.($virtualurl ? $virtualurl : '#').'" class="valignmiddle">';
		$linktotestonwebserver .= '<span class="hideonsmartphone paddingrightonly">'.$langs->trans("TestDeployOnWeb", $virtualurl).'</span>'.img_picto('', 'globe');
		$linktotestonwebserver .= '</a>';
		$htmltext = '';
		if (empty($object->fk_default_home)) {
			$htmltext .= '<br><span class="error">'.$langs->trans("YouMustDefineTheHomePage").'</span><br><br>';
		} elseif (empty($virtualurl)) {
			//$htmltext .= '<br><span class="error">'.$langs->trans("VirtualHostUrlNotDefined").'</span><br><br>';
		} else {
			$htmltext .= '<br><center>'.$langs->trans("GoTo").' <a href="'.$virtualurl.'" target="_website">'.$virtualurl.'</a></center><br>';
		}
		if (!empty($conf->global->WEBSITE_REPLACE_INFO_ABOUT_USAGE_WITH_WEBSERVER)) {
			$htmltext .= '<br>'.$langs->trans($conf->global->WEBSITE_REPLACE_INFO_ABOUT_USAGE_WITH_WEBSERVER);
		} else {
			$htmltext .= $langs->trans("SetHereVirtualHost", $dataroot);
			$htmltext .= '<br>';
			$htmltext .= '<br>'.$langs->trans("CheckVirtualHostPerms", $langs->transnoentitiesnoconv("ReadPerm"), DOL_DOCUMENT_ROOT);
			$htmltext .= '<br>'.$langs->trans("CheckVirtualHostPerms", $langs->transnoentitiesnoconv("WritePerm"), '{s1}');
			$htmltext = str_replace('{s1}', DOL_DATA_ROOT.'/website<br>'.DOL_DATA_ROOT.'/medias', $htmltext);

			$examplewithapache = '#php_admin_value open_basedir /tmp/:'.DOL_DOCUMENT_ROOT.':'.DOL_DATA_ROOT.':/dev/urandom'."\n";
			$examplewithapache .= '<Directory "'.DOL_DOCUMENT_ROOT.'">'."\n";
			$examplewithapache .= 'AllowOverride FileInfo Options
    		Options       -Indexes -MultiViews -FollowSymLinks -ExecCGI
    		Require all granted
    		</Directory>
    		<Directory "'.DOL_DATA_ROOT.'/website">
    		AllowOverride FileInfo Options
    		Options       -Indexes -MultiViews +FollowSymLinks -ExecCGI
    		Require all granted
    		</Directory>
    		<Directory "'.DOL_DATA_ROOT.'/medias">
    		AllowOverride FileInfo Options
    		Options       -Indexes -MultiViews -FollowSymLinks -ExecCGI
    		Require all granted
    		</Directory>';

			$htmltext .= '<br>'.$langs->trans("ExampleToUseInApacheVirtualHostConfig").':<br>';
			$htmltext .= '<div class="centpercent exampleapachesetup">'.dol_nl2br(dol_escape_htmltag($examplewithapache, 1, 1)).'</div>';

			$htmltext .= '<br>';
			$htmltext .= $langs->trans("YouCanAlsoTestWithPHPS", $dataroot);
			$htmltext .= '<br>';
			$htmltext .= '<br>';
			$htmltext .= $langs->trans("YouCanAlsoDeployToAnotherWHP");
		}
		print $form->textwithpicto($linktotestonwebserver, $htmltext, 1, 'none', 'valignmiddle', 0, 3, 'helpvirtualhost');
		print '</span>';
	}

	if (in_array($action, array('editcss', 'editmenu', 'file_manager', 'replacesite', 'replacesiteconfirm'))) {
		if ($action == 'editcss') {
			print '<input type="submit" id="savefilean stay" class="button buttonforacesave" value="'.dol_escape_htmltag($langs->trans("SaveAndStay")).'" name="updateandstay">';
		}
		if (preg_match('/^create/', $action) && $action != 'file_manager' && $action != 'replacesite' && $action != 'replacesiteconfirm') {
			print '<input type="submit" id="savefile" class="button buttonforacesave button-save" value="'.dol_escape_htmltag($langs->trans("Save")).'" name="update">';
		}
		if (preg_match('/^edit/', $action) && $action != 'file_manager' && $action != 'replacesite' && $action != 'replacesiteconfirm') {
			print '<input type="submit" id="savefile" class="button buttonforacesave button-save" value="'.dol_escape_htmltag($langs->trans("Save")).'" name="update">';
		}
		if ($action != 'preview') {
			print '<input type="submit" class="button button-cancel" value="'.dol_escape_htmltag($langs->trans("Cancel")).'" name="cancel">';
		}
	}

	print '</span>';

	//
	// Toolbar for pages
	//

	if ($websitekey && $websitekey != '-1' && !in_array($action, array('editcss', 'editmenu', 'importsite', 'file_manager', 'replacesite', 'replacesiteconfirm')) && !$file_manager) {
		print '</div>'; // Close current websitebar to open a new one

		print '<!-- Bar for websitepage -->';
		print '<div class="centpercent websitebar"'.($style ? ' style="'.$style.'"' : '').'">';

		print '<span class="websiteselection hideonsmartphoneimp minwidth100 tdoverflowmax100">';
		print $langs->trans("PageContainer").': ';
		print '</span>';

		print '<span class="websiteselection hideonsmartphoneimp">';
		print '<a href="'.$_SERVER["PHP_SEFL"].'?action=createcontainer&website='.$website->ref.'" class="button bordertransp"'.$disabled.' title="'.dol_escape_htmltag($langs->trans("AddPage")).'"><span class="fa fa-plus-circle valignmiddle btnTitle-icon"><span></a>';
		print '</span>';

		//print '<span class="websiteselection">';

		if ($action != 'addcontainer') {
			$out = '';

			$s = $formwebsite->selectContainer($website, 'pageid', $pageid, 0, $action, 'maxwidth200onsmartphone');

			if ($formwebsite->num > 0) {
				$out .= '<span class="websiteselection">';
				$out .= $s;
				$out .= '</span>';

				$urltocreatenewpage = $_SERVER["PHP_SEFL"].'?action=createcontainer&website='.$website->ref;

				if (!empty($conf->use_javascript_ajax)) {
					$out .= '<script language="javascript">';
					$out .= 'jQuery(document).ready(function () {';
					$out .= '	jQuery("#pageid").change(function () {';
					$out .= '   	console.log("We select "+jQuery("#pageid option:selected").val());';
					$out .= '   	if (jQuery("#pgeid option:selected").val() == \'-2\') {';
					$out .= '  			window.location.href = "'.$urltocreatenewpage.'";';
					$out .= '		} else {';
					$out .= '  			window.location.href = "'.$_SERVER["PHP_SEFL"].'?website='.$website->ref.'&pageid="+jQuery("#pageid option:selected").val();';
					$out .= '       }';
					$out .= '   });';
					$out .= '});';
					$out .= '</script>';
				}
			}

			print $out;
		} else {
			print $langs->trans("New");
		}

		//print '<input type="submit" class="button" name="refreshpage" value="'.$langs->trans("Load").'"'.($atleastonepage?'':' disabled="disabled"').'>';
		print '<input type="image" class="valignmiddle" src="'.img_picto('', 'refresh', '', 0, 1).'" name="refreshpage" value="'.$langs->trans("Load").'"'.(($atleastonepage && $action != 'editsource') ? '' : ' disabled="disabled"').'>';


		// Print nav arrows
		$pagepreviousid = 0;
		$pagenextid = 0;
		if ($pageid) {
			$sql = 'SELECT MAX(rowid) as pagepreviousid FROM '.MAIN_DB_PREFIX.'website_page WHERE rowid < '.$pageid.' AND fk_website = '.$object->id;
			$resql = $db->query($sql);
			if ($resql) {
				$obj = $db->fetch_object($resql);
				if ($obj) {
					$pagepreviousid = $obj->pagepreviousid;
				}
			} else {
				dol_print_error($db);
			}
			$sql = 'SELECT MIN(rowid) as pagenextid FROM '.MAIN_DB_PREFIX.'website_page WHERE rowid > '.$pageid.' AND fk_website = '.$object->id;
			$resql = $db->query($sql);
			if ($resql) {
				$obj = $db->fetch_object($resql);
				if ($obj) {
					$pagenextid = $obj->pagenextid;
				}
			} else {
				dol_print_error($db);
			}
		}

		if ($pagepreviousid) {
			print '<a class="valignmiddle" href="'.$_SERVER['PHP_SELF'].'?website='.urlencode($object->ref).'&pageid='.$pagepreviousid.'&action='.$action.'">'.img_previous($langs->trans("PreviousContainer")).'</a>';
		} else {
			print '<span class="valignmiddle opacitymedium">'.img_previous($langs->trans("Previous")).'</span>';
		}
		if ($pagenextid) {
			print '<a class="valignmiddle" href="'.$_SERVER['PHP_SELF'].'?website='.urlencode($object->ref).'&pageid='.$pagenextid.'&action='.$action.'">'.img_next($langs->trans("NextContainer")).'</a>';
		} else {
			print '<span class="valignmiddle opacitymedium">'.img_next($langs->trans("Next")).'</span>';
		}

		$websitepage = new WebSitePage($db);
		if ($pageid > 0 && ($action == 'preview' || $action == 'createfromclone' || $action == 'createpagefromclone')) {
			$websitepage->fetch($pageid);
		}

		if ($action == 'preview' || $action == 'createfromclone' || $action == 'createpagefromclone' || $action == 'deletesite') {
			$disabled = '';
			if (empty($user->rights->website->write)) {
				$disabled = ' disabled="disabled"';
			}

			// Confirmation delete site
			if ($action == 'deletesite') {
				// Create an array for form
				$formquestion = array(
					array('type' => 'checkbox', 'name' => 'delete_also_js', 'label' => $langs->trans("DeleteAlsoJs"), 'value' => 0),
					array('type' => 'checkbox', 'name' => 'delete_also_medias', 'label' => $langs->trans("DeleteAlsoMedias"), 'value' => 0),
					//array('type' => 'other','name' => 'newlang','label' => $langs->trans("Language"), 'value' => $formadmin->select_language(GETPOST('newlang', 'aZ09')?GETPOST('newlang', 'aZ09'):$langs->defaultlang, 'newlang', 0, null, '', 0, 0, 'minwidth200')),
					//array('type' => 'other','name' => 'newwebsite','label' => $langs->trans("WebSite"), 'value' => $formwebsite->selectWebsite($object->id, 'newwebsite', 0))
				);

				$formconfirm = $form->formconfirm($_SERVER["PHP_SELF"].'?id='.$object->id, $langs->trans('DeleteWebsite'), '', 'confirm_deletesite', $formquestion, 0, 1, 200);

				print $formconfirm;
			}

			// Confirmation to clone
			if ($action == 'createfromclone') {
				// Create an array for form
				$formquestion = array(
					array('type' => 'text', 'name' => 'siteref', 'label'=> $langs->trans("WebSite"), 'value'=> 'copy_of_'.$object->ref)
				);

				$formconfirm = $form->formconfirm($_SERVER["PHP_SELF"].'?id='.$object->id, $langs->trans('CloneSite'), '', 'confirm_createfromclone', $formquestion, 0, 1, 200);

				print $formconfirm;
			}

			if ($pageid > 0 && $atleastonepage) {		// pageid can be set without pages, if homepage of site is set and all pages were removed
				// Confirmation to clone
				if ($action == 'createpagefromclone') {
					// Create an array for form
					$preselectedlanguage = GETPOST('newlang', 'aZ09') ? GETPOST('newlang', 'aZ09') : ''; // Dy default, we do not force any language on pages
					$onlylang = array();
					if ($website->otherlang) {
						if (!empty($website->lang)) {
							$onlylang[$website->lang] = $website->lang.' ('.$langs->trans("Default").')';
						}
						foreach (explode(',', $website->otherlang) as $langkey) {
							$onlylang[$langkey] = $langkey;
						}
						$textifempty = $langs->trans("Default");
					} else {
						$onlylang['none'] = 'none';
						$textifempty = $langs->trans("Default");
					}
					$formquestion = array(
						array('type' => 'hidden', 'name' => 'sourcepageurl', 'value'=> $objectpage->pageurl),
						array('type' => 'other', 'tdclass'=>'fieldrequired', 'name' => 'newwebsite', 'label' => $langs->trans("WebSite"), 'value' => $formwebsite->selectWebsite($object->id, 'newwebsite', 0)),
						array('type' => 'text', 'tdclass'=>'maxwidth200 fieldrequired', 'moreattr'=>'autofocus="autofocus"', 'name' => 'newtitle', 'label'=> $langs->trans("WEBSITE_TITLE"), 'value'=> $langs->trans("CopyOf").' '.$objectpage->title),
						array('type' => 'text', 'tdclass'=>'maxwidth200', 'name' => 'newpageurl', 'label'=> $langs->trans("WEBSITE_PAGENAME"), 'value'=> '')
						);
					if (count($onlylang) > 1) {
						$formquestion[] = array('type' => 'checkbox', 'tdclass'=>'maxwidth200', 'name' => 'is_a_translation', 'label' => $langs->trans("PageIsANewTranslation"), 'value' => 0, 'morecss'=>'margintoponly');
					}

					$value= $formadmin->select_language($preselectedlanguage, 'newlang', 0, null, $textifempty, 0, 0, 'minwidth200', 1, 0, 0, $onlylang, 1);
					$formquestion[] = array('type' => 'other', 'name' => 'newlang', 'label' => $form->textwithpicto($langs->trans("Language"), $langs->trans("DefineListOfAltLanguagesInWebsiteProperties")), 'value' => $value);

					$formconfirm = $form->formconfirm($_SERVER["PHP_SELF"].'?website='.$object->ref.'&pageid='.$pageid, $langs->trans('ClonePage'), '', 'confirm_createpagefromclone', $formquestion, 0, 1, 300, 550);

					print $formconfirm;
				}

				print ' &nbsp; ';

				print '<input type="submit" class="button bordertransp"'.$disabled.' value="'.dol_escape_htmltag($langs->trans("EditPageMeta")).'" name="editmeta">';

				print '<input type="submit" class="button bordertransp"'.$disabled.' value="'.dol_escape_htmltag($langs->trans("EditHTMLSource")).'" name="editsource">';

				print '<!-- button EditInLine and ShowSubcontainers -->'."\n";
				print '<div class="websiteselectionsection inline-block">';

				print '<div class="inline-block marginrightonly">';	// Button include dynamic contant
				print $langs->trans("ShowSubcontainers");
				if (empty($conf->global->WEBSITE_SUBCONTAINERSINLINE)) {
					print '<a class="nobordertransp nohoverborder marginleftonlyshort valignmiddle"'.$disabled.' href="'.$_SERVER["PHP_SELF"].'?website='.$object->ref.'&pageid='.$websitepage->id.'&action=setshowsubcontainers&token='.newToken().'">'.img_picto($langs->trans("ShowSubContainersOnOff", $langs->transnoentitiesnoconv("Off")), 'switch_off', '', false, 0, 0, '', 'nomarginleft').'</a>';
				} else {
					print '<a class="nobordertransp nohoverborder marginleftonlyshort valignmiddle"'.$disabled.' href="'.$_SERVER["PHP_SELF"].'?website='.$object->ref.'&pageid='.$websitepage->id.'&action=unsetshowsubcontainers&token='.newToken().'">'.img_picto($langs->trans("ShowSubContainersOnOff", $langs->transnoentitiesnoconv("On")), 'switch_on', '', false, 0, 0, '', 'nomarginleft').'</a>';
				}
				print '</div>';

				print '<div class="inline-block marginrightonly">';	// Button edit inline

				print '<span id="switchckeditorinline">'."\n";
				print '<!-- Code to enabled edit inline ckeditor -->'."\n";
				print '<script type="text/javascript">
						$(document).ready(function() {
							var isEditingEnabled = '.($conf->global->WEBSITE_EDITINLINE ? 'true' : 'false').';
							if (isEditingEnabled)
							{
								switchEditorOnline(true);
							}

							$( "#switchckeditorinline" ).click(function() {
								switchEditorOnline();
							});

							function switchEditorOnline(forceenable)
							{
								if (! isEditingEnabled || forceenable)
								{
									console.log("Enable inline edit");
									jQuery(\'section[contenteditable="true"],div[contenteditable="true"]\').each(function(idx){
										var idtouse = $(this).attr(\'id\');
										console.log("Enable inline edit for "+idtouse);
										CKEDITOR.inline(idtouse, {
											// Allow some non-standard markup that we used in the introduction.
											extraAllowedContent: \'span(*);cite(*);q(*);dl(*);dt(*);dd(*);ul(*);li(*);header(*);button(*);h1(*);h2(*);\',
											//extraPlugins: \'sourcedialog\',
											removePlugins: \'flash,stylescombo\',
											// Show toolbar on startup (optional).
											// startupFocus: true
										});
									})

									isEditingEnabled = true;
								}
								else {
									console.log("Disable inline edit");
									for(name in CKEDITOR.instances)
									{
									    CKEDITOR.instances[name].destroy(true);
									}
									isEditingEnabled = false;
								}
							};
						});
						</script>';
				print $langs->trans("EditInLine");
				print '</span>';

				//$disableeditinline = $websitepage->grabbed_from;
				$disableeditinline = 0;
				if ($disableeditinline) {
					//print '<input type="submit" class="button bordertransp" disabled="disabled" title="'.dol_escape_htmltag($langs->trans("OnlyEditionOfSourceForGrabbedContent")).'" value="'.dol_escape_htmltag($langs->trans("EditWithEditor")).'" name="editcontent">';
					print '<a class="nobordertransp opacitymedium nohoverborder marginleftonlyshort"'.$disabled.' href="#" disabled="disabled" title="'.dol_escape_htmltag($langs->trans("OnlyEditionOfSourceForGrabbedContent")).'">'.img_picto($langs->trans("OnlyEditionOfSourceForGrabbedContent"), 'switch_off', '', false, 0, 0, '', 'nomarginleft').'</a>';
				} else {
					//print '<input type="submit" class="button nobordertransp"'.$disabled.' value="'.dol_escape_htmltag($langs->trans("EditWithEditor")).'" name="editcontent">';
					if (empty($conf->global->WEBSITE_EDITINLINE)) {
						print '<a class="nobordertransp nohoverborder marginleftonlyshort valignmiddle"'.$disabled.' href="'.$_SERVER["PHP_SELF"].'?website='.$object->ref.'&pageid='.$websitepage->id.'&action=seteditinline&token='.newToken().'">'.img_picto($langs->trans("EditInLineOnOff", $langs->transnoentitiesnoconv("Off")), 'switch_off', '', false, 0, 0, '', 'nomarginleft').'</a>';
					} else {
						print '<a class="nobordertransp nohoverborder marginleftonlyshort valignmiddle"'.$disabled.' href="'.$_SERVER["PHP_SELF"].'?website='.$object->ref.'&pageid='.$websitepage->id.'&action=unseteditinline&token='.newToken().'">'.img_picto($langs->trans("EditInLineOnOff", $langs->transnoentitiesnoconv("On")), 'switch_on', '', false, 0, 0, '', 'nomarginleft').'</a>';
					}
				}

				print '</div>';

				print '</div>';

				// Set page as homepage
				if ($object->fk_default_home > 0 && $pageid == $object->fk_default_home) {
					//$disabled=' disabled="disabled"';
					//print '<span class="button bordertransp disabled"'.$disabled.' title="'.dol_escape_htmltag($langs->trans("SetAsHomePage")).'"><span class="fa fa-home"></span></span>';
					//print '<input type="submit" class="button bordertransp" disabled="disabled" value="'.dol_escape_htmltag($langs->trans("SetAsHomePage")).'" name="setashome">';
					print '<a href="#" class="button bordertransp disabled" disabled="disabled" title="'.dol_escape_htmltag($langs->trans("SetAsHomePage")).'"><span class="fa fa-home valignmiddle btnTitle-icon"><span></a>';
				} else {
					//$disabled='';
					//print '<input type="submit" class="button bordertransp"'.$disabled.' value="'.dol_escape_htmltag($langs->trans("SetAsHomePage")).'" name="setashome">';
					print '<a href="'.$_SERVER["PHP_SEFL"].'?action=setashome&token='.newToken().'&website='.$website->ref.'&pageid='.$pageid.'" class="button bordertransp"'.$disabled.' title="'.dol_escape_htmltag($langs->trans("SetAsHomePage")).'"><span class="fa fa-home valignmiddle btnTitle-icon"><span></a>';
				}
				print '<input type="submit" class="button bordertransp"'.$disabled.' value="'.dol_escape_htmltag($langs->trans("ClonePage")).'" name="createpagefromclone">';
				print '<input type="submit" class="buttonDelete bordertransp" name="delete" value="'.$langs->trans("Delete").'"'.($atleastonepage ? '' : ' disabled="disabled"').'>';
			}
		}

		//print '</span>';	// end website selection

		print '<span class="websitetools">';

		if (($pageid > 0 && $atleastonepage) && ($action == 'preview' || $action == 'createfromclone' || $action == 'createpagefromclone' || $action == 'deletesite')) {
			$realpage = $urlwithroot.'/public/website/index.php?website='.$websitekey.'&pageref='.$websitepage->pageurl;
			$pagealias = $websitepage->pageurl;

			$htmltext = $langs->trans("PreviewSiteServedByDolibarr", $langs->transnoentitiesnoconv("Page"), $langs->transnoentitiesnoconv("Page"), $realpage, $dataroot);
			$htmltext .= '<br>'.$langs->trans("CheckVirtualHostPerms", $langs->transnoentitiesnoconv("ReadPerm"), '{s1}');
			$htmltext = str_replace('{s1}', $dataroot.'<br>'.DOL_DATA_ROOT.'/medias<br>'.DOL_DOCUMENT_ROOT, $htmltext);
			//$htmltext .= '<br>'.$langs->trans("CheckVirtualHostPerms", $langs->transnoentitiesnoconv("WritePerm"), '{s1}');
			//$htmltext = str_replace('{s1}', DOL_DATA_ROOT.'/medias', $htmltext);

			print '<div class="websiteinputurl inline-block paddingright">';
			print '<a class="websitebuttonsitepreview inline-block" id="previewpage" href="'.$realpage.'&nocache='.dol_now().'" class="button" target="tab'.$websitekey.'" alt="'.dol_escape_htmltag($htmltext).'">';
			print $form->textwithpicto('', $htmltext, 1, 'preview');
			print '</a>'; // View page in new Tab
			print '</div>';

			/*print '<div class="websiteinputurl inline-block" id="websiteinputpage">';
			print '<input type="text" id="previewpageurl" class="minwidth200imp" name="previewsite" value="'.$pagealias.'" disabled="disabled">';
			$htmltext = $langs->trans("PageNameAliasHelp", $langs->transnoentitiesnoconv("EditPageMeta"));
			print $form->textwithpicto('', $htmltext, 1, 'help', '', 0, 2, 'helppagealias');
			print '</div>';*/

			/*
			$urlext = $virtualurl.'/'.$pagealias.'.php';
			$urlint = $urlwithroot.'/public/website/index.php?website='.$websitekey;

			$htmltext = $langs->trans("PreviewSiteServedByWebServer", $langs->transnoentitiesnoconv("Page"), $langs->transnoentitiesnoconv("Page"), $dataroot, $virtualurl ? $urlext : '<span class="error">'.$langs->trans("VirtualHostUrlNotDefined").'</span>');

			print '<a class="websitebuttonsitepreview'.($virtualurl ? '' : ' websitebuttonsitepreviewdisabled cursornotallowed').'" id="previewpageext" href="'.$urlext.'" target="tab'.$websitekey.'ext" alt="'.dol_escape_htmltag($htmltext).'">';
			print $form->textwithpicto('', $htmltext, 1, 'preview_ext');
			print '</a>';
			*/
			//print '<input type="submit" class="button" name="previewpage" target="tab'.$websitekey.'"value="'.$langs->trans("ViewPageInNewTab").'">';

			// TODO Add js to save alias like we save virtual host name and use dynamic virtual host for url of id=previewpageext
		}
		if (!in_array($action, array('editcss', 'editmenu', 'file_manager', 'replacesite', 'replacesiteconfirm', 'createsite', 'createcontainer', 'createfromclone', 'createpagefromclone', 'deletesite'))) {
			if ($action == 'editsource' || $action == 'editmeta') {
				print '<input type="submit" id="savefilean stay" class="button buttonforacesave" value="'.dol_escape_htmltag($langs->trans("SaveAndStay")).'" name="updateandstay">';
			}
			if (preg_match('/^create/', $action)) {
				print '<input type="submit" id="savefile" class="button buttonforacesave button-save" value="'.dol_escape_htmltag($langs->trans("Save")).'" name="update">';
			}
			if (preg_match('/^edit/', $action)) {
				print '<input type="submit" id="savefile" class="button buttonforacesave button-save" value="'.dol_escape_htmltag($langs->trans("Save")).'" name="update">';
			}
			if ($action != 'preview') {
				print '<input type="submit" class="button button-cancel" value="'.dol_escape_htmltag($langs->trans("Cancel")).'" name="cancel">';
			}
		}

		print '</span>'; // end websitetools

		print '<span class="websitehelp">';
		if (GETPOST('editsource', 'alpha') || GETPOST('editcontent', 'alpha')) {
			$url = 'https://wiki.dolibarr.org/index.php/Module_Website';

			$htmltext = $langs->transnoentitiesnoconv("YouCanEditHtmlSource", $url);
			$htmltext .= $langs->transnoentitiesnoconv("YouCanEditHtmlSource2", $url);
			$htmltext .= $langs->transnoentitiesnoconv("YouCanEditHtmlSourceMore", $url);
			$htmltext .= '<br>';
			if ($conf->browser->layout == 'phone') {
				print $form->textwithpicto('', $htmltext, 1, 'help', 'inline-block', 1, 2, 'tooltipsubstitution');
			} else {
				//img_help(($tooltiptrigger != '' ? 2 : 1), $alt)
				print $form->textwithpicto($langs->trans("SyntaxHelp").' '.img_help(2, $langs->trans("SyntaxHelp")), $htmltext, 1, 'none', 'inline-block', 1, 2, 'tooltipsubstitution');
			}
		}
		print '</span>'; // end websitehelp


		if ($action == 'preview' || $action == 'createfromclone' || $action == 'createpagefromclone') {
			// Adding jquery code to change on the fly url of preview ext
			if (!empty($conf->use_javascript_ajax)) {
				print '<script type="text/javascript" language="javascript">
                    jQuery(document).ready(function() {
                		jQuery("#websiteinputurl").keyup(function() {
                            console.log("Website external url modified "+jQuery("#previewsiteurl").val());
                			if (jQuery("#previewsiteurl").val() != "" && jQuery("#previewsiteurl").val().startsWith("http"))
							{
								jQuery("a.websitebuttonsitepreviewdisabled img").css({ opacity: 1 });
							}
                			else jQuery("a.websitebuttonsitepreviewdisabled img").css({ opacity: 0.2 });
						';
				print '
                		});
                    	jQuery("#previewsiteext,#previewpageext").click(function() {

                            newurl=jQuery("#previewsiteurl").val();
							if (! newurl.startsWith("http"))
							{
								alert(\''.dol_escape_js($langs->trans("ErrorURLMustStartWithHttp")).'\');
								return false;
							}

                            newpage=jQuery("#previewsiteurl").val() + "/" + jQuery("#previewpageurl").val() + ".php";
                            console.log("Open url "+newurl);
                            /* Save url */
                            jQuery.ajax({
                                method: "POST",
                                url: "'.DOL_URL_ROOT.'/core/ajax/saveinplace.php",
                                data: {
                                    field: \'editval_virtualhost\',
                                    element: \'website\',
                                    table_element: \'website\',
                                    fk_element: '.$object->id.',
                                    value: newurl,
                                },
                                context: document.body
                            });

                            jQuery("#previewsiteext").attr("href",newurl);
                            jQuery("#previewpageext").attr("href",newpage);
                        });
                    });
                    </script>';
			}
		}
	}

	print '</div>'; // end current websitebar
}


$head = array();


/*
 * Edit Site HTML header and CSS
 */

if ($action == 'editcss') {
	print '<div class="fiche">';

	print '<br>';

	if (!GETPOSTISSET('WEBSITE_CSS_INLINE')) {
		$csscontent = @file_get_contents($filecss);
		// Clean the php css file to remove php code and get only css part
		$csscontent = preg_replace('/<\?php \/\/ BEGIN PHP[^\?]*END PHP \?>\n*/ims', '', $csscontent);
	} else {
		$csscontent = GETPOST('WEBSITE_CSS_INLINE', 'none');
	}
	if (!trim($csscontent)) {
		$csscontent = '/* CSS content (all pages) */'."\nbody.bodywebsite { margin: 0; font-family: 'Open Sans', sans-serif; }\n.bodywebsite h1 { margin-top: 0; margin-bottom: 0; padding: 10px;}";
	}

	if (!GETPOSTISSET('WEBSITE_JS_INLINE')) {
		$jscontent = @file_get_contents($filejs);
		// Clean the php js file to remove php code and get only js part
		$jscontent = preg_replace('/<\?php \/\/ BEGIN PHP[^\?]*END PHP \?>\n*/ims', '', $jscontent);
	} else {
		$jscontent = GETPOST('WEBSITE_JS_INLINE', 'none');
	}
	if (!trim($jscontent)) {
		$jscontent = '/* JS content (all pages) */'."\n";
	}

	if (!GETPOSTISSET('WEBSITE_HTML_HEADER')) {
		$htmlheadercontent = @file_get_contents($filehtmlheader);
		// Clean the php htmlheader file to remove php code and get only html part
		$htmlheadercontent = preg_replace('/<\?php \/\/ BEGIN PHP[^\?]*END PHP \?>\n*/ims', '', $htmlheadercontent);
	} else {
		$htmlheadercontent = GETPOST('WEBSITE_HTML_HEADER', 'none');
	}
	if (!trim($htmlheadercontent)) {
		$htmlheadercontent = "<html>\n";
		$htmlheadercontent .= $htmlheadercontentdefault;
		$htmlheadercontent .= "</html>";
	} else {
		$htmlheadercontent = preg_replace('/^\s*<html>/ims', '', $htmlheadercontent);
		$htmlheadercontent = preg_replace('/<\/html>\s*$/ims', '', $htmlheadercontent);
		$htmlheadercontent = '<html>'."\n".trim($htmlheadercontent)."\n".'</html>';
	}

	if (!GETPOSTISSET('WEBSITE_ROBOT')) {
		$robotcontent = @file_get_contents($filerobot);
		// Clean the php htmlheader file to remove php code and get only html part
		$robotcontent = preg_replace('/<\?php \/\/ BEGIN PHP[^\?]*END PHP \?>\n*/ims', '', $robotcontent);
	} else {
		$robotcontent = GETPOST('WEBSITE_ROBOT', 'nothtml');
	}
	if (!trim($robotcontent)) {
		$robotcontent .= "# Robot file. Generated with ".DOL_APPLICATION_TITLE."\n";
		$robotcontent .= "User-agent: *\n";
		$robotcontent .= "Allow: /public/\n";
		$robotcontent .= "Disallow: /administrator/\n";
	}

	if (!GETPOSTISSET('WEBSITE_HTACCESS')) {
		$htaccesscontent = @file_get_contents($filehtaccess);
		// Clean the php htaccesscontent file to remove php code and get only html part
		$htaccesscontent = preg_replace('/<\?php \/\/ BEGIN PHP[^\?]*END PHP \?>\n*/ims', '', $htaccesscontent);
	} else {
		$htaccesscontent = GETPOST('WEBSITE_HTACCESS', 'nohtml');
	}
	if (!trim($htaccesscontent)) {
		$htaccesscontent .= "# Order allow,deny\n";
		$htaccesscontent .= "# Deny from all\n";
	}


	if (!GETPOSTISSET('WEBSITE_MANIFEST_JSON')) {
		$manifestjsoncontent = @file_get_contents($filemanifestjson);
		// Clean the manifestjson file to remove php code and get only html part
		$manifestjsoncontent = preg_replace('/<\?php \/\/ BEGIN PHP[^\?]*END PHP \?>\n*/ims', '', $manifestjsoncontent);
	} else {
		$manifestjsoncontent = GETPOST('WEBSITE_MANIFEST_JSON', 'restricthtml');
	}
	if (!trim($manifestjsoncontent)) {
		//$manifestjsoncontent.="";
	}

	if (!GETPOSTISSET('WEBSITE_README')) {
		$readmecontent = @file_get_contents($filereadme);
		// Clean the readme file to remove php code and get only html part
		$readmecontent = preg_replace('/<\?php \/\/ BEGIN PHP[^\?]*END PHP \?>\n*/ims', '', $readmecontent);
	} else {
		$readmecontent = GETPOST('WEBSITE_README', 'none');
	}
	if (!trim($readmecontent)) {
		//$readmecontent.="";
	}

	print dol_get_fiche_head();

	print '<!-- Edit Website properties -->'."\n";
	print '<table class="border centpercent">';

	// Website
	print '<tr><td class="titlefieldcreate fieldrequired">';
	print $langs->trans('WebSite');
	print '</td><td>';
	print $websitekey;
	print '</td></tr>';

	// Status of web site
	print '<!-- Status of website -->'."\n";
	print '<tr><td class="fieldrequired">';
	print $langs->trans('Status');
	print '</td><td>';
	print ajax_object_onoff($object, 'status', 'status', 'Enabled', 'Disabled');
	//print dol_print_date($pagedatecreation, 'dayhour');
	print '</td></tr>';

	// Main language
	print '<tr><td class="tdtop fieldrequired">';
	$htmltext = '';
	print $form->textwithpicto($langs->trans('MainLanguage'), $htmltext, 1, 'help', '', 0, 2, 'WEBSITE_LANG');
	print '</td><td>';
	print $formadmin->select_language((GETPOSTISSET('WEBSITE_LANG') ? GETPOST('WEBSITE_LANG', 'aZ09comma') : ($object->lang ? $object->lang : '0')), 'WEBSITE_LANG', 0, null, 1, 0, 0, 'minwidth300', 2, 0, 0, array(), 1);
	print '</td>';
	print '</tr>';

	// Other languages
	print '<tr><td class="tdtop">';
	$htmltext = $langs->trans("Example").': fr,de,sv,it,pt';
	print $form->textwithpicto($langs->trans('OtherLanguages'), $htmltext, 1, 'help', '', 0, 2);
	print '</td><td>';
	print '<input type="text" class="flat" value="'.(GETPOSTISSET('WEBSITE_OTHERLANG') ? GETPOST('WEBSITE_OTHERLANG', 'alpha') : $object->otherlang).'" name="WEBSITE_OTHERLANG">';
	print '</td>';
	print '</tr>';

	// VirtualHost
	print '<tr><td class="tdtop">';

	$htmltext = $langs->trans("SetHereVirtualHost", DOL_DATA_ROOT.'/website/{s1}'.$websitekey.'{s2}');
	$htmltext = str_replace(array('{s1}', '{s2}'), array('<i>', '</i>'), $htmltext);
	$htmltext .= '<br>';
	$htmltext .= '<br>'.$langs->trans("CheckVirtualHostPerms", $langs->transnoentitiesnoconv("ReadPerm"), DOL_DOCUMENT_ROOT);
	$htmltext .= '<br>'.$langs->trans("CheckVirtualHostPerms", $langs->transnoentitiesnoconv("WritePerm"), '{s1}');
	$htmltext = str_replace('{s1}', DOL_DATA_ROOT.'/website<br>'.DOL_DATA_ROOT.'/medias', $htmltext);

	print $form->textwithpicto($langs->trans('Virtualhost'), $htmltext, 1, 'help', '', 0, 2, 'virtualhosttooltip');
	print '</td><td>';
	print '<input type="text" class="flat" value="'.(GETPOSTISSET('virtualhost') ? GETPOST('virtualhost', 'alpha') : $virtualurl).'" name="virtualhost">';
	print '</td>';
	print '</tr>';

	// CSS file
	print '<tr><td class="tdtop">';
	$htmlhelp = $langs->trans("CSSContentTooltipHelp");
	print $form->textwithpicto($langs->trans('WEBSITE_CSS_INLINE'), $htmlhelp, 1, 'help', '', 0, 2, 'csstooltip');
	print '</td><td>';

	$doleditor = new DolEditor('WEBSITE_CSS_INLINE', $csscontent, '', '220', 'ace', 'In', true, false, 'ace', 0, '100%', '');
	print $doleditor->Create(1, '', true, 'CSS', 'css');

	print '</td></tr>';

	// JS file
	print '<tr><td class="tdtop">';
	$textwithhelp = $langs->trans('WEBSITE_JS_INLINE');
	$htmlhelp2 = $langs->trans("LinkAndScriptsHereAreNotLoadedInEditor").'<br>';
	print $form->textwithpicto($textwithhelp, $htmlhelp2, 1, 'warning', '', 0, 2, 'htmljstooltip2');

	print '</td><td>';

	$doleditor = new DolEditor('WEBSITE_JS_INLINE', $jscontent, '', '220', 'ace', 'In', true, false, 'ace', 0, '100%', '');
	print $doleditor->Create(1, '', true, 'JS', 'javascript');

	print '</td></tr>';

	// Common HTML header
	print '<tr><td class="tdtop">';
	print $langs->trans('WEBSITE_HTML_HEADER');
	$htmlhelp = $langs->trans("Example").' :<br>';
	$htmlhelp .= dol_htmlentitiesbr($htmlheadercontentdefault);
	$textwithhelp = $form->textwithpicto('', $htmlhelp, 1, 'help', '', 0, 2, 'htmlheadertooltip');
	$htmlhelp2 = $langs->trans("LinkAndScriptsHereAreNotLoadedInEditor").'<br>';
	print $form->textwithpicto($textwithhelp, $htmlhelp2, 1, 'warning', '', 0, 2, 'htmlheadertooltip2');
	print '</td><td>';

	$doleditor = new DolEditor('WEBSITE_HTML_HEADER', $htmlheadercontent, '', '220', 'ace', 'In', true, false, 'ace', 0, '100%', '');
	print $doleditor->Create(1, '', true, 'HTML Header', 'html');

	print '</td></tr>';

	// Robot file
	print '<tr><td class="tdtop">';
	print $langs->trans('WEBSITE_ROBOT');
	print '</td><td>';

	$doleditor = new DolEditor('WEBSITE_ROBOT', $robotcontent, '', '220', 'ace', 'In', true, false, 'ace', 0, '100%', '');
	print $doleditor->Create(1, '', true, 'Robot file', 'text');

	print '</td></tr>';

	// .htaccess
	print '<tr><td class="tdtop">';
	print $langs->trans('WEBSITE_HTACCESS');
	print '</td><td>';

	$doleditor = new DolEditor('WEBSITE_HTACCESS', $htaccesscontent, '', '220', 'ace', 'In', true, false, 'ace', 0, '100%', '');
	print $doleditor->Create(1, '', true, $langs->trans("File").' .htaccess', 'text');

	print '</td></tr>';

	// Manifest.json
	print '<tr><td class="tdtop">';
	$htmlhelp = $langs->trans("Example").' :<br>';
	$htmlhelp .= dol_htmlentitiesbr($manifestjsoncontentdefault);
	print $form->textwithpicto($langs->trans('WEBSITE_MANIFEST_JSON'), $htmlhelp, 1, 'help', '', 0, 2, 'manifestjsontooltip');
	print '</td><td>';
	print $langs->trans("UseManifest").': '.$form->selectyesno('use_manifest', $website->use_manifest, 1).'<br>';
	$doleditor = new DolEditor('WEBSITE_MANIFEST_JSON', $manifestjsoncontent, '', '220', 'ace', 'In', true, false, 'ace', 0, '100%', '');
	print $doleditor->Create(1, '', true, $langs->trans("File").' manifest.json', 'text');
	print '</td></tr>';

	// README.md
	print '<tr><td class="tdtop">';
	$htmlhelp = $langs->trans("EnterHereLicenseInformation");
	print $form->textwithpicto($langs->trans('WEBSITE_README'), $htmlhelp, 1, 'help', '', 0, 2, 'readmetooltip');
	print '</td><td>';

	$doleditor = new DolEditor('WEBSITE_README', $readmecontent, '', '220', 'ace', 'In', true, false, 'ace', 0, '100%', '');
	print $doleditor->Create(1, '', true, $langs->trans("File").' README.md', 'text');

	print '</td></tr>';

	// RSS
	print '<tr><td class="tdtop">';
	$htmlhelp = $langs->trans('RSSFeedDesc');
	print $form->textwithpicto($langs->trans('RSSFeed'), $htmlhelp, 1, 'help', '', 0, 2, '');
	print '</td><td>';
	print '/wrapper.php?rss=1[&l=XX][&limit=123]';
	print '</td></tr>';

	print '</table>';

	print dol_get_fiche_end();

	print '</div>';

	print '<br>';
}


if ($action == 'createsite') {
	print '<div class="fiche">';

	print '<br>';

	/*$h = 0;
	$head = array();

	$head[$h][0] = dol_buildpath('/website/index.php',1).'?id='.$object->id;
	$head[$h][1] = $langs->trans("AddSite");
	   $head[$h][2] = 'card';
	$h++;

	print dol_get_fiche_head($head, 'card', $langs->trans("AddSite"), -1, 'globe');
	*/
	if ($action == 'createcontainer') {
		print load_fiche_titre($langs->trans("AddSite"));
	}

	print '<!-- Add site -->'."\n";
	//print '<div class="fichecenter">';

	print '<table class="border centpercent">';

	$siteref = $sitedesc = $sitelang = $siteotherlang = '';
	if (GETPOST('WEBSITE_REF')) {
		$siteref = GETPOST('WEBSITE_REF', 'alpha');
	}
	if (GETPOST('WEBSITE_DESCRIPTION')) {
		$sitedesc = GETPOST('WEBSITE_DESCRIPTION', 'alpha');
	}
	if (GETPOST('WEBSITE_LANG')) {
		$sitelang = GETPOST('WEBSITE_LANG', 'aZ09');
	}
	if (GETPOST('WEBSITE_OTHERLANG')) {
		$siteotherlang = GETPOST('WEBSITE_OTHERLANG', 'aZ09comma');
	}

	print '<tr><td class="titlefieldcreate fieldrequired">';
	print $form->textwithpicto($langs->trans('WebSite'), $langs->trans("Example").': www.mywebsite.com, myportal, ...');
	print '</td><td>';
	print '<input type="text" class="flat maxwidth300" name="WEBSITE_REF" value="'.dol_escape_htmltag($siteref).'" autofocus>';
	print '</td></tr>';

	print '<tr><td class="fieldrequired">';
	print $langs->trans('MainLanguage');
	print '</td><td>';
	$shortlangcode = preg_replace('/[_-].*$/', '', trim($langs->defaultlang));
	print $formadmin->select_language((GETPOSTISSET('WEBSITE_LANG') ? GETPOST('WEBSITE_LANG', 'aZ09comma') : $shortlangcode), 'WEBSITE_LANG', 0, null, 1, 0, 0, 'minwidth300', 2, 0, 0, array(), 1);
	print '</td></tr>';

	print '<tr><td>';
	print $langs->trans('Description');
	print '</td><td>';
	print '<input type="text" class="flat minwidth500" name="WEBSITE_DESCRIPTION" value="'.dol_escape_htmltag($sitedesc).'">';
	print '</td></tr>';

	print '<tr><td>';
	$htmltext = $langs->trans("Example").': fr,de,sv,it,pt';
	print $form->textwithpicto($langs->trans('OtherLanguages'), $htmltext, 1, 'help', '', 0, 2);
	print '</td><td>';
	print '<input type="text" class="flat minwidth300" name="WEBSITE_OTHERLANG" value="'.dol_escape_htmltag($siteotherlang).'">';
	print '</td></tr>';

	print '<tr><td>';

	$htmltext = $langs->trans("SetHereVirtualHost", '{s1}');
	$htmltext = str_replace('{s1}', DOL_DATA_ROOT.'/website/<i>websiteref</i>', $htmltext);
	$htmltext .= '<br>';
	$htmltext .= '<br>'.$langs->trans("CheckVirtualHostPerms", $langs->transnoentitiesnoconv("ReadPerm"), DOL_DOCUMENT_ROOT);
	$htmltext .= '<br>'.$langs->trans("CheckVirtualHostPerms", $langs->transnoentitiesnoconv("WritePerm"), '{s1}');
	$htmltext = str_replace('{s1}', DOL_DATA_ROOT.'/website<br>'.DOL_DATA_ROOT.'/medias', $htmltext);

	print $form->textwithpicto($langs->trans('Virtualhost'), $htmltext, 1, 'help', '', 0, 2, 'virtualhosttooltip');
	print '</td><td>';
	print '<input type="text" class="flat minwidth300" name="virtualhost" value="'.dol_escape_htmltag(GETPOST('virtualhost', 'alpha')).'">';
	print '</td></tr>';


	print '</table>';

	if ($action == 'createsite') {
		print '<div class="center">';

		print '<input class="button" type="submit" name="addcontainer" value="'.$langs->trans("Create").'">';
		print '<input class="button button-cancel" type="submit" name="preview" value="'.$langs->trans("Cancel").'">';

		print '</div>';
	}


	//print '</div>';

	//print dol_get_fiche_end();

	print '</div>';

	print '<br>';
}

if ($action == 'importsite') {
	print '<div class="fiche">';

	print '<br>';

	print load_fiche_titre($langs->trans("ImportSite"));

	print dol_get_fiche_head(array(), '0', '', -1);

	print '<span class="opacitymedium">'.$langs->trans("ZipOfWebsitePackageToImport").'</span><br><br>';

	print '<input type="hidden" name="max_file_size" value="'.$conf->maxfilesize.'">';
	print '<input class="flat minwidth400" type="file" name="userfile[]" accept=".zip">';
	print '<input type="submit" class="button" name="buttonsubmitimportfile" value="'.dol_escape_htmltag($langs->trans("Upload")).'">';
	print '<input type="submit" class="button button-cancel" name="preview" value="'.dol_escape_htmltag($langs->trans("Cancel")).'">';

	print '<br><br><br>';


	print '<span class="opacitymedium">'.$langs->trans("ZipOfWebsitePackageToLoad").'</span><br><br>';

	showWebsiteTemplates($website);

	print dol_get_fiche_end();

	print '</div>';

	print '<br>';
}

if ($action == 'editmeta' || $action == 'createcontainer') {	// Edit properties of a web site OR properties of a web page
	print '<div class="fiche">';

	print '<br>';

	/*$h = 0;
	$head = array();

	$head[$h][0] = dol_buildpath('/website/index.php',1).'?id='.$object->id;
	$head[$h][1] = $langs->trans("AddPage");
	   $head[$h][2] = 'card';
	$h++;

	print dol_get_fiche_head($head, 'card', $langs->trans("AddPage"), -1, 'globe');
	*/
	if ($action == 'createcontainer') {
		print load_fiche_titre($langs->trans("AddPage"));
	}

	print '<!-- Edit or create page/container -->'."\n";
	//print '<div class="fichecenter">';

	$hiddenfromfetchingafterload = ' hideobject';
	$hiddenmanuallyafterload = ' hideobject';
	if (GETPOST('radiocreatefrom') == 'checkboxcreatefromfetching') {
		$hiddenfromfetchingafterload = '';
	}
	if (GETPOST('radiocreatefrom') == 'checkboxcreatemanually') {
		$hiddenmanuallyafterload = '';
	}

	if ($action == 'editmeta' || empty($conf->use_javascript_ajax)) {	// No autohide/show in such case
		$hiddenfromfetchingafterload = '';
		$hiddenmanuallyafterload = '';
	}

	if ($action == 'createcontainer') {
		print '<br>';

		if (!empty($conf->use_javascript_ajax)) {
			print '<input type="radio" name="radiocreatefrom" id="checkboxcreatefromfetching" value="checkboxcreatefromfetching"'.(GETPOST('radiocreatefrom') == 'checkboxcreatefromfetching' ? ' checked' : '').'> ';
		}
		print '<label for="checkboxcreatefromfetching"><span class="opacitymediumxx">'.$langs->trans("CreateByFetchingExternalPage").'</span></label><br>';
		print '<hr class="tablecheckboxcreatefromfetching'.$hiddenfromfetchingafterload.'">';
		print '<table class="tableforfield centpercent tablecheckboxcreatefromfetching'.$hiddenfromfetchingafterload.'">';
		print '<tr><td class="titlefield">';
		print $langs->trans("URL");
		print '</td><td>';
		print info_admin($langs->trans("OnlyEditionOfSourceForGrabbedContentFuture"), 0, 0, 'warning');
		print '<input class="flat minwidth500" type="text" name="externalurl" value="'.dol_escape_htmltag(GETPOST('externalurl', 'alpha')).'" placeholder="https://externalsite/pagetofetch"> ';
		print '<br><input class="flat paddingtop" type="checkbox" name="grabimages" value="1" checked="checked"> '.$langs->trans("GrabImagesInto");
		print ' ';
		print $langs->trans("ImagesShouldBeSavedInto").' ';
		$arraygrabimagesinto = array('root'=>$langs->trans("WebsiteRootOfImages"), 'subpage'=>$langs->trans("SubdirOfPage"));
		print $form->selectarray('grabimagesinto', $arraygrabimagesinto, GETPOSTISSET('grabimagesinto') ? GETPOST('grabimagesinto') : 'root', 0, 0, 0, '', 0, 0, 0, '', '', 1);
		print '<br>';
		print '<input class="button" style="margin-top: 5px" type="submit" name="fetchexternalurl" value="'.dol_escape_htmltag($langs->trans("FetchAndCreate")).'">';
		print '</td></tr>';
		print '</table>';

		print '<br>';

		if (!empty($conf->use_javascript_ajax)) {
			print '<input type="radio" name="radiocreatefrom" id="checkboxcreatemanually" value="checkboxcreatemanually"'.(GETPOST('radiocreatefrom') == 'checkboxcreatemanually' ? ' checked' : '').'> ';
		}
		print '<label for="checkboxcreatemanually"><span class="opacitymediumxx">'.$langs->trans("OrEnterPageInfoManually").'</span></label><br>';
		print '<hr class="tablecheckboxcreatemanually'.$hiddenmanuallyafterload.'">';
	}

	print '<table class="border tableforfield nobackground centpercent tablecheckboxcreatemanually'.$hiddenmanuallyafterload.'">';

	if ($action != 'createcontainer') {
		print '<tr><td class="titlefield fieldrequired">';
		print $langs->trans('IDOfPage').' - '.$langs->trans('InternalURLOfPage');
		print '</td><td>';
		print $pageid;
		//print '</td></tr>';

		//print '<tr><td class="titlefield fieldrequired">';
		//print $langs->trans('InternalURLOfPage');
		//print '</td><td>';
		print ' &nbsp; - &nbsp; ';
		print '/public/website/index.php?website='.urlencode($websitekey).'&pageid='.urlencode($pageid);
		//if ($objectpage->grabbed_from) print ' - <span class="opacitymedium">'.$langs->trans('InitiallyGrabbedFrom').' '.$objectpage->grabbed_from.'</span>';
		print '</td></tr>';

		$type_container = $objectpage->type_container;
		$pageurl = $objectpage->pageurl;
		$pagealiasalt = $objectpage->aliasalt;
		$pagetitle = $objectpage->title;
		$pagedescription = $objectpage->description;
		$pageimage = $objectpage->image;
		$pagekeywords = $objectpage->keywords;
		$pagelang = $objectpage->lang;
		$pageallowedinframes = $objectpage->allowed_in_frames;
		$pagehtmlheader = $objectpage->htmlheader;
		$pagedatecreation = $objectpage->date_creation;
		$pagedatemodification = $objectpage->date_modification;
		$pageauthorid = $objectpage->fk_user_creat;
		$pageusermodifid = $objectpage->fk_user_modif;
		$pageauthoralias = $objectpage->author_alias;
		$pagestatus = $objectpage->status;
	} else {
		$type_container = 'page';
		$pagedatecreation = dol_now();
		$pageauthorid = $user->id;
		$pageusermodifid = 0;
		$pageauthoralias = '';
		$pagestatus = 1;
	}
	if (GETPOST('WEBSITE_TITLE', 'alpha')) {
		$pagetitle = str_replace(array('<', '>'), '', GETPOST('WEBSITE_TITLE', 'alphanohtml'));
	}
	if (GETPOST('WEBSITE_PAGENAME', 'alpha')) {
		$pageurl = GETPOST('WEBSITE_PAGENAME', 'alpha');
	}
	if (GETPOST('WEBSITE_ALIASALT', 'alpha')) {
		$pagealiasalt = str_replace(array('<', '>'), '', GETPOST('WEBSITE_ALIASALT', 'alphanohtml'));
	}
	if (GETPOST('WEBSITE_DESCRIPTION', 'alpha')) {
		$pagedescription = str_replace(array('<', '>'), '', GETPOST('WEBSITE_DESCRIPTION', 'alphanohtml'));
	}
	if (GETPOST('WEBSITE_IMAGE', 'alpha')) {
		$pageimage = GETPOST('WEBSITE_IMAGE', 'alpha');
	}
	if (GETPOST('WEBSITE_KEYWORDS', 'alpha')) {
		$pagekeywords = str_replace(array('<', '>'), '', GETPOST('WEBSITE_KEYWORDS', 'alphanohtml'));
	}
	if (GETPOST('WEBSITE_LANG', 'aZ09')) {
		$pagelang = GETPOST('WEBSITE_LANG', 'aZ09');
	}
	if (GETPOST('WEBSITE_ALLOWED_IN_FRAMES', 'aZ09')) {
		$pageallowedinframes = GETPOST('WEBSITE_ALLOWED_IN_FRAMES', 'aZ09');
	}
	if (GETPOST('htmlheader', 'none')) {
		$pagehtmlheader = GETPOST('htmlheader', 'none');
	}

	if ($action != 'createcontainer') {
		print '<!-- Status of page -->'."\n";
		print '<tr><td class="fieldrequired">';
		print $langs->trans('Status');
		print '</td><td>';
		print ajax_object_onoff($objectpage, 'status', 'status', 'Enabled', 'Disabled');
		//print dol_print_date($pagedatecreation, 'dayhour');
		print '</td></tr>';
	}

	// Type of container
	print '<tr><td class="titlefield fieldrequired">';
	print $langs->trans('WEBSITE_TYPE_CONTAINER');
	print '</td><td>';
	print img_picto('', 'object_technic', 'class="paddingrightonly"').' ';
	$formwebsite->selectTypeOfContainer('WEBSITE_TYPE_CONTAINER', (GETPOST('WEBSITE_TYPE_CONTAINER', 'alpha') ? GETPOST('WEBSITE_TYPE_CONTAINER', 'alpha') : $type_container), 0, '', 1);
	print '</td></tr>';

	if ($action == 'createcontainer') {
		print '<tr><td class="titlefield fieldrequired">';
		print $langs->trans('WEBSITE_PAGE_EXAMPLE');
		print '</td><td>';
		print $formwebsite->selectSampleOfContainer('sample', (GETPOSTISSET('sample') ? GETPOST('sample', 'alpha') : 'empty'), 0, '', 1);
		print '</td></tr>';
	}

	// Title
	print '<tr><td class="fieldrequired">';
	print $langs->trans('WEBSITE_TITLE');
	print '</td><td>';
	print '<input type="text" class="flat quatrevingtpercent" name="WEBSITE_TITLE" id="WEBSITE_TITLE" value="'.dol_escape_htmltag($pagetitle).'" autofocus>';
	print '</td></tr>';

	// Alias
	print '<tr><td class="titlefieldcreate fieldrequired">';
	print $langs->trans('WEBSITE_PAGENAME');
	print '</td><td>';
	print '<input type="text" class="flat minwidth300" name="WEBSITE_PAGENAME" id="WEBSITE_PAGENAME" value="'.dol_escape_htmltag($pageurl).'">';
	print '</td></tr>';

	print '<tr><td class="titlefieldcreate">';
	$htmlhelp = $langs->trans("WEBSITE_ALIASALTDesc");
	print $form->textwithpicto($langs->trans('WEBSITE_ALIASALT'), $htmlhelp, 1, 'help', '', 0, 2, 'aliastooltip');
	print '</td><td>';
	print '<input type="text" class="flat minwidth500" name="WEBSITE_ALIASALT" value="'.dol_escape_htmltag($pagealiasalt).'">';
	print '</td></tr>';

	print '<tr><td>';
	print $langs->trans('WEBSITE_DESCRIPTION');
	print '</td><td>';
	print '<input type="text" class="flat quatrevingtpercent" name="WEBSITE_DESCRIPTION" value="'.dol_escape_htmltag($pagedescription).'">';
	print '</td></tr>';

	print '<tr><td>';
	$htmlhelp = $langs->trans("WEBSITE_IMAGEDesc");
	print $form->textwithpicto($langs->trans('WEBSITE_IMAGE'), $htmlhelp, 1, 'help', '', 0, 2, 'imagetooltip');
	print '</td><td>';
	print '<input type="text" class="flat quatrevingtpercent" name="WEBSITE_IMAGE" value="'.dol_escape_htmltag($pageimage).'">';
	print '</td></tr>';

	// Keywords
	print '<tr><td>';
	$htmlhelp = $langs->trans("WEBSITE_KEYWORDSDesc");
	print $form->textwithpicto($langs->trans('WEBSITE_KEYWORDS'), $htmlhelp, 1, 'help', '', 0, 2, 'keywordtooltip');
	print '</td><td>';
	print '<input type="text" class="flat quatrevingtpercent" name="WEBSITE_KEYWORDS" value="'.dol_escape_htmltag($pagekeywords).'">';
	print '</td></tr>';

	print '<tr><td>';
	print $langs->trans('Language');
	print '</td><td>';
	$onlykeys = array();
	if ($object->lang) {
		$onlykeys[$object->lang] = $object->lang;
	} else {
		$onlykeys[$langs->defaultlang] = $langs->defaultlang;
	}
	if ($object->otherlang) {
		$tmparray = explode(',', $object->otherlang);
		foreach ($tmparray as $key) {
			$tmpkey = trim($key);
			if (strlen($key) == 2) {
				$tmpkey = strtolower($key);
			}
			$onlykeys[$tmpkey] = $tmpkey;
		}
	}
	if (empty($object->lang) && empty($object->otherlang)) {
		$onlykeys = null; // We keep full list of languages
	}
	print $formadmin->select_language($pagelang ? $pagelang : '', 'WEBSITE_LANG', 0, null, '1', 0, 0, 'minwidth200', 0, 0, 0, $onlykeys, 1);
	$htmltext = $langs->trans("AvailableLanguagesAreDefinedIntoWebsiteProperties");
	print $form->textwithpicto('', $htmltext);
	print '</td></tr>';

	// Translation of
	$translationof = 0;
	$translatedby = 0;
	print '<!-- Translation of --><tr><td>';
	print $langs->trans('TranslationLinks');
	print '</td><td>';
	if ($action != 'createcontainer') {
		// Has translation pages
		$sql = 'SELECT rowid, lang from '.MAIN_DB_PREFIX.'website_page where fk_page = '.$objectpage->id;
		$resql = $db->query($sql);
		if ($resql) {
			$num_rows = $db->num_rows($resql);
			if ($num_rows > 0) {
				print '<span class="opacitymedium">'.$langs->trans('ThisPageHasTranslationPages').':</span>';
				$i = 0;
				$tmppage = new WebsitePage($db);
				$tmpstring = '';
				while ($obj = $db->fetch_object($resql)) {
					$result = $tmppage->fetch($obj->rowid);
					if ($result > 0) {
						if ($i > 0) {
							$tmpstring .= '<br>';
						}
						$tmpstring .= $tmppage->getNomUrl(1).' ('.$tmppage->lang.')';
						$translatedby++;
						$i++;
					}
				}
				if ($i > 1) {
					print '<br>';
				} else {
					print ' ';
				}
				print $tmpstring;
			}
		} else {
			dol_print_error($db);
		}
	}
	if (empty($translatedby) && ($action == 'editmeta' || $action == 'createcontainer' || $objectpage->fk_page > 0)) {
		$sourcepage = new WebsitePage($db);
		$result = $sourcepage->fetch($objectpage->fk_page);
		if ($result == 0) {
			// not found, we can reset value to clean database
		} elseif ($result > 0) {
			$translationof = $objectpage->fk_page;
			print '<span class="opacitymedium">'.$langs->trans('ThisPageIsTranslationOf').'</span> ';
			print $formwebsite->selectContainer($website, 'pageidfortranslation', ($translationof ? $translationof : -1), 1, $action, 'minwidth300', array($objectpage->id));
			if ($translationof > 0 && $sourcepage->lang) {
				print $sourcepage->getNomUrl(2).' ('.$sourcepage->lang.')';
			}
		}
	}
	print '</td></tr>';

	// Allowed in frames
	print '<tr><td>';
	print $langs->trans('AllowedInFrames');
	//$htmlhelp = $langs->trans("AllowedInFramesDesc");
	//print $form->textwithpicto($langs->trans('AllowedInFrames'), $htmlhelp, 1, 'help', '', 0, 2, 'allowedinframestooltip');
	print '</td><td>';
	print '<input type="checkbox" class="flat" name="WEBSITE_ALLOWED_IN_FRAMES" value="1"'.($pageallowedinframes ? 'checked="checked"' : '').'>';
	print '</td></tr>';

	// Categories
	if (!empty($conf->categorie->enabled) && !empty($user->rights->categorie->lire)) {
		$langs->load('categories');

		if (!GETPOSTISSET('categories')) {
			$cate_arbo = $form->select_all_categories(Categorie::TYPE_WEBSITE_PAGE, '', null, null, null, 1);
			$c = new Categorie($db);
			$cats = $c->containing($objectpage->id, Categorie::TYPE_WEBSITE_PAGE);
			$arrayselected = array();
			if (is_array($cats)) {
				foreach ($cats as $cat) {
					$arrayselected[] = $cat->id;
				}
			}

			$cate_arbo = $form->select_all_categories(Categorie::TYPE_WEBSITE_PAGE, '', 'parent', null, null, 1);
		}

		print '<tr><td class="toptd">'.$form->editfieldkey('Categories', 'categories', '', $objectpage, 0).'</td><td>';
		print img_picto('', 'category', 'class="paddingright"');
		print $form->multiselectarray('categories', $cate_arbo, (GETPOSTISSET('categories') ? GETPOST('categories', 'array') : $arrayselected), null, null, 'minwidth200 widthcentpercentminusxx');
		print "</td></tr>";
	}

	if (!empty($conf->global->WEBSITE_PAGE_SHOW_INTERNAL_LINKS_TO_OBJECT)) {	// TODO Replace this with link into element_element ?
		print '<tr><td class="titlefieldcreate">';
		print 'ObjectClass';
		print '</td><td>';
		print '<input type="text" class="flat minwidth300" name="WEBSITE_OBJECTCLASS" placeholder="ClassName::/path/class/ObjectClass.class.php" >';
		print '</td></tr>';

		print '<tr><td class="titlefieldcreate">';
		print 'ObjectID';
		print '</td><td>';
		print '<input type="text" class="flat minwidth300" name="WEBSITE_OBJECTID" >';
		print '</td></tr>';
	}

	$fuser = new User($db);

	print '<tr><td>';
	print $langs->trans('Author');
	print '</td><td>';
	if ($pageauthorid > 0) {
		$fuser->fetch($pageauthorid);
		print $fuser->getNomUrl(1);
	} else {
		print '<span class="opacitymedium">'.$langs->trans("Unknown").'</span>';
	}
	print '</td></tr>';

	print '<tr><td>';
	print $langs->trans('PublicAuthorAlias');
	print '</td><td>';
	print '<input type="text" class="flat minwidth300" name="WEBSITE_AUTHORALIAS" value="'.dol_escape_htmltag($pageauthoralias).'">';
	print '</td></tr>';

	print '<tr><td>';
	print $langs->trans('DateCreation');
	print '</td><td>';
	print $form->selectDate($pagedatecreation, 'datecreation', 1, 1, 0, '', 1, 1);
	//print dol_print_date($pagedatecreation, 'dayhour');
	print '</td></tr>';

	if ($action != 'createcontainer') {
		print '<tr><td>';
		print $langs->trans('UserModif');
		print '</td><td>';
		if ($pageusermodifid > 0) {
			$fuser->fetch($pageusermodifid);
			print $fuser->getNomUrl(1);
		}
		print '</td></tr>';

		print '<tr><td>';
		print $langs->trans('DateModification');
		print '</td><td>';
		print dol_print_date($pagedatemodification, 'dayhour', 'tzuser');
		print '</td></tr>';
	}

	print '<tr><td class="tdhtmlheader tdtop">';
	$htmlhelp = $langs->trans("EditTheWebSiteForACommonHeader").'<br><br>';
	$htmlhelp .= $langs->trans("Example").' :<br>';
	$htmlhelp .= dol_htmlentitiesbr($htmlheadercontentdefault);
	print $form->textwithpicto($langs->trans('HtmlHeaderPage'), $htmlhelp, 1, 'help', '', 0, 2, 'htmlheadertooltip');
	print '</td><td>';
	$doleditor = new DolEditor('htmlheader', $pagehtmlheader, '', '120', 'ace', 'In', true, false, 'ace', ROWS_3, '100%', '');
	print $doleditor->Create(1, '', true, 'HTML Header', 'html');
	print '</td></tr>';

	print '</table>';
	if ($action == 'createcontainer') {
		print '<div class="center tablecheckboxcreatemanually'.$hiddenmanuallyafterload.'">';

		print '<input class="button" type="submit" name="addcontainer" value="'.$langs->trans("Create").'">';
		print '<input class="button button-cancel" type="submit" name="preview" value="'.$langs->trans("Cancel").'">';

		print '</div>';
	}

	if ($action == 'createcontainer') {
		print '<script type="text/javascript" language="javascript">
			jQuery(document).ready(function() {
				var disableautofillofalias = 0;
				jQuery("#WEBSITE_TITLE").keyup(function() {
					if (disableautofillofalias == 0)
					{
						var valnospecial = jQuery("#WEBSITE_TITLE").val();
						valnospecial = valnospecial.replace(/[éèê]/g, \'e\').replace(/[à]/g, \'a\').replace(/[ù]/g, \'u\').replace(/[î]/g, \'i\');
						valnospecial = valnospecial.replace(/[ç]/g, \'c\').replace(/[ö]/g, \'o\');
						valnospecial = valnospecial.replace(/[^\w]/gi, \'-\').toLowerCase();
						valnospecial = valnospecial.replace(/\-+/g, \'-\').replace(/\-$/, \'\');
						console.log("disableautofillofalias=0 so we replace WEBSITE_TITLE with "+valnospecial);
						jQuery("#WEBSITE_PAGENAME").val(valnospecial);
					}
				});
				jQuery("#WEBSITE_PAGENAME").keyup(function() {
					disableautofillofalias = 1;
				});

				jQuery("#checkboxcreatefromfetching,#checkboxcreatemanually").change(function() {
					console.log("we select a method to create a new container"+jQuery("#checkboxcreatefromfetching:checked").val())
					if (typeof(jQuery("#checkboxcreatefromfetching:checked").val()) != \'undefined\')
					{
						jQuery(".tablecheckboxcreatefromfetching").show();
						jQuery(".tablecheckboxcreatemanually").hide();
					}
					if (typeof(jQuery("#checkboxcreatemanually:checked").val()) != \'undefined\')
					{
						jQuery(".tablecheckboxcreatefromfetching").hide();
						jQuery(".tablecheckboxcreatemanually").show();
					}
				});
			});
			</script>';
	}
	//print '</div>';

	//print dol_get_fiche_end();

	print '</div>';

	print '<br>';
}

<<<<<<< HEAD
// Print formconfirm
if ($action == 'preview'){
	print $formconfirm;
}

if ($action == 'editfile' || $action == 'file_manager')
{
=======
if ($action == 'editfile' || $action == 'file_manager') {
>>>>>>> f7933a68
	print '<!-- Edit Media -->'."\n";
	print '<div class="fiche"><br>';
	//print '<div class="center">'.$langs->trans("FeatureNotYetAvailable").'</center>';

	$module = 'medias';
	if (empty($url)) {
		$url = DOL_URL_ROOT.'/website/index.php'; // Must be an url without param
	}
	include DOL_DOCUMENT_ROOT.'/core/tpl/filemanager.tpl.php';

	print '</div>';
}

if ($action == 'editmenu') {
	print '<!-- Edit Menu -->'."\n";
	print '<div class="center">'.$langs->trans("FeatureNotYetAvailable").'</center>';
}

if ($action == 'editsource') {
	// Editing with source editor

	$contentforedit = '';
	//$contentforedit.='<style scoped>'."\n";        // "scoped" means "apply to parent element only". Not yet supported by browsers
	//$contentforedit.=$csscontent;
	//$contentforedit.='</style>'."\n";
	$contentforedit .= $objectpage->content;
	//var_dump($_SESSION["dol_screenheight"]);
	$maxheightwin = 480;
	if (isset($_SESSION["dol_screenheight"])) {
		if ($_SESSION["dol_screenheight"] > 680) {
			$maxheightwin = $_SESSION["dol_screenheight"] - 400;
		}
		if ($_SESSION["dol_screenheight"] > 800) {
			$maxheightwin = $_SESSION["dol_screenheight"] - 490;
		}
	}
	//var_dump($_SESSION["dol_screenheight"]);
	require_once DOL_DOCUMENT_ROOT.'/core/class/doleditor.class.php';
	$doleditor = new DolEditor('PAGE_CONTENT', $contentforedit, '', $maxheightwin, 'Full', '', true, true, 'ace', ROWS_5, '40%');
	$doleditor->Create(0, '', false, 'HTML Source', 'php');
}

/*if ($action == 'editcontent')
{
	// Editing with default ckeditor

	$contentforedit = '';
	//$contentforedit.='<style scoped>'."\n";        // "scoped" means "apply to parent element only". Not yet supported by browsers
	//$contentforedit.=$csscontent;
	//$contentforedit.='</style>'."\n";
	$contentforedit .= $objectpage->content;

	$contentforedit = preg_replace('/(<img.*src=")(?!http)/', '\1'.DOL_URL_ROOT.'/viewimage.php?modulepart=medias&file=', $contentforedit, -1, $nbrep);

	require_once DOL_DOCUMENT_ROOT.'/core/class/doleditor.class.php';
	$doleditor=new DolEditor('PAGE_CONTENT',$contentforedit,'',500,'Full','',true,true,true,ROWS_5,'90%');
	$doleditor->Create(0, '', false);
}*/

print "</div>\n";
print "</form>\n";


if ($action == 'replacesite' || $action == 'replacesiteconfirm' || $massaction == 'replace') {
	print '<form action="'.$_SERVER["PHP_SELF"].'" method="POST">';
	print '<input type="hidden" name="token" value="'.newToken().'">';
	print '<input type="hidden" name="action" value="replacesiteconfirm">';
	print '<input type="hidden" name="website" value="'.$website->ref.'">';


	print '<!-- Search page and replace string -->'."\n";
	print '<div class="fiche"><br>';

	print load_fiche_titre($langs->trans("ReplaceWebsiteContent"), '', 'search');

	print '<div class="fichecenter"><div class="fichehalfleft">';

	print '<div class="tagtable">';

	print '<div class="tagtr">';
	print '<div class="tagtd paddingrightonly opacitymedium">';
	print $langs->trans("SearchReplaceInto");
	print '</div>';
	print '<div class="tagtd">';
	print '<input type="checkbox" class="marginleftonly" name="optioncontent" value="content"'.((!GETPOSTISSET('buttonreplacesitesearch') || GETPOST('optioncontent', 'aZ09')) ? ' checked' : '').'> '.$langs->trans("Content").'<br>';
	print '<input type="checkbox" class="marginleftonly" name="optionmeta" value="meta"'.(GETPOST('optionmeta', 'aZ09') ? ' checked' : '').'> '.$langs->trans("Title").' | '.$langs->trans("Description").' | '.$langs->trans("Keywords").'<br>';
	print '<input type="checkbox" class="marginleftonly" name="optionsitefiles" value="sitefiles"'.(GETPOST('optionsitefiles', 'aZ09') ? ' checked' : '').'> '.$langs->trans("GlobalCSSorJS").'<br>';
	print '</div>';
	print '</div>';

	print '<div class="tagtr">';
	print '<div class="tagtd paddingrightonly opacitymedium" style="padding-right: 10px !important">';
	print $langs->trans("SearchString");
	print '</div>';
	print '<div class="tagtd">';
	print '<input type="text" name="searchstring" value="'.dol_escape_htmltag($searchkey, 0, 0, '', 1).'" autofocus>';
	print '</div>';
	print '</div>';

	print '</div>';

	print '</div><div class="fichehalfleft">';

	print '<div class="tagtable">';

	print '<div class="tagtr">';
	print '<div class="tagtd paddingrightonly opacitymedium" style="padding-right: 10px !important">';
	print $langs->trans("WEBSITE_TYPE_CONTAINER");
	print '</div>';
	print '<div class="tagtd">';
	print img_picto('', 'object_technic', 'class="paddingrightonly"').' ';
	$formwebsite->selectTypeOfContainer('optioncontainertype', (GETPOST('optioncontainertype', 'alpha') ? GETPOST('optioncontainertype', 'alpha') : ''), 1);
	print '</div>';
	print '</div>';

	print '<div class="tagtr">';
	print '<div class="tagtd paddingrightonly opacitymedium" style="padding-right: 10px !important">';
	print $langs->trans("Language");
	print '</div>';
	print '<div class="tagtd">';
	print img_picto('', 'language', 'class="paddingrightonly"').' '.$formadmin->select_language(GETPOSTISSET('optionlanguage') ? GETPOST('optionlanguage') : '', 'optionlanguage', 0, null, '1', 0, 0, 'minwidth300', 2, 0, 0, null, 1);
	print '</div>';
	print '</div>';

	// Categories
	if (!empty($conf->categorie->enabled) && !empty($user->rights->categorie->lire)) {
		print '<div class="tagtr">';
		print '<div class="tagtd paddingrightonly marginrightonly opacitymedium" style="padding-right: 10px !important">';
		print $langs->trans("Category");
		print '</div>';
		print '<div class="tagtd">';
		print img_picto('', 'category', 'class="paddingrightonly"').' '.$form->select_all_categories(Categorie::TYPE_WEBSITE_PAGE, GETPOSTISSET('optioncategory') ? GETPOST('optioncategory') : '', 'optioncategory', null, null);
		include_once DOL_DOCUMENT_ROOT.'/core/lib/ajax.lib.php';
		print ajax_combobox('optioncategory');
		print '</div>';
		print '</div>';
	}

	print '</div>';

	print '<input type="submit" class="button" name="buttonreplacesitesearch" value="'.dol_escape_htmltag($langs->trans("Search")).'">';

	print '</div></div>';

	if ($action == 'replacesiteconfirm') {
		print '<!-- List of search result -->'."\n";
		print '<div class="rowsearchresult clearboth">';

		print '<br>';
		print '<br>';

		if ($listofpages['code'] == 'OK') {
			$arrayofselected = is_array($toselect) ? $toselect : array();
			$param = '';
			$nbtotalofrecords = count($listofpages['list']);
			$num = $limit;
			$permissiontodelete = $user->rights->website->delete;

			// List of mass actions available
			$arrayofmassactions = array();
			if ($user->rights->website->writephp && $searchkey) {
				$arrayofmassactions['replace'] = $langs->trans("Replace");
			}
			if ($user->rights->website->write) {
				$arrayofmassactions['setcategory'] = $langs->trans("ClassifyInCategory");
			}
			if ($permissiontodelete) {
				$arrayofmassactions['predelete'] = '<span class="fa fa-trash paddingrightonly"></span>'.$langs->trans("Delete");
			}
			if (GETPOST('nomassaction', 'int') || in_array($massaction, array('presend', 'predelete'))) {
				$arrayofmassactions = array();
			}

			$massactionbutton = $form->selectMassAction('', $arrayofmassactions);
			$massactionbutton .= '<div class="massactionother massactionreplace hidden">';
			$massactionbutton .= $langs->trans("ReplaceString");
			$massactionbutton .= ' <input type="text" name="replacestring" value="'.dol_escape_htmltag(GETPOST('replacestring', 'none')).'">';
			$massactionbutton .= '</div>';
			$massactionbutton .= '<div class="massactionother massactionsetcategory hidden">';
			$massactionbutton .= $langs->trans("Category");
			$massactionbutton .= ' '.$form->select_all_categories(Categorie::TYPE_WEBSITE_PAGE, GETPOSTISSET('setcategory') ? GETPOST('setcategory') : '', 'setcategory', 64, 0, 0, 0, 'minwidth300 alignstart');
			include_once DOL_DOCUMENT_ROOT.'/core/lib/ajax.lib.php';
			$massactionbutton .= ajax_combobox('setcategory');
			$massactionbutton .= '</div>';

			$varpage = empty($contextpage) ? $_SERVER["PHP_SELF"] : $contextpage;
			//$selectedfields = $form->multiSelectArrayWithCheckbox('selectedfields', $arrayfields, $varpage); // This also change content of $arrayfields
			$selectedfields .= $form->showCheckAddButtons('checkforselect', 1);

			print_barre_liste($langs->trans("Results"), $page, $_SERVER["PHP_SELF"], $param, $sortfield, $sortorder, $massactionbutton, $num, $nbtotalofrecords, 'generic', 0, '', '', $limit, 1, 1, 1);

			$topicmail = "WebsitePageRef";
			$modelmail = "websitepage_send";
			$objecttmp = new WebsitePage($db);
			$trackid = 'wsp'.$object->id;
			include DOL_DOCUMENT_ROOT.'/core/tpl/massactions_pre.tpl.php';

			$param = 'action=replacesiteconfirm&website='.urlencode($website->ref);
			$param .= '&searchstring='.urlencode($searchkey);
			if (GETPOST('optioncontent')) {
				$param .= '&optioncontent=content';
			}
			if (GETPOST('optionmeta')) {
				$param .= '&optionmeta=meta';
			}
			if (GETPOST('optionsitefiles')) {
				$param .= '&optionsitefiles=optionsitefiles';
			}
			if (GETPOST('optioncontainertype')) {
				$param .= '&optioncontainertype='.GETPOST('optioncontainertype', 'aZ09');
			}
			if (GETPOST('optionlanguage')) {
				$param .= '&optionlanguage='.GETPOST('optionlanguage', 'aZ09');
			}
			if (GETPOST('optioncategory')) {
				$param .= '&optioncategory='.GETPOST('optioncategory', 'aZ09');
			}

			print '<div class="div-table-responsive-no-min">';
			print '<table class="noborder centpercent">';
			print '<tr class="liste_titre">';
			print getTitleFieldOfList("Type", 0, $_SERVER['PHP_SELF'], 'type_container', '', $param, '', $sortfield, $sortorder, '')."\n";
			print getTitleFieldOfList("Page", 0, $_SERVER['PHP_SELF'], 'pageurl', '', $param, '', $sortfield, $sortorder, '')."\n";
			print getTitleFieldOfList("Categories", 0, $_SERVER['PHP_SELF']);
			print getTitleFieldOfList("", 0, $_SERVER['PHP_SELF']);
			print getTitleFieldOfList("", 0, $_SERVER['PHP_SELF']);
			print getTitleFieldOfList("DateLastModification", 0, $_SERVER['PHP_SELF'], 'tms', '', $param, '', $sortfield, $sortorder, 'center ')."\n";		// Date last modif
			print getTitleFieldOfList("", 0, $_SERVER['PHP_SELF']);
			print getTitleFieldOfList($selectedfields, 0, $_SERVER["PHP_SELF"], '', '', '', '', $sortfield, $sortorder, 'center maxwidthsearch ')."\n";
			print '</tr>';

			require_once DOL_DOCUMENT_ROOT.'/categories/class/categorie.class.php';
			$c = new Categorie($db);

			$totalnbwords = 0;

			foreach ($listofpages['list'] as $answerrecord) {
				if (get_class($answerrecord) == 'WebsitePage') {
					print '<tr>';

					// Type of container
					print '<td class="nowraponall">'.$langs->trans("Container").' - ';
					print $langs->trans($answerrecord->type_container); // TODO Use label of container
					print '</td>';

					// Container url and label
					print '<td>';
					print $answerrecord->getNomUrl(1);
					print ' <span class="opacitymedium">('.($answerrecord->title ? $answerrecord->title : $langs->trans("NoTitle")).')</span>';
					//print '</td>';
					//print '<td class="tdoverflow100">';
					print '<br>';
					print '<span class="opacitymedium">'.$answerrecord->description.'</span>';
					print '</td>';

					// Categories - Tags
					print '<td>';
					if (!empty($conf->categorie->enabled) && !empty($user->rights->categorie->lire)) {
						// Get current categories
						$existing = $c->containing($answerrecord->id, Categorie::TYPE_WEBSITE_PAGE, 'object');
						if (is_array($existing)) {
							foreach ($existing as $tmpcategory) {
								//var_dump($tmpcategory);
								print img_object($langs->trans("Category").' : '.$tmpcategory->label, 'category', 'style="padding-left: 2px; padding-right: 2px; color: #'.($tmpcategory->color != '' ? $tmpcategory->color : '888').'"');
							}
						}
					}
					//var_dump($existing);
					print '</td>';


					$param = '?action=replacesiteconfirm';
					$param .= '&websiteid='.$website->id;
					$param .= '&optioncontent='.GETPOST('optioncontent', 'aZ09');
					$param .= '&optionmeta='.GETPOST('optionmeta', 'aZ09');
					$param .= '&optionsitefiles='.GETPOST('optionsitefiles', 'aZ09');
					$param .= '&optioncontainertype='.GETPOST('optioncontainertype', 'aZ09');
					$param .= '&optionlanguage='.GETPOST('optionlanguage', 'aZ09');
					$param .= '&optioncategory='.GETPOST('optioncategory', 'aZ09');
					$param .= '&searchstring='.urlencode($searchkey);

					// Language
					print '<td>';
					print $answerrecord->lang;
					print '</td>';

					// Number of words
					print '<td class="center nowraponall">';
					$textwithouthtml = dol_string_nohtmltag(dolStripPhpCode($answerrecord->content));
					$characterMap = 'áàéèëíóúüñùç0123456789';
					$nbofwords = str_word_count($textwithouthtml, 0, $characterMap);
					if ($nbofwords) {
						print $nbofwords.' '.$langs->trans("words");
						$totalnbwords += $nbofwords;
					}
					print '</td>';

					// Date last modification
					print '<td class="center nowraponall">';
					print dol_print_date($answerrecord->date_modification, 'dayhour');
					print '</td>';

					// Edit properties, HTML sources, status
					print '<td class="tdwebsitesearchresult right nowraponall">';
					$disabled = '';
					$urltoedithtmlsource = $_SERVER["PHP_SELF"].'?action=editmeta&websiteid='.$website->id.'&pageid='.$answerrecord->id.'&backtopage='.urlencode($_SERVER["PHP_SELF"].$param);
					if (empty($user->rights->website->write)) {
						$disabled = ' disabled';
						$urltoedithtmlsource = '';
					}
					print '<a class="editfielda marginleftonly marginrightonly '.$disabled.'" href="'.$urltoedithtmlsource.'" title="'.$langs->trans("EditPageMeta").'">'.img_picto($langs->trans("EditPageMeta"), 'pencil-ruler').'</a>';

					$disabled = '';
					$urltoedithtmlsource = $_SERVER["PHP_SELF"].'?action=editsource&websiteid='.$website->id.'&pageid='.$answerrecord->id.'&backtopage='.urlencode($_SERVER["PHP_SELF"].$param);
					if (empty($user->rights->website->write)) {
						$disabled = ' disabled';
						$urltoedithtmlsource = '';
					}
					print '<a class="editfielda  marginleftonly marginrightonly '.$disabled.'" href="'.$urltoedithtmlsource.'" title="'.$langs->trans("EditHTMLSource").'">'.img_picto($langs->trans("EditHTMLSource"), 'edit').'</a>';

					print '<span class="marginleftonly marginrightonly"></span>'.ajax_object_onoff($answerrecord, 'status', 'status', 'Enabled', 'Disabled');

					print '</td>';

					// Action column
					print '<td class="nowrap center">';

					print '<!-- Status of page -->'."\n";
					if ($massactionbutton || $massaction) {
						$selected = 0;
						if (in_array($answerrecord->id, $arrayofselected)) {
							$selected = 1;
						}
						print '<input id="'.$answerrecord->id.'" class="flat checkforselect" type="checkbox" name="toselect[]" value="'.$answerrecord->id.'"'.($selected ? ' checked="checked"' : '').'>';
					}
					print '</td>';

					print '</tr>';
				} else {
					print '<tr>';

					// Type of container
					print '<td>';
					$translateofrecordtype = array(
						'website_csscontent'=>'WEBSITE_CSS_INLINE',
						'website_jscontent'=>'WEBSITE_JS_INLINE',
						'website_robotcontent'=>'WEBSITE_ROBOT',
						'website_htmlheadercontent'=>'WEBSITE_HTML_HEADER',
						'website_htaccess'=>'WEBSITE_HTACCESS',
						'website_readme'=>'WEBSITE_README',
						'website_manifestjson'=>'WEBSITE_MANIFEST_JSON'
					);
					if (!empty($translateofrecordtype[$answerrecord['type']])) {
						print $langs->trans($translateofrecordtype[$answerrecord['type']]);
					} else {
						print $answerrecord['type'];
					}
					print '</td>';

					$param = '?action=replacesiteconfirm';
					$param .= '&websiteid='.$website->id;
					$param .= '&optioncontent='.GETPOST('optioncontent', 'aZ09');
					$param .= '&optionmeta='.GETPOST('optionmeta', 'aZ09');
					$param .= '&optionsitefiles='.GETPOST('optionsitefiles', 'aZ09');
					$param .= '&optioncontainertype='.GETPOST('optioncontainertype', 'aZ09');
					$param .= '&optionlanguage='.GETPOST('optionlanguage', 'aZ09');
					$param .= '&optioncategory='.GETPOST('optioncategory', 'aZ09');
					$param .= '&searchstring='.urlencode($searchkey);

					// Container url and label
					print '<td>';
					$backtopageurl = $_SERVER["PHP_SELF"].$param;
					print '<a href="'.$_SERVER["PHP_SELF"].'?action=editcss&website='.$website->ref.'&backtopage='.urlencode($backtopageurl).'">'.$langs->trans("EditCss").'</a>';
					print '</td>';

					// Language
					print '<td>';
					print '</td>';

					// Categories - Tags
					print '<td>';
					print '</td>';

					// Nb of words
					print '<td>';
					print '</td>';

					// Date last modification
					print '<td class="center nowraponall">';
					//print dol_print_date(filemtime());
					print '</td>';

					// Edit properties, HTML sources, status
					print '<td>';
					print '</td>';

					// Action column
					print '<td class="nowrap center">';
					print '</td>';

					print '</tr>';
				}
			}

			if (count($listofpages['list']) >= 2) {
				// Total
				print '<tr class="lite_titre">';

				// Type of container
				print '<td>';
				print $langs->trans("Total");
				print '</td>';

				// Container url and label
				print '<td>';
				print '</td>';

				// Language
				print '<td>';
				print '</td>';

				// Categories - Tags
				print '<td>';
				print '</td>';

				// Nb of words
				print '<td class="center nowraponall">';
				print $totalnbwords.' '.$langs->trans("words");
				print '</td>';

				// Date last modification
				print '<td>';
				print '</td>';

				// Edit properties, HTML sources, status
				print '<td>';
				print '</td>';

				// Action column
				print '<td class="nowrap center">';
				print '</td>';

				print '</tr>';
			}

			print '</table>';
			print '</div>';
			print '<br>';
		} else {
			print '<div class="warning">'.$listofpages['message'].'</div>';
		}

		print '</div>';
	}

	print '</form>';
}

if ($action == 'preview' || $action == 'createfromclone' || $action == 'createpagefromclone') {
	if ($pageid > 0 && $atleastonepage) {
		// $filejs
		// $filecss
		// $filephp

		// Ouput page under the Dolibarr top menu
		$objectpage->fetch($pageid);

		$jscontent = @file_get_contents($filejs);

		$out = '<!-- Page content '.$filetpl.' : Div with (Htmlheader/Style of page from database + CSS Of website from file + Page content from database or by include if WEBSITE_SUBCONTAINERSINLINE is on) -->'."\n";

		// Include a html so we can benefit of the header of page.
		// Note: We can't use iframe as it can be used to include another external html file
		// Note: We can't use frame as it is deprecated.
		/*if ($includepageintoaframeoradiv == 'iframe')
		{
			$out .= "<iframe><body></html>";
		}*/
		$out .= "\n<html><head>\n";
		$out .= "<!-- htmlheader/style of page from database -->\n";
		$out .= dolWebsiteReplacementOfLinks($object, $objectpage->htmlheader, 1, 'htmlheader');

		$out .= "<!-- htmlheader/style of website from files -->\n";
		// TODO Keep only the <link> or the <script> tags
		/*
		$htmlheadercontent = @file_get_contents($filehtmlheader);
		$dom = new DOMDocument;
		@$dom->loadHTML($htmlheadercontent);
		$styles = $dom->getElementsByTagName('link');
		$scripts = $dom->getElementsByTagName('script');
		foreach($styles as $stylescursor)
		{
			$out.=$stylescursor;
		}
		foreach($scripts as $scriptscursor)
		{
			$out.=$scriptscursor;
		}
		*/

		$out .= "</head>\n";
		$out .= "\n<body>";


		$out .= '<div id="websitecontentundertopmenu" class="websitecontentundertopmenu boostrap-iso">'."\n";

		// REPLACEMENT OF LINKS When page called by website editor

		$out .= '<!-- style of website from file -->'."\n";
		$out .= '<style scoped>'."\n"; // "scoped" means "apply to parent element only and not grand parent". No more supported by browsers, snif !
		$tmpout = '';
		$tmpout .= '/* Include website CSS file */'."\n";
		//$csscontent = @file_get_contents($filecss);
		ob_start();
		include $filecss;
		$csscontent = ob_get_contents();
		ob_end_clean();
		$tmpout .= dolWebsiteReplacementOfLinks($object, $csscontent, 1, 'css');
		$tmpout .= '/* Include style from the HTML header of page */'."\n";
		// Clean the html header of page to get only <style> content
		$tmp = preg_split('(<style[^>]*>|</style>)', $objectpage->htmlheader);
		$tmpstyleinheader = '';
		$i = 0;
		foreach ($tmp as $valtmp) {
			$i++;
			if ($i % 2 == 0) {
				$tmpstyleinheader .= $valtmp."\n";
			}
		}
		$tmpout .= $tmpstyleinheader."\n";
		// Clean style that may affect global style of Dolibarr
		$tmpout = preg_replace('/}[\s\n]*body\s*{[^}]+}/ims', '}', $tmpout);
		$out .= $tmpout;
		$out .= '</style>'."\n";

		// Note: <div> or <section> with contenteditable="true" inside this can be edited with inline ckeditor

		// Do not enable the contenteditable when page was grabbed, ckeditor is removing span and adding borders,
		// so editable will be available only from container created from scratch
		//$out.='<div id="bodywebsite" class="bodywebsite"'.($objectpage->grabbed_from ? ' contenteditable="true"' : '').'>'."\n";
		$out .= '<div id="divbodywebsite" class="bodywebsite bodywebpage-'.$objectpage->ref.'">'."\n";

		$newcontent = $objectpage->content;

		// If mode WEBSITE_SUBCONTAINERSINLINE is on
		if (!empty($conf->global->WEBSITE_SUBCONTAINERSINLINE)) {
			// TODO Check file $filephp exists, if not create it.

			//var_dump($filetpl);
			$filephp = $filetpl;
			ob_start();
			try {
				$res = include $filephp;
				if (empty($res)) {
					print "ERROR: Failed to include file '".$filephp."'. Try to edit and save page.";
				}
			} catch (Exception $e) {
				print $e->getMessage();
			}
			$newcontent = ob_get_contents();
			ob_end_clean();
		}

		// Change the contenteditable to "true" or "false" when mode Edit Inline is on or off
		if (empty($conf->global->WEBSITE_EDITINLINE)) {
			// Remove the contenteditable="true"
			$newcontent = preg_replace('/(div|section)(\s[^\>]*)contenteditable="true"/', '\1\2', $newcontent);
		} else {
			// Keep the contenteditable="true" when mode Edit Inline is on
		}
		$out .= dolWebsiteReplacementOfLinks($object, $newcontent, 0, 'html', $objectpage->id)."\n";
		//$out.=$newcontent;

		$out .= '</div>';

		$out .= '</div> <!-- End div id=websitecontentundertopmenu -->';

		/*if ($includepageintoaframeoradiv == 'iframe')
		{
			$out .= "</body></html></iframe>";
		}*/
		$out .= "\n</body></html>\n";

		$out .= "\n".'<!-- End page content '.$filetpl.' -->'."\n\n";

		print $out;

		/*file_put_contents($filetpl, $out);
		if (! empty($conf->global->MAIN_UMASK))
			@chmod($filetpl, octdec($conf->global->MAIN_UMASK));

		// Output file on browser
		dol_syslog("index.php include $filetpl $filename content-type=$type");
		$original_file_osencoded=dol_osencode($filetpl);	// New file name encoded in OS encoding charset

		// This test if file exists should be useless. We keep it to find bug more easily
		if (! file_exists($original_file_osencoded))
		{
			dol_print_error(0,$langs->trans("ErrorFileDoesNotExists",$original_file));
			exit;
		}

		//include_once $original_file_osencoded;
		*/

		/*print '<iframe class="websiteiframenoborder centpercent" src="'.DOL_URL_ROOT.'/public/website/index.php?website='.$websitekey.'&pageid='.$pageid.'"/>';
		print '</iframe>';*/
	} else {
		if (empty($websitekey) || $websitekey == '-1') {
			print '<br><br><div class="center previewnotyetavailable"><span class="">'.$langs->trans("NoWebSiteCreateOneFirst").'</span></div><br><br><br>';
			print '<div class="center"><div class="logo_setup"></div></div>';
		} else {
			print '<br><br><div class="center previewnotyetavailable"><span class="">'.$langs->trans("PreviewOfSiteNotYetAvailable", $object->ref).'</span></div><br><br><br>';
			print '<div class="center"><div class="logo_setup"></div></div>';
		}
	}
}

// End of page
llxFooter();
$db->close();<|MERGE_RESOLUTION|>--- conflicted
+++ resolved
@@ -3770,7 +3770,7 @@
 	print '<br>';
 }
 
-<<<<<<< HEAD
+
 // Print formconfirm
 if ($action == 'preview'){
 	print $formconfirm;
@@ -3778,9 +3778,6 @@
 
 if ($action == 'editfile' || $action == 'file_manager')
 {
-=======
-if ($action == 'editfile' || $action == 'file_manager') {
->>>>>>> f7933a68
 	print '<!-- Edit Media -->'."\n";
 	print '<div class="fiche"><br>';
 	//print '<div class="center">'.$langs->trans("FeatureNotYetAvailable").'</center>';
