--- conflicted
+++ resolved
@@ -2704,13 +2704,10 @@
 
 	// Add the entry Sitemap: into the robot.txt file.
 	$robotcontent = @file_get_contents($filerobot);
-<<<<<<< HEAD
-=======
 	$result = preg_replace('/<?php \/\/ BEGIN PHP[^?]END PHP ?>\n/ims', '', $robotcontent);
 	if ($result) {
 		$robotcontent = $result;
 	}
->>>>>>> 72210dc1
 	$robotsitemap = "Sitemap: ".$domainname."/".$xmlname;
 	$result = strpos($robotcontent, 'Sitemap: ');
 	if ($result) {
