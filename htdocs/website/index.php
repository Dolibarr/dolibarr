--- conflicted
+++ resolved
@@ -1318,11 +1318,7 @@
 	}
 }
 
-<<<<<<< HEAD
-// Update css Update site properties
-=======
 // Update css site properties. Re-generates also the wrapper.
->>>>>>> 95dc2558
 if ($action == 'updatecss' && $usercanedit) {
 	// If we tried to reload another site/page, we stay on editcss mode.
 	if (GETPOST('refreshsite') || GETPOST('refreshsite_x') || GETPOST('refreshsite.x') || GETPOST('refreshpage') || GETPOST('refreshpage_x') || GETPOST('refreshpage.x')) {
@@ -1370,15 +1366,11 @@
 				}
 				$filetoread = realpath(dol_osencode($_FILES['addedfile']['tmp_name']));
 				$filesize = getimagesize($filetoread);
-<<<<<<< HEAD
-				if ($filesize[0] != 32 || $filesize[1] != 32) {
-=======
 				if ($filesize[0] != $filesize[1]) {
 					$error++;
 					setEventMessages($langs->trans('ErrorFaviconMustBeASquaredImage'), array(), 'errors');
 				}
 				if (! $error && ($filesize[0] != 16 && $filesize[0] != 32 && $filesize[0] != 64)) {
->>>>>>> 95dc2558
 					$error++;
 					setEventMessages($langs->trans('ErrorFaviconSize'), array(), 'errors');
 				}
@@ -2094,26 +2086,6 @@
 			$objectpage->content = GETPOST('PAGE_CONTENT', 'none');
 
 			$phpfullcodestring = dolKeepOnlyPhpCode($objectpage->content);
-<<<<<<< HEAD
-			//print dol_escape_htmltag($phpfullcodestring);exit;
-			$forbiddenphpcommands = array("exec", "passthru", "system", "shell_exec", "proc_open", "eval", "dol_eval");
-			if (empty($conf->global->WEBSITE_PHP_ALLOW_WRITE)) {    // If option is not on, we disallow functions to write files
-				$forbiddenphpcommands = array_merge($forbiddenphpcommands, array("fopen", "file_put_contents", "fputs", "fputscsv", "fwrite", "fpassthru", "unlink", "mkdir", "rmdir", "symlink", "touch", "umask"));
-			}
-			foreach ($forbiddenphpcommands as $forbiddenphpcommand) {
-				if (preg_match('/'.$forbiddenphpcommand.'\s*\(/ms', $phpfullcodestring)) {
-					$error++;
-					setEventMessages($langs->trans("DynamicPHPCodeContainsAForbiddenInstruction", $forbiddenphpcommand), null, 'errors');
-					if ($action == 'updatesource') {
-						$action = 'editsource';
-					}
-					if ($action == 'updatecontent') {
-						$action = 'editcontent';
-					}
-				}
-			}
-=======
->>>>>>> 95dc2558
 
 			// Security analysis
 			$error = checkPHPCode($phpfullcodestringold, $phpfullcodestring);
@@ -2744,11 +2716,7 @@
 			print ' &nbsp; ';
 
 			//print '<input type="submit" class="button bordertransp"'.$disabled.' value="'.dol_escape_htmltag($langs->trans("EditCss")).'" name="editcss">';
-<<<<<<< HEAD
-			print '<a href="'.$_SERVER["PHP_SELF"].'?website='.$object->ref.'&pageid='.$pageid.'&action=editcss" class="button bordertransp"'.$disabled.'>'.dol_escape_htmltag($langs->trans("EditCss")).'</a>';
-=======
 			print '<a href="'.$_SERVER["PHP_SELF"].'?website='.$object->ref.'&pageid='.$pageid.'&action=editcss&token='.newToken().'" class="button bordertransp" title="'.dol_escape_htmltag($langs->trans("EditCss")).'"'.$disabled.'><span class="fa fa-cog paddingrightonly"></span><span class="hideonsmartphone">'.dol_escape_htmltag($langs->trans("EditCss")).'</span></a>';
->>>>>>> 95dc2558
 
 			$importlabel = $langs->trans("ImportSite");
 			$exportlabel = $langs->trans("ExportSite");
@@ -3049,18 +3017,11 @@
 				print ' &nbsp; ';
 
 				//print '<input type="submit" class="button bordertransp"'.$disabled.' value="'.dol_escape_htmltag($langs->trans("EditPageMeta")).'" name="editmeta">';
-<<<<<<< HEAD
-				print '<a href="'.$_SERVER["PHP_SELF"].'?website='.$object->ref.'&pageid='.$pageid.'&action=editmeta" class="button bordertransp"'.$disabled.'>'.dol_escape_htmltag($langs->trans("EditPageMeta")).'</a>';
-
-				//print '<input type="submit" class="button bordertransp"'.$disabled.' value="'.dol_escape_htmltag($langs->trans("EditHTMLSource")).'" name="editsource">';
-				print '<a href="'.$_SERVER["PHP_SELF"].'?website='.$object->ref.'&pageid='.$pageid.'&action=editsource" class="button bordertransp"'.$disabled.'>'.dol_escape_htmltag($langs->trans("EditHTMLSource")).'</a>';
-=======
 				print '<a href="'.$_SERVER["PHP_SELF"].'?website='.$object->ref.'&pageid='.$pageid.'&action=editmeta&token='.newToken().'" class="button bordertransp" title="'.dol_escape_htmltag($langs->trans("EditPageMeta")).'"'.$disabled.'><span class="fa fa-cog paddingrightonly"></span><span class="hideonsmartphone">'.dol_escape_htmltag($langs->trans("EditPageMeta")).'</span></a>';
 
 				//print '<input type="submit" class="button bordertransp"'.$disabled.' value="'.dol_escape_htmltag($langs->trans("EditHTMLSource")).'" name="editsource">';
 				print '<a href="'.$_SERVER["PHP_SELF"].'?website='.$object->ref.'&pageid='.$pageid.'&action=editsource&token='.newToken().'" class="button bordertransp"'.$disabled.'>'.dol_escape_htmltag($langs->trans($conf->dol_optimize_smallscreen ? "HTML" : "EditHTMLSource")).'</a>';
 				print '</span>';
->>>>>>> 95dc2558
 
 				print '<!-- button EditInLine and ShowSubcontainers -->'."\n";
 				print '<div class="websiteselectionsection inline-block">';
