--- conflicted
+++ resolved
@@ -1707,14 +1707,7 @@
 				$action = 'createpagefromclone';
 
 				$db->rollback();
-			}
-<<<<<<< HEAD
-			else {
-				$fileindex = $pathofwebsitenew.'/index.php';
-=======
-			else
-			{
->>>>>>> 7d8323b0
+			} else {
 				$filetpl = $pathofwebsitenew.'/page'.$resultpage->id.'.tpl.php';
 				$fileindex = $pathofwebsitenew.'/index.php';
 				$filewrapper = $pathofwebsitenew.'/wrapper.php';
