--- conflicted
+++ resolved
@@ -445,40 +445,24 @@
 	header("Location: ".$_SERVER["PHP_SELF"].'?website='.urlencode(GETPOST('website')).'&pageid='.GETPOSTINT('websitepage'));
 	exit;
 }
-<<<<<<< HEAD
-if ($action == 'seteditinline') {	// No need of write permission
-=======
 if ($action == 'seteditinline') {	// Test on permission not required here
->>>>>>> cc80841a
 	dolibarr_set_const($db, 'WEBSITE_EDITINLINE', 1);
 	//dolibarr_set_const($db, 'WEBSITE_SUBCONTAINERSINLINE', 0); // Force disable of 'Include dynamic content'
 	header("Location: ".$_SERVER["PHP_SELF"].'?website='.urlencode(GETPOST('website')).'&pageid='.GETPOSTINT('pageid'));
 	exit;
 }
-<<<<<<< HEAD
-if ($action == 'unseteditinline') {	// No need of write permission
-=======
 if ($action == 'unseteditinline') {	// Test on permission not required here
->>>>>>> cc80841a
 	dolibarr_del_const($db, 'WEBSITE_EDITINLINE');
 	header("Location: ".$_SERVER["PHP_SELF"].'?website='.urlencode(GETPOST('website')).'&pageid='.GETPOSTINT('pageid'));
 	exit;
 }
-<<<<<<< HEAD
-if ($action == 'setshowsubcontainers') {	// No need of write permission
-=======
 if ($action == 'setshowsubcontainers') {	// Test on permission not required here
->>>>>>> cc80841a
 	dolibarr_set_const($db, 'WEBSITE_SUBCONTAINERSINLINE', 1);
 	//dolibarr_set_const($db, 'WEBSITE_EDITINLINE', 0); // Force disable of edit inline
 	header("Location: ".$_SERVER["PHP_SELF"].'?website='.urlencode(GETPOST('website')).'&pageid='.GETPOSTINT('pageid'));
 	exit;
 }
-<<<<<<< HEAD
-if ($action == 'unsetshowsubcontainers') {	// No need of write permission
-=======
 if ($action == 'unsetshowsubcontainers') {	// Test on permission not required here
->>>>>>> cc80841a
 	dolibarr_del_const($db, 'WEBSITE_SUBCONTAINERSINLINE');
 	header("Location: ".$_SERVER["PHP_SELF"].'?website='.urlencode(GETPOST('website')).'&pageid='.GETPOSTINT('pageid'));
 	exit;
@@ -1505,11 +1489,7 @@
 		//var_dump($listofobjectthirdparties);exit;
 	}
 
-<<<<<<< HEAD
-	if ($action == 'delete') {
-=======
 	if ($action == 'delete') {	// Test on permission not required here
->>>>>>> cc80841a
 		$mode = 'replacesite';
 		$action = 'replacesite';
 
@@ -1614,11 +1594,7 @@
 			}
 
 
-<<<<<<< HEAD
-			$dataposted = trim(GETPOST('WEBSITE_HTML_HEADER', 'none'));
-=======
 			$dataposted = trim(GETPOST('WEBSITE_HTML_HEADER', 'restricthtmlallowlinkscript'));		// Must accept tags like '<script>' and '<link>'
->>>>>>> cc80841a
 			$dataposted = preg_replace(array('/<html>\n*/ims', '/<\/html>\n*/ims'), array('', ''), $dataposted);
 			$dataposted = str_replace('<?=', '<?php', $dataposted);
 
@@ -1800,11 +1776,7 @@
 			}
 
 
-<<<<<<< HEAD
-			$dataposted = trim(GETPOST('WEBSITE_MANIFEST_JSON', 'none'));
-=======
 			$dataposted = trim(GETPOST('WEBSITE_MANIFEST_JSON', 'restricthtmlallowunvalid'));
->>>>>>> cc80841a
 			$dataposted = str_replace('<?=', '<?php', $dataposted);
 
 			// Manifest.json file
@@ -2066,11 +2038,7 @@
 		$objectpage->image = GETPOST('WEBSITE_IMAGE', 'alpha');
 		$objectpage->keywords = str_replace(array('<', '>'), '', GETPOST('WEBSITE_KEYWORDS', 'alphanohtml'));
 		$objectpage->allowed_in_frames = GETPOST('WEBSITE_ALLOWED_IN_FRAMES', 'aZ09');
-<<<<<<< HEAD
-		$objectpage->htmlheader = trim(GETPOST('htmlheader', 'none'));
-=======
 		$objectpage->htmlheader = trim(GETPOST('htmlheader', 'restricthtmlallowlinkscript'));		// Must accept tags like '<script>' and '<link>'
->>>>>>> cc80841a
 		$objectpage->fk_page = (GETPOSTINT('pageidfortranslation') > 0 ? GETPOSTINT('pageidfortranslation') : 0);
 		$objectpage->author_alias = trim(GETPOST('WEBSITE_AUTHORALIAS', 'alphanohtml'));
 		$objectpage->object_type = GETPOST('WEBSITE_OBJECTCLASS', 'alpha');
@@ -2354,17 +2322,10 @@
 			$error = checkPHPCode($phpfullcodestringold, $phpfullcodestring);
 
 			if ($error) {
-<<<<<<< HEAD
-				if ($action == 'updatesource') {
-					$action = 'editsource';
-				}
-				if ($action == 'updatecontent') {
-=======
 				if ($action == 'updatesource') {	// Test on permissions already done
 					$action = 'editsource';
 				}
 				if ($action == 'updatecontent') {	// Test on permissions already done
->>>>>>> cc80841a
 					$action = 'editcontent';
 				}
 			}
@@ -2581,7 +2542,6 @@
 						$userfiles = $_FILES['userfile']['tmp_name'];
 					} else {
 						$userfiles = array($_FILES['userfile']['tmp_name']);
-<<<<<<< HEAD
 					}
 
 					// Check if $_FILES is ok
@@ -2614,40 +2574,6 @@
 					}
 					*/
 
-=======
-					}
-
-					// Check if $_FILES is ok
-					foreach ($userfiles as $key => $userfile) {
-						if (empty($_FILES['userfile']['tmp_name'][$key])) {
-							$error++;
-							if ($_FILES['userfile']['error'][$key] == 1 || $_FILES['userfile']['error'][$key] == 2) {
-								setEventMessages($langs->trans('ErrorFileSizeTooLarge'), null, 'errors');
-								$action = 'importsite';
-							} else {
-								setEventMessages($langs->trans("ErrorFieldRequired", $langs->transnoentitiesnoconv("File")), null, 'errors');
-								$action = 'importsite';
-							}
-						}
-					}
-
-					if (!$error) {
-						//$upload_dir = $conf->website->dir_temp;
-						$upload_dir = DOL_DATA_ROOT.'/doctemplates/websites/';
-						$result = dol_add_file_process($upload_dir, 1, -1, 'userfile', '');
-					}
-
-					// Get name of file (take last one if several name provided)
-					/*
-					$fileofzip = $upload_dir.'/unknown';
-					foreach ($_FILES as $key => $ifile) {
-						foreach ($ifile['name'] as $key2 => $ifile2) {
-							$fileofzip = $upload_dir.'/'.$ifile2;
-						}
-					}
-					*/
-
->>>>>>> cc80841a
 					$action = 'importsite';
 				}
 
@@ -2944,11 +2870,7 @@
 $moreheadjs .= 'var indicatorBlockUI = \''.DOL_URL_ROOT."/theme/".$conf->theme."/img/working.gif".'\';'."\n";
 $moreheadjs .= '</script>'."\n";
 
-<<<<<<< HEAD
-llxHeader($moreheadcss.$moreheadjs, $langs->trans("Website").(empty($website->ref) ? '' : ' - '.$website->ref), $helpurl, '', 0, 0, $arrayofjs, $arrayofcss, '', '', '<!-- Begin div class="fiche" -->'."\n".'<div class="fichebutwithotherclass">');
-=======
 llxHeader($moreheadcss.$moreheadjs, $langs->trans("Website").(empty($website->ref) ? '' : ' - '.$website->ref), $helpurl, '', 0, 0, $arrayofjs, $arrayofcss, '', 'mod-website page-index', '<!-- Begin div class="fiche" -->'."\n".'<div class="fichebutwithotherclass">');
->>>>>>> cc80841a
 
 print "\n";
 print '<!-- Open form for all page -->'."\n";
@@ -3504,7 +3426,6 @@
 
 				// Edit HTML content
 				print '<a href="'.$_SERVER["PHP_SELF"].'?website='.$object->ref.'&pageid='.$pageid.'&action=editsource&token='.newToken().'" class="button bordertransp"'.$disabled.'>'.dol_escape_htmltag($langs->trans($conf->dol_optimize_smallscreen ? "HTML" : "EditHTMLSource")).'</a>';
-<<<<<<< HEAD
 
 				// Edit CKEditor
 				if (getDolGlobalInt('WEBSITE_ALLOW_CKEDITOR')) {
@@ -3513,16 +3434,6 @@
 					print '<!-- Add option WEBSITE_ALLOW_CKEDITOR to allow ckeditor -->';
 				}
 
-=======
-
-				// Edit CKEditor
-				if (getDolGlobalInt('WEBSITE_ALLOW_CKEDITOR')) {
-					print '<a href="'.$_SERVER["PHP_SELF"].'?website='.$object->ref.'&pageid='.$pageid.'&action=editcontent&token='.newToken().'" class="button bordertransp"'.$disabled.'>'.dol_escape_htmltag("CKEditor").'</a>';
-				} else {
-					print '<!-- Add option WEBSITE_ALLOW_CKEDITOR to allow ckeditor -->';
-				}
-
->>>>>>> cc80841a
 				print '</span>';
 
 
@@ -3533,11 +3444,7 @@
 				print '<div class="inline-block marginrightonly">';	// Button includes dynamic content
 				print $langs->trans("ShowSubcontainers");
 				if (!getDolGlobalString('WEBSITE_SUBCONTAINERSINLINE')) {
-<<<<<<< HEAD
-					print '<a class="nobordertransp nohoverborder marginleftonlyshort valignmiddle"'.$disabled.' href="'.$_SERVER["PHP_SELF"].'?website='.$object->ref.'&pageid='.$websitepage->id.'&action=setshowsubcontainers&token='.newToken().'">'.img_picto($langs->trans("ShowSubContainersOnOff", $langs->transnoentitiesnoconv("Off")), 'switch_off', '', false, 0, 0, '', 'nomarginleft').'</a>';
-=======
 					print '<a class="nobordertransp nohoverborder marginleftonlyshort valignmiddle"'.$disabled.' href="'.$_SERVER["PHP_SELF"].'?website='.$object->ref.'&pageid='.$websitepage->id.'&action=setshowsubcontainers&token='.newToken().'">'.img_picto($langs->trans("ShowSubContainersOnOff", $langs->transnoentitiesnoconv("Off")), 'switch_off', '', 0, 0, 0, '', 'nomarginleft').'</a>';
->>>>>>> cc80841a
 				} else {
 					print '<a class="nobordertransp nohoverborder marginleftonlyshort valignmiddle"'.$disabled.' href="'.$_SERVER["PHP_SELF"].'?website='.$object->ref.'&pageid='.$websitepage->id.'&action=unsetshowsubcontainers&token='.newToken().'">'.img_picto($langs->trans("ShowSubContainersOnOff", $langs->transnoentitiesnoconv("On")), 'switch_on', '', 0, 0, 0, '', 'nomarginleft').'</a>';
 				}
@@ -3647,8 +3554,6 @@
 														},
 														success: function(response) {
 															console.log(response);
-<<<<<<< HEAD
-=======
 															var $lastWebsitebar = $(".websitebar").last();
 															var $span = $("<span></span>").html("'.$langs->trans("Saved").'").css({
 																\'display\': \'block\',
@@ -3669,7 +3574,6 @@
 																	$(this).remove();
 																});
 															}, 2000);
->>>>>>> cc80841a
 														}
 													});
 
@@ -3700,11 +3604,7 @@
 				} else {
 					//print '<input type="submit" class="button nobordertransp"'.$disabled.' value="'.dol_escape_htmltag($langs->trans("EditWithEditor")).'" name="editcontent">';
 					if (!getDolGlobalString('WEBSITE_EDITINLINE')) {
-<<<<<<< HEAD
-						print '<a class="nobordertransp nohoverborder marginleftonlyshort valignmiddle"'.$disabled.' href="'.$_SERVER["PHP_SELF"].'?website='.$object->ref.'&pageid='.$websitepage->id.'&action=seteditinline&token='.newToken().'">'.img_picto($langs->trans("EditInLineOnOff", $langs->transnoentitiesnoconv("Off")), 'switch_off', '', false, 0, 0, '', 'nomarginleft').'</a>';
-=======
 						print '<a class="nobordertransp nohoverborder marginleftonlyshort valignmiddle"'.$disabled.' href="'.$_SERVER["PHP_SELF"].'?website='.$object->ref.'&pageid='.$websitepage->id.'&action=seteditinline&token='.newToken().'">'.img_picto($langs->trans("EditInLineOnOff", $langs->transnoentitiesnoconv("Off")), 'switch_off', '', 0, 0, 0, '', 'nomarginleft').'</a>';
->>>>>>> cc80841a
 					} else {
 						print '<a class="nobordertransp nohoverborder marginleftonlyshort valignmiddle"'.$disabled.' href="'.$_SERVER["PHP_SELF"].'?website='.$object->ref.'&pageid='.$websitepage->id.'&action=unseteditinline&token='.newToken().'">'.img_picto($langs->trans("EditInLineOnOff", $langs->transnoentitiesnoconv("On")), 'switch_on', '', 0, 0, 0, '', 'nomarginleft').'</a>';
 					}
@@ -3990,11 +3890,7 @@
 		// Clean the readme file to remove php code and get only html part
 		$licensecontent = preg_replace('/<\?php \/\/ BEGIN PHP[^\?]*END PHP( \?>)?\n*/ims', '', $licensecontent);
 	} else {
-<<<<<<< HEAD
-		$licensecontent = GETPOST('WEBSITE_LICENSE', 'none');
-=======
 		$licensecontent = GETPOST('WEBSITE_LICENSE', 'restricthtmlallowunvalid');
->>>>>>> cc80841a
 	}
 	if (!trim($licensecontent)) {
 		//$readmecontent.="";
@@ -4080,11 +3976,7 @@
 	print '</td><td>';
 
 	$poscursor = array('x' => GETPOST('WEBSITE_CSS_INLINE_x'), 'y' => GETPOST('WEBSITE_CSS_INLINE_y'));
-<<<<<<< HEAD
-	$doleditor = new DolEditor('WEBSITE_CSS_INLINE', $csscontent, '', '220', 'ace', 'In', true, false, 'ace', 0, '100%', '', $poscursor);
-=======
 	$doleditor = new DolEditor('WEBSITE_CSS_INLINE', $csscontent, '', 220, 'ace', 'In', true, false, 'ace', 0, '100%', 0, $poscursor);
->>>>>>> cc80841a
 	print $doleditor->Create(1, '', true, 'CSS', 'css');
 
 	print '</td></tr>';
@@ -4098,11 +3990,7 @@
 	print '</td><td>';
 
 	$poscursor = array('x' => GETPOST('WEBSITE_JS_INLINE_x'), 'y' => GETPOST('WEBSITE_JS_INLINE_y'));
-<<<<<<< HEAD
-	$doleditor = new DolEditor('WEBSITE_JS_INLINE', $jscontent, '', '220', 'ace', 'In', true, false, 'ace', 0, '100%', '', $poscursor);
-=======
 	$doleditor = new DolEditor('WEBSITE_JS_INLINE', $jscontent, '', 220, 'ace', 'In', true, false, 'ace', 0, '100%', 0, $poscursor);
->>>>>>> cc80841a
 	print $doleditor->Create(1, '', true, 'JS', 'javascript');
 
 	print '</td></tr>';
@@ -4118,11 +4006,7 @@
 	print '</td><td>';
 
 	$poscursor = array('x' => GETPOST('WEBSITE_HTML_HEADER_x'), 'y' => GETPOST('WEBSITE_HTML_HEADER_y'));
-<<<<<<< HEAD
-	$doleditor = new DolEditor('WEBSITE_HTML_HEADER', $htmlheadercontent, '', '220', 'ace', 'In', true, false, 'ace', 0, '100%', '', $poscursor);
-=======
 	$doleditor = new DolEditor('WEBSITE_HTML_HEADER', $htmlheadercontent, '', 220, 'ace', 'In', true, false, 'ace', 0, '100%', 0, $poscursor);
->>>>>>> cc80841a
 	print $doleditor->Create(1, '', true, 'HTML Header', 'html');
 
 	print '</td></tr>';
@@ -4133,11 +4017,7 @@
 	print '</td><td>';
 
 	$poscursor = array('x' => GETPOST('WEBSITE_ROBOT_x'), 'y' => GETPOST('WEBSITE_ROBOT_y'));
-<<<<<<< HEAD
-	$doleditor = new DolEditor('WEBSITE_ROBOT', $robotcontent, '', '220', 'ace', 'In', true, false, 'ace', 0, '100%', '', $poscursor);
-=======
 	$doleditor = new DolEditor('WEBSITE_ROBOT', $robotcontent, '', 220, 'ace', 'In', true, false, 'ace', 0, '100%', 0, $poscursor);
->>>>>>> cc80841a
 	print $doleditor->Create(1, '', true, 'Robot file', 'text');
 
 	print '</td></tr>';
@@ -4148,11 +4028,7 @@
 	print '</td><td>';
 
 	$poscursor = array('x' => GETPOST('WEBSITE_HTACCESS_x'), 'y' => GETPOST('WEBSITE_HTACCESS_y'));
-<<<<<<< HEAD
-	$doleditor = new DolEditor('WEBSITE_HTACCESS', $htaccesscontent, '', '220', 'ace', 'In', true, false, 'ace', 0, '100%', '', $poscursor);
-=======
 	$doleditor = new DolEditor('WEBSITE_HTACCESS', $htaccesscontent, '', 220, 'ace', 'In', true, false, 'ace', 0, '100%', 0, $poscursor);
->>>>>>> cc80841a
 	print $doleditor->Create(1, '', true, $langs->trans("File").' .htaccess', 'text');
 
 	print '</td></tr>';
@@ -4166,11 +4042,7 @@
 	print $langs->trans("UseManifest").': '.$form->selectyesno('use_manifest', $website->use_manifest, 1).'<br>';
 
 	$poscursor = array('x' => GETPOST('WEBSITE_MANIFEST_JSON_x'), 'y' => GETPOST('WEBSITE_MANIFEST_JSON_y'));
-<<<<<<< HEAD
-	$doleditor = new DolEditor('WEBSITE_MANIFEST_JSON', $manifestjsoncontent, '', '220', 'ace', 'In', true, false, 'ace', 0, '100%', '', $poscursor);
-=======
 	$doleditor = new DolEditor('WEBSITE_MANIFEST_JSON', $manifestjsoncontent, '', 220, 'ace', 'In', true, false, 'ace', 0, '100%', 0, $poscursor);
->>>>>>> cc80841a
 	print $doleditor->Create(1, '', true, $langs->trans("File").' manifest.json', 'text');
 	print '</td></tr>';
 
@@ -4181,11 +4053,7 @@
 	print '</td><td>';
 
 	$poscursor = array('x' => GETPOST('WEBSITE_README_x'), 'y' => GETPOST('WEBSITE_README_y'));
-<<<<<<< HEAD
-	$doleditor = new DolEditor('WEBSITE_README', $readmecontent, '', '220', 'ace', 'In', true, false, 'ace', 0, '100%', '', $poscursor);
-=======
 	$doleditor = new DolEditor('WEBSITE_README', $readmecontent, '', 220, 'ace', 'In', true, false, 'ace', 0, '100%', 0, $poscursor);
->>>>>>> cc80841a
 	print $doleditor->Create(1, '', true, $langs->trans("File").' README.md', 'text');
 
 	print '</td></tr>';
@@ -4197,11 +4065,7 @@
 	print '</td><td>';
 
 	$poscursor = array('x' => GETPOST('WEBSITE_LICENSE_x'), 'y' => GETPOST('WEBSITE_LICENSE_y'));
-<<<<<<< HEAD
-	$doleditor = new DolEditor('WEBSITE_LICENSE', $licensecontent, '', '220', 'ace', 'In', true, false, 'ace', 0, '100%', '', $poscursor);
-=======
 	$doleditor = new DolEditor('WEBSITE_LICENSE', $licensecontent, '', 220, 'ace', 'In', true, false, 'ace', 0, '100%', 0, $poscursor);
->>>>>>> cc80841a
 	print $doleditor->Create(1, '', true, $langs->trans("File").' LICENSE', 'text');
 
 	print '</td></tr>';
@@ -4836,13 +4700,7 @@
 		//$doleditor = new DolEditor('content', GETPOST('content', 'restricthtmlallowunvalid'), '', 200, 'dolibarr_mailings', 'In', true, true, true, 40, '90%');
 		$doleditor = new DolEditor('content', GETPOST('content', 'none'), '', 200, 'dolibarr_mailings', 'In', true, true, true, 40, '90%');
 		$doleditor->Create();
-<<<<<<< HEAD
-		//print '<div class="websitesample" id="contentpreview" name="contentpreview" style="height: 200px; border: 1px solid #bbb; overflow: scroll">';
 		print '</div>';
-		//print '<textarea id="content" name="content" class="hideobject">'.GETPOST('content', 'none').'</textarea>';
-=======
-		print '</div>';
->>>>>>> cc80841a
 		print '</td></tr>';
 	}
 
@@ -4880,11 +4738,7 @@
 	print $form->textwithpicto($langs->transnoentitiesnoconv('HtmlHeaderPage'), $htmlhelp, 1, 'help', '', 0, 2, 'htmlheadertooltip');
 	print '</td><td>';
 	$poscursor = array('x' => GETPOST('htmlheader_x'), 'y' => GETPOST('htmlheader_y'));
-<<<<<<< HEAD
-	$doleditor = new DolEditor('htmlheader', $pagehtmlheader, '', '120', 'ace', 'In', true, false, 'ace', ROWS_3, '100%', '', $poscursor);
-=======
 	$doleditor = new DolEditor('htmlheader', $pagehtmlheader, '', 120, 'ace', 'In', true, false, 'ace', ROWS_3, '100%', 0, $poscursor);
->>>>>>> cc80841a
 	print $doleditor->Create(1, '', true, 'HTML Header', 'html');
 	print '</td></tr>';
 
@@ -5182,19 +5036,11 @@
 			$arrayofmassactions = array();
 			if ($user->hasRight('website', 'writephp') && $searchkey) {
 				$arrayofmassactions['replace'] = img_picto('', 'replacement', 'class="pictofixedwidth"').$langs->trans("Replace");
-<<<<<<< HEAD
 			}
 			if ($user->hasRight('website', 'write')) {
 				$arrayofmassactions['setcategory'] = img_picto('', 'category', 'class="pictofixedwidth"').$langs->trans("ClassifyInCategory");
 			}
 			if ($user->hasRight('website', 'write')) {
-=======
-			}
-			if ($user->hasRight('website', 'write')) {
-				$arrayofmassactions['setcategory'] = img_picto('', 'category', 'class="pictofixedwidth"').$langs->trans("ClassifyInCategory");
-			}
-			if ($user->hasRight('website', 'write')) {
->>>>>>> cc80841a
 				$arrayofmassactions['delcategory'] = img_picto('', 'category', 'class="pictofixedwidth"').$langs->trans("RemoveCategory");
 			}
 			if ($permissiontodelete) {
