--- conflicted
+++ resolved
@@ -2803,11 +2803,7 @@
 	$atleastonepage = (is_array($array) && count($array) > 0);
 
 	$websitepage = new WebSitePage($db);
-<<<<<<< HEAD
-	if ($pageid > 0 && ($action == 'preview' || $action == 'createfromclone' || $action == 'createpagefromclone')) {
-=======
 	if ($pageid > 0) {
->>>>>>> 18733716
 		$websitepage->fetch($pageid);
 	}
 
