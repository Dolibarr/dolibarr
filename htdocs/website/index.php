<?php
/* Copyright (C) 2016-2018 Laurent Destailleur  <eldy@users.sourceforge.net>
 *
 * This program is free software; you can redistribute it and/or modify
 * it under the terms of the GNU General Public License as published by
 * the Free Software Foundation; either version 3 of the License, or
 * (at your option) any later version.
 *
 * This program is distributed in the hope that it will be useful,
 * but WITHOUT ANY WARRANTY; without even the implied warranty of
 * MERCHANTABILITY or FITNESS FOR A PARTICULAR PURPOSE.  See the
 * GNU General Public License for more details.
 *
 * You should have received a copy of the GNU General Public License
 * along with this program. If not, see <http://www.gnu.org/licenses/>.
 */

/**
 *   	\file       htdocs/website/index.php
 *		\ingroup    website
 *		\brief      Page to website view/edit
 */

define('NOSCANPOSTFORINJECTION', 1);
define('NOSTYLECHECK', 1);
define('USEDOLIBARREDITOR', 1);

header('X-XSS-Protection:0');

require '../main.inc.php';
require_once DOL_DOCUMENT_ROOT.'/core/lib/admin.lib.php';
require_once DOL_DOCUMENT_ROOT.'/core/lib/files.lib.php';
require_once DOL_DOCUMENT_ROOT.'/core/lib/website.lib.php';
require_once DOL_DOCUMENT_ROOT.'/core/lib/website2.lib.php';
require_once DOL_DOCUMENT_ROOT.'/core/class/doleditor.class.php';
require_once DOL_DOCUMENT_ROOT.'/core/class/html.formadmin.class.php';
require_once DOL_DOCUMENT_ROOT.'/core/class/html.formwebsite.class.php';
require_once DOL_DOCUMENT_ROOT.'/core/class/html.formother.class.php';
require_once DOL_DOCUMENT_ROOT.'/website/class/website.class.php';
require_once DOL_DOCUMENT_ROOT.'/website/class/websitepage.class.php';

$langs->loadLangs(array("admin","other","website","errors"));

if (! $user->rights->website->read) accessforbidden();

$conf->dol_hide_leftmenu = 1;   // Force hide of left menu.

$error=0;
$websitekey=GETPOST('website', 'alpha');
$page=GETPOST('page', 'alpha');
$pageid=GETPOST('pageid', 'int');
$pageref=GETPOST('pageref', 'aZ09');
$action=GETPOST('action', 'aZ09');
$confirm=GETPOST('confirm', 'alpha');
$cancel=GETPOST('cancel', 'alpha');

$type_container=GETPOST('WEBSITE_TYPE_CONTAINER', 'alpha');

$section_dir = GETPOST('section_dir', 'alpha');
$file_manager = GETPOST('file_manager', 'alpha');
$replacesite = GETPOST('replacesite', 'alpha');

if (GETPOST('deletesite', 'alpha')) { $action='deletesite'; }
if (GETPOST('delete', 'alpha')) { $action='delete'; }
if (GETPOST('preview', 'alpha')) $action='preview';
if (GETPOST('createsite', 'alpha')) { $action='createsite'; }
if (GETPOST('createcontainer', 'alpha')) { $action='createcontainer'; }
if (GETPOST('editcss', 'alpha')) { $action='editcss'; }
if (GETPOST('editmenu', 'alpha')) { $action='editmenu'; }
if (GETPOST('setashome', 'alpha')) { $action='setashome'; }
if (GETPOST('editmeta', 'alpha')) { $action='editmeta'; }
if (GETPOST('editsource', 'alpha')) { $action='editsource'; }
if (GETPOST('editcontent', 'alpha')) { $action='editcontent'; }
if (GETPOST('exportsite', 'alpha')) { $action='exportsite'; }
if (GETPOST('importsite', 'alpha')) { $action='importsite'; }
if (GETPOST('createfromclone', 'alpha')) { $action='createfromclone'; }
if (GETPOST('createpagefromclone', 'alpha')) { $action='createpagefromclone'; }
if (empty($action) && $file_manager) $action='file_manager';
if (empty($action) && $replacesite) $action='replacesite';

// Load variable for pagination
$limit = GETPOST('limit', 'int')?GETPOST('limit', 'int'):$conf->liste_limit;
$sortfield = GETPOST("sortfield", 'alpha');
$sortorder = GETPOST("sortorder", 'alpha');
$page = GETPOST("page", 'int');
if (empty($page) || $page == -1) { $page = 0; }     // If $page is not defined, or '' or -1
$offset = $limit * $page;
$pageprev = $page - 1;
$pagenext = $page + 1;
//if (! $sortfield) $sortfield='name';
//if (! $sortorder) $sortorder='ASC';

if (empty($action)) $action='preview';

$object=new Website($db);
$objectpage=new WebsitePage($db);

$object->fetchAll();    // Init $object->records with list of websites

// If website not defined, we take first found
if (empty($websitekey))
{
	foreach($object->records as $key => $valwebsite)
	{
		$websitekey=$valwebsite->ref;
		break;
	}
}
if ($websitekey)
{
	$res = $object->fetch(0, $websitekey);
}
$website = $object;

// Check pageid received as aprameter
if ($pageid < 0) $pageid = 0;
if (($pageid > 0 || $pageref) && $action != 'addcontainer')
{
	$res = $objectpage->fetch($pageid, ($object->id > 0 ? $object->id : null), $pageref);
    if ($res == 0)
    {
        $res = $objectpage->fetch($pageid, ($object->id > 0 ? $object->id : null), null, $pageref);
    }

	// Check if pageid is inside the new website, if not we reset param pageid
	if ($res >= 0 && $object->id > 0)
	{
		if ($objectpage->fk_website != $object->id)	// We have a bad page that does not belong to web site
		{
			if ($object->fk_default_home > 0)
			{
				$res = $objectpage->fetch($object->fk_default_home, $object->id, '');	// We search first page of web site
				if ($res > 0) $pageid = $object->fk_default_home;
			}
			else
			{
				$res = $objectpage->fetch(0, $object->id, '');	// We search first page of web site
				if ($res == 0)	// Page was not found, we reset it
				{
					$objectpage=new WebsitePage($db);
				}
				else			// We found a page, we set pageid to it.
				{
					$pageid = $objectpage->id;
				}
			}
		}
		else	// We have a valid page. We force pageid for the case we got the page with a fetch on ref.
		{
			$pageid = $objectpage->id;
		}
	}
}

// Define pageid if pageid and pageref not received as parameter or was wrong
if (empty($pageid) && empty($pageref) && $object->id > 0 && $action != 'createcontainer')
{
	$pageid = $object->fk_default_home;
	if (empty($pageid))
	{
		$array=$objectpage->fetchAll($object->id, 'ASC,ASC', 'type_container,pageurl');
		if (! is_array($array) && $array < 0) dol_print_error('', $objectpage->error, $objectpage->errors);
		$atleastonepage=(is_array($array) && count($array) > 0);

		$firstpageid=0;$homepageid=0;
		foreach($array as $key => $valpage)
		{
			if (empty($firstpageid)) $firstpageid=$valpage->id;
			if ($object->fk_default_home && $key == $object->fk_default_home) $homepageid=$valpage->id;
		}
		$pageid=($homepageid?$homepageid:$firstpageid);   // We choose home page and if not defined yet, we take first page
	}
}


global $dolibarr_main_data_root;
$pathofwebsite=$dolibarr_main_data_root.'/website/'.$websitekey;
$filehtmlheader=$pathofwebsite.'/htmlheader.html';
$filecss=$pathofwebsite.'/styles.css.php';
$filejs=$pathofwebsite.'/javascript.js.php';
$filerobot=$pathofwebsite.'/robots.txt';
$filehtaccess=$pathofwebsite.'/.htaccess';
$filetpl=$pathofwebsite.'/page'.$pageid.'.tpl.php';
$fileindex=$pathofwebsite.'/index.php';
$filewrapper=$pathofwebsite.'/wrapper.php';
$filemanifestjson=$pathofwebsite.'/manifest.json.php';

// Define $urlwithroot
$urlwithouturlroot=preg_replace('/'.preg_quote(DOL_URL_ROOT, '/').'$/i', '', trim($dolibarr_main_url_root));
$urlwithroot=$urlwithouturlroot.DOL_URL_ROOT;		// This is to use external domain name found into config file
//$urlwithroot=DOL_MAIN_URL_ROOT;					// This is to use same domain name than current


$permtouploadfile = $user->rights->website->write;
$diroutput = $conf->medias->multidir_output[$conf->entity];

$relativepath=$section_dir;
$upload_dir = $diroutput.'/'.$relativepath;

$htmlheadercontentdefault = '';
$htmlheadercontentdefault.='<link rel="stylesheet" id="google-fonts-css"  href="//fonts.googleapis.com/css?family=Open+Sans:300,400,700" />'."\n";
$htmlheadercontentdefault.='<link rel="stylesheet" id="font-wasesome-css" href="//cdnjs.cloudflare.com/ajax/libs/font-awesome/4.7.0/css/font-awesome.min.css" />'."\n";
$htmlheadercontentdefault.='<script src="//cdnjs.cloudflare.com/ajax/libs/jquery/3.2.1/jquery.min.js"></script>'."\n";
$htmlheadercontentdefault.='<script src="//cdnjs.cloudflare.com/ajax/libs/jqueryui/1.12.1/jquery-ui.min.js"></script>'."\n";
$htmlheadercontentdefault.='<script src="//cdnjs.cloudflare.com/ajax/libs/tether/1.4.0/js/tether.min.js"></script>'."\n";
$htmlheadercontentdefault.='<script src="//cdnjs.cloudflare.com/ajax/libs/popper.js/1.13.0/umd/popper.min.js"></script>'."\n";
$htmlheadercontentdefault.='<script src="//cdnjs.cloudflare.com/ajax/libs/twitter-bootstrap/4.0.0-beta.2/js/bootstrap.min.js"></script>'."\n";
$htmlheadercontentdefault.='<!--'."\n";
$htmlheadercontentdefault.='<script src="/document.php?modulepart=medias&file=css/myfile.css"></script>'."\n";
$htmlheadercontentdefault.='<script src="/document.php?modulepart=medias&file=js/myfile.js"></script>'."\n";
$htmlheadercontentdefault.='-->'."\n";

$manifestjsoncontentdefault = '';
$manifestjsoncontentdefault.= '{
	"name": "MyWebsite",
	"short_name": "MyWebsite",
	"start_url": "/",
	"lang": "en-US",
	"display": "standalone",
	"background_color": "#fff",
	"description": "A simple Web app.",
	"icons": [{
	"src": "images/'.$website->ref.'/homescreen48.png",
	"sizes": "48x48",
	"type": "image/png"
	}, {
		"src": "image/'.$website->ref.'/homescreen72.png",
		"sizes": "72x72",
		"type": "image/png"
	}, {
		"src": "image/'.$website->ref.'/homescreen96.png",
		"sizes": "96x96",
		"type": "image/png"
	}, {
		"src": "image/'.$website->ref.'/homescreen144.png",
		"sizes": "144x144",
		"type": "image/png"
	}, {
		"src": "image/'.$website->ref.'/homescreen168.png",
		"sizes": "168x168",
		"type": "image/png"
	}, {
		"src": "image/'.$website->ref.'/homescreen192.png",
		"sizes": "192x192",
		"type": "image/png"
	}],
	"related_applications": [{
		"platform": "play",
		"url": "https://play.google.com/store/apps/details?id=com.nltechno.dolidroidpro"
	}]
}';



/*
 * Actions
 */

// Protections
if ($action == 'updatesource' && (GETPOST('refreshsite_x') || GETPOST('refreshsite.x') || GETPOST('refreshpage_x') || GETPOST('refreshpage.x')))
{
    $action = 'preview';    // To avoid to update another page or another site when we click on button to select another site or page.
}
if (GETPOST('refreshsite', 'alpha'))		// If we change the site, we reset the pageid and cancel addsite action.
{
    $pageid=0;
    if ($action == 'addsite') $action = 'preview';
    if ($action == 'updatesource') $action = 'preview';
}
if (GETPOST('refreshpage', 'alpha') && ! in_array($action, array('updatecss'))) $action='preview';


$backtopage=$_SERVER["PHP_SELF"].'?file_manager=1&website='.$websitekey.'&pageid='.$pageid.(GETPOST('section_dir', 'alpha')?'&section_dir='.urlencode(GETPOST('section_dir', 'alpha')):'');	// used after a confirm_deletefile into actions_linkedfiles.inc.php
include DOL_DOCUMENT_ROOT.'/core/actions_linkedfiles.inc.php';

if ($action == 'renamefile') $action='file_manager';		// After actions_linkedfiles, if action were renamefile, we set it to 'file_manager'

if ($action == 'seteditinline')
{
	dolibarr_set_const($db, 'WEBSITE_EDITINLINE', 1);
	setEventMessages($langs->trans("FeatureNotYetAvailable"), null, 'warnings');
	dolibarr_set_const($db, 'WEBSITE_SUBCONTAINERSINLINE', 0);	// Force disable of 'Include dynamic content'
	header("Location: ".$_SERVER["PHP_SELF"].'?website='.GETPOST('website', 'alphanohtml').'&pageid='.GETPOST('pageid', 'int'));
	exit;
}
if ($action == 'unseteditinline')
{
	dolibarr_del_const($db, 'WEBSITE_EDITINLINE');
	header("Location: ".$_SERVER["PHP_SELF"].'?website='.GETPOST('website', 'alphanohtml').'&pageid='.GETPOST('pageid', 'int'));
	exit;
}
if ($action == 'setshowsubcontainers')
{
	dolibarr_set_const($db, 'WEBSITE_SUBCONTAINERSINLINE', 1);
	dolibarr_set_const($db, 'WEBSITE_EDITINLINE', 0);	// Force disable of edit inline
	header("Location: ".$_SERVER["PHP_SELF"].'?website='.GETPOST('website', 'alphanohtml').'&pageid='.GETPOST('pageid', 'int'));
	exit;
}
if ($action == 'unsetshowsubcontainers')
{
	dolibarr_del_const($db, 'WEBSITE_SUBCONTAINERSINLINE');
	header("Location: ".$_SERVER["PHP_SELF"].'?website='.GETPOST('website', 'alphanohtml').'&pageid='.GETPOST('pageid', 'int'));
	exit;
}

if (($action == 'replacesite' || $action == 'replacesiteconfirm') && empty(GETPOST('searchstring')))
{
	$action = 'replacesite';
}


// Add directory
/*
if ($action == 'adddir' && $permtouploadfile)
{
	$ecmdir->ref                = 'NOTUSEDYET';
	$ecmdir->label              = GETPOST("label");
	$ecmdir->description        = GETPOST("desc");

	//$id = $ecmdir->create($user);
	if ($id > 0)
	{
		header("Location: ".$_SERVER["PHP_SELF"]);
		exit;
	}
	else
	{
		setEventMessages('Error '.$langs->trans($ecmdir->error), null, 'errors');
		$action = "createcontainer";
	}

	clearstatcache();
}
*/

// Add site
if ($action == 'addsite')
{
	$db->begin();

	if (GETPOST('virtualhost', 'alpha') && ! preg_match('/^http/', GETPOST('virtualhost', 'alpha')))
    {
        $error++;
        setEventMessages($langs->trans('ErrorURLMustStartWithHttp', $langs->transnoentitiesnoconv("VirtualHost")), null, 'errors');
	}

	if (! $error && ! GETPOST('WEBSITE_REF', 'alpha'))
	{
		$error++;
		$langs->load("errors");
		setEventMessages($langs->transnoentities("ErrorFieldRequired", $langs->transnoentities("Ref")), null, 'errors');
	}
	if (! $error && ! preg_match('/^[a-z0-9_\-\.]+$/i', GETPOST('WEBSITE_REF', 'alpha')))
	{
		$error++;
		$langs->load("errors");
		setEventMessages($langs->transnoentities("ErrorFieldCanNotContainSpecialCharacters", $langs->transnoentities("Ref")), null, 'errors');
	}

	if (! $error)
	{
		$tmpobject=new Website($db);
		$tmpobject->ref = GETPOST('WEBSITE_REF', 'alpha');
		$tmpobject->description = GETPOST('WEBSITE_DESCRIPTION', 'alpha');
		$tmpobject->virtualhost = GETPOST('virtualhost', 'alpha');

		$result = $tmpobject->create($user);
		if ($result <= 0)
		{
			$error++;
			setEventMessages($tmpobject->error, $tmpobject->errors, 'errors');
		}
	}

	if (! $error)
	{
		$db->commit();
		setEventMessages($langs->trans("SiteAdded", $object->ref), null, 'mesgs');
		$action='';

		header("Location: ".$_SERVER["PHP_SELF"].'?website='.$tmpobject->ref);
		exit;
	}
	else
	{
		$db->rollback();
		$action='createsite';
	}

	if (! $error)
	{
		$action = 'preview';
		$id = $object->id;
	}
}

// Add page/container
if ($action == 'addcontainer')
{
	dol_mkdir($pathofwebsite);

	$db->begin();

	$objectpage->fk_website = $object->id;
	if (GETPOST('fetchexternalurl', 'alpha'))
	{
		$urltograb=GETPOST('externalurl', 'alpha');
		$grabimages=GETPOST('grabimages', 'alpha');
		$grabimagesinto=GETPOST('grabimagesinto', 'alpha');
		//var_dump($grabimages);exit;
	}

	if ($urltograb)
	{
		include_once DOL_DOCUMENT_ROOT.'/core/lib/geturl.lib.php';

		//if (! preg_match('/^http/', $urltograb) && ! preg_match('/^file/', $urltograb))
		if (! preg_match('/^http/', $urltograb))
		{
			$error++;
			$langs->load("errors");
			setEventMessages('Error URL must start with http:// or https://', null, 'errors');
			$action = 'createcontainer';
		}

		if (! $error)
		{
			// Clean url to grab, so url can be
			// http://www.example.com/ or http://www.example.com/dir1/ or http://www.example.com/dir1/aaa
			$urltograbwithoutdomainandparam = preg_replace('/^https?:\/\/[^\/]+\/?/i', '', $urltograb);
			//$urltograbwithoutdomainandparam = preg_replace('/^file:\/\/[^\/]+\/?/i', '', $urltograb);
			$urltograbwithoutdomainandparam = preg_replace('/\?.*$/', '', $urltograbwithoutdomainandparam);
			if (empty($urltograbwithoutdomainandparam) && ! preg_match('/\/$/', $urltograb))
			{
				$urltograb.='/';
			}
			$pageurl = dol_sanitizeFileName(preg_replace('/[\/\.]/', '-', preg_replace('/\/+$/', '', $urltograbwithoutdomainandparam)));

			$urltograbdirwithoutslash = dirname($urltograb.'.');
			$urltograbdirrootwithoutslash = getRootURLFromURL($urltograbdirwithoutslash);
			// Exemple, now $urltograbdirwithoutslash is https://www.dolimed.com/screenshots
			// and $urltograbdirrootwithoutslash is https://www.dolimed.com
		}

		// Check pageurl is not already used
		if ($pageurl)
		{
			$tmpwebsitepage = new WebsitePage($db);
			$result = $tmpwebsitepage->fetch(0, $object->id, $pageurl);
			if ($result > 0)
			{
				setEventMessages($langs->trans("AliasPageAlreadyExists", $pageurl), null, 'errors');
				$error++;
				$action='createcontainer';
			}
		}

		if (! $error)
		{
			$tmp = getURLContent($urltograb);
			if ($tmp['curl_error_no'])
			{
				$error++;
				setEventMessages('Error getting '.$urltograb.': '.$tmp['curl_error_msg'], null, 'errors');
				$action='createcontainer';
			}
			elseif ($tmp['http_code'] != '200')
			{
				$error++;
				setEventMessages('Error getting '.$urltograb.': '.$tmp['http_code'], null, 'errors');
				$action='createcontainer';
			}
			else
			{
				// Remove comments
				$tmp['content'] = removeHtmlComment($tmp['content']);

				preg_match('/<head>(.*)<\/head>/ims', $tmp['content'], $reg);
				$head = $reg[1];

				$objectpage->type_container = 'page';
	   			$objectpage->pageurl = $pageurl;
	   			if (empty($objectpage->pageurl))
	   			{
	   				$tmpdomain = getDomainFromURL($urltograb);
	   				$objectpage->pageurl=$tmpdomain.'-home';
	   			}

	   			$objectpage->aliasalt = '';
	   			if (preg_match('/^(\d+)\-/', basename($urltograb), $reg)) $objectpage->aliasalt = $reg[1];

				if (preg_match('/<title>(.*)<\/title>/ims', $head, $regtmp))
				{
					$objectpage->title = $regtmp[1];
				}
				if (preg_match('/<meta name="title"[^"]+content="([^"]+)"/ims', $head, $regtmp))
				{
					if (empty($objectpage->title)) $objectpage->title = $regtmp[1];		// If title not found into <title>, we get it from <meta title>
				}
				if (preg_match('/<meta name="description"[^"]+content="([^"]+)"/ims', $head, $regtmp))
				{
					$objectpage->description = $regtmp[1];
				}
				if (preg_match('/<meta name="keywords"[^"]+content="([^"]+)"/ims', $head, $regtmp))
				{
					$objectpage->keywords = $regtmp[1];
				}
				if (preg_match('/<html\s+lang="([^"]+)"/ims', $tmp['content'], $regtmp))
				{
					$tmplang=explode('-', $regtmp[1]);
					$objectpage->lang = $tmplang[0].($tmplang[1] ? '_'.strtoupper($tmplang[1]) : '');
				}

				$tmp['content'] = preg_replace('/\s*<meta name="generator"[^"]+content="([^"]+)"\s*\/?>/ims', '', $tmp['content']);

				$objectpage->content = $tmp['content'];
				$objectpage->content = preg_replace('/^.*<body(\s[^>]*)*>/ims', '', $objectpage->content);
				$objectpage->content = preg_replace('/<\/body(\s[^>]*)*>.*$/ims', '', $objectpage->content);

				$absoluteurlinaction=$urltograbdirwithoutslash;
				// TODO Replace 'action="$urltograbdirwithoutslash' into action="/"
				// TODO Replace 'action="$urltograbdirwithoutslash..."' into   action="..."
				// TODO Replace 'a href="$urltograbdirwithoutslash' into a href="/"
				// TODO Replace 'a href="$urltograbdirwithoutslash..."' into a href="..."

				// Now loop to fetch all css files. Include them inline into header of page
				$objectpage->htmlheader = $tmp['content'];
				$objectpage->htmlheader = preg_replace('/^.*<head(\s[^>]*)*>/ims', '', $objectpage->htmlheader);
				$objectpage->htmlheader = preg_replace('/<\/head(\s[^>]*)*>.*$/ims', '', $objectpage->htmlheader);
				$objectpage->htmlheader = preg_replace('/<base(\s[^>]*)*>\n*/ims', '', $objectpage->htmlheader);
				$objectpage->htmlheader = preg_replace('/<meta http-equiv="content-type"([^>]*)*>\n*/ims', '', $objectpage->htmlheader);
				$objectpage->htmlheader = preg_replace('/<meta name="robots"([^>]*)*>\n*/ims', '', $objectpage->htmlheader);
				$objectpage->htmlheader = preg_replace('/<meta name="title"([^>]*)*>\n*/ims', '', $objectpage->htmlheader);
				$objectpage->htmlheader = preg_replace('/<meta name="description"([^>]*)*>\n*/ims', '', $objectpage->htmlheader);
				$objectpage->htmlheader = preg_replace('/<meta name="keywords"([^>]*)*>\n*/ims', '', $objectpage->htmlheader);
				$objectpage->htmlheader = preg_replace('/<meta name="generator"([^>]*)*>\n*/ims', '', $objectpage->htmlheader);
				//$objectpage->htmlheader = preg_replace('/<meta name="verify-v1[^>]*>\n*/ims', '', $objectpage->htmlheader);
				//$objectpage->htmlheader = preg_replace('/<meta name="msvalidate.01[^>]*>\n*/ims', '', $objectpage->htmlheader);
				$objectpage->htmlheader = preg_replace('/<title>[^<]*<\/title>\n*/ims', '', $objectpage->htmlheader);
				$objectpage->htmlheader = preg_replace('/<link[^>]*rel="shortcut[^>]*>\n/ims', '', $objectpage->htmlheader);
				$objectpage->htmlheader = preg_replace('/<link[^>]*rel="canonical[^>]*>\n/ims', '', $objectpage->htmlheader);

				// Now loop to fetch JS
				$tmp = $objectpage->htmlheader;

				preg_match_all('/<script([^\.>]+)src=["\']([^"\'>]+)["\']([^>]*)><\/script>/i', $objectpage->htmlheader, $regs);
				$errorforsubresource = 0;
				foreach ($regs[0] as $key => $val)
				{
					dol_syslog("We will grab the resource found into script tag ".$regs[2][$key]);

					$linkwithoutdomain = $regs[2][$key];
					if (preg_match('/^\//', $regs[2][$key]))
					{
						$urltograbbis = $urltograbdirrootwithoutslash.$regs[2][$key];	// We use dirroot
					}
					else
					{
						$urltograbbis = $urltograbdirwithoutslash.'/'.$regs[2][$key];	// We use dir of grabbed file
					}

					//$filetosave = $conf->medias->multidir_output[$conf->entity].'/css/'.$object->ref.'/'.$objectpage->pageurl.(preg_match('/^\//', $regs[2][$key])?'':'/').$regs[2][$key];
					if (preg_match('/^http/', $regs[2][$key]))
					{
						$urltograbbis = $regs[2][$key];
						$linkwithoutdomain = preg_replace('/^https?:\/\/[^\/]+\//i', '', $regs[2][$key]);
						//$filetosave = $conf->medias->multidir_output[$conf->entity].'/css/'.$object->ref.'/'.$objectpage->pageurl.(preg_match('/^\//', $linkwithoutdomain)?'':'/').$linkwithoutdomain;
					}

					//print $domaintograb.' - '.$domaintograbbis.' - '.$urltograbdirwithoutslash.' - ';
					//print $linkwithoutdomain.' - '.$urltograbbis."<br>\n";

					// Test if this is an external URL of grabbed web site. If yes, we do not load resource
					$domaintograb = getDomainFromURL($urltograbdirwithoutslash);
					$domaintograbbis = getDomainFromURL($urltograbbis);
					if ($domaintograb != $domaintograbbis) continue;

					/*
	    			$tmpgeturl = getURLContent($urltograbbis);
	    			if ($tmpgeturl['curl_error_no'])
	    			{
	    				$error++;
	    				setEventMessages('Error getting script url '.$urltograbbis.': '.$tmpgeturl['curl_error_msg'], null, 'errors');
	    				$errorforsubresource++;
	    				$action='createcontainer';
	    			}
					elseif ($tmpgeturl['http_code'] != '200')
					{
						$error++;
						setEventMessages('Error getting script url '.$urltograbbis.': '.$tmpgeturl['http_code'], null, 'errors');
						$errorforsubresource++;
						$action='createcontainer';
					}
					else
	    			{
	    				dol_mkdir(dirname($filetosave));

	    				$fp = fopen($filetosave, "w");
	    				fputs($fp, $tmpgeturl['content']);
	    				fclose($fp);
	    				if (! empty($conf->global->MAIN_UMASK))
	    					@chmod($file, octdec($conf->global->MAIN_UMASK));
	    			}
					*/

					//$filename = 'image/'.$object->ref.'/'.$objectpage->pageurl.(preg_match('/^\//', $linkwithoutdomain)?'':'/').$linkwithoutdomain;
					$tmp = preg_replace('/'.preg_quote($regs[0][$key], '/').'/i', '', $tmp);
				}
				$objectpage->htmlheader = trim($tmp)."\n";


				// Now loop to fetch CSS
				$pagecsscontent = "\n".'<style>'."\n";

				preg_match_all('/<link([^\.>]+)href=["\']([^"\'>]+\.css[^"\'>]*)["\']([^>]*)>/i', $objectpage->htmlheader, $regs);
				$errorforsubresource = 0;
				foreach ($regs[0] as $key => $val)
				{
					dol_syslog("We will grab the resources found into link tag ".$regs[2][$key]);

					$linkwithoutdomain = $regs[2][$key];
					if (preg_match('/^\//', $regs[2][$key]))
					{
						$urltograbbis = $urltograbdirrootwithoutslash.$regs[2][$key];	// We use dirroot
					}
					else
					{
						$urltograbbis = $urltograbdirwithoutslash.'/'.$regs[2][$key];	// We use dir of grabbed file
					}

					//$filetosave = $conf->medias->multidir_output[$conf->entity].'/css/'.$object->ref.'/'.$objectpage->pageurl.(preg_match('/^\//', $regs[2][$key])?'':'/').$regs[2][$key];
					if (preg_match('/^http/', $regs[2][$key]))
					{
						$urltograbbis = $regs[2][$key];
						$linkwithoutdomain = preg_replace('/^https?:\/\/[^\/]+\//i', '', $regs[2][$key]);
						//$filetosave = $conf->medias->multidir_output[$conf->entity].'/css/'.$object->ref.'/'.$objectpage->pageurl.(preg_match('/^\//', $linkwithoutdomain)?'':'/').$linkwithoutdomain;
					}

					//print $domaintograb.' - '.$domaintograbbis.' - '.$urltograbdirwithoutslash.' - ';
					//print $linkwithoutdomain.' - '.$urltograbbis."<br>\n";

					// Test if this is an external URL of grabbed web site. If yes, we do not load resource
					$domaintograb = getDomainFromURL($urltograbdirwithoutslash);
					$domaintograbbis = getDomainFromURL($urltograbbis);
					if ($domaintograb != $domaintograbbis) continue;

					$tmpgeturl = getURLContent($urltograbbis);
					if ($tmpgeturl['curl_error_no'])
					{
						$errorforsubresource++;
						setEventMessages('Error getting link tag url '.$urltograbbis.': '.$tmpgeturl['curl_error_msg'], null, 'errors');
						dol_syslog('Error getting '.$urltograbbis.': '.$tmpgeturl['curl_error_msg']);
						$action='createcontainer';
					}
					elseif ($tmpgeturl['http_code'] != '200')
					{
						$errorforsubresource++;
						setEventMessages('Error getting link tag url'.$urltograbbis.': '.$tmpgeturl['http_code'], null, 'errors');
						dol_syslog('Error getting '.$urltograbbis.': '.$tmpgeturl['curl_error_msg']);
						$action='createcontainer';
					}
					else
					{
						//dol_mkdir(dirname($filetosave));

						//$fp = fopen($filetosave, "w");
						//fputs($fp, $tmpgeturl['content']);
						//fclose($fp);
						//if (! empty($conf->global->MAIN_UMASK))
						//	@chmod($file, octdec($conf->global->MAIN_UMASK));

						//	$filename = 'image/'.$object->ref.'/'.$objectpage->pageurl.(preg_match('/^\//', $linkwithoutdomain)?'':'/').$linkwithoutdomain;
						$pagecsscontent.='/* Content of file '.$urltograbbis.' */'."\n";

						getAllImages($object, $objectpage, $urltograbbis, $tmpgeturl['content'], $action, 1, $grabimages, $grabimagesinto);

						$pagecsscontent.=$tmpgeturl['content']."\n";

						$objectpage->htmlheader = preg_replace('/'.preg_quote($regs[0][$key], '/').'\n*/ims', '', $objectpage->htmlheader);
					}
				}

				$pagecsscontent.='</style>';
				//var_dump($pagecsscontent);

				//print dol_escape_htmltag($tmp);exit;
				$objectpage->htmlheader .= trim($pagecsscontent)."\n";


				// Now loop to fetch all images into page
				$tmp = $objectpage->content;

				getAllImages($object, $objectpage, $urltograb, $tmp, $action, 1, $grabimages, $grabimagesinto);

				// Normalize links href to Dolibarr internal naming
				$tmp = preg_replace('/a href="\/([^\/"]+)\/([^\/"]+)"/', 'a href="/\1-\2.php"', $tmp);
				$tmp = preg_replace('/a href="\/([^\/"]+)\/([^\/"]+)\/([^\/"]+)"/', 'a href="/\1-\2-\3.php"', $tmp);
				$tmp = preg_replace('/a href="\/([^\/"]+)\/([^\/"]+)\/([^\/"]+)\/([^\/"]+)"/', 'a href="/\1-\2-\3-\4.php"', $tmp);

				//print dol_escape_htmltag($tmp);exit;
				$objectpage->content = $tmp;

				$objectpage->grabbed_from = $urltograb;
			}
		}
	}
	else
	{
		$objectpage->title = GETPOST('WEBSITE_TITLE', 'alpha');
		$objectpage->type_container = GETPOST('WEBSITE_TYPE_CONTAINER', 'alpha');
		$objectpage->pageurl = GETPOST('WEBSITE_PAGENAME', 'alpha');
		$objectpage->aliasalt = GETPOST('WEBSITE_ALIASALT', 'alpha');
		$objectpage->description = GETPOST('WEBSITE_DESCRIPTION', 'alpha');
		$objectpage->image = GETPOST('WEBSITE_IMAGE', 'alpha');
		$objectpage->keywords = GETPOST('WEBSITE_KEYWORDS', 'alpha');
		$objectpage->lang = GETPOST('WEBSITE_LANG', 'aZ09');
		$objectpage->htmlheader = GETPOST('htmlheader', 'none');

		$substitutionarray=array();
		$substitutionarray['__WEBSITE_CREATE_BY__']=$user->getFullName($langs);

		$sample = GETPOST('sample', 'alpha');
		if (empty($sample)) $sample='empty';

		$pathtosample = DOL_DOCUMENT_ROOT.'/website/samples/page-sample-'.$sample.'.html';

		// Init content with content into pagetemplate.html, blogposttempltate.html, ...
		$objectpage->content = make_substitutions(@file_get_contents($pathtosample), $substitutionarray);
	}

	if (! $error)
	{
		if (empty($objectpage->pageurl))
		{
			$langs->load("errors");
			setEventMessages($langs->trans("ErrorFieldRequired", $langs->transnoentitiesnoconv("WEBSITE_PAGENAME")), null, 'errors');
			$error++;
			$action='createcontainer';
		}
		elseif (! preg_match('/^[a-z0-9\-\_]+$/i', $objectpage->pageurl))
		{
			$langs->load("errors");
			setEventMessages($langs->transnoentities("ErrorFieldCanNotContainSpecialCharacters", $langs->transnoentities('WEBSITE_PAGENAME')), null, 'errors');
			$error++;
			$action='createcontainer';
		}
		if (empty($objectpage->title))
		{
			$langs->load("errors");
			setEventMessages($langs->trans("ErrorFieldRequired", $langs->transnoentitiesnoconv("WEBSITE_TITLE")), null, 'errors');
			$error++;
			$action='createcontainer';
		}
	}

	if (! $error)
	{
		$res = $objectpage->create($user);
		if ($res <= 0)
		{
			$error++;
			setEventMessages($objectpage->error, $objectpage->errors, 'errors');
			$action='createcontainer';
		}
	}
	if (! $error)
	{
		if (! empty($objectpage->content))
		{
			$filealias=$pathofwebsite.'/'.$objectpage->pageurl.'.php';
			$filetpl=$pathofwebsite.'/page'.$objectpage->id.'.tpl.php';

			// Save page alias
			$result=dolSavePageAlias($filealias, $object, $objectpage);
			if (! $result) setEventMessages('Failed to write file '.$filealias, null, 'errors');

			// Save page of content
			$result=dolSavePageContent($filetpl, $object, $objectpage);
			if ($result)
			{
				setEventMessages($langs->trans("Saved"), null, 'mesgs');
			}
			else
			{
				setEventMessages('Failed to write file '.$filetpl, null, 'errors');
				$action = 'createcontainer';
			}
		}
	}
	if (! $error)
	{
		$db->commit();
		setEventMessages($langs->trans("PageAdded", $objectpage->pageurl), null, 'mesgs');
		$action='';
	}
	else
	{
		$db->rollback();
	}

	if (! $error)
	{
		$pageid = $objectpage->id;

		// To generate the CSS, robot and htmlheader file.

		// Check symlink to medias and restore it if ko
		$pathtomedias=DOL_DATA_ROOT.'/medias';
		$pathtomediasinwebsite=$pathofwebsite.'/medias';
		if (! is_link(dol_osencode($pathtomediasinwebsite)))
		{
			dol_syslog("Create symlink for ".$pathtomedias." into name ".$pathtomediasinwebsite);
			dol_mkdir(dirname($pathtomediasinwebsite));     // To be sure dir for website exists
			$result = symlink($pathtomedias, $pathtomediasinwebsite);
		}

		if (! dol_is_file($filehtmlheader))
		{
			$htmlheadercontent ="<html>\n";
			$htmlheadercontent.=$htmlheadercontentdefault;
			$htmlheadercontent.="</html>";
			$result=dolSaveHtmlHeader($filehtmlheader, $htmlheadercontent);
		}

		if (! dol_is_file($filecss))
		{
			$csscontent = "/* CSS content (all pages) */\nbody.bodywebsite { margin: 0; font-family: 'Open Sans', sans-serif; }\n.bodywebsite h1 { margin-top: 0; margin-bottom: 0; padding: 10px;}";
			$result=dolSaveCssFile($filecss, $csscontent);
		}

		if (! dol_is_file($filejs))
		{
			$jscontent = "/* JS content (all pages) */\n";
			$result=dolSaveJsFile($filejs, $jscontent);
		}

		if (! dol_is_file($filerobot))
		{
			$robotcontent = "# Robot file. Generated with Dolibarr\nUser-agent: *\nAllow: /public/\nDisallow: /administrator/";
			$result=dolSaveRobotFile($filerobot, $robotcontent);
		}

		if (! dol_is_file($filehtaccess))
		{
			$htaccesscontent = "# Order allow,deny\n# Deny from all";
			$result=dolSaveHtaccessFile($filehtaccess, $htaccesscontent);
		}

		if (! dol_is_file($filemanifestjson))
		{
			$manifestjsoncontent = "";
			$result=dolSaveManifestJson($filemanifestjson, $manifestjsoncontent);
		}


		$action = 'preview';
	}
}

// Delete site
if ($action == 'confirm_deletesite' && $confirm == 'yes')
{
	$error = 0;

	$db->begin();

	$res = $object->fetch(GETPOST('id', 'int'));
	$website = $object;

	if ($res > 0)
	{
		$res = $object->delete($user);
		if ($res <= 0)
		{
			$error++;
			setEventMessages($object->error, $object->errors, 'errors');
		}
	}
	if (! $error)
	{
		if (GETPOST('delete_also_js', 'alpha') == 'on')
		{
			$pathofwebsitejs=DOL_DATA_ROOT.'/medias/js/'.$object->ref;

			dol_delete_dir_recursive($pathofwebsitejs);
		}
		if (GETPOST('delete_also_medias', 'alpha') == 'on')
		{
			$pathofwebsitemedias=DOL_DATA_ROOT.'/medias/image/'.$object->ref;

			dol_delete_dir_recursive($pathofwebsitemedias);
		}
	}

	if (! $error)
	{
		$db->commit();
		setEventMessages($langs->trans("SiteDeleted", $object->ref), null, 'mesgs');

		header("Location: ".$_SERVER["PHP_SELF"].'?id='.$object->id);
		exit;
	}
	else
	{
		$db->rollback();
		dol_print_error($db);
	}
}

// Delete page
if ($action == 'delete')
{
	$error = 0;

	$db->begin();

	$res = $object->fetch(0, $websitekey);
	$website = $object;

	$res = $objectpage->fetch($pageid, $object->fk_website);

	if ($res > 0)
	{
		$res = $objectpage->delete($user);
		if ($res <= 0)
		{
			$error++;
			setEventMessages($objectpage->error, $objectpage->errors, 'errors');
		}
	}

	if (! $error)
	{
		$db->commit();
		setEventMessages($langs->trans("PageDeleted", $objectpage->pageurl, $websitekey), null, 'mesgs');

		header("Location: ".$_SERVER["PHP_SELF"].'?website='.$websitekey);
		exit;
	}
	else
	{
		$db->rollback();
		dol_print_error($db);
	}
}

// Update css
if ($action == 'updatecss')
{
	if (GETPOST('refreshsite', 'alpha') || GETPOST('refreshpage', 'alpha'))		// If we tried to reload another site/page, we stay on editcss mode.
	{
		$action='editcss';
	}
	else
	{
		$res = $object->fetch(0, $websitekey);
		$website = $object;

		if (GETPOSTISSET('virtualhost'))
		{
		    if (GETPOST('virtualhost', 'alpha') && ! preg_match('/^http/', GETPOST('virtualhost', 'alpha')))
    		{
    		    $error++;
    		    setEventMessages($langs->trans('ErrorURLMustStartWithHttp', $langs->transnoentitiesnoconv("VirtualHost")), null, 'errors');
    		    $action='editcss';
    		}

    		if (! $error)
    		{
    		    $object->virtualhost = GETPOST('virtualhost', 'alpha');

    		    $result = $object->update($user);
        		if ($result < 0)
        		{
        		    $error++;
        		    setEventMessages($object->error, $object->errors, 'errors');
        		    $action='editcss';
        		}
    		}
		}

		if (! $error)
		{
    		// Save master.inc.php file
    		$filemaster=$pathofwebsite.'/master.inc.php';

    		dol_syslog("Save master file ".$filemaster);

    		dol_mkdir($pathofwebsite);

    		// Now generate the master.inc.php page
    		$result = dolSaveMasterFile($filemaster);
    		if (! $result) setEventMessages('Failed to write file '.$filemaster, null, 'errors');


    		// Html header file
    		$htmlheadercontent ='';

    		/* We disable php code since htmlheader is never executed as an include but only read by fgets_content.
    	    $htmlheadercontent.= "<?php // BEGIN PHP\n";
    	    $htmlheadercontent.= '$websitekey=basename(__DIR__);'."\n";
    	    $htmlheadercontent.= "if (! defined('USEDOLIBARRSERVER') && ! defined('USEDOLIBARREDITOR')) { require_once './master.inc.php'; } // Load env if not already loaded"."\n";
    	    $htmlheadercontent.= "require_once DOL_DOCUMENT_ROOT.'/core/lib/website.lib.php';\n";
    	    $htmlheadercontent.= "require_once DOL_DOCUMENT_ROOT.'/core/website.inc.php';\n";
    	    $htmlheadercontent.= "ob_start();\n";
    	    // $htmlheadercontent.= "header('Content-type: text/html');\n";		// Not required. htmlheader.html is never call as a standalone page
    	    $htmlheadercontent.= "// END PHP ?>\n";*/

    		$htmlheadercontent.= preg_replace(array('/<html>\n*/ims','/<\/html>\n*/ims'), array('',''), GETPOST('WEBSITE_HTML_HEADER', 'none'));

    		/*$htmlheadercontent.= "\n".'<?php // BEGIN PHP'."\n";
    	    $htmlheadercontent.= '$tmp = ob_get_contents(); ob_end_clean(); dolWebsiteOutput($tmp);'."\n";
    	    $htmlheadercontent.= "// END PHP ?>"."\n";*/

    		$htmlheadercontent = trim($htmlheadercontent)."\n";

    		dolSaveHtmlHeader($filehtmlheader, $htmlheadercontent);


    		// Css file
    		$csscontent ='';

    		$csscontent.= "<?php // BEGIN PHP\n";
    		$csscontent.= '$websitekey=basename(__DIR__);'."\n";
    		$csscontent.= "if (! defined('USEDOLIBARRSERVER') && ! defined('USEDOLIBARREDITOR')) { require_once __DIR__.'/master.inc.php'; } // Load env if not already loaded"."\n";	// For the css, we need to set path of master using the dirname of css file.
    		$csscontent.= "require_once DOL_DOCUMENT_ROOT.'/core/lib/website.lib.php';\n";
    		$csscontent.= "require_once DOL_DOCUMENT_ROOT.'/core/website.inc.php';\n";
    		$csscontent.= "ob_start();\n";
    		$csscontent.= "if (! headers_sent()) {	/* because file is included inline when in edit mode and we don't want warning */ \n";
    		$csscontent.= "header('Cache-Control: max-age=3600, public, must-revalidate');\n";
    		$csscontent.= "header('Content-type: text/css');\n";
    		$csscontent.= "}\n";
    		$csscontent.= "// END PHP ?>\n";

    		$csscontent.= GETPOST('WEBSITE_CSS_INLINE', 'none');

    		$csscontent.= "\n".'<?php // BEGIN PHP'."\n";
    		$csscontent.= '$tmp = ob_get_contents(); ob_end_clean(); dolWebsiteOutput($tmp, "css");'."\n";
    		$csscontent.= "// END PHP ?>"."\n";

    		dol_syslog("Save css content into ".$filecss);

    		dol_mkdir($pathofwebsite);
    		$result = file_put_contents($filecss, $csscontent);
    		if (! empty($conf->global->MAIN_UMASK))
    			@chmod($filecss, octdec($conf->global->MAIN_UMASK));

    		if (! $result)
    		{
    			$error++;
    			setEventMessages('Failed to write file '.$filecss, null, 'errors');
    		}


    		// Js file
    		$jscontent ='';

    		$jscontent.= "<?php // BEGIN PHP\n";
    		$jscontent.= '$websitekey=basename(__DIR__);'."\n";
    		$jscontent.= "if (! defined('USEDOLIBARRSERVER') && ! defined('USEDOLIBARREDITOR')) { require_once __DIR__.'/master.inc.php'; } // Load env if not already loaded"."\n";	// For the css, we need to set path of master using the dirname of css file.
    		$jscontent.= "require_once DOL_DOCUMENT_ROOT.'/core/lib/website.lib.php';\n";
    		$jscontent.= "require_once DOL_DOCUMENT_ROOT.'/core/website.inc.php';\n";
    		$jscontent.= "ob_start();\n";
    		$jscontent.= "header('Cache-Control: max-age=3600, public, must-revalidate');\n";
    		$jscontent.= "header('Content-type: application/javascript');\n";
    		$jscontent.= "// END PHP ?>\n";

    		$jscontent.= GETPOST('WEBSITE_JS_INLINE', 'none');

    		$jscontent.= "\n".'<?php // BEGIN PHP'."\n";
    		$jscontent.= '$tmp = ob_get_contents(); ob_end_clean(); dolWebsiteOutput($tmp, "js");'."\n";
    		$jscontent.= "// END PHP ?>"."\n";

    		dol_syslog("Save js content into ".$filejs);

    		dol_mkdir($pathofwebsite);
    		$result = file_put_contents($filejs, $jscontent);
    		if (! empty($conf->global->MAIN_UMASK))
    			@chmod($filejs, octdec($conf->global->MAIN_UMASK));

    		if (! $result)
    		{
    			$error++;
    			setEventMessages('Failed to write file '.$filejs, null, 'errors');
    		}


    		// Robot file
    		$robotcontent ='';

    		/*$robotcontent.= "<?php // BEGIN PHP\n";
    	    $robotcontent.= '$websitekey=basename(__DIR__);'."\n";
    	    $robotcontent.= "if (! defined('USEDOLIBARRSERVER') && ! defined('USEDOLIBARREDITOR')) { require_once './master.inc.php'; } // Load env if not already loaded"."\n";
    	    $robotcontent.= "require_once DOL_DOCUMENT_ROOT.'/core/lib/website.lib.php';\n";
    	    $robotcontent.= "require_once DOL_DOCUMENT_ROOT.'/core/website.inc.php';\n";
    	    $robotcontent.= "ob_start();\n";
    		$robotcontent.= "header('Cache-Control: max-age=3600, public, must-revalidate');\n";
    	    $robotcontent.= "header('Content-type: text/css');\n";
    	    $robotcontent.= "// END PHP ?>\n";*/

    		$robotcontent.= GETPOST('WEBSITE_ROBOT', 'none');

    		/*$robotcontent.= "\n".'<?php // BEGIN PHP'."\n";
    	    $robotcontent.= '$tmp = ob_get_contents(); ob_end_clean(); dolWebsiteOutput($tmp, "robot");'."\n";
    	    $robotcontent.= "// END PHP ?>"."\n";*/

    		dol_syslog("Save file robot into ".$filerobot);

    		dol_mkdir($pathofwebsite);
    		$result = file_put_contents($filerobot, $robotcontent);
    		if (! empty($conf->global->MAIN_UMASK))
    			@chmod($filerobot, octdec($conf->global->MAIN_UMASK));

    		if (! $result)
    		{
    			$error++;
    			setEventMessages('Failed to write file '.$filerobot, null, 'errors');
    		}


    		// Htaccess file
    		$htaccesscontent ='';
    		$htaccesscontent.= GETPOST('WEBSITE_HTACCESS', 'none');

    		dol_syslog("Save file htaccess into ".$filehtaccess);

    		dol_mkdir($pathofwebsite);
    		$result = file_put_contents($filehtaccess, $htaccesscontent);
    		if (! empty($conf->global->MAIN_UMASK))
    			@chmod($filehtaccess, octdec($conf->global->MAIN_UMASK));

       		if (! $result)
       		{
       			$error++;
       			setEventMessages('Failed to write file '.$filehtaccess, null, 'errors');
       		}

<<<<<<< HEAD
       		// manifest.json file
       		$manifestjsoncontent ='';

       		$manifestjsoncontent.= "<?php // BEGIN PHP\n";
       		$manifestjsoncontent.= '$websitekey=basename(__DIR__);'."\n";
       		$manifestjsoncontent.= "if (! defined('USEDOLIBARRSERVER') && ! defined('USEDOLIBARREDITOR')) { require_once __DIR__.'/master.inc.php'; } // Load env if not already loaded"."\n";	// For the css, we need to set path of master using the dirname of css file.
       		$manifestjsoncontent.= "require_once DOL_DOCUMENT_ROOT.'/core/lib/website.lib.php';\n";
       		$manifestjsoncontent.= "require_once DOL_DOCUMENT_ROOT.'/core/website.inc.php';\n";
       		$manifestjsoncontent.= "ob_start();\n";
       		$manifestjsoncontent.= "header('Cache-Control: max-age=3600, public, must-revalidate');\n";
       		$manifestjsoncontent.= "header('Content-type: application/manifest+json');\n";
       		$manifestjsoncontent.= "// END PHP ?>\n";

       		$manifestjsoncontent.= GETPOST('WEBSITE_MANIFEST_JSON', 'none');

       		$manifestjsoncontent.= "\n".'<?php // BEGIN PHP'."\n";
       		$manifestjsoncontent.= '$tmp = ob_get_contents(); ob_end_clean(); dolWebsiteOutput($tmp, "manifest");'."\n";
       		$manifestjsoncontent.= "// END PHP ?>"."\n";

       		dol_syslog("Save file manifest.json.php into ".$manifestjsoncontent);

       		dol_mkdir($pathofwebsite);
       		$result = file_put_contents($filemanifestjson, $manifestjsoncontent);
       		if (! empty($conf->global->MAIN_UMASK))
       			@chmod($filemanifestjson, octdec($conf->global->MAIN_UMASK));

   			if ($result === false)
   			{
  				$error++;
  				setEventMessages('Failed to write file '.$filemanifestjson, null, 'errors');
  			}


=======
>>>>>>> 12bebdef
    		// Message if no error
    		if (! $error)
    		{
    			setEventMessages($langs->trans("Saved"), null, 'mesgs');
    		}

    		$action='preview';
		}
	}
}

// Update page
if ($action == 'setashome')
{
	$db->begin();
	$object->fetch(0, $websitekey);
	$website = $object;

	$object->fk_default_home = $pageid;
	$res = $object->update($user);
	if (! $res > 0)
	{
		$error++;
		setEventMessages($object->error, $object->errors, 'errors');
	}

	if (! $error)
	{
		$db->commit();

		// Generate the index.php page to be the home page
		//-------------------------------------------------
		$result = dolSaveIndexPage($pathofwebsite, $fileindex, $filetpl, $filewrapper);

		if ($result) setEventMessages($langs->trans("Saved"), null, 'mesgs');
		else setEventMessages('Failed to write file '.$fileindex, null, 'errors');

		$action='preview';
	}
	else
	{
		$db->rollback();
	}
}

// Update page (meta)
if ($action == 'updatemeta')
{
	$db->begin();

	$result = $object->fetch(0, $websitekey);
	$website = $object;

	$objectpage->fk_website = $object->id;

	// Check parameters
	if (! preg_match('/^[a-z0-9\-\_]+$/i', GETPOST('WEBSITE_PAGENAME', 'alpha')))
	{
		$error++;
		$langs->load("errors");
		setEventMessages($langs->transnoentities("ErrorFieldCanNotContainSpecialCharacters", $langs->transnoentities('WEBSITE_PAGENAME')), null, 'errors');
		$action='editmeta';
	}

	$res = $objectpage->fetch($pageid, $object->id);
	if ($res <= 0)
	{
		$error++;
		setEventMessages('Page not found '.$objectpage->error, $objectpage->errors, 'errors');
	}

	// Check alias not exists
	if (! $error && GETPOST('WEBSITE_PAGENAME', 'alpha'))
	{
		$websitepagetemp=new WebsitePage($db);
		$result = $websitepagetemp->fetch(-1 * $objectpage->id, $object->id, GETPOST('WEBSITE_PAGENAME', 'alpha'));
		if ($result < 0)
		{
			$error++;
			$langs->load("errors");
			setEventMessages($websitepagetemp->error, $websitepagetemp->errors, 'errors');
			$action = 'editmeta';
		}
		if ($result > 0)
		{
			$error++;
			$langs->load("errors");
			setEventMessages($langs->trans("ErrorAPageWithThisNameOrAliasAlreadyExists", $websitepagetemp->pageurl), null, 'errors');
			$action = 'editmeta';
		}
	}
	if (! $error && GETPOST('WEBSITE_ALIASALT', 'alpha'))
	{
		$arrayofaliastotest=explode(',', GETPOST('WEBSITE_ALIASALT', 'alpha'));
		$websitepagetemp=new WebsitePage($db);
		foreach($arrayofaliastotest as $aliastotest)
		{
			$result = $websitepagetemp->fetch(-1 * $objectpage->id, $object->id, $aliastotest);
			if ($result < 0)
			{
				$error++;
				$langs->load("errors");
				setEventMessages($websitepagetemp->error, $websitepagetemp->errors, 'errors');
				$action = 'editmeta';
				break;
			}
			if ($result > 0)
			{
				$error++;
				$langs->load("errors");
				setEventMessages($langs->trans("ErrorAPageWithThisNameOrAliasAlreadyExists", $websitepagetemp->pageurl), null, 'errors');
				$action = 'editmeta';
				break;
			}
		}
	}

	if (! $error)
	{
		$objectpage->old_object = clone $objectpage;

		$objectpage->title = GETPOST('WEBSITE_TITLE', 'alpha');
		$objectpage->type_container = GETPOST('WEBSITE_TYPE_CONTAINER', 'alpha');
		$objectpage->pageurl = GETPOST('WEBSITE_PAGENAME', 'alpha');
		$objectpage->aliasalt = GETPOST('WEBSITE_ALIASALT', 'alpha');
		$objectpage->description = GETPOST('WEBSITE_DESCRIPTION', 'alpha');
		$objectpage->image = GETPOST('WEBSITE_IMAGE', 'alpha');
		$objectpage->keywords = GETPOST('WEBSITE_KEYWORDS', 'alpha');
		$objectpage->lang = GETPOST('WEBSITE_LANG', 'aZ09');
		$objectpage->htmlheader = trim(GETPOST('htmlheader', 'none'));
		$newdatecreation=dol_mktime(GETPOST('datecreationhour', 'int'), GETPOST('datecreationmin', 'int'), GETPOST('datecreationsec', 'int'), GETPOST('datecreationmonth', 'int'), GETPOST('datecreationday', 'int'), GETPOST('datecreationyear', 'int'));
		if ($newdatecreation) $objectpage->date_creation = $newdatecreation;

		$res = $objectpage->update($user);
		if (! ($res > 0))
		{
			$langs->load("errors");
			if ($db->lasterrno == 'DB_ERROR_RECORD_ALREADY_EXISTS')
			{
				$error++;
				$langs->load("errors");
				setEventMessages($langs->trans("ErrorAPageWithThisNameOrAliasAlreadyExists"), null, 'errors');
				$action = 'editmeta';
			}
			else
			{
				$error++;
				$langs->load("errors");
				setEventMessages($objectpage->error, $objectpage->errors, 'errors');
				$action = 'editmeta';
			}
		}
	}

	if (! $error)
	{
		$db->commit();
	}
	else
	{
		$db->rollback();
	}

	if (! $error)
	{
		$filemaster=$pathofwebsite.'/master.inc.php';
		$fileoldalias=$pathofwebsite.'/'.$objectpage->old_object->pageurl.'.php';
		$filealias=$pathofwebsite.'/'.$objectpage->pageurl.'.php';

		dol_mkdir($pathofwebsite);


		// Now generate the master.inc.php page
		$result = dolSaveMasterFile($filemaster);
		if (! $result) setEventMessages('Failed to write file '.$filemaster, null, 'errors');

		// Now delete the alias.php page
		if (! empty($fileoldalias))
		{
			dol_syslog("We delete old alias page name=".$fileoldalias." to build a new alias page=".$filealias);
			dol_delete_file($fileoldalias);
		}
		// Now delete the alternative alias.php pages
		if (! empty($objectpage->old_object->aliasalt))
		{
			$tmpaltaliases=explode(',', $objectpage->old_object->aliasalt);
			if (is_array($tmpaltaliases))
			{
				foreach($tmpaltaliases as $tmpaliasalt)
				{
					dol_syslog("We delete old alt alias pages name=".trim($tmpaliasalt));
					dol_delete_file($pathofwebsite.'/'.trim($tmpaliasalt).'.php');
				}
			}
		}

		// Save page alias
		$result=dolSavePageAlias($filealias, $object, $objectpage);
		if (! $result) setEventMessages('Failed to write file '.$filealias, null, 'errors');
		// Save alt aliases
		if (! empty($objectpage->aliasalt))
		{
			$tmpaltaliases=explode(',', $objectpage->aliasalt);
			if (is_array($tmpaltaliases))
			{
				foreach($tmpaltaliases as $tmpaliasalt)
				{
					$result=dolSavePageAlias($pathofwebsite.'/'.trim($tmpaliasalt).'.php', $object, $objectpage);
					if (! $result) setEventMessages('Failed to write file '.$pathofwebsite.'/'.trim($tmpaliasalt).'.php', null, 'errors');
				}
			}
		}


		// Save page of content
		$result=dolSavePageContent($filetpl, $object, $objectpage);
		if ($result)
		{
			setEventMessages($langs->trans("Saved"), null, 'mesgs');
			//header("Location: ".$_SERVER["PHP_SELF"].'?website='.$websitekey.'&pageid='.$pageid);
			//exit;
		}
		else
		{
			setEventMessages('Failed to write file '.$filetpl, null, 'errors');
			//header("Location: ".$_SERVER["PHP_SELF"].'?website='.$websitekey.'&pageid='.$pageid);
   			//exit;
		}

		$action='preview';
	}
}

// Update page
if (($action == 'updatesource' || $action == 'updatecontent' || $action == 'confirm_createfromclone' || $action == 'confirm_createpagefromclone')
	|| ($action == 'preview' && (GETPOST('refreshsite') || GETPOST('refreshpage') || GETPOST('preview'))))
{
	$object->fetch(0, $websitekey);
	$website = $object;

	if ($action == 'confirm_createfromclone')
	{
		$db->begin();

		$objectnew = new Website($db);
		$result = $objectnew->createFromClone($user, GETPOST('id', 'int'), GETPOST('siteref', 'aZ09'), (GETPOST('newlang', 'aZ09')?GETPOST('newlang', 'aZ09'):''));
		if ($result < 0)
		{
			$error++;
			setEventMessages($objectnew->error, $objectnew->errors, 'errors');
			$action='preview';

			$db->rollback();
		}
		else
		{
			$object = $objectnew;
			$id = $object->id;
			$pageid = $object->fk_default_home;
			$websitekey = GETPOST('siteref', 'aZ09');

			$db->commit();
		}
	}

	if ($action == 'confirm_createpagefromclone')
	{
		$istranslation=(GETPOST('is_a_translation', 'aZ09')=='on'?1:0);
		if ($istranslation)
		{
			if (GETPOST('newlang', 'aZ09') == $objectpage->lang)
			{
				$error++;
				setEventMessages($langs->trans("LanguageMustNotBeSameThanClonedPage"), null, 'errors');
				$action='preview';
			}
		}

		if (! $error)
		{
			$db->begin();

			$newwebsiteid = GETPOST('newwebsite', 'int');
			$pathofwebsitenew = $pathofwebsite;

			$tmpwebsite=new Website($db);
			if ($newwebsiteid > 0 && $newwebsiteid != $object->id)
			{
				$tmpwebsite->fetch($newwebsiteid);
				$pathofwebsitenew = $dolibarr_main_data_root.'/website/'.$tmpwebsite->ref;
			}
			else
			{
				$tmpwebsite = $object;
			}

			$objectpage = new WebsitePage($db);
			$resultpage = $objectpage->createFromClone($user, $pageid, GETPOST('pageurl', 'aZ09'), (GETPOST('newlang', 'aZ09')?GETPOST('newlang', 'aZ09'):''), $istranslation, $newwebsiteid);
			if ($resultpage < 0)
			{
				$error++;
				setEventMessages($objectpage->error, $objectpage->errors, 'errors');
				$action='createpagefromclone';

				$db->rollback();
			}
			else
			{
				$fileindex=$pathofwebsitenew.'/index.php';
				$filetpl=$pathofwebsitenew.'/page'.$resultpage->id.'.tpl.php';
				$filewrapper=$pathofwebsitenew.'/wrapper.php';

				//var_dump($pathofwebsitenew);
				//var_dump($filetpl);
				//exit;

				dolSavePageContent($filetpl, $tmpwebsite, $resultpage);

				// Switch on the new page if web site of new page/container is same
				if (empty($newwebsiteid) || $newwebsiteid == $object->id)
				{
					$pageid = $resultpage->id;
				}

				$db->commit();
			}
		}
	}

	$res = 0;

	if (! $error)
	{
		// Check symlink to medias and restore it if ko
		$pathtomedias=DOL_DATA_ROOT.'/medias';
		$pathtomediasinwebsite=$pathofwebsite.'/medias';
		if (! is_link(dol_osencode($pathtomediasinwebsite)))
		{
			dol_syslog("Create symlink for ".$pathtomedias." into name ".$pathtomediasinwebsite);
			dol_mkdir(dirname($pathtomediasinwebsite));     // To be sure dir for website exists
			$result = symlink($pathtomedias, $pathtomediasinwebsite);
		}

		/*if (GETPOST('savevirtualhost') && $object->virtualhost != GETPOST('previewsite'))
	    {
	        $object->virtualhost = GETPOST('previewsite', 'alpha');
	        $object->update($user);
	    }*/

		$objectpage->fk_website = $object->id;

		if ($pageid > 0)
		{
			$res = $objectpage->fetch($pageid);
		}
		else
		{
			$res=0;
			if ($object->fk_default_home > 0)
			{
				$res = $objectpage->fetch($object->fk_default_home);
			}
			if (! ($res > 0))
			{
				$res = $objectpage->fetch(0, $object->id);
			}
		}
	}

	if (! $error && $res > 0)
	{
		if ($action == 'updatesource' || $action == 'updatecontent')
		{
			$db->begin();

			$phpfullcodestringold = dolKeepOnlyPhpCode($objectpage->content);

			$objectpage->content = GETPOST('PAGE_CONTENT', 'none');

            // Security analysis
			$phpfullcodestring = dolKeepOnlyPhpCode($objectpage->content);
			//print dol_escape_htmltag($phpfullcodestring);exit;
            $forbiddenphpcommands=array("exec", "passthru", "system", "shell_exec", "proc_open");
            if (empty($conf->global->WEBSITE_PHP_ALLOW_WRITE))    // If option is not on, we disallow functions to write files
            {
                $forbiddenphpcommands=array_merge($forbiddenphpcommands, array("fopen", "file_put_contents", "fputs", "fputscsv", "fwrite", "fpassthru", "unlink", "mkdir", "rmdir", "symlink", "touch", "umask"));
            }
            foreach($forbiddenphpcommands as $forbiddenphpcommand)
            {
                if (preg_match('/'.$forbiddenphpcommand.'\s*\(/ms', $phpfullcodestring))
                {
                    $error++;
                    setEventMessages($langs->trans("DynamicPHPCodeContainsAForbiddenInstruction", $forbiddenphpcommand), null, 'errors');
                    if ($action == 'updatesource') $action = 'editsource';
                    if ($action == 'updatecontent') $action = 'editcontent';
                }
            }

            if (empty($user->rights->website->writephp))
            {
                if ($phpfullcodestringold != $phpfullcodestring)
                {
                    $error++;
                    setEventMessages($langs->trans("NotAllowedToAddDynamicContent"), null, 'errors');
                    if ($action == 'updatesource') $action = 'editsource';
                    if ($action == 'updatecontent') $action = 'editcontent';
                }
            }

			// Clean data. We remove all the head section.
			$objectpage->content = preg_replace('/<head>.*<\/head>/ims', '', $objectpage->content);
			/* $objectpage->content = preg_replace('/<base\s+href=[\'"][^\'"]+[\'"]\s/?>/s', '', $objectpage->content); */


			$res = $objectpage->update($user);
			if ($res < 0)
			{
				$error++;
				setEventMessages($objectpage->error, $objectpage->errors, 'errors');
				if ($action == 'updatesource') $action = 'editsource';
				if ($action == 'updatecontent') $action = 'editcontent';
			}

			if (! $error)
			{
				$db->commit();

				$filemaster=$pathofwebsite.'/master.inc.php';
				//$fileoldalias=$pathofwebsite.'/'.$objectpage->old_object->pageurl.'.php';
				$filealias=$pathofwebsite.'/'.$objectpage->pageurl.'.php';

				dol_mkdir($pathofwebsite);


				// Now generate the master.inc.php page
				$result = dolSaveMasterFile($filemaster);

				if (! $result) setEventMessages('Failed to write file '.$filemaster, null, 'errors');


				// Now generate the alias.php page
				if (! empty($fileoldalias))
				{
					dol_syslog("We regenerate alias page new name=".$filealias.", old name=".$fileoldalias);
					dol_delete_file($fileoldalias);
				}

				// Save page alias
				$result=dolSavePageAlias($filealias, $object, $objectpage);
				if (! $result) setEventMessages('Failed to write file '.$filealias, null, 'errors');

				// Save page content
				$result=dolSavePageContent($filetpl, $object, $objectpage);
				if ($result)
				{
					setEventMessages($langs->trans("Saved"), null, 'mesgs');
					header("Location: ".$_SERVER["PHP_SELF"].'?website='.$websitekey.'&pageid='.$pageid);
	   				exit;
				}
				else
				{
					setEventMessages('Failed to write file '.$filetpl, null, 'errors');
					header("Location: ".$_SERVER["PHP_SELF"].'?website='.$websitekey.'&pageid='.$pageid);
	   				exit;
				}
			}
			else
			{
				$db->rollback();
			}
		}
		else
		{
			header("Location: ".$_SERVER["PHP_SELF"].'?website='.$websitekey.'&pageid='.$pageid);
			exit;
		}
	}
	else
	{
		if (! $error)
		{
			if (empty($websitekey) || $websitekey == '-1')
			{
				setEventMessages($langs->trans("NoWebSiteCreateOneFirst"), null, 'warnings');
			}
			else
			{
				setEventMessages($langs->trans("NoPageYet"), null, 'warnings');
				setEventMessages($langs->trans("YouCanCreatePageOrImportTemplate"), null, 'warnings');
			}
		}
	}
}

// Export site
if ($action == 'exportsite')
{
	$fileofzip = $object->exportWebSite();

	if ($fileofzip)
	{
		$file_name = basename($fileofzip);

		header("Content-Type: application/zip");
		header("Content-Disposition: attachment; filename=".$file_name);
		header("Content-Length: " . filesize($fileofzip));

		readfile($fileofzip);
		exit;
	}
	else
	{
		setEventMessages($object->error, $object->errors, 'errors');
		$action = '';
	}
}

// Import site
if ($action == 'importsiteconfirm')
{
	if (empty($_FILES) && ! GETPOSTISSET('templateuserfile'))
	{
		setEventMessages($langs->trans("ErrorFieldRequired", $langs->transnoentitiesnoconv("File")), null, 'errors');
		$action = 'importsite';
	}
	else
	{
		if (! empty($_FILES) || GETPOSTISSET('templateuserfile'))
		{
			// Check symlink to medias and restore it if ko
			$pathtomedias=DOL_DATA_ROOT.'/medias';
			$pathtomediasinwebsite=$pathofwebsite.'/medias';
			if (! is_link(dol_osencode($pathtomediasinwebsite)))
			{
				dol_syslog("Create symlink for ".$pathtomedias." into name ".$pathtomediasinwebsite);
				dol_mkdir(dirname($pathtomediasinwebsite));     // To be sure dir for website exists
				$result = symlink($pathtomedias, $pathtomediasinwebsite);
				if (! $result)
				{
					setEventMessages($langs->trans("ErrorFieldToCreateSymLinkToMedias", $pathtomediasinwebsite, $pathtomedias), null, 'errors');
					$action = 'importsite';
				}
			}

			$fileofzip = '';
			if (GETPOSTISSET('templateuserfile'))
			{
				$fileofzip = DOL_DATA_ROOT.'/doctemplates/websites/'.GETPOST('templateuserfile', 'alpha');
			}
			elseif (! empty($_FILES))
			{
				if (is_array($_FILES['userfile']['tmp_name'])) $userfiles=$_FILES['userfile']['tmp_name'];
				else $userfiles=array($_FILES['userfile']['tmp_name']);

				foreach($userfiles as $key => $userfile)
				{
					if (empty($_FILES['userfile']['tmp_name'][$key]))
					{
						$error++;
						if ($_FILES['userfile']['error'][$key] == 1 || $_FILES['userfile']['error'][$key] == 2){
							setEventMessages($langs->trans('ErrorFileSizeTooLarge'), null, 'errors');
							$action = 'importsite';
						}
						else {
							setEventMessages($langs->trans("ErrorFieldRequired", $langs->transnoentitiesnoconv("File")), null, 'errors');
							$action = 'importsite';
						}
					}
				}

				if (! $error)
				{
					$upload_dir = $conf->website->dir_temp;
					$result = dol_add_file_process($upload_dir, 1, -1, 'userfile', '');
				}

				// Get name of file (take last one if several name provided)
				$fileofzip = $upload_dir.'/unknown';
				foreach($_FILES as $key => $ifile)
				{
					foreach($ifile['name'] as $key2 => $ifile2)
					{
						$fileofzip = $upload_dir . '/' .$ifile2;
					}
				}
			}

			if (! $error)
			{
				$result = $object->importWebSite($fileofzip);
				if ($result < 0)
				{
					setEventMessages($object->error, $object->errors, 'errors');
					$action = 'importsite';
				}
				else
				{
					header("Location: ".$_SERVER["PHP_SELF"].'?website='.$object->ref);
					exit();
				}
			}
		}
	}
}




/*
 * View
 */

$form = new Form($db);
$formadmin = new FormAdmin($db);
$formwebsite = new FormWebsite($db);
$formother = new FormOther($db);

$help_url='';

$arrayofjs = array(
	'/includes/ace/ace.js',
	'/includes/ace/ext-statusbar.js',
	'/includes/ace/ext-language_tools.js',
	//'/includes/ace/ext-chromevox.js'
	//'/includes/jquery/plugins/jqueryscoped/jquery.scoped.js',
);
$arrayofcss = array();

$moreheadcss='';
$moreheadjs='';

$arrayofjs[]='includes/jquery/plugins/blockUI/jquery.blockUI.js';
$arrayofjs[]='core/js/blockUI.js';	// Used by ecm/tpl/enabledfiletreeajax.tpl.php
if (empty($conf->global->MAIN_ECM_DISABLE_JS)) $arrayofjs[]="includes/jquery/plugins/jqueryFileTree/jqueryFileTree.js";

$moreheadjs.='<script type="text/javascript">'."\n";
$moreheadjs.='var indicatorBlockUI = \''.DOL_URL_ROOT."/theme/".$conf->theme."/img/working.gif".'\';'."\n";
$moreheadjs.='</script>'."\n";

llxHeader($moreheadcss.$moreheadjs, $langs->trans("WebsiteSetup"), $help_url, '', 0, 0, $arrayofjs, $arrayofcss, '', '', '<!-- Begin div class="fiche" -->'."\n".'<div class="fichebutwithotherclass">');

print "\n";
print '<form action="'.$_SERVER["PHP_SELF"].'" method="POST" enctype="multipart/form-data">';
print '<input type="hidden" name="token" value="'.$_SESSION['newtoken'].'">';

if ($action == 'createsite')
{
	print '<input type="hidden" name="action" value="addsite">';
}
if ($action == 'createcontainer')
{
	print '<input type="hidden" name="action" value="addcontainer">';
}
if ($action == 'editcss')
{
	print '<input type="hidden" name="action" value="updatecss">';
}
if ($action == 'editmenu')
{
	print '<input type="hidden" name="action" value="updatemenu">';
}
if ($action == 'setashome')
{
	print '<input type="hidden" name="action" value="updateashome">';
}
if ($action == 'editmeta')
{
	print '<input type="hidden" name="action" value="updatemeta">';
}
if ($action == 'editsource')
{
	print '<input type="hidden" name="action" value="updatesource">';
}
if ($action == 'editcontent')
{
	print '<input type="hidden" name="action" value="updatecontent">';
}
if ($action == 'edit')
{
	print '<input type="hidden" name="action" value="update">';
}
if ($action == 'importsite')
{
	print '<input type="hidden" name="action" value="importsiteconfirm">';
}
if ($action == 'file_manager')
{
	print '<input type="hidden" name="action" value="file_manager">';
}
if ($action == 'replacesite')
{
	print '<input type="hidden" name="action" value="replacesiteconfirm">';
}
if ($action == 'replacesiteconfirm')
{
	print '<input type="hidden" name="action" value="replacesiteconfirm">';
}

print '<div>';

// Add a margin under toolbar ?
$style='';
if ($action != 'preview' && $action != 'editcontent' && $action != 'editsource') $style=' margin-bottom: 5px;';


if (! GETPOST('hide_websitemenu'))
{
	//var_dump($objectpage);exit;
	print '<div class="centpercent websitebar">';


	// ***** Part for web sites
	print '<!-- Bar for website -->';
	print '<div class="websiteselection hideonsmartphoneimp minwidth100 tdoverflowmax100">';
	print $langs->trans("Website").' : ';
	print '</div>';

	print '<div class="websiteselection hideonsmartphoneimp">';
	print ' <input type="submit"'.$disabled.' class="button" value="'.dol_escape_htmltag($langs->trans("Add")).'" name="createsite">';
	print '</div>';

	// List of website
	print '<div class="websiteselection">';
	$out='';
	$out.='<select name="website" class="minwidth100" id="website">';
	if (empty($object->records)) $out.='<option value="-1">&nbsp;</option>';
	// Loop on each sites
	$i=0;
	foreach($object->records as $key => $valwebsite)
	{
		if (empty($websitekey)) $websitekey=$valwebsite->ref;

		$out.='<option value="'.$valwebsite->ref.'"';
		if ($websitekey == $valwebsite->ref) $out.=' selected';		// To preselect a value
		$out.='>';
		$out.=$valwebsite->ref;
		$out.='</option>';
		$i++;
	}
	$out.='</select>';
	$out.=ajax_combobox('website');
	print $out;
	//print '<input type="submit" class="button" name="refreshsite" value="'.$langs->trans("Load").'">';
	print '<input type="image" class="valignmiddle" src="'.img_picto('', 'refresh', '', 0, 1).'" name="refreshsite" value="'.$langs->trans("Load").'">';


	if ($websitekey)
	{
		$virtualurl='';
		$dataroot=DOL_DATA_ROOT.'/website/'.$websitekey;
		if (! empty($object->virtualhost)) $virtualurl=$object->virtualhost;
	}

	$array=array();
	if ($object->id > 0)
	{
		$array=$objectpage->fetchAll($object->id, 'ASC,ASC', 'type_container,pageurl');
	}
	if (! is_array($array) && $array < 0) dol_print_error('', $objectpage->error, $objectpage->errors);
	$atleastonepage=(is_array($array) && count($array) > 0);

	if ($websitekey && $websitekey != '-1' && ($action == 'preview' || $action == 'createfromclone' || $action == 'createpagefromclone' || $action == 'deletesite'))
	{
		$disabled='';
		if (empty($user->rights->website->write)) $disabled=' disabled="disabled"';

		print ' &nbsp; ';

		print '<input type="submit" class="button nobordertransp"'.$disabled.' value="'.dol_escape_htmltag($langs->trans("EditCss")).'" name="editcss">';

		if (! $atleastonepage)
		{
			print '<input type="submit" class="button nobordertransp"'.$disabled.' value="'.dol_escape_htmltag($langs->trans("ImportSite")).'" name="importsite">';
		}
		else
		{
			print '<input type="submit" class="button nobordertransp" disabled="disabled" value="'.dol_escape_htmltag($langs->trans("ImportSite")).'" name="importsite">';
		}

		//print '<input type="submit" class="button"'.$disabled.' value="'.dol_escape_htmltag($langs->trans("EditMenu")).'" name="editmenu">';
		print '<input type="submit" class="button nobordertransp"'.$disabled.' value="'.dol_escape_htmltag($langs->trans("CloneSite")).'" name="createfromclone">';
		print '<input type="submit" class="button nobordertransp"'.$disabled.' value="'.dol_escape_htmltag($langs->trans("ExportSite")).'" name="exportsite">';

		print '<input type="submit" class="buttonDelete" name="deletesite" value="'.$langs->trans("Delete").'"'.($atleastonepage?' disabled="disabled"':'').'>';

		print ' &nbsp; ';

		print '<a href="'.$_SERVER["PHP_SEFL"].'?action=file_manager&website='.$website->ref.'" class="button nobordertransp"'.$disabled.' title="'.dol_escape_htmltag($langs->trans("MediaFiles")).'"><span class="fa fa-image"><span></a>';
		//print '<input type="submit" class="button nobordertransp"'.$disabled.' value="'.dol_escape_htmltag($langs->trans("MediaFiles")).'" name="file_manager">';
		/*print '<a class="button button_file_manager"'.$disabled.'>'.dol_escape_htmltag($langs->trans("MediaFiles")).'</a>';
		print '<script language="javascript">
			jQuery(document).ready(function () {
           		jQuery(".button_file_manager").click(function () {
					var $dialog = $(\'<div></div>\').html(\'<iframe style="border: 0px;" src="'.DOL_URL_ROOT.'/website/index.php?hide_websitemenu=1&dol_hide_topmenu=1&dol_hide_leftmenu=1&file_manager=1&website='.$websitekey.'&pageid='.$pageid.'" width="100%" height="100%"></iframe>\')
					.dialog({
						autoOpen: false,
						modal: true,
						height: 500,
						width: \'80%\',
						title: "'.dol_escape_js($langs->trans("FileManager")).'"
					});
					$dialog.dialog(\'open\');
				});
			});
			</script>';
		*/

		print '<a href="'.$_SERVER["PHP_SEFL"].'?action=replacesite&website='.$website->ref.'" class="button nobordertransp"'.$disabled.' title="'.dol_escape_htmltag($langs->trans("ReplaceWebsiteContent")).'"><span class="fa fa-file-code"><span></a>';
	}

	print '</div>';


	// Toolbar for websites

	print '<div class="websitetools websiteselection">';

	if ($action == 'preview' || $action == 'createfromclone' || $action == 'createpagefromclone' || $action == 'deletesite')
	{
		$urlext=$virtualurl;
		$urlint=$urlwithroot.'/public/website/index.php?website='.$websitekey;

		print '<div class="websiteinputurl valignmiddle" id="websiteinputurl">';
		$linktotestonwebserver = '<a href="'.($virtualurl?$virtualurl:'#').'" class="valignmiddle">';
		$linktotestonwebserver.= $langs->trans("TestDeployOnWeb", $virtualurl).' '.img_picto('', 'object_globe');
		$linktotestonwebserver.= '</a>';
		$htmltext = '';
		if (empty($object->fk_default_home))
		{
		    $htmltext.= '<br><span class="error">'.$langs->trans("YouMustDefineTheHomePage").'</span><br><br>';
		}
		elseif (empty($virtualurl))
		{
		    $htmltext.= '<br><span class="error">'.$langs->trans("VirtualHostUrlNotDefined").'</span><br><br>';
		}
		else
		{
		    $htmltext.= '<br><center>'.$langs->trans("GoTo").' <a href="'.$virtualurl.'" target="_website">'.$virtualurl.'</a></center><br>';
		}
		if (! empty($conf->global->WEBSITE_REPLACE_INFO_ABOUT_USAGE_WITH_WEBSERVER))
		{
		    $htmltext.= '<br>'.$langs->trans($conf->global->WEBSITE_REPLACE_INFO_ABOUT_USAGE_WITH_WEBSERVER);
		}
		else
		{
    		$htmltext.=$langs->trans("SetHereVirtualHost", $dataroot);
    		$htmltext.='<br>';
    		$htmltext.='<br>'.$langs->trans("CheckVirtualHostPerms", $langs->transnoentitiesnoconv("ReadPerm"), DOL_DOCUMENT_ROOT);
    		$htmltext.='<br>'.$langs->trans("CheckVirtualHostPerms", $langs->transnoentitiesnoconv("WritePerm"), DOL_DATA_ROOT.'/website<br>'.DOL_DATA_ROOT.'/medias');
    		$htmltext.='<br>';
    		$htmltext.='<br>';
    		$htmltext.=$langs->trans("YouCanAlsoTestWithPHPS", $dataroot);
		}
		print $form->textwithpicto($linktotestonwebserver, $htmltext, 1, 'none', 'valignmiddle', 0, 2, 'helpvirtualhost');
		print '</div>';
	}

	if (in_array($action, array('editcss','editmenu','file_manager','replacesite','replacesiteconfirm')))
	{
		if (preg_match('/^create/', $action) && $action != 'file_manager' && $action != 'replacesite' && $action != 'replacesiteconfirm') print '<input type="submit" id="savefile" class="button buttonforacesave" value="'.dol_escape_htmltag($langs->trans("Save")).'" name="update">';
		if (preg_match('/^edit/', $action) && $action != 'file_manager' && $action != 'replacesite' && $action != 'replacesiteconfirm') print '<input type="submit" id="savefile" class="button buttonforacesave" value="'.dol_escape_htmltag($langs->trans("Save")).'" name="update">';
		if ($action != 'preview') print '<input type="submit" class="button" value="'.dol_escape_htmltag($langs->trans("Cancel")).'" name="preview">';
	}

	print '</div>';


	// Toolbar for pages

	if ($websitekey && $websitekey != '-1' && ! in_array($action, array('editcss','editmenu','importsite')))
	{
		print '</div>';	// Close current websitebar to open a new one

		print '<!-- Bar for websitepage -->';
		print '<div class="centpercent websitebar"'.($style?' style="'.$style.'"':'').'">';

		print '<div class="websiteselection hideonsmartphoneimp minwidth100 tdoverflowmax100">';
		print $langs->trans("PageContainer").': ';
		print '</div>';

		print '<div class="websiteselection hideonsmartphoneimp">';
		print '<input type="submit"'.$disabled.' class="button" value="'.dol_escape_htmltag($langs->trans("Add")).'" name="createcontainer">';
		print '</div>';

		print '<div class="websiteselection">';

		if ($action != 'addcontainer')
		{
			$out='';
			if ($atleastonepage && $action != 'editsource')
			{
			    $out.='<select name="pageid" id="pageid" class="minwidth200 maxwidth300">';
			}
			else
			{
			    $out.='<select name="pageidbis" id="pageid" class="minwidth200 maxwidth300" disabled="disabled">';
			}
			if ($atleastonepage)
			{
				if (empty($pageid) && $action != 'createcontainer')      // Page id is not defined, we try to take one
				{
					$firstpageid=0;$homepageid=0;
					foreach($array as $key => $valpage)
					{
						if (empty($firstpageid)) $firstpageid=$valpage->id;
						if ($object->fk_default_home && $key == $object->fk_default_home) $homepageid=$valpage->id;
					}
					$pageid=$homepageid?$homepageid:$firstpageid;   // We choose home page and if not defined yet, we take first page
				}

				foreach($array as $key => $valpage)
				{
					$out.='<option value="'.$key.'"';
					if ($pageid > 0 && $pageid == $key) $out.=' selected';		// To preselect a value
					$out.='>';
					$out.='['.$valpage->type_container.' '.sprintf("%03d", $valpage->id).'] ';
					$out.=$valpage->pageurl.' - '.$valpage->title;
					if ($object->fk_default_home && $key == $object->fk_default_home) $out.=' ('.$langs->trans("HomePage").')';
					$out.='</option>';
				}
			}
			else $out.='<option value="-1">&nbsp;</option>';
			$out.='</select>';
			if ($atleastonepage && $action != 'editsource')
			{
			    $out.=ajax_combobox('pageid');
			}
			else
			{
    			$out.='<input type="hidden" name="pageid" value="'.$pageid.'">';
    			$out.=ajax_combobox('pageid');
			}
			print $out;
		}
		else
		{
			print $langs->trans("New");
		}

		//print '<input type="submit" class="button" name="refreshpage" value="'.$langs->trans("Load").'"'.($atleastonepage?'':' disabled="disabled"').'>';
		print '<input type="image" class="valignmiddle" src="'.img_picto('', 'refresh', '', 0, 1).'" name="refreshpage" value="'.$langs->trans("Load").'"'.(($atleastonepage && $action != 'editsource')?'':' disabled="disabled"').'>';


		// Print nav arrows
		$pagepreviousid=0;
		$pagenextid=0;
		if ($pageid)
		{
			$sql = 'SELECT MAX(rowid) as pagepreviousid FROM '.MAIN_DB_PREFIX.'website_page WHERE rowid < '.$pageid.' AND fk_website = '.$object->id;
			$resql = $db->query($sql);
			if ($resql)
			{
				$obj = $db->fetch_object($resql);
				if ($obj)
				{
					$pagepreviousid = $obj->pagepreviousid;
				}
			}
			else dol_print_error($db);
			$sql = 'SELECT MIN(rowid) as pagenextid FROM '.MAIN_DB_PREFIX.'website_page WHERE rowid > '.$pageid.' AND fk_website = '.$object->id;
			$resql = $db->query($sql);
			if ($resql)
			{
				$obj = $db->fetch_object($resql);
				if ($obj)
				{
					$pagenextid = $obj->pagenextid;
				}
			}
			else dol_print_error($db);
		}

		if ($pagepreviousid) print '<a class="valignmiddle" href="'.$_SERVER['PHP_SELF'].'?website='.urlencode($object->ref).'&pageid='.$pagepreviousid.'&action='.$action.'">'.img_previous($langs->trans("PreviousContainer")).'</a>';
		else print '<span class="valignmiddle opacitymedium">'.img_previous($langs->trans("PreviousContainer")).'</span>';
		if ($pagenextid) print '<a class="valignmiddle" href="'.$_SERVER['PHP_SELF'].'?website='.urlencode($object->ref).'&pageid='.$pagenextid.'&action='.$action.'">'.img_next($langs->trans("NextContainer")).'</a>';
		else print '<span class="valignmiddle opacitymedium">'.img_next($langs->trans("NextContainer")).'</span>';

		$websitepage = new WebSitePage($db);
		if ($pageid > 0 && ($action == 'preview' || $action == 'createfromclone' || $action == 'createpagefromclone'))
		{
			$websitepage->fetch($pageid);
		}

		if ($action == 'preview' || $action == 'createfromclone' || $action == 'createpagefromclone' || $action == 'deletesite')
		{
			$disabled='';
			if (empty($user->rights->website->write)) $disabled=' disabled="disabled"';

			// Confirmation delete site
			if ($action == 'deletesite') {
				// Create an array for form
				$formquestion = array(
					array('type' => 'checkbox', 'name' => 'delete_also_js', 'label' => $langs->trans("DeleteAlsoJs"), 'value' => 0),
					array('type' => 'checkbox', 'name' => 'delete_also_medias', 'label' => $langs->trans("DeleteAlsoMedias"), 'value' => 0),
					//array('type' => 'other','name' => 'newlang','label' => $langs->trans("Language"), 'value' => $formadmin->select_language(GETPOST('newlang', 'az09')?GETPOST('newlang', 'az09'):$langs->defaultlang, 'newlang', 0, null, '', 0, 0, 'minwidth200')),
					//array('type' => 'other','name' => 'newwebsite','label' => $langs->trans("WebSite"), 'value' => $formwebsite->selectWebsite($object->id, 'newwebsite', 0))
				);

				$formconfirm = $form->formconfirm($_SERVER["PHP_SELF"] . '?id='.$object->id, $langs->trans('DeleteWebsite'), '', 'confirm_deletesite', $formquestion, 0, 1, 200);

				print $formconfirm;
			}

			// Confirmation to clone
			if ($action == 'createfromclone') {
				// Create an array for form
				$formquestion = array(
				array('type' => 'text', 'name' => 'siteref', 'label'=> $langs->trans("WebSite")  ,'value'=> 'copy_of_'.$object->ref),
				//array('type' => 'checkbox', 'name' => 'is_a_translation', 'label' => $langs->trans("SiteIsANewTranslation"), 'value' => 0),
				//array('type' => 'other','name' => 'newlang','label' => $langs->trans("Language"), 'value' => $formadmin->select_language(GETPOST('newlang', 'az09')?GETPOST('newlang', 'az09'):$langs->defaultlang, 'newlang', 0, null, '', 0, 0, 'minwidth200')),
				//array('type' => 'other','name' => 'newwebsite','label' => $langs->trans("WebSite"), 'value' => $formwebsite->selectWebsite($object->id, 'newwebsite', 0))
				);

				$formconfirm = $form->formconfirm($_SERVER["PHP_SELF"] . '?id='.$object->id, $langs->trans('CloneSite'), '', 'confirm_createfromclone', $formquestion, 0, 1, 200);

				print $formconfirm;
			}

			if ($pageid > 0 && $atleastonepage)		// pageid can be set without pages, if homepage of site is set and all pages were removed
			{
				// Confirmation to clone
				if ($action == 'createpagefromclone') {
					// Create an array for form
					$preselectedlanguage = GETPOST('newlang', 'az09') ? GETPOST('newlang', 'az09') : ($objectpage->lang ? $objectpage->lang : $langs->defaultlang);
					$formquestion = array(
						array('type' => 'hidden', 'name' => 'sourcepageurl', 'value'=> $objectpage->pageurl),
						array('type' => 'checkbox', 'tdclass'=>'maxwidth200', 'name' => 'is_a_translation', 'label' => $langs->trans("PageIsANewTranslation"), 'value' => 0),
						array('type' => 'other','name' => 'newlang', 'label' => $langs->trans("Language"), 'value' => $formadmin->select_language($preselectedlanguage, 'newlang', 0, null, 1, 0, 0, 'minwidth200', 0, 1)),
						array('type' => 'other','name' => 'newwebsite', 'label' => $langs->trans("WebSite"), 'value' => $formwebsite->selectWebsite($object->id, 'newwebsite', 0)),
						array('type' => 'text', 'tdclass'=>'maxwidth200 fieldrequired', 'name' => 'pageurl', 'label'=> $langs->trans("WEBSITE_PAGENAME"), 'value'=> 'copy_of_'.$objectpage->pageurl),
					);

				   	$formconfirm = $form->formconfirm($_SERVER["PHP_SELF"] . '?website='.$object->ref.'&pageid=' . $pageid, $langs->trans('ClonePage'), '', 'confirm_createpagefromclone', $formquestion, 0, 1, 300, 550);

					print $formconfirm;
				}

				print ' &nbsp; ';

				print '<input type="submit" class="button nobordertransp"'.$disabled.' value="'.dol_escape_htmltag($langs->trans("EditPageMeta")).'" name="editmeta">';

				print '<input type="submit" class="button nobordertransp"'.$disabled.' value="'.dol_escape_htmltag($langs->trans("EditHTMLSource")).'" name="editsource">';

				print '<!-- button EditInLine and ShowSubcontainers -->'."\n";
				print '<div class="websiteselectionsection inline-block">';
				print '<div class="inline-block">';
				print $langs->trans("EditInLine");
				if ($websitepage->grabbed_from)
				{
					//print '<input type="submit" class="button nobordertransp" disabled="disabled" title="'.dol_escape_htmltag($langs->trans("OnlyEditionOfSourceForGrabbedContent")).'" value="'.dol_escape_htmltag($langs->trans("EditWithEditor")).'" name="editcontent">';
					print '<a class="button nobordertransp opacitymedium nohoverborder"'.$disabled.' href="#" disabled="disabled" title="'.dol_escape_htmltag($langs->trans("OnlyEditionOfSourceForGrabbedContent")).'">'.img_picto($langs->trans("OnlyEditionOfSourceForGrabbedContent"), 'switch_off', '', false, 0, 0, '', 'nomarginleft').'</a>';
				}
				else
				{
					//print '<input type="submit" class="button nobordertransp"'.$disabled.' value="'.dol_escape_htmltag($langs->trans("EditWithEditor")).'" name="editcontent">';
					if (empty($conf->global->WEBSITE_EDITINLINE))
					{
						print '<a class="button nobordertransp nohoverborder"'.$disabled.' href="'.$_SERVER["PHP_SELF"].'?website='.$object->ref.'&pageid='.$websitepage->id.'&action=seteditinline">'.img_picto($langs->trans("EditInLineOff"), 'switch_off', '', false, 0, 0, '', 'nomarginleft').'</a>';
					}
					else
					{
						print '<a class="button nobordertransp nohoverborder"'.$disabled.' href="'.$_SERVER["PHP_SELF"].'?website='.$object->ref.'&pageid='.$websitepage->id.'&action=unseteditinline">'.img_picto($langs->trans("EditInLineOn"), 'switch_on', '', false, 0, 0, '', 'nomarginleft').'</a>';
					}
				}
				print '</div>';
				print '<div class="inline-block">';
				print $langs->trans("ShowSubcontainers");
				/*if ($websitepage->grabbed_from)
				{
					print '<a class="button nobordertransp opacitymedium nohoverborder"'.$disabled.' href="#" disabled="disabled" title="'.dol_escape_htmltag($langs->trans("OnlyEditionOfSourceForGrabbedContent")).'">'.img_picto($langs->trans("OnlyEditionOfSourceForGrabbedContent"),'switch_off','',false,0,0,'','nomarginleft').'</a>';
				}
				else
				{*/
					if (empty($conf->global->WEBSITE_SUBCONTAINERSINLINE))
					{
						print '<a class="button nobordertransp nohoverborder"'.$disabled.' href="'.$_SERVER["PHP_SELF"].'?website='.$object->ref.'&pageid='.$websitepage->id.'&action=setshowsubcontainers">'.img_picto($langs->trans("ShowSubContainersOff"), 'switch_off', '', false, 0, 0, '', 'nomarginleft').'</a>';
					}
					else
					{
						print '<a class="button nobordertransp nohoverborder"'.$disabled.' href="'.$_SERVER["PHP_SELF"].'?website='.$object->ref.'&pageid='.$websitepage->id.'&action=unsetshowsubcontainers">'.img_picto($langs->trans("ShowSubContainersOn"), 'switch_on', '', false, 0, 0, '', 'nomarginleft').'</a>';
					}
				/*}*/
				print '</div>';
				print '</div>';

				// @TODO Move this action into a combo list
				if ($object->fk_default_home > 0 && $pageid == $object->fk_default_home)
				{
					//$disabled=' disabled="disabled"';
					//print '<span class="button nobordertransp disabled"'.$disabled.' title="'.dol_escape_htmltag($langs->trans("SetAsHomePage")).'"><span class="fa fa-home"></span></span>';
					print '<input type="submit" class="button nobordertransp" disabled="disabled" value="'.dol_escape_htmltag($langs->trans("SetAsHomePage")).'" name="setashome">';
				}
				else
				{
					//$disabled='';
					//print '<a href="'.$_SERVER["PHP_SEFL"].'?action=setashome&website='.$website->ref.'" class="button nobordertransp"'.$disabled.' title="'.dol_escape_htmltag($langs->trans("SetAsHomePage")).'"><span class="fa fa-home"><span></a>';
					print '<input type="submit" class="button nobordertransp"'.$disabled.' value="'.dol_escape_htmltag($langs->trans("SetAsHomePage")).'" name="setashome">';
				}
				print '<input type="submit" class="button nobordertransp"'.$disabled.' value="'.dol_escape_htmltag($langs->trans("ClonePage")).'" name="createpagefromclone">';
				print '<input type="submit" class="buttonDelete" name="delete" value="'.$langs->trans("Delete").'"'.($atleastonepage?'':' disabled="disabled"').'>';
			}
		}

		print '</div>';	// end website selection

		print '<div class="websitetools">';

		if (($pageid > 0 && $atleastonepage) && ($action == 'preview' || $action == 'createfromclone' || $action == 'createpagefromclone' || $action == 'deletesite'))
		{
			$realpage=$urlwithroot.'/public/website/index.php?website='.$websitekey.'&pageref='.$websitepage->pageurl;
			$pagealias = $websitepage->pageurl;

			$htmltext = $langs->trans("PreviewSiteServedByDolibarr", $langs->transnoentitiesnoconv("Page"), $langs->transnoentitiesnoconv("Page"), $realpage, $dataroot);
			$htmltext.='<br>'.$langs->trans("CheckVirtualHostPerms", $langs->transnoentitiesnoconv("ReadPerm"), DOL_DOCUMENT_ROOT);
			$htmltext.='<br>'.$langs->trans("CheckVirtualHostPerms", $langs->transnoentitiesnoconv("WritePerm"), DOL_DATA_ROOT.'/website<br>'.DOL_DATA_ROOT.'/medias');

			print '<a class="websitebuttonsitepreview" id="previewpage" href="'.$realpage.'&nocache='.dol_now().'" class="button" target="tab'.$websitekey.'" alt="'.dol_escape_htmltag($htmltext).'">';
			print $form->textwithpicto('', $htmltext, 1, 'preview');
			print '</a>';       // View page in new Tab

			print '<div class="websiteinputurl" id="websiteinputpage">';
			print '<input type="text" id="previewpageurl" class="minwidth200imp" name="previewsite" value="'.$pagealias.'" disabled="disabled">';
			$htmltext=$langs->trans("PageNameAliasHelp", $langs->transnoentitiesnoconv("EditPageMeta"));
			print $form->textwithpicto('', $htmltext, 1, 'help', '', 0, 2, 'helppagealias');
			print '</div>';

			$urlext=$virtualurl.'/'.$pagealias.'.php';
			$urlint=$urlwithroot.'/public/website/index.php?website='.$websitekey;

			$htmltext = $langs->trans("PreviewSiteServedByWebServer", $langs->transnoentitiesnoconv("Page"), $langs->transnoentitiesnoconv("Page"), $dataroot, $virtualurl?$urlext:'<span class="error">'.$langs->trans("VirtualHostUrlNotDefined").'</span>');

			print '<a class="websitebuttonsitepreview'.($virtualurl?'':' websitebuttonsitepreviewdisabled cursornotallowed').'" id="previewpageext" href="'.$urlext.'" target="tab'.$websitekey.'ext" alt="'.dol_escape_htmltag($htmltext).'">';
			print $form->textwithpicto('', $htmltext, 1, 'preview_ext');
			print '</a>';
			//print '<input type="submit" class="button" name="previewpage" target="tab'.$websitekey.'"value="'.$langs->trans("ViewPageInNewTab").'">';

			// TODO Add js to save alias like we save virtual host name and use dynamic virtual host for url of id=previewpageext
		}
		if (! in_array($action, array('editcss','editmenu','file_manager','replacesite','replacesiteconfirm','createsite','createcontainer','createfromclone','createpagefromclone','deletesite')))
		{
			if (preg_match('/^create/', $action)) print '<input type="submit" id="savefile" class="button buttonforacesave" value="'.dol_escape_htmltag($langs->trans("Save")).'" name="update">';
			if (preg_match('/^edit/', $action)) print '<input type="submit" id="savefile" class="button buttonforacesave" value="'.dol_escape_htmltag($langs->trans("Save")).'" name="update">';
			if ($action != 'preview') print '<input type="submit" class="button" value="'.dol_escape_htmltag($langs->trans("Cancel")).'" name="preview">';
		}

		print '</div>';	// end websitetools

		print '<div class="websitehelp">';
		if (GETPOST('editsource', 'alpha') || GETPOST('editcontent', 'alpha'))
		{
			$htmltext=$langs->transnoentitiesnoconv("YouCanEditHtmlSource").'<br>';
            if ($conf->browser->layout == 'phone')
            {
                print $form->textwithpicto('', $htmltext, 1, 'help', 'inline-block', 1, 2, 'tooltipsubstitution');
            }
            else
            {
                print $form->textwithpicto($langs->trans("SyntaxHelp"), $htmltext, 1, 'help', 'inline-block', 1, 2, 'tooltipsubstitution');
            }
		}
		print '</div>';	// end websitehelp



		if ($action == 'preview' || $action == 'createfromclone' || $action == 'createpagefromclone')
		{
			// Adding jquery code to change on the fly url of preview ext
			if (! empty($conf->use_javascript_ajax))
			{
				print '<script type="text/javascript" language="javascript">
                    jQuery(document).ready(function() {
                		jQuery("#websiteinputurl").keyup(function() {
                            console.log("Website external url modified "+jQuery("#previewsiteurl").val());
                			if (jQuery("#previewsiteurl").val() != "" && jQuery("#previewsiteurl").val().startsWith("http"))
							{
								jQuery("a.websitebuttonsitepreviewdisabled img").css({ opacity: 1 });
							}
                			else jQuery("a.websitebuttonsitepreviewdisabled img").css({ opacity: 0.2 });
						';
				print '
                		});
                    	jQuery("#previewsiteext,#previewpageext").click(function() {

                            newurl=jQuery("#previewsiteurl").val();
							if (! newurl.startsWith("http"))
							{
								alert(\''.dol_escape_js($langs->trans("ErrorURLMustStartWithHttp")).'\');
								return false;
							}

                            newpage=jQuery("#previewsiteurl").val() + "/" + jQuery("#previewpageurl").val() + ".php";
                            console.log("Open url "+newurl);
                            /* Save url */
                            jQuery.ajax({
                                method: "POST",
                                url: "'.DOL_URL_ROOT.'/core/ajax/saveinplace.php",
                                data: {
                                    field: \'editval_virtualhost\',
                                    element: \'website\',
                                    table_element: \'website\',
                                    fk_element: '.$object->id.',
                                    value: newurl,
                                },
                                context: document.body
                            });

                            jQuery("#previewsiteext").attr("href",newurl);
                            jQuery("#previewpageext").attr("href",newpage);
                        });
                    });
                    </script>';
			}
		}
	}

	print '</div>';	// end current websitebar
}



$head = array();


/*
 * Edit Site HTML header and CSS
 */

if ($action == 'editcss')
{
	print '<div class="fiche">';

	print '<br>';
	if (GETPOST('editcss', 'alpha') || GETPOST('refreshpage', 'alpha'))
	{
		$csscontent = @file_get_contents($filecss);
		// Clean the php css file to remove php code and get only css part
		$csscontent = preg_replace('/<\?php \/\/ BEGIN PHP[^\?]*END PHP \?>\n*/ims', '', $csscontent);
	}
	else
	{
		$csscontent = GETPOST('WEBSITE_CSS_INLINE');
	}
	if (! trim($csscontent)) $csscontent='/* CSS content (all pages) */'."\n"."body.bodywebsite { margin: 0; font-family: 'Open Sans', sans-serif; }\n.bodywebsite h1 { margin-top: 0; margin-bottom: 0; padding: 10px;}";

	if (GETPOST('editcss', 'alpha') || GETPOST('refreshpage', 'alpha'))
	{
		$jscontent = @file_get_contents($filejs);
		// Clean the php js file to remove php code and get only js part
		$jscontent = preg_replace('/<\?php \/\/ BEGIN PHP[^\?]*END PHP \?>\n*/ims', '', $jscontent);
	}
	else
	{
		$jscontent = GETPOST('WEBSITE_JS_INLINE');
	}
	if (! trim($jscontent)) $jscontent='/* JS content (all pages) */'."\n";

	if (GETPOST('editcss', 'alpha') || GETPOST('refreshpage', 'alpha'))
	{
		$htmlheadercontent = @file_get_contents($filehtmlheader);
		// Clean the php htmlheader file to remove php code and get only html part
		$htmlheadercontent = preg_replace('/<\?php \/\/ BEGIN PHP[^\?]*END PHP \?>\n*/ims', '', $htmlheadercontent);
	}
	else
	{
		$htmlheadercontent = GETPOST('WEBSITE_HTML_HEADER');
	}
	if (! trim($htmlheadercontent))
	{
		$htmlheadercontent ="<html>\n";
		$htmlheadercontent.=$htmlheadercontentdefault;
		$htmlheadercontent.="</html>";
	}
	else
	{
		$htmlheadercontent = preg_replace('/^\s*<html>/ims', '', $htmlheadercontent);
		$htmlheadercontent = preg_replace('/<\/html>\s*$/ims', '', $htmlheadercontent);
		$htmlheadercontent='<html>'."\n".trim($htmlheadercontent)."\n".'</html>';
	}

	if (GETPOST('editcss', 'alpha') || GETPOST('refreshpage', 'alpha'))
	{
		$robotcontent = @file_get_contents($filerobot);
		// Clean the php htmlheader file to remove php code and get only html part
		$robotcontent = preg_replace('/<\?php \/\/ BEGIN PHP[^\?]*END PHP \?>\n*/ims', '', $robotcontent);
	}
	else
	{
		$robotcontent = GETPOST('WEBSITE_ROBOT');
	}
	if (! trim($robotcontent))
	{
		$robotcontent.="# Robot file. Generated with ".DOL_APPLICATION_TITLE."\n";
		$robotcontent.="User-agent: *\n";
		$robotcontent.="Allow: /public/\n";
		$robotcontent.="Disallow: /administrator/\n";
	}

	if (GETPOST('editcss', 'alpha') || GETPOST('refreshpage', 'alpha'))
	{
		$htaccesscontent = @file_get_contents($filehtaccess);
		// Clean the php htaccesscontent file to remove php code and get only html part
		$htaccesscontent = preg_replace('/<\?php \/\/ BEGIN PHP[^\?]*END PHP \?>\n*/ims', '', $htaccesscontent);
	}
	else
	{
		$htaccesscontent = GETPOST('WEBSITE_HTACCESS');
	}
	if (! trim($htaccesscontent))
	{
		$htaccesscontent.="# Order allow,deny\n";
		$htaccesscontent.="# Deny from all\n";
	}


	if (GETPOST('editcss', 'alpha') || GETPOST('refreshpage', 'alpha'))
	{
		$manifestjsoncontent = @file_get_contents($filemanifestjson);
		// Clean the manifestjson file to remove php code and get only html part
		$manifestjsoncontent = preg_replace('/<\?php \/\/ BEGIN PHP[^\?]*END PHP \?>\n*/ims', '', $manifestjsoncontent);
	}
	else
	{
		$manifestjsoncontent = GETPOST('WEBSITE_MANIFEST_JSON');
	}
	if (! trim($manifestjsoncontent))
	{
		//$manifestjsoncontent.="";
	}

	dol_fiche_head();

	print '<!-- Edit CSS -->'."\n";
	print '<table class="border" width="100%">';

	// Website
	print '<tr><td class="titlefieldcreate">';
	print $langs->trans('WebSite');
	print '</td><td>';
	print $websitekey;
	print '</td></tr>';

	// VirtualHost
	print '<tr><td class="tdtop">';

	$htmltext = $langs->trans("SetHereVirtualHost", DOL_DATA_ROOT.'/website/<i>'.$websitekey.'</i>');
	$htmltext.='<br>';
	$htmltext.='<br>'.$langs->trans("CheckVirtualHostPerms", $langs->transnoentitiesnoconv("ReadPerm"), DOL_DOCUMENT_ROOT);
	$htmltext.='<br>'.$langs->trans("CheckVirtualHostPerms", $langs->transnoentitiesnoconv("WritePerm"), DOL_DATA_ROOT.'/website<br>'.DOL_DATA_ROOT.'/medias');

	print $form->textwithpicto($langs->trans('Virtualhost'), $htmltext, 1, 'help', '', 0, 2, 'virtualhosttooltip');
	print '</td><td>';
	print '<input type="text" class="flat" value="'.(GETPOSTISSET('virtualhost') ? GETPOST('virtualhost', 'alpha') : $virtualurl).'" name="virtualhost">';
	print '</td>';
	print '</tr>';

	// CSS file
	print '<tr><td class="tdtop">';
	print $langs->trans('WEBSITE_CSS_INLINE');
	print '</td><td>';

	$doleditor=new DolEditor('WEBSITE_CSS_INLINE', $csscontent, '', '220', 'ace', 'In', true, false, 'ace', 0, '100%', '');
	print $doleditor->Create(1, '', true, 'CSS', 'css');

	print '</td></tr>';

	// JS file
	print '<tr><td class="tdtop">';
	print $langs->trans('WEBSITE_JS_INLINE');
	print '</td><td>';

	$doleditor=new DolEditor('WEBSITE_JS_INLINE', $jscontent, '', '220', 'ace', 'In', true, false, 'ace', 0, '100%', '');
	print $doleditor->Create(1, '', true, 'JS', 'javascript');

	print '</td></tr>';

	// Common HTML header
	print '<tr><td class="tdtop">';
	$htmlhelp=$langs->trans("Example").' :<br>';
	$htmlhelp.=dol_htmlentitiesbr($htmlheadercontentdefault);
	print $form->textwithpicto($langs->trans('WEBSITE_HTML_HEADER'), $htmlhelp, 1, 'help', '', 0, 2, 'htmlheadertooltip');
	print '</td><td>';

	$doleditor=new DolEditor('WEBSITE_HTML_HEADER', $htmlheadercontent, '', '220', 'ace', 'In', true, false, 'ace', 0, '100%', '');
	print $doleditor->Create(1, '', true, 'HTML Header', 'html');

	print '</td></tr>';

	// Robot file
	print '<tr><td class="tdtop">';
	print $langs->trans('WEBSITE_ROBOT');
	print '</td><td>';

	$doleditor=new DolEditor('WEBSITE_ROBOT', $robotcontent, '', '220', 'ace', 'In', true, false, 'ace', 0, '100%', '');
	print $doleditor->Create(1, '', true, 'Robot file', 'text');

	print '</td></tr>';

	// .htaccess
	print '<tr><td class="tdtop">';
	print $langs->trans('WEBSITE_HTACCESS');
	print '</td><td>';

	$doleditor=new DolEditor('WEBSITE_HTACCESS', $htaccesscontent, '', '220', 'ace', 'In', true, false, 'ace', 0, '100%', '');
	print $doleditor->Create(1, '', true, $langs->trans("File").' .htaccess', 'text');

	print '</td></tr>';

	// Manifest.json
	print '<tr><td class="tdtop">';
	$htmlhelp=$langs->trans("Example").' :<br>';
	$htmlhelp.=dol_htmlentitiesbr($manifestjsoncontentdefault);
	print $form->textwithpicto($langs->trans('WEBSITE_MANIFEST_JSON'), $htmlhelp, 1, 'help', '', 0, 2, 'manifestjsontooltip');
	print '</td><td>';

	$doleditor=new DolEditor('WEBSITE_MANIFEST_JSON', $manifestjsoncontent, '', '220', 'ace', 'In', true, false, 'ace', 0, '100%', '');
	print $doleditor->Create(1, '', true, $langs->trans("File").' manifest.json', 'text');

	print '</td></tr>';

	print '</table>';

	dol_fiche_end();

	print '</div>';

	print '<br>';
}


if ($action == 'createsite')
{
	print '<div class="fiche">';

	print '<br>';

	/*$h = 0;
	$head = array();

	$head[$h][0] = dol_buildpath('/website/index.php',1).'?id='.$object->id;
	$head[$h][1] = $langs->trans("AddSite");
   	$head[$h][2] = 'card';
	$h++;

    dol_fiche_head($head, 'card', $langs->trans("AddSite"), -1, 'globe');
    */
	if ($action == 'createcontainer') print load_fiche_titre($langs->trans("AddSite"));

	print '<!-- Add site -->'."\n";
	//print '<div class="fichecenter">';

	print '<table class="border" width="100%">';

	if (GETPOST('WEBSITE_REF'))         $siteref=GETPOST('WEBSITE_REF', 'alpha');
	if (GETPOST('WEBSITE_DESCRIPTION')) $sitedesc=GETPOST('WEBSITE_DESCRIPTION', 'alpha');

	print '<tr><td class="titlefieldcreate fieldrequired">';
	print $langs->trans('Ref');
	print '</td><td>';
	print '<input type="text" class="flat maxwidth300" name="WEBSITE_REF" value="'.dol_escape_htmltag($siteref).'">';
	print '</td></tr>';

	print '<tr><td>';
	print $langs->trans('Description');
	print '</td><td>';
	print '<input type="text" class="flat minwidth300" name="WEBSITE_DESCRIPTION" value="'.dol_escape_htmltag($sitedesc).'">';
	print '</td></tr>';

	print '<tr><td>';

	$htmltext = $langs->trans("SetHereVirtualHost", DOL_DATA_ROOT.'/website/<i>websiteref</i>');
	$htmltext.='<br>';
	$htmltext.='<br>'.$langs->trans("CheckVirtualHostPerms", $langs->transnoentitiesnoconv("ReadPerm"), DOL_DOCUMENT_ROOT);
	$htmltext.='<br>'.$langs->trans("CheckVirtualHostPerms", $langs->transnoentitiesnoconv("WritePerm"), DOL_DATA_ROOT.'/website<br>'.DOL_DATA_ROOT.'/medias');

	print $form->textwithpicto($langs->trans('Virtualhost'), $htmltext, 1, 'help', '', 0, 2, 'virtualhosttooltip');
	print '</td><td>';
	print '<input type="text" class="flat minwidth300" name="virtualhost" value="'.dol_escape_htmltag(GETPOST('virtualhost', 'alpha')).'">';
	print '</td></tr>';


	print '</table>';

	if ($action == 'createsite')
	{
		print '<div class="center">';

		print '<input class="button" type="submit" name="addcontainer" value="'.$langs->trans("Create").'">';
		print '<input class="button" type="submit" name="preview" value="'.$langs->trans("Cancel").'">';

		print '</div>';
	}


	//print '</div>';

	//dol_fiche_end();

	print '</div>';

	print '<br>';
}

if ($action == 'importsite')
{
	print '<div class="fiche">';

	print '<br>';

	print load_fiche_titre($langs->trans("ImportSite"));

	dol_fiche_head(array(), '0', '', -1);

	print '<span class="opacitymedium">'.$langs->trans("ZipOfWebsitePackageToImport").'</span><br><br>';

	print '<input class="flat minwidth400" type="file" name="userfile[]" accept=".zip">';
	print '<input type="submit" class="button" name="buttonsubmitimportfile" value="'.dol_escape_htmltag($langs->trans("Upload")).'">';
	print '<input type="submit" class="button" name="preview" value="'.dol_escape_htmltag($langs->trans("Cancel")).'">';

	print '<br><br><br>';


	print '<span class="opacitymedium">'.$langs->trans("ZipOfWebsitePackageToLoad").'</span><br><br>';

	showWebsiteTemplates($website);


	dol_fiche_end();

	print '</div>';

	print '<br>';
}

if ($action == 'editmeta' || $action == 'createcontainer')
{
	print '<div class="fiche">';

	print '<br>';

	/*$h = 0;
	$head = array();

	$head[$h][0] = dol_buildpath('/website/index.php',1).'?id='.$object->id;
	$head[$h][1] = $langs->trans("AddPage");
   	$head[$h][2] = 'card';
	$h++;

    dol_fiche_head($head, 'card', $langs->trans("AddPage"), -1, 'globe');
    */
	if ($action == 'createcontainer') print load_fiche_titre($langs->trans("AddPage"));

	print '<!-- Edit or create page/container -->'."\n";
	//print '<div class="fichecenter">';

	if ($action == 'createcontainer')
	{
		print '<br>';

		print ' * '.$langs->trans("CreateByFetchingExternalPage").'<br><hr>';
		print '<table class="border" width="100%">';
		print '<tr><td class="titlefield">';
		print $langs->trans("URL");
		print '</td><td>';
		print info_admin($langs->trans("OnlyEditionOfSourceForGrabbedContentFuture"), 0, 0, 'warning');
		print '<input class="flat minwidth500" type="text" name="externalurl" value="'.dol_escape_htmltag(GETPOST('externalurl', 'alpha')).'" placeholder="https://externalsite/pagetofetch"> ';
		print '<br><input class="flat paddingtop" type="checkbox" name="grabimages" value="1" checked="checked"> '.$langs->trans("GrabImagesInto");
		print ' ';
		print $langs->trans("ImagesShouldBeSavedInto").' ';
		$arraygrabimagesinto=array('root'=>$langs->trans("WebsiteRootOfImages"), 'subpage'=>$langs->trans("SubdirOfPage"));
		print $form->selectarray('grabimagesinto', $arraygrabimagesinto, GETPOSTISSET('grabimagesinto')?GETPOST('grabimagesinto'):'root');
		print '<br>';
		print '<input class="button" style="margin-top: 5px" type="submit" name="fetchexternalurl" value="'.dol_escape_htmltag($langs->trans("FetchAndCreate")).'">';
		print '</td></tr>';
		print '</table>';

		print '<br>';

		print ' * '.$langs->trans("OrEnterPageInfoManually").'<br><hr>';
	}

	print '<table class="border" width="100%">';

	if ($action != 'createcontainer')
	{
		print '<tr><td class="titlefield">';
		print $langs->trans('IDOfPage');
		print '</td><td>';
		print $pageid;
		print '</td></tr>';

		print '<tr><td class="titlefield">';
		print $langs->trans('InternalURLOfPage');
		print '</td><td>';
		print '/public/website/index.php?website='.urlencode($websitekey).'&pageid='.urlencode($pageid);
		print '</td></tr>';

		/*
        print '<tr><td class="titlefield">';
        print $langs->trans('InitiallyGrabbedFrom');
        print '</td><td>';
        print $objectpage->grabbed_from;
        print '</td></tr>';
        */

		$type_container=$objectpage->type_container;
		$pageurl=$objectpage->pageurl;
		$pagealiasalt=$objectpage->aliasalt;
		$pagetitle=$objectpage->title;
		$pagedescription=$objectpage->description;
		$pageimage=$objectpage->image;
		$pagekeywords=$objectpage->keywords;
		$pagelang=$objectpage->lang;
		$pagehtmlheader=$objectpage->htmlheader;
		$pagedatecreation=$objectpage->date_creation;
		$pagedatemodification=$objectpage->date_modification;
		$pageauthorid=$objectpage->fk_user_creat;
		$pageusermodifid=$objectpage->fk_user_modif;
	}
	else
	{
		$type_container = 'page';
		$pagedatecreation=dol_now();
		$pageauthorid=$user->id;
		$pageusermodifid=0;
	}
	if (GETPOST('WEBSITE_TITLE', 'alpha'))       $pagetitle=GETPOST('WEBSITE_TITLE', 'alpha');
	if (GETPOST('WEBSITE_PAGENAME', 'alpha'))    $pageurl=GETPOST('WEBSITE_PAGENAME', 'alpha');
	if (GETPOST('WEBSITE_ALIASALT', 'alpha'))    $pagealiasalt=GETPOST('WEBSITE_ALIASALT', 'alpha');
	if (GETPOST('WEBSITE_DESCRIPTION', 'alpha')) $pagedescription=GETPOST('WEBSITE_DESCRIPTION', 'alpha');
	if (GETPOST('WEBSITE_IMAGE', 'alpha'))       $pageimage=GETPOST('WEBSITE_IMAGE', 'alpha');
	if (GETPOST('WEBSITE_KEYWORDS', 'alpha'))    $pagekeywords=GETPOST('WEBSITE_KEYWORDS', 'alpha');
	if (GETPOST('WEBSITE_LANG', 'aZ09'))         $pagelang=GETPOST('WEBSITE_LANG', 'aZ09');
	if (GETPOST('htmlheader', 'none'))			$pagehtmlheader=GETPOST('htmlheader', 'none');

	// Title
	print '<tr><td class="fieldrequired">';
	print $langs->trans('WEBSITE_TITLE');
	print '</td><td>';
	print '<input type="text" class="flat quatrevingtpercent" name="WEBSITE_TITLE" id="WEBSITE_TITLE" value="'.dol_escape_htmltag($pagetitle).'">';
	print '</td></tr>';

	// Alias
	print '<tr><td class="titlefieldcreate fieldrequired">';
	print $langs->trans('WEBSITE_PAGENAME');
	print '</td><td>';
	print '<input type="text" class="flat minwidth300" name="WEBSITE_PAGENAME" id="WEBSITE_PAGENAME" value="'.dol_escape_htmltag($pageurl).'">';
	print '</td></tr>';

	// Type of container
	print '<tr><td class="titlefield fieldrequired">';
	print $langs->trans('WEBSITE_TYPE_CONTAINER');
	print '</td><td>';
	print $formwebsite->selectTypeOfContainer('WEBSITE_TYPE_CONTAINER', (GETPOST('WEBSITE_TYPE_CONTAINER', 'alpha')?GETPOST('WEBSITE_TYPE_CONTAINER', 'alpha'):$type_container));
	print '</td></tr>';

	if ($action == 'createcontainer')
	{
		print '<tr><td class="titlefield fieldrequired">';
		print $langs->trans('WEBSITE_PAGE_EXAMPLE');
		print '</td><td>';
		print $formwebsite->selectSampleOfContainer('sample', (GETPOST('sample', 'alpha')?GETPOST('sample', 'alpha'):'corporatehomepage'));
		print '</td></tr>';
	}

	print '<tr><td>';
	print $langs->trans('WEBSITE_DESCRIPTION');
	print '</td><td>';
	print '<input type="text" class="flat quatrevingtpercent" name="WEBSITE_DESCRIPTION" value="'.dol_escape_htmltag($pagedescription).'">';
	print '</td></tr>';

	print '<tr><td>';
	$htmlhelp=$langs->trans("WEBSITE_IMAGEDesc");
	print $form->textwithpicto($langs->trans('WEBSITE_IMAGE'), $htmlhelp, 1, 'help', '', 0, 2, 'imagetooltip');
	print '</td><td>';
	print '<input type="text" class="flat quatrevingtpercent" name="WEBSITE_IMAGE" value="'.dol_escape_htmltag($pageimage).'">';
	print '</td></tr>';

	print '<tr><td>';
	print $langs->trans('WEBSITE_KEYWORDS');
	print '</td><td>';
	print '<input type="text" class="flat quatrevingtpercent" name="WEBSITE_KEYWORDS" value="'.dol_escape_htmltag($pagekeywords).'">';
	print '</td></tr>';

	print '<tr><td>';
	print $langs->trans('Language');
	print '</td><td>';
	print $formadmin->select_language($pagelang?$pagelang:$langs->defaultlang, 'WEBSITE_LANG', 0, null, '1');
	print '</td></tr>';

	if ($action != 'createcontainer')
	{
		// Translation of
		if ($objectpage->fk_page > 0)
		{
			print '<tr><td>';
			print $langs->trans('ThisPageIsTranslationOf');
			print '</td><td>';
			$sourcepage=new WebsitePage($db);
			$result = $sourcepage->fetch($objectpage->fk_page);
			if ($result == 0)	// not found, we can reset value
			{

			}
			elseif ($result > 0)
			{
				print $sourcepage->getNomUrl(1);
			}
			print '</td></tr>';
		}

		// Has translation pages
		$sql='SELECT rowid, lang from '.MAIN_DB_PREFIX.'website_page where fk_page = '.$objectpage->id;
		$resql = $db->query($sql);
		if ($resql)
		{
			$num_rows = $db->num_rows($resql);
			if ($num_rows > 0)
			{
				print '<tr><td>';
				print $langs->trans('ThisPageHasTranslationPages');
				print '</td><td>';
				$i=0;
				while ($obj = $db->fetch_object($resql))
				{
					$tmppage=new WebsitePage($db);
					$tmppage->fetch($obj->rowid);
					if ($i > 0) print ' - ';
					print $tmppage->getNomUrl(1).' ('.$tmppage->lang.')';
					$i++;
				}
				print '</td></tr>';
			}
		}
		else dol_print_error($db);
	}

	print '<tr><td class="titlefieldcreate">';
	$htmlhelp=$langs->trans("WEBSITE_ALIASALTDesc");
	print $form->textwithpicto($langs->trans('WEBSITE_ALIASALT'), $htmlhelp, 1, 'help', '', 0, 2, 'aliastooltip');
	print '</td><td>';
	print '<input type="text" class="flat minwidth300" name="WEBSITE_ALIASALT" value="'.dol_escape_htmltag($pagealiasalt).'">';
	print '</td></tr>';

	$fuser=new User($db);

	print '<tr><td>';
	print $langs->trans('Author');
	print '</td><td>';
	if ($pageauthorid > 0)
	{
	    $fuser->fetch($pageauthorid);
	    print $fuser->getNomUrl(1);
	}
	print '</td></tr>';

	print '<tr><td>';
	print $langs->trans('DateCreation');
	print '</td><td>';
	print $form->select_date($pagedatecreation, 'datecreation', 1, 1, 0, '', 1, 1);
	//print dol_print_date($pagedatecreation, 'dayhour');
	print '</td></tr>';

	if ($action != 'createcontainer')
	{
	    print '<tr><td>';
	    print $langs->trans('UserModif');
	    print '</td><td>';
	    if ($pageusermodifid > 0)
	    {
	        $fuser->fetch($pageusermodifid);
	        print $fuser->getNomUrl(1);
	    }
	    print '</td></tr>';

	    print '<tr><td>';
		print $langs->trans('DateModification');
		print '</td><td>';
		print dol_print_date($pagedatemodification, 'dayhour', 'tzuser');
		print '</td></tr>';
	}

	print '<tr><td class="tdhtmlheader tdtop">';
	$htmlhelp =$langs->trans("EditTheWebSiteForACommonHeader").'<br><br>';
	$htmlhelp.=$langs->trans("Example").' :<br>';
	$htmlhelp.=dol_htmlentitiesbr($htmlheadercontentdefault);
	print $form->textwithpicto($langs->trans('HtmlHeaderPage'), $htmlhelp, 1, 'help', '', 0, 2, 'htmlheadertooltip');
	print '</td><td>';
	$doleditor=new DolEditor('htmlheader', $pagehtmlheader, '', '120', 'ace', 'In', true, false, 'ace', ROWS_3, '100%', '');
	print $doleditor->Create(1, '', true, 'HTML Header', 'html');
	print '</td></tr>';

	print '</table>';
	if ($action == 'createcontainer')
	{
		print '<div class="center">';

		print '<input class="button" type="submit" name="addcontainer" value="'.$langs->trans("Create").'">';
		print '<input class="button" type="submit" name="preview" value="'.$langs->trans("Cancel").'">';

		print '</div>';
	}

	if ($action == 'createcontainer')
	{
		print '<script type="text/javascript" language="javascript">
			jQuery(document).ready(function() {
				var disableautofillofalias = 0;
				jQuery("#WEBSITE_TITLE").keyup(function() {
					if (disableautofillofalias == 0)
					{
						var valnospecial = jQuery("#WEBSITE_TITLE").val().replace(/[^\w]/gi, \'-\').toLowerCase();
						valnospecial = valnospecial.replace(/\-+/g, \'-\').replace(/\-$/, \'\');
						console.log("disableautofillofalias=0 so we replace WEBSITE_TITLE with "+valnospecial);
						jQuery("#WEBSITE_PAGENAME").val(valnospecial);
					}
				});
				jQuery("#WEBSITE_PAGENAME").keyup(function() {
					disableautofillofalias = 1;
				});
			});
			</script>';
	}
	//print '</div>';

	//dol_fiche_end();

	print '</div>';

	print '<br>';
}

if ($action == 'editfile' || $action == 'file_manager')
{
	print '<!-- Edit Media -->'."\n";
	print '<div class="fiche"><br>';
	//print '<div class="center">'.$langs->trans("FeatureNotYetAvailable").'</center>';

	$module = 'medias';
	if (empty($url)) $url=DOL_URL_ROOT.'/website/index.php';	// Must be an url without param
	include DOL_DOCUMENT_ROOT.'/core/tpl/filemanager.tpl.php';

	print '</div>';
}

if ($action == 'editmenu')
{
	print '<!-- Edit Menu -->'."\n";
	print '<div class="center">'.$langs->trans("FeatureNotYetAvailable").'</center>';
}

if ($action == 'editsource')
{
	// Editing with source editor

	$contentforedit = '';
	//$contentforedit.='<style scoped>'."\n";        // "scoped" means "apply to parent element only". Not yet supported by browsers
	//$contentforedit.=$csscontent;
	//$contentforedit.='</style>'."\n";
	$contentforedit .= $objectpage->content;
	//var_dump($_SESSION["dol_screenheight"]);
	$maxheightwin=480;
	if (isset($_SESSION["dol_screenheight"]))
	{
		if ($_SESSION["dol_screenheight"] > 680) $maxheightwin = $_SESSION["dol_screenheight"]-400;
		if ($_SESSION["dol_screenheight"] > 800) $maxheightwin = $_SESSION["dol_screenheight"]-490;
	}
	//var_dump($_SESSION["dol_screenheight"]);
	require_once DOL_DOCUMENT_ROOT.'/core/class/doleditor.class.php';
	$doleditor=new DolEditor('PAGE_CONTENT', $contentforedit, '', $maxheightwin, 'Full', '', true, true, 'ace', ROWS_5, '40%');
	$doleditor->Create(0, '', false, 'HTML Source', 'php');
}

/*if ($action == 'editcontent')
{
	// Editing with default ckeditor

	$contentforedit = '';
	//$contentforedit.='<style scoped>'."\n";        // "scoped" means "apply to parent element only". Not yet supported by browsers
    //$contentforedit.=$csscontent;
    //$contentforedit.='</style>'."\n";
	$contentforedit .= $objectpage->content;

	$contentforedit = preg_replace('/(<img.*src=")(?!http)/', '\1'.DOL_URL_ROOT.'/viewimage.php?modulepart=medias&file=', $contentforedit, -1, $nbrep);

	require_once DOL_DOCUMENT_ROOT.'/core/class/doleditor.class.php';
	$doleditor=new DolEditor('PAGE_CONTENT',$contentforedit,'',500,'Full','',true,true,true,ROWS_5,'90%');
	$doleditor->Create(0, '', false);
}*/

print "</div>\n";
print "</form>\n";


if ($action == 'replacesite' || $action == 'replacesiteconfirm')
{
	print '<form action="'.$_SERVER["PHP_SELF"].'" method="POST">';
	print '<input type="hidden" name="token" value="'.$_SESSION['newtoken'].'">';
	print '<input type="hidden" name="action" value="replacesiteconfirm">';
	print '<input type="hidden" name="website" value="'.$website->ref.'">';


	print '<!-- Replace string -->'."\n";
	print '<div class="fiche"><br>';

	print load_fiche_titre($langs->trans("ReplaceWebsiteContent"));

	print '<div class="tagtable">';

	print '<div class="tagtr">';
	print '<div class="tagtd paddingrightonly">';
	print $langs->trans("SearchReplaceInto");
	print '</div>';
	print '<div class="tagtd">';
	print '<input type="checkbox" name="optioncontent" value="content"'.((! GETPOSTISSET('buttonreplacesitesearch') || GETPOST('optioncontent', 'aZ09'))?' checked':'').'> '.$langs->trans("Content");
	print '<input type="checkbox" class="marginleftonly" name="optionmeta" value="meta"'.(GETPOST('optionmeta', 'aZ09')?' checked':'').'> '.$langs->trans("Title").' | '.$langs->trans("Description").' | '.$langs->trans("Keywords");
	print '</div>';
	print '</div>';

	print '<div class="tagtr">';
	print '<div class="tagtd paddingrightonly">';
	print $langs->trans("SearchString");
	print '</div>';
	print '<div class="tagtd">';
	print '<input type="text" name="searchstring" value="'.dol_escape_htmltag(GETPOST('searchstring', 'none')).'">';
	print '</div>';
	print '</div>';

	print '</div>';

	print '<br>';

	print '<input type="submit" class="button" name="buttonreplacesitesearch" value="'.$langs->trans("Search").'">';

	if ($action == 'replacesiteconfirm')
	{
		$algo = '';
		if (GETPOST('optionmeta')) $algo.='meta';
		if (GETPOST('optioncontent')) $algo.='content';

		$listofpages = getPagesFromSearchCriterias('', $algo, GETPOST('searchstring', 'none'), 1000);

		print '<br>';
		print '<br>';

		if ($listofpages['code'] == 'OK')
		{
			foreach($listofpages['list'] as $websitepagefound)
			{
				print '<div class="rowsearchresult"><a href="'.$_SERVER["PHP_SELF"].'?website='.$website->ref.'&pageid='.$websitepagefound->id.'">'.$websitepagefound->title.'</a> - '.$websitepagefound->description.'</div>';
			}
		}
		else
		{
			print $listofpages['message'];
		}
	}

	if ($action == 'replacesiteconfirm')
	{
		print '<div class="tagtr">';
		print '<div class="tagtd paddingrightonly">';
		print $langs->trans("ReplaceString");
		print '</div>';
		print '<div class="tagtd">';
		print '<input type="text" name="replacestring" value="'.dol_escape_htmltag(GETPOST('replacestring', 'none')).'">';
		print '<input type="submit" disabled class="button" name="buttonreplacesitesearch" value="'.$langs->trans("Replace").'">';
		print '</div>';
		print '</div>';
	}

	print '</form>';
}

if ($action == 'preview' || $action == 'createfromclone' || $action == 'createpagefromclone')
{
	if ($pageid > 0 && $atleastonepage)
	{
		// $filejs
		// $filecss
		// $filephp

		// Ouput page under the Dolibarr top menu
		$objectpage->fetch($pageid);

		$jscontent = @file_get_contents($filejs);

		$out = '<!-- Page content '.$filetpl.' : Div with (Htmlheader/Style of page from database + CSS Of website from file + Page content from database or by include if WEBSITE_SUBCONTAINERSINLINE is on) -->'."\n";

		// Include a html so we can benefit of the header of page.
		// Note: We can't use iframe as it can be used to include another external html file
		// Note: We can't use frame as it is deprecated.
		/*if ($includepageintoaframeoradiv == 'iframe')
		{
			$out .= "<iframe><body></html>";
		}*/
		$out.="\n<html><head>\n";
		$out.="<!-- htmlheader/style of page from database -->\n";
<<<<<<< HEAD
		$out.=dolWebsiteReplacementOfLinks($object, $objectpage->htmlheader, 1, 'htmlheader');
=======
		$out.=dolWebsiteReplacementOfLinks($object, $objectpage->htmlheader, 1);
>>>>>>> 12bebdef

		$out.="<!-- htmlheader/style of website from files -->\n";
		// TODO Keep only the <link> or the <script> tags
		/*
		$htmlheadercontent = @file_get_contents($filehtmlheader);
		$dom = new DOMDocument;
		@$dom->loadHTML($htmlheadercontent);
		$styles = $dom->getElementsByTagName('link');
		$scripts = $dom->getElementsByTagName('script');
		foreach($styles as $stylescursor)
		{
			$out.=$stylescursor;
		}
		foreach($scripts as $scriptscursor)
		{
			$out.=$scriptscursor;
		}
		*/

		$out.="</head>\n";
		$out.="\n<body>";


		$out.='<div id="websitecontentundertopmenu" class="websitecontentundertopmenu boostrap-iso">'."\n";

		// REPLACEMENT OF LINKS When page called by website editor

		$out.='<!-- style of website from file -->'."\n";
		$out.='<style scoped>'."\n";        // "scoped" means "apply to parent element only". No more supported by browsers, snif !
		$tmpout='';
		$tmpout.= '/* Include website CSS file */'."\n";
		//$csscontent = @file_get_contents($filecss);
		ob_start();
		include $filecss;
		$csscontent = ob_get_contents();
		ob_end_clean();
		$tmpout.= dolWebsiteReplacementOfLinks($object, $csscontent, 1, 'css');
		$tmpout.= '/* Include style from the HTML header of page */'."\n";
		// Clean the html header of page to get only <style> content
		$tmp = preg_split('(<style[^>]*>|</style>)', $objectpage->htmlheader);
		$tmpstyleinheader ='';
		$i=0;
		foreach($tmp as $valtmp)
		{
			$i++;
			if ($i % 2 == 0) $tmpstyleinheader.=$valtmp."\n";
		}
		$tmpout.= $tmpstyleinheader."\n";
		// Clean style that may affect global style of Dolibarr
		$tmpout=preg_replace('/}[\s\n]*body\s*{[^}]+}/ims', '}', $tmpout);
		$out.=$tmpout;
		$out.='</style>'."\n";

		// Note: <div> or <section> with contenteditable="true" inside this can be edited with inline ckeditor

		// Do not enable the contenteditable when page was grabbed, ckeditor is removing span and adding borders,
		// so editable will be available only from container created from scratch
		//$out.='<div id="bodywebsite" class="bodywebsite"'.($objectpage->grabbed_from ? ' contenteditable="true"' : '').'>'."\n";
		$out.='<div id="divbodywebsite" class="bodywebsite">'."\n";

		$newcontent = $objectpage->content;

		// If mode WEBSITE_SUBCONTAINERSINLINE is on
		if (! empty($conf->global->WEBSITE_SUBCONTAINERSINLINE))
		{
			//var_dump($filetpl);
			$filephp = $filetpl;
			ob_start();
			include $filephp;
			$newcontent = ob_get_contents();
			ob_end_clean();
		}

		// Change the contenteditable to "true" or "false" when mode Edit Inline is on or off
		if (empty($conf->global->WEBSITE_EDITINLINE))
		{
		    // Remove the contenteditable="true"
			$newcontent = preg_replace('/(div|section)(\s[^\>]*)contenteditable="true"/', '\1\2', $newcontent);
		}
		else
		{
			// Keep the contenteditable="true" when mode Edit Inline is on
		}
		$out.=dolWebsiteReplacementOfLinks($object, $newcontent)."\n";
		//$out.=$newcontent;

		$out.='</div>';

		$out.='</div> <!-- End div id=websitecontentundertopmenu -->';

		/*if ($includepageintoaframeoradiv == 'iframe')
		{
			$out .= "</body></html></iframe>";
		}*/
		$out .= "\n</body></html>\n";

		$out.= "\n".'<!-- End page content '.$filetpl.' -->'."\n\n";

		print $out;

		/*file_put_contents($filetpl, $out);
        if (! empty($conf->global->MAIN_UMASK))
            @chmod($filetpl, octdec($conf->global->MAIN_UMASK));

        // Output file on browser
        dol_syslog("index.php include $filetpl $filename content-type=$type");
        $original_file_osencoded=dol_osencode($filetpl);	// New file name encoded in OS encoding charset

        // This test if file exists should be useless. We keep it to find bug more easily
        if (! file_exists($original_file_osencoded))
        {
            dol_print_error(0,$langs->trans("ErrorFileDoesNotExists",$original_file));
            exit;
        }

        //include_once $original_file_osencoded;
        */

		/*print '<iframe class="websiteiframenoborder centpercent" src="'.DOL_URL_ROOT.'/public/website/index.php?website='.$websitekey.'&pageid='.$pageid.'"/>';
        print '</iframe>';*/
	}
	else
	{
		if (empty($websitekey) || $websitekey == '-1')
		{
			print '<br><br><div class="center">'.$langs->trans("NoWebSiteCreateOneFirst").'</center><br><br><br>';
			print '<div class="center"><div class="logo_setup"></div></div>';
		}
		else
		{
			print '<br><br><div class="center">'.$langs->trans("PreviewOfSiteNotYetAvailable", $object->ref).'</center><br><br><br>';
			print '<div class="center"><div class="logo_setup"></div></div>';
		}
	}
}

// End of page
llxFooter();
$db->close();<|MERGE_RESOLUTION|>--- conflicted
+++ resolved
@@ -1135,7 +1135,6 @@
        			setEventMessages('Failed to write file '.$filehtaccess, null, 'errors');
        		}
 
-<<<<<<< HEAD
        		// manifest.json file
        		$manifestjsoncontent ='';
 
@@ -1168,9 +1167,6 @@
   				setEventMessages('Failed to write file '.$filemanifestjson, null, 'errors');
   			}
 
-
-=======
->>>>>>> 12bebdef
     		// Message if no error
     		if (! $error)
     		{
@@ -3168,11 +3164,7 @@
 		}*/
 		$out.="\n<html><head>\n";
 		$out.="<!-- htmlheader/style of page from database -->\n";
-<<<<<<< HEAD
 		$out.=dolWebsiteReplacementOfLinks($object, $objectpage->htmlheader, 1, 'htmlheader');
-=======
-		$out.=dolWebsiteReplacementOfLinks($object, $objectpage->htmlheader, 1);
->>>>>>> 12bebdef
 
 		$out.="<!-- htmlheader/style of website from files -->\n";
 		// TODO Keep only the <link> or the <script> tags
