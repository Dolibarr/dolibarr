<?php
/* Copyright (C) 2017 Laurent Destailleur  <eldy@users.sourceforge.net>
 * Copyright (C) 2023-2024 Lionel Vessiller	   <lvessiller@easya.solutions>
 *
 * This program is free software; you can redistribute it and/or modify
 * it under the terms of the GNU General Public License as published by
 * the Free Software Foundation; either version 3 of the License, or
 * (at your option) any later version.
 *
 * This program is distributed in the hope that it will be useful,
 * but WITHOUT ANY WARRANTY; without even the implied warranty of
 * MERCHANTABILITY or FITNESS FOR A PARTICULAR PURPOSE.  See the
 * GNU General Public License for more details.
 *
 * You should have received a copy of the GNU General Public License
 * along with this program. If not, see <https://www.gnu.org/licenses/>.
 */

/**
 *   	\file       htdocs/website/websiteaccount_card.php
 *		\ingroup    website
 *		\brief      Page to create/edit/view thirdparty website account
 */

// Load Dolibarr environment
require '../main.inc.php';
require_once DOL_DOCUMENT_ROOT.'/core/class/html.formcompany.class.php';
require_once DOL_DOCUMENT_ROOT.'/core/class/html.formfile.class.php';
require_once DOL_DOCUMENT_ROOT.'/societe/class/societeaccount.class.php';
require_once DOL_DOCUMENT_ROOT.'/website/lib/websiteaccount.lib.php';

// Load translation files required by the page
$langs->loadLangs(array("website", "other"));

// Get parameters
$id         = GETPOSTINT('id');
$ref        = GETPOST('ref', 'alpha');
$action     = GETPOST('action', 'aZ09');
$confirm    = GETPOST('confirm', 'alpha');
$cancel     = GETPOST('cancel', 'aZ09');
$backtopage = GETPOST('backtopage', 'alpha');

// Initialize a technical objects
$object = new SocieteAccount($db);
$extrafields = new ExtraFields($db);
$hookmanager->initHooks(array($object->element.'card', 'globalcard')); // Note that conf->hooks_modules contains array

// Fetch optionals attributes and labels
$extrafields->fetch_name_optionals_label($object->table_element);

$search_array_options = $extrafields->getOptionalsFromPost($object->table_element, '', 'search_');

// Initialize array of search criteria
$search_all = GETPOST("search_all", 'alpha');
$search = array();
foreach ($object->fields as $key => $val) {
	if (GETPOST('search_'.$key, 'alpha')) {
		$search[$key] = GETPOST('search_'.$key, 'alpha');
	}
}

if (empty($action) && empty($id) && empty($ref)) {
	$action = 'view';
}

// Load object
<<<<<<< HEAD
include DOL_DOCUMENT_ROOT.'/core/actions_fetchobject.inc.php'; // Must be include, not include_once.
=======
include DOL_DOCUMENT_ROOT.'/core/actions_fetchobject.inc.php'; // Must be 'include', not 'include_once'.
>>>>>>> cc80841a

// Security check
//if ($user->socid > 0) accessforbidden();
//if ($user->socid > 0) $socid = $user->socid;
//$result = restrictedArea($user, 'website', $id);
$permissiontoaccess = (isModEnabled('website') && $user->hasRight('website', 'read')) || isModEnabled('webportal');
if (!$permissiontoaccess) {
	accessforbidden('NotAllowed');
}
<<<<<<< HEAD

// Permissions
$permissiontocreate = 0;
$permissiontodelete = 0;
// permissions from object type of site
if ($object->id > 0) {
	if ($object->site == 'dolibarr_website') {
		$permissiontocreate = isModEnabled('website') && $user->hasRight('website', 'write');
		$permissiontodelete = isModEnabled('website') && $user->hasRight('website', 'delete');
	} elseif ($object->site == 'dolibarr_portal') {
		$permissiontocreate = isModEnabled('webportal') && $user->hasRight('webportal', 'write');
	}
} else {
	$permissiontocreate = isModEnabled('website') && $user->hasRight('website', 'write') || isModEnabled('webportal') && $user->hasRight('webportal', 'write');
}
$permissionnote    = $permissiontocreate;   //  Used by the include of actions_setnotes.inc.php
$permissiondellink = $permissiontocreate;   //  Used by the include of actions_dellink.inc.php
$permissiontoadd   = $permissiontocreate;   //  Used by the include of actions_addupdatedelete.inc.php and actions_lineupdown.inc.php

// check access from type of site on create, edit, delete (other than view)
$site_type_js = '';
if (!empty($action) && $action != 'view') {
	if (!empty($object->fields['site']['arrayofkeyval'])) {
		if (isset($object->fields['site']['arrayofkeyval']['dolibarr_website'])) {
			if ($action == 'delete' || $action == 'confirm_delete') {
				if (!$user->hasRight('website', 'delete')) {
					unset($object->fields['site']['arrayofkeyval']['dolibarr_website']);
				}
			} else {
				if (!$user->hasRight('website', 'write')) {
					unset($object->fields['site']['arrayofkeyval']['dolibarr_website']);
				}
			}
		}

		if (isset($object->fields['site']['arrayofkeyval']['dolibarr_portal'])) {
			if (!$user->hasRight('webportal', 'write')) {
				unset($object->fields['site']['arrayofkeyval']['dolibarr_portal']);
			}
		}
	}
	if (empty($object->fields['site']['arrayofkeyval'])) {
		accessforbidden('NotAllowed');
	}

	if ($object->id > 0) { // update or delete or other than create
		// check user has the right to modify this type of website
		if (!array_key_exists($object->site, $object->fields['site']['arrayofkeyval'])) {
			accessforbidden('NotAllowed');
		}
	}
}

=======

// Permissions
$permissiontocreate = 0;
$permissiontodelete = 0;
// permissions from object type of site
if ($object->id > 0) {
	if ($object->site == 'dolibarr_website') {
		$permissiontocreate = isModEnabled('website') && $user->hasRight('website', 'write');
		$permissiontodelete = isModEnabled('website') && $user->hasRight('website', 'delete');
	} elseif ($object->site == 'dolibarr_portal') {
		$permissiontocreate = isModEnabled('webportal') && $user->hasRight('webportal', 'write');
	}
} else {
	$permissiontocreate = isModEnabled('website') && $user->hasRight('website', 'write') || isModEnabled('webportal') && $user->hasRight('webportal', 'write');
}
$permissionnote    = $permissiontocreate;   //  Used by the include of actions_setnotes.inc.php
$permissiondellink = $permissiontocreate;   //  Used by the include of actions_dellink.inc.php
$permissiontoadd   = $permissiontocreate;   //  Used by the include of actions_addupdatedelete.inc.php and actions_lineupdown.inc.php

// check access from type of site on create, edit, delete (other than view)
$site_type_js = '';
if (!empty($action) && $action != 'view') {
	if (!empty($object->fields['site']['arrayofkeyval'])) {
		if (isset($object->fields['site']['arrayofkeyval']['dolibarr_website'])) {
			if ($action == 'delete' || $action == 'confirm_delete') {
				if (!$user->hasRight('website', 'delete')) {
					unset($object->fields['site']['arrayofkeyval']['dolibarr_website']);
				}
			} else {
				if (!$user->hasRight('website', 'write')) {
					unset($object->fields['site']['arrayofkeyval']['dolibarr_website']);
				}
			}
		}

		if (isset($object->fields['site']['arrayofkeyval']['dolibarr_portal'])) {
			if (!$user->hasRight('webportal', 'write')) {
				unset($object->fields['site']['arrayofkeyval']['dolibarr_portal']);
			}
		}
	}
	if (empty($object->fields['site']['arrayofkeyval'])) {
		accessforbidden('NotAllowed');
	}

	if ($object->id > 0) { // update or delete or other than create
		// check user has the right to modify this type of website
		if (!array_key_exists($object->site, $object->fields['site']['arrayofkeyval'])) {
			accessforbidden('NotAllowed');
		}
	}
}

>>>>>>> cc80841a
$error = 0;


/*
 * Actions
 */

$parameters = array();
$reshook = $hookmanager->executeHooks('doActions', $parameters, $object, $action); // Note that $action and $object may have been modified by some hooks
if ($reshook < 0) {
	setEventMessages($hookmanager->error, $hookmanager->errors, 'errors');
}

if (empty($reshook)) {
	$backurlforlist = dol_buildpath('/societe/website.php', 1).'?id='.$object->fk_soc;

	if ($action == 'add' && !GETPOST('site')) {		// Test on permission not required
		setEventMessages($langs->trans("ErrorFieldRequired", $langs->transnoentitiesnoconv("Website")), null, 'errors');
		$action = 'create';
	}

	// Actions cancel, add, update or delete
	include DOL_DOCUMENT_ROOT.'/core/actions_addupdatedelete.inc.php';

	// Actions when printing a doc from card
	include DOL_DOCUMENT_ROOT.'/core/actions_printing.inc.php';

	// Actions to send emails
	$triggersendname = 'WEBSITEACCOUNT_SENTBYMAIL';
	$autocopy = 'MAIN_MAIL_AUTOCOPY_WEBSITEACCOUNT_TO';
	$trackid = 'websiteaccount'.$object->id;
	include DOL_DOCUMENT_ROOT.'/core/actions_sendmails.inc.php';
}


/*
 * View
 */

$form = new Form($db);
$formfile = new FormFile($db);

$title = $langs->trans("WebsiteAccount");
$help_url = '';

<<<<<<< HEAD
llxHeader('', $title, $help_url);
=======
llxHeader('', $title, $help_url, '', 0, 0, '', '', '', 'mod-website page-card_websiteaccount');
>>>>>>> cc80841a

// prepare output js
$out_js = '';
if ($action == 'create' || $action == 'edit') {
	if (!empty($object->fields['site']['visible']) && !empty($object->fields['fk_website']['visible'])) {
		$site_type_js = 'function siteTypeChange(site_type) {';
		$site_type_js .= '		if (site_type == "dolibarr_website") {';
		$site_type_js .= '			jQuery("tr.field_fk_website").show();';
		$site_type_js .= '		} else {';
		$site_type_js .= '			jQuery("select#fk_website").val("-1").change();';
		$site_type_js .= '			jQuery("tr.field_fk_website").hide();';
		$site_type_js .= '		}';
		$site_type_js .= '}';
		$site_type_js .= 'jQuery(document).ready(function(){';
		$site_type_js .= '	siteTypeChange(jQuery("#site").val());';
		$site_type_js .= '	jQuery("#site").change(function(){';
		$site_type_js .= '		siteTypeChange(this.value);';
		$site_type_js .= '	});';
		$site_type_js .= '});';

		$out_js .= '<script type"text/javascript">';
		$out_js .= $site_type_js;
		$out_js .= '</script>';
	}
}

// Part to create
if ($action == 'create') {
	if (empty($permissiontoadd)) {
		accessforbidden('NotEnoughPermissions', 0, 1);
	}

	print load_fiche_titre($langs->trans("NewWebsiteAccount", $langs->transnoentitiesnoconv("WebsiteAccount")));

	print '<form method="POST" action="'.$_SERVER["PHP_SELF"].'">';
	print '<input type="hidden" name="token" value="'.newToken().'">';
	print '<input type="hidden" name="action" value="add">';
	if ($backtopage) {
		print '<input type="hidden" name="backtopage" value="'.$backtopage.'">';
	}
	if (!empty($backtopageforcancel)) {
		print '<input type="hidden" name="backtopageforcancel" value="'.$backtopageforcancel.'">';
	}
	if (!empty($backtopagejsfields)) {
		print '<input type="hidden" name="backtopagejsfields" value="'.$backtopagejsfields.'">';
	}
	if (!empty($dol_openinpopup)) {
		print '<input type="hidden" name="dol_openinpopup" value="'.$dol_openinpopup.'">';
	}

	print dol_get_fiche_head(array(), '');

	print '<table class="border centpercent tableforfieldcreate">'."\n";

	// Common attributes
	include DOL_DOCUMENT_ROOT.'/core/tpl/commonfields_add.tpl.php';

	// Other attributes
	include DOL_DOCUMENT_ROOT.'/core/tpl/extrafields_add.tpl.php';

	print '</table>'."\n";

	print dol_get_fiche_end();

	print $form->buttonsSaveCancel("Create");

	print '</form>';

	print $out_js;
}

// Part to edit record
if (($id || $ref) && $action == 'edit') {
	print load_fiche_titre($langs->trans("WebsiteAccount"));

	print '<form method="POST" action="'.$_SERVER["PHP_SELF"].'">';
	print '<input type="hidden" name="token" value="'.newToken().'">';
	print '<input type="hidden" name="action" value="update">';
	print '<input type="hidden" name="backtopage" value="'.$backtopage.'">';
	print '<input type="hidden" name="id" value="'.$object->id.'">';

	print dol_get_fiche_head();

	print '<table class="border centpercent tableforfieldedit">'."\n";

	// Common attributes
	include DOL_DOCUMENT_ROOT.'/core/tpl/commonfields_edit.tpl.php';

	// Other attributes
	include DOL_DOCUMENT_ROOT.'/core/tpl/extrafields_edit.tpl.php';

	print '</table>';

	print dol_get_fiche_end();

	print $form->buttonsSaveCancel();

	print '</form>';

	print $out_js;
}

// Part to show record
if ($object->id > 0 && (empty($action) || ($action != 'edit' && $action != 'create'))) {
	if ($object->fk_soc > 0 && empty($socid)) {
		$socid = $object->fk_soc;
	}

	//$res = $object->fetch_optionals();

	$head = websiteaccountPrepareHead($object);

	print dol_get_fiche_head($head, 'card', $langs->trans("WebsiteAccount"), -1, $object->picto);

	$formconfirm = '';

	// Confirmation to delete
	if ($action == 'delete') {
		$formconfirm = $form->formconfirm($_SERVER["PHP_SELF"].'?id='.$object->id, $langs->trans('DeleteWebsiteAccount'), $langs->trans('ConfirmDeleteWebsiteAccount'), 'confirm_delete', '', 0, 1);
	}

	// Call Hook formConfirm
	$parameters = array('formConfirm' => $formconfirm);
	$reshook = $hookmanager->executeHooks('formConfirm', $parameters, $object, $action); // Note that $action and $object may have been modified by hook
	if (empty($reshook)) {
		$formconfirm .= $hookmanager->resPrint;
	} elseif ($reshook > 0) {
		$formconfirm = $hookmanager->resPrint;
	}

	// Print form confirm
	print $formconfirm;


	// Object card
	// ------------------------------------------------------------
	$linkback = '';
	if ($socid) {
		$linkback = '<a href="'.DOL_URL_ROOT.'/societe/website.php?socid='.$socid.'&restore_lastsearch_values=1'.(!empty($socid) ? '&socid='.$socid : '').'">'.$langs->trans("BackToListForThirdParty").'</a>';
	}
	//if ($fk_website) {
	//	$linkback = '<a href="'.DOL_URL_ROOT.'/website/website_card.php?fk_website='.$fk_website.'&restore_lastsearch_values=1'.(!empty($socid) ? '&socid='.$socid : '').'">'.$langs->trans("BackToList").'</a>';
	//}

	$morehtmlref = '<div class="refidno">';
	/*
	// Ref bis
	$morehtmlref.=$form->editfieldkey("RefBis", 'ref_client', $object->ref_client, $object, $user->hasRight('website', 'write'), 'string', '', 0, 1);
	$morehtmlref.=$form->editfieldval("RefBis", 'ref_client', $object->ref_client, $object, $user->hasRight('website', 'write'), 'string', '', null, null, '', 1);
	// Thirdparty
	$morehtmlref.='<br>'.$langs->trans('ThirdParty') . ' : ' . $soc->getNomUrl(1);
	// Project
	if (isModEnabled('project'))
	{
		$langs->load("projects");
		$morehtmlref.='<br>'.$langs->trans('Project') . ' ';
		if ($user->hasRight('website', 'write'))
		{
			if ($action != 'classify')
			{
				$morehtmlref.='<a class="editfielda" href="' . $_SERVER['PHP_SELF'] . '?action=classify&token='.newToken().'&id=' . $object->id . '">' . img_edit($langs->transnoentitiesnoconv('SetProject')) . '</a> : ';
				if ($action == 'classify') {
					//$morehtmlref.=$form->form_project($_SERVER['PHP_SELF'] . '?id=' . $object->id, $object->socid, $object->fk_project, 'projectid', 0, 0, 1, 1);
					$morehtmlref.='<form method="post" action="'.$_SERVER['PHP_SELF'].'?id='.$object->id.'">';
					$morehtmlref.='<input type="hidden" name="action" value="classin">';
					$morehtmlref.='<input type="hidden" name="token" value="'.newToken().'">';
					$morehtmlref.=$formproject->select_projects($object->socid, $object->fk_project, 'projectid', $maxlength, 0, 1, 0, 1, 0, 0, '', 1);
					$morehtmlref.='<input type="submit" class="button valignmiddle" value="'.$langs->trans("Modify").'">';
					$morehtmlref.='</form>';
				} else {
					$morehtmlref.=$form->form_project($_SERVER['PHP_SELF'] . '?id=' . $object->id, $object->socid, $object->fk_project, 'none', 0, 0, 0, 1);
				}
			}
		} else {
			if (!empty($object->fk_project)) {
				$proj = new Project($db);
				$proj->fetch($object->fk_project);
				$morehtmlref.='<a href="'.DOL_URL_ROOT.'/projet/card.php?id=' . $object->fk_project . '" title="' . $langs->trans('ShowProject') . '">';
				$morehtmlref.=$proj->ref;
				$morehtmlref.='</a>';
			} else {
				$morehtmlref.='';
			}
		}
	}
	*/
	$morehtmlref .= '</div>';

	if ($socid > 0) {
		$object->next_prev_filter = 'te.fk_soc = '.((int) $socid);
	}

	dol_banner_tab($object, 'id', $linkback, 1, 'rowid', 'rowid', $morehtmlref);


	print '<div class="fichecenter">';
	print '<div class="fichehalfleft">';
	print '<div class="underbanner clearboth"></div>';
	print '<table class="border centpercent tableforfield">'."\n";

	// Common attributes
	include DOL_DOCUMENT_ROOT.'/core/tpl/commonfields_view.tpl.php';

	// Other attributes
	include DOL_DOCUMENT_ROOT.'/core/tpl/extrafields_view.tpl.php';

	print '</table>';
	print '</div>';
	print '</div>';

	print '<div class="clearboth"></div>';

	print dol_get_fiche_end();


	// Buttons for actions
	if ($action != 'presend' && $action != 'editline') {
		print '<div class="tabsAction">'."\n";
		$parameters = array();
		$reshook = $hookmanager->executeHooks('addMoreActionsButtons', $parameters, $object, $action); // Note that $action and $object may have been modified by hook
		if ($reshook < 0) {
			setEventMessages($hookmanager->error, $hookmanager->errors, 'errors');
		}

		if (empty($reshook)) {
			// Send
			if (empty($user->socid)) {
				print dolGetButtonAction('', $langs->trans('SendMail'), 'default', $_SERVER["PHP_SELF"].'?id='.$object->id.'&action=presend&token='.newToken().'&mode=init#formmailbeforetitle');
			}

			// Clone
			if ($permissiontoadd) {
				print dolGetButtonAction('', $langs->trans('ToClone'), 'default', $_SERVER['PHP_SELF'].'?id='.$object->id.(!empty($object->socid) ? '&socid='.$object->socid : '').'&action=clone&token='.newToken(), '', $permissiontoadd);
			}

			// Delete
			$params = array();
			print dolGetButtonAction('', $langs->trans("Delete"), 'delete', $_SERVER["PHP_SELF"].'?id='.$object->id.'&action=delete&token='.newToken(), 'delete', $permissiontodelete, $params);
		}
		print '</div>'."\n";
	}


	// Select mail models is same action as presend
	if (GETPOST('modelselected')) {
		$action = 'presend';
	}

	if ($action != 'presend') {
		print '<div class="fichecenter"><div class="fichehalfleft">';
		print '<a name="builddoc"></a>'; // ancre

		print '</div><div class="fichehalfright">';

		/*
		$MAXEVENT = 10;

		$morehtmlcenter = dolGetButtonTitle($langs->trans('SeeAll'), '', 'fa fa-bars imgforviewmode', dol_buildpath('/mymodule/myobject_agenda.php', 1).'?id='.$object->id);

		// List of actions on element
		include_once DOL_DOCUMENT_ROOT . '/core/class/html.formactions.class.php';
		$formactions = new FormActions($db);
		$somethingshown = $formactions->showactions($object, $object->element, $socid, 1, '', $MAXEVENT);
		*/

		print '</div></div>';
	}

	// Presend form
	$modelmail = 'websiteaccount';
	$defaulttopic = 'Information';
	$diroutput = isModEnabled('website') ? $conf->website->dir_output : '';
	$trackid = 'websiteaccount'.$object->id;

	include DOL_DOCUMENT_ROOT.'/core/tpl/card_presend.tpl.php';
}

// End of page
llxFooter();
$db->close();<|MERGE_RESOLUTION|>--- conflicted
+++ resolved
@@ -64,11 +64,7 @@
 }
 
 // Load object
-<<<<<<< HEAD
-include DOL_DOCUMENT_ROOT.'/core/actions_fetchobject.inc.php'; // Must be include, not include_once.
-=======
 include DOL_DOCUMENT_ROOT.'/core/actions_fetchobject.inc.php'; // Must be 'include', not 'include_once'.
->>>>>>> cc80841a
 
 // Security check
 //if ($user->socid > 0) accessforbidden();
@@ -78,7 +74,6 @@
 if (!$permissiontoaccess) {
 	accessforbidden('NotAllowed');
 }
-<<<<<<< HEAD
 
 // Permissions
 $permissiontocreate = 0;
@@ -132,61 +127,6 @@
 	}
 }
 
-=======
-
-// Permissions
-$permissiontocreate = 0;
-$permissiontodelete = 0;
-// permissions from object type of site
-if ($object->id > 0) {
-	if ($object->site == 'dolibarr_website') {
-		$permissiontocreate = isModEnabled('website') && $user->hasRight('website', 'write');
-		$permissiontodelete = isModEnabled('website') && $user->hasRight('website', 'delete');
-	} elseif ($object->site == 'dolibarr_portal') {
-		$permissiontocreate = isModEnabled('webportal') && $user->hasRight('webportal', 'write');
-	}
-} else {
-	$permissiontocreate = isModEnabled('website') && $user->hasRight('website', 'write') || isModEnabled('webportal') && $user->hasRight('webportal', 'write');
-}
-$permissionnote    = $permissiontocreate;   //  Used by the include of actions_setnotes.inc.php
-$permissiondellink = $permissiontocreate;   //  Used by the include of actions_dellink.inc.php
-$permissiontoadd   = $permissiontocreate;   //  Used by the include of actions_addupdatedelete.inc.php and actions_lineupdown.inc.php
-
-// check access from type of site on create, edit, delete (other than view)
-$site_type_js = '';
-if (!empty($action) && $action != 'view') {
-	if (!empty($object->fields['site']['arrayofkeyval'])) {
-		if (isset($object->fields['site']['arrayofkeyval']['dolibarr_website'])) {
-			if ($action == 'delete' || $action == 'confirm_delete') {
-				if (!$user->hasRight('website', 'delete')) {
-					unset($object->fields['site']['arrayofkeyval']['dolibarr_website']);
-				}
-			} else {
-				if (!$user->hasRight('website', 'write')) {
-					unset($object->fields['site']['arrayofkeyval']['dolibarr_website']);
-				}
-			}
-		}
-
-		if (isset($object->fields['site']['arrayofkeyval']['dolibarr_portal'])) {
-			if (!$user->hasRight('webportal', 'write')) {
-				unset($object->fields['site']['arrayofkeyval']['dolibarr_portal']);
-			}
-		}
-	}
-	if (empty($object->fields['site']['arrayofkeyval'])) {
-		accessforbidden('NotAllowed');
-	}
-
-	if ($object->id > 0) { // update or delete or other than create
-		// check user has the right to modify this type of website
-		if (!array_key_exists($object->site, $object->fields['site']['arrayofkeyval'])) {
-			accessforbidden('NotAllowed');
-		}
-	}
-}
-
->>>>>>> cc80841a
 $error = 0;
 
 
@@ -232,11 +172,7 @@
 $title = $langs->trans("WebsiteAccount");
 $help_url = '';
 
-<<<<<<< HEAD
-llxHeader('', $title, $help_url);
-=======
 llxHeader('', $title, $help_url, '', 0, 0, '', '', '', 'mod-website page-card_websiteaccount');
->>>>>>> cc80841a
 
 // prepare output js
 $out_js = '';
