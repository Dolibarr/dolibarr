<?php
/* Copyright (C) 2017 Laurent Destailleur  <eldy@users.sourceforge.net>
 * Copyright (C) 2023 Lionel Vessiller	   <lvessiller@open-dsi.fr>
 *
 * This program is free software; you can redistribute it and/or modify
 * it under the terms of the GNU General Public License as published by
 * the Free Software Foundation; either version 3 of the License, or
 * (at your option) any later version.
 *
 * This program is distributed in the hope that it will be useful,
 * but WITHOUT ANY WARRANTY; without even the implied warranty of
 * MERCHANTABILITY or FITNESS FOR A PARTICULAR PURPOSE.  See the
 * GNU General Public License for more details.
 *
 * You should have received a copy of the GNU General Public License
 * along with this program. If not, see <https://www.gnu.org/licenses/>.
 */

/**
 *   	\file       htdocs/website/websiteaccount_card.php
 *		\ingroup    website
 *		\brief      Page to create/edit/view thirdparty website account
 */

// Load Dolibarr environment
require '../main.inc.php';
require_once DOL_DOCUMENT_ROOT.'/core/class/html.formcompany.class.php';
require_once DOL_DOCUMENT_ROOT.'/core/class/html.formfile.class.php';
require_once DOL_DOCUMENT_ROOT.'/societe/class/societeaccount.class.php';
require_once DOL_DOCUMENT_ROOT.'/website/lib/websiteaccount.lib.php';

// Load translation files required by the page
$langs->loadLangs(array("website", "other"));

// Get parameters
$id         = GETPOST('id', 'int');
$ref        = GETPOST('ref', 'alpha');
$action     = GETPOST('action', 'aZ09');
$confirm    = GETPOST('confirm', 'alpha');
$cancel     = GETPOST('cancel', 'aZ09');
$backtopage = GETPOST('backtopage', 'alpha');

// Initialize technical objects
$object = new SocieteAccount($db);
$extrafields = new ExtraFields($db);
$diroutputmassaction = $conf->website->dir_output.'/temp/massgeneration/'.$user->id;
$hookmanager->initHooks(array($object->element.'card', 'globalcard')); // Note that conf->hooks_modules contains array

// Fetch optionals attributes and labels
$extrafields->fetch_name_optionals_label($object->table_element);

$search_array_options = $extrafields->getOptionalsFromPost($object->table_element, '', 'search_');

// Initialize array of search criterias
$search_all = GETPOST("search_all", 'alpha');
$search = array();
foreach ($object->fields as $key => $val) {
	if (GETPOST('search_'.$key, 'alpha')) {
		$search[$key] = GETPOST('search_'.$key, 'alpha');
	}
}

if (empty($action) && empty($id) && empty($ref)) {
	$action = 'view';
}

// Load object
include DOL_DOCUMENT_ROOT.'/core/actions_fetchobject.inc.php'; // Must be include, not include_once.

// Security check
//if ($user->socid > 0) accessforbidden();
//if ($user->socid > 0) $socid = $user->socid;
//$result = restrictedArea($user, 'website', $id);
$permissiontoaccess = (isModEnabled('website') && $user->hasRight('website', 'read')) || isModEnabled('webportal');
if (!$permissiontoaccess) {
	accessforbidden('NotAllowed');
}

// Permissions
$permissiontocreate = 0;
$permissiontodelete = 0;
// permissions from object type of site
if ($object->id > 0) {
	if ($object->site == 'dolibarr_website') {
		$permissiontocreate = isModEnabled('website') && $user->hasRight('website', 'write');
		$permissiontodelete = isModEnabled('website') && $user->hasRight('website', 'delete');
	} elseif ($object->site == 'dolibarr_portal') {
		$permissiontocreate = isModEnabled('webportal') && $user->hasRight('webportal', 'write');
	}
} else {
	$permissiontocreate = isModEnabled('website') && $user->hasRight('website', 'write') || isModEnabled('webportal') && $user->hasRight('webportal', 'write');
}
$permissionnote    = $permissiontocreate;   //  Used by the include of actions_setnotes.inc.php
$permissiondellink = $permissiontocreate;   //  Used by the include of actions_dellink.inc.php
$permissiontoadd   = $permissiontocreate;   //  Used by the include of actions_addupdatedelete.inc.php and actions_lineupdown.inc.php

// check access from type of site on create, edit, delete (other than view)
$site_type_js = '';
if (!empty($action) && $action != 'view') {
	if (!empty($object->fields['site']['arrayofkeyval'])) {
		if (isset($object->fields['site']['arrayofkeyval']['dolibarr_website'])) {
			if ($action == 'delete' || $action == 'confirm_delete') {
				if (!$user->hasRight('website', 'delete')) {
					unset($object->fields['site']['arrayofkeyval']['dolibarr_website']);
				}
			} else {
				if (!$user->hasRight('website', 'write')) {
					unset($object->fields['site']['arrayofkeyval']['dolibarr_website']);
				}
			}
		}

		if (isset($object->fields['site']['arrayofkeyval']['dolibarr_portal'])) {
			if (!$user->hasRight('webportal', 'write')) {
				unset($object->fields['site']['arrayofkeyval']['dolibarr_portal']);
			}
		}
	}
	if (empty($object->fields['site']['arrayofkeyval'])) {
		accessforbidden('NotAllowed');
	}

	if ($object->id > 0) { // update or delete or other than create
		// check user has the right to modify this type of website
		if (!key_exists($object->site, $object->fields['site']['arrayofkeyval'])) {
			accessforbidden('NotAllowed');
		}
	}
}


/*
 * Actions
 */

$parameters = array();
$reshook = $hookmanager->executeHooks('doActions', $parameters, $object, $action); // Note that $action and $object may have been modified by some hooks
if ($reshook < 0) {
	setEventMessages($hookmanager->error, $hookmanager->errors, 'errors');
}

if (empty($reshook)) {
	$error = 0;

	$backurlforlist = dol_buildpath('/societe/website.php', 1).'?id='.$object->fk_soc;

	// Actions cancel, add, update or delete
	include DOL_DOCUMENT_ROOT.'/core/actions_addupdatedelete.inc.php';

	// Actions when printing a doc from card
	include DOL_DOCUMENT_ROOT.'/core/actions_printing.inc.php';

	// Actions to send emails
	$triggersendname = 'WEBSITEACCOUNT_SENTBYMAIL';
	$autocopy = 'MAIN_MAIL_AUTOCOPY_WEBSITEACCOUNT_TO';
	$trackid = 'websiteaccount'.$object->id;
	include DOL_DOCUMENT_ROOT.'/core/actions_sendmails.inc.php';
}


/*
 * View
 */

$form = new Form($db);
$formfile = new FormFile($db);

$title = $langs->trans("WebsiteAccount");
$help_url = '';

llxHeader('', $title, $help_url);

// prepare output js
$out_js = '';
if ($action == 'create' || $action == 'edit') {
	if (!empty($object->fields['site']['visible']) && !empty($object->fields['fk_website']['visible'])) {
		$site_type_js = 'function siteTypeChange(site_type) {';
		$site_type_js .= '		if (site_type == "dolibarr_website") {';
		$site_type_js .= '			jQuery("tr.field_fk_website").show();';
		$site_type_js .= '		} else {';
		$site_type_js .= '			jQuery("select#fk_website").val("-1").change();';
		$site_type_js .= '			jQuery("tr.field_fk_website").hide();';
		$site_type_js .= '		}';
		$site_type_js .= '}';
		$site_type_js .= 'jQuery(document).ready(function(){';
		$site_type_js .= '	siteTypeChange(jQuery("#site").val());';
		$site_type_js .= '	jQuery("#site").change(function(){';
		$site_type_js .= '		siteTypeChange(this.value);';
		$site_type_js .= '	});';
		$site_type_js .= '});';

		$out_js .= '<script type"text/javascript">';
		$out_js .= $site_type_js;
		$out_js .= '</script>';
	}
}

// Part to create
if ($action == 'create') {
	if (empty($permissiontoadd)) {
		accessforbidden('NotEnoughPermissions', 0, 1);
	}

	print load_fiche_titre($langs->trans("NewWebsiteAccount", $langs->transnoentitiesnoconv("WebsiteAccount")));

	print '<form method="POST" action="'.$_SERVER["PHP_SELF"].'">';
	print '<input type="hidden" name="token" value="'.newToken().'">';
	print '<input type="hidden" name="action" value="add">';
	if ($backtopage) {
		print '<input type="hidden" name="backtopage" value="'.$backtopage.'">';
	}
	if ($backtopageforcancel) {
		print '<input type="hidden" name="backtopageforcancel" value="'.$backtopageforcancel.'">';
	}
	if ($backtopagejsfields) {
		print '<input type="hidden" name="backtopagejsfields" value="'.$backtopagejsfields.'">';
	}
	if ($dol_openinpopup) {
		print '<input type="hidden" name="dol_openinpopup" value="'.$dol_openinpopup.'">';
	}

	print dol_get_fiche_head(array(), '');

	print '<table class="border centpercent tableforfieldcreate">'."\n";

	// Common attributes
	include DOL_DOCUMENT_ROOT.'/core/tpl/commonfields_add.tpl.php';

	// Other attributes
	include DOL_DOCUMENT_ROOT.'/core/tpl/extrafields_add.tpl.php';

	print '</table>'."\n";

	print dol_get_fiche_end();

	print $form->buttonsSaveCancel("Create");

	print '</form>';

	print $out_js;
}

// Part to edit record
if (($id || $ref) && $action == 'edit') {
	print load_fiche_titre($langs->trans("WebsiteAccount"));

	print '<form method="POST" action="'.$_SERVER["PHP_SELF"].'">';
	print '<input type="hidden" name="token" value="'.newToken().'">';
	print '<input type="hidden" name="action" value="update">';
	print '<input type="hidden" name="backtopage" value="'.$backtopage.'">';
	print '<input type="hidden" name="id" value="'.$object->id.'">';

	print dol_get_fiche_head();

	print '<table class="border centpercent tableforfieldedit">'."\n";

	// Common attributes
	include DOL_DOCUMENT_ROOT.'/core/tpl/commonfields_edit.tpl.php';

	// Other attributes
	include DOL_DOCUMENT_ROOT.'/core/tpl/extrafields_edit.tpl.php';

	print '</table>';

	print dol_get_fiche_end();

	print $form->buttonsSaveCancel();

	print '</form>';

	print $out_js;
}

// Part to show record
if ($object->id > 0 && (empty($action) || ($action != 'edit' && $action != 'create'))) {
	if ($object->fk_soc > 0 && empty($socid)) {
		$socid = $object->fk_soc;
	}

	//$res = $object->fetch_optionals();

	$head = websiteaccountPrepareHead($object);

	print dol_get_fiche_head($head, 'card', $langs->trans("WebsiteAccount"), -1, 'websiteaccount@website');

	$formconfirm = '';

	// Confirmation to delete
	if ($action == 'delete') {
		$formconfirm = $form->formconfirm($_SERVER["PHP_SELF"].'?id='.$object->id, $langs->trans('DeleteWebsiteAccount'), $langs->trans('ConfirmDeleteWebsiteAccount'), 'confirm_delete', '', 0, 1);
	}

	// Call Hook formConfirm
	$parameters = array('formConfirm' => $formconfirm);
	$reshook = $hookmanager->executeHooks('formConfirm', $parameters, $object, $action); // Note that $action and $object may have been modified by hook
	if (empty($reshook)) {
		$formconfirm .= $hookmanager->resPrint;
	} elseif ($reshook > 0) {
		$formconfirm = $hookmanager->resPrint;
	}

	// Print form confirm
	print $formconfirm;


	// Object card
	// ------------------------------------------------------------
	$linkback = '';
	if ($socid) {
		$linkback = '<a href="'.DOL_URL_ROOT.'/societe/website.php?socid='.$socid.'&restore_lastsearch_values=1'.(!empty($socid) ? '&socid='.$socid : '').'">'.$langs->trans("BackToListForThirdParty").'</a>';
	}
	//if ($fk_website) {
	//	$linkback = '<a href="'.DOL_URL_ROOT.'/website/website_card.php?fk_website='.$fk_website.'&restore_lastsearch_values=1'.(!empty($socid) ? '&socid='.$socid : '').'">'.$langs->trans("BackToList").'</a>';
	//}

	$morehtmlref = '<div class="refidno">';
	/*
	// Ref bis
	$morehtmlref.=$form->editfieldkey("RefBis", 'ref_client', $object->ref_client, $object, $user->hasRight('website', 'write'), 'string', '', 0, 1);
	$morehtmlref.=$form->editfieldval("RefBis", 'ref_client', $object->ref_client, $object, $user->hasRight('website', 'write'), 'string', '', null, null, '', 1);
	// Thirdparty
	$morehtmlref.='<br>'.$langs->trans('ThirdParty') . ' : ' . $soc->getNomUrl(1);
	// Project
	if (isModEnabled('project'))
	{
		$langs->load("projects");
		$morehtmlref.='<br>'.$langs->trans('Project') . ' ';
		if ($user->hasRight('website', 'write'))
		{
			if ($action != 'classify')
			{
				$morehtmlref.='<a class="editfielda" href="' . $_SERVER['PHP_SELF'] . '?action=classify&token='.newToken().'&id=' . $object->id . '">' . img_edit($langs->transnoentitiesnoconv('SetProject')) . '</a> : ';
				if ($action == 'classify') {
					//$morehtmlref.=$form->form_project($_SERVER['PHP_SELF'] . '?id=' . $object->id, $object->socid, $object->fk_project, 'projectid', 0, 0, 1, 1);
					$morehtmlref.='<form method="post" action="'.$_SERVER['PHP_SELF'].'?id='.$object->id.'">';
					$morehtmlref.='<input type="hidden" name="action" value="classin">';
					$morehtmlref.='<input type="hidden" name="token" value="'.newToken().'">';
					$morehtmlref.=$formproject->select_projects($object->socid, $object->fk_project, 'projectid', $maxlength, 0, 1, 0, 1, 0, 0, '', 1);
					$morehtmlref.='<input type="submit" class="button valignmiddle" value="'.$langs->trans("Modify").'">';
					$morehtmlref.='</form>';
				} else {
					$morehtmlref.=$form->form_project($_SERVER['PHP_SELF'] . '?id=' . $object->id, $object->socid, $object->fk_project, 'none', 0, 0, 0, 1);
				}
			}
		} else {
			if (!empty($object->fk_project)) {
				$proj = new Project($db);
				$proj->fetch($object->fk_project);
				$morehtmlref.='<a href="'.DOL_URL_ROOT.'/projet/card.php?id=' . $object->fk_project . '" title="' . $langs->trans('ShowProject') . '">';
				$morehtmlref.=$proj->ref;
				$morehtmlref.='</a>';
			} else {
				$morehtmlref.='';
			}
		}
	}
	*/
	$morehtmlref .= '</div>';

	if ($socid > 0) {
		$object->next_prev_filter = 'te.fk_soc = '.((int) $socid);
	}

	dol_banner_tab($object, 'id', $linkback, 1, 'rowid', 'rowid', $morehtmlref);


	print '<div class="fichecenter">';
	print '<div class="fichehalfleft">';
	print '<div class="underbanner clearboth"></div>';
	print '<table class="border centpercent tableforfield">'."\n";

	// Common attributes
	include DOL_DOCUMENT_ROOT.'/core/tpl/commonfields_view.tpl.php';

	// Other attributes
	include DOL_DOCUMENT_ROOT.'/core/tpl/extrafields_view.tpl.php';

	print '</table>';
	print '</div>';
	print '</div>';

	print '<div class="clearboth"></div>';

	print dol_get_fiche_end();


	// Buttons for actions
<<<<<<< HEAD

=======
>>>>>>> af0c6899
	if ($action != 'presend' && $action != 'editline') {
		print '<div class="tabsAction">'."\n";
		$parameters = array();
		$reshook = $hookmanager->executeHooks('addMoreActionsButtons', $parameters, $object, $action); // Note that $action and $object may have been modified by hook
		if ($reshook < 0) {
			setEventMessages($hookmanager->error, $hookmanager->errors, 'errors');
		}

		if (empty($reshook)) {
			// Send
			if (empty($user->socid)) {
				print dolGetButtonAction('', $langs->trans('SendMail'), 'default', $_SERVER["PHP_SELF"].'?id='.$object->id.'&action=presend&token='.newToken().'&mode=init#formmailbeforetitle');
			}

			// Clone
			if ($permissiontoadd) {
				print dolGetButtonAction('', $langs->trans('ToClone'), 'default', $_SERVER['PHP_SELF'].'?id='.$object->id.(!empty($object->socid)?'&socid='.$object->socid:'').'&action=clone&token='.newToken(), '', $permissiontoadd);
			}

			/*
			if ($user->rights->sellyoursaas->create)
			{
				if ($object->status == 1)
				 {
					 print '<div class="inline-block divButAction"><a class="butActionDelete" href="'.$_SERVER["PHP_SELF"].'?id='.$object->id.'&action=disable&token='.newToken().'">'.$langs->trans("Disable").'</a></div>'."\n";
				 }
				 else
				 {
					 print '<div class="inline-block divButAction"><a class="butAction" href="'.$_SERVER["PHP_SELF"].'?id='.$object->id.'&action=enable&token='.newToken().'">'.$langs->trans("Enable").'</a></div>'."\n";
				 }
			}
			*/

			// Delete
			$params = array();
			print dolGetButtonAction('', $langs->trans("Delete"), 'delete', $_SERVER["PHP_SELF"].'?id='.$object->id.'&action=delete&token='.newToken(), 'delete', $permissiontodelete, $params);
		}
		print '</div>'."\n";
	}


	// Select mail models is same action as presend
	if (GETPOST('modelselected')) {
		$action = 'presend';
	}

	if ($action != 'presend') {
		print '<div class="fichecenter"><div class="fichehalfleft">';
		print '<a name="builddoc"></a>'; // ancre

		print '</div><div class="fichehalfright">';

		/*
		$MAXEVENT = 10;

		$morehtmlcenter = dolGetButtonTitle($langs->trans('SeeAll'), '', 'fa fa-bars imgforviewmode', dol_buildpath('/mymodule/myobject_agenda.php', 1).'?id='.$object->id);

		// List of actions on element
		include_once DOL_DOCUMENT_ROOT . '/core/class/html.formactions.class.php';
		$formactions = new FormActions($db);
		$somethingshown = $formactions->showactions($object, $object->element, $socid, 1, '', $MAXEVENT);
		*/

		print '</div></div>';
	}

	// Presend form
	$modelmail = 'websiteaccount';
	$defaulttopic = 'Information';
	$diroutput = $conf->website->dir_output;
	$trackid = 'websiteaccount'.$object->id;

	include DOL_DOCUMENT_ROOT.'/core/tpl/card_presend.tpl.php';
}

// End of page
llxFooter();
$db->close();<|MERGE_RESOLUTION|>--- conflicted
+++ resolved
@@ -383,12 +383,7 @@
 
 	print dol_get_fiche_end();
 
-
 	// Buttons for actions
-<<<<<<< HEAD
-
-=======
->>>>>>> af0c6899
 	if ($action != 'presend' && $action != 'editline') {
 		print '<div class="tabsAction">'."\n";
 		$parameters = array();
