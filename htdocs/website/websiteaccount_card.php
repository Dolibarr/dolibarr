--- conflicted
+++ resolved
@@ -208,11 +208,7 @@
 {
 	if ($object->fk_soc >0 && empty($socid)) $socid = $object->fk_soc;
 
-<<<<<<< HEAD
-    $res = $object->fetch_optionals($object->id);
-=======
     $res = $object->fetch_optionals();
->>>>>>> f146572b
 
 	$head = websiteaccountPrepareHead($object);
 	dol_fiche_head($head, 'card', $langs->trans("WebsiteAccount"), -1, 'websiteaccount@website');
