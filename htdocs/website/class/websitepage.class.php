--- conflicted
+++ resolved
@@ -416,15 +416,9 @@
 		$sqlwhere = array();
 		if (count($filter) > 0) {
 			foreach ($filter as $key => $value) {
-<<<<<<< HEAD
-				if ($key == 't.rowid' || $key == 't.fk_website' || $key == 'status') {
+				if ($key == 't.rowid' || $key == 'rowid' || $key == 't.fk_website' || $key == 'fk_website' || $key == 'status' || $key == 't.status') {
 					$sqlwhere[] = $key." = ".((int) $value);
-				} elseif ($key == 'type_container') {
-=======
-				if ($key == 't.rowid' || $key == 'rowid' || $key == 't.fk_website' || $key == 'fk_website' || $key == 'status' || $key == 't.status') {
-					$sqlwhere[] = $key.' = '.((int) $value);
 				} elseif ($key == 'type_container' || $key == 't.type_container') {
->>>>>>> b905b1b4
 					$sqlwhere[] = $key." = '".$this->db->escape($value)."'";
 				} elseif ($key == 'lang' || $key == 't.lang') {
 					$listoflang = array();
