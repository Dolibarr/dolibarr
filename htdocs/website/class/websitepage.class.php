<?php
/* Copyright (C) 2007-2018  Laurent Destailleur <eldy@users.sourceforge.net>
 * Copyright (C) 2014       Juanjo Menent       <jmenent@2byte.es>
 * Copyright (C) 2015       Florian Henry       <florian.henry@open-concept.pro>
 * Copyright (C) 2015       Raphaël Doursenaud  <rdoursenaud@gpcsolutions.fr>
 * Copyright (C) 2020 	   Nicolas ZABOURI		<info@inovea-conseil.com>
 *
 * This program is free software; you can redistribute it and/or modify
 * it under the terms of the GNU General Public License as published by
 * the Free Software Foundation; either version 3 of the License, or
 * (at your option) any later version.
 *
 * This program is distributed in the hope that it will be useful,
 * but WITHOUT ANY WARRANTY; without even the implied warranty of
 * MERCHANTABILITY or FITNESS FOR A PARTICULAR PURPOSE.  See the
 * GNU General Public License for more details.
 *
 * You should have received a copy of the GNU General Public License
 * along with this program. If not, see <https://www.gnu.org/licenses/>.
 */

/**
 * \file    htdocs/website/class/websitepage.class.php
 * \ingroup website
 * \brief   File for the CRUD class of websitepage (Create/Read/Update/Delete)
 */

// Put here all includes required by your class file
require_once DOL_DOCUMENT_ROOT.'/core/class/commonobject.class.php';
//require_once DOL_DOCUMENT_ROOT . '/societe/class/societe.class.php';
//require_once DOL_DOCUMENT_ROOT . '/product/class/product.class.php';

/**
 * Class Websitepage
 */
class WebsitePage extends CommonObject
{
	/**
	 * @var string Id to identify managed objects
	 */
	public $element = 'websitepage';

	/**
	 * @var string Name of table without prefix where object is stored
	 */
	public $table_element = 'website_page';

	/**
	 * @var string String with name of icon for websitepage. Must be the part after the 'object_' into object_myobject.png
	 */
	public $picto = 'file-code';


	/**
     * @var int ID
     */
	public $fk_website;

	public $pageurl;
	public $aliasalt;
	public $type_container;

	/**
	 * @var string title
	 */
	public $title;
	/**
	 * @var string description
	 */
	public $description;
	/**
	 * @var string image
	 */
	public $image;
	/**
	 * @var string keywords
	 */
	public $keywords;
	/**
	 * @var string language code ('en', 'fr', 'en-gb', ..)
	 */
	public $lang;

	public $htmlheader;
	public $content;
	public $grabbed_from;

	/**
	 * @var int Status
	 */
	public $status;

	/**
	 * @var integer|string date_creation
	 */
	public $date_creation;

	/**
	 * @var integer|string date_modification
	 */
	public $date_modification;

	/**
	 * @var string author_alias
	 */
	public $author_alias;

   	/**
     * @var string path of external object
     */
    public $fk_typeobject;

    /**
     * @var string id of external object
     */
    public $fk_object;

	const STATUS_DRAFT = 0;
	const STATUS_VALIDATED = 1;

	/**
	 * @var string path type object
	 */
	public $fk_typeobject;
	/**
	 * @var string path name object
	 */
	public $fk_object;


	/**
	 *  'type' if the field format ('integer', 'integer:ObjectClass:PathToClass[:AddCreateButtonOrNot[:Filter]]', 'varchar(x)', 'double(24,8)', 'real', 'price', 'text', 'html', 'date', 'datetime', 'timestamp', 'duration', 'mail', 'phone', 'url', 'password')
	 *         Note: Filter can be a string like "(t.ref:like:'SO-%') or (t.date_creation:<:'20160101') or (t.nature:is:NULL)"
	 *  'label' the translation key.
	 *  'enabled' is a condition when the field must be managed (Example: 1 or '$conf->global->MY_SETUP_PARAM)
	 *  'position' is the sort order of field.
	 *  'notnull' is set to 1 if not null in database. Set to -1 if we must set data to null if empty ('' or 0).
	 *  'visible' says if field is visible in list (Examples: 0=Not visible, 1=Visible on list and create/update/view forms, 2=Visible on list only, 3=Visible on create/update/view form only (not list), 4=Visible on list and update/view form only (not create). 5=Visible on list and view only (not create/not update). Using a negative value means field is not shown by default on list but can be selected for viewing)
	 *  'noteditable' says if field is not editable (1 or 0)
	 *  'default' is a default value for creation (can still be overwrote by the Setup of Default Values if field is editable in creation form). Note: If default is set to '(PROV)' and field is 'ref', the default value will be set to '(PROVid)' where id is rowid when a new record is created.
	 *  'index' if we want an index in database.
	 *  'foreignkey'=>'tablename.field' if the field is a foreign key (it is recommanded to name the field fk_...).
	 *  'searchall' is 1 if we want to search in this field when making a search from the quick search button.
	 *  'isameasure' must be set to 1 if you want to have a total on list for this field. Field type must be summable like integer or double(24,8).
	 *  'css' is the CSS style to use on field. For example: 'maxwidth200'
	 *  'help' is a string visible as a tooltip on field
	 *  'showoncombobox' if value of the field must be visible into the label of the combobox that list record
	 *  'disabled' is 1 if we want to have the field locked by a 'disabled' attribute. In most cases, this is never set into the definition of $fields into class, but is set dynamically by some part of code.
	 *  'arraykeyval' to set list of value if type is a list of predefined values. For example: array("0"=>"Draft","1"=>"Active","-1"=>"Cancel")
	 *  'comment' is not used. You can store here any text of your choice. It is not used by application.
	 *
	 *  Note: To have value dynamic, you can set value to 0 in definition and edit the value on the fly into the constructor.
	 */

	// BEGIN MODULEBUILDER PROPERTIES
	/**
     * @var array  Array with all fields and their property. Do not use it as a static var. It may be modified by constructor.
     */
	public $fields = array(
	    'rowid'          =>array('type'=>'integer', 'label'=>'TechnicalID', 'enabled'=>1, 'visible'=>-1, 'notnull'=>1, 'index'=>1, 'position'=>1, 'comment'=>'Id'),
		'pageurl'        =>array('type'=>'varchar(16)', 'label'=>'WEBSITE_PAGENAME', 'enabled'=>1, 'visible'=>1, 'notnull'=>1, 'index'=>1, 'position'=>10, 'searchall'=>1, 'comment'=>'Ref/alias of page'),
		'aliasalt'       =>array('type'=>'varchar(255)', 'label'=>'AliasAlt', 'enabled'=>1, 'visible'=>1, 'notnull'=>1, 'index'=>0, 'position'=>11, 'searchall'=>0, 'comment'=>'Alias alternative of page'),
		'type_container' =>array('type'=>'varchar(16)', 'label'=>'Type', 'enabled'=>1, 'visible'=>1, 'notnull'=>1, 'index'=>0, 'position'=>12, 'comment'=>'Type of container'),
		'title'          =>array('type'=>'varchar(255)', 'label'=>'Label', 'enabled'=>1, 'visible'=>1, 'position'=>30, 'searchall'=>1, 'help'=>'UseTextBetween5And70Chars'),
	    'description'    =>array('type'=>'varchar(255)', 'label'=>'Description', 'enabled'=>1, 'visible'=>1, 'position'=>30, 'searchall'=>1),
		'image'          =>array('type'=>'varchar(255)', 'label'=>'Image', 'enabled'=>1, 'visible'=>1, 'position'=>32, 'searchall'=>0, 'help'=>'Relative path of media. Used if Type is "blogpost"'),
		'keywords'       =>array('type'=>'varchar(255)', 'label'=>'Keywords', 'enabled'=>1, 'visible'=>1, 'position'=>45, 'searchall'=>0),
		'lang'           =>array('type'=>'varchar(6)', 'label'=>'Lang', 'enabled'=>1, 'notnull'=>-1, 'visible'=>1, 'position'=>45, 'searchall'=>0),
		//'status'        =>array('type'=>'integer',      'label'=>'Status',           'enabled'=>1, 'visible'=>1,  'index'=>true,   'position'=>1000),
	    'fk_website'     =>array('type'=>'integer', 'label'=>'WebsiteId', 'enabled'=>1, 'visible'=>1, 'notnull'=>1, 'position'=>40, 'searchall'=>0, 'foreignkey'=>'websitepage.rowid'),
	    'fk_page'        =>array('type'=>'integer', 'label'=>'ParentPageId', 'enabled'=>1, 'visible'=>1, 'notnull'=>-1, 'position'=>45, 'searchall'=>0, 'foreignkey'=>'website.rowid'),
	    'htmlheader'     =>array('type'=>'text', 'label'=>'HtmlHeader', 'enabled'=>1, 'visible'=>0, 'position'=>50, 'searchall'=>0),
	    'content'        =>array('type'=>'mediumtext', 'label'=>'Content', 'enabled'=>1, 'visible'=>0, 'position'=>51, 'searchall'=>0),
		'grabbed_from'   =>array('type'=>'varchar(255)', 'label'=>'GrabbedFrom', 'enabled'=>1, 'visible'=>1, 'index'=>1, 'position'=>400, 'comment'=>'URL page content was grabbed from'),
	    'date_creation'  =>array('type'=>'datetime', 'label'=>'DateCreation', 'enabled'=>1, 'visible'=>-1, 'notnull'=>1, 'position'=>500),
		'tms'            =>array('type'=>'timestamp', 'label'=>'DateModification', 'enabled'=>1, 'visible'=>-1, 'notnull'=>1, 'position'=>501),
		//'date_valid'    =>array('type'=>'datetime',     'label'=>'DateValidation',     'enabled'=>1, 'visible'=>-1, 'position'=>502),
		'fk_user_creat'  =>array('type'=>'integer', 'label'=>'UserAuthor', 'enabled'=>1, 'visible'=>-1, 'notnull'=>true, 'position'=>510),
		'author_alias'   =>array('type'=>'varchar(64)', 'label'=>'AuthorAlias', 'enabled'=>1, 'visible'=>-1, 'index'=>0, 'position'=>511, 'comment'=>'Author alias'),
		'fk_user_modif'  =>array('type'=>'integer', 'label'=>'UserModif', 'enabled'=>1, 'visible'=>-1, 'position'=>512),
		//'fk_user_valid' =>array('type'=>'integer',      'label'=>'UserValidation',        'enabled'=>1, 'visible'=>-1, 'position'=>512),
		'import_key'     =>array('type'=>'varchar(14)', 'label'=>'ImportId', 'enabled'=>1, 'visible'=>-1, 'index'=>1, 'position'=>1000, 'notnull'=>-1),
		'fk_typeobject' => array('type' => 'varchar(255)','label' => 'ObjectType', 'enabled'=>1, 'visible'=>1, 'position'=>46, 'searchall'=>0, 'help'=>''),
<<<<<<< HEAD
		'fk_object' => array('type' => 'varchar(255)','label' => 'ObjectId', 'enabled'=>1, 'visible'=>1, 'position'=>47, 'searchall'=>0, 'help'=>'')
=======
	    'fk_object' => array('type' => 'varchar(255)','label' => 'ObjectId', 'enabled'=>1, 'visible'=>1, 'position'=>47, 'searchall'=>0, 'help'=>'')
>>>>>>> e58d0d4a
	);
	// END MODULEBUILDER PROPERTIES


	// If this object has a subtable with lines

	/**
	 * @var int    Name of subtable line
	 */
	//public $table_element_line = 'mymodule_myobjectline';

	/**
	 * @var int 	Field with ID of parent key if this field has a parent or for child tables
	 */
	public $fk_element = 'fk_website_page';

	/**
	 * @var int    Name of subtable class that manage subtable lines
	 */
	//public $class_element_line = 'MyObjectline';

	/**
	 * @var array	List of child tables. To test if we can delete object.
	 */
	//protected $childtables=array();

	/**
	 * @var array	List of child tables. To know object to delete on cascade.
	 */
	protected $childtablesoncascade = array('categorie_website_page');



	/**
	 * Constructor
	 *
	 * @param DoliDb $db Database handler
	 */
	public function __construct(DoliDB $db)
	{
		$this->db = $db;
	}

	/**
	 * Create object into database
	 *
	 * @param  User $user      User that creates
	 * @param  bool $notrigger false=launch triggers after, true=disable triggers
	 * @return int             <0 if KO, Id of created object if OK
	 */
	public function create(User $user, $notrigger = false)
	{
		$this->description = dol_trunc($this->description, 255, 'right', 'utf-8', 1);
		$this->keywords = dol_trunc($this->keywords, 255, 'right', 'utf-8', 1);
		if ($this->aliasalt) $this->aliasalt = ','.preg_replace('/,+$/', '', preg_replace('/^,+/', '', $this->aliasalt)).','; // content in database must be ',xxx,...,yyy,'

		// Remove spaces and be sure we have main language only
		$this->lang = preg_replace('/[_-].*$/', '', trim($this->lang)); // en_US or en-US -> en

		return $this->createCommon($user, $notrigger);
	}

	/**
	 * Load object in memory from the database
	 *
	 * @param int       $id             Id object.
	 *                                  - If this is 0, the value into $page will be used. If not found or $page not defined, the default page of website_id will be used or the first page found if not set.
	 *                                  - If value is < 0, we must exclude this ID.
	 * @param string    $website_id     Web site id (page name must also be filled if this parameter is used)
	 * @param string    $page           Page name (website id must also be filled if this parameter is used). Exemple 'myaliaspage' or 'fr/myaliaspage'
	 * @param string    $aliasalt       Alternative alias to search page (slow)
	 *
	 * @return int <0 if KO, 0 if not found, >0 if OK
	 */
	public function fetch($id, $website_id = null, $page = null, $aliasalt = null)
	{
		dol_syslog(__METHOD__, LOG_DEBUG);

		$sql = 'SELECT';
		$sql .= ' t.rowid,';
		$sql .= " t.fk_website,";
		$sql .= ' t.type_container,';
		$sql .= " t.pageurl,";
		$sql .= " t.aliasalt,";
		$sql .= " t.title,";
		$sql .= " t.description,";
		$sql .= " t.image,";
		$sql .= " t.keywords,";
		$sql .= " t.htmlheader,";
		$sql .= " t.content,";
		$sql .= " t.lang,";
		$sql .= " t.fk_page,";
		$sql .= " t.status,";
		$sql .= " t.grabbed_from,";
		$sql .= " t.date_creation,";
		$sql .= " t.tms as date_modification,";
		$sql .= " t.fk_user_creat,";
<<<<<<< HEAD
		$sql .= " t.fk_user_modif";
		$sql .= " t.fk_typeobject,";
		$sql .= " t.fk_object";
=======
		$sql .= " t.author_alias,";
		$sql .= " t.fk_user_modif,";
		$sql .= " t.import_key,";
		$sql .= " t.fk_typeobject,";
        $sql .= " t.fk_object";
>>>>>>> e58d0d4a
		$sql .= ' FROM '.MAIN_DB_PREFIX.$this->table_element.' as t';
		//$sql .= ' WHERE entity IN ('.getEntity('website').')';       // entity is on website level
		$sql .= ' WHERE 1 = 1';
		if ($id > 0)
		{
			$sql .= ' AND t.rowid = '.$id;
		}
		else {
			if ($id < 0) $sql .= ' AND t.rowid <> '.abs($id);
			if (null !== $website_id) {
			    $sql .= " AND t.fk_website = '".$this->db->escape($website_id)."'";
			    if ($page) {
			    	$pagetouse = $page;
			    	$langtouse = '';
			    	$tmppage = explode('/', $page);
			    	if (!empty($tmppage[1])) {
			    		$pagetouse = $tmppage[1];
			    		if (strlen($tmppage[0])) $langtouse = $tmppage[0];
			    	}
			    	$sql .= " AND t.pageurl = '".$this->db->escape($pagetouse)."'";
			    	if ($langtouse) $sql .= " AND t.lang = '".$this->db->escape($langtouse)."'";
			    }
			    if ($aliasalt)	$sql .= " AND (t.aliasalt LIKE '%,".$this->db->escape($aliasalt).",%' OR t.aliasalt LIKE '%, ".$this->db->escape($aliasalt).",%')";
			}
		}
        $sql .= $this->db->plimit(1);

		$resql = $this->db->query($sql);
		if ($resql) {
			$numrows = $this->db->num_rows($resql);
			if ($numrows) {
				$obj = $this->db->fetch_object($resql);

				$this->id = $obj->rowid;

				$this->fk_website = $obj->fk_website;
				$this->type_container = $obj->type_container;

				$this->pageurl = $obj->pageurl;
				$this->ref = $obj->pageurl;
				$this->aliasalt = preg_replace('/,+$/', '', preg_replace('/^,+/', '', $obj->aliasalt));

				$this->title = $obj->title;
				$this->description = $obj->description;
				$this->image = $obj->image;
				$this->keywords = $obj->keywords;
				$this->htmlheader = $obj->htmlheader;
				$this->content = $obj->content;
				$this->lang = $obj->lang;
				$this->fk_page = $obj->fk_page;
				$this->status = $obj->status;
				$this->grabbed_from = $obj->grabbed_from;
				$this->date_creation = $this->db->jdate($obj->date_creation);
				$this->date_modification = $this->db->jdate($obj->date_modification);
				$this->fk_user_creat = $obj->fk_user_creat;
				$this->author_alias = $obj->author_alias;
				$this->fk_user_modif = $obj->fk_user_modif;
<<<<<<< HEAD
				$this->fk_typeobject = $obj->fk_typeobject;
				$this->fk_object = $obj->fk_object;
=======
				$this->import_key = $obj->import_key;
				$this->fk_typeobject = $obj->fk_typeobject;
                $this->fk_object = $obj->fk_object;
>>>>>>> e58d0d4a
			}
			$this->db->free($resql);

			if ($numrows) {
				return 1;
			} else {
				return 0;
			}
		} else {
			$this->errors[] = 'Error '.$this->db->lasterror();
			dol_syslog(__METHOD__.' '.join(',', $this->errors), LOG_ERR);

			return -1;
		}
	}

	/**
	 * Return array of all web site pages.
	 *
	 * @param  string      $websiteid    Web site
	 * @param  string      $sortorder    Sort Order
	 * @param  string      $sortfield    Sort field
	 * @param  int         $limit        limit
	 * @param  int         $offset       Offset
	 * @param  array       $filter       Filter array
	 * @param  string      $filtermode   Filter mode (AND or OR)
	 * @return array|int                 int <0 if KO, array of pages if OK
	 */
	public function fetchAll($websiteid, $sortorder = '', $sortfield = '', $limit = 0, $offset = 0, array $filter = array(), $filtermode = 'AND')
	{
		dol_syslog(__METHOD__, LOG_DEBUG);

		$records = array();

		$sql = 'SELECT';
		$sql .= ' t.rowid,';
		$sql .= " t.fk_website,";
		$sql .= " t.type_container,";
		$sql .= " t.pageurl,";
		$sql .= " t.aliasalt,";
		$sql .= " t.title,";
		$sql .= " t.description,";
		$sql .= " t.image,";
		$sql .= " t.keywords,";
		$sql .= " t.htmlheader,";
		$sql .= " t.content,";
		$sql .= " t.lang,";
		$sql .= " t.fk_page,";
		$sql .= " t.status,";
		$sql .= " t.grabbed_from,";
		$sql .= " t.date_creation,";
		$sql .= " t.tms as date_modification,";
		$sql .= " t.fk_user_creat,";
<<<<<<< HEAD
		$sql .= " t.fk_user_modif";
		$sql .= " t.fk_typeobject,";
		$sql .= " t.fk_object";
=======
		$sql .= " t.author_alias,";
		$sql .= " t.fk_user_modif,";
		$sql .= " t.import_key,";
		$sql .= " t.fk_typeobject,";
        $sql .= " t.fk_object";
>>>>>>> e58d0d4a
		$sql .= ' FROM '.MAIN_DB_PREFIX.$this->table_element.' as t';
		$sql .= ' WHERE t.fk_website = '.$websiteid;
		// Manage filter
		$sqlwhere = array();
		if (count($filter) > 0) {
			foreach ($filter as $key => $value) {
				if ($key == 't.rowid' || $key == 't.fk_website' || $key == 'status') {
					$sqlwhere[] = $key.' = '.$value;
				} elseif ($key == 'type_container') {
					$sqlwhere[] = $key." = '".$this->db->escape($value)."'";
				} elseif ($key == 'lang' || $key == 't.lang') {
					$listoflang = array();
					$foundnull = 0;
					foreach (explode(',', $value) as $tmpvalue) {
						if ($tmpvalue == 'null') {
							$foundnull++;
							continue;
						}
						$listoflang[] = "'".$this->db->escape(substr(str_replace("'", '', $tmpvalue), 0, 2))."'";
					}
					$stringtouse = $key." IN (".join(',', $listoflang).")";
					if ($foundnull) $stringtouse = '('.$stringtouse.' OR '.$key.' IS NULL)';
					$sqlwhere[] = $stringtouse;
				} else {
					$sqlwhere[] = $key.' LIKE \'%'.$this->db->escape($value).'%\'';
				}
			}
		}
		if (count($sqlwhere) > 0) {
			$sql .= ' AND ('.implode(' '.$filtermode.' ', $sqlwhere).')';
		}

		if (!empty($sortfield)) {
			$sql .= $this->db->order($sortfield, $sortorder);
		}
		if (!empty($limit)) {
			$sql .= ' '.$this->db->plimit($limit, $offset);
		}

		$resql = $this->db->query($sql);
		if ($resql) {
			$num = $this->db->num_rows($resql);

			while ($obj = $this->db->fetch_object($resql))
			{
				$record = new self($this->db);

				$record->id = $obj->rowid;
				$record->fk_website = $obj->fk_website;
				$record->type_container = $obj->type_container;
				$record->pageurl = $obj->pageurl;
				$record->aliasalt = preg_replace('/,+$/', '', preg_replace('/^,+/', '', $obj->aliasalt));
				$record->title = $obj->title;
				$record->description = $obj->description;
				$record->image = $obj->image;
				$record->keywords = $obj->keywords;
				$record->htmlheader = $obj->htmlheader;
				$record->content = $obj->content;
				$record->lang = $obj->lang;
				$record->fk_page = $obj->fk_page;
				$record->status = $obj->status;
				$record->grabbed_from = $obj->grabbed_from;
				$record->date_creation = $this->db->jdate($obj->date_creation);
				$record->date_modification = $this->db->jdate($obj->date_modification);
				$record->fk_user_creat = $obj->fk_user_creat;
				$record->author_alias = $obj->author_alias;
				$record->fk_user_modif = $obj->fk_user_modif;
<<<<<<< HEAD
=======
				$record->import_key = $obj->import_key;
>>>>>>> e58d0d4a
				$record->fk_typeobject = $obj->fk_typeobject;
				$record->fk_object = $obj->fk_object;
				//var_dump($record->id);
				$records[$record->id] = $record;
			}
			$this->db->free($resql);

			return $records;
		} else {
			$this->error = 'Error '.$this->db->lasterror();
			$this->errors[] = $this->error;
			dol_syslog(__METHOD__.' '.join(',', $this->errors), LOG_ERR);

			return -1;
		}
	}

	/**
	 * Count objects in the database.
	 *
	 * @param  string      $websiteid    Web site
	 * @param  array       $filter       Filter array
	 * @param  string      $filtermode   Filter mode (AND or OR)
	 * @return int         		         int <0 if KO, array of pages if OK
	 */
	public function countAll($websiteid, array $filter = array(), $filtermode = 'AND')
	{
		dol_syslog(__METHOD__, LOG_DEBUG);

		$result = 0;

		$sql = 'SELECT COUNT(t.rowid) as nb';
		$sql .= ' FROM '.MAIN_DB_PREFIX.$this->table_element.' as t';
		$sql .= ' WHERE t.fk_website = '.$websiteid;
		// Manage filter
		$sqlwhere = array();
		if (count($filter) > 0) {
			foreach ($filter as $key => $value) {
				if ($key == 't.rowid' || $key == 't.fk_website') {
					$sqlwhere[] = $key.'='.$value;
				} elseif ($key == 'lang' || $key == 't.lang') {
					$sqlwhere[] = $key." = '".$this->db->escape(substr($value, 0, 2))."'";
				} else {
					$sqlwhere[] = $key.' LIKE \'%'.$this->db->escape($value).'%\'';
				}
			}
		}
		if (count($sqlwhere) > 0) {
			$sql .= ' AND ('.implode(' '.$filtermode.' ', $sqlwhere).')';
		}

		$resql = $this->db->query($sql);
		if ($resql) {
			$obj = $this->db->fetch_object($resql);
			if ($obj) {
				$result = $obj->nb;
			}

			$this->db->free($resql);

			return $result;
		} else {
			$this->error = 'Error '.$this->db->lasterror();
			$this->errors[] = $this->error;
			dol_syslog(__METHOD__.' '.join(',', $this->errors), LOG_ERR);

			return -1;
		}
	}

	/**
	 * Update object into database
	 *
	 * @param  User $user      User that modifies
	 * @param  bool $notrigger false=launch triggers after, true=disable triggers
	 * @return int             <0 if KO, >0 if OK
	 */
	public function update(User $user, $notrigger = false)
	{
		$this->description = dol_trunc($this->description, 255, 'right', 'utf-8', 1);
		$this->keywords = dol_trunc($this->keywords, 255, 'right', 'utf-8', 1);
		if ($this->aliasalt) $this->aliasalt = ','.preg_replace('/,+$/', '', preg_replace('/^,+/', '', $this->aliasalt)).','; // content in database must be ',xxx,...,yyy,'

		// Remove spaces and be sure we have main language only
		$this->lang = preg_replace('/[_-].*$/', '', trim($this->lang)); // en_US or en-US -> en

		if ($this->fk_page > 0) {
			if (empty($this->lang)) {
				$this->error = "ErrorLanguageMandatoryIfPageSetAsTranslationOfAnother";
				return -1;
			}
			$tmppage = new WebsitePage($this->db);
			$tmppage->fetch($this->fk_page);
			if ($tmppage->lang == $this->lang) {
				$this->error = "ErrorLanguageOfTranslatedPageIsSameThanThisPage";
				return -1;
			}
		}

		return $this->updateCommon($user, $notrigger);
	}

	/**
	 * Delete object in database
	 *
	 * @param User $user       User that deletes
	 * @param bool $notrigger  false=launch triggers after, true=disable triggers
	 * @return int             <0 if KO, >0 if OK
	 */
	public function delete(User $user, $notrigger = false)
	{
		$error = 0;

		// Delete all child tables
		if (!$error) {
			foreach ($this->childtablesoncascade as $table)
			{
				$sql = "DELETE FROM ".MAIN_DB_PREFIX.$table;
				$sql .= " WHERE fk_website_page = ".(int) $this->id;

				$result = $this->db->query($sql);
				if (!$result) {
					$error++;
					$this->errors[] = $this->db->lasterror();
					break;
				}
			}
		}

		if (!$error) {
			$result = $this->deleteCommon($user, $trigger);
			if ($result <= 0)
			{
				$error++;
			}
		}

		if (!$error)
		{
			$websiteobj = new Website($this->db);
			$result = $websiteobj->fetch($this->fk_website);

			if ($result > 0)
			{
				global $dolibarr_main_data_root;
				$pathofwebsite = $dolibarr_main_data_root.'/website/'.$websiteobj->ref;

				$filealias = $pathofwebsite.'/'.$this->pageurl.'.php';
				$filetpl = $pathofwebsite.'/page'.$this->id.'.tpl.php';

				dol_delete_file($filealias);
				dol_delete_file($filetpl);
			} else {
				$this->error = $websiteobj->error;
				$this->errors = $websiteobj->errors;
			}
		}

		if (! $error) {
			return 1;
		} else {
			return -1;
		}
	}

	/**
	 * Load an object from its id and create a new one in database
	 *
	 * @param	User	$user				User making the clone
	 * @param 	int 	$fromid 			Id of object to clone
	 * @param	string	$newref				New ref/alias of page
	 * @param	string	$newlang			New language
	 * @param	int		$istranslation		1=New page is a translation of the cloned page.
	 * @param	int		$newwebsite			0=Same web site, >0=Id of new website
	 * @param	string	$newtitle			New title
	 * @return 	mixed 						New object created, <0 if KO
	 */
	public function createFromClone(User $user, $fromid, $newref, $newlang = '', $istranslation = 0, $newwebsite = 0, $newtitle = '')
	{
		global $hookmanager, $langs;

		$now = dol_now();
		$error = 0;

		dol_syslog(__METHOD__, LOG_DEBUG);

		$object = new self($this->db);

		// Clean parameters
		if (empty($newref) && !empty($newtitle)) {
			$newref = strtolower(dol_sanitizeFileName(preg_replace('/\s+/', '-', $newtitle), '-', 1));
		}

		// Check parameters
		if (empty($newref)) {
			$langs->load("errors");
			$this->error = $langs->trans("ErrorFieldRequired", $langs->transnoentitiesnoconv("WEBSITE_TITLE"));
			return -1;
		}

		$this->db->begin();

		// Load source object
		$object->fetch($fromid);
		// Reset object
		$object->id = 0;

		// Clear fields
		$object->ref = $newref;
		$object->pageurl = $newref;
		$object->aliasalt = '';
		$object->fk_user_creat = $user->id;
		$object->author_alias = '';
		$object->date_creation = $now;
		$object->title = ($newtitle == '1' ? $object->title : ($newtitle ? $newtitle : $object->title));
		if (!empty($newlang)) $object->lang = $newlang;
		if ($istranslation) $object->fk_page = $fromid;
		else $object->fk_page = 0;
		if (!empty($newwebsite)) $object->fk_website = $newwebsite;
		$object->import_key = '';

		// Create clone
		$object->context['createfromclone'] = 'createfromclone';
		$result = $object->create($user);
		if ($result < 0) {
			$error++;
			$this->error = $object->error;
			$this->errors = $object->errors;
			dol_syslog(__METHOD__.' '.join(',', $this->errors), LOG_ERR);
		}

		unset($object->context['createfromclone']);

		// End
		if (!$error) {
			$this->db->commit();

			return $object;
		} else {
			$this->db->rollback();

			return -1;
		}
	}

	/**
	 *  Return a link to the user card (with optionaly the picto)
	 * 	Use this->id,this->lastname, this->firstname
	 *
	 *	@param	int		$withpicto			Include picto in link (0=No picto, 1=Include picto into link, 2=Only picto)
	 *	@param	string	$option				On what the link point to
     *  @param	integer	$notooltip			1=Disable tooltip
     *  @param	int		$maxlen				Max length of visible user name
     *  @param  string  $morecss            Add more css on link
	 *	@return	string						String with URL
	 */
	public function getNomUrl($withpicto = 0, $option = '', $notooltip = 0, $maxlen = 24, $morecss = '')
	{
		global $langs, $conf, $db;
        global $dolibarr_main_authentication, $dolibarr_main_demo;
        global $menumanager;

        $result = '';

        $label = '<u>'.$langs->trans("Page").'</u>';
        $label .= '<br>';
        $label .= '<b>'.$langs->trans('Ref').':</b> '.$this->ref.'<br>';
        $label .= '<b>'.$langs->trans('ID').':</b> '.$this->id.'<br>';
        $label .= '<b>'.$langs->trans('Title').':</b> '.$this->title.'<br>';
        $label .= '<b>'.$langs->trans('Language').':</b> '.$this->lang;

        $url = DOL_URL_ROOT.'/website/index.php?websiteid='.$this->fk_website.'&pageid='.$this->id;

        $linkclose = '';
        if (empty($notooltip))
        {
        	if (!empty($conf->global->MAIN_OPTIMIZEFORTEXTBROWSER))
        	{
        		$label = $langs->trans("ShowMyObject");
        		$linkclose .= ' alt="'.dol_escape_htmltag($label, 1).'"';
        	}
        	$linkclose .= ' title="'.dol_escape_htmltag($label, 1).'"';
        	$linkclose .= ' class="classfortooltip'.($morecss ? ' '.$morecss : '').'"';
        }
        else $linkclose = ($morecss ? ' class="'.$morecss.'"' : '');

        $linkstart = '<a href="'.$url.'"';
        $linkstart .= $linkclose.'>';
		$linkend = '</a>';

		//$linkstart = $linkend = '';

		$result .= $linkstart;
		if ($withpicto) $result .= img_picto(($notooltip ? '' : $label), ($this->picto ? $this->picto : 'generic'), ($notooltip ? (($withpicto != 2) ? 'class="paddingright"' : '') : 'class="'.(($withpicto != 2) ? 'paddingright ' : '').'classfortooltip"'), 0, 0, $notooltip ? 0 : 1);
		if ($withpicto != 2) $result .= $this->ref;
		$result .= $linkend;

		return $result;
	}

	/**
	 *  Retourne le libelle du status d'un user (actif, inactif)
	 *
	 *  @param	int		$mode          0=libelle long, 1=libelle court, 2=Picto + Libelle court, 3=Picto, 4=Picto + Libelle long, 5=Libelle court + Picto
	 *  @return	string 			       Label of status
	 */
	public function getLibStatut($mode = 0)
	{
		return $this->LibStatut($this->status, $mode);
	}

    // phpcs:disable PEAR.NamingConventions.ValidFunctionName.ScopeNotCamelCaps
	/**
	 *  Renvoi le libelle d'un status donne
	 *
	 *  @param	int		$status        	Id status
	 *  @param  int		$mode          	0=libelle long, 1=libelle court, 2=Picto + Libelle court, 3=Picto, 4=Picto + Libelle long, 5=Libelle court + Picto
	 *  @return string 			       	Label of status
	 */
	public function LibStatut($status, $mode = 0)
	{
        // phpcs:enable
		global $langs;

		if (empty($this->labelStatus) || empty($this->labelStatusShort))
		{
			global $langs;
			//$langs->load("mymodule");
			$this->labelStatus[self::STATUS_DRAFT] = $langs->trans('Disabled');
			$this->labelStatus[self::STATUS_VALIDATED] = $langs->trans('Enabled');
			$this->labelStatusShort[self::STATUS_DRAFT] = $langs->trans('Disabled');
			$this->labelStatusShort[self::STATUS_VALIDATED] = $langs->trans('Enabled');
		}

		$statusType = 'status5';
		if ($status == self::STATUS_VALIDATED) $statusType = 'status4';

		return dolGetStatus($this->labelStatus[$status], $this->labelStatusShort[$status], '', $statusType, $mode);
	}

	/**
	 * Sets object to given categories.
	 *
	 * Deletes object from existing categories not supplied.
	 * Adds it to non existing supplied categories.
	 * Existing categories are left untouch.
	 *
	 * @param 	int[]|int 	$categories 	Category ID or array of Categories IDs
	 * @return	int							<0 if KO, >0 if OK
	 */
	public function setCategories($categories)
	{
		require_once DOL_DOCUMENT_ROOT.'/categories/class/categorie.class.php';
		return $this->setCategoriesCommon($categories, Categorie::TYPE_WEBSITE_PAGE);
	}

	/**
	 * Initialise object with example values
	 * Id must be 0 if object instance is a specimen
	 *
	 * @return void
	 */
	public function initAsSpecimen()
	{
		global $user;

		$this->id = 0;

		$now = dol_now();

		$this->fk_website = '';
		$this->type_container = 'page';
		$this->pageurl = 'specimen';
		$this->aliasalt = 'specimenalt';
		$this->title = 'My Page';
		$this->description = 'This is my page';
		$this->image = '';
		$this->keywords = 'keyword1, keyword2';
		$this->htmlheader = '';
		$this->content = '<html><body>This is a html content</body></html>';
		$this->status = '';
		$this->grabbed_from = '';
		$this->date_creation = $now - (24 * 30 * 3600);
		$this->date_modification = $now - (24 * 7 * 3600);
		$this->fk_user_creat = $user->id;
		$this->author_alias = 'mypublicpseudo';
	}
}<|MERGE_RESOLUTION|>--- conflicted
+++ resolved
@@ -117,15 +117,6 @@
 
 	const STATUS_DRAFT = 0;
 	const STATUS_VALIDATED = 1;
-
-	/**
-	 * @var string path type object
-	 */
-	public $fk_typeobject;
-	/**
-	 * @var string path name object
-	 */
-	public $fk_object;
 
 
 	/**
@@ -181,11 +172,7 @@
 		//'fk_user_valid' =>array('type'=>'integer',      'label'=>'UserValidation',        'enabled'=>1, 'visible'=>-1, 'position'=>512),
 		'import_key'     =>array('type'=>'varchar(14)', 'label'=>'ImportId', 'enabled'=>1, 'visible'=>-1, 'index'=>1, 'position'=>1000, 'notnull'=>-1),
 		'fk_typeobject' => array('type' => 'varchar(255)','label' => 'ObjectType', 'enabled'=>1, 'visible'=>1, 'position'=>46, 'searchall'=>0, 'help'=>''),
-<<<<<<< HEAD
-		'fk_object' => array('type' => 'varchar(255)','label' => 'ObjectId', 'enabled'=>1, 'visible'=>1, 'position'=>47, 'searchall'=>0, 'help'=>'')
-=======
 	    'fk_object' => array('type' => 'varchar(255)','label' => 'ObjectId', 'enabled'=>1, 'visible'=>1, 'position'=>47, 'searchall'=>0, 'help'=>'')
->>>>>>> e58d0d4a
 	);
 	// END MODULEBUILDER PROPERTIES
 
@@ -283,17 +270,11 @@
 		$sql .= " t.date_creation,";
 		$sql .= " t.tms as date_modification,";
 		$sql .= " t.fk_user_creat,";
-<<<<<<< HEAD
-		$sql .= " t.fk_user_modif";
-		$sql .= " t.fk_typeobject,";
-		$sql .= " t.fk_object";
-=======
 		$sql .= " t.author_alias,";
 		$sql .= " t.fk_user_modif,";
 		$sql .= " t.import_key,";
 		$sql .= " t.fk_typeobject,";
         $sql .= " t.fk_object";
->>>>>>> e58d0d4a
 		$sql .= ' FROM '.MAIN_DB_PREFIX.$this->table_element.' as t';
 		//$sql .= ' WHERE entity IN ('.getEntity('website').')';       // entity is on website level
 		$sql .= ' WHERE 1 = 1';
@@ -351,14 +332,9 @@
 				$this->fk_user_creat = $obj->fk_user_creat;
 				$this->author_alias = $obj->author_alias;
 				$this->fk_user_modif = $obj->fk_user_modif;
-<<<<<<< HEAD
-				$this->fk_typeobject = $obj->fk_typeobject;
-				$this->fk_object = $obj->fk_object;
-=======
 				$this->import_key = $obj->import_key;
 				$this->fk_typeobject = $obj->fk_typeobject;
                 $this->fk_object = $obj->fk_object;
->>>>>>> e58d0d4a
 			}
 			$this->db->free($resql);
 
@@ -412,17 +388,11 @@
 		$sql .= " t.date_creation,";
 		$sql .= " t.tms as date_modification,";
 		$sql .= " t.fk_user_creat,";
-<<<<<<< HEAD
-		$sql .= " t.fk_user_modif";
-		$sql .= " t.fk_typeobject,";
-		$sql .= " t.fk_object";
-=======
 		$sql .= " t.author_alias,";
 		$sql .= " t.fk_user_modif,";
 		$sql .= " t.import_key,";
 		$sql .= " t.fk_typeobject,";
         $sql .= " t.fk_object";
->>>>>>> e58d0d4a
 		$sql .= ' FROM '.MAIN_DB_PREFIX.$this->table_element.' as t';
 		$sql .= ' WHERE t.fk_website = '.$websiteid;
 		// Manage filter
@@ -490,10 +460,7 @@
 				$record->fk_user_creat = $obj->fk_user_creat;
 				$record->author_alias = $obj->author_alias;
 				$record->fk_user_modif = $obj->fk_user_modif;
-<<<<<<< HEAD
-=======
 				$record->import_key = $obj->import_key;
->>>>>>> e58d0d4a
 				$record->fk_typeobject = $obj->fk_typeobject;
 				$record->fk_object = $obj->fk_object;
 				//var_dump($record->id);
