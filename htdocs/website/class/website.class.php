<?php
/* Copyright (C) 2007-2012  Laurent Destailleur <eldy@users.sourceforge.net>
 * Copyright (C) 2014       Juanjo Menent       <jmenent@2byte.es>
 * Copyright (C) 2015       Florian Henry       <florian.henry@open-concept.pro>
 * Copyright (C) 2015       Raphaël Doursenaud  <rdoursenaud@gpcsolutions.fr>
 * Copyright (C) ---Put here your own copyright and developer email---
 *
 * This program is free software; you can redistribute it and/or modify
 * it under the terms of the GNU General Public License as published by
 * the Free Software Foundation; either version 3 of the License, or
 * (at your option) any later version.
 *
 * This program is distributed in the hope that it will be useful,
 * but WITHOUT ANY WARRANTY; without even the implied warranty of
 * MERCHANTABILITY or FITNESS FOR A PARTICULAR PURPOSE.  See the
 * GNU General Public License for more details.
 *
 * You should have received a copy of the GNU General Public License
 * along with this program. If not, see <http://www.gnu.org/licenses/>.
 */

/**
 * \file    website/website.class.php
 * \ingroup website
 * \brief   File for the CRUD class of website (Create/Read/Update/Delete)
 */

// Put here all includes required by your class file
require_once DOL_DOCUMENT_ROOT . '/core/class/commonobject.class.php';
//require_once DOL_DOCUMENT_ROOT . '/societe/class/societe.class.php';
//require_once DOL_DOCUMENT_ROOT . '/product/class/product.class.php';

/**
 * Class Website
 */
class Website extends CommonObject
{
	/**
	 * @var string Id to identify managed objects
	 */
	public $element = 'website';
	
	/**
	 * @var string Name of table without prefix where object is stored
	 */
	public $table_element = 'website';
	
	/**
	 * @var array  Does website support multicompany module ? 0=No test on entity, 1=Test with field entity, 2=Test with link by societe
	 */
	public $ismultientitymanaged = 1;
	
	/**
	 * @var string String with name of icon for website. Must be the part after the 'object_' into object_myobject.png
	 */
	public $picto = 'globe';

	/**
	 * @var int
	 */
	public $entity;
	
	/**
	 * @var string
	 */
	public $ref;
	
	/**
	 * @var string
	 */
	public $description;
	
	/**
	 * @var int
	 */
	public $status;
	
	/**
	 * @var mixed
	 */
	public $date_creation;
	
	/**
	 * @var mixed
	 */
	public $tms = '';
	
	/**
	 * @var integer
	 */
	public $fk_default_home;
	
	/**
	 * @var string
	 */
	public $virtualhost;


	/**
	 * Constructor
	 *
	 * @param DoliDb $db Database handler
	 */
	public function __construct(DoliDB $db)
	{
		$this->db = $db;
		return 1;
	}

	/**
	 * Create object into database
	 *
	 * @param  User $user      User that creates
	 * @param  bool $notrigger false=launch triggers after, true=disable triggers
	 *
	 * @return int <0 if KO, Id of created object if OK
	 */
	public function create(User $user, $notrigger = false)
	{
		global $conf;

		dol_syslog(__METHOD__, LOG_DEBUG);

		$error = 0;
		$now=dol_now();

		// Clean parameters
		if (isset($this->entity)) {
			 $this->entity = trim($this->entity);
		}
		if (isset($this->ref)) {
			 $this->ref = trim($this->ref);
		}
		if (isset($this->description)) {
			 $this->description = trim($this->description);
		}
		if (isset($this->status)) {
			 $this->status = trim($this->status);
		}
		if (empty($this->date_creation)) $this->date_creation = $now;
		if (empty($this->date_modification)) $this->date_modification = $now;

		// Check parameters
		if (empty($this->entity)) { $this->entity = $conf->entity; }

		// Insert request
		$sql = 'INSERT INTO ' . MAIN_DB_PREFIX . $this->table_element . '(';
		$sql.= 'entity,';
		$sql.= 'ref,';
		$sql.= 'description,';
		$sql.= 'status,';
		$sql.= 'fk_default_home,';
		$sql.= 'virtualhost,';
		$sql.= 'fk_user_create,';
		$sql.= 'date_creation,';
		$sql.= 'tms';
		$sql .= ') VALUES (';
		$sql .= ' '.((empty($this->entity) && $this->entity != '0')?'NULL':$this->entity).',';
		$sql .= ' '.(! isset($this->ref)?'NULL':"'".$this->db->escape($this->ref)."'").',';
		$sql .= ' '.(! isset($this->description)?'NULL':"'".$this->db->escape($this->description)."'").',';
		$sql .= ' '.(! isset($this->status)?'NULL':$this->status).',';
		$sql .= ' '.(! isset($this->fk_default_home)?'NULL':$this->fk_default_home).',';
		$sql .= ' '.(! isset($this->virtualhost)?'NULL':"'".$this->db->escape($this->virtualhost)."'").",";
		$sql .= ' '.(! isset($this->fk_user_create)?$user->id:$this->fk_user_create).',';
		$sql .= ' '.(! isset($this->date_creation) || dol_strlen($this->date_creation)==0?'NULL':"'".$this->db->idate($this->date_creation)."'").",";
		$sql .= ' '.(! isset($this->date_modification) || dol_strlen($this->date_modification)==0?'NULL':"'".$this->db->idate($this->date_creation)."'");
		$sql .= ')';

		$this->db->begin();

		$resql = $this->db->query($sql);
		if (!$resql) {
			$error ++;
			$this->errors[] = 'Error ' . $this->db->lasterror();
			dol_syslog(__METHOD__ . ' ' . join(',', $this->errors), LOG_ERR);
		}

		if (!$error) {
			$this->id = $this->db->last_insert_id(MAIN_DB_PREFIX . $this->table_element);

			if (!$notrigger) {
				// Uncomment this and change MYOBJECT to your own tag if you
				// want this action to call a trigger.

				//// Call triggers
				//$result=$this->call_trigger('MYOBJECT_CREATE',$user);
				//if ($result < 0) $error++;
				//// End call triggers
			}
		}

		// Commit or rollback
		if ($error) {
			$this->db->rollback();

			return - 1 * $error;
		} else {
			$this->db->commit();

			return $this->id;
		}
	}

	/**
	 * Load object in memory from the database
	 *
	 * @param 	int    $id  	Id object
	 * @param 	string $ref 	Ref
	 * @return 	int 			<0 if KO, 0 if not found, >0 if OK
	 */
	public function fetch($id, $ref = null)
	{
		dol_syslog(__METHOD__, LOG_DEBUG);

		$sql = 'SELECT';
		$sql .= ' t.rowid,';
		$sql .= " t.entity,";
		$sql .= " t.ref,";
		$sql .= " t.description,";
		$sql .= " t.status,";
		$sql .= " t.fk_default_home,";
		$sql .= " t.virtualhost,";
		$sql .= " t.fk_user_create,";
		$sql .= " t.fk_user_modif,";
		$sql .= " t.date_creation,";
		$sql .= " t.tms as date_modification";
		$sql .= ' FROM ' . MAIN_DB_PREFIX . $this->table_element . ' as t';
		$sql .= ' WHERE t.entity IN ('.getEntity('website').')';
		if (null !== $ref) {
			$sql .= " AND t.ref = '" . $this->db->escape($ref) . "'";
		} else {
			$sql .= ' AND t.rowid = ' . $id;
		}

		$resql = $this->db->query($sql);
		if ($resql) {
			$numrows = $this->db->num_rows($resql);
			if ($numrows) {
				$obj = $this->db->fetch_object($resql);

				$this->id = $obj->rowid;

				$this->entity = $obj->entity;
				$this->ref = $obj->ref;
				$this->description = $obj->description;
				$this->status = $obj->status;
				$this->fk_default_home = $obj->fk_default_home;
				$this->virtualhost = $obj->virtualhost;
				$this->fk_user_create = $obj->fk_user_create;
				$this->fk_user_modif = $obj->fk_user_modif;
				$this->date_creation = $this->db->jdate($obj->date_creation);
				$this->date_modification = $this->db->jdate($obj->date_modification);
			}
			$this->db->free($resql);

			if ($numrows > 0) {
				// Lines
				$this->fetchLines();
			}

			if ($numrows > 0) {
				return 1;
			} else {
				return 0;
			}
		} else {
			$this->errors[] = 'Error ' . $this->db->lasterror();
			dol_syslog(__METHOD__ . ' ' . join(',', $this->errors), LOG_ERR);

			return - 1;
		}
	}

	/**
	 * Load object lines in memory from the database
	 *
	 * @return int         <0 if KO, 0 if not found, >0 if OK
	 */
	public function fetchLines()
	{
		$this->lines=array();

		// Load lines with object MyObjectLine

		return count($this->lines)?1:0;
	}


	/**
	 * Load object in memory from the database
	 *
	 * @param string $sortorder Sort Order
	 * @param string $sortfield Sort field
	 * @param int    $limit     offset limit
	 * @param int    $offset    offset limit
	 * @param array  $filter    filter array
	 * @param string $filtermode filter mode (AND or OR)
	 *
	 * @return int <0 if KO, >0 if OK
	 */
	public function fetchAll($sortorder='', $sortfield='', $limit=0, $offset=0, array $filter = array(), $filtermode='AND')
	{
		dol_syslog(__METHOD__, LOG_DEBUG);

		$sql = 'SELECT';
		$sql .= ' t.rowid,';
		$sql .= " t.entity,";
		$sql .= " t.ref,";
		$sql .= " t.description,";
		$sql .= " t.status,";
		$sql .= " t.fk_default_home,";
		$sql .= " t.virtualhost,";
		$sql .= " t.fk_user_create,";
		$sql .= " t.fk_user_modif,";
		$sql .= " t.date_creation,";
		$sql .= " t.tms as date_modification";
		$sql .= ' FROM ' . MAIN_DB_PREFIX . $this->table_element. ' as t';
		$sql .= ' WHERE t.entity IN ('.getEntity('website').')';
		// Manage filter
		$sqlwhere = array();
		if (count($filter) > 0) {
			foreach ($filter as $key => $value) {
				$sqlwhere [] = $key . ' LIKE \'%' . $this->db->escape($value) . '%\'';
			}
		}
		if (count($sqlwhere) > 0) {
			$sql .= ' AND ' . implode(' '.$filtermode.' ', $sqlwhere);
		}

		if (!empty($sortfield)) {
			$sql .= $this->db->order($sortfield,$sortorder);
		}
		if (!empty($limit)) {
		 $sql .=  ' ' . $this->db->plimit($limit, $offset);
		}
		$this->records = array();

		$resql = $this->db->query($sql);
		if ($resql) {
			$num = $this->db->num_rows($resql);

			while ($obj = $this->db->fetch_object($resql)) {
				$line = new self($this->db);

				$line->id = $obj->rowid;

				$line->entity = $obj->entity;
				$line->ref = $obj->ref;
				$line->description = $obj->description;
				$line->status = $obj->status;
				$line->fk_default_home = $obj->fk_default_home;
				$line->virtualhost = $obj->virtualhost;
				$this->fk_user_create = $obj->fk_user_create;
				$this->fk_user_modif = $obj->fk_user_modif;
				$line->date_creation = $this->db->jdate($obj->date_creation);
				$line->date_modification = $this->db->jdate($obj->date_modification);

				$this->records[$line->id] = $line;
			}
			$this->db->free($resql);

			return $num;
		} else {
			$this->errors[] = 'Error ' . $this->db->lasterror();
			dol_syslog(__METHOD__ . ' ' . join(',', $this->errors), LOG_ERR);

			return - 1;
		}
	}

	/**
	 * Update object into database
	 *
	 * @param  User $user      User that modifies
	 * @param  bool $notrigger false=launch triggers after, true=disable triggers
	 *
	 * @return int <0 if KO, >0 if OK
	 */
	public function update(User $user, $notrigger = false)
	{
		$error = 0;

		dol_syslog(__METHOD__, LOG_DEBUG);

		// Clean parameters

		if (isset($this->entity)) {
			 $this->entity = trim($this->entity);
		}
		if (isset($this->ref)) {
			 $this->ref = trim($this->ref);
		}
		if (isset($this->description)) {
			 $this->description = trim($this->description);
		}
		if (isset($this->status)) {
			 $this->status = trim($this->status);
		}

		// Check parameters
		// Put here code to add a control on parameters values

		// Update request
		$sql = 'UPDATE ' . MAIN_DB_PREFIX . $this->table_element . ' SET';
		$sql .= ' entity = '.(isset($this->entity)?$this->entity:"null").',';
		$sql .= ' ref = '.(isset($this->ref)?"'".$this->db->escape($this->ref)."'":"null").',';
		$sql .= ' description = '.(isset($this->description)?"'".$this->db->escape($this->description)."'":"null").',';
		$sql .= ' status = '.(isset($this->status)?$this->status:"null").',';
		$sql .= ' fk_default_home = '.(($this->fk_default_home > 0)?$this->fk_default_home:"null").',';
		$sql .= ' virtualhost = '.(($this->virtualhost != '')?"'".$this->db->escape($this->virtualhost)."'":"null").',';
		$sql .= ' fk_user_modif = '.(! isset($this->fk_user_modif) ? $user->id : $this->fk_user_modif).',';
		$sql .= ' date_creation = '.(! isset($this->date_creation) || dol_strlen($this->date_creation) != 0 ? "'".$this->db->idate($this->date_creation)."'" : 'null');
		$sql .= ', tms = '.(dol_strlen($this->date_modification) != 0 ? "'".$this->db->idate($this->date_modification)."'" : "'".$this->db->idate(dol_now())."'");
		$sql .= ' WHERE rowid=' . $this->id;

		$this->db->begin();

		$resql = $this->db->query($sql);
		if (!$resql) {
			$error ++;
			$this->errors[] = 'Error ' . $this->db->lasterror();
			dol_syslog(__METHOD__ . ' ' . join(',', $this->errors), LOG_ERR);
		}

		if (!$error && !$notrigger) {
			// Uncomment this and change MYOBJECT to your own tag if you
			// want this action calls a trigger.

			//// Call triggers
			//$result=$this->call_trigger('MYOBJECT_MODIFY',$user);
			//if ($result < 0) { $error++; //Do also what you must do to rollback action if trigger fail}
			//// End call triggers
		}

		// Commit or rollback
		if ($error) {
			$this->db->rollback();

			return - 1 * $error;
		} else {
			$this->db->commit();

			return 1;
		}
	}

	/**
	 * Delete object in database
	 *
	 * @param User $user      User that deletes
	 * @param bool $notrigger false=launch triggers after, true=disable triggers
	 *
	 * @return int <0 if KO, >0 if OK
	 */
	public function delete(User $user, $notrigger = false)
	{
		dol_syslog(__METHOD__, LOG_DEBUG);

		$error = 0;

		$this->db->begin();

		if (!$error) {
			if (!$notrigger) {
				// Uncomment this and change MYOBJECT to your own tag if you
				// want this action calls a trigger.

				//// Call triggers
				//$result=$this->call_trigger('MYOBJECT_DELETE',$user);
				//if ($result < 0) { $error++; //Do also what you must do to rollback action if trigger fail}
				//// End call triggers
			}
		}

		if (!$error) {
			$sql = 'DELETE FROM ' . MAIN_DB_PREFIX . $this->table_element;
			$sql .= ' WHERE rowid=' . $this->id;

			$resql = $this->db->query($sql);
			if (!$resql) {
				$error ++;
				$this->errors[] = 'Error ' . $this->db->lasterror();
				dol_syslog(__METHOD__ . ' ' . join(',', $this->errors), LOG_ERR);
			}
		}

		// Commit or rollback
		if ($error) {
			$this->db->rollback();

			return - 1 * $error;
		} else {
			$this->db->commit();

			return 1;
		}
	}

	/**
	 * Load an object from its id and create a new one in database.
	 * This copy website directories, regenerate all the pages + alias pages and recreate the medias link.
	 *
	 * @param	User	$user		User making the clone
	 * @param 	int 	$fromid 	Id of object to clone
	 * @param	string	$newref		New ref
	 * @param	string	$newlang	New language
	 * @return 	mixed 				New object created, <0 if KO
	 */
	public function createFromClone($user, $fromid, $newref, $newlang='')
	{
        global $hookmanager, $langs;
		global $dolibarr_main_data_root;

		$error=0;

        dol_syslog(__METHOD__, LOG_DEBUG);

		$object = new self($this->db);

        // Check no site with ref exists
		if ($object->fetch(0, $newref) > 0)
		{
			$this->error='NewRefIsAlreadyUsed';
			return -1;
		}

		$this->db->begin();

		// Load source object
		$object->fetch($fromid);

		$oldidforhome=$object->fk_default_home;

		$pathofwebsiteold=$dolibarr_main_data_root.'/website/'.$object->ref;
		$pathofwebsitenew=$dolibarr_main_data_root.'/website/'.$newref;
		dol_delete_dir_recursive($pathofwebsitenew);

		$fileindex=$pathofwebsitenew.'/index.php';

		// Reset some properties
		unset($object->id);
		unset($object->fk_user_creat);
		unset($object->import_key);

		// Clear fields
		$object->ref=$newref;
		$object->fk_default_home=0;
		$object->virtualhost='';

		// Create clone
		$object->context['createfromclone'] = 'createfromclone';
		$result = $object->create($user);
		if ($result < 0) {
			$error ++;
			$this->errors = $object->errors;
			dol_syslog(__METHOD__ . ' ' . join(',', $this->errors), LOG_ERR);
		}

		if (! $error)
		{
			dolCopyDir($pathofwebsiteold, $pathofwebsitenew, $conf->global->MAIN_UMASK, 0);

			// Check symlink to medias and restore it if ko
			$pathtomedias=DOL_DATA_ROOT.'/medias';
			$pathtomediasinwebsite=$pathofwebsitenew.'/medias';
			if (! is_link(dol_osencode($pathtomediasinwebsite)))
			{
				dol_syslog("Create symlink for ".$pathtomedias." into name ".$pathtomediasinwebsite);
				dol_mkdir(dirname($pathtomediasinwebsite));     // To be sure dir for website exists
				$result = symlink($pathtomedias, $pathtomediasinwebsite);
			}

			$newidforhome=0;

			// Duplicate pages
			$objectpages = new WebsitePage($this->db);
			$listofpages = $objectpages->fetchAll($fromid);
			foreach($listofpages as $pageid => $objectpageold)
			{
				// Delete old file
				$filetplold=$pathofwebsitenew.'/page'.$pageid.'.tpl.php';
				dol_syslog("We regenerate alias page new name=".$filealias.", old name=".$fileoldalias);
				dol_delete_file($filetplold);

				// Create new file
				$objectpagenew = $objectpageold->createFromClone($user, $pageid, $objectpageold->pageurl, '', 0, $object->id, 1);
				//print $pageid.' = '.$objectpageold->pageurl.' -> '.$objectpagenew->id.' = '.$objectpagenew->pageurl.'<br>';
				if (is_object($objectpagenew) && $objectpagenew->pageurl)
				{
		            $filealias=$pathofwebsitenew.'/'.$objectpagenew->pageurl.'.php';
					$filetplnew=$pathofwebsitenew.'/page'.$objectpagenew->id.'.tpl.php';

					// Save page alias
					$result=dolSavePageAlias($filealias, $object, $objectpagenew);
					if (! $result) setEventMessages('Failed to write file '.$filealias, null, 'errors');

					$result=dolSavePageContent($filetplnew, $object, $objectpagenew);
					if (! $result) setEventMessages('Failed to write file '.$filetplnew, null, 'errors');

					if ($pageid == $oldidforhome)
					{
						$newidforhome = $objectpagenew->id;
					}
				}
				else
				{
					setEventMessages($objectpageold->error, $objectpageold->errors, 'errors');
					$error++;
				}
			}
		}

		if (! $error)
		{
			// Restore id of home page
			$object->fk_default_home = $newidforhome;
		    $res = $object->update($user);
		    if (! $res > 0)
		    {
		        $error++;
		        setEventMessages($objectpage->error, $objectpage->errors, 'errors');
		    }

		    if (! $error)
		    {
		    	$filetpl=$pathofwebsitenew.'/page'.$newidforhome.'.tpl.php';

		    	// Generate the index.php page to be the home page
		    	//-------------------------------------------------
		    	$result = dolSaveIndexPage($pathofwebsitenew, $fileindex, $filetpl);
		    }
		}

		// End
		if (!$error) {
			$this->db->commit();

			return $object;
		} else {
			$this->db->rollback();

			return - 1;
		}
	}

	/**
	 *  Return a link to the user card (with optionaly the picto)
	 * 	Use this->id,this->lastname, this->firstname
	 *
	 *	@param	int		$withpicto			Include picto in link (0=No picto, 1=Include picto into link, 2=Only picto)
	 *	@param	string	$option				On what the link point to
     *  @param	integer	$notooltip			1=Disable tooltip
     *  @param	int		$maxlen				Max length of visible user name
     *  @param  string  $morecss            Add more css on link
	 *	@return	string						String with URL
	 */
	function getNomUrl($withpicto=0, $option='', $notooltip=0, $maxlen=24, $morecss='')
	{
		global $langs, $conf, $db;
        global $dolibarr_main_authentication, $dolibarr_main_demo;
        global $menumanager;


        $result = '';
        $companylink = '';

        $label = '<u>' . $langs->trans("WebSite") . '</u>';
        $label.= '<div width="100%">';
        $label.= '<b>' . $langs->trans('Nom') . ':</b> ' . $this->ref;

        $linkstart = '<a href="'.DOL_URL_ROOT.'/website/card.php?id='.$this->id.'"';
        $linkstart.= ($notooltip?'':' title="'.dol_escape_htmltag($label, 1).'" class="classfortooltip'.($morecss?' '.$morecss:'').'"');
        $linkstart.= '>';
		$linkend='</a>';

		$linkstart = $linkend = '';

        if ($withpicto)
        {
            $result.=($linkstart.img_object(($notooltip?'':$label), ($this->picto?$this->picto:'generic'), ($notooltip?'':'class="classfortooltip"')).$linkend);
            if ($withpicto != 2) $result.=' ';
		}
		$result.= $linkstart . $this->ref . $linkend;
		return $result;
	}

	/**
	 *  Retourne le libelle du status d'un user (actif, inactif)
	 *
	 *  @param	int		$mode          0=libelle long, 1=libelle court, 2=Picto + Libelle court, 3=Picto, 4=Picto + Libelle long, 5=Libelle court + Picto
	 *  @return	string 			       Label of status
	 */
	function getLibStatut($mode=0)
	{
		return $this->LibStatut($this->status,$mode);
	}

	/**
	 *  Renvoi le libelle d'un status donne
	 *
	 *  @param	int		$status        	Id status
	 *  @param  int		$mode          	0=libelle long, 1=libelle court, 2=Picto + Libelle court, 3=Picto, 4=Picto + Libelle long, 5=Libelle court + Picto
	 *  @return string 			       	Label of status
	 */
    // phpcs:ignore PEAR.NamingConventions.ValidFunctionName.NotCamelCaps
	function LibStatut($status,$mode=0)
	{
		global $langs;

		if ($mode == 0)
		{
			$prefix='';
			if ($status == 1) return $langs->trans('Enabled');
			if ($status == 0) return $langs->trans('Disabled');
		}
		if ($mode == 1)
		{
			if ($status == 1) return $langs->trans('Enabled');
			if ($status == 0) return $langs->trans('Disabled');
		}
		if ($mode == 2)
		{
			if ($status == 1) return img_picto($langs->trans('Enabled'),'statut4').' '.$langs->trans('Enabled');
			if ($status == 0) return img_picto($langs->trans('Disabled'),'statut5').' '.$langs->trans('Disabled');
		}
		if ($mode == 3)
		{
			if ($status == 1) return img_picto($langs->trans('Enabled'),'statut4');
			if ($status == 0) return img_picto($langs->trans('Disabled'),'statut5');
		}
		if ($mode == 4)
		{
			if ($status == 1) return img_picto($langs->trans('Enabled'),'statut4').' '.$langs->trans('Enabled');
			if ($status == 0) return img_picto($langs->trans('Disabled'),'statut5').' '.$langs->trans('Disabled');
		}
		if ($mode == 5)
		{
			if ($status == 1) return $langs->trans('Enabled').' '.img_picto($langs->trans('Enabled'),'statut4');
			if ($status == 0) return $langs->trans('Disabled').' '.img_picto($langs->trans('Disabled'),'statut5');
		}
	}


	/**
	 * Initialise object with example values
	 * Id must be 0 if object instance is a specimen
	 *
	 * @return void
	 */
	public function initAsSpecimen()
	{
	    global $user;

		$this->id = 0;

		$this->entity = 1;
		$this->ref = 'myspecimenwebsite';
		$this->description = 'A specimen website';
		$this->status = '';
		$this->fk_default_home = null;
		$this->virtualhost = 'http://myvirtualhost';
		$this->fk_user_create = $user->id;
		$this->fk_user_modif = $user->id;
		$this->date_creation = dol_now();
		$this->tms = dol_now();
	}


	/**
	 * Generate a zip with all data of web site.
	 *
	 * @return  string						Path to file with zip
	 */
	function exportWebSite()
	{
		global $conf;

		$website = $this;

		if (empty($website->id) || empty($website->ref))
		{
			setEventMessages("Website id or ref is not defined", null, 'errors');
			return '';
		}

		dol_syslog("Create temp dir ".$conf->website->dir_temp);
		dol_mkdir($conf->website->dir_temp);
		if (! is_writable($conf->website->dir_temp))
		{
			setEventMessages("Temporary dir ".$conf->website->dir_temp." is not writable", null, 'errors');
			return '';
		}

		$destdir = $conf->website->dir_temp.'/'.$website->ref;

		dol_syslog("Clear temp dir ".$destdir);
		$count=0; $countreallydeleted=0;
		$counttodelete = dol_delete_dir_recursive($destdir, $count, 1, 0, $countreallydeleted);
		if ($counttodelete != $countreallydeleted)
		{
			setEventMessages("Failed to clean temp directory ".$destdir, null, 'errors');
			return '';
		}

		$arrayreplacement=array();

		$srcdir = $conf->website->dir_output.'/'.$website->ref;
		$destdir = $conf->website->dir_temp.'/'.$website->ref.'/containers';

		dol_syslog("Copy content from ".$srcdir." into ".$destdir);
		dolCopyDir($srcdir, $destdir, 0, 1, $arrayreplacement);

		$srcdir = DOL_DATA_ROOT.'/medias/image/'.$website->ref;
		$destdir = $conf->website->dir_temp.'/'.$website->ref.'/medias/image/websitekey';

		dol_syslog("Copy content from ".$srcdir." into ".$destdir);
		dolCopyDir($srcdir, $destdir, 0, 1, $arrayreplacement);

		$srcdir = DOL_DATA_ROOT.'/medias/js/'.$website->ref;
		$destdir = $conf->website->dir_temp.'/'.$website->ref.'/medias/js/websitekey';

		dol_syslog("Copy content from ".$srcdir." into ".$destdir);
		dolCopyDir($srcdir, $destdir, 0, 1, $arrayreplacement);

		// Build sql file
		dol_syslog("Create containers dir");
		dol_mkdir($conf->website->dir_temp.'/'.$website->ref.'/containers');

		$filesql = $conf->website->dir_temp.'/'.$website->ref.'/website_pages.sql';
		$fp = fopen($filesql,"w");
		if (empty($fp))
		{
			setEventMessages("Failed to create file ".$filesql, null, 'errors');
			return '';
		}

		$objectpages = new WebsitePage($this->db);
		$listofpages = $objectpages->fetchAll($website->id);

		// Assign ->newid and ->newfk_page
		$i=1;
		foreach($listofpages as $pageid => $objectpageold)
		{
			$objectpageold->newid=$i;
			$i++;
		}
		$i=1;
		foreach($listofpages as $pageid => $objectpageold)
		{
			// Search newid
			$newfk_page=0;
			foreach($listofpages as $pageid2 => $objectpageold2)
			{
				if ($pageid2 == $objectpageold->fk_page)
				{
					$newfk_page = $objectpageold2->newid;
					break;
				}
			}
			$objectpageold->newfk_page=$newfk_page;
			$i++;
		}
		foreach($listofpages as $pageid => $objectpageold)
		{
			$allaliases = $objectpageold->pageurl;
			$allaliases.= ($objectpageold->aliasalt ? ','.$objectpageold->aliasalt : '');

			$line = '-- Page ID '.$objectpageold->id.' -> '.$objectpageold->newid.'__+MAX_llx_website_page__ - Aliases '.$allaliases.' --;';
			$line.= "\n";
			fputs($fp, $line);

			// Warning: We must keep llx_ here. It is a generic SQL.
			$line = 'INSERT INTO llx_website_page(rowid, fk_page, fk_website, pageurl, aliasalt, title, description, keywords, status, date_creation, tms, lang, import_key, grabbed_from, type_container, htmlheader, content)';
			$line.= " VALUES(";
			$line.= $objectpageold->newid."__+MAX_llx_website_page__, ";
			$line.= ($objectpageold->newfk_page ? $this->db->escape($objectpageold->newfk_page)."__+MAX_llx_website_page__" : "null").", ";
			$line.= "__WEBSITE_ID__, ";
			$line.= "'".$this->db->escape($objectpageold->pageurl)."', ";
			$line.= "'".$this->db->escape($objectpageold->aliasalt)."', ";
			$line.= "'".$this->db->escape($objectpageold->title)."', ";
			$line.= "'".$this->db->escape($objectpageold->description)."', ";
			$line.= "'".$this->db->escape($objectpageold->keywords)."', ";
			$line.= "'".$this->db->escape($objectpageold->status)."', ";
			$line.= "'".$this->db->idate($objectpageold->date_creation)."', ";
			$line.= "'".$this->db->idate($objectpageold->date_modification)."', ";
			$line.= "'".$this->db->escape($objectpageold->lang)."', ";
			$line.= ($objectpageold->import_key ? "'".$this->db->escape($objectpageold->import_key)."'" : "null").", ";
			$line.= "'".$this->db->escape($objectpageold->grabbed_from)."', ";
			$line.= "'".$this->db->escape($objectpageold->type_container)."', ";

			$stringtoexport = $objectpageold->htmlheader;
			$stringtoexport = str_replace(array("\r\n","\r","\n"), "__N__", $stringtoexport);
			$stringtoexport = str_replace('file=image/'.$website->ref.'/', "file=image/__WEBSITE_KEY__/", $stringtoexport);
			$stringtoexport = str_replace('file=js/'.$website->ref.'/', "file=js/__WEBSITE_KEY__/", $stringtoexport);
			$stringtoexport = str_replace('medias/image/'.$website->ref.'/', "medias/image/__WEBSITE_KEY__/", $stringtoexport);
			$stringtoexport = str_replace('medias/js/'.$website->ref.'/', "medias/js/__WEBSITE_KEY__/", $stringtoexport);
			$line.= "'".$this->db->escape(str_replace(array("\r\n","\r","\n"), "__N__", $stringtoexport))."', ";	// Replace \r \n to have record on 1 line

			$stringtoexport = $objectpageold->content;
			$stringtoexport = str_replace(array("\r\n","\r","\n"), "__N__", $stringtoexport);
			$stringtoexport = str_replace('file=image/'.$website->ref.'/', "file=image/__WEBSITE_KEY__/", $stringtoexport);
			$stringtoexport = str_replace('file=js/'.$website->ref.'/', "file=js/__WEBSITE_KEY__/", $stringtoexport);
			$stringtoexport = str_replace('medias/image/'.$website->ref.'/', "medias/image/__WEBSITE_KEY__/", $stringtoexport);
			$stringtoexport = str_replace('medias/js/'.$website->ref.'/', "medias/js/__WEBSITE_KEY__/", $stringtoexport);
			$line.= "'".$this->db->escape($stringtoexport)."'";		// Replace \r \n to have record on 1 line
			$line.= ");";
			$line.= "\n";
			fputs($fp, $line);
		}

		fclose($fp);
		if (! empty($conf->global->MAIN_UMASK))
			@chmod($filesql, octdec($conf->global->MAIN_UMASK));

		// Build zip file
		$filedir  = $conf->website->dir_temp.'/'.$website->ref.'/.';
		$fileglob = $conf->website->dir_temp.'/'.$website->ref.'/website_'.$website->ref.'-*.zip';
		$filename = $conf->website->dir_temp.'/'.$website->ref.'/website_'.$website->ref.'-'.dol_print_date(dol_now(),'dayhourlog').'.zip';

		dol_delete_file($fileglob, 0);
		dol_compress_file($filedir, $filename, 'zip');

		return $filename;
	}


	/**
	 * Open a zip with all data of web site and load it into database.
	 *
	 * @param 	string		$pathtofile		Path of zip file
	 * @return  int							<0 if KO, Id of new website if OK
	 */
	function importWebSite($pathtofile)
	{
		global $conf;

		$error = 0;

		$object = $this;
		if (empty($object->ref))
		{
			$this->error = 'Function importWebSite called on object not loaded (object->ref is empty)';
			return -1;
		}

		dol_delete_dir_recursive(dirname($pathtofile).'/'.$object->ref);
		dol_mkdir(dirname($pathtofile).'/'.$object->ref);

		$filename = basename($pathtofile);
		if (! preg_match('/^website_(.*)-(.*)$/', $filename, $reg))
		{
			$this->errors[]='Bad format for filename '.$filename.'. Must be website_XXX-VERSION.';
			return -1;
		}

		$result = dol_uncompress($pathtofile, $conf->website->dir_temp.'/'.$object->ref);
		if (! empty($result['error']))
		{
			$this->errors[]='Failed to unzip file '.$pathtofile.'.';
			return -1;
		}


		dolCopyDir($conf->website->dir_temp.'/'.$object->ref.'/containers', $conf->website->dir_output.'/'.$object->ref, 0, 1);	// Overwrite if exists

		dolCopyDir($conf->website->dir_temp.'/'.$object->ref.'/medias/image/websitekey', $conf->website->dir_output.'/'.$object->ref.'/medias/image/'.$object->ref, 0, 1);	// Medias can be shared, do not overwrite if exists
		dolCopyDir($conf->website->dir_temp.'/'.$object->ref.'/medias/js/websitekey',    $conf->website->dir_output.'/'.$object->ref.'/medias/js/'.$object->ref, 0, 1);	    // Medias can be shared, do not overwrite if exists

		$sqlfile = $conf->website->dir_temp.'/'.$object->ref.'/website_pages.sql';

		$arrayreplacement = array();
		$arrayreplacement['__WEBSITE_ID__'] = $object->id;
		$arrayreplacement['__WEBSITE_KEY__'] = $object->ref;
		$arrayreplacement['__N__'] = $this->db->escape("\n");			// Restore \n
		$result = dolReplaceInFile($sqlfile, $arrayreplacement);

		$this->db->begin();

		$sqlgetrowid='SELECT MAX(rowid) as max from '.MAIN_DB_PREFIX.'website_page';
		$resql=$this->db->query($sqlgetrowid);
		if ($resql)
		{
			$obj=$this->db->fetch_object($resql);
			$maxrowid=$obj->max;
		}

		$runsql = run_sql($sqlfile, 1, '', 0, '', 'none', 0, 1);
		if ($runsql <= 0)
		{
			$this->errors[]='Failed to load sql file '.$sqlfile.'.';
			$error++;
		}

		$objectpagestatic = new WebsitePage($this->db);

		// Make replacement of IDs
		$fp = fopen($sqlfile,"r");
		if ($fp)
		{
			while (! feof($fp))
			{
				// Warning fgets with second parameter that is null or 0 hang.
				$buf = fgets($fp, 65000);
				if (preg_match('/^-- Page ID (\d+)\s[^\s]+\s(\d+).*Aliases\s(.*)\s--;/i', $buf, $reg))
				{
					$oldid = $reg[1];
					$newid = ($reg[2] + $maxrowid);
					$aliasesarray = explode(',', $reg[3]);

					dol_syslog("Found ID ".$oldid." to replace with ID ".$newid." and shortcut aliases to create: ".$reg[3]);

					dol_move($conf->website->dir_output.'/'.$object->ref.'/page'.$oldid.'.tpl.php', $conf->website->dir_output.'/'.$object->ref.'/page'.$newid.'.tpl.php', 0, 1, 0, 0);

					foreach($aliasesarray as $aliasshortcuttocreate)
					{
						$objectpagestatic->id = $newid;
						$filealias=$conf->website->dir_output.'/'.$object->ref.'/'.$aliasshortcuttocreate.'.php';
						dolSavePageAlias($filealias, $object, $objectpagestatic);
					}
				}
			}
		}

		if ($error)
		{
			$this->db->rollback();
			return -1;
		}
		else
		{
			$this->db->commit();
			return $object->id;
		}
	}
<<<<<<< HEAD

}
=======
}
>>>>>>> 59a27085
<|MERGE_RESOLUTION|>--- conflicted
+++ resolved
@@ -1032,9 +1032,4 @@
 			return $object->id;
 		}
 	}
-<<<<<<< HEAD
-
-}
-=======
-}
->>>>>>> 59a27085
+}