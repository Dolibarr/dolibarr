--- conflicted
+++ resolved
@@ -2118,11 +2118,7 @@
 				dolReplaceInFile($desfFile, array($linechanged => $line));
 			}
 		}
-<<<<<<< HEAD
-		return 1;
-=======
 
 		return 0;
->>>>>>> dc961b46
 	}
 }