<?php
/* Copyright (C) 2007-2018  Laurent Destailleur <eldy@users.sourceforge.net>
 * Copyright (C) 2014       Juanjo Menent       <jmenent@2byte.es>
 * Copyright (C) 2015       Florian Henry       <florian.henry@open-concept.pro>
 * Copyright (C) 2015       Raphaël Doursenaud  <rdoursenaud@gpcsolutions.fr>
 * Copyright (C) 2018       Frédéric France         <frederic.france@netlogic.fr>
 *
 * This program is free software; you can redistribute it and/or modify
 * it under the terms of the GNU General Public License as published by
 * the Free Software Foundation; either version 3 of the License, or
 * (at your option) any later version.
 *
 * This program is distributed in the hope that it will be useful,
 * but WITHOUT ANY WARRANTY; without even the implied warranty of
 * MERCHANTABILITY or FITNESS FOR A PARTICULAR PURPOSE.  See the
 * GNU General Public License for more details.
 *
 * You should have received a copy of the GNU General Public License
 * along with this program. If not, see <https://www.gnu.org/licenses/>.
 */

/**
 * \file    htdocs/website/class/website.class.php
 * \ingroup website
 * \brief   File for the CRUD class of website (Create/Read/Update/Delete)
 */

// Put here all includes required by your class file
require_once DOL_DOCUMENT_ROOT.'/core/class/commonobject.class.php';
//require_once DOL_DOCUMENT_ROOT . '/societe/class/societe.class.php';
//require_once DOL_DOCUMENT_ROOT . '/product/class/product.class.php';

/**
 * Class Website
 */
class Website extends CommonObject
{
	/**
	 * @var string Id to identify managed objects
	 */
	public $element = 'website';

	/**
	 * @var string Name of table without prefix where object is stored
	 */
	public $table_element = 'website';

	/**
	 * @var array  Does website support multicompany module ? 0=No test on entity, 1=Test with field entity, 2=Test with link by societe
	 */
	public $ismultientitymanaged = 1;

	/**
	 * @var string String with name of icon for website. Must be the part after the 'object_' into object_myobject.png
	 */
	public $picto = 'globe';

	/**
	 * @var int Entity
	 */
	public $entity;

	/**
	 * @var string Ref
	 */
	public $ref;

	/**
	 * @var string description
	 */
	public $description;

	/**
	 * @var string Main language of web site
	 */
	public $lang;

	/**
	 * @var string List of languages of web site ('fr', 'es_MX', ...)
	 */
	public $otherlang;

	/**
	 * @var int Status
	 */
	public $status;

	/**
	 * @var integer|string date_creation
	 */
	public $date_creation;

	/**
	 * @var integer|string date_modification
	 */
	public $date_modification;

	/**
	 * @var integer
	 */
	public $fk_default_home;

	/**
	 * @var int User Create Id
	 */
	public $fk_user_creat;

	/**
	 * @var string
	 */
	public $virtualhost;

	/**
	 * @var int
	 */
	public $use_manifest;

	/**
	 * @var int
	 */
	public $position;

	/**
	 * List of containers
	 *
	 * @var array
	 */
	public $lines;


	const STATUS_DRAFT = 0;
	const STATUS_VALIDATED = 1;


	/**
	 * Constructor
	 *
	 * @param DoliDb $db Database handler
	 */
	public function __construct(DoliDB $db)
	{
		$this->db = $db;
		return 1;
	}

	/**
	 * Create object into database
	 *
	 * @param  User $user      User that creates
	 * @param  bool $notrigger false=launch triggers after, true=disable triggers
	 *
	 * @return int <0 if KO, Id of created object if OK
	 */
	public function create(User $user, $notrigger = false)
	{
		global $conf, $langs;

		dol_syslog(__METHOD__, LOG_DEBUG);

		$error = 0;
		$now = dol_now();

		// Clean parameters
		if (isset($this->entity)) {
			 $this->entity = (int) $this->entity;
		}
		if (isset($this->ref)) {
			 $this->ref = trim($this->ref);
		}
		if (isset($this->description)) {
			 $this->description = trim($this->description);
		}
		if (isset($this->status)) {
			 $this->status = (int) $this->status;
		}
		if (empty($this->date_creation)) {
			$this->date_creation = $now;
		}
		if (empty($this->date_modification)) {
			$this->date_modification = $now;
		}
		// Remove spaces and be sure we have main language only
		$this->lang = preg_replace('/[_-].*$/', '', trim($this->lang)); // en_US or en-US -> en
		$tmparray = explode(',', $this->otherlang);
		if (is_array($tmparray)) {
			foreach ($tmparray as $key => $val) {
				// It possible we have empty val here if postparam WEBSITE_OTHERLANG is empty or set like this : 'en,,sv' or 'en,sv,'
				if (empty(trim($val))) {
					unset($tmparray[$key]);
					continue;
				}
				$tmparray[$key] = preg_replace('/[_-].*$/', '', trim($val)); // en_US or en-US -> en
			}
			$this->otherlang = join(',', $tmparray);
		}

		// Check parameters
		if (empty($this->entity)) {
			$this->entity = $conf->entity;
		}
		if (empty($this->lang)) {
			$this->error = $langs->trans("ErrorFieldRequired", $langs->transnoentitiesnoconv("MainLanguage"));
			return -1;
		}

		// Insert request
		$sql = 'INSERT INTO '.MAIN_DB_PREFIX.$this->table_element.'(';
		$sql .= 'entity,';
		$sql .= 'ref,';
		$sql .= 'description,';
		$sql .= 'lang,';
		$sql .= 'otherlang,';
		$sql .= 'status,';
		$sql .= 'fk_default_home,';
		$sql .= 'virtualhost,';
		$sql .= 'fk_user_creat,';
		$sql .= 'date_creation,';
		$sql .= 'position,';
		$sql .= 'tms';
		$sql .= ') VALUES (';
		$sql .= ' '.((empty($this->entity) && $this->entity != '0') ? 'NULL' : $this->entity).',';
		$sql .= ' '.(!isset($this->ref) ? 'NULL' : "'".$this->db->escape($this->ref)."'").',';
		$sql .= ' '.(!isset($this->description) ? 'NULL' : "'".$this->db->escape($this->description)."'").',';
		$sql .= ' '.(!isset($this->lang) ? 'NULL' : "'".$this->db->escape($this->lang)."'").',';
		$sql .= ' '.(!isset($this->otherlang) ? 'NULL' : "'".$this->db->escape($this->otherlang)."'").',';
		$sql .= ' '.(!isset($this->status) ? '1' : $this->status).',';
		$sql .= ' '.(!isset($this->fk_default_home) ? 'NULL' : $this->fk_default_home).',';
		$sql .= ' '.(!isset($this->virtualhost) ? 'NULL' : "'".$this->db->escape($this->virtualhost)."'").",";
		$sql .= ' '.(!isset($this->fk_user_creat) ? $user->id : $this->fk_user_creat).',';
		$sql .= ' '.(!isset($this->date_creation) || dol_strlen($this->date_creation) == 0 ? 'NULL' : "'".$this->db->idate($this->date_creation)."'").",";
		$sql .= ' '.((int) $this->position).",";
		$sql .= ' '.(!isset($this->date_modification) || dol_strlen($this->date_modification) == 0 ? 'NULL' : "'".$this->db->idate($this->date_modification)."'");
		$sql .= ')';

		$this->db->begin();

		$resql = $this->db->query($sql);
		if (!$resql) {
			$error++;
			$this->errors[] = 'Error '.$this->db->lasterror();
			dol_syslog(__METHOD__.' '.join(',', $this->errors), LOG_ERR);
		}

		if (!$error) {
			$this->id = $this->db->last_insert_id(MAIN_DB_PREFIX.$this->table_element);

			// Create subdirectory per language
			$tmplangarray = explode(',', $this->otherlang);
			if (is_array($tmplangarray)) {
				dol_mkdir($conf->website->dir_output.'/'.$this->ref);
				foreach ($tmplangarray as $val) {
					if (trim($val) == $this->lang) {
						continue;
					}
					dol_mkdir($conf->website->dir_output.'/'.$this->ref.'/'.trim($val));
				}
			}

			// Uncomment this and change MYOBJECT to your own tag if you
			// want this action to call a trigger.
			// if (!$notrigger) {

			//     // Call triggers
			//     $result = $this->call_trigger('MYOBJECT_CREATE',$user);
			//     if ($result < 0) $error++;
			//     // End call triggers
			// }
		}

		if (!$error) {
			$stringtodolibarrfile = "# Some properties for Dolibarr web site CMS\n";
			$stringtodolibarrfile .= "param=value\n";
			//print $conf->website->dir_output.'/'.$this->ref.'/.dolibarr';exit;
			file_put_contents($conf->website->dir_output.'/'.$this->ref.'/.dolibarr', $stringtodolibarrfile);
		}

		// Commit or rollback
		if ($error) {
			$this->db->rollback();

			return -1 * $error;
		} else {
			$this->db->commit();

			return $this->id;
		}
	}

	/**
	 * Load object in memory from the database
	 *
	 * @param 	int    $id  	Id object
	 * @param 	string $ref 	Ref
	 * @return 	int 			<0 if KO, 0 if not found, >0 if OK
	 */
	public function fetch($id, $ref = null)
	{
		dol_syslog(__METHOD__, LOG_DEBUG);

		$sql = "SELECT";
		$sql .= " t.rowid,";
		$sql .= " t.entity,";
		$sql .= " t.ref,";
		$sql .= " t.position,";
		$sql .= " t.description,";
		$sql .= " t.lang,";
		$sql .= " t.otherlang,";
		$sql .= " t.status,";
		$sql .= " t.fk_default_home,";
		$sql .= " t.use_manifest,";
		$sql .= " t.virtualhost,";
		$sql .= " t.fk_user_creat,";
		$sql .= " t.fk_user_modif,";
		$sql .= " t.date_creation,";
		$sql .= " t.tms as date_modification";
		$sql .= " FROM ".MAIN_DB_PREFIX.$this->table_element." as t";
		$sql .= " WHERE t.entity IN (".getEntity('website').")";
		if (!empty($ref)) {
			$sql .= " AND t.ref = '".$this->db->escape($ref)."'";
		} else {
			$sql .= " AND t.rowid = ".(int) $id;
		}

		$resql = $this->db->query($sql);
		if ($resql) {
			$numrows = $this->db->num_rows($resql);
			if ($numrows) {
				$obj = $this->db->fetch_object($resql);

				$this->id = $obj->rowid;

				$this->entity = $obj->entity;
				$this->ref = $obj->ref;
				$this->position = $obj->position;
				$this->description = $obj->description;
				$this->lang = $obj->lang;
				$this->otherlang = $obj->otherlang;
				$this->status = $obj->status;
				$this->fk_default_home = $obj->fk_default_home;
				$this->virtualhost = $obj->virtualhost;
				$this->use_manifest = $obj->use_manifest;
				$this->fk_user_creat = $obj->fk_user_creat;
				$this->fk_user_modif = $obj->fk_user_modif;
				$this->date_creation = $this->db->jdate($obj->date_creation);
				$this->date_modification = $this->db->jdate($obj->date_modification);
			}
			$this->db->free($resql);

			if ($numrows > 0) {
				// Lines
				$this->fetchLines();
			}

			if ($numrows > 0) {
				return 1;
			} else {
				return 0;
			}
		} else {
			$this->errors[] = 'Error '.$this->db->lasterror();
			dol_syslog(__METHOD__.' '.join(',', $this->errors), LOG_ERR);

			return -1;
		}
	}

	/**
	 * Load object lines in memory from the database
	 *
	 * @return int         <0 if KO, 0 if not found, >0 if OK
	 */
	public function fetchLines()
	{
		$this->lines = array();

		// Load lines with object MyObjectLine

		return count($this->lines) ? 1 : 0;
	}


	/**
	 * Load all object in memory ($this->records) from the database
	 *
	 * @param string $sortorder Sort Order
	 * @param string $sortfield Sort field
	 * @param int    $limit     offset limit
	 * @param int    $offset    offset limit
	 * @param array  $filter    filter array
	 * @param string $filtermode filter mode (AND or OR)
	 *
	 * @return int <0 if KO, >0 if OK
	 */
	public function fetchAll($sortorder = '', $sortfield = '', $limit = 0, $offset = 0, array $filter = array(), $filtermode = 'AND')
	{
		dol_syslog(__METHOD__, LOG_DEBUG);

		$sql = "SELECT";
		$sql .= " t.rowid,";
		$sql .= " t.entity,";
		$sql .= " t.ref,";
		$sql .= " t.description,";
		$sql .= " t.lang,";
		$sql .= " t.otherlang,";
		$sql .= " t.status,";
		$sql .= " t.fk_default_home,";
		$sql .= " t.virtualhost,";
		$sql .= " t.fk_user_creat,";
		$sql .= " t.fk_user_modif,";
		$sql .= " t.date_creation,";
		$sql .= " t.tms as date_modification";
		$sql .= " FROM ".MAIN_DB_PREFIX.$this->table_element." as t";
		$sql .= " WHERE t.entity IN (".getEntity('website').")";
		// Manage filter
		$sqlwhere = array();
		if (count($filter) > 0) {
			foreach ($filter as $key => $value) {
				$sqlwhere[] = $key." LIKE '%".$this->db->escape($value)."%'";
			}
		}
		if (count($sqlwhere) > 0) {
			$sql .= ' AND '.implode(' '.$this->db->escape($filtermode).' ', $sqlwhere);
		}

		if (!empty($sortfield)) {
			$sql .= $this->db->order($sortfield, $sortorder);
		}
		if (!empty($limit)) {
			$sql .= $this->db->plimit($limit, $offset);
		}
		$this->records = array();

		$resql = $this->db->query($sql);
		if ($resql) {
			$num = $this->db->num_rows($resql);

			while ($obj = $this->db->fetch_object($resql)) {
				$line = new self($this->db);

				$line->id = $obj->rowid;

				$line->entity = $obj->entity;
				$line->ref = $obj->ref;
				$line->description = $obj->description;
				$line->lang = $obj->lang;
				$line->otherlang = $obj->otherlang;
				$line->status = $obj->status;
				$line->fk_default_home = $obj->fk_default_home;
				$line->virtualhost = $obj->virtualhost;
				$this->fk_user_creat = $obj->fk_user_creat;
				$this->fk_user_modif = $obj->fk_user_modif;
				$line->date_creation = $this->db->jdate($obj->date_creation);
				$line->date_modification = $this->db->jdate($obj->date_modification);

				$this->records[$line->id] = $line;
			}
			$this->db->free($resql);

			return $num;
		} else {
			$this->errors[] = 'Error '.$this->db->lasterror();
			dol_syslog(__METHOD__.' '.join(',', $this->errors), LOG_ERR);

			return -1;
		}
	}

	/**
	 * Update object into database
	 *
	 * @param  User $user      User that modifies
	 * @param  bool $notrigger false=launch triggers after, true=disable triggers
	 *
	 * @return int <0 if KO, >0 if OK
	 */
	public function update(User $user, $notrigger = false)
	{
		global $conf, $langs;

		$error = 0;

		dol_syslog(__METHOD__, LOG_DEBUG);

		// Clean parameters

		if (isset($this->entity)) {
			 $this->entity = (int) $this->entity;
		}
		if (isset($this->ref)) {
			 $this->ref = trim($this->ref);
		}
		if (isset($this->description)) {
			 $this->description = trim($this->description);
		}
		if (isset($this->status)) {
			 $this->status = (int) $this->status;
		}

		// Remove spaces and be sure we have main language only
		$this->lang = preg_replace('/[_-].*$/', '', trim($this->lang)); // en_US or en-US -> en
		$tmparray = explode(',', $this->otherlang);
		if (is_array($tmparray)) {
			foreach ($tmparray as $key => $val) {
				// It possible we have empty val here if postparam WEBSITE_OTHERLANG is empty or set like this : 'en,,sv' or 'en,sv,'
				if (empty(trim($val))) {
					unset($tmparray[$key]);
					continue;
				}
				$tmparray[$key] = preg_replace('/[_-].*$/', '', trim($val)); // en_US or en-US -> en
			}
			$this->otherlang = join(',', $tmparray);
		}
		if (empty($this->lang)) {
			$this->error = $langs->trans("ErrorFieldRequired", $langs->transnoentitiesnoconv("MainLanguage"));
			return -1;
		}

		// Check parameters
		// Put here code to add a control on parameters values

		// Update request
		$sql = 'UPDATE '.MAIN_DB_PREFIX.$this->table_element.' SET';
		$sql .= ' entity = '.(isset($this->entity) ? $this->entity : "null").',';
		$sql .= ' ref = '.(isset($this->ref) ? "'".$this->db->escape($this->ref)."'" : "null").',';
		$sql .= ' description = '.(isset($this->description) ? "'".$this->db->escape($this->description)."'" : "null").',';
		$sql .= ' lang = '.(isset($this->lang) ? "'".$this->db->escape($this->lang)."'" : "null").',';
		$sql .= ' otherlang = '.(isset($this->otherlang) ? "'".$this->db->escape($this->otherlang)."'" : "null").',';
		$sql .= ' status = '.(isset($this->status) ? $this->status : "null").',';
		$sql .= ' fk_default_home = '.(($this->fk_default_home > 0) ? $this->fk_default_home : "null").',';
		$sql .= ' use_manifest = '.((int) $this->use_manifest).',';
		$sql .= ' virtualhost = '.(($this->virtualhost != '') ? "'".$this->db->escape($this->virtualhost)."'" : "null").',';
		$sql .= ' fk_user_modif = '.(!isset($this->fk_user_modif) ? $user->id : $this->fk_user_modif).',';
		$sql .= ' date_creation = '.(!isset($this->date_creation) || dol_strlen($this->date_creation) != 0 ? "'".$this->db->idate($this->date_creation)."'" : 'null').',';
		$sql .= ' tms = '.(dol_strlen($this->date_modification) != 0 ? "'".$this->db->idate($this->date_modification)."'" : "'".$this->db->idate(dol_now())."'");
		$sql .= ' WHERE rowid='.((int) $this->id);

		$this->db->begin();

		$resql = $this->db->query($sql);
		if (!$resql) {
			$error++;
			$this->errors[] = 'Error '.$this->db->lasterror();
			dol_syslog(__METHOD__.' '.join(',', $this->errors), LOG_ERR);
		}

		if (!$error && !$notrigger) {
			// Uncomment this and change MYOBJECT to your own tag if you
			// want this action calls a trigger.

			// Create subdirectory per language
			$tmplangarray = explode(',', $this->otherlang);
			if (is_array($tmplangarray)) {
				dol_mkdir($conf->website->dir_output.'/'.$this->ref);
				foreach ($tmplangarray as $val) {
					if (trim($val) == $this->lang) {
						continue;
					}
					dol_mkdir($conf->website->dir_output.'/'.$this->ref.'/'.trim($val));
				}
			}

			//// Call triggers
			//$result=$this->call_trigger('MYOBJECT_MODIFY',$user);
			//if ($result < 0) { $error++; //Do also what you must do to rollback action if trigger fail}
			//// End call triggers
		}

		// Commit or rollback
		if ($error) {
			$this->db->rollback();

			return -1 * $error;
		} else {
			$this->db->commit();

			return 1;
		}
	}

	/**
	 * Delete object in database
	 *
	 * @param User $user      User that deletes
	 * @param bool $notrigger false=launch triggers after, true=disable triggers
	 *
	 * @return int <0 if KO, >0 if OK
	 */
	public function delete(User $user, $notrigger = false)
	{
		dol_syslog(__METHOD__, LOG_DEBUG);

		$error = 0;

		$this->db->begin();

		if (!$error) {
			if (!$notrigger) {
				// Uncomment this and change MYOBJECT to your own tag if you
				// want this action calls a trigger.

				//// Call triggers
				//$result=$this->call_trigger('MYOBJECT_DELETE',$user);
				//if ($result < 0) { $error++; //Do also what you must do to rollback action if trigger fail}
				//// End call triggers
			}
		}

		if (!$error) {
			$sql = 'DELETE FROM '.MAIN_DB_PREFIX.$this->table_element;
			$sql .= ' WHERE rowid='.((int) $this->id);

			$resql = $this->db->query($sql);
			if (!$resql) {
				$error++;
				$this->errors[] = 'Error '.$this->db->lasterror();
				dol_syslog(__METHOD__.' '.join(',', $this->errors), LOG_ERR);
			}
		}

		if (!$error && !empty($this->ref)) {
			$pathofwebsite = DOL_DATA_ROOT.'/website/'.$this->ref;

			dol_delete_dir_recursive($pathofwebsite);
		}

		// Commit or rollback
		if ($error) {
			$this->db->rollback();

			return -1 * $error;
		} else {
			$this->db->commit();

			return 1;
		}
	}

	/**
	 * Load a website its id and create a new one in database.
	 * This copy website directories, regenerate all the pages + alias pages and recreate the medias link.
	 *
	 * @param	User	$user		User making the clone
	 * @param 	int 	$fromid 	Id of object to clone
	 * @param	string	$newref		New ref
	 * @param	string	$newlang	New language
	 * @return 	mixed 				New object created, <0 if KO
	 */
	public function createFromClone($user, $fromid, $newref, $newlang = '')
	{
		global $conf, $langs;
		global $dolibarr_main_data_root;

		$now = dol_now();
		$error = 0;

		dol_syslog(__METHOD__, LOG_DEBUG);

		$newref = dol_sanitizeFileName($newref);

		if (empty($newref)) {
			$this->error = 'ErrorBadParameter';
			return -1;
		}

		$object = new self($this->db);

		// Check no site with ref exists
		if ($object->fetch(0, $newref) > 0) {
			$this->error = 'ErrorNewRefIsAlreadyUsed';
			return -1;
		}

		$this->db->begin();

		// Load source object
		$object->fetch($fromid);

		$oldidforhome = $object->fk_default_home;
		$oldref = $object->ref;

		$pathofwebsiteold = $dolibarr_main_data_root.'/website/'.dol_sanitizeFileName($oldref);
		$pathofwebsitenew = $dolibarr_main_data_root.'/website/'.dol_sanitizeFileName($newref);
		dol_delete_dir_recursive($pathofwebsitenew);

		$fileindex = $pathofwebsitenew.'/index.php';

		// Reset some properties
		unset($object->id);
		unset($object->fk_user_creat);
		unset($object->import_key);

		// Clear fields
		$object->ref = $newref;
		$object->fk_default_home = 0;
		$object->virtualhost = '';
		$object->date_creation = $now;
		$object->fk_user_creat = $user->id;
		$object->position = ((int) $object->position) + 1;
		$object->status = self::STATUS_DRAFT;
		if (empty($object->lang)) {
			$object->lang = substr($langs->defaultlang, 0, 2); // Should not happen. Protection for corrupted site with no languages
		}

		// Create clone
		$object->context['createfromclone'] = 'createfromclone';
		$result = $object->create($user);
		if ($result < 0) {
			$error++;
			$this->error = $object->error;
			$this->errors = $object->errors;
			dol_syslog(__METHOD__.' '.join(',', $this->errors), LOG_ERR);
		}

		if (!$error) {
			dolCopyDir($pathofwebsiteold, $pathofwebsitenew, $conf->global->MAIN_UMASK, 0, null, 2);

			// Check symlink to medias and restore it if ko
			$pathtomedias = DOL_DATA_ROOT.'/medias'; // Target
			$pathtomediasinwebsite = $pathofwebsitenew.'/medias'; // Source / Link name
			if (!is_link(dol_osencode($pathtomediasinwebsite))) {
				dol_syslog("Create symlink for ".$pathtomedias." into name ".$pathtomediasinwebsite);
				dol_mkdir(dirname($pathtomediasinwebsite)); // To be sure dir for website exists
				$result = symlink($pathtomedias, $pathtomediasinwebsite);
			}

			// Copy images and js dir
			$pathofmediasjsold = DOL_DATA_ROOT.'/medias/js/'.$oldref;
			$pathofmediasjsnew = DOL_DATA_ROOT.'/medias/js/'.$newref;
			dolCopyDir($pathofmediasjsold, $pathofmediasjsnew, $conf->global->MAIN_UMASK, 0);

			$pathofmediasimageold = DOL_DATA_ROOT.'/medias/image/'.$oldref;
			$pathofmediasimagenew = DOL_DATA_ROOT.'/medias/image/'.$newref;
			dolCopyDir($pathofmediasimageold, $pathofmediasimagenew, $conf->global->MAIN_UMASK, 0);

			$newidforhome = 0;

			// Duplicate pages
			$objectpages = new WebsitePage($this->db);
			$listofpages = $objectpages->fetchAll($fromid);
			foreach ($listofpages as $pageid => $objectpageold) {
				// Delete old file
				$filetplold = $pathofwebsitenew.'/page'.$pageid.'.tpl.php';
				dol_delete_file($filetplold);

				// Create new file
				$objectpagenew = $objectpageold->createFromClone($user, $pageid, $objectpageold->pageurl, '', 0, $object->id, 1);

				//print $pageid.' = '.$objectpageold->pageurl.' -> '.$objectpagenew->id.' = '.$objectpagenew->pageurl.'<br>';
				if (is_object($objectpagenew) && $objectpagenew->pageurl) {
					$filealias = $pathofwebsitenew.'/'.$objectpagenew->pageurl.'.php';
					$filetplnew = $pathofwebsitenew.'/page'.$objectpagenew->id.'.tpl.php';

					// Save page alias
					$result = dolSavePageAlias($filealias, $object, $objectpagenew);
					if (!$result) {
						setEventMessages('Failed to write file '.$filealias, null, 'errors');
					}

					$result = dolSavePageContent($filetplnew, $object, $objectpagenew);
					if (!$result) {
						setEventMessages('Failed to write file '.$filetplnew, null, 'errors');
					}

					if ($pageid == $oldidforhome) {
						$newidforhome = $objectpagenew->id;
					}
				} else {
					setEventMessages($objectpageold->error, $objectpageold->errors, 'errors');
					$error++;
				}
			}
		}

		if (!$error) {
			// Restore id of home page
			$object->fk_default_home = $newidforhome;
			$res = $object->update($user);
			if (!($res > 0)) {
				$error++;
				setEventMessages($object->error, $object->errors, 'errors');
			}

			if (!$error) {
				$filetpl = $pathofwebsitenew.'/page'.$newidforhome.'.tpl.php';
				$filewrapper = $pathofwebsitenew.'/wrapper.php';

				// Re-generates the index.php page to be the home page, and re-generates the wrapper.php
				//--------------------------------------------------------------------------------------
				$result = dolSaveIndexPage($pathofwebsitenew, $fileindex, $filetpl, $filewrapper);
			}
		}

		unset($object->context['createfromclone']);

		// End
		if (!$error) {
			$this->db->commit();

			return $object;
		} else {
			$this->db->rollback();

			return -1;
		}
	}

	/**
	 *  Return a link to the user card (with optionally the picto)
	 * 	Use this->id,this->lastname, this->firstname
	 *
	 *	@param	int		$withpicto			Include picto in link (0=No picto, 1=Include picto into link, 2=Only picto)
	 *	@param	string	$option				On what the link point to
	 *  @param	integer	$notooltip			1=Disable tooltip
	 *  @param	int		$maxlen				Max length of visible user name
	 *  @param  string  $morecss            Add more css on link
	 *	@return	string						String with URL
	 */
	public function getNomUrl($withpicto = 0, $option = '', $notooltip = 0, $maxlen = 24, $morecss = '')
	{
		global $langs, $conf, $db;
		global $dolibarr_main_authentication, $dolibarr_main_demo;
		global $menumanager;


		$result = '';
		$companylink = '';

		$label = '<u>'.$langs->trans("WebSite").'</u>';
		$label .= '<br>';
		$label .= '<b>'.$langs->trans('Ref').':</b> '.$this->ref.'<br>';
		$label .= '<b>'.$langs->trans('MainLanguage').':</b> '.$this->lang;

		$linkstart = '<a href="'.DOL_URL_ROOT.'/website/card.php?id='.$this->id.'"';
		$linkstart .= ($notooltip ? '' : ' title="'.dol_escape_htmltag($label, 1).'" class="classfortooltip'.($morecss ? ' '.$morecss : '').'"');
		$linkstart .= '>';
		$linkend = '</a>';

		$linkstart = $linkend = '';

		if ($withpicto) {
			$result .= ($linkstart.img_object(($notooltip ? '' : $label), ($this->picto ? $this->picto : 'generic'), ($notooltip ? '' : 'class="classfortooltip"')).$linkend);
			if ($withpicto != 2) {
				$result .= ' ';
			}
		}
		$result .= $linkstart.$this->ref.$linkend;
		return $result;
	}

	/**
	 *  Retourne le libelle du status d'un user (actif, inactif)
	 *
	 *  @param	int		$mode          0=libelle long, 1=libelle court, 2=Picto + Libelle court, 3=Picto, 4=Picto + Libelle long, 5=Libelle court + Picto
	 *  @return	string 			       Label of status
	 */
	public function getLibStatut($mode = 0)
	{
		return $this->LibStatut($this->status, $mode);
	}

	// phpcs:disable PEAR.NamingConventions.ValidFunctionName.ScopeNotCamelCaps
	/**
	 *  Renvoi le libelle d'un status donne
	 *
	 *  @param	int		$status        	Id status
	 *  @param  int		$mode          	0=libelle long, 1=libelle court, 2=Picto + Libelle court, 3=Picto, 4=Picto + Libelle long, 5=Libelle court + Picto
	 *  @return string 			       	Label of status
	 */
	public function LibStatut($status, $mode = 0)
	{
		// phpcs:enable
		global $langs;

		if (empty($this->labelStatus) || empty($this->labelStatusShort)) {
			global $langs;
			//$langs->load("mymodule");
			$this->labelStatus[self::STATUS_DRAFT] = $langs->transnoentitiesnoconv('Disabled');
			$this->labelStatus[self::STATUS_VALIDATED] = $langs->transnoentitiesnoconv('Enabled');
			$this->labelStatusShort[self::STATUS_DRAFT] = $langs->transnoentitiesnoconv('Disabled');
			$this->labelStatusShort[self::STATUS_VALIDATED] = $langs->transnoentitiesnoconv('Enabled');
		}

		$statusType = 'status5';
		if ($status == self::STATUS_VALIDATED) {
			$statusType = 'status4';
		}

		return dolGetStatus($this->labelStatus[$status], $this->labelStatusShort[$status], '', $statusType, $mode);
	}


	/**
	 * Initialise object with example values
	 * Id must be 0 if object instance is a specimen
	 *
	 * @return void
	 */
	public function initAsSpecimen()
	{
		global $user;

		$this->id = 0;
		$this->specimen = 1;
		$this->entity = 1;
		$this->ref = 'myspecimenwebsite';
		$this->description = 'A specimen website';
		$this->lang = 'en';
		$this->otherlang = 'fr,es';
		$this->status = 1;
		$this->fk_default_home = null;
		$this->virtualhost = 'http://myvirtualhost';
		$this->fk_user_creat = $user->id;
		$this->fk_user_modif = $user->id;
		$this->date_creation = dol_now();
		$this->tms = dol_now();
	}


	/**
	 * Generate a zip with all data of web site.
	 *
	 * @return  string						Path to file with zip or '' if error
	 */
	public function exportWebSite()
	{
		global $conf, $mysoc;

		$website = $this;

		if (empty($website->id) || empty($website->ref)) {
			setEventMessages("Website id or ref is not defined", null, 'errors');
			return '';
		}

		dol_syslog("Create temp dir ".$conf->website->dir_temp);
		dol_mkdir($conf->website->dir_temp);
		if (!is_writable($conf->website->dir_temp)) {
			setEventMessages("Temporary dir ".$conf->website->dir_temp." is not writable", null, 'errors');
			return '';
		}

		$destdir = $conf->website->dir_temp.'/'.$website->ref;

		dol_syslog("Clear temp dir ".$destdir);
		$count = 0; $countreallydeleted = 0;
		$counttodelete = dol_delete_dir_recursive($destdir, $count, 1, 0, $countreallydeleted);
		if ($counttodelete != $countreallydeleted) {
			setEventMessages("Failed to clean temp directory ".$destdir, null, 'errors');
			return '';
		}

		$arrayreplacementinfilename = array();
		$arrayreplacementincss = array();
		$arrayreplacementincss['file=image/'.$website->ref.'/'] = "file=image/__WEBSITE_KEY__/";
		$arrayreplacementincss['file=js/'.$website->ref.'/'] = "file=js/__WEBSITE_KEY__/";
		$arrayreplacementincss['medias/image/'.$website->ref.'/'] = "medias/image/__WEBSITE_KEY__/";
		$arrayreplacementincss['medias/js/'.$website->ref.'/'] = "medias/js/__WEBSITE_KEY__/";
		if ($mysoc->logo_small) {
			$arrayreplacementincss['file=logos%2Fthumbs%2F'.$mysoc->logo_small] = "file=logos%2Fthumbs%2F__LOGO_SMALL_KEY__";
		}
		if ($mysoc->logo_mini) {
			$arrayreplacementincss['file=logos%2Fthumbs%2F'.$mysoc->logo_mini] = "file=logos%2Fthumbs%2F__LOGO_MINI_KEY__";
		}
		if ($mysoc->logo) {
			$arrayreplacementincss['file=logos%2Fthumbs%2F'.$mysoc->logo] = "file=logos%2Fthumbs%2F__LOGO_KEY__";
		}

		// Create output directories
		dol_syslog("Create containers dir");
		dol_mkdir($conf->website->dir_temp.'/'.$website->ref.'/containers');
		dol_mkdir($conf->website->dir_temp.'/'.$website->ref.'/medias/image/websitekey');
		dol_mkdir($conf->website->dir_temp.'/'.$website->ref.'/medias/js/websitekey');

		// Copy files into 'containers'
		$srcdir = $conf->website->dir_output.'/'.$website->ref;
		$destdir = $conf->website->dir_temp.'/'.$website->ref.'/containers';

		dol_syslog("Copy content from ".$srcdir." into ".$destdir);
		dolCopyDir($srcdir, $destdir, 0, 1, $arrayreplacementinfilename, 2);

		// Copy files into medias/image
		$srcdir = DOL_DATA_ROOT.'/medias/image/'.$website->ref;
		$destdir = $conf->website->dir_temp.'/'.$website->ref.'/medias/image/websitekey';

		dol_syslog("Copy content from ".$srcdir." into ".$destdir);
		dolCopyDir($srcdir, $destdir, 0, 1, $arrayreplacementinfilename);

		// Copy files into medias/js
		$srcdir = DOL_DATA_ROOT.'/medias/js/'.$website->ref;
		$destdir = $conf->website->dir_temp.'/'.$website->ref.'/medias/js/websitekey';

		dol_syslog("Copy content from ".$srcdir." into ".$destdir);
		dolCopyDir($srcdir, $destdir, 0, 1, $arrayreplacementinfilename);

		// Make some replacement into some files
		$cssindestdir = $conf->website->dir_temp.'/'.$website->ref.'/containers/styles.css.php';
		dolReplaceInFile($cssindestdir, $arrayreplacementincss);

		$htmldeaderindestdir = $conf->website->dir_temp.'/'.$website->ref.'/containers/htmlheader.html';
		dolReplaceInFile($htmldeaderindestdir, $arrayreplacementincss);

		// Build sql file
		$filesql = $conf->website->dir_temp.'/'.$website->ref.'/website_pages.sql';
		$fp = fopen($filesql, "w");
		if (empty($fp)) {
			setEventMessages("Failed to create file ".$filesql, null, 'errors');
			return '';
		}

		$objectpages = new WebsitePage($this->db);
		$listofpages = $objectpages->fetchAll($website->id);

		// Assign ->newid and ->newfk_page
		$i = 1;
		foreach ($listofpages as $pageid => $objectpageold) {
			$objectpageold->newid = $i;
			$i++;
		}
		$i = 1;
		foreach ($listofpages as $pageid => $objectpageold) {
			// Search newid
			$newfk_page = 0;
			foreach ($listofpages as $pageid2 => $objectpageold2) {
				if ($pageid2 == $objectpageold->fk_page) {
					$newfk_page = $objectpageold2->newid;
					break;
				}
			}
			$objectpageold->newfk_page = $newfk_page;
			$i++;
		}
		foreach ($listofpages as $pageid => $objectpageold) {
			$allaliases = $objectpageold->pageurl;
			$allaliases .= ($objectpageold->aliasalt ? ','.$objectpageold->aliasalt : '');

			$line = '-- Page ID '.$objectpageold->id.' -> '.$objectpageold->newid.'__+MAX_llx_website_page__ - Aliases '.$allaliases.' --;'; // newid start at 1, 2...
			$line .= "\n";
			fputs($fp, $line);

			// Warning: We must keep llx_ here. It is a generic SQL.
			$line = 'INSERT INTO llx_website_page(rowid, fk_page, fk_website, pageurl, aliasalt, title, description, lang, image, keywords, status, date_creation, tms, import_key, grabbed_from, type_container, htmlheader, content, author_alias, allowed_in_frames)';

			$line .= " VALUES(";
			$line .= $objectpageold->newid."__+MAX_llx_website_page__, ";
			$line .= ($objectpageold->newfk_page ? $this->db->escape($objectpageold->newfk_page)."__+MAX_llx_website_page__" : "null").", ";
			$line .= "__WEBSITE_ID__, ";
			$line .= "'".$this->db->escape($objectpageold->pageurl)."', ";
			$line .= "'".$this->db->escape($objectpageold->aliasalt)."', ";
			$line .= "'".$this->db->escape($objectpageold->title)."', ";
			$line .= "'".$this->db->escape($objectpageold->description)."', ";
			$line .= "'".$this->db->escape($objectpageold->lang)."', ";
			$line .= "'".$this->db->escape($objectpageold->image)."', ";
			$line .= "'".$this->db->escape($objectpageold->keywords)."', ";
			$line .= "'".$this->db->escape($objectpageold->status)."', ";
			$line .= "'".$this->db->idate($objectpageold->date_creation)."', ";
			$line .= "'".$this->db->idate($objectpageold->date_modification)."', ";
			$line .= ($objectpageold->import_key ? "'".$this->db->escape($objectpageold->import_key)."'" : "null").", ";
			$line .= "'".$this->db->escape($objectpageold->grabbed_from)."', ";
			$line .= "'".$this->db->escape($objectpageold->type_container)."', ";

			$stringtoexport = $objectpageold->htmlheader;
			$stringtoexport = str_replace(array("\r\n", "\r", "\n"), "__N__", $stringtoexport);
			$stringtoexport = str_replace('file=image/'.$website->ref.'/', "file=image/__WEBSITE_KEY__/", $stringtoexport);
			$stringtoexport = str_replace('file=js/'.$website->ref.'/', "file=js/__WEBSITE_KEY__/", $stringtoexport);
			$stringtoexport = str_replace('medias/image/'.$website->ref.'/', "medias/image/__WEBSITE_KEY__/", $stringtoexport);
			$stringtoexport = str_replace('medias/js/'.$website->ref.'/', "medias/js/__WEBSITE_KEY__/", $stringtoexport);
			$stringtoexport = str_replace('file=logos%2Fthumbs%2F'.$mysoc->logo_small, "file=logos%2Fthumbs%2F__LOGO_SMALL_KEY__", $stringtoexport);
			$stringtoexport = str_replace('file=logos%2Fthumbs%2F'.$mysoc->logo_mini, "file=logos%2Fthumbs%2F__LOGO_MINI_KEY__", $stringtoexport);
			$stringtoexport = str_replace('file=logos%2Fthumbs%2F'.$mysoc->logo, "file=logos%2Fthumbs%2F__LOGO_KEY__", $stringtoexport);
			$line .= "'".$this->db->escape(str_replace(array("\r\n", "\r", "\n"), "__N__", $stringtoexport))."', "; // Replace \r \n to have record on 1 line

			$stringtoexport = $objectpageold->content;
			$stringtoexport = str_replace(array("\r\n", "\r", "\n"), "__N__", $stringtoexport);
			$stringtoexport = str_replace('file=image/'.$website->ref.'/', "file=image/__WEBSITE_KEY__/", $stringtoexport);
			$stringtoexport = str_replace('file=js/'.$website->ref.'/', "file=js/__WEBSITE_KEY__/", $stringtoexport);
			$stringtoexport = str_replace('medias/image/'.$website->ref.'/', "medias/image/__WEBSITE_KEY__/", $stringtoexport);
			$stringtoexport = str_replace('medias/js/'.$website->ref.'/', "medias/js/__WEBSITE_KEY__/", $stringtoexport);
			$stringtoexport = str_replace('file=logos%2Fthumbs%2F'.$mysoc->logo_small, "file=logos%2Fthumbs%2F__LOGO_SMALL_KEY__", $stringtoexport);
			$stringtoexport = str_replace('file=logos%2Fthumbs%2F'.$mysoc->logo_mini, "file=logos%2Fthumbs%2F__LOGO_MINI_KEY__", $stringtoexport);
			$stringtoexport = str_replace('file=logos%2Fthumbs%2F'.$mysoc->logo, "file=logos%2Fthumbs%2F__LOGO_KEY__", $stringtoexport);

			// When we have a link src="image/websiteref/file.png" into html content
			$stringtoexport = str_replace('="image/'.$website->ref.'/', '="image/__WEBSITE_KEY__/', $stringtoexport);

			$line .= "'".$this->db->escape($stringtoexport)."', "; // Replace \r \n to have record on 1 line
			$line .= "'".$this->db->escape($objectpageold->author_alias)."', ";
			$line .= "'".$this->db->escape($objectpageold->allowed_in_frames)."'";
			$line .= ");";
			$line .= "\n";

			fputs($fp, $line);

			// Add line to update home page id during import
			//var_dump($this->fk_default_home.' - '.$objectpageold->id.' - '.$objectpageold->newid);exit;
			if ($this->fk_default_home > 0 && ($objectpageold->id == $this->fk_default_home) && ($objectpageold->newid > 0)) {	// This is the record with home page
				// Warning: We must keep llx_ here. It is a generic SQL.
				$line = "UPDATE llx_website SET fk_default_home = ".($objectpageold->newid > 0 ? $this->db->escape($objectpageold->newid)."__+MAX_llx_website_page__" : "null")." WHERE rowid = __WEBSITE_ID__;";
				$line .= "\n";
				fputs($fp, $line);
			}
		}

		$line = "\n-- For Dolibarr v14+ --;\n";
		$line .= "UPDATE llx_website SET lang = '".$this->db->escape($this->fk_default_lang)."' WHERE rowid = __WEBSITE_ID__;\n";
		$line .= "UPDATE llx_website SET otherlang = '".$this->db->escape($this->otherlang)."' WHERE rowid = __WEBSITE_ID__;\n";
		$line .= "\n";
		fputs($fp, $line);

		fclose($fp);
		if (!empty($conf->global->MAIN_UMASK)) {
			@chmod($filesql, octdec($conf->global->MAIN_UMASK));
		}

		// Build zip file
		$filedir  = $conf->website->dir_temp.'/'.$website->ref.'/.';
		$fileglob = $conf->website->dir_temp.'/'.$website->ref.'/website_'.$website->ref.'-*.zip';
		$filename = $conf->website->dir_temp.'/'.$website->ref.'/website_'.$website->ref.'-'.dol_print_date(dol_now(), 'dayhourlog').'-V'.((float) DOL_VERSION).'.zip';

		dol_delete_file($fileglob, 0);
		$result = dol_compress_file($filedir, $filename, 'zip');

		if ($result > 0) {
			return $filename;
		} else {
			global $errormsg;
			$this->error = $errormsg;
			return '';
		}
	}


	/**
	 * Open a zip with all data of web site and load it into database.
	 *
	 * @param 	string		$pathtofile		Path of zip file
	 * @return  int							<0 if KO, Id of new website if OK
	 */
	public function importWebSite($pathtofile)
	{
		global $conf, $mysoc;

		$error = 0;

		$object = $this;
		if (empty($object->ref)) {
			$this->error = 'Function importWebSite called on object not loaded (object->ref is empty)';
			return -1;
		}

		dol_delete_dir_recursive($conf->website->dir_temp."/".$object->ref);
		dol_mkdir($conf->website->dir_temp.'/'.$object->ref);

		$filename = basename($pathtofile);
		if (!preg_match('/^website_(.*)-(.*)$/', $filename, $reg)) {
			$this->errors[] = 'Bad format for filename '.$filename.'. Must be website_XXX-VERSION.';
			return -1;
		}

		$result = dol_uncompress($pathtofile, $conf->website->dir_temp.'/'.$object->ref);

		if (!empty($result['error'])) {
			$this->errors[] = 'Failed to unzip file '.$pathtofile.'.';
			return -1;
		}

		$arrayreplacement = array();
		$arrayreplacement['__WEBSITE_ID__'] = $object->id;
		$arrayreplacement['__WEBSITE_KEY__'] = $object->ref;
		$arrayreplacement['__N__'] = $this->db->escape("\n"); // Restore \n
		$arrayreplacement['__LOGO_SMALL_KEY__'] = $this->db->escape($mysoc->logo_small);
		$arrayreplacement['__LOGO_MINI_KEY__'] = $this->db->escape($mysoc->logo_mini);
		$arrayreplacement['__LOGO_KEY__'] = $this->db->escape($mysoc->logo);

		// Copy containers
		dolCopyDir($conf->website->dir_temp.'/'.$object->ref.'/containers', $conf->website->dir_output.'/'.$object->ref, 0, 1); // Overwrite if exists

		// Make replacement into css and htmlheader file
		$cssindestdir = $conf->website->dir_output.'/'.$object->ref.'/styles.css.php';
		$result = dolReplaceInFile($cssindestdir, $arrayreplacement);

		$htmldeaderindestdir = $conf->website->dir_output.'/'.$object->ref.'/htmlheader.html';
		$result = dolReplaceInFile($htmldeaderindestdir, $arrayreplacement);

		// Now generate the master.inc.php page
		$filemaster = $conf->website->dir_output.'/'.$object->ref.'/master.inc.php';
		$result = dolSaveMasterFile($filemaster);
		if (!$result) {
			$this->errors[] = 'Failed to write file '.$filemaster;
			$error++;
		}

		dolCopyDir($conf->website->dir_temp.'/'.$object->ref.'/medias/image/websitekey', $conf->website->dir_output.'/'.$object->ref.'/medias/image/'.$object->ref, 0, 1); // Medias can be shared, do not overwrite if exists
		dolCopyDir($conf->website->dir_temp.'/'.$object->ref.'/medias/js/websitekey', $conf->website->dir_output.'/'.$object->ref.'/medias/js/'.$object->ref, 0, 1); // Medias can be shared, do not overwrite if exists

		$sqlfile = $conf->website->dir_temp."/".$object->ref.'/website_pages.sql';

		$result = dolReplaceInFile($sqlfile, $arrayreplacement);

		$this->db->begin();

		// Search the $maxrowid because we need it later
		$sqlgetrowid = 'SELECT MAX(rowid) as max from '.MAIN_DB_PREFIX.'website_page';
		$resql = $this->db->query($sqlgetrowid);
		if ($resql) {
			$obj = $this->db->fetch_object($resql);
			$maxrowid = $obj->max;
		}

		// Load sql record
		$runsql = run_sql($sqlfile, 1, '', 0, '', 'none', 0, 1); // The maxrowid of table is searched into this function two
		if ($runsql <= 0) {
			$this->errors[] = 'Failed to load sql file '.$sqlfile;
			$error++;
		}

		$objectpagestatic = new WebsitePage($this->db);

		// Make replacement of IDs
		$fp = fopen($sqlfile, "r");
		if ($fp) {
			while (!feof($fp)) {
				$reg = array();

				// Warning fgets with second parameter that is null or 0 hang.
				$buf = fgets($fp, 65000);
				if (preg_match('/^-- Page ID (\d+)\s[^\s]+\s(\d+).*Aliases\s(.*)\s--;/i', $buf, $reg)) {
					$oldid = $reg[1];
					$newid = ($reg[2] + $maxrowid);
					$aliasesarray = explode(',', $reg[3]);

					dol_syslog("Found ID ".$oldid." to replace with ID ".$newid." and shortcut aliases to create: ".$reg[3]);

					dol_move($conf->website->dir_output.'/'.$object->ref.'/page'.$oldid.'.tpl.php', $conf->website->dir_output.'/'.$object->ref.'/page'.$newid.'.tpl.php', 0, 1, 0, 0);

					$objectpagestatic->fetch($newid);

					// The move is not enough, so we regenerate page
					$filetpl = $conf->website->dir_output.'/'.$object->ref.'/page'.$newid.'.tpl.php';
					$result = dolSavePageContent($filetpl, $object, $objectpagestatic);
					if (!$result) {
						$this->errors[] = 'Failed to write file '.basename($filetpl);
						$error++;
					}

					// Regenerate alternative aliases pages
					if (is_array($aliasesarray)) {
						foreach ($aliasesarray as $aliasshortcuttocreate) {
							if (trim($aliasshortcuttocreate)) {
								$filealias = $conf->website->dir_output.'/'.$object->ref.'/'.trim($aliasshortcuttocreate).'.php';
								$result = dolSavePageAlias($filealias, $object, $objectpagestatic);
								if (!$result) {
									$this->errors[] = 'Failed to write file '.basename($filealias);
									$error++;
								}
							}
						}
					}
				}
			}
		}

		// Read record of website that has been updated by the run_sql function previously called so we can get the
		// value of fk_default_home that is ID of home page
		$sql = "SELECT fk_default_home FROM ".MAIN_DB_PREFIX."website WHERE rowid = ".((int) $object->id);
		$resql = $this->db->query($sql);
		if ($resql) {
			$obj = $this->db->fetch_object($resql);
			if ($obj) {
				$object->fk_default_home = $obj->fk_default_home;
			} else {
				//$this->errors[] = 'Failed to get the Home page';
				//$error++;
			}
		}

		// Regenerate index page to point to the new index page
		$pathofwebsite = $conf->website->dir_output.'/'.$object->ref;
		dolSaveIndexPage($pathofwebsite, $pathofwebsite.'/index.php', $pathofwebsite.'/page'.$object->fk_default_home.'.tpl.php', $pathofwebsite.'/wrapper.php');

		if ($error) {
			$this->db->rollback();
			return -1;
		} else {
			$this->db->commit();
			return $object->id;
		}
	}

	/**
	 * Rebuild all files of a containers of a website. Rebuild also the wrapper.php file. TODO Add other files too.
	 * Note: Files are already regenerated during importWebSite so this function is useless when importing a website.
	 *
	 * @return 	int						<0 if KO, >=0 if OK
	 */
	public function rebuildWebSiteFiles()
	{
		global $conf;

		$error = 0;

		$object = $this;
		if (empty($object->ref)) {
			$this->error = 'Function rebuildWebSiteFiles called on object not loaded (object->ref is empty)';
			return -1;
		}

		$objectpagestatic = new WebsitePage($this->db);

<<<<<<< HEAD
		$sql = 'SELECT rowid FROM '.MAIN_DB_PREFIX.'website_page WHERE fk_website = '.((int) $this->id);
=======
		$sql = "SELECT rowid FROM ".MAIN_DB_PREFIX."website_page WHERE fk_website = ".((int) $this->id);
>>>>>>> 95dc2558

		$resql = $this->db->query($sql);
		if (!$resql) {
			$this->error = $this->db->lasterror();
			return -1;
		}

		$num = $this->db->num_rows($resql);

		// Loop on each container/page
		$i = 0;
		while ($i < $num) {
			$obj = $this->db->fetch_object($resql);

			$newid = $obj->rowid;

			$objectpagestatic->fetch($newid);

			$aliasesarray = explode(',', $objectpagestatic->aliasalt);

			$filetpl = $conf->website->dir_output.'/'.$object->ref.'/page'.$newid.'.tpl.php';
			$result = dolSavePageContent($filetpl, $object, $objectpagestatic);
			if (!$result) {
				$this->errors[] = 'Failed to write file '.basename($filetpl);
				$error++;
			}

			// Add main alias to list of alternative aliases
			if (!empty($objectpagestatic->pageurl) && !in_array($objectpagestatic->pageurl, $aliasesarray)) {
				$aliasesarray[] = $objectpagestatic->pageurl;
			}

			// Regenerate all aliases pages (pages with a natural name)
			if (is_array($aliasesarray)) {
				foreach ($aliasesarray as $aliasshortcuttocreate) {
					if (trim($aliasshortcuttocreate)) {
						$filealias = $conf->website->dir_output.'/'.$object->ref.'/'.trim($aliasshortcuttocreate).'.php';
						$result = dolSavePageAlias($filealias, $object, $objectpagestatic);
						if (!$result) {
							$this->errors[] = 'Failed to write file '.basename($filealias);
							$error++;
						}
					}
				}
			}

			$i++;
		}

		if (!$error) {
			// Save wrapper.php
			$pathofwebsite = $conf->website->dir_output.'/'.$object->ref;
			$filewrapper = $pathofwebsite.'/wrapper.php';
			dolSaveIndexPage($pathofwebsite, '', '', $filewrapper);
		}

		if ($error) {
			return -1;
		} else {
			return $num;
		}
	}

	/**
	 * Return if web site is a multilanguage web site. Return false if there is only 0 or 1 language.
	 *
	 * @return boolean			True if web site is a multilanguage web site
	 */
	public function isMultiLang()
	{
		return (empty($this->otherlang) ? false : true);
	}

	/**
	 * Component to select language inside a container (Full CSS Only)
	 *
	 * @param	array|string	$languagecodes			'auto' to show all languages available for page, or language codes array like array('en','fr','de','es')
	 * @param	Translate		$weblangs				Language Object
	 * @param	string			$morecss				More CSS class on component
	 * @param	string			$htmlname				Suffix for HTML name
	 * @return 	string									HTML select component
	 */
	public function componentSelectLang($languagecodes, $weblangs, $morecss = '', $htmlname = '')
	{
		global $websitepagefile, $website;

		if (!is_object($weblangs)) {
			return 'ERROR componentSelectLang called with parameter $weblangs not defined';
		}

		$arrayofspecialmainlanguages = array(
			'en'=>'en_US',
			'sq'=>'sq_AL',
			'ar'=>'ar_SA',
			'eu'=>'eu_ES',
			'bn'=>'bn_DB',
			'bs'=>'bs_BA',
			'ca'=>'ca_ES',
			'zh'=>'zh_CN',
			'cs'=>'cs_CZ',
			'da'=>'da_DK',
			'et'=>'et_EE',
			'ka'=>'ka_GE',
			'el'=>'el_GR',
			'he'=>'he_IL',
			'kn'=>'kn_IN',
			'km'=>'km_KH',
			'ko'=>'ko_KR',
			'lo'=>'lo_LA',
			'nb'=>'nb_NO',
			'fa'=>'fa_IR',
			'sr'=>'sr_RS',
			'sl'=>'sl_SI',
			'uk'=>'uk_UA',
			'vi'=>'vi_VN'
		);

		// Load tmppage if we have $websitepagefile defined
		$tmppage = new WebsitePage($this->db);

		$pageid = 0;
		if (!empty($websitepagefile)) {
			$websitepagefileshort = basename($websitepagefile);
			if ($websitepagefileshort == 'index.php') {
				$pageid = $website->fk_default_home;
			} else {
				$pageid = str_replace(array('.tpl.php', 'page'), array('', ''), $websitepagefileshort);
			}
			if ($pageid > 0) {
				$tmppage->fetch($pageid);
			}
		}

		// Fill $languagecodes array with existing translation, nothing if none
		if (!is_array($languagecodes) && $pageid > 0) {
			$languagecodes = array();

			$sql = "SELECT wp.rowid, wp.lang, wp.pageurl, wp.fk_page";
			$sql .= " FROM ".MAIN_DB_PREFIX."website_page as wp";
			$sql .= " WHERE wp.fk_website = ".((int) $website->id);
			$sql .= " AND (wp.fk_page = ".((int) $pageid)." OR wp.rowid  = ".((int) $pageid);
			if ($tmppage->fk_page > 0) {
				$sql .= " OR wp.fk_page = ".((int) $tmppage->fk_page)." OR wp.rowid = ".((int) $tmppage->fk_page);
			}
			$sql .= ")";

			$resql = $this->db->query($sql);
			if ($resql) {
				while ($obj = $this->db->fetch_object($resql)) {
					$newlang = $obj->lang;
					if ($obj->rowid == $pageid) {
						$newlang = $obj->lang;
					}
					if (!in_array($newlang, $languagecodes)) {
						$languagecodes[] = $newlang;
					}
				}
			}
		}
		// Now $languagecodes is always an array. Example array('en', 'fr', 'es');

		$languagecodeselected = substr($weblangs->defaultlang, 0, 2); // Because we must init with a value, but real value is the lang of main parent container
		if (!empty($websitepagefile)) {
			$pageid = str_replace(array('.tpl.php', 'page'), array('', ''), basename($websitepagefile));
			if ($pageid > 0) {
				$pagelang = substr($tmppage->lang, 0, 2);
				$languagecodeselected = substr($pagelang, 0, 2);
				if (!in_array($pagelang, $languagecodes)) {
					$languagecodes[] = $pagelang; // We add language code of page into combo list
				}
			}
		}

		$weblangs->load('languages');
		//var_dump($weblangs->defaultlang);

		$url = $_SERVER["REQUEST_URI"];
		$url = preg_replace('/(\?|&)l=([a-zA-Z_]*)/', '', $url); // We remove param l from url
		//$url = preg_replace('/(\?|&)lang=([a-zA-Z_]*)/', '', $url);	// We remove param lang from url
		$url .= (preg_match('/\?/', $url) ? '&' : '?').'l=';
		if (!preg_match('/^\//', $url)) {
			$url = '/'.$url;
		}

		$HEIGHTOPTION = 40;
		$MAXHEIGHT = 4 * $HEIGHTOPTION;
		$nboflanguage = count($languagecodes);

		$out = '<!-- componentSelectLang'.$htmlname.' -->'."\n";

		$out .= '<style>';
		$out .= '.componentSelectLang'.$htmlname.':hover { height: '.min($MAXHEIGHT, ($HEIGHTOPTION * $nboflanguage)).'px; overflow-x: hidden; overflow-y: '.((($HEIGHTOPTION * $nboflanguage) > $MAXHEIGHT) ? ' scroll' : 'hidden').'; }'."\n";
		$out .= '.componentSelectLang'.$htmlname.' li { line-height: '.$HEIGHTOPTION.'px; }'."\n";
		$out .= '.componentSelectLang'.$htmlname.' {
			display: inline-block;
			padding: 0;
			height: '.$HEIGHTOPTION.'px;
			overflow: hidden;
			transition: all .3s ease;
			margin: 0 0 0 0;
			vertical-align: top;
		}
		.componentSelectLang'.$htmlname.':hover, .componentSelectLang'.$htmlname.':hover a { background-color: #fff; color: #000 !important; }
		ul.componentSelectLang'.$htmlname.' { width: 150px; }
		ul.componentSelectLang'.$htmlname.':hover .fa { visibility: hidden; }
		.componentSelectLang'.$htmlname.' a { text-decoration: none; width: 100%; }
		.componentSelectLang'.$htmlname.' li { display: block; padding: 0px 15px; margin-left: 0; margin-right: 0; }
		.componentSelectLang'.$htmlname.' li:hover { background-color: #EEE; }
		';
		$out .= '</style>';
		$out .= '<ul class="componentSelectLang'.$htmlname.($morecss ? ' '.$morecss : '').'">';

		if ($languagecodeselected) {
			// Convert $languagecodeselected into a long language code
			if (strlen($languagecodeselected) == 2) {
				$languagecodeselected = (empty($arrayofspecialmainlanguages[$languagecodeselected]) ? $languagecodeselected.'_'.strtoupper($languagecodeselected) : $arrayofspecialmainlanguages[$languagecodeselected]);
			}

			$countrycode = strtolower(substr($languagecodeselected, -2));
			$label = $weblangs->trans("Language_".$languagecodeselected);
			if ($countrycode == 'us') {
				$label = preg_replace('/\s*\(.*\)/', '', $label);
			}
			$out .= '<a href="'.$url.substr($languagecodeselected, 0, 2).'"><li><img height="12px" src="/medias/image/common/flags/'.$countrycode.'.png" style="margin-right: 5px;"/><span class="websitecomponentlilang">'.$label.'</span>';
			$out .= '<span class="fa fa-caret-down" style="padding-left: 5px;" />';
			$out .= '</li></a>';
		}
		$i = 0;
		if (is_array($languagecodes)) {
			foreach ($languagecodes as $languagecode) {
				// Convert $languagecode into a long language code
				if (strlen($languagecode) == 2) {
					$languagecode = (empty($arrayofspecialmainlanguages[$languagecode]) ? $languagecode.'_'.strtoupper($languagecode) : $arrayofspecialmainlanguages[$languagecode]);
				}

				if ($languagecode == $languagecodeselected) {
					continue; // Already output
				}

				$countrycode = strtolower(substr($languagecode, -2));
				$label = $weblangs->trans("Language_".$languagecode);
				if ($countrycode == 'us') {
					$label = preg_replace('/\s*\(.*\)/', '', $label);
				}
				$out .= '<a href="'.$url.substr($languagecode, 0, 2).'"><li><img height="12px" src="/medias/image/common/flags/'.$countrycode.'.png" style="margin-right: 5px;"/><span class="websitecomponentlilang">'.$label.'</span>';
				if (empty($i) && empty($languagecodeselected)) {
					$out .= '<span class="fa fa-caret-down" style="padding-left: 5px;" />';
				}
				$out .= '</li></a>';
				$i++;
			}
		}
		$out .= '</ul>';

		return $out;
	}
}<|MERGE_RESOLUTION|>--- conflicted
+++ resolved
@@ -1306,11 +1306,7 @@
 
 		$objectpagestatic = new WebsitePage($this->db);
 
-<<<<<<< HEAD
-		$sql = 'SELECT rowid FROM '.MAIN_DB_PREFIX.'website_page WHERE fk_website = '.((int) $this->id);
-=======
 		$sql = "SELECT rowid FROM ".MAIN_DB_PREFIX."website_page WHERE fk_website = ".((int) $this->id);
->>>>>>> 95dc2558
 
 		$resql = $this->db->query($sql);
 		if (!$resql) {
