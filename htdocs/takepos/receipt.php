--- conflicted
+++ resolved
@@ -292,7 +292,6 @@
 }
 
 if (getDolGlobalString('TAKEPOS_PRINT_PAYMENT_METHOD')) {
-<<<<<<< HEAD
 	if (empty($facid)) {
 		// Case of specimen
 		echo '<tr>';
@@ -319,33 +318,7 @@
 			$i = 0;
 			while ($i < $num) {
 				$row = $db->fetch_object($resql);
-=======
-	$sql = "SELECT p.pos_change as pos_change, p.datep as date, p.fk_paiement, p.num_paiement as num, pf.amount as amount, pf.multicurrency_amount,";
-	$sql .= " cp.code";
-	$sql .= " FROM ".MAIN_DB_PREFIX."paiement_facture as pf, ".MAIN_DB_PREFIX."paiement as p";
-	$sql .= " LEFT JOIN ".MAIN_DB_PREFIX."c_paiement as cp ON p.fk_paiement = cp.id";
-	$sql .= " WHERE pf.fk_paiement = p.rowid AND pf.fk_facture = ".((int) $facid);
-	$sql .= " ORDER BY p.datep";
-	$resql = $db->query($sql);
-	if ($resql) {
-		$num = $db->num_rows($resql);
-		$i = 0;
-		while ($i < $num) {
-			$row = $db->fetch_object($resql);
-			echo '<tr>';
-			echo '<td class="right">';
-			echo $langs->transnoentitiesnoconv("PaymentTypeShort".$row->code);
-			echo '</td>';
-			echo '<td class="right">';
-			$amount_payment = (isModEnabled('multicurrency') && $object->multicurrency_tx != 1) ? $row->multicurrency_amount : $row->amount;
-			if ($row->code == "LIQ") {
-				$amount_payment = $amount_payment + $row->pos_change; // Show amount with excess received if is cash payment
-			}
-			echo price($amount_payment, 1, '', 1, - 1, - 1, $conf->currency);
-			echo '</td>';
-			echo '</tr>';
-			if ($row->code == "LIQ" && $row->pos_change > 0) { // Print change only in cash payments
->>>>>>> 97dde30c
+
 				echo '<tr>';
 				echo '<td class="right">';
 				echo $langs->transnoentitiesnoconv("PaymentTypeShort".$row->code);
