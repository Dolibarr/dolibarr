--- conflicted
+++ resolved
@@ -5,10 +5,7 @@
  * Copyright (C) 2018      Andreu Bisquerra    <jove@bisquerra.com>
  * Copyright (C) 2019      Josep Lluís Amador  <joseplluis@lliuretic.cat>
  * Copyright (C) 2021      Nicolas ZABOURI     <info@inovea-conseil.com>
-<<<<<<< HEAD
-=======
  * Copyright (C) 2024		MDW							<mdeweerd@users.noreply.github.com>
->>>>>>> cc80841a
  *
  * This program is free software; you can redistribute it and/or modify
  * it under the terms of the GNU General Public License as published by
@@ -232,30 +229,22 @@
 					  } ?></td>
 </tr>
 <?php if (getDolGlobalString('TAKEPOS_TICKET_VAT_GROUPPED')) {
-<<<<<<< HEAD
-		$vat_groups = array();
-=======
 	$vat_groups = array();
->>>>>>> cc80841a
 	foreach ($object->lines as $line) {
 		if (!array_key_exists($line->tva_tx, $vat_groups)) {
 			$vat_groups[$line->tva_tx] = 0;
 		}
 		$vat_groups[$line->tva_tx] += $line->total_tva;
 	}
-<<<<<<< HEAD
-		// Loop on each VAT group
-=======
 	// Loop on each VAT group
->>>>>>> cc80841a
 	foreach ($vat_groups as $key => $val) {
 		?>
 	<tr>
 		<th align="right"><?php if ($gift != 1) {
-				echo $langs->trans("VAT").' '.vatrate($key, 1);
+			echo $langs->trans("VAT").' '.vatrate($key, 1);
 						  } ?></th>
 		<td align="right"><?php if ($gift != 1) {
-				echo price($val, 1, '', 1, - 1, - 1, $conf->currency)."\n";
+			echo price($val, 1, '', 1, - 1, - 1, $conf->currency)."\n";
 						  } ?></td>
 	</tr>
 		<?php
@@ -340,11 +329,7 @@
 				$amount_payment = (isModEnabled('multicurrency') && $object->multicurrency_tx != 1) ? $row->multicurrency_amount : $row->amount;
 				//print "xx ".$row->multicurrency_amount." - ".$row->amount." - ".$amount_payment." - ".$object->multicurrency_tx;
 				if ((!isModEnabled('multicurrency') || $object->multicurrency_tx == 1) && $row->code == "LIQ" && $row->pos_change > 0) {
-<<<<<<< HEAD
-					$amount_payment = $amount_payment + $row->pos_change; // Show amount with excess received if it's cash payment
-=======
 					$amount_payment += $row->pos_change; // Show amount with excess received if it's cash payment
->>>>>>> cc80841a
 					$currency = $conf->currency;
 				} else {
 					// We do not show change if payment into a different currency because not yet supported
