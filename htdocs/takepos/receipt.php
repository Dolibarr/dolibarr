<?php
/* Copyright (C) 2007-2008 Jeremie Ollivier    <jeremie.o@laposte.net>
 * Copyright (C) 2011-2023 Laurent Destailleur <eldy@users.sourceforge.net>
 * Copyright (C) 2012      Marcos García       <marcosgdf@gmail.com>
 * Copyright (C) 2018      Andreu Bisquerra    <jove@bisquerra.com>
 * Copyright (C) 2019      Josep Lluís Amador  <joseplluis@lliuretic.cat>
 * Copyright (C) 2021      Nicolas ZABOURI     <info@inovea-conseil.com>
 *
 * This program is free software; you can redistribute it and/or modify
 * it under the terms of the GNU General Public License as published by
 * the Free Software Foundation; either version 3 of the License, or
 * (at your option) any later version.
 *
 * This program is distributed in the hope that it will be useful,
 * but WITHOUT ANY WARRANTY; without even the implied warranty of
 * MERCHANTABILITY or FITNESS FOR A PARTICULAR PURPOSE.  See the
 * GNU General Public License for more details.
 *
 * You should have received a copy of the GNU General Public License
 * along with this program. If not, see <https://www.gnu.org/licenses/>.
 */

/**
 *	\file       htdocs/takepos/receipt.php
 *	\ingroup    takepos
 *	\brief      Page to show a receipt.
 */

// Includes
if (!isset($action)) {
	//if (! defined('NOREQUIREUSER'))	define('NOREQUIREUSER', '1');	// Not disabled cause need to load personalized language
	//if (! defined('NOREQUIREDB'))		define('NOREQUIREDB', '1');		// Not disabled cause need to load personalized language
	//if (! defined('NOREQUIRESOC'))		define('NOREQUIRESOC', '1');
	//if (! defined('NOREQUIRETRAN'))		define('NOREQUIRETRAN', '1');
	if (!defined('NOTOKENRENEWAL')) {
		define('NOTOKENRENEWAL', '1');
	}
	if (!defined('NOREQUIREMENU')) {
		define('NOREQUIREMENU', '1');
	}
	if (!defined('NOREQUIREHTML')) {
		define('NOREQUIREHTML', '1');
	}
	if (!defined('NOREQUIREAJAX')) {
		define('NOREQUIREAJAX', '1');
	}

	require '../main.inc.php'; // If this file is called from send.php avoid load again
}
include_once DOL_DOCUMENT_ROOT.'/compta/facture/class/facture.class.php';

$langs->loadLangs(array("main", "bills", "cashdesk", "companies"));

$place = (GETPOST('place', 'aZ09') ? GETPOST('place', 'aZ09') : 0); // $place is id of table for Bar or Restaurant

$facid = GETPOST('facid', 'int');

$action = GETPOST('action', 'aZ09');
$gift = GETPOST('gift', 'int');

if (!$user->hasRight('takepos', 'run')) {
	accessforbidden();
}


/*
 * View
 */

top_httphead('text/html', 1);

if ($place > 0) {
	$sql = "SELECT rowid FROM ".MAIN_DB_PREFIX."facture where ref='(PROV-POS".$db->escape($_SESSION["takeposterminal"]."-".$place).")'";
	$resql = $db->query($sql);
	$obj = $db->fetch_object($resql);
	if ($obj) {
		$facid = $obj->rowid;
	}
}
$object = new Facture($db);
$object->fetch($facid);

// Call to external receipt modules if exist
$parameters = array();
$hookmanager->initHooks(array('takeposfrontend'));
$reshook = $hookmanager->executeHooks('TakeposReceipt', $parameters, $object);
if (!empty($hookmanager->resPrint)) {
	print $hookmanager->resPrint;
	return;	// Receipt page can be called by the takepos/send.php page that use ob_start/end so we must use return and not exit to stop page
}

// IMPORTANT: This file is sended to 'Takepos Printing' application. Keep basic file. No external files as css, js... If you need images use absolute path.
?>
<body>
<style>
.right {
	text-align: right;
}
.center {
	text-align: center;
}
.left {
	text-align: left;
}
</style>
<center>
<font size="4">
<?php echo '<b>'.$mysoc->name.'</b>'; ?>
</font>
</center>
<br>
<p class="left">
<?php
$constFreeText = 'TAKEPOS_HEADER'.$_SESSION['takeposterminal'];
if (!empty($conf->global->TAKEPOS_HEADER) || getDolGlobalString($constFreeText)) {
	$newfreetext = '';
	$substitutionarray = getCommonSubstitutionArray($langs);
	if (!empty($conf->global->TAKEPOS_HEADER)) {
		$newfreetext .= make_substitutions($conf->global->TAKEPOS_HEADER, $substitutionarray);
	}
	if (getDolGlobalString($constFreeText)) {
		$newfreetext .= make_substitutions(getDolGlobalString($constFreeText), $substitutionarray);
	}
	print nl2br($newfreetext);
}
?>
</p>
<p class="right">
<?php
print $langs->trans('Date')." ".dol_print_date($object->date, 'day').'<br>';
if (!empty($conf->global->TAKEPOS_RECEIPT_NAME)) {
	print $conf->global->TAKEPOS_RECEIPT_NAME." ";
}
if ($object->statut == Facture::STATUS_DRAFT) {
	print str_replace(")", "", str_replace("-", " ".$langs->trans('Place')." ", str_replace("(PROV-POS", $langs->trans("Terminal")." ", $object->ref)));
} else {
	print $object->ref;
}
if (!empty($conf->global->TAKEPOS_SHOW_CUSTOMER)) {
	if ($object->socid != getDolGlobalInt('CASHDESK_ID_THIRDPARTY'.$_SESSION["takeposterminal"])) {
		$soc = new Societe($db);
		if ($object->socid > 0) {
			$soc->fetch($object->socid);
		} else {
			$soc->fetch(getDolGlobalInt('CASHDESK_ID_THIRDPARTY'.$_SESSION["takeposterminal"]));
		}
		print "<br>".$langs->trans("Customer").': '.$soc->name;
	}
}
if (!empty($conf->global->TAKEPOS_SHOW_DATE_OF_PRINING)) {
	print "<br>".$langs->trans("DateOfPrinting").': '.dol_print_date(dol_now(), 'dayhour', 'tzuserrel').'<br>';
}
?>
</p>
<br>

<table width="100%" style="border-top-style: double;">
	<thead>
	<tr>
		<th class="center"><?php print $langs->trans("Label"); ?></th>
		<th class="right"><?php print $langs->trans("Qty"); ?></th>
		<th class="right"><?php if ($gift != 1) {
			print $langs->trans("Price");
						  } ?></th>
		<?php  if (!empty($conf->global->TAKEPOS_SHOW_HT_RECEIPT)) { ?>
		<th class="right"><?php if ($gift != 1) {
			print $langs->trans("TotalHT");
						  } ?></th>
		<?php } ?>
		<th class="right"><?php if ($gift != 1) {
			print $langs->trans("TotalTTC");
						  } ?></th>
	</tr>
	</thead>
	<tbody>
	<?php
	if ($action == 'without_details') {
		$qty = GETPOST('qty', 'int') > 0 ? GETPOST('qty', 'int') : 1;
		print '<tr>';
		print '<td>' . GETPOST('label', 'alphanohtml') . '</td>';
		print '<td class="right">' . $qty . '</td>';
		print '<td class="right">' . price(price2num($object->total_ttc / $qty, 'MU'), 1) . '</td>';
		if (!empty($conf->global->TAKEPOS_SHOW_HT_RECEIPT)) {
			print '<td class="right">' . price($object->total_ht, 1) . '</td>';
		}
		print '<td class="right">' . price($object->total_ttc, 1) . '</td>';
		print '</tr>';
	} else {
		foreach ($object->lines as $line) {
			?>
		<tr>
			<td>
			<?php if (!empty($line->product_label)) {
				echo $line->product_label;
			} else {
				echo $line->description;
			} ?>
			</td>
			<td class="right"><?php echo $line->qty; ?></td>
			<td class="right"><?php if ($gift != 1) {
				echo price(price2num($line->total_ttc / $line->qty, 'MT'), 1);
							  } ?></td>
			<?php
			if (!empty($conf->global->TAKEPOS_SHOW_HT_RECEIPT)) { ?>
						<td class="right"><?php if ($gift != 1) {
							echo price($line->total_ht, 1);
										  } ?></td>
				<?php
			}
			?>
			<td class="right"><?php if ($gift != 1) {
				echo price($line->total_ttc, 1);
							  } ?></td>
		</tr>
			<?php
		}
	}
	?>
	</tbody>
</table>
<br>
<table class="right">
<tr>
	<th class="right"><?php if ($gift != 1) {
		echo $langs->trans("TotalHT");
					  } ?></th>
	<td class="right"><?php if ($gift != 1) {
		echo price($object->total_ht, 1, '', 1, - 1, - 1, $conf->currency)."\n";
					  } ?></td>
</tr>
<?php if ($conf->global->TAKEPOS_TICKET_VAT_GROUPPED) {
	$vat_groups = array();
	foreach ($object->lines as $line) {
		if (!array_key_exists($line->tva_tx, $vat_groups)) {
			$vat_groups[$line->tva_tx] = 0;
		}
		$vat_groups[$line->tva_tx] += $line->total_tva;
	}
	// Loop on each VAT group
	foreach ($vat_groups as $key => $val) {
		?>
	<tr>
		<th align="right"><?php if ($gift != 1) {
			echo $langs->trans("VAT").' '.vatrate($key, 1);
						  } ?></th>
		<td align="right"><?php if ($gift != 1) {
			echo price($val, 1, '', 1, - 1, - 1, $conf->currency)."\n";
						  } ?></td>
	</tr>
		<?php
	}
} else { ?>
<tr>
	<th class="right"><?php if ($gift != 1) {
		echo $langs->trans("TotalVAT").'</th><td class="right">'.price($object->total_tva, 1, '', 1, - 1, - 1, $conf->currency)."\n";
					  } ?></td>
</tr>
<?php }

// Now show local taxes if company uses them

<<<<<<< HEAD
if ($mysoc->useLocalTax(1) || price2num($object->total_localtax1, 'MU')) { ?>
=======
if (price2num($object->total_localtax1, 'MU') || $mysoc->useLocalTax(1)) { ?>
>>>>>>> e41f449f
<tr>
	<th class="right"><?php if ($gift != 1) {
		echo ''.$langs->trans("TotalLT1").'</th><td class="right">'.price($object->total_localtax1, 1, '', 1, - 1, - 1, $conf->currency)."\n";
					  } ?></td>
</tr>
<?php } ?>
<<<<<<< HEAD
<?php if ($mysoc->useLocalTax(2) || price2num($object->total_localtax2, 'MU')) { ?>
=======
<?php if (price2num($object->total_localtax2, 'MU') || $mysoc->useLocalTax(2)) { ?>
>>>>>>> e41f449f
<tr>
	<th class="right"><?php if ($gift != 1) {
		echo ''.$langs->trans("TotalLT2").'</th><td class="right">'.price($object->total_localtax2, 1, '', 1, - 1, - 1, $conf->currency)."\n";
					  } ?></td>
</tr>
<?php } ?>
<tr>
	<th class="right"><?php if ($gift != 1) {
		echo ''.$langs->trans("TotalTTC").'</th><td class="right">'.price($object->total_ttc, 1, '', 1, - 1, - 1, $conf->currency)."\n";
					  } ?></td>
</tr>
<?php
if (isModEnabled('multicurrency') && $_SESSION["takeposcustomercurrency"] != "" && $conf->currency != $_SESSION["takeposcustomercurrency"]) {
	//Only show customer currency if multicurrency module is enabled, if currency selected and if this currency selected is not the same as main currency
	include_once DOL_DOCUMENT_ROOT.'/multicurrency/class/multicurrency.class.php';
	$multicurrency = new MultiCurrency($db);
	$multicurrency->fetch(0, $_SESSION["takeposcustomercurrency"]);
	echo '<tr><th class="right">';
	if ($gift != 1) {
		echo ''.$langs->trans("TotalTTC").' '.$_SESSION["takeposcustomercurrency"].'</th><td class="right">'.price($object->total_ttc * $multicurrency->rate->rate, 1, '', 1, - 1, - 1, $_SESSION["takeposcustomercurrency"])."\n";
	}
	echo '</td></tr>';
}

if (getDolGlobalString('TAKEPOS_PRINT_PAYMENT_METHOD')) {
	if (empty($facid)) {
		// Case of specimen
		echo '<tr>';
		echo '<td class="right">';
		echo $langs->transnoentitiesnoconv("PaymentTypeShortLIQ");
		echo '</td>';
		echo '<td class="right">';
		$amount_payment = 0;
		echo price($amount_payment, 1, '', 1, - 1, - 1, $conf->currency);
		echo '</td>';
		echo '</tr>';
	} else {
		$sql = "SELECT p.pos_change as pos_change, p.datep as date, p.fk_paiement, p.num_paiement as num, pf.amount as amount, pf.multicurrency_amount,";
		$sql .= " cp.code";
		$sql .= " FROM ".MAIN_DB_PREFIX."paiement_facture as pf, ".MAIN_DB_PREFIX."paiement as p";
		$sql .= " LEFT JOIN ".MAIN_DB_PREFIX."c_paiement as cp ON p.fk_paiement = cp.id";
		$sql .= " WHERE pf.fk_paiement = p.rowid AND pf.fk_facture = ".((int) $facid);
		$sql .= " ORDER BY p.datep";

		$resql = $db->query($sql);
		if ($resql) {
			$num = $db->num_rows($resql);

			$i = 0;
			while ($i < $num) {
				$row = $db->fetch_object($resql);
				echo '<tr>';
				echo '<td class="right">';
				echo $langs->transnoentitiesnoconv("PaymentTypeShort".$row->code);
				echo '</td>';
				echo '<td class="right">';
				$amount_payment = (isModEnabled('multicurrency') && $object->multicurrency_tx != 1) ? $row->multicurrency_amount : $row->amount;
				if ($row->code == "LIQ") {
					$amount_payment = $amount_payment + $row->pos_change; // Show amount with excess received if is cash payment
				}
				echo price($amount_payment, 1, '', 1, - 1, - 1, $conf->currency);
				echo '</td>';
				echo '</tr>';
				if ($row->code == "LIQ" && $row->pos_change > 0) { // Print change only in cash payments
					echo '<tr>';
					echo '<td class="right">';
					echo $langs->trans("Change");
					echo '</td>';
					echo '<td class="right">';
					echo price($row->pos_change, 1, '', 1, - 1, - 1, $conf->currency);
					echo '</td>';
					echo '</tr>';
				}
				$i++;
			}
		}
	}
}
?>
</table>
<div style="border-top-style: double;">
<br>
<br>
<br>
<?php
$constFreeText = 'TAKEPOS_FOOTER'.$_SESSION['takeposterminal'];
if (!empty($conf->global->TAKEPOS_FOOTER) || !empty($conf->global->{$constFreeText})) {
	$newfreetext = '';
	$substitutionarray = getCommonSubstitutionArray($langs);
	if (!empty($conf->global->{$constFreeText})) {
		$newfreetext .= make_substitutions($conf->global->{$constFreeText}, $substitutionarray);
	}
	if (!empty($conf->global->TAKEPOS_FOOTER)) {
		$newfreetext .= make_substitutions($conf->global->TAKEPOS_FOOTER, $substitutionarray);
	}
	print $newfreetext;
}
?>

<script type="text/javascript">
	<?php
	if ($facid) print 'window.print();'; //Avoid print when is specimen
	?>
</script>

</body>
</html><|MERGE_RESOLUTION|>--- conflicted
+++ resolved
@@ -259,22 +259,14 @@
 
 // Now show local taxes if company uses them
 
-<<<<<<< HEAD
-if ($mysoc->useLocalTax(1) || price2num($object->total_localtax1, 'MU')) { ?>
-=======
 if (price2num($object->total_localtax1, 'MU') || $mysoc->useLocalTax(1)) { ?>
->>>>>>> e41f449f
 <tr>
 	<th class="right"><?php if ($gift != 1) {
 		echo ''.$langs->trans("TotalLT1").'</th><td class="right">'.price($object->total_localtax1, 1, '', 1, - 1, - 1, $conf->currency)."\n";
 					  } ?></td>
 </tr>
 <?php } ?>
-<<<<<<< HEAD
-<?php if ($mysoc->useLocalTax(2) || price2num($object->total_localtax2, 'MU')) { ?>
-=======
 <?php if (price2num($object->total_localtax2, 'MU') || $mysoc->useLocalTax(2)) { ?>
->>>>>>> e41f449f
 <tr>
 	<th class="right"><?php if ($gift != 1) {
 		echo ''.$langs->trans("TotalLT2").'</th><td class="right">'.price($object->total_localtax2, 1, '', 1, - 1, - 1, $conf->currency)."\n";
