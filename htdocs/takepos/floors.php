<?php
/* Copyright (C) 2018	Andreu Bisquerra	<jove@bisquerra.com>
 *
 * This program is free software; you can redistribute it and/or modify
 * it under the terms of the GNU General Public License as published by
 * the Free Software Foundation; either version 3 of the License, or
 * (at your option) any later version.
 *
 * This program is distributed in the hope that it will be useful,
 * but WITHOUT ANY WARRANTY; without even the implied warranty of
 * MERCHANTABILITY or FITNESS FOR A PARTICULAR PURPOSE.  See the
 * GNU General Public License for more details.
 *
 * You should have received a copy of the GNU General Public License
 * along with this program. If not, see <https://www.gnu.org/licenses/>.
 */

/**
 *	\file       htdocs/takepos/floors.php
 *	\ingroup    takepos
 *	\brief      Page to edit floors and tables.
 */

//if (! defined('NOREQUIREUSER'))	define('NOREQUIREUSER','1');	// Not disabled cause need to load personalized language
//if (! defined('NOREQUIREDB'))		define('NOREQUIREDB','1');		// Not disabled cause need to load personalized language
//if (! defined('NOREQUIRESOC'))	define('NOREQUIRESOC','1');
//if (! defined('NOREQUIRETRAN'))	define('NOREQUIRETRAN','1');
if (!defined('NOCSRFCHECK')) {
	define('NOCSRFCHECK', '1');
}
if (!defined('NOTOKENRENEWAL')) {
	define('NOTOKENRENEWAL', '1');
}
if (!defined('NOREQUIREMENU')) {
	define('NOREQUIREMENU', '1');
}
if (!defined('NOREQUIREHTML')) {
	define('NOREQUIREHTML', '1');
}
if (!defined('NOREQUIREAJAX')) {
	define('NOREQUIREAJAX', '1');
}

require '../main.inc.php'; // Load $user and permissions
require_once DOL_DOCUMENT_ROOT.'/compta/facture/class/facture.class.php';

$langs->loadLangs(array("bills", "orders", "commercial", "cashdesk"));

$floor = GETPOST('floor', 'int');
if ($floor == "") {
	$floor = 1;
}
$id = GETPOST('id', 'int');
$action = GETPOST('action', 'aZ09');
$left = GETPOST('left', 'alpha');
$top = GETPOST('top', 'alpha');

$place = (GETPOST('place', 'aZ09') ? GETPOST('place', 'aZ09') : 0); // $place is id of table for Ba or Restaurant

$newname = GETPOST('newname', 'alpha');
$mode = GETPOST('mode', 'alpha');

if (empty($user->rights->takepos->run)) {
	accessforbidden();
}


/*
 * Actions
 */

if ($action == "getTables") {
	$sql = "SELECT rowid, entity, label, leftpos, toppos, floor FROM ".MAIN_DB_PREFIX."takepos_floor_tables where floor = ".((int) $floor);
	$resql = $db->query($sql);
	$rows = array();
	while ($row = $db->fetch_array($resql)) {
		$invoice = new Facture($db);
		$result = $invoice->fetch('', '(PROV-POS'.$_SESSION['takeposterminal'].'-'.$row['rowid'].')');
		if ($result > 0) {
			$row['occupied'] = "red";
		}
		$rows[] = $row;
	}
	echo json_encode($rows);
	exit;
}

if ($action == "update") {
	if ($left > 95) {
		$left = 95;
	}
	if ($top > 95) {
		$top = 95;
	}
	if ($left > 3 or $top > 4) {
		$db->query("UPDATE ".MAIN_DB_PREFIX."takepos_floor_tables set leftpos = ".((int) $left).", toppos = ".((int) $top)." WHERE rowid = ".((int) $place));
	} else {
		$db->query("DELETE from ".MAIN_DB_PREFIX."takepos_floor_tables where rowid = ".((int) $place));
	}
}

if ($action == "updatename") {
	$newname = preg_replace("/[^a-zA-Z0-9\s]/", "", $newname); // Only English chars
	if (strlen($newname) > 3) {
		$newname = substr($newname, 0, 3); // Only 3 chars
	}
<<<<<<< HEAD
	$db->query("UPDATE ".MAIN_DB_PREFIX."takepos_floor_tables set label='".$db->escape($newname)."' WHERE rowid = ".((int) $place));
=======
	$resql = $db->query("UPDATE ".MAIN_DB_PREFIX."takepos_floor_tables set label='".$db->escape($newname)."' WHERE rowid = ".((int) $place));
>>>>>>> 503d1a04
}

if ($action == "add") {
	$sql = "INSERT INTO ".MAIN_DB_PREFIX."takepos_floor_tables(entity, label, leftpos, toppos, floor) VALUES (".$conf->entity.", '', '45', '45', ".((int) $floor).")";
	$asdf = $db->query($sql);
	$db->query("update ".MAIN_DB_PREFIX."takepos_floor_tables set label=rowid where label=''"); // No empty table names
}


/*
 * View
 */

// Title
$title = 'TakePOS - Dolibarr '.DOL_VERSION;
if (!empty($conf->global->MAIN_APPLICATION_TITLE)) {
	$title = 'TakePOS - '.$conf->global->MAIN_APPLICATION_TITLE;
}
top_htmlhead($head, $title, $disablejs, $disablehead, $arrayofjs, $arrayofcss);
?>
<link rel="stylesheet" href="css/pos.css.php?a=xxx">
<style type="text/css">
div.tablediv{
	background-image:url(img/table.gif);
	-moz-background-size:100% 100%;
	-webkit-background-size:100% 100%;
	background-size:100% 100%;
	height:10%;
	width:10%;
	text-align: center;
	font-size:300%;
	color:white;
}

/* Color when a table has a pending order/invoice */
div.red{
	color:red;
}
</style>

<script>
var DragDrop='<?php echo $langs->trans("DragDrop"); ?>';

function updateplace(idplace, left, top) {
	console.log("updateplace idplace="+idplace+" left="+left+" top="+top);
	$.ajax({
		type: "POST",
		url: "<?php echo DOL_URL_ROOT.'/takepos/floors.php'; ?>",
		data: { action: "update", left: left, top: top, place: idplace, token: '<?php echo currentToken(); ?>' }
	}).done(function( msg ) {
		window.location.href='floors.php?mode=edit&floor=<?php echo urlencode($floor); ?>';
	});
}

function updatename(rowid) {
	var after=$("#tablename"+rowid).text();
	console.log("updatename rowid="+rowid+" after="+after);
	$.ajax({
		type: "POST",
		url: "<?php echo DOL_URL_ROOT.'/takepos/floors.php'; ?>",
		data: { action: "updatename", place: rowid, newname: after, token: '<?php echo currentToken(); ?>' }
	}).done(function( msg ) {
		window.location.href='floors.php?mode=edit&floor=<?php echo urlencode($floor); ?>';
	});
}

function LoadPlace(place){
	parent.location.href='index.php?place='+place;
}


$( document ).ready(function() {
	$.getJSON('./floors.php?action=getTables&floor=<?php echo $floor; ?>', function(data) {
		$.each(data, function(key, val) {
			<?php if ($mode == "edit") {?>
			$('body').append('<div class="tablediv" contenteditable onblur="updatename('+val.rowid+');" style="position: absolute; left: '+val.leftpos+'%; top: '+val.toppos+'%;" id="tablename'+val.rowid+'">'+val.label+'</div>');
			$( "#tablename"+val.rowid ).draggable(
				{
					start: function() {
					$("#add").html("<?php echo $langs->trans("Delete"); ?>");
					},
					stop: function() {
					var left=$(this).offset().left*100/$(window).width();
					var top=$(this).offset().top*100/$(window).height();
					updateplace($(this).attr('id').substr(9), left, top);
					}
				}
			);
			//simultaneous draggable and contenteditable
			$('#'+val.label).draggable().bind('click', function(){
				$(this).focus();
			})
			<?php } else {?>
			$('body').append('<div class="tablediv '+val.occupied+'" onclick="LoadPlace('+val.rowid+');" style="position: absolute; left: '+val.leftpos+'%; top: '+val.toppos+'%;" id="tablename'+val.rowid+'">'+val.label+'</div>');
			<?php } ?>
		});
	});
});

</script>
</head>
<body style="overflow: hidden">
<?php if ($user->admin) {?>
<div style="position: absolute; left: 0.1%; top: 0.8%; width:8%; height:11%;">
	<?php if ($mode == "edit") {?>
<a id="add" onclick="window.location.href='floors.php?mode=edit&action=add&token=<?php echo newToken() ?>&floor=<?php echo $floor; ?>';"><?php echo $langs->trans("AddTable"); ?></a>
	<?php } else { ?>
<a onclick="window.location.href='floors.php?mode=edit&token=<?php echo newToken() ?>&floor=<?php echo $floor; ?>';"><?php echo $langs->trans("Edit"); ?></a>
	<?php } ?>
</div>
<?php }
?>

<div style="position: absolute; left: 25%; bottom: 8%; width:50%; height:3%;">
	<center>
	<h1>
	<?php if ($floor > 1) { ?>
	<img class="valignmiddle" src="./img/arrow-prev.png" width="5%" onclick="location.href='floors.php?floor=<?php if ($floor > 1) {
		$floor--; echo $floor; $floor++;
																											 } else {
																												 echo "1";
																											 } ?>';">
	<?php } ?>
	<span class="valignmiddle"><?php echo $langs->trans("Floor")." ".$floor; ?></span>
	<img src="./img/arrow-next.png" class="valignmiddle" width="5%" onclick="location.href='floors.php?floor=<?php $floor++; echo $floor; ?>';">
	</h1>
	</center>
</div>
</body>
</html><|MERGE_RESOLUTION|>--- conflicted
+++ resolved
@@ -104,11 +104,7 @@
 	if (strlen($newname) > 3) {
 		$newname = substr($newname, 0, 3); // Only 3 chars
 	}
-<<<<<<< HEAD
-	$db->query("UPDATE ".MAIN_DB_PREFIX."takepos_floor_tables set label='".$db->escape($newname)."' WHERE rowid = ".((int) $place));
-=======
 	$resql = $db->query("UPDATE ".MAIN_DB_PREFIX."takepos_floor_tables set label='".$db->escape($newname)."' WHERE rowid = ".((int) $place));
->>>>>>> 503d1a04
 }
 
 if ($action == "add") {
