<?php
/* Copyright (C) 2018	Andreu Bisquerra	<jove@bisquerra.com>
 * Copyright (C) 2024		MDW							<mdeweerd@users.noreply.github.com>
 *
 * This program is free software; you can redistribute it and/or modify
 * it under the terms of the GNU General Public License as published by
 * the Free Software Foundation; either version 3 of the License, or
 * (at your option) any later version.
 *
 * This program is distributed in the hope that it will be useful,
 * but WITHOUT ANY WARRANTY; without even the implied warranty of
 * MERCHANTABILITY or FITNESS FOR A PARTICULAR PURPOSE.  See the
 * GNU General Public License for more details.
 *
 * You should have received a copy of the GNU General Public License
 * along with this program. If not, see <https://www.gnu.org/licenses/>.
 */

/**
 *	\file       htdocs/takepos/floors.php
 *	\ingroup    takepos
 *	\brief      Page to edit floors and tables.
 */

//if (! defined('NOREQUIREUSER'))	define('NOREQUIREUSER','1');	// Not disabled cause need to load personalized language
//if (! defined('NOREQUIREDB'))		define('NOREQUIREDB','1');		// Not disabled cause need to load personalized language
//if (! defined('NOREQUIRESOC'))	define('NOREQUIRESOC','1');
//if (! defined('NOREQUIRETRAN'))	define('NOREQUIRETRAN','1');
if (!defined('NOREQUIREMENU')) {
	define('NOREQUIREMENU', '1');
}
if (!defined('NOREQUIREHTML')) {
	define('NOREQUIREHTML', '1');
}
if (!defined('NOREQUIREAJAX')) {
	define('NOREQUIREAJAX', '1');
}

// Load Dolibarr environment
require '../main.inc.php'; // Load $user and permissions
require_once DOL_DOCUMENT_ROOT.'/compta/facture/class/facture.class.php';

$langs->loadLangs(array("bills", "orders", "commercial", "cashdesk"));

$floor = GETPOSTINT('floor');
if ($floor == "") {
	$floor = 1;
}
$id = GETPOSTINT('id');
$action = GETPOST('action', 'aZ09');
$left = GETPOST('left', 'alpha');
$top = GETPOST('top', 'alpha');

$place = (GETPOST('place', 'aZ09') ? GETPOST('place', 'aZ09') : 0); // $place is id of table for Ba or Restaurant

$newname = GETPOST('newname', 'alpha');
$mode = GETPOST('mode', 'alpha');

if (!$user->hasRight('takepos', 'run')) {
	accessforbidden();
}


/*
 * Actions
 */

<<<<<<< HEAD
if ($action == "getTables") {
=======
if ($action == "getTables" && $user->hasRight('takepos', 'run')) {
>>>>>>> cc80841a
	$sql = "SELECT rowid, entity, label, leftpos, toppos, floor FROM ".MAIN_DB_PREFIX."takepos_floor_tables WHERE floor = ".((int) $floor)." AND entity IN (".getEntity('takepos').")";
	$resql = $db->query($sql);
	$rows = array();
	while ($row = $db->fetch_array($resql)) {
		$invoice = new Facture($db);
		$result = $invoice->fetch('', '(PROV-POS'.$_SESSION['takeposterminal'].'-'.$row['rowid'].')');
		if ($result > 0) {
			$row['occupied'] = "red";
		}
		$rows[] = $row;
	}

	top_httphead('application/json');
	echo json_encode($rows);
	exit;
}

if ($action == "update" && $user->hasRight('takepos', 'run')) {
	if ($left > 95) {
		$left = 95;
	}
	if ($top > 95) {
		$top = 95;
	}
	if ($left > 3 or $top > 4) {
		$db->query("UPDATE ".MAIN_DB_PREFIX."takepos_floor_tables SET leftpos = ".((int) $left).", toppos = ".((int) $top)." WHERE rowid = ".((int) $place));
	} else {
		$db->query("DELETE from ".MAIN_DB_PREFIX."takepos_floor_tables WHERE rowid = ".((int) $place));
	}
}

if ($action == "updatename" && $user->hasRight('takepos', 'run')) {
	$newname = preg_replace("/[^a-zA-Z0-9\s]/", "", $newname); // Only English chars
	if (strlen($newname) > 3) {
		$newname = substr($newname, 0, 3); // Only 3 chars
	}
	$resql = $db->query("UPDATE ".MAIN_DB_PREFIX."takepos_floor_tables SET label='".$db->escape($newname)."' WHERE rowid = ".((int) $place));
}

<<<<<<< HEAD
if ($action == "add") {
=======
if ($action == "add" && $user->hasRight('takepos', 'run')) {
>>>>>>> cc80841a
	$sql = "INSERT INTO ".MAIN_DB_PREFIX."takepos_floor_tables(entity, label, leftpos, toppos, floor) VALUES (".$conf->entity.", '', '45', '45', ".((int) $floor).")";
	$asdf = $db->query($sql);
	$db->query("UPDATE ".MAIN_DB_PREFIX."takepos_floor_tables SET label = rowid WHERE label = ''"); // No empty table names
}


/*
 * View
 */

// Title
$head = '';
$title = 'TakePOS - Dolibarr '.DOL_VERSION;
if (getDolGlobalString('MAIN_APPLICATION_TITLE')) {
	$title = 'TakePOS - ' . getDolGlobalString('MAIN_APPLICATION_TITLE');
}
$arrayofcss = array('/takepos/css/pos.css.php?a=xxx');

<<<<<<< HEAD
top_htmlhead($head, $title, 0, 0, '', $arrayofcss);
=======
top_htmlhead($head, $title, 0, 0, array(), $arrayofcss);
>>>>>>> cc80841a

?>
<body style="overflow: hidden">

<style type="text/css">
div.tablediv{
	background-image:url(img/table.gif);
	-moz-background-size:100% 100%;
	-webkit-background-size:100% 100%;
	background-size:100% 100%;
	height:10%;
	width:10%;
	text-align: center;
	font-size:300%;
	color:white;
}

/* Color when a table has a pending order/invoice */
div.red{
	color:red;
}
</style>

<script>
var DragDrop='<?php echo $langs->trans("DragDrop"); ?>';

function updateplace(idplace, left, top) {
	console.log("updateplace idplace="+idplace+" left="+left+" top="+top);
	$.ajax({
		type: "POST",
		url: "<?php echo DOL_URL_ROOT.'/takepos/floors.php'; ?>",
		data: { action: "update", left: left, top: top, place: idplace, token: '<?php echo currentToken(); ?>' }
	}).done(function( msg ) {
		window.location.href='floors.php?mode=edit&floor=<?php echo urlencode((string) ($floor)); ?>';
	});
}

function updatename(rowid) {
	var after=$("#tablename"+rowid).text();
	console.log("updatename rowid="+rowid+" after="+after);
	$.ajax({
		type: "POST",
		url: "<?php echo DOL_URL_ROOT.'/takepos/floors.php'; ?>",
		data: { action: "updatename", place: rowid, newname: after, token: '<?php echo currentToken(); ?>' }
	}).done(function( msg ) {
		window.location.href='floors.php?mode=edit&floor=<?php echo urlencode((string) ($floor)); ?>';
	});
}

function LoadPlace(place){
	parent.location.href='index.php?place='+place;
}


$( document ).ready(function() {
	$.getJSON('./floors.php?action=getTables&token=<?php echo newToken();?>&floor=<?php echo $floor; ?>', function(data) {
		$.each(data, function(key, val) {
			<?php if ($mode == "edit") {?>
			$('body').append('<div class="tablediv" contenteditable onblur="updatename('+val.rowid+');" style="position: absolute; left: '+val.leftpos+'%; top: '+val.toppos+'%;" id="tablename'+val.rowid+'">'+val.label+'</div>');
			$( "#tablename"+val.rowid ).draggable(
				{
					start: function() {
					$("#add").html("<?php echo $langs->trans("Delete"); ?>");
					},
					stop: function() {
					var left=$(this).offset().left*100/$(window).width();
					var top=$(this).offset().top*100/$(window).height();
					updateplace($(this).attr('id').substr(9), left, top);
					}
				}
			);
			//simultaneous draggable and contenteditable
			$('#'+val.label).draggable().bind('click', function(){
				$(this).focus();
			})
			<?php } else {?>
			$('body').append('<div class="tablediv '+val.occupied+'" onclick="LoadPlace('+val.rowid+');" style="position: absolute; left: '+val.leftpos+'%; top: '+val.toppos+'%;" id="tablename'+val.rowid+'">'+val.label+'</div>');
			<?php } ?>
		});
	});
});

</script>

<?php if ($user->admin) {?>
<div style="position: absolute; left: 0.1%; top: 0.8%; width:8%; height:11%;">
	<?php if ($mode == "edit") {?>
<a id="add" onclick="window.location.href='floors.php?mode=edit&action=add&token=<?php echo newToken() ?>&floor=<?php echo $floor; ?>';"><?php echo $langs->trans("AddTable"); ?></a>
	<?php } else { ?>
<a onclick="window.location.href='floors.php?mode=edit&token=<?php echo newToken() ?>&floor=<?php echo $floor; ?>';"><?php echo $langs->trans("Edit"); ?></a>
	<?php } ?>
</div>
<?php }
?>

<div style="position: absolute; left: 25%; bottom: 8%; width:50%; height:3%;">
	<center>
	<h1>
	<?php if ($floor > 1) { ?>
	<img class="valignmiddle" src="./img/arrow-prev.png" width="5%" onclick="location.href='floors.php?floor=<?php if ($floor > 1) {
		$floor--;
		echo $floor;
		$floor++;
																											 } else {
																												 echo "1";
																											 } ?>';">
	<?php } ?>
	<span class="valignmiddle"><?php echo $langs->trans("Floor")." ".$floor; ?></span>
	<img src="./img/arrow-next.png" class="valignmiddle" width="5%" onclick="location.href='floors.php?floor=<?php $floor++;
	echo $floor; ?>';">
	</h1>
	</center>
</div>

</body>
</html><|MERGE_RESOLUTION|>--- conflicted
+++ resolved
@@ -65,11 +65,7 @@
  * Actions
  */
 
-<<<<<<< HEAD
-if ($action == "getTables") {
-=======
 if ($action == "getTables" && $user->hasRight('takepos', 'run')) {
->>>>>>> cc80841a
 	$sql = "SELECT rowid, entity, label, leftpos, toppos, floor FROM ".MAIN_DB_PREFIX."takepos_floor_tables WHERE floor = ".((int) $floor)." AND entity IN (".getEntity('takepos').")";
 	$resql = $db->query($sql);
 	$rows = array();
@@ -109,11 +105,7 @@
 	$resql = $db->query("UPDATE ".MAIN_DB_PREFIX."takepos_floor_tables SET label='".$db->escape($newname)."' WHERE rowid = ".((int) $place));
 }
 
-<<<<<<< HEAD
-if ($action == "add") {
-=======
 if ($action == "add" && $user->hasRight('takepos', 'run')) {
->>>>>>> cc80841a
 	$sql = "INSERT INTO ".MAIN_DB_PREFIX."takepos_floor_tables(entity, label, leftpos, toppos, floor) VALUES (".$conf->entity.", '', '45', '45', ".((int) $floor).")";
 	$asdf = $db->query($sql);
 	$db->query("UPDATE ".MAIN_DB_PREFIX."takepos_floor_tables SET label = rowid WHERE label = ''"); // No empty table names
@@ -132,11 +124,7 @@
 }
 $arrayofcss = array('/takepos/css/pos.css.php?a=xxx');
 
-<<<<<<< HEAD
-top_htmlhead($head, $title, 0, 0, '', $arrayofcss);
-=======
 top_htmlhead($head, $title, 0, 0, array(), $arrayofcss);
->>>>>>> cc80841a
 
 ?>
 <body style="overflow: hidden">
