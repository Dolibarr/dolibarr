<?php
/* Copyright (C) 2018	Andreu Bisquerra	<jove@bisquerra.com>
 * Copyright (C) 2019	Josep Lluís Amador	<joseplluis@lliuretic.cat>
 * Copyright (C) 2020	Thibault FOUCART	<support@ptibogxiv.net>
 * Copyright (C) 2024		MDW							<mdeweerd@users.noreply.github.com>
 *
 * This program is free software; you can redistribute it and/or modify
 * it under the terms of the GNU General Public License as published by
 * the Free Software Foundation; either version 3 of the License, or
 * (at your option) any later version.
 *
 * This program is distributed in the hope that it will be useful,
 * but WITHOUT ANY WARRANTY; without even the implied warranty of
 * MERCHANTABILITY or FITNESS FOR A PARTICULAR PURPOSE.  See the
 * GNU General Public License for more details.
 *
 * You should have received a copy of the GNU General Public License
 * along with this program. If not, see <https://www.gnu.org/licenses/>.
 */

/**
 *    \file       htdocs/takepos/index.php
 *    \ingroup    takepos
 *    \brief      Main TakePOS screen
 */

// if (! defined('NOREQUIREUSER')) 		define('NOREQUIREUSER','1'); 		// Not disabled cause need to load personalized language
// if (! defined('NOREQUIREDB')) 		define('NOREQUIREDB','1'); 			// Not disabled cause need to load personalized language
// if (! defined('NOREQUIRESOC')) 		define('NOREQUIRESOC','1');
// if (! defined('NOREQUIRETRAN')) 		define('NOREQUIRETRAN','1');

if (!defined('NOREQUIREMENU')) {
	define('NOREQUIREMENU', '1');
}
if (!defined('NOREQUIREHTML')) {
	define('NOREQUIREHTML', '1');
}
if (!defined('NOREQUIREAJAX')) {
	define('NOREQUIREAJAX', '1');
}

// Load Dolibarr environment
require '../main.inc.php'; // Load $user and permissions
require_once DOL_DOCUMENT_ROOT.'/core/class/html.form.class.php';
require_once DOL_DOCUMENT_ROOT.'/core/class/html.formother.class.php';
require_once DOL_DOCUMENT_ROOT.'/core/class/hookmanager.class.php';
require_once DOL_DOCUMENT_ROOT.'/core/lib/date.lib.php';
require_once DOL_DOCUMENT_ROOT.'/categories/class/categorie.class.php';
require_once DOL_DOCUMENT_ROOT.'/compta/facture/class/facture.class.php';
require_once DOL_DOCUMENT_ROOT.'/societe/class/societe.class.php';


$place = (GETPOST('place', 'aZ09') ? GETPOST('place', 'aZ09') : 0); // $place is id of table for Bar or Restaurant or multiple sales
$action = GETPOST('action', 'aZ09');
$setterminal = GETPOSTINT('setterminal');
$setcurrency = GETPOST('setcurrency', 'aZ09');

$hookmanager->initHooks(array('takeposfrontend'));
if (empty($_SESSION["takeposterminal"])) {
	if (getDolGlobalInt('TAKEPOS_NUM_TERMINALS') == 1) {
		$_SESSION["takeposterminal"] = 1; // Use terminal 1 if there is only 1 terminal
	} elseif (!empty($_COOKIE["takeposterminal"])) {
		$_SESSION["takeposterminal"] = preg_replace('/[^a-zA-Z0-9_\-]/', '', $_COOKIE["takeposterminal"]); // Restore takeposterminal from previous session
	}
}

if ($setterminal > 0) {
	$_SESSION["takeposterminal"] = $setterminal;
	setcookie("takeposterminal", (string) $setterminal, (time() + (86400 * 354)), '/', '', !empty($dolibarr_main_force_https), true); // Permanent takeposterminal var in a cookie
}

if ($setcurrency != "") {
	$_SESSION["takeposcustomercurrency"] = $setcurrency;
	// We will recalculate amount for foreign currency at next call of invoice.php when $_SESSION["takeposcustomercurrency"] differs from invoice->multicurrency_code.
}


$langs->loadLangs(array("bills", "orders", "commercial", "cashdesk", "receiptprinter", "banks"));

$categorie = new Categorie($db);

$maxcategbydefaultforthisdevice = 12;
$maxproductbydefaultforthisdevice = 24;
if ($conf->browser->layout == 'phone') {
	$maxcategbydefaultforthisdevice = 8;
	$maxproductbydefaultforthisdevice = 16;
	//REDIRECT TO BASIC LAYOUT IF TERMINAL SELECTED AND BASIC MOBILE LAYOUT FORCED
	if (!empty($_SESSION["takeposterminal"]) && getDolGlobalString('TAKEPOS_BAR_RESTAURANT') && getDolGlobalInt('TAKEPOS_PHONE_BASIC_LAYOUT') == 1) {
		$_SESSION["basiclayout"] = 1;
		header("Location: phone.php?mobilepage=invoice");
		exit;
	}
} else {
	unset($_SESSION["basiclayout"]);
}
$MAXCATEG = (!getDolGlobalString('TAKEPOS_NB_MAXCATEG') ? $maxcategbydefaultforthisdevice : $conf->global->TAKEPOS_NB_MAXCATEG);
$MAXPRODUCT = (!getDolGlobalString('TAKEPOS_NB_MAXPRODUCT') ? $maxproductbydefaultforthisdevice : $conf->global->TAKEPOS_NB_MAXPRODUCT);

$term = empty($_SESSION['takeposterminal']) ? 1 : $_SESSION['takeposterminal'];

/*
 $constforcompanyid = 'CASHDESK_ID_THIRDPARTY'.$_SESSION["takeposterminal"];
 $soc = new Societe($db);
 if ($invoice->socid > 0) $soc->fetch($invoice->socid);
 else $soc->fetch(getDolGlobalInt($constforcompanyid));
 */

// Security check
$result = restrictedArea($user, 'takepos', 0, '');



/*
 * View
 */

$form = new Form($db);

$disablejs = 0;
$disablehead = 0;
$arrayofjs = array('/takepos/js/jquery.colorbox-min.js'); // TODO It seems we don't need this
$arrayofcss = array('/takepos/css/pos.css.php', '/takepos/css/colorbox.css');

if (getDolGlobalInt('TAKEPOS_COLOR_THEME') == 1) {
	$arrayofcss[] =  '/takepos/css/colorful.css';
}


// Title
$title = 'TakePOS - Dolibarr '.DOL_VERSION;
if (getDolGlobalString('MAIN_APPLICATION_TITLE')) {
	$title = 'TakePOS - ' . getDolGlobalString('MAIN_APPLICATION_TITLE');
}
$head = '<meta name="apple-mobile-web-app-title" content="TakePOS"/>
<meta name="apple-mobile-web-app-capable" content="yes">
<meta name="mobile-web-app-capable" content="yes">
<meta name="viewport" content="width=device-width, initial-scale=1.0, maximum-scale=1.0, user-scalable=no"/>';
top_htmlhead($head, $title, $disablejs, $disablehead, $arrayofjs, $arrayofcss);


$categories = $categorie->get_full_arbo('product', ((getDolGlobalInt('TAKEPOS_ROOT_CATEGORY_ID') > 0) ? getDolGlobalInt('TAKEPOS_ROOT_CATEGORY_ID') : 0), 1);


// Search root category to know its level
//$conf->global->TAKEPOS_ROOT_CATEGORY_ID=0;
$levelofrootcategory = 0;
if (getDolGlobalInt('TAKEPOS_ROOT_CATEGORY_ID') > 0) {
	foreach ($categories as $key => $categorycursor) {
		if ($categorycursor['id'] == getDolGlobalInt('TAKEPOS_ROOT_CATEGORY_ID')) {
			$levelofrootcategory = $categorycursor['level'];
			break;
		}
	}
}

$levelofmaincategories = $levelofrootcategory + 1;

$maincategories = array();
$subcategories = array();
foreach ($categories as $key => $categorycursor) {
	if ($categorycursor['level'] == $levelofmaincategories) {
		$maincategories[$key] = $categorycursor;
	} else {
		$subcategories[$key] = $categorycursor;
	}
}

$maincategories = dol_sort_array($maincategories, 'label');
$subcategories = dol_sort_array($subcategories, 'label');
?>

<body class="bodytakepos" style="overflow: hidden;">

<script>
var categories = <?php echo json_encode($maincategories); ?>;
var subcategories = <?php echo json_encode($subcategories); ?>;

var currentcat;
var pageproducts=0;
var pagecategories=0;
var pageactions=0;
var place="<?php echo $place; ?>";
var editaction="qty";
var editnumber="";
var invoiceid=0;
var search2_timer=null;

/*
var app = this;
app.hasKeyboard = false;
this.keyboardPress = function() {
	app.hasKeyboard = true;
	$(window).unbind("keyup", app.keyboardPress);
	localStorage.hasKeyboard = true;
	console.log("has keyboard!")
}
$(window).on("keyup", app.keyboardPress)
if(localStorage.hasKeyboard) {
	app.hasKeyboard = true;
	$(window).unbind("keyup", app.keyboardPress);
	console.log("has keyboard from localStorage")
}
*/

function ClearSearch(clearSearchResults) {
	console.log("ClearSearch");
	$("#search").val('');
	$("#qty").html("<?php echo $langs->trans("Qty"); ?>").removeClass('clicked');
	$("#price").html("<?php echo $langs->trans("Price"); ?>").removeClass('clicked');
	$("#reduction").html("<?php echo $langs->trans("LineDiscountShort"); ?>").removeClass('clicked');
	<?php if ($conf->browser->layout == 'classic') { ?>
	setFocusOnSearchField();
	<?php } ?>
	if (clearSearchResults) {
		$("#search").trigger('keyup');
	}
}

// Set the focus on search field but only on desktop. On tablet or smartphone, we don't to avoid to have the keyboard open automatically
function setFocusOnSearchField() {
	console.log("Call setFocusOnSearchField in page index.php");
	<?php if ($conf->browser->layout == 'classic') { ?>
		console.log("has keyboard from localStorage, so we can force focus on search field");
		$("#search").focus();
	<?php } ?>
}

function PrintCategories(first) {
	console.log("PrintCategories");
	for (i = 0; i < <?php echo($MAXCATEG - 2); ?>; i++) {
		if (typeof (categories[parseInt(i)+parseInt(first)]) == "undefined")
		{
			$("#catdivdesc"+i).hide();
			$("#catdesc"+i).text("");
			$("#catimg"+i).attr("src","genimg/empty.png");
			$("#catwatermark"+i).hide();
			$("#catdiv"+i).attr('class', 'wrapper divempty');
			continue;
		}
		$("#catdivdesc"+i).show();
		<?php
		if (getDolGlobalString('TAKEPOS_SHOW_CATEGORY_DESCRIPTION') == 1) { ?>
			$("#catdesc"+i).html(categories[parseInt(i)+parseInt(first)]['label'].bold() + ' - ' + categories[parseInt(i)+parseInt(first)]['description']);
		<?php } else { ?>
			$("#catdesc"+i).text(categories[parseInt(i)+parseInt(first)]['label']);
		<?php }	?>
		$("#catimg"+i).attr("src","genimg/index.php?query=cat&id="+categories[parseInt(i)+parseInt(first)]['rowid']);
		$("#catdiv"+i).data("rowid",categories[parseInt(i)+parseInt(first)]['rowid']);
		$("#catdiv"+i).attr("data-rowid",categories[parseInt(i)+parseInt(first)]['rowid']);
		$("#catdiv"+i).attr('class', 'wrapper');
		$("#catwatermark"+i).show();
	}
}

function MoreCategories(moreorless) {
	console.log("MoreCategories moreorless="+moreorless+" pagecategories="+pagecategories);
	if (moreorless == "more") {
		$('#catimg15').animate({opacity: '0.5'}, 1);
		$('#catimg15').animate({opacity: '1'}, 100);
		pagecategories=pagecategories+1;
	}
	if (moreorless == "less") {
		$('#catimg14').animate({opacity: '0.5'}, 1);
		$('#catimg14').animate({opacity: '1'}, 100);
		if (pagecategories==0) return; //Return if no less pages
		pagecategories=pagecategories-1;
	}
	if (typeof (categories[<?php echo($MAXCATEG - 2); ?> * pagecategories] && moreorless == "more") == "undefined") { // Return if no more pages
		pagecategories=pagecategories-1;
		return;
	}

	for (i = 0; i < <?php echo($MAXCATEG - 2); ?>; i++) {
		if (typeof (categories[i+(<?php echo($MAXCATEG - 2); ?> * pagecategories)]) == "undefined") {
			// complete with empty record
			console.log("complete with empty record");
			$("#catdivdesc"+i).hide();
			$("#catdesc"+i).text("");
			$("#catimg"+i).attr("src","genimg/empty.png");
			$("#catwatermark"+i).hide();
			continue;
		}
		$("#catdivdesc"+i).show();
		<?php
		if (getDolGlobalString('TAKEPOS_SHOW_CATEGORY_DESCRIPTION') == 1) { ?>
			$("#catdesc"+i).html(categories[i+(<?php echo($MAXCATEG - 2); ?> * pagecategories)]['label'].bold() + ' - ' + categories[i+(<?php echo($MAXCATEG - 2); ?> * pagecategories)]['description']);
		<?php } else { ?>
			$("#catdesc"+i).text(categories[i+(<?php echo($MAXCATEG - 2); ?> * pagecategories)]['label']);
		<?php } ?>
		$("#catimg"+i).attr("src","genimg/index.php?query=cat&id="+categories[i+(<?php echo($MAXCATEG - 2); ?> * pagecategories)]['rowid']);
		$("#catdiv"+i).data("rowid",categories[i+(<?php echo($MAXCATEG - 2); ?> * pagecategories)]['rowid']);
		$("#catdiv"+i).attr("data-rowid",categories[i+(<?php echo($MAXCATEG - 2); ?> * pagecategories)]['rowid']);
		$("#catwatermark"+i).show();
	}

	ClearSearch(false);
}

// LoadProducts
function LoadProducts(position, issubcat) {
	console.log("LoadProducts position="+position+" issubcat="+issubcat);
	var maxproduct = <?php echo($MAXPRODUCT - 2); ?>;

	if (position=="supplements") {
		currentcat="supplements";
	} else {
		$('#catimg'+position).animate({opacity: '0.5'}, 1);
		$('#catimg'+position).animate({opacity: '1'}, 100);
		if (issubcat == true) {
			currentcat=$('#prodiv'+position).data('rowid');
		} else {
			console.log('#catdiv'+position);
			currentcat=$('#catdiv'+position).data('rowid');
			console.log("currentcat="+currentcat);
		}
	}
	if (currentcat == undefined) {
		return;
	}
	pageproducts=0;
	ishow=0; //product to show counter

	jQuery.each(subcategories, function(i, val) {
		if (currentcat==val.fk_parent) {
			$("#prodivdesc"+ishow).show();
			<?php if (getDolGlobalString('TAKEPOS_SHOW_CATEGORY_DESCRIPTION') == 1) { ?>
				$("#prodesc"+ishow).html(val.label.bold() + ' - ' + val.description);
			   $("#probutton"+ishow).html(val.label);
			<?php } else { ?>
				$("#prodesc"+ishow).text(val.label);
			  $("#probutton"+ishow).text(val.label);
			<?php } ?>
			$("#probutton"+ishow).show();
			$("#proprice"+ishow).attr("class", "hidden");
			$("#proprice"+ishow).html("");
			$("#proimg"+ishow).attr("src","genimg/index.php?query=cat&id="+val.rowid);
			$("#prodiv"+ishow).data("rowid",val.rowid);
			$("#prodiv"+ishow).attr("data-rowid",val.rowid);
			$("#prodiv"+ishow).data("iscat",1);
			$("#prodiv"+ishow).attr("data-iscat",1);
			$("#prowatermark"+ishow).show();
			ishow++;
		}
	});

	idata=0; //product data counter
	var limit = 0;
	if (maxproduct >= 1) {
		limit = maxproduct-1;
	}
	// Only show products for sale (tosell=1)
	$.getJSON('<?php echo DOL_URL_ROOT ?>/takepos/ajax/ajax.php?action=getProducts&token=<?php echo newToken();?>&thirdpartyid=' + jQuery('#thirdpartyid').val() + '&category='+currentcat+'&tosell=1&limit='+limit+'&offset=0', function(data) {
		console.log("Call ajax.php (in LoadProducts) to get Products of category "+currentcat+" then loop on result to fill image thumbs");
		console.log(data);

		while (ishow < maxproduct) {
			console.log("ishow"+ishow+" idata="+idata);
			//console.log(data[idata]);

			if (typeof (data[idata]) == "undefined") {
				<?php if (!getDolGlobalString('TAKEPOS_HIDE_PRODUCT_IMAGES')) {
					echo '$("#prodivdesc"+ishow).hide();';
					echo '$("#prodesc"+ishow).text("");';
					echo '$("#proimg"+ishow).attr("title","");';
					echo '$("#proimg"+ishow).attr("src","genimg/empty.png");';
				} else {
					echo '$("#probutton"+ishow).hide();';
					echo '$("#probutton"+ishow).text("");';
				}?>
				$("#proprice"+ishow).attr("class", "hidden");
				$("#proprice"+ishow).html("");

				$("#prodiv"+ishow).data("rowid","");
				$("#prodiv"+ishow).attr("data-rowid","");

				$("#prodiv"+ishow).attr("class","wrapper2 divempty");
			} else  {
				<?php
					$titlestring = "'".dol_escape_js($langs->transnoentities('Ref').': ')."' + data[idata]['ref']";
				$titlestring .= " + ' - ".dol_escape_js($langs->trans("Barcode").': ')."' + data[idata]['barcode']";
				?>
				var titlestring = <?php echo $titlestring; ?>;
				<?php if (!getDolGlobalString('TAKEPOS_HIDE_PRODUCT_IMAGES')) {
					echo '$("#prodivdesc"+ishow).show();';
					if (getDolGlobalInt('TAKEPOS_SHOW_PRODUCT_REFERENCE') == 1) {
						echo '$("#prodesc"+ishow).html(data[parseInt(idata)][\'ref\'].bold() + \' - \' + data[parseInt(idata)][\'label\']);';
					} elseif (getDolGlobalInt('TAKEPOS_SHOW_PRODUCT_REFERENCE') == 2) {
						echo '$("#prodesc"+ishow).html(data[parseInt(idata)][\'ref\'].bold());';
					} else {
						echo '$("#prodesc"+ishow).html(data[parseInt(idata)][\'label\']);';
					}
					echo '$("#proimg"+ishow).attr("title", titlestring);';
					echo '$("#proimg"+ishow).attr("src", "genimg/index.php?query=pro&id="+data[idata][\'id\']);';
				} else {
					echo '$("#probutton"+ishow).show();';
					echo '$("#probutton"+ishow).html(data[parseInt(idata)][\'label\']);';
				}
				?>
				if (data[parseInt(idata)]['price_formated']) {
					$("#proprice" + ishow).attr("class", "productprice");
					<?php
					if (getDolGlobalInt('TAKEPOS_CHANGE_PRICE_HT')) {
						?>
						$("#proprice" + ishow).html(data[parseInt(idata)]['price_formated']);
						<?php
					} else {
						?>
						$("#proprice" + ishow).html(data[parseInt(idata)]['price_ttc_formated']);
						<?php
					}
					?>
				}
				console.log("#prodiv"+ishow+".data(rowid)="+data[idata]['id']);

				$("#prodiv"+ishow).data("rowid", data[idata]['id']);
				$("#prodiv"+ishow).attr("data-rowid", data[idata]['id']);
				console.log($('#prodiv4').data('rowid'));

				$("#prodiv"+ishow).data("iscat", 0);
				$("#prodiv"+ishow).attr("data-iscat", 0);

				$("#prodiv"+ishow).attr("class","wrapper2");

				<?php
				// Add js from hooks
				$parameters = array();
				$parameters['caller'] = 'loadProducts';
				$hookmanager->executeHooks('completeJSProductDisplay', $parameters);
				print $hookmanager->resPrint;
				?>
			}
			$("#prowatermark"+ishow).hide();
			ishow++; //Next product to show after print data product
			idata++; //Next data every time
		}
	});

	ClearSearch(false);
}

function MoreProducts(moreorless) {
	console.log("MoreProducts");

	if ($('#search_pagination').val() != '') {
		return Search2('<?php echo(isset($keyCodeForEnter) ? $keyCodeForEnter : ''); ?>', moreorless);
	}

	var maxproduct = <?php echo($MAXPRODUCT - 2); ?>;

	if (moreorless=="more"){
		$('#proimg31').animate({opacity: '0.5'}, 1);
		$('#proimg31').animate({opacity: '1'}, 100);
		pageproducts=pageproducts+1;
	}
	if (moreorless=="less"){
		$('#proimg30').animate({opacity: '0.5'}, 1);
		$('#proimg30').animate({opacity: '1'}, 100);
		if (pageproducts==0) return; //Return if no less pages
		pageproducts=pageproducts-1;
	}

	ishow=0; //product to show counter
	idata=0; //product data counter
	var limit = 0;
	if (maxproduct >= 1) {
		limit = maxproduct-1;
	}
	var offset = <?php echo($MAXPRODUCT - 2); ?> * pageproducts;
	// Only show products for sale (tosell=1)
	$.getJSON('<?php echo DOL_URL_ROOT ?>/takepos/ajax/ajax.php?action=getProducts&token=<?php echo newToken();?>&category='+currentcat+'&tosell=1&limit='+limit+'&offset='+offset, function(data) {
		console.log("Call ajax.php (in MoreProducts) to get Products of category "+currentcat);

		if (typeof (data[0]) == "undefined" && moreorless=="more"){ // Return if no more pages
			pageproducts=pageproducts-1;
			return;
		}

		while (ishow < maxproduct) {
			if (typeof (data[idata]) == "undefined") {
				$("#prodivdesc"+ishow).hide();
				$("#prodesc"+ishow).text("");
				$("#probutton"+ishow).text("");
				$("#probutton"+ishow).hide();
				$("#proprice"+ishow).attr("class", "");
				$("#proprice"+ishow).html("");
				$("#proimg"+ishow).attr("src","genimg/empty.png");
				$("#prodiv"+ishow).data("rowid","");
				$("#prodiv"+ishow).attr("data-rowid","");
			} else {
				$("#prodivdesc"+ishow).show();
				<?php if (getDolGlobalInt('TAKEPOS_SHOW_PRODUCT_REFERENCE') == 1) { ?>
					$("#prodesc"+ishow).html(data[parseInt(idata)]['ref'].bold() + ' - ' + data[parseInt(idata)]['label']);
				<?php } elseif (getDolGlobalInt('TAKEPOS_SHOW_PRODUCT_REFERENCE') == 2) { ?>
					$("#prodesc"+ishow).html(data[parseInt(idata)]['ref'].bold());
				<?php } else { ?>
					$("#prodesc"+ishow).html(data[parseInt(idata)]['label']);
				<?php } ?>
				$("#probutton"+ishow).html(data[parseInt(idata)]['label']);
				$("#probutton"+ishow).show();
				if (data[parseInt(idata)]['price_formated']) {
					$("#proprice" + ishow).attr("class", "productprice");
					<?php
					if (getDolGlobalInt('TAKEPOS_CHANGE_PRICE_HT')) {
						?>
						$("#proprice" + ishow).html(data[parseInt(idata)]['price_formated']);
						<?php
					} else {
						?>
						$("#proprice" + ishow).html(data[parseInt(idata)]['price_ttc_formated']);
						<?php
					}
					?>
				}
				$("#proimg"+ishow).attr("src","genimg/index.php?query=pro&id="+data[idata]['id']);
				$("#prodiv"+ishow).data("rowid",data[idata]['id']);
				$("#prodiv"+ishow).attr("data-rowid",data[idata]['id']);
				$("#prodiv"+ishow).data("iscat",0);
			}
			$("#prowatermark"+ishow).hide();
			ishow++; //Next product to show after print data product
			idata++; //Next data every time
		}
	});

	ClearSearch(false);
}

function ClickProduct(position, qty = 1) {
	console.log("ClickProduct at position"+position);
	$('#proimg'+position).animate({opacity: '0.5'}, 1);
	$('#proimg'+position).animate({opacity: '1'}, 100);
	if ($('#prodiv'+position).data('iscat')==1){
		console.log("Click on a category at position "+position);
		LoadProducts(position, true);
	}
	else{
		console.log($('#prodiv4').data('rowid'));
		invoiceid = $("#invoiceid").val();
		idproduct=$('#prodiv'+position).data('rowid');
		console.log("Click on product at position "+position+" for idproduct "+idproduct+", qty="+qty+" invoiceid="+invoiceid);
		if (idproduct == "") {
			return;
		}
		// Call page invoice.php to generate the section with product lines
<<<<<<< HEAD
		if (invoiceid == "") {
				createNewInvoice(idproduct, qty);
			} else {
				$.getJSON('<?php echo DOL_URL_ROOT ?>/takepos/ajax/ajax.php?action=getInvoice&token=<?php echo newToken(); ?>&id=' + invoiceid, function (data) {
					if (data['paye'] == 1 && data['status'] == <?php echo Facture::STATUS_CLOSED; ?>) {
						console.log("Creating new invoice");
						createNewInvoice(idproduct, qty);
					} else if (data['paye'] == 0 && data['status'] == <?php echo Facture::STATUS_DRAFT; ?>) {
						console.log("Adding product to invoice");
						addProductToInvoice(idproduct, qty, invoiceid);
					} else if (data['paye'] == 0 && data['status'] == <?php echo Facture::STATUS_VALIDATED; ?>) {
						console.log("Invoice not completely paid");
						alert('Invoice not completely paid !');
					}
				});
			}
=======
		$("#poslines").load("invoice.php?action=addline&token=<?php echo newToken(); ?>&place="+place+"&idproduct="+idproduct+"&qty="+qty+"&invoiceid="+invoiceid, function() {
			<?php if (getDolGlobalString('TAKEPOS_CUSTOMER_DISPLAY')) {
				echo "CustomerDisplay();";
			}?>
		});
>>>>>>> c15e2f88
	}

	ClearSearch(false);
}

function createNewInvoice(idproduct, qty) {
	$.getJSON('<?php echo DOL_URL_ROOT ?>/takepos/ajax/ajax.php?action=createNewInvoice&token=<?php echo newToken();?>', function (data) {
		invoiceid = data['invoiceid'];
		$("#invoiceid").val(invoiceid);
		addProductToInvoice(idproduct, qty, invoiceid);
	});
}

function addProductToInvoice(idproduct, qty, invoiceid) {
	$("#poslines").load("invoice.php?action=addline&token=<?php echo newToken() ?>&place="+place+"&idproduct="+idproduct+"&qty="+qty+"&invoiceid="+invoiceid, function() {
		<?php if (getDolGlobalString('TAKEPOS_CUSTOMER_DISPLAY')) {
			echo "CustomerDisplay();";
		}?>
	});
}

function ChangeThirdparty(idcustomer) {
	 console.log("ChangeThirdparty");
		// Call page list.php to change customer
		$("#poslines").load("<?php echo DOL_URL_ROOT ?>/societe/list.php?action=change&token=<?php echo newToken();?>&type=t&contextpage=poslist&idcustomer="+idcustomer+"&place="+place+"", function() {
		});

	ClearSearch(false);
}

function deleteline() {
	invoiceid = $("#invoiceid").val();
	console.log("Delete line invoiceid="+invoiceid);
	$("#poslines").load("invoice.php?action=deleteline&token=<?php echo newToken(); ?>&place="+place+"&idline="+selectedline+"&invoiceid="+invoiceid, function() {
		//$('#poslines').scrollTop($('#poslines')[0].scrollHeight);
	});
	ClearSearch(false);
}

function Customer() {
	console.log("Open box to select the thirdparty place="+place);
	$.colorbox({href:"../societe/list.php?type=t&contextpage=poslist&nomassaction=1&place="+place, width:"90%", height:"80%", transition:"none", iframe:"true", title:"<?php echo $langs->trans("Customer"); ?>"});
}

function Contact() {
	console.log("Open box to select the contact place="+place);
	$.colorbox({href:"../contact/list.php?type=c&contextpage=poslist&nomassaction=1&place="+place, width:"90%", height:"80%", transition:"none", iframe:"true", title:"<?php echo $langs->trans("Contact"); ?>"});
}

function History()
{
	console.log("Open box to select the history");
	$.colorbox({href:"../compta/facture/list.php?contextpage=poslist", width:"90%", height:"80%", transition:"none", iframe:"true", title:"<?php echo $langs->trans("History"); ?>"});
}

function Reduction() {
	invoiceid = $("#invoiceid").val();
	console.log("Open popup to enter reduction on invoiceid="+invoiceid);
	$.colorbox({href:"reduction.php?place="+place+"&invoiceid="+invoiceid, width:"80%", height:"90%", transition:"none", iframe:"true", title:""});
}

function CloseBill() {
	<?php
	if (!empty($conf->global->TAKEPOS_FORBID_SALES_TO_DEFAULT_CUSTOMER)) {
		echo "customerAnchorTag = document.querySelector('a[id=\"customer\"]'); ";
		echo "if (customerAnchorTag && customerAnchorTag.innerText.trim() === '".$langs->trans("Customer")."') { ";
		echo "alert('".$langs->trans("NoClientErrorMessage")."'); ";
		echo "return; } \n";
	}
	?>
	invoiceid = $("#invoiceid").val();
	console.log("Open popup to enter payment on invoiceid="+invoiceid);
	<?php if (getDolGlobalInt("TAKEPOS_NO_GENERIC_THIRDPARTY")) { ?>
		if ($("#idcustomer").val() == "") {
			alert("<?php echo $langs->trans('TakePosCustomerMandatory'); ?>");
			<?php if (getDolGlobalString('TAKEPOS_CHOOSE_CONTACT')) { ?>
				Contact();
			<?php } else { ?>
				Customer();
			<?php } ?>
			return;
		}
	<?php }	?>
	<?php
	$alternative_payurl = getDolGlobalString('TAKEPOS_ALTERNATIVE_PAYMENT_SCREEN');
	if (empty($alternative_payurl)) {
		$payurl = "pay.php";
	} else {
		$payurl = dol_buildpath($alternative_payurl, 1);
	}
	?>
	$.colorbox({href:"<?php echo $payurl; ?>?place="+place+"&invoiceid="+invoiceid, width:"80%", height:"90%", transition:"none", iframe:"true", title:""});
}

function Split() {
	invoiceid = $("#invoiceid").val();
	console.log("Open popup to split on invoiceid="+invoiceid);
	$.colorbox({href:"split.php?place="+place+"&invoiceid="+invoiceid, width:"80%", height:"90%", transition:"none", iframe:"true", title:""});
}

function Floors() {
	console.log("Open box to select floor place="+place);
	$.colorbox({href:"floors.php?place="+place, width:"90%", height:"90%", transition:"none", iframe:"true", title:"<?php echo $langs->trans("Floors"); ?>"});
}

function FreeZone() {
	invoiceid = $("#invoiceid").val();
	console.log("Open box to enter a free product on invoiceid="+invoiceid);
	$.colorbox({href:"freezone.php?action=freezone&token=<?php echo newToken(); ?>&place="+place+"&invoiceid="+invoiceid, width:"80%", height:"40%", transition:"none", iframe:"true", title:"<?php echo $langs->trans("FreeZone"); ?>"});
}

function TakeposOrderNotes() {
	console.log("Open box to order notes");
	ModalBox('ModalNote');
	$("#textinput").focus();
}

function Refresh() {
	console.log("Refresh by reloading place="+place+" invoiceid="+invoiceid);
	$("#poslines").load("invoice.php?place="+place+"&invoiceid="+invoiceid, function() {
		//$('#poslines').scrollTop($('#poslines')[0].scrollHeight);
	});
}

function New() {
	// If we go here,it means $conf->global->TAKEPOS_BAR_RESTAURANT is not defined
	invoiceid = $("#invoiceid").val();		// This is a hidden field added by invoice.php

	console.log("New with place = <?php echo $place; ?>, js place="+place+", invoiceid="+invoiceid);

	$.getJSON('<?php echo DOL_URL_ROOT ?>/takepos/ajax/ajax.php?action=getInvoice&token=<?php echo newToken();?>&id='+invoiceid, function(data) {
		var r;

		if (parseInt(data['paye']) === 1) {
			r = true;
		} else {
			r = confirm('<?php echo($place > 0 ? $langs->transnoentitiesnoconv("ConfirmDeletionOfThisPOSSale") : $langs->transnoentitiesnoconv("ConfirmDiscardOfThisPOSSale")); ?>');
		}

		if (r == true) {
			// Reload section with invoice lines
			$("#poslines").load("invoice.php?action=delete&token=<?php echo newToken(); ?>&place=" + place, function () {
				//$('#poslines').scrollTop($('#poslines')[0].scrollHeight);
			});

			ClearSearch(false);
			$("#idcustomer").val("");
		}
	});
}

/**
 * Search products
 *
 * @param   keyCodeForEnter     Key code for "enter" or '' if not
 * @param   moreorless          "more" or "less"
 * return   void
 */
function Search2(keyCodeForEnter, moreorless) {
	var eventKeyCode = window.event.keyCode;

	console.log("Search2 Call ajax search to replace products keyCodeForEnter="+keyCodeForEnter+", eventKeyCode="+eventKeyCode);

	var search_term  = $('#search').val();
	var search_start = 0;
	var search_limit = <?php echo $MAXPRODUCT - 2; ?>;
	if (moreorless != null) {
		search_term = $('#search_pagination').val();
		search_start = $('#search_start_'+moreorless).val();
	}

	console.log("search_term="+search_term);

	if (search_term == '') {
		$("[id^=prowatermark]").html("");
		$("[id^=prodesc]").text("");
		$("[id^=probutton]").text("");
		$("[id^=probutton]").hide();
		$("[id^=proprice]").attr("class", "hidden");
		$("[id^=proprice]").html("");
		$("[id^=proimg]").attr("src", "genimg/empty.png");
		$("[id^=prodiv]").data("rowid", "");
		$("[id^=prodiv]").attr("data-rowid", "");
		return;
	}

	var search = false;
	if (keyCodeForEnter == '' || eventKeyCode == keyCodeForEnter) {
		search = true;
	}

	if (search === true) {
		// if a timer has been already started (search2_timer is a global js variable), we cancel it now
		// we click onto another key, we will restart another timer just after
		if (search2_timer) {
			clearTimeout(search2_timer);
		}

		// temporization time to give time to type
		search2_timer = setTimeout(function(){
			pageproducts = 0;
			jQuery(".wrapper2 .catwatermark").hide();
			var nbsearchresults = 0;
			$.getJSON('<?php echo DOL_URL_ROOT ?>/takepos/ajax/ajax.php?action=search&token=<?php echo newToken();?>&term=' + search_term + '&thirdpartyid=' + jQuery('#thirdpartyid').val() + '&search_start=' + search_start + '&search_limit=' + search_limit, function (data) {
				for (i = 0; i < <?php echo $MAXPRODUCT ?>; i++) {
					if (typeof (data[i]) == "undefined") {
						$("#prowatermark" + i).html("");
						$("#prodesc" + i).text("");
						$("#probutton" + i).text("");
						$("#probutton" + i).hide();
						$("#proprice" + i).attr("class", "hidden");
						$("#proprice" + i).html("");
						$("#proimg" + i).attr("src", "genimg/empty.png");
						$("#prodiv" + i).data("rowid", "");
						$("#prodiv" + i).attr("data-rowid", "");
						continue;
					}
					<?php
					$titlestring = "'".dol_escape_js($langs->transnoentities('Ref').': ')."' + data[i]['ref']";
					$titlestring .= " + ' - ".dol_escape_js($langs->trans("Barcode").': ')."' + data[i]['barcode']";
					?>
					var titlestring = <?php echo $titlestring; ?>;
					<?php if (getDolGlobalInt('TAKEPOS_SHOW_PRODUCT_REFERENCE') == 1) { ?>
						$("#prodesc" + i).html(data[i]['ref'].bold() + ' - ' + data[i]['label']);
					<?php } elseif (getDolGlobalInt('TAKEPOS_SHOW_PRODUCT_REFERENCE') == 2) { ?>
						$("#prodesc" + i).html(data[i]['ref'].bold());
					<?php } else { ?>
						$("#prodesc" + i).html(data[i]['label']);
					<?php } ?>
					$("#prodivdesc" + i).show();
					$("#probutton" + i).html(data[i]['label']);
					$("#probutton" + i).show();
					if (data[i]['price_formated']) {
						$("#proprice" + i).attr("class", "productprice");
						<?php
						if (getDolGlobalInt('TAKEPOS_CHANGE_PRICE_HT')) {
							?>
							$("#proprice" + i).html(data[i]['price_formated']);
							<?php
						} else {
							?>
							$("#proprice" + i).html(data[i]['price_ttc_formated']);
							<?php
						}
						?>
					}
					$("#proimg" + i).attr("title", titlestring);
					if( undefined !== data[i]['img']) {
						$("#proimg" + i).attr("src", data[i]['img']);
					}
					else {
						$("#proimg" + i).attr("src", "genimg/index.php?query=pro&id=" + data[i]['rowid']);
					}
					$("#prodiv" + i).data("rowid", data[i]['rowid']);
					$("#prodiv" + i).attr("data-rowid", data[i]['rowid']);
					$("#prodiv" + i).data("iscat", 0);
					$("#prodiv" + i).attr("data-iscat", 0);

					<?php
					// Add js from hooks
					$parameters = array();
					$parameters['caller'] = 'search2';
					$hookmanager->executeHooks('completeJSProductDisplay', $parameters);
					print $hookmanager->resPrint;
					?>

					nbsearchresults++;
				}
			}).always(function (data) {
				// If there is only 1 answer
				if ($('#search').val().length > 0 && data.length == 1) {
					console.log($('#search').val()+' - '+data[0]['barcode']);
					if ($('#search').val() == data[0]['barcode'] && 'thirdparty' == data[0]['object']) {
						console.log("There is only 1 answer with barcode matching the search, so we change the thirdparty "+data[0]['rowid']);
						ChangeThirdparty(data[0]['rowid']);
					}
					else if ($('#search').val() == data[0]['barcode'] && 'product' == data[0]['object']) {
						console.log("There is only 1 answer and we found search on a barcode, so we add the product in basket, qty="+data[0]['qty']);
						ClickProduct(0, data[0]['qty']);
					}
				}
				if (eventKeyCode == keyCodeForEnter){
					if (data.length == 0) {
						$('#search').val('<?php
						$langs->load('errors');
						echo dol_escape_js($langs->transnoentitiesnoconv("ErrorRecordNotFoundShort"));
						?> ('+search_term+')');
						$('#search').select();
					}
					else ClearSearch(false);
				}
				// memorize search_term and start for pagination
				$("#search_pagination").val($("#search").val());
				if (search_start == 0) {
					$("#prodiv<?php echo $MAXPRODUCT - 2; ?> span").hide();
				}
				else {
					$("#prodiv<?php echo $MAXPRODUCT - 2; ?> span").show();
					var search_start_less = Math.max(0, parseInt(search_start) - parseInt(<?php echo $MAXPRODUCT - 2;?>));
					$("#search_start_less").val(search_start_less);
				}
				if (nbsearchresults != <?php echo $MAXPRODUCT - 2; ?>) {
					$("#prodiv<?php echo $MAXPRODUCT - 1; ?> span").hide();
				}
				else {
					$("#prodiv<?php echo $MAXPRODUCT - 1; ?> span").show();
					var search_start_more = parseInt(search_start) + parseInt(<?php echo $MAXPRODUCT - 2;?>);
					$("#search_start_more").val(search_start_more);
				}
			});
		}, 500); // 500ms delay
	}

}

/* Function called on an action into the PAD */
function Edit(number) {
	console.log("We click on PAD on key="+number);

	if (typeof(selectedtext) == "undefined") {
		return;	// We click on an action on the number pad but there is no line selected
	}

	var text=selectedtext+"<br> ";


	if (number=='c') {
		editnumber='';
		Refresh();
		$("#qty").html("<?php echo $langs->trans("Qty"); ?>").removeClass('clicked');
		$("#price").html("<?php echo $langs->trans("Price"); ?>").removeClass('clicked');
		$("#reduction").html("<?php echo $langs->trans("LineDiscountShort"); ?>").removeClass('clicked');
		return;
	} else if (number=='qty') {
		if (editaction=='qty' && editnumber != '') {
			$("#poslines").load("invoice.php?action=updateqty&token=<?php echo newToken(); ?>&place="+place+"&idline="+selectedline+"&number="+editnumber, function() {
				editnumber="";
				//$('#poslines').scrollTop($('#poslines')[0].scrollHeight);
				$("#qty").html("<?php echo $langs->trans("Qty"); ?>").removeClass('clicked');
			});

			setFocusOnSearchField();
			return;
		}
		else {
			editaction="qty";
		}
	} else if (number=='p') {
		if (editaction=='p' && editnumber!="") {
			$("#poslines").load("invoice.php?action=updateprice&token=<?php echo newToken(); ?>&place="+place+"&idline="+selectedline+"&number="+editnumber, function() {
				editnumber="";
				//$('#poslines').scrollTop($('#poslines')[0].scrollHeight);
				$("#price").html("<?php echo $langs->trans("Price"); ?>").removeClass('clicked');
			});

			ClearSearch(false);
			return;
		}
		else {
			editaction="p";
		}
	} else if (number=='r') {
		if (editaction=='r' && editnumber!="") {
			$("#poslines").load("invoice.php?action=updatereduction&token=<?php echo newToken(); ?>&place="+place+"&idline="+selectedline+"&number="+editnumber, function() {
				editnumber="";
				//$('#poslines').scrollTop($('#poslines')[0].scrollHeight);
				$("#reduction").html("<?php echo $langs->trans("LineDiscountShort"); ?>").removeClass('clicked');
			});

			ClearSearch(false);
			return;
		}
		else {
			editaction="r";
		}
	}
	else {
		editnumber=editnumber+number;
	}
	if (editaction=='qty'){
		text=text+"<?php echo $langs->trans("Modify")." -> ".$langs->trans("Qty").": "; ?>";
		$("#qty").html("OK").addClass("clicked");
		$("#price").html("<?php echo $langs->trans("Price"); ?>").removeClass('clicked');
		$("#reduction").html("<?php echo $langs->trans("LineDiscountShort"); ?>").removeClass('clicked');
	}
	if (editaction=='p'){
		text=text+"<?php echo $langs->trans("Modify")." -> ".$langs->trans("Price").": "; ?>";
		$("#qty").html("<?php echo $langs->trans("Qty"); ?>").removeClass('clicked');
		$("#price").html("OK").addClass("clicked");
		$("#reduction").html("<?php echo $langs->trans("LineDiscountShort"); ?>").removeClass('clicked');
	}
	if (editaction=='r'){
		text=text+"<?php echo $langs->trans("Modify")." -> ".$langs->trans("LineDiscountShort").": "; ?>";
		$("#qty").html("<?php echo $langs->trans("Qty"); ?>").removeClass('clicked');
		$("#price").html("<?php echo $langs->trans("Price"); ?>").removeClass('clicked');
		$("#reduction").html("OK").addClass("clicked");
	}
	$('#'+selectedline).find("td:first").html(text+editnumber);
}


function TakeposPrintingOrder(){
	console.log("TakeposPrintingOrder");
	$("#poslines").load("invoice.php?action=order&token=<?php echo newToken();?>&place="+place, function() {
		//$('#poslines').scrollTop($('#poslines')[0].scrollHeight);
	});
}

function TakeposPrintingTemp(){
	console.log("TakeposPrintingTemp");
	$("#poslines").load("invoice.php?action=temp&token=<?php echo newToken();?>&place="+place, function() {
		//$('#poslines').scrollTop($('#poslines')[0].scrollHeight);
	});
}

function OpenDrawer(){
	console.log("OpenDrawer call ajax url http://<?php print getDolGlobalString('TAKEPOS_PRINT_SERVER'); ?>:8111/print");
	$.ajax({
		type: "POST",
		data: { token: 'notrequired' },
		<?php
		if (getDolGlobalString('TAKEPOS_PRINT_SERVER') && filter_var($conf->global->TAKEPOS_PRINT_SERVER, FILTER_VALIDATE_URL) == true) {
			echo "url: '".getDolGlobalString('TAKEPOS_PRINT_SERVER', 'localhost')."/printer/drawer.php',";
		} else {
			echo "url: 'http://".getDolGlobalString('TAKEPOS_PRINT_SERVER', 'localhost').":8111/print',";
		}
		?>
		data: "opendrawer"
	});
}

function DolibarrOpenDrawer() {
	console.log("DolibarrOpenDrawer call ajax url /takepos/ajax/ajax.php?action=opendrawer&token=<?php echo newToken();?>&term=<?php print urlencode(empty($_SESSION["takeposterminal"]) ? '' : $_SESSION["takeposterminal"]); ?>");
	$.ajax({
		type: "GET",
		data: { token: '<?php echo currentToken(); ?>' },
		url: "<?php print DOL_URL_ROOT.'/takepos/ajax/ajax.php?action=opendrawer&token='.newToken().'&term='.urlencode(empty($_SESSION["takeposterminal"]) ? '' : $_SESSION["takeposterminal"]); ?>",
	});
}

function MoreActions(totalactions){
	if (pageactions==0){
		pageactions=1;
		for (i = 0; i <= totalactions; i++){
			if (i<12) $("#action"+i).hide();
			else $("#action"+i).show();
		}
	}
	else if (pageactions==1){
		pageactions=0;
		for (i = 0; i <= totalactions; i++){
			if (i<12) $("#action"+i).show();
			else $("#action"+i).hide();
		}
	}

	return true;
}

function ControlCashOpening()
{
	$.colorbox({href:"../compta/cashcontrol/cashcontrol_card.php?action=create&contextpage=takepos", width:"90%", height:"60%", transition:"none", iframe:"true", title:"<?php echo $langs->trans("NewCashFence"); ?>"});
}

function CloseCashFence(rowid)
{
	$.colorbox({href:"../compta/cashcontrol/cashcontrol_card.php?id="+rowid+"&contextpage=takepos", width:"90%", height:"90%", transition:"none", iframe:"true", title:"<?php echo $langs->trans("NewCashFence"); ?>"});
}

function CashReport(rowid)
{
	$.colorbox({href:"../compta/cashcontrol/report.php?id="+rowid+"&contextpage=takepos", width:"60%", height:"90%", transition:"none", iframe:"true", title:"<?php echo $langs->trans("CashReport"); ?>"});
}

// TakePOS Popup
function ModalBox(ModalID)
{
	var modal = document.getElementById(ModalID);
	modal.style.display = "block";
}

function DirectPayment(){
	console.log("DirectPayment");
	$("#poslines").load("invoice.php?place="+place+"&action=valid&token=<?php echo newToken(); ?>&pay=LIQ", function() {
	});
}

function FullScreen() {
	document.documentElement.requestFullscreen();
}

function WeighingScale(){
	console.log("Weighing Scale");
	$.ajax({
		type: "POST",
		data: { token: 'notrequired' },
		url: '<?php print getDolGlobalString('TAKEPOS_PRINT_SERVER'); ?>/scale/index.php',
	})
	.done(function( editnumber ) {
		$("#poslines").load("invoice.php?token=<?php echo newToken(); ?>&place="+place+"&idline="+selectedline+"&number="+editnumber, function() {
				editnumber="";
			});
	});
}

$( document ).ready(function() {
	PrintCategories(0);
	LoadProducts(0);
	Refresh();
	<?php
	// IF NO TERMINAL SELECTED
	if (empty($_SESSION["takeposterminal"]) || $_SESSION["takeposterminal"] == "") {
		print "ModalBox('ModalTerminal');";
	}

	if (getDolGlobalString('TAKEPOS_CONTROL_CASH_OPENING')) {
		$sql = "SELECT rowid, status FROM ".MAIN_DB_PREFIX."pos_cash_fence WHERE";
		$sql .= " entity = ".((int) $conf->entity)." AND ";
		$sql .= " posnumber = ".((int) $_SESSION["takeposterminal"])." AND ";
		$sql .= " date_creation > '".$db->idate(dol_get_first_hour(dol_now()))."'";
		$resql = $db->query($sql);
		if ($resql) {
			$obj = $db->fetch_object($resql);
			// If there is no cash control from today open it
			if (!isset($obj->rowid) || is_null($obj->rowid)) {
				print "ControlCashOpening();";
			}
		}
	}
	?>

	/* For Header Scroll */
	var elem1 = $("#topnav-left")[0];
	var elem2 = $("#topnav-right")[0];
	var checkOverflow = function() {
		if (scrollBars().horizontal) $("#topnav").addClass("overflow");
		else  $("#topnav").removeClass("overflow");
	}

	var scrollBars = function(){
		var container= $('#topnav')[0];
		return {
			vertical:container.scrollHeight > container.clientHeight,
			horizontal:container.scrollWidth > container.clientWidth
		}
	}

	$(window).resize(function(){
		checkOverflow();
	});

	   let resizeObserver = new ResizeObserver(() => {
		   checkOverflow();
	   });
		  resizeObserver.observe(elem1);
	   resizeObserver.observe(elem2);
	checkOverflow();

	var pressTimer = [];
	var direction = 1;
	var step = 200;

	$(".indicator").mousedown(function(){
		direction = $(this).hasClass("left") ? -1 : 1;
		scrollTo();
		pressTimer.push(setInterval(scrollTo, 100));
	});

	$(".indicator").mouseup(function(){
		pressTimer.forEach(clearInterval);
	});

	$("body").mouseup(function(){
		pressTimer.forEach(clearInterval);
		console.log("body mouseup");
	});

	function scrollTo(){
		console.log("here");
		var pos = $("#topnav").scrollLeft();
		document.getElementById("topnav").scrollTo({ left: $("#topnav").scrollLeft() + direction * step, behavior: 'smooth' })
	}

	$("#topnav").scroll(function(){
		if (($("#topnav").offsetWidth + $("#topnav").scrollLeft >= $("#topnav").scrollWidth)) {
			console.log("end");
		}
	});
	/* End Header Scroll */
});
</script>

<?php
$keyCodeForEnter = '';
if (!empty($_SESSION['takeposterminal'])) {
	$keyCodeForEnter = getDolGlobalInt('CASHDESK_READER_KEYCODE_FOR_ENTER'.$_SESSION['takeposterminal']) > 0 ? getDolGlobalString('CASHDESK_READER_KEYCODE_FOR_ENTER'.$_SESSION['takeposterminal']) : '';
}
?>
<div class="container">

<?php
if (!getDolGlobalString('TAKEPOS_HIDE_HEAD_BAR')) {
	?>
	<div class="header">
		<div id="topnav" class="topnav">
			<div id="topnav-left" class="topnav-left">
				<div class="inline-block valignmiddle">
				<a class="topnav-terminalhour" onclick="ModalBox('ModalTerminal')">
				<span class="fa fa-cash-register"></span>
				<span class="hideonsmartphone">
				<?php
				if (!empty($_SESSION["takeposterminal"])) {
					echo getDolGlobalString("TAKEPOS_TERMINAL_NAME_".$_SESSION["takeposterminal"], $langs->trans("TerminalName", $_SESSION["takeposterminal"]));
				}
				?>
				</span>
				<?php
				echo '<span class="hideonsmartphone"> - '.dol_print_date(dol_now(), "day").'</span>'; ?>
				</a>
				<?php
				if (isModEnabled('multicurrency')) {
					print '<a class="valignmiddle tdoverflowmax100" id="multicurrency" onclick="ModalBox(\'ModalCurrency\')" title=""><span class="fas fa-coins paddingrightonly"></span>';
					print '<span class="hideonsmartphone">'.$langs->trans("Currency").'</span>';
					print '</a>';
				} ?>
				</div>
				<!-- section for customer -->
				<div class="inline-block valignmiddle" id="customerandsales"></div>
				<input type="hidden" id="idcustomer" value="">
				<!-- section for shopping carts -->
				<div class="inline-block valignmiddle" id="shoppingcart"></div>
				<!-- More info about customer -->
				<div class="inline-block valignmiddle tdoverflowmax150onsmartphone" id="moreinfo"></div>
				<?php
				if (isModEnabled('stock')) {
					?>
				<!-- More info about warehouse -->
				<div class="inline-block valignmiddle tdoverflowmax150onsmartphone" id="infowarehouse"></div>
					<?php
				} ?>
			</div>
			<div id="topnav-right" class="topnav-right">
				<?php
				$reshook = $hookmanager->executeHooks('takepos_login_block_other');
				if ($reshook == 0) {  //Search method
					?>
					<div class="login_block_other takepos">
					<input type="text" id="search" name="search" class="input-nobottom" onkeyup="Search2('<?php echo dol_escape_js($keyCodeForEnter); ?>', null);" placeholder="<?php echo dol_escape_htmltag($langs->trans("Search")); ?>" autofocus>
					<a onclick="ClearSearch(false);" class="nohover"><span class="fa fa-backspace"></span></a>
					<a href="<?php echo DOL_URL_ROOT.'/'; ?>" target="backoffice" rel="opener"><!-- we need rel="opener" here, we are on same domain and we need to be able to reuse this tab several times -->
					<span class="fas fa-home"></span></a>
					<?php if (empty($conf->dol_use_jmobile)) { ?>
					<a class="hideonsmartphone" onclick="FullScreen();" title="<?php echo dol_escape_htmltag($langs->trans("ClickFullScreenEscapeToLeave")); ?>"><span class="fa fa-expand-arrows-alt"></span></a>
					<?php } ?>
					</div>
					<?php
				}
				?>
				<div class="login_block_user">
				<?php
				print top_menu_user(1, DOL_URL_ROOT.'/user/logout.php?token='.newToken().'&urlfrom='.urlencode('/takepos/?setterminal='.((int) $term)));
				?>
				</div>
			</div>
			<div class="arrows">
				<span class="indicator left"><i class="fa fa-arrow-left"></i></span>
				<span class="indicator right"><i class="fa fa-arrow-right"></i></span>
			</div>
		</div>
	</div>
	<?php
}
?>

<!-- Modal terminal box -->
<div id="ModalTerminal" class="modal">
	<div class="modal-content">
		<div class="modal-header">
		<?php
		if (!getDolGlobalString('TAKEPOS_FORCE_TERMINAL_SELECT')) {
			?>
			<span class="close" href="#" onclick="document.getElementById('ModalTerminal').style.display = 'none';">&times;</span>
			<?php
		} ?>
		<h3><?php print $langs->trans("TerminalSelect"); ?></h3>
	</div>
	<div class="modal-body">
		<button type="button" class="block" onclick="location.href='index.php?setterminal=1'"><?php print getDolGlobalString("TAKEPOS_TERMINAL_NAME_1", $langs->trans("TerminalName", 1)); ?></button>
		<?php
		$nbloop = getDolGlobalInt('TAKEPOS_NUM_TERMINALS');
		for ($i = 2; $i <= $nbloop; $i++) {
			print '<button type="button" class="block" onclick="location.href=\'index.php?setterminal='.$i.'\'">'.getDolGlobalString("TAKEPOS_TERMINAL_NAME_".$i, $langs->trans("TerminalName", $i)).'</button>';
		}
		?>
	</div>
</div>
</div>

<!-- Modal multicurrency box -->
<?php if (isModEnabled('multicurrency')) { ?>
<div id="ModalCurrency" class="modal">
	<div class="modal-content">
		<div class="modal-header">
			<span class="close" href="#" onclick="document.getElementById('ModalCurrency').style.display = 'none';">&times;</span>
			<h3><?php print $langs->trans("SetMultiCurrencyCode"); ?></h3>
		</div>
		<div class="modal-body">
			<?php
			$sql = 'SELECT code FROM '.MAIN_DB_PREFIX.'multicurrency';
			$sql .= " WHERE entity IN ('".getEntity('multicurrency')."')";
			$resql = $db->query($sql);
			if ($resql) {
				while ($obj = $db->fetch_object($resql)) {
					print '<button type="button" class="block" onclick="location.href=\'index.php?setcurrency='.$obj->code.'\'">'.$obj->code.'</button>';
				}
			}
			?>
		</div>
	</div>
</div>
<?php } ?>

<!-- Modal terminal Credit Note -->
<div id="ModalCreditNote" class="modal">
	<div class="modal-content">
		<div class="modal-header">
		<span class="close" href="#" onclick="document.getElementById('ModalCreditNote').style.display = 'none';">&times;</span>
		<h3><?php print $langs->trans("invoiceAvoirWithLines"); ?></h3>
	</div>
	<div class="modal-body">
		<button type="button" class="block" onclick="CreditNote(); document.getElementById('ModalCreditNote').style.display = 'none';"><?php print $langs->trans("Yes"); ?></button>
		<button type="button" class="block" onclick="document.getElementById('ModalCreditNote').style.display = 'none';"><?php print $langs->trans("No"); ?></button>
	</div>
</div>
</div>

<!-- Modal Note -->
<div id="ModalNote" class="modal">
	<div class="modal-content">
		<div class="modal-header">
		<span class="close" href="#" onclick="document.getElementById('ModalNote').style.display = 'none';">&times;</span>
		<h3><?php print $langs->trans("Note"); ?></h3>
	</div>
	<div class="modal-body">
		<input type="text" class="block" id="textinput">
		<button type="button" class="block" onclick="SetNote(); document.getElementById('ModalNote').style.display = 'none';">OK</button>
	</div>
</div>
</div>

	<div class="row1<?php if (!getDolGlobalString('TAKEPOS_HIDE_HEAD_BAR')) {
		print 'withhead';
					} ?>">

		<div id="poslines" class="div1">
		</div>

		<div class="div2">
			<button type="button" class="calcbutton" onclick="Edit(7);">7</button>
			<button type="button" class="calcbutton" onclick="Edit(8);">8</button>
			<button type="button" class="calcbutton" onclick="Edit(9);">9</button>
			<button type="button" id="qty" class="calcbutton2" onclick="Edit('qty')"><?php echo $langs->trans("Qty"); ?></button>
			<button type="button" class="calcbutton" onclick="Edit(4);">4</button>
			<button type="button" class="calcbutton" onclick="Edit(5);">5</button>
			<button type="button" class="calcbutton" onclick="Edit(6);">6</button>
			<button type="button" id="price" class="calcbutton2" onclick="Edit('p')"><?php echo $langs->trans("Price"); ?></button>
			<button type="button" class="calcbutton" onclick="Edit(1);">1</button>
			<button type="button" class="calcbutton" onclick="Edit(2);">2</button>
			<button type="button" class="calcbutton" onclick="Edit(3);">3</button>
			<button type="button" id="reduction" class="calcbutton2" onclick="Edit('r')"><?php echo $langs->trans("LineDiscountShort"); ?></button>
			<button type="button" class="calcbutton" onclick="Edit(0);">0</button>
			<button type="button" class="calcbutton" onclick="Edit('.')">.</button>
			<button type="button" class="calcbutton poscolorblue" onclick="Edit('c')">C</button>
			<button type="button" class="calcbutton2 poscolordelete" id="delete" onclick="deleteline()"><span class="fa fa-trash"></span></button>
		</div>

<?php

// TakePOS setup check
if (isset($_SESSION["takeposterminal"]) && $_SESSION["takeposterminal"]) {
	$sql = "SELECT code, libelle FROM " . MAIN_DB_PREFIX . "c_paiement";
	$sql .= " WHERE entity IN (" . getEntity('c_paiement') . ")";
	$sql .= " AND active = 1";
	$sql .= " ORDER BY libelle";

	$resql          = $db->query($sql);
	$paiementsModes = array();
	if ($resql) {
		while ($obj = $db->fetch_object($resql)) {
			$paycode = $obj->code;
			if ($paycode == 'LIQ') {
				$paycode = 'CASH';
			}
			if ($paycode == 'CHQ') {
				$paycode = 'CHEQUE';
			}

			$constantforkey = "CASHDESK_ID_BANKACCOUNT_" . $paycode . $_SESSION["takeposterminal"];
			//var_dump($constantforkey.' '.getDolGlobalInt($constantforkey));
			if (getDolGlobalInt($constantforkey) > 0) {
				array_push($paiementsModes, $obj);
			}
		}
	}

	if (empty($paiementsModes) && isModEnabled("bank")) {
		$langs->load('errors');
		setEventMessages($langs->trans("ErrorModuleSetupNotComplete", $langs->transnoentitiesnoconv("TakePOS")), null, 'errors');
		setEventMessages($langs->trans("ProblemIsInSetupOfTerminal", $_SESSION["takeposterminal"]), null, 'errors');
	}
}

if (count($maincategories) == 0) {
	if (getDolGlobalInt('TAKEPOS_ROOT_CATEGORY_ID') > 0) {
		$tmpcategory = new Categorie($db);
		$tmpcategory->fetch(getDolGlobalString('TAKEPOS_ROOT_CATEGORY_ID'));
		setEventMessages($langs->trans("TakeposNeedsAtLeastOnSubCategoryIntoParentCategory", $tmpcategory->label), null, 'errors');
	} else {
		setEventMessages($langs->trans("TakeposNeedsCategories"), null, 'errors');
	}
}
// User menu and external TakePOS modules
$menus = array();
$r = 0;

if (!getDolGlobalString('TAKEPOS_BAR_RESTAURANT')) {
	$menus[$r++] = array('title' => '<span class="fa fa-layer-group paddingrightonly"></span><div class="trunc">'.$langs->trans("New").'</div>', 'action' => 'New();');
} else {
	// BAR RESTAURANT specific menu
	$menus[$r++] = array('title' => '<span class="fa fa-layer-group paddingrightonly"></span><div class="trunc">'.$langs->trans("Place").'</div>', 'action' => 'Floors();');
}

if (getDolGlobalString('TAKEPOS_HIDE_HEAD_BAR')) {
	if (getDolGlobalString('TAKEPOS_CHOOSE_CONTACT')) {
		$menus[$r++] = array('title' => '<span class="far fa-building paddingrightonly"></span><div class="trunc">'.$langs->trans("Contact").'</div>', 'action' => 'Contact();');
	} else {
		$menus[$r++] = array('title' => '<span class="far fa-building paddingrightonly"></span><div class="trunc">'.$langs->trans("Customer").'</div>', 'action' => 'Customer();');
	}
}
if (! getDolGlobalString('TAKEPOS_HIDE_HISTORY')) {
	$menus[$r++] = array('title' => '<span class="fa fa-history paddingrightonly"></span><div class="trunc">'.$langs->trans("History").'</div>', 'action' => 'History();');
}
$menus[$r++] = array('title' => '<span class="fa fa-cube paddingrightonly"></span><div class="trunc">'.$langs->trans("FreeZone").'</div>', 'action' => 'FreeZone();');
$menus[$r++] = array('title' => '<span class="fa fa-percent paddingrightonly"></span><div class="trunc">'.$langs->trans("InvoiceDiscountShort").'</div>', 'action' => 'Reduction();');

if (!getDolGlobalString('TAKEPOS_NO_SPLIT_SALE')) {
	$menus[$r++] = array('title' => '<span class="fas fa-cut paddingrightonly"></span><div class="trunc">'.$langs->trans("SplitSale").'</div>', 'action' => 'Split();');
}

// BAR RESTAURANT specific menu
if (getDolGlobalString('TAKEPOS_BAR_RESTAURANT')) {
	if (getDolGlobalString('TAKEPOS_ORDER_PRINTERS')) {
		$menus[$r++] = array('title' => '<span class="fa fa-blender-phone paddingrightonly"></span><div class="trunc">'.$langs->trans("Order").'</span>', 'action' => 'TakeposPrintingOrder();');
	}
}

// Last action that close the sell (payments)
$menus[$r++] = array('title' => '<span class="far fa-money-bill-alt paddingrightonly"></span><div class="trunc">'.$langs->trans("Payment").'</div>', 'action' => 'CloseBill();');
if (getDolGlobalString('TAKEPOS_DIRECT_PAYMENT')) {
	$menus[$r++] = array('title' => '<span class="far fa-money-bill-alt paddingrightonly"></span><div class="trunc">'.$langs->trans("DirectPayment").' <span class="opacitymedium">('.$langs->trans("Cash").')</span></div>', 'action' => 'DirectPayment();');
}

// BAR RESTAURANT specific menu
if (getDolGlobalString('TAKEPOS_BAR_RESTAURANT')) {
	//Button to print receipt before payment
	if (getDolGlobalString('TAKEPOS_BAR_RESTAURANT')) {
		if (getDolGlobalString('TAKEPOS_PRINT_METHOD') == "takeposconnector") {
			if (getDolGlobalString('TAKEPOS_PRINT_SERVER') && filter_var($conf->global->TAKEPOS_PRINT_SERVER, FILTER_VALIDATE_URL) == true) {
				$menus[$r++] = array('title' => '<span class="fa fa-receipt paddingrightonly"></span><div class="trunc">'.$langs->trans("Receipt").'</div>', 'action' => 'TakeposConnector(placeid);');
			} else {
				$menus[$r++] = array('title' => '<span class="fa fa-receipt paddingrightonly"></span><div class="trunc">'.$langs->trans("Receipt").'</div>', 'action' => 'TakeposPrinting(placeid);');
			}
		} elseif ((isModEnabled('receiptprinter') && getDolGlobalInt('TAKEPOS_PRINTER_TO_USE'.$term) > 0) || getDolGlobalString('TAKEPOS_PRINT_METHOD') == "receiptprinter") {
			$menus[$r++] = array('title' => '<span class="fa fa-receipt paddingrightonly"></span><div class="trunc">'.$langs->trans("Receipt").'</div>', 'action' => 'DolibarrTakeposPrinting(placeid);');
		} else {
			$menus[$r++] = array('title' => '<span class="fa fa-receipt paddingrightonly"></span><div class="trunc">'.$langs->trans("Receipt").'</div>', 'action' => 'Print(placeid);');
		}
	}
	if (getDolGlobalString('TAKEPOS_PRINT_METHOD') == "takeposconnector" && getDolGlobalString('TAKEPOS_ORDER_NOTES') == 1) {
		$menus[$r++] = array('title' => '<span class="fa fa-sticky-note paddingrightonly"></span><div class="trunc">'.$langs->trans("OrderNotes").'</div>', 'action' => 'TakeposOrderNotes();');
	}
	if (getDolGlobalString('TAKEPOS_SUPPLEMENTS')) {
		$menus[$r++] = array('title' => '<span class="fa fa-receipt paddingrightonly"></span><div class="trunc">'.$langs->trans("ProductSupplements").'</div>', 'action' => 'LoadProducts(\'supplements\');');
	}
}

if (getDolGlobalString('TAKEPOS_PRINT_METHOD') == "takeposconnector") {
	$menus[$r++] = array('title' => '<span class="fa fa-receipt paddingrightonly"></span><div class="trunc">'.$langs->trans("DOL_OPEN_DRAWER").'</div>', 'action' => 'OpenDrawer();');
}
if (getDolGlobalInt('TAKEPOS_PRINTER_TO_USE'.$term) > 0 || getDolGlobalString('TAKEPOS_PRINT_METHOD') == "receiptprinter") {
	$menus[$r++] = array(
		'title' => '<span class="fa fa-receipt paddingrightonly"></span><div class="trunc">'.$langs->trans("DOL_OPEN_DRAWER").'</div>',
		'action' => 'DolibarrOpenDrawer();',
	);
}

$sql = "SELECT rowid, status, entity FROM ".MAIN_DB_PREFIX."pos_cash_fence WHERE";
$sql .= " entity = ".((int) $conf->entity)." AND ";
$sql .= " posnumber = ".((int) empty($_SESSION["takeposterminal"]) ? 0 : $_SESSION["takeposterminal"])." AND ";
$sql .= " date_creation > '".$db->idate(dol_get_first_hour(dol_now()))."'";

$resql = $db->query($sql);
if ($resql) {
	$num = $db->num_rows($resql);
	if ($num) {
		$obj = $db->fetch_object($resql);
		$menus[$r++] = array('title' => '<span class="fas fa-file-invoice-dollar paddingrightonly"></span><div class="trunc">'.$langs->trans("CashReport").'</div>', 'action' => 'CashReport('.$obj->rowid.');');
		if ($obj->status == 0) {
			$menus[$r++] = array('title' => '<span class="fas fa-cash-register paddingrightonly"></span><div class="trunc">'.$langs->trans("CloseCashFence").'</div>', 'action' => 'CloseCashFence('.$obj->rowid.');');
		}
	}
}

$parameters = array('menus' => $menus);
$reshook = $hookmanager->executeHooks('ActionButtons', $parameters);
if ($reshook == 0) {  //add buttons
	if (is_array($hookmanager->resArray)) {
		foreach ($hookmanager->resArray as $resArray) {
			foreach ($resArray as $butmenu) {
				$menus[$r++] = $butmenu;
			}
		}
	} elseif ($reshook == 1) {
		$r = 0; //replace buttons
		if (is_array($hookmanager->resArray)) {
			foreach ($hookmanager->resArray as $resArray) {
				foreach ($resArray as $butmenu) {
					$menus[$r++] = $butmenu;
				}
			}
		}
	}
}

if ($r % 3 == 2) {
	$menus[$r++] = array('title' => '', 'style' => 'visibility: hidden;');
}

if (getDolGlobalString('TAKEPOS_HIDE_HEAD_BAR')) {
	$menus[$r++] = array('title' => '<span class="fa fa-sign-out-alt paddingrightonly"></span><div class="trunc">'.$langs->trans("Logout").'</div>', 'action' => 'window.location.href=\''.DOL_URL_ROOT.'/user/logout.php?token='.newToken().'\';');
}

if (getDolGlobalString('TAKEPOS_WEIGHING_SCALE')) {
	$menus[$r++] = array('title' => '<span class="fa fa-balance-scale paddingrightonly"></span><div class="trunc">'.$langs->trans("WeighingScale").'</div>', 'action' => 'WeighingScale();');
}

?>
		<!-- Show buttons -->
		<div class="div3">
		<?php
		$i = 0;
		foreach ($menus as $menu) {
			$i++;
			if (count($menus) > 12 and $i == 12) {
				echo '<button style="'.(empty($menu['style']) ? '' : $menu['style']).'" type="button" id="actionnext" class="actionbutton" onclick="MoreActions('.count($menus).')">'.$langs->trans("Next").'</button>';
				echo '<button style="display: none;" type="button" id="action'.$i.'" class="actionbutton" onclick="'.(empty($menu['action']) ? '' : $menu['action']).'">'.$menu['title'].'</button>';
			} elseif ($i > 12) {
				echo '<button style="display: none;" type="button" id="action'.$i.'" class="actionbutton" onclick="'.(empty($menu['action']) ? '' : $menu['action']).'">'.$menu['title'].'</button>';
			} else {
				echo '<button style="'.(empty($menu['style']) ? '' : $menu['style']).'" type="button" id="action'.$i.'" class="actionbutton" onclick="'.(empty($menu['action']) ? '' : $menu['action']).'">'.$menu['title'].'</button>';
			}
		}

		if (getDolGlobalString('TAKEPOS_HIDE_HEAD_BAR') && !getDolGlobalString('TAKEPOS_HIDE_SEARCH')) {
			print '<!-- Show the search input text -->'."\n";
			print '<div class="margintoponly">';
			print '<input type="text" id="search" class="input-search-takepos input-nobottom" name="search" onkeyup="Search2(\''.dol_escape_js($keyCodeForEnter).'\', null);" style="width: 80%; width:calc(100% - 51px); font-size: 150%;" placeholder="'.dol_escape_htmltag($langs->trans("Search")).'" autofocus> ';
			print '<a class="marginleftonly hideonsmartphone" onclick="ClearSearch(false);">'.img_picto('', 'searchclear').'</a>';
			print '</div>';
		}
		?>
		</div>
	</div>

	<div class="row2<?php if (!getDolGlobalString('TAKEPOS_HIDE_HEAD_BAR')) {
		print 'withhead';
					} ?>">

		<!--  Show categories -->
		<?php
		if (getDolGlobalInt('TAKEPOS_HIDE_CATEGORIES') == 1) {
			print '<div class="div4" style= "display: none;">';
		} else {
			print '<div class="div4">';
		}

		$count = 0;
		while ($count < $MAXCATEG) {
			?>
			<div class="wrapper" <?php if ($count == ($MAXCATEG - 2)) {
				echo 'onclick="MoreCategories(\'less\')"';
								 } elseif ($count == ($MAXCATEG - 1)) {
									 echo 'onclick="MoreCategories(\'more\')"';
								 } else {
									 echo 'onclick="LoadProducts('.$count.')"';
								 } ?> id="catdiv<?php echo $count; ?>">
				<?php
				if ($count == ($MAXCATEG - 2)) {
					//echo '<img class="imgwrapper" src="img/arrow-prev-top.png" height="100%" id="catimg'.$count.'" />';
					echo '<span class="fa fa-chevron-left centerinmiddle" style="font-size: 5em; cursor: pointer;"></span>';
				} elseif ($count == ($MAXCATEG - 1)) {
					//echo '<img class="imgwrapper" src="img/arrow-next-top.png" height="100%" id="catimg'.$count.'" />';
					echo '<span class="fa fa-chevron-right centerinmiddle" style="font-size: 5em; cursor: pointer;"></span>';
				} else {
					if (!getDolGlobalString('TAKEPOS_HIDE_CATEGORY_IMAGES')) {
						echo '<img class="imgwrapper" id="catimg'.$count.'" />';
					}
				} ?>
						<?php if ($count != $MAXCATEG - 2 && $count != $MAXCATEG - 1) { ?>
				<div class="description" id="catdivdesc<?php echo $count; ?>">
					<div class="description_content" id="catdesc<?php echo $count; ?>"></div>
				</div>
						<?php } ?>
				<div class="catwatermark" id='catwatermark<?php echo $count; ?>'>...</div>
			</div>
					<?php
					$count++;
		}
		?>
		</div>

		<!--  Show product -->
		<div class="div5<?php if (getDolGlobalInt('TAKEPOS_HIDE_CATEGORIES') == 1) {
			print ' centpercent';
						} ?>">
	<?php
	$count = 0;
	while ($count < $MAXPRODUCT) {
		print '<div class="wrapper2 arrow" id="prodiv'.$count.'"  '; ?>
								<?php if ($count == ($MAXPRODUCT - 2)) {
									?> onclick="MoreProducts('less')" <?php
								}
								if ($count == ($MAXPRODUCT - 1)) {
									?> onclick="MoreProducts('more')" <?php
								} else {
									echo 'onclick="ClickProduct('.$count.')"';
								} ?>>
					<?php
					if ($count == ($MAXPRODUCT - 2)) {
						//echo '<img class="imgwrapper" src="img/arrow-prev-top.png" height="100%" id="proimg'.$count.'" />';
						print '<span class="fa fa-chevron-left centerinmiddle" style="font-size: 5em; cursor: pointer;"></span>';
					} elseif ($count == ($MAXPRODUCT - 1)) {
						//echo '<img class="imgwrapper" src="img/arrow-next-top.png" height="100%" id="proimg'.$count.'" />';
						print '<span class="fa fa-chevron-right centerinmiddle" style="font-size: 5em; cursor: pointer;"></span>';
					} else {
						if (!getDolGlobalString('TAKEPOS_HIDE_PRODUCT_PRICES')) {
							print '<div class="" id="proprice'.$count.'"></div>';
						}
						if (getDolGlobalString('TAKEPOS_HIDE_PRODUCT_IMAGES')) {
							print '<button type="button" id="probutton'.$count.'" class="productbutton" style="display: none;"></button>';
						} else {
							print '<img class="imgwrapper" title="" id="proimg'.$count.'">';
						}
					} ?>
						<?php if ($count != $MAXPRODUCT - 2 && $count != $MAXPRODUCT - 1 && !getDolGlobalString('TAKEPOS_HIDE_PRODUCT_IMAGES')) { ?>
					<div class="description" id="prodivdesc<?php echo $count; ?>">
						<div class="description_content" id="prodesc<?php echo $count; ?>"></div>
					</div>
						<?php } ?>
					<div class="catwatermark" id='prowatermark<?php echo $count; ?>'>...</div>
				</div>
					<?php
					$count++;
	}
	?>
				<input type="hidden" id="search_start_less" value="0">
				<input type="hidden" id="search_start_more" value="0">
				<input type="hidden" id="search_pagination" value="">
		</div>
	</div>
</div>
</body>
<?php

llxFooter();

$db->close();<|MERGE_RESOLUTION|>--- conflicted
+++ resolved
@@ -542,7 +542,6 @@
 			return;
 		}
 		// Call page invoice.php to generate the section with product lines
-<<<<<<< HEAD
 		if (invoiceid == "") {
 				createNewInvoice(idproduct, qty);
 			} else {
@@ -559,13 +558,6 @@
 					}
 				});
 			}
-=======
-		$("#poslines").load("invoice.php?action=addline&token=<?php echo newToken(); ?>&place="+place+"&idproduct="+idproduct+"&qty="+qty+"&invoiceid="+invoiceid, function() {
-			<?php if (getDolGlobalString('TAKEPOS_CUSTOMER_DISPLAY')) {
-				echo "CustomerDisplay();";
-			}?>
-		});
->>>>>>> c15e2f88
 	}
 
 	ClearSearch(false);
