--- conflicted
+++ resolved
@@ -566,9 +566,18 @@
  * @param   {int}			keyCodeForEnter     Key code for "enter"
  * return   {void}
  */
-<<<<<<< HEAD
-function Search2(keyCodeForEnter) {
-	if ($('#search').val() == '') {
+function Search2(keyCodeForEnter, moreorless) {
+	console.log("Search2 Call ajax search to replace products keyCodeForEnter="+keyCodeForEnter);
+
+	var search_term  = $('#search').val();
+	var search_start = 0;
+	var search_limit = <?php echo $MAXPRODUCT - 2; ?>;
+	if (moreorless != null) {
+		search_term = $('#search_pagination').val();
+		search_start = $('#search_start_'+moreorless).val();
+	}
+
+	if (search_term == '') {
 		$("[id^=prowatermark]").html("");
 		$("[id^=prodesc]").text("");
 		$("[id^=probutton]").text("");
@@ -578,19 +587,6 @@
 		$("[id^=proimg]").attr("src", "genimg/empty.png");
 		$("[id^=prodiv]").data("rowid", "");
 		return;
-	}
-
-=======
-function Search2(keyCodeForEnter, moreorless) {
->>>>>>> 9dbeccb8
-	console.log("Search2 Call ajax search to replace products keyCodeForEnter="+keyCodeForEnter);
-
-	var search_term  = $('#search').val();
-	var search_start = 0;
-	var search_limit = <?php echo $MAXPRODUCT - 2; ?>;
-	if (moreorless != null) {
-		search_term = $('#search_pagination').val();
-		search_start = $('#search_start_'+moreorless).val();
 	}
 
 	var search = false;
