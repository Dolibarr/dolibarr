--- conflicted
+++ resolved
@@ -326,16 +326,12 @@
 	});
 
 	idata=0; //product data counter
-<<<<<<< HEAD
 	var limit = 0;
 	if (maxproduct >= 1) {
 		limit = maxproduct-1;
 	}
 	// Only show products for sale (tosell=1)
-	$.getJSON('<?php echo DOL_URL_ROOT ?>/takepos/ajax/ajax.php?action=getProducts&token=<?php echo newToken();?>&category='+currentcat+'&tosell=1&limit='+limit+'&offset=0', function(data) {
-=======
-	$.getJSON('<?php echo DOL_URL_ROOT ?>/takepos/ajax/ajax.php?action=getProducts&token=<?php echo newToken();?>&thirdpartyid=' + jQuery('#thirdpartyid').val() + '&category='+currentcat, function(data) {
->>>>>>> 9bd406ca
+	$.getJSON('<?php echo DOL_URL_ROOT ?>/takepos/ajax/ajax.php?action=getProducts&token=<?php echo newToken();?>&thirdpartyid=' + jQuery('#thirdpartyid').val() + '&category='+currentcat+'&tosell=1&limit='+limit+'&offset=0', function(data) {
 		console.log("Call ajax.php (in LoadProducts) to get Products of category "+currentcat+" then loop on result to fill image thumbs");
 		console.log(data);
 		while (ishow < maxproduct) {
