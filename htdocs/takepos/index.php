--- conflicted
+++ resolved
@@ -66,11 +66,7 @@
 
 if ($setterminal > 0) {
 	$_SESSION["takeposterminal"] = $setterminal;
-<<<<<<< HEAD
-	setcookie("takeposterminal", (string) $setterminal, (time() + (86400 * 354)), '/', '', (empty($dolibarr_main_force_https) ? false : true), true); // Permanent takeposterminal var in a cookie
-=======
 	setcookie("takeposterminal", (string) $setterminal, (time() + (86400 * 354)), '/', '', !empty($dolibarr_main_force_https), true); // Permanent takeposterminal var in a cookie
->>>>>>> cc80841a
 }
 
 if ($setcurrency != "") {
