<?php
/* Copyright (C) 2018	Andreu Bisquerra	<jove@bisquerra.com>
 * Copyright (C) 2019	Josep Lluís Amador	<joseplluis@lliuretic.cat>
 * Copyright (C) 2020	Thibault FOUCART	<support@ptibogxiv.net>
 * Copyright (C) 2024		MDW							<mdeweerd@users.noreply.github.com>
 *
 * This program is free software; you can redistribute it and/or modify
 * it under the terms of the GNU General Public License as published by
 * the Free Software Foundation; either version 3 of the License, or
 * (at your option) any later version.
 *
 * This program is distributed in the hope that it will be useful,
 * but WITHOUT ANY WARRANTY; without even the implied warranty of
 * MERCHANTABILITY or FITNESS FOR A PARTICULAR PURPOSE.  See the
 * GNU General Public License for more details.
 *
 * You should have received a copy of the GNU General Public License
 * along with this program. If not, see <https://www.gnu.org/licenses/>.
 */

/**
 *    \file       htdocs/takepos/index.php
 *    \ingroup    takepos
 *    \brief      Main TakePOS screen
 */

// if (! defined('NOREQUIREUSER')) 		define('NOREQUIREUSER','1'); 		// Not disabled cause need to load personalized language
// if (! defined('NOREQUIREDB')) 		define('NOREQUIREDB','1'); 			// Not disabled cause need to load personalized language
// if (! defined('NOREQUIRESOC')) 		define('NOREQUIRESOC','1');
// if (! defined('NOREQUIRETRAN')) 		define('NOREQUIRETRAN','1');

if (!defined('NOREQUIREMENU')) {
	define('NOREQUIREMENU', '1');
}
if (!defined('NOREQUIREHTML')) {
	define('NOREQUIREHTML', '1');
}
if (!defined('NOREQUIREAJAX')) {
	define('NOREQUIREAJAX', '1');
}

// Load Dolibarr environment
require '../main.inc.php'; // Load $user and permissions
require_once DOL_DOCUMENT_ROOT.'/core/class/html.form.class.php';
require_once DOL_DOCUMENT_ROOT.'/core/class/html.formother.class.php';
require_once DOL_DOCUMENT_ROOT.'/core/class/hookmanager.class.php';
require_once DOL_DOCUMENT_ROOT.'/core/lib/date.lib.php';
require_once DOL_DOCUMENT_ROOT.'/categories/class/categorie.class.php';
require_once DOL_DOCUMENT_ROOT.'/compta/facture/class/facture.class.php';
require_once DOL_DOCUMENT_ROOT.'/societe/class/societe.class.php';


$place = (GETPOST('place', 'aZ09') ? GETPOST('place', 'aZ09') : 0); // $place is id of table for Bar or Restaurant or multiple sales
$action = GETPOST('action', 'aZ09');
$setterminal = GETPOSTINT('setterminal');
$setcurrency = GETPOST('setcurrency', 'aZ09');

$hookmanager->initHooks(array('takeposfrontend'));
<<<<<<< HEAD

// get user authorized terminals
$nb_auth_terms = 0;
$numterminals = max(1, getDolGlobalInt("TAKEPOS_NUM_TERMINALS"));
for ($i = 1; $i <= $numterminals; $i++) {
	if ($user->hasRights('takepos', 'access_takepos_' . $i)) {
		$curterm = $i;
		$nb_auth_terms++;
	}
}
// TERMINAL SELECTION IF NOT SET
=======
>>>>>>> e16d1d5d
if (empty($_SESSION["takeposterminal"])) {
	if (empty($nb_auth_terms)) {
		accessforbidden();
	} elseif ($nb_auth_terms > 1) {
		if (!empty($_COOKIE["takeposterminal"]) && $user->hasRight('takepos', 'access_takepos_' . $_COOKIE["takeposterminal"])) {
			$_SESSION["takeposterminal"] = preg_replace('/[^a-zA-Z0-9_\-]/', '', $_COOKIE["takeposterminal"]); // Restore takeposterminal from previous session
		}
	} else {
		$terminal_name = getDolGlobalString("TAKEPOS_TERMINAL_NAME_".$curterm) != "" ? getDolGlobalString("TAKEPOS_TERMINAL_NAME_".$curterm) : $langs->transnoentities("TerminalName", $curterm);
		$_SESSION["takeposterminal"] = $curterm;
	}
}

if ($setterminal > 0) {
	$_SESSION["takeposterminal"] = $setterminal;
	setcookie("takeposterminal", (string) $setterminal, (time() + (86400 * 354)), '/', '', (empty($dolibarr_main_force_https) ? false : true), true); // Permanent takeposterminal var in a cookie
}

if ($setcurrency != "") {
	$_SESSION["takeposcustomercurrency"] = $setcurrency;
	// We will recalculate amount for foreign currency at next call of invoice.php when $_SESSION["takeposcustomercurrency"] differs from invoice->multicurrency_code.
}


$langs->loadLangs(array("bills", "orders", "commercial", "cashdesk", "receiptprinter", "banks"));

$categorie = new Categorie($db);

$maxcategbydefaultforthisdevice = 12;
$maxproductbydefaultforthisdevice = 24;
if ($conf->browser->layout == 'phone') {
	$maxcategbydefaultforthisdevice = 8;
	$maxproductbydefaultforthisdevice = 16;
	//REDIRECT TO BASIC LAYOUT IF TERMINAL SELECTED AND BASIC MOBILE LAYOUT FORCED
	if (!empty($_SESSION["takeposterminal"]) && getDolGlobalString('TAKEPOS_BAR_RESTAURANT') && getDolGlobalInt('TAKEPOS_PHONE_BASIC_LAYOUT') == 1) {
		$_SESSION["basiclayout"] = 1;
		header("Location: phone.php?mobilepage=invoice");
		exit;
	}
} else {
	unset($_SESSION["basiclayout"]);
}
$MAXCATEG = (!getDolGlobalString('TAKEPOS_NB_MAXCATEG') ? $maxcategbydefaultforthisdevice : $conf->global->TAKEPOS_NB_MAXCATEG);
$MAXPRODUCT = (!getDolGlobalString('TAKEPOS_NB_MAXPRODUCT') ? $maxproductbydefaultforthisdevice : $conf->global->TAKEPOS_NB_MAXPRODUCT);

$term = empty($_SESSION['takeposterminal']) ? 1 : $_SESSION['takeposterminal'];

/*
 $constforcompanyid = 'CASHDESK_ID_THIRDPARTY'.$_SESSION["takeposterminal"];
 $soc = new Societe($db);
 if ($invoice->socid > 0) $soc->fetch($invoice->socid);
 else $soc->fetch(getDolGlobalInt($constforcompanyid));
 */

// Security check
$result = restrictedArea($user, 'takepos', 0, '');



/*
 * View
 */

$form = new Form($db);

$disablejs = 0;
$disablehead = 0;
$arrayofjs = array('/takepos/js/jquery.colorbox-min.js'); // TODO It seems we don't need this
$arrayofcss = array('/takepos/css/pos.css.php', '/takepos/css/colorbox.css');

if (getDolGlobalInt('TAKEPOS_COLOR_THEME') == 1) {
	$arrayofcss[] =  '/takepos/css/colorful.css';
}


// Title
$title = 'TakePOS - Dolibarr '.DOL_VERSION;
if (getDolGlobalString('MAIN_APPLICATION_TITLE')) {
	$title = 'TakePOS - ' . getDolGlobalString('MAIN_APPLICATION_TITLE');
}
$head = '<meta name="apple-mobile-web-app-title" content="TakePOS"/>
<meta name="apple-mobile-web-app-capable" content="yes">
<meta name="mobile-web-app-capable" content="yes">
<meta name="viewport" content="width=device-width, initial-scale=1.0, maximum-scale=1.0, user-scalable=no"/>';
top_htmlhead($head, $title, $disablejs, $disablehead, $arrayofjs, $arrayofcss);


$categories = $categorie->get_full_arbo('product', ((getDolGlobalInt('TAKEPOS_ROOT_CATEGORY_ID') > 0) ? getDolGlobalInt('TAKEPOS_ROOT_CATEGORY_ID') : 0), 1);


// Search root category to know its level
//$conf->global->TAKEPOS_ROOT_CATEGORY_ID=0;
$levelofrootcategory = 0;
if (getDolGlobalInt('TAKEPOS_ROOT_CATEGORY_ID') > 0) {
	foreach ($categories as $key => $categorycursor) {
		if ($categorycursor['id'] == getDolGlobalInt('TAKEPOS_ROOT_CATEGORY_ID')) {
			$levelofrootcategory = $categorycursor['level'];
			break;
		}
	}
}

$levelofmaincategories = $levelofrootcategory + 1;

$maincategories = array();
$subcategories = array();
foreach ($categories as $key => $categorycursor) {
	if ($categorycursor['level'] == $levelofmaincategories) {
		$maincategories[$key] = $categorycursor;
	} else {
		$subcategories[$key] = $categorycursor;
	}
}

$maincategories = dol_sort_array($maincategories, 'label');
$subcategories = dol_sort_array($subcategories, 'label');
?>

<body class="bodytakepos" style="overflow: hidden;">

<script>
var categories = <?php echo json_encode($maincategories); ?>;
var subcategories = <?php echo json_encode($subcategories); ?>;

var currentcat;
var pageproducts=0;
var pagecategories=0;
var pageactions=0;
var place="<?php echo $place; ?>";
var editaction="qty";
var editnumber="";
var invoiceid=0;
var search2_timer=null;

/*
var app = this;
app.hasKeyboard = false;
this.keyboardPress = function() {
	app.hasKeyboard = true;
	$(window).unbind("keyup", app.keyboardPress);
	localStorage.hasKeyboard = true;
	console.log("has keyboard!")
}
$(window).on("keyup", app.keyboardPress)
if(localStorage.hasKeyboard) {
	app.hasKeyboard = true;
	$(window).unbind("keyup", app.keyboardPress);
	console.log("has keyboard from localStorage")
}
*/

<<<<<<< HEAD
function closeTerminal(modal) {
	$.post("<?php echo DOL_URL_ROOT . '/takepos/ajax/ajax.php?action=closeTerminal&token=' . newToken(); ?>" , function(data) { if (modal) ModalBox('ModalTerminal'); });
}

function ClearSearch() {
=======
function ClearSearch(clearSearchResults) {
>>>>>>> e16d1d5d
	console.log("ClearSearch");
	$("#search").val('');
	$("#qty").html("<?php echo $langs->trans("Qty"); ?>").removeClass('clicked');
	$("#price").html("<?php echo $langs->trans("Price"); ?>").removeClass('clicked');
	$("#reduction").html("<?php echo $langs->trans("LineDiscountShort"); ?>").removeClass('clicked');
	<?php if ($conf->browser->layout == 'classic') { ?>
	setFocusOnSearchField();
	<?php } ?>
	if (clearSearchResults) {
		$("#search").trigger('keyup');
	}
}

// Set the focus on search field but only on desktop. On tablet or smartphone, we don't to avoid to have the keyboard open automatically
function setFocusOnSearchField() {
	console.log("Call setFocusOnSearchField in page index.php");
	<?php if ($conf->browser->layout == 'classic') { ?>
		console.log("has keyboard from localStorage, so we can force focus on search field");
		$("#search").focus();
	<?php } ?>
}

function PrintCategories(first) {
	console.log("PrintCategories");
	for (i = 0; i < <?php echo($MAXCATEG - 2); ?>; i++) {
		if (typeof (categories[parseInt(i)+parseInt(first)]) == "undefined")
		{
			$("#catdivdesc"+i).hide();
			$("#catdesc"+i).text("");
			$("#catimg"+i).attr("src","genimg/empty.png");
			$("#catwatermark"+i).hide();
			$("#catdiv"+i).attr('class', 'wrapper divempty');
			continue;
		}
		$("#catdivdesc"+i).show();
		<?php
		if (getDolGlobalString('TAKEPOS_SHOW_CATEGORY_DESCRIPTION') == 1) { ?>
			$("#catdesc"+i).html(categories[parseInt(i)+parseInt(first)]['label'].bold() + ' - ' + categories[parseInt(i)+parseInt(first)]['description']);
		<?php } else { ?>
			$("#catdesc"+i).text(categories[parseInt(i)+parseInt(first)]['label']);
		<?php }	?>
		$("#catimg"+i).attr("src","genimg/index.php?query=cat&id="+categories[parseInt(i)+parseInt(first)]['rowid']);
		$("#catdiv"+i).data("rowid",categories[parseInt(i)+parseInt(first)]['rowid']);
		$("#catdiv"+i).attr("data-rowid",categories[parseInt(i)+parseInt(first)]['rowid']);
		$("#catdiv"+i).attr('class', 'wrapper');
		$("#catwatermark"+i).show();
	}
}

function MoreCategories(moreorless) {
	console.log("MoreCategories moreorless="+moreorless+" pagecategories="+pagecategories);
	if (moreorless == "more") {
		$('#catimg15').animate({opacity: '0.5'}, 1);
		$('#catimg15').animate({opacity: '1'}, 100);
		pagecategories=pagecategories+1;
	}
	if (moreorless == "less") {
		$('#catimg14').animate({opacity: '0.5'}, 1);
		$('#catimg14').animate({opacity: '1'}, 100);
		if (pagecategories==0) return; //Return if no less pages
		pagecategories=pagecategories-1;
	}
	if (typeof (categories[<?php echo($MAXCATEG - 2); ?> * pagecategories] && moreorless == "more") == "undefined") { // Return if no more pages
		pagecategories=pagecategories-1;
		return;
	}

	for (i = 0; i < <?php echo($MAXCATEG - 2); ?>; i++) {
		if (typeof (categories[i+(<?php echo($MAXCATEG - 2); ?> * pagecategories)]) == "undefined") {
			// complete with empty record
			console.log("complete with empty record");
			$("#catdivdesc"+i).hide();
			$("#catdesc"+i).text("");
			$("#catimg"+i).attr("src","genimg/empty.png");
			$("#catwatermark"+i).hide();
			continue;
		}
		$("#catdivdesc"+i).show();
		<?php
		if (getDolGlobalString('TAKEPOS_SHOW_CATEGORY_DESCRIPTION') == 1) { ?>
			$("#catdesc"+i).html(categories[i+(<?php echo($MAXCATEG - 2); ?> * pagecategories)]['label'].bold() + ' - ' + categories[i+(<?php echo($MAXCATEG - 2); ?> * pagecategories)]['description']);
		<?php } else { ?>
			$("#catdesc"+i).text(categories[i+(<?php echo($MAXCATEG - 2); ?> * pagecategories)]['label']);
		<?php } ?>
		$("#catimg"+i).attr("src","genimg/index.php?query=cat&id="+categories[i+(<?php echo($MAXCATEG - 2); ?> * pagecategories)]['rowid']);
		$("#catdiv"+i).data("rowid",categories[i+(<?php echo($MAXCATEG - 2); ?> * pagecategories)]['rowid']);
		$("#catdiv"+i).attr("data-rowid",categories[i+(<?php echo($MAXCATEG - 2); ?> * pagecategories)]['rowid']);
		$("#catwatermark"+i).show();
	}

	ClearSearch(false);
}

// LoadProducts
function LoadProducts(position, issubcat) {
	console.log("LoadProducts position="+position+" issubcat="+issubcat);
	var maxproduct = <?php echo($MAXPRODUCT - 2); ?>;

	if (position=="supplements") {
		currentcat="supplements";
	} else {
		$('#catimg'+position).animate({opacity: '0.5'}, 1);
		$('#catimg'+position).animate({opacity: '1'}, 100);
		if (issubcat == true) {
			currentcat=$('#prodiv'+position).data('rowid');
		} else {
			console.log('#catdiv'+position);
			currentcat=$('#catdiv'+position).data('rowid');
			console.log("currentcat="+currentcat);
		}
	}
	if (currentcat == undefined) {
		return;
	}
	pageproducts=0;
	ishow=0; //product to show counter

	jQuery.each(subcategories, function(i, val) {
		if (currentcat==val.fk_parent) {
			$("#prodivdesc"+ishow).show();
			<?php if (getDolGlobalString('TAKEPOS_SHOW_CATEGORY_DESCRIPTION') == 1) { ?>
				$("#prodesc"+ishow).html(val.label.bold() + ' - ' + val.description);
			   $("#probutton"+ishow).html(val.label);
			<?php } else { ?>
				$("#prodesc"+ishow).text(val.label);
			  $("#probutton"+ishow).text(val.label);
			<?php } ?>
			$("#probutton"+ishow).show();
			$("#proprice"+ishow).attr("class", "hidden");
			$("#proprice"+ishow).html("");
			$("#proimg"+ishow).attr("src","genimg/index.php?query=cat&id="+val.rowid);
			$("#prodiv"+ishow).data("rowid",val.rowid);
			$("#prodiv"+ishow).attr("data-rowid",val.rowid);
			$("#prodiv"+ishow).data("iscat",1);
			$("#prodiv"+ishow).attr("data-iscat",1);
			$("#prowatermark"+ishow).show();
			ishow++;
		}
	});

	idata=0; //product data counter
	var limit = 0;
	if (maxproduct >= 1) {
		limit = maxproduct-1;
	}
	// Only show products for sale (tosell=1)
	$.getJSON('<?php echo DOL_URL_ROOT ?>/takepos/ajax/ajax.php?action=getProducts&token=<?php echo newToken();?>&thirdpartyid=' + jQuery('#thirdpartyid').val() + '&category='+currentcat+'&tosell=1&limit='+limit+'&offset=0', function(data) {
		console.log("Call ajax.php (in LoadProducts) to get Products of category "+currentcat+" then loop on result to fill image thumbs");
		console.log(data);

		while (ishow < maxproduct) {
			console.log("ishow"+ishow+" idata="+idata);
			//console.log(data[idata]);

			if (typeof (data[idata]) == "undefined") {
				<?php if (!getDolGlobalString('TAKEPOS_HIDE_PRODUCT_IMAGES')) {
					echo '$("#prodivdesc"+ishow).hide();';
					echo '$("#prodesc"+ishow).text("");';
					echo '$("#proimg"+ishow).attr("title","");';
					echo '$("#proimg"+ishow).attr("src","genimg/empty.png");';
				} else {
					echo '$("#probutton"+ishow).hide();';
					echo '$("#probutton"+ishow).text("");';
				}?>
				$("#proprice"+ishow).attr("class", "hidden");
				$("#proprice"+ishow).html("");

				$("#prodiv"+ishow).data("rowid","");
				$("#prodiv"+ishow).attr("data-rowid","");

				$("#prodiv"+ishow).attr("class","wrapper2 divempty");
			} else  {
				<?php
					$titlestring = "'".dol_escape_js($langs->transnoentities('Ref').': ')."' + data[idata]['ref']";
				$titlestring .= " + ' - ".dol_escape_js($langs->trans("Barcode").': ')."' + data[idata]['barcode']";
				?>
				var titlestring = <?php echo $titlestring; ?>;
				<?php if (!getDolGlobalString('TAKEPOS_HIDE_PRODUCT_IMAGES')) {
					echo '$("#prodivdesc"+ishow).show();';
					if (getDolGlobalInt('TAKEPOS_SHOW_PRODUCT_REFERENCE') == 1) {
						echo '$("#prodesc"+ishow).html(data[parseInt(idata)][\'ref\'].bold() + \' - \' + data[parseInt(idata)][\'label\']);';
					} elseif (getDolGlobalInt('TAKEPOS_SHOW_PRODUCT_REFERENCE') == 2) {
						echo '$("#prodesc"+ishow).html(data[parseInt(idata)][\'ref\'].bold());';
					} else {
						echo '$("#prodesc"+ishow).html(data[parseInt(idata)][\'label\']);';
					}
					echo '$("#proimg"+ishow).attr("title", titlestring);';
					echo '$("#proimg"+ishow).attr("src", "genimg/index.php?query=pro&id="+data[idata][\'id\']);';
				} else {
					echo '$("#probutton"+ishow).show();';
					echo '$("#probutton"+ishow).html(data[parseInt(idata)][\'label\']);';
				}
				?>
				if (data[parseInt(idata)]['price_formated']) {
					$("#proprice" + ishow).attr("class", "productprice");
					<?php
					if (getDolGlobalInt('TAKEPOS_CHANGE_PRICE_HT')) {
						?>
						$("#proprice" + ishow).html(data[parseInt(idata)]['price_formated']);
						<?php
					} else {
						?>
						$("#proprice" + ishow).html(data[parseInt(idata)]['price_ttc_formated']);
						<?php
					}
					?>
				}
				console.log("#prodiv"+ishow+".data(rowid)="+data[idata]['id']);

				$("#prodiv"+ishow).data("rowid", data[idata]['id']);
				$("#prodiv"+ishow).attr("data-rowid", data[idata]['id']);
				console.log($('#prodiv4').data('rowid'));

				$("#prodiv"+ishow).data("iscat", 0);
				$("#prodiv"+ishow).attr("data-iscat", 0);

				$("#prodiv"+ishow).attr("class","wrapper2");

				<?php
				// Add js from hooks
				$parameters = array();
				$parameters['caller'] = 'loadProducts';
				$hookmanager->executeHooks('completeJSProductDisplay', $parameters);
				print $hookmanager->resPrint;
				?>
			}
			$("#prowatermark"+ishow).hide();
			ishow++; //Next product to show after print data product
			idata++; //Next data every time
		}
	});

	ClearSearch(false);
}

function MoreProducts(moreorless) {
	console.log("MoreProducts");

	if ($('#search_pagination').val() != '') {
		return Search2('<?php echo(isset($keyCodeForEnter) ? $keyCodeForEnter : ''); ?>', moreorless);
	}

	var maxproduct = <?php echo($MAXPRODUCT - 2); ?>;

	if (moreorless=="more"){
		$('#proimg31').animate({opacity: '0.5'}, 1);
		$('#proimg31').animate({opacity: '1'}, 100);
		pageproducts=pageproducts+1;
	}
	if (moreorless=="less"){
		$('#proimg30').animate({opacity: '0.5'}, 1);
		$('#proimg30').animate({opacity: '1'}, 100);
		if (pageproducts==0) return; //Return if no less pages
		pageproducts=pageproducts-1;
	}

	ishow=0; //product to show counter
	idata=0; //product data counter
	var limit = 0;
	if (maxproduct >= 1) {
		limit = maxproduct-1;
	}
	var offset = <?php echo($MAXPRODUCT - 2); ?> * pageproducts;
	// Only show products for sale (tosell=1)
	$.getJSON('<?php echo DOL_URL_ROOT ?>/takepos/ajax/ajax.php?action=getProducts&token=<?php echo newToken();?>&category='+currentcat+'&tosell=1&limit='+limit+'&offset='+offset, function(data) {
		console.log("Call ajax.php (in MoreProducts) to get Products of category "+currentcat);

		if (typeof (data[0]) == "undefined" && moreorless=="more"){ // Return if no more pages
			pageproducts=pageproducts-1;
			return;
		}

		while (ishow < maxproduct) {
			if (typeof (data[idata]) == "undefined") {
				$("#prodivdesc"+ishow).hide();
				$("#prodesc"+ishow).text("");
				$("#probutton"+ishow).text("");
				$("#probutton"+ishow).hide();
				$("#proprice"+ishow).attr("class", "");
				$("#proprice"+ishow).html("");
				$("#proimg"+ishow).attr("src","genimg/empty.png");
				$("#prodiv"+ishow).data("rowid","");
				$("#prodiv"+ishow).attr("data-rowid","");
			} else {
				$("#prodivdesc"+ishow).show();
				<?php if (getDolGlobalInt('TAKEPOS_SHOW_PRODUCT_REFERENCE') == 1) { ?>
					$("#prodesc"+ishow).html(data[parseInt(idata)]['ref'].bold() + ' - ' + data[parseInt(idata)]['label']);
				<?php } elseif (getDolGlobalInt('TAKEPOS_SHOW_PRODUCT_REFERENCE') == 2) { ?>
					$("#prodesc"+ishow).html(data[parseInt(idata)]['ref'].bold());
				<?php } else { ?>
					$("#prodesc"+ishow).html(data[parseInt(idata)]['label']);
				<?php } ?>
				$("#probutton"+ishow).html(data[parseInt(idata)]['label']);
				$("#probutton"+ishow).show();
				if (data[parseInt(idata)]['price_formated']) {
					$("#proprice" + ishow).attr("class", "productprice");
					<?php
					if (getDolGlobalInt('TAKEPOS_CHANGE_PRICE_HT')) {
						?>
						$("#proprice" + ishow).html(data[parseInt(idata)]['price_formated']);
						<?php
					} else {
						?>
						$("#proprice" + ishow).html(data[parseInt(idata)]['price_ttc_formated']);
						<?php
					}
					?>
				}
				$("#proimg"+ishow).attr("src","genimg/index.php?query=pro&id="+data[idata]['id']);
				$("#prodiv"+ishow).data("rowid",data[idata]['id']);
				$("#prodiv"+ishow).attr("data-rowid",data[idata]['id']);
				$("#prodiv"+ishow).data("iscat",0);
			}
			$("#prowatermark"+ishow).hide();
			ishow++; //Next product to show after print data product
			idata++; //Next data every time
		}
	});

	ClearSearch(false);
}

function ClickProduct(position, qty = 1) {
	console.log("ClickProduct at position"+position);
	$('#proimg'+position).animate({opacity: '0.5'}, 1);
	$('#proimg'+position).animate({opacity: '1'}, 100);
	if ($('#prodiv'+position).data('iscat')==1){
		console.log("Click on a category at position "+position);
		LoadProducts(position, true);
	}
	else{
		console.log($('#prodiv4').data('rowid'));
		idproduct=$('#prodiv'+position).data('rowid');
		console.log("Click on product at position "+position+" for idproduct "+idproduct+", qty="+qty);
		if (idproduct=="") return;
		// Call page invoice.php to generate the section with product lines
		$("#poslines").load("invoice.php?action=addline&token=<?php echo newToken() ?>&place="+place+"&idproduct="+idproduct+"&qty="+qty, function() {
			<?php if (getDolGlobalString('TAKEPOS_CUSTOMER_DISPLAY')) {
				echo "CustomerDisplay();";
			}?>
		});
	}

	ClearSearch(false);
}

function ChangeThirdparty(idcustomer) {
	 console.log("ChangeThirdparty");
		// Call page list.php to change customer
		$("#poslines").load("<?php echo DOL_URL_ROOT ?>/societe/list.php?action=change&token=<?php echo newToken();?>&type=t&contextpage=poslist&idcustomer="+idcustomer+"&place="+place+"", function() {
		});

	ClearSearch(false);
}

function deleteline() {
	console.log("Delete line");
	$("#poslines").load("invoice.php?action=deleteline&token=<?php echo newToken(); ?>&place="+place+"&idline="+selectedline, function() {
		//$('#poslines').scrollTop($('#poslines')[0].scrollHeight);
	});
	ClearSearch(false);
}

function Customer() {
	console.log("Open box to select the thirdparty place="+place);
	$.colorbox({href:"../societe/list.php?type=t&contextpage=poslist&nomassaction=1&place="+place, width:"90%", height:"80%", transition:"none", iframe:"true", title:"<?php echo $langs->trans("Customer"); ?>"});
}

function Contact() {
	console.log("Open box to select the contact place="+place);
	$.colorbox({href:"../contact/list.php?type=c&contextpage=poslist&nomassaction=1&place="+place, width:"90%", height:"80%", transition:"none", iframe:"true", title:"<?php echo $langs->trans("Contact"); ?>"});
}

function History()
{
	console.log("Open box to select the history");
	$.colorbox({href:"../compta/facture/list.php?contextpage=poslist", width:"90%", height:"80%", transition:"none", iframe:"true", title:"<?php echo $langs->trans("History"); ?>"});
}

function Reduction() {
	invoiceid = $("#invoiceid").val();
	console.log("Open popup to enter reduction on invoiceid="+invoiceid);
	$.colorbox({href:"reduction.php?place="+place+"&invoiceid="+invoiceid, width:"80%", height:"90%", transition:"none", iframe:"true", title:""});
}

function CloseBill() {
	<?php
	if (!empty($conf->global->TAKEPOS_FORBID_SALES_TO_DEFAULT_CUSTOMER)) {
		echo "customerAnchorTag = document.querySelector('a[id=\"customer\"]'); ";
		echo "if (customerAnchorTag && customerAnchorTag.innerText.trim() === '".$langs->trans("Customer")."') { ";
		echo "alert('".$langs->trans("NoClientErrorMessage")."'); ";
		echo "return; } \n";
	}
	?>
	invoiceid = $("#invoiceid").val();
	console.log("Open popup to enter payment on invoiceid="+invoiceid);
	<?php if (getDolGlobalInt("TAKEPOS_NO_GENERIC_THIRDPARTY")) { ?>
		if ($("#idcustomer").val() == "") {
			alert("<?php echo $langs->trans('TakePosCustomerMandatory'); ?>");
			<?php if (getDolGlobalString('TAKEPOS_CHOOSE_CONTACT')) { ?>
				Contact();
			<?php } else { ?>
				Customer();
			<?php } ?>
			return;
		}
	<?php }	?>
	<?php
	$alternative_payurl = getDolGlobalString('TAKEPOS_ALTERNATIVE_PAYMENT_SCREEN');
	if (empty($alternative_payurl)) {
		$payurl = "pay.php";
	} else {
		$payurl = dol_buildpath($alternative_payurl, 1);
	}
	?>
	$.colorbox({href:"<?php echo $payurl; ?>?place="+place+"&invoiceid="+invoiceid, width:"80%", height:"90%", transition:"none", iframe:"true", title:""});
}

function Split() {
	invoiceid = $("#invoiceid").val();
	console.log("Open popup to split on invoiceid="+invoiceid);
	$.colorbox({href:"split.php?place="+place+"&invoiceid="+invoiceid, width:"80%", height:"90%", transition:"none", iframe:"true", title:""});
}

function Floors() {
	console.log("Open box to select floor place="+place);
	$.colorbox({href:"floors.php?place="+place, width:"90%", height:"90%", transition:"none", iframe:"true", title:"<?php echo $langs->trans("Floors"); ?>"});
}

function FreeZone() {
	console.log("Open box to enter a free product");
	$.colorbox({href:"freezone.php?action=freezone&token=<?php echo newToken(); ?>&place="+place, width:"80%", height:"40%", transition:"none", iframe:"true", title:"<?php echo $langs->trans("FreeZone"); ?>"});
}

function TakeposOrderNotes() {
	console.log("Open box to order notes");
	ModalBox('ModalNote');
	$("#textinput").focus();
}

function Refresh() {
	console.log("Refresh by reloading place="+place+" invoiceid="+invoiceid);
	$("#poslines").load("invoice.php?place="+place+"&invoiceid="+invoiceid, function() {
		//$('#poslines').scrollTop($('#poslines')[0].scrollHeight);
	});
}

function New() {
	// If we go here,it means $conf->global->TAKEPOS_BAR_RESTAURANT is not defined
	invoiceid = $("#invoiceid").val();		// This is a hidden field added by invoice.php

	console.log("New with place = <?php echo $place; ?>, js place="+place+", invoiceid="+invoiceid);

	$.getJSON('<?php echo DOL_URL_ROOT ?>/takepos/ajax/ajax.php?action=getInvoice&token=<?php echo newToken();?>&id='+invoiceid, function(data) {
		var r;

		if (parseInt(data['paye']) === 1) {
			r = true;
		} else {
			r = confirm('<?php echo($place > 0 ? $langs->transnoentitiesnoconv("ConfirmDeletionOfThisPOSSale") : $langs->transnoentitiesnoconv("ConfirmDiscardOfThisPOSSale")); ?>');
		}

		if (r == true) {
			// Reload section with invoice lines
			$("#poslines").load("invoice.php?action=delete&token=<?php echo newToken(); ?>&place=" + place, function () {
				//$('#poslines').scrollTop($('#poslines')[0].scrollHeight);
			});

			ClearSearch(false);
			$("#idcustomer").val("");
		}
	});
}

/**
 * Search products
 *
 * @param   keyCodeForEnter     Key code for "enter" or '' if not
 * @param   moreorless          "more" or "less"
 * return   void
 */
function Search2(keyCodeForEnter, moreorless) {
	var eventKeyCode = window.event.keyCode;

	console.log("Search2 Call ajax search to replace products keyCodeForEnter="+keyCodeForEnter+", eventKeyCode="+eventKeyCode);

	var search_term  = $('#search').val();
	var search_start = 0;
	var search_limit = <?php echo $MAXPRODUCT - 2; ?>;
	if (moreorless != null) {
		search_term = $('#search_pagination').val();
		search_start = $('#search_start_'+moreorless).val();
	}

	console.log("search_term="+search_term);

	if (search_term == '') {
		$("[id^=prowatermark]").html("");
		$("[id^=prodesc]").text("");
		$("[id^=probutton]").text("");
		$("[id^=probutton]").hide();
		$("[id^=proprice]").attr("class", "hidden");
		$("[id^=proprice]").html("");
		$("[id^=proimg]").attr("src", "genimg/empty.png");
		$("[id^=prodiv]").data("rowid", "");
		$("[id^=prodiv]").attr("data-rowid", "");
		return;
	}

	var search = false;
	if (keyCodeForEnter == '' || eventKeyCode == keyCodeForEnter) {
		search = true;
	}

	if (search === true) {
		// if a timer has been already started (search2_timer is a global js variable), we cancel it now
		// we click onto another key, we will restart another timer just after
		if (search2_timer) {
			clearTimeout(search2_timer);
		}

		// temporization time to give time to type
		search2_timer = setTimeout(function(){
			pageproducts = 0;
			jQuery(".wrapper2 .catwatermark").hide();
			var nbsearchresults = 0;
			$.getJSON('<?php echo DOL_URL_ROOT ?>/takepos/ajax/ajax.php?action=search&token=<?php echo newToken();?>&term=' + search_term + '&thirdpartyid=' + jQuery('#thirdpartyid').val() + '&search_start=' + search_start + '&search_limit=' + search_limit, function (data) {
				for (i = 0; i < <?php echo $MAXPRODUCT ?>; i++) {
					if (typeof (data[i]) == "undefined") {
						$("#prowatermark" + i).html("");
						$("#prodesc" + i).text("");
						$("#probutton" + i).text("");
						$("#probutton" + i).hide();
						$("#proprice" + i).attr("class", "hidden");
						$("#proprice" + i).html("");
						$("#proimg" + i).attr("src", "genimg/empty.png");
						$("#prodiv" + i).data("rowid", "");
						$("#prodiv" + i).attr("data-rowid", "");
						continue;
					}
					<?php
					$titlestring = "'".dol_escape_js($langs->transnoentities('Ref').': ')."' + data[i]['ref']";
					$titlestring .= " + ' - ".dol_escape_js($langs->trans("Barcode").': ')."' + data[i]['barcode']";
					?>
					var titlestring = <?php echo $titlestring; ?>;
					<?php if (getDolGlobalInt('TAKEPOS_SHOW_PRODUCT_REFERENCE') == 1) { ?>
						$("#prodesc" + i).html(data[i]['ref'].bold() + ' - ' + data[i]['label']);
					<?php } elseif (getDolGlobalInt('TAKEPOS_SHOW_PRODUCT_REFERENCE') == 2) { ?>
						$("#prodesc" + i).html(data[i]['ref'].bold());
					<?php } else { ?>
						$("#prodesc" + i).html(data[i]['label']);
					<?php } ?>
					$("#prodivdesc" + i).show();
					$("#probutton" + i).html(data[i]['label']);
					$("#probutton" + i).show();
					if (data[i]['price_formated']) {
						$("#proprice" + i).attr("class", "productprice");
						<?php
						if (getDolGlobalInt('TAKEPOS_CHANGE_PRICE_HT')) {
							?>
							$("#proprice" + i).html(data[i]['price_formated']);
							<?php
						} else {
							?>
							$("#proprice" + i).html(data[i]['price_ttc_formated']);
							<?php
						}
						?>
					}
					$("#proimg" + i).attr("title", titlestring);
					if( undefined !== data[i]['img']) {
						$("#proimg" + i).attr("src", data[i]['img']);
					}
					else {
						$("#proimg" + i).attr("src", "genimg/index.php?query=pro&id=" + data[i]['rowid']);
					}
					$("#prodiv" + i).data("rowid", data[i]['rowid']);
					$("#prodiv" + i).attr("data-rowid", data[i]['rowid']);
					$("#prodiv" + i).data("iscat", 0);
					$("#prodiv" + i).attr("data-iscat", 0);

					<?php
					// Add js from hooks
					$parameters = array();
					$parameters['caller'] = 'search2';
					$hookmanager->executeHooks('completeJSProductDisplay', $parameters);
					print $hookmanager->resPrint;
					?>

					nbsearchresults++;
				}
			}).always(function (data) {
				// If there is only 1 answer
				if ($('#search').val().length > 0 && data.length == 1) {
					console.log($('#search').val()+' - '+data[0]['barcode']);
					if ($('#search').val() == data[0]['barcode'] && 'thirdparty' == data[0]['object']) {
						console.log("There is only 1 answer with barcode matching the search, so we change the thirdparty "+data[0]['rowid']);
						ChangeThirdparty(data[0]['rowid']);
					}
					else if ($('#search').val() == data[0]['barcode'] && 'product' == data[0]['object']) {
						console.log("There is only 1 answer and we found search on a barcode, so we add the product in basket, qty="+data[0]['qty']);
						ClickProduct(0, data[0]['qty']);
					}
				}
				if (eventKeyCode == keyCodeForEnter){
					if (data.length == 0) {
						$('#search').val('<?php
						$langs->load('errors');
						echo dol_escape_js($langs->transnoentitiesnoconv("ErrorRecordNotFoundShort"));
						?> ('+search_term+')');
						$('#search').select();
					}
					else ClearSearch(false);
				}
				// memorize search_term and start for pagination
				$("#search_pagination").val($("#search").val());
				if (search_start == 0) {
					$("#prodiv<?php echo $MAXPRODUCT - 2; ?> span").hide();
				}
				else {
					$("#prodiv<?php echo $MAXPRODUCT - 2; ?> span").show();
					var search_start_less = Math.max(0, parseInt(search_start) - parseInt(<?php echo $MAXPRODUCT - 2;?>));
					$("#search_start_less").val(search_start_less);
				}
				if (nbsearchresults != <?php echo $MAXPRODUCT - 2; ?>) {
					$("#prodiv<?php echo $MAXPRODUCT - 1; ?> span").hide();
				}
				else {
					$("#prodiv<?php echo $MAXPRODUCT - 1; ?> span").show();
					var search_start_more = parseInt(search_start) + parseInt(<?php echo $MAXPRODUCT - 2;?>);
					$("#search_start_more").val(search_start_more);
				}
			});
		}, 500); // 500ms delay
	}

}

/* Function called on an action into the PAD */
function Edit(number) {
	console.log("We click on PAD on key="+number);

	if (typeof(selectedtext) == "undefined") {
		return;	// We click on an action on the number pad but there is no line selected
	}

	var text=selectedtext+"<br> ";


	if (number=='c') {
		editnumber='';
		Refresh();
		$("#qty").html("<?php echo $langs->trans("Qty"); ?>").removeClass('clicked');
		$("#price").html("<?php echo $langs->trans("Price"); ?>").removeClass('clicked');
		$("#reduction").html("<?php echo $langs->trans("LineDiscountShort"); ?>").removeClass('clicked');
		return;
	} else if (number=='qty') {
		if (editaction=='qty' && editnumber != '') {
			$("#poslines").load("invoice.php?action=updateqty&token=<?php echo newToken(); ?>&place="+place+"&idline="+selectedline+"&number="+editnumber, function() {
				editnumber="";
				//$('#poslines').scrollTop($('#poslines')[0].scrollHeight);
				$("#qty").html("<?php echo $langs->trans("Qty"); ?>").removeClass('clicked');
			});

			setFocusOnSearchField();
			return;
		}
		else {
			editaction="qty";
		}
	} else if (number=='p') {
		if (editaction=='p' && editnumber!="") {
			$("#poslines").load("invoice.php?action=updateprice&token=<?php echo newToken(); ?>&place="+place+"&idline="+selectedline+"&number="+editnumber, function() {
				editnumber="";
				//$('#poslines').scrollTop($('#poslines')[0].scrollHeight);
				$("#price").html("<?php echo $langs->trans("Price"); ?>").removeClass('clicked');
			});

			ClearSearch(false);
			return;
		}
		else {
			editaction="p";
		}
	} else if (number=='r') {
		if (editaction=='r' && editnumber!="") {
			$("#poslines").load("invoice.php?action=updatereduction&token=<?php echo newToken(); ?>&place="+place+"&idline="+selectedline+"&number="+editnumber, function() {
				editnumber="";
				//$('#poslines').scrollTop($('#poslines')[0].scrollHeight);
				$("#reduction").html("<?php echo $langs->trans("LineDiscountShort"); ?>").removeClass('clicked');
			});

			ClearSearch(false);
			return;
		}
		else {
			editaction="r";
		}
	}
	else {
		editnumber=editnumber+number;
	}
	if (editaction=='qty'){
		text=text+"<?php echo $langs->trans("Modify")." -> ".$langs->trans("Qty").": "; ?>";
		$("#qty").html("OK").addClass("clicked");
		$("#price").html("<?php echo $langs->trans("Price"); ?>").removeClass('clicked');
		$("#reduction").html("<?php echo $langs->trans("LineDiscountShort"); ?>").removeClass('clicked');
	}
	if (editaction=='p'){
		text=text+"<?php echo $langs->trans("Modify")." -> ".$langs->trans("Price").": "; ?>";
		$("#qty").html("<?php echo $langs->trans("Qty"); ?>").removeClass('clicked');
		$("#price").html("OK").addClass("clicked");
		$("#reduction").html("<?php echo $langs->trans("LineDiscountShort"); ?>").removeClass('clicked');
	}
	if (editaction=='r'){
		text=text+"<?php echo $langs->trans("Modify")." -> ".$langs->trans("LineDiscountShort").": "; ?>";
		$("#qty").html("<?php echo $langs->trans("Qty"); ?>").removeClass('clicked');
		$("#price").html("<?php echo $langs->trans("Price"); ?>").removeClass('clicked');
		$("#reduction").html("OK").addClass("clicked");
	}
	$('#'+selectedline).find("td:first").html(text+editnumber);
}


function TakeposPrintingOrder(){
	console.log("TakeposPrintingOrder");
	$("#poslines").load("invoice.php?action=order&token=<?php echo newToken();?>&place="+place, function() {
		//$('#poslines').scrollTop($('#poslines')[0].scrollHeight);
	});
}

function TakeposPrintingTemp(){
	console.log("TakeposPrintingTemp");
	$("#poslines").load("invoice.php?action=temp&token=<?php echo newToken();?>&place="+place, function() {
		//$('#poslines').scrollTop($('#poslines')[0].scrollHeight);
	});
}

function OpenDrawer(){
	console.log("OpenDrawer call ajax url http://<?php print getDolGlobalString('TAKEPOS_PRINT_SERVER'); ?>:8111/print");
	$.ajax({
		type: "POST",
		data: { token: 'notrequired' },
		<?php
		if (getDolGlobalString('TAKEPOS_PRINT_SERVER') && filter_var($conf->global->TAKEPOS_PRINT_SERVER, FILTER_VALIDATE_URL) == true) {
			echo "url: '".getDolGlobalString('TAKEPOS_PRINT_SERVER', 'localhost')."/printer/drawer.php',";
		} else {
			echo "url: 'http://".getDolGlobalString('TAKEPOS_PRINT_SERVER', 'localhost').":8111/print',";
		}
		?>
		data: "opendrawer"
	});
}

function DolibarrOpenDrawer() {
	console.log("DolibarrOpenDrawer call ajax url /takepos/ajax/ajax.php?action=opendrawer&token=<?php echo newToken();?>&term=<?php print urlencode(empty($_SESSION["takeposterminal"]) ? '' : $_SESSION["takeposterminal"]); ?>");
	$.ajax({
		type: "GET",
		data: { token: '<?php echo currentToken(); ?>' },
		url: "<?php print DOL_URL_ROOT.'/takepos/ajax/ajax.php?action=opendrawer&token='.newToken().'&term='.urlencode(empty($_SESSION["takeposterminal"]) ? '' : $_SESSION["takeposterminal"]); ?>",
	});
}

function MoreActions(totalactions){
	if (pageactions==0){
		pageactions=1;
		for (i = 0; i <= totalactions; i++){
			if (i<12) $("#action"+i).hide();
			else $("#action"+i).show();
		}
	}
	else if (pageactions==1){
		pageactions=0;
		for (i = 0; i <= totalactions; i++){
			if (i<12) $("#action"+i).show();
			else $("#action"+i).hide();
		}
	}

	return true;
}

function ControlCashOpening()
{
	$.colorbox({href:"../compta/cashcontrol/cashcontrol_card.php?action=create&contextpage=takepos", width:"90%", height:"60%", transition:"none", iframe:"true", title:"<?php echo $langs->trans("NewCashFence"); ?>"});
}

function CloseCashFence(rowid)
{
	$.colorbox({href:"../compta/cashcontrol/cashcontrol_card.php?id="+rowid+"&contextpage=takepos", width:"90%", height:"90%", transition:"none", iframe:"true", title:"<?php echo $langs->trans("NewCashFence"); ?>"});
}

function CashReport(rowid)
{
	$.colorbox({href:"../compta/cashcontrol/report.php?id="+rowid+"&contextpage=takepos", width:"60%", height:"90%", transition:"none", iframe:"true", title:"<?php echo $langs->trans("CashReport"); ?>"});
}

// TakePOS Popup
function ModalBox(ModalID)
{
	var modal = document.getElementById(ModalID);
	modal.style.display = "block";
}

function DirectPayment(){
	console.log("DirectPayment");
	$("#poslines").load("invoice.php?place="+place+"&action=valid&token=<?php echo newToken(); ?>&pay=LIQ", function() {
	});
}

function FullScreen() {
	document.documentElement.requestFullscreen();
}

function WeighingScale(){
	console.log("Weighing Scale");
	$.ajax({
		type: "POST",
		data: { token: 'notrequired' },
		url: '<?php print getDolGlobalString('TAKEPOS_PRINT_SERVER'); ?>/scale/index.php',
	})
	.done(function( editnumber ) {
		$("#poslines").load("invoice.php?token=<?php echo newToken(); ?>&place="+place+"&idline="+selectedline+"&number="+editnumber, function() {
				editnumber="";
			});
	});
}

$( document ).ready(function() {
	<?php
	// TERMINAL SELECTION IF NOT SET
	if ($_SESSION["takeposterminal"] == "") {
		if (empty($nb_auth_terms)) {
			accessforbidden();
		} elseif ($nb_auth_terms > 1) {
			print "ModalBox('ModalTerminal');";
		} else {
			$terminal_name = getDolGlobalString("TAKEPOS_TERMINAL_NAME_".$curterm) != "" ? getDolGlobalString("TAKEPOS_TERMINAL_NAME_".$curterm) : $langs->transnoentities("TerminalName", $curterm);
			$_SESSION["takeposterminal"] = $curterm;
		}
	}

	if (empty($_SESSION["takeposterminal"])) {
		if (empty($nb_auth_terms)) {
			accessforbidden();
		} elseif ($nb_auth_terms > 1) {
			print "ModalBox('ModalTerminal');";
		}
	}
	?>

	PrintCategories(0);
	LoadProducts(0);
	Refresh();
	<?php
	// IF NO TERMINAL SELECTED
	if (empty($_SESSION["takeposterminal"]) || $_SESSION["takeposterminal"] == "") {
		print "ModalBox('ModalTerminal');";
	}

	if (getDolGlobalString('TAKEPOS_CONTROL_CASH_OPENING')) {
		$sql = "SELECT rowid, status FROM ".MAIN_DB_PREFIX."pos_cash_fence WHERE";
		$sql .= " entity = ".((int) $conf->entity)." AND ";
		$sql .= " posnumber = ".((int) $_SESSION["takeposterminal"])." AND ";
		$sql .= " date_creation > '".$db->idate(dol_get_first_hour(dol_now()))."'";
		$resql = $db->query($sql);
		if ($resql) {
			$obj = $db->fetch_object($resql);
			// If there is no cash control from today open it
			if (!isset($obj->rowid) || is_null($obj->rowid)) {
				print "ControlCashOpening();";
			}
		}
	}
	?>

	/* For Header Scroll */
	var elem1 = $("#topnav-left")[0];
	var elem2 = $("#topnav-right")[0];
	var checkOverflow = function() {
		if (scrollBars().horizontal) $("#topnav").addClass("overflow");
		else  $("#topnav").removeClass("overflow");
	}

	var scrollBars = function(){
		var container= $('#topnav')[0];
		return {
			vertical:container.scrollHeight > container.clientHeight,
			horizontal:container.scrollWidth > container.clientWidth
		}
	}

	$(window).resize(function(){
		checkOverflow();
	});

	   let resizeObserver = new ResizeObserver(() => {
		   checkOverflow();
	   });
		  resizeObserver.observe(elem1);
	   resizeObserver.observe(elem2);
	checkOverflow();

	var pressTimer = [];
	var direction = 1;
	var step = 200;

	$(".indicator").mousedown(function(){
		direction = $(this).hasClass("left") ? -1 : 1;
		scrollTo();
		pressTimer.push(setInterval(scrollTo, 100));
	});

	$(".indicator").mouseup(function(){
		pressTimer.forEach(clearInterval);
	});

	$("body").mouseup(function(){
		pressTimer.forEach(clearInterval);
		console.log("body mouseup");
	});

	function scrollTo(){
		console.log("here");
		var pos = $("#topnav").scrollLeft();
		document.getElementById("topnav").scrollTo({ left: $("#topnav").scrollLeft() + direction * step, behavior: 'smooth' })
	}

	$("#topnav").scroll(function(){
		if (($("#topnav").offsetWidth + $("#topnav").scrollLeft >= $("#topnav").scrollWidth)) {
			console.log("end");
		}
	});
	/* End Header Scroll */
});
</script>

<?php
$keyCodeForEnter = '';
if (!empty($_SESSION['takeposterminal'])) {
	$keyCodeForEnter = getDolGlobalInt('CASHDESK_READER_KEYCODE_FOR_ENTER'.$_SESSION['takeposterminal']) > 0 ? getDolGlobalString('CASHDESK_READER_KEYCODE_FOR_ENTER'.$_SESSION['takeposterminal']) : '';
}
?>
<div class="container">

<?php
if (!getDolGlobalString('TAKEPOS_HIDE_HEAD_BAR')) {
	?>
	<div class="header">
		<div id="topnav" class="topnav">
			<div id="topnav-left" class="topnav-left">
				<div class="inline-block valignmiddle">
				<a href="#" onclick="closeTerminal(true);" title="<?php echo $langs->trans("CloseTerminal"); ?>" style="font-weight: bolder; font-size: 1.5em; margin: auto 0;">X</a>
				<a class="topnav-terminalhour" <?php echo $nb_auth_terms > 1 ? "onclick=\"ModalBox('ModalTerminal');\"" : ""; ?>>
				<span class="fa fa-cash-register"></span>
				<span class="hideonsmartphone">
				<?php
				if (!empty($_SESSION["takeposterminal"])) {
					echo getDolGlobalString("TAKEPOS_TERMINAL_NAME_".$_SESSION["takeposterminal"], $langs->trans("TerminalName", $_SESSION["takeposterminal"]));
				}
				?>
				</span>
				<?php
				echo '<span class="hideonsmartphone"> - '.dol_print_date(dol_now(), "day").'</span>'; ?>
				</a>
				<?php
				if (isModEnabled('multicurrency')) {
					print '<a class="valignmiddle tdoverflowmax100" id="multicurrency" onclick="ModalBox(\'ModalCurrency\')" title=""><span class="fas fa-coins paddingrightonly"></span>';
					print '<span class="hideonsmartphone">'.$langs->trans("Currency").'</span>';
					print '</a>';
				} ?>
				</div>
				<!-- section for customer -->
				<div class="inline-block valignmiddle" id="customerandsales"></div>
				<input type="hidden" id="idcustomer" value="">
				<!-- section for shopping carts -->
				<div class="inline-block valignmiddle" id="shoppingcart"></div>
				<!-- More info about customer -->
				<div class="inline-block valignmiddle tdoverflowmax150onsmartphone" id="moreinfo"></div>
				<?php
				if (isModEnabled('stock')) {
					?>
				<!-- More info about warehouse -->
				<div class="inline-block valignmiddle tdoverflowmax150onsmartphone" id="infowarehouse"></div>
					<?php
				} ?>
			</div>
			<div id="topnav-right" class="topnav-right">
				<?php
				$reshook = $hookmanager->executeHooks('takepos_login_block_other');
				if ($reshook == 0) {  //Search method
					?>
					<div class="login_block_other">
					<input type="text" id="search" name="search" class="input-nobottom" onkeyup="Search2('<?php echo dol_escape_js($keyCodeForEnter); ?>', null);" placeholder="<?php echo dol_escape_htmltag($langs->trans("Search")); ?>" autofocus>
					<a onclick="ClearSearch(false);" class="nohover"><span class="fa fa-backspace"></span></a>
					<a href="<?php echo DOL_URL_ROOT.'/'; ?>" target="backoffice" rel="opener"><!-- we need rel="opener" here, we are on same domain and we need to be able to reuse this tab several times -->
					<span class="fas fa-home"></span></a>
					<?php if (empty($conf->dol_use_jmobile)) { ?>
					<a class="hideonsmartphone" onclick="FullScreen();" title="<?php echo dol_escape_htmltag($langs->trans("ClickFullScreenEscapeToLeave")); ?>"><span class="fa fa-expand-arrows-alt"></span></a>
					<?php } ?>
					</div>
					<?php
				}
				?>
				<div class="login_block_user">
				<?php
				print top_menu_user(1, DOL_URL_ROOT.'/user/logout.php?token='.newtoken().'&urlfrom='.urlencode('/takepos/?setterminal='.((int) $term)));
				?>
				</div>
			</div>
			<div class="arrows">
				<span class="indicator left"><i class="fa fa-arrow-left"></i></span>
				<span class="indicator right"><i class="fa fa-arrow-right"></i></span>
			</div>
		</div>
	</div>
	<?php
}
?>

<!-- Modal terminal box -->
<div id="ModalTerminal" class="modal">
	<div class="modal-content">
		<div class="modal-header">
		<?php
		if (!getDolGlobalString('TAKEPOS_FORCE_TERMINAL_SELECT')) {
			?>
			<span class="close" href="#" onclick="document.getElementById('ModalTerminal').style.display = 'none';">&times;</span>
			<?php
		} ?>
		<h3><?php print $langs->trans("TerminalSelect"); ?></h3>
	</div>
	<div class="modal-body">
		<?php
		for ($i = 1; $i <= $numterminals; $i++) {
			if ($user->hasRight('takepos', 'access_takepos_' . $i)) {
				$terminal_name = getDolGlobalString("TAKEPOS_TERMINAL_NAME_".$i) != "" ? getDolGlobalString("TAKEPOS_TERMINAL_NAME_".$i) : $langs->trans("TerminalName", $i);
				print '<button type="button" class="block" onclick="closeTerminal(true);location.href=\'index.php?setterminal='.$i.'\'">'. $terminal_name .'</button>';
			}
		}
		?>
	</div>
</div>
</div>

<!-- Modal multicurrency box -->
<?php if (isModEnabled('multicurrency')) { ?>
<div id="ModalCurrency" class="modal">
	<div class="modal-content">
		<div class="modal-header">
			<span class="close" href="#" onclick="document.getElementById('ModalCurrency').style.display = 'none';">&times;</span>
			<h3><?php print $langs->trans("SetMultiCurrencyCode"); ?></h3>
		</div>
		<div class="modal-body">
			<?php
			$sql = 'SELECT code FROM '.MAIN_DB_PREFIX.'multicurrency';
			$sql .= " WHERE entity IN ('".getEntity('multicurrency')."')";
			$resql = $db->query($sql);
			if ($resql) {
				while ($obj = $db->fetch_object($resql)) {
					print '<button type="button" class="block" onclick="location.href=\'index.php?setcurrency='.$obj->code.'\'">'.$obj->code.'</button>';
				}
			}
			?>
		</div>
	</div>
</div>
<?php } ?>

<!-- Modal terminal Credit Note -->
<div id="ModalCreditNote" class="modal">
	<div class="modal-content">
		<div class="modal-header">
		<span class="close" href="#" onclick="document.getElementById('ModalCreditNote').style.display = 'none';">&times;</span>
		<h3><?php print $langs->trans("invoiceAvoirWithLines"); ?></h3>
	</div>
	<div class="modal-body">
		<button type="button" class="block" onclick="CreditNote(); document.getElementById('ModalCreditNote').style.display = 'none';"><?php print $langs->trans("Yes"); ?></button>
		<button type="button" class="block" onclick="document.getElementById('ModalCreditNote').style.display = 'none';"><?php print $langs->trans("No"); ?></button>
	</div>
</div>
</div>

<!-- Modal Note -->
<div id="ModalNote" class="modal">
	<div class="modal-content">
		<div class="modal-header">
		<span class="close" href="#" onclick="document.getElementById('ModalNote').style.display = 'none';">&times;</span>
		<h3><?php print $langs->trans("Note"); ?></h3>
	</div>
	<div class="modal-body">
		<input type="text" class="block" id="textinput">
		<button type="button" class="block" onclick="SetNote(); document.getElementById('ModalNote').style.display = 'none';">OK</button>
	</div>
</div>
</div>

	<div class="row1<?php if (!getDolGlobalString('TAKEPOS_HIDE_HEAD_BAR')) {
		print 'withhead';
					} ?>">

		<div id="poslines" class="div1">
		</div>

		<div class="div2">
			<button type="button" class="calcbutton" onclick="Edit(7);">7</button>
			<button type="button" class="calcbutton" onclick="Edit(8);">8</button>
			<button type="button" class="calcbutton" onclick="Edit(9);">9</button>
			<button type="button" id="qty" class="calcbutton2" onclick="Edit('qty')"><?php echo $langs->trans("Qty"); ?></button>
			<button type="button" class="calcbutton" onclick="Edit(4);">4</button>
			<button type="button" class="calcbutton" onclick="Edit(5);">5</button>
			<button type="button" class="calcbutton" onclick="Edit(6);">6</button>
			<button type="button" id="price" class="calcbutton2" onclick="Edit('p')"><?php echo $langs->trans("Price"); ?></button>
			<button type="button" class="calcbutton" onclick="Edit(1);">1</button>
			<button type="button" class="calcbutton" onclick="Edit(2);">2</button>
			<button type="button" class="calcbutton" onclick="Edit(3);">3</button>
			<button type="button" id="reduction" class="calcbutton2" onclick="Edit('r')"><?php echo $langs->trans("LineDiscountShort"); ?></button>
			<button type="button" class="calcbutton" onclick="Edit(0);">0</button>
			<button type="button" class="calcbutton" onclick="Edit('.')">.</button>
			<button type="button" class="calcbutton poscolorblue" onclick="Edit('c')">C</button>
			<button type="button" class="calcbutton2 poscolordelete" id="delete" onclick="deleteline()"><span class="fa fa-trash"></span></button>
		</div>

<?php

// TakePOS setup check
if (isset($_SESSION["takeposterminal"]) && $_SESSION["takeposterminal"]) {
	$sql = "SELECT code, libelle FROM " . MAIN_DB_PREFIX . "c_paiement";
	$sql .= " WHERE entity IN (" . getEntity('c_paiement') . ")";
	$sql .= " AND active = 1";
	$sql .= " ORDER BY libelle";

	$resql          = $db->query($sql);
	$paiementsModes = array();
	if ($resql) {
		while ($obj = $db->fetch_object($resql)) {
			$paycode = $obj->code;
			if ($paycode == 'LIQ') {
				$paycode = 'CASH';
			}
			if ($paycode == 'CHQ') {
				$paycode = 'CHEQUE';
			}

			$constantforkey = "CASHDESK_ID_BANKACCOUNT_" . $paycode . $_SESSION["takeposterminal"];
			//var_dump($constantforkey.' '.getDolGlobalInt($constantforkey));
			if (getDolGlobalInt($constantforkey) > 0) {
				array_push($paiementsModes, $obj);
			}
		}
	}

	if (empty($paiementsModes) && isModEnabled("bank")) {
		$langs->load('errors');
		setEventMessages($langs->trans("ErrorModuleSetupNotComplete", $langs->transnoentitiesnoconv("TakePOS")), null, 'errors');
		setEventMessages($langs->trans("ProblemIsInSetupOfTerminal", $_SESSION["takeposterminal"]), null, 'errors');
	}
}

if (count($maincategories) == 0) {
	if (getDolGlobalInt('TAKEPOS_ROOT_CATEGORY_ID') > 0) {
		$tmpcategory = new Categorie($db);
		$tmpcategory->fetch(getDolGlobalString('TAKEPOS_ROOT_CATEGORY_ID'));
		setEventMessages($langs->trans("TakeposNeedsAtLeastOnSubCategoryIntoParentCategory", $tmpcategory->label), null, 'errors');
	} else {
		setEventMessages($langs->trans("TakeposNeedsCategories"), null, 'errors');
	}
}
// User menu and external TakePOS modules
$menus = array();
$r = 0;

if (!getDolGlobalString('TAKEPOS_BAR_RESTAURANT')) {
	$menus[$r++] = array('title' => '<span class="fa fa-layer-group paddingrightonly"></span><div class="trunc">'.$langs->trans("New").'</div>', 'action' => 'New();');
} else {
	// BAR RESTAURANT specific menu
	$menus[$r++] = array('title' => '<span class="fa fa-layer-group paddingrightonly"></span><div class="trunc">'.$langs->trans("Place").'</div>', 'action' => 'Floors();');
}

if (getDolGlobalString('TAKEPOS_HIDE_HEAD_BAR')) {
	if (getDolGlobalString('TAKEPOS_CHOOSE_CONTACT')) {
		$menus[$r++] = array('title' => '<span class="far fa-building paddingrightonly"></span><div class="trunc">'.$langs->trans("Contact").'</div>', 'action' => 'Contact();');
	} else {
		$menus[$r++] = array('title' => '<span class="far fa-building paddingrightonly"></span><div class="trunc">'.$langs->trans("Customer").'</div>', 'action' => 'Customer();');
	}
}
if (! getDolGlobalString('TAKEPOS_HIDE_HISTORY')) {
	$menus[$r++] = array('title' => '<span class="fa fa-history paddingrightonly"></span><div class="trunc">'.$langs->trans("History").'</div>', 'action' => 'History();');
}
$menus[$r++] = array('title' => '<span class="fa fa-cube paddingrightonly"></span><div class="trunc">'.$langs->trans("FreeZone").'</div>', 'action' => 'FreeZone();');
$menus[$r++] = array('title' => '<span class="fa fa-percent paddingrightonly"></span><div class="trunc">'.$langs->trans("InvoiceDiscountShort").'</div>', 'action' => 'Reduction();');

$menus[$r++] = array('title' => '<span class="fas fa-cut paddingrightonly"></span><div class="trunc">'.$langs->trans("SplitSale").'</div>', 'action' => 'Split();');

// BAR RESTAURANT specific menu
if (getDolGlobalString('TAKEPOS_BAR_RESTAURANT')) {
	if (getDolGlobalString('TAKEPOS_ORDER_PRINTERS')) {
		$menus[$r++] = array('title' => '<span class="fa fa-blender-phone paddingrightonly"></span><div class="trunc">'.$langs->trans("Order").'</span>', 'action' => 'TakeposPrintingOrder();');
	}
}

// Last action that close the sell (payments)
$menus[$r++] = array('title' => '<span class="far fa-money-bill-alt paddingrightonly"></span><div class="trunc">'.$langs->trans("Payment").'</div>', 'action' => 'CloseBill();');
if (getDolGlobalString('TAKEPOS_DIRECT_PAYMENT')) {
	$menus[$r++] = array('title' => '<span class="far fa-money-bill-alt paddingrightonly"></span><div class="trunc">'.$langs->trans("DirectPayment").' <span class="opacitymedium">('.$langs->trans("Cash").')</span></div>', 'action' => 'DirectPayment();');
}

// BAR RESTAURANT specific menu
if (getDolGlobalString('TAKEPOS_BAR_RESTAURANT')) {
	//Button to print receipt before payment
	if (getDolGlobalString('TAKEPOS_BAR_RESTAURANT')) {
		if (getDolGlobalString('TAKEPOS_PRINT_METHOD') == "takeposconnector") {
			if (getDolGlobalString('TAKEPOS_PRINT_SERVER') && filter_var($conf->global->TAKEPOS_PRINT_SERVER, FILTER_VALIDATE_URL) == true) {
				$menus[$r++] = array('title' => '<span class="fa fa-receipt paddingrightonly"></span><div class="trunc">'.$langs->trans("Receipt").'</div>', 'action' => 'TakeposConnector(placeid);');
			} else {
				$menus[$r++] = array('title' => '<span class="fa fa-receipt paddingrightonly"></span><div class="trunc">'.$langs->trans("Receipt").'</div>', 'action' => 'TakeposPrinting(placeid);');
			}
		} elseif ((isModEnabled('receiptprinter') && getDolGlobalInt('TAKEPOS_PRINTER_TO_USE'.$term) > 0) || getDolGlobalString('TAKEPOS_PRINT_METHOD') == "receiptprinter") {
			$menus[$r++] = array('title' => '<span class="fa fa-receipt paddingrightonly"></span><div class="trunc">'.$langs->trans("Receipt").'</div>', 'action' => 'DolibarrTakeposPrinting(placeid);');
		} else {
			$menus[$r++] = array('title' => '<span class="fa fa-receipt paddingrightonly"></span><div class="trunc">'.$langs->trans("Receipt").'</div>', 'action' => 'Print(placeid);');
		}
	}
	if (getDolGlobalString('TAKEPOS_PRINT_METHOD') == "takeposconnector" && getDolGlobalString('TAKEPOS_ORDER_NOTES') == 1) {
		$menus[$r++] = array('title' => '<span class="fa fa-sticky-note paddingrightonly"></span><div class="trunc">'.$langs->trans("OrderNotes").'</div>', 'action' => 'TakeposOrderNotes();');
	}
	if (getDolGlobalString('TAKEPOS_SUPPLEMENTS')) {
		$menus[$r++] = array('title' => '<span class="fa fa-receipt paddingrightonly"></span><div class="trunc">'.$langs->trans("ProductSupplements").'</div>', 'action' => 'LoadProducts(\'supplements\');');
	}
}

if (getDolGlobalString('TAKEPOS_PRINT_METHOD') == "takeposconnector") {
	$menus[$r++] = array('title' => '<span class="fa fa-receipt paddingrightonly"></span><div class="trunc">'.$langs->trans("DOL_OPEN_DRAWER").'</div>', 'action' => 'OpenDrawer();');
}
if (getDolGlobalInt('TAKEPOS_PRINTER_TO_USE'.$term) > 0 || getDolGlobalString('TAKEPOS_PRINT_METHOD') == "receiptprinter") {
	$menus[$r++] = array(
		'title' => '<span class="fa fa-receipt paddingrightonly"></span><div class="trunc">'.$langs->trans("DOL_OPEN_DRAWER").'</div>',
		'action' => 'DolibarrOpenDrawer();',
	);
}

$sql = "SELECT rowid, status, entity FROM ".MAIN_DB_PREFIX."pos_cash_fence WHERE";
$sql .= " entity = ".((int) $conf->entity)." AND ";
$sql .= " posnumber = ".((int) empty($_SESSION["takeposterminal"]) ? 0 : $_SESSION["takeposterminal"])." AND ";
$sql .= " date_creation > '".$db->idate(dol_get_first_hour(dol_now()))."'";

$resql = $db->query($sql);
if ($resql) {
	$num = $db->num_rows($resql);
	if ($num) {
		$obj = $db->fetch_object($resql);
		$menus[$r++] = array('title' => '<span class="fas fa-file-invoice-dollar paddingrightonly"></span><div class="trunc">'.$langs->trans("CashReport").'</div>', 'action' => 'CashReport('.$obj->rowid.');');
		if ($obj->status == 0) {
			$menus[$r++] = array('title' => '<span class="fas fa-cash-register paddingrightonly"></span><div class="trunc">'.$langs->trans("CloseCashFence").'</div>', 'action' => 'CloseCashFence('.$obj->rowid.');');
		}
	}
}

$parameters = array('menus' => $menus);
$reshook = $hookmanager->executeHooks('ActionButtons', $parameters);
if ($reshook == 0) {  //add buttons
	if (is_array($hookmanager->resArray)) {
		foreach ($hookmanager->resArray as $resArray) {
			foreach ($resArray as $butmenu) {
				$menus[$r++] = $butmenu;
			}
		}
	} elseif ($reshook == 1) {
		$r = 0; //replace buttons
		if (is_array($hookmanager->resArray)) {
			foreach ($hookmanager->resArray as $resArray) {
				foreach ($resArray as $butmenu) {
					$menus[$r++] = $butmenu;
				}
			}
		}
	}
}

if ($r % 3 == 2) {
	$menus[$r++] = array('title' => '', 'style' => 'visibility: hidden;');
}

if (getDolGlobalString('TAKEPOS_HIDE_HEAD_BAR')) {
	$menus[$r++] = array('title' => '<span class="fa fa-sign-out-alt paddingrightonly"></span><div class="trunc">'.$langs->trans("Logout").'</div>', 'action' => 'window.location.href=\''.DOL_URL_ROOT.'/user/logout.php?token='.newToken().'\';');
}

if (getDolGlobalString('TAKEPOS_WEIGHING_SCALE')) {
	$menus[$r++] = array('title' => '<span class="fa fa-balance-scale paddingrightonly"></span><div class="trunc">'.$langs->trans("WeighingScale").'</div>', 'action' => 'WeighingScale();');
}

?>
		<!-- Show buttons -->
		<div class="div3">
		<?php
		$i = 0;
		foreach ($menus as $menu) {
			$i++;
			if (count($menus) > 12 and $i == 12) {
				echo '<button style="'.(empty($menu['style']) ? '' : $menu['style']).'" type="button" id="actionnext" class="actionbutton" onclick="MoreActions('.count($menus).')">'.$langs->trans("Next").'</button>';
				echo '<button style="display: none;" type="button" id="action'.$i.'" class="actionbutton" onclick="'.(empty($menu['action']) ? '' : $menu['action']).'">'.$menu['title'].'</button>';
			} elseif ($i > 12) {
				echo '<button style="display: none;" type="button" id="action'.$i.'" class="actionbutton" onclick="'.(empty($menu['action']) ? '' : $menu['action']).'">'.$menu['title'].'</button>';
			} else {
				echo '<button style="'.(empty($menu['style']) ? '' : $menu['style']).'" type="button" id="action'.$i.'" class="actionbutton" onclick="'.(empty($menu['action']) ? '' : $menu['action']).'">'.$menu['title'].'</button>';
			}
		}

		if (getDolGlobalString('TAKEPOS_HIDE_HEAD_BAR')) {
			print '<!-- Show the search input text -->'."\n";
			print '<div class="margintoponly">';
			print '<input type="text" id="search" class="input-search-takepos input-nobottom" name="search" onkeyup="Search2(\''.dol_escape_js($keyCodeForEnter).'\', null);" style="width: 80%; width:calc(100% - 51px); font-size: 150%;" placeholder="'.dol_escape_htmltag($langs->trans("Search")).'" autofocus> ';
			print '<a class="marginleftonly hideonsmartphone" onclick="ClearSearch(false);">'.img_picto('', 'searchclear').'</a>';
			print '</div>';
		}
		?>
		</div>
	</div>

	<div class="row2<?php if (!getDolGlobalString('TAKEPOS_HIDE_HEAD_BAR')) {
		print 'withhead';
					} ?>">

		<!--  Show categories -->
		<?php
		if (getDolGlobalInt('TAKEPOS_HIDE_CATEGORIES') == 1) {
			print '<div class="div4" style= "display: none;">';
		} else {
			print '<div class="div4">';
		}

		$count = 0;
		while ($count < $MAXCATEG) {
			?>
			<div class="wrapper" <?php if ($count == ($MAXCATEG - 2)) {
				echo 'onclick="MoreCategories(\'less\')"';
								 } elseif ($count == ($MAXCATEG - 1)) {
									 echo 'onclick="MoreCategories(\'more\')"';
								 } else {
									 echo 'onclick="LoadProducts('.$count.')"';
								 } ?> id="catdiv<?php echo $count; ?>">
				<?php
				if ($count == ($MAXCATEG - 2)) {
					//echo '<img class="imgwrapper" src="img/arrow-prev-top.png" height="100%" id="catimg'.$count.'" />';
					echo '<span class="fa fa-chevron-left centerinmiddle" style="font-size: 5em; cursor: pointer;"></span>';
				} elseif ($count == ($MAXCATEG - 1)) {
					//echo '<img class="imgwrapper" src="img/arrow-next-top.png" height="100%" id="catimg'.$count.'" />';
					echo '<span class="fa fa-chevron-right centerinmiddle" style="font-size: 5em; cursor: pointer;"></span>';
				} else {
					if (!getDolGlobalString('TAKEPOS_HIDE_CATEGORY_IMAGES')) {
						echo '<img class="imgwrapper" id="catimg'.$count.'" />';
					}
				} ?>
						<?php if ($count != $MAXCATEG - 2 && $count != $MAXCATEG - 1) { ?>
				<div class="description" id="catdivdesc<?php echo $count; ?>">
					<div class="description_content" id="catdesc<?php echo $count; ?>"></div>
				</div>
						<?php } ?>
				<div class="catwatermark" id='catwatermark<?php echo $count; ?>'>...</div>
			</div>
					<?php
					$count++;
		}
		?>
		</div>

		<!--  Show product -->
		<div class="div5<?php if (getDolGlobalInt('TAKEPOS_HIDE_CATEGORIES') == 1) {
			print ' centpercent';
						} ?>">
	<?php
	$count = 0;
	while ($count < $MAXPRODUCT) {
		print '<div class="wrapper2 arrow" id="prodiv'.$count.'"  '; ?>
								<?php if ($count == ($MAXPRODUCT - 2)) {
									?> onclick="MoreProducts('less')" <?php
								}
								if ($count == ($MAXPRODUCT - 1)) {
									?> onclick="MoreProducts('more')" <?php
								} else {
									echo 'onclick="ClickProduct('.$count.')"';
								} ?>>
					<?php
					if ($count == ($MAXPRODUCT - 2)) {
						//echo '<img class="imgwrapper" src="img/arrow-prev-top.png" height="100%" id="proimg'.$count.'" />';
						print '<span class="fa fa-chevron-left centerinmiddle" style="font-size: 5em; cursor: pointer;"></span>';
					} elseif ($count == ($MAXPRODUCT - 1)) {
						//echo '<img class="imgwrapper" src="img/arrow-next-top.png" height="100%" id="proimg'.$count.'" />';
						print '<span class="fa fa-chevron-right centerinmiddle" style="font-size: 5em; cursor: pointer;"></span>';
					} else {
						if (!getDolGlobalString('TAKEPOS_HIDE_PRODUCT_PRICES')) {
							print '<div class="" id="proprice'.$count.'"></div>';
						}
						if (getDolGlobalString('TAKEPOS_HIDE_PRODUCT_IMAGES')) {
							print '<button type="button" id="probutton'.$count.'" class="productbutton" style="display: none;"></button>';
						} else {
							print '<img class="imgwrapper" title="" id="proimg'.$count.'">';
						}
					} ?>
						<?php if ($count != $MAXPRODUCT - 2 && $count != $MAXPRODUCT - 1 && !getDolGlobalString('TAKEPOS_HIDE_PRODUCT_IMAGES')) { ?>
					<div class="description" id="prodivdesc<?php echo $count; ?>">
						<div class="description_content" id="prodesc<?php echo $count; ?>"></div>
					</div>
						<?php } ?>
					<div class="catwatermark" id='prowatermark<?php echo $count; ?>'>...</div>
				</div>
					<?php
					$count++;
	}
	?>
				<input type="hidden" id="search_start_less" value="0">
				<input type="hidden" id="search_start_more" value="0">
				<input type="hidden" id="search_pagination" value="">
		</div>
	</div>
</div>
<?php
if (getDolGlobalInt("TAKEPOS_CLOSE_TERMINAL_ON_WINDOW_CLOSE")) {
	?>
	<script type="text/javascript">
	// close terminal
	$(window).on("beforeunload", function() {
		closeTerminal(false);
		return "ok";
	});
	</script>
	<?php
}
?>
</body>
<?php

llxFooter();

$db->close();<|MERGE_RESOLUTION|>--- conflicted
+++ resolved
@@ -56,7 +56,6 @@
 $setcurrency = GETPOST('setcurrency', 'aZ09');
 
 $hookmanager->initHooks(array('takeposfrontend'));
-<<<<<<< HEAD
 
 // get user authorized terminals
 $nb_auth_terms = 0;
@@ -68,8 +67,6 @@
 	}
 }
 // TERMINAL SELECTION IF NOT SET
-=======
->>>>>>> e16d1d5d
 if (empty($_SESSION["takeposterminal"])) {
 	if (empty($nb_auth_terms)) {
 		accessforbidden();
@@ -221,15 +218,11 @@
 }
 */
 
-<<<<<<< HEAD
 function closeTerminal(modal) {
 	$.post("<?php echo DOL_URL_ROOT . '/takepos/ajax/ajax.php?action=closeTerminal&token=' . newToken(); ?>" , function(data) { if (modal) ModalBox('ModalTerminal'); });
 }
 
-function ClearSearch() {
-=======
 function ClearSearch(clearSearchResults) {
->>>>>>> e16d1d5d
 	console.log("ClearSearch");
 	$("#search").val('');
 	$("#qty").html("<?php echo $langs->trans("Qty"); ?>").removeClass('clicked');
