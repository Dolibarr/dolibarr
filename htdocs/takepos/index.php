<?php
/* Copyright (C) 2018	Andreu Bisquerra	<jove@bisquerra.com>
 * Copyright (C) 2019	Josep Lluís Amador	<joseplluis@lliuretic.cat>
 * Copyright (C) 2020	Thibault FOUCART	<support@ptibogxiv.net>
 *
 * This program is free software; you can redistribute it and/or modify
 * it under the terms of the GNU General Public License as published by
 * the Free Software Foundation; either version 3 of the License, or
 * (at your option) any later version.
 *
 * This program is distributed in the hope that it will be useful,
 * but WITHOUT ANY WARRANTY; without even the implied warranty of
 * MERCHANTABILITY or FITNESS FOR A PARTICULAR PURPOSE.  See the
 * GNU General Public License for more details.
 *
 * You should have received a copy of the GNU General Public License
 * along with this program. If not, see <https://www.gnu.org/licenses/>.
 */

/**
 *    \file       htdocs/takepos/index.php
 *    \ingroup    takepos
 *    \brief      Main TakePOS screen
 */

// if (! defined('NOREQUIREUSER')) 		define('NOREQUIREUSER','1'); 		// Not disabled cause need to load personalized language
// if (! defined('NOREQUIREDB')) 		define('NOREQUIREDB','1'); 			// Not disabled cause need to load personalized language
// if (! defined('NOREQUIRESOC')) 		define('NOREQUIRESOC','1');
// if (! defined('NOREQUIRETRAN')) 		define('NOREQUIRETRAN','1');

if (!defined('NOREQUIREMENU')) {
	define('NOREQUIREMENU', '1');
}
if (!defined('NOREQUIREHTML')) {
	define('NOREQUIREHTML', '1');
}
if (!defined('NOREQUIREAJAX')) {
	define('NOREQUIREAJAX', '1');
}

// Load Dolibarr environment
require '../main.inc.php'; // Load $user and permissions
require_once DOL_DOCUMENT_ROOT.'/core/class/html.form.class.php';
require_once DOL_DOCUMENT_ROOT.'/core/class/html.formother.class.php';
require_once DOL_DOCUMENT_ROOT.'/core/class/hookmanager.class.php';
require_once DOL_DOCUMENT_ROOT.'/core/lib/date.lib.php';
require_once DOL_DOCUMENT_ROOT.'/categories/class/categorie.class.php';
require_once DOL_DOCUMENT_ROOT.'/compta/facture/class/facture.class.php';
require_once DOL_DOCUMENT_ROOT.'/societe/class/societe.class.php';


$place = (GETPOST('place', 'aZ09') ? GETPOST('place', 'aZ09') : 0); // $place is id of table for Bar or Restaurant or multiple sales
$action = GETPOST('action', 'aZ09');
$setterminal = GETPOST('setterminal', 'int');
$setcurrency = GETPOST('setcurrency', 'aZ09');

$hookmanager->initHooks(array('takeposfrontend'));
if (empty($_SESSION["takeposterminal"])) {
	if (getDolGlobalInt('TAKEPOS_NUM_TERMINALS') == 1) {
		$_SESSION["takeposterminal"] = 1; // Use terminal 1 if there is only 1 terminal
	} elseif (!empty($_COOKIE["takeposterminal"])) {
		$_SESSION["takeposterminal"] = preg_replace('/[^a-zA-Z0-9_\-]/', '', $_COOKIE["takeposterminal"]); // Restore takeposterminal from previous session
	}
}

if ($setterminal > 0) {
	$_SESSION["takeposterminal"] = $setterminal;
	setcookie("takeposterminal", $setterminal, (time() + (86400 * 354)), '/', null, (empty($dolibarr_main_force_https) ? false : true), true); // Permanent takeposterminal var in a cookie
}

if ($setcurrency != "") {
	$_SESSION["takeposcustomercurrency"] = $setcurrency;
	// We will recalculate amount for foreign currency at next call of invoice.php when $_SESSION["takeposcustomercurrency"] differs from invoice->multicurrency_code.
}

$_SESSION["urlfrom"] = '/takepos/index.php';

$langs->loadLangs(array("bills", "orders", "commercial", "cashdesk", "receiptprinter", "banks"));

$categorie = new Categorie($db);

$maxcategbydefaultforthisdevice = 12;
$maxproductbydefaultforthisdevice = 24;
if ($conf->browser->layout == 'phone') {
	$maxcategbydefaultforthisdevice = 8;
	$maxproductbydefaultforthisdevice = 16;
	//REDIRECT TO BASIC LAYOUT IF TERMINAL SELECTED AND BASIC MOBILE LAYOUT ENABLED
	if ($_SESSION["takeposterminal"] != "" && $conf->global->TAKEPOS_PHONE_BASIC_LAYOUT == 1) {
		$_SESSION["basiclayout"] = 1;
		header("Location: phone.php?mobilepage=invoice");
		exit;
	}
}
$MAXCATEG = (empty($conf->global->TAKEPOS_NB_MAXCATEG) ? $maxcategbydefaultforthisdevice : $conf->global->TAKEPOS_NB_MAXCATEG);
$MAXPRODUCT = (empty($conf->global->TAKEPOS_NB_MAXPRODUCT) ? $maxproductbydefaultforthisdevice : $conf->global->TAKEPOS_NB_MAXPRODUCT);

/*
 $constforcompanyid = 'CASHDESK_ID_THIRDPARTY'.$_SESSION["takeposterminal"];
 $soc = new Societe($db);
 if ($invoice->socid > 0) $soc->fetch($invoice->socid);
 else $soc->fetch($conf->global->$constforcompanyid);
 */

// Security check
$result = restrictedArea($user, 'takepos', 0, '');



/*
 * View
 */

$form = new Form($db);

$disablejs = 0;
$disablehead = 0;
$arrayofjs = array('/takepos/js/jquery.colorbox-min.js'); // TODO It seems we don't need this
$arrayofcss = array('/takepos/css/pos.css.php', '/takepos/css/colorbox.css');

if (getDolGlobalInt('TAKEPOS_COLOR_THEME') == 1) {
	$arrayofcss[] =  '/takepos/css/colorful.css';
}


// Title
$title = 'TakePOS - Dolibarr '.DOL_VERSION;
if (!empty($conf->global->MAIN_APPLICATION_TITLE)) {
	$title = 'TakePOS - '.$conf->global->MAIN_APPLICATION_TITLE;
}
$head = '<meta name="apple-mobile-web-app-title" content="TakePOS"/>
<meta name="apple-mobile-web-app-capable" content="yes">
<meta name="mobile-web-app-capable" content="yes">
<meta name="viewport" content="width=device-width, initial-scale=1.0, maximum-scale=1.0, user-scalable=no"/>';
top_htmlhead($head, $title, $disablejs, $disablehead, $arrayofjs, $arrayofcss);


$categories = $categorie->get_full_arbo('product', ((getDolGlobalInt('TAKEPOS_ROOT_CATEGORY_ID') > 0) ? getDolGlobalInt('TAKEPOS_ROOT_CATEGORY_ID') : 0), 1);


// Search root category to know its level
//$conf->global->TAKEPOS_ROOT_CATEGORY_ID=0;
$levelofrootcategory = 0;
if (getDolGlobalInt('TAKEPOS_ROOT_CATEGORY_ID') > 0) {
	foreach ($categories as $key => $categorycursor) {
		if ($categorycursor['id'] == getDolGlobalInt('TAKEPOS_ROOT_CATEGORY_ID')) {
			$levelofrootcategory = $categorycursor['level'];
			break;
		}
	}
}

$levelofmaincategories = $levelofrootcategory + 1;

$maincategories = array();
$subcategories = array();
foreach ($categories as $key => $categorycursor) {
	if ($categorycursor['level'] == $levelofmaincategories) {
		$maincategories[$key] = $categorycursor;
	} else {
		$subcategories[$key] = $categorycursor;
	}
}

$maincategories = dol_sort_array($maincategories, 'label');
$subcategories = dol_sort_array($subcategories, 'label');
?>

<body class="bodytakepos" style="overflow: hidden;">

<script>
var categories = <?php echo json_encode($maincategories); ?>;
var subcategories = <?php echo json_encode($subcategories); ?>;

var currentcat;
var pageproducts=0;
var pagecategories=0;
var pageactions=0;
var place="<?php echo $place; ?>";
var editaction="qty";
var editnumber="";
var invoiceid=0;
var search2_timer=null;

/*
var app = this;
app.hasKeyboard = false;
this.keyboardPress = function() {
	app.hasKeyboard = true;
	$(window).unbind("keyup", app.keyboardPress);
	localStorage.hasKeyboard = true;
	console.log("has keyboard!")
}
$(window).on("keyup", app.keyboardPress)
if(localStorage.hasKeyboard) {
	app.hasKeyboard = true;
	$(window).unbind("keyup", app.keyboardPress);
	console.log("has keyboard from localStorage")
}
*/

function ClearSearch() {
	console.log("ClearSearch");
	$("#search").val('');
	$("#qty").html("<?php echo $langs->trans("Qty"); ?>").removeClass('clicked');
	$("#price").html("<?php echo $langs->trans("Price"); ?>").removeClass('clicked');
	$("#reduction").html("<?php echo $langs->trans("ReductionShort"); ?>").removeClass('clicked');
	<?php if ($conf->browser->layout == 'classic') { ?>
	setFocusOnSearchField();
	<?php } ?>
}

// Set the focus on search field but only on desktop. On tablet or smartphone, we don't to avoid to have the keyboard open automatically
function setFocusOnSearchField() {
	console.log("Call setFocusOnSearchField in page index.php");
	<?php if ($conf->browser->layout == 'classic') { ?>
		console.log("has keyboard from localStorage, so we can force focus on search field");
		$("#search").focus();
	<?php } ?>
}

function PrintCategories(first) {
	console.log("PrintCategories");
	for (i = 0; i < <?php echo ($MAXCATEG - 2); ?>; i++) {
		if (typeof (categories[parseInt(i)+parseInt(first)]) == "undefined")
		{
			$("#catdivdesc"+i).hide();
			$("#catdesc"+i).text("");
			$("#catimg"+i).attr("src","genimg/empty.png");
			$("#catwatermark"+i).hide();
			$("#catdiv"+i).attr('class', 'wrapper divempty');
			continue;
		}
		$("#catdivdesc"+i).show();
		<?php
		if (getDolGlobalString('TAKEPOS_SHOW_CATEGORY_DESCRIPTION') == 1) { ?>
			$("#catdesc"+i).html(categories[parseInt(i)+parseInt(first)]['label'].bold() + ' - ' + categories[parseInt(i)+parseInt(first)]['description']);
		<?php } else { ?>
			$("#catdesc"+i).text(categories[parseInt(i)+parseInt(first)]['label']);
		<?php }	?>
		$("#catimg"+i).attr("src","genimg/index.php?query=cat&id="+categories[parseInt(i)+parseInt(first)]['rowid']);
		$("#catdiv"+i).data("rowid",categories[parseInt(i)+parseInt(first)]['rowid']);
		$("#catdiv"+i).attr('class', 'wrapper');
		$("#catwatermark"+i).show();
	}
}

function MoreCategories(moreorless) {
	console.log("MoreCategories moreorless="+moreorless+" pagecategories="+pagecategories);
	if (moreorless == "more") {
		$('#catimg15').animate({opacity: '0.5'}, 1);
		$('#catimg15').animate({opacity: '1'}, 100);
		pagecategories=pagecategories+1;
	}
	if (moreorless == "less") {
		$('#catimg14').animate({opacity: '0.5'}, 1);
		$('#catimg14').animate({opacity: '1'}, 100);
		if (pagecategories==0) return; //Return if no less pages
		pagecategories=pagecategories-1;
	}
	if (typeof (categories[<?php echo ($MAXCATEG - 2); ?> * pagecategories] && moreorless == "more") == "undefined") { // Return if no more pages
		pagecategories=pagecategories-1;
		return;
	}

	for (i = 0; i < <?php echo ($MAXCATEG - 2); ?>; i++) {
		if (typeof (categories[i+(<?php echo ($MAXCATEG - 2); ?> * pagecategories)]) == "undefined") {
			// complete with empty record
			console.log("complete with empty record");
			$("#catdivdesc"+i).hide();
			$("#catdesc"+i).text("");
			$("#catimg"+i).attr("src","genimg/empty.png");
			$("#catwatermark"+i).hide();
			continue;
		}
		$("#catdivdesc"+i).show();
		<?php
		if (getDolGlobalString('TAKEPOS_SHOW_CATEGORY_DESCRIPTION') == 1) { ?>
			$("#catdesc"+i).html(categories[i+(<?php echo ($MAXCATEG - 2); ?> * pagecategories)]['label'].bold() + ' - ' + categories[i+(<?php echo ($MAXCATEG - 2); ?> * pagecategories)]['description']);
		<?php } else { ?>
			$("#catdesc"+i).text(categories[i+(<?php echo ($MAXCATEG - 2); ?> * pagecategories)]['label']);
		<?php } ?>
		$("#catimg"+i).attr("src","genimg/index.php?query=cat&id="+categories[i+(<?php echo ($MAXCATEG - 2); ?> * pagecategories)]['rowid']);
		$("#catdiv"+i).data("rowid",categories[i+(<?php echo ($MAXCATEG - 2); ?> * pagecategories)]['rowid']);
		$("#catwatermark"+i).show();
	}

	ClearSearch();
}

// LoadProducts
function LoadProducts(position, issubcat) {
	console.log("LoadProducts");
	var maxproduct = <?php echo ($MAXPRODUCT - 2); ?>;

	if (position=="supplements") currentcat="supplements";
	else
	{
		$('#catimg'+position).animate({opacity: '0.5'}, 1);
		$('#catimg'+position).animate({opacity: '1'}, 100);
		if (issubcat==true) currentcat=$('#prodiv'+position).data('rowid');
		else currentcat=$('#catdiv'+position).data('rowid');
	}
	if (currentcat == undefined) return;
	pageproducts=0;
	ishow=0; //product to show counter

	jQuery.each(subcategories, function(i, val) {
		if (currentcat==val.fk_parent) {
			$("#prodivdesc"+ishow).show();
			<?php if (getDolGlobalString('TAKEPOS_SHOW_CATEGORY_DESCRIPTION') == 1) { ?>
				$("#prodesc"+ishow).html(val.label.bold() + ' - ' + val.description);
			   $("#probutton"+ishow).html(val.label);
			<?php } else { ?>
				$("#prodesc"+ishow).text(val.label);
			  $("#probutton"+ishow).text(val.label);
			<?php } ?>
			$("#probutton"+ishow).show();
			$("#proprice"+ishow).attr("class", "hidden");
			$("#proprice"+ishow).html("");
			$("#proimg"+ishow).attr("src","genimg/index.php?query=cat&id="+val.rowid);
			$("#prodiv"+ishow).data("rowid",val.rowid);
			$("#prodiv"+ishow).data("iscat",1);
			$("#prowatermark"+ishow).show();
			ishow++;
		}
	});

	idata=0; //product data counter
	var limit = 0;
	if (maxproduct >= 1) {
		limit = maxproduct-1;
	}
	// Only show products for sale (tosell=1)
	$.getJSON('<?php echo DOL_URL_ROOT ?>/takepos/ajax/ajax.php?action=getProducts&token=<?php echo newToken();?>&category='+currentcat+'&tosell=1&limit='+limit+'&offset=0', function(data) {
		console.log("Call ajax.php (in LoadProducts) to get Products of category "+currentcat+" then loop on result to fill image thumbs");
		console.log(data);
		while (ishow < maxproduct) {
			//console.log("ishow"+ishow+" idata="+idata);
			console.log(data[idata]);
			if (typeof (data[idata]) == "undefined") {
				<?php if (!getDolGlobalString('TAKEPOS_HIDE_PRODUCT_IMAGES')) {
					echo '$("#prodivdesc"+ishow).hide();';
					echo '$("#prodesc"+ishow).text("");';
					echo '$("#proimg"+ishow).attr("title","");';
					echo '$("#proimg"+ishow).attr("src","genimg/empty.png");';
				} else {
					echo '$("#probutton"+ishow).hide();';
					echo '$("#probutton"+ishow).text("");';
				}?>
				$("#proprice"+ishow).attr("class", "hidden");
				$("#proprice"+ishow).html("");
				$("#prodiv"+ishow).data("rowid","");
				$("#prodiv"+ishow).attr("class","wrapper2 divempty");
			} else  {
				<?php
					$titlestring = "'".dol_escape_js($langs->transnoentities('Ref').': ')."' + data[idata]['ref']";
					$titlestring .= " + ' - ".dol_escape_js($langs->trans("Barcode").': ')."' + data[idata]['barcode']";
				?>
				var titlestring = <?php echo $titlestring; ?>;
				<?php if (!getDolGlobalString('TAKEPOS_HIDE_PRODUCT_IMAGES')) {
					echo '$("#prodivdesc"+ishow).show();';
					if (getDolGlobalInt('TAKEPOS_SHOW_PRODUCT_REFERENCE') == 1) {
						echo '$("#prodesc"+ishow).html(data[parseInt(idata)][\'ref\'].bold() + \' - \' + data[parseInt(idata)][\'label\']);';
					} else {
						echo '$("#prodesc"+ishow).html(data[parseInt(idata)][\'label\']);';
					}
					echo '$("#proimg"+ishow).attr("title", titlestring);';
					echo '$("#proimg"+ishow).attr("src", "genimg/index.php?query=pro&id="+data[idata][\'id\']);';
				} else {
					echo '$("#probutton"+ishow).show();';
					echo '$("#probutton"+ishow).html(data[parseInt(idata)][\'label\']);';
				}
				?>
				if (data[parseInt(idata)]['price_formated']) {
					$("#proprice"+ishow).attr("class", "productprice");
					$("#proprice"+ishow).html(data[parseInt(idata)]['price_ttc_formated']);
				}
				console.log("#prodiv"+ishow+".data(rowid)="+data[idata]['id']);
				console.log($("#prodiv"+ishow));

				$("#prodiv"+ishow).data("rowid", data[idata]['id']);
				console.log($('#prodiv4').data('rowid'));
				$("#prodiv"+ishow).data("iscat", 0);
				$("#prodiv"+ishow).attr("class","wrapper2");

				<?php
				// Add js from hooks
				$parameters=array();
				$parameters['caller'] = 'loadProducts';
				$hookmanager->executeHooks('completeJSProductDisplay', $parameters);
				print $hookmanager->resPrint;
				?>
			}
			$("#prowatermark"+ishow).hide();
			ishow++; //Next product to show after print data product
			idata++; //Next data everytime
		}
	});

	ClearSearch();
}

function MoreProducts(moreorless) {
	console.log("MoreProducts");

	if ($('#search_pagination').val() != '') {
		return Search2('<?php echo (isset($keyCodeForEnter) ? $keyCodeForEnter : ''); ?>', moreorless);
	}

	var maxproduct = <?php echo ($MAXPRODUCT - 2); ?>;

	if (moreorless=="more"){
		$('#proimg31').animate({opacity: '0.5'}, 1);
		$('#proimg31').animate({opacity: '1'}, 100);
		pageproducts=pageproducts+1;
	}
	if (moreorless=="less"){
		$('#proimg30').animate({opacity: '0.5'}, 1);
		$('#proimg30').animate({opacity: '1'}, 100);
		if (pageproducts==0) return; //Return if no less pages
		pageproducts=pageproducts-1;
	}

	ishow=0; //product to show counter
	idata=0; //product data counter
	var limit = 0;
	if (maxproduct >= 1) {
		limit = maxproduct-1;
	}
	var offset = <?php echo ($MAXPRODUCT - 2); ?> * pageproducts;
	// Only show products for sale (tosell=1)
	$.getJSON('<?php echo DOL_URL_ROOT ?>/takepos/ajax/ajax.php?action=getProducts&token=<?php echo newToken();?>&category='+currentcat+'&tosell=1&limit='+limit+'&offset='+offset, function(data) {
		console.log("Call ajax.php (in MoreProducts) to get Products of category "+currentcat);

		if (typeof (data[0]) == "undefined" && moreorless=="more"){ // Return if no more pages
			pageproducts=pageproducts-1;
			return;
		}

		while (ishow < maxproduct) {
			if (typeof (data[idata]) == "undefined") {
				$("#prodivdesc"+ishow).hide();
				$("#prodesc"+ishow).text("");
				$("#probutton"+ishow).text("");
				$("#probutton"+ishow).hide();
				$("#proprice"+ishow).attr("class", "");
				$("#proprice"+ishow).html("");
				$("#proimg"+ishow).attr("src","genimg/empty.png");
				$("#prodiv"+ishow).data("rowid","");
			} else {
				$("#prodivdesc"+ishow).show();
				<?php
				if (getDolGlobalInt('TAKEPOS_SHOW_PRODUCT_REFERENCE') == 1) { ?>
					$("#prodesc"+ishow).html(data[parseInt(idata)]['ref'].bold() + ' - ' + data[parseInt(idata)]['label']);
				<?php } else { ?>
					$("#prodesc"+ishow).html(data[parseInt(idata)]['label']);
				<?php } ?>
				$("#probutton"+ishow).html(data[parseInt(idata)]['label']);
				$("#probutton"+ishow).show();
				if (data[parseInt(idata)]['price_formated']) {
					$("#proprice"+ishow).attr("class", "productprice");
					$("#proprice"+ishow).html(data[parseInt(idata)]['price_ttc_formated']);
				}
				$("#proimg"+ishow).attr("src","genimg/index.php?query=pro&id="+data[idata]['id']);
				$("#prodiv"+ishow).data("rowid",data[idata]['id']);
				$("#prodiv"+ishow).data("iscat",0);
			}
			$("#prowatermark"+ishow).hide();
			ishow++; //Next product to show after print data product
			idata++; //Next data everytime
		}
	});

	ClearSearch();
}

function ClickProduct(position, qty = 1) {
	console.log("ClickProduct at position"+position);
	$('#proimg'+position).animate({opacity: '0.5'}, 1);
	$('#proimg'+position).animate({opacity: '1'}, 100);
	if ($('#prodiv'+position).data('iscat')==1){
		console.log("Click on a category at position "+position);
		LoadProducts(position, true);
	}
	else{
		console.log($('#prodiv4').data('rowid'));
		idproduct=$('#prodiv'+position).data('rowid');
		console.log("Click on product at position "+position+" for idproduct "+idproduct+", qty="+qty);
		if (idproduct=="") return;
		// Call page invoice.php to generate the section with product lines
		$("#poslines").load("invoice.php?action=addline&token=<?php echo newToken() ?>&place="+place+"&idproduct="+idproduct+"&selectedline="+selectedline+"&qty="+qty, function() {
			<?php if (!empty($conf->global->TAKEPOS_CUSTOMER_DISPLAY)) echo "CustomerDisplay();";?>
		});
	}

	ClearSearch();
}

function ChangeThirdparty(idcustomer) {
	 console.log("ChangeThirdparty");
		// Call page list.php to change customer
		$("#poslines").load("../societe/list.php?action=change&token=<?php echo newToken();?>&type=t&contextpage=poslist&idcustomer="+idcustomer+"&place="+place+"", function() {
		});

	ClearSearch();
}

function deleteline() {
	console.log("Delete line");
	$("#poslines").load("invoice.php?action=deleteline&token=<?php echo newToken(); ?>&place="+place+"&idline="+selectedline, function() {
		//$('#poslines').scrollTop($('#poslines')[0].scrollHeight);
	});
	ClearSearch();
}

function Customer() {
	console.log("Open box to select the thirdparty place="+place);
	$.colorbox({href:"../societe/list.php?type=t&contextpage=poslist&nomassaction=1&place="+place, width:"90%", height:"80%", transition:"none", iframe:"true", title:"<?php echo $langs->trans("Customer"); ?>"});
}

function History()
{
	console.log("Open box to select the history");
	$.colorbox({href:"../compta/facture/list.php?contextpage=poslist", width:"90%", height:"80%", transition:"none", iframe:"true", title:"<?php echo $langs->trans("History"); ?>"});
}

function Reduction() {
	invoiceid = $("#invoiceid").val();
	console.log("Open popup to enter reduction on invoiceid="+invoiceid);
	$.colorbox({href:"reduction.php?place="+place+"&invoiceid="+invoiceid, width:"80%", height:"90%", transition:"none", iframe:"true", title:""});
}

function CloseBill() {
	invoiceid = $("#invoiceid").val();
	console.log("Open popup to enter payment on invoiceid="+invoiceid);
	$.colorbox({href:"pay.php?place="+place+"&invoiceid="+invoiceid, width:"80%", height:"90%", transition:"none", iframe:"true", title:""});
}

function Split() {
	invoiceid = $("#invoiceid").val();
	console.log("Open popup to split on invoiceid="+invoiceid);
	$.colorbox({href:"split.php?place="+place+"&invoiceid="+invoiceid, width:"80%", height:"90%", transition:"none", iframe:"true", title:""});
}

function Floors() {
	console.log("Open box to select floor place="+place);
	$.colorbox({href:"floors.php?place="+place, width:"90%", height:"90%", transition:"none", iframe:"true", title:"<?php echo $langs->trans("Floors"); ?>"});
}

function FreeZone() {
	console.log("Open box to enter a free product");
	$.colorbox({href:"freezone.php?action=freezone&token=<?php echo newToken(); ?>&place="+place, width:"80%", height:"200px", transition:"none", iframe:"true", title:"<?php echo $langs->trans("FreeZone"); ?>"});
}

function TakeposOrderNotes() {
	console.log("Open box to order notes");
	ModalBox('ModalNote');
	$("#textinput").focus();
}

function Refresh() {
	console.log("Refresh by reloading place="+place+" invoiceid="+invoiceid);
	$("#poslines").load("invoice.php?place="+place+"&invoiceid="+invoiceid, function() {
		//$('#poslines').scrollTop($('#poslines')[0].scrollHeight);
	});
}

function New() {
	// If we go here,it means $conf->global->TAKEPOS_BAR_RESTAURANT is not defined
	invoiceid = $("#invoiceid").val();

	console.log("New with place = <?php echo $place; ?>, js place="+place+", invoiceid="+invoiceid);

	$.getJSON('<?php echo DOL_URL_ROOT ?>/takepos/ajax/ajax.php?action=getInvoice&token=<?php echo newToken();?>&id='+invoiceid, function(data) {
		var r;

		if (parseInt(data['paye']) === 1) {
			r = true;
		} else {
			r = confirm('<?php echo ($place > 0 ? $langs->transnoentitiesnoconv("ConfirmDeletionOfThisPOSSale") : $langs->transnoentitiesnoconv("ConfirmDiscardOfThisPOSSale")); ?>');
		}

		if (r == true) {
			// Reload section with invoice lines
			$("#poslines").load("invoice.php?action=delete&token=<?php echo newToken(); ?>&place=" + place, function () {
				//$('#poslines').scrollTop($('#poslines')[0].scrollHeight);
			});
			ClearSearch();
		}
	});
}

/**
 * Search products
 *
 * @param   keyCodeForEnter     Key code for "enter" or '' if not
 * @param   moreorless          "more" or "less"
 * return   void
 */
function Search2(keyCodeForEnter, moreorless) {
	var eventKeyCode = window.event.keyCode;

	console.log("Search2 Call ajax search to replace products keyCodeForEnter="+keyCodeForEnter+", eventKeyCode="+eventKeyCode);

	var search_term  = $('#search').val();
	var search_start = 0;
	var search_limit = <?php echo $MAXPRODUCT - 2; ?>;
	if (moreorless != null) {
		search_term = $('#search_pagination').val();
		search_start = $('#search_start_'+moreorless).val();
	}

	console.log("search_term="+search_term);

	if (search_term == '') {
		$("[id^=prowatermark]").html("");
		$("[id^=prodesc]").text("");
		$("[id^=probutton]").text("");
		$("[id^=probutton]").hide();
		$("[id^=proprice]").attr("class", "hidden");
		$("[id^=proprice]").html("");
		$("[id^=proimg]").attr("src", "genimg/empty.png");
		$("[id^=prodiv]").data("rowid", "");
		return;
	}

	var search = false;
	if (keyCodeForEnter == '' || eventKeyCode == keyCodeForEnter) {
		search = true;
	}

	if (search === true) {
		// if a timer has been already started (search2_timer is a global js variable), we cancel it now
		// we click onto another key, we will restart another timer just after
		if (search2_timer) {
			clearTimeout(search2_timer);
		}

		// temporization time to give time to type
		search2_timer = setTimeout(function(){
			pageproducts = 0;
			jQuery(".wrapper2 .catwatermark").hide();
			var nbsearchresults = 0;
			$.getJSON('<?php echo DOL_URL_ROOT ?>/takepos/ajax/ajax.php?action=search&token=<?php echo newToken();?>&term=' + search_term + '&search_start=' + search_start + '&search_limit=' + search_limit, function (data) {
				for (i = 0; i < <?php echo $MAXPRODUCT ?>; i++) {
					if (typeof (data[i]) == "undefined") {
						$("#prowatermark" + i).html("");
						$("#prodesc" + i).text("");
						$("#probutton" + i).text("");
						$("#probutton" + i).hide();
						$("#proprice" + i).attr("class", "hidden");
						$("#proprice" + i).html("");
						$("#proimg" + i).attr("src", "genimg/empty.png");
						$("#prodiv" + i).data("rowid", "");
						continue;
					}
					<?php
					$titlestring = "'".dol_escape_js($langs->transnoentities('Ref').': ')."' + data[i]['ref']";
					$titlestring .= " + ' - ".dol_escape_js($langs->trans("Barcode").': ')."' + data[i]['barcode']";
					?>
					var titlestring = <?php echo $titlestring; ?>;
					<?php
					if (getDolGlobalInt('TAKEPOS_SHOW_PRODUCT_REFERENCE') == 1) { ?>
					$("#prodesc" + i).html(data[i]['ref'].bold() + ' - ' + data[i]['label']);
					<?php } else { ?>
						$("#prodesc" + i).html(data[i]['label']);
					<?php } ?>
					$("#prodivdesc" + i).show();
					$("#probutton" + i).html(data[i]['label']);
					$("#probutton" + i).show();
					if (data[i]['price_formated']) {
						$("#proprice" + i).attr("class", "productprice");
						$("#proprice" + i).html(data[i]['price_ttc_formated']);
					}
					$("#proimg" + i).attr("title", titlestring);
					if( undefined !== data[i]['img']) {
						$("#proimg" + i).attr("src", data[i]['img']);
					}
					else {
						$("#proimg" + i).attr("src", "genimg/index.php?query=pro&id=" + data[i]['rowid']);
					}
					$("#prodiv" + i).data("rowid", data[i]['rowid']);
					$("#prodiv" + i).data("iscat", 0);

					<?php
					// Add js from hooks
					$parameters=array();
					$parameters['caller'] = 'search2';
					$hookmanager->executeHooks('completeJSProductDisplay', $parameters);
					print $hookmanager->resPrint;
					?>

					nbsearchresults++;
				}
			}).always(function (data) {
				// If there is only 1 answer
				if ($('#search').val().length > 0 && data.length == 1) {
					console.log($('#search').val()+' - '+data[0]['barcode']);
					if ($('#search').val() == data[0]['barcode'] && 'thirdparty' == data[0]['object']) {
						console.log("There is only 1 answer with barcode matching the search, so we change the thirdparty "+data[0]['rowid']);
						ChangeThirdparty(data[0]['rowid']);
					}
					else if ($('#search').val() == data[0]['barcode'] && 'product' == data[0]['object']) {
						console.log("There is only 1 answer and we found search on a barcode, so we add the product in basket, qty="+data[0]['qty']);
						ClickProduct(0, data[0]['qty']);
					}
				}
				if (eventKeyCode == keyCodeForEnter){
					if (data.length == 0) {
						$('#search').val('<?php
						$langs->load('errors');
						echo dol_escape_js($langs->transnoentitiesnoconv("ErrorRecordNotFoundShort"));
						?> ('+search_term+')');
						$('#search').select();
					}
					else ClearSearch();
				}
				// memorize search_term and start for pagination
				$("#search_pagination").val($("#search").val());
				if (search_start == 0) {
					$("#prodiv<?php echo $MAXPRODUCT - 2; ?> span").hide();
				}
				else {
					$("#prodiv<?php echo $MAXPRODUCT - 2; ?> span").show();
					var search_start_less = Math.max(0, parseInt(search_start) - parseInt(<?php echo $MAXPRODUCT - 2;?>));
					$("#search_start_less").val(search_start_less);
				}
				if (nbsearchresults != <?php echo $MAXPRODUCT - 2; ?>) {
					$("#prodiv<?php echo $MAXPRODUCT - 1; ?> span").hide();
				}
				else {
					$("#prodiv<?php echo $MAXPRODUCT - 1; ?> span").show();
					var search_start_more = parseInt(search_start) + parseInt(<?php echo $MAXPRODUCT - 2;?>);
					$("#search_start_more").val(search_start_more);
				}
			});
		}, 500); // 500ms delay
	}

}

/* Function called on an action into the PAD */
function Edit(number) {
	console.log("We click on PAD on key="+number);

	if (typeof(selectedtext) == "undefined") {
		return;	// We click on an action on the number pad but there is no line selected
	}

	var text=selectedtext+"<br> ";


	if (number=='c') {
		editnumber='';
		Refresh();
		$("#qty").html("<?php echo $langs->trans("Qty"); ?>").removeClass('clicked');
		$("#price").html("<?php echo $langs->trans("Price"); ?>").removeClass('clicked');
		$("#reduction").html("<?php echo $langs->trans("ReductionShort"); ?>").removeClass('clicked');
		return;
	} else if (number=='qty') {
		if (editaction=='qty' && editnumber != '') {
			$("#poslines").load("invoice.php?action=updateqty&token=<?php echo newToken(); ?>&place="+place+"&idline="+selectedline+"&number="+editnumber, function() {
				editnumber="";
				//$('#poslines').scrollTop($('#poslines')[0].scrollHeight);
				$("#qty").html("<?php echo $langs->trans("Qty"); ?>").removeClass('clicked');
			});

			setFocusOnSearchField();
			return;
		}
		else {
			editaction="qty";
		}
	} else if (number=='p') {
		if (editaction=='p' && editnumber!="") {
			$("#poslines").load("invoice.php?action=updateprice&token=<?php echo newToken(); ?>&place="+place+"&idline="+selectedline+"&number="+editnumber, function() {
				editnumber="";
				//$('#poslines').scrollTop($('#poslines')[0].scrollHeight);
				$("#price").html("<?php echo $langs->trans("Price"); ?>").removeClass('clicked');
			});

			ClearSearch();
			return;
		}
		else {
			editaction="p";
		}
	} else if (number=='r') {
		if (editaction=='r' && editnumber!="") {
			$("#poslines").load("invoice.php?action=updatereduction&token=<?php echo newToken(); ?>&place="+place+"&idline="+selectedline+"&number="+editnumber, function() {
				editnumber="";
				//$('#poslines').scrollTop($('#poslines')[0].scrollHeight);
				$("#reduction").html("<?php echo $langs->trans("ReductionShort"); ?>").removeClass('clicked');
			});

			ClearSearch();
			return;
		}
		else {
			editaction="r";
		}
	}
	else {
		editnumber=editnumber+number;
	}
	if (editaction=='qty'){
		text=text+"<?php echo $langs->trans("Modify")." -> ".$langs->trans("Qty").": "; ?>";
		$("#qty").html("OK").addClass("clicked");
		$("#price").html("<?php echo $langs->trans("Price"); ?>").removeClass('clicked');
		$("#reduction").html("<?php echo $langs->trans("ReductionShort"); ?>").removeClass('clicked');
	}
	if (editaction=='p'){
		text=text+"<?php echo $langs->trans("Modify")." -> ".$langs->trans("Price").": "; ?>";
		$("#qty").html("<?php echo $langs->trans("Qty"); ?>").removeClass('clicked');
		$("#price").html("OK").addClass("clicked");
		$("#reduction").html("<?php echo $langs->trans("ReductionShort"); ?>").removeClass('clicked');
	}
	if (editaction=='r'){
		text=text+"<?php echo $langs->trans("Modify")." -> ".$langs->trans("ReductionShort").": "; ?>";
		$("#qty").html("<?php echo $langs->trans("Qty"); ?>").removeClass('clicked');
		$("#price").html("<?php echo $langs->trans("Price"); ?>").removeClass('clicked');
		$("#reduction").html("OK").addClass("clicked");
	}
	$('#'+selectedline).find("td:first").html(text+editnumber);
}


function TakeposPrintingOrder(){
	console.log("TakeposPrintingOrder");
	$("#poslines").load("invoice.php?action=order&token=<?php echo newToken();?>&place="+place, function() {
		//$('#poslines').scrollTop($('#poslines')[0].scrollHeight);
	});
}

function TakeposPrintingTemp(){
	console.log("TakeposPrintingTemp");
	$("#poslines").load("invoice.php?action=temp&token=<?php echo newToken();?>&place="+place, function() {
		//$('#poslines').scrollTop($('#poslines')[0].scrollHeight);
	});
}

function OpenDrawer(){
	console.log("OpenDrawer call ajax url http://<?php print getDolGlobalString('TAKEPOS_PRINT_SERVER'); ?>:8111/print");
	$.ajax({
		type: "POST",
		data: { token: 'notrequired' },
		<?php
		if (getDolGlobalString('TAKEPOS_PRINT_SERVER') && filter_var($conf->global->TAKEPOS_PRINT_SERVER, FILTER_VALIDATE_URL) == true) {
			echo "url: '".getDolGlobalString('TAKEPOS_PRINT_SERVER', 'localhost')."/printer/drawer.php',";
		} else {
			echo "url: 'http://".getDolGlobalString('TAKEPOS_PRINT_SERVER', 'localhost').":8111/print',";
		}
		?>
		data: "opendrawer"
	});
}

function DolibarrOpenDrawer() {
	console.log("DolibarrOpenDrawer call ajax url /takepos/ajax/ajax.php?action=opendrawer&token=<?php echo newToken();?>&term=<?php print urlencode($_SESSION["takeposterminal"]); ?>");
	$.ajax({
		type: "GET",
		data: { token: '<?php echo currentToken(); ?>' },
		url: "<?php print DOL_URL_ROOT.'/takepos/ajax/ajax.php?action=opendrawer&token='.newToken().'&term='.urlencode($_SESSION["takeposterminal"]); ?>",
	});
}

function MoreActions(totalactions){
	if (pageactions==0){
		pageactions=1;
		for (i = 0; i <= totalactions; i++){
			if (i<12) $("#action"+i).hide();
			else $("#action"+i).show();
		}
	}
	else if (pageactions==1){
		pageactions=0;
		for (i = 0; i <= totalactions; i++){
			if (i<12) $("#action"+i).show();
			else $("#action"+i).hide();
		}
	}

	return true;
}

function ControlCashOpening()
{
	$.colorbox({href:"../compta/cashcontrol/cashcontrol_card.php?action=create&contextpage=takepos", width:"90%", height:"60%", transition:"none", iframe:"true", title:"<?php echo $langs->trans("NewCashFence"); ?>"});
}

function CloseCashFence(rowid)
{
	$.colorbox({href:"../compta/cashcontrol/cashcontrol_card.php?id="+rowid+"&contextpage=takepos", width:"90%", height:"90%", transition:"none", iframe:"true", title:"<?php echo $langs->trans("NewCashFence"); ?>"});
}

function CashReport(rowid)
{
	$.colorbox({href:"../compta/cashcontrol/report.php?id="+rowid+"&contextpage=takepos", width:"60%", height:"90%", transition:"none", iframe:"true", title:"<?php echo $langs->trans("CashReport"); ?>"});
}

// TakePOS Popup
function ModalBox(ModalID)
{
	var modal = document.getElementById(ModalID);
	modal.style.display = "block";
}

function DirectPayment(){
	console.log("DirectPayment");
	$("#poslines").load("invoice.php?place="+place+"&action=valid&token=<?php echo newToken(); ?>&pay=LIQ", function() {
	});
}

function FullScreen() {
	document.documentElement.requestFullscreen();
}

function WeighingScale(){
	console.log("Weighing Scale");
	$.ajax({
		type: "POST",
		data: { token: 'notrequired' },
		url: '<?php print getDolGlobalString('TAKEPOS_PRINT_SERVER'); ?>/scale/index.php',
	})
	.done(function( editnumber ) {
		$("#poslines").load("invoice.php?&token=<?php echo newToken(); ?>&place="+place+"&idline="+selectedline+"&number="+editnumber, function() {
				editnumber="";
			});
	});
}

$( document ).ready(function() {
	PrintCategories(0);
	LoadProducts(0);
	Refresh();
	<?php
	//IF NO TERMINAL SELECTED
	if ($_SESSION["takeposterminal"] == "") {
		print "ModalBox('ModalTerminal');";
	}

	if (getDolGlobalString('TAKEPOS_CONTROL_CASH_OPENING')) {
		$sql = "SELECT rowid, status FROM ".MAIN_DB_PREFIX."pos_cash_fence WHERE";
		$sql .= " entity = ".((int) $conf->entity)." AND ";
		$sql .= " posnumber = ".((int) $_SESSION["takeposterminal"])." AND ";
		$sql .= " date_creation > '".$db->idate(dol_get_first_hour(dol_now()))."'";
		$resql = $db->query($sql);
		if ($resql) {
			$obj = $db->fetch_object($resql);
			// If there is no cash control from today open it
			if (!isset($obj->rowid) || is_null($obj->rowid)) {
				print "ControlCashOpening();";
			}
		}
	}
	?>

	/* For Header Scroll */
	var elem1 = $("#topnav-left")[0];
	var elem2 = $("#topnav-right")[0];
	var checkOverflow = function() {
		if (scrollBars().horizontal) $("#topnav").addClass("overflow");
		else  $("#topnav").removeClass("overflow");
	}

	var scrollBars = function(){
		var container= $('#topnav')[0];
		return {
			vertical:container.scrollHeight > container.clientHeight,
			horizontal:container.scrollWidth > container.clientWidth
		}
	}

	$(window).resize(function(){
		checkOverflow();
	});

	   let resizeObserver = new ResizeObserver(() => {
		   checkOverflow();
	   });
		  resizeObserver.observe(elem1);
	   resizeObserver.observe(elem2);
	checkOverflow();

	var pressTimer = [];
	var direction = 1;
	var step = 200;

	$(".indicator").mousedown(function(){
		direction = $(this).hasClass("left") ? -1 : 1;
		scrollTo();
		pressTimer.push(setInterval(scrollTo, 100));
	});

	$(".indicator").mouseup(function(){
		pressTimer.forEach(clearInterval);
	});

	$("body").mouseup(function(){
		pressTimer.forEach(clearInterval);
		console.log("body");
	});

	function scrollTo(){
		console.log("here");
		var pos = $("#topnav").scrollLeft();
		document.getElementById("topnav").scrollTo({ left: $("#topnav").scrollLeft() + direction * step, behavior: 'smooth' })
	}

	$("#topnav").scroll(function(){
		if (($("#topnav").offsetWidth + $("#topnav").scrollLeft >= $("#topnav").scrollWidth)) {
			console.log("end");
		}
	});
	/* End Header Scroll */
});
</script>

<?php
$keyCodeForEnter = getDolGlobalInt('CASHDESK_READER_KEYCODE_FOR_ENTER'.$_SESSION['takeposterminal']) > 0 ? getDolGlobalInt('CASHDESK_READER_KEYCODE_FOR_ENTER'.$_SESSION['takeposterminal']) : '';
?>
<div class="container">

<?php
if (empty($conf->global->TAKEPOS_HIDE_HEAD_BAR)) {
	?>
	<div class="header">
		<div id="topnav" class="topnav">
			<div id="topnav-left" class="topnav-left">
				<div class="inline-block valignmiddle">
				<a class="topnav-terminalhour" onclick="ModalBox('ModalTerminal')">
				<span class="fa fa-cash-register"></span>
				<span class="hideonsmartphone">
				<?php echo getDolGlobalString("TAKEPOS_TERMINAL_NAME_".$_SESSION["takeposterminal"], $langs->trans("TerminalName", $_SESSION["takeposterminal"])); ?>
				</span>
				<?php
				echo '<span class="hideonsmartphone"> - '.dol_print_date(dol_now(), "day").'</span>';
				?>
				</a>
				<?php
				if (isModEnabled('multicurrency')) {
					print '<a class="valignmiddle tdoverflowmax100" id="multicurrency" onclick="ModalBox(\'ModalCurrency\')" title=""><span class="fas fa-coins paddingrightonly"></span>';
					print '<span class="hideonsmartphone">'.$langs->trans("Currency").'</span>';
					print '</a>';
				}
				?>
				</div>
				<!-- section for customer -->
				<div class="inline-block valignmiddle" id="customerandsales"></div>
				<!-- section for shopping carts -->
				<div class="inline-block valignmiddle" id="shoppingcart"></div>
				<!-- More info about customer -->
				<div class="inline-block valignmiddle tdoverflowmax150onsmartphone" id="moreinfo"></div>
				<?php
				if (isModEnabled('stock')) {
					?>
				<!-- More info about warehouse -->
				<div class="inline-block valignmiddle tdoverflowmax150onsmartphone" id="infowarehouse"></div>
					<?php
				}
				?>
			</div>
			<div id="topnav-right" class="topnav-right">
				<?php
				$reshook = $hookmanager->executeHooks('takepos_login_block_other');
				if ($reshook == 0) {  //Search method ?>
					<div class="login_block_other">
<<<<<<< HEAD
				<input type="text" id="search" name="search" class="input-search-takepos" onkeyup="Search2('<?php echo dol_escape_js($keyCodeForEnter); ?>', null);" placeholder="<?php echo dol_escape_htmltag($langs->trans("Search")); ?>" autofocus>
=======
				<input type="text" id="search" name="search" class="input-nobottom" onkeyup="Search2('<?php echo dol_escape_js($keyCodeForEnter); ?>', null);" placeholder="<?php echo dol_escape_htmltag($langs->trans("Search")); ?>" autofocus>
>>>>>>> 723c731a
					<a onclick="ClearSearch();"><span class="fa fa-backspace"></span></a>
					<a href="<?php echo DOL_URL_ROOT.'/'; ?>" target="backoffice" rel="opener"><!-- we need rel="opener" here, we are on same domain and we need to be able to reuse this tab several times -->
					<span class="fas fa-home"></span></a>
					<?php if (empty($conf->dol_use_jmobile)) {?>
						<a class="hideonsmartphone" onclick="FullScreen();" title="<?php echo dol_escape_htmltag($langs->trans("ClickFullScreenEscapeToLeave")); ?>"><span class="fa fa-expand-arrows-alt"></span></a>
					<?php }?>
					</div>
					<?php
				}?>
				<div class="login_block_user">
				<?php
				print top_menu_user(1);
				?>
				</div>
			</div>
			<div class="arrows">
				<span class="indicator left"><i class="fa fa-arrow-left"></i></span>
				<span class="indicator right"><i class="fa fa-arrow-right"></i></span>
			</div>
		</div>
	</div>
	<?php
}
?>

<!-- Modal terminal box -->
<div id="ModalTerminal" class="modal">
	<div class="modal-content">
		<div class="modal-header">
		<?php
		if (empty($conf->global->TAKEPOS_FORCE_TERMINAL_SELECT)) {
			?>
			<span class="close" href="#" onclick="document.getElementById('ModalTerminal').style.display = 'none';">&times;</span>
		<?php } ?>
		<h3><?php print $langs->trans("TerminalSelect"); ?></h3>
	</div>
	<div class="modal-body">
		<button type="button" class="block" onclick="location.href='index.php?setterminal=1'"><?php print getDolGlobalString("TAKEPOS_TERMINAL_NAME_1", $langs->trans("TerminalName", 1)); ?></button>
		<?php
		$nbloop = getDolGlobalInt('TAKEPOS_NUM_TERMINALS');
		for ($i = 2; $i <= $nbloop; $i++) {
			print '<button type="button" class="block" onclick="location.href=\'index.php?setterminal='.$i.'\'">'.getDolGlobalString("TAKEPOS_TERMINAL_NAME_".$i, $langs->trans("TerminalName", $i)).'</button>';
		}
		?>
	</div>
</div>
</div>

<!-- Modal multicurrency box -->
<?php if (isModEnabled('multicurrency')) { ?>
<div id="ModalCurrency" class="modal">
	<div class="modal-content">
		<div class="modal-header">
			<span class="close" href="#" onclick="document.getElementById('ModalCurrency').style.display = 'none';">&times;</span>
			<h3><?php print $langs->trans("SetMultiCurrencyCode"); ?></h3>
		</div>
		<div class="modal-body">
			<?php
			$sql = 'SELECT code FROM '.MAIN_DB_PREFIX.'multicurrency';
			$sql .= " WHERE entity IN ('".getEntity('multicurrency')."')";
			$resql = $db->query($sql);
			if ($resql) {
				while ($obj = $db->fetch_object($resql)) {
					print '<button type="button" class="block" onclick="location.href=\'index.php?setcurrency='.$obj->code.'\'">'.$obj->code.'</button>';
				}
			}
			?>
		</div>
	</div>
</div>
<?php } ?>

<!-- Modal terminal Credit Note -->
<div id="ModalCreditNote" class="modal">
	<div class="modal-content">
		<div class="modal-header">
		<span class="close" href="#" onclick="document.getElementById('ModalCreditNote').style.display = 'none';">&times;</span>
		<h3><?php print $langs->trans("invoiceAvoirWithLines"); ?></h3>
	</div>
	<div class="modal-body">
		<button type="button" class="block" onclick="CreditNote(); document.getElementById('ModalCreditNote').style.display = 'none';"><?php print $langs->trans("Yes"); ?></button>
		<button type="button" class="block" onclick="document.getElementById('ModalCreditNote').style.display = 'none';"><?php print $langs->trans("No"); ?></button>
	</div>
</div>
</div>

<!-- Modal Note -->
<div id="ModalNote" class="modal">
	<div class="modal-content">
		<div class="modal-header">
		<span class="close" href="#" onclick="document.getElementById('ModalNote').style.display = 'none';">&times;</span>
		<h3><?php print $langs->trans("Note"); ?></h3>
	</div>
	<div class="modal-body">
		<input type="text" class="block" id="textinput">
		<button type="button" class="block" onclick="SetNote(); document.getElementById('ModalNote').style.display = 'none';">OK</button>
	</div>
</div>
</div>

	<div class="row1<?php if (empty($conf->global->TAKEPOS_HIDE_HEAD_BAR)) {
		print 'withhead';
					} ?>">

		<div id="poslines" class="div1">
		</div>

		<div class="div2">
			<button type="button" class="calcbutton" onclick="Edit(7);">7</button>
			<button type="button" class="calcbutton" onclick="Edit(8);">8</button>
			<button type="button" class="calcbutton" onclick="Edit(9);">9</button>
			<button type="button" id="qty" class="calcbutton2" onclick="Edit('qty')"><?php echo $langs->trans("Qty"); ?></button>
			<button type="button" class="calcbutton" onclick="Edit(4);">4</button>
			<button type="button" class="calcbutton" onclick="Edit(5);">5</button>
			<button type="button" class="calcbutton" onclick="Edit(6);">6</button>
			<button type="button" id="price" class="calcbutton2" onclick="Edit('p')"><?php echo $langs->trans("Price"); ?></button>
			<button type="button" class="calcbutton" onclick="Edit(1);">1</button>
			<button type="button" class="calcbutton" onclick="Edit(2);">2</button>
			<button type="button" class="calcbutton" onclick="Edit(3);">3</button>
			<button type="button" id="reduction" class="calcbutton2" onclick="Edit('r')"><?php echo $langs->trans("ReductionShort"); ?></button>
			<button type="button" class="calcbutton" onclick="Edit(0);">0</button>
			<button type="button" class="calcbutton" onclick="Edit('.')">.</button>
			<button type="button" class="calcbutton poscolorblue" onclick="Edit('c')">C</button>
			<button type="button" class="calcbutton2 poscolordelete" id="delete" onclick="deleteline()"><span class="fa fa-trash"></span></button>
		</div>

<?php

// TakePOS setup check
if (isset($_SESSION["takeposterminal"]) && $_SESSION["takeposterminal"]) {
	$sql = "SELECT code, libelle FROM " . MAIN_DB_PREFIX . "c_paiement";
	$sql .= " WHERE entity IN (" . getEntity('c_paiement') . ")";
	$sql .= " AND active = 1";
	$sql .= " ORDER BY libelle";

	$resql          = $db->query($sql);
	$paiementsModes = array();
	if ($resql) {
		while ( $obj = $db->fetch_object($resql) ) {
			$paycode = $obj->code;
			if ($paycode == 'LIQ') {
				$paycode = 'CASH';
			}
			if ($paycode == 'CHQ') {
				$paycode = 'CHEQUE';
			}

			$constantforkey = "CASHDESK_ID_BANKACCOUNT_" . $paycode . $_SESSION["takeposterminal"];
			//var_dump($constantforkey.' '.$conf->global->$constantforkey);
			if ( !empty($conf->global->$constantforkey) && $conf->global->$constantforkey > 0) {
				array_push($paiementsModes, $obj);
			}
		}
	}

	if (empty($paiementsModes) && isModEnabled("banque")) {
		$langs->load('errors');
		setEventMessages($langs->trans("ErrorModuleSetupNotComplete", $langs->transnoentitiesnoconv("TakePOS")), null, 'errors');
		setEventMessages($langs->trans("ProblemIsInSetupOfTerminal", $_SESSION["takeposterminal"]), null, 'errors');
	}
}

if (count($maincategories) == 0) {
	if ($conf->global->TAKEPOS_ROOT_CATEGORY_ID > 0) {
		$tmpcategory = new Categorie($db);
		$tmpcategory->fetch($conf->global->TAKEPOS_ROOT_CATEGORY_ID);
		setEventMessages($langs->trans("TakeposNeedsAtLeastOnSubCategoryIntoParentCategory", $tmpcategory->label), null, 'errors');
	} else {
		setEventMessages($langs->trans("TakeposNeedsCategories"), null, 'errors');
	}
}
// User menu and external TakePOS modules
$menus = array();
$r = 0;

if (empty($conf->global->TAKEPOS_BAR_RESTAURANT)) {
	$menus[$r++] = array('title'=>'<span class="fa fa-layer-group paddingrightonly"></span><div class="trunc">'.$langs->trans("New").'</div>', 'action'=>'New();');
} else {
	// BAR RESTAURANT specific menu
	$menus[$r++] = array('title'=>'<span class="fa fa-layer-group paddingrightonly"></span><div class="trunc">'.$langs->trans("Place").'</div>', 'action'=>'Floors();');
}

if (!empty($conf->global->TAKEPOS_HIDE_HEAD_BAR)) {
	$menus[$r++] = array('title'=>'<span class="far fa-building paddingrightonly"></span><div class="trunc">'.$langs->trans("Customer").'</div>', 'action'=>'Customer();');
}
if ( ! getDolGlobalString('TAKEPOS_HIDE_HISTORY')) {
	$menus[$r++] = array('title'=>'<span class="fa fa-history paddingrightonly"></span><div class="trunc">'.$langs->trans("History").'</div>', 'action'=>'History();');
}
$menus[$r++] = array('title'=>'<span class="fa fa-cube paddingrightonly"></span><div class="trunc">'.$langs->trans("FreeZone").'</div>', 'action'=>'FreeZone();');
$menus[$r++] = array('title'=>'<span class="fa fa-percent paddingrightonly"></span><div class="trunc">'.$langs->trans("Reduction").'</div>', 'action'=>'Reduction();');
$menus[$r++] = array('title'=>'<span class="far fa-money-bill-alt paddingrightonly"></span><div class="trunc">'.$langs->trans("Payment").'</div>', 'action'=>'CloseBill();');

if (getDolGlobalString('TAKEPOS_DIRECT_PAYMENT')) {
	$menus[$r++] = array('title'=>'<span class="far fa-money-bill-alt paddingrightonly"></span><div class="trunc">'.$langs->trans("DirectPayment").' <span class="opacitymedium">('.$langs->trans("Cash").')</span></div>', 'action'=>'DirectPayment();');
}

$menus[$r++] = array('title'=>'<span class="fas fa-cut paddingrightonly"></span><div class="trunc">'.$langs->trans("SplitSale").'</div>', 'action'=>'Split();');

// BAR RESTAURANT specific menu
if (getDolGlobalString('TAKEPOS_BAR_RESTAURANT')) {
	if (getDolGlobalString('TAKEPOS_ORDER_PRINTERS')) {
		$menus[$r++] = array('title'=>'<span class="fa fa-blender-phone paddingrightonly"></span><div class="trunc">'.$langs->trans("Order").'</span>', 'action'=>'TakeposPrintingOrder();');
	}
	//Button to print receipt before payment
	if (getDolGlobalString('TAKEPOS_BAR_RESTAURANT')) {
		if (getDolGlobalString('TAKEPOS_PRINT_METHOD') == "takeposconnector") {
			if (getDolGlobalString('TAKEPOS_PRINT_SERVER') && filter_var($conf->global->TAKEPOS_PRINT_SERVER, FILTER_VALIDATE_URL) == true) {
				$menus[$r++] = array('title'=>'<span class="fa fa-receipt paddingrightonly"></span><div class="trunc">'.$langs->trans("Receipt").'</div>', 'action'=>'TakeposConnector(placeid);');
			} else {
				$menus[$r++] = array('title'=>'<span class="fa fa-receipt paddingrightonly"></span><div class="trunc">'.$langs->trans("Receipt").'</div>', 'action'=>'TakeposPrinting(placeid);');
			}
		} elseif (getDolGlobalString('TAKEPOS_PRINT_METHOD') == "receiptprinter") {
			$menus[$r++] = array('title'=>'<span class="fa fa-receipt paddingrightonly"></span><div class="trunc">'.$langs->trans("Receipt").'</div>', 'action'=>'DolibarrTakeposPrinting(placeid);');
		} else {
			$menus[$r++] = array('title'=>'<span class="fa fa-receipt paddingrightonly"></span><div class="trunc">'.$langs->trans("Receipt").'</div>', 'action'=>'Print(placeid);');
		}
	}
	if (getDolGlobalString('TAKEPOS_PRINT_METHOD') == "takeposconnector" && getDolGlobalString('TAKEPOS_ORDER_NOTES') == 1) {
		$menus[$r++] = array('title'=>'<span class="fa fa-sticky-note paddingrightonly"></span><div class="trunc">'.$langs->trans("OrderNotes").'</div>', 'action'=>'TakeposOrderNotes();');
	}
	if (getDolGlobalString('TAKEPOS_SUPPLEMENTS')) {
		$menus[$r++] = array('title'=>'<span class="fa fa-receipt paddingrightonly"></span><div class="trunc">'.$langs->trans("ProductSupplements").'</div>', 'action'=>'LoadProducts(\'supplements\');');
	}
}

if (getDolGlobalString('TAKEPOS_PRINT_METHOD') == "takeposconnector") {
	$menus[$r++] = array('title'=>'<span class="fa fa-receipt paddingrightonly"></span><div class="trunc">'.$langs->trans("DOL_OPEN_DRAWER").'</div>', 'action'=>'OpenDrawer();');
}
if (getDolGlobalString('TAKEPOS_PRINT_METHOD') == "receiptprinter") {
	$menus[$r++] = array(
		'title' => '<span class="fa fa-receipt paddingrightonly"></span><div class="trunc">'.$langs->trans("DOL_OPEN_DRAWER").'</div>',
		'action' => 'DolibarrOpenDrawer();',
	);
}

$sql = "SELECT rowid, status, entity FROM ".MAIN_DB_PREFIX."pos_cash_fence WHERE";
$sql .= " entity = ".((int) $conf->entity)." AND ";
$sql .= " posnumber = ".((int) $_SESSION["takeposterminal"])." AND ";
$sql .= " date_creation > '".$db->idate(dol_get_first_hour(dol_now()))."'";

$resql = $db->query($sql);
if ($resql) {
	$num = $db->num_rows($resql);
	if ($num) {
		$obj = $db->fetch_object($resql);
		$menus[$r++] = array('title'=>'<span class="fas fa-file-invoice-dollar paddingrightonly"></span><div class="trunc">'.$langs->trans("CashReport").'</div>', 'action'=>'CashReport('.$obj->rowid.');');
		if ($obj->status == 0) {
			$menus[$r++] = array('title'=>'<span class="fas fa-cash-register paddingrightonly"></span><div class="trunc">'.$langs->trans("CloseCashFence").'</div>', 'action'=>'CloseCashFence('.$obj->rowid.');');
		}
	}
}

$parameters = array('menus'=>$menus);
$reshook = $hookmanager->executeHooks('ActionButtons', $parameters);
if ($reshook == 0) {  //add buttons
	if (is_array($hookmanager->resArray) ) {
		foreach ($hookmanager->resArray as $resArray) {
			foreach ($resArray as $butmenu) {
				$menus[$r++] = $butmenu;
			}
		}
	} elseif ($reshook == 1) {
		$r = 0; //replace buttons
		if (is_array($hookmanager->resArray) ) {
			foreach ($hookmanager->resArray as $resArray) {
				foreach ($resArray as $butmenu) {
					$menus[$r++] = $butmenu;
				}
			}
		}
	}
}

if ($r % 3 == 2) {
	$menus[$r++] = array('title'=>'', 'style'=>'visibility: hidden;');
}

if (!empty($conf->global->TAKEPOS_HIDE_HEAD_BAR)) {
	$menus[$r++] = array('title'=>'<span class="fa fa-sign-out-alt paddingrightonly"></span><div class="trunc">'.$langs->trans("Logout").'</div>', 'action'=>'window.location.href=\''.DOL_URL_ROOT.'/user/logout.php?token='.newToken().'\';');
}

if (!empty($conf->global->TAKEPOS_WEIGHING_SCALE)) {
	$menus[$r++] = array('title'=>'<span class="fa fa-balance-scale paddingrightonly"></span><div class="trunc">'.$langs->trans("WeighingScale").'</div>', 'action'=>'WeighingScale();');
}

?>
		<!-- Show buttons -->
		<div class="div3">
		<?php
		$i = 0;
		foreach ($menus as $menu) {
			$i++;
			if (count($menus) > 12 and $i == 12) {
				echo '<button style="'.(empty($menu['style']) ? '' : $menu['style']).'" type="button" id="actionnext" class="actionbutton" onclick="MoreActions('.count($menus).')">'.$langs->trans("Next").'</button>';
				echo '<button style="display: none;" type="button" id="action'.$i.'" class="actionbutton" onclick="'.(empty($menu['action']) ? '' : $menu['action']).'">'.$menu['title'].'</button>';
			} elseif ($i > 12) {
				echo '<button style="display: none;" type="button" id="action'.$i.'" class="actionbutton" onclick="'.(empty($menu['action']) ? '' : $menu['action']).'">'.$menu['title'].'</button>';
			} else {
				echo '<button style="'.(empty($menu['style']) ? '' : $menu['style']).'" type="button" id="action'.$i.'" class="actionbutton" onclick="'.(empty($menu['action']) ? '' : $menu['action']).'">'.$menu['title'].'</button>';
			}
		}

		if (!empty($conf->global->TAKEPOS_HIDE_HEAD_BAR)) {
			print '<!-- Show the search input text -->'."\n";
			print '<div class="margintoponly">';
			print '<input type="text" id="search" class="input-nobottom" name="search" onkeyup="Search2(\''.dol_escape_js($keyCodeForEnter).'\', null);" style="width: 80%; width:calc(100% - 51px); font-size: 150%;" placeholder="'.dol_escape_htmltag($langs->trans("Search")).'" autofocus> ';
			print '<a class="marginleftonly hideonsmartphone" onclick="ClearSearch();">'.img_picto('', 'searchclear').'</a>';
			print '</div>';
		}
		?>
		</div>
	</div>

	<div class="row2<?php if (empty($conf->global->TAKEPOS_HIDE_HEAD_BAR)) {
		print 'withhead';
					} ?>">

		<!--  Show categories -->
		<?php
		if (getDolGlobalInt('TAKEPOS_HIDE_CATEGORIES') == 1) {
			print '<div class="div4" style= "display: none;">';
		} else {
			print '<div class="div4">';
		}

		$count = 0;
		while ($count < $MAXCATEG) {
			?>
			<div class="wrapper" <?php if ($count == ($MAXCATEG - 2)) {
				echo 'onclick="MoreCategories(\'less\')"';
								 } elseif ($count == ($MAXCATEG - 1)) {
									 echo 'onclick="MoreCategories(\'more\')"';
								 } else {
									 echo 'onclick="LoadProducts('.$count.')"';
								 } ?> id="catdiv<?php echo $count; ?>">
				<?php
				if ($count == ($MAXCATEG - 2)) {
					//echo '<img class="imgwrapper" src="img/arrow-prev-top.png" height="100%" id="catimg'.$count.'" />';
					echo '<span class="fa fa-chevron-left centerinmiddle" style="font-size: 5em; cursor: pointer;"></span>';
				} elseif ($count == ($MAXCATEG - 1)) {
					//echo '<img class="imgwrapper" src="img/arrow-next-top.png" height="100%" id="catimg'.$count.'" />';
					echo '<span class="fa fa-chevron-right centerinmiddle" style="font-size: 5em; cursor: pointer;"></span>';
				} else {
					if (!getDolGlobalString('TAKEPOS_HIDE_CATEGORY_IMAGES')) {
						echo '<img class="imgwrapper" id="catimg'.$count.'" />';
					}
				}
				?>
				<?php if ($count != ($MAXCATEG - 2) && $count != ($MAXCATEG - 1)) { ?>
				<div class="description" id="catdivdesc<?php echo $count; ?>">
					<div class="description_content" id="catdesc<?php echo $count; ?>"></div>
				</div>
				<?php } ?>
				<div class="catwatermark" id='catwatermark<?php echo $count; ?>'>...</div>
			</div>
			<?php
			$count++;
		}
		?>
		</div>

		<!--  Show product -->
		<div class="div5"<?php if (getDolGlobalInt('TAKEPOS_HIDE_CATEGORIES') == 1) {
			print ' style="width:100%;"';
						 } ?>>
	<?php
	$count = 0;
	while ($count < $MAXPRODUCT) {
			print '<div class="wrapper2 arrow" id="prodiv'.$count.'"  ';
		?>
				<?php if ($count == ($MAXPRODUCT - 2)) {
					?> onclick="MoreProducts('less')" <?php
				} if ($count == ($MAXPRODUCT - 1)) {
					?> onclick="MoreProducts('more')" <?php
				} else {
					echo 'onclick="ClickProduct('.$count.')"';
				} ?>>
					<?php
					if ($count == ($MAXPRODUCT - 2)) {
						//echo '<img class="imgwrapper" src="img/arrow-prev-top.png" height="100%" id="proimg'.$count.'" />';
						print '<span class="fa fa-chevron-left centerinmiddle" style="font-size: 5em; cursor: pointer;"></span>';
					} elseif ($count == ($MAXPRODUCT - 1)) {
						//echo '<img class="imgwrapper" src="img/arrow-next-top.png" height="100%" id="proimg'.$count.'" />';
						print '<span class="fa fa-chevron-right centerinmiddle" style="font-size: 5em; cursor: pointer;"></span>';
					} else {
						if (getDolGlobalString('TAKEPOS_HIDE_PRODUCT_IMAGES')) {
							echo '<button type="button" id="probutton'.$count.'" class="productbutton" style="display: none;"></button>';
						} else {
							print '<div class="" id="proprice'.$count.'"></div>';
							print '<img class="imgwrapper" title="" id="proimg'.$count.'">';
						}
					}
					?>
					<?php if ($count != ($MAXPRODUCT - 2) && $count != ($MAXPRODUCT - 1) && !getDolGlobalString('TAKEPOS_HIDE_PRODUCT_IMAGES')) { ?>
					<div class="description" id="prodivdesc<?php echo $count; ?>">
						<div class="description_content" id="prodesc<?php echo $count; ?>"></div>
					</div>
					<?php } ?>
					<div class="catwatermark" id='prowatermark<?php echo $count; ?>'>...</div>
				</div>
		<?php
		$count++;
	}
	?>
				<input type="hidden" id="search_start_less" value="0">
				<input type="hidden" id="search_start_more" value="0">
				<input type="hidden" id="search_pagination" value="">
		</div>
	</div>
</div>
</body>
<?php

llxFooter();

$db->close();<|MERGE_RESOLUTION|>--- conflicted
+++ resolved
@@ -1065,11 +1065,7 @@
 				$reshook = $hookmanager->executeHooks('takepos_login_block_other');
 				if ($reshook == 0) {  //Search method ?>
 					<div class="login_block_other">
-<<<<<<< HEAD
-				<input type="text" id="search" name="search" class="input-search-takepos" onkeyup="Search2('<?php echo dol_escape_js($keyCodeForEnter); ?>', null);" placeholder="<?php echo dol_escape_htmltag($langs->trans("Search")); ?>" autofocus>
-=======
 				<input type="text" id="search" name="search" class="input-nobottom" onkeyup="Search2('<?php echo dol_escape_js($keyCodeForEnter); ?>', null);" placeholder="<?php echo dol_escape_htmltag($langs->trans("Search")); ?>" autofocus>
->>>>>>> 723c731a
 					<a onclick="ClearSearch();"><span class="fa fa-backspace"></span></a>
 					<a href="<?php echo DOL_URL_ROOT.'/'; ?>" target="backoffice" rel="opener"><!-- we need rel="opener" here, we are on same domain and we need to be able to reuse this tab several times -->
 					<span class="fas fa-home"></span></a>
