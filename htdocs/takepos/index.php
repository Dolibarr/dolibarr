<?php
/* Copyright (C) 2018	Andreu Bisquerra	<jove@bisquerra.com>
 * Copyright (C) 2019	Josep Lluís Amador	<joseplluis@lliuretic.cat>
 * Copyright (C) 2020	Thibault FOUCART	<support@ptibogxiv.net>
 * Copyright (C) 2024		MDW							<mdeweerd@users.noreply.github.com>
 *
 * This program is free software; you can redistribute it and/or modify
 * it under the terms of the GNU General Public License as published by
 * the Free Software Foundation; either version 3 of the License, or
 * (at your option) any later version.
 *
 * This program is distributed in the hope that it will be useful,
 * but WITHOUT ANY WARRANTY; without even the implied warranty of
 * MERCHANTABILITY or FITNESS FOR A PARTICULAR PURPOSE.  See the
 * GNU General Public License for more details.
 *
 * You should have received a copy of the GNU General Public License
 * along with this program. If not, see <https://www.gnu.org/licenses/>.
 */

/**
 *    \file       htdocs/takepos/index.php
 *    \ingroup    takepos
 *    \brief      Main TakePOS screen
 */

// if (! defined('NOREQUIREUSER')) 		define('NOREQUIREUSER','1'); 		// Not disabled cause need to load personalized language
// if (! defined('NOREQUIREDB')) 		define('NOREQUIREDB','1'); 			// Not disabled cause need to load personalized language
// if (! defined('NOREQUIRESOC')) 		define('NOREQUIRESOC','1');
// if (! defined('NOREQUIRETRAN')) 		define('NOREQUIRETRAN','1');

if (!defined('NOREQUIREMENU')) {
	define('NOREQUIREMENU', '1');
}
if (!defined('NOREQUIREHTML')) {
	define('NOREQUIREHTML', '1');
}
if (!defined('NOREQUIREAJAX')) {
	define('NOREQUIREAJAX', '1');
}

// Load Dolibarr environment
require '../main.inc.php'; // Load $user and permissions
require_once DOL_DOCUMENT_ROOT.'/core/class/html.form.class.php';
require_once DOL_DOCUMENT_ROOT.'/core/class/html.formother.class.php';
require_once DOL_DOCUMENT_ROOT.'/core/class/hookmanager.class.php';
require_once DOL_DOCUMENT_ROOT.'/core/lib/date.lib.php';
require_once DOL_DOCUMENT_ROOT.'/categories/class/categorie.class.php';
require_once DOL_DOCUMENT_ROOT.'/compta/facture/class/facture.class.php';
require_once DOL_DOCUMENT_ROOT.'/societe/class/societe.class.php';


$place = (GETPOST('place', 'aZ09') ? GETPOST('place', 'aZ09') : 0); // $place is id of table for Bar or Restaurant or multiple sales
$action = GETPOST('action', 'aZ09');
$setterminal = GETPOSTINT('setterminal');
$setcurrency = GETPOST('setcurrency', 'aZ09');

$hookmanager->initHooks(array('takeposfrontend'));

// get user authorized terminals
$nb_auth_terms = 0;
$numterminals = max(1, getDolGlobalInt("TAKEPOS_NUM_TERMINALS"));
for ($i = 1; $i <= $numterminals; $i++) {
	if ($user->hasRights('takepos', 'access_takepos_' . $i)) {
		$curterm = $i;
		$nb_auth_terms++;
	}
}
<<<<<<< HEAD
=======

>>>>>>> 72b6a03f
// TERMINAL SELECTION IF NOT SET
if (empty($_SESSION["takeposterminal"])) {
	if (empty($nb_auth_terms)) {
		accessforbidden();
	} elseif ($nb_auth_terms > 1) {
		if (!empty($_COOKIE["takeposterminal"]) && $user->hasRight('takepos', 'access_takepos_' . $_COOKIE["takeposterminal"])) {
			$_SESSION["takeposterminal"] = preg_replace('/[^a-zA-Z0-9_\-]/', '', $_COOKIE["takeposterminal"]); // Restore takeposterminal from previous session
		}
	} else {
		$terminal_name = getDolGlobalString("TAKEPOS_TERMINAL_NAME_".$curterm) != "" ? getDolGlobalString("TAKEPOS_TERMINAL_NAME_".$curterm) : $langs->transnoentities("TerminalName", $curterm);
		$_SESSION["takeposterminal"] = $curterm;
	}
}

if ($setterminal > 0) {
	$_SESSION["takeposterminal"] = $setterminal;
	setcookie("takeposterminal", (string) $setterminal, (time() + (86400 * 354)), '/', '', (empty($dolibarr_main_force_https) ? false : true), true); // Permanent takeposterminal var in a cookie
}

if ($setcurrency != "") {
	$_SESSION["takeposcustomercurrency"] = $setcurrency;
	// We will recalculate amount for foreign currency at next call of invoice.php when $_SESSION["takeposcustomercurrency"] differs from invoice->multicurrency_code.
}


$langs->loadLangs(array("bills", "orders", "commercial", "cashdesk", "receiptprinter", "banks"));

$categorie = new Categorie($db);

$maxcategbydefaultforthisdevice = 12;
$maxproductbydefaultforthisdevice = 24;
if ($conf->browser->layout == 'phone') {
	$maxcategbydefaultforthisdevice = 8;
	$maxproductbydefaultforthisdevice = 16;
	//REDIRECT TO BASIC LAYOUT IF TERMINAL SELECTED AND BASIC MOBILE LAYOUT FORCED
	if (!empty($_SESSION["takeposterminal"]) && getDolGlobalString('TAKEPOS_BAR_RESTAURANT') && getDolGlobalInt('TAKEPOS_PHONE_BASIC_LAYOUT') == 1) {
		$_SESSION["basiclayout"] = 1;
		header("Location: phone.php?mobilepage=invoice");
		exit;
	}
} else {
	unset($_SESSION["basiclayout"]);
}
$MAXCATEG = (!getDolGlobalString('TAKEPOS_NB_MAXCATEG') ? $maxcategbydefaultforthisdevice : $conf->global->TAKEPOS_NB_MAXCATEG);
$MAXPRODUCT = (!getDolGlobalString('TAKEPOS_NB_MAXPRODUCT') ? $maxproductbydefaultforthisdevice : $conf->global->TAKEPOS_NB_MAXPRODUCT);

$term = empty($_SESSION['takeposterminal']) ? 1 : $_SESSION['takeposterminal'];

/*
 $constforcompanyid = 'CASHDESK_ID_THIRDPARTY'.$_SESSION["takeposterminal"];
 $soc = new Societe($db);
 if ($invoice->socid > 0) $soc->fetch($invoice->socid);
 else $soc->fetch(getDolGlobalInt($constforcompanyid));
 */

// Security check
$result = restrictedArea($user, 'takepos', 0, '');



/*
 * View
 */

$form = new Form($db);

$disablejs = 0;
$disablehead = 0;
$arrayofjs = array('/takepos/js/jquery.colorbox-min.js'); // TODO It seems we don't need this
$arrayofcss = array('/takepos/css/pos.css.php', '/takepos/css/colorbox.css');

if (getDolGlobalInt('TAKEPOS_COLOR_THEME') == 1) {
	$arrayofcss[] =  '/takepos/css/colorful.css';
}


// Title
$title = 'TakePOS - Dolibarr '.DOL_VERSION;
if (getDolGlobalString('MAIN_APPLICATION_TITLE')) {
	$title = 'TakePOS - ' . getDolGlobalString('MAIN_APPLICATION_TITLE');
}
$head = '<meta name="apple-mobile-web-app-title" content="TakePOS"/>
<meta name="apple-mobile-web-app-capable" content="yes">
<meta name="mobile-web-app-capable" content="yes">
<meta name="viewport" content="width=device-width, initial-scale=1.0, maximum-scale=1.0, user-scalable=no"/>';
top_htmlhead($head, $title, $disablejs, $disablehead, $arrayofjs, $arrayofcss);


$categories = $categorie->get_full_arbo('product', ((getDolGlobalInt('TAKEPOS_ROOT_CATEGORY_ID') > 0) ? getDolGlobalInt('TAKEPOS_ROOT_CATEGORY_ID') : 0), 1);


// Search root category to know its level
//$conf->global->TAKEPOS_ROOT_CATEGORY_ID=0;
$levelofrootcategory = 0;
if (getDolGlobalInt('TAKEPOS_ROOT_CATEGORY_ID') > 0) {
	foreach ($categories as $key => $categorycursor) {
		if ($categorycursor['id'] == getDolGlobalInt('TAKEPOS_ROOT_CATEGORY_ID')) {
			$levelofrootcategory = $categorycursor['level'];
			break;
		}
	}
}

$levelofmaincategories = $levelofrootcategory + 1;

$maincategories = array();
$subcategories = array();
foreach ($categories as $key => $categorycursor) {
	if ($categorycursor['level'] == $levelofmaincategories) {
		$maincategories[$key] = $categorycursor;
	} else {
		$subcategories[$key] = $categorycursor;
	}
}

$maincategories = dol_sort_array($maincategories, 'label');
$subcategories = dol_sort_array($subcategories, 'label');
?>

<body class="bodytakepos" style="overflow: hidden;">

<script>
var categories = <?php echo json_encode($maincategories); ?>;
var subcategories = <?php echo json_encode($subcategories); ?>;

var currentcat;
var pageproducts=0;
var pagecategories=0;
var pageactions=0;
var place="<?php echo $place; ?>";
var editaction="qty";
var editnumber="";
var invoiceid=0;
var search2_timer=null;

/*
var app = this;
app.hasKeyboard = false;
this.keyboardPress = function() {
	app.hasKeyboard = true;
	$(window).unbind("keyup", app.keyboardPress);
	localStorage.hasKeyboard = true;
	console.log("has keyboard!")
}
$(window).on("keyup", app.keyboardPress)
if(localStorage.hasKeyboard) {
	app.hasKeyboard = true;
	$(window).unbind("keyup", app.keyboardPress);
	console.log("has keyboard from localStorage")
}
*/

function closeTerminal(modal) {
	$.post("<?php echo DOL_URL_ROOT . '/takepos/ajax/ajax.php?action=closeTerminal&token=' . newToken(); ?>" , function(data) { if (modal) ModalBox('ModalTerminal'); });
}

function ClearSearch(clearSearchResults) {
	console.log("ClearSearch");
	$("#search").val('');
	$("#qty").html("<?php echo $langs->trans("Qty"); ?>").removeClass('clicked');
	$("#price").html("<?php echo $langs->trans("Price"); ?>").removeClass('clicked');
	$("#reduction").html("<?php echo $langs->trans("LineDiscountShort"); ?>").removeClass('clicked');
	<?php if ($conf->browser->layout == 'classic') { ?>
	setFocusOnSearchField();
	<?php } ?>
	if (clearSearchResults) {
		$("#search").trigger('keyup');
	}
}

// Set the focus on search field but only on desktop. On tablet or smartphone, we don't to avoid to have the keyboard open automatically
function setFocusOnSearchField() {
	console.log("Call setFocusOnSearchField in page index.php");
	<?php if ($conf->browser->layout == 'classic') { ?>
		console.log("has keyboard from localStorage, so we can force focus on search field");
		$("#search").focus();
	<?php } ?>
}

function PrintCategories(first) {
	console.log("PrintCategories");
	for (i = 0; i < <?php echo($MAXCATEG - 2); ?>; i++) {
		if (typeof (categories[parseInt(i)+parseInt(first)]) == "undefined")
		{
			$("#catdivdesc"+i).hide();
			$("#catdesc"+i).text("");
			$("#catimg"+i).attr("src","genimg/empty.png");
			$("#catwatermark"+i).hide();
			$("#catdiv"+i).attr('class', 'wrapper divempty');
			continue;
		}
		$("#catdivdesc"+i).show();
		<?php
		if (getDolGlobalString('TAKEPOS_SHOW_CATEGORY_DESCRIPTION') == 1) { ?>
			$("#catdesc"+i).html(categories[parseInt(i)+parseInt(first)]['label'].bold() + ' - ' + categories[parseInt(i)+parseInt(first)]['description']);
		<?php } else { ?>
			$("#catdesc"+i).text(categories[parseInt(i)+parseInt(first)]['label']);
		<?php }	?>
		$("#catimg"+i).attr("src","genimg/index.php?query=cat&id="+categories[parseInt(i)+parseInt(first)]['rowid']);
		$("#catdiv"+i).data("rowid",categories[parseInt(i)+parseInt(first)]['rowid']);
		$("#catdiv"+i).attr("data-rowid",categories[parseInt(i)+parseInt(first)]['rowid']);
		$("#catdiv"+i).attr('class', 'wrapper');
		$("#catwatermark"+i).show();
	}
}

function MoreCategories(moreorless) {
	console.log("MoreCategories moreorless="+moreorless+" pagecategories="+pagecategories);
	if (moreorless == "more") {
		$('#catimg15').animate({opacity: '0.5'}, 1);
		$('#catimg15').animate({opacity: '1'}, 100);
		pagecategories=pagecategories+1;
	}
	if (moreorless == "less") {
		$('#catimg14').animate({opacity: '0.5'}, 1);
		$('#catimg14').animate({opacity: '1'}, 100);
		if (pagecategories==0) return; //Return if no less pages
		pagecategories=pagecategories-1;
	}
	if (typeof (categories[<?php echo($MAXCATEG - 2); ?> * pagecategories] && moreorless == "more") == "undefined") { // Return if no more pages
		pagecategories=pagecategories-1;
		return;
	}

	for (i = 0; i < <?php echo($MAXCATEG - 2); ?>; i++) {
		if (typeof (categories[i+(<?php echo($MAXCATEG - 2); ?> * pagecategories)]) == "undefined") {
			// complete with empty record
			console.log("complete with empty record");
			$("#catdivdesc"+i).hide();
			$("#catdesc"+i).text("");
			$("#catimg"+i).attr("src","genimg/empty.png");
			$("#catwatermark"+i).hide();
			continue;
		}
		$("#catdivdesc"+i).show();
		<?php
		if (getDolGlobalString('TAKEPOS_SHOW_CATEGORY_DESCRIPTION') == 1) { ?>
			$("#catdesc"+i).html(categories[i+(<?php echo($MAXCATEG - 2); ?> * pagecategories)]['label'].bold() + ' - ' + categories[i+(<?php echo($MAXCATEG - 2); ?> * pagecategories)]['description']);
		<?php } else { ?>
			$("#catdesc"+i).text(categories[i+(<?php echo($MAXCATEG - 2); ?> * pagecategories)]['label']);
		<?php } ?>
		$("#catimg"+i).attr("src","genimg/index.php?query=cat&id="+categories[i+(<?php echo($MAXCATEG - 2); ?> * pagecategories)]['rowid']);
		$("#catdiv"+i).data("rowid",categories[i+(<?php echo($MAXCATEG - 2); ?> * pagecategories)]['rowid']);
		$("#catdiv"+i).attr("data-rowid",categories[i+(<?php echo($MAXCATEG - 2); ?> * pagecategories)]['rowid']);
		$("#catwatermark"+i).show();
	}

	ClearSearch(false);
}

// LoadProducts
function LoadProducts(position, issubcat) {
	console.log("LoadProducts position="+position+" issubcat="+issubcat);
	var maxproduct = <?php echo($MAXPRODUCT - 2); ?>;

	if (position=="supplements") {
		currentcat="supplements";
	} else {
		$('#catimg'+position).animate({opacity: '0.5'}, 1);
		$('#catimg'+position).animate({opacity: '1'}, 100);
		if (issubcat == true) {
			currentcat=$('#prodiv'+position).data('rowid');
		} else {
			console.log('#catdiv'+position);
			currentcat=$('#catdiv'+position).data('rowid');
			console.log("currentcat="+currentcat);
		}
	}
	if (currentcat == undefined) {
		return;
	}
	pageproducts=0;
	ishow=0; //product to show counter

	jQuery.each(subcategories, function(i, val) {
		if (currentcat==val.fk_parent) {
			$("#prodivdesc"+ishow).show();
			<?php if (getDolGlobalString('TAKEPOS_SHOW_CATEGORY_DESCRIPTION') == 1) { ?>
				$("#prodesc"+ishow).html(val.label.bold() + ' - ' + val.description);
			   $("#probutton"+ishow).html(val.label);
			<?php } else { ?>
				$("#prodesc"+ishow).text(val.label);
			  $("#probutton"+ishow).text(val.label);
			<?php } ?>
			$("#probutton"+ishow).show();
			$("#proprice"+ishow).attr("class", "hidden");
			$("#proprice"+ishow).html("");
			$("#proimg"+ishow).attr("src","genimg/index.php?query=cat&id="+val.rowid);
			$("#prodiv"+ishow).data("rowid",val.rowid);
			$("#prodiv"+ishow).attr("data-rowid",val.rowid);
			$("#prodiv"+ishow).data("iscat",1);
			$("#prodiv"+ishow).attr("data-iscat",1);
			$("#prowatermark"+ishow).show();
			ishow++;
		}
	});

	idata=0; //product data counter
	var limit = 0;
	if (maxproduct >= 1) {
		limit = maxproduct-1;
	}
	// Only show products for sale (tosell=1)
	$.getJSON('<?php echo DOL_URL_ROOT ?>/takepos/ajax/ajax.php?action=getProducts&token=<?php echo newToken();?>&thirdpartyid=' + jQuery('#thirdpartyid').val() + '&category='+currentcat+'&tosell=1&limit='+limit+'&offset=0', function(data) {
		console.log("Call ajax.php (in LoadProducts) to get Products of category "+currentcat+" then loop on result to fill image thumbs");
		console.log(data);

		while (ishow < maxproduct) {
			console.log("ishow"+ishow+" idata="+idata);
			//console.log(data[idata]);

			if (typeof (data[idata]) == "undefined") {
				<?php if (!getDolGlobalString('TAKEPOS_HIDE_PRODUCT_IMAGES')) {
					echo '$("#prodivdesc"+ishow).hide();';
					echo '$("#prodesc"+ishow).text("");';
					echo '$("#proimg"+ishow).attr("title","");';
					echo '$("#proimg"+ishow).attr("src","genimg/empty.png");';
				} else {
					echo '$("#probutton"+ishow).hide();';
					echo '$("#probutton"+ishow).text("");';
				}?>
				$("#proprice"+ishow).attr("class", "hidden");
				$("#proprice"+ishow).html("");

				$("#prodiv"+ishow).data("rowid","");
				$("#prodiv"+ishow).attr("data-rowid","");

				$("#prodiv"+ishow).attr("class","wrapper2 divempty");
			} else  {
				<?php
					$titlestring = "'".dol_escape_js($langs->transnoentities('Ref').': ')."' + data[idata]['ref']";
				$titlestring .= " + ' - ".dol_escape_js($langs->trans("Barcode").': ')."' + data[idata]['barcode']";
				?>
				var titlestring = <?php echo $titlestring; ?>;
				<?php if (!getDolGlobalString('TAKEPOS_HIDE_PRODUCT_IMAGES')) {
					echo '$("#prodivdesc"+ishow).show();';
					if (getDolGlobalInt('TAKEPOS_SHOW_PRODUCT_REFERENCE') == 1) {
						echo '$("#prodesc"+ishow).html(data[parseInt(idata)][\'ref\'].bold() + \' - \' + data[parseInt(idata)][\'label\']);';
					} elseif (getDolGlobalInt('TAKEPOS_SHOW_PRODUCT_REFERENCE') == 2) {
						echo '$("#prodesc"+ishow).html(data[parseInt(idata)][\'ref\'].bold());';
					} else {
						echo '$("#prodesc"+ishow).html(data[parseInt(idata)][\'label\']);';
					}
					echo '$("#proimg"+ishow).attr("title", titlestring);';
					echo '$("#proimg"+ishow).attr("src", "genimg/index.php?query=pro&id="+data[idata][\'id\']);';
				} else {
					echo '$("#probutton"+ishow).show();';
					echo '$("#probutton"+ishow).html(data[parseInt(idata)][\'label\']);';
				}
				?>
				if (data[parseInt(idata)]['price_formated']) {
					$("#proprice" + ishow).attr("class", "productprice");
					<?php
					if (getDolGlobalInt('TAKEPOS_CHANGE_PRICE_HT')) {
						?>
						$("#proprice" + ishow).html(data[parseInt(idata)]['price_formated']);
						<?php
					} else {
						?>
						$("#proprice" + ishow).html(data[parseInt(idata)]['price_ttc_formated']);
						<?php
					}
					?>
				}
				console.log("#prodiv"+ishow+".data(rowid)="+data[idata]['id']);

				$("#prodiv"+ishow).data("rowid", data[idata]['id']);
				$("#prodiv"+ishow).attr("data-rowid", data[idata]['id']);
				console.log($('#prodiv4').data('rowid'));

				$("#prodiv"+ishow).data("iscat", 0);
				$("#prodiv"+ishow).attr("data-iscat", 0);

				$("#prodiv"+ishow).attr("class","wrapper2");

				<?php
				// Add js from hooks
				$parameters = array();
				$parameters['caller'] = 'loadProducts';
				$hookmanager->executeHooks('completeJSProductDisplay', $parameters);
				print $hookmanager->resPrint;
				?>
			}
			$("#prowatermark"+ishow).hide();
			ishow++; //Next product to show after print data product
			idata++; //Next data every time
		}
	});

	ClearSearch(false);
}

function MoreProducts(moreorless) {
	console.log("MoreProducts");

	if ($('#search_pagination').val() != '') {
		return Search2('<?php echo(isset($keyCodeForEnter) ? $keyCodeForEnter : ''); ?>', moreorless);
	}

	var maxproduct = <?php echo($MAXPRODUCT - 2); ?>;

	if (moreorless=="more"){
		$('#proimg31').animate({opacity: '0.5'}, 1);
		$('#proimg31').animate({opacity: '1'}, 100);
		pageproducts=pageproducts+1;
	}
	if (moreorless=="less"){
		$('#proimg30').animate({opacity: '0.5'}, 1);
		$('#proimg30').animate({opacity: '1'}, 100);
		if (pageproducts==0) return; //Return if no less pages
		pageproducts=pageproducts-1;
	}

	ishow=0; //product to show counter
	idata=0; //product data counter
	var limit = 0;
	if (maxproduct >= 1) {
		limit = maxproduct-1;
	}
	var offset = <?php echo($MAXPRODUCT - 2); ?> * pageproducts;
	// Only show products for sale (tosell=1)
	$.getJSON('<?php echo DOL_URL_ROOT ?>/takepos/ajax/ajax.php?action=getProducts&token=<?php echo newToken();?>&category='+currentcat+'&tosell=1&limit='+limit+'&offset='+offset, function(data) {
		console.log("Call ajax.php (in MoreProducts) to get Products of category "+currentcat);

		if (typeof (data[0]) == "undefined" && moreorless=="more"){ // Return if no more pages
			pageproducts=pageproducts-1;
			return;
		}

		while (ishow < maxproduct) {
			if (typeof (data[idata]) == "undefined") {
				$("#prodivdesc"+ishow).hide();
				$("#prodesc"+ishow).text("");
				$("#probutton"+ishow).text("");
				$("#probutton"+ishow).hide();
				$("#proprice"+ishow).attr("class", "");
				$("#proprice"+ishow).html("");
				$("#proimg"+ishow).attr("src","genimg/empty.png");
				$("#prodiv"+ishow).data("rowid","");
				$("#prodiv"+ishow).attr("data-rowid","");
			} else {
				$("#prodivdesc"+ishow).show();
				<?php if (getDolGlobalInt('TAKEPOS_SHOW_PRODUCT_REFERENCE') == 1) { ?>
					$("#prodesc"+ishow).html(data[parseInt(idata)]['ref'].bold() + ' - ' + data[parseInt(idata)]['label']);
				<?php } elseif (getDolGlobalInt('TAKEPOS_SHOW_PRODUCT_REFERENCE') == 2) { ?>
					$("#prodesc"+ishow).html(data[parseInt(idata)]['ref'].bold());
				<?php } else { ?>
					$("#prodesc"+ishow).html(data[parseInt(idata)]['label']);
				<?php } ?>
				$("#probutton"+ishow).html(data[parseInt(idata)]['label']);
				$("#probutton"+ishow).show();
				if (data[parseInt(idata)]['price_formated']) {
					$("#proprice" + ishow).attr("class", "productprice");
					<?php
					if (getDolGlobalInt('TAKEPOS_CHANGE_PRICE_HT')) {
						?>
						$("#proprice" + ishow).html(data[parseInt(idata)]['price_formated']);
						<?php
					} else {
						?>
						$("#proprice" + ishow).html(data[parseInt(idata)]['price_ttc_formated']);
						<?php
					}
					?>
				}
				$("#proimg"+ishow).attr("src","genimg/index.php?query=pro&id="+data[idata]['id']);
				$("#prodiv"+ishow).data("rowid",data[idata]['id']);
				$("#prodiv"+ishow).attr("data-rowid",data[idata]['id']);
				$("#prodiv"+ishow).data("iscat",0);
			}
			$("#prowatermark"+ishow).hide();
			ishow++; //Next product to show after print data product
			idata++; //Next data every time
		}
	});

	ClearSearch(false);
}

function ClickProduct(position, qty = 1) {
	console.log("ClickProduct at position"+position);
	$('#proimg'+position).animate({opacity: '0.5'}, 1);
	$('#proimg'+position).animate({opacity: '1'}, 100);
	if ($('#prodiv'+position).data('iscat')==1){
		console.log("Click on a category at position "+position);
		LoadProducts(position, true);
	}
	else{
		console.log($('#prodiv4').data('rowid'));
		idproduct=$('#prodiv'+position).data('rowid');
		console.log("Click on product at position "+position+" for idproduct "+idproduct+", qty="+qty);
		if (idproduct=="") return;
		// Call page invoice.php to generate the section with product lines
		$("#poslines").load("invoice.php?action=addline&token=<?php echo newToken() ?>&place="+place+"&idproduct="+idproduct+"&qty="+qty, function() {
			<?php if (getDolGlobalString('TAKEPOS_CUSTOMER_DISPLAY')) {
				echo "CustomerDisplay();";
			}?>
		});
	}

	ClearSearch(false);
}

function ChangeThirdparty(idcustomer) {
	 console.log("ChangeThirdparty");
		// Call page list.php to change customer
		$("#poslines").load("<?php echo DOL_URL_ROOT ?>/societe/list.php?action=change&token=<?php echo newToken();?>&type=t&contextpage=poslist&idcustomer="+idcustomer+"&place="+place+"", function() {
		});

	ClearSearch(false);
}

function deleteline() {
	console.log("Delete line");
	$("#poslines").load("invoice.php?action=deleteline&token=<?php echo newToken(); ?>&place="+place+"&idline="+selectedline, function() {
		//$('#poslines').scrollTop($('#poslines')[0].scrollHeight);
	});
	ClearSearch(false);
}

function Customer() {
	console.log("Open box to select the thirdparty place="+place);
	$.colorbox({href:"../societe/list.php?type=t&contextpage=poslist&nomassaction=1&place="+place, width:"90%", height:"80%", transition:"none", iframe:"true", title:"<?php echo $langs->trans("Customer"); ?>"});
}

function Contact() {
	console.log("Open box to select the contact place="+place);
	$.colorbox({href:"../contact/list.php?type=c&contextpage=poslist&nomassaction=1&place="+place, width:"90%", height:"80%", transition:"none", iframe:"true", title:"<?php echo $langs->trans("Contact"); ?>"});
}

function History()
{
	console.log("Open box to select the history");
	$.colorbox({href:"../compta/facture/list.php?contextpage=poslist", width:"90%", height:"80%", transition:"none", iframe:"true", title:"<?php echo $langs->trans("History"); ?>"});
}

function Reduction() {
	invoiceid = $("#invoiceid").val();
	console.log("Open popup to enter reduction on invoiceid="+invoiceid);
	$.colorbox({href:"reduction.php?place="+place+"&invoiceid="+invoiceid, width:"80%", height:"90%", transition:"none", iframe:"true", title:""});
}

function CloseBill() {
	<?php
	if (!empty($conf->global->TAKEPOS_FORBID_SALES_TO_DEFAULT_CUSTOMER)) {
		echo "customerAnchorTag = document.querySelector('a[id=\"customer\"]'); ";
		echo "if (customerAnchorTag && customerAnchorTag.innerText.trim() === '".$langs->trans("Customer")."') { ";
		echo "alert('".$langs->trans("NoClientErrorMessage")."'); ";
		echo "return; } \n";
	}
	?>
	invoiceid = $("#invoiceid").val();
	console.log("Open popup to enter payment on invoiceid="+invoiceid);
	<?php if (getDolGlobalInt("TAKEPOS_NO_GENERIC_THIRDPARTY")) { ?>
		if ($("#idcustomer").val() == "") {
			alert("<?php echo $langs->trans('TakePosCustomerMandatory'); ?>");
			<?php if (getDolGlobalString('TAKEPOS_CHOOSE_CONTACT')) { ?>
				Contact();
			<?php } else { ?>
				Customer();
			<?php } ?>
			return;
		}
	<?php }	?>
	<?php
	$alternative_payurl = getDolGlobalString('TAKEPOS_ALTERNATIVE_PAYMENT_SCREEN');
	if (empty($alternative_payurl)) {
		$payurl = "pay.php";
	} else {
		$payurl = dol_buildpath($alternative_payurl, 1);
	}
	?>
	$.colorbox({href:"<?php echo $payurl; ?>?place="+place+"&invoiceid="+invoiceid, width:"80%", height:"90%", transition:"none", iframe:"true", title:""});
}

function Split() {
	invoiceid = $("#invoiceid").val();
	console.log("Open popup to split on invoiceid="+invoiceid);
	$.colorbox({href:"split.php?place="+place+"&invoiceid="+invoiceid, width:"80%", height:"90%", transition:"none", iframe:"true", title:""});
}

function Floors() {
	console.log("Open box to select floor place="+place);
	$.colorbox({href:"floors.php?place="+place, width:"90%", height:"90%", transition:"none", iframe:"true", title:"<?php echo $langs->trans("Floors"); ?>"});
}

function FreeZone() {
	console.log("Open box to enter a free product");
	$.colorbox({href:"freezone.php?action=freezone&token=<?php echo newToken(); ?>&place="+place, width:"80%", height:"40%", transition:"none", iframe:"true", title:"<?php echo $langs->trans("FreeZone"); ?>"});
}

function TakeposOrderNotes() {
	console.log("Open box to order notes");
	ModalBox('ModalNote');
	$("#textinput").focus();
}

function Refresh() {
	console.log("Refresh by reloading place="+place+" invoiceid="+invoiceid);
	$("#poslines").load("invoice.php?place="+place+"&invoiceid="+invoiceid, function() {
		//$('#poslines').scrollTop($('#poslines')[0].scrollHeight);
	});
}

function New() {
	// If we go here,it means $conf->global->TAKEPOS_BAR_RESTAURANT is not defined
	invoiceid = $("#invoiceid").val();		// This is a hidden field added by invoice.php

	console.log("New with place = <?php echo $place; ?>, js place="+place+", invoiceid="+invoiceid);

	$.getJSON('<?php echo DOL_URL_ROOT ?>/takepos/ajax/ajax.php?action=getInvoice&token=<?php echo newToken();?>&id='+invoiceid, function(data) {
		var r;

		if (parseInt(data['paye']) === 1) {
			r = true;
		} else {
			r = confirm('<?php echo($place > 0 ? $langs->transnoentitiesnoconv("ConfirmDeletionOfThisPOSSale") : $langs->transnoentitiesnoconv("ConfirmDiscardOfThisPOSSale")); ?>');
		}

		if (r == true) {
			// Reload section with invoice lines
			$("#poslines").load("invoice.php?action=delete&token=<?php echo newToken(); ?>&place=" + place, function () {
				//$('#poslines').scrollTop($('#poslines')[0].scrollHeight);
			});

			ClearSearch(false);
			$("#idcustomer").val("");
		}
	});
}

/**
 * Search products
 *
 * @param   keyCodeForEnter     Key code for "enter" or '' if not
 * @param   moreorless          "more" or "less"
 * return   void
 */
function Search2(keyCodeForEnter, moreorless) {
	var eventKeyCode = window.event.keyCode;

	console.log("Search2 Call ajax search to replace products keyCodeForEnter="+keyCodeForEnter+", eventKeyCode="+eventKeyCode);

	var search_term  = $('#search').val();
	var search_start = 0;
	var search_limit = <?php echo $MAXPRODUCT - 2; ?>;
	if (moreorless != null) {
		search_term = $('#search_pagination').val();
		search_start = $('#search_start_'+moreorless).val();
	}

	console.log("search_term="+search_term);

	if (search_term == '') {
		$("[id^=prowatermark]").html("");
		$("[id^=prodesc]").text("");
		$("[id^=probutton]").text("");
		$("[id^=probutton]").hide();
		$("[id^=proprice]").attr("class", "hidden");
		$("[id^=proprice]").html("");
		$("[id^=proimg]").attr("src", "genimg/empty.png");
		$("[id^=prodiv]").data("rowid", "");
		$("[id^=prodiv]").attr("data-rowid", "");
		return;
	}

	var search = false;
	if (keyCodeForEnter == '' || eventKeyCode == keyCodeForEnter) {
		search = true;
	}

	if (search === true) {
		// if a timer has been already started (search2_timer is a global js variable), we cancel it now
		// we click onto another key, we will restart another timer just after
		if (search2_timer) {
			clearTimeout(search2_timer);
		}

		// temporization time to give time to type
		search2_timer = setTimeout(function(){
			pageproducts = 0;
			jQuery(".wrapper2 .catwatermark").hide();
			var nbsearchresults = 0;
			$.getJSON('<?php echo DOL_URL_ROOT ?>/takepos/ajax/ajax.php?action=search&token=<?php echo newToken();?>&term=' + search_term + '&thirdpartyid=' + jQuery('#thirdpartyid').val() + '&search_start=' + search_start + '&search_limit=' + search_limit, function (data) {
				for (i = 0; i < <?php echo $MAXPRODUCT ?>; i++) {
					if (typeof (data[i]) == "undefined") {
						$("#prowatermark" + i).html("");
						$("#prodesc" + i).text("");
						$("#probutton" + i).text("");
						$("#probutton" + i).hide();
						$("#proprice" + i).attr("class", "hidden");
						$("#proprice" + i).html("");
						$("#proimg" + i).attr("src", "genimg/empty.png");
						$("#prodiv" + i).data("rowid", "");
						$("#prodiv" + i).attr("data-rowid", "");
						continue;
					}
					<?php
					$titlestring = "'".dol_escape_js($langs->transnoentities('Ref').': ')."' + data[i]['ref']";
					$titlestring .= " + ' - ".dol_escape_js($langs->trans("Barcode").': ')."' + data[i]['barcode']";
					?>
					var titlestring = <?php echo $titlestring; ?>;
					<?php if (getDolGlobalInt('TAKEPOS_SHOW_PRODUCT_REFERENCE') == 1) { ?>
						$("#prodesc" + i).html(data[i]['ref'].bold() + ' - ' + data[i]['label']);
					<?php } elseif (getDolGlobalInt('TAKEPOS_SHOW_PRODUCT_REFERENCE') == 2) { ?>
						$("#prodesc" + i).html(data[i]['ref'].bold());
					<?php } else { ?>
						$("#prodesc" + i).html(data[i]['label']);
					<?php } ?>
					$("#prodivdesc" + i).show();
					$("#probutton" + i).html(data[i]['label']);
					$("#probutton" + i).show();
					if (data[i]['price_formated']) {
						$("#proprice" + i).attr("class", "productprice");
						<?php
						if (getDolGlobalInt('TAKEPOS_CHANGE_PRICE_HT')) {
							?>
							$("#proprice" + i).html(data[i]['price_formated']);
							<?php
						} else {
							?>
							$("#proprice" + i).html(data[i]['price_ttc_formated']);
							<?php
						}
						?>
					}
					$("#proimg" + i).attr("title", titlestring);
					if( undefined !== data[i]['img']) {
						$("#proimg" + i).attr("src", data[i]['img']);
					}
					else {
						$("#proimg" + i).attr("src", "genimg/index.php?query=pro&id=" + data[i]['rowid']);
					}
					$("#prodiv" + i).data("rowid", data[i]['rowid']);
					$("#prodiv" + i).attr("data-rowid", data[i]['rowid']);
					$("#prodiv" + i).data("iscat", 0);
					$("#prodiv" + i).attr("data-iscat", 0);

					<?php
					// Add js from hooks
					$parameters = array();
					$parameters['caller'] = 'search2';
					$hookmanager->executeHooks('completeJSProductDisplay', $parameters);
					print $hookmanager->resPrint;
					?>

					nbsearchresults++;
				}
			}).always(function (data) {
				// If there is only 1 answer
				if ($('#search').val().length > 0 && data.length == 1) {
					console.log($('#search').val()+' - '+data[0]['barcode']);
					if ($('#search').val() == data[0]['barcode'] && 'thirdparty' == data[0]['object']) {
						console.log("There is only 1 answer with barcode matching the search, so we change the thirdparty "+data[0]['rowid']);
						ChangeThirdparty(data[0]['rowid']);
					}
					else if ($('#search').val() == data[0]['barcode'] && 'product' == data[0]['object']) {
						console.log("There is only 1 answer and we found search on a barcode, so we add the product in basket, qty="+data[0]['qty']);
						ClickProduct(0, data[0]['qty']);
					}
				}
				if (eventKeyCode == keyCodeForEnter){
					if (data.length == 0) {
						$('#search').val('<?php
						$langs->load('errors');
						echo dol_escape_js($langs->transnoentitiesnoconv("ErrorRecordNotFoundShort"));
						?> ('+search_term+')');
						$('#search').select();
					}
					else ClearSearch(false);
				}
				// memorize search_term and start for pagination
				$("#search_pagination").val($("#search").val());
				if (search_start == 0) {
					$("#prodiv<?php echo $MAXPRODUCT - 2; ?> span").hide();
				}
				else {
					$("#prodiv<?php echo $MAXPRODUCT - 2; ?> span").show();
					var search_start_less = Math.max(0, parseInt(search_start) - parseInt(<?php echo $MAXPRODUCT - 2;?>));
					$("#search_start_less").val(search_start_less);
				}
				if (nbsearchresults != <?php echo $MAXPRODUCT - 2; ?>) {
					$("#prodiv<?php echo $MAXPRODUCT - 1; ?> span").hide();
				}
				else {
					$("#prodiv<?php echo $MAXPRODUCT - 1; ?> span").show();
					var search_start_more = parseInt(search_start) + parseInt(<?php echo $MAXPRODUCT - 2;?>);
					$("#search_start_more").val(search_start_more);
				}
			});
		}, 500); // 500ms delay
	}

}

/* Function called on an action into the PAD */
function Edit(number) {
	console.log("We click on PAD on key="+number);

	if (typeof(selectedtext) == "undefined") {
		return;	// We click on an action on the number pad but there is no line selected
	}

	var text=selectedtext+"<br> ";


	if (number=='c') {
		editnumber='';
		Refresh();
		$("#qty").html("<?php echo $langs->trans("Qty"); ?>").removeClass('clicked');
		$("#price").html("<?php echo $langs->trans("Price"); ?>").removeClass('clicked');
		$("#reduction").html("<?php echo $langs->trans("LineDiscountShort"); ?>").removeClass('clicked');
		return;
	} else if (number=='qty') {
		if (editaction=='qty' && editnumber != '') {
			$("#poslines").load("invoice.php?action=updateqty&token=<?php echo newToken(); ?>&place="+place+"&idline="+selectedline+"&number="+editnumber, function() {
				editnumber="";
				//$('#poslines').scrollTop($('#poslines')[0].scrollHeight);
				$("#qty").html("<?php echo $langs->trans("Qty"); ?>").removeClass('clicked');
			});

			setFocusOnSearchField();
			return;
		}
		else {
			editaction="qty";
		}
	} else if (number=='p') {
		if (editaction=='p' && editnumber!="") {
			$("#poslines").load("invoice.php?action=updateprice&token=<?php echo newToken(); ?>&place="+place+"&idline="+selectedline+"&number="+editnumber, function() {
				editnumber="";
				//$('#poslines').scrollTop($('#poslines')[0].scrollHeight);
				$("#price").html("<?php echo $langs->trans("Price"); ?>").removeClass('clicked');
			});

			ClearSearch(false);
			return;
		}
		else {
			editaction="p";
		}
	} else if (number=='r') {
		if (editaction=='r' && editnumber!="") {
			$("#poslines").load("invoice.php?action=updatereduction&token=<?php echo newToken(); ?>&place="+place+"&idline="+selectedline+"&number="+editnumber, function() {
				editnumber="";
				//$('#poslines').scrollTop($('#poslines')[0].scrollHeight);
				$("#reduction").html("<?php echo $langs->trans("LineDiscountShort"); ?>").removeClass('clicked');
			});

			ClearSearch(false);
			return;
		}
		else {
			editaction="r";
		}
	}
	else {
		editnumber=editnumber+number;
	}
	if (editaction=='qty'){
		text=text+"<?php echo $langs->trans("Modify")." -> ".$langs->trans("Qty").": "; ?>";
		$("#qty").html("OK").addClass("clicked");
		$("#price").html("<?php echo $langs->trans("Price"); ?>").removeClass('clicked');
		$("#reduction").html("<?php echo $langs->trans("LineDiscountShort"); ?>").removeClass('clicked');
	}
	if (editaction=='p'){
		text=text+"<?php echo $langs->trans("Modify")." -> ".$langs->trans("Price").": "; ?>";
		$("#qty").html("<?php echo $langs->trans("Qty"); ?>").removeClass('clicked');
		$("#price").html("OK").addClass("clicked");
		$("#reduction").html("<?php echo $langs->trans("LineDiscountShort"); ?>").removeClass('clicked');
	}
	if (editaction=='r'){
		text=text+"<?php echo $langs->trans("Modify")." -> ".$langs->trans("LineDiscountShort").": "; ?>";
		$("#qty").html("<?php echo $langs->trans("Qty"); ?>").removeClass('clicked');
		$("#price").html("<?php echo $langs->trans("Price"); ?>").removeClass('clicked');
		$("#reduction").html("OK").addClass("clicked");
	}
	$('#'+selectedline).find("td:first").html(text+editnumber);
}


function TakeposPrintingOrder(){
	console.log("TakeposPrintingOrder");
	$("#poslines").load("invoice.php?action=order&token=<?php echo newToken();?>&place="+place, function() {
		//$('#poslines').scrollTop($('#poslines')[0].scrollHeight);
	});
}

function TakeposPrintingTemp(){
	console.log("TakeposPrintingTemp");
	$("#poslines").load("invoice.php?action=temp&token=<?php echo newToken();?>&place="+place, function() {
		//$('#poslines').scrollTop($('#poslines')[0].scrollHeight);
	});
}

function OpenDrawer(){
	console.log("OpenDrawer call ajax url http://<?php print getDolGlobalString('TAKEPOS_PRINT_SERVER'); ?>:8111/print");
	$.ajax({
		type: "POST",
		data: { token: 'notrequired' },
		<?php
		if (getDolGlobalString('TAKEPOS_PRINT_SERVER') && filter_var($conf->global->TAKEPOS_PRINT_SERVER, FILTER_VALIDATE_URL) == true) {
			echo "url: '".getDolGlobalString('TAKEPOS_PRINT_SERVER', 'localhost')."/printer/drawer.php',";
		} else {
			echo "url: 'http://".getDolGlobalString('TAKEPOS_PRINT_SERVER', 'localhost').":8111/print',";
		}
		?>
		data: "opendrawer"
	});
}

function DolibarrOpenDrawer() {
	console.log("DolibarrOpenDrawer call ajax url /takepos/ajax/ajax.php?action=opendrawer&token=<?php echo newToken();?>&term=<?php print urlencode(empty($_SESSION["takeposterminal"]) ? '' : $_SESSION["takeposterminal"]); ?>");
	$.ajax({
		type: "GET",
		data: { token: '<?php echo currentToken(); ?>' },
		url: "<?php print DOL_URL_ROOT.'/takepos/ajax/ajax.php?action=opendrawer&token='.newToken().'&term='.urlencode(empty($_SESSION["takeposterminal"]) ? '' : $_SESSION["takeposterminal"]); ?>",
	});
}

function MoreActions(totalactions){
	if (pageactions==0){
		pageactions=1;
		for (i = 0; i <= totalactions; i++){
			if (i<12) $("#action"+i).hide();
			else $("#action"+i).show();
		}
	}
	else if (pageactions==1){
		pageactions=0;
		for (i = 0; i <= totalactions; i++){
			if (i<12) $("#action"+i).show();
			else $("#action"+i).hide();
		}
	}

	return true;
}

function ControlCashOpening()
{
	$.colorbox({href:"../compta/cashcontrol/cashcontrol_card.php?action=create&contextpage=takepos", width:"90%", height:"60%", transition:"none", iframe:"true", title:"<?php echo $langs->trans("NewCashFence"); ?>"});
}

function CloseCashFence(rowid)
{
	$.colorbox({href:"../compta/cashcontrol/cashcontrol_card.php?id="+rowid+"&contextpage=takepos", width:"90%", height:"90%", transition:"none", iframe:"true", title:"<?php echo $langs->trans("NewCashFence"); ?>"});
}

function CashReport(rowid)
{
	$.colorbox({href:"../compta/cashcontrol/report.php?id="+rowid+"&contextpage=takepos", width:"60%", height:"90%", transition:"none", iframe:"true", title:"<?php echo $langs->trans("CashReport"); ?>"});
}

// TakePOS Popup
function ModalBox(ModalID)
{
	var modal = document.getElementById(ModalID);
	modal.style.display = "block";
}

function DirectPayment(){
	console.log("DirectPayment");
	$("#poslines").load("invoice.php?place="+place+"&action=valid&token=<?php echo newToken(); ?>&pay=LIQ", function() {
	});
}

function FullScreen() {
	document.documentElement.requestFullscreen();
}

function WeighingScale(){
	console.log("Weighing Scale");
	$.ajax({
		type: "POST",
		data: { token: 'notrequired' },
		url: '<?php print getDolGlobalString('TAKEPOS_PRINT_SERVER'); ?>/scale/index.php',
	})
	.done(function( editnumber ) {
		$("#poslines").load("invoice.php?token=<?php echo newToken(); ?>&place="+place+"&idline="+selectedline+"&number="+editnumber, function() {
				editnumber="";
			});
	});
}

$( document ).ready(function() {
	<?php
	// TERMINAL SELECTION IF NOT SET
	if ($_SESSION["takeposterminal"] == "") {
		if (empty($nb_auth_terms)) {
			accessforbidden();
		} elseif ($nb_auth_terms > 1) {
			print "ModalBox('ModalTerminal');";
		} else {
			$terminal_name = getDolGlobalString("TAKEPOS_TERMINAL_NAME_".$curterm) != "" ? getDolGlobalString("TAKEPOS_TERMINAL_NAME_".$curterm) : $langs->transnoentities("TerminalName", $curterm);
			$_SESSION["takeposterminal"] = $curterm;
		}
	}

	if (empty($_SESSION["takeposterminal"])) {
		if (empty($nb_auth_terms)) {
			accessforbidden();
		} elseif ($nb_auth_terms > 1) {
			print "ModalBox('ModalTerminal');";
		}
	}
	?>

	PrintCategories(0);
	LoadProducts(0);
	Refresh();
	<?php
	// IF NO TERMINAL SELECTED
	if (empty($_SESSION["takeposterminal"]) || $_SESSION["takeposterminal"] == "") {
		print "ModalBox('ModalTerminal');";
	}

	if (getDolGlobalString('TAKEPOS_CONTROL_CASH_OPENING')) {
		$sql = "SELECT rowid, status FROM ".MAIN_DB_PREFIX."pos_cash_fence WHERE";
		$sql .= " entity = ".((int) $conf->entity)." AND ";
		$sql .= " posnumber = ".((int) $_SESSION["takeposterminal"])." AND ";
		$sql .= " date_creation > '".$db->idate(dol_get_first_hour(dol_now()))."'";
		$resql = $db->query($sql);
		if ($resql) {
			$obj = $db->fetch_object($resql);
			// If there is no cash control from today open it
			if (!isset($obj->rowid) || is_null($obj->rowid)) {
				print "ControlCashOpening();";
			}
		}
	}
	?>

	/* For Header Scroll */
	var elem1 = $("#topnav-left")[0];
	var elem2 = $("#topnav-right")[0];
	var checkOverflow = function() {
		if (scrollBars().horizontal) $("#topnav").addClass("overflow");
		else  $("#topnav").removeClass("overflow");
	}

	var scrollBars = function(){
		var container= $('#topnav')[0];
		return {
			vertical:container.scrollHeight > container.clientHeight,
			horizontal:container.scrollWidth > container.clientWidth
		}
	}

	$(window).resize(function(){
		checkOverflow();
	});

	   let resizeObserver = new ResizeObserver(() => {
		   checkOverflow();
	   });
		  resizeObserver.observe(elem1);
	   resizeObserver.observe(elem2);
	checkOverflow();

	var pressTimer = [];
	var direction = 1;
	var step = 200;

	$(".indicator").mousedown(function(){
		direction = $(this).hasClass("left") ? -1 : 1;
		scrollTo();
		pressTimer.push(setInterval(scrollTo, 100));
	});

	$(".indicator").mouseup(function(){
		pressTimer.forEach(clearInterval);
	});

	$("body").mouseup(function(){
		pressTimer.forEach(clearInterval);
		console.log("body mouseup");
	});

	function scrollTo(){
		console.log("here");
		var pos = $("#topnav").scrollLeft();
		document.getElementById("topnav").scrollTo({ left: $("#topnav").scrollLeft() + direction * step, behavior: 'smooth' })
	}

	$("#topnav").scroll(function(){
		if (($("#topnav").offsetWidth + $("#topnav").scrollLeft >= $("#topnav").scrollWidth)) {
			console.log("end");
		}
	});
	/* End Header Scroll */
});
</script>

<?php
$keyCodeForEnter = '';
if (!empty($_SESSION['takeposterminal'])) {
	$keyCodeForEnter = getDolGlobalInt('CASHDESK_READER_KEYCODE_FOR_ENTER'.$_SESSION['takeposterminal']) > 0 ? getDolGlobalString('CASHDESK_READER_KEYCODE_FOR_ENTER'.$_SESSION['takeposterminal']) : '';
}
?>
<div class="container">

<?php
if (!getDolGlobalString('TAKEPOS_HIDE_HEAD_BAR')) {
	?>
	<div class="header">
		<div id="topnav" class="topnav">
			<div id="topnav-left" class="topnav-left">
				<div class="inline-block valignmiddle">
				<a href="#" onclick="closeTerminal(true);" title="<?php echo $langs->trans("CloseTerminal"); ?>" style="font-weight: bolder; font-size: 1.5em; margin: auto 0;">X</a>
				<a class="topnav-terminalhour" <?php echo $nb_auth_terms > 1 ? "onclick=\"ModalBox('ModalTerminal');\"" : ""; ?>>
				<span class="fa fa-cash-register"></span>
				<span class="hideonsmartphone">
				<?php
				if (!empty($_SESSION["takeposterminal"])) {
					echo getDolGlobalString("TAKEPOS_TERMINAL_NAME_".$_SESSION["takeposterminal"], $langs->trans("TerminalName", $_SESSION["takeposterminal"]));
				}
				?>
				</span>
				<?php
				echo '<span class="hideonsmartphone"> - '.dol_print_date(dol_now(), "day").'</span>'; ?>
				</a>
				<?php
				if (isModEnabled('multicurrency')) {
					print '<a class="valignmiddle tdoverflowmax100" id="multicurrency" onclick="ModalBox(\'ModalCurrency\')" title=""><span class="fas fa-coins paddingrightonly"></span>';
					print '<span class="hideonsmartphone">'.$langs->trans("Currency").'</span>';
					print '</a>';
				} ?>
				</div>
				<!-- section for customer -->
				<div class="inline-block valignmiddle" id="customerandsales"></div>
				<input type="hidden" id="idcustomer" value="">
				<!-- section for shopping carts -->
				<div class="inline-block valignmiddle" id="shoppingcart"></div>
				<!-- More info about customer -->
				<div class="inline-block valignmiddle tdoverflowmax150onsmartphone" id="moreinfo"></div>
				<?php
				if (isModEnabled('stock')) {
					?>
				<!-- More info about warehouse -->
				<div class="inline-block valignmiddle tdoverflowmax150onsmartphone" id="infowarehouse"></div>
					<?php
				} ?>
			</div>
			<div id="topnav-right" class="topnav-right">
				<?php
				$reshook = $hookmanager->executeHooks('takepos_login_block_other');
				if ($reshook == 0) {  //Search method
					?>
					<div class="login_block_other">
					<input type="text" id="search" name="search" class="input-nobottom" onkeyup="Search2('<?php echo dol_escape_js($keyCodeForEnter); ?>', null);" placeholder="<?php echo dol_escape_htmltag($langs->trans("Search")); ?>" autofocus>
					<a onclick="ClearSearch(false);" class="nohover"><span class="fa fa-backspace"></span></a>
					<a href="<?php echo DOL_URL_ROOT.'/'; ?>" target="backoffice" rel="opener"><!-- we need rel="opener" here, we are on same domain and we need to be able to reuse this tab several times -->
					<span class="fas fa-home"></span></a>
					<?php if (empty($conf->dol_use_jmobile)) { ?>
					<a class="hideonsmartphone" onclick="FullScreen();" title="<?php echo dol_escape_htmltag($langs->trans("ClickFullScreenEscapeToLeave")); ?>"><span class="fa fa-expand-arrows-alt"></span></a>
					<?php } ?>
					</div>
					<?php
				}
				?>
				<div class="login_block_user">
				<?php
				print top_menu_user(1, DOL_URL_ROOT.'/user/logout.php?token='.newtoken().'&urlfrom='.urlencode('/takepos/?setterminal='.((int) $term)));
				?>
				</div>
			</div>
			<div class="arrows">
				<span class="indicator left"><i class="fa fa-arrow-left"></i></span>
				<span class="indicator right"><i class="fa fa-arrow-right"></i></span>
			</div>
		</div>
	</div>
	<?php
}
?>

<!-- Modal terminal box -->
<div id="ModalTerminal" class="modal">
	<div class="modal-content">
		<div class="modal-header">
		<?php
		if (!getDolGlobalString('TAKEPOS_FORCE_TERMINAL_SELECT')) {
			?>
			<span class="close" href="#" onclick="document.getElementById('ModalTerminal').style.display = 'none';">&times;</span>
			<?php
		} ?>
		<h3><?php print $langs->trans("TerminalSelect"); ?></h3>
	</div>
	<div class="modal-body">
		<?php
		for ($i = 1; $i <= $numterminals; $i++) {
			if ($user->hasRight('takepos', 'access_takepos_' . $i)) {
				$terminal_name = getDolGlobalString("TAKEPOS_TERMINAL_NAME_".$i) != "" ? getDolGlobalString("TAKEPOS_TERMINAL_NAME_".$i) : $langs->trans("TerminalName", $i);
				print '<button type="button" class="block" onclick="closeTerminal(true);location.href=\'index.php?setterminal='.$i.'\'">'. $terminal_name .'</button>';
			}
		}
		?>
	</div>
</div>
</div>

<!-- Modal multicurrency box -->
<?php if (isModEnabled('multicurrency')) { ?>
<div id="ModalCurrency" class="modal">
	<div class="modal-content">
		<div class="modal-header">
			<span class="close" href="#" onclick="document.getElementById('ModalCurrency').style.display = 'none';">&times;</span>
			<h3><?php print $langs->trans("SetMultiCurrencyCode"); ?></h3>
		</div>
		<div class="modal-body">
			<?php
			$sql = 'SELECT code FROM '.MAIN_DB_PREFIX.'multicurrency';
			$sql .= " WHERE entity IN ('".getEntity('multicurrency')."')";
			$resql = $db->query($sql);
			if ($resql) {
				while ($obj = $db->fetch_object($resql)) {
					print '<button type="button" class="block" onclick="location.href=\'index.php?setcurrency='.$obj->code.'\'">'.$obj->code.'</button>';
				}
			}
			?>
		</div>
	</div>
</div>
<?php } ?>

<!-- Modal terminal Credit Note -->
<div id="ModalCreditNote" class="modal">
	<div class="modal-content">
		<div class="modal-header">
		<span class="close" href="#" onclick="document.getElementById('ModalCreditNote').style.display = 'none';">&times;</span>
		<h3><?php print $langs->trans("invoiceAvoirWithLines"); ?></h3>
	</div>
	<div class="modal-body">
		<button type="button" class="block" onclick="CreditNote(); document.getElementById('ModalCreditNote').style.display = 'none';"><?php print $langs->trans("Yes"); ?></button>
		<button type="button" class="block" onclick="document.getElementById('ModalCreditNote').style.display = 'none';"><?php print $langs->trans("No"); ?></button>
	</div>
</div>
</div>

<!-- Modal Note -->
<div id="ModalNote" class="modal">
	<div class="modal-content">
		<div class="modal-header">
		<span class="close" href="#" onclick="document.getElementById('ModalNote').style.display = 'none';">&times;</span>
		<h3><?php print $langs->trans("Note"); ?></h3>
	</div>
	<div class="modal-body">
		<input type="text" class="block" id="textinput">
		<button type="button" class="block" onclick="SetNote(); document.getElementById('ModalNote').style.display = 'none';">OK</button>
	</div>
</div>
</div>

	<div class="row1<?php if (!getDolGlobalString('TAKEPOS_HIDE_HEAD_BAR')) {
		print 'withhead';
					} ?>">

		<div id="poslines" class="div1">
		</div>

		<div class="div2">
			<button type="button" class="calcbutton" onclick="Edit(7);">7</button>
			<button type="button" class="calcbutton" onclick="Edit(8);">8</button>
			<button type="button" class="calcbutton" onclick="Edit(9);">9</button>
			<button type="button" id="qty" class="calcbutton2" onclick="Edit('qty')"><?php echo $langs->trans("Qty"); ?></button>
			<button type="button" class="calcbutton" onclick="Edit(4);">4</button>
			<button type="button" class="calcbutton" onclick="Edit(5);">5</button>
			<button type="button" class="calcbutton" onclick="Edit(6);">6</button>
			<button type="button" id="price" class="calcbutton2" onclick="Edit('p')"><?php echo $langs->trans("Price"); ?></button>
			<button type="button" class="calcbutton" onclick="Edit(1);">1</button>
			<button type="button" class="calcbutton" onclick="Edit(2);">2</button>
			<button type="button" class="calcbutton" onclick="Edit(3);">3</button>
			<button type="button" id="reduction" class="calcbutton2" onclick="Edit('r')"><?php echo $langs->trans("LineDiscountShort"); ?></button>
			<button type="button" class="calcbutton" onclick="Edit(0);">0</button>
			<button type="button" class="calcbutton" onclick="Edit('.')">.</button>
			<button type="button" class="calcbutton poscolorblue" onclick="Edit('c')">C</button>
			<button type="button" class="calcbutton2 poscolordelete" id="delete" onclick="deleteline()"><span class="fa fa-trash"></span></button>
		</div>

<?php

// TakePOS setup check
if (isset($_SESSION["takeposterminal"]) && $_SESSION["takeposterminal"]) {
	$sql = "SELECT code, libelle FROM " . MAIN_DB_PREFIX . "c_paiement";
	$sql .= " WHERE entity IN (" . getEntity('c_paiement') . ")";
	$sql .= " AND active = 1";
	$sql .= " ORDER BY libelle";

	$resql          = $db->query($sql);
	$paiementsModes = array();
	if ($resql) {
		while ($obj = $db->fetch_object($resql)) {
			$paycode = $obj->code;
			if ($paycode == 'LIQ') {
				$paycode = 'CASH';
			}
			if ($paycode == 'CHQ') {
				$paycode = 'CHEQUE';
			}

			$constantforkey = "CASHDESK_ID_BANKACCOUNT_" . $paycode . $_SESSION["takeposterminal"];
			//var_dump($constantforkey.' '.getDolGlobalInt($constantforkey));
			if (getDolGlobalInt($constantforkey) > 0) {
				array_push($paiementsModes, $obj);
			}
		}
	}

	if (empty($paiementsModes) && isModEnabled("bank")) {
		$langs->load('errors');
		setEventMessages($langs->trans("ErrorModuleSetupNotComplete", $langs->transnoentitiesnoconv("TakePOS")), null, 'errors');
		setEventMessages($langs->trans("ProblemIsInSetupOfTerminal", $_SESSION["takeposterminal"]), null, 'errors');
	}
}

if (count($maincategories) == 0) {
	if (getDolGlobalInt('TAKEPOS_ROOT_CATEGORY_ID') > 0) {
		$tmpcategory = new Categorie($db);
		$tmpcategory->fetch(getDolGlobalString('TAKEPOS_ROOT_CATEGORY_ID'));
		setEventMessages($langs->trans("TakeposNeedsAtLeastOnSubCategoryIntoParentCategory", $tmpcategory->label), null, 'errors');
	} else {
		setEventMessages($langs->trans("TakeposNeedsCategories"), null, 'errors');
	}
}
// User menu and external TakePOS modules
$menus = array();
$r = 0;

if (!getDolGlobalString('TAKEPOS_BAR_RESTAURANT')) {
	$menus[$r++] = array('title' => '<span class="fa fa-layer-group paddingrightonly"></span><div class="trunc">'.$langs->trans("New").'</div>', 'action' => 'New();');
} else {
	// BAR RESTAURANT specific menu
	$menus[$r++] = array('title' => '<span class="fa fa-layer-group paddingrightonly"></span><div class="trunc">'.$langs->trans("Place").'</div>', 'action' => 'Floors();');
}

if (getDolGlobalString('TAKEPOS_HIDE_HEAD_BAR')) {
	if (getDolGlobalString('TAKEPOS_CHOOSE_CONTACT')) {
		$menus[$r++] = array('title' => '<span class="far fa-building paddingrightonly"></span><div class="trunc">'.$langs->trans("Contact").'</div>', 'action' => 'Contact();');
	} else {
		$menus[$r++] = array('title' => '<span class="far fa-building paddingrightonly"></span><div class="trunc">'.$langs->trans("Customer").'</div>', 'action' => 'Customer();');
	}
}
if (! getDolGlobalString('TAKEPOS_HIDE_HISTORY')) {
	$menus[$r++] = array('title' => '<span class="fa fa-history paddingrightonly"></span><div class="trunc">'.$langs->trans("History").'</div>', 'action' => 'History();');
}
$menus[$r++] = array('title' => '<span class="fa fa-cube paddingrightonly"></span><div class="trunc">'.$langs->trans("FreeZone").'</div>', 'action' => 'FreeZone();');
$menus[$r++] = array('title' => '<span class="fa fa-percent paddingrightonly"></span><div class="trunc">'.$langs->trans("InvoiceDiscountShort").'</div>', 'action' => 'Reduction();');

$menus[$r++] = array('title' => '<span class="fas fa-cut paddingrightonly"></span><div class="trunc">'.$langs->trans("SplitSale").'</div>', 'action' => 'Split();');

// BAR RESTAURANT specific menu
if (getDolGlobalString('TAKEPOS_BAR_RESTAURANT')) {
	if (getDolGlobalString('TAKEPOS_ORDER_PRINTERS')) {
		$menus[$r++] = array('title' => '<span class="fa fa-blender-phone paddingrightonly"></span><div class="trunc">'.$langs->trans("Order").'</span>', 'action' => 'TakeposPrintingOrder();');
	}
}

// Last action that close the sell (payments)
$menus[$r++] = array('title' => '<span class="far fa-money-bill-alt paddingrightonly"></span><div class="trunc">'.$langs->trans("Payment").'</div>', 'action' => 'CloseBill();');
if (getDolGlobalString('TAKEPOS_DIRECT_PAYMENT')) {
	$menus[$r++] = array('title' => '<span class="far fa-money-bill-alt paddingrightonly"></span><div class="trunc">'.$langs->trans("DirectPayment").' <span class="opacitymedium">('.$langs->trans("Cash").')</span></div>', 'action' => 'DirectPayment();');
}

// BAR RESTAURANT specific menu
if (getDolGlobalString('TAKEPOS_BAR_RESTAURANT')) {
	//Button to print receipt before payment
	if (getDolGlobalString('TAKEPOS_BAR_RESTAURANT')) {
		if (getDolGlobalString('TAKEPOS_PRINT_METHOD') == "takeposconnector") {
			if (getDolGlobalString('TAKEPOS_PRINT_SERVER') && filter_var($conf->global->TAKEPOS_PRINT_SERVER, FILTER_VALIDATE_URL) == true) {
				$menus[$r++] = array('title' => '<span class="fa fa-receipt paddingrightonly"></span><div class="trunc">'.$langs->trans("Receipt").'</div>', 'action' => 'TakeposConnector(placeid);');
			} else {
				$menus[$r++] = array('title' => '<span class="fa fa-receipt paddingrightonly"></span><div class="trunc">'.$langs->trans("Receipt").'</div>', 'action' => 'TakeposPrinting(placeid);');
			}
		} elseif ((isModEnabled('receiptprinter') && getDolGlobalInt('TAKEPOS_PRINTER_TO_USE'.$term) > 0) || getDolGlobalString('TAKEPOS_PRINT_METHOD') == "receiptprinter") {
			$menus[$r++] = array('title' => '<span class="fa fa-receipt paddingrightonly"></span><div class="trunc">'.$langs->trans("Receipt").'</div>', 'action' => 'DolibarrTakeposPrinting(placeid);');
		} else {
			$menus[$r++] = array('title' => '<span class="fa fa-receipt paddingrightonly"></span><div class="trunc">'.$langs->trans("Receipt").'</div>', 'action' => 'Print(placeid);');
		}
	}
	if (getDolGlobalString('TAKEPOS_PRINT_METHOD') == "takeposconnector" && getDolGlobalString('TAKEPOS_ORDER_NOTES') == 1) {
		$menus[$r++] = array('title' => '<span class="fa fa-sticky-note paddingrightonly"></span><div class="trunc">'.$langs->trans("OrderNotes").'</div>', 'action' => 'TakeposOrderNotes();');
	}
	if (getDolGlobalString('TAKEPOS_SUPPLEMENTS')) {
		$menus[$r++] = array('title' => '<span class="fa fa-receipt paddingrightonly"></span><div class="trunc">'.$langs->trans("ProductSupplements").'</div>', 'action' => 'LoadProducts(\'supplements\');');
	}
}

if (getDolGlobalString('TAKEPOS_PRINT_METHOD') == "takeposconnector") {
	$menus[$r++] = array('title' => '<span class="fa fa-receipt paddingrightonly"></span><div class="trunc">'.$langs->trans("DOL_OPEN_DRAWER").'</div>', 'action' => 'OpenDrawer();');
}
if (getDolGlobalInt('TAKEPOS_PRINTER_TO_USE'.$term) > 0 || getDolGlobalString('TAKEPOS_PRINT_METHOD') == "receiptprinter") {
	$menus[$r++] = array(
		'title' => '<span class="fa fa-receipt paddingrightonly"></span><div class="trunc">'.$langs->trans("DOL_OPEN_DRAWER").'</div>',
		'action' => 'DolibarrOpenDrawer();',
	);
}

$sql = "SELECT rowid, status, entity FROM ".MAIN_DB_PREFIX."pos_cash_fence WHERE";
$sql .= " entity = ".((int) $conf->entity)." AND ";
$sql .= " posnumber = ".((int) empty($_SESSION["takeposterminal"]) ? 0 : $_SESSION["takeposterminal"])." AND ";
$sql .= " date_creation > '".$db->idate(dol_get_first_hour(dol_now()))."'";

$resql = $db->query($sql);
if ($resql) {
	$num = $db->num_rows($resql);
	if ($num) {
		$obj = $db->fetch_object($resql);
		$menus[$r++] = array('title' => '<span class="fas fa-file-invoice-dollar paddingrightonly"></span><div class="trunc">'.$langs->trans("CashReport").'</div>', 'action' => 'CashReport('.$obj->rowid.');');
		if ($obj->status == 0) {
			$menus[$r++] = array('title' => '<span class="fas fa-cash-register paddingrightonly"></span><div class="trunc">'.$langs->trans("CloseCashFence").'</div>', 'action' => 'CloseCashFence('.$obj->rowid.');');
		}
	}
}

$parameters = array('menus' => $menus);
$reshook = $hookmanager->executeHooks('ActionButtons', $parameters);
if ($reshook == 0) {  //add buttons
	if (is_array($hookmanager->resArray)) {
		foreach ($hookmanager->resArray as $resArray) {
			foreach ($resArray as $butmenu) {
				$menus[$r++] = $butmenu;
			}
		}
	} elseif ($reshook == 1) {
		$r = 0; //replace buttons
		if (is_array($hookmanager->resArray)) {
			foreach ($hookmanager->resArray as $resArray) {
				foreach ($resArray as $butmenu) {
					$menus[$r++] = $butmenu;
				}
			}
		}
	}
}

if ($r % 3 == 2) {
	$menus[$r++] = array('title' => '', 'style' => 'visibility: hidden;');
}

if (getDolGlobalString('TAKEPOS_HIDE_HEAD_BAR')) {
	$menus[$r++] = array('title' => '<span class="fa fa-sign-out-alt paddingrightonly"></span><div class="trunc">'.$langs->trans("Logout").'</div>', 'action' => 'window.location.href=\''.DOL_URL_ROOT.'/user/logout.php?token='.newToken().'\';');
}

if (getDolGlobalString('TAKEPOS_WEIGHING_SCALE')) {
	$menus[$r++] = array('title' => '<span class="fa fa-balance-scale paddingrightonly"></span><div class="trunc">'.$langs->trans("WeighingScale").'</div>', 'action' => 'WeighingScale();');
}

?>
		<!-- Show buttons -->
		<div class="div3">
		<?php
		$i = 0;
		foreach ($menus as $menu) {
			$i++;
			if (count($menus) > 12 and $i == 12) {
				echo '<button style="'.(empty($menu['style']) ? '' : $menu['style']).'" type="button" id="actionnext" class="actionbutton" onclick="MoreActions('.count($menus).')">'.$langs->trans("Next").'</button>';
				echo '<button style="display: none;" type="button" id="action'.$i.'" class="actionbutton" onclick="'.(empty($menu['action']) ? '' : $menu['action']).'">'.$menu['title'].'</button>';
			} elseif ($i > 12) {
				echo '<button style="display: none;" type="button" id="action'.$i.'" class="actionbutton" onclick="'.(empty($menu['action']) ? '' : $menu['action']).'">'.$menu['title'].'</button>';
			} else {
				echo '<button style="'.(empty($menu['style']) ? '' : $menu['style']).'" type="button" id="action'.$i.'" class="actionbutton" onclick="'.(empty($menu['action']) ? '' : $menu['action']).'">'.$menu['title'].'</button>';
			}
		}

		if (getDolGlobalString('TAKEPOS_HIDE_HEAD_BAR')) {
			print '<!-- Show the search input text -->'."\n";
			print '<div class="margintoponly">';
			print '<input type="text" id="search" class="input-search-takepos input-nobottom" name="search" onkeyup="Search2(\''.dol_escape_js($keyCodeForEnter).'\', null);" style="width: 80%; width:calc(100% - 51px); font-size: 150%;" placeholder="'.dol_escape_htmltag($langs->trans("Search")).'" autofocus> ';
			print '<a class="marginleftonly hideonsmartphone" onclick="ClearSearch(false);">'.img_picto('', 'searchclear').'</a>';
			print '</div>';
		}
		?>
		</div>
	</div>

	<div class="row2<?php if (!getDolGlobalString('TAKEPOS_HIDE_HEAD_BAR')) {
		print 'withhead';
					} ?>">

		<!--  Show categories -->
		<?php
		if (getDolGlobalInt('TAKEPOS_HIDE_CATEGORIES') == 1) {
			print '<div class="div4" style= "display: none;">';
		} else {
			print '<div class="div4">';
		}

		$count = 0;
		while ($count < $MAXCATEG) {
			?>
			<div class="wrapper" <?php if ($count == ($MAXCATEG - 2)) {
				echo 'onclick="MoreCategories(\'less\')"';
								 } elseif ($count == ($MAXCATEG - 1)) {
									 echo 'onclick="MoreCategories(\'more\')"';
								 } else {
									 echo 'onclick="LoadProducts('.$count.')"';
								 } ?> id="catdiv<?php echo $count; ?>">
				<?php
				if ($count == ($MAXCATEG - 2)) {
					//echo '<img class="imgwrapper" src="img/arrow-prev-top.png" height="100%" id="catimg'.$count.'" />';
					echo '<span class="fa fa-chevron-left centerinmiddle" style="font-size: 5em; cursor: pointer;"></span>';
				} elseif ($count == ($MAXCATEG - 1)) {
					//echo '<img class="imgwrapper" src="img/arrow-next-top.png" height="100%" id="catimg'.$count.'" />';
					echo '<span class="fa fa-chevron-right centerinmiddle" style="font-size: 5em; cursor: pointer;"></span>';
				} else {
					if (!getDolGlobalString('TAKEPOS_HIDE_CATEGORY_IMAGES')) {
						echo '<img class="imgwrapper" id="catimg'.$count.'" />';
					}
				} ?>
						<?php if ($count != $MAXCATEG - 2 && $count != $MAXCATEG - 1) { ?>
				<div class="description" id="catdivdesc<?php echo $count; ?>">
					<div class="description_content" id="catdesc<?php echo $count; ?>"></div>
				</div>
						<?php } ?>
				<div class="catwatermark" id='catwatermark<?php echo $count; ?>'>...</div>
			</div>
					<?php
					$count++;
		}
		?>
		</div>

		<!--  Show product -->
		<div class="div5<?php if (getDolGlobalInt('TAKEPOS_HIDE_CATEGORIES') == 1) {
			print ' centpercent';
						} ?>">
	<?php
	$count = 0;
	while ($count < $MAXPRODUCT) {
		print '<div class="wrapper2 arrow" id="prodiv'.$count.'"  '; ?>
								<?php if ($count == ($MAXPRODUCT - 2)) {
									?> onclick="MoreProducts('less')" <?php
								}
								if ($count == ($MAXPRODUCT - 1)) {
									?> onclick="MoreProducts('more')" <?php
								} else {
									echo 'onclick="ClickProduct('.$count.')"';
								} ?>>
					<?php
					if ($count == ($MAXPRODUCT - 2)) {
						//echo '<img class="imgwrapper" src="img/arrow-prev-top.png" height="100%" id="proimg'.$count.'" />';
						print '<span class="fa fa-chevron-left centerinmiddle" style="font-size: 5em; cursor: pointer;"></span>';
					} elseif ($count == ($MAXPRODUCT - 1)) {
						//echo '<img class="imgwrapper" src="img/arrow-next-top.png" height="100%" id="proimg'.$count.'" />';
						print '<span class="fa fa-chevron-right centerinmiddle" style="font-size: 5em; cursor: pointer;"></span>';
					} else {
						if (!getDolGlobalString('TAKEPOS_HIDE_PRODUCT_PRICES')) {
							print '<div class="" id="proprice'.$count.'"></div>';
						}
						if (getDolGlobalString('TAKEPOS_HIDE_PRODUCT_IMAGES')) {
							print '<button type="button" id="probutton'.$count.'" class="productbutton" style="display: none;"></button>';
						} else {
							print '<img class="imgwrapper" title="" id="proimg'.$count.'">';
						}
					} ?>
						<?php if ($count != $MAXPRODUCT - 2 && $count != $MAXPRODUCT - 1 && !getDolGlobalString('TAKEPOS_HIDE_PRODUCT_IMAGES')) { ?>
					<div class="description" id="prodivdesc<?php echo $count; ?>">
						<div class="description_content" id="prodesc<?php echo $count; ?>"></div>
					</div>
						<?php } ?>
					<div class="catwatermark" id='prowatermark<?php echo $count; ?>'>...</div>
				</div>
					<?php
					$count++;
	}
	?>
				<input type="hidden" id="search_start_less" value="0">
				<input type="hidden" id="search_start_more" value="0">
				<input type="hidden" id="search_pagination" value="">
		</div>
	</div>
</div>
<?php
if (getDolGlobalInt("TAKEPOS_CLOSE_TERMINAL_ON_WINDOW_CLOSE")) {
	?>
	<script type="text/javascript">
	// close terminal
	$(window).on("beforeunload", function() {
		closeTerminal(false);
		return "ok";
	});
	</script>
	<?php
}
?>
</body>
<?php

llxFooter();

$db->close();<|MERGE_RESOLUTION|>--- conflicted
+++ resolved
@@ -66,10 +66,7 @@
 		$nb_auth_terms++;
 	}
 }
-<<<<<<< HEAD
-=======
-
->>>>>>> 72b6a03f
+
 // TERMINAL SELECTION IF NOT SET
 if (empty($_SESSION["takeposterminal"])) {
 	if (empty($nb_auth_terms)) {
