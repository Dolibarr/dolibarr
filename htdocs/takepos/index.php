--- conflicted
+++ resolved
@@ -366,10 +366,6 @@
 				}
 				?>
 				if (data[parseInt(idata)]['price_formated']) {
-<<<<<<< HEAD
-					$("#proprice"+ishow).attr("class", "productprice");
-					$("#proprice"+ishow).html(data[parseInt(idata)]['price_ttc_formated']);
-=======
 					$("#proprice" + ishow).attr("class", "productprice");
 					<?php
 					if (getDolGlobalInt('TAKEPOS_CHANGE_PRICE_HT')) {
@@ -382,7 +378,6 @@
 						<?php
 					}
 					?>
->>>>>>> 015546b0
 				}
 				console.log("#prodiv"+ishow+".data(rowid)="+data[idata]['id']);
 				console.log($("#prodiv"+ishow));
@@ -463,10 +458,6 @@
 				$("#probutton"+ishow).html(data[parseInt(idata)]['label']);
 				$("#probutton"+ishow).show();
 				if (data[parseInt(idata)]['price_formated']) {
-<<<<<<< HEAD
-					$("#proprice"+ishow).attr("class", "productprice");
-					$("#proprice"+ishow).html(data[parseInt(idata)]['price_ttc_formated']);
-=======
 					$("#proprice" + ishow).attr("class", "productprice");
 					<?php
 					if (getDolGlobalInt('TAKEPOS_CHANGE_PRICE_HT')) {
@@ -479,7 +470,6 @@
 						<?php
 					}
 					?>
->>>>>>> 015546b0
 				}
 				$("#proimg"+ishow).attr("src","genimg/index.php?query=pro&id="+data[idata]['id']);
 				$("#prodiv"+ishow).data("rowid",data[idata]['id']);
@@ -690,9 +680,6 @@
 					$("#probutton" + i).show();
 					if (data[i]['price_formated']) {
 						$("#proprice" + i).attr("class", "productprice");
-<<<<<<< HEAD
-						$("#proprice" + i).html(data[i]['price_ttc_formated']);
-=======
 						<?php
 						if (getDolGlobalInt('TAKEPOS_CHANGE_PRICE_HT')) {
 							?>
@@ -704,7 +691,6 @@
 							<?php
 						}
 						?>
->>>>>>> 015546b0
 					}
 					$("#proimg" + i).attr("title", titlestring);
 					if( undefined !== data[i]['img']) {
