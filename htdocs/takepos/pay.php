--- conflicted
+++ resolved
@@ -168,31 +168,9 @@
 
 ?>
 <script>
-<<<<<<< HEAD
-	<?php
-	if ($invoice->type != $invoice::TYPE_CREDIT_NOTE) {
-		if (!getDolGlobalString($keyforstripeterminalbank)) { ?>
-		const config = {simulated: <?php if (empty($servicestatus) && !empty($conf->global->STRIPE_TERMINAL_SIMULATED)) { ?> true <?php } else { ?> false <?php } ?>
-			<?php if (!empty($conf->global->STRIPE_LOCATION)) { ?>, location: '<?php echo $conf->global->STRIPE_LOCATION; ?>'<?php } ?>}
-  terminal.discoverReaders(config).then(function(discoverResult) {
-	if (discoverResult.error) {
-	  console.log('Failed to discover: ', discoverResult.error);
-	} else if (discoverResult.discoveredReaders.length === 0) {
-	  console.log('No available readers.');
-	} else {
-	  // You should show the list of discoveredReaders to the
-	  // cashier here and let them select which to connect to (see below).
-	  selectedReader = discoverResult.discoveredReaders[0];
-	  //console.log('terminal.discoverReaders', selectedReader); // only active for development
-
-	  terminal.connectReader(selectedReader).then(function(connectResult) {
-		if (connectResult.error) {
-		document.getElementById("card-present-alert").innerHTML = '<div class="error">'+connectResult.error.message+'</div>';
-		  console.log('Failed to connect: ', connectResult.error);
-=======
 <?php
 if ($usestripeterminals && $invoice->type != $invoice::TYPE_CREDIT_NOTE) {
-	if (empty($conf->global->$keyforstripeterminalbank)) { ?>
+	if (!getDolGlobalString($keyforstripeterminalbank)) { ?>
 		const config = {
 			simulated: <?php if (empty($servicestatus) && !empty($conf->global->STRIPE_TERMINAL_SIMULATED)) { ?> true <?php } else { ?> false <?php } ?>
 			<?php if (!empty($conf->global->STRIPE_LOCATION)) { ?>, location: '<?php echo $conf->global->STRIPE_LOCATION; ?>'<?php } ?>
@@ -202,7 +180,6 @@
 		  console.log('Failed to discover: ', discoverResult.error);
 		} else if (discoverResult.discoveredReaders.length === 0) {
 		  console.log('No available readers.');
->>>>>>> d3dd3dac
 		} else {
 		  // You should show the list of discoveredReaders to the
 		  // cashier here and let them select which to connect to (see below).
@@ -221,20 +198,11 @@
 				}
 			}
 		  });
-
-		}
-	  });
-<<<<<<< HEAD
-
-	}
-  });
-		<?php } else { ?>
+		}
+		});
+	<?php } else { ?>
 	terminal.connectReader(<?php echo json_encode($stripe->getSelectedReader(getDolGlobalString($keyforstripeterminalbank), $stripeacc, $servicestatus)); ?>).then(function(connectResult) {
-=======
-	<?php } else { ?>
-		terminal.connectReader(<?php echo json_encode($stripe->getSelectedReader($conf->global->$keyforstripeterminalbank, $stripeacc, $servicestatus)); ?>).then(function(connectResult) {
->>>>>>> d3dd3dac
-		if (connectResult.error) {
+	if (connectResult.error) {
 		document.getElementById("card-present-alert").innerHTML = '<div class="error clearboth">'+connectResult.error.message+'</div>';
 			  console.log('Failed to connect: ', connectResult.error);
 		} else {
