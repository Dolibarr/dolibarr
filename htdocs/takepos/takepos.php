--- conflicted
+++ resolved
@@ -446,21 +446,12 @@
 	while ($count<16)
 	{
 	?>
-<<<<<<< HEAD
-	<div class='wrapper' <?php if ($count==14) echo 'onclick="MoreCategories(\'less\');"'; elseif ($count==15) echo 'onclick="MoreCategories(\'more\');"'; else echo 'onclick="LoadProducts('.$count.');"';?> id='catdiv<?php echo $count;?>'>
-		<img class='imgwrapper' <?php if ($count==14) echo 'src="img/arrow-prev-top.png"'; if ($count==15) echo 'src="img/arrow-next-top.png"';?> width="98%" id='catimg<?php echo $count;?>'/>
-		<div class='description'>
-			<div class='description_content' id='catdesc<?php echo $count;?>'></div>
-		</div>
-	</div>
-=======
 			<div class='wrapper' <?php if ($count==14) echo 'onclick="MoreCategories(\'less\');"'; else if ($count==15) echo 'onclick="MoreCategories(\'more\');"'; else echo 'onclick="LoadProducts('.$count.');"';?> id='catdiv<?php echo $count;?>'>
 				<img class='imgwrapper' <?php if ($count==14) echo 'src="img/arrow-prev-top.png"'; if ($count==15) echo 'src="img/arrow-next-top.png"';?> width="98%" id='catimg<?php echo $count;?>'/>
 				<div class='description'>
 					<div class='description_content' id='catdesc<?php echo $count;?>'></div>
 				</div>
 			</div>
->>>>>>> 0738e0e7
 	<?php
     $count++;
 	}
