--- conflicted
+++ resolved
@@ -675,12 +675,8 @@
 			<a onclick="Customer();"><?php echo $langs->trans("Customer"); ?></a>
 			</div>
 			<div class="topnav-right">
-<<<<<<< HEAD
+				<div class="login_block_other">
 				<input type="text" id="search" name="search" onkeyup="Search2(<?php echo $keyCodeForEnter; ?>);"  placeholder="<?php echo $langs->trans("Search"); ?>" autofocus>
-=======
-				<div class="login_block_other">
-				<input type="text" id="search" name="search" onkeyup="Search2();"  placeholder="<?php echo $langs->trans("Search"); ?>" autofocus>
->>>>>>> 33f51f6b
 				<a onclick="ClearSearch();"><span class="fa fa-backspace"></span></a>
 				<a onclick="window.location.href='<?php echo DOL_URL_ROOT; ?>';"><span class="fas fa-home"></span></a>
 				<a onclick="FullScreen();"><span class="fa fa-expand-arrows-alt"></span></a>
