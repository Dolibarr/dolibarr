<?php
/* Copyright (C) 2018	Andreu Bisquerra	<jove@bisquerra.com>
 * Copyright (C) 2019	Josep Lluís Amador	<joseplluis@lliuretic.cat>
 *
 * This program is free software; you can redistribute it and/or modify
 * it under the terms of the GNU General Public License as published by
 * the Free Software Foundation; either version 3 of the License, or
 * (at your option) any later version.
 *
 * This program is distributed in the hope that it will be useful,
 * but WITHOUT ANY WARRANTY; without even the implied warranty of
 * MERCHANTABILITY or FITNESS FOR A PARTICULAR PURPOSE.  See the
 * GNU General Public License for more details.
 *
 * You should have received a copy of the GNU General Public License
 * along with this program. If not, see <https://www.gnu.org/licenses/>.
 */

/**
 *	\file       htdocs/takepos/takepos.php
 *	\ingroup    takepos
 *	\brief      Main TakePOS screen
 */

/**
 *	\file       htdocs/takepos/takepos.php
 *	\ingroup    takepos
 *	\brief      Main TakePOS screen
 */

//if (! defined('NOREQUIREUSER'))	define('NOREQUIREUSER','1');	// Not disabled cause need to load personalized language
//if (! defined('NOREQUIREDB'))		define('NOREQUIREDB','1');		// Not disabled cause need to load personalized language
//if (! defined('NOREQUIRESOC'))		define('NOREQUIRESOC','1');
//if (! defined('NOREQUIRETRAN'))		define('NOREQUIRETRAN','1');
<<<<<<< HEAD
if (!defined('NOCSRFCHECK'))		define('NOCSRFCHECK', '1');
if (!defined('NOTOKENRENEWAL'))	define('NOTOKENRENEWAL', '1');
if (!defined('NOREQUIREMENU'))		define('NOREQUIREMENU', '1');
if (!defined('NOREQUIREHTML'))		define('NOREQUIREHTML', '1');
if (!defined('NOREQUIREAJAX'))		define('NOREQUIREAJAX', '1');
=======
if (! defined('NOCSRFCHECK'))		define('NOCSRFCHECK', '1');
if (! defined('NOTOKENRENEWAL'))	define('NOTOKENRENEWAL', '1');
if (! defined('NOREQUIREMENU'))		define('NOREQUIREMENU', '1');
if (! defined('NOREQUIREHTML'))		define('NOREQUIREHTML', '1');
if (! defined('NOREQUIREAJAX'))		define('NOREQUIREAJAX', '1');
>>>>>>> 5e3698b0

require '../main.inc.php'; // Load $user and permissions
require_once DOL_DOCUMENT_ROOT.'/core/class/html.formother.class.php';
require_once DOL_DOCUMENT_ROOT.'/categories/class/categorie.class.php';
require_once DOL_DOCUMENT_ROOT.'/compta/facture/class/facture.class.php';
require_once DOL_DOCUMENT_ROOT.'/core/class/hookmanager.class.php';

<<<<<<< HEAD
$place = (GETPOST('place', 'int') > 0 ? GETPOST('place', 'int') : 0); // $place is id of table for Ba or Restaurant
$action = GETPOST('action', 'alpha');
$setterminal = GETPOST('setterminal', 'int');

if ($setterminal > 0)
{
	$_SESSION["takeposterminal"] = $setterminal;
}
=======
$place = (GETPOST('place', 'int') > 0 ? GETPOST('place', 'int') : 0);   // $place is id of table for Ba or Restaurant
$action = GETPOST('action', 'alpha');
$setterminal = GETPOST('setterminal', 'int');

if ($setterminal>0)
{
	$_SESSION["takeposterminal"]=$setterminal;
}

$_SESSION["urlfrom"]='/takepos/takepos.php';
>>>>>>> 5e3698b0

$_SESSION["urlfrom"] = '/takepos/takepos.php';

$langs->loadLangs(array("bills", "orders", "commercial", "cashdesk", "receiptprinter"));

$categorie = new Categorie($db);

$maxcategbydefaultforthisdevice = 16;
$maxproductbydefaultforthisdevice = 32;
if ($conf->browser->layout == 'phone')
{
    $maxcategbydefaultforthisdevice = 8;
    $maxproductbydefaultforthisdevice = 16;
	//REDIRECT TO BASIC LAYOUT IF TERMINAL SELECTED AND BASIC MOBILE LAYOUT ENABLED
	if ($_SESSION["takeposterminal"] != "" && $conf->global->TAKEPOS_PHONE_BASIC_LAYOUT == 1)
	{
		$_SESSION["basiclayout"] = 1;
		header("Location: phone.php?mobilepage=invoice");
		exit;
	}
}
$MAXCATEG = (empty($conf->global->TAKEPOS_NB_MAXCATEG) ? $maxcategbydefaultforthisdevice : $conf->global->TAKEPOS_NB_MAXCATEG);
$MAXPRODUCT = (empty($conf->global->TAKEPOS_NB_MAXPRODUCT) ? $maxproductbydefaultforthisdevice : $conf->global->TAKEPOS_NB_MAXPRODUCT);

$categorie = new Categorie($db);

$maxcategbydefaultforthisdevice=16;
$maxproductbydefaultforthisdevice=32;
if ($conf->browser->layout == 'phone')
{
    $maxcategbydefaultforthisdevice=8;
    $maxproductbydefaultforthisdevice=16;
}
$MAXCATEG = (empty($conf->global->TAKEPOS_NB_MAXCATEG)?$maxcategbydefaultforthisdevice:$conf->global->TAKEPOS_NB_MAXCATEG);
$MAXPRODUCT = (empty($conf->global->TAKEPOS_NB_MAXPRODUCT)?$maxproductbydefaultforthisdevice:$conf->global->TAKEPOS_NB_MAXPRODUCT);


/*
 * View
 */

// Title
$title = 'TakePOS - Dolibarr '.DOL_VERSION;
if (!empty($conf->global->MAIN_APPLICATION_TITLE)) $title = 'TakePOS - '.$conf->global->MAIN_APPLICATION_TITLE;
$head = '<meta name="apple-mobile-web-app-title" content="TakePOS"/>
<meta name="apple-mobile-web-app-capable" content="yes">
<meta name="mobile-web-app-capable" content="yes">
<meta name="viewport" content="width=device-width, initial-scale=1.0, maximum-scale=1.0, user-scalable=no"/>';
top_htmlhead($head, $title, $disablejs, $disablehead, $arrayofjs, $arrayofcss);

?>
<link rel="stylesheet" href="css/pos.css">
<link rel="stylesheet" href="css/colorbox.css" type="text/css" media="screen" />
<script type="text/javascript" src="js/jquery.colorbox-min.js"></script>	<!-- TODO It seems we don't need this -->
<script language="javascript">
<?php
<<<<<<< HEAD
$categories = $categorie->get_full_arbo('product', (($conf->global->TAKEPOS_ROOT_CATEGORY_ID > 0) ? $conf->global->TAKEPOS_ROOT_CATEGORY_ID : 0), 1);
=======
$categories = $categorie->get_full_arbo('product', (($conf->global->TAKEPOS_ROOT_CATEGORY_ID > 0)?$conf->global->TAKEPOS_ROOT_CATEGORY_ID:0), 1);
>>>>>>> 5e3698b0


// Search root category to know its level
//$conf->global->TAKEPOS_ROOT_CATEGORY_ID=0;
<<<<<<< HEAD
$levelofrootcategory = 0;
if ($conf->global->TAKEPOS_ROOT_CATEGORY_ID > 0)
{
    foreach ($categories as $key => $categorycursor)
=======
$levelofrootcategory=0;
if ($conf->global->TAKEPOS_ROOT_CATEGORY_ID > 0)
{
    foreach($categories as $key => $categorycursor)
>>>>>>> 5e3698b0
    {
        if ($categorycursor['id'] == $conf->global->TAKEPOS_ROOT_CATEGORY_ID)
        {
            $levelofrootcategory = $categorycursor['level'];
            break;
        }
    }
}
$levelofmaincategories = $levelofrootcategory + 1;

$maincategories = array();
$subcategories = array();
<<<<<<< HEAD
foreach ($categories as $key => $categorycursor)
=======
foreach($categories as $key => $categorycursor)
>>>>>>> 5e3698b0
{
    if ($categorycursor['level'] == $levelofmaincategories)
    {
        $maincategories[$key] = $categorycursor;
    }
    else
    {
        $subcategories[$key] = $categorycursor;
    }
}

sort($maincategories);
sort($subcategories);
?>

var categories = <?php echo json_encode($maincategories); ?>;
var subcategories = <?php echo json_encode($subcategories); ?>;

var currentcat;
var pageproducts=0;
var pagecategories=0;
var pageactions=0;
<<<<<<< HEAD
var place="<?php echo $place; ?>";
=======
var place="<?php echo $place;?>";
>>>>>>> 5e3698b0
var editaction="qty";
var editnumber="";

/*
var app = this;
app.hasKeyboard = false;
this.keyboardPress = function() {
    app.hasKeyboard = true;
    $(window).unbind("keyup", app.keyboardPress);
    localStorage.hasKeyboard = true;
    console.log("has keyboard!")
}
$(window).on("keyup", app.keyboardPress)
if(localStorage.hasKeyboard) {
    app.hasKeyboard = true;
    $(window).unbind("keyup", app.keyboardPress);
    console.log("has keyboard from localStorage")
}
*/

function ClearSearch() {
	console.log("ClearSearch");
	$("#search").val('');
	<?php if ($conf->browser->layout == 'classic') { ?>
	setFocusOnSearchField();
	<?php } ?>
}

// Set the focus on search field but only on desktop. On tablet or smartphone, we don't to avoid to have the keyboard open automatically
function setFocusOnSearchField() {
	console.log("Call setFocusOnSearchField in page takepos.php");
	<?php if ($conf->browser->layout == 'classic') { ?>
		console.log("has keyboard from localStorage, so we can force focus on search field");
		$("#search").focus();
	<?php } ?>
}

function PrintCategories(first) {
	console.log("PrintCategories");
	for (i = 0; i < <?php echo ($MAXCATEG - 2); ?>; i++) {
		if (typeof (categories[parseInt(i)+parseInt(first)]) == "undefined")
		{
			$("#catdivdesc"+i).hide();
			$("#catdesc"+i).text("");
			$("#catimg"+i).attr("src","genimg/empty.png");
			$("#catwatermark"+i).hide();
<<<<<<< HEAD
			$("#catdiv"+i).attr('class', 'wrapper divempty');
=======
>>>>>>> 5e3698b0
			continue;
		}
		$("#catdivdesc"+i).show();
		$("#catdesc"+i).text(categories[parseInt(i)+parseInt(first)]['label']);
        $("#catimg"+i).attr("src","genimg/index.php?query=cat&id="+categories[parseInt(i)+parseInt(first)]['rowid']);
        $("#catdiv"+i).data("rowid",categories[parseInt(i)+parseInt(first)]['rowid']);
<<<<<<< HEAD
		$("#catdiv"+i).attr('class', 'wrapper');
=======
>>>>>>> 5e3698b0
		$("#catwatermark"+i).show();
	}
}

function MoreCategories(moreorless) {
	console.log("MoreCategories moreorless="+moreorless+" pagecategories="+pagecategories);
	if (moreorless=="more") {
		$('#catimg15').animate({opacity: '0.5'}, 1);
		$('#catimg15').animate({opacity: '1'}, 100);
		pagecategories=pagecategories+1;
	}
	if (moreorless=="less") {
		$('#catimg14').animate({opacity: '0.5'}, 1);
		$('#catimg14').animate({opacity: '1'}, 100);
		if (pagecategories==0) return; //Return if no less pages
		pagecategories=pagecategories-1;
	}
	if (typeof (categories[<?php echo ($MAXCATEG - 2); ?> * pagecategories] && moreorless=="more") == "undefined"){ // Return if no more pages
		pagecategories=pagecategories-1;
		return;
	}
	for (i = 0; i < <?php echo ($MAXCATEG - 2); ?>; i++) {
		if (typeof (categories[i+(<?php echo ($MAXCATEG - 2); ?> * pagecategories)]) == "undefined") {
			$("#catdivdesc"+i).hide();
			$("#catdesc"+i).text("");
			$("#catimg"+i).attr("src","genimg/empty.png");
			$("#catwatermark"+i).hide();
			continue;
		}
		$("#catdivdesc"+i).show();
		$("#catdesc"+i).text(categories[i+(<?php echo ($MAXCATEG - 2); ?> * pagecategories)]['label']);
        $("#catimg"+i).attr("src","genimg/index.php?query=cat&id="+categories[i+(<?php echo ($MAXCATEG - 2); ?> * pagecategories)]['rowid']);
        $("#catdiv"+i).data("rowid",categories[i+(<?php echo ($MAXCATEG - 2); ?> * pagecategories)]['rowid']);
		$("#catwatermark"+i).show();
	}

	ClearSearch();
}

<<<<<<< HEAD
// LoadProducts
function LoadProducts(position, issubcat) {
=======
function LoadProducts(position, issubcat=false) {
>>>>>>> 5e3698b0
	console.log("LoadProducts");
	var maxproduct = <?php echo ($MAXPRODUCT - 2); ?>;

	$('#catimg'+position).animate({opacity: '0.5'}, 1);
	$('#catimg'+position).animate({opacity: '1'}, 100);
	if (issubcat==true) currentcat=$('#prodiv'+position).data('rowid');
	else currentcat=$('#catdiv'+position).data('rowid');
    if (currentcat == undefined) return;
	pageproducts=0;
	ishow=0; //product to show counter

	jQuery.each(subcategories, function(i, val) {
		if (currentcat==val.fk_parent) {
			$("#prodivdesc"+ishow).show();
			$("#prodesc"+ishow).text(val.label);
			$("#proimg"+ishow).attr("src","genimg/index.php?query=cat&id="+val.rowid);
			$("#prodiv"+ishow).data("rowid",val.rowid);
			$("#prodiv"+ishow).data("iscat",1);
			$("#prowatermark"+ishow).show();
			ishow++;
		}
	});

	idata=0; //product data counter
<<<<<<< HEAD
	$.getJSON('<?php echo DOL_URL_ROOT ?>/takepos/ajax/ajax.php?action=getProducts&category='+currentcat, function(data) {
		console.log("Call ajax.php (in LoadProducts) to get Products of category "+currentcat+" then loop on result to fill image thumbs");
		console.log(data);
		while (ishow < maxproduct) {
			//console.log("ishow"+ishow+" idata="+idata);
			console.log(data[idata]);
			if (typeof (data[idata]) == "undefined") {
				$("#prodivdesc"+ishow).hide();
				$("#prodesc"+ishow).text("");
				$("#proimg"+ishow).attr("title","");
				$("#proimg"+ishow).attr("src","genimg/empty.png");
				$("#prodiv"+ishow).data("rowid","");
				$("#prodiv"+ishow).attr("class","wrapper2 divempty");
=======
	$.getJSON('./ajax.php?action=getProducts&category='+currentcat, function(data) {
		console.log("Call ajax.php (in LoadProducts) to get Products of category "+currentcat);

		while (ishow < maxproduct) {
			//console.log("ishow"+ishow+" idata="+idata);
			//console.log(data[idata]);
			if (typeof (data[idata]) == "undefined") {
				$("#prodivdesc"+ishow).hide();
				$("#prodesc"+ishow).text("");
				$("#proimg"+ishow).attr("src","genimg/empty.png");
				$("#prodiv"+ishow).data("rowid","");
>>>>>>> 5e3698b0
				$("#prowatermark"+ishow).hide();
				ishow++; //Next product to show after print data product
			}
			else if ((data[idata]['status']) == "1") {		// Only show products with status=1 (for sell)
<<<<<<< HEAD
				var titlestring = '<?php echo dol_escape_js($langs->transnoentities('Ref').': '); ?>'+data[idata]['ref'];
				$("#prodivdesc"+ishow).show();
				$("#prodesc"+ishow).text(data[parseInt(idata)]['label']);
				$("#proimg"+ishow).attr("title", titlestring);
				$("#proimg"+ishow).attr("src", "genimg/index.php?query=pro&id="+data[idata]['id']);
				$("#prodiv"+ishow).data("rowid", data[idata]['id']);
				$("#prodiv"+ishow).data("iscat", 0);
				$("#prodiv"+ishow).attr("class","wrapper2");
=======
				$("#prodivdesc"+ishow).show();
				$("#prodesc"+ishow).text(data[parseInt(idata)]['label']);
				$("#proimg"+ishow).attr("src","genimg/index.php?query=pro&id="+data[idata]['id']);
				$("#prodiv"+ishow).data("rowid",data[idata]['id']);
				$("#prodiv"+ishow).data("iscat",0);
>>>>>>> 5e3698b0
				$("#prowatermark"+ishow).hide();
				ishow++; //Next product to show after print data product
			}
			//console.log("Hide the prowatermark for ishow="+ishow);
			idata++; //Next data everytime
		}
	});

	ClearSearch();
}

function MoreProducts(moreorless) {
	console.log("MoreProducts");
	var maxproduct = <?php echo ($MAXPRODUCT - 2); ?>;

	if (moreorless=="more"){
		$('#proimg31').animate({opacity: '0.5'}, 1);
		$('#proimg31').animate({opacity: '1'}, 100);
		pageproducts=pageproducts+1;
	}
	if (moreorless=="less"){
		$('#proimg30').animate({opacity: '0.5'}, 1);
		$('#proimg30').animate({opacity: '1'}, 100);
		if (pageproducts==0) return; //Return if no less pages
		pageproducts=pageproducts-1;
	}
<<<<<<< HEAD
	$.getJSON('<?php echo DOL_URL_ROOT ?>/takepos/ajax/ajax.php?action=getProducts&category='+currentcat, function(data) {
=======
	$.getJSON('./ajax.php?action=getProducts&category='+currentcat, function(data) {
>>>>>>> 5e3698b0
		console.log("Call ajax.php (in MoreProducts) to get Products of category "+currentcat);

		if (typeof (data[(maxproduct * pageproducts)]) == "undefined" && moreorless=="more"){ // Return if no more pages
			pageproducts=pageproducts-1;
			return;
		}
		idata=<?php echo ($MAXPRODUCT - 2); ?> * pageproducts; //product data counter
		ishow=0; //product to show counter

		while (ishow < maxproduct) {
			if (typeof (data[idata]) == "undefined") {
				$("#prodivdesc"+ishow).hide();
				$("#prodesc"+ishow).text("");
				$("#proimg"+ishow).attr("src","genimg/empty.png");
				$("#prodiv"+ishow).data("rowid","");
				ishow++; //Next product to show after print data product
			}
			else if ((data[idata]['status']) == "1") {
				//Only show products with status=1 (for sell)
				$("#prodivdesc"+ishow).show();
				$("#prodesc"+ishow).text(data[parseInt(idata)]['label']);
				$("#proimg"+ishow).attr("src","genimg/index.php?query=pro&id="+data[idata]['id']);
				$("#prodiv"+ishow).data("rowid",data[idata]['id']);
				$("#prodiv"+ishow).data("iscat",0);
				ishow++; //Next product to show after print data product
			}
			$("#prowatermark"+ishow).hide();
			idata++; //Next data everytime
		}
	});

	ClearSearch();
}

function ClickProduct(position) {
	console.log("ClickProduct");
    $('#proimg'+position).animate({opacity: '0.5'}, 1);
	$('#proimg'+position).animate({opacity: '1'}, 100);
	if ($('#prodiv'+position).data('iscat')==1){
		console.log("Click on a category at position "+position);
		LoadProducts(position, true);
	}
	else{
		idproduct=$('#prodiv'+position).data('rowid');
		console.log("Click on product at position "+position+" for idproduct "+idproduct);
		if (idproduct=="") return;
		// Call page invoice.php to generate the section with product lines
		$("#poslines").load("invoice.php?action=addline&place="+place+"&idproduct="+idproduct, function() {
			//$('#poslines').scrollTop($('#poslines')[0].scrollHeight);
		});
	}

	ClearSearch();
}

function deleteline() {
	console.log("Delete line");
	$("#poslines").load("invoice.php?action=deleteline&place="+place+"&idline="+selectedline, function() {
		//$('#poslines').scrollTop($('#poslines')[0].scrollHeight);
	});
	ClearSearch();
<<<<<<< HEAD
}

function Customer() {
	console.log("Open box to select the thirdparty place="+place);
	$.colorbox({href:"../societe/list.php?contextpage=poslist&nomassaction=1&place="+place, width:"90%", height:"80%", transition:"none", iframe:"true", title:"<?php echo $langs->trans("Customer"); ?>"});
}

function History()
{
    console.log("Open box to select the history");
    $.colorbox({href:"../compta/facture/list.php?contextpage=poslist", width:"90%", height:"80%", transition:"none", iframe:"true", title:"<?php echo $langs->trans("History"); ?>"});
}

function CloseBill() {
	invoiceid = $("#invoiceid").val();
	console.log("Open popup to enter payment on invoiceid="+invoiceid);
	$.colorbox({href:"pay.php?place="+place+"&invoiceid="+invoiceid, width:"80%", height:"90%", transition:"none", iframe:"true", title:""});
}

function Floors() {
	console.log("Open box to select floor");
	$.colorbox({href:"floors.php?place="+place, width:"90%", height:"90%", transition:"none", iframe:"true", title:"<?php echo $langs->trans("Floors"); ?>"});
}

function FreeZone() {
	console.log("Open box to enter a free product");
	$.colorbox({href:"freezone.php?action=freezone&place="+place, onClosed: function () { Refresh(); },width:"80%", height:"30%", transition:"none", iframe:"true", title:"<?php echo $langs->trans("FreeZone"); ?>"});
}

function TakeposOrderNotes() {
	console.log("Open box to order notes");
	$.colorbox({href:"freezone.php?action=addnote&place="+place+"&idline="+selectedline, onClosed: function () { Refresh(); },width:"80%", height:"30%", transition:"none", iframe:"true", title:"<?php echo $langs->trans("OrderNotes"); ?>"});
}

=======
}

function Customer() {
	console.log("Open box to select the thirdparty place="+place);
	$.colorbox({href:"../societe/list.php?contextpage=poslist&nomassaction=1&place="+place, width:"90%", height:"80%", transition:"none", iframe:"true", title:"<?php echo $langs->trans("Customer");?>"});
}

function History()
{
    console.log("Open box to select the history");
    $.colorbox({href:"../compta/facture/list.php?contextpage=poslist", width:"90%", height:"80%", transition:"none", iframe:"true", title:"<?php echo $langs->trans("History");?>"});
}

function CloseBill() {
	invoiceid = $("#invoiceid").val();
	console.log("Open popup to enter payment on invoiceid="+invoiceid);
	$.colorbox({href:"pay.php?place="+place+"&invoiceid="+invoiceid, width:"80%", height:"90%", transition:"none", iframe:"true", title:""});
}

function Floors() {
	console.log("Open box to select floor");
	$.colorbox({href:"floors.php?place="+place, width:"90%", height:"90%", transition:"none", iframe:"true", title:"<?php echo $langs->trans("Floors");?>"});
}

function FreeZone() {
	console.log("Open box to enter a free product");
	$.colorbox({href:"freezone.php?action=freezone&place="+place, onClosed: function () { Refresh(); },width:"80%", height:"30%", transition:"none", iframe:"true", title:"<?php echo $langs->trans("FreeZone");?>"});
}

function TakeposOrderNotes() {
	console.log("Open box to order notes");
	$.colorbox({href:"freezone.php?action=addnote&place="+place+"&idline="+selectedline, onClosed: function () { Refresh(); },width:"80%", height:"30%", transition:"none", iframe:"true", title:"<?php echo $langs->trans("OrderNotes");?>"});
}

>>>>>>> 5e3698b0
function Refresh() {
	console.log("Refresh");
	$("#poslines").load("invoice.php?place="+place, function() {
		//$('#poslines').scrollTop($('#poslines')[0].scrollHeight);
	});
}

function New() {
	// If we go here,it means $conf->global->TAKEPOS_BAR_RESTAURANT is not defined
	console.log("New with place = <?php echo $place; ?>, js place="+place);
	var r = confirm('<?php echo ($place > 0 ? $langs->transnoentitiesnoconv("ConfirmDeletionOfThisPOSSale") : $langs->transnoentitiesnoconv("ConfirmDiscardOfThisPOSSale")); ?>');
	if (r == true) {
    	$("#poslines").load("invoice.php?action=delete&place="+place, function() {
    		//$('#poslines').scrollTop($('#poslines')[0].scrollHeight);
    	});
		ClearSearch();
	}
}

function Search2() {
<<<<<<< HEAD
	console.log("Search2 Call ajax search to replace products");
	pageproducts=0;
	jQuery(".wrapper2 .catwatermark").hide();
	$.getJSON('<?php echo DOL_URL_ROOT ?>/takepos/ajax/ajax.php?action=search&term='+$('#search').val(), function(data) {
=======
	console.log("Search2");
	pageproducts=0;
	jQuery(".wrapper2 .catwatermark").hide();
	$.getJSON('./ajax.php?action=search&term='+$('#search').val(), function(data) {
>>>>>>> 5e3698b0
		for (i = 0; i < <?php echo $MAXPRODUCT ?>; i++) {
			if (typeof (data[i]) == "undefined"){
				$("#prodesc"+i).text("");
				$("#proimg"+i).attr("src","genimg/empty.png");
                $("#prodiv"+i).data("rowid","");
				continue;
			}
<<<<<<< HEAD
			var titlestring = '<?php echo dol_escape_js($langs->transnoentities('Ref').': '); ?>'+data[i]['ref'];
			$("#prodesc"+i).text(data[i]['label']);
			$("#prodivdesc"+i).show();
			$("#proimg"+i).attr("title", titlestring);
			$("#proimg"+i).attr("src", "genimg/?query=pro&id="+data[i]['rowid']);
			$("#prodiv"+i).data("rowid", data[i]['rowid']);
			$("#prodiv"+i).data("iscat", 0);
=======
			$("#prodesc"+i).text(data[parseInt(i)]['label']);
			$("#prodivdesc"+i).show();
			$("#proimg"+i).attr("src","genimg/?query=pro&id="+data[i]['rowid']);
			$("#prodiv"+i).data("rowid",data[i]['rowid']);
			$("#prodiv"+i).data("iscat",0);
>>>>>>> 5e3698b0
		}
	});
}

function Edit(number) {

	if (typeof(selectedtext) == "undefined") return;	// We click on an action on the number pad but there is no line selected

    var text=selectedtext+"<br> ";

    if (number=='c'){
        editnumber="";
        Refresh();
        return;
    }
    else if (number=='qty'){
    	console.log("Edit "+number);
        if (editaction=='qty' && editnumber!=""){
            $("#poslines").load("invoice.php?action=updateqty&place="+place+"&idline="+selectedline+"&number="+editnumber, function() {
                editnumber="";
                //$('#poslines').scrollTop($('#poslines')[0].scrollHeight);
                $("#qty").html("<?php echo $langs->trans("Qty"); ?>");
            });

            setFocusOnSearchField();
            return;
        }
        else {
            editaction="qty";
        }
    }
    else if (number=='p'){
    	console.log("Edit "+number);
        if (editaction=='p' && editnumber!=""){
            $("#poslines").load("invoice.php?action=updateprice&place="+place+"&idline="+selectedline+"&number="+editnumber, function() {
                editnumber="";
                //$('#poslines').scrollTop($('#poslines')[0].scrollHeight);
                $("#price").html("<?php echo $langs->trans("Price"); ?>");
            });

            ClearSearch();
            return;
        }
        else {
            editaction="p";
        }
    }
    else if (number=='r'){
    	console.log("Edit "+number);
        if (editaction=='r' && editnumber!=""){
            $("#poslines").load("invoice.php?action=updatereduction&place="+place+"&idline="+selectedline+"&number="+editnumber, function() {
                editnumber="";
                //$('#poslines').scrollTop($('#poslines')[0].scrollHeight);
                $("#reduction").html("<?php echo $langs->trans("ReductionShort"); ?>");
            });

            ClearSearch();
            return;
        }
        else {
            editaction="r";
        }
    }
    else {
        editnumber=editnumber+number;
    }
    if (editaction=='qty'){
        text=text+"<?php echo $langs->trans("Modify")." -> ".$langs->trans("Qty").": "; ?>";
        $("#qty").html("OK");
        $("#price").html("<?php echo $langs->trans("Price"); ?>");
        $("#reduction").html("<?php echo $langs->trans("ReductionShort"); ?>");
    }
    if (editaction=='p'){
        text=text+"<?php echo $langs->trans("Modify")." -> ".$langs->trans("Price").": "; ?>";
        $("#qty").html("<?php echo $langs->trans("Qty"); ?>");
        $("#price").html("OK");
        $("#reduction").html("<?php echo $langs->trans("ReductionShort"); ?>");
    }
    if (editaction=='r'){
        text=text+"<?php echo $langs->trans("Modify")." -> ".$langs->trans("ReductionShort").": "; ?>";
        $("#qty").html("<?php echo $langs->trans("Qty"); ?>");
        $("#price").html("<?php echo $langs->trans("Price"); ?>");
        $("#reduction").html("OK");
    }
    $('#'+selectedline).find("td:first").html(text+editnumber);
}

function TakeposPrintingOrder(){
	console.log("TakeposPrintingOrder");
	$("#poslines").load("invoice.php?action=order&place="+place, function() {
		//$('#poslines').scrollTop($('#poslines')[0].scrollHeight);
	});
}

function TakeposPrintingTemp(){
	console.log("TakeposPrintingTemp");
	$("#poslines").load("invoice.php?action=temp&place="+place, function() {
		//$('#poslines').scrollTop($('#poslines')[0].scrollHeight);
	});
}

function OpenDrawer(){
	console.log("OpenDrawer");
	$.ajax({
		type: "POST",
		url: 'http://<?php print $conf->global->TAKEPOS_PRINT_SERVER;?>:8111/print',
		data: "opendrawer"
	});
}

function DolibarrOpenDrawer() {
	console.log("DolibarrOpenDrawer");
	$.ajax({
		type: "GET",
		url: "<?php print dol_buildpath('/takepos/ajax/ajax.php', 1).'?action=opendrawer&term='.$_SESSION["takeposterminal"]; ?>",
	});
}

function MoreActions(totalactions){
	if (pageactions==0){
		pageactions=1;
		for (i = 0; i <= totalactions; i++){
			if (i<9) $("#action"+i).hide();
			else $("#action"+i).show();
		}
	}
	else if (pageactions==1){
		pageactions=0;
		for (i = 0; i <= totalactions; i++){
			if (i<9) $("#action"+i).show();
			else $("#action"+i).hide();
		}
	}
}

<<<<<<< HEAD
// Popup to select the terminal to use
=======
>>>>>>> 5e3698b0
function TerminalsDialog()
{
    jQuery("#dialog-info").dialog({
	    resizable: false,
<<<<<<< HEAD
	    height: <?php echo 180 + round($conf->global->TAKEPOS_NUM_TERMINALS / 3 * 20); ?>,
	    width: <?php echo ($conf->dol_optimize_smallscreen ? 316 : 400); ?>,
	    modal: true,
	    buttons: {
			'<?php echo dol_escape_js($langs->trans("Terminal")) ?> 1': function() {
=======
	    height:220,
	    width:400,
	    modal: true,
	    buttons: {
			Terminal1: function() {
>>>>>>> 5e3698b0
				location.href='takepos.php?setterminal=1';
			}
			<?php
			for ($i = 2; $i <= $conf->global->TAKEPOS_NUM_TERMINALS; $i++)
			{
<<<<<<< HEAD
				print ",
				'".dol_escape_js($langs->trans("Terminal"))." ".$i."': function() {
=======
				print "
				,
				Terminal".$i.": function() {
>>>>>>> 5e3698b0
					location.href='takepos.php?setterminal=".$i."';
				}
				";
			}
			?>
	    }
	});
}

<<<<<<< HEAD
function DirectPayment(){
	console.log("DirectPayment");
	$("#poslines").load("invoice.php?place"+place+"&action=valid&pay=<?php echo $langs->trans("cash"); ?>", function() {
	});
}

=======
>>>>>>> 5e3698b0
$( document ).ready(function() {
    PrintCategories(0);
	LoadProducts(0);
	Refresh();
	<?php
	//IF NO TERMINAL SELECTED
<<<<<<< HEAD
	if ($_SESSION["takeposterminal"] == "")
	{
		if ($conf->global->TAKEPOS_NUM_TERMINALS == "1") $_SESSION["takeposterminal"] = 1;
=======
	if ($_SESSION["takeposterminal"]=="")
	{
		if ($conf->global->TAKEPOS_NUM_TERMINALS=="1") $_SESSION["takeposterminal"]=1;
>>>>>>> 5e3698b0
		else print "TerminalsDialog();";
	}
	?>
});
</script>

<<<<<<< HEAD
<body class="bodytakepos" style="overflow: hidden;">
<?php
if ($conf->global->TAKEPOS_NUM_TERMINALS != "1" && $_SESSION["takeposterminal"] == "") print '<div id="dialog-info" title="TakePOS">'.$langs->trans('TerminalSelect').'</div>';
=======
<body style="overflow: hidden; background-color:#D1D1D1;">
<?php
if ($conf->global->TAKEPOS_NUM_TERMINALS!="1" && $_SESSION["takeposterminal"]=="") print '<div id="dialog-info" title="TakePOS">'.$langs->trans('TerminalSelect').'</div>';
>>>>>>> 5e3698b0
?>
<div class="container">
	<div class="row1">

		<div id="poslines" class="div1">
		</div>

		<div class="div2">
			<button type="button" class="calcbutton" onclick="Edit(7);">7</button>
			<button type="button" class="calcbutton" onclick="Edit(8);">8</button>
			<button type="button" class="calcbutton" onclick="Edit(9);">9</button>
			<button type="button" id="qty" class="calcbutton2" onclick="Edit('qty');"><?php echo $langs->trans("Qty"); ?></button>
			<button type="button" class="calcbutton" onclick="Edit(4);">4</button>
			<button type="button" class="calcbutton" onclick="Edit(5);">5</button>
			<button type="button" class="calcbutton" onclick="Edit(6);">6</button>
			<button type="button" id="price" class="calcbutton2" onclick="Edit('p');"><?php echo $langs->trans("Price"); ?></button>
			<button type="button" class="calcbutton" onclick="Edit(1);">1</button>
			<button type="button" class="calcbutton" onclick="Edit(2);">2</button>
			<button type="button" class="calcbutton" onclick="Edit(3);">3</button>
			<button type="button" id="reduction" class="calcbutton2" onclick="Edit('r');"><?php echo $langs->trans("ReductionShort"); ?></button>
			<button type="button" class="calcbutton" onclick="Edit(0);">0</button>
			<button type="button" class="calcbutton" onclick="Edit('.');">.</button>
			<button type="button" class="calcbutton poscolorblue" onclick="Edit('c');">C</button>
			<button type="button" class="calcbutton2 poscolordelete" id="delete" onclick="deleteline();"><span class="fa fa-trash"></span></button>
		</div>

<?php

// TakePOS setup check
$sql = "SELECT code, libelle FROM ".MAIN_DB_PREFIX."c_paiement";
<<<<<<< HEAD
$sql .= " WHERE entity IN (".getEntity('c_paiement').")";
$sql .= " AND active = 1";
$sql .= " ORDER BY libelle";

$resql = $db->query($sql);
$paiementsModes = array();
if ($resql) {
	while ($obj = $db->fetch_object($resql)) {
        $paycode = $obj->code;
        if ($paycode == 'LIQ') $paycode = 'CASH';
        if ($paycode == 'CHQ') $paycode = 'CHEQUE';

		$constantforkey = "CASHDESK_ID_BANKACCOUNT_".$paycode.$_SESSION["takeposterminal"];
		//var_dump($constantforkey.' '.$conf->global->$constantforkey);
		if (!empty($conf->global->$constantforkey) && $conf->global->$constantforkey > 0) array_push($paiementsModes, $obj);
	}
}

if (empty($paiementsModes)) {
	$langs->load('errors');
	setEventMessages($langs->trans("ErrorModuleSetupNotComplete", $langs->transnoentitiesnoconv("TakePOS")), null, 'errors');
	setEventMessages($langs->trans("ProblemIsInSetupOfTerminal").' '.$_SESSION["takeposterminal"], null, 'errors');
=======
$sql.= " WHERE entity IN (".getEntity('c_paiement').")";
$sql.= " AND active = 1";
$sql.= " ORDER BY libelle";

$resql = $db->query($sql);
$paiementsModes = array();
if ($resql){
	while ($obj = $db->fetch_object($resql)){
        $paycode = $obj->code;
        if ($paycode == 'LIQ') $paycode = 'CASH';
        if ($paycode == 'CB')  $paycode = 'CARD';
        if ($paycode == 'CHQ') $paycode = 'CHEQUE';

		$accountname="CASHDESK_ID_BANKACCOUNT_".$paycode.$_SESSION["takeposterminal"];
		if (! empty($conf->global->$accountname) && $conf->global->$accountname > 0) array_push($paiementsModes, $obj);
	}
}
if (empty($paiementsModes)) {
	$langs->load('errors');
	setEventMessages($langs->trans("ErrorModuleSetupNotComplete", $langs->transnoentitiesnoconv("TakePOS")), null, 'errors');
>>>>>>> 5e3698b0
}
if (count($maincategories) == 0) {
	setEventMessages($langs->trans("TakeposNeedsCategories"), null, 'errors');
}
// User menu and external TakePOS modules
$menus = array();
<<<<<<< HEAD
$r = 0;

if (empty($conf->global->TAKEPOS_BAR_RESTAURANT))
{
    $menus[$r++] = array('title'=>'<span class="fa fa-layer-group paddingrightonly"></span><div class="trunc">'.$langs->trans("New").'</div>', 'action'=>'New();');
=======
$r=0;

if (empty($conf->global->TAKEPOS_BAR_RESTAURANT))
{
    $menus[$r++]=array('title'=>'<span class="fa fa-layer-group paddingrightonly"></span><div class="trunc">'.$langs->trans("New").'</div>', 'action'=>'New();');
>>>>>>> 5e3698b0
}
else
{
    // BAR RESTAURANT specific menu
<<<<<<< HEAD
    $menus[$r++] = array('title'=>'<span class="fa fa-layer-group paddingrightonly"></span><div class="trunc">'.$langs->trans("Place").'</div>', 'action'=>'Floors();');
}

$menus[$r++] = array('title'=>'<span class="far fa-building paddingrightonly"></span><div class="trunc">'.$langs->trans("Customer").'</div>', 'action'=>'Customer();');
$menus[$r++] = array('title'=>'<span class="fa fa-history paddingrightonly"></span><div class="trunc">'.$langs->trans("History").'</div>', 'action'=>'History();');
$menus[$r++] = array('title'=>'<span class="fa fa-cube paddingrightonly"></span><div class="trunc">'.$langs->trans("FreeZone").'</div>', 'action'=>'FreeZone();');
$menus[$r++] = array('title'=>'<span class="far fa-money-bill-alt paddingrightonly"></span><div class="trunc">'.$langs->trans("Payment").'</div>', 'action'=>'CloseBill();');

if ($conf->global->TAKEPOS_DIRECT_PAYMENT) {
	$menus[$r++] = array('title'=>'<span class="far fa-money-bill-alt paddingrightonly"></span><div class="trunc">'.$langs->trans("DirectPayment").'</div>', 'action'=>'DirectPayment();');
}
=======
    $menus[$r++]=array('title'=>'<span class="fa fa-layer-group paddingrightonly"></span><div class="trunc">'.$langs->trans("Place").'</div>', 'action'=>'Floors();');
}

$menus[$r++]=array('title'=>'<span class="far fa-building paddingrightonly"></span><div class="trunc">'.$langs->trans("Customer").'</div>', 'action'=>'Customer();');
$menus[$r++]=array('title'=>'<span class="fa fa-history paddingrightonly"></span><div class="trunc">'.$langs->trans("History").'</div>', 'action'=>'History();');
$menus[$r++]=array('title'=>'<span class="fa fa-cube paddingrightonly"></span><div class="trunc">'.$langs->trans("FreeZone").'</div>', 'action'=>'FreeZone();');
$menus[$r++]=array('title'=>'<span class="far fa-money-bill-alt paddingrightonly"></span><div class="trunc">'.$langs->trans("Payment").'</div>', 'action'=>'CloseBill();');
>>>>>>> 5e3698b0

// BAR RESTAURANT specific menu
if ($conf->global->TAKEPOS_BAR_RESTAURANT)
{
	if ($conf->global->TAKEPOS_ORDER_PRINTERS)
	{
		$menus[$r++]=array('title'=>$langs->trans("Order"), 'action'=>'TakeposPrintingOrder();');
	}
	//add temp ticket button
	if ($conf->global->TAKEPOS_BAR_RESTAURANT)
	{
<<<<<<< HEAD
	    if ($conf->global->TAKEPOSCONNECTOR) {
			$menus[$r++]=array('title'=>'<span class="fa fa-receipt paddingrightonly"></span><div class="trunc">'.$langs->trans("Receipt").'</div>','action'=>'TakeposPrinting(placeid);');
		} else {
			$menus[$r++]=array('title'=>'<span class="fa fa-receipt paddingrightonly"></span><div class="trunc">'.$langs->trans("Receipt").'</div>','action'=>'Print(placeid);');
		}
=======
	    if ($conf->global->TAKEPOSCONNECTOR) $menus[$r++]=array('title'=>'<span class="fa fa-receipt paddingrightonly"></span><div class="trunc">'.$langs->trans("Receipt").'</div>','action'=>'TakeposPrinting(placeid);');
	    else $menus[$r++]=array('title'=>'<span class="fa fa-receipt paddingrightonly"></span><div class="trunc">'.$langs->trans("Receipt").'</div>','action'=>'Print(placeid);');
>>>>>>> 5e3698b0
	}
	if ($conf->global->TAKEPOSCONNECTOR && $conf->global->TAKEPOS_ORDER_NOTES==1)
	{
	    $menus[$r++]=array('title'=>'<span class="fa fa-receipt paddingrightonly"></span><div class="trunc">'.$langs->trans("OrderNotes").'</div>', 'action'=>'TakeposOrderNotes();');
	}
}

if ($conf->global->TAKEPOSCONNECTOR) {
    $menus[$r++]=array('title'=>'<span class="fa fa-receipt paddingrightonly"></span><div class="trunc">'.$langs->trans("DOL_OPEN_DRAWER").'</div>', 'action'=>'OpenDrawer();');
<<<<<<< HEAD
}
if ($conf->global->TAKEPOS_DOLIBARR_PRINTER) {
    $menus[$r++] = array(
		'title' => '<span class="fa fa-receipt paddingrightonly"></span><div class="trunc">'.$langs->trans("DOL_OPEN_DRAWER").'</div>',
		'action' => 'DolibarrOpenDrawer();',
	);
=======
>>>>>>> 5e3698b0
}

$hookmanager->initHooks(array('takeposfrontend'));
$reshook=$hookmanager->executeHooks('ActionButtons');
if (!empty($reshook)) {
    $menus[$r++]=$reshook;
}

if ($r % 3 == 2) $menus[$r++]=array('title'=>'', 'style'=>'visibility: hidden;');

$menus[$r++]=array('title'=>'<span class="fa fa-home paddingrightonly"></span><div class="trunc">'.$langs->trans("BackOffice").'</div>', 'action'=>'window.open(\''.(DOL_URL_ROOT ? DOL_URL_ROOT : '/').'\', \'_backoffice\');');
$menus[$r++]=array('title'=>'<span class="fa fa-sign-out-alt paddingrightonly"></span><div class="trunc">'.$langs->trans("Logout").'</div>', 'action'=>'window.location.href=\''.DOL_URL_ROOT.'/user/logout.php\';');

?>
		<!-- Show buttons -->
		<div class="div3">
		<?php
        $i = 0;
        foreach($menus as $menu)
        {
        	$i++;
        	if (count($menus) > 9 and $i == 9)
        	{
        		echo '<button style="'.$menu['style'].'" type="button" id="actionnext" class="actionbutton" onclick="MoreActions('.count($menus).');">'.$langs->trans("Next").'</button>';
        		echo '<button style="display: none;" type="button" id="action'.$i.'" class="actionbutton" onclick="'.$menu['action'].'">'.$menu['title'].'</button>';
        	}
<<<<<<< HEAD
            elseif ($i > 9) echo '<button style="display: none;" type="button" id="action'.$i.'" class="actionbutton" onclick="'.$menu['action'].'">'.$menu['title'].'</button>';
=======
            elseif ($i>9) echo '<button style="display: none;" type="button" id="action'.$i.'" class="actionbutton" onclick="'.$menu['action'].'">'.$menu['title'].'</button>';
>>>>>>> 5e3698b0
            else echo '<button style="'.$menu['style'].'" type="button" id="action'.$i.'" class="actionbutton" onclick="'.$menu['action'].'">'.$menu['title'].'</button>';
        }

        print '<!-- Show the search input text -->'."\n";
        print '<div class="margintoponly">';
<<<<<<< HEAD
		print '<input type="text" id="search" name="search" onkeyup="Search2();" style="width:80%;font-size: 150%;" placeholder="'.$langs->trans("Search").'" autofocus> ';
		print '<a class="marginleftonly hideonsmartphone" onclick="ClearSearch();">'.img_picto('', 'searchclear').'</a>';
		print '</div>';
        ?>
=======
		print '<input type="text" id="search" name="search" onkeyup="Search2();" style="width:80%;width:calc(100% - 41px);font-size: 150%;" placeholder="'.$langs->trans("Search").'" autofocus> ';
		print '<a class="marginleftonly hideonsmartphone" onclick="ClearSearch();">'.img_picto('', 'searchclear').'</a>';
		print '</div>';
?>
>>>>>>> 5e3698b0
		</div>
	</div>

	<div class="row2">

		<!--  Show categories -->
		<div class="div4">
	<?php
<<<<<<< HEAD
	$count = 0;
	while ($count < $MAXCATEG)
	{
	    ?>
			<div class="wrapper" <?php if ($count == ($MAXCATEG - 2)) echo 'onclick="MoreCategories(\'less\');"'; elseif ($count == ($MAXCATEG - 1)) echo 'onclick="MoreCategories(\'more\');"'; else echo 'onclick="LoadProducts('.$count.');"'; ?> id="catdiv<?php echo $count; ?>">
				<?php
				if ($count == ($MAXCATEG - 2)) {
				    //echo '<img class="imgwrapper" src="img/arrow-prev-top.png" height="100%" id="catimg'.$count.'" />';
				    echo '<span class="fa fa-chevron-left centerinmiddle" style="font-size: 5em;"></span>';
				}
				elseif ($count == ($MAXCATEG - 1)) {
=======
	$count=0;
	while ($count < $MAXCATEG)
	{
	?>
			<div class="wrapper" <?php if ($count==($MAXCATEG-2)) echo 'onclick="MoreCategories(\'less\');"'; elseif ($count==($MAXCATEG-1)) echo 'onclick="MoreCategories(\'more\');"'; else echo 'onclick="LoadProducts('.$count.');"';?> id="catdiv<?php echo $count;?>">
				<?php
				if ($count==($MAXCATEG-2)) {
				    //echo '<img class="imgwrapper" src="img/arrow-prev-top.png" height="100%" id="catimg'.$count.'" />';
				    echo '<span class="fa fa-chevron-left centerinmiddle" style="font-size: 5em;"></span>';
				}
				elseif ($count==($MAXCATEG-1)) {
>>>>>>> 5e3698b0
				    //echo '<img class="imgwrapper" src="img/arrow-next-top.png" height="100%" id="catimg'.$count.'" />';
				    echo '<span class="fa fa-chevron-right centerinmiddle" style="font-size: 5em;"></span>';
				}
				else
				{
				    echo '<img class="imgwrapper" height="100%" id="catimg'.$count.'" />';
				}
				?>
<<<<<<< HEAD
				<?php if ($count != ($MAXCATEG - 2) && $count != ($MAXCATEG - 1)) { ?>
				<div class="description" id="catdivdesc<?php echo $count; ?>">
					<div class="description_content" id="catdesc<?php echo $count; ?>"></div>
				</div>
				<?php } ?>
				<div class="catwatermark" id='catwatermark<?php echo $count; ?>'>...</div>
=======
				<?php if ($count!=($MAXCATEG-2) && $count!=($MAXCATEG-1)) { ?>
				<div class="description" id="catdivdesc<?php echo $count;?>">
					<div class="description_content" id="catdesc<?php echo $count;?>"></div>
				</div>
				<?php } ?>
				<div class="catwatermark" id='catwatermark<?php echo $count;?>'>+</div>
>>>>>>> 5e3698b0
			</div>
	    <?php
        $count++;
	}
	?>
		</div>

	    <!--  Show product -->
		<div class="div5">
    <?php
<<<<<<< HEAD
    $count = 0;
    while ($count < $MAXPRODUCT)
    {
        ?>
    			<div class="wrapper2" id='prodiv<?php echo $count; ?>' <?php if ($count == ($MAXPRODUCT - 2)) {?> onclick="MoreProducts('less');" <?php } if ($count == ($MAXPRODUCT - 1)) {?> onclick="MoreProducts('more');" <?php } else echo 'onclick="ClickProduct('.$count.');"'; ?>>
    				<?php
    				if ($count == ($MAXPRODUCT - 2)) {
    				    //echo '<img class="imgwrapper" src="img/arrow-prev-top.png" height="100%" id="proimg'.$count.'" />';
    				    echo '<span class="fa fa-chevron-left centerinmiddle" style="font-size: 5em;"></span>';
    				}
    				elseif ($count == ($MAXPRODUCT - 1)) {
=======
    $count=0;
    while ($count < $MAXPRODUCT)
    {
    ?>
    			<div class="wrapper2" id='prodiv<?php echo $count;?>' <?php if ($count==($MAXPRODUCT-2)) {?> onclick="MoreProducts('less');" <?php } if ($count==($MAXPRODUCT-1)) {?> onclick="MoreProducts('more');" <?php } else echo 'onclick="ClickProduct('.$count.');"';?>>
    				<?php
    				if ($count==($MAXPRODUCT-2)) {
    				    //echo '<img class="imgwrapper" src="img/arrow-prev-top.png" height="100%" id="proimg'.$count.'" />';
    				    echo '<span class="fa fa-chevron-left centerinmiddle" style="font-size: 5em;"></span>';
    				}
    				elseif ($count==($MAXPRODUCT-1)) {
>>>>>>> 5e3698b0
    				    //echo '<img class="imgwrapper" src="img/arrow-next-top.png" height="100%" id="proimg'.$count.'" />';
    				    echo '<span class="fa fa-chevron-right centerinmiddle" style="font-size: 5em;"></span>';
    				}
    				else
    				{
<<<<<<< HEAD
    				    echo '<img class="imgwrapper" height="100%" title="" id="proimg'.$count.'">';
    				}
    				?>
					<?php if ($count != ($MAXPRODUCT - 2) && $count != ($MAXPRODUCT - 1)) { ?>
    				<div class="description" id="prodivdesc<?php echo $count; ?>">
    					<div class="description_content" id="prodesc<?php echo $count; ?>"></div>
    				</div>
    				<?php } ?>
    				<div class="catwatermark" id='prowatermark<?php echo $count; ?>'>...</div>
    			</div>
        <?php
=======
    				    echo '<img class="imgwrapper" height="100%" id="proimg'.$count.'" />';
    				}
    				?>
					<?php if ($count!=($MAXPRODUCT-2) && $count!=($MAXPRODUCT-1)) { ?>
    				<div class="description" id="prodivdesc<?php echo $count;?>">
    					<div class="description_content" id="prodesc<?php echo $count;?>"></div>
    				</div>
    				<?php } ?>
    				<div class="catwatermark" id='prowatermark<?php echo $count;?>'>+</div>
    			</div>
    <?php
>>>>>>> 5e3698b0
        $count++;
    }
    ?>
		</div>
	</div>
</div>
</body>
<?php

llxFooter();

$db->close();<|MERGE_RESOLUTION|>--- conflicted
+++ resolved
@@ -22,29 +22,15 @@
  *	\brief      Main TakePOS screen
  */
 
-/**
- *	\file       htdocs/takepos/takepos.php
- *	\ingroup    takepos
- *	\brief      Main TakePOS screen
- */
-
 //if (! defined('NOREQUIREUSER'))	define('NOREQUIREUSER','1');	// Not disabled cause need to load personalized language
 //if (! defined('NOREQUIREDB'))		define('NOREQUIREDB','1');		// Not disabled cause need to load personalized language
 //if (! defined('NOREQUIRESOC'))		define('NOREQUIRESOC','1');
 //if (! defined('NOREQUIRETRAN'))		define('NOREQUIRETRAN','1');
-<<<<<<< HEAD
 if (!defined('NOCSRFCHECK'))		define('NOCSRFCHECK', '1');
 if (!defined('NOTOKENRENEWAL'))	define('NOTOKENRENEWAL', '1');
 if (!defined('NOREQUIREMENU'))		define('NOREQUIREMENU', '1');
 if (!defined('NOREQUIREHTML'))		define('NOREQUIREHTML', '1');
 if (!defined('NOREQUIREAJAX'))		define('NOREQUIREAJAX', '1');
-=======
-if (! defined('NOCSRFCHECK'))		define('NOCSRFCHECK', '1');
-if (! defined('NOTOKENRENEWAL'))	define('NOTOKENRENEWAL', '1');
-if (! defined('NOREQUIREMENU'))		define('NOREQUIREMENU', '1');
-if (! defined('NOREQUIREHTML'))		define('NOREQUIREHTML', '1');
-if (! defined('NOREQUIREAJAX'))		define('NOREQUIREAJAX', '1');
->>>>>>> 5e3698b0
 
 require '../main.inc.php'; // Load $user and permissions
 require_once DOL_DOCUMENT_ROOT.'/core/class/html.formother.class.php';
@@ -52,7 +38,6 @@
 require_once DOL_DOCUMENT_ROOT.'/compta/facture/class/facture.class.php';
 require_once DOL_DOCUMENT_ROOT.'/core/class/hookmanager.class.php';
 
-<<<<<<< HEAD
 $place = (GETPOST('place', 'int') > 0 ? GETPOST('place', 'int') : 0); // $place is id of table for Ba or Restaurant
 $action = GETPOST('action', 'alpha');
 $setterminal = GETPOST('setterminal', 'int');
@@ -61,18 +46,6 @@
 {
 	$_SESSION["takeposterminal"] = $setterminal;
 }
-=======
-$place = (GETPOST('place', 'int') > 0 ? GETPOST('place', 'int') : 0);   // $place is id of table for Ba or Restaurant
-$action = GETPOST('action', 'alpha');
-$setterminal = GETPOST('setterminal', 'int');
-
-if ($setterminal>0)
-{
-	$_SESSION["takeposterminal"]=$setterminal;
-}
-
-$_SESSION["urlfrom"]='/takepos/takepos.php';
->>>>>>> 5e3698b0
 
 $_SESSION["urlfrom"] = '/takepos/takepos.php';
 
@@ -97,18 +70,6 @@
 $MAXCATEG = (empty($conf->global->TAKEPOS_NB_MAXCATEG) ? $maxcategbydefaultforthisdevice : $conf->global->TAKEPOS_NB_MAXCATEG);
 $MAXPRODUCT = (empty($conf->global->TAKEPOS_NB_MAXPRODUCT) ? $maxproductbydefaultforthisdevice : $conf->global->TAKEPOS_NB_MAXPRODUCT);
 
-$categorie = new Categorie($db);
-
-$maxcategbydefaultforthisdevice=16;
-$maxproductbydefaultforthisdevice=32;
-if ($conf->browser->layout == 'phone')
-{
-    $maxcategbydefaultforthisdevice=8;
-    $maxproductbydefaultforthisdevice=16;
-}
-$MAXCATEG = (empty($conf->global->TAKEPOS_NB_MAXCATEG)?$maxcategbydefaultforthisdevice:$conf->global->TAKEPOS_NB_MAXCATEG);
-$MAXPRODUCT = (empty($conf->global->TAKEPOS_NB_MAXPRODUCT)?$maxproductbydefaultforthisdevice:$conf->global->TAKEPOS_NB_MAXPRODUCT);
-
 
 /*
  * View
@@ -129,26 +90,15 @@
 <script type="text/javascript" src="js/jquery.colorbox-min.js"></script>	<!-- TODO It seems we don't need this -->
 <script language="javascript">
 <?php
-<<<<<<< HEAD
 $categories = $categorie->get_full_arbo('product', (($conf->global->TAKEPOS_ROOT_CATEGORY_ID > 0) ? $conf->global->TAKEPOS_ROOT_CATEGORY_ID : 0), 1);
-=======
-$categories = $categorie->get_full_arbo('product', (($conf->global->TAKEPOS_ROOT_CATEGORY_ID > 0)?$conf->global->TAKEPOS_ROOT_CATEGORY_ID:0), 1);
->>>>>>> 5e3698b0
 
 
 // Search root category to know its level
 //$conf->global->TAKEPOS_ROOT_CATEGORY_ID=0;
-<<<<<<< HEAD
 $levelofrootcategory = 0;
 if ($conf->global->TAKEPOS_ROOT_CATEGORY_ID > 0)
 {
     foreach ($categories as $key => $categorycursor)
-=======
-$levelofrootcategory=0;
-if ($conf->global->TAKEPOS_ROOT_CATEGORY_ID > 0)
-{
-    foreach($categories as $key => $categorycursor)
->>>>>>> 5e3698b0
     {
         if ($categorycursor['id'] == $conf->global->TAKEPOS_ROOT_CATEGORY_ID)
         {
@@ -161,11 +111,7 @@
 
 $maincategories = array();
 $subcategories = array();
-<<<<<<< HEAD
 foreach ($categories as $key => $categorycursor)
-=======
-foreach($categories as $key => $categorycursor)
->>>>>>> 5e3698b0
 {
     if ($categorycursor['level'] == $levelofmaincategories)
     {
@@ -188,11 +134,7 @@
 var pageproducts=0;
 var pagecategories=0;
 var pageactions=0;
-<<<<<<< HEAD
 var place="<?php echo $place; ?>";
-=======
-var place="<?php echo $place;?>";
->>>>>>> 5e3698b0
 var editaction="qty";
 var editnumber="";
 
@@ -239,20 +181,14 @@
 			$("#catdesc"+i).text("");
 			$("#catimg"+i).attr("src","genimg/empty.png");
 			$("#catwatermark"+i).hide();
-<<<<<<< HEAD
 			$("#catdiv"+i).attr('class', 'wrapper divempty');
-=======
->>>>>>> 5e3698b0
 			continue;
 		}
 		$("#catdivdesc"+i).show();
 		$("#catdesc"+i).text(categories[parseInt(i)+parseInt(first)]['label']);
         $("#catimg"+i).attr("src","genimg/index.php?query=cat&id="+categories[parseInt(i)+parseInt(first)]['rowid']);
         $("#catdiv"+i).data("rowid",categories[parseInt(i)+parseInt(first)]['rowid']);
-<<<<<<< HEAD
 		$("#catdiv"+i).attr('class', 'wrapper');
-=======
->>>>>>> 5e3698b0
 		$("#catwatermark"+i).show();
 	}
 }
@@ -292,12 +228,8 @@
 	ClearSearch();
 }
 
-<<<<<<< HEAD
 // LoadProducts
 function LoadProducts(position, issubcat) {
-=======
-function LoadProducts(position, issubcat=false) {
->>>>>>> 5e3698b0
 	console.log("LoadProducts");
 	var maxproduct = <?php echo ($MAXPRODUCT - 2); ?>;
 
@@ -322,7 +254,6 @@
 	});
 
 	idata=0; //product data counter
-<<<<<<< HEAD
 	$.getJSON('<?php echo DOL_URL_ROOT ?>/takepos/ajax/ajax.php?action=getProducts&category='+currentcat, function(data) {
 		console.log("Call ajax.php (in LoadProducts) to get Products of category "+currentcat+" then loop on result to fill image thumbs");
 		console.log(data);
@@ -336,24 +267,10 @@
 				$("#proimg"+ishow).attr("src","genimg/empty.png");
 				$("#prodiv"+ishow).data("rowid","");
 				$("#prodiv"+ishow).attr("class","wrapper2 divempty");
-=======
-	$.getJSON('./ajax.php?action=getProducts&category='+currentcat, function(data) {
-		console.log("Call ajax.php (in LoadProducts) to get Products of category "+currentcat);
-
-		while (ishow < maxproduct) {
-			//console.log("ishow"+ishow+" idata="+idata);
-			//console.log(data[idata]);
-			if (typeof (data[idata]) == "undefined") {
-				$("#prodivdesc"+ishow).hide();
-				$("#prodesc"+ishow).text("");
-				$("#proimg"+ishow).attr("src","genimg/empty.png");
-				$("#prodiv"+ishow).data("rowid","");
->>>>>>> 5e3698b0
 				$("#prowatermark"+ishow).hide();
 				ishow++; //Next product to show after print data product
 			}
 			else if ((data[idata]['status']) == "1") {		// Only show products with status=1 (for sell)
-<<<<<<< HEAD
 				var titlestring = '<?php echo dol_escape_js($langs->transnoentities('Ref').': '); ?>'+data[idata]['ref'];
 				$("#prodivdesc"+ishow).show();
 				$("#prodesc"+ishow).text(data[parseInt(idata)]['label']);
@@ -362,13 +279,6 @@
 				$("#prodiv"+ishow).data("rowid", data[idata]['id']);
 				$("#prodiv"+ishow).data("iscat", 0);
 				$("#prodiv"+ishow).attr("class","wrapper2");
-=======
-				$("#prodivdesc"+ishow).show();
-				$("#prodesc"+ishow).text(data[parseInt(idata)]['label']);
-				$("#proimg"+ishow).attr("src","genimg/index.php?query=pro&id="+data[idata]['id']);
-				$("#prodiv"+ishow).data("rowid",data[idata]['id']);
-				$("#prodiv"+ishow).data("iscat",0);
->>>>>>> 5e3698b0
 				$("#prowatermark"+ishow).hide();
 				ishow++; //Next product to show after print data product
 			}
@@ -395,11 +305,7 @@
 		if (pageproducts==0) return; //Return if no less pages
 		pageproducts=pageproducts-1;
 	}
-<<<<<<< HEAD
 	$.getJSON('<?php echo DOL_URL_ROOT ?>/takepos/ajax/ajax.php?action=getProducts&category='+currentcat, function(data) {
-=======
-	$.getJSON('./ajax.php?action=getProducts&category='+currentcat, function(data) {
->>>>>>> 5e3698b0
 		console.log("Call ajax.php (in MoreProducts) to get Products of category "+currentcat);
 
 		if (typeof (data[(maxproduct * pageproducts)]) == "undefined" && moreorless=="more"){ // Return if no more pages
@@ -461,7 +367,6 @@
 		//$('#poslines').scrollTop($('#poslines')[0].scrollHeight);
 	});
 	ClearSearch();
-<<<<<<< HEAD
 }
 
 function Customer() {
@@ -496,42 +401,6 @@
 	$.colorbox({href:"freezone.php?action=addnote&place="+place+"&idline="+selectedline, onClosed: function () { Refresh(); },width:"80%", height:"30%", transition:"none", iframe:"true", title:"<?php echo $langs->trans("OrderNotes"); ?>"});
 }
 
-=======
-}
-
-function Customer() {
-	console.log("Open box to select the thirdparty place="+place);
-	$.colorbox({href:"../societe/list.php?contextpage=poslist&nomassaction=1&place="+place, width:"90%", height:"80%", transition:"none", iframe:"true", title:"<?php echo $langs->trans("Customer");?>"});
-}
-
-function History()
-{
-    console.log("Open box to select the history");
-    $.colorbox({href:"../compta/facture/list.php?contextpage=poslist", width:"90%", height:"80%", transition:"none", iframe:"true", title:"<?php echo $langs->trans("History");?>"});
-}
-
-function CloseBill() {
-	invoiceid = $("#invoiceid").val();
-	console.log("Open popup to enter payment on invoiceid="+invoiceid);
-	$.colorbox({href:"pay.php?place="+place+"&invoiceid="+invoiceid, width:"80%", height:"90%", transition:"none", iframe:"true", title:""});
-}
-
-function Floors() {
-	console.log("Open box to select floor");
-	$.colorbox({href:"floors.php?place="+place, width:"90%", height:"90%", transition:"none", iframe:"true", title:"<?php echo $langs->trans("Floors");?>"});
-}
-
-function FreeZone() {
-	console.log("Open box to enter a free product");
-	$.colorbox({href:"freezone.php?action=freezone&place="+place, onClosed: function () { Refresh(); },width:"80%", height:"30%", transition:"none", iframe:"true", title:"<?php echo $langs->trans("FreeZone");?>"});
-}
-
-function TakeposOrderNotes() {
-	console.log("Open box to order notes");
-	$.colorbox({href:"freezone.php?action=addnote&place="+place+"&idline="+selectedline, onClosed: function () { Refresh(); },width:"80%", height:"30%", transition:"none", iframe:"true", title:"<?php echo $langs->trans("OrderNotes");?>"});
-}
-
->>>>>>> 5e3698b0
 function Refresh() {
 	console.log("Refresh");
 	$("#poslines").load("invoice.php?place="+place, function() {
@@ -552,17 +421,10 @@
 }
 
 function Search2() {
-<<<<<<< HEAD
 	console.log("Search2 Call ajax search to replace products");
 	pageproducts=0;
 	jQuery(".wrapper2 .catwatermark").hide();
 	$.getJSON('<?php echo DOL_URL_ROOT ?>/takepos/ajax/ajax.php?action=search&term='+$('#search').val(), function(data) {
-=======
-	console.log("Search2");
-	pageproducts=0;
-	jQuery(".wrapper2 .catwatermark").hide();
-	$.getJSON('./ajax.php?action=search&term='+$('#search').val(), function(data) {
->>>>>>> 5e3698b0
 		for (i = 0; i < <?php echo $MAXPRODUCT ?>; i++) {
 			if (typeof (data[i]) == "undefined"){
 				$("#prodesc"+i).text("");
@@ -570,7 +432,6 @@
                 $("#prodiv"+i).data("rowid","");
 				continue;
 			}
-<<<<<<< HEAD
 			var titlestring = '<?php echo dol_escape_js($langs->transnoentities('Ref').': '); ?>'+data[i]['ref'];
 			$("#prodesc"+i).text(data[i]['label']);
 			$("#prodivdesc"+i).show();
@@ -578,13 +439,6 @@
 			$("#proimg"+i).attr("src", "genimg/?query=pro&id="+data[i]['rowid']);
 			$("#prodiv"+i).data("rowid", data[i]['rowid']);
 			$("#prodiv"+i).data("iscat", 0);
-=======
-			$("#prodesc"+i).text(data[parseInt(i)]['label']);
-			$("#prodivdesc"+i).show();
-			$("#proimg"+i).attr("src","genimg/?query=pro&id="+data[i]['rowid']);
-			$("#prodiv"+i).data("rowid",data[i]['rowid']);
-			$("#prodiv"+i).data("iscat",0);
->>>>>>> 5e3698b0
 		}
 	});
 }
@@ -720,40 +574,23 @@
 	}
 }
 
-<<<<<<< HEAD
 // Popup to select the terminal to use
-=======
->>>>>>> 5e3698b0
 function TerminalsDialog()
 {
     jQuery("#dialog-info").dialog({
 	    resizable: false,
-<<<<<<< HEAD
 	    height: <?php echo 180 + round($conf->global->TAKEPOS_NUM_TERMINALS / 3 * 20); ?>,
 	    width: <?php echo ($conf->dol_optimize_smallscreen ? 316 : 400); ?>,
 	    modal: true,
 	    buttons: {
 			'<?php echo dol_escape_js($langs->trans("Terminal")) ?> 1': function() {
-=======
-	    height:220,
-	    width:400,
-	    modal: true,
-	    buttons: {
-			Terminal1: function() {
->>>>>>> 5e3698b0
 				location.href='takepos.php?setterminal=1';
 			}
 			<?php
 			for ($i = 2; $i <= $conf->global->TAKEPOS_NUM_TERMINALS; $i++)
 			{
-<<<<<<< HEAD
 				print ",
 				'".dol_escape_js($langs->trans("Terminal"))." ".$i."': function() {
-=======
-				print "
-				,
-				Terminal".$i.": function() {
->>>>>>> 5e3698b0
 					location.href='takepos.php?setterminal=".$i."';
 				}
 				";
@@ -763,45 +600,30 @@
 	});
 }
 
-<<<<<<< HEAD
 function DirectPayment(){
 	console.log("DirectPayment");
 	$("#poslines").load("invoice.php?place"+place+"&action=valid&pay=<?php echo $langs->trans("cash"); ?>", function() {
 	});
 }
 
-=======
->>>>>>> 5e3698b0
 $( document ).ready(function() {
     PrintCategories(0);
 	LoadProducts(0);
 	Refresh();
 	<?php
 	//IF NO TERMINAL SELECTED
-<<<<<<< HEAD
 	if ($_SESSION["takeposterminal"] == "")
 	{
 		if ($conf->global->TAKEPOS_NUM_TERMINALS == "1") $_SESSION["takeposterminal"] = 1;
-=======
-	if ($_SESSION["takeposterminal"]=="")
-	{
-		if ($conf->global->TAKEPOS_NUM_TERMINALS=="1") $_SESSION["takeposterminal"]=1;
->>>>>>> 5e3698b0
 		else print "TerminalsDialog();";
 	}
 	?>
 });
 </script>
 
-<<<<<<< HEAD
 <body class="bodytakepos" style="overflow: hidden;">
 <?php
 if ($conf->global->TAKEPOS_NUM_TERMINALS != "1" && $_SESSION["takeposterminal"] == "") print '<div id="dialog-info" title="TakePOS">'.$langs->trans('TerminalSelect').'</div>';
-=======
-<body style="overflow: hidden; background-color:#D1D1D1;">
-<?php
-if ($conf->global->TAKEPOS_NUM_TERMINALS!="1" && $_SESSION["takeposterminal"]=="") print '<div id="dialog-info" title="TakePOS">'.$langs->trans('TerminalSelect').'</div>';
->>>>>>> 5e3698b0
 ?>
 <div class="container">
 	<div class="row1">
@@ -832,7 +654,6 @@
 
 // TakePOS setup check
 $sql = "SELECT code, libelle FROM ".MAIN_DB_PREFIX."c_paiement";
-<<<<<<< HEAD
 $sql .= " WHERE entity IN (".getEntity('c_paiement').")";
 $sql .= " AND active = 1";
 $sql .= " ORDER BY libelle";
@@ -855,52 +676,21 @@
 	$langs->load('errors');
 	setEventMessages($langs->trans("ErrorModuleSetupNotComplete", $langs->transnoentitiesnoconv("TakePOS")), null, 'errors');
 	setEventMessages($langs->trans("ProblemIsInSetupOfTerminal").' '.$_SESSION["takeposterminal"], null, 'errors');
-=======
-$sql.= " WHERE entity IN (".getEntity('c_paiement').")";
-$sql.= " AND active = 1";
-$sql.= " ORDER BY libelle";
-
-$resql = $db->query($sql);
-$paiementsModes = array();
-if ($resql){
-	while ($obj = $db->fetch_object($resql)){
-        $paycode = $obj->code;
-        if ($paycode == 'LIQ') $paycode = 'CASH';
-        if ($paycode == 'CB')  $paycode = 'CARD';
-        if ($paycode == 'CHQ') $paycode = 'CHEQUE';
-
-		$accountname="CASHDESK_ID_BANKACCOUNT_".$paycode.$_SESSION["takeposterminal"];
-		if (! empty($conf->global->$accountname) && $conf->global->$accountname > 0) array_push($paiementsModes, $obj);
-	}
-}
-if (empty($paiementsModes)) {
-	$langs->load('errors');
-	setEventMessages($langs->trans("ErrorModuleSetupNotComplete", $langs->transnoentitiesnoconv("TakePOS")), null, 'errors');
->>>>>>> 5e3698b0
 }
 if (count($maincategories) == 0) {
 	setEventMessages($langs->trans("TakeposNeedsCategories"), null, 'errors');
 }
 // User menu and external TakePOS modules
 $menus = array();
-<<<<<<< HEAD
 $r = 0;
 
 if (empty($conf->global->TAKEPOS_BAR_RESTAURANT))
 {
     $menus[$r++] = array('title'=>'<span class="fa fa-layer-group paddingrightonly"></span><div class="trunc">'.$langs->trans("New").'</div>', 'action'=>'New();');
-=======
-$r=0;
-
-if (empty($conf->global->TAKEPOS_BAR_RESTAURANT))
-{
-    $menus[$r++]=array('title'=>'<span class="fa fa-layer-group paddingrightonly"></span><div class="trunc">'.$langs->trans("New").'</div>', 'action'=>'New();');
->>>>>>> 5e3698b0
 }
 else
 {
     // BAR RESTAURANT specific menu
-<<<<<<< HEAD
     $menus[$r++] = array('title'=>'<span class="fa fa-layer-group paddingrightonly"></span><div class="trunc">'.$langs->trans("Place").'</div>', 'action'=>'Floors();');
 }
 
@@ -912,15 +702,6 @@
 if ($conf->global->TAKEPOS_DIRECT_PAYMENT) {
 	$menus[$r++] = array('title'=>'<span class="far fa-money-bill-alt paddingrightonly"></span><div class="trunc">'.$langs->trans("DirectPayment").'</div>', 'action'=>'DirectPayment();');
 }
-=======
-    $menus[$r++]=array('title'=>'<span class="fa fa-layer-group paddingrightonly"></span><div class="trunc">'.$langs->trans("Place").'</div>', 'action'=>'Floors();');
-}
-
-$menus[$r++]=array('title'=>'<span class="far fa-building paddingrightonly"></span><div class="trunc">'.$langs->trans("Customer").'</div>', 'action'=>'Customer();');
-$menus[$r++]=array('title'=>'<span class="fa fa-history paddingrightonly"></span><div class="trunc">'.$langs->trans("History").'</div>', 'action'=>'History();');
-$menus[$r++]=array('title'=>'<span class="fa fa-cube paddingrightonly"></span><div class="trunc">'.$langs->trans("FreeZone").'</div>', 'action'=>'FreeZone();');
-$menus[$r++]=array('title'=>'<span class="far fa-money-bill-alt paddingrightonly"></span><div class="trunc">'.$langs->trans("Payment").'</div>', 'action'=>'CloseBill();');
->>>>>>> 5e3698b0
 
 // BAR RESTAURANT specific menu
 if ($conf->global->TAKEPOS_BAR_RESTAURANT)
@@ -932,16 +713,11 @@
 	//add temp ticket button
 	if ($conf->global->TAKEPOS_BAR_RESTAURANT)
 	{
-<<<<<<< HEAD
 	    if ($conf->global->TAKEPOSCONNECTOR) {
 			$menus[$r++]=array('title'=>'<span class="fa fa-receipt paddingrightonly"></span><div class="trunc">'.$langs->trans("Receipt").'</div>','action'=>'TakeposPrinting(placeid);');
 		} else {
 			$menus[$r++]=array('title'=>'<span class="fa fa-receipt paddingrightonly"></span><div class="trunc">'.$langs->trans("Receipt").'</div>','action'=>'Print(placeid);');
 		}
-=======
-	    if ($conf->global->TAKEPOSCONNECTOR) $menus[$r++]=array('title'=>'<span class="fa fa-receipt paddingrightonly"></span><div class="trunc">'.$langs->trans("Receipt").'</div>','action'=>'TakeposPrinting(placeid);');
-	    else $menus[$r++]=array('title'=>'<span class="fa fa-receipt paddingrightonly"></span><div class="trunc">'.$langs->trans("Receipt").'</div>','action'=>'Print(placeid);');
->>>>>>> 5e3698b0
 	}
 	if ($conf->global->TAKEPOSCONNECTOR && $conf->global->TAKEPOS_ORDER_NOTES==1)
 	{
@@ -951,15 +727,12 @@
 
 if ($conf->global->TAKEPOSCONNECTOR) {
     $menus[$r++]=array('title'=>'<span class="fa fa-receipt paddingrightonly"></span><div class="trunc">'.$langs->trans("DOL_OPEN_DRAWER").'</div>', 'action'=>'OpenDrawer();');
-<<<<<<< HEAD
 }
 if ($conf->global->TAKEPOS_DOLIBARR_PRINTER) {
     $menus[$r++] = array(
 		'title' => '<span class="fa fa-receipt paddingrightonly"></span><div class="trunc">'.$langs->trans("DOL_OPEN_DRAWER").'</div>',
 		'action' => 'DolibarrOpenDrawer();',
 	);
-=======
->>>>>>> 5e3698b0
 }
 
 $hookmanager->initHooks(array('takeposfrontend'));
@@ -986,27 +759,16 @@
         		echo '<button style="'.$menu['style'].'" type="button" id="actionnext" class="actionbutton" onclick="MoreActions('.count($menus).');">'.$langs->trans("Next").'</button>';
         		echo '<button style="display: none;" type="button" id="action'.$i.'" class="actionbutton" onclick="'.$menu['action'].'">'.$menu['title'].'</button>';
         	}
-<<<<<<< HEAD
             elseif ($i > 9) echo '<button style="display: none;" type="button" id="action'.$i.'" class="actionbutton" onclick="'.$menu['action'].'">'.$menu['title'].'</button>';
-=======
-            elseif ($i>9) echo '<button style="display: none;" type="button" id="action'.$i.'" class="actionbutton" onclick="'.$menu['action'].'">'.$menu['title'].'</button>';
->>>>>>> 5e3698b0
             else echo '<button style="'.$menu['style'].'" type="button" id="action'.$i.'" class="actionbutton" onclick="'.$menu['action'].'">'.$menu['title'].'</button>';
         }
 
         print '<!-- Show the search input text -->'."\n";
         print '<div class="margintoponly">';
-<<<<<<< HEAD
-		print '<input type="text" id="search" name="search" onkeyup="Search2();" style="width:80%;font-size: 150%;" placeholder="'.$langs->trans("Search").'" autofocus> ';
+		print '<input type="text" id="search" name="search" onkeyup="Search2();" style="width:80%;width:calc(100% - 41px);font-size: 150%;" placeholder="'.$langs->trans("Search").'" autofocus> ';
 		print '<a class="marginleftonly hideonsmartphone" onclick="ClearSearch();">'.img_picto('', 'searchclear').'</a>';
 		print '</div>';
         ?>
-=======
-		print '<input type="text" id="search" name="search" onkeyup="Search2();" style="width:80%;width:calc(100% - 41px);font-size: 150%;" placeholder="'.$langs->trans("Search").'" autofocus> ';
-		print '<a class="marginleftonly hideonsmartphone" onclick="ClearSearch();">'.img_picto('', 'searchclear').'</a>';
-		print '</div>';
-?>
->>>>>>> 5e3698b0
 		</div>
 	</div>
 
@@ -1015,7 +777,6 @@
 		<!--  Show categories -->
 		<div class="div4">
 	<?php
-<<<<<<< HEAD
 	$count = 0;
 	while ($count < $MAXCATEG)
 	{
@@ -1027,19 +788,6 @@
 				    echo '<span class="fa fa-chevron-left centerinmiddle" style="font-size: 5em;"></span>';
 				}
 				elseif ($count == ($MAXCATEG - 1)) {
-=======
-	$count=0;
-	while ($count < $MAXCATEG)
-	{
-	?>
-			<div class="wrapper" <?php if ($count==($MAXCATEG-2)) echo 'onclick="MoreCategories(\'less\');"'; elseif ($count==($MAXCATEG-1)) echo 'onclick="MoreCategories(\'more\');"'; else echo 'onclick="LoadProducts('.$count.');"';?> id="catdiv<?php echo $count;?>">
-				<?php
-				if ($count==($MAXCATEG-2)) {
-				    //echo '<img class="imgwrapper" src="img/arrow-prev-top.png" height="100%" id="catimg'.$count.'" />';
-				    echo '<span class="fa fa-chevron-left centerinmiddle" style="font-size: 5em;"></span>';
-				}
-				elseif ($count==($MAXCATEG-1)) {
->>>>>>> 5e3698b0
 				    //echo '<img class="imgwrapper" src="img/arrow-next-top.png" height="100%" id="catimg'.$count.'" />';
 				    echo '<span class="fa fa-chevron-right centerinmiddle" style="font-size: 5em;"></span>';
 				}
@@ -1048,21 +796,12 @@
 				    echo '<img class="imgwrapper" height="100%" id="catimg'.$count.'" />';
 				}
 				?>
-<<<<<<< HEAD
 				<?php if ($count != ($MAXCATEG - 2) && $count != ($MAXCATEG - 1)) { ?>
 				<div class="description" id="catdivdesc<?php echo $count; ?>">
 					<div class="description_content" id="catdesc<?php echo $count; ?>"></div>
 				</div>
 				<?php } ?>
 				<div class="catwatermark" id='catwatermark<?php echo $count; ?>'>...</div>
-=======
-				<?php if ($count!=($MAXCATEG-2) && $count!=($MAXCATEG-1)) { ?>
-				<div class="description" id="catdivdesc<?php echo $count;?>">
-					<div class="description_content" id="catdesc<?php echo $count;?>"></div>
-				</div>
-				<?php } ?>
-				<div class="catwatermark" id='catwatermark<?php echo $count;?>'>+</div>
->>>>>>> 5e3698b0
 			</div>
 	    <?php
         $count++;
@@ -1073,7 +812,6 @@
 	    <!--  Show product -->
 		<div class="div5">
     <?php
-<<<<<<< HEAD
     $count = 0;
     while ($count < $MAXPRODUCT)
     {
@@ -1085,25 +823,11 @@
     				    echo '<span class="fa fa-chevron-left centerinmiddle" style="font-size: 5em;"></span>';
     				}
     				elseif ($count == ($MAXPRODUCT - 1)) {
-=======
-    $count=0;
-    while ($count < $MAXPRODUCT)
-    {
-    ?>
-    			<div class="wrapper2" id='prodiv<?php echo $count;?>' <?php if ($count==($MAXPRODUCT-2)) {?> onclick="MoreProducts('less');" <?php } if ($count==($MAXPRODUCT-1)) {?> onclick="MoreProducts('more');" <?php } else echo 'onclick="ClickProduct('.$count.');"';?>>
-    				<?php
-    				if ($count==($MAXPRODUCT-2)) {
-    				    //echo '<img class="imgwrapper" src="img/arrow-prev-top.png" height="100%" id="proimg'.$count.'" />';
-    				    echo '<span class="fa fa-chevron-left centerinmiddle" style="font-size: 5em;"></span>';
-    				}
-    				elseif ($count==($MAXPRODUCT-1)) {
->>>>>>> 5e3698b0
     				    //echo '<img class="imgwrapper" src="img/arrow-next-top.png" height="100%" id="proimg'.$count.'" />';
     				    echo '<span class="fa fa-chevron-right centerinmiddle" style="font-size: 5em;"></span>';
     				}
     				else
     				{
-<<<<<<< HEAD
     				    echo '<img class="imgwrapper" height="100%" title="" id="proimg'.$count.'">';
     				}
     				?>
@@ -1115,19 +839,6 @@
     				<div class="catwatermark" id='prowatermark<?php echo $count; ?>'>...</div>
     			</div>
         <?php
-=======
-    				    echo '<img class="imgwrapper" height="100%" id="proimg'.$count.'" />';
-    				}
-    				?>
-					<?php if ($count!=($MAXPRODUCT-2) && $count!=($MAXPRODUCT-1)) { ?>
-    				<div class="description" id="prodivdesc<?php echo $count;?>">
-    					<div class="description_content" id="prodesc<?php echo $count;?>"></div>
-    				</div>
-    				<?php } ?>
-    				<div class="catwatermark" id='prowatermark<?php echo $count;?>'>+</div>
-    			</div>
-    <?php
->>>>>>> 5e3698b0
         $count++;
     }
     ?>
