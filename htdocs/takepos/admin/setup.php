--- conflicted
+++ resolved
@@ -13,7 +13,7 @@
  * GNU General Public License for more details.
  *
  * You should have received a copy of the GNU General Public License
- * along with this program. If not, see <https://www.gnu.org/licenses/>.
+ * along with this program. If not, see <http://www.gnu.org/licenses/>.
  */
 
 /**
@@ -22,16 +22,15 @@
  *	\brief      Setup page for TakePos module
  */
 
-require '../../main.inc.php'; // Load $user and permissions
+require '../../main.inc.php';	// Load $user and permissions
 require_once DOL_DOCUMENT_ROOT.'/core/lib/admin.lib.php';
 require_once DOL_DOCUMENT_ROOT.'/product/class/html.formproduct.class.php';
 require_once DOL_DOCUMENT_ROOT.'/core/lib/pdf.lib.php';
 require_once DOL_DOCUMENT_ROOT.'/categories/class/categorie.class.php';
 require_once DOL_DOCUMENT_ROOT."/core/lib/takepos.lib.php";
-require_once DOL_DOCUMENT_ROOT.'/compta/facture/class/facture.class.php';
 
 // If socid provided by ajax company selector
-if (!empty($_REQUEST['CASHDESK_ID_THIRDPARTY_id']))
+if (! empty($_REQUEST['CASHDESK_ID_THIRDPARTY_id']))
 {
 	$_GET['CASHDESK_ID_THIRDPARTY'] = GETPOST('CASHDESK_ID_THIRDPARTY_id', 'alpha');
 	$_POST['CASHDESK_ID_THIRDPARTY'] = GETPOST('CASHDESK_ID_THIRDPARTY_id', 'alpha');
@@ -43,38 +42,30 @@
 
 $langs->loadLangs(array("admin", "cashdesk"));
 
-global $db, $mysoc;
+global $db;
 
 $sql = "SELECT code, libelle FROM ".MAIN_DB_PREFIX."c_paiement";
-$sql .= " WHERE entity IN (".getEntity('c_paiement').")";
-$sql .= " AND active = 1";
-$sql .= " ORDER BY libelle";
+$sql.= " WHERE entity IN (".getEntity('c_paiement').")";
+$sql.= " AND active = 1";
+$sql.= " ORDER BY libelle";
 $resql = $db->query($sql);
 $paiements = array();
-if ($resql) {
-	while ($obj = $db->fetch_object($resql)) {
+if($resql){
+	while ($obj = $db->fetch_object($resql)){
 		array_push($paiements, $obj);
 	}
 }
-
-$action = GETPOST('action', 'alpha');
-
 
 /*
  * Actions
  */
-
-$error = 0;
-
-if ($action == 'set')
+if (GETPOST('action', 'alpha') == 'set')
 {
 	$db->begin();
-	if (GETPOST('socid', 'int') < 0) $_POST["socid"] = '';
-
+	if (GETPOST('socid', 'int') < 0) $_POST["socid"]='';
+
+	$res = dolibarr_set_const($db, "CASHDESK_SERVICES", GETPOST('CASHDESK_SERVICES', 'alpha'), 'chaine', 0, '', $conf->entity);
 	$res = dolibarr_set_const($db, "TAKEPOS_ROOT_CATEGORY_ID", GETPOST('TAKEPOS_ROOT_CATEGORY_ID', 'alpha'), 'chaine', 0, '', $conf->entity);
-<<<<<<< HEAD
-	$res = dolibarr_set_const($db, "TAKEPOS_SUPPLEMENTS_CATEGORY", GETPOST('TAKEPOS_SUPPLEMENTS_CATEGORY', 'alpha'), 'chaine', 0, '', $conf->entity);
-=======
 
 	$res = dolibarr_set_const($db, "TAKEPOSCONNECTOR", GETPOST('TAKEPOSCONNECTOR', 'alpha'), 'chaine', 0, '', $conf->entity);
 	$res = dolibarr_set_const($db, "TAKEPOS_BAR_RESTAURANT", GETPOST('TAKEPOS_BAR_RESTAURANT', 'alpha'), 'chaine', 0, '', $conf->entity);
@@ -85,18 +76,10 @@
 	$res = dolibarr_set_const($db, "TAKEPOS_AUTO_PRINT_TICKETS", GETPOST('TAKEPOS_AUTO_PRINT_TICKETS', 'int'), 'int', 0, '', $conf->entity);
 	$res = dolibarr_set_const($db, "TAKEPOS_HEADER", GETPOST('TAKEPOS_HEADER', 'restricthtml'), 'chaine', 0, '', $conf->entity);
 	$res = dolibarr_set_const($db, "TAKEPOS_FOOTER", GETPOST('TAKEPOS_FOOTER', 'restricthtml'), 'chaine', 0, '', $conf->entity);
->>>>>>> 6bbc25e8
 	$res = dolibarr_set_const($db, "TAKEPOS_NUMPAD", GETPOST('TAKEPOS_NUMPAD', 'alpha'), 'chaine', 0, '', $conf->entity);
-	$res = dolibarr_set_const($db, "TAKEPOS_SORTPRODUCTFIELD", GETPOST('TAKEPOS_SORTPRODUCTFIELD', 'alpha'), 'chaine', 0, '', $conf->entity);
-	$res = dolibarr_set_const($db, "TAKEPOS_COLOR_THEME", GETPOST('TAKEPOS_COLOR_THEME', 'alpha'), 'chaine', 0, '', $conf->entity);
 	$res = dolibarr_set_const($db, "TAKEPOS_NUM_TERMINALS", GETPOST('TAKEPOS_NUM_TERMINALS', 'alpha'), 'chaine', 0, '', $conf->entity);
-	$res = dolibarr_set_const($db, "TAKEPOS_ADDON", GETPOST('TAKEPOS_ADDON', 'alpha'), 'int', 0, '', $conf->entity);
-    $res = dolibarr_set_const($db, "TAKEPOS_EMAIL_TEMPLATE_INVOICE", GETPOST('TAKEPOS_EMAIL_TEMPLATE_INVOICE', 'alpha'), 'chaine', 0, '', $conf->entity);
-	if (!empty($conf->global->TAKEPOS_ENABLE_SUMUP)) {
-		$res = dolibarr_set_const($db, "TAKEPOS_SUMUP_AFFILIATE", GETPOST('TAKEPOS_SUMUP_AFFILIATE', 'alpha'), 'chaine', 0, '', $conf->entity);
-		$res = dolibarr_set_const($db, "TAKEPOS_SUMUP_APPID", GETPOST('TAKEPOS_SUMUP_APPID', 'alpha'), 'chaine', 0, '', $conf->entity);
-	}
-	if ($conf->global->TAKEPOS_ORDER_NOTES == 1)
+
+	if ($conf->global->TAKEPOS_ORDER_NOTES==1)
 	{
 		$extrafields = new ExtraFields($db);
 		$extrafields->addExtraField('order_notes', 'Order notes', 'varchar', 0, 255, 'facturedet', 0, 0, '', '', 0, '', 0, 1);
@@ -104,184 +87,71 @@
 
 	dol_syslog("admin/cashdesk: level ".GETPOST('level', 'alpha'));
 
-	if (!$res > 0) $error++;
-
- 	if (!$error)
+	if (! $res > 0) $error++;
+
+ 	if (! $error)
     {
         $db->commit();
+	    setEventMessages($langs->trans("SetupSaved"), null, 'mesgs');
     }
     else
     {
         $db->rollback();
+	    setEventMessages($langs->trans("Error"), null, 'errors');
     }
-} elseif ($action == 'updateMask') {
-	$maskconst = GETPOST('maskconst', 'alpha');
-	$maskvalue = GETPOST('maskvalue', 'alpha');
-	if ($maskconst) $res = dolibarr_set_const($db, $maskconst, $maskvalue, 'chaine', 0, '', $conf->entity);
-	if (!$res > 0) {
-		$error++;
-	}
-} elseif ($action == 'setrefmod') {
-	$value = GETPOST('value', 'alpha');
-	dolibarr_set_const($db, "TAKEPOS_REF_ADDON", $value, 'chaine', 0, '', $conf->entity);
-}
-
-if ($action != '') {
-	if (!$error) {
-		setEventMessage($langs->trans('SetupSaved'));
-	} else {
-		setEventMessages($langs->trans('Error'), null, 'errors');
-	}
 }
 
 /*
  * View
  */
 
-$form = new Form($db);
-$formproduct = new FormProduct($db);
+$form=new Form($db);
+$formproduct=new FormProduct($db);
 
 llxHeader('', $langs->trans("CashDeskSetup"));
 
-$linkback = '<a href="'.DOL_URL_ROOT.'/admin/modules.php">'.$langs->trans("BackToModuleList").'</a>';
+$linkback='<a href="'.DOL_URL_ROOT.'/admin/modules.php">'.$langs->trans("BackToModuleList").'</a>';
 print load_fiche_titre($langs->trans("CashDeskSetup").' (TakePOS)', $linkback, 'title_setup');
 $head = takepos_prepare_head();
 dol_fiche_head($head, 'setup', 'TakePOS', -1);
-
-// Numbering modules
-$now = dol_now();
-$dirmodels = array_merge(array('/'), (array) $conf->modules_parts['models']);
-
-print load_fiche_titre($langs->trans('CashDeskRefNumberingModules'), '', '');
-
-print '<table class="noborder" width="100%">';
-print '<tr class="liste_titre">';
-print '<td>'.$langs->trans("Name")."</td>\n";
-print '<td>'.$langs->trans("Description")."</td>\n";
-print '<td class="nowrap">'.$langs->trans("Example")."</td>\n";
-print '<td align="center" width="60">'.$langs->trans("Status").'</td>';
-print '<td align="center" width="16">'.$langs->trans("ShortInfo").'</td>';
-print '</tr>'."\n";
-
-clearstatcache();
-
-foreach ($dirmodels as $reldir)
-{
-	$dir = dol_buildpath($reldir."core/modules/takepos/");
-
-	if (is_dir($dir))
-	{
-		$handle = opendir($dir);
-		if (is_resource($handle))
-		{
-			$var = true;
-
-			while (($file = readdir($handle)) !== false)
-			{
-				if (substr($file, 0, 16) == 'mod_takepos_ref_' && substr($file, dol_strlen($file) - 3, 3) == 'php')
-				{
-					$file = substr($file, 0, dol_strlen($file) - 4);
-
-					require_once $dir.$file.'.php';
-
-					$module = new $file;
-
-					// Show modules according to features level
-					if ($module->version == 'development' && $conf->global->MAIN_FEATURES_LEVEL < 2) continue;
-					if ($module->version == 'experimental' && $conf->global->MAIN_FEATURES_LEVEL < 1) continue;
-
-					if ($module->isEnabled())
-					{
-						print '<tr class="oddeven"><td>'.$module->nom."</td><td>\n";
-						print $module->info();
-						print '</td>';
-
-						// Show example of numbering module
-						print '<td class="nowrap">';
-						$tmp = $module->getExample();
-						if (preg_match('/^Error/', $tmp)) print '<div class="error">'.$langs->trans($tmp).'</div>';
-						elseif ($tmp == 'NotConfigured') print $langs->trans($tmp);
-						else print $tmp;
-						print '</td>'."\n";
-
-						print '<td align="center">';
-						if ($conf->global->TAKEPOS_REF_ADDON == "$file")
-						{
-							print img_picto($langs->trans("Activated"), 'switch_on');
-						}
-						else
-						{
-							print '<a href="'.$_SERVER["PHP_SELF"].'?action=setrefmod&amp;value='.$file.'">';
-							print img_picto($langs->trans("Disabled"), 'switch_off');
-							print '</a>';
-						}
-						print '</td>';
-
-						// example for next value
-						$invoice = new Facture($db);
-						$invoice->date = $now;
-						$invoice->module_source = 'takepos';
-						$invoice->pos_source = 1;
-
-						// Info
-						$htmltooltip = '';
-						$htmltooltip .= ''.$langs->trans("Version").': <b>'.$module->getVersion().'</b><br>';
-						$nextval = $module->getNextValue($mysoc, $invoice);
-						if ("$nextval" != $langs->trans("NotAvailable")) {  // Keep " on nextval
-							$htmltooltip .= ''.$langs->trans("NextValue").': ';
-							if ($nextval) {
-								if (preg_match('/^Error/', $nextval) || $nextval == 'NotConfigured')
-									$nextval = $langs->trans($nextval);
-								$htmltooltip .= $nextval.'<br>';
-							} else {
-								$htmltooltip .= $langs->trans($module->error).'<br>';
-							}
-						}
-
-						print '<td align="center">';
-						print $form->textwithpicto('', $htmltooltip, 1, 0);
-						print '</td>';
-
-						print "</tr>\n";
-					}
-				}
-			}
-			closedir($handle);
-		}
-	}
-}
-print "</table><br>\n";
+print '<br>';
+
 
 // Mode
 print '<form action="'.$_SERVER["PHP_SELF"].'" method="post">';
-print '<input type="hidden" name="token" value="'.newToken().'">';
+print '<input type="hidden" name="token" value="'.$_SESSION['newtoken'].'">';
 print '<input type="hidden" name="action" value="set">';
 
-print '<div class="div-table-responsive-no-min">';
-print '<table class="noborder centpercent">';
+print '<table class="noborder" width="100%">';
 
 print '<tr class="liste_titre">';
-print '<td class="titlefield">'.$langs->trans("Parameters").'</td><td>'.$langs->trans("Value").'</td>';
+print '<td>'.$langs->trans("Parameters").'</td><td>'.$langs->trans("Value").'</td>';
 print "</tr>\n";
 
 // Terminals
 print '<tr class="oddeven"><td>';
 print $langs->trans("NumberOfTerminals");
 print '<td colspan="2">';
-$array = array(1=>"1", 2=>"2", 3=>"3", 4=>"4", 5=>"5", 6=>"6", 7=>"7", 8=>"8", 9=>"9");
-print $form->selectarray('TAKEPOS_NUM_TERMINALS', $array, (empty($conf->global->TAKEPOS_NUM_TERMINALS) ? '0' : $conf->global->TAKEPOS_NUM_TERMINALS), 0);
+$array=array(1=>"1", 2=>"2", 3=>"3", 4=>"4", 5=>"5", 6=>"6", 7=>"7", 8=>"8", 9=>"9");
+print $form->selectarray('TAKEPOS_NUM_TERMINALS', $array, (empty($conf->global->TAKEPOS_NUM_TERMINALS)?'0':$conf->global->TAKEPOS_NUM_TERMINALS), 0);
 print "</td></tr>\n";
 
 // Services
-if (!empty($conf->service->enabled))
+if (! empty($conf->service->enabled))
 {
 	print '<tr class="oddeven"><td>';
 	print $langs->trans("CashdeskShowServices");
 	print '<td colspan="2">';
-	print ajax_constantonoff("CASHDESK_SERVICES", array(), $conf->entity, 0, 0, 1, 0);
-	//print $form->selectyesno("CASHDESK_SERVICES", $conf->global->CASHDESK_SERVICES, 1);
+	print $form->selectyesno("CASHDESK_SERVICES", $conf->global->CASHDESK_SERVICES, 1);
 	print "</td></tr>\n";
 }
+
+// Auto print tickets
+print '<tr class="oddeven"><td>';
+print $langs->trans("AutoPrintTickets");
+print '<td colspan="2">';
+print $form->selectyesno("TAKEPOS_AUTO_PRINT_TICKETS", $conf->global->TAKEPOS_AUTO_PRINT_TICKETS, 1);
+print "</td></tr>\n";
 
 // Root category for products
 print '<tr class="oddeven"><td>';
@@ -291,205 +161,140 @@
 print ajax_combobox('TAKEPOS_ROOT_CATEGORY_ID');
 print "</td></tr>\n";
 
-// VAT Grouped on ticket
-print '<tr class="oddeven"><td>';
-print $langs->trans('TicketVatGrouped');
-print '<td colspan="2">';
-print ajax_constantonoff("TAKEPOS_TICKET_VAT_GROUPPED", array(), $conf->entity, 0, 0, 1, 0);
-//print $form->selectyesno("TAKEPOS_TICKET_VAT_GROUPPED", $conf->global->TAKEPOS_TICKET_VAT_GROUPPED, 1);
-print "</td></tr>\n";
-
-// Sort product
-print '<tr class="oddeven"><td>';
-print $langs->trans("SortProductField");
-print '<td colspan="2">';
-$prod = new Product($db);
-$array = array('rowid' => 'ID', 'ref' => 'Ref', 'label' => 'Label', 'datec' => 'DateCreation', 'tms' => 'DateModification');
-print $form->selectarray('TAKEPOS_SORTPRODUCTFIELD', $array, (empty($conf->global->TAKEPOS_SORTPRODUCTFIELD) ? 'rowid' : $conf->global->TAKEPOS_SORTPRODUCTFIELD), 0, 0, 0, '', 1);
-print "</td></tr>\n";
-
-print '<tr class="oddeven"><td>';
-print $langs->trans('TakeposGroupSameProduct');
-print '<td colspan="2">';
-print ajax_constantonoff("TAKEPOS_GROUP_SAME_PRODUCT", array(), $conf->entity, 0, 0, 1, 0);
-print "</td></tr>\n";
-
-$substitutionarray = pdf_getSubstitutionArray($langs, null, null, 2);
-$substitutionarray['__(AnyTranslationKey)__'] = $langs->trans("Translation");
-$htmltext = '<i>'.$langs->trans("AvailableVariables").':<br>';
-foreach ($substitutionarray as $key => $val)	$htmltext .= $key.'<br>';
-$htmltext .= '</i>';
-
-// Color theme
-print '<tr class="oddeven"><td>';
-print $langs->trans("ColorTheme");
-print '<td colspan="2">';
-$array = array(0=>"Eldy", 1=>$langs->trans("Colorful"));
-print $form->selectarray('TAKEPOS_COLOR_THEME', $array, (empty($conf->global->TAKEPOS_COLOR_THEME) ? '0' : $conf->global->TAKEPOS_COLOR_THEME), 0);
-print "</td></tr>\n";
-
-// Payment numpad
-print '<tr class="oddeven"><td>';
-print $langs->trans("Paymentnumpad");
-print '<td colspan="2">';
-$array = array(0=>$langs->trans("Numberspad"), 1=>$langs->trans("BillsCoinsPad"));
-print $form->selectarray('TAKEPOS_NUMPAD', $array, (empty($conf->global->TAKEPOS_NUMPAD) ? '0' : $conf->global->TAKEPOS_NUMPAD), 0);
-print "</td></tr>\n";
-
-// Numpad use payment icons
-print '<tr class="oddeven"><td>';
-print $langs->trans('TakeposNumpadUsePaymentIcon');
-print '<td colspan="2">';
-print ajax_constantonoff("TAKEPOS_NUMPAD_USE_PAYMENT_ICON", array(), $conf->entity, 0, 0, 1, 0);
-print "</td></tr>\n";
-
-// Direct Payment
-print '<tr class="oddeven"><td>';
-print $langs->trans('DirectPaymentButton');
-print '<td colspan="2">';
-print ajax_constantonoff("TAKEPOS_DIRECT_PAYMENT", array(), $conf->entity, 0, 0, 1, 0);
-//print $form->selectyesno("TAKEPOS_DIRECT_PAYMENT", $conf->global->TAKEPOS_DIRECT_PAYMENT, 1);
-print "</td></tr>\n";
-
-// Head Bar
-/*print '<tr class="oddeven"><td>';
-print $langs->trans('HeadBar');
-print '<td colspan="2">';
-print $form->selectyesno("TAKEPOS_HEAD_BAR", $conf->global->TAKEPOS_HEAD_BAR, 1);
-print "</td></tr>\n";
-*/
-
-// Email template for send invoice
-print '<tr class="oddeven"><td>';
-print $langs->trans('EmailTemplate');
-print '<td colspan="2">';
-include_once DOL_DOCUMENT_ROOT.'/core/class/html.formmail.class.php';
-$formmail = new FormMail($db);
-$nboftemplates = $formmail->fetchAllEMailTemplate('facture_send', $user, null, -1); // We set lang=null to get in priority record with no lang
-//$arraydefaultmessage = $formmail->getEMailTemplate($db, $tmp[1], $user, null, 0, 1, '');
-$arrayofmessagename = array();
-if (is_array($formmail->lines_model)) {
-    foreach ($formmail->lines_model as $modelmail) {
-        //var_dump($modelmail);
-        $moreonlabel = '';
-        if (!empty($arrayofmessagename[$modelmail->label])) {
-            $moreonlabel = ' <span class="opacitymedium">('.$langs->trans("SeveralLangugeVariatFound").')</span>';
-        }
-        $arrayofmessagename[$modelmail->id] = $langs->trans(preg_replace('/\(|\)/', '', $modelmail->topic)).$moreonlabel;
-    }
-}
-//var_dump($arraydefaultmessage);
-//var_dump($arrayofmessagename);
-print $form->selectarray('TAKEPOS_EMAIL_TEMPLATE_INVOICE', $arrayofmessagename, $conf->global->TAKEPOS_EMAIL_TEMPLATE_INVOICE, 'None', 1, 0, '', 0, 0, 0, '', '', 1);
-print "</td></tr>\n";
-
-// Control cash box at opening pos
-print '<tr class="oddeven"><td>';
-print $langs->trans('ControlCashOpening');
-print '<td colspan="2">';
-print ajax_constantonoff("TAKEPOS_CONTROL_CASH_OPENING", array(), $conf->entity, 0, 0, 1, 0);
-print "</td></tr>\n";
-
-// Numbering module
-//print '<tr class="oddeven"><td>';
-//print $langs->trans("BillsNumberingModule");
-//print '<td colspan="2">';
-//$array = array(0=>$langs->trans("Default"), "terminal"=>$langs->trans("ByTerminal"));
-//$dirmodels = array_merge(array('/'), (array) $conf->modules_parts['models']);
-//foreach ($dirmodels as $reldir)
-//{
-//	$dir = dol_buildpath($reldir."core/modules/facture/");
-//    if (is_dir($dir))
-//    {
-//        $handle = opendir($dir);
-//        if (is_resource($handle))
-//        {
-//            while (($file = readdir($handle)) !== false)
-//            {
-//                if (!is_dir($dir.$file) || (substr($file, 0, 1) <> '.' && substr($file, 0, 3) <> 'CVS'))
-//                {
-//                    $filebis = $file;
-//                    $classname = preg_replace('/\.php$/', '', $file);
-//                    // For compatibility
-//                    if (!is_file($dir.$filebis))
-//                    {
-//                        $filebis = $file."/".$file.".modules.php";
-//                        $classname = "mod_facture_".$file;
-//                    }
-//                    // Check if there is a filter on country
-//                    preg_match('/\-(.*)_(.*)$/', $classname, $reg);
-//                    if (!empty($reg[2]) && $reg[2] != strtoupper($mysoc->country_code)) continue;
-//
-//                    $classname = preg_replace('/\-.*$/', '', $classname);
-//                    if (!class_exists($classname) && is_readable($dir.$filebis) && (preg_match('/mod_/', $filebis) || preg_match('/mod_/', $classname)) && substr($filebis, dol_strlen($filebis) - 3, 3) == 'php')
-//                    {
-//                        // Charging the numbering class
-//                        require_once $dir.$filebis;
-//
-//                        $module = new $classname($db);
-//
-//                        // Show modules according to features level
-//                        if ($module->version == 'development' && $conf->global->MAIN_FEATURES_LEVEL < 2) continue;
-//                        if ($module->version == 'experimental' && $conf->global->MAIN_FEATURES_LEVEL < 1) continue;
-//
-//                        if ($module->isEnabled())
-//                        {
-//							$array[preg_replace('/\-.*$/', '', preg_replace('/\.php$/', '', $file))] = preg_replace('/\-.*$/', '', preg_replace('/mod_facture_/', '', preg_replace('/\.php$/', '', $file)));
-//                        }
-//                    }
-//                }
-//            }
-//            closedir($handle);
-//        }
-//    }
-//}
-//
-//print $form->selectarray('TAKEPOS_ADDON', $array, (empty($conf->global->TAKEPOS_ADDON) ? '0' : $conf->global->TAKEPOS_ADDON), 0);
-//print "</td></tr>\n";
-
+// Use Takepos printing
+print '<tr class="oddeven"><td>';
+print $langs->trans("DolibarrReceiptPrinter").' (<a href="http://en.takepos.com/connector">'.$langs->trans("TakeposConnectorNecesary").'</a>)';
+print '<td colspan="2">';
+print $form->selectyesno("TAKEPOSCONNECTOR", $conf->global->TAKEPOSCONNECTOR, 1);
+print "</td></tr>\n";
+
+if ($conf->global->TAKEPOSCONNECTOR){
+	print '<tr class="oddeven value"><td>';
+	print $langs->trans("IPAddress").' (<a href="http://en.takepos.com/connector">'.$langs->trans("TakeposConnectorNecesary").'</a>)';
+	print '<td colspan="2">';
+	print '<input type="text" size="20" id="TAKEPOS_PRINT_SERVER" name="TAKEPOS_PRINT_SERVER" value="'.$conf->global->TAKEPOS_PRINT_SERVER.'">';
+	print '</td></tr>';
+}
+
+
+// Bar Restaurant mode
 print '<tr class="oddeven"><td>';
 print $langs->trans("EnableBarOrRestaurantFeatures");
 print '</td>';
 print '<td colspan="2">';
-print ajax_constantonoff("TAKEPOS_BAR_RESTAURANT", array(), $conf->entity, 0, 0, 1, 0);
-//print $form->selectyesno("TAKEPOS_BAR_RESTAURANT", $conf->global->TAKEPOS_BAR_RESTAURANT, 1);
+print $form->selectyesno("TAKEPOS_BAR_RESTAURANT", $conf->global->TAKEPOS_BAR_RESTAURANT, 1);
+print "</td></tr>\n";
+
+if ($conf->global->TAKEPOS_BAR_RESTAURANT && $conf->global->TAKEPOSCONNECTOR){
+	print '<tr class="oddeven value"><td>';
+	print $langs->trans("OrderPrinters").' (<a href="orderprinters.php?leftmenu=setup">'.$langs->trans("Setup").'</a>)';
+	print '<td colspan="2">';
+	print $form->selectyesno("TAKEPOS_ORDER_PRINTERS", $conf->global->TAKEPOS_ORDER_PRINTERS, 1);
+	print '</td></tr>';
+
+	print '<tr class="oddeven value"><td>';
+	print $langs->trans("OrderNotes");
+	print '<td colspan="2">';
+	print $form->selectyesno("TAKEPOS_ORDER_NOTES", $conf->global->TAKEPOS_ORDER_NOTES, 1);
+	print '</td></tr>';
+}
+
+print '<tr class="oddeven"><td>';
+print $langs->trans('TicketVatGrouped');
+print '<td colspan="2">';
+print $form->selectyesno("TAKEPOS_TICKET_VAT_GROUPPED", $conf->global->TAKEPOS_TICKET_VAT_GROUPPED, 1);
+print "</td></tr>\n";
+
+// Payment numpad
+print '<tr class="oddeven"><td>';
+print $langs->trans("Paymentnumpad");
+print '<td colspan="2">';
+$array=array(0=>$langs->trans("Numberspad"), 1=>$langs->trans("BillsCoinsPad"));
+print $form->selectarray('TAKEPOS_NUMPAD', $array, (empty($conf->global->TAKEPOS_NUMPAD)?'0':$conf->global->TAKEPOS_NUMPAD), 0);
+print "</td></tr>\n";
+
+$substitutionarray=pdf_getSubstitutionArray($langs, null, null, 2);
+$substitutionarray['__(AnyTranslationKey)__']=$langs->trans("Translation");
+$htmltext = '<i>'.$langs->trans("AvailableVariables").':<br>';
+foreach($substitutionarray as $key => $val)	$htmltext.=$key.'<br>';
+$htmltext.='</i>';
+
+print '<tr class="oddeven"><td>';
+print $form->textwithpicto($langs->trans("FreeLegalTextOnInvoices")." - ".$langs->trans("Header"), $htmltext, 1, 'help', '', 0, 2, 'freetexttooltip').'<br>';
+print '</td><td>';
+$variablename='TAKEPOS_HEADER';
+if (empty($conf->global->PDF_ALLOW_HTML_FOR_FREE_TEXT))
+{
+    print '<textarea name="'.$variablename.'" class="flat" cols="120">'.$conf->global->$variablename.'</textarea>';
+}
+else
+{
+    include_once DOL_DOCUMENT_ROOT.'/core/class/doleditor.class.php';
+    $doleditor=new DolEditor($variablename, $conf->global->$variablename, '', 80, 'dolibarr_notes');
+    print $doleditor->Create();
+}
+print "</td></tr>\n";
+
+print '<tr class="oddeven"><td>';
+print $form->textwithpicto($langs->trans("FreeLegalTextOnInvoices")." - ".$langs->trans("Footer"), $htmltext, 1, 'help', '', 0, 2, 'freetexttooltip').'<br>';
+print '</td><td>';
+$variablename='TAKEPOS_FOOTER';
+if (empty($conf->global->PDF_ALLOW_HTML_FOR_FREE_TEXT))
+{
+    print '<textarea name="'.$variablename.'" class="flat" cols="120">'.$conf->global->$variablename.'</textarea>';
+}
+else
+{
+    include_once DOL_DOCUMENT_ROOT.'/core/class/doleditor.class.php';
+    $doleditor=new DolEditor($variablename, $conf->global->$variablename, '', 80, 'dolibarr_notes');
+    print $doleditor->Create();
+}
 print "</td></tr>\n";
 
 print '</table>';
-print '</div>';
-
-
-// Sumup options
-if ($conf->global->TAKEPOS_ENABLE_SUMUP) {
-	print '<br>';
-
-	print '<div class="div-table-responsive-no-min">';
-	print '<table class="noborder centpercent">';
-
-	print '<tr class="liste_titre">';
-	print '<td class="titlefield">'.$langs->trans("Sumup").'</td><td>'.$langs->trans("Value").'</td>';
-	print "</tr>\n";
-
-	print '<tr class="oddeven"><td>';
-	print $langs->trans("SumupAffiliate");
-	print '<td colspan="2">';
-	print '<input type="text" name="TAKEPOS_SUMUP_AFFILIATE" value="'.$conf->global->TAKEPOS_SUMUP_AFFILIATE.'"></input>';
-	print "</td></tr>\n";
-	print '<tr class="oddeven"><td>';
-	print $langs->trans("SumupAppId");
-	print '<td colspan="2">';
-	print '<input type="text" name="TAKEPOS_SUMUP_APPID" value="'.$conf->global->TAKEPOS_SUMUP_APPID.'"></input>';
-	print "</td></tr>\n";
-
-	print '</table>';
-	print '</div>';
-}
 
 print '<br>';
 
 print '<div class="center"><input type="submit" class="button" value="'.$langs->trans("Save").'"></div>';
 
 print "</form>\n";
+
+
+print '<br><br>';
+
+// Marketplace
+print "<table summary=\"list_of_modules\" class=\"noborder\" width=\"100%\">\n";
+print "<tr class=\"liste_titre\">\n";
+print '<td colspan="2">'.$langs->trans("WebSiteDesc").'</td>';
+print '<td>'.$langs->trans("URL").'</td>';
+print '</tr>';
+
+print "<tr class=\"oddeven\">\n";
+$url='https://www.dolistore.com/45-pos';
+    print '<td class="left"><a href="'.$url.'" target="_blank" rel="external"><img border="0" class="imgautosize imgmaxwidth180" src="'.DOL_URL_ROOT.'/theme/dolistore_logo.png"></a></td>';
+print '<td>'.$langs->trans("DolistorePosCategory").'</td>';
+print '<td><a href="'.$url.'" target="_blank" rel="external">'.$url.'</a></td>';
+print '</tr>';
+
+print "</table>\n";
+print '<br>';
+
+// Support
+print "<table summary=\"list_of_modules\" class=\"noborder\" width=\"100%\">\n";
+print "<tr class=\"liste_titre\">\n";
+print '<td colspan="2">TakePOS Support</td>';
+print '<td>'.$langs->trans("URL").'</td>';
+print '</tr>';
+
+print "<tr class=\"oddeven\">\n";
+$url='http://www.takepos.com';
+print '<td class="left"><a href="'.$url.'" target="_blank" rel="external"><img border="0" class="imgautosize imgmaxwidth180" src="../img/takepos.png"></a></td>';
+print '<td>TakePOS original developers</td>';
+print '<td><a href="'.$url.'" target="_blank" rel="external">'.$url.'</a></td>';
+print '</tr>';
+
+print "</table>\n";
+print '<br>';
 
 llxFooter();
 $db->close();