--- conflicted
+++ resolved
@@ -264,11 +264,7 @@
 print "</td></tr>\n";
 
 // Services
-<<<<<<< HEAD
 if (isModEnabled("service")) {
-=======
-if (isModEnabled('service')) {
->>>>>>> 4d46da95
 	print '<tr class="oddeven"><td>';
 	print $langs->trans("CashdeskShowServices");
 	print '<td colspan="2">';
