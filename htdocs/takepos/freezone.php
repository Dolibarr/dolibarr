<?php
/* Copyright (C) 2018 Andreu Bisquerra	<jove@bisquerra.com>
 * Copyright (C) 2020 Laurent Destailleur  <eldy@users.sourceforge.net>
 *
 * This program is free software; you can redistribute it and/or modify
 * it under the terms of the GNU General Public License as published by
 * the Free Software Foundation; either version 3 of the License, or
 * (at your option) any later version.
 *
 * This program is distributed in the hope that it will be useful,
 * but WITHOUT ANY WARRANTY; without even the implied warranty of
 * MERCHANTABILITY or FITNESS FOR A PARTICULAR PURPOSE.  See the
 * GNU General Public License for more details.
 *
 * You should have received a copy of the GNU General Public License
 * along with this program. If not, see <https://www.gnu.org/licenses/>.
 */

/**
 *	\file       htdocs/takepos/freezone.php
 *	\ingroup    takepos
 *	\brief      Popup to enter a free line
 */

//if (! defined('NOREQUIREUSER'))	define('NOREQUIREUSER','1');	// Not disabled cause need to load personalized language
//if (! defined('NOREQUIREDB'))		define('NOREQUIREDB','1');		// Not disabled cause need to load personalized language
//if (! defined('NOREQUIRESOC'))	define('NOREQUIRESOC','1');
//if (! defined('NOREQUIRETRAN'))	define('NOREQUIRETRAN','1');
if (!defined('NOTOKENRENEWAL')) {
	define('NOTOKENRENEWAL', '1');
}
if (!defined('NOREQUIREMENU')) {
	define('NOREQUIREMENU', '1');
}
if (!defined('NOREQUIREHTML')) {
	define('NOREQUIREHTML', '1');
}
if (!defined('NOREQUIREAJAX')) {
	define('NOREQUIREAJAX', '1');
}

// Load Dolibarr environment
require '../main.inc.php'; // Load $user and permissions
require_once DOL_DOCUMENT_ROOT.'/core/lib/functions.lib.php';
require_once DOL_DOCUMENT_ROOT.'/compta/facture/class/facture.class.php';
require_once DOL_DOCUMENT_ROOT.'/societe/class/societe.class.php';

global $mysoc;

$langs->loadLangs(array("bills", "cashdesk"));

$place = (GETPOST('place', 'aZ09') ? GETPOST('place', 'aZ09') : '0'); // $place is id of table for Bar or Restaurant

<<<<<<< HEAD
$idline = GETPOSTINT('idline');
=======
$invoiceid = GETPOST('invoiceid', 'int');

$idline = GETPOST('idline', 'int');
>>>>>>> b658bde8
$action = GETPOST('action', 'aZ09');

if (!$user->hasRight('takepos', 'run')) {
	accessforbidden();
}

// get invoice
$invoice = new Facture($db);
if ($invoiceid > 0) {
	$invoice->fetch($invoiceid);
} else {
	$invoice->fetch('', '(PROV-POS'.$_SESSION['takeposterminal'].'-'.$place.')');
}


// get default vat rate
$constforcompanyid = 'CASHDESK_ID_THIRDPARTY'.$_SESSION['takeposterminal'];
$soc = new Societe($db);
if ($invoice->socid > 0) {
	$soc->fetch($invoice->socid);
} else {
	$soc->fetch(getDolGlobalInt($constforcompanyid));
}
$vatRateDefault = get_default_tva($mysoc, $soc);


/*
 * View
 */

$arrayofcss = array('/takepos/css/pos.css.php');
$arrayofjs = array();

top_htmlhead('', '', 0, 0, $arrayofjs, $arrayofcss);
?>
<body>

<script>
	var vatRate = '<?php echo dol_escape_js($vatRateDefault); ?>';

	/**
	 * Apply new VAT rate
	 *
	 * @param   {string}    id          VAT id
	 * @param   {string}    rate        VAT rate
	 */
	function ApplyVATRate(id, rate) {
		console.log("Save selected VAT Rate into vatRate variable with value "+rate);
		vatRate = rate;
		jQuery('button.vat_rate').removeClass('selected');
		jQuery('#vat_rate_'+id).addClass('selected');
	}

	/**
	 * Save (validate)
	 */
	function Save() {
		console.log("We click so we call page invoice.php with invoiceid=<?php echo $invoiceid; ?>, place=<?php echo $place; ?>, amount="+$("#number").val()+", tva_tx="+vatRate);
		parent.$("#poslines").load("invoice.php?action=freezone&token=<?php echo newToken(); ?>&invoiceid=<?php echo $invoiceid; ?>&place=<?php echo $place; ?>&number="+$("#number").val()+"&tva_tx="+vatRate, {desc:$("#desc").val()});
		parent.$.colorbox.close();
	}

	$( document ).ready(function() {
		$('#desc').focus()
	});
</script>

<br>
<center>
<form>
<input type="text" id="desc" name="desc" class="takepospay" style="width:40%;" placeholder="<?php echo $langs->trans('Description'); ?>">
<?php
if ($action == "freezone") {
	echo '<input type="text" id="number" name="number" class="takepospay" style="width:15%;" placeholder="'.$langs->trans(getDolGlobalString("TAKEPOS_CHANGE_PRICE_HT") ? 'AmountHT' : 'AmountTTC').'">';
}
if ($action == "addnote") {
	echo '<input type="hidden" id="number" name="number" value="'.$idline.'">';
}
?>
<input type="hidden" name="place" class="takepospay" value="<?php echo $place; ?>">
<input type="submit" class="button takepospay clearboth" value="OK" onclick="Save(); return false;">
</form>
<?php
if ($action == 'freezone' && !getDolGlobalString("TAKEPOS_USE_DEFAULT_VATRATE_FOR_FREEZONE")) {
	require_once DOL_DOCUMENT_ROOT.'/core/class/html.form.class.php';

	$form = new Form($db);
	$num = $form->load_cache_vatrates("'".$mysoc->country_code."'");
	if ($num > 0) {
		print '<br><br>';
		print $langs->trans('VAT').' : ';
		foreach ($form->cache_vatrates as $rate) {
			print '<button type="button" class="button item_value vat_rate'.($rate['txtva'] == $vatRateDefault ? ' selected' : '').'" id="vat_rate_'.$rate['rowid'].'" onclick="ApplyVATRate(\''.$rate['rowid'].'\', \''.$rate['txtva'].'\');">'.$rate['txtva'].' %</button>';
		}
	}
}
?>
</center>

</body>
</html><|MERGE_RESOLUTION|>--- conflicted
+++ resolved
@@ -51,13 +51,9 @@
 
 $place = (GETPOST('place', 'aZ09') ? GETPOST('place', 'aZ09') : '0'); // $place is id of table for Bar or Restaurant
 
-<<<<<<< HEAD
-$idline = GETPOSTINT('idline');
-=======
 $invoiceid = GETPOST('invoiceid', 'int');
 
-$idline = GETPOST('idline', 'int');
->>>>>>> b658bde8
+$idline = GETPOSTINT('idline');
 $action = GETPOST('action', 'aZ09');
 
 if (!$user->hasRight('takepos', 'run')) {
