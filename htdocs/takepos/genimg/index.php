--- conflicted
+++ resolved
@@ -73,19 +73,16 @@
 
 	preg_match('@src="([^"]+)"@', $image, $match);
 	$file = array_pop($match);
-	if ($file == "") header('Location: ../../public/theme/common/nophoto.png');
-<<<<<<< HEAD
-	else header('Location: '.$file.'&cache=1&publictakepos=1&modulepart=product');
+	if ($file == "") {
+		header('Location: ../../public/theme/common/nophoto.png');
+	} else {
+		if (!defined('INCLUDE_PHONEPAGE_FROM_PUBLIC_PAGE')) {
+			header('Location: '.$file.'&cache=1');
+		} else {
+			header('Location: '.$file.'&cache=1&publictakepos=1&modulepart=product');
+		}
+	}
 } else {
-=======
-	else{
-		if (!defined('INCLUDE_PHONEPAGE_FROM_PUBLIC_PAGE')) header('Location: '.$file.'&cache=1');
-		else header('Location: '.$file.'&cache=1&publictakepos=1&modulepart=product');
-	}
-}
-else
-{
->>>>>>> 8e113888
     // TODO We don't need this. Size of image must be defined on HTML page, image must NOT be resize when downloaded.
 
 	// The file
