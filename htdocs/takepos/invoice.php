--- conflicted
+++ resolved
@@ -78,7 +78,7 @@
 	$payment->datepaye=$now;
 	$payment->bank_account=$bankaccount;
 	$payment->amounts[$invoice->id]=$invoice->total_ttc;
-	
+
   if ($pay=="cash") $payment->paiementid=4;
 	elseif ($pay=="card") $payment->paiementid=6;
 	elseif ($pay=="cheque") $payment->paiementid=7;
@@ -86,7 +86,7 @@
 
   $payment->create($user);
 	$payment->addPaymentToBank($user, 'payment', '(CustomerInvoicePayment)', $bankaccount, '', '');
-	
+
   $invoice->set_paid($user);
 }
 
@@ -210,11 +210,7 @@
 ?>
 <style>
 .selected {
-<<<<<<< HEAD
     font-weight: bold;
-=======
-	font-weight: bold;
->>>>>>> 07d15598
 }
 .order {
     color: limegreen;
@@ -285,43 +281,13 @@
     });
     <?php
 }
-<<<<<<< HEAD
-
-=======
->>>>>>> 07d15598
+
 if ($action == "search") {
     ?>
     $('#search').focus();
     <?php
 }
 
-<<<<<<< HEAD
-=======
-?>
-});
-
-$(document).ready(function(){
-    $('table tbody tr').click(function(){
-        $('table tbody tr').removeClass("selected");
-        $(this).addClass("selected");
-        if (selectedline==this.id) return; // If is already selected
-          else selectedline=this.id;
-        selectedtext=$('#'+selectedline).find("td:first").html();
-    });
-<?php
-
-if ($action == "temp" and $ticket_printer1 != "") {
-    ?>
-    $.ajax({
-        type: "POST",
-        url: 'http://<?php print $conf->global->TAKEPOS_PRINT_SERVER; ?>:8111/print',
-        data: '<?php
-        print $header_soc . $header_ticket . $body_ticket . $ticket_printer1 . $ticket_total . $footer_ticket; ?>'
-    });
-    <?php
-}
-
->>>>>>> 07d15598
 ?>
 });
 
@@ -350,13 +316,13 @@
 print '<td class="linecolqty" align="right">' . $langs->trans('Qty') . '</td>';
 print '<td class="linecolht" align="right">' . $langs->trans('TotalHTShort') . '</td>';
 print "</tr>\n";
-<<<<<<< HEAD
 
 if ($placeid > 0) {
     foreach($invoice->lines as $line)
     {
         print '<tr class="drag drop oddeven';
-        if ($line->special_code == "3") { print ' order';
+        if ($line->special_code == "3") {
+            print ' order';
         }
         print '" id="' . $line->rowid . '">';
         print '<td align="left">' . $line->product_label . $line->desc . '</td>';
@@ -364,33 +330,18 @@
         print '<td align="right">' . price($line->total_ttc) . '</td>';
         print '</tr>';
     }
-=======
-if ($placeid>0) foreach ($invoice->lines as $line)
-{
-	print '<tr class="drag drop oddeven';
-	if ($line->special_code=="3") print ' order';
-	print '" id="'.$line->rowid.'">';
-	print '<td align="left">'.$line->product_label.$line->desc.'</td>';
-	print '<td align="right">'.$line->qty.'</td>';
-	print '<td align="right">'.price($line->total_ttc).'</td>';
-	print '</tr>';
->>>>>>> 07d15598
 }
 
 print '</table>';
 
 print '<p style="font-size:120%;" align="right"><b>'.$langs->trans('TotalTTC');
-                                            
+
 if($conf->global->TAKEPOS_BAR_RESTAURANT) print " ".$langs->trans('Place')." ".$place;
 
 print ': '.price($invoice->total_ttc, 1, '', 1, - 1, - 1, $conf->currency).'&nbsp;</b></p>';
 
-<<<<<<< HEAD
 if ($invoice->socid != $conf->global->CASHDESK_ID_THIRDPARTY)
 {
-=======
-if ($invoice->socid != $conf->global->CASHDESK_ID_THIRDPARTY){
->>>>>>> 07d15598
     $soc = new Societe($db);
     if ($invoice->socid > 0) $soc->fetch($invoice->socid);
     else $soc->fetch($conf->global->CASHDESK_ID_THIRDPARTY);
@@ -398,14 +349,9 @@
     print $langs->trans("Customer").': '.$soc->name;
     print '</p>';
 }
-<<<<<<< HEAD
 if ($action=="valid")
 {
 	print '<p style="font-size:120%;" align="center"><b>'.$invoice->ref." ".$langs->trans('BillShortStatusValidated').'</b></p>';
-=======
-if ($action=="valid"){
-	print '<p style="font-size:120%;" align="center"><b>'.$invoice->facnumber." ".$langs->trans('BillShortStatusValidated').'</b></p>';
->>>>>>> 07d15598
 	if ($conf->global->TAKEPOSCONNECTOR) print '<center><button type="button" onclick="TakeposPrinting('.$placeid.');">'.$langs->trans('PrintTicket').'</button><center>';
 	else print '<center><button type="button" onclick="Print('.$placeid.');">'.$langs->trans('PrintTicket').'</button><center>';
 }
