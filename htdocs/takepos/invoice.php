<?php
/**
 * Copyright (C) 2018    	Andreu Bisquerra   	<jove@bisquerra.com>
 * Copyright (C) 2021    	Nicolas ZABOURI    	<info@inovea-conseil.com>
 * Copyright (C) 2022-2023	Christophe Battarel	<christophe.battarel@altairis.fr>
 * Copyright (C) 2024		MDW							<mdeweerd@users.noreply.github.com>
 *
 * This program is free software; you can redistribute it and/or modify
 * it under the terms of the GNU General Public License as published by
 * the Free Software Foundation; either version 3 of the License, or
 * (at your option) any later version.
 *
 * This program is distributed in the hope that it will be useful,
 * but WITHOUT ANY WARRANTY; without even the implied warranty of
 * MERCHANTABILITY or FITNESS FOR A PARTICULAR PURPOSE.  See the
 * GNU General Public License for more details.
 *
 * You should have received a copy of the GNU General Public License
 * along with this program. If not, see <https://www.gnu.org/licenses/>.
 */

/**
 *    \file       htdocs/takepos/invoice.php
 *    \ingroup    takepos
 *    \brief      Page to generate section with list of lines
 */

// if (! defined('NOREQUIREUSER')) 		define('NOREQUIREUSER', '1'); 		// Not disabled cause need to load personalized language
// if (! defined('NOREQUIREDB')) 		define('NOREQUIREDB', '1'); 		// Not disabled cause need to load personalized language
// if (! defined('NOREQUIRESOC')) 		define('NOREQUIRESOC', '1');
// if (! defined('NOREQUIRETRAN')) 		define('NOREQUIRETRAN', '1');

if (!defined('NOTOKENRENEWAL')) {
	define('NOTOKENRENEWAL', '1');
}
if (!defined('NOREQUIREMENU')) {
	define('NOREQUIREMENU', '1');
}
if (!defined('NOREQUIREHTML')) {
	define('NOREQUIREHTML', '1');
}
if (!defined('NOREQUIREAJAX')) {
	define('NOREQUIREAJAX', '1');
}

// Load Dolibarr environment
if (!defined('INCLUDE_PHONEPAGE_FROM_PUBLIC_PAGE')) {
	require '../main.inc.php';
}
require_once DOL_DOCUMENT_ROOT.'/core/class/html.form.class.php';
require_once DOL_DOCUMENT_ROOT.'/core/class/hookmanager.class.php';
require_once DOL_DOCUMENT_ROOT.'/compta/facture/class/facture.class.php';
require_once DOL_DOCUMENT_ROOT.'/compta/paiement/class/paiement.class.php';
require_once DOL_DOCUMENT_ROOT.'/contact/class/contact.class.php';

$hookmanager->initHooks(array('takeposinvoice'));

$langs->loadLangs(array("companies", "commercial", "bills", "cashdesk", "stocks", "banks"));

$action = GETPOST('action', 'aZ09');
$idproduct = GETPOSTINT('idproduct');
$place = (GETPOST('place', 'aZ09') ? GETPOST('place', 'aZ09') : 0); // $place is id of table for Bar or Restaurant
$placeid = 0; // $placeid is ID of invoice
$mobilepage = GETPOST('mobilepage', 'alpha');

// Terminal is stored into $_SESSION["takeposterminal"];

if (!$user->hasRight('takepos', 'run') && !defined('INCLUDE_PHONEPAGE_FROM_PUBLIC_PAGE')) {
	accessforbidden('No permission to use the TakePOS');
}

if ((getDolGlobalString('TAKEPOS_PHONE_BASIC_LAYOUT') == 1 && $conf->browser->layout == 'phone') || defined('INCLUDE_PHONEPAGE_FROM_PUBLIC_PAGE')) {
	// DIRECT LINK TO THIS PAGE FROM MOBILE AND NO TERMINAL SELECTED
	if ($_SESSION["takeposterminal"] == "") {
		if (getDolGlobalString('TAKEPOS_NUM_TERMINALS') == "1") {
			$_SESSION["takeposterminal"] = 1;
		} else {
			header("Location: ".DOL_URL_ROOT."/takepos/index.php");
			exit;
		}
	}
}

$takeposterminal = isset($_SESSION["takeposterminal"]) ? $_SESSION["takeposterminal"] : '';

/**
 * Abort invoice creation with a given error message
 *
 * @param   string  $message        Message explaining the error to the user
 * @return	void
 */
function fail($message)
{
	header($_SERVER['SERVER_PROTOCOL'].' 500 Internal Server Error', true, 500);
	die($message);
}



$number = GETPOST('number', 'alpha');
$idline = GETPOSTINT('idline');
$selectedline = GETPOSTINT('selectedline');
$desc = GETPOST('desc', 'alphanohtml');
$pay = GETPOST('pay', 'aZ09');
$amountofpayment = GETPOSTFLOAT('amount');

$invoiceid = GETPOSTINT('invoiceid');

$paycode = $pay;
if ($pay == 'cash') {
	$paycode = 'LIQ'; // For backward compatibility
}
if ($pay == 'card') {
	$paycode = 'CB'; // For backward compatibility
}
if ($pay == 'cheque') {
	$paycode = 'CHQ'; // For backward compatibility
}

// Retrieve paiementid
$paiementid = 0;
if ($paycode) {
	$sql = "SELECT id FROM ".MAIN_DB_PREFIX."c_paiement";
	$sql .= " WHERE entity IN (".getEntity('c_paiement').")";
	$sql .= " AND code = '".$db->escape($paycode)."'";
	$resql = $db->query($sql);
	if ($resql) {
		$obj = $db->fetch_object($resql);
		if ($obj) {
			$paiementid = $obj->id;
		}
	}
}

$invoice = new Facture($db);
if ($invoiceid > 0) {
	$ret = $invoice->fetch($invoiceid);
} else {
	$ret = $invoice->fetch('', '(PROV-POS'.$takeposterminal.'-'.$place.')');
}
if ($ret > 0) {
	$placeid = $invoice->id;
}

$constforcompanyid = 'CASHDESK_ID_THIRDPARTY'.$takeposterminal;

$soc = new Societe($db);
if ($invoice->socid > 0) {
	$soc->fetch($invoice->socid);
} else {
	$soc->fetch(getDolGlobalString($constforcompanyid));
}

// Assign a default project, if relevant
if (isModEnabled('project') && getDolGlobalInt("CASHDESK_ID_PROJECT".$takeposterminal)) {
	$invoice->fk_project = getDolGlobalInt("CASHDESK_ID_PROJECT".$takeposterminal);
}

// Change the currency of invoice if it was modified
if (isModEnabled('multicurrency') && !empty($_SESSION["takeposcustomercurrency"])) {
	if ($invoice->multicurrency_code != $_SESSION["takeposcustomercurrency"]) {
		$invoice->setMulticurrencyCode($_SESSION["takeposcustomercurrency"]);
	}
}

$term = empty($_SESSION["takeposterminal"]) ? 1 : $_SESSION["takeposterminal"];


/*
 * Actions
 */

$parameters = array();
$reshook = $hookmanager->executeHooks('doActions', $parameters, $invoice, $action);    // Note that $action and $object may have been modified by some hooks
if ($reshook < 0) {
	setEventMessages($hookmanager->error, $hookmanager->errors, 'errors');
}

if (empty($reshook)) {
	// Action to record a payment on a TakePOS invoice
	if ($action == 'valid' && $user->hasRight('facture', 'creer')) {
		$bankaccount = 0;
		$error = 0;

		if (getDolGlobalString('TAKEPOS_CAN_FORCE_BANK_ACCOUNT_DURING_PAYMENT')) {
			$bankaccount = GETPOSTINT('accountid');
		} else {
			if ($pay == 'LIQ') {
				$bankaccount = getDolGlobalInt('CASHDESK_ID_BANKACCOUNT_CASH'.$_SESSION["takeposterminal"]);            // For backward compatibility
			} elseif ($pay == "CHQ") {
				$bankaccount = getDolGlobalInt('CASHDESK_ID_BANKACCOUNT_CHEQUE'.$_SESSION["takeposterminal"]);    // For backward compatibility
			} else {
				$accountname = "CASHDESK_ID_BANKACCOUNT_".$pay.$_SESSION["takeposterminal"];
				$bankaccount = getDolGlobalInt($accountname);
			}
		}

		if ($bankaccount <= 0 && $pay != "delayed" && isModEnabled("bank")) {
			$errormsg = $langs->trans("ErrorFieldRequired", $langs->transnoentitiesnoconv("BankAccount"));
			$error++;
		}

		$now = dol_now();
		$res = 0;

		$invoice = new Facture($db);
		$invoice->fetch($placeid);

		$db->begin();

		if ($invoice->total_ttc < 0) {
			$invoice->type = $invoice::TYPE_CREDIT_NOTE;

			$sql = "SELECT rowid FROM ".MAIN_DB_PREFIX."facture";
			$sql .= " WHERE entity IN (".getEntity('invoice').")";
			$sql .= " AND fk_soc = ".((int) $invoice->socid);
			$sql .= " AND type <> ".Facture::TYPE_CREDIT_NOTE;
			$sql .= " AND fk_statut >= ".$invoice::STATUS_VALIDATED;
			$sql .= " ORDER BY rowid DESC";

			$resql = $db->query($sql);
			if ($resql) {
				$obj = $db->fetch_object($resql);
				$fk_source = $obj->rowid;
				if ($fk_source == null) {
					fail($langs->transnoentitiesnoconv("NoPreviousBillForCustomer"));
				}
			} else {
				fail($langs->transnoentitiesnoconv("NoPreviousBillForCustomer"));
			}
			$invoice->fk_facture_source = $fk_source;
			$invoice->update($user);
		}

		$constantforkey = 'CASHDESK_NO_DECREASE_STOCK'.(isset($_SESSION["takeposterminal"]) ? $_SESSION["takeposterminal"] : '');
		$allowstockchange = (getDolGlobalString($constantforkey) != "1");

		if ($error) {
			dol_htmloutput_errors($errormsg, null, 1);
		} elseif ($invoice->status != Facture::STATUS_DRAFT) {
			//If invoice is validated but it is not fully paid is not error and make the payment
			if ($invoice->getRemainToPay() > 0) {
				$res = 1;
			} else {
				dol_syslog("Sale already validated");
				dol_htmloutput_errors($langs->trans("InvoiceIsAlreadyValidated", "TakePos"), null, 1);
			}
		} elseif (count($invoice->lines) == 0) {
			$error++;
			dol_syslog('Sale without lines');
			dol_htmloutput_errors($langs->trans("NoLinesToBill", "TakePos"), null, 1);
		} elseif (isModEnabled('stock') && !isModEnabled('productbatch') && $allowstockchange) {
			// Validation of invoice with change into stock when produt/lot module is NOT enabled and stock change NOT disabled.
			// The case for isModEnabled('productbatch') is processed few lines later.
			$savconst = getDolGlobalString('STOCK_CALCULATE_ON_BILL');

			$conf->global->STOCK_CALCULATE_ON_BILL = 1;	// To force the change of stock during invoice validation

			$constantforkey = 'CASHDESK_ID_WAREHOUSE'.$_SESSION["takeposterminal"];
			dol_syslog("Validate invoice with stock change. Warehouse defined into constant ".$constantforkey." = ".getDolGlobalString($constantforkey));

			// Validate invoice with stock change into warehouse getDolGlobalInt($constantforkey)
			// Label of stock movement will be the same as when we validate invoice "Invoice XXXX validated"
			$batch_rule = 0;	// Module productbatch is disabled here, so no need for a batch_rule.
			$res = $invoice->validate($user, '', getDolGlobalInt($constantforkey), 0, $batch_rule);

			// Restore setup
			$conf->global->STOCK_CALCULATE_ON_BILL = $savconst;
		} else {
			// Validation of invoice with no change into stock (because param $idwarehouse is not fill)
			$res = $invoice->validate($user);
			if ($res < 0) {
				$error++;
				$langs->load("admin");
				dol_htmloutput_errors($invoice->error == 'NotConfigured' ? $langs->trans("NotConfigured").' (TakePos numbering module)' : $invoice->error, $invoice->errors, 1);
			}
		}

		// Add the payment
		if (!$error && $res >= 0) {
			$remaintopay = $invoice->getRemainToPay();
			if ($remaintopay > 0) {
				$payment = new Paiement($db);
				$payment->datepaye = $now;
				$payment->fk_account = $bankaccount;
				$payment->amounts[$invoice->id] = $amountofpayment;
				if ($pay == 'LIQ') {
					$payment->pos_change = GETPOSTFLOAT('excess');
				}

				// If user has not used change control, add total invoice payment
				// Or if user has used change control and the amount of payment is higher than remain to pay, add the remain to pay
				if ($amountofpayment <= 0 || $amountofpayment > $remaintopay) {
					$payment->amounts[$invoice->id] = $remaintopay;
				}

				$payment->paiementid = $paiementid;
				$payment->num_payment = $invoice->ref;

				if ($pay != "delayed") {
					$payment->create($user);
					$res = $payment->addPaymentToBank($user, 'payment', '(CustomerInvoicePayment)', $bankaccount, '', '');
					if ($res < 0) {
						$error++;
						dol_htmloutput_errors($langs->trans('ErrorNoPaymentDefined'), $payment->errors, 1);
					}
					$remaintopay = $invoice->getRemainToPay(); // Recalculate remain to pay after the payment is recorded
				} elseif (getDolGlobalInt("TAKEPOS_DELAYED_TERMS")) {
					$invoice->setPaymentTerms(getDolGlobalInt("TAKEPOS_DELAYED_TERMS"));
				}
			}

			if ($remaintopay == 0) {
				dol_syslog("Invoice is paid, so we set it to status Paid");
				$result = $invoice->setPaid($user);
				if ($result > 0) {
					$invoice->paye = 1;
				}
				// set payment method
				$invoice->setPaymentMethods($paiementid);
			} else {
				dol_syslog("Invoice is not paid, remain to pay = ".$remaintopay);
			}
		} else {
			dol_htmloutput_errors($invoice->error, $invoice->errors, 1);
		}

		// Update stock for batch products
		if (!$error && $res >= 0) {
			if (isModEnabled('stock') && isModEnabled('productbatch') && $allowstockchange) {
				// Update stocks
				dol_syslog("Now we record the stock movement for each qualified line");

				// The case !isModEnabled('productbatch') was processed few lines before.
				require_once DOL_DOCUMENT_ROOT . "/product/stock/class/mouvementstock.class.php";
				$constantforkey = 'CASHDESK_ID_WAREHOUSE'.$_SESSION["takeposterminal"];
				$inventorycode = dol_print_date(dol_now(), 'dayhourlog');
				// Label of stock movement will be "TakePOS - Invoice XXXX"
				$labeltakeposmovement = 'TakePOS - '.$langs->trans("Invoice").' '.$invoice->ref;

				foreach ($invoice->lines as $line) {
					// Use the warehouse id defined on invoice line else in the setup
					$warehouseid = ($line->fk_warehouse ? $line->fk_warehouse : getDolGlobalInt($constantforkey));

					// var_dump('fk_product='.$line->fk_product.' batch='.$line->batch.' warehouse='.$line->fk_warehouse.' qty='.$line->qty);
					if ($line->batch != '' && $warehouseid > 0) {
						$prod_batch = new Productbatch($db);
						$prod_batch->find(0, '', '', $line->batch, $warehouseid);

						$mouvP = new MouvementStock($db);
						$mouvP->setOrigin($invoice->element, $invoice->id);

						$res = $mouvP->livraison($user, $line->fk_product, $warehouseid, $line->qty, $line->price, $labeltakeposmovement, '', '', '', $prod_batch->batch, $prod_batch->id, $inventorycode);
						if ($res < 0) {
							dol_htmloutput_errors($mouvP->error, $mouvP->errors, 1);
							$error++;
						}
					} else {
						$mouvP = new MouvementStock($db);
						$mouvP->setOrigin($invoice->element, $invoice->id);

						$res = $mouvP->livraison($user, $line->fk_product, $warehouseid, $line->qty, $line->price, $labeltakeposmovement, '', '', '', '', 0, $inventorycode);
						if ($res < 0) {
							dol_htmloutput_errors($mouvP->error, $mouvP->errors, 1);
							$error++;
						}
					}
				}
			}
		}

		if (!$error && $res >= 0) {
			$db->commit();
		} else {
			$db->rollback();
		}
	}
	if ($action == 'creditnote' && $user->hasRight('facture', 'creer')) {
		$db->begin();

		$creditnote = new Facture($db);
		$creditnote->socid = $invoice->socid;
		$creditnote->date = dol_now();
		$creditnote->module_source = 'takepos';
		$creditnote->pos_source =  isset($_SESSION["takeposterminal"]) ? $_SESSION["takeposterminal"] : '' ;
		$creditnote->type = Facture::TYPE_CREDIT_NOTE;
		$creditnote->fk_facture_source = $placeid;
		//$creditnote->remise_absolue = $invoice->remise_absolue;
		//$creditnote->remise_percent = $invoice->remise_percent;
		$creditnote->create($user);

		$fk_parent_line = 0; // Initialise

		foreach ($invoice->lines as $line) {
			// Reset fk_parent_line for no child products and special product
			if (($line->product_type != 9 && empty($line->fk_parent_line)) || $line->product_type == 9) {
				$fk_parent_line = 0;
			}

			if (getDolGlobalInt('INVOICE_USE_SITUATION')) {
				if (!empty($invoice->situation_counter)) {
					$source_fk_prev_id = $line->fk_prev_id; // temporary storing situation invoice fk_prev_id
					$line->fk_prev_id  = $line->id; // The new line of the new credit note we are creating must be linked to the situation invoice line it is created from
					if (!empty($invoice->tab_previous_situation_invoice)) {
						// search the last standard invoice in cycle and the possible credit note between this last and invoice
						// TODO Move this out of loop of $invoice->lines
						$tab_jumped_credit_notes = array();
						$lineIndex = count($invoice->tab_previous_situation_invoice) - 1;
						$searchPreviousInvoice = true;
						while ($searchPreviousInvoice) {
							if ($invoice->tab_previous_situation_invoice[$lineIndex]->situation_cycle_ref || $lineIndex < 1) {
								$searchPreviousInvoice = false; // find, exit;
								break;
							} else {
								if ($invoice->tab_previous_situation_invoice[$lineIndex]->type == Facture::TYPE_CREDIT_NOTE) {
									$tab_jumped_credit_notes[$lineIndex] = $invoice->tab_previous_situation_invoice[$lineIndex]->id;
								}
								$lineIndex--; // go to previous invoice in cycle
							}
						}

						$maxPrevSituationPercent = 0;
						foreach ($invoice->tab_previous_situation_invoice[$lineIndex]->lines as $prevLine) {
							if ($prevLine->id == $source_fk_prev_id) {
								$maxPrevSituationPercent = max($maxPrevSituationPercent, $prevLine->situation_percent);

								//$line->subprice  = $line->subprice - $prevLine->subprice;
								$line->total_ht  -= $prevLine->total_ht;
								$line->total_tva -= $prevLine->total_tva;
								$line->total_ttc -= $prevLine->total_ttc;
								$line->total_localtax1 -= $prevLine->total_localtax1;
								$line->total_localtax2 -= $prevLine->total_localtax2;

								$line->multicurrency_subprice  -= $prevLine->multicurrency_subprice;
								$line->multicurrency_total_ht  -= $prevLine->multicurrency_total_ht;
								$line->multicurrency_total_tva -= $prevLine->multicurrency_total_tva;
								$line->multicurrency_total_ttc -= $prevLine->multicurrency_total_ttc;
							}
						}

						// prorata
						$line->situation_percent = $maxPrevSituationPercent - $line->situation_percent;

						//print 'New line based on invoice id '.$invoice->tab_previous_situation_invoice[$lineIndex]->id.' fk_prev_id='.$source_fk_prev_id.' will be fk_prev_id='.$line->fk_prev_id.' '.$line->total_ht.' '.$line->situation_percent.'<br>';

						// If there is some credit note between last situation invoice and invoice used for credit note generation (note: credit notes are stored as delta)
						$maxPrevSituationPercent = 0;
						foreach ($tab_jumped_credit_notes as $index => $creditnoteid) {
							foreach ($invoice->tab_previous_situation_invoice[$index]->lines as $prevLine) {
								if ($prevLine->fk_prev_id == $source_fk_prev_id) {
									$maxPrevSituationPercent = $prevLine->situation_percent;

									$line->total_ht  -= $prevLine->total_ht;
									$line->total_tva -= $prevLine->total_tva;
									$line->total_ttc -= $prevLine->total_ttc;
									$line->total_localtax1 -= $prevLine->total_localtax1;
									$line->total_localtax2 -= $prevLine->total_localtax2;

									$line->multicurrency_subprice  -= $prevLine->multicurrency_subprice;
									$line->multicurrency_total_ht  -= $prevLine->multicurrency_total_ht;
									$line->multicurrency_total_tva -= $prevLine->multicurrency_total_tva;
									$line->multicurrency_total_ttc -= $prevLine->multicurrency_total_ttc;
								}
							}
						}

						// prorata
						$line->situation_percent += $maxPrevSituationPercent;

						//print 'New line based on invoice id '.$invoice->tab_previous_situation_invoice[$lineIndex]->id.' fk_prev_id='.$source_fk_prev_id.' will be fk_prev_id='.$line->fk_prev_id.' '.$line->total_ht.' '.$line->situation_percent.'<br>';
					}
				}
			}

			// We update field for credit notes
			$line->fk_facture = $creditnote->id;
			$line->fk_parent_line = $fk_parent_line;

			$line->subprice = -$line->subprice; // invert price for object
			// $line->pa_ht = $line->pa_ht; // we chose to have the buy/cost price always positive, so no inversion of the sign here
			$line->total_ht = -$line->total_ht;
			$line->total_tva = -$line->total_tva;
			$line->total_ttc = -$line->total_ttc;
			$line->total_localtax1 = -$line->total_localtax1;
			$line->total_localtax2 = -$line->total_localtax2;

			$line->multicurrency_subprice = -$line->multicurrency_subprice;
			$line->multicurrency_total_ht = -$line->multicurrency_total_ht;
			$line->multicurrency_total_tva = -$line->multicurrency_total_tva;
			$line->multicurrency_total_ttc = -$line->multicurrency_total_ttc;

			$result = $line->insert(0, 1); // When creating credit note with same lines than source, we must ignore error if discount already linked

			$creditnote->lines[] = $line; // insert new line in current object

			// Defined the new fk_parent_line
			if ($result > 0 && $line->product_type == 9) {
				$fk_parent_line = $result;
			}
		}
		$creditnote->update_price(1);

		// The credit note is create here. We must now validate it.

		$constantforkey = 'CASHDESK_NO_DECREASE_STOCK'.(isset($_SESSION["takeposterminal"]) ? $_SESSION["takeposterminal"] : '');
		$allowstockchange = getDolGlobalString($constantforkey) != "1";

		if (isModEnabled('stock') && !isModEnabled('productbatch') && $allowstockchange) {
			// If module stock is enabled and we do not setup takepo to disable stock decrease
			// The case for isModEnabled('productbatch') is processed few lines later.
			$savconst = getDolGlobalString('STOCK_CALCULATE_ON_BILL');
			$conf->global->STOCK_CALCULATE_ON_BILL = 1;	// We force setup to have update of stock on invoice validation/unvalidation

			$constantforkey = 'CASHDESK_ID_WAREHOUSE'.(isset($_SESSION["takeposterminal"]) ? $_SESSION["takeposterminal"] : '');

			dol_syslog("Validate invoice with stock change into warehouse defined into constant ".$constantforkey." = ".getDolGlobalString($constantforkey)." or warehouseid= ".$warehouseid." if defined.");

			// Validate invoice with stock change into warehouse getDolGlobalInt($constantforkey)
			// Label of stock movement will be the same as when we validate invoice "Invoice XXXX validated"
			$batch_rule = 0;	// Module productbatch is disabled here, so no need for a batch_rule.
			$res = $creditnote->validate($user, '', getDolGlobalString($constantforkey), 0, $batch_rule);
			if ($res < 0) {
				$error++;
				dol_htmloutput_errors($creditnote->error, $creditnote->errors, 1);
			}

			// Restore setup
			$conf->global->STOCK_CALCULATE_ON_BILL = $savconst;
		} else {
			$res = $creditnote->validate($user);
		}

		// Update stock for batch products
		if (!$error && $res >= 0) {
			if (isModEnabled('stock') && isModEnabled('productbatch') && $allowstockchange) {
				// Update stocks
				dol_syslog("Now we record the stock movement for each qualified line");

				// The case !isModEnabled('productbatch') was processed few lines before.
				require_once DOL_DOCUMENT_ROOT . "/product/stock/class/mouvementstock.class.php";
				$constantforkey = 'CASHDESK_ID_WAREHOUSE'.$_SESSION["takeposterminal"];
				$inventorycode = dol_print_date(dol_now(), 'dayhourlog');
				// Label of stock movement will be "TakePOS - Invoice XXXX"
				$labeltakeposmovement = 'TakePOS - '.$langs->trans("CreditNote").' '.$creditnote->ref;

				foreach ($creditnote->lines as $line) {
					// Use the warehouse id defined on invoice line else in the setup
					$warehouseid = ($line->fk_warehouse ? $line->fk_warehouse : getDolGlobalInt($constantforkey));
					//var_dump('fk_product='.$line->fk_product.' batch='.$line->batch.' warehouse='.$line->fk_warehouse.' qty='.$line->qty);exit;

					if ($line->batch != '' && $warehouseid > 0) {
						//$prod_batch = new Productbatch($db);
						//$prod_batch->find(0, '', '', $line->batch, $warehouseid);

						$mouvP = new MouvementStock($db);
						$mouvP->setOrigin($creditnote->element, $creditnote->id);

						$res = $mouvP->reception($user, $line->fk_product, $warehouseid, $line->qty, $line->price, $labeltakeposmovement, '', '', $line->batch, '', 0, $inventorycode);
						if ($res < 0) {
							dol_htmloutput_errors($mouvP->error, $mouvP->errors, 1);
							$error++;
						}
					} else {
						$mouvP = new MouvementStock($db);
						$mouvP->setOrigin($creditnote->element, $creditnote->id);

						$res = $mouvP->reception($user, $line->fk_product, $warehouseid, $line->qty, $line->price, $labeltakeposmovement, '', '', '', '', 0, $inventorycode);
						if ($res < 0) {
							dol_htmloutput_errors($mouvP->error, $mouvP->errors, 1);
							$error++;
						}
					}
				}
			}
		}

		if (!$error && $res >= 0) {
			$db->commit();
		} else {
			$creditnote->id = $placeid;	// Creation has failed, we reset to ID of source invoice so we go back to this one in action=history
			$db->rollback();
		}
	}

	if (($action == 'history' || $action == 'creditnote') && $user->hasRight('takepos', 'run')) {
		if ($action == 'creditnote' && $creditnote->id > 0) {
			$placeid = $creditnote->id;
		} else {
			$placeid = GETPOSTINT('placeid');
		}

		$invoice = new Facture($db);
		$invoice->fetch($placeid);
	}

	// If we add a line and no invoice yet, we create the invoice
	if (($action == "addline" || $action == "freezone") && $placeid == 0 && ($user->hasRight('takepos', 'run') || defined('INCLUDE_PHONEPAGE_FROM_PUBLIC_PAGE'))) {
		$invoice->socid = getDolGlobalInt($constforcompanyid);

		include_once DOL_DOCUMENT_ROOT.'/core/lib/date.lib.php';
		$invoice->date = dol_get_first_hour(dol_now('tzuserrel'));		// Invoice::create() needs a date with no hours

		$invoice->module_source = 'takepos';
		$invoice->pos_source =  isset($_SESSION["takeposterminal"]) ? $_SESSION["takeposterminal"] : '' ;
		$invoice->entity = !empty($_SESSION["takeposinvoiceentity"]) ? $_SESSION["takeposinvoiceentity"] : $conf->entity;

		if ($invoice->socid <= 0) {
			$langs->load('errors');
			dol_htmloutput_errors($langs->trans("ErrorModuleSetupNotComplete", "TakePos"), null, 1);
		} else {
			$db->begin();

			// Create invoice
			$placeid = $invoice->create($user);
			if ($placeid < 0) {
				dol_htmloutput_errors($invoice->error, $invoice->errors, 1);
			}
			$sql = "UPDATE ".MAIN_DB_PREFIX."facture set ref='(PROV-POS".$_SESSION["takeposterminal"]."-".$place.")' where rowid = ".((int) $placeid);
			$resql = $db->query($sql);
			if (!$resql) {
				$error++;
			}

			if (!$error) {
				$db->commit();
			} else {
				$db->rollback();
			}
		}
	}

	// If we add a line by click on product (invoice exists here because it was created juste before if it didn't exists)
	if ($action == "addline" && ($user->hasRight('takepos', 'run') || defined('INCLUDE_PHONEPAGE_FROM_PUBLIC_PAGE'))) {
		$prod = new Product($db);
		$prod->fetch($idproduct);

		$customer = new Societe($db);
		$customer->fetch($invoice->socid);

		$datapriceofproduct = $prod->getSellPrice($mysoc, $customer, 0);

		$qty = GETPOSTISSET('qty') ? GETPOSTINT('qty') : 1;
		$price = $datapriceofproduct['pu_ht'];
		$price_ttc = $datapriceofproduct['pu_ttc'];
		//$price_min = $datapriceofproduct['price_min'];
		$price_base_type = empty($datapriceofproduct['price_base_type']) ? 'HT' : $datapriceofproduct['price_base_type'];
		$tva_tx = $datapriceofproduct['tva_tx'];
		$tva_npr = $datapriceofproduct['tva_npr'];

		// Local Taxes
		$localtax1_tx = get_localtax($tva_tx, 1, $customer, $mysoc, $tva_npr);
		$localtax2_tx = get_localtax($tva_tx, 2, $customer, $mysoc, $tva_npr);


		if (isModEnabled('productbatch') && isModEnabled('stock')) {
			$batch = GETPOST('batch', 'alpha');

			if (!empty($batch)) {	// We have just clicked on a batch number, we will execute action=setbatch later...
				$action = "setbatch";
			} elseif ($prod->status_batch > 0) {
				// If product need a lot/serial, we show the list of lot/serial available for the product...

				// Set nb of suggested with nb of batch into the warehouse of the terminal
				$nbofsuggested = 0;
				$prod->load_stock('warehouseopen');

				$constantforkey = 'CASHDESK_ID_WAREHOUSE'.$_SESSION["takeposterminal"];
				$warehouseid = getDolGlobalInt($constantforkey);

				//var_dump($prod->stock_warehouse);
				foreach ($prod->stock_warehouse as $tmpwarehouseid => $tmpval) {
					if (getDolGlobalInt($constantforkey) && $tmpwarehouseid != getDolGlobalInt($constantforkey)) {
						// Product to select is not on the warehouse configured for terminal, so we ignore this warehouse
						continue;
					}
					if (!empty($prod->stock_warehouse[$tmpwarehouseid]) && is_array($prod->stock_warehouse[$tmpwarehouseid]->detail_batch)) {
						if (is_object($prod->stock_warehouse[$tmpwarehouseid]) && count($prod->stock_warehouse[$tmpwarehouseid]->detail_batch)) {
							foreach ($prod->stock_warehouse[$tmpwarehouseid]->detail_batch as $dbatch) {
								$nbofsuggested++;
							}
						}
					}
				}
				//var_dump($prod->stock_warehouse);

				echo "<script>\n";
				echo "function addbatch(batch, warehouseid) {\n";
				echo "console.log('We add batch '+batch+' from warehouse id '+warehouseid);\n";
				echo '$("#poslines").load("'.DOL_URL_ROOT.'/takepos/invoice.php?action=addline&batch="+encodeURI(batch)+"&warehouseid="+warehouseid+"&place='.$place.'&idproduct='.$idproduct.'&token='.newToken().'", function() {});'."\n";
				echo "}\n";
				echo "</script>\n";

				$suggestednb = 1;
				echo "<center>".$langs->trans("SearchIntoBatch").": <b> $nbofsuggested </b></center><br><table>";
				foreach ($prod->stock_warehouse as $tmpwarehouseid => $tmpval) {
					if (getDolGlobalInt($constantforkey) && $tmpwarehouseid != getDolGlobalInt($constantforkey)) {
						// Not on the forced warehouse, so we ignore this warehouse
						continue;
					}
					if (!empty($prod->stock_warehouse[$tmpwarehouseid]) && is_array($prod->stock_warehouse[$tmpwarehouseid]->detail_batch)) {
						foreach ($prod->stock_warehouse[$tmpwarehouseid]->detail_batch as $dbatch) {	// $dbatch is instance of Productbatch
							$batchStock = + $dbatch->qty; // To get a numeric
							$quantityToBeDelivered = 1;
							$deliverableQty = min($quantityToBeDelivered, $batchStock);
							print '<tr>';
							print '<!-- subj='.$suggestednb.'/'.$nbofsuggested.' -->';
							print '<!-- Show details of lot/serial in warehouseid='.$tmpwarehouseid.' -->';
							print '<td class="left">';
							$detail = '';
							$detail .= '<span class="opacitymedium">'.$langs->trans("LotSerial").':</span> '.$dbatch->batch;
							if (!getDolGlobalString('PRODUCT_DISABLE_SELLBY')) {
								//$detail .= ' - '.$langs->trans("SellByDate").': '.dol_print_date($dbatch->sellby, "day");
							}
							if (!getDolGlobalString('PRODUCT_DISABLE_EATBY')) {
								//$detail .= ' - '.$langs->trans("EatByDate").': '.dol_print_date($dbatch->eatby, "day");
							}
							$detail .= '</td><td>';
							$detail .= '<span class="opacitymedium">'.$langs->trans("Qty").':</span> '.$dbatch->qty;
							$detail .= '</td><td>';
							$detail .= ' <button class="marginleftonly" onclick="addbatch(\''.dol_escape_js($dbatch->batch).'\', '.$tmpwarehouseid.')">'.$langs->trans("Select")."</button>";
							$detail .= '<br>';
							print $detail;

							$quantityToBeDelivered -= $deliverableQty;
							if ($quantityToBeDelivered < 0) {
								$quantityToBeDelivered = 0;
							}
							$suggestednb++;
							print '</td></tr>';
						}
					}
				}
				print "</table>";

				print '</body></html>';
				exit;
			}
		}


		if (getDolGlobalString('TAKEPOS_SUPPLEMENTS')) {
			require_once DOL_DOCUMENT_ROOT.'/categories/class/categorie.class.php';
			$cat = new Categorie($db);
			$categories = $cat->containing($idproduct, 'product');
			$found = (array_search(getDolGlobalInt('TAKEPOS_SUPPLEMENTS_CATEGORY'), array_column($categories, 'id')));
			if ($found !== false) { // If this product is a supplement
				$sql = "SELECT fk_parent_line FROM ".MAIN_DB_PREFIX."facturedet where rowid = ".((int) $selectedline);
				$resql = $db->query($sql);
				$row = $db->fetch_array($resql);
				if ($row[0] == null) {
					$parent_line = $selectedline;
				} else {
					$parent_line = $row[0]; //If the parent line is already a supplement, add the supplement to the main  product
				}
			}
		}

		$idoflineadded = 0;
		$err = 0;
		// Group if enabled. Skip group if line already sent to the printer
		if (getDolGlobalString('TAKEPOS_GROUP_SAME_PRODUCT')) {
			foreach ($invoice->lines as $line) {
				if ($line->product_ref == $prod->ref) {
					if ($line->special_code == 4) {
						continue;
					} // If this line is sended to printer create new line
					// check if qty in stock
					if (getDolGlobalString('TAKEPOS_QTY_IN_STOCK') && (($line->qty + $qty) > $prod->stock_reel)) {
						$invoice->error = $langs->trans("ErrorStockIsNotEnough");
						dol_htmloutput_errors($invoice->error, $invoice->errors, 1);
						$err++;
						break;
					}
					$result = $invoice->updateline($line->id, $line->desc, $line->subprice, $line->qty + $qty, $line->remise_percent, $line->date_start, $line->date_end, $line->tva_tx, $line->localtax1_tx, $line->localtax2_tx, 'HT', $line->info_bits, $line->product_type, $line->fk_parent_line, 0, $line->fk_fournprice, $line->pa_ht, $line->label, $line->special_code, $line->array_options, $line->situation_percent, $line->fk_unit);
					if ($result < 0) {
						dol_htmloutput_errors($invoice->error, $invoice->errors, 1);
					} else {
						$idoflineadded = $line->id;
					}
					break;
				}
			}
		}
		if ($idoflineadded <= 0 && empty($err)) {
			$invoice->fetch_thirdparty();
			$array_options = array();

			$line = array('description' => $prod->description, 'price' => $price, 'tva_tx' => $tva_tx, 'localtax1_tx' => $localtax1_tx, 'localtax2_tx' => $localtax2_tx, 'remise_percent' => $customer->remise_percent, 'price_ttc' => $price_ttc, 'array_options' => $array_options);

			/* setup of margin calculation */
			if (isset($conf->global->MARGIN_TYPE)) {
				if (getDolGlobalString('MARGIN_TYPE') == 'pmp' && !empty($prod->pmp)) {
					$line['fk_fournprice'] = null;
					$line['pa_ht'] = $prod->pmp;
				} elseif (getDolGlobalString('MARGIN_TYPE') == 'costprice' && !empty($prod->cost_price)) {
					$line['fk_fournprice'] = null;
					$line['pa_ht'] = $prod->cost_price;
				} else {
					// default is fournprice
					require_once DOL_DOCUMENT_ROOT.'/fourn/class/fournisseur.product.class.php';
					$pf = new ProductFournisseur($db);
					if ($pf->find_min_price_product_fournisseur($idproduct, $qty) > 0) {
						$line['fk_fournprice'] = $pf->product_fourn_price_id;
						$line['pa_ht'] = $pf->fourn_unitprice_with_discount;
						if (getDolGlobalString('PRODUCT_CHARGES') && $pf->fourn_charges > 0) {
							$line['pa_ht'] += $pf->fourn_charges / $pf->fourn_qty;
						}
					}
				}
			}

			// complete line by hook
			$parameters = array('prod' => $prod, 'line' => $line);
			$reshook = $hookmanager->executeHooks('completeTakePosAddLine', $parameters, $invoice, $action);    // Note that $action and $line may have been modified by some hooks
			if ($reshook < 0) {
				setEventMessages($hookmanager->error, $hookmanager->errors, 'errors');
			}


			if (empty($reshook)) {
				if (!empty($hookmanager->resArray)) {
					$line = $hookmanager->resArray;
				}

				// check if qty in stock
				if (getDolGlobalString('TAKEPOS_QTY_IN_STOCK') && $qty > $prod->stock_reel) {
					$invoice->error = $langs->trans("ErrorStockIsNotEnough");
					dol_htmloutput_errors($invoice->error, $invoice->errors, 1);
					$err++;
				}

				if (empty($err)) {
					$idoflineadded = $invoice->addline($line['description'], $line['price'], $qty, $line['tva_tx'], $line['localtax1_tx'], $line['localtax2_tx'], $idproduct, $line['remise_percent'], '', 0, 0, 0, '', $price_base_type, $line['price_ttc'], $prod->type, -1, 0, '', 0, (empty($parent_line) ? '' : $parent_line), (empty($line['fk_fournprice']) ? 0 : $line['fk_fournprice']), (empty($line['pa_ht']) ? '' : $line['pa_ht']), '', $line['array_options'], 100, '', null, 0);
				}
			}

			if (getDolGlobalString('TAKEPOS_CUSTOMER_DISPLAY')) {
				$CUSTOMER_DISPLAY_line1 = $prod->label;
				$CUSTOMER_DISPLAY_line2 = price($price_ttc);
			}
		}

		$invoice->fetch($placeid);
	}

	// If we add a line by submitting freezone form (invoice exists here because it was created juste before if it didn't exists)
	if ($action == "freezone" && $user->hasRight('takepos', 'run')) {
		$customer = new Societe($db);
		$customer->fetch($invoice->socid);

		$tva_tx = GETPOST('tva_tx', 'alpha');
		if ($tva_tx != '') {
			if (!preg_match('/\((.*)\)/', $tva_tx)) {
				$tva_tx = price2num($tva_tx);
			}
		} else {
			$tva_tx = get_default_tva($mysoc, $customer);
		}

		// Local Taxes
		$localtax1_tx = get_localtax($tva_tx, 1, $customer, $mysoc, $tva_npr);
		$localtax2_tx = get_localtax($tva_tx, 2, $customer, $mysoc, $tva_npr);

		$res = $invoice->addline($desc, $number, 1, $tva_tx, $localtax1_tx, $localtax2_tx, 0, 0, '', 0, 0, 0, '', getDolGlobalInt('TAKEPOS_DISCOUNT_TTC') ? ($number >= 0 ? 'HT' : 'TTC') : (getDolGlobalInt('TAKEPOS_CHANGE_PRICE_HT') ? 'HT' : 'TTC'), $number, 0, -1, 0, '', 0, 0, null, '', '', 0, 100, '', null, 0);
		if ($res < 0) {
			dol_htmloutput_errors($invoice->error, $invoice->errors, 1);
		}
		$invoice->fetch($placeid);
	}

	if ($action == "addnote" && ($user->hasRight('takepos', 'run') || defined('INCLUDE_PHONEPAGE_FROM_PUBLIC_PAGE'))) {
		$desc = GETPOST('addnote', 'alpha');
		if ($idline == 0) {
			$invoice->update_note($desc, '_public');
		} else {
			foreach ($invoice->lines as $line) {
				if ($line->id == $idline) {
					$result = $invoice->updateline($line->id, $desc, $line->subprice, $line->qty, $line->remise_percent, $line->date_start, $line->date_end, $line->tva_tx, $line->localtax1_tx, $line->localtax2_tx, 'HT', $line->info_bits, $line->product_type, $line->fk_parent_line, 0, $line->fk_fournprice, $line->pa_ht, $line->label, $line->special_code, $line->array_options, $line->situation_percent, $line->fk_unit);
				}
			}
		}
		$invoice->fetch($placeid);
	}

	if ($action == "deleteline" && ($user->hasRight('takepos', 'run') || defined('INCLUDE_PHONEPAGE_FROM_PUBLIC_PAGE'))) {
		/*
		$permissiontoupdateline = ($user->hasRight('takepos', 'editlines') && ($user->hasRight('takepos', 'editorderedlines') || $line->special_code != "4"));
		if (defined('INCLUDE_PHONEPAGE_FROM_PUBLIC_PAGE')) {
			if ($invoice->status == $invoice::STATUS_DRAFT && $invoice->pos_source && $invoice->module_source == 'takepos') {
				$permissiontoupdateline = true;
				// TODO Add also a test on $_SESSION('publicobjectid'] defined at creation of object
				// TODO Check also that invoice->ref is (PROV-POS1-2) with 1 = terminal and 2, the invoice ID
			}
		}*/

		if ($idline > 0 && $placeid > 0) { // If invoice exists and line selected. To avoid errors if deleted from another device or no line selected.
			$invoice->deleteLine($idline);
			$invoice->fetch($placeid);
		} elseif ($placeid > 0) {             // If invoice exists but no line selected, proceed to delete last line.
			$sql = "SELECT rowid FROM ".MAIN_DB_PREFIX."facturedet where fk_facture = ".((int) $placeid)." ORDER BY rowid DESC";
			$resql = $db->query($sql);
			$row = $db->fetch_array($resql);
			$deletelineid = $row[0];
			$invoice->deleteLine($deletelineid);
			$invoice->fetch($placeid);
		}

		if (count($invoice->lines) == 0) {
			$invoice->delete($user);

			if (defined('INCLUDE_PHONEPAGE_FROM_PUBLIC_PAGE')) {
				header("Location: ".DOL_URL_ROOT."/takepos/public/auto_order.php");
			} else {
				header("Location: ".DOL_URL_ROOT."/takepos/invoice.php");
			}
			exit;
		}
	}

	// Action to delete or discard an invoice
	if ($action == "delete" && ($user->hasRight('takepos', 'run') || defined('INCLUDE_PHONEPAGE_FROM_PUBLIC_PAGE'))) {
		// $placeid is the invoice id (it differs from place) and is defined if the place is set and the ref of invoice is '(PROV-POS'.$_SESSION["takeposterminal"].'-'.$place.')', so the fetch at beginning of page works.
		if ($placeid > 0) {
			$result = $invoice->fetch($placeid);

			if ($result > 0 && $invoice->statut == Facture::STATUS_DRAFT) {
				$db->begin();

				// We delete the lines
				$resdeletelines = 1;
				foreach ($invoice->lines as $line) {
					// @phan-suppress-next-line PhanPluginSuspiciousParamPosition
					$tmpres = $invoice->deleteLine($line->id);
					if ($tmpres < 0) {
						$resdeletelines = 0;
						break;
					}
				}

				$sql = "UPDATE ".MAIN_DB_PREFIX."facture";
				$varforconst = 'CASHDESK_ID_THIRDPARTY'.$_SESSION["takeposterminal"];
				$sql .= " SET fk_soc = ".((int) getDolGlobalString($varforconst)).", ";
				$sql .= " datec = '".$db->idate(dol_now())."'";
				$sql .= " WHERE entity IN (".getEntity('invoice').")";
				$sql .= " AND ref = '(PROV-POS".$db->escape($_SESSION["takeposterminal"]."-".$place).")'";
				$resql1 = $db->query($sql);

				if ($resdeletelines && $resql1) {
					$db->commit();
				} else {
					$db->rollback();
				}

				$invoice->fetch($placeid);
			}
		}
	}

	if ($action == "updateqty") {	// Test on permission is done later
		foreach ($invoice->lines as $line) {
			if ($line->id == $idline) {
				$permissiontoupdateline = ($user->hasRight('takepos', 'editlines') && ($user->hasRight('takepos', 'editorderedlines') || $line->special_code != "4"));
				if (defined('INCLUDE_PHONEPAGE_FROM_PUBLIC_PAGE')) {
					if ($invoice->status == $invoice::STATUS_DRAFT && $invoice->pos_source && $invoice->module_source == 'takepos') {
						$permissiontoupdateline = true;
						// TODO Add also a test on $_SESSION('publicobjectid'] defined at creation of object
						// TODO Check also that invoice->ref is (PROV-POS1-2) with 1 = terminal and 2, the invoice ID
					}
				}
				if (!$permissiontoupdateline) {
					dol_htmloutput_errors($langs->trans("NotEnoughPermissions", "TakePos").' - No permission to updateqty', null, 1);
				} else {
					$result = $invoice->updateline($line->id, $line->desc, $line->subprice, $number, $line->remise_percent, $line->date_start, $line->date_end, $line->tva_tx, $line->localtax1_tx, $line->localtax2_tx, 'HT', $line->info_bits, $line->product_type, $line->fk_parent_line, 0, $line->fk_fournprice, $line->pa_ht, $line->label, $line->special_code, $line->array_options, $line->situation_percent, $line->fk_unit);
				}
			}
		}

		$invoice->fetch($placeid);
	}

	if ($action == "updateprice") {	// Test on permission is done later
		$customer = new Societe($db);
		$customer->fetch($invoice->socid);

		foreach ($invoice->lines as $line) {
			if ($line->id == $idline) {
				$prod = new Product($db);
				$prod->fetch($line->fk_product);
				$datapriceofproduct = $prod->getSellPrice($mysoc, $customer, 0);
				$price_min = $datapriceofproduct['price_min'];
				$usercanproductignorepricemin = ((getDolGlobalString('MAIN_USE_ADVANCED_PERMS') && !$user->hasRight('produit', 'ignore_price_min_advance')) || !getDolGlobalString('MAIN_USE_ADVANCED_PERMS'));

				$vatratecleaned = $line->tva_tx;
				$reg = array();
				if (preg_match('/^(.*)\s*\((.*)\)$/', (string) $line->tva_tx, $reg)) {     // If vat is "xx (yy)"
					$vatratecleaned = trim($reg[1]);
					//$vatratecode = $reg[2];
				}

				$pu_ht = price2num((float) price2num($number, 'MU') / (1 + ((float) $vatratecleaned / 100)), 'MU');
				// Check min price
				if ($usercanproductignorepricemin && (!empty($price_min) && ((float) price2num($pu_ht) * (1 - (float) price2num($line->remise_percent) / 100) < price2num($price_min)))) {
					$langs->load("products");
					dol_htmloutput_errors($langs->trans("CantBeLessThanMinPrice", price(price2num($price_min, 'MU'), 0, $langs, 0, 0, -1, $conf->currency)));
					// echo $langs->trans("CantBeLessThanMinPrice");
				} else {
					$permissiontoupdateline = ($user->hasRight('takepos', 'editlines') && ($user->hasRight('takepos', 'editorderedlines') || $line->special_code != "4"));
					if (defined('INCLUDE_PHONEPAGE_FROM_PUBLIC_PAGE')) {
						if ($invoice->status == $invoice::STATUS_DRAFT && $invoice->pos_source && $invoice->module_source == 'takepos') {
							$permissiontoupdateline = true;
							// TODO Add also a test on $_SESSION('publicobjectid'] defined at creation of object
							// TODO Check also that invoice->ref is (PROV-POS1-2) with 1 = terminal and 2, the invoice ID
						}
					}
					if (!$permissiontoupdateline) {
						dol_htmloutput_errors($langs->trans("NotEnoughPermissions", "TakePos").' - No permission to updateprice', null, 1);
					} elseif (getDolGlobalInt('TAKEPOS_CHANGE_PRICE_HT')  == 1) {
						$result = $invoice->updateline($line->id, $line->desc, $number, $line->qty, $line->remise_percent, $line->date_start, $line->date_end, $line->tva_tx, $line->localtax1_tx, $line->localtax2_tx, 'HT', $line->info_bits, $line->product_type, $line->fk_parent_line, 0, $line->fk_fournprice, $line->pa_ht, $line->label, $line->special_code, $line->array_options, $line->situation_percent, $line->fk_unit);
					} else {
						$result = $invoice->updateline($line->id, $line->desc, $number, $line->qty, $line->remise_percent, $line->date_start, $line->date_end, $line->tva_tx, $line->localtax1_tx, $line->localtax2_tx, 'TTC', $line->info_bits, $line->product_type, $line->fk_parent_line, 0, $line->fk_fournprice, $line->pa_ht, $line->label, $line->special_code, $line->array_options, $line->situation_percent, $line->fk_unit);
					}
				}
			}
		}

		// Reload data
		$invoice->fetch($placeid);
	}

	if ($action == "updatereduction") {	// Test on permission is done later
		$customer = new Societe($db);
		$customer->fetch($invoice->socid);

		foreach ($invoice->lines as $line) {
			if ($line->id == $idline) {
				dol_syslog("updatereduction Process line ".$line->id.' to apply discount of '.$number.'%');

				$prod = new Product($db);
				$prod->fetch($line->fk_product);

				$datapriceofproduct = $prod->getSellPrice($mysoc, $customer, 0);
				$price_min = $datapriceofproduct['price_min'];
				$usercanproductignorepricemin = ((getDolGlobalString('MAIN_USE_ADVANCED_PERMS') && !$user->hasRight('produit', 'ignore_price_min_advance')) || !getDolGlobalString('MAIN_USE_ADVANCED_PERMS'));

				$pu_ht = price2num($line->subprice / (1 + ($line->tva_tx / 100)), 'MU');

				// Check min price
				if ($usercanproductignorepricemin && (!empty($price_min) && ((float) price2num($line->subprice) * (1 - (float) price2num($number) / 100) < (float) price2num($price_min)))) {
					$langs->load("products");
					dol_htmloutput_errors($langs->trans("CantBeLessThanMinPrice", price(price2num($price_min, 'MU'), 0, $langs, 0, 0, -1, $conf->currency)));
				} else {
					$permissiontoupdateline = ($user->hasRight('takepos', 'editlines') && ($user->hasRight('takepos', 'editorderedlines') || $line->special_code != "4"));
					if (defined('INCLUDE_PHONEPAGE_FROM_PUBLIC_PAGE')) {
						if ($invoice->status == $invoice::STATUS_DRAFT && $invoice->pos_source && $invoice->module_source == 'takepos') {
							$permissiontoupdateline = true;
							// TODO Add also a test on $_SESSION('publicobjectid'] defined at creation of object
							// TODO Check also that invoice->ref is (PROV-POS1-2) with 1 = terminal and 2, the invoice ID
						}
					}
					if (!$permissiontoupdateline) {
						dol_htmloutput_errors($langs->trans("NotEnoughPermissions", "TakePos"), null, 1);
					} else {
						$result = $invoice->updateline($line->id, $line->desc, $line->subprice, $line->qty, $number, $line->date_start, $line->date_end, $line->tva_tx, $line->localtax1_tx, $line->localtax2_tx, 'HT', $line->info_bits, $line->product_type, $line->fk_parent_line, 0, $line->fk_fournprice, $line->pa_ht, $line->label, $line->special_code, $line->array_options, $line->situation_percent, $line->fk_unit);
					}
				}
			}
		}

		// Reload data
		$invoice->fetch($placeid);
	} elseif ($action == 'update_reduction_global' && $user->hasRight('takepos', 'editlines')) {
		foreach ($invoice->lines as $line) {
			$result = $invoice->updateline($line->id, $line->desc, $line->subprice, $line->qty, $number, $line->date_start, $line->date_end, $line->tva_tx, $line->localtax1_tx, $line->localtax2_tx, 'HT', $line->info_bits, $line->product_type, $line->fk_parent_line, 0, $line->fk_fournprice, $line->pa_ht, $line->label, $line->special_code, $line->array_options, $line->situation_percent, $line->fk_unit);
		}

		$invoice->fetch($placeid);
	}

	if ($action == "setbatch" && ($user->hasRight('takepos', 'run') || defined('INCLUDE_PHONEPAGE_FROM_PUBLIC_PAGE'))) {
		$constantforkey = 'CASHDESK_ID_WAREHOUSE'.$_SESSION["takeposterminal"];
<<<<<<< HEAD
		$warehouseid = getDolGlobalInt($constantforkey);	// TODO Get the warehouse id from GETPOSTINT('warehouseid');
=======
		$warehouseid = (GETPOSTINT('warehouseid') > 0 ? GETPOSTINT('warehouseid') : getDolGlobalInt($constantforkey));	// Get the warehouse id from GETPOSTINT('warehouseid'), otherwise use default setup.
>>>>>>> 850589a4
		$sql = "UPDATE ".MAIN_DB_PREFIX."facturedet SET batch = '".$db->escape($batch)."', fk_warehouse = ".((int) $warehouseid);
		$sql .= " WHERE rowid=".((int) $idoflineadded);
		$db->query($sql);
	}

	if ($action == "order" && $placeid != 0 && ($user->hasRight('takepos', 'run') || defined('INCLUDE_PHONEPAGE_FROM_PUBLIC_PAGE'))) {
		include_once DOL_DOCUMENT_ROOT.'/categories/class/categorie.class.php';
		if ((isModEnabled('receiptprinter') && getDolGlobalInt('TAKEPOS_PRINTER_TO_USE'.$term) > 0) || getDolGlobalString('TAKEPOS_PRINT_METHOD') == "receiptprinter" || getDolGlobalString('TAKEPOS_PRINT_METHOD') == "takeposconnector") {
			require_once DOL_DOCUMENT_ROOT.'/core/class/dolreceiptprinter.class.php';
			$printer = new dolReceiptPrinter($db);
		}

		$sql = "SELECT label FROM ".MAIN_DB_PREFIX."takepos_floor_tables where rowid=".((int) $place);
		$resql = $db->query($sql);
		$row = $db->fetch_object($resql);
		$headerorder = '<html><br><b>'.$langs->trans('Place').' '.$row->label.'<br><table width="65%"><thead><tr><th class="left">'.$langs->trans("Label").'</th><th class="right">'.$langs->trans("Qty").'</th></tr></thead><tbody>';
		$footerorder = '</tbody></table>'.dol_print_date(dol_now(), 'dayhour').'<br></html>';
		$order_receipt_printer1 = "";
		$order_receipt_printer2 = "";
		$order_receipt_printer3 = "";
		$catsprinter1 = explode(';', getDolGlobalString('TAKEPOS_PRINTED_CATEGORIES_1'));
		$catsprinter2 = explode(';', getDolGlobalString('TAKEPOS_PRINTED_CATEGORIES_2'));
		$catsprinter3 = explode(';', getDolGlobalString('TAKEPOS_PRINTED_CATEGORIES_3'));
		$linestoprint = 0;
		foreach ($invoice->lines as $line) {
			if ($line->special_code == "4") {
				continue;
			}
			$c = new Categorie($db);
			$existing = $c->containing($line->fk_product, Categorie::TYPE_PRODUCT, 'id');
			$result = array_intersect($catsprinter1, $existing);
			$count = count($result);
			if (!$line->fk_product) {
				$count++; // Print Free-text item (Unassigned printer) to Printer 1
			}
			if ($count > 0) {
				$linestoprint++;
				$sql = "UPDATE ".MAIN_DB_PREFIX."facturedet set special_code='1' where rowid=".$line->id; //Set to print on printer 1
				$db->query($sql);
				$order_receipt_printer1 .= '<tr><td class="left">';
				if ($line->fk_product) {
					$order_receipt_printer1 .= $line->product_label;
				} else {
					$order_receipt_printer1 .= $line->description;
				}
				$order_receipt_printer1 .= '</td><td class="right">'.$line->qty;
				if (!empty($line->array_options['options_order_notes'])) {
					$order_receipt_printer1 .= "<br>(".$line->array_options['options_order_notes'].")";
				}
				$order_receipt_printer1 .= '</td></tr>';
			}
		}
		if (((isModEnabled('receiptprinter') && getDolGlobalInt('TAKEPOS_PRINTER_TO_USE'.$term) > 0) || getDolGlobalString('TAKEPOS_PRINT_METHOD') == "receiptprinter" || getDolGlobalString('TAKEPOS_PRINT_METHOD') == "takeposconnector") && $linestoprint > 0) {
			$invoice->fetch($placeid); //Reload object before send to printer
			$printer->orderprinter = 1;
			echo "<script>";
			echo "var orderprinter1esc='";
			$ret = $printer->sendToPrinter($invoice, getDolGlobalInt('TAKEPOS_TEMPLATE_TO_USE_FOR_ORDERS'.$_SESSION["takeposterminal"]), getDolGlobalInt('TAKEPOS_ORDER_PRINTER1_TO_USE'.$_SESSION["takeposterminal"])); // PRINT TO PRINTER 1
			echo "';</script>";
		}
		$sql = "UPDATE ".MAIN_DB_PREFIX."facturedet set special_code='4' where special_code='1' and fk_facture=".$invoice->id; // Set as printed
		$db->query($sql);
		$invoice->fetch($placeid); //Reload object after set lines as printed
		$linestoprint = 0;

		foreach ($invoice->lines as $line) {
			if ($line->special_code == "4") {
				continue;
			}
			$c = new Categorie($db);
			$existing = $c->containing($line->fk_product, Categorie::TYPE_PRODUCT, 'id');
			$result = array_intersect($catsprinter2, $existing);
			$count = count($result);
			if ($count > 0) {
				$linestoprint++;
				$sql = "UPDATE ".MAIN_DB_PREFIX."facturedet set special_code='2' where rowid=".$line->id; //Set to print on printer 2
				$db->query($sql);
				$order_receipt_printer2 .= '<tr>'.$line->product_label.'<td class="right">'.$line->qty;
				if (!empty($line->array_options['options_order_notes'])) {
					$order_receipt_printer2 .= "<br>(".$line->array_options['options_order_notes'].")";
				}
				$order_receipt_printer2 .= '</td></tr>';
			}
		}
		if (((isModEnabled('receiptprinter') && getDolGlobalInt('TAKEPOS_PRINTER_TO_USE'.$term) > 0) || getDolGlobalString('TAKEPOS_PRINT_METHOD') == "receiptprinter" || getDolGlobalString('TAKEPOS_PRINT_METHOD') == "takeposconnector") && $linestoprint > 0) {
			$invoice->fetch($placeid); //Reload object before send to printer
			$printer->orderprinter = 2;
			echo "<script>";
			echo "var orderprinter2esc='";
			$ret = $printer->sendToPrinter($invoice, getDolGlobalInt('TAKEPOS_TEMPLATE_TO_USE_FOR_ORDERS'.$_SESSION["takeposterminal"]), getDolGlobalInt('TAKEPOS_ORDER_PRINTER2_TO_USE'.$_SESSION["takeposterminal"])); // PRINT TO PRINTER 2
			echo "';</script>";
		}
		$sql = "UPDATE ".MAIN_DB_PREFIX."facturedet set special_code='4' where special_code='2' and fk_facture=".$invoice->id; // Set as printed
		$db->query($sql);
		$invoice->fetch($placeid); //Reload object after set lines as printed
		$linestoprint = 0;

		foreach ($invoice->lines as $line) {
			if ($line->special_code == "4") {
				continue;
			}
			$c = new Categorie($db);
			$existing = $c->containing($line->fk_product, Categorie::TYPE_PRODUCT, 'id');
			$result = array_intersect($catsprinter3, $existing);
			$count = count($result);
			if ($count > 0) {
				$linestoprint++;
				$sql = "UPDATE ".MAIN_DB_PREFIX."facturedet set special_code='3' where rowid=".$line->id; //Set to print on printer 3
				$db->query($sql);
				$order_receipt_printer3 .= '<tr>'.$line->product_label.'<td class="right">'.$line->qty;
				if (!empty($line->array_options['options_order_notes'])) {
					$order_receipt_printer3 .= "<br>(".$line->array_options['options_order_notes'].")";
				}
				$order_receipt_printer3 .= '</td></tr>';
			}
		}
		if (((isModEnabled('receiptprinter') && getDolGlobalInt('TAKEPOS_PRINTER_TO_USE'.$term) > 0) || getDolGlobalString('TAKEPOS_PRINT_METHOD') == "receiptprinter" || getDolGlobalString('TAKEPOS_PRINT_METHOD') == "takeposconnector") && $linestoprint > 0) {
			$invoice->fetch($placeid); //Reload object before send to printer
			$printer->orderprinter = 3;
			echo "<script>";
			echo "var orderprinter3esc='";
			$ret = $printer->sendToPrinter($invoice, getDolGlobalInt('TAKEPOS_TEMPLATE_TO_USE_FOR_ORDERS'.$_SESSION["takeposterminal"]), getDolGlobalInt('TAKEPOS_ORDER_PRINTER3_TO_USE'.$_SESSION["takeposterminal"])); // PRINT TO PRINTER 3
			echo "';</script>";
		}
		$sql = "UPDATE ".MAIN_DB_PREFIX."facturedet set special_code='4' where special_code='3' and fk_facture=".$invoice->id; // Set as printed
		$db->query($sql);
		$invoice->fetch($placeid); //Reload object after set lines as printed
	}

	$sectionwithinvoicelink = '';
	if (($action == "valid" || $action == "history" || $action == 'creditnote') && $user->hasRight('takepos', 'run')) {
		$sectionwithinvoicelink .= '<!-- Section with invoice link -->'."\n";
		$sectionwithinvoicelink .= '<span style="font-size:120%;" class="center">';
		$sectionwithinvoicelink .= $invoice->getNomUrl(1, '', 0, 0, '', 0, 0, -1, '_backoffice')." - ";
		$remaintopay = $invoice->getRemainToPay();
		if ($remaintopay > 0) {
			$sectionwithinvoicelink .= $langs->trans('RemainToPay').': <span class="amountremaintopay" style="font-size: unset">'.price($remaintopay, 1, $langs, 1, -1, -1, $conf->currency).'</span>';
		} else {
			if ($invoice->paye) {
				$sectionwithinvoicelink .= '<span class="amountpaymentcomplete" style="font-size: unset">'.$langs->trans("Paid").'</span>';
			} else {
				$sectionwithinvoicelink .= $langs->trans('BillShortStatusValidated');
			}
		}

		$sectionwithinvoicelink .= '</span><br>';
		if (getDolGlobalInt('TAKEPOS_PRINT_INVOICE_DOC_INSTEAD_OF_RECEIPT')) {
			$sectionwithinvoicelink .= ' <a target="_blank" class="button" href="' . DOL_URL_ROOT . '/document.php?token=' . newToken() . '&modulepart=facture&file=' . $invoice->ref . '/' . $invoice->ref . '.pdf">Invoice</a>';
		} elseif (getDolGlobalString('TAKEPOS_PRINT_METHOD') == "takeposconnector") {
			if (getDolGlobalString('TAKEPOS_PRINT_SERVER') && filter_var($conf->global->TAKEPOS_PRINT_SERVER, FILTER_VALIDATE_URL) == true) {
				$sectionwithinvoicelink .= ' <button id="buttonprint" type="button" onclick="TakeposConnector('.$placeid.')">'.$langs->trans('PrintTicket').'</button>';
			} else {
				$sectionwithinvoicelink .= ' <button id="buttonprint" type="button" onclick="TakeposPrinting('.$placeid.')">'.$langs->trans('PrintTicket').'</button>';
			}
		} elseif ((isModEnabled('receiptprinter') && getDolGlobalInt('TAKEPOS_PRINTER_TO_USE'.$term) > 0) || getDolGlobalString('TAKEPOS_PRINT_METHOD') == "receiptprinter") {
			$sectionwithinvoicelink .= ' <button id="buttonprint" type="button" onclick="DolibarrTakeposPrinting('.$placeid.')">'.$langs->trans('PrintTicket').'</button>';
		} else {
			$sectionwithinvoicelink .= ' <button id="buttonprint" type="button" onclick="Print('.$placeid.')">'.$langs->trans('PrintTicket').'</button>';
			if (getDolGlobalString('TAKEPOS_PRINT_WITHOUT_DETAILS')) {
				$sectionwithinvoicelink .= ' <button id="buttonprint" type="button" onclick="PrintBox('.$placeid.', \'without_details\')">'.$langs->trans('PrintWithoutDetails').'</button>';
			}
			if (getDolGlobalString('TAKEPOS_GIFT_RECEIPT')) {
				$sectionwithinvoicelink .= ' <button id="buttonprint" type="button" onclick="Print('.$placeid.', 1)">'.$langs->trans('GiftReceipt').'</button>';
			}
		}
		if (getDolGlobalString('TAKEPOS_EMAIL_TEMPLATE_INVOICE') && getDolGlobalInt('TAKEPOS_EMAIL_TEMPLATE_INVOICE') > 0) {
			$sectionwithinvoicelink .= ' <button id="buttonsend" type="button" onclick="SendTicket('.$placeid.')">'.$langs->trans('SendTicket').'</button>';
		}

		if ($remaintopay <= 0 && getDolGlobalString('TAKEPOS_AUTO_PRINT_TICKETS') && $action != "history") {
			$sectionwithinvoicelink .= '<script type="text/javascript">$("#buttonprint").click();</script>';
		}
	}
}


/*
 * View
 */

$form = new Form($db);

// llxHeader
if ((getDolGlobalString('TAKEPOS_PHONE_BASIC_LAYOUT') == 1 && $conf->browser->layout == 'phone') || defined('INCLUDE_PHONEPAGE_FROM_PUBLIC_PAGE')) {
	$title = 'TakePOS - Dolibarr '.DOL_VERSION;
	if (getDolGlobalString('MAIN_APPLICATION_TITLE')) {
		$title = 'TakePOS - ' . getDolGlobalString('MAIN_APPLICATION_TITLE');
	}
	$head = '<meta name="apple-mobile-web-app-title" content="TakePOS"/>
	<meta name="apple-mobile-web-app-capable" content="yes">
	<meta name="mobile-web-app-capable" content="yes">
	<meta name="viewport" content="width=device-width, initial-scale=1.0, maximum-scale=1.0, user-scalable=no"/>';
	$arrayofcss = array(
		'/takepos/css/pos.css.php',
	);
	$arrayofjs = array('/takepos/js/jquery.colorbox-min.js');
	$disablejs = 0;
	$disablehead = 0;
	top_htmlhead($head, $title, $disablejs, $disablehead, $arrayofjs, $arrayofcss);

	print '<body>'."\n";
} else {
	top_httphead('text/html', 1);
}

?>
<!-- invoice.php -->
<script type="text/javascript">
var selectedline=0;
var selectedtext="";
<?php if ($action == "valid") {
	echo "var place=0;";
}?> // Set to default place after close sale
var placeid=<?php echo($placeid > 0 ? $placeid : 0); ?>;
$(document).ready(function() {
	var idoflineadded = <?php echo(empty($idoflineadded) ? 0 : $idoflineadded); ?>;

	$('.posinvoiceline').click(function(){
		console.log("Click done on "+this.id);
		$('.posinvoiceline').removeClass("selected");
		$(this).addClass("selected");
		if (!this.id) {
			return;
		}
		if (selectedline == this.id) {
			return; // If is already selected
		} else {
			selectedline = this.id;
		}
		selectedtext=$('#'+selectedline).find("td:first").html();
		<?php
		if (defined('INCLUDE_PHONEPAGE_FROM_PUBLIC_PAGE')) {
			print '$("#phonediv1").load("'.DOL_URL_ROOT.'/takepos/public/auto_order.php?action=editline&token='.newToken().'&placeid="+placeid+"&selectedline="+selectedline, function() {
			});';
		}
		?>
	});

	/* Autoselect the line */
	if (idoflineadded > 0)
	{
		console.log("Auto select "+idoflineadded);
		$('.posinvoiceline#'+idoflineadded).click();
	}
<?php

if ($action == "order" && !empty($order_receipt_printer1)) {
	if (filter_var($conf->global->TAKEPOS_PRINT_SERVER, FILTER_VALIDATE_URL) == true) {
		?>
		$.ajax({
			type: "POST",
			url: '<?php print $conf->global->TAKEPOS_PRINT_SERVER; ?>/printer/index.php',
			data: 'invoice='+orderprinter1esc
		});
		<?php
	} else {
		?>
		$.ajax({
			type: "POST",
			url: 'http://<?php print $conf->global->TAKEPOS_PRINT_SERVER; ?>:8111/print',
			data: '<?php
			print $headerorder.$order_receipt_printer1.$footerorder; ?>'
		});
		<?php
	}
}

if ($action == "order" && !empty($order_receipt_printer2)) {
	if (filter_var($conf->global->TAKEPOS_PRINT_SERVER, FILTER_VALIDATE_URL) == true) {
		?>
		$.ajax({
			type: "POST",
			url: '<?php print $conf->global->TAKEPOS_PRINT_SERVER; ?>/printer/index.php?printer=2',
			data: 'invoice='+orderprinter2esc
		});
		<?php
	} else {
		?>
		$.ajax({
			type: "POST",
			url: 'http://<?php print $conf->global->TAKEPOS_PRINT_SERVER; ?>:8111/print2',
			data: '<?php
			print $headerorder.$order_receipt_printer2.$footerorder; ?>'
		});
		<?php
	}
}

if ($action == "order" && !empty($order_receipt_printer3)) {
	if (filter_var($conf->global->TAKEPOS_PRINT_SERVER, FILTER_VALIDATE_URL) == true) {
		?>
		$.ajax({
			type: "POST",
			url: '<?php print $conf->global->TAKEPOS_PRINT_SERVER; ?>/printer/index.php?printer=3',
			data: 'invoice='+orderprinter3esc
		});
		<?php
	}
}

// Set focus to search field
if ($action == "search" || $action == "valid") {
	?>
	parent.ClearSearch(true);
	<?php
}


if ($action == "temp" && !empty($ticket_printer1)) {
	?>
	$.ajax({
		type: "POST",
		url: 'http://<?php print $conf->global->TAKEPOS_PRINT_SERVER; ?>:8111/print',
		data: '<?php
		print $header_soc.$header_ticket.$body_ticket.$ticket_printer1.$ticket_total.$footer_ticket; ?>'
	});
	<?php
}

if ($action == "search") {
	?>
	$('#search').focus();
	<?php
}

?>

});

function SendTicket(id)
{
	console.log("Open box to select the Print/Send form");
	$.colorbox({href:"send.php?facid="+id, width:"70%", height:"30%", transition:"none", iframe:"true", title:'<?php echo dol_escape_js($langs->trans("SendTicket")); ?>'});
	return true;
}

function PrintBox(id, action) {
	console.log("Open box before printing");
	$.colorbox({href:"printbox.php?facid="+id+"&action="+action+"&token=<?php echo newToken(); ?>", width:"80%", height:"200px", transition:"none", iframe:"true", title:"<?php echo $langs->trans("PrintWithoutDetails"); ?>"});
	return true;
}

function Print(id, gift){
	console.log("Call Print() to generate the receipt.");
	$.colorbox({href:"receipt.php?facid="+id+"&gift="+gift, width:"40%", height:"90%", transition:"none", iframe:"true", title:'<?php echo dol_escape_js($langs->trans("PrintTicket")); ?>'});
	return true;
}

function TakeposPrinting(id){
	var receipt;
	console.log("TakeposPrinting" + id);
	$.get("receipt.php?facid="+id, function(data, status) {
		receipt=data.replace(/([^>\r\n]?)(\r\n|\n\r|\r|\n)/g, '');
		$.ajax({
			type: "POST",
			url: 'http://<?php print getDolGlobalString('TAKEPOS_PRINT_SERVER'); ?>:8111/print',
			data: receipt
		});
	});
	return true;
}

function TakeposConnector(id){
	console.log("TakeposConnector" + id);
	$.get("<?php echo DOL_URL_ROOT; ?>/takepos/ajax/ajax.php?action=printinvoiceticket&token=<?php echo newToken(); ?>&term=<?php echo urlencode(isset($_SESSION["takeposterminal"]) ? $_SESSION["takeposterminal"] : ''); ?>&id="+id+"&token=<?php echo currentToken(); ?>", function(data, status) {
		$.ajax({
			type: "POST",
			url: '<?php print getDolGlobalString('TAKEPOS_PRINT_SERVER'); ?>/printer/index.php',
			data: 'invoice='+data
		});
	});
	return true;
}

// Call the ajax to execute the print.
// With some external module another method may be called.
function DolibarrTakeposPrinting(id) {
	console.log("DolibarrTakeposPrinting Printing invoice ticket " + id);
	$.ajax({
		type: "GET",
		data: { token: '<?php echo currentToken(); ?>' },
		url: "<?php print DOL_URL_ROOT.'/takepos/ajax/ajax.php?action=printinvoiceticket&token='.newToken().'&term='.urlencode(isset($_SESSION["takeposterminal"]) ? $_SESSION["takeposterminal"] : '').'&id='; ?>" + id,

	});
	return true;
}

// Call url to generate a credit note (with same lines) from existing invoice
function CreditNote() {
	$("#poslines").load("<?php print DOL_URL_ROOT; ?>/takepos/invoice.php?action=creditnote&token=<?php echo newToken() ?>&invoiceid="+placeid, function() {	});
	return true;
}

// Call url to add notes
function SetNote() {
	$("#poslines").load("<?php print DOL_URL_ROOT; ?>/takepos/invoice.php?action=addnote&token=<?php echo newToken() ?>&invoiceid="+placeid+"&idline="+selectedline, { "addnote": $("#textinput").val() });
	return true;
}


$( document ).ready(function() {
	console.log("Set customer info and sales in header placeid=<?php echo $placeid; ?> status=<?php echo $invoice->statut; ?>");

	<?php
	$s = $langs->trans("Customer");
	if ($invoice->id > 0 && ($invoice->socid != getDolGlobalString($constforcompanyid))) {
		$s = $soc->name;
		if (getDolGlobalInt('TAKEPOS_CHOOSE_CONTACT')) {
			$contactids = $invoice->getIdContact('external', 'BILLING');
			$contactid = $contactids[0];
			if ($contactid > 0) {
				$contact = new Contact($db);
				$contact->fetch($contactid);
				$s .= " - " . $contact->getFullName($langs);
			}
		}
	}
	?>

	$("#customerandsales").html('');
	$("#shoppingcart").html('');

	<?php if (getDolGlobalInt('TAKEPOS_CHOOSE_CONTACT') == 0) { ?>
		$("#customerandsales").append('<a class="valignmiddle tdoverflowmax100 minwidth100" id="customer" onclick="Customer();" title="<?php print dol_escape_js(dol_escape_htmltag($s)); ?>"><span class="fas fa-building paddingrightonly"></span><?php print dol_escape_js($s); ?></a>');
	<?php } else { ?>
		$("#customerandsales").append('<a class="valignmiddle tdoverflowmax300 minwidth100" id="contact" onclick="Contact();" title="<?php print dol_escape_js(dol_escape_htmltag($s)); ?>"><span class="fas fa-building paddingrightonly"></span><?php print dol_escape_js($s); ?></a>');
	<?php } ?>

	<?php
	$sql = "SELECT rowid, datec, ref FROM ".MAIN_DB_PREFIX."facture";
	$sql .= " WHERE entity IN (".getEntity('invoice').")";
	if (!getDolGlobalString('TAKEPOS_CAN_EDIT_IF_ALREADY_VALIDATED')) {
		// By default, only invoices with a ref not already defined can in list of open invoice we can edit.
		$sql .= " AND ref LIKE '(PROV-POS".$db->escape(isset($_SESSION["takeposterminal"]) ? $_SESSION["takeposterminal"] : '')."-0%'";
	} else {
		// If TAKEPOS_CAN_EDIT_IF_ALREADY_VALIDATED set, we show also draft invoice that already has a reference defined
		$sql .= " AND pos_source = '".$db->escape($_SESSION["takeposterminal"])."'";
		$sql .= " AND module_source = 'takepos'";
	}

	$sql .= $db->order('datec', 'ASC');
	$resql = $db->query($sql);
	if ($resql) {
		$max_sale = 0;
		while ($obj = $db->fetch_object($resql)) {
			echo '$("#shoppingcart").append(\'';
			echo '<a class="valignmiddle" title="'.dol_escape_js($langs->trans("SaleStartedAt", dol_print_date($db->jdate($obj->datec), '%H:%M', 'tzuser')).' - '.$obj->ref).'" onclick="place=\\\'';
			$num_sale = str_replace(")", "", str_replace("(PROV-POS".$_SESSION["takeposterminal"]."-", "", $obj->ref));
			echo $num_sale;
			if (str_replace("-", "", $num_sale) > $max_sale) {
				$max_sale = str_replace("-", "", $num_sale);
			}
			echo '\\\'; invoiceid=\\\'';
			echo $obj->rowid;
			echo '\\\'; Refresh();">';
			if ($placeid == $obj->rowid) {
				echo '<span class="basketselected">';
			} else {
				echo '<span class="basketnotselected">';
			}
			echo '<span class="fa fa-shopping-cart paddingright"></span>'.dol_print_date($db->jdate($obj->datec), '%H:%M', 'tzuser');
			echo '</span>';
			echo '</a>\');';
		}
		echo '$("#shoppingcart").append(\'<a onclick="place=\\\'0-';
		echo $max_sale + 1;
		echo '\\\'; invoiceid=0; Refresh();"><div><span class="fa fa-plus" title="'.dol_escape_htmltag($langs->trans("StartAParallelSale")).'"><span class="fa fa-shopping-cart"></span></div></a>\');';
	} else {
		dol_print_error($db);
	}

	$s = '';

	$idwarehouse = 0;
	$constantforkey = 'CASHDESK_NO_DECREASE_STOCK'. (isset($_SESSION["takeposterminal"]) ? $_SESSION["takeposterminal"] : '');
	if (isModEnabled('stock')) {
		if (getDolGlobalString($constantforkey) != "1") {
			$constantforkey = 'CASHDESK_ID_WAREHOUSE'. (isset($_SESSION["takeposterminal"]) ? $_SESSION["takeposterminal"] : '');
			$idwarehouse = getDolGlobalString($constantforkey);
			if ($idwarehouse > 0) {
				$s = '<span class="small">';
				$warehouse = new Entrepot($db);
				$warehouse->fetch($idwarehouse);
				$s .= '<span class="hideonsmartphone">'.$langs->trans("Warehouse").'<br></span>'.$warehouse->ref;
				if ($warehouse->statut == Entrepot::STATUS_CLOSED) {
					$s .= ' ('.$langs->trans("Closed").')';
				}
				$s .= '</span>';
				print "$('#infowarehouse').html('".dol_escape_js($s)."');";
				print '$("#infowarehouse").css("display", "inline-block");';
			} else {
				$s = '<span class="small hideonsmartphone">';
				$s .= $langs->trans("StockChangeDisabled").'<br>'.$langs->trans("NoWarehouseDefinedForTerminal");
				$s .= '</span>';
				print "$('#infowarehouse').html('".dol_escape_js($s)."');";
				if (!empty($conf->dol_optimize_smallscreen)) {
					print '$("#infowarehouse").css("display", "none");';
				}
			}
		} else {
			$s = '<span class="small hideonsmartphone">'.$langs->trans("StockChangeDisabled").'</span>';
			print "$('#infowarehouse').html('".dol_escape_js($s)."');";
			if (!empty($conf->dol_optimize_smallscreen)) {
				print '$("#infowarehouse").css("display", "none");';
			}
		}
	}


	// Module Adherent
	$s = '';
	if (isModEnabled('member') && $invoice->socid > 0 && $invoice->socid != getDolGlobalInt($constforcompanyid)) {
		$s = '<span class="small">';
		require_once DOL_DOCUMENT_ROOT.'/adherents/class/adherent.class.php';
		$langs->load("members");
		$s .= $langs->trans("Member").': ';
		$adh = new Adherent($db);
		$result = $adh->fetch('', '', $invoice->socid);
		if ($result > 0) {
			$adh->ref = $adh->getFullName($langs);
			if (empty($adh->statut) || $adh->statut == Adherent::STATUS_EXCLUDED) {
				$s .= "<s>";
			}
			$s .= $adh->getFullName($langs);
			$s .= ' - '.$adh->type;
			if ($adh->datefin) {
				$s .= '<br>'.$langs->trans("SubscriptionEndDate").': '.dol_print_date($adh->datefin, 'day');
				if ($adh->hasDelay()) {
					$s .= " ".img_warning($langs->trans("Late"));
				}
			} else {
				$s .= '<br>'.$langs->trans("SubscriptionNotReceived");
				if ($adh->statut > 0) {
					$s .= " ".img_warning($langs->trans("Late")); // displays delay Pictogram only if not a draft and not terminated
				}
			}
			if (empty($adh->statut) || $adh->statut == Adherent::STATUS_EXCLUDED) {
				$s .= "</s>";
			}
		} else {
			$s .= '<br>'.$langs->trans("ThirdpartyNotLinkedToMember");
		}
		$s .= '</span>';
	}
	?>
	$("#moreinfo").html('<?php print dol_escape_js($s); ?>');

});


<?php
if (getDolGlobalString('TAKEPOS_CUSTOMER_DISPLAY')) {
	echo "function CustomerDisplay(){";
	echo "var line1='".$CUSTOMER_DISPLAY_line1."'.substring(0,20);";
	echo "line1=line1.padEnd(20);";
	echo "var line2='".$CUSTOMER_DISPLAY_line2."'.substring(0,20);";
	echo "line2=line2.padEnd(20);";
	echo "$.ajax({
		type: 'GET',
		data: { text: line1+line2 },
		url: '".getDolGlobalString('TAKEPOS_PRINT_SERVER')."/display/index.php',
	});";
	echo "}";
}
?>

</script>

<?php
// Add again js for footer because this content is injected into index.php page so all init
// for tooltip and other js beautifiers must be reexecuted too.
if (!empty($conf->use_javascript_ajax)) {
	print "\n".'<!-- Includes JS Footer of Dolibarr -->'."\n";
	print '<script src="'.DOL_URL_ROOT.'/core/js/lib_foot.js.php?lang='.$langs->defaultlang.'"></script>'."\n";
}

$usediv = (GETPOST('format') == 'div');

print '<!-- invoice.php place='.(int) $place.' invoice='.$invoice->ref.' usediv='.json_encode($usediv).', mobilepage='.(empty($mobilepage) ? '' : $mobilepage).' $_SESSION["basiclayout"]='.(empty($_SESSION["basiclayout"]) ? '' : $_SESSION["basiclayout"]).' conf TAKEPOS_BAR_RESTAURANT='.getDolGlobalString('TAKEPOS_BAR_RESTAURANT').' -->'."\n";
print '<div class="div-table-responsive-no-min invoice">';
if ($usediv) {
	print '<div id="tablelines">';
} else {
	print '<table id="tablelines" class="noborder noshadow postablelines centpercent">';
}
if ($sectionwithinvoicelink && ($mobilepage == "invoice" || $mobilepage == "")) {
	if (getDolGlobalString('TAKEPOS_SHOW_HT')) {
		print '<tr><td colspan="5">'.$sectionwithinvoicelink.'</td></tr>';
	} else {
		print '<tr><td colspan="4">'.$sectionwithinvoicelink.'</td></tr>';
	}
}

// Show the list of selected product
if (!$usediv) {
	print '<tr class="liste_titre nodrag nodrop">';
	print '<td class="linecoldescription">';
}
// In phone version only show when it is invoice page
if (empty($mobilepage) || $mobilepage == "invoice") {
	print '<!-- hidden var used by some js functions -->';
	print '<input type="hidden" name="invoiceid" id="invoiceid" value="'.$invoice->id.'">';
	print '<input type="hidden" name="thirdpartyid" id="thirdpartyid" value="'.$invoice->socid.'">';
}
if (!$usediv) {
	if (getDolGlobalString('TAKEPOS_BAR_RESTAURANT')) {
		$sql = "SELECT floor, label FROM ".MAIN_DB_PREFIX."takepos_floor_tables where rowid=".((int) $place);
		$resql = $db->query($sql);
		$obj = $db->fetch_object($resql);
		if ($obj) {
			$label = $obj->label;
			$floor = $obj->floor;
		}
		if ($mobilepage == "invoice" || $mobilepage == "") {
			// If not on smartphone version or if it is the invoice page
			//print 'mobilepage='.$mobilepage;
			print '<span class="opacitymedium">'.$langs->trans('Place')."</span> <b>".(empty($label) ? '?' : $label)."</b><br>";
			print '<span class="opacitymedium">'.$langs->trans('Floor')."</span> <b>".(empty($floor) ? '?' : $floor)."</b>";
		}
	}
	print '</td>';
}

// Complete header by hook
$parameters = array();
$reshook = $hookmanager->executeHooks('completeTakePosInvoiceHeader', $parameters, $invoice, $action);    // Note that $action and $object may have been modified by some hooks
if ($reshook < 0) {
	setEventMessages($hookmanager->error, $hookmanager->errors, 'errors');
}
print $hookmanager->resPrint;

if (empty($_SESSION["basiclayout"]) || $_SESSION["basiclayout"] != 1) {
	if (getDolGlobalInt("TAKEPOS_SHOW_SUBPRICE")) {
		print '<td class="linecolqty right">'.$langs->trans('PriceUHT').'</td>';
	}
	print '<td class="linecolqty right">'.$langs->trans('ReductionShort').'</td>';
	print '<td class="linecolqty right">'.$langs->trans('Qty').'</td>';
	if (getDolGlobalString('TAKEPOS_SHOW_HT')) {
		print '<td class="linecolht right nowraponall">';
		print '<span class="opacitymedium small">' . $langs->trans('TotalHTShort') . '</span><br>';
		// In phone version only show when it is invoice page
		if (empty($mobilepage) || $mobilepage == "invoice") {
			print '<span id="linecolht-span-total" style="font-size:1.3em; font-weight: bold;">' . price($invoice->total_ht, 1, '', 1, -1, -1, $conf->currency) . '</span>';
			if (isModEnabled('multicurrency') && !empty($_SESSION["takeposcustomercurrency"]) && $conf->currency != $_SESSION["takeposcustomercurrency"]) {
				//Only show customer currency if multicurrency module is enabled, if currency selected and if this currency selected is not the same as main currency
				include_once DOL_DOCUMENT_ROOT . '/multicurrency/class/multicurrency.class.php';
				$multicurrency = new MultiCurrency($db);
				$multicurrency->fetch(0, $_SESSION["takeposcustomercurrency"]);
				print '<br><span id="linecolht-span-total" style="font-size:0.9em; font-style:italic;">(' . price($invoice->total_ht * $multicurrency->rate->rate) . ' ' . $_SESSION["takeposcustomercurrency"] . ')</span>';
			}
		}
		print '</td>';
	}
	print '<td class="linecolht right nowraponall">';
	print '<span class="opacitymedium small">'.$langs->trans('TotalTTCShort').'</span><br>';
	// In phone version only show when it is invoice page
	if (empty($mobilepage) || $mobilepage == "invoice") {
		print '<span id="linecolht-span-total" style="font-size:1.3em; font-weight: bold;">'.price($invoice->total_ttc, 1, '', 1, -1, -1, $conf->currency).'</span>';
		if (isModEnabled('multicurrency') && !empty($_SESSION["takeposcustomercurrency"]) && $conf->currency != $_SESSION["takeposcustomercurrency"]) {
			//Only show customer currency if multicurrency module is enabled, if currency selected and if this currency selected is not the same as main currency
			include_once DOL_DOCUMENT_ROOT.'/multicurrency/class/multicurrency.class.php';
			$multicurrency = new MultiCurrency($db);
			$multicurrency->fetch(0, $_SESSION["takeposcustomercurrency"]);
			print '<br><span id="linecolht-span-total" style="font-size:0.9em; font-style:italic;">('.price($invoice->total_ttc * $multicurrency->rate->rate).' '.$_SESSION["takeposcustomercurrency"].')</span>';
		}
	}
	print '</td>';
} elseif ($mobilepage == "invoice") {
	print '<td class="linecolqty right">'.$langs->trans('Qty').'</td>';
}
if (!$usediv) {
	print "</tr>\n";
}

if (!empty($_SESSION["basiclayout"]) && $_SESSION["basiclayout"] == 1) {
	if ($mobilepage == "cats") {
		require_once DOL_DOCUMENT_ROOT.'/categories/class/categorie.class.php';
		$categorie = new Categorie($db);
		$categories = $categorie->get_full_arbo('product');
		$htmlforlines = '';
		foreach ($categories as $row) {
			if (defined('INCLUDE_PHONEPAGE_FROM_PUBLIC_PAGE')) {
				$htmlforlines .= '<div class="leftcat"';
			} else {
				$htmlforlines .= '<tr class="drag drop oddeven posinvoiceline"';
			}
			$htmlforlines .= ' onclick="LoadProducts('.$row['id'].');">';
			if (defined('INCLUDE_PHONEPAGE_FROM_PUBLIC_PAGE')) {
				$htmlforlines .= '<img class="imgwrapper" width="33%" src="'.DOL_URL_ROOT.'/takepos/public/auto_order.php?genimg=cat&query=cat&id='.$row['id'].'"><br>';
			} else {
				$htmlforlines .= '<td class="left">';
			}
			$htmlforlines .= $row['label'];
			if (defined('INCLUDE_PHONEPAGE_FROM_PUBLIC_PAGE')) {
				$htmlforlines .= '</div>'."\n";
			} else {
				$htmlforlines .= '</td></tr>'."\n";
			}
		}
		print $htmlforlines;
	}

	if ($mobilepage == "products") {
		require_once DOL_DOCUMENT_ROOT.'/categories/class/categorie.class.php';
		$object = new Categorie($db);
		$catid = GETPOSTINT('catid');
		$result = $object->fetch($catid);
		$prods = $object->getObjectsInCateg("product");
		$htmlforlines = '';
		foreach ($prods as $row) {
			if (defined('INCLUDE_PHONEPAGE_FROM_PUBLIC_PAGE')) {
				$htmlforlines .= '<div class="leftcat"';
			} else {
				$htmlforlines .= '<tr class="drag drop oddeven posinvoiceline"';
			}
			$htmlforlines .= ' onclick="AddProduct(\''.$place.'\', '.$row->id.')"';
			$htmlforlines .= '>';
			if (defined('INCLUDE_PHONEPAGE_FROM_PUBLIC_PAGE')) {
				$htmlforlines .= '<img class="imgwrapper" width="33%" src="'.DOL_URL_ROOT.'/takepos/public/auto_order.php?genimg=pro&query=pro&id='.$row->id.'"><br>';
				$htmlforlines .= $row->label.' '.price($row->price_ttc, 1, $langs, 1, -1, -1, $conf->currency);
				$htmlforlines .= '</div>'."\n";
			} else {
				$htmlforlines .= '<td class="left">';
				$htmlforlines .= $row->label;
				$htmlforlines .= '<div class="right">'.price($row->price_ttc, 1, $langs, 1, -1, -1, $conf->currency).'</div>';
				$htmlforlines .= '</td>';
				$htmlforlines .= '</tr>'."\n";
			}
		}
		print $htmlforlines;
	}

	if ($mobilepage == "places") {
		$sql = "SELECT rowid, entity, label, leftpos, toppos, floor FROM ".MAIN_DB_PREFIX."takepos_floor_tables";
		$resql = $db->query($sql);
		$rows = array();
		$htmlforlines = '';
		while ($row = $db->fetch_array($resql)) {
			$rows[] = $row;
			$htmlforlines .= '<tr class="drag drop oddeven posinvoiceline';
			$htmlforlines .= '" onclick="LoadPlace(\''.$row['label'].'\')">';
			$htmlforlines .= '<td class="left">';
			$htmlforlines .= $row['label'];
			$htmlforlines .= '</td>';
			$htmlforlines .= '</tr>'."\n";
		}
		print $htmlforlines;
	}
}

if ($placeid > 0) {
	//In Phone basic layout hide some content depends situation
	if (!empty($_SESSION["basiclayout"]) && $_SESSION["basiclayout"] == 1 && $mobilepage != "invoice" && $action != "order") {
		return;
	}

	// Loop on each lines on invoice
	if (is_array($invoice->lines) && count($invoice->lines)) {
		print '<!-- invoice.php show lines of invoices -->'."\n";
		$tmplines = array_reverse($invoice->lines);
		$htmlsupplements = array();
		foreach ($tmplines as $line) {
			if ($line->fk_parent_line != false) {
				$htmlsupplements[$line->fk_parent_line] .= '<tr class="drag drop oddeven posinvoiceline';
				if ($line->special_code == "4") {
					$htmlsupplements[$line->fk_parent_line] .= ' order';
				}
				$htmlsupplements[$line->fk_parent_line] .= '" id="'.$line->id.'"';
				if ($line->special_code == "4") {
					$htmlsupplements[$line->fk_parent_line] .= ' title="'.dol_escape_htmltag($langs->trans("AlreadyPrinted")).'"';
				}
				$htmlsupplements[$line->fk_parent_line] .= '>';
				$htmlsupplements[$line->fk_parent_line] .= '<td class="left">';
				$htmlsupplements[$line->fk_parent_line] .= img_picto('', 'rightarrow');
				if ($line->product_label) {
					$htmlsupplements[$line->fk_parent_line] .= $line->product_label;
				}
				if ($line->product_label && $line->desc) {
					$htmlsupplements[$line->fk_parent_line] .= '<br>';
				}
				if ($line->product_label != $line->desc) {
					$firstline = dolGetFirstLineOfText($line->desc);
					if ($firstline != $line->desc) {
						$htmlsupplements[$line->fk_parent_line] .= $form->textwithpicto(dolGetFirstLineOfText($line->desc), $line->desc);
					} else {
						$htmlsupplements[$line->fk_parent_line] .= $line->desc;
					}
				}
				$htmlsupplements[$line->fk_parent_line] .= '</td>';

				// complete line by hook
				$parameters = array('line' => $line);
				$reshook = $hookmanager->executeHooks('completeTakePosInvoiceParentLine', $parameters, $invoice, $action);    // Note that $action and $object may have been modified by some hooks
				if ($reshook < 0) {
					setEventMessages($hookmanager->error, $hookmanager->errors, 'errors');
				}
				$htmlsupplements[$line->fk_parent_line] .= $hookmanager->resPrint;

				if (empty($_SESSION["basiclayout"]) || $_SESSION["basiclayout"] != 1) {
					$htmlsupplements[$line->fk_parent_line] .= '<td class="right">'.vatrate($line->remise_percent, true).'</td>';
					$htmlsupplements[$line->fk_parent_line] .= '<td class="right">'.$line->qty.'</td>';
					$htmlsupplements[$line->fk_parent_line] .= '<td class="right">'.price($line->total_ttc).'</td>';
				}
				$htmlsupplements[$line->fk_parent_line] .= '</tr>'."\n";
				continue;
			}
			$htmlforlines = '';

			$htmlforlines .= '<tr class="drag drop oddeven posinvoiceline';
			if ($line->special_code == "4") {
				$htmlforlines .= ' order';
			}
			$htmlforlines .= '" id="'.$line->id.'"';
			if ($line->special_code == "4") {
				$htmlforlines .= ' title="'.dol_escape_htmltag($langs->trans("AlreadyPrinted")).'"';
			}
			$htmlforlines .= '>';
			$htmlforlines .= '<td class="left">';
			if (!empty($_SESSION["basiclayout"]) && $_SESSION["basiclayout"] == 1) {
				$htmlforlines .= '<span class="phoneqty">'.$line->qty."</span> x ";
			}
			if (isset($line->product_type)) {
				if (empty($line->product_type)) {
					$htmlforlines .= img_object('', 'product').' ';
				} else {
					$htmlforlines .= img_object('', 'service').' ';
				}
			}
			$tooltiptext = '';
			if (!getDolGlobalString('TAKEPOS_SHOW_N_FIRST_LINES')) {
				if ($line->product_ref) {
					$tooltiptext .= '<b>'.$langs->trans("Ref").'</b> : '.$line->product_ref.'<br>';
					$tooltiptext .= '<b>'.$langs->trans("Label").'</b> : '.$line->product_label.'<br>';
					if (!empty($line->batch)) {
						$tooltiptext .= '<br><b>'.$langs->trans("LotSerial").'</b> : '.$line->batch.'<br>';
					}
					if (!empty($line->fk_warehouse)) {
						$tooltiptext .= '<b>'.$langs->trans("Warehouse").'</b> : '.$line->fk_warehouse.'<br>';
					}
					if ($line->product_label != $line->desc) {
						if ($line->desc) {
							$tooltiptext .= '<br>';
						}
						$tooltiptext .= $line->desc;
					}
				}
				if (getDolGlobalInt('TAKEPOS_SHOW_PRODUCT_REFERENCE') == 1) {
					$htmlforlines .= $form->textwithpicto($line->product_label ? '<b>' . $line->product_ref . '</b> - ' . $line->product_label : dolGetFirstLineOfText($line->desc, 1), $tooltiptext);
				} elseif (getDolGlobalInt('TAKEPOS_SHOW_PRODUCT_REFERENCE') == 2) {
					$htmlforlines .= $form->textwithpicto($line->product_ref ? '<b>'.$line->product_ref.'<b>' : dolGetFirstLineOfText($line->desc, 1), $tooltiptext);
				} else {
					$htmlforlines .= $form->textwithpicto($line->product_label ? $line->product_label : ($line->product_ref ? $line->product_ref : dolGetFirstLineOfText($line->desc, 1)), $tooltiptext);
				}
			} else {
				if ($line->product_ref) {
					$tooltiptext .= '<b>'.$langs->trans("Ref").'</b> : '.$line->product_ref.'<br>';
					$tooltiptext .= '<b>'.$langs->trans("Label").'</b> : '.$line->product_label.'<br>';
				}
				if (!empty($line->batch)) {
					$tooltiptext .= '<br><b>'.$langs->trans("LotSerial").'</b> : '.$line->batch.'<br>';
				}
				if (!empty($line->fk_warehouse)) {
					$tooltiptext .= '<b>'.$langs->trans("Warehouse").'</b> : '.$line->fk_warehouse.'<br>';
				}

				if ($line->product_label) {
					$htmlforlines .= $line->product_label;
				}
				if ($line->product_label != $line->desc) {
					if ($line->product_label && $line->desc) {
						$htmlforlines .= '<br>';
					}
					$firstline = dolGetFirstLineOfText($line->desc, $conf->global->TAKEPOS_SHOW_N_FIRST_LINES);
					if ($firstline != $line->desc) {
						$htmlforlines .= $form->textwithpicto(dolGetFirstLineOfText($line->desc), $line->desc);
					} else {
						$htmlforlines .= $line->desc;
					}
				}
			}
			if (!empty($line->array_options['options_order_notes'])) {
				$htmlforlines .= "<br>(".$line->array_options['options_order_notes'].")";
			}
			if (!empty($_SESSION["basiclayout"]) && $_SESSION["basiclayout"] == 1) {
				$htmlforlines .= '</td><td class="right phonetable"><button type="button" onclick="SetQty(place, '.$line->rowid.', '.($line->qty - 1).');" class="publicphonebutton2 phonered">-</button>&nbsp;&nbsp;<button type="button" onclick="SetQty(place, '.$line->rowid.', '.($line->qty + 1).');" class="publicphonebutton2 phonegreen">+</button>';
			}
			if (empty($_SESSION["basiclayout"]) || $_SESSION["basiclayout"] != 1) {
				$moreinfo = '';
				$moreinfo .= $langs->transcountry("TotalHT", $mysoc->country_code).': '.price($line->total_ht);
				if ($line->vat_src_code) {
					$moreinfo .= '<br>'.$langs->trans("VATCode").': '.$line->vat_src_code;
				}
				$moreinfo .= '<br>'.$langs->transcountry("TotalVAT", $mysoc->country_code).': '.price($line->total_tva);
				$moreinfo .= '<br>'.$langs->transcountry("TotalLT1", $mysoc->country_code).': '.price($line->total_localtax1);
				$moreinfo .= '<br>'.$langs->transcountry("TotalLT2", $mysoc->country_code).': '.price($line->total_localtax2);
				$moreinfo .= '<hr>';
				$moreinfo .= $langs->transcountry("TotalTTC", $mysoc->country_code).': '.price($line->total_ttc);
				//$moreinfo .= $langs->trans("TotalHT").': '.$line->total_ht;
				if ($line->date_start || $line->date_end) {
					$htmlforlines .= '<br><div class="clearboth nowraponall">'.get_date_range($line->date_start, $line->date_end).'</div>';
				}
				$htmlforlines .= '</td>';

				// complete line by hook
				$parameters = array('line' => $line);
				$reshook = $hookmanager->executeHooks('completeTakePosInvoiceLine', $parameters, $invoice, $action);    // Note that $action and $object may have been modified by some hooks
				if ($reshook < 0) {
					setEventMessages($hookmanager->error, $hookmanager->errors, 'errors');
				}
				$htmlforlines .= $hookmanager->resPrint;

				if (getDolGlobalInt("TAKEPOS_SHOW_SUBPRICE")) {
					$htmlforlines .= '<td class="right">'.price($line->subprice).'</td>';
				}
				$htmlforlines .= '<td class="right">'.vatrate($line->remise_percent, true).'</td>';
				$htmlforlines .= '<td class="right">';
				if (isModEnabled('stock') && $user->hasRight('stock', 'mouvement', 'lire')) {
					$constantforkey = 'CASHDESK_ID_WAREHOUSE'.$_SESSION["takeposterminal"];
					if (getDolGlobalString($constantforkey) && $line->fk_product > 0 && !getDolGlobalString('TAKEPOS_HIDE_STOCK_ON_LINE')) {
						$sql = "SELECT e.rowid, e.ref, e.lieu, e.fk_parent, e.statut, ps.reel, ps.rowid as product_stock_id, p.pmp";
						$sql .= " FROM ".MAIN_DB_PREFIX."entrepot as e,";
						$sql .= " ".MAIN_DB_PREFIX."product_stock as ps";
						$sql .= " LEFT JOIN ".MAIN_DB_PREFIX."product as p ON p.rowid = ps.fk_product";
						$sql .= " WHERE ps.reel != 0";
						$sql .= " AND ps.fk_entrepot = ".((int) getDolGlobalString($constantforkey));
						$sql .= " AND e.entity IN (".getEntity('stock').")";
						$sql .= " AND ps.fk_product = ".((int) $line->fk_product);
						$resql = $db->query($sql);
						if ($resql) {
							$stock_real = 0;
							$obj = $db->fetch_object($resql);
							if ($obj) {
								$stock_real = price2num($obj->reel, 'MS');
							}
							$htmlforlines .= $line->qty;
							$htmlforlines .= '&nbsp; ';
							$htmlforlines .= '<span class="opacitylow" title="'.$langs->trans("Stock").' '.price($stock_real, 1, '', 1, 0).'">';
							$htmlforlines .= '(';
							if ($line->qty && $line->qty > $stock_real) {
								$htmlforlines .= '<span style="color: var(--amountremaintopaycolor)">';
							}
							$htmlforlines .= img_picto('', 'stock', 'class="pictofixedwidth"').price($stock_real, 1, '', 1, 0);
							if ($line->qty && $line->qty > $stock_real) {
								$htmlforlines .= "</span>";
							}
							$htmlforlines .= ')';
							$htmlforlines .= '</span>';
						} else {
							dol_print_error($db);
						}
					} else {
						$htmlforlines .= $line->qty;
					}
				} else {
					$htmlforlines .= $line->qty;
				}

				$htmlforlines .= '</td>';
				if (getDolGlobalInt('TAKEPOS_SHOW_HT')) {
					$htmlforlines .= '<td class="right classfortooltip" title="'.$moreinfo.'">';
					$htmlforlines .= price($line->total_ht, 1, '', 1, -1, -1, $conf->currency);
					if (isModEnabled('multicurrency') && !empty($_SESSION["takeposcustomercurrency"]) && $conf->currency != $_SESSION["takeposcustomercurrency"]) {
						//Only show customer currency if multicurrency module is enabled, if currency selected and if this currency selected is not the same as main currency
						include_once DOL_DOCUMENT_ROOT.'/multicurrency/class/multicurrency.class.php';
						$multicurrency = new MultiCurrency($db);
						$multicurrency->fetch(0, $_SESSION["takeposcustomercurrency"]);
						$htmlforlines .= '<br><span id="linecolht-span-total" style="font-size:0.9em; font-style:italic;">('.price($line->total_ht * $multicurrency->rate->rate).' '.$_SESSION["takeposcustomercurrency"].')</span>';
					}
					$htmlforlines .= '</td>';
				}
				$htmlforlines .= '<td class="right classfortooltip" title="'.$moreinfo.'">';
				$htmlforlines .= price($line->total_ttc, 1, '', 1, -1, -1, $conf->currency);
				if (isModEnabled('multicurrency') && !empty($_SESSION["takeposcustomercurrency"]) && $conf->currency != $_SESSION["takeposcustomercurrency"]) {
					//Only show customer currency if multicurrency module is enabled, if currency selected and if this currency selected is not the same as main currency
					include_once DOL_DOCUMENT_ROOT.'/multicurrency/class/multicurrency.class.php';
					$multicurrency = new MultiCurrency($db);
					$multicurrency->fetch(0, $_SESSION["takeposcustomercurrency"]);
					$htmlforlines .= '<br><span id="linecolht-span-total" style="font-size:0.9em; font-style:italic;">('.price($line->total_ttc * $multicurrency->rate->rate).' '.$_SESSION["takeposcustomercurrency"].')</span>';
				}
				$htmlforlines .= '</td>';
			}
			$htmlforlines .= '</tr>'."\n";
			$htmlforlines .= empty($htmlsupplements[$line->id]) ? '' : $htmlsupplements[$line->id];

			print $htmlforlines;
		}
	} else {
		print '<tr class="drag drop oddeven"><td class="left"><span class="opacitymedium">'.$langs->trans("Empty").'</span></td><td></td>';
		if (empty($_SESSION["basiclayout"]) || $_SESSION["basiclayout"] != 1) {
			print '<td></td><td></td>';
			if (getDolGlobalString('TAKEPOS_SHOW_HT')) {
				print '<td></td>';
			}
		}
		print '</tr>';
	}
} else {      // No invoice generated yet
	print '<tr class="drag drop oddeven"><td class="left"><span class="opacitymedium">'.$langs->trans("Empty").'</span></td><td></td>';
	if (empty($_SESSION["basiclayout"]) || $_SESSION["basiclayout"] != 1) {
		print '<td></td><td></td>';
		if (getDolGlobalString('TAKEPOS_SHOW_HT')) {
			print '<td></td>';
		}
	}
	print '</tr>';
}

if ($usediv) {
	print '</div>';
} else {
	print '</table>';
}

if (($action == "valid" || $action == "history") && $invoice->type != Facture::TYPE_CREDIT_NOTE && !getDolGlobalString('TAKEPOS_NO_CREDITNOTE')) {
	print '<button id="buttonprint" type="button" onclick="ModalBox(\'ModalCreditNote\')">'.$langs->trans('CreateCreditNote').'</button>';
	if (getDolGlobalInt('TAKEPOS_PRINT_INVOICE_DOC_INSTEAD_OF_RECEIPT')) {
		print ' <a target="_blank" class="button" href="' . DOL_URL_ROOT . '/document.php?token=' . newToken() . '&modulepart=facture&file=' . $invoice->ref . '/' . $invoice->ref . '.pdf">Invoice</a>';
	}
}


if ($action == "search") {
	print '<center>
	<input type="text" id="search" class="input-nobottom" name="search" onkeyup="Search2(\'\', null);" style="width: 80%; font-size: 150%;" placeholder="'.dol_escape_htmltag($langs->trans('Search')).'">
	</center>';
}

print '</div>';

// llxFooter
if ((getDolGlobalString('TAKEPOS_PHONE_BASIC_LAYOUT') == 1 && $conf->browser->layout == 'phone') || defined('INCLUDE_PHONEPAGE_FROM_PUBLIC_PAGE')) {
	print '</body></html>';
}<|MERGE_RESOLUTION|>--- conflicted
+++ resolved
@@ -1078,11 +1078,7 @@
 
 	if ($action == "setbatch" && ($user->hasRight('takepos', 'run') || defined('INCLUDE_PHONEPAGE_FROM_PUBLIC_PAGE'))) {
 		$constantforkey = 'CASHDESK_ID_WAREHOUSE'.$_SESSION["takeposterminal"];
-<<<<<<< HEAD
-		$warehouseid = getDolGlobalInt($constantforkey);	// TODO Get the warehouse id from GETPOSTINT('warehouseid');
-=======
 		$warehouseid = (GETPOSTINT('warehouseid') > 0 ? GETPOSTINT('warehouseid') : getDolGlobalInt($constantforkey));	// Get the warehouse id from GETPOSTINT('warehouseid'), otherwise use default setup.
->>>>>>> 850589a4
 		$sql = "UPDATE ".MAIN_DB_PREFIX."facturedet SET batch = '".$db->escape($batch)."', fk_warehouse = ".((int) $warehouseid);
 		$sql .= " WHERE rowid=".((int) $idoflineadded);
 		$db->query($sql);
