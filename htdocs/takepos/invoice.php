--- conflicted
+++ resolved
@@ -199,24 +199,6 @@
 	}
 
 	// Add the payment
-<<<<<<< HEAD
-	if ($res >= 0 && $remaintopay > 0) {
-		$payment = new Paiement($db);
-		$payment->datepaye = $now;
-		$payment->fk_account = $bankaccount;
-		$payment->amounts[$invoice->id] = $amountofpayment;
-
-		// If user has not used change control, add total invoice payment
-		if ($amountofpayment == 0) $payment->amounts[$invoice->id] = $remaintopay;
-
-		$payment->paiementid = $paiementid;
-		$payment->num_payment = $invoice->ref;
-
-		$payment->create($user);
-		$payment->addPaymentToBank($user, 'payment', '(CustomerInvoicePayment)', $bankaccount, '', '');
-
-		$remaintopay = $invoice->getRemainToPay(); // Recalculate remain to pay after the payment is recorded
-=======
 	if ($res >= 0) {
 		$remaintopay = $invoice->getRemainToPay();
 		if ($remaintopay > 0) {
@@ -225,6 +207,9 @@
 			$payment->fk_account = $bankaccount;
 			$payment->amounts[$invoice->id] = $amountofpayment;
 
+			// If user has not used change control, add total invoice payment
+			if ($amountofpayment == 0) $payment->amounts[$invoice->id] = $remaintopay;
+
 			$payment->paiementid = $paiementid;
 			$payment->num_payment = $invoice->ref;
 
@@ -233,7 +218,6 @@
 			$remaintopay = $invoice->getRemainToPay();    // Recalculate remain to pay after the payment is recorded
 		}
 
->>>>>>> ea3f9e5e
 		if ($remaintopay == 0) {
 			dol_syslog("Invoice is paid, so we set it to status Paid");
 			$result = $invoice->set_paid($user);
