<?php
/**
 * Copyright (C) 2018    	Andreu Bisquerra   	<jove@bisquerra.com>
 * Copyright (C) 2021    	Nicolas ZABOURI    	<info@inovea-conseil.com>
 * Copyright (C) 2022-2023	Christophe Battarel	<christophe.battarel@altairis.fr>
 *
 * This program is free software; you can redistribute it and/or modify
 * it under the terms of the GNU General Public License as published by
 * the Free Software Foundation; either version 3 of the License, or
 * (at your option) any later version.
 *
 * This program is distributed in the hope that it will be useful,
 * but WITHOUT ANY WARRANTY; without even the implied warranty of
 * MERCHANTABILITY or FITNESS FOR A PARTICULAR PURPOSE.  See the
 * GNU General Public License for more details.
 *
 * You should have received a copy of the GNU General Public License
 * along with this program. If not, see <https://www.gnu.org/licenses/>.
 */

/**
 *    \file       htdocs/takepos/invoice.php
 *    \ingroup    takepos
 *    \brief      Page to generate section with list of lines
 */

// if (! defined('NOREQUIREUSER')) 		define('NOREQUIREUSER', '1'); 		// Not disabled cause need to load personalized language
// if (! defined('NOREQUIREDB')) 		define('NOREQUIREDB', '1'); 		// Not disabled cause need to load personalized language
// if (! defined('NOREQUIRESOC')) 		define('NOREQUIRESOC', '1');
// if (! defined('NOREQUIRETRAN')) 		define('NOREQUIRETRAN', '1');

if (!defined('NOTOKENRENEWAL')) {
	define('NOTOKENRENEWAL', '1');
}
if (!defined('NOREQUIREMENU')) {
	define('NOREQUIREMENU', '1');
}
if (!defined('NOREQUIREHTML')) {
	define('NOREQUIREHTML', '1');
}
if (!defined('NOREQUIREAJAX')) {
	define('NOREQUIREAJAX', '1');
}

// Load Dolibarr environment
if (!defined('INCLUDE_PHONEPAGE_FROM_PUBLIC_PAGE')) {
	require '../main.inc.php';
}
require_once DOL_DOCUMENT_ROOT.'/core/class/html.form.class.php';
require_once DOL_DOCUMENT_ROOT.'/core/class/hookmanager.class.php';
require_once DOL_DOCUMENT_ROOT.'/compta/facture/class/facture.class.php';
require_once DOL_DOCUMENT_ROOT.'/compta/paiement/class/paiement.class.php';
require_once DOL_DOCUMENT_ROOT.'/contact/class/contact.class.php';

$hookmanager->initHooks(array('takeposinvoice'));

$langs->loadLangs(array("companies", "commercial", "bills", "cashdesk", "stocks", "banks"));

$action = GETPOST('action', 'aZ09');
$idproduct = GETPOST('idproduct', 'int');
$place = (GETPOST('place', 'aZ09') ? GETPOST('place', 'aZ09') : 0); // $place is id of table for Bar or Restaurant
$placeid = 0; // $placeid is ID of invoice
$mobilepage = GETPOST('mobilepage', 'alpha');

// Terminal is stored into $_SESSION["takeposterminal"];

if (!$user->hasRight('takepos', 'run') && !defined('INCLUDE_PHONEPAGE_FROM_PUBLIC_PAGE')) {
	accessforbidden();
}

if ((getDolGlobalString('TAKEPOS_PHONE_BASIC_LAYOUT') == 1 && $conf->browser->layout == 'phone') || defined('INCLUDE_PHONEPAGE_FROM_PUBLIC_PAGE')) {
	// DIRECT LINK TO THIS PAGE FROM MOBILE AND NO TERMINAL SELECTED
	if ($_SESSION["takeposterminal"] == "") {
		if (getDolGlobalString('TAKEPOS_NUM_TERMINALS') == "1") {
			$_SESSION["takeposterminal"] = 1;
		} else {
			header("Location: ".DOL_URL_ROOT."/takepos/index.php");
			exit;
		}
	}
}


/**
 * Abort invoice creationg with a given error message
 *
 * @param   string  $message        Message explaining the error to the user
 * @return	void
 */
function fail($message)
{
	header($_SERVER['SERVER_PROTOCOL'].' 500 Internal Server Error', true, 500);
	die($message);
}



$number = GETPOST('number', 'alpha');
$idline = GETPOST('idline', 'int');
$selectedline = GETPOST('selectedline', 'int');
$desc = GETPOST('desc', 'alphanohtml');
$pay = GETPOST('pay', 'aZ09');
$amountofpayment = price2num(GETPOST('amount', 'alpha'));

$invoiceid = GETPOST('invoiceid', 'int');

$paycode = $pay;
if ($pay == 'cash') {
	$paycode = 'LIQ'; // For backward compatibility
}
if ($pay == 'card') {
	$paycode = 'CB'; // For backward compatibility
}
if ($pay == 'cheque') {
	$paycode = 'CHQ'; // For backward compatibility
}

// Retrieve paiementid
$paiementid = 0;
if ($paycode) {
	$sql = "SELECT id FROM ".MAIN_DB_PREFIX."c_paiement";
	$sql .= " WHERE entity IN (".getEntity('c_paiement').")";
	$sql .= " AND code = '".$db->escape($paycode)."'";
	$resql = $db->query($sql);
	if ($resql) {
		$obj = $db->fetch_object($resql);
		if ($obj) {
			$paiementid = $obj->id;
		}
	}
}

$invoice = new Facture($db);
if ($invoiceid > 0) {
	$ret = $invoice->fetch($invoiceid);
} else {
	$ret = $invoice->fetch('', '(PROV-POS'. (isset($_SESSION["takeposterminal"]) ? $_SESSION["takeposterminal"] : '') .'-'.$place.')');
}
if ($ret > 0) {
	$placeid = $invoice->id;
}

$constforcompanyid = 'CASHDESK_ID_THIRDPARTY'. (isset($_SESSION["takeposterminal"]) ? $_SESSION["takeposterminal"] : '');

$soc = new Societe($db);
if ($invoice->socid > 0) {
	$soc->fetch($invoice->socid);
} else {
	$soc->fetch(getDolGlobalString($constforcompanyid));
}

// Change the currency of invoice if it was modified
if (isModEnabled('multicurrency') && !empty($_SESSION["takeposcustomercurrency"])) {
	if ($invoice->multicurrency_code != $_SESSION["takeposcustomercurrency"]) {
		$invoice->setMulticurrencyCode($_SESSION["takeposcustomercurrency"]);
	}
}


/*
 * Actions
 */

$parameters=array();
$reshook=$hookmanager->executeHooks('doActions', $parameters, $invoice, $action);    // Note that $action and $object may have been modified by some hooks
if ($reshook < 0) {
	setEventMessages($hookmanager->error, $hookmanager->errors, 'errors');
}

if (empty($reshook)) {
	// Action to record a payment on a TakePOS invoice
	if ($action == 'valid' && $user->hasRight('facture', 'creer')) {
		$bankaccount = 0;
		$error = 0;

		if (getDolGlobalString('TAKEPOS_CAN_FORCE_BANK_ACCOUNT_DURING_PAYMENT')) {
			$bankaccount = GETPOST('accountid', 'int');
		} else {
			if ($pay == 'LIQ') {
				$bankaccount = getDolGlobalString('CASHDESK_ID_BANKACCOUNT_CASH'.$_SESSION["takeposterminal"]);            // For backward compatibility
			} elseif ($pay == "CHQ") {
				$bankaccount = getDolGlobalString('CASHDESK_ID_BANKACCOUNT_CHEQUE'.$_SESSION["takeposterminal"]);    // For backward compatibility
			} else {
				$accountname = "CASHDESK_ID_BANKACCOUNT_".$pay.$_SESSION["takeposterminal"];
				$bankaccount = getDolGlobalString($accountname);
			}
		}

		if ($bankaccount <= 0 && $pay != "delayed" && isModEnabled("banque")) {
			$errormsg = $langs->trans("ErrorFieldRequired", $langs->transnoentitiesnoconv("BankAccount"));
			$error++;
		}

		$now = dol_now();
		$res = 0;

		$invoice = new Facture($db);
		$invoice->fetch($placeid);

		if ($invoice->total_ttc < 0) {
			$invoice->type = $invoice::TYPE_CREDIT_NOTE;

			$sql = "SELECT rowid FROM ".MAIN_DB_PREFIX."facture WHERE";
			$sql .= " fk_soc = ".((int) $invoice->socid);
			$sql .= " AND type <> ".Facture::TYPE_CREDIT_NOTE;
			$sql .= " AND fk_statut >= ".$invoice::STATUS_VALIDATED;
			$sql .= " ORDER BY rowid DESC";

			$resql = $db->query($sql);
			if ($resql) {
				$obj = $db->fetch_object($resql);
				$fk_source = $obj->rowid;
				if ($fk_source == null) {
					fail($langs->transnoentitiesnoconv("NoPreviousBillForCustomer"));
				}
			} else {
				fail($langs->transnoentitiesnoconv("NoPreviousBillForCustomer"));
			}
			$invoice->fk_facture_source = $fk_source;
			$invoice->update($user);
		}

		$constantforkey = 'CASHDESK_NO_DECREASE_STOCK'.(isset($_SESSION["takeposterminal"]) ? $_SESSION["takeposterminal"] : '');
		if ($error) {
			dol_htmloutput_errors($errormsg, null, 1);
		} elseif ($invoice->statut != Facture::STATUS_DRAFT) {
			//If invoice is validated but it is not fully paid is not error and make the payment
			if ($invoice->getRemainToPay() > 0) {
				$res = 1;
			} else {
				dol_syslog("Sale already validated");
				dol_htmloutput_errors($langs->trans("InvoiceIsAlreadyValidated", "TakePos"), null, 1);
			}
		} elseif (count($invoice->lines) == 0) {
			$error++;
			dol_syslog('Sale without lines');
			dol_htmloutput_errors($langs->trans("NoLinesToBill", "TakePos"), null, 1);
		} elseif (isModEnabled('stock') && getDolGlobalString($constantforkey) != "1" && !isModEnabled('productbatch')) {
			$savconst = $conf->global->STOCK_CALCULATE_ON_BILL;

			if (isModEnabled('productbatch') && !getDolGlobalInt('CASHDESK_FORCE_DECREASE_STOCK')) {
				$conf->global->STOCK_CALCULATE_ON_BILL = 0;	// To not change the stock (not yet compatible with batch management)
			} else {
				$conf->global->STOCK_CALCULATE_ON_BILL = 1;	// To force the change of stock
			}

			$constantforkey = 'CASHDESK_ID_WAREHOUSE'.$_SESSION["takeposterminal"];
			dol_syslog("Validate invoice with stock change into warehouse defined into constant ".$constantforkey." = ".getDolGlobalString($constantforkey));
			$batch_rule = 0;
			if (isModEnabled('productbatch') && getDolGlobalString('CASHDESK_FORCE_DECREASE_STOCK')) {
				require_once DOL_DOCUMENT_ROOT.'/product/class/productbatch.class.php';
				$batch_rule = Productbatch::BATCH_RULE_SELLBY_EATBY_DATES_FIRST;
			}
			$res = $invoice->validate($user, '', getDolGlobalString($constantforkey), 0, $batch_rule);

			$conf->global->STOCK_CALCULATE_ON_BILL = $savconst;
		} else {
			$res = $invoice->validate($user);
			if ($res < 0) {
				$error++;
				$langs->load("admin");
				dol_htmloutput_errors($invoice->error == 'NotConfigured' ? $langs->trans("NotConfigured").' (TakePos numbering module)' : $invoice->error, $invoice->errors, 1);
			}
		}

		// Restore save values
		//if (!empty($sav_FACTURE_ADDON))
		//{
		//	$conf->global->FACTURE_ADDON = $sav_FACTURE_ADDON;
		//}

		// Add the payment
		if (!$error && $res >= 0) {
			$remaintopay = $invoice->getRemainToPay();
			if ($remaintopay > 0) {
				$payment = new Paiement($db);
				$payment->datepaye = $now;
				$payment->fk_account = $bankaccount;
				$payment->amounts[$invoice->id] = $amountofpayment;
				if ($pay == 'LIQ') {
					$payment->pos_change = price2num(GETPOST('excess', 'alpha'));
				}

				// If user has not used change control, add total invoice payment
				// Or if user has used change control and the amount of payment is higher than remain to pay, add the remain to pay
				if ($amountofpayment <= 0 || $amountofpayment > $remaintopay) {
					$payment->amounts[$invoice->id] = $remaintopay;
				}

				$payment->paiementid = $paiementid;
				$payment->num_payment = $invoice->ref;

				if ($pay != "delayed") {
					$payment->create($user);
					$payment->addPaymentToBank($user, 'payment', '(CustomerInvoicePayment)', $bankaccount, '', '');
					$remaintopay = $invoice->getRemainToPay(); // Recalculate remain to pay after the payment is recorded
				} elseif (getDolGlobalInt("TAKEPOS_DELAYED_TERMS")) {
					$invoice->setPaymentTerms(getDolGlobalInt("TAKEPOS_DELAYED_TERMS"));
				}
			}

			if ($remaintopay == 0) {
				dol_syslog("Invoice is paid, so we set it to status Paid");
				$result = $invoice->setPaid($user);
				if ($result > 0) {
					$invoice->paye = 1;
				}
				// set payment method
				$invoice->setPaymentMethods($paiementid);
			} else {
				dol_syslog("Invoice is not paid, remain to pay = ".$remaintopay);
			}
		} else {
			dol_htmloutput_errors($invoice->error, $invoice->errors, 1);
		}
		// Update stock for batch products
		if (isModEnabled('productbatch')) {
			require_once DOL_DOCUMENT_ROOT . "/product/stock/class/mouvementstock.class.php";
			$constantforkey = 'CASHDESK_ID_WAREHOUSE'.$_SESSION["takeposterminal"];
			foreach ($invoice->lines as $line) {
				if ($line->batch && $line->fk_warehouse > 0) {
					$prod_batch = new Productbatch($db);
					$prod_batch->find(0, '', '', $line->batch, $line->fk_warehouse);
					$mouvP = new MouvementStock($db);
					$mouvP->origin = $invoice;
					$mouvP->livraison($user, $line->fk_product, getDolGlobalString($constantforkey), $line->qty, $line->price, 'TakePOS', '', '', '', $prod_batch->batch, $line->batch);
				} else {
					$mouvP = new MouvementStock($db);
					$mouvP->origin = $invoice;
					$mouvP->livraison($user, $line->fk_product, getDolGlobalString($constantforkey), $line->qty, $line->price, 'TakePOS', '', '', '');
				}
			}
		}
	}
	if ($action == 'creditnote' && $user->hasRight('facture', 'creer')) {
		$creditnote = new Facture($db);
		$creditnote->socid = $invoice->socid;
		$creditnote->date = dol_now();
		$creditnote->module_source = 'takepos';
		$creditnote->pos_source =  isset($_SESSION["takeposterminal"]) ? $_SESSION["takeposterminal"] : '' ;
		$creditnote->type = Facture::TYPE_CREDIT_NOTE;
		$creditnote->fk_facture_source = $placeid;
		//$creditnote->remise_absolue = $invoice->remise_absolue;
		//$creditnote->remise_percent = $invoice->remise_percent;
		$creditnote->create($user);

		foreach ($invoice->lines as $line) {
			// Extrafields
			if (method_exists($line, 'fetch_optionals')) {
				// load extrafields
				$line->fetch_optionals();
			}
			// Reset fk_parent_line for no child products and special product
			if (($line->product_type != 9 && empty($line->fk_parent_line)) || $line->product_type == 9) {
				$fk_parent_line = 0;
			}

			if (getDolGlobalInt('INVOICE_USE_SITUATION')) {
				if (!empty($invoice->situation_counter)) {
					$source_fk_prev_id = $line->fk_prev_id; // temporary storing situation invoice fk_prev_id
					$line->fk_prev_id  = $line->id; // The new line of the new credit note we are creating must be linked to the situation invoice line it is created from
					if (!empty($invoice->tab_previous_situation_invoice)) {
						// search the last standard invoice in cycle and the possible credit note between this last and invoice
						// TODO Move this out of loop of $invoice->lines
						$tab_jumped_credit_notes = array();
						$lineIndex = count($invoice->tab_previous_situation_invoice) - 1;
						$searchPreviousInvoice = true;
						while ($searchPreviousInvoice) {
							if ($invoice->tab_previous_situation_invoice[$lineIndex]->situation_cycle_ref || $lineIndex < 1) {
								$searchPreviousInvoice = false; // find, exit;
								break;
							} else {
								if ($invoice->tab_previous_situation_invoice[$lineIndex]->type == Facture::TYPE_CREDIT_NOTE) {
									$tab_jumped_credit_notes[$lineIndex] = $invoice->tab_previous_situation_invoice[$lineIndex]->id;
								}
								$lineIndex--; // go to previous invoice in cycle
							}
						}

						$maxPrevSituationPercent = 0;
						foreach ($invoice->tab_previous_situation_invoice[$lineIndex]->lines as $prevLine) {
							if ($prevLine->id == $source_fk_prev_id) {
								$maxPrevSituationPercent = max($maxPrevSituationPercent, $prevLine->situation_percent);

								//$line->subprice  = $line->subprice - $prevLine->subprice;
								$line->total_ht  = $line->total_ht - $prevLine->total_ht;
								$line->total_tva = $line->total_tva - $prevLine->total_tva;
								$line->total_ttc = $line->total_ttc - $prevLine->total_ttc;
								$line->total_localtax1 = $line->total_localtax1 - $prevLine->total_localtax1;
								$line->total_localtax2 = $line->total_localtax2 - $prevLine->total_localtax2;

								$line->multicurrency_subprice  = $line->multicurrency_subprice - $prevLine->multicurrency_subprice;
								$line->multicurrency_total_ht  = $line->multicurrency_total_ht - $prevLine->multicurrency_total_ht;
								$line->multicurrency_total_tva = $line->multicurrency_total_tva - $prevLine->multicurrency_total_tva;
								$line->multicurrency_total_ttc = $line->multicurrency_total_ttc - $prevLine->multicurrency_total_ttc;
							}
						}

						// prorata
						$line->situation_percent = $maxPrevSituationPercent - $line->situation_percent;

						//print 'New line based on invoice id '.$invoice->tab_previous_situation_invoice[$lineIndex]->id.' fk_prev_id='.$source_fk_prev_id.' will be fk_prev_id='.$line->fk_prev_id.' '.$line->total_ht.' '.$line->situation_percent.'<br>';

						// If there is some credit note between last situation invoice and invoice used for credit note generation (note: credit notes are stored as delta)
						$maxPrevSituationPercent = 0;
						foreach ($tab_jumped_credit_notes as $index => $creditnoteid) {
							foreach ($invoice->tab_previous_situation_invoice[$index]->lines as $prevLine) {
								if ($prevLine->fk_prev_id == $source_fk_prev_id) {
									$maxPrevSituationPercent = $prevLine->situation_percent;

									$line->total_ht  -= $prevLine->total_ht;
									$line->total_tva -= $prevLine->total_tva;
									$line->total_ttc -= $prevLine->total_ttc;
									$line->total_localtax1 -= $prevLine->total_localtax1;
									$line->total_localtax2 -= $prevLine->total_localtax2;

									$line->multicurrency_subprice  -= $prevLine->multicurrency_subprice;
									$line->multicurrency_total_ht  -= $prevLine->multicurrency_total_ht;
									$line->multicurrency_total_tva -= $prevLine->multicurrency_total_tva;
									$line->multicurrency_total_ttc -= $prevLine->multicurrency_total_ttc;
								}
							}
						}

						// prorata
						$line->situation_percent += $maxPrevSituationPercent;

						//print 'New line based on invoice id '.$invoice->tab_previous_situation_invoice[$lineIndex]->id.' fk_prev_id='.$source_fk_prev_id.' will be fk_prev_id='.$line->fk_prev_id.' '.$line->total_ht.' '.$line->situation_percent.'<br>';
					}
				}
			}

			$line->fk_facture = $creditnote->id;
			$line->fk_parent_line = $fk_parent_line;

			$line->subprice = -$line->subprice; // invert price for object
			$line->pa_ht = $line->pa_ht; // we choosed to have buy/cost price always positive, so no revert of sign here
			$line->total_ht = -$line->total_ht;
			$line->total_tva = -$line->total_tva;
			$line->total_ttc = -$line->total_ttc;
			$line->total_localtax1 = -$line->total_localtax1;
			$line->total_localtax2 = -$line->total_localtax2;

			$line->multicurrency_subprice = -$line->multicurrency_subprice;
			$line->multicurrency_total_ht = -$line->multicurrency_total_ht;
			$line->multicurrency_total_tva = -$line->multicurrency_total_tva;
			$line->multicurrency_total_ttc = -$line->multicurrency_total_ttc;

			$result = $line->insert(0, 1); // When creating credit note with same lines than source, we must ignore error if discount alreayd linked

			$creditnote->lines[] = $line; // insert new line in current object

			// Defined the new fk_parent_line
			if ($result > 0 && $line->product_type == 9) {
				$fk_parent_line = $result;
			}
		}
		$creditnote->update_price(1);

		$constantforkey = 'CASHDESK_NO_DECREASE_STOCK'.(isset($_SESSION["takeposterminal"]) ? $_SESSION["takeposterminal"] : '');
		if (isModEnabled('stock') && getDolGlobalString($constantforkey) != "1") {
			$savconst = $conf->global->STOCK_CALCULATE_ON_BILL;
			$conf->global->STOCK_CALCULATE_ON_BILL = 1;
			$constantforkey = 'CASHDESK_ID_WAREHOUSE'.(isset($_SESSION["takeposterminal"]) ? $_SESSION["takeposterminal"] : '');
			dol_syslog("Validate invoice with stock change into warehouse defined into constant ".$constantforkey." = ".getDolGlobalString($constantforkey));
			$batch_rule = 0;
			if (isModEnabled('productbatch') && getDolGlobalString('CASHDESK_FORCE_DECREASE_STOCK')) {
				require_once DOL_DOCUMENT_ROOT.'/product/class/productbatch.class.php';
				$batch_rule = Productbatch::BATCH_RULE_SELLBY_EATBY_DATES_FIRST;
			}
			$res = $creditnote->validate($user, '', getDolGlobalString($constantforkey), 0, $batch_rule);
			$conf->global->STOCK_CALCULATE_ON_BILL = $savconst;
		} else {
			$res = $creditnote->validate($user);
		}
	}

	if ($action == 'history' || $action == 'creditnote') {
		if ($action == 'creditnote') {
			$placeid = $creditnote->id;
		} else {
			$placeid = (int) GETPOST('placeid', 'int');
		}
		$invoice = new Facture($db);
		$invoice->fetch($placeid);
	}

	// If we add a line and no invoice yet, we create the invoice
	if (($action == "addline" || $action == "freezone") && $placeid == 0) {
		$invoice->socid = getDolGlobalString($constforcompanyid);
		$invoice->date = dol_now('tzuserrel');		// We use the local date, only the day will be saved.
		$invoice->module_source = 'takepos';
		$invoice->pos_source =  isset($_SESSION["takeposterminal"]) ? $_SESSION["takeposterminal"] : '' ;
		$invoice->entity = !empty($_SESSION["takeposinvoiceentity"]) ? $_SESSION["takeposinvoiceentity"] : $conf->entity;

		if ($invoice->socid <= 0) {
			$langs->load('errors');
			dol_htmloutput_errors($langs->trans("ErrorModuleSetupNotComplete", "TakePos"), null, 1);
		} else {
			// Create invoice
			$placeid = $invoice->create($user);
			if ($placeid < 0) {
				dol_htmloutput_errors($invoice->error, $invoice->errors, 1);
			}
			$sql = "UPDATE ".MAIN_DB_PREFIX."facture set ref='(PROV-POS".$_SESSION["takeposterminal"]."-".$place.")' where rowid = ".((int) $placeid);
			$db->query($sql);
		}
	}

	if ($action == "addline") {
		$prod = new Product($db);
		$prod->fetch($idproduct);

		$customer = new Societe($db);
		$customer->fetch($invoice->socid);

		$datapriceofproduct = $prod->getSellPrice($mysoc, $customer, 0);

		$qty = GETPOSTISSET('qty') ? GETPOST('qty', 'int') : 1;
		$price = $datapriceofproduct['pu_ht'];
		$price_ttc = $datapriceofproduct['pu_ttc'];
		//$price_min = $datapriceofproduct['price_min'];
		$price_base_type = empty($datapriceofproduct['price_base_type']) ? 'HT' : $datapriceofproduct['price_base_type'];
		$tva_tx = $datapriceofproduct['tva_tx'];
		$tva_npr = $datapriceofproduct['tva_npr'];

		// Local Taxes
		$localtax1_tx = get_localtax($tva_tx, 1, $customer, $mysoc, $tva_npr);
		$localtax2_tx = get_localtax($tva_tx, 2, $customer, $mysoc, $tva_npr);

		if (isModEnabled('productbatch') && isModEnabled('stock')) {
			$batch = GETPOST('batch', 'alpha');

			if (!empty($batch)) {
				$action="setbatch";
			} else {
				$nbofsuggested = 0;
				$prod->load_stock('warehouseopen');
				$constantforkey = 'CASHDESK_ID_WAREHOUSE'.$_SESSION["takeposterminal"];
				if ($prod->stock_warehouse[getDolGlobalString($constantforkey)]->detail_batch != "") {
					if (is_object($prod->stock_warehouse[getDolGlobalString($constantforkey)]) && count($prod->stock_warehouse[getDolGlobalString($constantforkey)]->detail_batch)) {
						foreach ($prod->stock_warehouse[getDolGlobalString($constantforkey)]->detail_batch as $dbatch) {
							$nbofsuggested++;
						}
					}
				}

				echo "<script>";
				echo "function addbatch(batch, warehouseid){";
				echo '$("#poslines").load("invoice.php?action=addline&batch="+batch+"&warehouseid="+warehouseid+"&place='.$place.'&idproduct='.$idproduct.'&token='.newToken().'", function() {
			});';
				echo "}";
				echo "</script>";

				if ($nbofsuggested>0) {
					echo "<center>".$langs->trans("SearchIntoBatch").": <b> $nbofsuggested </b></center><br><table>";
					foreach ($prod->stock_warehouse[getDolGlobalString($constantforkey)]->detail_batch as $dbatch) {	// $dbatch is instance of Productbatch
						$batchStock = + $dbatch->qty; // To get a numeric
						$deliverableQty = min($quantityToBeDelivered, $batchStock);
						print '<!-- subj='.$subj.'/'.$nbofsuggested.' --><tr '.((($subj + 1) == $nbofsuggested) ? $bc[$var] : '').'>';
						print '<!-- Show details of lot -->';
						print '<td class="left">';
						$staticwarehouse = new Entrepot($db);
						if ($warehouse_id > 0) {
							$staticwarehouse->fetch(getDolGlobalString($constantforkey));
						}
						$detail = '';
						$detail .= $langs->trans("LotSerial").': '.$dbatch->batch;
						if (!getDolGlobalString('PRODUCT_DISABLE_SELLBY')) {
							//$detail .= ' - '.$langs->trans("SellByDate").': '.dol_print_date($dbatch->sellby, "day");
						}
						if (!getDolGlobalString('PRODUCT_DISABLE_EATBY')) {
							//$detail .= ' - '.$langs->trans("EatByDate").': '.dol_print_date($dbatch->eatby, "day");
						}
						$detail .= ' - '.$langs->trans("Qty").': '.$dbatch->qty;
						$detail .= " <button onclick='addbatch(".$dbatch->batch.", ".getDolGlobalInt($constantforkey).")'>".$langs->trans("Select")."</button>";
						$detail .= '<br>';
						print $detail;

						$quantityToBeDelivered -= $deliverableQty;
						if ($quantityToBeDelivered < 0) {
							$quantityToBeDelivered = 0;
						}
						$subj++;
						print '</td></tr>';
					}
					print "</table>";
					exit;
				}
			}
		}

		if (getDolGlobalString('TAKEPOS_SUPPLEMENTS')) {
			require_once DOL_DOCUMENT_ROOT.'/categories/class/categorie.class.php';
			$cat = new Categorie($db);
			$categories = $cat->containing($idproduct, 'product');
			$found = (array_search(getDolGlobalInt('TAKEPOS_SUPPLEMENTS_CATEGORY'), array_column($categories, 'id')));
			if ($found !== false) { // If this product is a supplement
				$sql = "SELECT fk_parent_line FROM ".MAIN_DB_PREFIX."facturedet where rowid = ".((int) $selectedline);
				$resql = $db->query($sql);
				$row = $db->fetch_array($resql);
				if ($row[0] == null) {
					$parent_line = $selectedline;
				} else {
					$parent_line = $row[0]; //If the parent line is already a supplement, add the supplement to the main  product
				}
			}
		}

		$idoflineadded = 0;
		$err = 0;
		// Group if enabled. Skip group if line already sent to the printer
		if (getDolGlobalString('TAKEPOS_GROUP_SAME_PRODUCT')) {
			foreach ($invoice->lines as $line) {
				if ($line->product_ref == $prod->ref) {
					if ($line->special_code==4) {
						continue;
					} // If this line is sended to printer create new line
					// check if qty in stock
					if (getDolGlobalString('TAKEPOS_QTY_IN_STOCK') && (($line->qty + $qty) > $prod->stock_reel)) {
						$invoice->error = $langs->trans('NotEnoughInStock');
						dol_htmloutput_errors($invoice->error, $invoice->errors, 1);
						$err++;
						break;
					}
					$result = $invoice->updateline($line->id, $line->desc, $line->subprice, $line->qty + $qty, $line->remise_percent, $line->date_start, $line->date_end, $line->tva_tx, $line->localtax1_tx, $line->localtax2_tx, 'HT', $line->info_bits, $line->product_type, $line->fk_parent_line, 0, $line->fk_fournprice, $line->pa_ht, $line->label, $line->special_code, $line->array_options, $line->situation_percent, $line->fk_unit);
					if ($result < 0) {
						dol_htmloutput_errors($invoice->error, $invoice->errors, 1);
					} else {
						$idoflineadded = $line->id;
					}
					break;
				}
			}
		}
		if ($idoflineadded <= 0 && empty($err)) {
			$invoice->fetch_thirdparty();
			$array_options = array();

			$line = array('description' => $prod->description, 'price' => $price, 'tva_tx' => $tva_tx, 'localtax1_tx' => $localtax1_tx, 'localtax2_tx' => $localtax2_tx, 'remise_percent' => $customer->remise_percent, 'price_ttc' => $price_ttc, 'array_options' => $array_options);

			/* setup of margin calculation */
			if (isset($conf->global->MARGIN_TYPE)) {
				if (getDolGlobalString('MARGIN_TYPE') == 'pmp' && !empty($prod->pmp)) {
					$line['fk_fournprice'] = null;
					$line['pa_ht'] = $prod->pmp;
				} elseif (getDolGlobalString('MARGIN_TYPE') == 'costprice' && !empty($prod->cost_price)) {
					$line['fk_fournprice'] = null;
					$line['pa_ht'] = $prod->cost_price;
				} else {
					// default is fournprice
					require_once DOL_DOCUMENT_ROOT.'/fourn/class/fournisseur.product.class.php';
					$pf = new ProductFournisseur($db);
					if ($pf->find_min_price_product_fournisseur($idproduct, $qty) > 0) {
						$line['fk_fournprice'] = $pf->product_fourn_price_id;
						$line['pa_ht'] = $pf->fourn_unitprice_with_discount;
						if (getDolGlobalString('PRODUCT_CHARGES') && $pf->fourn_charges > 0) {
							$line['pa_ht'] += $pf->fourn_charges / $pf->fourn_qty;
						}
					}
				}
			}

			// complete line by hook
			$parameters = array('prod' => $prod, 'line' => $line);
			$reshook=$hookmanager->executeHooks('completeTakePosAddLine', $parameters, $invoice, $action);    // Note that $action and $line may have been modified by some hooks
			if ($reshook < 0) {
				setEventMessages($hookmanager->error, $hookmanager->errors, 'errors');
			}


			if (empty($reshook)) {
				if (!empty($hookmanager->resArray)) {
					$line = $hookmanager->resArray;
				}

				// check if qty in stock
				if (getDolGlobalString('TAKEPOS_QTY_IN_STOCK') && $qty > $prod->stock_reel) {
					$invoice->error = $langs->trans('NotEnoughInStock');
					dol_htmloutput_errors($invoice->error, $invoice->errors, 1);
					$err++;
				}

				if (empty($err)) {
					$idoflineadded = $invoice->addline($line['description'], $line['price'], $qty, $line['tva_tx'], $line['localtax1_tx'], $line['localtax2_tx'], $idproduct, $line['remise_percent'], '', 0, 0, 0, '', $price_base_type, $line['price_ttc'], $prod->type, -1, 0, '', 0, (!empty($parent_line)) ? $parent_line : '', $line['fk_fournprice'], $line['pa_ht'], '', $line['array_options'], 100, '', null, 0);
				}
			}

			if (getDolGlobalString('TAKEPOS_CUSTOMER_DISPLAY')) {
				$CUSTOMER_DISPLAY_line1 = $prod->label;
				$CUSTOMER_DISPLAY_line2 = price($price_ttc);
			}
		}

		$invoice->fetch($placeid);
	}

	if ($action == "freezone") {
		$customer = new Societe($db);
		$customer->fetch($invoice->socid);

		$tva_tx = GETPOST('tva_tx', 'alpha');
		if ($tva_tx != '') {
			if (!preg_match('/\((.*)\)/', $tva_tx)) {
				$tva_tx = price2num($tva_tx);
			}
		} else {
			$tva_tx = get_default_tva($mysoc, $customer);
		}

		// Local Taxes
		$localtax1_tx = get_localtax($tva_tx, 1, $customer, $mysoc, $tva_npr);
		$localtax2_tx = get_localtax($tva_tx, 2, $customer, $mysoc, $tva_npr);

		$invoice->addline($desc, $number, 1, $tva_tx, $localtax1_tx, $localtax2_tx, 0, 0, '', 0, 0, 0, '', getDolGlobalInt('TAKEPOS_DISCOUNT_TTC') ? ($number >= 0 ? 'HT' : 'TTC') : (getDolGlobalInt('TAKEPOS_CHANGE_PRICE_HT') ? 'HT' : 'TTC'), $number, 0, -1, 0, '', 0, 0, null, '', '', 0, 100, '', null, 0);
		$invoice->fetch($placeid);
	}

	if ($action == "addnote") {
		$desc = GETPOST('addnote', 'alpha');
		if ($idline==0) {
			$invoice->update_note($desc, '_public');
		} else {
			foreach ($invoice->lines as $line) {
				if ($line->id == $idline) {
					$result = $invoice->updateline($line->id, $desc, $line->subprice, $line->qty, $line->remise_percent, $line->date_start, $line->date_end, $line->tva_tx, $line->localtax1_tx, $line->localtax2_tx, 'HT', $line->info_bits, $line->product_type, $line->fk_parent_line, 0, $line->fk_fournprice, $line->pa_ht, $line->label, $line->special_code, $line->array_options, $line->situation_percent, $line->fk_unit);
				}
			}
		}
		$invoice->fetch($placeid);
	}

	if ($action == "deleteline") {
		if ($idline > 0 and $placeid > 0) { // If invoice exists and line selected. To avoid errors if deleted from another device or no line selected.
			$invoice->deleteline($idline);
			$invoice->fetch($placeid);
		} elseif ($placeid > 0) {             // If invoice exists but no line selected, proceed to delete last line.
			$sql = "SELECT rowid FROM ".MAIN_DB_PREFIX."facturedet where fk_facture = ".((int) $placeid)." ORDER BY rowid DESC";
			$resql = $db->query($sql);
			$row = $db->fetch_array($resql);
			$deletelineid = $row[0];
			$invoice->deleteline($deletelineid);
			$invoice->fetch($placeid);
		}
		if (count($invoice->lines) == 0) {
			$invoice->delete($user);
			header("Location: ".DOL_URL_ROOT."/takepos/invoice.php");
			exit;
		}
	}

	// Action to delete or discard an invoice
	if ($action == "delete") {
		// $placeid is the invoice id (it differs from place) and is defined if the place is set and the ref of invoice is '(PROV-POS'.$_SESSION["takeposterminal"].'-'.$place.')', so the fetch at begining of page works.
		if ($placeid > 0) {
			$result = $invoice->fetch($placeid);

			if ($result > 0 && $invoice->statut == Facture::STATUS_DRAFT) {
				$db->begin();

				// We delete the lines
				$resdeletelines = 1;
				foreach ($invoice->lines as $line) {
					$tmpres = $invoice->deleteline($line->id);
					if ($tmpres < 0) {
						$resdeletelines = 0;
						break;
					}
				}

				$sql = "UPDATE ".MAIN_DB_PREFIX."facture";
				$varforconst = 'CASHDESK_ID_THIRDPARTY'.$_SESSION["takeposterminal"];
				$sql .= " SET fk_soc = ".((int) getDolGlobalString($varforconst)).", ";
				$sql .= " datec = '".$db->idate(dol_now())."'";
				$sql .= " WHERE ref = '(PROV-POS".$db->escape($_SESSION["takeposterminal"]."-".$place).")'";
				$resql1 = $db->query($sql);

				if ($resdeletelines && $resql1) {
					$db->commit();
				} else {
					$db->rollback();
				}

				$invoice->fetch($placeid);
			}
		}
	}

	if ($action == "updateqty") {
		foreach ($invoice->lines as $line) {
			if ($line->id == $idline) {
				if (!$user->hasRight('takepos', 'editlines') || (!$user->hasRight('takepos', 'editorderedlines') && $line->special_code == "4")) {
					dol_htmloutput_errors($langs->trans("NotEnoughPermissions", "TakePos"), null, 1);
				} else {
					$result = $invoice->updateline($line->id, $line->desc, $line->subprice, $number, $line->remise_percent, $line->date_start, $line->date_end, $line->tva_tx, $line->localtax1_tx, $line->localtax2_tx, 'HT', $line->info_bits, $line->product_type, $line->fk_parent_line, 0, $line->fk_fournprice, $line->pa_ht, $line->label, $line->special_code, $line->array_options, $line->situation_percent, $line->fk_unit);
				}
			}
		}

		$invoice->fetch($placeid);
	}

	if ($action == "updateprice") {
		$customer = new Societe($db);
		$customer->fetch($invoice->socid);

		foreach ($invoice->lines as $line) {
			if ($line->id == $idline) {
				$prod = new Product($db);
				$prod->fetch($line->fk_product);
				$datapriceofproduct = $prod->getSellPrice($mysoc, $customer, 0);
				$price_min = $datapriceofproduct['price_min'];
				$usercanproductignorepricemin = ((getDolGlobalString('MAIN_USE_ADVANCED_PERMS') && empty($user->rights->produit->ignore_price_min_advance)) || !getDolGlobalString('MAIN_USE_ADVANCED_PERMS'));
				$pu_ht = price2num($number / (1 + ($line->tva_tx / 100)), 'MU');
				//Check min price
				if ($usercanproductignorepricemin && (!empty($price_min) && (price2num($pu_ht) * (1 - price2num($line->remise_percent) / 100) < price2num($price_min)))) {
					$langs->load("products");
					dol_htmloutput_errors($langs->trans("CantBeLessThanMinPrice", price(price2num($price_min, 'MU'), 0, $langs, 0, 0, -1, $conf->currency)));
					//echo $langs->trans("CantBeLessThanMinPrice");
				} else {
					if (!$user->hasRight('takepos', 'editlines') || (!$user->hasRight('takepos', 'editorderedlines') && $line->special_code == "4")) {
						dol_htmloutput_errors($langs->trans("NotEnoughPermissions", "TakePos"), null, 1);
					} elseif (getDolGlobalInt('TAKEPOS_CHANGE_PRICE_HT')  == 1) {
						$result = $invoice->updateline($line->id, $line->desc, $number, $line->qty, $line->remise_percent, $line->date_start, $line->date_end, $line->tva_tx, $line->localtax1_tx, $line->localtax2_tx, 'HT', $line->info_bits, $line->product_type, $line->fk_parent_line, 0, $line->fk_fournprice, $line->pa_ht, $line->label, $line->special_code, $line->array_options, $line->situation_percent, $line->fk_unit);
					} else {
						$result = $invoice->updateline($line->id, $line->desc, $number, $line->qty, $line->remise_percent, $line->date_start, $line->date_end, $line->tva_tx, $line->localtax1_tx, $line->localtax2_tx, 'TTC', $line->info_bits, $line->product_type, $line->fk_parent_line, 0, $line->fk_fournprice, $line->pa_ht, $line->label, $line->special_code, $line->array_options, $line->situation_percent, $line->fk_unit);
					}
				}
			}
		}

		// Reload data
		$invoice->fetch($placeid);
	}

	if ($action == "updatereduction") {
		$customer = new Societe($db);
		$customer->fetch($invoice->socid);

		foreach ($invoice->lines as $line) {
			if ($line->id == $idline) {
				dol_syslog("updatereduction Process line ".$line->id.' to apply discount of '.$number.'%');

				$prod = new Product($db);
				$prod->fetch($line->fk_product);

				$datapriceofproduct = $prod->getSellPrice($mysoc, $customer, 0);
				$price_min = $datapriceofproduct['price_min'];
				$usercanproductignorepricemin = ((getDolGlobalString('MAIN_USE_ADVANCED_PERMS') && empty($user->rights->produit->ignore_price_min_advance)) || !getDolGlobalString('MAIN_USE_ADVANCED_PERMS'));

				$pu_ht = price2num($line->subprice / (1 + ($line->tva_tx / 100)), 'MU');

				// Check min price
				if ($usercanproductignorepricemin && (!empty($price_min) && (price2num($line->subprice) * (1 - price2num($number) / 100) < price2num($price_min)))) {
					$langs->load("products");
					dol_htmloutput_errors($langs->trans("CantBeLessThanMinPrice", price(price2num($price_min, 'MU'), 0, $langs, 0, 0, -1, $conf->currency)));
				} else {
					if (!$user->hasRight('takepos', 'editlines') || (!$user->hasRight('takepos', 'editorderedlines') && $line->special_code == "4")) {
						dol_htmloutput_errors($langs->trans("NotEnoughPermissions", "TakePos"), null, 1);
					} else {
						$result = $invoice->updateline($line->id, $line->desc, $line->subprice, $line->qty, $number, $line->date_start, $line->date_end, $line->tva_tx, $line->localtax1_tx, $line->localtax2_tx, 'HT', $line->info_bits, $line->product_type, $line->fk_parent_line, 0, $line->fk_fournprice, $line->pa_ht, $line->label, $line->special_code, $line->array_options, $line->situation_percent, $line->fk_unit);
					}
				}
			}
		}

		// Reload data
		$invoice->fetch($placeid);
	} elseif ($action == 'update_reduction_global') {
		foreach ($invoice->lines as $line) {
			$result = $invoice->updateline($line->id, $line->desc, $line->subprice, $line->qty, $number, $line->date_start, $line->date_end, $line->tva_tx, $line->localtax1_tx, $line->localtax2_tx, 'HT', $line->info_bits, $line->product_type, $line->fk_parent_line, 0, $line->fk_fournprice, $line->pa_ht, $line->label, $line->special_code, $line->array_options, $line->situation_percent, $line->fk_unit);
		}

		$invoice->fetch($placeid);
	}

	if ($action=="setbatch") {
		$constantforkey = 'CASHDESK_ID_WAREHOUSE'.$_SESSION["takeposterminal"];
		$sql = "UPDATE ".MAIN_DB_PREFIX."facturedet set batch=".$db->escape($batch).", fk_warehouse=".getDolGlobalString($constantforkey)." where rowid=".((int) $idoflineadded);
		$db->query($sql);
	}

	if ($action == "order" and $placeid != 0) {
		include_once DOL_DOCUMENT_ROOT.'/categories/class/categorie.class.php';
		if (getDolGlobalString('TAKEPOS_PRINT_METHOD') == "receiptprinter" || getDolGlobalString('TAKEPOS_PRINT_METHOD') == "takeposconnector") {
			require_once DOL_DOCUMENT_ROOT.'/core/class/dolreceiptprinter.class.php';
			$printer = new dolReceiptPrinter($db);
		}

		$sql = "SELECT label FROM ".MAIN_DB_PREFIX."takepos_floor_tables where rowid=".((int) $place);
		$resql = $db->query($sql);
		$row = $db->fetch_object($resql);
		$headerorder = '<html><br><b>'.$langs->trans('Place').' '.$row->label.'<br><table width="65%"><thead><tr><th class="left">'.$langs->trans("Label").'</th><th class="right">'.$langs->trans("Qty").'</th></tr></thead><tbody>';
		$footerorder = '</tbody></table>'.dol_print_date(dol_now(), 'dayhour').'<br></html>';
		$order_receipt_printer1 = "";
		$order_receipt_printer2 = "";
		$order_receipt_printer3 = "";
		$catsprinter1 = explode(';', getDolGlobalString('TAKEPOS_PRINTED_CATEGORIES_1'));
		$catsprinter2 = explode(';', getDolGlobalString('TAKEPOS_PRINTED_CATEGORIES_2'));
		$catsprinter3 = explode(';', getDolGlobalString('TAKEPOS_PRINTED_CATEGORIES_3'));
		$linestoprint = 0;
		foreach ($invoice->lines as $line) {
			if ($line->special_code == "4") {
				continue;
			}
			$c = new Categorie($db);
			$existing = $c->containing($line->fk_product, Categorie::TYPE_PRODUCT, 'id');
			$result = array_intersect($catsprinter1, $existing);
			$count = count($result);
			if (!$line->fk_product) {
				$count++; // Print Free-text item (Unassigned printer) to Printer 1
			}
			if ($count > 0) {
				$linestoprint++;
				$sql = "UPDATE ".MAIN_DB_PREFIX."facturedet set special_code='1' where rowid=".$line->id; //Set to print on printer 1
				$db->query($sql);
				$order_receipt_printer1 .= '<tr><td class="left">';
				if ($line->fk_product) {
					$order_receipt_printer1 .= $line->product_label;
				} else {
					$order_receipt_printer1 .= $line->description;
				}
				$order_receipt_printer1 .= '</td><td class="right">'.$line->qty;
				if (!empty($line->array_options['options_order_notes'])) {
					$order_receipt_printer1 .= "<br>(".$line->array_options['options_order_notes'].")";
				}
				$order_receipt_printer1 .= '</td></tr>';
			}
		}
		if ((getDolGlobalString('TAKEPOS_PRINT_METHOD') == "receiptprinter" || getDolGlobalString('TAKEPOS_PRINT_METHOD') == "takeposconnector") && $linestoprint > 0) {
			$invoice->fetch($placeid); //Reload object before send to printer
			$printer->orderprinter = 1;
			echo "<script>";
			echo "var orderprinter1esc='";
			$ret = $printer->sendToPrinter($invoice, getDolGlobalInt('TAKEPOS_TEMPLATE_TO_USE_FOR_ORDERS'.$_SESSION["takeposterminal"]), getDolGlobalInt('TAKEPOS_ORDER_PRINTER1_TO_USE'.$_SESSION["takeposterminal"])); // PRINT TO PRINTER 1
			echo "';</script>";
		}
		$sql = "UPDATE ".MAIN_DB_PREFIX."facturedet set special_code='4' where special_code='1' and fk_facture=".$invoice->id; // Set as printed
		$db->query($sql);
		$invoice->fetch($placeid); //Reload object after set lines as printed
		$linestoprint = 0;

		foreach ($invoice->lines as $line) {
			if ($line->special_code == "4") {
				continue;
			}
			$c = new Categorie($db);
			$existing = $c->containing($line->fk_product, Categorie::TYPE_PRODUCT, 'id');
			$result = array_intersect($catsprinter2, $existing);
			$count = count($result);
			if ($count > 0) {
				$linestoprint++;
				$sql = "UPDATE ".MAIN_DB_PREFIX."facturedet set special_code='2' where rowid=".$line->id; //Set to print on printer 2
				$db->query($sql);
				$order_receipt_printer2 .= '<tr>'.$line->product_label.'<td class="right">'.$line->qty;
				if (!empty($line->array_options['options_order_notes'])) {
					$order_receipt_printer2 .= "<br>(".$line->array_options['options_order_notes'].")";
				}
				$order_receipt_printer2 .= '</td></tr>';
			}
		}
		if ((getDolGlobalString('TAKEPOS_PRINT_METHOD') == "receiptprinter" || getDolGlobalString('TAKEPOS_PRINT_METHOD') == "takeposconnector") && $linestoprint > 0) {
			$invoice->fetch($placeid); //Reload object before send to printer
			$printer->orderprinter = 2;
			echo "<script>";
			echo "var orderprinter2esc='";
			$ret = $printer->sendToPrinter($invoice, getDolGlobalInt('TAKEPOS_TEMPLATE_TO_USE_FOR_ORDERS'.$_SESSION["takeposterminal"]), getDolGlobalInt('TAKEPOS_ORDER_PRINTER2_TO_USE'.$_SESSION["takeposterminal"])); // PRINT TO PRINTER 2
			echo "';</script>";
		}
		$sql = "UPDATE ".MAIN_DB_PREFIX."facturedet set special_code='4' where special_code='2' and fk_facture=".$invoice->id; // Set as printed
		$db->query($sql);
		$invoice->fetch($placeid); //Reload object after set lines as printed
		$linestoprint = 0;

		foreach ($invoice->lines as $line) {
			if ($line->special_code == "4") {
				continue;
			}
			$c = new Categorie($db);
			$existing = $c->containing($line->fk_product, Categorie::TYPE_PRODUCT, 'id');
			$result = array_intersect($catsprinter3, $existing);
			$count = count($result);
			if ($count > 0) {
				$linestoprint++;
				$sql = "UPDATE ".MAIN_DB_PREFIX."facturedet set special_code='3' where rowid=".$line->id; //Set to print on printer 3
				$db->query($sql);
				$order_receipt_printer3 .= '<tr>'.$line->product_label.'<td class="right">'.$line->qty;
				if (!empty($line->array_options['options_order_notes'])) {
					$order_receipt_printer3 .= "<br>(".$line->array_options['options_order_notes'].")";
				}
				$order_receipt_printer3 .= '</td></tr>';
			}
		}
		if ((getDolGlobalString('TAKEPOS_PRINT_METHOD') == "receiptprinter" || getDolGlobalString('TAKEPOS_PRINT_METHOD') == "takeposconnector") && $linestoprint > 0) {
			$invoice->fetch($placeid); //Reload object before send to printer
			$printer->orderprinter = 3;
			echo "<script>";
			echo "var orderprinter3esc='";
			$ret = $printer->sendToPrinter($invoice, getDolGlobalInt('TAKEPOS_TEMPLATE_TO_USE_FOR_ORDERS'.$_SESSION["takeposterminal"]), getDolGlobalInt('TAKEPOS_ORDER_PRINTER3_TO_USE'.$_SESSION["takeposterminal"])); // PRINT TO PRINTER 3
			echo "';</script>";
		}
		$sql = "UPDATE ".MAIN_DB_PREFIX."facturedet set special_code='4' where special_code='3' and fk_facture=".$invoice->id; // Set as printed
		$db->query($sql);
		$invoice->fetch($placeid); //Reload object after set lines as printed
	}

	$sectionwithinvoicelink = '';
	if ($action == "valid" || $action == "history" || $action == 'creditnote') {
		$sectionwithinvoicelink .= '<!-- Section with invoice link -->'."\n";
		$sectionwithinvoicelink .= '<span style="font-size:120%;" class="center">';
		$sectionwithinvoicelink .= $invoice->getNomUrl(1, '', 0, 0, '', 0, 0, -1, '_backoffice')." - ";
		$remaintopay = $invoice->getRemainToPay();
		if ($remaintopay > 0) {
			$sectionwithinvoicelink .= $langs->trans('RemainToPay').': <span class="amountremaintopay" style="font-size: unset">'.price($remaintopay, 1, $langs, 1, -1, -1, $conf->currency).'</span>';
		} else {
			if ($invoice->paye) {
				$sectionwithinvoicelink .= '<span class="amountpaymentcomplete" style="font-size: unset">'.$langs->trans("Paid").'</span>';
			} else {
				$sectionwithinvoicelink .= $langs->trans('BillShortStatusValidated');
			}
		}
		$sectionwithinvoicelink .= '</span><br>';
		if (getDolGlobalInt('TAKEPOS_PRINT_INVOICE_DOC_INSTEAD_OF_RECEIPT')) {
			$sectionwithinvoicelink .= ' <a target="_blank" class="button" href="' . DOL_URL_ROOT . '/document.php?token=' . newToken() . '&modulepart=facture&file=' . $invoice->ref . '/' . $invoice->ref . '.pdf">Invoice</a>';
		} elseif (getDolGlobalString('TAKEPOS_PRINT_METHOD') == "takeposconnector") {
			if (getDolGlobalString('TAKEPOS_PRINT_SERVER') && filter_var($conf->global->TAKEPOS_PRINT_SERVER, FILTER_VALIDATE_URL) == true) {
				$sectionwithinvoicelink .= ' <button id="buttonprint" type="button" onclick="TakeposConnector('.$placeid.')">'.$langs->trans('PrintTicket').'</button>';
			} else {
				$sectionwithinvoicelink .= ' <button id="buttonprint" type="button" onclick="TakeposPrinting('.$placeid.')">'.$langs->trans('PrintTicket').'</button>';
			}
		} elseif (getDolGlobalString('TAKEPOS_PRINT_METHOD') == "receiptprinter") {
			$sectionwithinvoicelink .= ' <button id="buttonprint" type="button" onclick="DolibarrTakeposPrinting('.$placeid.')">'.$langs->trans('PrintTicket').'</button>';
		} else {
			$sectionwithinvoicelink .= ' <button id="buttonprint" type="button" onclick="Print('.$placeid.')">'.$langs->trans('PrintTicket').'</button>';
			if (getDolGlobalString('TAKEPOS_PRINT_WITHOUT_DETAILS')) {
				$sectionwithinvoicelink .= ' <button id="buttonprint" type="button" onclick="PrintBox('.$placeid.', \'without_details\')">'.$langs->trans('PrintWithoutDetails').'</button>';
			}
			if (getDolGlobalString('TAKEPOS_GIFT_RECEIPT')) {
				$sectionwithinvoicelink .= ' <button id="buttonprint" type="button" onclick="Print('.$placeid.', 1)">'.$langs->trans('GiftReceipt').'</button>';
			}
		}
		if (getDolGlobalString('TAKEPOS_EMAIL_TEMPLATE_INVOICE') && getDolGlobalInt('TAKEPOS_EMAIL_TEMPLATE_INVOICE') > 0) {
			$sectionwithinvoicelink .= ' <button id="buttonsend" type="button" onclick="SendTicket('.$placeid.')">'.$langs->trans('SendTicket').'</button>';
		}

		if ($remaintopay <= 0 && getDolGlobalString('TAKEPOS_AUTO_PRINT_TICKETS') && $action != "history") {
			$sectionwithinvoicelink .= '<script type="text/javascript">$("#buttonprint").click();</script>';
		}
	}
}

/*
 * View
 */

$form = new Form($db);

// llxHeader
if ((getDolGlobalString('TAKEPOS_PHONE_BASIC_LAYOUT') == 1 && $conf->browser->layout == 'phone') || defined('INCLUDE_PHONEPAGE_FROM_PUBLIC_PAGE')) {
	$title = 'TakePOS - Dolibarr '.DOL_VERSION;
	if (getDolGlobalString('MAIN_APPLICATION_TITLE')) {
		$title = 'TakePOS - ' . getDolGlobalString('MAIN_APPLICATION_TITLE');
	}
	$head = '<meta name="apple-mobile-web-app-title" content="TakePOS"/>
	<meta name="apple-mobile-web-app-capable" content="yes">
	<meta name="mobile-web-app-capable" content="yes">
	<meta name="viewport" content="width=device-width, initial-scale=1.0, maximum-scale=1.0, user-scalable=no"/>';
	$arrayofcss = array(
		'/takepos/css/pos.css.php',
	);
	$arrayofjs = array('/takepos/js/jquery.colorbox-min.js');
	$disablejs = 0;
	$disablehead = 0;
	top_htmlhead($head, $title, $disablejs, $disablehead, $arrayofjs, $arrayofcss);

	print '<body>'."\n";
} else {
	top_httphead('text/html', 1);
}

?>
<!-- invoice.php -->
<script type="text/javascript">
var selectedline=0;
var selectedtext="";
<?php if ($action=="valid") {
	echo "var place=0;";
}?> // Set to default place after close sale
var placeid=<?php echo($placeid > 0 ? $placeid : 0); ?>;
$(document).ready(function() {
	var idoflineadded = <?php echo(empty($idoflineadded) ? 0 : $idoflineadded); ?>;

	$('.posinvoiceline').click(function(){
		console.log("Click done on "+this.id);
		$('.posinvoiceline').removeClass("selected");
		$(this).addClass("selected");
		if (selectedline==this.id) return; // If is already selected
		else selectedline=this.id;
		selectedtext=$('#'+selectedline).find("td:first").html();
		<?php
		if (defined('INCLUDE_PHONEPAGE_FROM_PUBLIC_PAGE')) {
			print '$("#phonediv1").load("auto_order.php?action=editline&token='.newToken().'&placeid="+placeid+"&selectedline="+selectedline, function() {
			});';
		}
		?>
	});

	/* Autoselect the line */
	if (idoflineadded > 0)
	{
		console.log("Auto select "+idoflineadded);
		$('.posinvoiceline#'+idoflineadded).click();
	}
<?php

if ($action == "order" && !empty($order_receipt_printer1)) {
	if (filter_var($conf->global->TAKEPOS_PRINT_SERVER, FILTER_VALIDATE_URL) == true) {
		?>
		$.ajax({
			type: "POST",
			url: '<?php print $conf->global->TAKEPOS_PRINT_SERVER; ?>/printer/index.php',
			data: 'invoice='+orderprinter1esc
		});
		<?php
	} else {
		?>
		$.ajax({
			type: "POST",
			url: 'http://<?php print $conf->global->TAKEPOS_PRINT_SERVER; ?>:8111/print',
			data: '<?php
			print $headerorder.$order_receipt_printer1.$footerorder; ?>'
		});
		<?php
	}
}

if ($action == "order" && !empty($order_receipt_printer2)) {
	if (filter_var($conf->global->TAKEPOS_PRINT_SERVER, FILTER_VALIDATE_URL) == true) {
		?>
		$.ajax({
			type: "POST",
			url: '<?php print $conf->global->TAKEPOS_PRINT_SERVER; ?>/printer/index.php?printer=2',
			data: 'invoice='+orderprinter2esc
		});
		<?php
	} else {
		?>
		$.ajax({
			type: "POST",
			url: 'http://<?php print $conf->global->TAKEPOS_PRINT_SERVER; ?>:8111/print2',
			data: '<?php
			print $headerorder.$order_receipt_printer2.$footerorder; ?>'
		});
		<?php
	}
}

if ($action == "order" && !empty($order_receipt_printer3)) {
	if (filter_var($conf->global->TAKEPOS_PRINT_SERVER, FILTER_VALIDATE_URL) == true) {
		?>
		$.ajax({
			type: "POST",
			url: '<?php print $conf->global->TAKEPOS_PRINT_SERVER; ?>/printer/index.php?printer=3',
			data: 'invoice='+orderprinter3esc
		});
		<?php
	}
}

// Set focus to search field
if ($action == "search" || $action == "valid") {
	?>
	parent.setFocusOnSearchField();
	<?php
}


if ($action == "temp" && !empty($ticket_printer1)) {
	?>
	$.ajax({
		type: "POST",
		url: 'http://<?php print $conf->global->TAKEPOS_PRINT_SERVER; ?>:8111/print',
		data: '<?php
		print $header_soc.$header_ticket.$body_ticket.$ticket_printer1.$ticket_total.$footer_ticket; ?>'
	});
	<?php
}

if ($action == "search") {
	?>
	$('#search').focus();
	<?php
}

?>

});

function SendTicket(id)
{
	console.log("Open box to select the Print/Send form");
	$.colorbox({href:"send.php?facid="+id, width:"70%", height:"30%", transition:"none", iframe:"true", title:'<?php echo dol_escape_js($langs->trans("SendTicket")); ?>'});
	return true;
}

function PrintBox(id, action) {
	console.log("Open box before printing");
	$.colorbox({href:"printbox.php?facid="+id+"&action="+action+"&token=<?php echo newToken(); ?>", width:"80%", height:"200px", transition:"none", iframe:"true", title:"<?php echo $langs->trans("PrintWithoutDetails"); ?>"});
	return true;
}

function Print(id, gift){
	console.log("Call Print() to generate the receipt.");
	$.colorbox({href:"receipt.php?facid="+id+"&gift="+gift, width:"40%", height:"90%", transition:"none", iframe:"true", title:'<?php echo dol_escape_js($langs->trans("PrintTicket")); ?>'});
	return true;
}

function TakeposPrinting(id){
	var receipt;
	console.log("TakeposPrinting" + id);
	$.get("receipt.php?facid="+id, function(data, status) {
		receipt=data.replace(/([^>\r\n]?)(\r\n|\n\r|\r|\n)/g, '');
		$.ajax({
			type: "POST",
			url: 'http://<?php print getDolGlobalString('TAKEPOS_PRINT_SERVER'); ?>:8111/print',
			data: receipt
		});
	});
	return true;
}

function TakeposConnector(id){
	console.log("TakeposConnector" + id);
	$.get("<?php echo DOL_URL_ROOT; ?>/takepos/ajax/ajax.php?action=printinvoiceticket&token=<?php echo newToken(); ?>&term=<?php echo urlencode(isset($_SESSION["takeposterminal"]) ? $_SESSION["takeposterminal"] : ''); ?>&id="+id+"&token=<?php echo currentToken(); ?>", function(data, status) {
		$.ajax({
			type: "POST",
			url: '<?php print getDolGlobalString('TAKEPOS_PRINT_SERVER'); ?>/printer/index.php',
			data: 'invoice='+data
		});
	});
	return true;
}

function DolibarrTakeposPrinting(id) {
	console.log("DolibarrTakeposPrinting Printing invoice ticket " + id)
	$.ajax({
		type: "GET",
		data: { token: '<?php echo currentToken(); ?>' },
		url: "<?php print DOL_URL_ROOT.'/takepos/ajax/ajax.php?action=printinvoiceticket&token='.newToken().'&term='.urlencode(isset($_SESSION["takeposterminal"]) ? $_SESSION["takeposterminal"] : '').'&id='; ?>" + id,
	});
	return true;
}

function CreditNote() {
	$("#poslines").load("invoice.php?action=creditnote&token=<?php echo newToken() ?>&invoiceid="+placeid, function() {	});
	return true;
}

function SetNote() {
	$("#poslines").load("invoice.php?action=addnote&token=<?php echo newToken() ?>&invoiceid="+placeid+"&idline="+selectedline, { "addnote": $("#textinput").val() });
	return true;
}


$( document ).ready(function() {
	console.log("Set customer info and sales in header placeid=<?php echo $placeid; ?> status=<?php echo $invoice->statut; ?>");

	<?php
	$s = $langs->trans("Customer");
	if ($invoice->id > 0 && ($invoice->socid != getDolGlobalString($constforcompanyid))) {
		$s = $soc->name;
<<<<<<< HEAD
	} elseif (getDolGlobalInt("TAKEPOS_NO_GENERIC_THIRDPARTY")) {
		print '$("#idcustomer").val("");';
=======
		if (getDolGlobalInt('TAKEPOS_CHOOSE_CONTACT')) {
			$contactids = $invoice->getIdContact('external', 'BILLING');
			$contactid = $contactids[0];
			if ($contactid > 0) {
				$contact = new Contact($db);
				$contact->fetch($contactid);
				$s .= " - " . $contact->getFullName($langs);
			}
		}
>>>>>>> 6f4f38e1
	}
	?>

	$("#customerandsales").html('');
	$("#shoppingcart").html('');

	<?php if (getDolGlobalInt('TAKEPOS_CHOOSE_CONTACT') == 0) { ?>
		$("#customerandsales").append('<a class="valignmiddle tdoverflowmax100 minwidth100" id="customer" onclick="Customer();" title="<?php print dol_escape_js(dol_escape_htmltag($s)); ?>"><span class="fas fa-building paddingrightonly"></span><?php print dol_escape_js($s); ?></a>');
	<?php } else { ?>
		$("#customerandsales").append('<a class="valignmiddle tdoverflowmax300 minwidth100" id="contact" onclick="Contact();" title="<?php print dol_escape_js(dol_escape_htmltag($s)); ?>"><span class="fas fa-building paddingrightonly"></span><?php print dol_escape_js($s); ?></a>');
	<?php } ?>

	<?php
	$sql = "SELECT rowid, datec, ref FROM ".MAIN_DB_PREFIX."facture";
	if (!getDolGlobalString('TAKEPOS_CAN_EDIT_IF_ALREADY_VALIDATED')) {
		// By default, only invoices with a ref not already defined can in list of open invoice we can edit.
		$sql .= " WHERE ref LIKE '(PROV-POS".$db->escape(isset($_SESSION["takeposterminal"]) ? $_SESSION["takeposterminal"] : '')."-0%' AND entity IN (".getEntity('invoice').")";
	} else {
		// If TAKEPOS_CAN_EDIT_IF_ALREADY_VALIDATED set, we show also draft invoice that already has a reference defined
		$sql .= " WHERE pos_source = '".$db->escape($_SESSION["takeposterminal"])."'";
		$sql .= " AND module_source = 'takepos'";
		$sql .= " AND entity IN (".getEntity('invoice').")";
	}

	$sql .= $db->order('datec', 'ASC');
	$resql = $db->query($sql);
	if ($resql) {
		$max_sale = 0;
		while ($obj = $db->fetch_object($resql)) {
			echo '$("#shoppingcart").append(\'';
			echo '<a class="valignmiddle" title="'.dol_escape_js($langs->trans("SaleStartedAt", dol_print_date($db->jdate($obj->datec), '%H:%M', 'tzuser')).' - '.$obj->ref).'" onclick="place=\\\'';
			$num_sale = str_replace(")", "", str_replace("(PROV-POS".$_SESSION["takeposterminal"]."-", "", $obj->ref));
			echo $num_sale;
			if (str_replace("-", "", $num_sale) > $max_sale) {
				$max_sale = str_replace("-", "", $num_sale);
			}
			echo '\\\'; invoiceid=\\\'';
			echo $obj->rowid;
			echo '\\\'; Refresh();">';
			if ($placeid == $obj->rowid) {
				echo '<span class="basketselected">';
			} else {
				echo '<span class="basketnotselected">';
			}
			echo '<span class="fa fa-shopping-cart paddingright"></span>'.dol_print_date($db->jdate($obj->datec), '%H:%M', 'tzuser');
			echo '</span>';
			echo '</a>\');';
		}
		echo '$("#shoppingcart").append(\'<a onclick="place=\\\'0-';
		echo $max_sale + 1;
		echo '\\\'; invoiceid=0; Refresh();"><div><span class="fa fa-plus" title="'.dol_escape_htmltag($langs->trans("StartAParallelSale")).'"><span class="fa fa-shopping-cart"></span></div></a>\');';
	} else {
		dol_print_error($db);
	}

	$s = '';

	$idwarehouse = 0;
	$constantforkey = 'CASHDESK_NO_DECREASE_STOCK'. (isset($_SESSION["takeposterminal"]) ? $_SESSION["takeposterminal"] : '');
	if (isModEnabled('stock')) {
		if (getDolGlobalString($constantforkey) != "1") {
			$constantforkey = 'CASHDESK_ID_WAREHOUSE'. (isset($_SESSION["takeposterminal"]) ? $_SESSION["takeposterminal"] : '');
			$idwarehouse = getDolGlobalString($constantforkey);
			if ($idwarehouse > 0) {
				$s = '<span class="small">';
				$warehouse = new Entrepot($db);
				$warehouse->fetch($idwarehouse);
				$s .= '<span class="hideonsmartphone">'.$langs->trans("Warehouse").'<br></span>'.$warehouse->ref;
				if ($warehouse->statut == Entrepot::STATUS_CLOSED) {
					$s .= ' ('.$langs->trans("Closed").')';
				}
				$s .= '</span>';
				print "$('#infowarehouse').html('".dol_escape_js($s)."');";
				print '$("#infowarehouse").css("display", "inline-block");';
			} else {
				$s = '<span class="small hideonsmartphone">';
				$s .= $langs->trans("StockChangeDisabled").'<br>'.$langs->trans("NoWarehouseDefinedForTerminal");
				$s .= '</span>';
				print "$('#infowarehouse').html('".dol_escape_js($s)."');";
				if (!empty($conf->dol_optimize_smallscreen)) {
					print '$("#infowarehouse").css("display", "none");';
				}
			}
		} else {
			$s = '<span class="small hideonsmartphone">'.$langs->trans("StockChangeDisabled").'</span>';
			print "$('#infowarehouse').html('".dol_escape_js($s)."');";
			if (!empty($conf->dol_optimize_smallscreen)) {
				print '$("#infowarehouse").css("display", "none");';
			}
		}
	}


	// Module Adherent
	$s = '';
	if (isModEnabled('adherent') && $invoice->socid > 0 && $invoice->socid != getDolGlobalInt($constforcompanyid)) {
		$s = '<span class="small">';
		require_once DOL_DOCUMENT_ROOT.'/adherents/class/adherent.class.php';
		$langs->load("members");
		$s .= $langs->trans("Member").': ';
		$adh = new Adherent($db);
		$result = $adh->fetch('', '', $invoice->socid);
		if ($result > 0) {
			$adh->ref = $adh->getFullName($langs);
			if (empty($adh->statut) || $adh->statut == Adherent::STATUS_EXCLUDED) {
				$s .= "<s>";
			}
			$s .= $adh->getFullName($langs);
			$s .= ' - '.$adh->type;
			if ($adh->datefin) {
				$s .= '<br>'.$langs->trans("SubscriptionEndDate").': '.dol_print_date($adh->datefin, 'day');
				if ($adh->hasDelay()) {
					$s .= " ".img_warning($langs->trans("Late"));
				}
			} else {
				$s .= '<br>'.$langs->trans("SubscriptionNotReceived");
				if ($adh->statut > 0) {
					$s .= " ".img_warning($langs->trans("Late")); // displays delay Pictogram only if not a draft and not terminated
				}
			}
			if (empty($adh->statut) || $adh->statut == Adherent::STATUS_EXCLUDED) {
				$s .= "</s>";
			}
		} else {
			$s .= '<br>'.$langs->trans("ThirdpartyNotLinkedToMember");
		}
		$s .= '</span>';
	}
	?>
	$("#moreinfo").html('<?php print dol_escape_js($s); ?>');

});


<?php
if (getDolGlobalString('TAKEPOS_CUSTOMER_DISPLAY')) {
		echo "function CustomerDisplay(){";
		echo "var line1='".$CUSTOMER_DISPLAY_line1."'.substring(0,20);";
		echo "line1=line1.padEnd(20);";
		echo "var line2='".$CUSTOMER_DISPLAY_line2."'.substring(0,20);";
		echo "line2=line2.padEnd(20);";
		echo "$.ajax({
		type: 'GET',
		data: { text: line1+line2 },
		url: '".getDolGlobalString('TAKEPOS_PRINT_SERVER')."/display/index.php',
	});";
		echo "}";
}
?>

</script>

<?php
// Add again js for footer because this content is injected into index.php page so all init
// for tooltip and other js beautifiers must be reexecuted too.
if (!empty($conf->use_javascript_ajax)) {
	print "\n".'<!-- Includes JS Footer of Dolibarr -->'."\n";
	print '<script src="'.DOL_URL_ROOT.'/core/js/lib_foot.js.php?lang='.$langs->defaultlang.'"></script>'."\n";
}

print '<!-- invoice.php place='.(int) $place.' invoice='.$invoice->ref.' mobilepage='.(empty($mobilepage) ? '' : $mobilepage).' $_SESSION["basiclayout"]='.(empty($_SESSION["basiclayout"]) ? '' : $_SESSION["basiclayout"]).' conf->global->TAKEPOS_BAR_RESTAURANT='.getDolGlobalString('TAKEPOS_BAR_RESTAURANT').' -->'."\n";
print '<div class="div-table-responsive-no-min invoice">';
print '<table id="tablelines" class="noborder noshadow postablelines centpercent">';
if ($sectionwithinvoicelink && ($mobilepage == "invoice" || $mobilepage == "")) {
	if (getDolGlobalString('TAKEPOS_SHOW_HT')) {
		print '<tr><td colspan="5">'.$sectionwithinvoicelink.'</td></tr>';
	} else {
		print '<tr><td colspan="4">'.$sectionwithinvoicelink.'</td></tr>';
	}
}
print '<tr class="liste_titre nodrag nodrop">';
print '<td class="linecoldescription">';
// In phone version only show when it is invoice page
if (empty($mobilepage) || $mobilepage == "invoice") {
	print '<!-- hidden var used by some js functions -->';
	print '<input type="hidden" name="invoiceid" id="invoiceid" value="'.$invoice->id.'">';
	print '<input type="hidden" name="thirdpartyid" id="thirdpartyid" value="'.$invoice->socid.'">';
}
if (getDolGlobalString('TAKEPOS_BAR_RESTAURANT')) {
	$sql = "SELECT floor, label FROM ".MAIN_DB_PREFIX."takepos_floor_tables where rowid=".((int) $place);
	$resql = $db->query($sql);
	$obj = $db->fetch_object($resql);
	if ($obj) {
		$label = $obj->label;
		$floor = $obj->floor;
	}
	if ($mobilepage == "invoice" || $mobilepage == "") {
		// If not on smartphone version or if it is the invoice page
		//print 'mobilepage='.$mobilepage;
		print '<span class="opacitymedium">'.$langs->trans('Place')."</span> <b>".(empty($label) ? '?' : $label)."</b><br>";
		print '<span class="opacitymedium">'.$langs->trans('Floor')."</span> <b>".(empty($floor) ? '?' : $floor)."</b>";
	} elseif (defined('INCLUDE_PHONEPAGE_FROM_PUBLIC_PAGE')) {
		print $mysoc->name;
	} elseif ($mobilepage == "cats") {
		print $langs->trans('Category');
	} elseif ($mobilepage == "products") {
		print $langs->trans('Label');
	}
} else {
	print $langs->trans("Products");
}
print '</td>';

// complete header by hook
$parameters=array();
$reshook=$hookmanager->executeHooks('completeTakePosInvoiceHeader', $parameters, $invoice, $action);    // Note that $action and $object may have been modified by some hooks
if ($reshook < 0) {
	setEventMessages($hookmanager->error, $hookmanager->errors, 'errors');
}
print $hookmanager->resPrint;

if (empty($_SESSION["basiclayout"]) || $_SESSION["basiclayout"] != 1) {
	print '<td class="linecolqty right">'.$langs->trans('ReductionShort').'</td>';
	print '<td class="linecolqty right">'.$langs->trans('Qty').'</td>';
	if (getDolGlobalString('TAKEPOS_SHOW_HT')) {
		print '<td class="linecolht right nowraponall">';
		print '<span class="opacitymedium small">' . $langs->trans('TotalHTShort') . '</span><br>';
		// In phone version only show when it is invoice page
		if (empty($mobilepage) || $mobilepage == "invoice") {
			print '<span id="linecolht-span-total" style="font-size:1.3em; font-weight: bold;">' . price($invoice->total_ht, 1, '', 1, -1, -1, $conf->currency) . '</span>';
			if (isModEnabled('multicurrency') && $_SESSION["takeposcustomercurrency"] != "" && $conf->currency != $_SESSION["takeposcustomercurrency"]) {
				//Only show customer currency if multicurrency module is enabled, if currency selected and if this currency selected is not the same as main currency
				include_once DOL_DOCUMENT_ROOT . '/multicurrency/class/multicurrency.class.php';
				$multicurrency = new MultiCurrency($db);
				$multicurrency->fetch(0, $_SESSION["takeposcustomercurrency"]);
				print '<br><span id="linecolht-span-total" style="font-size:0.9em; font-style:italic;">(' . price($invoice->total_ht * $multicurrency->rate->rate) . ' ' . $_SESSION["takeposcustomercurrency"] . ')</span>';
			}
			print '</td>';
		}
		print '</td>';
	}
	print '<td class="linecolht right nowraponall">';
	print '<span class="opacitymedium small">'.$langs->trans('TotalTTCShort').'</span><br>';
	// In phone version only show when it is invoice page
	if (empty($mobilepage) || $mobilepage == "invoice") {
		print '<span id="linecolht-span-total" style="font-size:1.3em; font-weight: bold;">'.price($invoice->total_ttc, 1, '', 1, -1, -1, $conf->currency).'</span>';
		if (isModEnabled('multicurrency') && !empty($_SESSION["takeposcustomercurrency"]) && $conf->currency != $_SESSION["takeposcustomercurrency"]) {
			//Only show customer currency if multicurrency module is enabled, if currency selected and if this currency selected is not the same as main currency
			include_once DOL_DOCUMENT_ROOT.'/multicurrency/class/multicurrency.class.php';
			$multicurrency = new MultiCurrency($db);
			$multicurrency->fetch(0, $_SESSION["takeposcustomercurrency"]);
			print '<br><span id="linecolht-span-total" style="font-size:0.9em; font-style:italic;">('.price($invoice->total_ttc * $multicurrency->rate->rate).' '.$_SESSION["takeposcustomercurrency"].')</span>';
		}
		print '</td>';
	}
	print '</td>';
} elseif ($mobilepage == "invoice") {
	print '<td class="linecolqty right">'.$langs->trans('Qty').'</td>';
}
print "</tr>\n";


if (!empty($_SESSION["basiclayout"]) && $_SESSION["basiclayout"] == 1) {
	if ($mobilepage == "cats") {
		require_once DOL_DOCUMENT_ROOT.'/categories/class/categorie.class.php';
		$categorie = new Categorie($db);
		$categories = $categorie->get_full_arbo('product');
		$htmlforlines = '';
		foreach ($categories as $row) {
			if (defined('INCLUDE_PHONEPAGE_FROM_PUBLIC_PAGE')) {
				$htmlforlines .= '<div class="leftcat';
			} else {
				$htmlforlines .= '<tr class="drag drop oddeven posinvoiceline';
			}
			$htmlforlines .= '" onclick="LoadProducts('.$row['id'].');">';
			if (defined('INCLUDE_PHONEPAGE_FROM_PUBLIC_PAGE')) {
				$htmlforlines .= '<img class="imgwrapper" width="33%" src="'.DOL_URL_ROOT.'/takepos/public/auto_order.php?genimg=cat&query=cat&id='.$row['id'].'"><br>';
			} else {
				$htmlforlines .= '<td class="left">';
			}
			$htmlforlines .= $row['label'];
			if (defined('INCLUDE_PHONEPAGE_FROM_PUBLIC_PAGE')) {
				$htmlforlines .= '</div>'."\n";
			} else {
				$htmlforlines .= '</td></tr>'."\n";
			}
		}
		$htmlforlines .= '</table>';
		$htmlforlines .= '</table>';
		print $htmlforlines;
	}

	if ($mobilepage == "products") {
		require_once DOL_DOCUMENT_ROOT.'/categories/class/categorie.class.php';
		$object = new Categorie($db);
		$catid = GETPOST('catid', 'int');
		$result = $object->fetch($catid);
		$prods = $object->getObjectsInCateg("product");
		$htmlforlines = '';
		foreach ($prods as $row) {
			if (defined('INCLUDE_PHONEPAGE_FROM_PUBLIC_PAGE')) {
				$htmlforlines .= '<div class="leftcat';
			} else {
				$htmlforlines .= '<tr class="drag drop oddeven posinvoiceline';
			}
			$htmlforlines .= '" onclick="AddProduct(\''.$place.'\', '.$row->id.')">';
			if (defined('INCLUDE_PHONEPAGE_FROM_PUBLIC_PAGE')) {
				$htmlforlines .= '<img class="imgwrapper" width="33%" src="'.DOL_URL_ROOT.'/takepos/public/auto_order.php?genimg=pro&query=pro&id='.$row->id.'"><br>';
				$htmlforlines .= $row->label.' '.price($row->price_ttc, 1, $langs, 1, -1, -1, $conf->currency);
				$htmlforlines .= '</div>'."\n";
			} else {
				$htmlforlines .= '<td class="left">';
				$htmlforlines .= $row->label;
				$htmlforlines .= '<div class="right">'.price($row->price_ttc, 1, $langs, 1, -1, -1, $conf->currency).'</div>';
				$htmlforlines .= '</tr>'."\n";
			}
		}
		$htmlforlines .= '</table>';
		print $htmlforlines;
	}

	if ($mobilepage == "places") {
		$sql = "SELECT rowid, entity, label, leftpos, toppos, floor FROM ".MAIN_DB_PREFIX."takepos_floor_tables";
		$resql = $db->query($sql);
		$rows = array();
		$htmlforlines = '';
		while ($row = $db->fetch_array($resql)) {
			$rows[] = $row;
			$htmlforlines .= '<tr class="drag drop oddeven posinvoiceline';
			$htmlforlines .= '" onclick="LoadPlace(\''.$row['label'].'\')">';
			$htmlforlines .= '<td class="left">';
			$htmlforlines .= $row['label'];
			$htmlforlines .= '</td>';
			$htmlforlines .= '</tr>'."\n";
		}
		$htmlforlines .= '</table>';
		print $htmlforlines;
	}
}

if ($placeid > 0) {
	//In Phone basic layout hide some content depends situation
	if (!empty($_SESSION["basiclayout"]) && $_SESSION["basiclayout"] == 1 && $mobilepage != "invoice" && $action != "order") {
		return;
	}

	if (is_array($invoice->lines) && count($invoice->lines)) {
		print '<!-- invoice.php show lines of invoices -->'."\n";
		$tmplines = array_reverse($invoice->lines);
		$htmlsupplements = array();
		foreach ($tmplines as $line) {
			if ($line->fk_parent_line != false) {
				$htmlsupplements[$line->fk_parent_line] .= '<tr class="drag drop oddeven posinvoiceline';
				if ($line->special_code == "4") {
					$htmlsupplements[$line->fk_parent_line] .= ' order';
				}
				$htmlsupplements[$line->fk_parent_line] .= '" id="'.$line->id.'"';
				if ($line->special_code == "4") {
					$htmlsupplements[$line->fk_parent_line] .= ' title="'.dol_escape_htmltag($langs->trans("AlreadyPrinted")).'"';
				}
				$htmlsupplements[$line->fk_parent_line] .= '>';
				$htmlsupplements[$line->fk_parent_line] .= '<td class="left">';
				$htmlsupplements[$line->fk_parent_line] .= img_picto('', 'rightarrow');
				if ($line->product_label) {
					$htmlsupplements[$line->fk_parent_line] .= $line->product_label;
				}
				if ($line->product_label && $line->desc) {
					$htmlsupplements[$line->fk_parent_line] .= '<br>';
				}
				if ($line->product_label != $line->desc) {
					$firstline = dolGetFirstLineOfText($line->desc);
					if ($firstline != $line->desc) {
						$htmlsupplements[$line->fk_parent_line] .= $form->textwithpicto(dolGetFirstLineOfText($line->desc), $line->desc);
					} else {
						$htmlsupplements[$line->fk_parent_line] .= $line->desc;
					}
				}
				$htmlsupplements[$line->fk_parent_line] .= '</td>';

				// complete line by hook
				$parameters=array('line' => $line);
				$reshook=$hookmanager->executeHooks('completeTakePosInvoiceParentLine', $parameters, $invoice, $action);    // Note that $action and $object may have been modified by some hooks
				if ($reshook < 0) {
					setEventMessages($hookmanager->error, $hookmanager->errors, 'errors');
				}
				$htmlsupplements[$line->fk_parent_line] .= $hookmanager->resPrint;

				if (empty($_SESSION["basiclayout"]) || $_SESSION["basiclayout"] != 1) {
					$htmlsupplements[$line->fk_parent_line] .= '<td class="right">'.vatrate($line->remise_percent, true).'</td>';
					$htmlsupplements[$line->fk_parent_line] .= '<td class="right">'.$line->qty.'</td>';
					$htmlsupplements[$line->fk_parent_line] .= '<td class="right">'.price($line->total_ttc).'</td>';
				}
				$htmlsupplements[$line->fk_parent_line] .= '</tr>'."\n";
				continue;
			}
			$htmlforlines = '';

			$htmlforlines .= '<tr class="drag drop oddeven posinvoiceline';
			if ($line->special_code == "4") {
				$htmlforlines .= ' order';
			}
			$htmlforlines .= '" id="'.$line->id.'"';
			if ($line->special_code == "4") {
				$htmlforlines .= ' title="'.dol_escape_htmltag($langs->trans("AlreadyPrinted")).'"';
			}
			$htmlforlines .= '>';
			$htmlforlines .= '<td class="left">';
			if (!empty($_SESSION["basiclayout"]) && $_SESSION["basiclayout"] == 1) {
				$htmlforlines .= '<span class="phoneqty">'.$line->qty."</span> x ";
			}
			if (isset($line->product_type)) {
				if (empty($line->product_type)) {
					$htmlforlines .= img_object('', 'product').' ';
				} else {
					$htmlforlines .= img_object('', 'service').' ';
				}
			}
			if (!getDolGlobalString('TAKEPOS_SHOW_N_FIRST_LINES')) {
				$tooltiptext = '';
				if ($line->product_ref) {
					$tooltiptext .= '<b>'.$langs->trans("Ref").'</b> : '.$line->product_ref.'<br>';
					$tooltiptext .= '<b>'.$langs->trans("Label").'</b> : '.$line->product_label.'<br>';
					if ($line->product_label != $line->desc) {
						if ($line->desc) {
							$tooltiptext .= '<br>';
						}
						$tooltiptext .= $line->desc;
					}
				}
				if (getDolGlobalInt('TAKEPOS_SHOW_PRODUCT_REFERENCE') == 1) {
					$htmlforlines .= $form->textwithpicto($line->product_label ? '<b>' . $line->product_ref . '</b> - ' . $line->product_label : dolGetFirstLineOfText($line->desc, 1), $tooltiptext);
				} elseif (getDolGlobalInt('TAKEPOS_SHOW_PRODUCT_REFERENCE') == 2) {
					$htmlforlines .= $form->textwithpicto($line->product_ref ? '<b>'.$line->product_ref.'<b>' : dolGetFirstLineOfText($line->desc, 1), $tooltiptext);
				} else {
					$htmlforlines .= $form->textwithpicto($line->product_label ? $line->product_label : ($line->product_ref ? $line->product_ref : dolGetFirstLineOfText($line->desc, 1)), $tooltiptext);
				}
			} else {
				if ($line->product_label) {
					$htmlforlines .= $line->product_label;
				}
				if ($line->product_label != $line->desc) {
					if ($line->product_label && $line->desc) {
						$htmlforlines .= '<br>';
					}
					$firstline = dolGetFirstLineOfText($line->desc, $conf->global->TAKEPOS_SHOW_N_FIRST_LINES);
					if ($firstline != $line->desc) {
						$htmlforlines .= $form->textwithpicto(dolGetFirstLineOfText($line->desc), $line->desc);
					} else {
						$htmlforlines .= $line->desc;
					}
				}
			}
			if (!empty($line->array_options['options_order_notes'])) {
				$htmlforlines .= "<br>(".$line->array_options['options_order_notes'].")";
			}
			if (!empty($_SESSION["basiclayout"]) && $_SESSION["basiclayout"] == 1) {
				$htmlforlines .= '</td><td class="right phonetable"><button type="button" onclick="SetQty(place, '.$line->rowid.', '.($line->qty - 1).');" class="publicphonebutton2 phonered">-</button>&nbsp;&nbsp;<button type="button" onclick="SetQty(place, '.$line->rowid.', '.($line->qty + 1).');" class="publicphonebutton2 phonegreen">+</button>';
			}
			if (empty($_SESSION["basiclayout"]) || $_SESSION["basiclayout"] != 1) {
				$moreinfo = '';
				$moreinfo .= $langs->transcountry("TotalHT", $mysoc->country_code).': '.price($line->total_ht);
				if ($line->vat_src_code) {
					$moreinfo .= '<br>'.$langs->trans("VATCode").': '.$line->vat_src_code;
				}
				$moreinfo .= '<br>'.$langs->transcountry("TotalVAT", $mysoc->country_code).': '.price($line->total_tva);
				$moreinfo .= '<br>'.$langs->transcountry("TotalLT1", $mysoc->country_code).': '.price($line->total_localtax1);
				$moreinfo .= '<br>'.$langs->transcountry("TotalLT2", $mysoc->country_code).': '.price($line->total_localtax2);
				$moreinfo .= '<hr>';
				$moreinfo .= $langs->transcountry("TotalTTC", $mysoc->country_code).': '.price($line->total_ttc);
				//$moreinfo .= $langs->trans("TotalHT").': '.$line->total_ht;
				if ($line->date_start || $line->date_end) {
					$htmlforlines .= '<br><div class="clearboth nowraponall">'.get_date_range($line->date_start, $line->date_end).'</div>';
				}
				$htmlforlines .= '</td>';

				// complete line by hook
				$parameters=array('line' => $line);
				$reshook=$hookmanager->executeHooks('completeTakePosInvoiceLine', $parameters, $invoice, $action);    // Note that $action and $object may have been modified by some hooks
				if ($reshook < 0) {
					setEventMessages($hookmanager->error, $hookmanager->errors, 'errors');
				}
				$htmlforlines .= $hookmanager->resPrint;

				$htmlforlines .= '<td class="right">'.vatrate($line->remise_percent, true).'</td>';
				$htmlforlines .= '<td class="right">';
				if (isModEnabled('stock') && $user->hasRight('stock', 'mouvement', 'lire')) {
					$constantforkey = 'CASHDESK_ID_WAREHOUSE'.$_SESSION["takeposterminal"];
					if (getDolGlobalString($constantforkey) && $line->fk_product > 0 && !getDolGlobalString('TAKEPOS_HIDE_STOCK_ON_LINE')) {
						$sql = "SELECT e.rowid, e.ref, e.lieu, e.fk_parent, e.statut, ps.reel, ps.rowid as product_stock_id, p.pmp";
						$sql .= " FROM ".MAIN_DB_PREFIX."entrepot as e,";
						$sql .= " ".MAIN_DB_PREFIX."product_stock as ps";
						$sql .= " LEFT JOIN ".MAIN_DB_PREFIX."product as p ON p.rowid = ps.fk_product";
						$sql .= " WHERE ps.reel != 0";
						$sql .= " AND ps.fk_entrepot = ".((int) getDolGlobalString($constantforkey));
						$sql .= " AND e.entity IN (".getEntity('stock').")";
						$sql .= " AND ps.fk_product = ".((int) $line->fk_product);
						$resql = $db->query($sql);
						if ($resql) {
							$obj = $db->fetch_object($resql);
							$stock_real = price2num($obj->reel, 'MS');
							$htmlforlines .= $line->qty;
							if ($line->qty && $line->qty > $stock_real) {
								$htmlforlines .= '<span style="color: var(--amountremaintopaycolor)">';
							}
							$htmlforlines .= ' <span class="posstocktoolow">('.$langs->trans("Stock").' '.$stock_real.')</span>';
							if ($line->qty && $line->qty > $stock_real) {
								$htmlforlines .= "</span>";
							}
						} else {
							dol_print_error($db);
						}
					} else {
						$htmlforlines .= $line->qty;
					}
				} else {
					$htmlforlines .= $line->qty;
				}

				$htmlforlines .= '</td>';
				if (getDolGlobalInt('TAKEPOS_SHOW_HT')) {
					$htmlforlines .= '<td class="right classfortooltip" title="'.$moreinfo.'">';
					$htmlforlines .= price($line->total_ht, 1, '', 1, -1, -1, $conf->currency);
					if (isModEnabled('multicurrency') && !empty($_SESSION["takeposcustomercurrency"]) && $conf->currency != $_SESSION["takeposcustomercurrency"]) {
						//Only show customer currency if multicurrency module is enabled, if currency selected and if this currency selected is not the same as main currency
						include_once DOL_DOCUMENT_ROOT.'/multicurrency/class/multicurrency.class.php';
						$multicurrency = new MultiCurrency($db);
						$multicurrency->fetch(0, $_SESSION["takeposcustomercurrency"]);
						$htmlforlines .= '<br><span id="linecolht-span-total" style="font-size:0.9em; font-style:italic;">('.price($line->total_ht * $multicurrency->rate->rate).' '.$_SESSION["takeposcustomercurrency"].')</span>';
					}
					$htmlforlines .= '</td>';
				}
				$htmlforlines .= '<td class="right classfortooltip" title="'.$moreinfo.'">';
				$htmlforlines .= price($line->total_ttc, 1, '', 1, -1, -1, $conf->currency);
				if (isModEnabled('multicurrency') && !empty($_SESSION["takeposcustomercurrency"]) && $conf->currency != $_SESSION["takeposcustomercurrency"]) {
					//Only show customer currency if multicurrency module is enabled, if currency selected and if this currency selected is not the same as main currency
					include_once DOL_DOCUMENT_ROOT.'/multicurrency/class/multicurrency.class.php';
					$multicurrency = new MultiCurrency($db);
					$multicurrency->fetch(0, $_SESSION["takeposcustomercurrency"]);
					$htmlforlines .= '<br><span id="linecolht-span-total" style="font-size:0.9em; font-style:italic;">('.price($line->total_ttc * $multicurrency->rate->rate).' '.$_SESSION["takeposcustomercurrency"].')</span>';
				}
				$htmlforlines .= '</td>';
			}
			$htmlforlines .= '</tr>'."\n";
			$htmlforlines .= empty($htmlsupplements[$line->id]) ? '' : $htmlsupplements[$line->id];

			print $htmlforlines;
		}
	} else {
		print '<tr class="drag drop oddeven"><td class="left"><span class="opacitymedium">'.$langs->trans("Empty").'</span></td><td></td><td></td><td></td>';
		if (getDolGlobalString('TAKEPOS_SHOW_HT')) {
			print '<td></td>';
		}
		print '</tr>';
	}
} else {      // No invoice generated yet
	print '<tr class="drag drop oddeven"><td class="left"><span class="opacitymedium">'.$langs->trans("Empty").'</span></td><td></td><td></td><td></td>';

	if (getDolGlobalString('TAKEPOS_SHOW_HT')) {
		print '<td></td>';
	}
	print '</tr>';
}

print '</table>';

if (($action == "valid" || $action == "history") && $invoice->type != Facture::TYPE_CREDIT_NOTE && !getDolGlobalString('TAKEPOS_NO_CREDITNOTE')) {
	print '<button id="buttonprint" type="button" onclick="ModalBox(\'ModalCreditNote\')">'.$langs->trans('CreateCreditNote').'</button>';
	if (getDolGlobalInt('TAKEPOS_PRINT_INVOICE_DOC_INSTEAD_OF_RECEIPT')) {
		print ' <a target="_blank" class="button" href="' . DOL_URL_ROOT . '/document.php?token=' . newToken() . '&modulepart=facture&file=' . $invoice->ref . '/' . $invoice->ref . '.pdf">Invoice</a>';
	}
}


if ($action == "search") {
	print '<center>
	<input type="text" id="search" class="input-nobottom" name="search" onkeyup="Search2(\'\', null);" style="width: 80%; font-size: 150%;" placeholder="'.dol_escape_htmltag($langs->trans('Search')).'">
	</center>';
}

print '</div>';

// llxFooter
if ((getDolGlobalString('TAKEPOS_PHONE_BASIC_LAYOUT') == 1 && $conf->browser->layout == 'phone') || defined('INCLUDE_PHONEPAGE_FROM_PUBLIC_PAGE')) {
	print '</body></html>';
}<|MERGE_RESOLUTION|>--- conflicted
+++ resolved
@@ -1269,11 +1269,10 @@
 	$s = $langs->trans("Customer");
 	if ($invoice->id > 0 && ($invoice->socid != getDolGlobalString($constforcompanyid))) {
 		$s = $soc->name;
-<<<<<<< HEAD
 	} elseif (getDolGlobalInt("TAKEPOS_NO_GENERIC_THIRDPARTY")) {
 		print '$("#idcustomer").val("");';
-=======
-		if (getDolGlobalInt('TAKEPOS_CHOOSE_CONTACT')) {
+
+    if (getDolGlobalInt('TAKEPOS_CHOOSE_CONTACT')) {
 			$contactids = $invoice->getIdContact('external', 'BILLING');
 			$contactid = $contactids[0];
 			if ($contactid > 0) {
@@ -1282,7 +1281,6 @@
 				$s .= " - " . $contact->getFullName($langs);
 			}
 		}
->>>>>>> 6f4f38e1
 	}
 	?>
 
