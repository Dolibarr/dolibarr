--- conflicted
+++ resolved
@@ -311,22 +311,15 @@
 				$payment->paiementid = $paiementid;
 				$payment->num_payment = $invoice->ref;
 
-<<<<<<< HEAD
 				if ($pay != "delayed") {
 					$payment->create($user);
 					$payment->addPaymentToBank($user, 'payment', '(CustomerInvoicePayment)', $bankaccount, '', '');
+					if ($res < 0) {
+						$error++;
+						dol_htmloutput_errors($langs->trans('ErrorNoPaymentDefined'), $payment->errors, 1);
+					}
 					$remaintopay = $invoice->getRemainToPay(); // Recalculate remain to pay after the payment is recorded
 				}
-=======
-			if ($pay != "delayed") {
-				$payment->create($user);
-				$res = $payment->addPaymentToBank($user, 'payment', '(CustomerInvoicePayment)', $bankaccount, '', '');
-				if ($res < 0) {
-					$error++;
-					dol_htmloutput_errors($langs->trans('ErrorNoPaymentDefined'), $payment->errors, 1);
-				}
-				$remaintopay = $invoice->getRemainToPay(); // Recalculate remain to pay after the payment is recorded
->>>>>>> efa977bd
 			}
 
 			if ($remaintopay == 0) {
