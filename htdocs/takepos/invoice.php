--- conflicted
+++ resolved
@@ -57,12 +57,7 @@
 $idline = GETPOST('idline');
 $desc = GETPOST('desc', 'alpha');
 $pay = GETPOST('pay');
-<<<<<<< HEAD
-$sql = "SELECT rowid FROM " . MAIN_DB_PREFIX . "facture where facnumber='(PROV-POS-" . $place . ")'";
-=======
-
 $sql="SELECT rowid FROM ".MAIN_DB_PREFIX."facture where ref='(PROV-POS-".$place.")'";
->>>>>>> 25b93fdd
 $resql = $db->query($sql);
 $row = $db->fetch_array($resql);
 $placeid = $row[0];
@@ -78,56 +73,8 @@
 * Actions
 */
 
-<<<<<<< HEAD
-if ($action == 'valid' && $user->rights->facture->creer) {
-    if ($pay == "cash") { $bankaccount = $conf->global->CASHDESK_ID_BANKACCOUNT_CASH;
-    } else
-    if ($pay == "card") { $bankaccount = $conf->global->CASHDESK_ID_BANKACCOUNT_CB;
-    } else
-    if ($pay == "cheque") { $bankaccount = $conf->global->CASHDESK_ID_BANKACCOUNT_CHEQUE;
-    }
-    $now = dol_now();
-    $invoice = new Facture($db);
-    $invoice->fetch($placeid);
-    if (!empty($conf->stock->enabled) and $conf->global->CASHDESK_NO_DECREASE_STOCK != "1") { $invoice->validate($user, '', $conf->global->CASHDESK_ID_WAREHOUSE);
-    } else { $invoice->validate($user);
-    }
-
-    // Add the payment
-
-    $payment = new Paiement($db);
-    $payment->datepaye = $now;
-    $payment->bank_account = $bankaccount;
-    $payment->amounts[$invoice->id] = $invoice->total_ttc;
-    if ($pay == "cash") { $payment->paiementid = 4;
-    } else
-    if ($pay == "card") { $payment->paiementid = 6;
-    } else
-    if ($pay == "cheque") { $payment->paiementid = 7;
-    }
-    $payment->num_paiement = $invoice->facnumber;
-    $payment->create($user);
-    $payment->addPaymentToBank($user, 'payment', '(CustomerInvoicePayment)', $bankaccount, '', '');
-    $invoice->set_paid($user);
-}
-
-if (($action == "addline" || $action == "freezone") and $placeid == 0) {
-
-    // $place is id of POS, $placeid is id of invoice
-
-    if ($placeid == 0) {
-        $invoice = new Facture($db);
-        $invoice->socid = $conf->global->CASHDESK_ID_THIRDPARTY;
-        $invoice->date = dol_now();
-        $invoice->ref = "(PROV-POS)";
-        $invoice->module_source = 'takepos';
-        $invoice->pos_source = (string) (empty($place)?'0':$place);
-        $placeid = $invoice->create($user);
-        $sql = "UPDATE " . MAIN_DB_PREFIX . "facture set facnumber='(PROV-POS-" . $place . ")' where rowid=" . $placeid;
-        $db->query($sql);
-    }
-=======
-if ($action == 'valid' && $user->rights->facture->creer){
+if ($action == 'valid' && $user->rights->facture->creer)
+{
 	if ($pay=="cash") $bankaccount=$conf->global->CASHDESK_ID_BANKACCOUNT_CASH;
 	else if ($pay=="card") $bankaccount=$conf->global->CASHDESK_ID_BANKACCOUNT_CB;
 	else if ($pay=="cheque") $bankaccount=$conf->global->CASHDESK_ID_BANKACCOUNT_CHEQUE;
@@ -141,19 +88,23 @@
 	$payment->datepaye=$now;
 	$payment->bank_account=$bankaccount;
 	$payment->amounts[$invoice->id]=$invoice->total_ttc;
-	if ($pay=="cash") $payment->paiementid=4;
+	
+  if ($pay=="cash") $payment->paiementid=4;
 	else if ($pay=="card") $payment->paiementid=6;
 	else if ($pay=="cheque") $payment->paiementid=7;
 	$payment->num_paiement=$invoice->ref;
-	$payment->create($user);
+
+  $payment->create($user);
 	$payment->addPaymentToBank($user, 'payment', '(CustomerInvoicePayment)', $bankaccount, '', '');
-	$invoice->set_paid($user);
-}
-
-if (($action=="addline" || $action=="freezone") and $placeid==0)
+	
+  $invoice->set_paid($user);
+}
+
+if (($action=="addline" || $action=="freezone") && $placeid==0)
 {
 	// $place is id of POS, $placeid is id of invoice
-	if ($placeid==0) {
+	if ($placeid==0)
+  {
 		$invoice = new Facture($db);
 		$invoice->socid=$conf->global->CASHDESK_ID_THIRDPARTY;
 		$invoice->date=dol_now();
@@ -165,7 +116,6 @@
 		$sql="UPDATE ".MAIN_DB_PREFIX."facture set ref='(PROV-POS-".$place.")' where rowid=".$placeid;
 		$db->query($sql);
 	}
->>>>>>> 25b93fdd
 }
 
 if ($action == "addline") {
@@ -459,13 +409,11 @@
 }
 
 print '</table>';
-<<<<<<< HEAD
-print '<p style="font-size:120%;" align="right"><b>' . $langs->trans('TotalTTC');
-
-if ($conf->global->TAKEPOS_BAR_RESTAURANT) { print " " . $langs->trans('Place') . " " . $place;
-=======
+
 print '<p style="font-size:120%;" align="right"><b>'.$langs->trans('TotalTTC');
+                                            
 if($conf->global->TAKEPOS_BAR_RESTAURANT) print " ".$langs->trans('Place')." ".$place;
+
 print ': '.price($invoice->total_ttc, 1, '', 1, - 1, - 1, $conf->currency).'&nbsp;</b></p>';
 
 //if ($invoice->socid != $conf->global->CASHDESK_ID_THIRDPARTY){
@@ -480,7 +428,6 @@
 	print '<p style="font-size:120%;" align="center"><b>'.$invoice->ref." ".$langs->trans('BillShortStatusValidated').'</b></p>';
 	if ($conf->global->TAKEPOSCONNECTOR) print '<center><button type="button" onclick="TakeposPrinting('.$placeid.');">'.$langs->trans('PrintTicket').'</button><center>';
 	else print '<center><button type="button" onclick="Print('.$placeid.');">'.$langs->trans('PrintTicket').'</button><center>';
->>>>>>> 25b93fdd
 }
 print ': ' . price($invoice->total_ttc, 1, '', 1, -1, -1, $conf->currency) . '&nbsp;</b></p>';
 
