--- conflicted
+++ resolved
@@ -985,10 +985,7 @@
             $htmlforlines .= '" id="'.$line->id.'">';
             $htmlforlines .= '<td class="left">';
 			if ($_SESSION["basiclayout"] == 1) $htmlforlines .= '<span class="phoneqty">'.$line->qty."</span> x ";
-<<<<<<< HEAD
             //if ($line->product_label) $htmlforlines.= '<b>'.$line->product_label.'</b>';
-=======
->>>>>>> 11aedcd7
             if (isset($line->product_type))
             {
                 if (empty($line->product_type)) $htmlforlines .= img_object('', 'product').' ';
