--- conflicted
+++ resolved
@@ -310,7 +310,6 @@
 	$localtax1_tx = get_localtax($tva_tx, 1, $customer, $mysoc, $tva_npr);
 	$localtax2_tx = get_localtax($tva_tx, 2, $customer, $mysoc, $tva_npr);
 
-<<<<<<< HEAD
 	if (!empty($conf->global->TAKEPOS_SUPPLEMENTS))
 	{
 		require_once DOL_DOCUMENT_ROOT.'/categories/class/categorie.class.php';
@@ -345,10 +344,7 @@
 		$idoflineadded = $invoice->addline($prod->description, $price, 1, $tva_tx, $localtax1_tx, $localtax2_tx, $idproduct, $customer->remise_percent, '', 0, 0, 0, '', $price_base_type, $price_ttc, $prod->type, -1, 0, '', 0, $parent_line, null, '', '', 0, 100, '', null, 0);
 	}
 
-=======
-	$idoflineadded = $invoice->addline($prod->description, $price, 1, $tva_tx, $localtax1_tx, $localtax2_tx, $idproduct, $customer->remise_percent, '', 0, 0, 0, '', $price_base_type, $price_ttc, $prod->type, -1, 0, '', 0, 0, null, '', '', 0, 100, '', null, 0);
->>>>>>> 8e246f2a
-    $invoice->fetch($placeid);
+	$invoice->fetch($placeid);
 }
 
 if ($action == "freezone") {
