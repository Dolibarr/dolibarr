--- conflicted
+++ resolved
@@ -1354,12 +1354,8 @@
 
 	<?php
 	$sql = "SELECT rowid, datec, ref FROM ".MAIN_DB_PREFIX."facture";
-<<<<<<< HEAD
+	$sql .= " WHERE entity IN (".getEntity('invoice').")";
 	if (!getDolGlobalString('TAKEPOS_CAN_EDIT_IF_ALREADY_VALIDATED')) {
-=======
-	$sql .= " WHERE entity IN (".getEntity('invoice').")";
-	if (empty($conf->global->TAKEPOS_CAN_EDIT_IF_ALREADY_VALIDATED)) {
->>>>>>> cdf46276
 		// By default, only invoices with a ref not already defined can in list of open invoice we can edit.
 		$sql .= " AND ref LIKE '(PROV-POS".$db->escape(isset($_SESSION["takeposterminal"]) ? $_SESSION["takeposterminal"] : '')."-0%'";
 	} else {
