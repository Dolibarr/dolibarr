--- conflicted
+++ resolved
@@ -749,7 +749,6 @@
 		$warehouse->fetch($conf->global->$constantforkey);
 		print '<br>'.$langs->trans("Warehouse").': '.$warehouse->ref;
 	}
-<<<<<<< HEAD
     print '</p>';
 
         // Module Adherent
@@ -784,42 +783,6 @@
     print '<span class="opacitymedium">'.$langs->trans("ThirdpartyNotLinkedToMember").'</span>';
 			}
     print '</p>';
-=======
-    print '</p>';
-
-        // Module Adherent
-        if (! empty($conf->adherent->enabled))
-		{
-    require_once DOL_DOCUMENT_ROOT.'/adherents/class/adherent.class.php';
-    $langs->load("members");
-    print '<p style="font-size:120%;" class="right">';
-    print $langs->trans("Member").': ';
-    $adh=new Adherent($db);
-    $result=$adh->fetch('', '', $invoice->socid);
-            if ($result > 0)
-			{
-    $adh->ref=$adh->getFullName($langs);
-    print $adh->getFullName($langs);
-    print '<br>'.$langs->trans("Type").': '.$adh->type;
-		if ($adh->datefin)
-		{
-			print '<br>'.$langs->trans("SubscriptionEndDate").': '.dol_print_date($adh->datefin, 'day');
-			if ($adh->hasDelay()) {
-				print " ".img_warning($langs->trans("Late"));
-			}
-		}
-		else
-		{
-				print $langs->trans("SubscriptionNotReceived");
-				if ($adh->statut > 0) print " ".img_warning($langs->trans("Late")); // displays delay Pictogram only if not a draft and not terminated
-		}
-			}
-			else
-			{
-    print '<span class="opacitymedium">'.$langs->trans("ThirdpartyNotLinkedToMember").'</span>';
-			}
-    print '</p>';
->>>>>>> 71c18b7d
 		}
 }
 
