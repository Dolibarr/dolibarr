<?php
/**
 * Copyright (C) 2018    Andreu Bisquerra    <jove@bisquerra.com>
 *
 * This program is free software; you can redistribute it and/or modify
 * it under the terms of the GNU General Public License as published by
 * the Free Software Foundation; either version 3 of the License, or
 * (at your option) any later version.
 *
 * This program is distributed in the hope that it will be useful,
 * but WITHOUT ANY WARRANTY; without even the implied warranty of
 * MERCHANTABILITY or FITNESS FOR A PARTICULAR PURPOSE.  See the
 * GNU General Public License for more details.
 *
 * You should have received a copy of the GNU General Public License
 * along with this program. If not, see <http://www.gnu.org/licenses/>.
 */

// if (! defined('NOREQUIREUSER'))    define('NOREQUIREUSER', '1');    // Not disabled cause need to load personalized language
// if (! defined('NOREQUIREDB'))        define('NOREQUIREDB', '1');        // Not disabled cause need to load personalized language
// if (! defined('NOREQUIRESOC'))        define('NOREQUIRESOC', '1');
// if (! defined('NOREQUIRETRAN'))        define('NOREQUIRETRAN', '1');
if (!defined('NOCSRFCHECK'))    { define('NOCSRFCHECK', '1'); }
if (!defined('NOTOKENRENEWAL')) { define('NOTOKENRENEWAL', '1'); }
if (!defined('NOREQUIREMENU'))  { define('NOREQUIREMENU', '1'); }
if (!defined('NOREQUIREHTML'))  { define('NOREQUIREHTML', '1'); }
if (!defined('NOREQUIREAJAX'))  { define('NOREQUIREAJAX', '1'); }

require '../main.inc.php';
require_once DOL_DOCUMENT_ROOT . '/compta/facture/class/facture.class.php';
require_once DOL_DOCUMENT_ROOT . '/compta/paiement/class/paiement.class.php';

$langs->loadLangs(array("bills", "cashdesk"));

$id = GETPOST('id', 'int');
$action = GETPOST('action', 'alpha');
$idproduct = GETPOST('idproduct', 'int');

<<<<<<< HEAD
/**
 * Abort invoice creationg with a given error message
 *
 * @param   string  $message        Message explaining the error to the user
 * @return	void
 */
function fail($message)
{
	header($_SERVER['SERVER_PROTOCOL'] . ' 500 Internal Server Error', true, 500);
	die($message);
}



$placeid = 0;	// $placeid is id of invoice
=======
$place = (GETPOST('place', 'int') > 0 ? GETPOST('place', 'int') : 0);   // $place is id of table for Ba or Restaurant
$posnb = (GETPOST('posnb', 'int') > 0 ? GETPOST('posnb', 'int') : 0);   // $posnb is id of POS
>>>>>>> c6543614

$number = GETPOST('number', 'alpha');
$idline = GETPOST('idline', 'int');
$desc = GETPOST('desc', 'alpha');
$pay = GETPOST('pay', 'alpha');
$amountofpayment = price2num(GETPOST('amount', 'alpha'));

$invoiceid = GETPOST('invoiceid', 'int');

$paycode = $pay;
if ($pay == 'cash') $paycode = 'LIQ';       // For backward compatibility
if ($pay == 'card') $paycode = 'CB';        // For backward compatibility
if ($pay == 'cheque') $paycode = 'CHQ';     // For backward compatibility

// Retrieve paiementid
$sql = "SELECT id FROM ".MAIN_DB_PREFIX."c_paiement";
$sql.= " WHERE entity IN (".getEntity('c_paiement').")";
$sql.= " AND code = '".$db->escape($paycode)."'";
$resql = $db->query($sql);
$codes = $db->fetch_array($resql);
$paiementid=$codes[0];


$invoice = new Facture($db);
if ($invoiceid > 0)
{
    $ret = $invoice->fetch($invoiceid);
}
else
{
    $ret = $invoice->fetch('', '(PROV-POS-'.$place.')');
}
if ($ret > 0)
{
    $placeid = $invoice->id;
}


/*
 * Actions
 */

if ($action == 'valid' && $user->rights->facture->creer)
{
<<<<<<< HEAD
    if ($pay == "cash") $bankaccount = $conf->global->CASHDESK_ID_BANKACCOUNT_CASH;
	elseif ($pay == "card") $bankaccount = $conf->global->CASHDESK_ID_BANKACCOUNT_CB;
	elseif ($pay == "cheque") $bankaccount = $conf->global->CASHDESK_ID_BANKACCOUNT_CHEQUE;
=======
    if ($pay == "cash") $bankaccount = $conf->global->CASHDESK_ID_BANKACCOUNT_CASH;            // For backward compatibility
    elseif ($pay == "card") $bankaccount = $conf->global->CASHDESK_ID_BANKACCOUNT_CB;          // For backward compatibility
    elseif ($pay == "cheque") $bankaccount = $conf->global->CASHDESK_ID_BANKACCOUNT_CHEQUE;    // For backward compatibility
>>>>>>> c6543614
    else
    {
        $accountname="CASHDESK_ID_BANKACCOUNT_".$pay;
    	$bankaccount=$conf->global->$accountname;
    }
	$now=dol_now();

	$invoice = new Facture($db);
	$invoice->fetch($placeid);
	if($invoice->total_ttc<0){
		$invoice->type= $invoice::TYPE_CREDIT_NOTE;
		$sql="SELECT rowid FROM ".MAIN_DB_PREFIX."facture WHERE ";
		$sql.="fk_soc = '".$invoice->socid."' ";
		$sql.="AND type <> ".Facture::TYPE_CREDIT_NOTE." ";
		$sql.="AND fk_statut >= ".$invoice::STATUS_VALIDATED." ";
		$sql.="ORDER BY rowid DESC";
		$resql = $db->query($sql);
		if($resql){
			$obj = $db->fetch_object($resql);
			$fk_source=$obj->rowid;
			if($fk_source == null){
				fail($langs->transnoentitiesnoconv("NoPreviousBillForCustomer"));
			}
		}else{
			fail($langs->transnoentitiesnoconv("NoPreviousBillForCustomer"));
		}
		$invoice->fk_facture_source=$fk_source;
		$invoice->update($user);
	}

	if (! empty($conf->stock->enabled) && $conf->global->CASHDESK_NO_DECREASE_STOCK != "1")
	{
	    $invoice->validate($user, '', $conf->global->CASHDESK_ID_WAREHOUSE);
	}
	else
	{
	    $invoice->validate($user);
	}

	// Add the payment
	$payment=new Paiement($db);
	$payment->datepaye = $now;
	$payment->fk_account = $bankaccount;
	$payment->amounts[$invoice->id] = $amountofpayment;

	$payment->paiementid=$paiementid;
	$payment->num_payment=$invoice->ref;

    $payment->create($user);
	$payment->addPaymentToBank($user, 'payment', '(CustomerInvoicePayment)', $bankaccount, '', '');

	$remaintopay = $invoice->getRemainToPay();
	if ($remaintopay == 0)
	{
	    dol_syslog("Invoice is paid, so we set it to pay");
	    $result = $invoice->set_paid($user);
	    if ($result > 0) $invoice->paye = 1;
	}
	else
	{
	    dol_syslog("Invoice is not paid, remain to pay = ".$remaintopay);
	}
}

if (($action=="addline" || $action=="freezone") && $placeid == 0)
{
	$invoice->socid = $conf->global->CASHDESK_ID_THIRDPARTY;
	$invoice->date = dol_now();
	$invoice->module_source = 'takepos';
	$invoice->pos_source = (string) $posnb;

	$placeid = $invoice->create($user);
	$sql="UPDATE ".MAIN_DB_PREFIX."facture set ref='(PROV-POS-".$place.")' where rowid=".$placeid;
	$db->query($sql);
}

if ($action == "addline")
{
	$prod = new Product($db);
    $prod->fetch($idproduct);

    $price = $prod->price;
    $tva_tx = $prod->tva_tx;
    $price_ttc = $prod->price_ttc;
    $price_base_type = $prod->price_base_type;

    if (! empty($conf->global->PRODUIT_MULTIPRICES))
    {
    	$customer = new Societe($db);
    	$customer->fetch($invoice->socid);

    	$price = $prod->multiprices[$customer->price_level];
    	$tva_tx = $prod->multiprices_tva_tx[$customer->price_level];
    	$price_ttc = $prod->multiprices_ttc[$customer->price_level];
    	$price_base_type = $prod->multiprices_base_type[$customer->price_level];
    }

    $invoice->addline($prod->description, $price, 1, $tva_tx, $prod->localtax1_tx, $prod->localtax2_tx, $idproduct, $prod->remise_percent, '', 0, 0, 0, '', $price_base_type, $price_ttc, $prod->type, -1, 0, '', 0, 0, null, 0, '', 0, 100, '', null, 0);
    $invoice->fetch($placeid);
}

if ($action == "freezone") {
    $invoice->addline($desc, $number, 1, $conf->global->MAIN_VAT_DEFAULT_IF_AUTODETECT_FAILS, 0, 0, 0, 0, '', 0, 0, 0, '', 'TTC', $number, 0, -1, 0, '', 0, 0, null, 0, '', 0, 100, '', null, 0);
    $invoice->fetch($placeid);
}

if ($action == "addnote") {
    foreach($invoice->lines as $line)
    {
        if ($line->id == $number)
		{
			$line->array_options['order_notes'] = $desc;
			$result = $invoice->updateline($line->id, $line->desc, $line->subprice, $line->qty, $line->remise_percent, $line->date_start, $line->date_end, $line->tva_tx, $line->localtax1_tx, $line->localtax2_tx, 'HT', $line->info_bits, $line->product_type, $line->fk_parent_line, 0, $line->fk_fournprice, $line->pa_ht, $line->label, $line->special_code, $line->array_options, $line->situation_percent, $line->fk_unit);
        }
    }
    $invoice->fetch($placeid);
}

if ($action == "deleteline") {
    if ($idline > 0 and $placeid > 0) { //If exist invoice and line, to avoid errors if deleted from other device or no line selected
        $invoice->deleteline($idline);
        $invoice->fetch($placeid);
    }
    elseif ($placeid > 0) { //If exist invoice, but no line selected, proceed to delete last line
        $sql = "SELECT rowid FROM " . MAIN_DB_PREFIX . "facturedet where fk_facture='".$placeid."' order by rowid DESC";
        $resql = $db->query($sql);
        $row = $db->fetch_array($resql);
        $deletelineid = $row[0];
        $invoice->deleteline($deletelineid);
        $invoice->fetch($placeid);
    }
}

if ($action == "updateqty") {
    foreach($invoice->lines as $line)
    {
        if ($line->id == $idline) { $result = $invoice->updateline($line->id, $line->desc, $line->subprice, $number, $line->remise_percent, $line->date_start, $line->date_end, $line->tva_tx, $line->localtax1_tx, $line->localtax2_tx, 'HT', $line->info_bits, $line->product_type, $line->fk_parent_line, 0, $line->fk_fournprice, $line->pa_ht, $line->label, $line->special_code, $line->array_options, $line->situation_percent, $line->fk_unit);
        }
    }

    $invoice->fetch($placeid);
}

if ($action == "updateprice") {
    foreach($invoice->lines as $line)
    {
        if ($line->id == $idline) { $result = $invoice->updateline($line->id, $line->desc, $number, $line->qty, $line->remise_percent, $line->date_start, $line->date_end, $line->tva_tx, $line->localtax1_tx, $line->localtax2_tx, 'HT', $line->info_bits, $line->product_type, $line->fk_parent_line, 0, $line->fk_fournprice, $line->pa_ht, $line->label, $line->special_code, $line->array_options, $line->situation_percent, $line->fk_unit);
        }
    }

    $invoice->fetch($placeid);
}

if ($action == "updatereduction") {
    foreach($invoice->lines as $line)
    {
        if ($line->id == $idline) { $result = $invoice->updateline($line->id, $line->desc, $line->subprice, $line->qty, $number, $line->date_start, $line->date_end, $line->tva_tx, $line->localtax1_tx, $line->localtax2_tx, 'HT', $line->info_bits, $line->product_type, $line->fk_parent_line, 0, $line->fk_fournprice, $line->pa_ht, $line->label, $line->special_code, $line->array_options, $line->situation_percent, $line->fk_unit);
        }
    }

    $invoice->fetch($placeid);
}

if ($action == "order" and $placeid != 0) {
    include_once DOL_DOCUMENT_ROOT . '/categories/class/categorie.class.php';

    $headerorder = '<html><br><b>' . $langs->trans('Place') . ' ' . $place . '<br><table width="65%"><thead><tr><th class="left">' . $langs->trans("Label") . '</th><th class="right">' . $langs->trans("Qty") . '</th></tr></thead><tbody>';
    $footerorder = '</tbody></table>' . dol_print_date(dol_now(), 'dayhour') . '<br></html>';
    $order_receipt_printer1 = "";
    $order_receipt_printer2 = "";
    $catsprinter1 = explode(';', $conf->global->TAKEPOS_PRINTED_CATEGORIES_1);
    $catsprinter2 = explode(';', $conf->global->TAKEPOS_PRINTED_CATEGORIES_2);
    foreach($invoice->lines as $line)
    {
        if ($line->special_code == "3") { continue;
        }
        $c = new Categorie($db);
        $existing = $c->containing($line->fk_product, Categorie::TYPE_PRODUCT, 'id');
        $result = array_intersect($catsprinter1, $existing);
        $count = count($result);
        if ($count > 0) {
            $sql = "UPDATE " . MAIN_DB_PREFIX . "facturedet set special_code='3' where rowid=$line->rowid";
            $db->query($sql);
            $order_receipt_printer1.= '<tr>' . $line->product_label . '<td class="right">' . $line->qty;
			if (!empty($line->array_options['options_order_notes'])) $order_receipt_printer1.="<br>(".$line->array_options['options_order_notes'].")";
			$order_receipt_printer1.='</td></tr>';
        }
    }

    foreach($invoice->lines as $line)
    {
        if ($line->special_code == "3") { continue;
        }
        $c = new Categorie($db);
        $existing = $c->containing($line->fk_product, Categorie::TYPE_PRODUCT, 'id');
        $result = array_intersect($catsprinter2, $existing);
        $count = count($result);
        if ($count > 0) {
            $sql = "UPDATE " . MAIN_DB_PREFIX . "facturedet set special_code='3' where rowid=$line->rowid";
            $db->query($sql);
            $order_receipt_printer2.= '<tr>' . $line->product_label . '<td class="right">' . $line->qty;
			if (!empty($line->array_options['options_order_notes'])) $order_receipt_printer2.="<br>(".$line->array_options['options_order_notes'].")";
			$order_receipt_printer2.='</td></tr>';
        }
    }

    $invoice->fetch($placeid);
}

$sectionwithinvoicelink='';
if ($action=="valid")
{
    $sectionwithinvoicelink.='<!-- Section with invoice link -->'."\n";
    $sectionwithinvoicelink.='<input type="hidden" name="invoiceid" id="invoiceid" value="'.$invoice->id.'">';
    $sectionwithinvoicelink.='<span style="font-size:120%;" class="center"><b>';
    $sectionwithinvoicelink.=$invoice->getNomUrl(1, '', 0, 0, '', 0, 0, -1, '_backoffice')." - ";
    if ($invoice->getRemainToPay() > 0)
    {
        $sectionwithinvoicelink.=$langs->trans('Generated');
    }
    else
    {
        if ($invoice->paye) $sectionwithinvoicelink.=$langs->trans("Payed");
        else $sectionwithinvoicelink.=$langs->trans('BillShortStatusValidated');
    }
    $sectionwithinvoicelink.='</b></span>';
    if ($conf->global->TAKEPOSCONNECTOR) $sectionwithinvoicelink.=' <button type="button" onclick="TakeposPrinting('.$placeid.');">'.$langs->trans('PrintTicket').'</button>';
    else $sectionwithinvoicelink.=' <button id="buttonprint" type="button" onclick="Print('.$placeid.');">'.$langs->trans('PrintTicket').'</button>';
    if ($conf->global->TAKEPOS_AUTO_PRINT_TICKETS) $sectionwithinvoicelink.='<script language="javascript">$("#buttonprint").click();</script>';
}


/*
 * View
 */

$form = new Form($db);

?>
<script language="javascript">
var selectedline=0;
var selectedtext="";
var placeid=<?php echo $placeid;?>;
$(document).ready(function() {
    $('table tbody tr').click(function(){
        $('table tbody tr').removeClass("selected");
        $(this).addClass("selected");
        if (selectedline==this.id) return; // If is already selected
          else selectedline=this.id;
        selectedtext=$('#'+selectedline).find("td:first").html();
    });
<?php

if ($action == "order" and $order_receipt_printer1 != "") {
    ?>
    $.ajax({
        type: "POST",
        url: 'http://<?php print $conf->global->TAKEPOS_PRINT_SERVER; ?>:8111/print',
        data: '<?php
        print $headerorder . $order_receipt_printer1 . $footerorder; ?>'
    });
    <?php
}

if ($action == "order" and $order_receipt_printer2 != "") {
    ?>
    $.ajax({
        type: "POST",
        url: 'http://<?php print $conf->global->TAKEPOS_PRINT_SERVER; ?>:8111/print2',
        data: '<?php
        print $headerorder . $order_receipt_printer2 . $footerorder; ?>'
    });
    <?php
}

if ($action == "search") {
    ?>
    $('#search').focus();
    <?php
}

?>

	$('table tbody tr').click(function(){
		console.log("We click on a line");
        $('table tbody tr').removeClass("selected");
        $(this).addClass("selected");
        if (selectedline==this.id) return; // If is already selected
        else selectedline=this.id;
        selectedtext=$('#'+selectedline).find("td:first").html();
    });
<?php


if ($action == "temp" and $ticket_printer1 != "") {
    ?>
    $.ajax({
        type: "POST",
        url: 'http://<?php print $conf->global->TAKEPOS_PRINT_SERVER; ?>:8111/print',
        data: '<?php
        print $header_soc . $header_ticket . $body_ticket . $ticket_printer1 . $ticket_total . $footer_ticket; ?>'
    });
    <?php
}

if ($action == "search") {
    ?>
    $('#search').focus();
    <?php
}

?>

});

function Print(id){
    $.colorbox({href:"receipt.php?facid="+id, width:"40%", height:"90%", transition:"none", iframe:"true", title:"<?php
    echo $langs->trans("PrintTicket"); ?>"});
}

function TakeposPrinting(id){
    var receipt;
    $.get("receipt.php?facid="+id, function(data, status){
        receipt=data.replace(/([^>\r\n]?)(\r\n|\n\r|\r|\n)/g, '');
        $.ajax({
            type: "POST",
            url: 'http://<?php print $conf->global->TAKEPOS_PRINT_SERVER; ?>:8111/print',
            data: receipt
        });
    });
}
</script>

<?php
// Add again js for footer because this content is injected into takepos.php page so all init
// for tooltip and other js beautifiers must be reexecuted too.
if (! empty($conf->use_javascript_ajax))
{
    print "\n".'<!-- Includes JS Footer of Dolibarr -->'."\n";
    print '<script src="'.DOL_URL_ROOT.'/core/js/lib_foot.js.php?lang='.$langs->defaultlang.($ext?'&'.$ext:'').'"></script>'."\n";
}


print '<div class="div-table-responsive-no-min invoice">';
print '<table id="tablelines" class="noborder noshadow" width="100%">';
print '<tr class="liste_titre nodrag nodrop">';
print '<td class="linecoldescription">';
print '<span style="font-size:120%;" class="right">';
if ($conf->global->TAKEPOS_BAR_RESTAURANT)
{
    $sql="SELECT floor, label FROM ".MAIN_DB_PREFIX."takepos_floor_tables where rowid=".((int) $place);
    $resql = $db->query($sql);
    $obj = $db->fetch_object($resql);
    if ($obj)
    {
        $label = $obj->label;
        $floor = $obj->floor;
    }
    print $langs->trans('Place')." <b>".$label."</b> - ";
    print $langs->trans('Floor')." <b>".$floor."</b> - ";
}
print $langs->trans('TotalTTC');
print ' : <b>'.price($invoice->total_ttc, 1, '', 1, - 1, - 1, $conf->currency).'</b></span>';
print '<br>'.$sectionwithinvoicelink;
print '</td>';
print '<td class="linecolqty right">' . $langs->trans('ReductionShort') . '</td>';
print '<td class="linecolqty right">' . $langs->trans('Qty') . '</td>';
print '<td class="linecolht right">' . $langs->trans('TotalHTShort') . '</td>';
print "</tr>\n";

if ($placeid > 0)
{
    if (is_array($invoice->lines) && count($invoice->lines))
    {
        $tmplines = array_reverse($invoice->lines);
        foreach($tmplines as $line)
        {
            $htmlforlines = '';

            $htmlforlines.= '<tr class="drag drop oddeven';
            if ($line->special_code == "3") {
                $htmlforlines.= ' order';
            }
            $htmlforlines.= '" id="' . $line->id . '">';
            $htmlforlines.= '<td class="left">';
            $htmlforlines.= $line->product_label;
            if ($line->product_label && $line->desc) $htmlforlines.= '<br>';
            if ($line->product_label != $line->desc)
            {
                $firstline = dolGetFirstLineOfText($line->desc);
                if ($firstline != $line->desc)
                {
                    $htmlforlines.= $form->textwithpicto(dolGetFirstLineOfText($line->desc), $line->desc);
                }
                else
                {
                    $htmlforlines.= $line->desc;
                }
            }
            if (!empty($line->array_options['options_order_notes'])) $htmlforlines.= "<br>(".$line->array_options['options_order_notes'].")";
            $htmlforlines.= '</td>';
            $htmlforlines.= '<td class="right">' . vatrate($line->remise_percent, true) . '</td>';
            $htmlforlines.= '<td class="right">' . $line->qty . '</td>';
            $htmlforlines.= '<td class="right">' . price($line->total_ttc) . '</td>';
            $htmlforlines.= '</tr>'."\n";

            print $htmlforlines;
        }
    }
    else
    {
        print '<tr class="drag drop oddeven"><td class="left"><span class="opacitymedium">'.$langs->trans("Empty").'</span></td><td></td><td></td><td></td></tr>';

    }
}

print '</table>';

if ($invoice->socid != $conf->global->CASHDESK_ID_THIRDPARTY)
{
    $soc = new Societe($db);
    if ($invoice->socid > 0) $soc->fetch($invoice->socid);
    else $soc->fetch($conf->global->CASHDESK_ID_THIRDPARTY);
    print '<p style="font-size:120%;" class="right">';
    print $langs->trans("Customer").': '.$soc->name;
    print '</p>';
}

if ($action == "search")
{
    print '<center>
	<input type="text" id="search" name="search" onkeyup="Search2();" name="search" style="width:80%;font-size: 150%;" placeholder=' . $langs->trans('Search') . '
	</center>';
}

print '</div>';<|MERGE_RESOLUTION|>--- conflicted
+++ resolved
@@ -35,8 +35,9 @@
 $id = GETPOST('id', 'int');
 $action = GETPOST('action', 'alpha');
 $idproduct = GETPOST('idproduct', 'int');
-
-<<<<<<< HEAD
+$place = (GETPOST('place', 'int') > 0 ? GETPOST('place', 'int') : 0);   // $place is id of table for Ba or Restaurant
+$posnb = (GETPOST('posnb', 'int') > 0 ? GETPOST('posnb', 'int') : 0);   // $posnb is id of POS
+
 /**
  * Abort invoice creationg with a given error message
  *
@@ -52,10 +53,6 @@
 
 
 $placeid = 0;	// $placeid is id of invoice
-=======
-$place = (GETPOST('place', 'int') > 0 ? GETPOST('place', 'int') : 0);   // $place is id of table for Ba or Restaurant
-$posnb = (GETPOST('posnb', 'int') > 0 ? GETPOST('posnb', 'int') : 0);   // $posnb is id of POS
->>>>>>> c6543614
 
 $number = GETPOST('number', 'alpha');
 $idline = GETPOST('idline', 'int');
@@ -100,15 +97,9 @@
 
 if ($action == 'valid' && $user->rights->facture->creer)
 {
-<<<<<<< HEAD
-    if ($pay == "cash") $bankaccount = $conf->global->CASHDESK_ID_BANKACCOUNT_CASH;
-	elseif ($pay == "card") $bankaccount = $conf->global->CASHDESK_ID_BANKACCOUNT_CB;
-	elseif ($pay == "cheque") $bankaccount = $conf->global->CASHDESK_ID_BANKACCOUNT_CHEQUE;
-=======
     if ($pay == "cash") $bankaccount = $conf->global->CASHDESK_ID_BANKACCOUNT_CASH;            // For backward compatibility
     elseif ($pay == "card") $bankaccount = $conf->global->CASHDESK_ID_BANKACCOUNT_CB;          // For backward compatibility
     elseif ($pay == "cheque") $bankaccount = $conf->global->CASHDESK_ID_BANKACCOUNT_CHEQUE;    // For backward compatibility
->>>>>>> c6543614
     else
     {
         $accountname="CASHDESK_ID_BANKACCOUNT_".$pay;
