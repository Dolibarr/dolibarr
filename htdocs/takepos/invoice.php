<?php
/**
 * Copyright (C) 2018    Andreu Bisquerra    <jove@bisquerra.com>
 * Copyright (C) 2021    Nicolas ZABOURI    <info@inovea-conseil.com>
 *
 * This program is free software; you can redistribute it and/or modify
 * it under the terms of the GNU General Public License as published by
 * the Free Software Foundation; either version 3 of the License, or
 * (at your option) any later version.
 *
 * This program is distributed in the hope that it will be useful,
 * but WITHOUT ANY WARRANTY; without even the implied warranty of
 * MERCHANTABILITY or FITNESS FOR A PARTICULAR PURPOSE.  See the
 * GNU General Public License for more details.
 *
 * You should have received a copy of the GNU General Public License
 * along with this program. If not, see <https://www.gnu.org/licenses/>.
 */

/**
 *	\file       htdocs/takepos/invoice.php
 *	\ingroup    takepos
 *	\brief      Page to generate section with list of lines
 */

// if (! defined('NOREQUIREUSER'))    define('NOREQUIREUSER', '1');    // Not disabled cause need to load personalized language
// if (! defined('NOREQUIREDB'))        define('NOREQUIREDB', '1');        // Not disabled cause need to load personalized language
// if (! defined('NOREQUIRESOC'))        define('NOREQUIRESOC', '1');
// if (! defined('NOREQUIRETRAN'))        define('NOREQUIRETRAN', '1');
if (!defined('NOCSRFCHECK')) {
	define('NOCSRFCHECK', '1');
}
if (!defined('NOTOKENRENEWAL')) {
	define('NOTOKENRENEWAL', '1');
}
if (!defined('NOREQUIREMENU')) {
	define('NOREQUIREMENU', '1');
}
if (!defined('NOREQUIREHTML')) {
	define('NOREQUIREHTML', '1');
}
if (!defined('NOREQUIREAJAX')) {
	define('NOREQUIREAJAX', '1');
}

if (!defined('INCLUDE_PHONEPAGE_FROM_PUBLIC_PAGE')) {
	require '../main.inc.php';
}
require_once DOL_DOCUMENT_ROOT.'/compta/facture/class/facture.class.php';
require_once DOL_DOCUMENT_ROOT.'/compta/paiement/class/paiement.class.php';
require_once DOL_DOCUMENT_ROOT.'/core/class/html.form.class.php';
require_once DOL_DOCUMENT_ROOT.'/core/class/hookmanager.class.php';
$hookmanager->initHooks(array('takeposinvoice'));

global $mysoc;

$langs->loadLangs(array("companies", "commercial", "bills", "cashdesk", "stocks", "banks"));

$id = GETPOST('id', 'int');
$action = GETPOST('action', 'aZ09');
$idproduct = GETPOST('idproduct', 'int');
$place = (GETPOST('place', 'aZ09') ? GETPOST('place', 'aZ09') : 0); // $place is id of table for Bar or Restaurant
$placeid = 0; // $placeid is ID of invoice
$mobilepage = GETPOST('mobilepage', 'alpha');

// Terminal is stored into $_SESSION["takeposterminal"];

if (empty($user->rights->takepos->run) && !defined('INCLUDE_PHONEPAGE_FROM_PUBLIC_PAGE')) {
	accessforbidden();
}


/*
 * View
 */

if ((getDolGlobalString('TAKEPOS_PHONE_BASIC_LAYOUT') == 1 && $conf->browser->layout == 'phone') || defined('INCLUDE_PHONEPAGE_FROM_PUBLIC_PAGE')) {
	// DIRECT LINK TO THIS PAGE FROM MOBILE AND NO TERMINAL SELECTED
	if ($_SESSION["takeposterminal"] == "") {
		if (getDolGlobalString('TAKEPOS_NUM_TERMINALS') == "1") {
			$_SESSION["takeposterminal"] = 1;
		} else {
			header("Location: ".DOL_URL_ROOT."/takepos/index.php");
			exit;
		}
	}
	$title = 'TakePOS - Dolibarr '.DOL_VERSION;
	if (!empty($conf->global->MAIN_APPLICATION_TITLE)) {
		$title = 'TakePOS - '.$conf->global->MAIN_APPLICATION_TITLE;
	}
	$head = '<meta name="apple-mobile-web-app-title" content="TakePOS"/>
	<meta name="apple-mobile-web-app-capable" content="yes">
	<meta name="mobile-web-app-capable" content="yes">
	<meta name="viewport" content="width=device-width, initial-scale=1.0, maximum-scale=1.0, user-scalable=no"/>';
	$arrayofcss = array(
	'/takepos/css/pos.css.php',
	'/takepos/js/jquery.colorbox-min.js'
	);
	$arrayofjs = array('/takepos/js/jquery.colorbox-min.js');
	$disablejs = 0;
	$disablehead = 0;
	top_htmlhead($head, $title, $disablejs, $disablehead, $arrayofjs, $arrayofcss);
}

/**
 * Abort invoice creationg with a given error message
 *
 * @param   string  $message        Message explaining the error to the user
 * @return	void
 */
function fail($message)
{
	header($_SERVER['SERVER_PROTOCOL'].' 500 Internal Server Error', true, 500);
	die($message);
}



$number = GETPOST('number', 'alpha');
$idline = GETPOST('idline', 'int');
$selectedline = GETPOST('selectedline', 'int');
$desc = GETPOST('desc', 'alphanohtml');
$pay = GETPOST('pay', 'aZ09');
$amountofpayment = price2num(GETPOST('amount', 'alpha'));

$invoiceid = GETPOST('invoiceid', 'int');

$paycode = $pay;
if ($pay == 'cash') {
	$paycode = 'LIQ'; // For backward compatibility
}
if ($pay == 'card') {
	$paycode = 'CB'; // For backward compatibility
}
if ($pay == 'cheque') {
	$paycode = 'CHQ'; // For backward compatibility
}

// Retrieve paiementid
$paiementid = 0;
if ($paycode) {
	$sql = "SELECT id FROM ".MAIN_DB_PREFIX."c_paiement";
	$sql .= " WHERE entity IN (".getEntity('c_paiement').")";
	$sql .= " AND code = '".$db->escape($paycode)."'";
	$resql = $db->query($sql);
	if ($resql) {
		$obj = $db->fetch_object($resql);
		if ($obj) {
			$paiementid = $obj->id;
		}
	}
}

$invoice = new Facture($db);
if ($invoiceid > 0) {
	$ret = $invoice->fetch($invoiceid);
} else {
	$ret = $invoice->fetch('', '(PROV-POS'. (isset($_SESSION["takeposterminal"]) ? $_SESSION["takeposterminal"] : '') .'-'.$place.')');
}
if ($ret > 0) {
	$placeid = $invoice->id;
}

$constforcompanyid = 'CASHDESK_ID_THIRDPARTY'. (isset($_SESSION["takeposterminal"]) ? $_SESSION["takeposterminal"] : '');

$soc = new Societe($db);
if ($invoice->socid > 0) {
	$soc->fetch($invoice->socid);
} else {
	$soc->fetch(getDolGlobalString("$constforcompanyid"));
}

// Change the currency of invoice if it was modified
if (!empty($conf->multicurrency->enabled) && !empty($_SESSION["takeposcustomercurrency"])) {
	if ($invoice->multicurrency_code != $_SESSION["takeposcustomercurrency"]) {
		$invoice->setMulticurrencyCode($_SESSION["takeposcustomercurrency"]);
	}
}

/*
 * Actions
 */

$parameters=array();
$reshook=$hookmanager->executeHooks('doActions', $parameters, $invoice, $action);    // Note that $action and $object may have been modified by some hooks
if ($reshook < 0) setEventMessages($hookmanager->error, $hookmanager->errors, 'errors');

if (empty($reshook)) {
	// Action to record a payment on a TakePOS invoice
	if ($action == 'valid' && $user->rights->facture->creer) {
		$bankaccount = 0;
		$error = 0;

		if (!empty($conf->global->TAKEPOS_CAN_FORCE_BANK_ACCOUNT_DURING_PAYMENT)) {
			$bankaccount = GETPOST('accountid', 'int');
		} else {
			if ($pay == 'LIQ') {
				$bankaccount = $conf->global->{'CASHDESK_ID_BANKACCOUNT_CASH'.$_SESSION["takeposterminal"]};            // For backward compatibility
			} elseif ($pay == "CHQ") {
				$bankaccount = $conf->global->{'CASHDESK_ID_BANKACCOUNT_CHEQUE'.$_SESSION["takeposterminal"]};    // For backward compatibility
			} else {
				$accountname = "CASHDESK_ID_BANKACCOUNT_".$pay.$_SESSION["takeposterminal"];
				$bankaccount = $conf->global->$accountname;
			}
		}

		if ($bankaccount <= 0 && $pay != "delayed" && !empty($conf->banque->enabled)) {
			$errormsg = $langs->trans("ErrorFieldRequired", $langs->transnoentitiesnoconv("BankAccount"));
			$error++;
		}

		$now = dol_now();
		$res = 0;

		$invoice = new Facture($db);
		$invoice->fetch($placeid);

		if ($invoice->total_ttc < 0) {
			$invoice->type = $invoice::TYPE_CREDIT_NOTE;

			$sql = "SELECT rowid FROM ".MAIN_DB_PREFIX."facture WHERE";
			$sql .= " fk_soc = ".((int) $invoice->socid);
			$sql .= " AND type <> ".Facture::TYPE_CREDIT_NOTE;
			$sql .= " AND fk_statut >= ".$invoice::STATUS_VALIDATED;
			$sql .= " ORDER BY rowid DESC";

			$resql = $db->query($sql);
			if ($resql) {
				$obj = $db->fetch_object($resql);
				$fk_source = $obj->rowid;
				if ($fk_source == null) {
					fail($langs->transnoentitiesnoconv("NoPreviousBillForCustomer"));
				}
			} else {
				fail($langs->transnoentitiesnoconv("NoPreviousBillForCustomer"));
			}
			$invoice->fk_facture_source = $fk_source;
			$invoice->update($user);
		}

		//$sav_FACTURE_ADDON = '';
		//if (!empty($conf->global->TAKEPOS_ADDON)) {
		//	$sav_FACTURE_ADDON = $conf->global->FACTURE_ADDON;
		//	if ($conf->global->TAKEPOS_ADDON == "terminal") $conf->global->FACTURE_ADDON = $conf->global->{'TAKEPOS_ADDON'.$_SESSION["takeposterminal"]};
		//	else $conf->global->FACTURE_ADDON = $conf->global->TAKEPOS_ADDON;
		//}

		$constantforkey = 'CASHDESK_NO_DECREASE_STOCK'.$_SESSION["takeposterminal"];
		if ($error) {
			dol_htmloutput_errors($errormsg, null, 1);
		} elseif ($invoice->statut != Facture::STATUS_DRAFT) {
			//If invoice is validated but it is not fully paid is not error and make the payment
			if ($invoice->getRemainToPay() > 0) {
				$res = 1;
			} else {
				dol_syslog("Sale already validated");
				dol_htmloutput_errors($langs->trans("InvoiceIsAlreadyValidated", "TakePos"), null, 1);
			}
		} elseif (count($invoice->lines) == 0) {
			$error++;
<<<<<<< HEAD
			dol_htmloutput_errors($invoice->error, $invoice->errors, 1);
		}
	}

	// Restore save values
	//if (!empty($sav_FACTURE_ADDON))
	//{
	//	$conf->global->FACTURE_ADDON = $sav_FACTURE_ADDON;
	//}

	// Add the payment
	if (!$error && $res >= 0) {
		$remaintopay = $invoice->getRemainToPay();
		if ($remaintopay > 0) {
			$payment = new Paiement($db);
			$payment->datepaye = $now;
			$payment->fk_account = $bankaccount;
			$payment->amounts[$invoice->id] = $amountofpayment;
			if ($pay == 'LIQ') {
				$payment->pos_change = price2num(GETPOST('excess', 'alpha'));
=======
			dol_syslog('Sale without lines');
			dol_htmloutput_errors($langs->trans("NoLinesToBill", "TakePos"), null, 1);
		} elseif (!empty($conf->stock->enabled) && $conf->global->$constantforkey != "1") {
			$savconst = $conf->global->STOCK_CALCULATE_ON_BILL;
			$conf->global->STOCK_CALCULATE_ON_BILL = 1;

			$constantforkey = 'CASHDESK_ID_WAREHOUSE'.$_SESSION["takeposterminal"];
			dol_syslog("Validate invoice with stock change into warehouse defined into constant ".$constantforkey." = ".$conf->global->$constantforkey);
			$batch_rule = 0;
			if (!empty($conf->productbatch->enabled) && !empty($conf->global->CASHDESK_FORCE_DECREASE_STOCK)) {
				require_once DOL_DOCUMENT_ROOT.'/product/class/productbatch.class.php';
				$batch_rule = Productbatch::BATCH_RULE_SELLBY_EATBY_DATES_FIRST;
>>>>>>> 503d1a04
			}
			$res = $invoice->validate($user, '', $conf->global->$constantforkey, 0, $batch_rule);

			$conf->global->STOCK_CALCULATE_ON_BILL = $savconst;
		} else {
			$res = $invoice->validate($user);
			if ($res < 0) {
				$error++;
				dol_htmloutput_errors($invoice->error, $invoice->errors, 1);
			}
		}

		// Restore save values
		//if (!empty($sav_FACTURE_ADDON))
		//{
		//	$conf->global->FACTURE_ADDON = $sav_FACTURE_ADDON;
		//}

		// Add the payment
		if (!$error && $res >= 0) {
			$remaintopay = $invoice->getRemainToPay();
			if ($remaintopay > 0) {
				$payment = new Paiement($db);
				$payment->datepaye = $now;
				$payment->fk_account = $bankaccount;
				$payment->amounts[$invoice->id] = $amountofpayment;
				if ($pay == 'LIQ') {
					$payment->pos_change = price2num(GETPOST('excess', 'alpha'));
				}

				// If user has not used change control, add total invoice payment
				// Or if user has used change control and the amount of payment is higher than remain to pay, add the remain to pay
				if ($amountofpayment == 0 || $amountofpayment > $remaintopay) {
					$payment->amounts[$invoice->id] = $remaintopay;
				}

				$payment->paiementid = $paiementid;
				$payment->num_payment = $invoice->ref;

				if ($pay != "delayed") {
					$payment->create($user);
					$payment->addPaymentToBank($user, 'payment', '(CustomerInvoicePayment)', $bankaccount, '', '');
					$remaintopay = $invoice->getRemainToPay(); // Recalculate remain to pay after the payment is recorded
				}
			}

			if ($remaintopay == 0) {
				dol_syslog("Invoice is paid, so we set it to status Paid");
				$result = $invoice->setPaid($user);
				if ($result > 0) {
					$invoice->paye = 1;
				}
				// set payment method
				$invoice->setPaymentMethods($paiementid);
			} else {
				dol_syslog("Invoice is not paid, remain to pay = ".$remaintopay);
			}
		} else {
			dol_htmloutput_errors($invoice->error, $invoice->errors, 1);
		}
	}

<<<<<<< HEAD
if ($action == 'creditnote' && $user->rights->facture->creer) {
	$creditnote = new Facture($db);
	$creditnote->socid = $invoice->socid;
	$creditnote->date = dol_now();
	$creditnote->module_source = 'takepos';
	$creditnote->pos_source =  isset($_SESSION["takeposterminal"]) ? $_SESSION["takeposterminal"] : '' ;
	$creditnote->type = Facture::TYPE_CREDIT_NOTE;
	$creditnote->fk_facture_source = $placeid;
	$creditnote->remise_absolue = $invoice->remise_absolue;
	$creditnote->remise_percent = $invoice->remise_percent;
	$creditnote->create($user);

	foreach ($invoice->lines as $line) {
		// Extrafields
		if (method_exists($line, 'fetch_optionals')) {
			// load extrafields
			$line->fetch_optionals();
		}
		// Reset fk_parent_line for no child products and special product
		if (($line->product_type != 9 && empty($line->fk_parent_line)) || $line->product_type == 9) {
			$fk_parent_line = 0;
		}
		if ($invoice->type == Facture::TYPE_SITUATION) {
			$source_fk_prev_id = $line->fk_prev_id; // temporary storing situation invoice fk_prev_id
			$line->fk_prev_id  = $line->id; // The new line of the new credit note we are creating must be linked to the situation invoice line it is created from
			if (!empty($invoice->tab_previous_situation_invoice)) {
				// search the last standard invoice in cycle and the possible credit note between this last and invoice
				// TODO Move this out of loop of $invoice->lines
				$tab_jumped_credit_notes = array();
				$lineIndex = count($invoice->tab_previous_situation_invoice) - 1;
				$searchPreviousInvoice = true;
				while ($searchPreviousInvoice) {
					if ($invoice->tab_previous_situation_invoice[$lineIndex]->type == Facture::TYPE_SITUATION || $lineIndex < 1) {
						$searchPreviousInvoice = false; // find, exit;
						break;
					} else {
						if ($invoice->tab_previous_situation_invoice[$lineIndex]->type == Facture::TYPE_CREDIT_NOTE) {
							$tab_jumped_credit_notes[$lineIndex] = $invoice->tab_previous_situation_invoice[$lineIndex]->id;
=======
	if ($action == 'creditnote' && $user->rights->facture->creer) {
		$creditnote = new Facture($db);
		$creditnote->socid = $invoice->socid;
		$creditnote->date = dol_now();
		$creditnote->module_source = 'takepos';
		$creditnote->pos_source =  isset($_SESSION["takeposterminal"]) ? $_SESSION["takeposterminal"] : '' ;
		$creditnote->type = Facture::TYPE_CREDIT_NOTE;
		$creditnote->fk_facture_source = $placeid;
		$creditnote->remise_absolue = $invoice->remise_absolue;
		$creditnote->remise_percent = $invoice->remise_percent;
		$creditnote->create($user);

		foreach ($invoice->lines as $line) {
			// Extrafields
			if (method_exists($line, 'fetch_optionals')) {
				// load extrafields
				$line->fetch_optionals();
			}
			// Reset fk_parent_line for no child products and special product
			if (($line->product_type != 9 && empty($line->fk_parent_line)) || $line->product_type == 9) {
				$fk_parent_line = 0;
			}
			if ($invoice->type == Facture::TYPE_SITUATION) {
				$source_fk_prev_id = $line->fk_prev_id; // temporary storing situation invoice fk_prev_id
				$line->fk_prev_id  = $line->id; // The new line of the new credit note we are creating must be linked to the situation invoice line it is created from
				if (!empty($invoice->tab_previous_situation_invoice)) {
					// search the last standard invoice in cycle and the possible credit note between this last and invoice
					// TODO Move this out of loop of $invoice->lines
					$tab_jumped_credit_notes = array();
					$lineIndex = count($invoice->tab_previous_situation_invoice) - 1;
					$searchPreviousInvoice = true;
					while ($searchPreviousInvoice) {
						if ($invoice->tab_previous_situation_invoice[$lineIndex]->type == Facture::TYPE_SITUATION || $lineIndex < 1) {
							$searchPreviousInvoice = false; // find, exit;
							break;
						} else {
							if ($invoice->tab_previous_situation_invoice[$lineIndex]->type == Facture::TYPE_CREDIT_NOTE) {
								$tab_jumped_credit_notes[$lineIndex] = $invoice->tab_previous_situation_invoice[$lineIndex]->id;
							}
							$lineIndex--; // go to previous invoice in cycle
>>>>>>> 503d1a04
						}
					}

					$maxPrevSituationPercent = 0;
					foreach ($invoice->tab_previous_situation_invoice[$lineIndex]->lines as $prevLine) {
						if ($prevLine->id == $source_fk_prev_id) {
							$maxPrevSituationPercent = max($maxPrevSituationPercent, $prevLine->situation_percent);

							//$line->subprice  = $line->subprice - $prevLine->subprice;
							$line->total_ht  = $line->total_ht - $prevLine->total_ht;
							$line->total_tva = $line->total_tva - $prevLine->total_tva;
							$line->total_ttc = $line->total_ttc - $prevLine->total_ttc;
							$line->total_localtax1 = $line->total_localtax1 - $prevLine->total_localtax1;
							$line->total_localtax2 = $line->total_localtax2 - $prevLine->total_localtax2;

							$line->multicurrency_subprice  = $line->multicurrency_subprice - $prevLine->multicurrency_subprice;
							$line->multicurrency_total_ht  = $line->multicurrency_total_ht - $prevLine->multicurrency_total_ht;
							$line->multicurrency_total_tva = $line->multicurrency_total_tva - $prevLine->multicurrency_total_tva;
							$line->multicurrency_total_ttc = $line->multicurrency_total_ttc - $prevLine->multicurrency_total_ttc;
						}
					}

					// prorata
					$line->situation_percent = $maxPrevSituationPercent - $line->situation_percent;

					//print 'New line based on invoice id '.$invoice->tab_previous_situation_invoice[$lineIndex]->id.' fk_prev_id='.$source_fk_prev_id.' will be fk_prev_id='.$line->fk_prev_id.' '.$line->total_ht.' '.$line->situation_percent.'<br>';

					// If there is some credit note between last situation invoice and invoice used for credit note generation (note: credit notes are stored as delta)
					$maxPrevSituationPercent = 0;
					foreach ($tab_jumped_credit_notes as $index => $creditnoteid) {
						foreach ($invoice->tab_previous_situation_invoice[$index]->lines as $prevLine) {
							if ($prevLine->fk_prev_id == $source_fk_prev_id) {
								$maxPrevSituationPercent = $prevLine->situation_percent;

								$line->total_ht  -= $prevLine->total_ht;
								$line->total_tva -= $prevLine->total_tva;
								$line->total_ttc -= $prevLine->total_ttc;
								$line->total_localtax1 -= $prevLine->total_localtax1;
								$line->total_localtax2 -= $prevLine->total_localtax2;

								$line->multicurrency_subprice  -= $prevLine->multicurrency_subprice;
								$line->multicurrency_total_ht  -= $prevLine->multicurrency_total_ht;
								$line->multicurrency_total_tva -= $prevLine->multicurrency_total_tva;
								$line->multicurrency_total_ttc -= $prevLine->multicurrency_total_ttc;
							}
						}
					}

					// prorata
					$line->situation_percent += $maxPrevSituationPercent;

					//print 'New line based on invoice id '.$invoice->tab_previous_situation_invoice[$lineIndex]->id.' fk_prev_id='.$source_fk_prev_id.' will be fk_prev_id='.$line->fk_prev_id.' '.$line->total_ht.' '.$line->situation_percent.'<br>';
				}
			}

			$line->fk_facture = $creditnote->id;
			$line->fk_parent_line = $fk_parent_line;

			$line->subprice = -$line->subprice; // invert price for object
			$line->pa_ht = $line->pa_ht; // we choosed to have buy/cost price always positive, so no revert of sign here
			$line->total_ht = -$line->total_ht;
			$line->total_tva = -$line->total_tva;
			$line->total_ttc = -$line->total_ttc;
			$line->total_localtax1 = -$line->total_localtax1;
			$line->total_localtax2 = -$line->total_localtax2;

			$line->multicurrency_subprice = -$line->multicurrency_subprice;
			$line->multicurrency_total_ht = -$line->multicurrency_total_ht;
			$line->multicurrency_total_tva = -$line->multicurrency_total_tva;
			$line->multicurrency_total_ttc = -$line->multicurrency_total_ttc;

			$result = $line->insert(0, 1); // When creating credit note with same lines than source, we must ignore error if discount alreayd linked

			$creditnote->lines[] = $line; // insert new line in current object

			// Defined the new fk_parent_line
			if ($result > 0 && $line->product_type == 9) {
				$fk_parent_line = $result;
			}
		}
		$creditnote->update_price(1);

		$constantforkey = 'CASHDESK_NO_DECREASE_STOCK'.$_SESSION["takeposterminal"];
		if (!empty($conf->stock->enabled) && $conf->global->$constantforkey != "1") {
			$savconst = $conf->global->STOCK_CALCULATE_ON_BILL;
			$conf->global->STOCK_CALCULATE_ON_BILL = 1;
			$constantforkey = 'CASHDESK_ID_WAREHOUSE'.$_SESSION["takeposterminal"];
			dol_syslog("Validate invoice with stock change into warehouse defined into constant ".$constantforkey." = ".$conf->global->$constantforkey);
			$batch_rule = 0;
			if (!empty($conf->productbatch->enabled) && !empty($conf->global->CASHDESK_FORCE_DECREASE_STOCK)) {
				require_once DOL_DOCUMENT_ROOT.'/product/class/productbatch.class.php';
				$batch_rule = Productbatch::BATCH_RULE_SELLBY_EATBY_DATES_FIRST;
			}
			$res = $creditnote->validate($user, '', $conf->global->$constantforkey, 0, $batch_rule);
			$conf->global->STOCK_CALCULATE_ON_BILL = $savconst;
		} else {
			$res = $creditnote->validate($user);
		}
	}

<<<<<<< HEAD
if ($action == 'history' || $action == 'creditnote') {
	if ($action == 'creditnote') {
		$placeid = $creditnote->id;
	} else {
		$placeid = (int) GETPOST('placeid', 'int');
	}
	$invoice = new Facture($db);
	$invoice->fetch($placeid);
}

if (($action == "addline" || $action == "freezone") && $placeid == 0) {
	$invoice->socid = getDolGlobalString("$constforcompanyid");
	$invoice->date = dol_now();
	$invoice->module_source = 'takepos';
	$invoice->pos_source =  isset($_SESSION["takeposterminal"]) ? $_SESSION["takeposterminal"] : '' ;
	$invoice->entity = !empty($_SESSION["takeposinvoiceentity"]) ? $_SESSION["takeposinvoiceentity"] : $conf->entity;

	if ($invoice->socid <= 0) {
		$langs->load('errors');
		dol_htmloutput_errors($langs->trans("ErrorModuleSetupNotComplete", "TakePos"), null, 1);
	} else {
		$placeid = $invoice->create($user);
		if ($placeid < 0) {
			dol_htmloutput_errors($invoice->error, $invoice->errors, 1);
=======
	if ($action == 'history' || $action == 'creditnote') {
		if ($action == 'creditnote') {
			$placeid = $creditnote->id;
		} else {
			$placeid = (int) GETPOST('placeid', 'int');
>>>>>>> 503d1a04
		}
		$invoice = new Facture($db);
		$invoice->fetch($placeid);
	}

	if (($action == "addline" || $action == "freezone") && $placeid == 0) {
		$invoice->socid = getDolGlobalString("$constforcompanyid");
		$invoice->date = dol_now();
		$invoice->module_source = 'takepos';
		$invoice->pos_source =  isset($_SESSION["takeposterminal"]) ? $_SESSION["takeposterminal"] : '' ;
		$invoice->entity = !empty($_SESSION["takeposinvoiceentity"]) ? $_SESSION["takeposinvoiceentity"] : $conf->entity;

		if ($invoice->socid <= 0) {
			$langs->load('errors');
			dol_htmloutput_errors($langs->trans("ErrorModuleSetupNotComplete", "TakePos"), null, 1);
		} else {
			$placeid = $invoice->create($user);
			if ($placeid < 0) {
				dol_htmloutput_errors($invoice->error, $invoice->errors, 1);
			}
			$sql = "UPDATE ".MAIN_DB_PREFIX."facture set ref='(PROV-POS".$_SESSION["takeposterminal"]."-".$place.")' where rowid = ".((int) $placeid);
			$db->query($sql);
		}
	}

	if ($action == "addline") {
		$prod = new Product($db);
		$prod->fetch($idproduct);

		$customer = new Societe($db);
		$customer->fetch($invoice->socid);

		$datapriceofproduct = $prod->getSellPrice($mysoc, $customer, 0);

		$qty = GETPOSTISSET('qty') ? GETPOST('qty', 'int') : 1;
		$price = $datapriceofproduct['pu_ht'];
		$price_ttc = $datapriceofproduct['pu_ttc'];
		//$price_min = $datapriceofproduct['price_min'];
		$price_base_type = $datapriceofproduct['price_base_type'];
		$tva_tx = $datapriceofproduct['tva_tx'];
		$tva_npr = $datapriceofproduct['tva_npr'];

		// Local Taxes
		$localtax1_tx = get_localtax($tva_tx, 1, $customer, $mysoc, $tva_npr);
		$localtax2_tx = get_localtax($tva_tx, 2, $customer, $mysoc, $tva_npr);

		if (!empty($conf->global->TAKEPOS_SUPPLEMENTS)) {
			require_once DOL_DOCUMENT_ROOT.'/categories/class/categorie.class.php';
			$cat = new Categorie($db);
			$categories = $cat->containing($idproduct, 'product');
			$found = (array_search($conf->global->TAKEPOS_SUPPLEMENTS_CATEGORY, array_column($categories, 'id')));
			if ($found !== false) { // If this product is a supplement
				$sql = "SELECT fk_parent_line FROM ".MAIN_DB_PREFIX."facturedet where rowid=$selectedline";
				$resql = $db->query($sql);
				$row = $db->fetch_array($resql);
				if ($row[0] == null) {
					$parent_line = $selectedline;
				} else {
					$parent_line = $row[0]; //If the parent line is already a supplement, add the supplement to the main  product
				}
			}
		}
<<<<<<< HEAD
	}
	if ($idoflineadded <= 0) {
		$invoice->fetch_thirdparty();
		$idoflineadded = $invoice->addline($prod->description, $price, 1, $tva_tx, $localtax1_tx, $localtax2_tx, $idproduct, $customer->remise_percent, '', 0, 0, 0, '', $price_base_type, $price_ttc, $prod->type, -1, 0, '', 0, (!empty($parent_line)) ? $parent_line : '', null, '', '', 0, 100, '', null, 0);
		if (!empty($conf->global->TAKEPOS_CUSTOMER_DISPLAY)) {
			$CUSTOMER_DISPLAY_line1 = $prod->label;
			$CUSTOMER_DISPLAY_line2 = price($price_ttc);
		}
	}
=======
>>>>>>> 503d1a04

		$idoflineadded = 0;
		// Group if enabled. Skip group if line already sent to the printer
		if (!empty($conf->global->TAKEPOS_GROUP_SAME_PRODUCT) && $line->special_code != "4") {
			foreach ($invoice->lines as $line) {
				if ($line->product_ref == $prod->ref) {
					if ($line->special_code==4) continue; // If this line is sended to printer create new line
					$result = $invoice->updateline($line->id, $line->desc, $line->subprice, $line->qty + $qty, $line->remise_percent, $line->date_start, $line->date_end, $line->tva_tx, $line->localtax1_tx, $line->localtax2_tx, 'HT', $line->info_bits, $line->product_type, $line->fk_parent_line, 0, $line->fk_fournprice, $line->pa_ht, $line->label, $line->special_code, $line->array_options, $line->situation_percent, $line->fk_unit);
					if ($result < 0) {
						dol_htmloutput_errors($invoice->error, $invoice->errors, 1);
					} else {
						$idoflineadded = $line->id;
					}
					break;
				}
			}
		}
		if ($idoflineadded <= 0) {
			$invoice->fetch_thirdparty();
			$array_options = array();

			// complete line by hook
			$parameters = array('prod' => $prod);
			$reshook=$hookmanager->executeHooks('completeTakePosAddLine', $parameters, $invoice, $action);
			if ($reshook < 0) setEventMessages($hookmanager->error, $hookmanager->errors, 'errors');

			if (empty($reshook)) {
				$idoflineadded = $invoice->addline($prod->description, $price, $qty, $tva_tx, $localtax1_tx, $localtax2_tx, $idproduct, $customer->remise_percent, '', 0, 0, 0, '', $price_base_type, $price_ttc, $prod->type, -1, 0, '', 0, (!empty($parent_line)) ? $parent_line : '', null, '', '', $array_options, 100, '', null, 0);
			}

			if (!empty($conf->global->TAKEPOS_CUSTOMER_DISPLAY)) {
				$CUSTOMER_DISPLAY_line1 = $prod->label;
				$CUSTOMER_DISPLAY_line2 = price($price_ttc);
			}
		}

		$invoice->fetch($placeid);
	}

	if ($action == "freezone") {
		$customer = new Societe($db);
		$customer->fetch($invoice->socid);

<<<<<<< HEAD
if ($action == "addnote") {
	$desc = GETPOST('addnote', 'alpha');
	if ($idline==0) {
		$invoice->update_note($desc, '_public');
	} else foreach ($invoice->lines as $line) {
		if ($line->id == $idline) {
			$result = $invoice->updateline($line->id, $desc, $line->subprice, $line->qty, $line->remise_percent, $line->date_start, $line->date_end, $line->tva_tx, $line->localtax1_tx, $line->localtax2_tx, 'HT', $line->info_bits, $line->product_type, $line->fk_parent_line, 0, $line->fk_fournprice, $line->pa_ht, $line->label, $line->special_code, $line->array_options, $line->situation_percent, $line->fk_unit);
=======
		$tva_tx = GETPOST('tva_tx', 'alpha');
		if ($tva_tx != '') {
			if (!preg_match('/\((.*)\)/', $tva_tx)) {
				$tva_tx = price2num($tva_tx);
			}
		} else {
			$tva_tx = get_default_tva($mysoc, $customer);
>>>>>>> 503d1a04
		}

		// Local Taxes
		$localtax1_tx = get_localtax($tva_tx, 1, $customer, $mysoc, $tva_npr);
		$localtax2_tx = get_localtax($tva_tx, 2, $customer, $mysoc, $tva_npr);

		$invoice->addline($desc, $number, 1, $tva_tx, $localtax1_tx, $localtax2_tx, 0, 0, '', 0, 0, 0, '', 'TTC', $number, 0, -1, 0, '', 0, 0, null, '', '', 0, 100, '', null, 0);
		$invoice->fetch($placeid);
	}

	if ($action == "addnote") {
		$desc = GETPOST('addnote', 'alpha');
		if ($idline==0) {
			$invoice->update_note($desc, '_public');
		} else foreach ($invoice->lines as $line) {
			if ($line->id == $idline) {
				$result = $invoice->updateline($line->id, $desc, $line->subprice, $line->qty, $line->remise_percent, $line->date_start, $line->date_end, $line->tva_tx, $line->localtax1_tx, $line->localtax2_tx, 'HT', $line->info_bits, $line->product_type, $line->fk_parent_line, 0, $line->fk_fournprice, $line->pa_ht, $line->label, $line->special_code, $line->array_options, $line->situation_percent, $line->fk_unit);
			}
		}
		$invoice->fetch($placeid);
	}

	if ($action == "deleteline") {
		if ($idline > 0 and $placeid > 0) { // If invoice exists and line selected. To avoid errors if deleted from another device or no line selected.
			$invoice->deleteline($idline);
			$invoice->fetch($placeid);
		} elseif ($placeid > 0) {             // If invoice exists but no line selected, proceed to delete last line.
			$sql = "SELECT rowid FROM ".MAIN_DB_PREFIX."facturedet where fk_facture = ".((int) $placeid)." ORDER BY rowid DESC";
			$resql = $db->query($sql);
			$row = $db->fetch_array($resql);
			$deletelineid = $row[0];
			$invoice->deleteline($deletelineid);
			$invoice->fetch($placeid);
		}
		if (count($invoice->lines) == 0) {
			$invoice->delete($user);
			header("Location: ".DOL_URL_ROOT."/takepos/invoice.php");
			exit;
		}
	}

	// Action to delete or discard an invoice
	if ($action == "delete") {
		// $placeid is the invoice id (it differs from place) and is defined if the place is set and the ref of invoice is '(PROV-POS'.$_SESSION["takeposterminal"].'-'.$place.')', so the fetch at begining of page works.
		if ($placeid > 0) {
			$result = $invoice->fetch($placeid);

			if ($result > 0 && $invoice->statut == Facture::STATUS_DRAFT) {
				$db->begin();

				// We delete the lines
				$resdeletelines = 1;
				foreach ($invoice->lines as $line) {
					$tmpres = $invoice->deleteline($line->id);
					if ($tmpres < 0) {
						$resdeletelines = 0;
						break;
					}
				}

				$sql = "UPDATE ".MAIN_DB_PREFIX."facture";
				$varforconst = 'CASHDESK_ID_THIRDPARTY'.$_SESSION["takeposterminal"];
				$sql .= " SET fk_soc = ".((int) $conf->global->$varforconst).", ";
				$sql .= " datec = '".$db->idate(dol_now())."'";
				$sql .= " WHERE ref = '(PROV-POS".$db->escape($_SESSION["takeposterminal"]."-".$place).")'";
				$resql1 = $db->query($sql);

				if ($resdeletelines && $resql1) {
					$db->commit();
				} else {
					$db->rollback();
				}

<<<<<<< HEAD
			$sql = "UPDATE ".MAIN_DB_PREFIX."facture";
			$varforconst = 'CASHDESK_ID_THIRDPARTY'.$_SESSION["takeposterminal"];
			$sql .= " SET fk_soc = ".((int) $conf->global->$varforconst).", ";
			$sql .= " datec = '".$db->idate(dol_now())."'";
			$sql .= " WHERE ref = '(PROV-POS".$db->escape($_SESSION["takeposterminal"]."-".$place).")'";
			$resql1 = $db->query($sql);

			if ($resdeletelines && $resql1) {
				$db->commit();
			} else {
				$db->rollback();
=======
				$invoice->fetch($placeid);
>>>>>>> 503d1a04
			}
		}
	}

	if ($action == "updateqty") {
		foreach ($invoice->lines as $line) {
			if ($line->id == $idline) {
				if (!$user->rights->takepos->editlines || (!$user->rights->takepos->editorderedlines && $line->special_code == "4")) {
					dol_htmloutput_errors($langs->trans("NotEnoughPermissions", "TakePos"), null, 1);
				} else {
					$result = $invoice->updateline($line->id, $line->desc, $line->subprice, $number, $line->remise_percent, $line->date_start, $line->date_end, $line->tva_tx, $line->localtax1_tx, $line->localtax2_tx, 'HT', $line->info_bits, $line->product_type, $line->fk_parent_line, 0, $line->fk_fournprice, $line->pa_ht, $line->label, $line->special_code, $line->array_options, $line->situation_percent, $line->fk_unit);
				}
			}
		}

		$invoice->fetch($placeid);
	}

	if ($action == "updateprice") {
		$customer = new Societe($db);
		$customer->fetch($invoice->socid);

<<<<<<< HEAD
if ($action == "updateprice") {
	$customer = new Societe($db);
	$customer->fetch($invoice->socid);

	foreach ($invoice->lines as $line) {
		if ($line->id == $idline) {
			$prod = new Product($db);
			$prod->fetch($line->fk_product);
			$datapriceofproduct = $prod->getSellPrice($mysoc, $customer, 0);
			$price_min = $datapriceofproduct['price_min'];
			$usercanproductignorepricemin = ((!empty($conf->global->MAIN_USE_ADVANCED_PERMS) && empty($user->rights->produit->ignore_price_min_advance)) || empty($conf->global->MAIN_USE_ADVANCED_PERMS));
			$pu_ht = price2num($number / (1 + ($line->tva_tx / 100)), 'MU');
			//Check min price
			if ($usercanproductignorepricemin && (!empty($price_min) && (price2num($pu_ht) * (1 - price2num($line->remise_percent) / 100) < price2num($price_min)))) {
				echo $langs->trans("CantBeLessThanMinPrice");
			} else {
				if (empty($user->rights->takepos->editlines) || (empty($user->rights->takepos->editorderedlines) && $line->special_code == "4")) {
					dol_htmloutput_errors($langs->trans("NotEnoughPermissions", "TakePos"), null, 1);
				} elseif (getDolGlobalInt('TAKEPOS_CHANGE_PRICE_HT')  == 1) {
					$result = $invoice->updateline($line->id, $line->desc, $number, $line->qty, $line->remise_percent, $line->date_start, $line->date_end, $line->tva_tx, $line->localtax1_tx, $line->localtax2_tx, 'HT', $line->info_bits, $line->product_type, $line->fk_parent_line, 0, $line->fk_fournprice, $line->pa_ht, $line->label, $line->special_code, $line->array_options, $line->situation_percent, $line->fk_unit);
=======
		foreach ($invoice->lines as $line) {
			if ($line->id == $idline) {
				$prod = new Product($db);
				$prod->fetch($line->fk_product);
				$datapriceofproduct = $prod->getSellPrice($mysoc, $customer, 0);
				$price_min = $datapriceofproduct['price_min'];
				$usercanproductignorepricemin = ((!empty($conf->global->MAIN_USE_ADVANCED_PERMS) && empty($user->rights->produit->ignore_price_min_advance)) || empty($conf->global->MAIN_USE_ADVANCED_PERMS));
				$pu_ht = price2num($number / (1 + ($line->tva_tx / 100)), 'MU');
				//Check min price
				if ($usercanproductignorepricemin && (!empty($price_min) && (price2num($pu_ht) * (1 - price2num($line->remise_percent) / 100) < price2num($price_min)))) {
					echo $langs->trans("CantBeLessThanMinPrice");
>>>>>>> 503d1a04
				} else {
					if (empty($user->rights->takepos->editlines) || (empty($user->rights->takepos->editorderedlines) && $line->special_code == "4")) {
						dol_htmloutput_errors($langs->trans("NotEnoughPermissions", "TakePos"), null, 1);
					} elseif (getDolGlobalInt('TAKEPOS_CHANGE_PRICE_HT')  == 1) {
						$result = $invoice->updateline($line->id, $line->desc, $number, $line->qty, $line->remise_percent, $line->date_start, $line->date_end, $line->tva_tx, $line->localtax1_tx, $line->localtax2_tx, 'HT', $line->info_bits, $line->product_type, $line->fk_parent_line, 0, $line->fk_fournprice, $line->pa_ht, $line->label, $line->special_code, $line->array_options, $line->situation_percent, $line->fk_unit);
					} else {
						$result = $invoice->updateline($line->id, $line->desc, $number, $line->qty, $line->remise_percent, $line->date_start, $line->date_end, $line->tva_tx, $line->localtax1_tx, $line->localtax2_tx, 'TTC', $line->info_bits, $line->product_type, $line->fk_parent_line, 0, $line->fk_fournprice, $line->pa_ht, $line->label, $line->special_code, $line->array_options, $line->situation_percent, $line->fk_unit);
					}
				}
			}
		}

		// Reload data
		$invoice->fetch($placeid);
	}

	if ($action == "updatereduction") {
		$customer = new Societe($db);
		$customer->fetch($invoice->socid);

		foreach ($invoice->lines as $line) {
			if ($line->id == $idline) {
				dol_syslog("updatereduction Process line ".$line->id.' to apply discount of '.$number.'%');

				$prod = new Product($db);
				$prod->fetch($line->fk_product);

				$datapriceofproduct = $prod->getSellPrice($mysoc, $customer, 0);
				$price_min = $datapriceofproduct['price_min'];
				$usercanproductignorepricemin = ((!empty($conf->global->MAIN_USE_ADVANCED_PERMS) && empty($user->rights->produit->ignore_price_min_advance)) || empty($conf->global->MAIN_USE_ADVANCED_PERMS));

				$pu_ht = price2num($line->subprice / (1 + ($line->tva_tx / 100)), 'MU');

				// Check min price
				if ($usercanproductignorepricemin && (!empty($price_min) && (price2num($line->subprice) * (1 - price2num($number) / 100) < price2num($price_min)))) {
					echo $langs->trans("CantBeLessThanMinPrice");
				} else {
					if (empty($user->rights->takepos->editlines) || (empty($user->rights->takepos->editorderedlines) && $line->special_code == "4")) {
						dol_htmloutput_errors($langs->trans("NotEnoughPermissions", "TakePos"), null, 1);
					} else {
						$result = $invoice->updateline($line->id, $line->desc, $line->subprice, $line->qty, $number, $line->date_start, $line->date_end, $line->tva_tx, $line->localtax1_tx, $line->localtax2_tx, 'HT', $line->info_bits, $line->product_type, $line->fk_parent_line, 0, $line->fk_fournprice, $line->pa_ht, $line->label, $line->special_code, $line->array_options, $line->situation_percent, $line->fk_unit);
					}
				}
			}
		}

		// Reload data
		$invoice->fetch($placeid);
	} elseif ($action == 'update_reduction_global') {
		foreach ($invoice->lines as $line) {
			$result = $invoice->updateline($line->id, $line->desc, $line->subprice, $line->qty, $number, $line->date_start, $line->date_end, $line->tva_tx, $line->localtax1_tx, $line->localtax2_tx, 'HT', $line->info_bits, $line->product_type, $line->fk_parent_line, 0, $line->fk_fournprice, $line->pa_ht, $line->label, $line->special_code, $line->array_options, $line->situation_percent, $line->fk_unit);
		}

		$invoice->fetch($placeid);
	}

	if ($action == "order" and $placeid != 0) {
		include_once DOL_DOCUMENT_ROOT.'/categories/class/categorie.class.php';
		if ($conf->global->TAKEPOS_PRINT_METHOD == "receiptprinter" || $conf->global->TAKEPOS_PRINT_METHOD == "takeposconnector") {
			require_once DOL_DOCUMENT_ROOT.'/core/class/dolreceiptprinter.class.php';
			$printer = new dolReceiptPrinter($db);
		}

		$sql = "SELECT label FROM ".MAIN_DB_PREFIX."takepos_floor_tables where rowid=".((int) $place);
		$resql = $db->query($sql);
		$row = $db->fetch_object($resql);
		$headerorder = '<html><br><b>'.$langs->trans('Place').' '.$row->label.'<br><table width="65%"><thead><tr><th class="left">'.$langs->trans("Label").'</th><th class="right">'.$langs->trans("Qty").'</th></tr></thead><tbody>';
		$footerorder = '</tbody></table>'.dol_print_date(dol_now(), 'dayhour').'<br></html>';
		$order_receipt_printer1 = "";
		$order_receipt_printer2 = "";
		$order_receipt_printer3 = "";
		$catsprinter1 = explode(';', $conf->global->TAKEPOS_PRINTED_CATEGORIES_1);
		$catsprinter2 = explode(';', $conf->global->TAKEPOS_PRINTED_CATEGORIES_2);
		$catsprinter3 = explode(';', $conf->global->TAKEPOS_PRINTED_CATEGORIES_3);
		$linestoprint = 0;
		foreach ($invoice->lines as $line) {
			if ($line->special_code == "4") {
				continue;
			}
			$c = new Categorie($db);
			$existing = $c->containing($line->fk_product, Categorie::TYPE_PRODUCT, 'id');
			$result = array_intersect($catsprinter1, $existing);
			$count = count($result);
			if (!$line->fk_product) {
				$count++; // Print Free-text item (Unassigned printer) to Printer 1
			}
			if ($count > 0) {
				$linestoprint++;
				$sql = "UPDATE ".MAIN_DB_PREFIX."facturedet set special_code='1' where rowid=".$line->id; //Set to print on printer 1
				$db->query($sql);
				$order_receipt_printer1 .= '<tr><td class="left">';
				if ($line->fk_product) {
					$order_receipt_printer1 .= $line->product_label;
				} else {
					$order_receipt_printer1 .= $line->description;
				}
				$order_receipt_printer1 .= '</td><td class="right">'.$line->qty;
				if (!empty($line->array_options['options_order_notes'])) {
					$order_receipt_printer1 .= "<br>(".$line->array_options['options_order_notes'].")";
				}
				$order_receipt_printer1 .= '</td></tr>';
			}
		}
		if (($conf->global->TAKEPOS_PRINT_METHOD == "receiptprinter" || $conf->global->TAKEPOS_PRINT_METHOD == "takeposconnector") && $linestoprint > 0) {
			$invoice->fetch($placeid); //Reload object before send to printer
			$printer->orderprinter = 1;
			echo "<script>";
			echo "var orderprinter1esc='";
			$ret = $printer->sendToPrinter($invoice, getDolGlobalInt('TAKEPOS_TEMPLATE_TO_USE_FOR_ORDERS'.$_SESSION["takeposterminal"]), getDolGlobalInt('TAKEPOS_ORDER_PRINTER1_TO_USE'.$_SESSION["takeposterminal"])); // PRINT TO PRINTER 1
			echo "';</script>";
		}
		$sql = "UPDATE ".MAIN_DB_PREFIX."facturedet set special_code='4' where special_code='1' and fk_facture=".$invoice->id; // Set as printed
		$db->query($sql);
		$invoice->fetch($placeid); //Reload object after set lines as printed
		$linestoprint = 0;

		foreach ($invoice->lines as $line) {
			if ($line->special_code == "4") {
				continue;
			}
			$c = new Categorie($db);
			$existing = $c->containing($line->fk_product, Categorie::TYPE_PRODUCT, 'id');
			$result = array_intersect($catsprinter2, $existing);
			$count = count($result);
			if ($count > 0) {
				$linestoprint++;
				$sql = "UPDATE ".MAIN_DB_PREFIX."facturedet set special_code='2' where rowid=".$line->id; //Set to print on printer 2
				$db->query($sql);
				$order_receipt_printer2 .= '<tr>'.$line->product_label.'<td class="right">'.$line->qty;
				if (!empty($line->array_options['options_order_notes'])) {
					$order_receipt_printer2 .= "<br>(".$line->array_options['options_order_notes'].")";
				}
				$order_receipt_printer2 .= '</td></tr>';
			}
		}
		if (($conf->global->TAKEPOS_PRINT_METHOD == "receiptprinter" || $conf->global->TAKEPOS_PRINT_METHOD == "takeposconnector") && $linestoprint > 0) {
			$invoice->fetch($placeid); //Reload object before send to printer
			$printer->orderprinter = 2;
			echo "<script>";
			echo "var orderprinter2esc='";
			$ret = $printer->sendToPrinter($invoice, getDolGlobalInt('TAKEPOS_TEMPLATE_TO_USE_FOR_ORDERS'.$_SESSION["takeposterminal"]), getDolGlobalInt('TAKEPOS_ORDER_PRINTER2_TO_USE'.$_SESSION["takeposterminal"])); // PRINT TO PRINTER 2
			echo "';</script>";
		}
		$sql = "UPDATE ".MAIN_DB_PREFIX."facturedet set special_code='4' where special_code='2' and fk_facture=".$invoice->id; // Set as printed
		$db->query($sql);
		$invoice->fetch($placeid); //Reload object after set lines as printed
		$linestoprint = 0;

		foreach ($invoice->lines as $line) {
			if ($line->special_code == "4") {
				continue;
			}
			$c = new Categorie($db);
			$existing = $c->containing($line->fk_product, Categorie::TYPE_PRODUCT, 'id');
			$result = array_intersect($catsprinter3, $existing);
			$count = count($result);
			if ($count > 0) {
				$linestoprint++;
				$sql = "UPDATE ".MAIN_DB_PREFIX."facturedet set special_code='3' where rowid=".$line->id; //Set to print on printer 3
				$db->query($sql);
				$order_receipt_printer3 .= '<tr>'.$line->product_label.'<td class="right">'.$line->qty;
				if (!empty($line->array_options['options_order_notes'])) {
					$order_receipt_printer3 .= "<br>(".$line->array_options['options_order_notes'].")";
				}
				$order_receipt_printer3 .= '</td></tr>';
			}
		}
		if (($conf->global->TAKEPOS_PRINT_METHOD == "receiptprinter" || $conf->global->TAKEPOS_PRINT_METHOD == "takeposconnector") && $linestoprint > 0) {
			$invoice->fetch($placeid); //Reload object before send to printer
			$printer->orderprinter = 3;
			echo "<script>";
			echo "var orderprinter3esc='";
			$ret = $printer->sendToPrinter($invoice, getDolGlobalInt('TAKEPOS_TEMPLATE_TO_USE_FOR_ORDERS'.$_SESSION["takeposterminal"]), getDolGlobalInt('TAKEPOS_ORDER_PRINTER3_TO_USE'.$_SESSION["takeposterminal"])); // PRINT TO PRINTER 3
			echo "';</script>";
		}
		$sql = "UPDATE ".MAIN_DB_PREFIX."facturedet set special_code='4' where special_code='3' and fk_facture=".$invoice->id; // Set as printed
		$db->query($sql);
		$invoice->fetch($placeid); //Reload object after set lines as printed
	}

	$sectionwithinvoicelink = '';
	if ($action == "valid" || $action == "history" || $action == 'creditnote') {
		$sectionwithinvoicelink .= '<!-- Section with invoice link -->'."\n";
		$sectionwithinvoicelink .= '<span style="font-size:120%;" class="center">';
		$sectionwithinvoicelink .= $invoice->getNomUrl(1, '', 0, 0, '', 0, 0, -1, '_backoffice')." - ";
		$remaintopay = $invoice->getRemainToPay();
		if ($remaintopay > 0) {
			$sectionwithinvoicelink .= $langs->trans('RemainToPay').': <span class="amountremaintopay" style="font-size: unset">'.price($remaintopay, 1, $langs, 1, -1, -1, $conf->currency).'</span>';
		} else {
			if ($invoice->paye) {
				$sectionwithinvoicelink .= '<span class="amountpaymentcomplete" style="font-size: unset">'.$langs->trans("Paid").'</span>';
			} else {
				$sectionwithinvoicelink .= $langs->trans('BillShortStatusValidated');
			}
		}
		$sectionwithinvoicelink .= '</span><br>';
		if (getDolGlobalString('TAKEPOS_PRINT_METHOD') == "takeposconnector") {
			if (getDolGlobalString('TAKEPOS_PRINT_SERVER') && filter_var($conf->global->TAKEPOS_PRINT_SERVER, FILTER_VALIDATE_URL) == true) {
				$sectionwithinvoicelink .= ' <button id="buttonprint" type="button" onclick="TakeposConnector('.$placeid.');">'.$langs->trans('PrintTicket').'</button>';
			} else {
				$sectionwithinvoicelink .= ' <button id="buttonprint" type="button" onclick="TakeposPrinting('.$placeid.');">'.$langs->trans('PrintTicket').'</button>';
			}
		} elseif (getDolGlobalString('TAKEPOS_PRINT_METHOD') == "receiptprinter") {
			$sectionwithinvoicelink .= ' <button id="buttonprint" type="button" onclick="DolibarrTakeposPrinting('.$placeid.');">'.$langs->trans('PrintTicket').'</button>';
		} else {
			$sectionwithinvoicelink .= ' <button id="buttonprint" type="button" onclick="Print('.$placeid.');">'.$langs->trans('PrintTicket').'</button>';
			if (getDolGlobalString('TAKEPOS_PRINT_WITHOUT_DETAILS')) {
				$sectionwithinvoicelink .= ' <button id="buttonprint" type="button" onclick="PrintBox('.$placeid.', \'without_details\');">'.$langs->trans('PrintWithoutDetails').'</button>';
			}
			if (getDolGlobalString('TAKEPOS_GIFT_RECEIPT')) {
				$sectionwithinvoicelink .= ' <button id="buttonprint" type="button" onclick="Print('.$placeid.', 1);">'.$langs->trans('GiftReceipt').'</button>';
			}
		}
<<<<<<< HEAD
	} elseif (getDolGlobalString('TAKEPOS_PRINT_METHOD') == "receiptprinter") {
		$sectionwithinvoicelink .= ' <button id="buttonprint" type="button" onclick="DolibarrTakeposPrinting('.$placeid.');">'.$langs->trans('PrintTicket').'</button>';
	} else {
		$sectionwithinvoicelink .= ' <button id="buttonprint" type="button" onclick="Print('.$placeid.');">'.$langs->trans('PrintTicket').'</button>';
		if (getDolGlobalString('TAKEPOS_PRINT_WITHOUT_DETAILS')) {
			$sectionwithinvoicelink .= ' <button id="buttonprint" type="button" onclick="PrintBox('.$placeid.', \'without_details\');">'.$langs->trans('PrintWithoutDetails').'</button>';
		}
		if (getDolGlobalString('TAKEPOS_GIFT_RECEIPT')) {
			$sectionwithinvoicelink .= ' <button id="buttonprint" type="button" onclick="Print('.$placeid.', 1);">'.$langs->trans('GiftReceipt').'</button>';
=======
		if (getDolGlobalString('TAKEPOS_EMAIL_TEMPLATE_INVOICE') && $conf->global->TAKEPOS_EMAIL_TEMPLATE_INVOICE > 0) {
			$sectionwithinvoicelink .= ' <button id="buttonsend" type="button" onclick="SendTicket('.$placeid.');">'.$langs->trans('SendTicket').'</button>';
>>>>>>> 503d1a04
		}

<<<<<<< HEAD
	if ($remaintopay <= 0 && getDolGlobalString('TAKEPOS_AUTO_PRINT_TICKETS')) {
		$sectionwithinvoicelink .= '<script type="text/javascript">$("#buttonprint").click();</script>';
=======
		if ($remaintopay <= 0 && getDolGlobalString('TAKEPOS_AUTO_PRINT_TICKETS') && $action != "history") {
			$sectionwithinvoicelink .= '<script type="text/javascript">$("#buttonprint").click();</script>';
		}
>>>>>>> 503d1a04
	}
}

/*
 * View
 */

$form = new Form($db);

?>
<script type="text/javascript">
var selectedline=0;
var selectedtext="";
<?php if ($action=="valid") echo "var place=0;";?> // Set to default place after close sale
var placeid=<?php echo ($placeid > 0 ? $placeid : 0); ?>;
$(document).ready(function() {
	var idoflineadded = <?php echo (empty($idoflineadded) ? 0 : $idoflineadded); ?>;

	$('.posinvoiceline').click(function(){
		console.log("Click done on "+this.id);
		$('.posinvoiceline').removeClass("selected");
		$(this).addClass("selected");
		if (selectedline==this.id) return; // If is already selected
		else selectedline=this.id;
		selectedtext=$('#'+selectedline).find("td:first").html();
		<?php
		if (defined('INCLUDE_PHONEPAGE_FROM_PUBLIC_PAGE')) {
			print '$("#phonediv1").load("auto_order.php?action=editline&token='.newToken().'&placeid="+placeid+"&selectedline="+selectedline, function() {
			});';
		}
		?>
	});

	/* Autoselect the line */
	if (idoflineadded > 0)
	{
		console.log("Auto select "+idoflineadded);
		$('.posinvoiceline#'+idoflineadded).click();
	}
<?php

if ($action == "order" && !empty($order_receipt_printer1)) {
	if (filter_var($conf->global->TAKEPOS_PRINT_SERVER, FILTER_VALIDATE_URL) == true) {
		?>
		$.ajax({
			type: "POST",
			url: '<?php print $conf->global->TAKEPOS_PRINT_SERVER; ?>/printer/index.php',
			data: 'invoice='+orderprinter1esc
		});
		<?php
	} else {
		?>
		$.ajax({
			type: "POST",
			url: 'http://<?php print $conf->global->TAKEPOS_PRINT_SERVER; ?>:8111/print',
			data: '<?php
			print $headerorder.$order_receipt_printer1.$footerorder; ?>'
		});
		<?php
	}
}

if ($action == "order" && !empty($order_receipt_printer2)) {
	if (filter_var($conf->global->TAKEPOS_PRINT_SERVER, FILTER_VALIDATE_URL) == true) {
		?>
		$.ajax({
			type: "POST",
			url: '<?php print $conf->global->TAKEPOS_PRINT_SERVER; ?>/printer/index.php?printer=2',
			data: 'invoice='+orderprinter2esc
		});
		<?php
	} else {
		?>
		$.ajax({
			type: "POST",
			url: 'http://<?php print $conf->global->TAKEPOS_PRINT_SERVER; ?>:8111/print2',
			data: '<?php
			print $headerorder.$order_receipt_printer2.$footerorder; ?>'
		});
		<?php
	}
}

if ($action == "order" && !empty($order_receipt_printer3)) {
	if (filter_var($conf->global->TAKEPOS_PRINT_SERVER, FILTER_VALIDATE_URL) == true) {
		?>
		$.ajax({
			type: "POST",
			url: '<?php print $conf->global->TAKEPOS_PRINT_SERVER; ?>/printer/index.php?printer=3',
			data: 'invoice='+orderprinter3esc
		});
		<?php
	}
}

// Set focus to search field
if ($action == "search" || $action == "valid") {
	?>
	parent.setFocusOnSearchField();
	<?php
}


if ($action == "temp" && !empty($ticket_printer1)) {
	?>
	$.ajax({
		type: "POST",
		url: 'http://<?php print $conf->global->TAKEPOS_PRINT_SERVER; ?>:8111/print',
		data: '<?php
		print $header_soc.$header_ticket.$body_ticket.$ticket_printer1.$ticket_total.$footer_ticket; ?>'
	});
	<?php
}

if ($action == "search") {
	?>
	$('#search').focus();
	<?php
}

?>

});

function SendTicket(id)
{
	console.log("Open box to select the Print/Send form");
	$.colorbox({href:"send.php?facid="+id, width:"70%", height:"30%", transition:"none", iframe:"true", title:'<?php echo dol_escape_js($langs->trans("SendTicket")); ?>'});
}

function PrintBox(id, action) {
	console.log("Open box before printing");
	$.colorbox({href:"printbox.php?facid="+id+"&action="+action, width:"80%", height:"200px", transition:"none", iframe:"true", title:"<?php echo $langs->trans("PrintWithoutDetails"); ?>"});
}

function Print(id, gift){
	console.log("Call Print() to generate the receipt.");
	$.colorbox({href:"receipt.php?facid="+id+"&gift="+gift, width:"40%", height:"90%", transition:"none", iframe:"true", title:'<?php echo dol_escape_js($langs->trans("PrintTicket")); ?>'});
}

function TakeposPrinting(id){
	var receipt;
	console.log("TakeposPrinting" + id);
	$.get("receipt.php?facid="+id, function(data, status){
		receipt=data.replace(/([^>\r\n]?)(\r\n|\n\r|\r|\n)/g, '');
		$.ajax({
			type: "POST",
			url: 'http://<?php print getDolGlobalString('TAKEPOS_PRINT_SERVER'); ?>:8111/print',
			data: receipt
		});
	});
}

function TakeposConnector(id){
	console.log("TakeposConnector" + id);
	$.get("<?php echo DOL_URL_ROOT; ?>/takepos/ajax/ajax.php?action=printinvoiceticket&term=<?php echo urlencode(isset($_SESSION["takeposterminal"]) ? $_SESSION["takeposterminal"] : ''); ?>&id="+id+"&token=<?php echo currentToken(); ?>", function(data, status) {
		$.ajax({
			type: "POST",
			url: '<?php print getDolGlobalString('TAKEPOS_PRINT_SERVER'); ?>/printer/index.php',
			data: 'invoice='+data
		});
	});
}

function DolibarrTakeposPrinting(id) {
	console.log("DolibarrTakeposPrinting Printing invoice ticket " + id)
	$.ajax({
		type: "GET",
		data: { token: '<?php echo currentToken(); ?>' },
		url: "<?php print DOL_URL_ROOT.'/takepos/ajax/ajax.php?action=printinvoiceticket&term='.urlencode(isset($_SESSION["takeposterminal"]) ? $_SESSION["takeposterminal"] : '').'&id='; ?>" + id,
	});
}

function CreditNote() {
	$("#poslines").load("invoice.php?action=creditnote&token=<?php echo newToken() ?>&invoiceid="+placeid, function() {
	});
}

function SetNote() {
	$("#poslines").load("invoice.php?action=addnote&token=<?php echo newToken() ?>&invoiceid="+placeid+"&idline="+selectedline, { "addnote": $("#textinput").val() });
}


$( document ).ready(function() {
	console.log("Set customer info and sales in header placeid=<?php echo $placeid; ?> status=<?php echo $invoice->statut; ?>");

	<?php
	$s = $langs->trans("Customer");
	if ($invoice->id > 0 && ($invoice->socid != $conf->global->$constforcompanyid)) {
		$s = $soc->name;
	}
	?>

	$("#customerandsales").html('');
	$("#shoppingcart").html('');

	$("#customerandsales").append('<a class="valignmiddle tdoverflowmax100 minwidth100" id="customer" onclick="Customer();" title="<?php print dol_escape_js($s); ?>"><span class="fas fa-building paddingrightonly"></span><?php print dol_escape_js($s); ?></a>');

	<?php
	$sql = "SELECT rowid, datec, ref FROM ".MAIN_DB_PREFIX."facture";
	if (empty($conf->global->TAKEPOS_CAN_EDIT_IF_ALREADY_VALIDATED)) {
		// By default, only invoices with a ref not already defined can in list of open invoice we can edit.
		$sql .= " WHERE ref LIKE '(PROV-POS".$db->escape(isset($_SESSION["takeposterminal"]) ? $_SESSION["takeposterminal"] : '')."-0%' AND entity IN (".getEntity('invoice').")";
	} else {
		// If TAKEPOS_CAN_EDIT_IF_ALREADY_VALIDATED set, we show also draft invoice that already has a reference defined
		$sql .= " WHERE pos_source = '".$db->escape($_SESSION["takeposterminal"])."'";
		$sql .= " AND module_source = 'takepos'";
		$sql .= " AND entity IN (".getEntity('invoice').")";
	}

	$sql .= $db->order('datec', 'ASC');
	$resql = $db->query($sql);
	if ($resql) {
		$max_sale = 0;
		while ($obj = $db->fetch_object($resql)) {
			echo '$("#shoppingcart").append(\'';
			echo '<a class="valignmiddle" title="'.dol_escape_js($langs->trans("SaleStartedAt", dol_print_date($db->jdate($obj->datec), '%H:%M', 'tzuser')).' - '.$obj->ref).'" onclick="place=\\\'';
			$num_sale = str_replace(")", "", str_replace("(PROV-POS".$_SESSION["takeposterminal"]."-", "", $obj->ref));
			echo $num_sale;
			if (str_replace("-", "", $num_sale) > $max_sale) {
				$max_sale = str_replace("-", "", $num_sale);
			}
			echo '\\\'; invoiceid=\\\'';
			echo $obj->rowid;
			echo '\\\'; Refresh();">';
			if ($placeid == $obj->rowid) {
				echo "<b>";
			}
			echo '<span class="fa fa-shopping-cart paddingright"></span>'.dol_print_date($db->jdate($obj->datec), '%H:%M', 'tzuser');
			if ($placeid == $obj->rowid) {
				echo "</b>";
			}
			echo '</a>\');';
		}
		echo '$("#shoppingcart").append(\'<a onclick="place=\\\'0-';
		echo $max_sale + 1;
		echo '\\\'; invoiceid=0; Refresh();"><div><span class="fa fa-plus" title="'.dol_escape_htmltag($langs->trans("StartAParallelSale")).'"><span class="fa fa-shopping-cart"></span></div></a>\');';
	} else {
		dol_print_error($db);
	}

	$s = '';

	$idwarehouse = 0;
	$constantforkey = 'CASHDESK_NO_DECREASE_STOCK'. (isset($_SESSION["takeposterminal"]) ? $_SESSION["takeposterminal"] : '');
	if (!empty($conf->stock->enabled)) {
		if (getDolGlobalString("$constantforkey") != "1") {
			$constantforkey = 'CASHDESK_ID_WAREHOUSE'. (isset($_SESSION["takeposterminal"]) ? $_SESSION["takeposterminal"] : '');
			$idwarehouse = getDolGlobalString($constantforkey);
			if ($idwarehouse > 0) {
				$s = '<span class="small">';
				$warehouse = new Entrepot($db);
				$warehouse->fetch($idwarehouse);
				$s .= '<span class="hideonsmartphone">'.$langs->trans("Warehouse").'<br></span>'.$warehouse->ref;
				if ($warehouse->statut == Entrepot::STATUS_CLOSED) {
					$s .= ' ('.$langs->trans("Closed").')';
				}
				$s .= '</span>';
				print "$('#infowarehouse').html('".dol_escape_js($s)."');";
				print '$("#infowarehouse").css("display", "inline-block");';
			} else {
				$s = '<span class="small hideonsmartphone">';
				$s .= $langs->trans("StockChangeDisabled").'<br>'.$langs->trans("NoWarehouseDefinedForTerminal");
				$s .= '</span>';
				print "$('#infowarehouse').html('".dol_escape_js($s)."');";
				if (!empty($conf->dol_optimize_smallscreen)) {
					print '$("#infowarehouse").css("display", "none");';
				}
			}
		} else {
			$s = '<span class="small hideonsmartphone">'.$langs->trans("StockChangeDisabled").'</span>';
			print "$('#infowarehouse').html('".dol_escape_js($s)."');";
			if (!empty($conf->dol_optimize_smallscreen)) {
				print '$("#infowarehouse").css("display", "none");';
			}
		}
	}


	// Module Adherent
	$s = '';
	if (!empty($conf->adherent->enabled) && $invoice->socid > 0 && $invoice->socid != $conf->global->$constforcompanyid) {
		$s = '<span class="small">';
		require_once DOL_DOCUMENT_ROOT.'/adherents/class/adherent.class.php';
		$langs->load("members");
		$s .= $langs->trans("Member").': ';
		$adh = new Adherent($db);
		$result = $adh->fetch('', '', $invoice->socid);
		if ($result > 0) {
			$adh->ref = $adh->getFullName($langs);
			if (empty($adh->statut) || $adh->statut == Adherent::STATUS_EXCLUDED ) {
				$s .= "<s>";
			}
			$s .= $adh->getFullName($langs);
			$s .= ' - '.$adh->type;
			if ($adh->datefin) {
				$s .= '<br>'.$langs->trans("SubscriptionEndDate").': '.dol_print_date($adh->datefin, 'day');
				if ($adh->hasDelay()) {
					$s .= " ".img_warning($langs->trans("Late"));
				}
			} else {
				$s .= '<br>'.$langs->trans("SubscriptionNotReceived");
				if ($adh->statut > 0) {
					$s .= " ".img_warning($langs->trans("Late")); // displays delay Pictogram only if not a draft and not terminated
				}
			}
			if (empty($adh->statut) || $adh->statut == Adherent::STATUS_EXCLUDED) {
				$s .= "</s>";
			}
		} else {
			$s .= '<br>'.$langs->trans("ThirdpartyNotLinkedToMember");
		}
		$s .= '</span>';
	}
	?>
	$("#moreinfo").html('<?php print dol_escape_js($s); ?>');

});


<?php
if (!empty($conf->global->TAKEPOS_CUSTOMER_DISPLAY)) {
	echo "function CustomerDisplay(){";
	echo "var line1='".$CUSTOMER_DISPLAY_line1."'.substring(0,20);";
	echo "line1=line1.padEnd(20);";
	echo "var line2='".$CUSTOMER_DISPLAY_line2."'.substring(0,20);";
	echo "line2=line2.padEnd(20);";
	echo "$.ajax({
		type: 'GET',
		data: { text: line1+line2 },
		url: '".getDolGlobalString('TAKEPOS_PRINT_SERVER')."/display/index.php',
	});";
	echo "}";
}
?>

</script>

<?php
// Add again js for footer because this content is injected into index.php page so all init
// for tooltip and other js beautifiers must be reexecuted too.
if (!empty($conf->use_javascript_ajax)) {
	print "\n".'<!-- Includes JS Footer of Dolibarr -->'."\n";
	print '<script src="'.DOL_URL_ROOT.'/core/js/lib_foot.js.php?lang='.$langs->defaultlang.'"></script>'."\n";
}

print '<!-- invoice.php place='.(int) $place.' invoice='.$invoice->ref.' mobilepage='.(empty($mobilepage) ? '' : $mobilepage).' $_SESSION["basiclayout"]='.(empty($_SESSION["basiclayout"])?'':$_SESSION["basiclayout"]).' conf->global->TAKEPOS_BAR_RESTAURANT='.getDolGlobalString('TAKEPOS_BAR_RESTAURANT').' -->'."\n";
print '<div class="div-table-responsive-no-min invoice">';
print '<table id="tablelines" class="noborder noshadow postablelines" width="100%">';
if ($sectionwithinvoicelink && ($mobilepage == "invoice" || $mobilepage == "")) {
	if (!empty($conf->global->TAKEPOS_SHOW_HT)) {
		print '<tr><td colspan="5">'.$sectionwithinvoicelink.'</td></tr>';
	} else {
		print '<tr><td colspan="4">'.$sectionwithinvoicelink.'</td></tr>';
	}
}
print '<tr class="liste_titre nodrag nodrop">';
print '<td class="linecoldescription">';
// In phone version only show when it is invoice page
if (empty($mobilepage) || $mobilepage == "invoice") {
	print '<input type="hidden" name="invoiceid" id="invoiceid" value="'.$invoice->id.'">';
}
if (getDolGlobalString('TAKEPOS_BAR_RESTAURANT')) {
	$sql = "SELECT floor, label FROM ".MAIN_DB_PREFIX."takepos_floor_tables where rowid=".((int) $place);
	$resql = $db->query($sql);
	$obj = $db->fetch_object($resql);
	if ($obj) {
		$label = $obj->label;
		$floor = $obj->floor;
	}
	if ($mobilepage == "invoice" || $mobilepage == "") {
		// If not on smartphone version or if it is the invoice page
		//print 'mobilepage='.$mobilepage;
<<<<<<< HEAD
		print '<span class="opacitymedium">'.$langs->trans('Place')."</span> <b>".($label ? $label : '?')."</b><br>";
		print '<span class="opacitymedium">'.$langs->trans('Floor')."</span> <b>".($floor ? $floor : '?')."</b>";
=======
		print '<span class="opacitymedium">'.$langs->trans('Place')."</span> <b>".(empty($label) ? '?' : $label)."</b><br>";
		print '<span class="opacitymedium">'.$langs->trans('Floor')."</span> <b>".(empty($floor) ? '?' : $floor)."</b>";
>>>>>>> 503d1a04
	} elseif (defined('INCLUDE_PHONEPAGE_FROM_PUBLIC_PAGE')) {
		print $mysoc->name;
	} elseif ($mobilepage == "cats") {
		print $langs->trans('Category');
	} elseif ($mobilepage == "products") {
		print $langs->trans('Label');
	}
} else {
	print $langs->trans("Products");
}
print '</td>';

// complete header by hook
$parameters=array();
$reshook=$hookmanager->executeHooks('completeTakePosInvoiceHeader', $parameters, $invoice, $action);    // Note that $action and $object may have been modified by some hooks
if ($reshook < 0) setEventMessages($hookmanager->error, $hookmanager->errors, 'errors');
print $hookmanager->resPrint;

if (empty($_SESSION["basiclayout"]) || $_SESSION["basiclayout"] != 1) {
	print '<td class="linecolqty right">'.$langs->trans('ReductionShort').'</td>';
	print '<td class="linecolqty right">'.$langs->trans('Qty').'</td>';
	if (getDolGlobalString('TAKEPOS_SHOW_HT')) {
		print '<td class="linecolht right nowraponall">';
		print '<span class="opacitymedium small">' . $langs->trans('TotalHTShort') . '</span><br>';
		// In phone version only show when it is invoice page
		if (empty($mobilepage) || $mobilepage == "invoice") {
			print '<span id="linecolht-span-total" style="font-size:1.3em; font-weight: bold;">' . price($invoice->total_ht, 1, '', 1, -1, -1, $conf->currency) . '</span>';
			if (!empty($conf->multicurrency->enabled) && $_SESSION["takeposcustomercurrency"] != "" && $conf->currency != $_SESSION["takeposcustomercurrency"]) {
				//Only show customer currency if multicurrency module is enabled, if currency selected and if this currency selected is not the same as main currency
				include_once DOL_DOCUMENT_ROOT . '/multicurrency/class/multicurrency.class.php';
				$multicurrency = new MultiCurrency($db);
				$multicurrency->fetch(0, $_SESSION["takeposcustomercurrency"]);
				print '<br><span id="linecolht-span-total" style="font-size:0.9em; font-style:italic;">(' . price($invoice->total_ht * $multicurrency->rate->rate) . ' ' . $_SESSION["takeposcustomercurrency"] . ')</span>';
			}
			print '</td>';
		}
		print '</td>';
	}
	print '<td class="linecolht right nowraponall">';
	print '<span class="opacitymedium small">'.$langs->trans('TotalTTCShort').'</span><br>';
	// In phone version only show when it is invoice page
	if (empty($mobilepage) || $mobilepage == "invoice") {
		print '<span id="linecolht-span-total" style="font-size:1.3em; font-weight: bold;">'.price($invoice->total_ttc, 1, '', 1, -1, -1, $conf->currency).'</span>';
		if (!empty($conf->multicurrency->enabled) && !empty($_SESSION["takeposcustomercurrency"]) && $conf->currency != $_SESSION["takeposcustomercurrency"]) {
			//Only show customer currency if multicurrency module is enabled, if currency selected and if this currency selected is not the same as main currency
			include_once DOL_DOCUMENT_ROOT.'/multicurrency/class/multicurrency.class.php';
			$multicurrency = new MultiCurrency($db);
			$multicurrency->fetch(0, $_SESSION["takeposcustomercurrency"]);
			print '<br><span id="linecolht-span-total" style="font-size:0.9em; font-style:italic;">('.price($invoice->total_ttc * $multicurrency->rate->rate).' '.$_SESSION["takeposcustomercurrency"].')</span>';
		}
		print '</td>';
	}
	print '</td>';
} elseif ($mobilepage == "invoice") {
	print '<td class="linecolqty right">'.$langs->trans('Qty').'</td>';
}
print "</tr>\n";


if (!empty($_SESSION["basiclayout"]) && $_SESSION["basiclayout"] == 1) {
	if ($mobilepage == "cats") {
		require_once DOL_DOCUMENT_ROOT.'/categories/class/categorie.class.php';
		$categorie = new Categorie($db);
		$categories = $categorie->get_full_arbo('product');
		$htmlforlines = '';
		foreach ($categories as $row) {
			if (defined('INCLUDE_PHONEPAGE_FROM_PUBLIC_PAGE')) {
				$htmlforlines .= '<div class="leftcat';
			} else {
				$htmlforlines .= '<tr class="drag drop oddeven posinvoiceline';
			}
			$htmlforlines .= '" onclick="LoadProducts('.$row['id'].');">';
			if (defined('INCLUDE_PHONEPAGE_FROM_PUBLIC_PAGE')) {
				$htmlforlines .= '<img class="imgwrapper" width="33%" src="'.DOL_URL_ROOT.'/takepos/public/auto_order.php?genimg=cat&query=cat&id='.$row['id'].'"><br>';
			} else {
				$htmlforlines .= '<td class="left">';
			}
			$htmlforlines .= $row['label'];
			if (defined('INCLUDE_PHONEPAGE_FROM_PUBLIC_PAGE')) {
				$htmlforlines .= '</div>'."\n";
			} else {
				$htmlforlines .= '</td></tr>'."\n";
			}
		}
		$htmlforlines .= '</table>';
		$htmlforlines .= '</table>';
		print $htmlforlines;
	}

	if ($mobilepage == "products") {
		require_once DOL_DOCUMENT_ROOT.'/categories/class/categorie.class.php';
		$object = new Categorie($db);
		$catid = GETPOST('catid', 'int');
		$result = $object->fetch($catid);
		$prods = $object->getObjectsInCateg("product");
		$htmlforlines = '';
		foreach ($prods as $row) {
			if (defined('INCLUDE_PHONEPAGE_FROM_PUBLIC_PAGE')) {
				$htmlforlines .= '<div class="leftcat';
			} else {
				$htmlforlines .= '<tr class="drag drop oddeven posinvoiceline';
			}
			$htmlforlines .= '" onclick="AddProduct(\''.$place.'\', '.$row->id.')">';
			if (defined('INCLUDE_PHONEPAGE_FROM_PUBLIC_PAGE')) {
				$htmlforlines .= '<img class="imgwrapper" width="33%" src="'.DOL_URL_ROOT.'/takepos/public/auto_order.php?genimg=pro&query=pro&id='.$row->id.'"><br>';
				$htmlforlines .= $row->label.''.price($row->price_ttc, 1, $langs, 1, -1, -1, $conf->currency);
				$htmlforlines .= '</div>'."\n";
			} else {
				$htmlforlines .= '<td class="left">';
				$htmlforlines .= $row->label;
				$htmlforlines .= '<div class="right">'.price($row->price_ttc, 1, $langs, 1, -1, -1, $conf->currency).'</div>';
				$htmlforlines .= '</tr>'."\n";
			}
		}
		$htmlforlines .= '</table>';
		print $htmlforlines;
	}

	if ($mobilepage == "places") {
		$sql = "SELECT rowid, entity, label, leftpos, toppos, floor FROM ".MAIN_DB_PREFIX."takepos_floor_tables";
		$resql = $db->query($sql);
		$rows = array();
		$htmlforlines = '';
		while ($row = $db->fetch_array($resql)) {
			$rows[] = $row;
			$htmlforlines .= '<tr class="drag drop oddeven posinvoiceline';
			$htmlforlines .= '" onclick="LoadPlace(\''.$row['label'].'\')">';
			$htmlforlines .= '<td class="left">';
			$htmlforlines .= $row['label'];
			$htmlforlines .= '</td>';
			$htmlforlines .= '</tr>'."\n";
		}
		$htmlforlines .= '</table>';
		print $htmlforlines;
	}
}

if ($placeid > 0) {
	//In Phone basic layout hide some content depends situation
	if (!empty($_SESSION["basiclayout"]) && $_SESSION["basiclayout"] == 1 && $mobilepage != "invoice" && $action != "order") {
		return;
	}

	if (is_array($invoice->lines) && count($invoice->lines)) {
		print '<!-- invoice.php show lines of invoices -->'."\n";
		$tmplines = array_reverse($invoice->lines);
		$htmlsupplements = array();
		foreach ($tmplines as $line) {
			if ($line->fk_parent_line != false) {
				$htmlsupplements[$line->fk_parent_line] .= '<tr class="drag drop oddeven posinvoiceline';
				if ($line->special_code == "4") {
					$htmlsupplements[$line->fk_parent_line] .= ' order';
				}
				$htmlsupplements[$line->fk_parent_line] .= '" id="'.$line->id.'"';
				if ($line->special_code == "4") {
					$htmlsupplements[$line->fk_parent_line] .= ' title="'.dol_escape_htmltag($langs->trans("AlreadyPrinted")).'"';
				}
				$htmlsupplements[$line->fk_parent_line] .= '>';
				$htmlsupplements[$line->fk_parent_line] .= '<td class="left">';
				$htmlsupplements[$line->fk_parent_line] .= img_picto('', 'rightarrow');
				if ($line->product_label) {
					$htmlsupplements[$line->fk_parent_line] .= $line->product_label;
				}
				if ($line->product_label && $line->desc) {
					$htmlsupplements[$line->fk_parent_line] .= '<br>';
				}
				if ($line->product_label != $line->desc) {
					$firstline = dolGetFirstLineOfText($line->desc);
					if ($firstline != $line->desc) {
						$htmlsupplements[$line->fk_parent_line] .= $form->textwithpicto(dolGetFirstLineOfText($line->desc), $line->desc);
					} else {
						$htmlsupplements[$line->fk_parent_line] .= $line->desc;
					}
				}
				$htmlsupplements[$line->fk_parent_line] .= '</td>';

				// complete line by hook
				$parameters=array('line' => $line);
				$reshook=$hookmanager->executeHooks('completeTakePosInvoiceParentLine', $parameters, $invoice, $action);    // Note that $action and $object may have been modified by some hooks
				if ($reshook < 0) setEventMessages($hookmanager->error, $hookmanager->errors, 'errors');
				$htmlsupplements[$line->fk_parent_line] .= $hookmanager->resPrint;

				if (empty($_SESSION["basiclayout"]) || $_SESSION["basiclayout"] != 1) {
					$htmlsupplements[$line->fk_parent_line] .= '<td class="right">'.vatrate($line->remise_percent, true).'</td>';
					$htmlsupplements[$line->fk_parent_line] .= '<td class="right">'.$line->qty.'</td>';
					$htmlsupplements[$line->fk_parent_line] .= '<td class="right">'.price($line->total_ttc).'</td>';
				}
				$htmlsupplements[$line->fk_parent_line] .= '</tr>'."\n";
				continue;
			}
			$htmlforlines = '';

			$htmlforlines .= '<tr class="drag drop oddeven posinvoiceline';
			if ($line->special_code == "4") {
				$htmlforlines .= ' order';
			}
			$htmlforlines .= '" id="'.$line->id.'"';
			if ($line->special_code == "4") {
				$htmlforlines .= ' title="'.dol_escape_htmltag($langs->trans("AlreadyPrinted")).'"';
			}
			$htmlforlines .= '>';
			$htmlforlines .= '<td class="left">';
			if (!empty($_SESSION["basiclayout"]) && $_SESSION["basiclayout"] == 1) {
				$htmlforlines .= '<span class="phoneqty">'.$line->qty."</span> x ";
			}
			if (isset($line->product_type)) {
				if (empty($line->product_type)) {
					$htmlforlines .= img_object('', 'product').' ';
				} else {
					$htmlforlines .= img_object('', 'service').' ';
				}
			}
			if (empty($conf->global->TAKEPOS_SHOW_N_FIRST_LINES)) {
				$tooltiptext = '';
				if ($line->product_ref) {
					$tooltiptext .= '<b>'.$langs->trans("Ref").'</b> : '.$line->product_ref.'<br>';
					$tooltiptext .= '<b>'.$langs->trans("Label").'</b> : '.$line->product_label.'<br>';
					if ($line->product_label != $line->desc) {
						if ($line->desc) {
							$tooltiptext .= '<br>';
						}
						$tooltiptext .= $line->desc;
					}
				}
				if ($conf->global->TAKEPOS_SHOW_PRODUCT_REFERENCE == 1) {
					$htmlforlines .= $form->textwithpicto($line->product_label ? '<b>' . $line->product_ref . '</b> - ' . $line->product_label : dolGetFirstLineOfText($line->desc, 1), $tooltiptext);
				} else {
					$htmlforlines .= $form->textwithpicto($line->product_label ? $line->product_label : ($line->product_ref ? $line->product_ref : dolGetFirstLineOfText($line->desc, 1)), $tooltiptext);
				}
			} else {
				if ($line->product_label) {
					$htmlforlines .= $line->product_label;
				}
				if ($line->product_label != $line->desc) {
					if ($line->product_label && $line->desc) {
						$htmlforlines .= '<br>';
					}
					$firstline = dolGetFirstLineOfText($line->desc, $conf->global->TAKEPOS_SHOW_N_FIRST_LINES);
					if ($firstline != $line->desc) {
						$htmlforlines .= $form->textwithpicto(dolGetFirstLineOfText($line->desc), $line->desc);
					} else {
						$htmlforlines .= $line->desc;
					}
				}
			}
			if (!empty($line->array_options['options_order_notes'])) {
				$htmlforlines .= "<br>(".$line->array_options['options_order_notes'].")";
			}
			if (!empty($_SESSION["basiclayout"]) && $_SESSION["basiclayout"] == 1) {
				$htmlforlines .= '</td><td class="right phonetable"><button type="button" onclick="SetQty(place, '.$line->rowid.', '.($line->qty - 1).');" class="publicphonebutton2 phonered">-</button>&nbsp;&nbsp;<button type="button" onclick="SetQty(place, '.$line->rowid.', '.($line->qty + 1).');" class="publicphonebutton2 phonegreen">+</button>';
			}
			if (empty($_SESSION["basiclayout"]) || $_SESSION["basiclayout"] != 1) {
				$moreinfo = '';
				$moreinfo .= $langs->transcountry("TotalHT", $mysoc->country_code).': '.price($line->total_ht);
				if ($line->vat_src_code) {
					$moreinfo .= '<br>'.$langs->trans("VATCode").': '.$line->vat_src_code;
				}
				$moreinfo .= '<br>'.$langs->transcountry("TotalVAT", $mysoc->country_code).': '.price($line->total_tva);
				$moreinfo .= '<br>'.$langs->transcountry("TotalLT1", $mysoc->country_code).': '.price($line->total_localtax1);
				$moreinfo .= '<br>'.$langs->transcountry("TotalLT2", $mysoc->country_code).': '.price($line->total_localtax2);
				$moreinfo .= '<br>'.$langs->transcountry("TotalTTC", $mysoc->country_code).': '.price($line->total_ttc);
				//$moreinfo .= $langs->trans("TotalHT").': '.$line->total_ht;
				if ($line->date_start || $line->date_end) {
					$htmlforlines .= '<br><div class="clearboth nowraponall">'.get_date_range($line->date_start, $line->date_end).'</div>';
				}
				$htmlforlines .= '</td>';

				// complete line by hook
				$parameters=array('line' => $line);
				$reshook=$hookmanager->executeHooks('completeTakePosInvoiceLine', $parameters, $invoice, $action);    // Note that $action and $object may have been modified by some hooks
				if ($reshook < 0) setEventMessages($hookmanager->error, $hookmanager->errors, 'errors');
				$htmlforlines .= $hookmanager->resPrint;

				$htmlforlines .= '<td class="right">'.vatrate($line->remise_percent, true).'</td>';
				$htmlforlines .= '<td class="right">';
				if (!empty($conf->stock->enabled) && !empty($user->rights->stock->mouvement->lire)) {
					$constantforkey = 'CASHDESK_ID_WAREHOUSE'.$_SESSION["takeposterminal"];
					if (!empty($conf->global->$constantforkey) && $line->fk_product > 0 && empty($conf->global->TAKEPOS_HIDE_STOCK_ON_LINE)) {
						$sql = "SELECT e.rowid, e.ref, e.lieu, e.fk_parent, e.statut, ps.reel, ps.rowid as product_stock_id, p.pmp";
						$sql .= " FROM ".MAIN_DB_PREFIX."entrepot as e,";
						$sql .= " ".MAIN_DB_PREFIX."product_stock as ps";
						$sql .= " LEFT JOIN ".MAIN_DB_PREFIX."product as p ON p.rowid = ps.fk_product";
						$sql .= " WHERE ps.reel != 0";
						$sql .= " AND ps.fk_entrepot = ".((int) $conf->global->$constantforkey);
						$sql .= " AND e.entity IN (".getEntity('stock').")";
						$sql .= " AND ps.fk_product = ".((int) $line->fk_product);
						$resql = $db->query($sql);
						if ($resql) {
							$obj = $db->fetch_object($resql);
							$stock_real = price2num($obj->reel, 'MS');
							$htmlforlines .= $line->qty;
							if ($line->qty && $line->qty > $stock_real) {
								$htmlforlines .= '<span style="color: var(--amountremaintopaycolor)">';
							}
							$htmlforlines .= ' <span class="posstocktoolow">('.$langs->trans("Stock").' '.$stock_real.')</span>';
							if ($line->qty && $line->qty > $stock_real) {
								$htmlforlines .= "</span>";
							}
						} else {
							dol_print_error($db);
						}
					} else {
						$htmlforlines .= $line->qty;
					}
				} else {
					$htmlforlines .= $line->qty;
				}

				$htmlforlines .= '</td>';
				if (getDolGlobalString('TAKEPOS_SHOW_HT')) {
					$htmlforlines .= '<td class="right classfortooltip" title="'.$moreinfo.'">';
					$htmlforlines .= price($line->total_ht, 1, '', 1, -1, -1, $conf->currency);
					if (!empty($conf->multicurrency->enabled) && !empty($_SESSION["takeposcustomercurrency"]) && $conf->currency != $_SESSION["takeposcustomercurrency"]) {
						//Only show customer currency if multicurrency module is enabled, if currency selected and if this currency selected is not the same as main currency
						include_once DOL_DOCUMENT_ROOT.'/multicurrency/class/multicurrency.class.php';
						$multicurrency = new MultiCurrency($db);
						$multicurrency->fetch(0, $_SESSION["takeposcustomercurrency"]);
						$htmlforlines .= '<br><span id="linecolht-span-total" style="font-size:0.9em; font-style:italic;">('.price($line->total_ht * $multicurrency->rate->rate).' '.$_SESSION["takeposcustomercurrency"].')</span>';
					}
					$htmlforlines .= '</td>';
				}
				$htmlforlines .= '<td class="right classfortooltip" title="'.$moreinfo.'">';
				$htmlforlines .= price($line->total_ttc, 1, '', 1, -1, -1, $conf->currency);
				if (!empty($conf->multicurrency->enabled) && !empty($_SESSION["takeposcustomercurrency"]) && $conf->currency != $_SESSION["takeposcustomercurrency"]) {
					//Only show customer currency if multicurrency module is enabled, if currency selected and if this currency selected is not the same as main currency
					include_once DOL_DOCUMENT_ROOT.'/multicurrency/class/multicurrency.class.php';
					$multicurrency = new MultiCurrency($db);
					$multicurrency->fetch(0, $_SESSION["takeposcustomercurrency"]);
					$htmlforlines .= '<br><span id="linecolht-span-total" style="font-size:0.9em; font-style:italic;">('.price($line->total_ttc * $multicurrency->rate->rate).' '.$_SESSION["takeposcustomercurrency"].')</span>';
				}
				$htmlforlines .= '</td>';
			}
			$htmlforlines .= '</tr>'."\n";
			$htmlforlines .= empty($htmlsupplements[$line->id]) ? '' : $htmlsupplements[$line->id];

			print $htmlforlines;
		}
	} else {
		print '<tr class="drag drop oddeven"><td class="left"><span class="opacitymedium">'.$langs->trans("Empty").'</span></td><td></td><td></td><td></td>';
		if (!empty($conf->global->TAKEPOS_SHOW_HT)) {
			print '<td></td>';
		}
		print '</tr>';
	}
} else {      // No invoice generated yet
	print '<tr class="drag drop oddeven"><td class="left"><span class="opacitymedium">'.$langs->trans("Empty").'</span></td><td></td><td></td><td></td>';

	if (!empty($conf->global->TAKEPOS_SHOW_HT)) {
		print '<td></td>';
	}
	print '</tr>';
}

print '</table>';

if (($action == "valid" || $action == "history") && $invoice->type != Facture::TYPE_CREDIT_NOTE) {
	print '<button id="buttonprint" type="button" onclick="ModalBox(\'ModalCreditNote\')">'.$langs->trans('CreateCreditNote').'</button>';
}


if ($action == "search") {
	print '<center>
	<input type="text" id="search" class="input-search-takepos" name="search" onkeyup="Search2();" style="width: 80%; font-size: 150%;" placeholder="'.dol_escape_htmltag($langs->trans('Search')).'">
	</center>';
}

print '</div>';<|MERGE_RESOLUTION|>--- conflicted
+++ resolved
@@ -258,28 +258,6 @@
 			}
 		} elseif (count($invoice->lines) == 0) {
 			$error++;
-<<<<<<< HEAD
-			dol_htmloutput_errors($invoice->error, $invoice->errors, 1);
-		}
-	}
-
-	// Restore save values
-	//if (!empty($sav_FACTURE_ADDON))
-	//{
-	//	$conf->global->FACTURE_ADDON = $sav_FACTURE_ADDON;
-	//}
-
-	// Add the payment
-	if (!$error && $res >= 0) {
-		$remaintopay = $invoice->getRemainToPay();
-		if ($remaintopay > 0) {
-			$payment = new Paiement($db);
-			$payment->datepaye = $now;
-			$payment->fk_account = $bankaccount;
-			$payment->amounts[$invoice->id] = $amountofpayment;
-			if ($pay == 'LIQ') {
-				$payment->pos_change = price2num(GETPOST('excess', 'alpha'));
-=======
 			dol_syslog('Sale without lines');
 			dol_htmloutput_errors($langs->trans("NoLinesToBill", "TakePos"), null, 1);
 		} elseif (!empty($conf->stock->enabled) && $conf->global->$constantforkey != "1") {
@@ -292,7 +270,6 @@
 			if (!empty($conf->productbatch->enabled) && !empty($conf->global->CASHDESK_FORCE_DECREASE_STOCK)) {
 				require_once DOL_DOCUMENT_ROOT.'/product/class/productbatch.class.php';
 				$batch_rule = Productbatch::BATCH_RULE_SELLBY_EATBY_DATES_FIRST;
->>>>>>> 503d1a04
 			}
 			$res = $invoice->validate($user, '', $conf->global->$constantforkey, 0, $batch_rule);
 
@@ -355,46 +332,6 @@
 		}
 	}
 
-<<<<<<< HEAD
-if ($action == 'creditnote' && $user->rights->facture->creer) {
-	$creditnote = new Facture($db);
-	$creditnote->socid = $invoice->socid;
-	$creditnote->date = dol_now();
-	$creditnote->module_source = 'takepos';
-	$creditnote->pos_source =  isset($_SESSION["takeposterminal"]) ? $_SESSION["takeposterminal"] : '' ;
-	$creditnote->type = Facture::TYPE_CREDIT_NOTE;
-	$creditnote->fk_facture_source = $placeid;
-	$creditnote->remise_absolue = $invoice->remise_absolue;
-	$creditnote->remise_percent = $invoice->remise_percent;
-	$creditnote->create($user);
-
-	foreach ($invoice->lines as $line) {
-		// Extrafields
-		if (method_exists($line, 'fetch_optionals')) {
-			// load extrafields
-			$line->fetch_optionals();
-		}
-		// Reset fk_parent_line for no child products and special product
-		if (($line->product_type != 9 && empty($line->fk_parent_line)) || $line->product_type == 9) {
-			$fk_parent_line = 0;
-		}
-		if ($invoice->type == Facture::TYPE_SITUATION) {
-			$source_fk_prev_id = $line->fk_prev_id; // temporary storing situation invoice fk_prev_id
-			$line->fk_prev_id  = $line->id; // The new line of the new credit note we are creating must be linked to the situation invoice line it is created from
-			if (!empty($invoice->tab_previous_situation_invoice)) {
-				// search the last standard invoice in cycle and the possible credit note between this last and invoice
-				// TODO Move this out of loop of $invoice->lines
-				$tab_jumped_credit_notes = array();
-				$lineIndex = count($invoice->tab_previous_situation_invoice) - 1;
-				$searchPreviousInvoice = true;
-				while ($searchPreviousInvoice) {
-					if ($invoice->tab_previous_situation_invoice[$lineIndex]->type == Facture::TYPE_SITUATION || $lineIndex < 1) {
-						$searchPreviousInvoice = false; // find, exit;
-						break;
-					} else {
-						if ($invoice->tab_previous_situation_invoice[$lineIndex]->type == Facture::TYPE_CREDIT_NOTE) {
-							$tab_jumped_credit_notes[$lineIndex] = $invoice->tab_previous_situation_invoice[$lineIndex]->id;
-=======
 	if ($action == 'creditnote' && $user->rights->facture->creer) {
 		$creditnote = new Facture($db);
 		$creditnote->socid = $invoice->socid;
@@ -435,7 +372,6 @@
 								$tab_jumped_credit_notes[$lineIndex] = $invoice->tab_previous_situation_invoice[$lineIndex]->id;
 							}
 							$lineIndex--; // go to previous invoice in cycle
->>>>>>> 503d1a04
 						}
 					}
 
@@ -536,38 +472,11 @@
 		}
 	}
 
-<<<<<<< HEAD
-if ($action == 'history' || $action == 'creditnote') {
-	if ($action == 'creditnote') {
-		$placeid = $creditnote->id;
-	} else {
-		$placeid = (int) GETPOST('placeid', 'int');
-	}
-	$invoice = new Facture($db);
-	$invoice->fetch($placeid);
-}
-
-if (($action == "addline" || $action == "freezone") && $placeid == 0) {
-	$invoice->socid = getDolGlobalString("$constforcompanyid");
-	$invoice->date = dol_now();
-	$invoice->module_source = 'takepos';
-	$invoice->pos_source =  isset($_SESSION["takeposterminal"]) ? $_SESSION["takeposterminal"] : '' ;
-	$invoice->entity = !empty($_SESSION["takeposinvoiceentity"]) ? $_SESSION["takeposinvoiceentity"] : $conf->entity;
-
-	if ($invoice->socid <= 0) {
-		$langs->load('errors');
-		dol_htmloutput_errors($langs->trans("ErrorModuleSetupNotComplete", "TakePos"), null, 1);
-	} else {
-		$placeid = $invoice->create($user);
-		if ($placeid < 0) {
-			dol_htmloutput_errors($invoice->error, $invoice->errors, 1);
-=======
 	if ($action == 'history' || $action == 'creditnote') {
 		if ($action == 'creditnote') {
 			$placeid = $creditnote->id;
 		} else {
 			$placeid = (int) GETPOST('placeid', 'int');
->>>>>>> 503d1a04
 		}
 		$invoice = new Facture($db);
 		$invoice->fetch($placeid);
@@ -630,18 +539,6 @@
 				}
 			}
 		}
-<<<<<<< HEAD
-	}
-	if ($idoflineadded <= 0) {
-		$invoice->fetch_thirdparty();
-		$idoflineadded = $invoice->addline($prod->description, $price, 1, $tva_tx, $localtax1_tx, $localtax2_tx, $idproduct, $customer->remise_percent, '', 0, 0, 0, '', $price_base_type, $price_ttc, $prod->type, -1, 0, '', 0, (!empty($parent_line)) ? $parent_line : '', null, '', '', 0, 100, '', null, 0);
-		if (!empty($conf->global->TAKEPOS_CUSTOMER_DISPLAY)) {
-			$CUSTOMER_DISPLAY_line1 = $prod->label;
-			$CUSTOMER_DISPLAY_line2 = price($price_ttc);
-		}
-	}
-=======
->>>>>>> 503d1a04
 
 		$idoflineadded = 0;
 		// Group if enabled. Skip group if line already sent to the printer
@@ -685,15 +582,6 @@
 		$customer = new Societe($db);
 		$customer->fetch($invoice->socid);
 
-<<<<<<< HEAD
-if ($action == "addnote") {
-	$desc = GETPOST('addnote', 'alpha');
-	if ($idline==0) {
-		$invoice->update_note($desc, '_public');
-	} else foreach ($invoice->lines as $line) {
-		if ($line->id == $idline) {
-			$result = $invoice->updateline($line->id, $desc, $line->subprice, $line->qty, $line->remise_percent, $line->date_start, $line->date_end, $line->tva_tx, $line->localtax1_tx, $line->localtax2_tx, 'HT', $line->info_bits, $line->product_type, $line->fk_parent_line, 0, $line->fk_fournprice, $line->pa_ht, $line->label, $line->special_code, $line->array_options, $line->situation_percent, $line->fk_unit);
-=======
 		$tva_tx = GETPOST('tva_tx', 'alpha');
 		if ($tva_tx != '') {
 			if (!preg_match('/\((.*)\)/', $tva_tx)) {
@@ -701,7 +589,6 @@
 			}
 		} else {
 			$tva_tx = get_default_tva($mysoc, $customer);
->>>>>>> 503d1a04
 		}
 
 		// Local Taxes
@@ -775,21 +662,7 @@
 					$db->rollback();
 				}
 
-<<<<<<< HEAD
-			$sql = "UPDATE ".MAIN_DB_PREFIX."facture";
-			$varforconst = 'CASHDESK_ID_THIRDPARTY'.$_SESSION["takeposterminal"];
-			$sql .= " SET fk_soc = ".((int) $conf->global->$varforconst).", ";
-			$sql .= " datec = '".$db->idate(dol_now())."'";
-			$sql .= " WHERE ref = '(PROV-POS".$db->escape($_SESSION["takeposterminal"]."-".$place).")'";
-			$resql1 = $db->query($sql);
-
-			if ($resdeletelines && $resql1) {
-				$db->commit();
-			} else {
-				$db->rollback();
-=======
 				$invoice->fetch($placeid);
->>>>>>> 503d1a04
 			}
 		}
 	}
@@ -812,28 +685,6 @@
 		$customer = new Societe($db);
 		$customer->fetch($invoice->socid);
 
-<<<<<<< HEAD
-if ($action == "updateprice") {
-	$customer = new Societe($db);
-	$customer->fetch($invoice->socid);
-
-	foreach ($invoice->lines as $line) {
-		if ($line->id == $idline) {
-			$prod = new Product($db);
-			$prod->fetch($line->fk_product);
-			$datapriceofproduct = $prod->getSellPrice($mysoc, $customer, 0);
-			$price_min = $datapriceofproduct['price_min'];
-			$usercanproductignorepricemin = ((!empty($conf->global->MAIN_USE_ADVANCED_PERMS) && empty($user->rights->produit->ignore_price_min_advance)) || empty($conf->global->MAIN_USE_ADVANCED_PERMS));
-			$pu_ht = price2num($number / (1 + ($line->tva_tx / 100)), 'MU');
-			//Check min price
-			if ($usercanproductignorepricemin && (!empty($price_min) && (price2num($pu_ht) * (1 - price2num($line->remise_percent) / 100) < price2num($price_min)))) {
-				echo $langs->trans("CantBeLessThanMinPrice");
-			} else {
-				if (empty($user->rights->takepos->editlines) || (empty($user->rights->takepos->editorderedlines) && $line->special_code == "4")) {
-					dol_htmloutput_errors($langs->trans("NotEnoughPermissions", "TakePos"), null, 1);
-				} elseif (getDolGlobalInt('TAKEPOS_CHANGE_PRICE_HT')  == 1) {
-					$result = $invoice->updateline($line->id, $line->desc, $number, $line->qty, $line->remise_percent, $line->date_start, $line->date_end, $line->tva_tx, $line->localtax1_tx, $line->localtax2_tx, 'HT', $line->info_bits, $line->product_type, $line->fk_parent_line, 0, $line->fk_fournprice, $line->pa_ht, $line->label, $line->special_code, $line->array_options, $line->situation_percent, $line->fk_unit);
-=======
 		foreach ($invoice->lines as $line) {
 			if ($line->id == $idline) {
 				$prod = new Product($db);
@@ -845,7 +696,6 @@
 				//Check min price
 				if ($usercanproductignorepricemin && (!empty($price_min) && (price2num($pu_ht) * (1 - price2num($line->remise_percent) / 100) < price2num($price_min)))) {
 					echo $langs->trans("CantBeLessThanMinPrice");
->>>>>>> 503d1a04
 				} else {
 					if (empty($user->rights->takepos->editlines) || (empty($user->rights->takepos->editorderedlines) && $line->special_code == "4")) {
 						dol_htmloutput_errors($langs->trans("NotEnoughPermissions", "TakePos"), null, 1);
@@ -1059,30 +909,13 @@
 				$sectionwithinvoicelink .= ' <button id="buttonprint" type="button" onclick="Print('.$placeid.', 1);">'.$langs->trans('GiftReceipt').'</button>';
 			}
 		}
-<<<<<<< HEAD
-	} elseif (getDolGlobalString('TAKEPOS_PRINT_METHOD') == "receiptprinter") {
-		$sectionwithinvoicelink .= ' <button id="buttonprint" type="button" onclick="DolibarrTakeposPrinting('.$placeid.');">'.$langs->trans('PrintTicket').'</button>';
-	} else {
-		$sectionwithinvoicelink .= ' <button id="buttonprint" type="button" onclick="Print('.$placeid.');">'.$langs->trans('PrintTicket').'</button>';
-		if (getDolGlobalString('TAKEPOS_PRINT_WITHOUT_DETAILS')) {
-			$sectionwithinvoicelink .= ' <button id="buttonprint" type="button" onclick="PrintBox('.$placeid.', \'without_details\');">'.$langs->trans('PrintWithoutDetails').'</button>';
-		}
-		if (getDolGlobalString('TAKEPOS_GIFT_RECEIPT')) {
-			$sectionwithinvoicelink .= ' <button id="buttonprint" type="button" onclick="Print('.$placeid.', 1);">'.$langs->trans('GiftReceipt').'</button>';
-=======
 		if (getDolGlobalString('TAKEPOS_EMAIL_TEMPLATE_INVOICE') && $conf->global->TAKEPOS_EMAIL_TEMPLATE_INVOICE > 0) {
 			$sectionwithinvoicelink .= ' <button id="buttonsend" type="button" onclick="SendTicket('.$placeid.');">'.$langs->trans('SendTicket').'</button>';
->>>>>>> 503d1a04
-		}
-
-<<<<<<< HEAD
-	if ($remaintopay <= 0 && getDolGlobalString('TAKEPOS_AUTO_PRINT_TICKETS')) {
-		$sectionwithinvoicelink .= '<script type="text/javascript">$("#buttonprint").click();</script>';
-=======
+		}
+
 		if ($remaintopay <= 0 && getDolGlobalString('TAKEPOS_AUTO_PRINT_TICKETS') && $action != "history") {
 			$sectionwithinvoicelink .= '<script type="text/javascript">$("#buttonprint").click();</script>';
 		}
->>>>>>> 503d1a04
 	}
 }
 
@@ -1456,13 +1289,8 @@
 	if ($mobilepage == "invoice" || $mobilepage == "") {
 		// If not on smartphone version or if it is the invoice page
 		//print 'mobilepage='.$mobilepage;
-<<<<<<< HEAD
-		print '<span class="opacitymedium">'.$langs->trans('Place')."</span> <b>".($label ? $label : '?')."</b><br>";
-		print '<span class="opacitymedium">'.$langs->trans('Floor')."</span> <b>".($floor ? $floor : '?')."</b>";
-=======
 		print '<span class="opacitymedium">'.$langs->trans('Place')."</span> <b>".(empty($label) ? '?' : $label)."</b><br>";
 		print '<span class="opacitymedium">'.$langs->trans('Floor')."</span> <b>".(empty($floor) ? '?' : $floor)."</b>";
->>>>>>> 503d1a04
 	} elseif (defined('INCLUDE_PHONEPAGE_FROM_PUBLIC_PAGE')) {
 		print $mysoc->name;
 	} elseif ($mobilepage == "cats") {
