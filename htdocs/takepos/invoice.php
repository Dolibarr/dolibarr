--- conflicted
+++ resolved
@@ -1,17 +1,10 @@
 <?php
 /**
-<<<<<<< HEAD
- * Copyright (C) 2018    	Andreu Bisquerra   	<jove@bisquerra.com>
- * Copyright (C) 2021    	Nicolas ZABOURI    	<info@inovea-conseil.com>
- * Copyright (C) 2022-2023	Christophe Battarel	<christophe.battarel@altairis.fr>
- * Copyright (C) 2024		MDW							<mdeweerd@users.noreply.github.com>
-=======
  * Copyright (C) 2018    	Andreu Bisquerra   		<jove@bisquerra.com>
  * Copyright (C) 2021    	Nicolas ZABOURI    		<info@inovea-conseil.com>
  * Copyright (C) 2022-2023	Christophe Battarel		<christophe.battarel@altairis.fr>
  * Copyright (C) 2024		MDW						<mdeweerd@users.noreply.github.com>
  * Copyright (C) 2024		Frédéric France			<frederic.france@free.fr>
->>>>>>> cc80841a
  *
  * This program is free software; you can redistribute it and/or modify
  * it under the terms of the GNU General Public License as published by
@@ -239,41 +232,24 @@
 			$invoice->fk_facture_source = $fk_source;
 			$invoice->update($user);
 		}
-<<<<<<< HEAD
 
 		$constantforkey = 'CASHDESK_NO_DECREASE_STOCK'.(isset($_SESSION["takeposterminal"]) ? $_SESSION["takeposterminal"] : '');
 		$allowstockchange = (getDolGlobalString($constantforkey) != "1");
 
 		if ($error) {
-			dol_htmloutput_errors($errormsg, null, 1);
-=======
-
-		$constantforkey = 'CASHDESK_NO_DECREASE_STOCK'.(isset($_SESSION["takeposterminal"]) ? $_SESSION["takeposterminal"] : '');
-		$allowstockchange = (getDolGlobalString($constantforkey) != "1");
-
-		if ($error) {
 			dol_htmloutput_errors($errormsg, [], 1);
->>>>>>> cc80841a
 		} elseif ($invoice->status != Facture::STATUS_DRAFT) {
 			//If invoice is validated but it is not fully paid is not error and make the payment
 			if ($invoice->getRemainToPay() > 0) {
 				$res = 1;
 			} else {
 				dol_syslog("Sale already validated");
-<<<<<<< HEAD
-				dol_htmloutput_errors($langs->trans("InvoiceIsAlreadyValidated", "TakePos"), null, 1);
-=======
 				dol_htmloutput_errors($langs->trans("InvoiceIsAlreadyValidated", "TakePos"), [], 1);
->>>>>>> cc80841a
 			}
 		} elseif (count($invoice->lines) == 0) {
 			$error++;
 			dol_syslog('Sale without lines');
-<<<<<<< HEAD
-			dol_htmloutput_errors($langs->trans("NoLinesToBill", "TakePos"), null, 1);
-=======
 			dol_htmloutput_errors($langs->trans("NoLinesToBill", "TakePos"), [], 1);
->>>>>>> cc80841a
 		} elseif (isModEnabled('stock') && !isModEnabled('productbatch') && $allowstockchange) {
 			// Validation of invoice with change into stock when produt/lot module is NOT enabled and stock change NOT disabled.
 			// The case for isModEnabled('productbatch') is processed few lines later.
@@ -283,21 +259,12 @@
 
 			$constantforkey = 'CASHDESK_ID_WAREHOUSE'.$_SESSION["takeposterminal"];
 			dol_syslog("Validate invoice with stock change. Warehouse defined into constant ".$constantforkey." = ".getDolGlobalString($constantforkey));
-<<<<<<< HEAD
 
 			// Validate invoice with stock change into warehouse getDolGlobalInt($constantforkey)
 			// Label of stock movement will be the same as when we validate invoice "Invoice XXXX validated"
 			$batch_rule = 0;	// Module productbatch is disabled here, so no need for a batch_rule.
 			$res = $invoice->validate($user, '', getDolGlobalInt($constantforkey), 0, $batch_rule);
 
-=======
-
-			// Validate invoice with stock change into warehouse getDolGlobalInt($constantforkey)
-			// Label of stock movement will be the same as when we validate invoice "Invoice XXXX validated"
-			$batch_rule = 0;	// Module productbatch is disabled here, so no need for a batch_rule.
-			$res = $invoice->validate($user, '', getDolGlobalInt($constantforkey), 0, $batch_rule);
-
->>>>>>> cc80841a
 			// Restore setup
 			$conf->global->STOCK_CALCULATE_ON_BILL = $savconst;
 		} else {
@@ -321,7 +288,6 @@
 				if ($pay == 'LIQ') {
 					$payment->pos_change = GETPOSTFLOAT('excess');
 				}
-<<<<<<< HEAD
 
 				// If user has not used change control, add total invoice payment
 				// Or if user has used change control and the amount of payment is higher than remain to pay, add the remain to pay
@@ -329,15 +295,6 @@
 					$payment->amounts[$invoice->id] = $remaintopay;
 				}
 
-=======
-
-				// If user has not used change control, add total invoice payment
-				// Or if user has used change control and the amount of payment is higher than remain to pay, add the remain to pay
-				if ($amountofpayment <= 0 || $amountofpayment > $remaintopay) {
-					$payment->amounts[$invoice->id] = $remaintopay;
-				}
-
->>>>>>> cc80841a
 				$payment->paiementid = $paiementid;
 				$payment->num_payment = $invoice->ref;
 
@@ -432,11 +389,8 @@
 		//$creditnote->remise_absolue = $invoice->remise_absolue;
 		//$creditnote->remise_percent = $invoice->remise_percent;
 		$creditnote->create($user);
-<<<<<<< HEAD
-=======
 
 		$fk_parent_line = 0; // Initialise
->>>>>>> cc80841a
 
 		foreach ($invoice->lines as $line) {
 			// Reset fk_parent_line for no child products and special product
@@ -472,18 +426,6 @@
 								$maxPrevSituationPercent = max($maxPrevSituationPercent, $prevLine->situation_percent);
 
 								//$line->subprice  = $line->subprice - $prevLine->subprice;
-<<<<<<< HEAD
-								$line->total_ht  = $line->total_ht - $prevLine->total_ht;
-								$line->total_tva = $line->total_tva - $prevLine->total_tva;
-								$line->total_ttc = $line->total_ttc - $prevLine->total_ttc;
-								$line->total_localtax1 = $line->total_localtax1 - $prevLine->total_localtax1;
-								$line->total_localtax2 = $line->total_localtax2 - $prevLine->total_localtax2;
-
-								$line->multicurrency_subprice  = $line->multicurrency_subprice - $prevLine->multicurrency_subprice;
-								$line->multicurrency_total_ht  = $line->multicurrency_total_ht - $prevLine->multicurrency_total_ht;
-								$line->multicurrency_total_tva = $line->multicurrency_total_tva - $prevLine->multicurrency_total_tva;
-								$line->multicurrency_total_ttc = $line->multicurrency_total_ttc - $prevLine->multicurrency_total_ttc;
-=======
 								$line->total_ht  -= $prevLine->total_ht;
 								$line->total_tva -= $prevLine->total_tva;
 								$line->total_ttc -= $prevLine->total_ttc;
@@ -494,7 +436,6 @@
 								$line->multicurrency_total_ht  -= $prevLine->multicurrency_total_ht;
 								$line->multicurrency_total_tva -= $prevLine->multicurrency_total_tva;
 								$line->multicurrency_total_ttc -= $prevLine->multicurrency_total_ttc;
->>>>>>> cc80841a
 							}
 						}
 
@@ -535,7 +476,6 @@
 			// We update field for credit notes
 			$line->fk_facture = $creditnote->id;
 			$line->fk_parent_line = $fk_parent_line;
-<<<<<<< HEAD
 
 			$line->subprice = -$line->subprice; // invert price for object
 			// $line->pa_ht = $line->pa_ht; // we chose to have the buy/cost price always positive, so no inversion of the sign here
@@ -550,22 +490,6 @@
 			$line->multicurrency_total_tva = -$line->multicurrency_total_tva;
 			$line->multicurrency_total_ttc = -$line->multicurrency_total_ttc;
 
-=======
-
-			$line->subprice = -$line->subprice; // invert price for object
-			// $line->pa_ht = $line->pa_ht; // we chose to have the buy/cost price always positive, so no inversion of the sign here
-			$line->total_ht = -$line->total_ht;
-			$line->total_tva = -$line->total_tva;
-			$line->total_ttc = -$line->total_ttc;
-			$line->total_localtax1 = -$line->total_localtax1;
-			$line->total_localtax2 = -$line->total_localtax2;
-
-			$line->multicurrency_subprice = -$line->multicurrency_subprice;
-			$line->multicurrency_total_ht = -$line->multicurrency_total_ht;
-			$line->multicurrency_total_tva = -$line->multicurrency_total_tva;
-			$line->multicurrency_total_ttc = -$line->multicurrency_total_ttc;
-
->>>>>>> cc80841a
 			$result = $line->insert(0, 1); // When creating credit note with same lines than source, we must ignore error if discount already linked
 
 			$creditnote->lines[] = $line; // insert new line in current object
@@ -660,11 +584,7 @@
 	}
 
 	if (($action == 'history' || $action == 'creditnote') && $user->hasRight('takepos', 'run')) {
-<<<<<<< HEAD
-		if ($action == 'creditnote' && $creditnote->id > 0) {
-=======
 		if ($action == 'creditnote' && $creditnote->id > 0) {	// Test on permission already done
->>>>>>> cc80841a
 			$placeid = $creditnote->id;
 		} else {
 			$placeid = GETPOSTINT('placeid');
@@ -687,11 +607,7 @@
 
 		if ($invoice->socid <= 0) {
 			$langs->load('errors');
-<<<<<<< HEAD
-			dol_htmloutput_errors($langs->trans("ErrorModuleSetupNotComplete", "TakePos"), null, 1);
-=======
 			dol_htmloutput_errors($langs->trans("ErrorModuleSetupNotComplete", "TakePos"), [], 1);
->>>>>>> cc80841a
 		} else {
 			$db->begin();
 
@@ -941,19 +857,11 @@
 		} else {
 			$tva_tx = get_default_tva($mysoc, $customer);
 		}
-<<<<<<< HEAD
 
 		// Local Taxes
 		$localtax1_tx = get_localtax($tva_tx, 1, $customer, $mysoc, $tva_npr);
 		$localtax2_tx = get_localtax($tva_tx, 2, $customer, $mysoc, $tva_npr);
 
-=======
-
-		// Local Taxes
-		$localtax1_tx = get_localtax($tva_tx, 1, $customer, $mysoc, $tva_npr);
-		$localtax2_tx = get_localtax($tva_tx, 2, $customer, $mysoc, $tva_npr);
-
->>>>>>> cc80841a
 		$res = $invoice->addline($desc, $number, 1, $tva_tx, $localtax1_tx, $localtax2_tx, 0, 0, '', 0, 0, 0, '', getDolGlobalInt('TAKEPOS_DISCOUNT_TTC') ? ($number >= 0 ? 'HT' : 'TTC') : (getDolGlobalInt('TAKEPOS_CHANGE_PRICE_HT') ? 'HT' : 'TTC'), $number, 0, -1, 0, '', 0, 0, null, '', '', 0, 100, '', null, 0);
 		if ($res < 0) {
 			dol_htmloutput_errors($invoice->error, $invoice->errors, 1);
@@ -1061,82 +969,12 @@
 					}
 				}
 				if (!$permissiontoupdateline) {
-<<<<<<< HEAD
-					dol_htmloutput_errors($langs->trans("NotEnoughPermissions", "TakePos").' - No permission to updateqty', null, 1);
-=======
 					dol_htmloutput_errors($langs->trans("NotEnoughPermissions", "TakePos").' - No permission to updateqty', [], 1);
->>>>>>> cc80841a
 				} else {
 					$result = $invoice->updateline($line->id, $line->desc, $line->subprice, $number, $line->remise_percent, $line->date_start, $line->date_end, $line->tva_tx, $line->localtax1_tx, $line->localtax2_tx, 'HT', $line->info_bits, $line->product_type, $line->fk_parent_line, 0, $line->fk_fournprice, $line->pa_ht, $line->label, $line->special_code, $line->array_options, $line->situation_percent, $line->fk_unit);
 				}
 			}
 		}
-<<<<<<< HEAD
-
-		$invoice->fetch($placeid);
-	}
-
-	if ($action == "updateprice") {	// Test on permission is done later
-		$customer = new Societe($db);
-		$customer->fetch($invoice->socid);
-
-		foreach ($invoice->lines as $line) {
-			if ($line->id == $idline) {
-				$prod = new Product($db);
-				$prod->fetch($line->fk_product);
-				$datapriceofproduct = $prod->getSellPrice($mysoc, $customer, 0);
-				$price_min = $datapriceofproduct['price_min'];
-				$usercanproductignorepricemin = ((getDolGlobalString('MAIN_USE_ADVANCED_PERMS') && !$user->hasRight('produit', 'ignore_price_min_advance')) || !getDolGlobalString('MAIN_USE_ADVANCED_PERMS'));
-				$pu_ht = price2num($number / (1 + ($line->tva_tx / 100)), 'MU');
-				//Check min price
-				if ($usercanproductignorepricemin && (!empty($price_min) && (price2num($pu_ht) * (1 - price2num($line->remise_percent) / 100) < price2num($price_min)))) {
-					$langs->load("products");
-					dol_htmloutput_errors($langs->trans("CantBeLessThanMinPrice", price(price2num($price_min, 'MU'), 0, $langs, 0, 0, -1, $conf->currency)));
-					//echo $langs->trans("CantBeLessThanMinPrice");
-				} else {
-					$permissiontoupdateline = ($user->hasRight('takepos', 'editlines') && ($user->hasRight('takepos', 'editorderedlines') || $line->special_code != "4"));
-					if (defined('INCLUDE_PHONEPAGE_FROM_PUBLIC_PAGE')) {
-						if ($invoice->status == $invoice::STATUS_DRAFT && $invoice->pos_source && $invoice->module_source == 'takepos') {
-							$permissiontoupdateline = true;
-							// TODO Add also a test on $_SESSION('publicobjectid'] defined at creation of object
-							// TODO Check also that invoice->ref is (PROV-POS1-2) with 1 = terminal and 2, the invoice ID
-						}
-					}
-					if (!$permissiontoupdateline) {
-						dol_htmloutput_errors($langs->trans("NotEnoughPermissions", "TakePos").' - No permission to updateprice', null, 1);
-					} elseif (getDolGlobalInt('TAKEPOS_CHANGE_PRICE_HT')  == 1) {
-						$result = $invoice->updateline($line->id, $line->desc, $number, $line->qty, $line->remise_percent, $line->date_start, $line->date_end, $line->tva_tx, $line->localtax1_tx, $line->localtax2_tx, 'HT', $line->info_bits, $line->product_type, $line->fk_parent_line, 0, $line->fk_fournprice, $line->pa_ht, $line->label, $line->special_code, $line->array_options, $line->situation_percent, $line->fk_unit);
-					} else {
-						$result = $invoice->updateline($line->id, $line->desc, $number, $line->qty, $line->remise_percent, $line->date_start, $line->date_end, $line->tva_tx, $line->localtax1_tx, $line->localtax2_tx, 'TTC', $line->info_bits, $line->product_type, $line->fk_parent_line, 0, $line->fk_fournprice, $line->pa_ht, $line->label, $line->special_code, $line->array_options, $line->situation_percent, $line->fk_unit);
-					}
-				}
-			}
-		}
-
-		// Reload data
-		$invoice->fetch($placeid);
-	}
-
-	if ($action == "updatereduction") {	// Test on permission is done later
-		$customer = new Societe($db);
-		$customer->fetch($invoice->socid);
-
-		foreach ($invoice->lines as $line) {
-			if ($line->id == $idline) {
-				dol_syslog("updatereduction Process line ".$line->id.' to apply discount of '.$number.'%');
-
-				$prod = new Product($db);
-				$prod->fetch($line->fk_product);
-
-				$datapriceofproduct = $prod->getSellPrice($mysoc, $customer, 0);
-				$price_min = $datapriceofproduct['price_min'];
-				$usercanproductignorepricemin = ((getDolGlobalString('MAIN_USE_ADVANCED_PERMS') && !$user->hasRight('produit', 'ignore_price_min_advance')) || !getDolGlobalString('MAIN_USE_ADVANCED_PERMS'));
-
-				$pu_ht = price2num($line->subprice / (1 + ($line->tva_tx / 100)), 'MU');
-
-				// Check min price
-				if ($usercanproductignorepricemin && (!empty($price_min) && (price2num($line->subprice) * (1 - price2num($number) / 100) < price2num($price_min)))) {
-=======
 
 		$invoice->fetch($placeid);
 	}
@@ -1209,7 +1047,6 @@
 
 				// Check min price
 				if ($usercanproductignorepricemin && (!empty($price_min) && ((float) price2num($line->subprice) * (1 - (float) price2num($number) / 100) < (float) price2num($price_min)))) {
->>>>>>> cc80841a
 					$langs->load("products");
 					dol_htmloutput_errors($langs->trans("CantBeLessThanMinPrice", price(price2num($price_min, 'MU'), 0, $langs, 0, 0, -1, $conf->currency)));
 				} else {
@@ -1222,11 +1059,7 @@
 						}
 					}
 					if (!$permissiontoupdateline) {
-<<<<<<< HEAD
-						dol_htmloutput_errors($langs->trans("NotEnoughPermissions", "TakePos"), null, 1);
-=======
 						dol_htmloutput_errors($langs->trans("NotEnoughPermissions", "TakePos"), [], 1);
->>>>>>> cc80841a
 					} else {
 						$result = $invoice->updateline($line->id, $line->desc, $line->subprice, $line->qty, $number, $line->date_start, $line->date_end, $line->tva_tx, $line->localtax1_tx, $line->localtax2_tx, 'HT', $line->info_bits, $line->product_type, $line->fk_parent_line, 0, $line->fk_fournprice, $line->pa_ht, $line->label, $line->special_code, $line->array_options, $line->situation_percent, $line->fk_unit);
 					}
@@ -2161,11 +1994,7 @@
 				if (getDolGlobalInt("TAKEPOS_SHOW_SUBPRICE")) {
 					$htmlforlines .= '<td class="right">'.price($line->subprice).'</td>';
 				}
-<<<<<<< HEAD
-				$htmlforlines .= '<td class="right">'.vatrate($line->remise_percent, true).'</td>';
-=======
 				$htmlforlines .= '<td class="right">'.vatrate(price2num($line->remise_percent), true).'</td>';
->>>>>>> cc80841a
 				$htmlforlines .= '<td class="right">';
 				if (isModEnabled('stock') && $user->hasRight('stock', 'mouvement', 'lire')) {
 					$constantforkey = 'CASHDESK_ID_WAREHOUSE'.$_SESSION["takeposterminal"];
