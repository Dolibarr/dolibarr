--- conflicted
+++ resolved
@@ -582,27 +582,6 @@
 			$db->begin();
 
 			// We delete the lines
-<<<<<<< HEAD
-			$sql = "DELETE FROM ".MAIN_DB_PREFIX."facturedet_extrafields where fk_object = ".$placeid;
-			$resql1 = $db->query($sql);
-			$sql = "DELETE FROM ".MAIN_DB_PREFIX."facturedet where fk_facture = ".$placeid;
-			$resql2 = $db->query($sql);
-			$sql = "UPDATE ".MAIN_DB_PREFIX."facture set fk_soc=".$conf->global->{'CASHDESK_ID_THIRDPARTY'.$_SESSION["takeposterminal"]};
-			$sql .= " WHERE ref='(PROV-POS".$db->escape($_SESSION["takeposterminal"])."-".$db->escape($place).")'";
-			$resql3 = $db->query($sql);
-
-			$invoice->update_price(1);
-			if ($resql1 && $resql2 && $resql3)
-			{
-				$db->commit();
-			} else {
-				$db->rollback();
-			}
-
-			$invoice->fetch($placeid);
-		}
-	}
-=======
 			$resdeletelines = 1;
 			foreach($invoice->lines as $line){
 				$tmpres = $invoice->deleteline($line->id);
@@ -613,7 +592,7 @@
 			}
 
 			$sql = "UPDATE ".MAIN_DB_PREFIX."facture set fk_soc=".$conf->global->{'CASHDESK_ID_THIRDPARTY'.$_SESSION["takeposterminal"]};
-			$sql .= " WHERE ref='(PROV-POS".$_SESSION["takeposterminal"]."-".$place.")'";
+			$sql .= " WHERE ref='(PROV-POS".$db->escape($_SESSION["takeposterminal"]."-".$place).")'";
 			$resql1 = $db->query($sql);
 
 			if ($resdeletelines && $resql1)
@@ -626,9 +605,8 @@
             }
 
 			$invoice->fetch($placeid);
-        }
-    }
->>>>>>> fde7c4ff
+		}
+	}
 }
 
 if ($action == "updateqty")
