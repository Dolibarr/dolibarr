--- conflicted
+++ resolved
@@ -185,11 +185,7 @@
 			}
 		}
 
-<<<<<<< HEAD
 		if ($bankaccount <= 0 && $pay != "delayed" && isModEnabled("banque")) {
-=======
-		if ($bankaccount <= 0 && $pay != "delayed" && isModEnabled('banque')) {
->>>>>>> 4d46da95
 			$errormsg = $langs->trans("ErrorFieldRequired", $langs->transnoentitiesnoconv("BankAccount"));
 			$error++;
 		}
