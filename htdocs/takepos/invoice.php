--- conflicted
+++ resolved
@@ -1851,11 +1851,6 @@
 							$obj = $db->fetch_object($resql);
 							if ($obj) {
 								$stock_real = price2num($obj->reel, 'MS');
-<<<<<<< HEAD
-=======
-							} else {
-								$stock_real = 0;
->>>>>>> 6475d580
 							}
 							$htmlforlines .= $line->qty;
 							if ($line->qty && $line->qty > $stock_real) {
