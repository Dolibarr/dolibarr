--- conflicted
+++ resolved
@@ -533,16 +533,11 @@
 
 	// If we add a line and no invoice yet, we create the invoice
 	if (($action == "addline" || $action == "freezone") && $placeid == 0 && ($user->hasRight('takepos', 'run') || defined('INCLUDE_PHONEPAGE_FROM_PUBLIC_PAGE'))) {
-<<<<<<< HEAD
 		$invoice->socid = getDolGlobalInt($constforcompanyid);
-		$invoice->date = dol_now('tzuserrel');		// We use the local date, only the day will be saved.
-=======
-		$invoice->socid = getDolGlobalString($constforcompanyid);
 
 		include_once DOL_DOCUMENT_ROOT.'/core/lib/date.lib.php';
 		$invoice->date = dol_get_first_hour(dol_now('tzuserrel'));		// Invoice::create() needs a date with no hours
 
->>>>>>> 4a6e6956
 		$invoice->module_source = 'takepos';
 		$invoice->pos_source =  isset($_SESSION["takeposterminal"]) ? $_SESSION["takeposterminal"] : '' ;
 		$invoice->entity = !empty($_SESSION["takeposinvoiceentity"]) ? $_SESSION["takeposinvoiceentity"] : $conf->entity;
