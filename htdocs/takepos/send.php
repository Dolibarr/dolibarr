<?php
/* Copyright (C) 2019	Thibault FOUCART      <support@ptibogxiv.net>
 * Copyright (C) 2020	Andreu Bisquerra Gaya <jove@bisquerra.com>
 *
 * This program is free software; you can redistribute it and/or modify
 * it under the terms of the GNU General Public License as published by
 * the Free Software Foundation; either version 3 of the License, or
 * (at your option) any later version.
 *
 * This program is distributed in the hope that it will be useful,
 * but WITHOUT ANY WARRANTY; without even the implied warranty of
 * MERCHANTABILITY or FITNESS FOR A PARTICULAR PURPOSE.  See the
 * GNU General Public License for more details.
 *
 * You should have received a copy of the GNU General Public License
 * along with this program. If not, see <https://www.gnu.org/licenses/>.
 */

/**
 *	\file       htdocs/takepos/send.php
 *	\ingroup	takepos
 *	\brief      Page with the content of the popup to enter payments
 */

//if (! defined('NOREQUIREUSER'))	define('NOREQUIREUSER', '1');	// Not disabled cause need to load personalized language
//if (! defined('NOREQUIREDB'))		define('NOREQUIREDB', '1');		// Not disabled cause need to load personalized language
//if (! defined('NOREQUIRESOC'))	define('NOREQUIRESOC', '1');
//if (! defined('NOREQUIRETRAN'))	define('NOREQUIRETRAN', '1');
if (!defined('NOTOKENRENEWAL')) {
	define('NOTOKENRENEWAL', '1');
}
if (!defined('NOREQUIREMENU')) {
	define('NOREQUIREMENU', '1');
}
if (!defined('NOREQUIREHTML')) {
	define('NOREQUIREHTML', '1');
}
if (!defined('NOREQUIREAJAX')) {
	define('NOREQUIREAJAX', '1');
}

// Load Dolibarr environment
require '../main.inc.php'; // Load $user and permissions
require_once DOL_DOCUMENT_ROOT.'/core/lib/company.lib.php';
require_once DOL_DOCUMENT_ROOT.'/compta/facture/class/facture.class.php';

$facid = GETPOSTINT('facid');
$action = GETPOST('action', 'aZ09');
$email = GETPOST('email', 'alpha');

if (!$user->hasRight('takepos', 'run')) {
	accessforbidden();
}

$langs->loadLangs(array("main", "bills", "cashdesk"));

$invoice = new Facture($db);
$invoice->fetch($facid);
$customer = new Societe($db);
$customer->fetch($invoice->socid);


/*
 * Actions
 */

<<<<<<< HEAD
if ($action == "send") {
=======
if ($action == "send" && $user->hasRight('takepos', 'run')) {
>>>>>>> cc80841a
	include_once DOL_DOCUMENT_ROOT.'/core/class/CMailFile.class.php';
	include_once DOL_DOCUMENT_ROOT.'/core/class/html.formmail.class.php';
	$formmail = new FormMail($db);
	$outputlangs = new Translate('', $conf);
	$model_id = getDolGlobalString('TAKEPOS_EMAIL_TEMPLATE_INVOICE');
	$arraydefaultmessage = $formmail->getEMailTemplate($db, 'facture_send', $user, $outputlangs, $model_id);
	$subject = $arraydefaultmessage->topic;

	ob_start(); // turn on output receipt
	include DOL_DOCUMENT_ROOT.'/takepos/receipt.php';
	$receipt = ob_get_contents(); // get the contents of the output buffer
	ob_end_clean();

	$msg = "<html>".$arraydefaultmessage->content."<br>".$receipt."</html>";
	$sendto = $email;
	$from = $mysoc->email;
	$mail = new CMailFile($subject, $sendto, $from, $msg, array(), array(), array(), '', '', 0, 1, '', '', '', '', '', '', DOL_DOCUMENT_ROOT.'/documents/takepos/temp');
	if ($mail->error || !empty($mail->errors)) {
		setEventMessages($mail->error, $mail->errors, 'errors');
	} else {
		$result = $mail->sendfile();
	}
	exit;
}


/*
 * View
 */

$arrayofcss = array('/takepos/css/pos.css.php');
$arrayofjs  = array();
top_htmlhead($head, '', 0, 0, $arrayofjs, $arrayofcss);

?>
<body class="center">

<script>
function SendMail() {
	$.ajax({
		type: "GET",
		data: { token: '<?php echo currentToken(); ?>' },
		url: "<?php print DOL_URL_ROOT.'/takepos/send.php?action=send&token='.newToken().'&facid='.$facid.'&email='; ?>" + $("#email"). val(),
	});
	parent.$.colorbox.close();
}

</script>

<div class="center">
<center>
<center>
<input type="email" id="email" name="email" style="width:60%;font-size: 200%;" value="<?php echo $customer->email; ?>"></center>
</center>
</div>
<br>
<div class="center">

<button type="button" class="calcbutton"  onclick="SendMail()"><?php print $langs->trans("SendTicket"); ?></button>

</div>

</body>
</html><|MERGE_RESOLUTION|>--- conflicted
+++ resolved
@@ -64,11 +64,7 @@
  * Actions
  */
 
-<<<<<<< HEAD
-if ($action == "send") {
-=======
 if ($action == "send" && $user->hasRight('takepos', 'run')) {
->>>>>>> cc80841a
 	include_once DOL_DOCUMENT_ROOT.'/core/class/CMailFile.class.php';
 	include_once DOL_DOCUMENT_ROOT.'/core/class/html.formmail.class.php';
 	$formmail = new FormMail($db);
