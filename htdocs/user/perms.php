<?php
/* Copyright (C) 2002-2005	Rodolphe Quiedeville	<rodolphe@quiedeville.org>
 * Copyright (C) 2002-2003	Jean-Louis Bergamo		<jlb@j1b.org>
 * Copyright (C) 2004-2020	Laurent Destailleur		<eldy@users.sourceforge.net>
 * Copyright (C) 2004		Eric Seigne				<eric.seigne@ryxeo.com>
 * Copyright (C) 2005-2017	Regis Houssin			<regis.houssin@inodbox.com>
 * Copyright (C) 2012		Juanjo Menent			<jmenent@2byte.es>
 * Copyright (C) 2020		Tobias Sekan			<tobias.sekan@startmail.com>
<<<<<<< HEAD
 * Copyright (C) 2024		MDW							<mdeweerd@users.noreply.github.com>
=======
 * Copyright (C) 2024		MDW						<mdeweerd@users.noreply.github.com>
 * Copyright (C) 2024		Frédéric France			<frederic.france@free.fr>
>>>>>>> cc80841a
 *
 * This program is free software; you can redistribute it and/or modify
 * it under the terms of the GNU General Public License as published by
 * the Free Software Foundation; either version 3 of the License, or
 * (at your option) any later version.
 *
 * This program is distributed in the hope that it will be useful,
 * but WITHOUT ANY WARRANTY; without even the implied warranty of
 * MERCHANTABILITY or FITNESS FOR A PARTICULAR PURPOSE.  See the
 * GNU General Public License for more details.
 *
 * You should have received a copy of the GNU General Public License
 * along with this program. If not, see <https://www.gnu.org/licenses/>.
 */

/**
 *		\file		htdocs/user/perms.php
 *		\brief		Page to set permission of a user record
 */

if (!defined('CSRFCHECK_WITH_TOKEN')) {
	define('CSRFCHECK_WITH_TOKEN', '1'); // Force use of CSRF protection with tokens even for GET
}

// Load Dolibarr environment
require '../main.inc.php';
require_once DOL_DOCUMENT_ROOT.'/core/lib/usergroups.lib.php';
require_once DOL_DOCUMENT_ROOT.'/core/lib/functions2.lib.php';
require_once DOL_DOCUMENT_ROOT.'/core/lib/admin.lib.php';

// Load translation files required by page
$langs->loadLangs(array('users', 'admin'));

$id = GETPOSTINT('id');
$action = GETPOST('action', 'aZ09');
$confirm = GETPOST('confirm', 'alpha');
$module = GETPOST('module', 'alpha');
$rights = GETPOSTINT('rights');
$updatedmodulename = GETPOST('updatedmodulename', 'alpha');
$contextpage = GETPOST('contextpage', 'aZ') ? GETPOST('contextpage', 'aZ') : 'userperms'; // To manage different context of search

if (!isset($id) || empty($id)) {
	accessforbidden();
}

// Define if user can read permissions
$canreaduser = ($user->admin || $user->hasRight("user", "user", "read"));
// Define if user can modify other users and permissions
$caneditperms = ($user->admin || $user->hasRight("user", "user", "write"));
// Advanced permissions
if (getDolGlobalString('MAIN_USE_ADVANCED_PERMS')) {
	$canreaduser = ($user->admin || ($user->hasRight("user", "user", "read") && $user->hasRight("user", "user_advance", "readperms")));
	$caneditselfperms = ($user->id == $id && $user->hasRight("user", "self_advance", "writeperms"));
	$caneditperms = (($caneditperms || $caneditselfperms) ? 1 : 0);
}

// Security check
$socid = 0;
if (isset($user->socid) && $user->socid > 0) {
	$socid = $user->socid;
}
$feature2 = (($socid && $user->hasRight("user", "self", "write")) ? '' : 'user');
// A user can always read its own card if not advanced perms enabled, or if he has advanced perms, except for admin
if ($user->id == $id && (getDolGlobalString('MAIN_USE_ADVANCED_PERMS') && !$user->hasRight("user", "self_advance", "readperms") && empty($user->admin))) {
	accessforbidden();
}

// Initialize a technical object to manage hooks of page. Note that conf->hooks_modules contains an array of hook context
$hookmanager->initHooks(array('usercard', 'userperms', 'globalcard'));

$result = restrictedArea($user, 'user', $id, 'user&user', $feature2);
if ($user->id != $id && !$canreaduser) {
	accessforbidden();
}

$object = new User($db);
$object->fetch($id, '', '', 1);
$object->loadRights();

$entity = $conf->entity;

/*
 * Actions
 */

$parameters = array('socid' => $socid);
$reshook = $hookmanager->executeHooks('doActions', $parameters, $object, $action); // Note that $action and $object may have been modified by some hooks
if ($reshook < 0) {
	setEventMessages($hookmanager->error, $hookmanager->errors, 'errors');
}

if (empty($reshook)) {
	if ($action == 'addrights' && $caneditperms && $confirm == 'yes') {
		$edituser = new User($db);
		$edituser->fetch($object->id);
		$result = $edituser->addrights($rights, $module, '', $entity);
		if ($result < 0) {
			setEventMessages($edituser->error, $edituser->errors, 'errors');
		}

		// If we are changing our own permissions, we reload permissions and menu
		if ($object->id == $user->id) {
			$user->clearrights();
			$user->loadRights();
			// @phan-suppress-next-line PhanRedefinedClassReference
			$menumanager->loadMenu();
		}

		$object->clearrights();
		$object->loadRights();
	}

	if ($action == 'delrights' && $caneditperms && $confirm == 'yes') {
		$edituser = new User($db);
		$edituser->fetch($object->id);
		$result = $edituser->delrights($rights, $module, '', $entity);
		if ($result < 0) {
			setEventMessages($edituser->error, $edituser->errors, 'errors');
		}

		// If we are changing our own permissions, we reload permissions and menu
		if ($object->id == $user->id) {
			$user->clearrights();
			$user->loadRights();
			// @phan-suppress-next-line PhanRedefinedClassReference
			$menumanager->loadMenu();
		}

		$object->clearrights();
		$object->loadRights();
	}
}


/*
 *	View
 */

$form = new Form($db);

$person_name = !empty($object->firstname) ? $object->lastname.", ".$object->firstname : $object->lastname;
$title = $person_name." - ".$langs->trans('Permissions');
$help_url = '';
llxHeader('', $title, $help_url, '', 0, 0, '', '', '', 'mod-user page-card_perms');

$head = user_prepare_head($object);

$title = $langs->trans("User");
print dol_get_fiche_head($head, 'rights', $title, -1, 'user');


$db->begin();

// Search all modules with permission and reload permissions def.
$modules = array();
$modulesdir = dolGetModulesDirs();

foreach ($modulesdir as $dir) {
	$handle = @opendir(dol_osencode($dir));
	if (is_resource($handle)) {
		while (($file = readdir($handle)) !== false) {
			if (is_readable($dir.$file) && substr($file, 0, 3) == 'mod' && substr($file, dol_strlen($file) - 10) == '.class.php') {
				$modName = substr($file, 0, dol_strlen($file) - 10);

				if ($modName) {
					include_once $dir.$file;
					$objMod = new $modName($db);
					'@phan-var-force DolibarrModules $objMod';

					// Load all lang files of module
					if (isset($objMod->langfiles) && is_array($objMod->langfiles)) {
						foreach ($objMod->langfiles as $domain) {
							$langs->load($domain);
						}
					}
					// Load all permissions
					if ($objMod->rights_class) {
						$ret = $objMod->insert_permissions(0, $entity);
						$modules[$objMod->rights_class] = $objMod;
						//print "modules[".$objMod->rights_class."]=$objMod;";
					}
				}
			}
		}
	}
}

$db->commit();

'@phan-var-force DolibarrModules[] $modules';

// Read permissions of edited user
$permsuser = array();

$sql = "SELECT DISTINCT ur.fk_id";
$sql .= " FROM ".MAIN_DB_PREFIX."user_rights as ur";
$sql .= " WHERE ur.entity = ".((int) $entity);
$sql .= " AND ur.fk_user = ".((int) $object->id);

dol_syslog("get user perms", LOG_DEBUG);
$result = $db->query($sql);
if ($result) {
	$num = $db->num_rows($result);
	$i = 0;
	while ($i < $num) {
		$obj = $db->fetch_object($result);
		array_push($permsuser, $obj->fk_id);
		$i++;
	}
	$db->free($result);
} else {
	dol_print_error($db);
}

// Read the permissions of a user inherited by its groups
$permsgroupbyentity = array();

$sql = "SELECT DISTINCT gr.fk_id, gu.entity";	// fk_id are permission id and entity is entity of the group
$sql .= " FROM ".MAIN_DB_PREFIX."usergroup_rights as gr,";
$sql .= " ".MAIN_DB_PREFIX."usergroup_user as gu";	// all groups of a user
$sql .= " WHERE gr.entity = ".((int) $entity);
// The entity on the table gu=usergroup_user should be useless and should never be used because it is already into gr and r.
// but when using MULTICOMPANY_TRANSVERSE_MODE, we may have inserted record that make rubbish result here due to the duplicate record of
// other entities, so we are forced to add a filter on gu here
$sql .= " AND gu.entity IN (0,".$conf->entity.")";
$sql .= " AND gr.fk_usergroup = gu.fk_usergroup";
$sql .= " AND gu.fk_user = ".((int) $object->id);

dol_syslog("get user perms", LOG_DEBUG);
$result = $db->query($sql);
if ($result) {
	$num = $db->num_rows($result);
	$i = 0;
	while ($i < $num) {
		$obj = $db->fetch_object($result);
		if (!isset($permsgroupbyentity[$obj->entity])) {
			$permsgroupbyentity[$obj->entity] = array();
		}
		array_push($permsgroupbyentity[$obj->entity], $obj->fk_id);
		$i++;
	}
	$db->free($result);
} else {
	dol_print_error($db);
}



/*
 * Part to add/remove permissions
 */

$linkback = '';

if ($user->hasRight("user", "user", "read") || $user->admin) {
	$linkback = '<a href="'.DOL_URL_ROOT.'/user/list.php?restore_lastsearch_values=1">'.$langs->trans("BackToList").'</a>';
}

$morehtmlref = '<a href="'.DOL_URL_ROOT.'/user/vcard.php?id='.$object->id.'&output=file&file='.urlencode(dol_sanitizeFileName($object->getFullName($langs).'.vcf')).'" class="refid" rel="noopener">';
$morehtmlref .= img_picto($langs->trans("Download").' '.$langs->trans("VCard"), 'vcard.png', 'class="valignmiddle marginleftonly paddingrightonly"');
$morehtmlref .= '</a>';

$urltovirtualcard = '/user/virtualcard.php?id='.((int) $object->id);
$morehtmlref .= dolButtonToOpenUrlInDialogPopup('publicvirtualcard', $langs->transnoentitiesnoconv("PublicVirtualCardUrl").' - '.$object->getFullName($langs), img_picto($langs->trans("PublicVirtualCardUrl"), 'card', 'class="valignmiddle marginleftonly paddingrightonly"'), $urltovirtualcard, '', 'nohover');

dol_banner_tab($object, 'id', $linkback, $user->hasRight("user", "user", "read") || $user->admin, 'rowid', 'ref', $morehtmlref);


print '<div class="fichecenter">';

print '<div class="underbanner clearboth"></div>';
print '<table class="border centpercent tableforfield">';

// Login
print '<tr><td id="anchorforperms" class="titlefield">'.$langs->trans("Login").'</td>';
if (!empty($object->ldap_sid) && $object->statut == 0) {
	print '<td class="error">';
	print $langs->trans("LoginAccountDisableInDolibarr");
	print '</td>';
} else {
	print '<td>';
	$addadmin = '';
	if (property_exists($object, 'admin')) {
		if (isModEnabled('multicompany') && !empty($object->admin) && empty($object->entity)) {
			$addadmin .= img_picto($langs->trans("SuperAdministratorDesc"), "redstar", 'class="paddingleft"');
		} elseif (!empty($object->admin)) {
			$addadmin .= img_picto($langs->trans("AdministratorDesc"), "star", 'class="paddingleft"');
		}
	}
	print showValueWithClipboardCPButton($object->login).$addadmin;
	print '</td>';
}
print '</tr>'."\n";

// Type
print '<tr><td>';
$text = $langs->trans("Type");
print $form->textwithpicto($text, $langs->trans("InternalExternalDesc"));
print '</td><td>';
$type = $langs->trans("Internal");
if ($object->socid > 0) {
	$type = $langs->trans("External");
}
print '<span class="badgeneutral">';
print $type;
if ($object->ldap_sid) {
	print ' ('.$langs->trans("DomainUser").')';
}
print '</span>';
print '</td></tr>'."\n";

print '</table>';

print '</div>';
print '<br>';

if ($user->admin) {
	print info_admin($langs->trans("WarningOnlyPermissionOfActivatedModules"));
}
// If edited user is an extern user, we show warning for external users
if (!empty($object->socid)) {
	print info_admin(showModulesExludedForExternal($modules))."\n";
}

$parameters = array('permsgroupbyentity' => $permsgroupbyentity);
$reshook = $hookmanager->executeHooks('insertExtraHeader', $parameters, $object, $action); // Note that $action and $object may have been modified by some hooks
if ($reshook < 0) {
	setEventMessages($hookmanager->error, $hookmanager->errors, 'errors');
}

$listofexpandedmodules = array();


print "\n";
print '<div class="div-table-responsive-no-min">';
print '<table class="noborder centpercent">';

print '<tr class="liste_titre">';
print '<td>'.$langs->trans("Module").'</td>';
if ($caneditperms) {
	print '<td class="center nowrap">';
	print '<a class="reposition commonlink addexpandedmodulesinparamlist" title="'.dol_escape_htmltag($langs->trans("All")).'" alt="'.dol_escape_htmltag($langs->trans("All")).'" href="'.$_SERVER["PHP_SELF"].'?id='.$object->id.'&action=addrights&token='.newToken().'&entity='.$entity.'&module=allmodules&confirm=yes">'.$langs->trans("All")."</a>";
	print ' / ';
	print '<a class="reposition commonlink addexpandedmodulesinparamlist" title="'.dol_escape_htmltag($langs->trans("None")).'" alt="'.dol_escape_htmltag($langs->trans("None")).'" href="'.$_SERVER["PHP_SELF"].'?id='.$object->id.'&action=delrights&token='.newToken().'&entity='.$entity.'&module=allmodules&confirm=yes">'.$langs->trans("None")."</a>";
	print '</td>';
} else {
	print '<td></td>';
}
print '<td></td>';
//print '<td></td>';
print '<td class="right nowrap" colspan="2">';
print '<a class="showallperms" title="'.dol_escape_htmltag($langs->trans("ShowAllPerms")).'" alt="'.dol_escape_htmltag($langs->trans("ShowAllPerms")).'" href="#">'.img_picto('', 'folder-open', 'class="paddingright"').'<span class="hideonsmartphone">'.$langs->trans("ExpandAll").'</span></a>';
print ' | ';
print '<a class="hideallperms" title="'.dol_escape_htmltag($langs->trans("HideAllPerms")).'" alt="'.dol_escape_htmltag($langs->trans("HideAllPerms")).'" href="#">'.img_picto('', 'folder', 'class="paddingright"').'<span class="hideonsmartphone">'.$langs->trans("UndoExpandAll").'</span></a>';
print '</td>';
print '</tr>'."\n";


// Fix bad value for module_position in table
// ------------------------------------------
$sql = "SELECT r.id, r.libelle as label, r.module, r.perms, r.subperms, r.module_position, r.bydefault";
$sql .= " FROM ".MAIN_DB_PREFIX."rights_def as r";
$sql .= " WHERE r.libelle NOT LIKE 'tou%'"; // On ignore droits "tous"
$sql .= " AND r.entity = ".((int) $entity);
$sql .= " ORDER BY r.family_position, r.module_position, r.module, r.id";

$result = $db->query($sql);
if ($result) {
	$num = $db->num_rows($result);
	$i = 0;
	$oldmod = '';

	while ($i < $num) {
		$obj = $db->fetch_object($result);

		// If line is for a module that does not exist anymore (absent of includes/module), we ignore it
		if (!isset($obj->module) || empty($modules[$obj->module])) {
			$i++;
			continue;
		}

		// Special cases
		if (isModEnabled("reception")) {
			// The 2 permissions in fournisseur modules are replaced by permissions into reception module
			if ($obj->module == 'fournisseur' && $obj->perms == 'commande' && $obj->subperms == 'receptionner') {
				$i++;
				continue;
			}
			if ($obj->module == 'fournisseur' && $obj->perms == 'commande_advance' && $obj->subperms == 'check') {
				$i++;
				continue;
			}
		}

		$objMod = $modules[$obj->module];

		// Save field module_position in database if value is wrong
		if (empty($obj->module_position) || (is_object($objMod) && $objMod->isCoreOrExternalModule() == 'external' && $obj->module_position < 100000)) {
			if (is_object($modules[$obj->module]) && ($modules[$obj->module]->module_position > 0)) {
				// TODO Define familyposition
				//$familyposition = $modules[$obj->module]->family_position;
				$familyposition = 0;

				$newmoduleposition = $modules[$obj->module]->module_position;

				// Correct $newmoduleposition position for external modules
				$objMod = $modules[$obj->module];
				if (is_object($objMod) && $objMod->isCoreOrExternalModule() == 'external' && $newmoduleposition < 100000) {
					$newmoduleposition += 100000;
				}

				$sqlupdate = 'UPDATE '.MAIN_DB_PREFIX."rights_def SET module_position = ".((int) $newmoduleposition).",";
				$sqlupdate .= " family_position = ".((int) $familyposition);
				$sqlupdate .= " WHERE module_position = ".((int) $obj->module_position)." AND module = '".$db->escape($obj->module)."'";

				$db->query($sqlupdate);
			}
		}
	}
}



//print "xx".$conf->global->MAIN_USE_ADVANCED_PERMS;
$sql = "SELECT r.id, r.libelle as label, r.module, r.perms, r.subperms, r.module_position, r.bydefault";
$sql .= " FROM ".MAIN_DB_PREFIX."rights_def as r";
$sql .= " WHERE r.libelle NOT LIKE 'tou%'"; // On ignore droits "tous"
$sql .= " AND r.entity = ".((int) $entity);
if (!getDolGlobalString('MAIN_USE_ADVANCED_PERMS')) {
	$sql .= " AND r.perms NOT LIKE '%_advance'"; // Hide advanced perms if option is not enabled
}
$sql .= " ORDER BY r.family_position, r.module_position, r.module, r.id";

$result = $db->query($sql);
if ($result) {
	$num = $db->num_rows($result);
	$i = 0;
	$j = 0;
	$oldmod = '';

	$cookietohidegroup = (empty($_COOKIE["DOLUSER_PERMS_HIDE_GRP"]) ? '' : preg_replace('/^,/', '', $_COOKIE["DOLUSER_PERMS_HIDE_GRP"]));
	$cookietohidegrouparray = explode(',', $cookietohidegroup);
	//var_dump($cookietohidegrouparray);

	while ($i < $num) {
		$obj = $db->fetch_object($result);

		// If line is for a module that does not exist anymore (absent of includes/module), we ignore it
		if (empty($modules[$obj->module])) {
			$i++;
			continue;
		}

		// Special cases
		if (isModEnabled("reception")) {
			// The 2 permission in fournisseur modules has been replaced by permissions into reception module
			if ($obj->module == 'fournisseur' && $obj->perms == 'commande' && $obj->subperms == 'receptionner') {
				$i++;
				continue;
			}
			if ($obj->module == 'fournisseur' && $obj->perms == 'commande_advance' && $obj->subperms == 'check') {
				$i++;
				continue;
			}
		}

		$objMod = $modules[$obj->module];

		// Save field module_position in database if value is wrong
		/*
		if (empty($obj->module_position) || (is_object($objMod) && $objMod->isCoreOrExternalModule() == 'external' && $obj->module_position < 100000)) {
			if (is_object($modules[$obj->module]) && ($modules[$obj->module]->module_position > 0)) {
				// TODO Define familyposition
				//$familyposition = $modules[$obj->module]->family_position;
				$familyposition = 0;

				$newmoduleposition = $modules[$obj->module]->module_position;

				// Correct $newmoduleposition position for external modules
				$objMod = $modules[$obj->module];
				if (is_object($objMod) && $objMod->isCoreOrExternalModule() == 'external' && $newmoduleposition < 100000) {
					$newmoduleposition += 100000;
				}

				$sqlupdate = 'UPDATE '.MAIN_DB_PREFIX."rights_def SET module_position = ".((int) $newmoduleposition).",";
				$sqlupdate .= " family_position = ".((int) $familyposition);
				$sqlupdate .= " WHERE module_position = ".((int) $obj->module_position)." AND module = '".$db->escape($obj->module)."'";

				$db->query($sqlupdate);
			}
		}
		*/

		if (GETPOSTISSET('forbreakperms_'.$obj->module)) {
			$ishidden = GETPOSTINT('forbreakperms_'.$obj->module);
		} elseif (in_array($j, $cookietohidegrouparray)) {	// If j is among list of hidden group
			$ishidden = 1;
		} else {
			$ishidden = 0;
		}
		$isexpanded = ! $ishidden;
		//var_dump("isexpanded=".$isexpanded);

		$permsgroupbyentitypluszero = array();
		if (!empty($permsgroupbyentity[0])) {
			$permsgroupbyentitypluszero = array_merge($permsgroupbyentitypluszero, $permsgroupbyentity[0]);
		}
		if (!empty($permsgroupbyentity[$entity])) {
			$permsgroupbyentitypluszero = array_merge($permsgroupbyentitypluszero, $permsgroupbyentity[$entity]);
		}
		//var_dump($permsgroupbyentitypluszero);

		// Break found, it's a new module to catch
		if (isset($obj->module) && ($oldmod != $obj->module)) {
			$oldmod = $obj->module;

			$j++;
			if (GETPOSTISSET('forbreakperms_'.$obj->module)) {
				$ishidden = GETPOSTINT('forbreakperms_'.$obj->module);
			} elseif (in_array($j, $cookietohidegrouparray)) {	// If j is among list of hidden group
				$ishidden = 1;
			} else {
				$ishidden = 0;
			}
			$isexpanded = ! $ishidden;
			//var_dump('$obj->module='.$obj->module.' isexpanded='.$isexpanded);

			// Break detected, we get objMod
			$objMod = $modules[$obj->module];
			$picto = ($objMod->picto ? $objMod->picto : 'generic');

			// Show break line
			print '<tr class="oddeven trforbreakperms" data-hide-perms="'.$obj->module.'" data-j="'.$j.'">';
			// Picto and label of module
			print '<td class="maxwidthonsmartphone tdoverflowmax150 tdforbreakperms" data-hide-perms="'.dol_escape_htmltag($obj->module).'" title="'.dol_escape_htmltag($objMod->getName()).'">';
			print '<input type="hidden" name="forbreakperms_'.$obj->module.'" id="idforbreakperms_'.$obj->module.'" css="cssforfieldishiden" data-j="'.$j.'" value="'.($isexpanded ? '0' : "1").'">';
			print img_object('', $picto, 'class="pictoobjectwidth paddingright"').' '.$objMod->getName();
			print '<a name="'.$objMod->getName().'"></a>';
			print '</td>';
			// Permission and tick (2 columns)
			if (($caneditperms && empty($objMod->rights_admin_allowed)) || empty($object->admin)) {
				if ($caneditperms) {
					print '<td class="center wraponsmartphone">';
					print '<span class="permtohide_'.$obj->module.'" '.(!$isexpanded ? ' style="display:none"' : '').'>';
					print '<a class="reposition alink addexpandedmodulesinparamlist" title="'.dol_escape_htmltag($langs->trans("All")).'" alt="'.dol_escape_htmltag($langs->trans("All")).'" href="'.$_SERVER["PHP_SELF"].'?id='.$object->id.'&action=addrights&token='.newToken().'&entity='.$entity.'&module='.$obj->module.'&confirm=yes&updatedmodulename='.$obj->module.'">'.$langs->trans("All")."</a>";
					print ' / ';
					print '<a class="reposition alink addexpandedmodulesinparamlist" title="'.dol_escape_htmltag($langs->trans("None")).'" alt="'.dol_escape_htmltag($langs->trans("None")).'" href="'.$_SERVER["PHP_SELF"].'?id='.$object->id.'&action=delrights&token='.newToken().'&entity='.$entity.'&module='.$obj->module.'&confirm=yes&updatedmodulename='.$obj->module.'">'.$langs->trans("None")."</a>";
					print '</span>';
					print '</td>';
					print '<td class="tdforbreakperms" data-hide-perms="'.dol_escape_htmltag($obj->module).'">';
					print '</td>';
				} else {
					print '<td class="tdforbreakperms" data-hide-perms="'.dol_escape_htmltag($obj->module).'">&nbsp;</td>';
					print '<td class="tdforbreakperms" data-hide-perms="'.dol_escape_htmltag($obj->module).'">&nbsp;</td>';
				}
			} else {
				if ($caneditperms) {
					print '<td class="center wraponsmartphone">';
					/*print '<a class="reposition alink" title="'.dol_escape_htmltag($langs->trans("All")).'" alt="'.dol_escape_htmltag($langs->trans("All")).'" href="'.$_SERVER["PHP_SELF"].'?id='.$object->id.'&action=addrights&token='.newToken().'&entity='.$entity.'&module='.$obj->module.'&confirm=yes&updatedmodulename='.$obj->module.'">'.$langs->trans("All")."</a>";
					print ' / ';
					print '<a class="reposition alink" title="'.dol_escape_htmltag($langs->trans("None")).'" alt="'.dol_escape_htmltag($langs->trans("None")).'" href="'.$_SERVER["PHP_SELF"].'?id='.$object->id.'&action=delrights&token='.newToken().'&entity='.$entity.'&module='.$obj->module.'&confirm=yes&updatedmodulename='.$obj->module.'">'.$langs->trans("None")."</a>";
					*/
					print '</td>';
					print '<td class="tdforbreakperms" data-hide-perms="'.dol_escape_htmltag($obj->module).'">';
					print '</td>';
				} else {
					print '<td class="right tdforbreakperms" data-hide-perms="'.dol_escape_htmltag($obj->module).'"></td>';
					print '<td class="tdforbreakperms" data-hide-perms="'.dol_escape_htmltag($obj->module).'">&nbsp;</td>';
				}
			}
			// Description of permission (2 columns)
			print '<td class="tdforbreakperms" data-hide-perms="'.dol_escape_htmltag($obj->module).'">&nbsp;</td>';
			print '<td class="maxwidthonsmartphone right tdforbreakperms" data-hide-perms="'.dol_escape_htmltag($obj->module).'">';
			print '<div class="switchfolderperms folderperms_'.$obj->module.'"'.($isexpanded ? ' style="display:none;"' : '').'>';
			print img_picto('', 'folder', 'class="marginright"');
			print '</div>';
			print '<div class="switchfolderperms folderopenperms_'.$obj->module.'"'.(!$isexpanded ? ' style="display:none;"' : '').'>';
			print img_picto('', 'folder-open', 'class="marginright"');
			print '</div>';
			print '</td>'; //Add picto + / - when open en closed
			print '</tr>'."\n";
		}

		print '<!-- '.$obj->module.'->'.$obj->perms.($obj->subperms ? '->'.$obj->subperms : '').' -->'."\n";
		print '<tr class="oddeven trtohide_'.$obj->module.'"'.(!$isexpanded ? ' style="display:none"' : '').'>';

		// Picto and label of module
		print '<td class="maxwidthonsmartphone tdoverflowmax200">';
		print '</td>';

		// Permission and tick (2 columns)
		if (!empty($object->admin) && !empty($objMod->rights_admin_allowed)) {    // Permission granted because admin
			print '<!-- perm is a perm allowed to any admin -->';
			if ($caneditperms) {
				print '<td class="center">'.img_picto($langs->trans("AdministratorDesc"), 'star').'</td>';
			} else {
				print '<td class="center nowrap">';
<<<<<<< HEAD
				print img_picto($langs->trans("Active"), 'switch_on', '', false, 0, 0, '', 'opacitymedium');
=======
				print img_picto($langs->trans("Active"), 'switch_on', '', 0, 0, 0, '', 'opacitymedium');
>>>>>>> cc80841a
				print '</td>';
			}
			print '<td>';
			print '</td>';
		} elseif (in_array($obj->id, $permsuser)) {					// Permission granted by user
			print '<!-- user has perm -->';
			if ($caneditperms) {
				print '<td class="center">';
				print '<a class="reposition addexpandedmodulesinparamlist" href="'.$_SERVER["PHP_SELF"].'?id='.$object->id.'&action=delrights&token='.newToken().'&entity='.$entity.'&rights='.$obj->id.'&confirm=yes&updatedmodulename='.$obj->module.'">';
				//print img_edit_remove($langs->trans("Remove"));
				print img_picto($langs->trans("Remove"), 'switch_on');
				print '</a></td>';
			} else {
				print '<td class="center nowrap">';
<<<<<<< HEAD
				print img_picto($langs->trans("Active"), 'switch_on', '', false, 0, 0, '', 'opacitymedium');
=======
				print img_picto($langs->trans("Active"), 'switch_on', '', 0, 0, 0, '', 'opacitymedium');
>>>>>>> cc80841a
				print '</td>';
			}
			print '<td>';
			print '</td>';
		} elseif (isset($permsgroupbyentitypluszero) && is_array($permsgroupbyentitypluszero)) {
			print '<!-- permsgroupbyentitypluszero -->';
			if (in_array($obj->id, $permsgroupbyentitypluszero)) {	// Permission granted by group
				print '<td class="center nowrap">';
<<<<<<< HEAD
				print img_picto($langs->trans("Active"), 'switch_on', '', false, 0, 0, '', 'opacitymedium');
=======
				print img_picto($langs->trans("Active"), 'switch_on', '', 0, 0, 0, '', 'opacitymedium');
>>>>>>> cc80841a
				//print img_picto($langs->trans("Active"), 'tick');
				print '</td>';
				print '<td>';
				print $form->textwithtooltip($langs->trans("Inherited"), $langs->trans("PermissionInheritedFromAGroup"));
				print '</td>';
			} else {
				// Do not own permission
				if ($caneditperms) {
					print '<td class="center nowrap">';
					print '<a class="reposition addexpandedmodulesinparamlist" href="'.$_SERVER["PHP_SELF"].'?id='.$object->id.'&action=addrights&entity='.$entity.'&rights='.$obj->id.'&confirm=yes&token='.newToken().'&updatedmodulename='.$obj->module.'">';
					//print img_edit_add($langs->trans("Add"));
					print img_picto($langs->trans("Add"), 'switch_off');
					print '</a></td>';
				} else {
					print '<td class="center nowrap">';
<<<<<<< HEAD
					print img_picto($langs->trans("Disabled"), 'switch_off', '', false, 0, 0, '', 'opacitymedium');
=======
					print img_picto($langs->trans("Disabled"), 'switch_off', '', 0, 0, 0, '', 'opacitymedium');
>>>>>>> cc80841a
					print '</td>';
				}
				print '<td>';
				print '</td>';
			}
		} else {
			// Do not own permission
			print '<!-- do not own permission -->';
			if ($caneditperms) {
				print '<td class="center">';
				print '<a class="reposition addexpandedmodulesinparamlist" href="'.$_SERVER["PHP_SELF"].'?id='.$object->id.'&action=addrights&entity='.$entity.'&rights='.$obj->id.'&confirm=yes&token='.newToken().'&updatedmodulename='.$obj->module.'">';
				//print img_edit_add($langs->trans("Add"));
				print img_picto($langs->trans("Add"), 'switch_off');
				print '</a></td>';
			} else {
				print '<td>';
<<<<<<< HEAD
				print img_picto($langs->trans("Disabled"), 'switch_off', '', false, 0, 0, '', 'opacitymedium');
=======
				print img_picto($langs->trans("Disabled"), 'switch_off', '', 0, 0, 0, '', 'opacitymedium');
>>>>>>> cc80841a
				print '</td>';
			}
			print '<td class="center">';
			print '</td>';
		}

		// Description of permission (2 columns)
		$permlabel = (getDolGlobalString('MAIN_USE_ADVANCED_PERMS') && ($langs->trans("PermissionAdvanced".$obj->id) != "PermissionAdvanced".$obj->id) ? $langs->trans("PermissionAdvanced".$obj->id) : (($langs->trans("Permission".$obj->id) != "Permission".$obj->id) ? $langs->trans("Permission".$obj->id) : $langs->trans($obj->label)));
		if (!$user->admin) {
			print '<td colspan="2">';
		} else {
			print '<td>';
		}
		print $permlabel;
		$idtouse = $obj->id;
		if (in_array($idtouse, array(121, 122, 125, 126))) {	// Force message for the 3 permission on third parties
			$idtouse = 122;
		}
		if ($langs->trans("Permission".$idtouse.'b') != "Permission".$idtouse.'b') {
			print '<br><span class="opacitymedium">'.$langs->trans("Permission".$idtouse.'b').'</span>';
		}
		if ($langs->trans("Permission".$obj->id.'c') != "Permission".$obj->id.'c') {
			print '<br><span class="opacitymedium">'.$langs->trans("Permission".$obj->id.'c').'</span>';
		}
		if (getDolGlobalString('MAIN_USE_ADVANCED_PERMS')) {
			if (preg_match('/_advance$/', $obj->perms)) {
				print ' <span class="opacitymedium">('.$langs->trans("AdvancedModeOnly").')</span>';
			}
		}
		// Special warning case for the permission "Allow to modify other users password"
		if ($obj->module == 'user' && $obj->perms == 'user' && $obj->subperms == 'password') {
			if ((!empty($object->admin) && !empty($objMod->rights_admin_allowed)) ||
				in_array($obj->id, $permsuser) /* if edited user owns this permissions */ ||
				(isset($permsgroupbyentitypluszero) && is_array($permsgroupbyentitypluszero) && in_array($obj->id, $permsgroupbyentitypluszero))) {
				print ' '.img_warning($langs->trans("AllowPasswordResetBySendingANewPassByEmail"));
			}
		}
		// Special warning case for the permission "Create/modify other users, groups and permissions"
		if ($obj->module == 'user' && $obj->perms == 'user' && ($obj->subperms == 'creer' || $obj->subperms == 'create')) {
			if ((!empty($object->admin) && !empty($objMod->rights_admin_allowed)) ||
				in_array($obj->id, $permsuser) /* if edited user owns this permissions */ ||
				(isset($permsgroupbyentitypluszero) && is_array($permsgroupbyentitypluszero) && in_array($obj->id, $permsgroupbyentitypluszero))) {
				print ' '.img_warning($langs->trans("AllowAnyPrivileges"));
			}
		}
		// Special cas for reading bank account when you have permission to manage Chart of account
		if ($obj->module == 'banque' && $obj->perms == 'lire') {
			if (isModEnabled("accounting") && $object->hasRight('accounting', 'chartofaccount')) {
				print ' '.img_warning($langs->trans("WarningReadBankAlsoAllowedIfUserHasPermission"));
			}
		}

		print '</td>';

		// Permission id
		if ($user->admin) {
			print '<td class="right">';
			$htmltext = $langs->trans("ID").': '.$obj->id;
			$htmltext .= '<br>'.$langs->trans("Permission").': user->hasRight(\''.dol_escape_htmltag($obj->module).'\', \''.dol_escape_htmltag($obj->perms).'\''.($obj->subperms ? ', \''.dol_escape_htmltag($obj->subperms).'\'' : '').')';
			print $form->textwithpicto('', $htmltext);
			//print '<span class="opacitymedium">'.$obj->id.'</span>';
			print '</td>';
		}

		print '</tr>'."\n";

		$i++;
	}
} else {
	dol_print_error($db);
}
print '</table>';
print '</div>';

print '<script>';
print '$(".tdforbreakperms:not(.alink)").on("click", function(){
	console.log("Click on tdforbreakperms");
	moduletohide = $(this).data("hide-perms");
	j = $(this).data("j");
	if ($("#idforbreakperms_"+moduletohide).val() == 1) {
		console.log("idforbreakperms_"+moduletohide+" has value hidden=1");
		$(".trtohide_"+moduletohide).show();
		$(".permtoshow_"+moduletohide).hide();
		$(".permtohide_"+moduletohide).show();
		$(".folderperms_"+moduletohide).hide();
		$(".folderopenperms_"+moduletohide).show();
		$("#idforbreakperms_"+moduletohide).val("0");
	} else {
		console.log("idforbreakperms_"+moduletohide+" has value hidden=0");
		$(".trtohide_"+moduletohide).hide();
		$(".folderopenperms_"+moduletohide).hide();
		$(".folderperms_"+moduletohide).show();
		$(".permtoshow_"+moduletohide).show();
		$(".permtohide_"+moduletohide).hide();
		$("#idforbreakperms_"+moduletohide).val("1");
	}

	// Now rebuild the value for cookie
	var hideuserperm="";
	$(".trforbreakperms").each(function(index) {
		//console.log( index + ": " + $( this ).data("j") + " " + $( this ).data("hide-perms") + " " + $("input[data-j="+(index+1)+"]").val());
		if ($("input[data-j="+(index+1)+"]").val() == 1) {
			hideuserperm=hideuserperm+","+(index+1);
		}
	});
	// set cookie by js
	date = new Date(); date.setTime(date.getTime()+(30*86400000));
	if (hideuserperm) {
		console.log("set cookie DOLUSER_PERMS_HIDE_GRP="+hideuserperm);
		document.cookie = "DOLUSER_PERMS_HIDE_GRP=" + hideuserperm + "; expires=" + date.toGMTString() + "; path=/ ";
	} else {
		console.log("delete cookie DOLUSER_PERMS_HIDE_GRP");
		document.cookie = "DOLUSER_PERMS_HIDE_GRP=; expires=Thu, 01-Jan-70 00:00:01 GMT; path=/ ";
	}
});';
print "\n";

// Button expand / collapse all
print '$(".showallperms").on("click", function(){
	console.log("Click on showallperms");

	console.log("delete cookie DOLUSER_PERMS_HIDE_GRP from showallperms click");
	document.cookie = "DOLUSER_PERMS_HIDE_GRP=; expires=Thu, 01-Jan-70 00:00:01 GMT; path=/ ";
	$(".tdforbreakperms").each( function(){
		moduletohide = $(this).data("hide-perms");
		//console.log(moduletohide);
		if ($("#idforbreakperms_"+moduletohide).val() != 0) {
			$(this).trigger("click");	// emulate the click, so the cooki will be resaved
		}
	})
});

$(".hideallperms").on("click", function(){
	console.log("Click on hideallperms");

	$(".tdforbreakperms").each( function(){
		moduletohide = $(this).data("hide-perms");
		//console.log(moduletohide);
		if ($("#idforbreakperms_"+moduletohide).val() != 1) {
			$(this).trigger("click");	// emulate the click, so the cooki will be resaved
		}
	})
});';
print "\n";
print '</script>';

print '<style>';
print '.switchfolderperms{
	cursor: pointer;
}';
print '</style>';

$parameters = array();
$reshook = $hookmanager->executeHooks('insertExtraFooter', $parameters, $object, $action); // Note that $action and $object may have been modified by some hooks
if ($reshook < 0) {
	setEventMessages($hookmanager->error, $hookmanager->errors, 'errors');
}


print dol_get_fiche_end();

// End of page
llxFooter();
$db->close();<|MERGE_RESOLUTION|>--- conflicted
+++ resolved
@@ -6,12 +6,8 @@
  * Copyright (C) 2005-2017	Regis Houssin			<regis.houssin@inodbox.com>
  * Copyright (C) 2012		Juanjo Menent			<jmenent@2byte.es>
  * Copyright (C) 2020		Tobias Sekan			<tobias.sekan@startmail.com>
-<<<<<<< HEAD
- * Copyright (C) 2024		MDW							<mdeweerd@users.noreply.github.com>
-=======
  * Copyright (C) 2024		MDW						<mdeweerd@users.noreply.github.com>
  * Copyright (C) 2024		Frédéric France			<frederic.france@free.fr>
->>>>>>> cc80841a
  *
  * This program is free software; you can redistribute it and/or modify
  * it under the terms of the GNU General Public License as published by
@@ -609,11 +605,7 @@
 				print '<td class="center">'.img_picto($langs->trans("AdministratorDesc"), 'star').'</td>';
 			} else {
 				print '<td class="center nowrap">';
-<<<<<<< HEAD
-				print img_picto($langs->trans("Active"), 'switch_on', '', false, 0, 0, '', 'opacitymedium');
-=======
 				print img_picto($langs->trans("Active"), 'switch_on', '', 0, 0, 0, '', 'opacitymedium');
->>>>>>> cc80841a
 				print '</td>';
 			}
 			print '<td>';
@@ -628,11 +620,7 @@
 				print '</a></td>';
 			} else {
 				print '<td class="center nowrap">';
-<<<<<<< HEAD
-				print img_picto($langs->trans("Active"), 'switch_on', '', false, 0, 0, '', 'opacitymedium');
-=======
 				print img_picto($langs->trans("Active"), 'switch_on', '', 0, 0, 0, '', 'opacitymedium');
->>>>>>> cc80841a
 				print '</td>';
 			}
 			print '<td>';
@@ -641,11 +629,7 @@
 			print '<!-- permsgroupbyentitypluszero -->';
 			if (in_array($obj->id, $permsgroupbyentitypluszero)) {	// Permission granted by group
 				print '<td class="center nowrap">';
-<<<<<<< HEAD
-				print img_picto($langs->trans("Active"), 'switch_on', '', false, 0, 0, '', 'opacitymedium');
-=======
 				print img_picto($langs->trans("Active"), 'switch_on', '', 0, 0, 0, '', 'opacitymedium');
->>>>>>> cc80841a
 				//print img_picto($langs->trans("Active"), 'tick');
 				print '</td>';
 				print '<td>';
@@ -661,11 +645,7 @@
 					print '</a></td>';
 				} else {
 					print '<td class="center nowrap">';
-<<<<<<< HEAD
-					print img_picto($langs->trans("Disabled"), 'switch_off', '', false, 0, 0, '', 'opacitymedium');
-=======
 					print img_picto($langs->trans("Disabled"), 'switch_off', '', 0, 0, 0, '', 'opacitymedium');
->>>>>>> cc80841a
 					print '</td>';
 				}
 				print '<td>';
@@ -682,11 +662,7 @@
 				print '</a></td>';
 			} else {
 				print '<td>';
-<<<<<<< HEAD
-				print img_picto($langs->trans("Disabled"), 'switch_off', '', false, 0, 0, '', 'opacitymedium');
-=======
 				print img_picto($langs->trans("Disabled"), 'switch_off', '', 0, 0, 0, '', 'opacitymedium');
->>>>>>> cc80841a
 				print '</td>';
 			}
 			print '<td class="center">';
