--- conflicted
+++ resolved
@@ -239,11 +239,7 @@
 $linkback = '';
 
 if ($user->rights->user->user->lire || $user->admin) {
-<<<<<<< HEAD
-	$linkback = '<a href="'.DOL_URL_ROOT.'/user/list.php">'.$langs->trans("BackToList").'</a>';
-=======
 	$linkback = '<a href="'.DOL_URL_ROOT.'/user/list.php?restore_lastsearch_values=1">'.$langs->trans("BackToList").'</a>';
->>>>>>> d9b8a8c8
 }
 
 dol_banner_tab($object,'id',$linkback,$user->rights->user->user->lire || $user->admin);
@@ -317,16 +313,6 @@
     		print '<tr class="oddeven trforbreak">';
     		print '<td class="maxwidthonsmartphone tdoverflowonsmartphone">'.img_object('',$picto,'class="pictoobjectwidth"').' '.$objMod->getName();
     		print '<a name="'.$objMod->getName().'"></a></td>';
-<<<<<<< HEAD
-    		print '<td align="center" class="nowrap">';
-    		if ($caneditperms && empty($objMod->rights_admin_allowed) || empty($object->admin))
-    		{
-    			print '<a class="reposition" title="'.dol_escape_htmltag($langs->trans("All")).'" alt="'.dol_escape_htmltag($langs->trans("All")).'" href="'.$_SERVER["PHP_SELF"].'?id='.$object->id.'&amp;action=addrights&amp;entity='.$entity.'&amp;module='.$obj->module.'">'.$langs->trans("All")."</a>";
-    			print '/';
-    			print '<a class="reposition" title="'.dol_escape_htmltag($langs->trans("None")).'" alt="'.dol_escape_htmltag($langs->trans("None")).'" href="'.$_SERVER["PHP_SELF"].'?id='.$object->id.'&amp;action=delrights&amp;entity='.$entity.'&amp;module='.$obj->module.'">'.$langs->trans("None")."</a>";
-    		}
-    		print '</td>';
-=======
     		if (($caneditperms && empty($objMod->rights_admin_allowed)) || empty($object->admin))
     		{
     			if ($caneditperms)
@@ -345,7 +331,6 @@
     				print '<td></td>';
     			}
     		}
->>>>>>> d9b8a8c8
     		print '<td colspan="2">&nbsp;</td>';
     		print '</tr>'."\n";
         }
