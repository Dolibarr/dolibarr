--- conflicted
+++ resolved
@@ -133,19 +133,18 @@
 foreach($modulesdir as $dir)
 {
 	$handle=@opendir(dol_osencode($dir));
-<<<<<<< HEAD
-    if (is_resource($handle))
-    {
-    	while (($file = readdir($handle))!==false)
-    	{
-    	    if (is_readable($dir.$file) && substr($file, 0, 3) == 'mod'  && substr($file, dol_strlen($file) - 10) == '.class.php')
-    	    {
-    	        $modName = substr($file, 0, dol_strlen($file) - 10);
-
-    	        if ($modName)
-    	        {
-    	            include_once $dir.$file;
-    	            $objMod = new $modName($db);
+	if (is_resource($handle))
+	{
+		while (($file = readdir($handle))!==false)
+		{
+			if (is_readable($dir.$file) && substr($file, 0, 3) == 'mod'  && substr($file, dol_strlen($file) - 10) == '.class.php')
+			{
+				$modName = substr($file, 0, dol_strlen($file) - 10);
+
+				if ($modName)
+				{
+					include_once $dir.$file;
+					$objMod = new $modName($db);
 
     	            // Load all lang files of module
     	            if (isset($objMod->langfiles) && is_array($objMod->langfiles))
@@ -167,41 +166,6 @@
     	    }
     	}
     }
-=======
-	if (is_resource($handle))
-	{
-		while (($file = readdir($handle))!==false)
-		{
-			if (is_readable($dir.$file) && substr($file, 0, 3) == 'mod'  && substr($file, dol_strlen($file) - 10) == '.class.php')
-			{
-				$modName = substr($file, 0, dol_strlen($file) - 10);
-
-				if ($modName)
-				{
-					include_once $dir.$file;
-					$objMod = new $modName($db);
-
-					// Load all lang files of module
-					if (isset($objMod->langfiles) && is_array($objMod->langfiles))
-					{
-						foreach($objMod->langfiles as $domain)
-						{
-							$langs->load($domain);
-						}
-					}
-					// Load all permissions
-					if ($objMod->rights_class)
-					{
-						$forceEntity=((! empty($conf->multicompany->enabled) && ! empty($fuser->entity)) ? $fuser->entity : null);
-						$ret=$objMod->insert_permissions(0, $forceEntity);
-						$modules[$objMod->rights_class]=$objMod;
-						//print "modules[".$objMod->rights_class."]=$objMod;";
-					}
-				}
-			}
-		}
-	}
->>>>>>> 6fb53ecb
 }
 
 $db->commit();
@@ -299,23 +263,13 @@
 print '</tr>'."\n";
 
 // Lastname
-<<<<<<< HEAD
-print '<tr><td width="25%" valign="top">'.$langs->trans("Lastname").'</td>';
+print '<tr><td width="25%">'.$langs->trans("Lastname").'</td>';
 print '<td>'.$object->lastname.'</td>';
 print '</tr>'."\n";
 
 // Firstname
-print '<tr><td width="25%" valign="top">'.$langs->trans("Firstname").'</td>';
+print '<tr><td width="25%">'.$langs->trans("Firstname").'</td>';
 print '<td>'.$object->firstname.'</td>';
-=======
-print '<tr><td width="25%">'.$langs->trans("Lastname").'</td>';
-print '<td>'.$fuser->lastname.'</td>';
-print '</tr>'."\n";
-
-// Firstname
-print '<tr><td width="25%">'.$langs->trans("Firstname").'</td>';
-print '<td>'.$fuser->firstname.'</td>';
->>>>>>> 6fb53ecb
 print '</tr>'."\n";
 
 print '</table><br>';
@@ -356,31 +310,30 @@
 $result=$db->query($sql);
 if ($result)
 {
-<<<<<<< HEAD
-    $num = $db->num_rows($result);
-    $i = 0;
-    $var = True;
-    $oldmod='';
-
-    while ($i < $num)
-    {
-        $obj = $db->fetch_object($result);
-
-        // Si la ligne correspond a un module qui n'existe plus (absent de includes/module), on l'ignore
-        if (empty($modules[$obj->module]))
-        {
-            $i++;
-            continue;
-        }
-
-        if (isset($obj->module) && ($oldmod <> $obj->module))
-        {
-        	$oldmod = $obj->module;
-        	$var = !$var;
-
-        	// Rupture detectee, on recupere objMod
-        	$objMod=$modules[$obj->module];
-        	$picto=($objMod->picto?$objMod->picto:'generic');
+	$num = $db->num_rows($result);
+	$i = 0;
+	$var = True;
+	$oldmod='';
+
+	while ($i < $num)
+	{
+		$obj = $db->fetch_object($result);
+
+		// Si la ligne correspond a un module qui n'existe plus (absent de includes/module), on l'ignore
+		if (empty($modules[$obj->module]))
+		{
+			$i++;
+			continue;
+		}
+
+		if (isset($obj->module) && ($oldmod <> $obj->module))
+		{
+			$oldmod = $obj->module;
+			$var = !$var;
+
+			// Rupture detectee, on recupere objMod
+			$objMod=$modules[$obj->module];
+			$picto=($objMod->picto?$objMod->picto:'generic');
 
         	if ($caneditperms && (empty($objMod->rights_admin_allowed) || empty($object->admin)))
         	{
@@ -398,10 +351,10 @@
         	}
         }
 
-        print '<tr '. $bc[$var].'>';
-
-        // Picto and label of permission
-        print '<td>'.img_object('',$picto).' '.$objMod->getName().'</td>';
+		print '<tr '. $bc[$var].'>';
+
+		// Picto and label of permission
+		print '<td>'.img_object('',$picto).' '.$objMod->getName().'</td>';
 
         // Permission and tick
         if (! empty($object->admin) && ! empty($objMod->rights_admin_allowed))    // Permission own because admin
@@ -459,116 +412,6 @@
         	print '<td>&nbsp</td>';
         }
 
-        $perm_libelle=($conf->global->MAIN_USE_ADVANCED_PERMS && ($langs->trans("PermissionAdvanced".$obj->id)!=("PermissionAdvanced".$obj->id))?$langs->trans("PermissionAdvanced".$obj->id):(($langs->trans("Permission".$obj->id)!=("Permission".$obj->id))?$langs->trans("Permission".$obj->id):$obj->libelle));
-        print '<td>'.$perm_libelle. '</td>';
-
-        print '</tr>'."\n";
-
-        $i++;
-    }
-=======
-	$num = $db->num_rows($result);
-	$i = 0;
-	$var = True;
-	$oldmod='';
-
-	while ($i < $num)
-	{
-		$obj = $db->fetch_object($result);
-
-		// Si la ligne correspond a un module qui n'existe plus (absent de includes/module), on l'ignore
-		if (empty($modules[$obj->module]))
-		{
-			$i++;
-			continue;
-		}
-
-		if (isset($obj->module) && ($oldmod <> $obj->module))
-		{
-			$oldmod = $obj->module;
-			$var = !$var;
-
-			// Rupture detectee, on recupere objMod
-			$objMod=$modules[$obj->module];
-			$picto=($objMod->picto?$objMod->picto:'generic');
-
-			if ($caneditperms && (empty($objMod->rights_admin_allowed) || empty($fuser->admin)))
-			{
-				// On affiche ligne pour modifier droits
-				print '<tr '. $bc[$var].'>';
-				print '<td class="nowrap">'.img_object('',$picto).' '.$objMod->getName();
-				print '<a name="'.$objMod->getName().'">&nbsp;</a></td>';
-				print '<td align="center" class="nowrap">';
-				print '<a title="'.dol_escape_htmltag($langs->trans("All")).'" alt="'.dol_escape_htmltag($langs->trans("All")).'" href="perms.php?id='.$fuser->id.'&amp;action=addrights&amp;entity='.$entity.'&amp;module='.$obj->module.'#'.$objMod->getName().'">'.$langs->trans("All")."</a>";
-				print '/';
-				print '<a title="'.dol_escape_htmltag($langs->trans("None")).'" alt="'.dol_escape_htmltag($langs->trans("None")).'" href="perms.php?id='.$fuser->id.'&amp;action=delrights&amp;entity='.$entity.'&amp;module='.$obj->module.'#'.$objMod->getName().'">'.$langs->trans("None")."</a>";
-				print '</td>';
-				print '<td colspan="2">&nbsp;</td>';
-				print '</tr>'."\n";
-			}
-		}
-
-		print '<tr '. $bc[$var].'>';
-
-		// Picto and label of permission
-		print '<td>'.img_object('',$picto).' '.$objMod->getName().'</td>';
-
-		// Permission and tick
-		if (! empty($fuser->admin) && ! empty($objMod->rights_admin_allowed))    // Permission own because admin
-		{
-			if ($caneditperms)
-			{
-				print '<td align="center">'.img_picto($langs->trans("Administrator"),'star').'</td>';
-			}
-			print '<td align="center" class="nowrap">';
-			print img_picto($langs->trans("Active"),'tick');
-			print '</td>';
-		}
-		else if (in_array($obj->id, $permsuser))					// Permission own by user
-		{
-			if ($caneditperms)
-			{
-				print '<td align="center"><a href="perms.php?id='.$fuser->id.'&amp;action=delrights&amp;rights='.$obj->id.'#'.$objMod->getName().'">'.img_edit_remove($langs->trans("Remove")).'</a></td>';
-			}
-			print '<td align="center" class="nowrap">';
-			print img_picto($langs->trans("Active"),'tick');
-			print '</td>';
-		}
-
-		else if (is_array($permsgroupbyentity[$entity]))
-		{
-			if (in_array($obj->id, $permsgroupbyentity[$entity]))	// Permission own by group
-			{
-				if ($caneditperms)
-				{
-					print '<td align="center">';
-					print $form->textwithtooltip($langs->trans("Inherited"),$langs->trans("PermissionInheritedFromAGroup"));
-					print '</td>';
-				}
-				print '<td align="center" class="nowrap">';
-				print img_picto($langs->trans("Active"),'tick');
-				print '</td>';
-			}
-			else
-			{
-				// Do not own permission
-				if ($caneditperms)
-				{
-					print '<td align="center"><a href="perms.php?id='.$fuser->id.'&amp;action=addrights&amp;entity='.$entity.'&amp;rights='.$obj->id.'#'.$objMod->getName().'">'.img_edit_add($langs->trans("Add")).'</a></td>';
-				}
-				print '<td>&nbsp</td>';
-			}
-		}
-		else
-		{
-			// Do not own permission
-			if ($caneditperms)
-			{
-				print '<td align="center"><a href="perms.php?id='.$fuser->id.'&amp;action=addrights&amp;entity='.$entity.'&amp;rights='.$obj->id.'#'.$objMod->getName().'">'.img_edit_add($langs->trans("Add")).'</a></td>';
-			}
-			print '<td>&nbsp</td>';
-		}
-
 		$perm_libelle=($conf->global->MAIN_USE_ADVANCED_PERMS && ($langs->trans("PermissionAdvanced".$obj->id)!=("PermissionAdvanced".$obj->id))?$langs->trans("PermissionAdvanced".$obj->id):(($langs->trans("Permission".$obj->id)!=("Permission".$obj->id))?$langs->trans("Permission".$obj->id):$obj->libelle));
 		print '<td>'.$perm_libelle. '</td>';
 
@@ -576,7 +419,6 @@
 
 		$i++;
 	}
->>>>>>> 6fb53ecb
 }
 else dol_print_error($db);
 print '</table>';
