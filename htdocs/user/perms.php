--- conflicted
+++ resolved
@@ -270,23 +270,13 @@
 {
 	if ($caneditperms)
 	{
-<<<<<<< HEAD
 		print '<td class="center nowrap">';
-		print '<a class="reposition" title="'.dol_escape_htmltag($langs->trans("All")).'" alt="'.dol_escape_htmltag($langs->trans("All")).'" href="'.$_SERVER["PHP_SELF"].'?id='.$object->id.'&amp;action=addrights&amp;entity='.$entity.'&amp;module=allmodules">'.$langs->trans("All")."</a>";
-		print '/';
-		print '<a class="reposition" title="'.dol_escape_htmltag($langs->trans("None")).'" alt="'.dol_escape_htmltag($langs->trans("None")).'" href="'.$_SERVER["PHP_SELF"].'?id='.$object->id.'&amp;action=delrights&amp;entity='.$entity.'&amp;module=allmodules">'.$langs->trans("None")."</a>";
-		print '</td>';
-	}
-	print '<td class="center" width="24">&nbsp;</td>';
-=======
-		print '<td align="center" class="nowrap">';
 		print '<a class="reposition commonlink" title="'.dol_escape_htmltag($langs->trans("All")).'" alt="'.dol_escape_htmltag($langs->trans("All")).'" href="'.$_SERVER["PHP_SELF"].'?id='.$object->id.'&amp;action=addrights&amp;entity='.$entity.'&amp;module=allmodules">'.$langs->trans("All")."</a>";
 		print '/';
 		print '<a class="reposition commonlink" title="'.dol_escape_htmltag($langs->trans("None")).'" alt="'.dol_escape_htmltag($langs->trans("None")).'" href="'.$_SERVER["PHP_SELF"].'?id='.$object->id.'&amp;action=delrights&amp;entity='.$entity.'&amp;module=allmodules">'.$langs->trans("None")."</a>";
 		print '</td>';
 	}
-	print '<td align="center" width="24">&nbsp;</td>';
->>>>>>> a7fdd349
+	print '<td class="center" width="24">&nbsp;</td>';
 }
 print '<td>'.$langs->trans("Permissions").'</td>';
 print '</tr>'."\n";
@@ -329,7 +319,6 @@
     		print '<td class="maxwidthonsmartphone tdoverflowonsmartphone">'.img_object('', $picto, 'class="pictoobjectwidth"').' '.$objMod->getName();
     		print '<a name="'.$objMod->getName().'"></a></td>';
     		if (($caneditperms && empty($objMod->rights_admin_allowed)) || empty($object->admin))
-<<<<<<< HEAD
     		{
     			if ($caneditperms)
     			{
@@ -344,22 +333,6 @@
     		{
     			if ($caneditperms)
     			{
-=======
-    		{
-    			if ($caneditperms)
-    			{
-    				print '<td align="center" class="nowrap">';
-    				print '<a class="reposition" title="'.dol_escape_htmltag($langs->trans("All")).'" alt="'.dol_escape_htmltag($langs->trans("All")).'" href="'.$_SERVER["PHP_SELF"].'?id='.$object->id.'&amp;action=addrights&amp;entity='.$entity.'&amp;module='.$obj->module.'">'.$langs->trans("All")."</a>";
-    				print '/';
-    				print '<a class="reposition" title="'.dol_escape_htmltag($langs->trans("None")).'" alt="'.dol_escape_htmltag($langs->trans("None")).'" href="'.$_SERVER["PHP_SELF"].'?id='.$object->id.'&amp;action=delrights&amp;entity='.$entity.'&amp;module='.$obj->module.'">'.$langs->trans("None")."</a>";
-    				print '</td>';
-    			}
-    		}
-    		else
-    		{
-    			if ($caneditperms)
-    			{
->>>>>>> a7fdd349
     				print '<td></td>';
     			}
     		}
@@ -370,11 +343,7 @@
 		print '<tr class="oddeven">';
 
 		// Picto and label of module
-<<<<<<< HEAD
 		print '<td class="maxwidthonsmartphone tdoverflowonsmartphone">'.img_object('', $picto, 'class="pictoobjectwidth"').' '.$objMod->getName().'</td>';
-=======
-		print '<td class="maxwidthonsmartphone tdoverflowonsmartphone">'.img_object('',$picto,'class="pictoobjectwidth"').' '.$objMod->getName().'</td>';
->>>>>>> a7fdd349
 
         // Permission and tick
         if (! empty($object->admin) && ! empty($objMod->rights_admin_allowed))    // Permission granted because admin
