<?php
/* Copyright (C) 2002-2005	Rodolphe Quiedeville	<rodolphe@quiedeville.org>
 * Copyright (C) 2002-2003	Jean-Louis Bergamo		<jlb@j1b.org>
 * Copyright (C) 2004-2020	Laurent Destailleur		<eldy@users.sourceforge.net>
 * Copyright (C) 2004		Eric Seigne				<eric.seigne@ryxeo.com>
 * Copyright (C) 2005-2017	Regis Houssin			<regis.houssin@inodbox.com>
 * Copyright (C) 2012		Juanjo Menent			<jmenent@2byte.es>
 * Copyright (C) 2020		Tobias Sekan			<tobias.sekan@startmail.com>
 *
 * This program is free software; you can redistribute it and/or modify
 * it under the terms of the GNU General Public License as published by
 * the Free Software Foundation; either version 3 of the License, or
 * (at your option) any later version.
 *
 * This program is distributed in the hope that it will be useful,
 * but WITHOUT ANY WARRANTY; without even the implied warranty of
 * MERCHANTABILITY or FITNESS FOR A PARTICULAR PURPOSE.  See the
 * GNU General Public License for more details.
 *
 * You should have received a copy of the GNU General Public License
 * along with this program. If not, see <https://www.gnu.org/licenses/>.
 */

/**
 *		\file		htdocs/user/perms.php
 *		\brief		Page to set permission of a user record
 */

if (!defined('CSRFCHECK_WITH_TOKEN')) {
	define('CSRFCHECK_WITH_TOKEN', '1'); // Force use of CSRF protection with tokens even for GET
}

require '../main.inc.php';
require_once DOL_DOCUMENT_ROOT.'/core/lib/usergroups.lib.php';
require_once DOL_DOCUMENT_ROOT.'/core/lib/functions2.lib.php';
require_once DOL_DOCUMENT_ROOT.'/core/lib/admin.lib.php';

// Load translation files required by page
$langs->loadLangs(array('users', 'admin'));

$id = GETPOST('id', 'int');
$action = GETPOST('action', 'aZ09');
$confirm = GETPOST('confirm', 'alpha');
$module = GETPOST('module', 'alpha');
$rights = GETPOST('rights', 'int');
$contextpage = GETPOST('contextpage', 'aZ') ?GETPOST('contextpage', 'aZ') : 'userperms'; // To manage different context of search

if (!isset($id) || empty($id)) {
	accessforbidden();
}

// Define if user can read permissions
$canreaduser = ($user->admin || $user->rights->user->user->lire);
// Define if user can modify other users and permissions
$caneditperms = ($user->admin || $user->rights->user->user->creer);
// Advanced permissions
if (!empty($conf->global->MAIN_USE_ADVANCED_PERMS)) {
	$canreaduser = ($user->admin || ($user->rights->user->user->lire && $user->rights->user->user_advance->readperms));
	$caneditselfperms = ($user->id == $id && $user->rights->user->self_advance->writeperms);
	$caneditperms = (($caneditperms || $caneditselfperms) ? 1 : 0);
}

// Security check
$socid = 0;
if (isset($user->socid) && $user->socid > 0) {
	$socid = $user->socid;
}
$feature2 = (($socid && $user->rights->user->self->creer) ? '' : 'user');
// A user can always read its own card if not advanced perms enabled, or if he has advanced perms, except for admin
if ($user->id == $id && (!empty($conf->global->MAIN_USE_ADVANCED_PERMS) && empty($user->rights->user->self_advance->readperms) && empty($user->admin))) {
	accessforbidden();
}

$result = restrictedArea($user, 'user', $id, 'user&user', $feature2);
if ($user->id <> $id && !$canreaduser) {
	accessforbidden();
}

$object = new User($db);
$object->fetch($id, '', '', 1);
$object->getrights();

$entity = $conf->entity;

// Initialize technical object to manage hooks of page. Note that conf->hooks_modules contains array of hook context
$hookmanager->initHooks(array('usercard', 'userperms', 'globalcard'));


/*
 * Actions
 */

$parameters = array('socid'=>$socid);
$reshook = $hookmanager->executeHooks('doActions', $parameters, $object, $action); // Note that $action and $object may have been modified by some hooks
if ($reshook < 0) {
	setEventMessages($hookmanager->error, $hookmanager->errors, 'errors');
}

if (empty($reshook)) {
	if ($action == 'addrights' && $caneditperms && $confirm == 'yes') {
		$edituser = new User($db);
		$edituser->fetch($object->id);
		$result = $edituser->addrights($rights, $module, '', $entity);
		if ($result < 0) {
			setEventMessages($edituser->error, $edituser->errors, 'errors');
		}

		// If we are changing our own permissions, we reload permissions and menu
		if ($object->id == $user->id) {
			$user->clearrights();
			$user->getrights();
			$menumanager->loadMenu();
		}

		$object->clearrights();
		$object->getrights();
	}

	if ($action == 'delrights' && $caneditperms && $confirm == 'yes') {
		$edituser = new User($db);
		$edituser->fetch($object->id);
		$result = $edituser->delrights($rights, $module, '', $entity);
		if ($result < 0) {
			setEventMessages($edituser->error, $edituser->errors, 'errors');
		}

		// If we are changing our own permissions, we reload permissions and menu
		if ($object->id == $user->id) {
			$user->clearrights();
			$user->getrights();
			$menumanager->loadMenu();
		}

		$object->clearrights();
		$object->getrights();
	}
}


/*
 *	View
 */

$form = new Form($db);

llxHeader('', $langs->trans("Permissions"));

$head = user_prepare_head($object);

$title = $langs->trans("User");
print dol_get_fiche_head($head, 'rights', $title, -1, 'user');


$db->begin();

// Search all modules with permission and reload permissions def.
$modules = array();
$modulesdir = dolGetModulesDirs();

foreach ($modulesdir as $dir) {
	$handle = @opendir(dol_osencode($dir));
	if (is_resource($handle)) {
		while (($file = readdir($handle)) !== false) {
			if (is_readable($dir.$file) && substr($file, 0, 3) == 'mod' && substr($file, dol_strlen($file) - 10) == '.class.php') {
				$modName = substr($file, 0, dol_strlen($file) - 10);

				if ($modName) {
					include_once $dir.$file;
					$objMod = new $modName($db);

					// Load all lang files of module
					if (isset($objMod->langfiles) && is_array($objMod->langfiles)) {
						foreach ($objMod->langfiles as $domain) {
							$langs->load($domain);
						}
					}
					// Load all permissions
					if ($objMod->rights_class) {
						$ret = $objMod->insert_permissions(0, $entity);
						$modules[$objMod->rights_class] = $objMod;
						//print "modules[".$objMod->rights_class."]=$objMod;";
					}
				}
			}
		}
	}
}

$db->commit();

// Read permissions of user
$permsuser = array();

$sql = "SELECT DISTINCT ur.fk_id";
$sql .= " FROM ".MAIN_DB_PREFIX."user_rights as ur";
<<<<<<< HEAD
$sql .= " WHERE ur.entity = ".$entity;
=======
$sql .= " WHERE ur.entity = ".((int) $entity);
>>>>>>> 95dc2558
$sql .= " AND ur.fk_user = ".((int) $object->id);

dol_syslog("get user perms", LOG_DEBUG);
$result = $db->query($sql);
if ($result) {
	$num = $db->num_rows($result);
	$i = 0;
	while ($i < $num) {
		$obj = $db->fetch_object($result);
		array_push($permsuser, $obj->fk_id);
		$i++;
	}
	$db->free($result);
} else {
	dol_print_error($db);
}

// Lecture des droits groupes
$permsgroupbyentity = array();

$sql = "SELECT DISTINCT gr.fk_id, gu.entity";
$sql .= " FROM ".MAIN_DB_PREFIX."usergroup_rights as gr,";
$sql .= " ".MAIN_DB_PREFIX."usergroup_user as gu";
$sql .= " WHERE gr.entity = ".((int) $entity);
$sql .= " AND gr.fk_usergroup = gu.fk_usergroup";
$sql .= " AND gu.fk_user = ".((int) $object->id);

dol_syslog("get user perms", LOG_DEBUG);
$result = $db->query($sql);
if ($result) {
	$num = $db->num_rows($result);
	$i = 0;
	while ($i < $num) {
		$obj = $db->fetch_object($result);
		if (!isset($permsgroupbyentity[$obj->entity])) {
			$permsgroupbyentity[$obj->entity] = array();
		}
		array_push($permsgroupbyentity[$obj->entity], $obj->fk_id);
		$i++;
	}
	$db->free($result);
} else {
	dol_print_error($db);
}


/*
 * Part to add/remove permissions
 */

$linkback = '';

if ($user->rights->user->user->lire || $user->admin) {
	$linkback = '<a href="'.DOL_URL_ROOT.'/user/list.php?restore_lastsearch_values=1">'.$langs->trans("BackToList").'</a>';
}

dol_banner_tab($object, 'id', $linkback, $user->rights->user->user->lire || $user->admin);


print '<div class="underbanner clearboth"></div>';

if ($user->admin) {
	print info_admin($langs->trans("WarningOnlyPermissionOfActivatedModules"));
}
// If edited user is an extern user, we show warning for external users
if (! empty($object->socid)) {
	print info_admin(showModulesExludedForExternal($modules))."\n";
}

$parameters = array('permsgroupbyentity'=>$permsgroupbyentity);
$reshook = $hookmanager->executeHooks('insertExtraHeader', $parameters, $object, $action); // Note that $action and $object may have been modified by some hooks
if ($reshook < 0) {
	setEventMessages($hookmanager->error, $hookmanager->errors, 'errors');
}


print "\n";
print '<div class="div-table-responsive-no-min">';
print '<table class="noborder centpercent">';

print '<tr class="liste_titre">';
print '<td>'.$langs->trans("Module").'</td>';
if (($caneditperms && empty($objMod->rights_admin_allowed)) || empty($object->admin)) {
	if ($caneditperms) {
		print '<td class="center nowrap">';
		print '<a class="reposition commonlink" title="'.dol_escape_htmltag($langs->trans("All")).'" alt="'.dol_escape_htmltag($langs->trans("All")).'" href="'.$_SERVER["PHP_SELF"].'?id='.$object->id.'&action=addrights&token='.newToken().'&entity='.$entity.'&module=allmodules&confirm=yes">'.$langs->trans("All")."</a>";
		print ' / ';
		print '<a class="reposition commonlink" title="'.dol_escape_htmltag($langs->trans("None")).'" alt="'.dol_escape_htmltag($langs->trans("None")).'" href="'.$_SERVER["PHP_SELF"].'?id='.$object->id.'&action=delrights&token='.newToken().'&entity='.$entity.'&module=allmodules&confirm=yes">'.$langs->trans("None")."</a>";
		print '</td>';
	}
	print '<td class="center" width="24">&nbsp;</td>';
}
print '<td>'.$langs->trans("Permissions").'</td>';
if ($user->admin) {
	print '<td class="right"></td>';
}
print '</tr>'."\n";


// Fix bad value for module_position in table
// ------------------------------------------
$sql = "SELECT r.id, r.libelle as label, r.module, r.perms, r.subperms, r.module_position, r.bydefault";
$sql .= " FROM ".MAIN_DB_PREFIX."rights_def as r";
$sql .= " WHERE r.libelle NOT LIKE 'tou%'"; // On ignore droits "tous"
$sql .= " AND r.entity = ".((int) $entity);
$sql .= " ORDER BY r.family_position, r.module_position, r.module, r.id";

$result = $db->query($sql);
if ($result) {
	$num = $db->num_rows($result);
	$i = 0;
	$oldmod = '';

	while ($i < $num) {
		$obj = $db->fetch_object($result);

		// If line is for a module that does not exist anymore (absent of includes/module), we ignore it
		if (empty($modules[$obj->module])) {
			$i++;
			continue;
		}

		// Special cases
		if (!empty($conf->reception->enabled)) {
			// The 2 permissions in fournisseur modules are replaced by permissions into reception module
			if ($obj->module == 'fournisseur' && $obj->perms == 'commande' && $obj->subperms == 'receptionner') {
				$i++;
				continue;
			}
			if ($obj->module == 'fournisseur' && $obj->perms == 'commande_advance' && $obj->subperms == 'check') {
				$i++;
				continue;
			}
		}

		$objMod = $modules[$obj->module];

		// Save field module_position in database if value is wrong
		if (empty($obj->module_position) || (is_object($objMod) && $objMod->isCoreOrExternalModule() == 'external' && $obj->module_position < 100000)) {
			if (is_object($modules[$obj->module]) && ($modules[$obj->module]->module_position > 0)) {
				// TODO Define familyposition
				//$familyposition = $modules[$obj->module]->family_position;
				$familyposition = 0;

				$newmoduleposition = $modules[$obj->module]->module_position;

				// Correct $newmoduleposition position for external modules
				$objMod = $modules[$obj->module];
				if (is_object($objMod) && $objMod->isCoreOrExternalModule() == 'external' && $newmoduleposition < 100000) {
					$newmoduleposition += 100000;
				}

				$sqlupdate = 'UPDATE '.MAIN_DB_PREFIX."rights_def SET module_position = ".((int) $newmoduleposition).",";
				$sqlupdate .= " family_position = ".((int) $familyposition);
				$sqlupdate .= " WHERE module_position = ".((int) $obj->module_position)." AND module = '".$db->escape($obj->module)."'";

				$db->query($sqlupdate);
			}
		}
	}
}



//print "xx".$conf->global->MAIN_USE_ADVANCED_PERMS;
$sql = "SELECT r.id, r.libelle as label, r.module, r.perms, r.subperms, r.module_position, r.bydefault";
$sql .= " FROM ".MAIN_DB_PREFIX."rights_def as r";
$sql .= " WHERE r.libelle NOT LIKE 'tou%'"; // On ignore droits "tous"
$sql .= " AND r.entity = ".((int) $entity);
if (empty($conf->global->MAIN_USE_ADVANCED_PERMS)) {
	$sql .= " AND r.perms NOT LIKE '%_advance'"; // Hide advanced perms if option is not enabled
}
$sql .= " ORDER BY r.family_position, r.module_position, r.module, r.id";

$result = $db->query($sql);
if ($result) {
	$num = $db->num_rows($result);
	$i = 0;
	$oldmod = '';

	while ($i < $num) {
		$obj = $db->fetch_object($result);

		// If line is for a module that does not exist anymore (absent of includes/module), we ignore it
		if (empty($modules[$obj->module])) {
			$i++;
			continue;
		}

		// Special cases
		if (!empty($conf->reception->enabled)) {
			// The 2 permission in fournisseur modules has been replaced by permissions into reception module
			if ($obj->module == 'fournisseur' && $obj->perms == 'commande' && $obj->subperms == 'receptionner') {
				$i++;
				continue;
			}
			if ($obj->module == 'fournisseur' && $obj->perms == 'commande_advance' && $obj->subperms == 'check') {
				$i++;
				continue;
			}
		}

		$objMod = $modules[$obj->module];

		// Save field module_position in database if value is wrong
		/*
		if (empty($obj->module_position) || (is_object($objMod) && $objMod->isCoreOrExternalModule() == 'external' && $obj->module_position < 100000)) {
			if (is_object($modules[$obj->module]) && ($modules[$obj->module]->module_position > 0)) {
				// TODO Define familyposition
				//$familyposition = $modules[$obj->module]->family_position;
				$familyposition = 0;

				$newmoduleposition = $modules[$obj->module]->module_position;

				// Correct $newmoduleposition position for external modules
				$objMod = $modules[$obj->module];
				if (is_object($objMod) && $objMod->isCoreOrExternalModule() == 'external' && $newmoduleposition < 100000) {
					$newmoduleposition += 100000;
				}

				$sqlupdate = 'UPDATE '.MAIN_DB_PREFIX."rights_def SET module_position = ".((int) $newmoduleposition).",";
				$sqlupdate .= " family_position = ".((int) $familyposition);
				$sqlupdate .= " WHERE module_position = ".((int) $obj->module_position)." AND module = '".$db->escape($obj->module)."'";

				$db->query($sqlupdate);
			}
		}
		*/

		// Break found, it's a new module to catch
		if (isset($obj->module) && ($oldmod <> $obj->module)) {
			$oldmod = $obj->module;

			// Break detected, we get objMod
			$objMod = $modules[$obj->module];
			$picto = ($objMod->picto ? $objMod->picto : 'generic');

			// Show break line
			print '<tr class="oddeven trforbreak">';
			print '<td class="maxwidthonsmartphone tdoverflowonsmartphone">';
			print img_object('', $picto, 'class="pictoobjectwidth paddingright"').' '.$objMod->getName();
			print '<a name="'.$objMod->getName().'"></a>';
			print '</td>';
			if (($caneditperms && empty($objMod->rights_admin_allowed)) || empty($object->admin)) {
				if ($caneditperms) {
					print '<td class="center nowrap">';
					print '<a class="reposition" title="'.dol_escape_htmltag($langs->trans("All")).'" alt="'.dol_escape_htmltag($langs->trans("All")).'" href="'.$_SERVER["PHP_SELF"].'?id='.$object->id.'&action=addrights&token='.newToken().'&entity='.$entity.'&module='.$obj->module.'&confirm=yes">'.$langs->trans("All")."</a>";
					print ' / ';
					print '<a class="reposition" title="'.dol_escape_htmltag($langs->trans("None")).'" alt="'.dol_escape_htmltag($langs->trans("None")).'" href="'.$_SERVER["PHP_SELF"].'?id='.$object->id.'&action=delrights&token='.newToken().'&entity='.$entity.'&module='.$obj->module.'&confirm=yes">'.$langs->trans("None")."</a>";
					print '</td>';
				}
				print '<td>&nbsp;</td>';
			} else {
				if ($caneditperms) {
					print '<td>&nbsp;</td>';
				}
				print '<td>&nbsp;</td>';
			}
			print '<td>&nbsp;</td>';

			// Permission id
			if ($user->admin) {
				print '<td class="right"></td>';
			}

			print '</tr>'."\n";
		}

		print '<!-- '.$obj->module.'->'.$obj->perms.($obj->subperms ? '->'.$obj->subperms : '').' -->'."\n";
		print '<tr class="oddeven">';

		// Picto and label of module
		print '<td class="maxwidthonsmartphone tdoverflowonsmartphone">';
		//print img_object('', $picto, 'class="inline-block pictoobjectwidth"').' '.$objMod->getName();
		print '</td>';

		// Permission and tick
		if (!empty($object->admin) && !empty($objMod->rights_admin_allowed)) {    // Permission granted because admin
			if ($caneditperms) {
				print '<td class="center">'.img_picto($langs->trans("Administrator"), 'star').'</td>';
			}
			print '<td class="center nowrap">';
			print img_picto($langs->trans("Active"), 'tick');
			print '</td>';
		} elseif (in_array($obj->id, $permsuser)) {					// Permission granted by user
			if ($caneditperms) {
				print '<td class="center"><a class="reposition" href="'.$_SERVER["PHP_SELF"].'?id='.$object->id.'&amp;action=delrights&token='.newToken().'&entity='.$entity.'&rights='.$obj->id.'&confirm=yes">';
				//print img_edit_remove($langs->trans("Remove"));
				print img_picto($langs->trans("Remove"), 'switch_on');
				print '</a></td>';
			}
			print '<td class="center nowrap">';
			print img_picto($langs->trans("Active"), 'tick');
			print '</td>';
		} elseif (isset($permsgroupbyentity[$entity]) && is_array($permsgroupbyentity[$entity])) {
			if (in_array($obj->id, $permsgroupbyentity[$entity])) {	// Permission granted by group
				if ($caneditperms) {
					print '<td class="center">';
					print $form->textwithtooltip($langs->trans("Inherited"), $langs->trans("PermissionInheritedFromAGroup"));
					print '</td>';
				}
				print '<td class="center nowrap">';
				print img_picto($langs->trans("Active"), 'tick');
				print '</td>';
			} else {
				// Do not own permission
				if ($caneditperms) {
					print '<td class="center"><a class="reposition" href="'.$_SERVER["PHP_SELF"].'?id='.$object->id.'&action=addrights&entity='.$entity.'&rights='.$obj->id.'&confirm=yes&token='.newToken().'">';
					//print img_edit_add($langs->trans("Add"));
					print img_picto($langs->trans("Add"), 'switch_off');
					print '</a></td>';
				}
				print '<td>&nbsp;</td>';
			}
		} else {
			// Do not own permission
			if ($caneditperms) {
				print '<td class="center"><a class="reposition" href="'.$_SERVER["PHP_SELF"].'?id='.$object->id.'&action=addrights&entity='.$entity.'&rights='.$obj->id.'&confirm=yes&token='.newToken().'">';
				//print img_edit_add($langs->trans("Add"));
				print img_picto($langs->trans("Add"), 'switch_off');
				print '</a></td>';
			}
			print '<td>&nbsp;</td>';
		}

		// Description of permission
		$permlabel = (!empty($conf->global->MAIN_USE_ADVANCED_PERMS) && ($langs->trans("PermissionAdvanced".$obj->id) != ("PermissionAdvanced".$obj->id)) ? $langs->trans("PermissionAdvanced".$obj->id) : (($langs->trans("Permission".$obj->id) != ("Permission".$obj->id)) ? $langs->trans("Permission".$obj->id) : $langs->trans($obj->label)));
		print '<td>';
		print $permlabel;
		if (!empty($conf->global->MAIN_USE_ADVANCED_PERMS)) {
			if (preg_match('/_advance$/', $obj->perms)) {
				print ' <span class="opacitymedium">('.$langs->trans("AdvancedModeOnly").')</span>';
			}
		}
		print '</td>';

		// Permission id
		if ($user->admin) {
			print '<td class="right">';
			$htmltext = $langs->trans("ID").': '.$obj->id;
			$htmltext .= '<br>'.$langs->trans("Permission").': user->rights->'.$obj->module.'->'.$obj->perms.($obj->subperms ? '->'.$obj->subperms : '');
			print $form->textwithpicto('', $htmltext);
			//print '<span class="opacitymedium">'.$obj->id.'</span>';
			print '</td>';
		}

		print '</tr>'."\n";

		$i++;
	}
} else {
	dol_print_error($db);
}
print '</table>';
print '</div>';

$parameters = array();
$reshook = $hookmanager->executeHooks('insertExtraFooter', $parameters, $object, $action); // Note that $action and $object may have been modified by some hooks
if ($reshook < 0) {
	setEventMessages($hookmanager->error, $hookmanager->errors, 'errors');
}


print dol_get_fiche_end();

// End of page
llxFooter();
$db->close();<|MERGE_RESOLUTION|>--- conflicted
+++ resolved
@@ -193,11 +193,7 @@
 
 $sql = "SELECT DISTINCT ur.fk_id";
 $sql .= " FROM ".MAIN_DB_PREFIX."user_rights as ur";
-<<<<<<< HEAD
-$sql .= " WHERE ur.entity = ".$entity;
-=======
 $sql .= " WHERE ur.entity = ".((int) $entity);
->>>>>>> 95dc2558
 $sql .= " AND ur.fk_user = ".((int) $object->id);
 
 dol_syslog("get user perms", LOG_DEBUG);
