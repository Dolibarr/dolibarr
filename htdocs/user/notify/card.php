<?php
/* Copyright (C) 2003      Rodolphe Quiedeville <rodolphe@quiedeville.org>
 * Copyright (C) 2004-2014 Laurent Destailleur  <eldy@users.sourceforge.net>
 * Copyright (C) 2010-2014 Juanjo Menent	    <jmenent@2byte.es>
 * Copyright (C) 2015      Marcos García        <marcosgdf@gmail.com>
 * Copyright (C) 2016      Abbes Bahfir         <contact@dolibarrpar.com>
 *
 * This program is free software; you can redistribute it and/or modify
 * it under the terms of the GNU General Public License as published by
 * the Free Software Foundation; either version 3 of the License, or
 * (at your option) any later version.
 *
 * This program is distributed in the hope that it will be useful,
 * but WITHOUT ANY WARRANTY; without even the implied warranty of
 * MERCHANTABILITY or FITNESS FOR A PARTICULAR PURPOSE.  See the
 * GNU General Public License for more details.
 *
 * You should have received a copy of the GNU General Public License
 * along with this program. If not, see <https://www.gnu.org/licenses/>.
 */

/**
 *	    \file       htdocs/user/notify/card.php
 *      \ingroup    user notification
 *		\brief      Tab for notifications of third party
 */

require '../../main.inc.php';
require_once DOL_DOCUMENT_ROOT.'/core/class/notify.class.php';
require_once DOL_DOCUMENT_ROOT.'/core/lib/usergroups.lib.php';
require_once DOL_DOCUMENT_ROOT.'/user/class/user.class.php';
require_once DOL_DOCUMENT_ROOT.'/core/triggers/interface_50_modNotification_Notification.class.php';

// Load translation files required by page
$langs->loadLangs(array('companies', 'mails', 'admin', 'other', 'errors'));

$id = GETPOST("id", 'int');
$ref = GETPOST('ref', 'alpha');
<<<<<<< HEAD

$action = GETPOST('action', 'aZ09');
$actionid = GETPOST('actionid');

=======

$action = GETPOST('action', 'aZ09');
$actionid = GETPOST('actionid', 'int');

>>>>>>> 95dc2558
$limit = GETPOST('limit', 'int') ?GETPOST('limit', 'int') : $conf->liste_limit;
$sortfield = GETPOST('sortfield', 'aZ09comma');
$sortorder = GETPOST('sortorder', 'aZ09comma');
$page = GETPOSTISSET('pageplusone') ? (GETPOST('pageplusone') - 1) : GETPOST("page", 'int');
if (!$sortorder) {
	$sortorder = "DESC";
}
if (!$sortfield) {
	$sortfield = "n.daten";
}
if (empty($page) || $page == -1) {
	$page = 0;
}
$offset = $limit * $page;
$pageprev = $page - 1;
$pagenext = $page + 1;

$now = dol_now();

// Security check
$object = new User($db);
if ($id > 0 || !empty($ref)) {
	$result = $object->fetch($id, $ref, '', 1);
	$object->getrights();
}

$permissiontoadd = (($object->id == $user->id) || (!empty($user->rights->user->user->lire)));

// Security check
if ($user->socid) {
	$id = $user->socid;
}
<<<<<<< HEAD
$result = restrictedArea($user, 'user', '', '');
=======
$result = restrictedArea($user, 'user', '', '', 'user');
>>>>>>> 95dc2558


/*
 * Actions
 */

if (GETPOST('cancel', 'alpha')) {
	$action = 'list';
}

// Add a notification
if ($action == 'add') {
	$error = 0;

	if ($actionid <= 0) {
		setEventMessages($langs->trans("ErrorFieldRequired", $langs->transnoentitiesnoconv("Action")), null, 'errors');
		$error++;
		$action = 'create';
	}

	if (!$error) {
		$db->begin();

		$sql = "DELETE FROM ".MAIN_DB_PREFIX."notify_def";
		$sql .= " WHERE fk_user=".((int) $id)." AND fk_action=".((int) $actionid);
		if ($db->query($sql)) {
			$sql = "INSERT INTO ".MAIN_DB_PREFIX."notify_def (datec, fk_user, fk_action)";
			$sql .= " VALUES ('".$db->idate($now)."', ".((int) $id).", ".((int) $actionid).")";

			if (!$db->query($sql)) {
				$error++;
				dol_print_error($db);
			}
		} else {
			dol_print_error($db);
		}

		if (!$error) {
			$db->commit();
		} else {
			$db->rollback();
			$action = 'create';
		}
	}
}

// Remove a notification
if ($action == 'delete') {
	$sql = "DELETE FROM ".MAIN_DB_PREFIX."notify_def where rowid=".GETPOST("actid", "int");
	$db->query($sql);
}



/*
 *	View
 */

$form = new Form($db);

$object = new User($db);
$result = $object->fetch($id, '', '', 1);
$object->getrights();

$title = $langs->trans("ThirdParty").' - '.$langs->trans("Notification");
if (!empty($conf->global->MAIN_HTML_TITLE) && preg_match('/thirdpartynameonly/', $conf->global->MAIN_HTML_TITLE) && $object->name) {
	$title = $object->name.' - '.$langs->trans("Notification");
}
$help_url = 'EN:Module_Third_Parties|FR:Module_Tiers|ES:Empresas';
llxHeader('', $title, $help_url);


if ($result > 0) {
	$langs->load("other");

	$head = user_prepare_head($object);

	print dol_get_fiche_head($head, 'notify', $langs->trans("User"), -1, 'user');

	$linkback = '<a href="'.DOL_URL_ROOT.'/user/list.php?restore_lastsearch_values=1">'.$langs->trans("BackToList").'</a>';

	dol_banner_tab($object, 'id', $linkback, $user->rights->user->user->lire || $user->admin, 'rowid', 'ref', '', '', 0, '', '', 0, '');

	print '<div class="fichecenter">';

	print '<div class="underbanner clearboth"></div>';
	print '<table class="border centpercent tableforfield">';

	// Login
	print '<tr><td class="titlefield">'.$langs->trans("Login").'</td>';
	if (!empty($object->ldap_sid) && $object->statut == 0) {
		print '<td class="error">';
		print $langs->trans("LoginAccountDisableInDolibarr");
		print '</td>';
	} else {
		print '<td>';
		$addadmin = '';
		if (property_exists($object, 'admin')) {
			if (!empty($conf->multicompany->enabled) && !empty($object->admin) && empty($object->entity)) {
				$addadmin .= img_picto($langs->trans("SuperAdministratorDesc"), "redstar", 'class="paddingleft"');
			} elseif (!empty($object->admin)) {
				$addadmin .= img_picto($langs->trans("AdministratorDesc"), "star", 'class="paddingleft"');
			}
		}
		print showValueWithClipboardCPButton($object->login).$addadmin;
		print '</td>';
	}
	print '</tr>'."\n";

	/*print '<tr><td class="titlefield">'.$langs->trans("NbOfActiveNotifications").'</td>';   // Notification for this thirdparty
	print '<td colspan="3">';
	$nbofrecipientemails=0;
	$notify=new Notify($db);
	$tmparray = $notify->getNotificationsArray('', 0, null, $object->id, array('user'));
	foreach($tmparray as $tmpkey => $tmpval)
	{
		$nbofrecipientemails++;
	}
	print $nbofrecipientemails;
	print '</td></tr>';*/

	print '</table>';

	print '</div>';

	print dol_get_fiche_end();

	print "\n";

	// Help
	print '<span class="opacitymedium">';
	print '<br>'.$langs->trans("NotificationsDesc");
	print '<br>'.$langs->trans("NotificationsDescUser");
	print '<br>'.$langs->trans("NotificationsDescContact");
	print '<br>'.$langs->trans("NotificationsDescGlobal");
	print '</span>';

	print '<br><br><br>'."\n";


	// Add notification form
	//  print load_fiche_titre($langs->trans("AddNewNotification"), '', '');

	print '<form action="'.$_SERVER["PHP_SELF"].'?id='.urlencode($id).'" method="POST">';
	print '<input type="hidden" name="token" value="'.newToken().'">';
	print '<input type="hidden" name="action" value="add">';

	$param = "&id=".urlencode($id);

	// Line with titles
	/*  print '<table width="100%" class="noborder">';
	print '<tr class="liste_titre">';
	print_liste_field_titre("Target", $_SERVER["PHP_SELF"], "c.lastname,c.firstname", '', $param, 'width="45%"', $sortfield, $sortorder);
	print_liste_field_titre("Action", $_SERVER["PHP_SELF"], "", '', $param, 'width="35%"', $sortfield, $sortorder);
	print_liste_field_titre("Type", $_SERVER["PHP_SELF"], "n.type", '', $param, 'width="10%"', $sortfield, $sortorder);
	print_liste_field_titre('');
	print "</tr>\n";

	print '</table>';

	print '<br>';
	*/
	// List of notifications enabled for contacts
	$sql = "SELECT n.rowid, n.type,";
	$sql .= " a.code, a.label,";
	$sql .= " c.rowid as userid, c.entity, c.login, c.lastname, c.firstname, c.email, c.statut as status";
	$sql .= " FROM ".MAIN_DB_PREFIX."c_action_trigger as a,";
	$sql .= " ".MAIN_DB_PREFIX."notify_def as n,";
	$sql .= " ".MAIN_DB_PREFIX."user c";
	$sql .= " WHERE a.rowid = n.fk_action";
	$sql .= " AND c.rowid = n.fk_user";
	$sql .= " AND c.rowid = ".((int) $object->id);
	$sql .= " AND c.entity IN (".getEntity('user').')';

	$resql = $db->query($sql);
	if ($resql) {
		$num = $db->num_rows($resql);
	} else {
		dol_print_error($db);
	}

	$newcardbutton = dolGetButtonTitle($langs->trans('New'), '', 'fa fa-plus-circle', $_SERVER["PHP_SELF"].'?id='.$object->id.'&action=create&backtopage='.urlencode($_SERVER['PHP_SELF']), '', $permissiontoadd);

	$title = $langs->trans("ListOfActiveNotifications");

	// List of active notifications
	//print load_fiche_titre($langs->trans("ListOfActiveNotifications").' ('.$num.')', '', '');
	print_barre_liste($title, $page, $_SERVER["PHP_SELF"], $param, $sortfield, $sortorder, '', $num, $num, 'email', 0, $newcardbutton, '', $limit, 0, 0, 1);

	// Line with titles
	print '<table width="100%" class="noborder">';
	print '<tr class="liste_titre">';
	print_liste_field_titre("Target", $_SERVER["PHP_SELF"], "c.lastname,c.firstname", '', $param, 'width="45%"', $sortfield, $sortorder);
	print_liste_field_titre("Action", $_SERVER["PHP_SELF"], "", '', $param, 'width="35%"', $sortfield, $sortorder);
	print_liste_field_titre("Type", $_SERVER["PHP_SELF"], "n.type", '', $param, 'width="10%"', $sortfield, $sortorder);
	print_liste_field_titre('', '', '');
	print '</tr>';


	if ($action == 'create') {
		// $listofemails=$object->thirdparty_and_contact_email_array();
		if ($object->email) {
			$actions = array();

			// Load array of available notifications
			$notificationtrigger = new InterfaceNotification($db);
			$listofnotifiedevents = $notificationtrigger->getListOfManagedEvents();

			foreach ($listofnotifiedevents as $notifiedevent) {
				$label = ($langs->trans("Notify_".$notifiedevent['code']) != "Notify_".$notifiedevent['code'] ? $langs->trans("Notify_".$notifiedevent['code']) : $notifiedevent['label']);
				$actions[$notifiedevent['rowid']] = $label;
			}
			print '<tr class="oddeven nohover"><td>';
			print $object->getNomUrl(1);
			if (isValidEmail($object->email)) {
				print ' &lt;'.$object->email.'&gt;';
			} else {
				$langs->load("errors");
				print ' &nbsp; '.img_warning().' '.$langs->trans("ErrorBadEMail", $object->email);
			}
			print '</td>';
			print '<td>';
			print img_picto('', 'object_action', '', false, 0, 0, '', 'paddingright').$form->selectarray("actionid", $actions, '', 1);
			print '</td>';
			print '<td>';
			$type = array('email'=>$langs->trans("EMail"));
			print $form->selectarray("typeid", $type);
			print '</td>';
			print '<td class="nowraponall">';
<<<<<<< HEAD
			print '<input type="submit" class="button" value="'.$langs->trans("Add").'">';
=======
			print '<input type="submit" class="button button-add" value="'.$langs->trans("Add").'">';
>>>>>>> 95dc2558
			print '&nbsp;';
			print '<input type="submit" class="button" name="cancel" value="'.$langs->trans("Cancel").'">';
			print '</td>';
			print '</tr>';
		} else {
			print '<tr class="oddeven"><td colspan="4">';
			print $langs->trans("YouMustAssignUserMailFirst");
			print '</td></tr>';
		}
	} else {
		if ($num) {
			$i = 0;

			$userstatic = new user($db);

			while ($i < $num) {
				$obj = $db->fetch_object($resql);

				$userstatic->id = $obj->userid;
				$userstatic->lastname = $obj->lastname;
				$userstatic->firstname = $obj->firstname;
<<<<<<< HEAD
=======
				$userstatic->email = $obj->email;
				$userstatic->statut = $obj->status;

>>>>>>> 95dc2558
				print '<tr class="oddeven"><td>'.$userstatic->getNomUrl(1);
				if ($obj->type == 'email') {
					if (isValidEmail($obj->email)) {
						print ' &lt;'.$obj->email.'&gt;';
					} else {
						$langs->load("errors");
						print ' &nbsp; '.img_warning().' '.$langs->trans("ErrorBadEMail", $obj->email);
					}
				}
				print '</td>';
				print '<td>';
				$label = ($langs->trans("Notify_".$obj->code) != "Notify_".$obj->code ? $langs->trans("Notify_".$obj->code) : $obj->label);
				print img_picto('', 'object_action', '', false, 0, 0, '', 'paddingright').$label;
				print '</td>';
				print '<td>';
				if ($obj->type == 'email') {
					print $langs->trans("Email");
				}
				if ($obj->type == 'sms') {
					print $langs->trans("SMS");
				}
				print '</td>';
<<<<<<< HEAD
				print '<td class="right"><a href="card.php?id='.$id.'&amp;action=delete&amp;token='.newToken().'&amp;actid='.$obj->rowid.'">'.img_delete().'</a></td>';
				print '</tr>';
				$i++;
			}
			$db->free($resql);
		}

		// List of notifications enabled for fixed email
		/*
		foreach($conf->global as $key => $val) {
			if (! preg_match('/^NOTIFICATION_FIXEDEMAIL_(.*)/', $key, $reg)) continue;
			print '<tr class="oddeven"><td>';
			$listtmp=explode(',',$val);
			$first=1;
			foreach($listtmp as $keyemail => $valemail)
			{
				if (! $first) print ', ';
				$first=0;
				$valemail=trim($valemail);
				//print $keyemail.' - '.$valemail.' - '.$reg[1].'<br>';
				if (isValidEmail($valemail, 1))
				{
					if ($valemail == '__SUPERVISOREMAIL__') print $valemail;
					else print ' &lt;'.$valemail.'&gt;';
				}
				else
				{
					print ' '.img_warning().' '.$langs->trans("ErrorBadEMail",$valemail);
				}
			}
			print '</td>';
			print '<td>';
			$notifcode=preg_replace('/_THRESHOLD_.*$/','',$reg[1]);
			$notifcodecond=preg_replace('/^.*_(THRESHOLD_)/','$1',$reg[1]);
			$label=($langs->trans("Notify_".$notifcode)!="Notify_".$notifcode?$langs->trans("Notify_".$notifcode):$notifcode);
			print $label;
			if (preg_match('/^THRESHOLD_HIGHER_(.*)$/',$notifcodecond,$regcond) && ($regcond[1] > 0))
			{
				print ' - '.$langs->trans("IfAmountHigherThan",$regcond[1]);
			}
=======
				print '<td class="right"><a href="card.php?id='.$id.'&action=delete&token='.newToken().'&actid='.$obj->rowid.'">'.img_delete().'</a></td>';
				print '</tr>';
				$i++;
			}
			$db->free($resql);
		}

		// List of notifications enabled for fixed email
		/*
		foreach($conf->global as $key => $val) {
			if (! preg_match('/^NOTIFICATION_FIXEDEMAIL_(.*)/', $key, $reg)) continue;
			print '<tr class="oddeven"><td>';
			$listtmp=explode(',', $val);
			$first=1;
			foreach($listtmp as $keyemail => $valemail) {
				if (! $first) print ', ';
				$first=0;
				$valemail=trim($valemail);
				//print $keyemail.' - '.$valemail.' - '.$reg[1].'<br>';
				if (isValidEmail($valemail, 1)) {
					if ($valemail == '__SUPERVISOREMAIL__') print $valemail;
					else print ' &lt;'.$valemail.'&gt;';
				} else {
					print ' '.img_warning().' '.$langs->trans("ErrorBadEMail",$valemail);
				}
			}
			print '</td>';
			print '<td>';
			$notifcode=preg_replace('/_THRESHOLD_.*$/','',$reg[1]);
			$notifcodecond=preg_replace('/^.*_(THRESHOLD_)/','$1',$reg[1]);
			$label=($langs->trans("Notify_".$notifcode)!="Notify_".$notifcode?$langs->trans("Notify_".$notifcode):$notifcode);
			print $label;
			if (preg_match('/^THRESHOLD_HIGHER_(.*)$/',$notifcodecond,$regcond) && ($regcond[1] > 0)) {
				print ' - '.$langs->trans("IfAmountHigherThan",$regcond[1]);
			}
>>>>>>> 95dc2558
			print '</td>';
			print '<td>';
			print $langs->trans("Email");
			print '</td>';
			print '<td class="right">'.$langs->trans("SeeModuleSetup", $langs->transnoentitiesnoconv("Module600Name")).'</td>';
			print '</tr>';
		}*/
<<<<<<< HEAD
		/*if ($user->admin)
		{
			$var = ! $var;
=======
		/*if ($user->admin) {
>>>>>>> 95dc2558
			print '<tr class="oddeven"><td colspan="4">';
			print '+ <a href="'.DOL_URL_ROOT.'/admin/notification.php">'.$langs->trans("SeeModuleSetup", $langs->transnoentitiesnoconv("Module600Name")).'</a>';
			print '</td></tr>';
		}*/
	}

	print '</table>';

	print '</form>';


	print '<br><br>'."\n";


	// List
	$sql = "SELECT n.rowid, n.daten, n.email, n.objet_type as object_type, n.objet_id as object_id, n.type,";
	$sql .= " c.rowid as id, c.lastname, c.firstname, c.email as contactemail, c.statut as status,";
	$sql .= " a.code, a.label";
	$sql .= " FROM ".MAIN_DB_PREFIX."c_action_trigger as a,";
	$sql .= " ".MAIN_DB_PREFIX."notify as n";
	$sql .= " LEFT JOIN ".MAIN_DB_PREFIX."user as c ON n.fk_user = c.rowid";
	$sql .= " WHERE a.rowid = n.fk_action";
	$sql .= " AND n.fk_user = ".((int) $object->id);
	$sql .= $db->order($sortfield, $sortorder);

	// Count total nb of records
	$nbtotalofrecords = '';
	if (empty($conf->global->MAIN_DISABLE_FULL_SCANLIST)) {
		$result = $db->query($sql);
		$nbtotalofrecords = $db->num_rows($result);
		if (($page * $limit) > $nbtotalofrecords) {	// if total resultset is smaller then paging size (filtering), goto and load page 0
			$page = 0;
			$offset = 0;
		}
	}

	$sql .= $db->plimit($limit + 1, $offset);

	$resql = $db->query($sql);
	if ($resql) {
		$num = $db->num_rows($resql);
	} else {
		dol_print_error($db);
	}

	$param = '&id='.$object->id;
	if (!empty($contextpage) && $contextpage != $_SERVER["PHP_SELF"]) {
		$param .= '&contextpage='.$contextpage;
	}
	if ($limit > 0 && $limit != $conf->liste_limit) {
		$param .= '&limit='.$limit;
	}

	print '<form method="post" action="'.$_SERVER["PHP_SELF"].'" name="formfilter">';
	if (isset($optioncss) && $optioncss != '') {
		print '<input type="hidden" name="optioncss" value="'.$optioncss.'">';
	}
	print '<input type="hidden" name="token" value="'.newToken().'">';
	print '<input type="hidden" name="formfilteraction" id="formfilteraction" value="list">';
	print '<input type="hidden" name="sortfield" value="'.$sortfield.'">';
	print '<input type="hidden" name="sortorder" value="'.$sortorder.'">';
	print '<input type="hidden" name="page" value="'.$page.'">';
	print '<input type="hidden" name="id" value="'.$object->id.'">';

	// List of notifications done
	print_barre_liste($langs->trans("ListOfNotificationsDone"), $page, $_SERVER["PHP_SELF"], $param, $sortfield, $sortorder, '', $num, $nbtotalofrecords, 'email', 0, '', '', $limit);

	// Line with titles
	print '<table width="100%" class="noborder">';
	print '<tr class="liste_titre">';
	print_liste_field_titre("Target", $_SERVER["PHP_SELF"], "c.lastname,c.firstname", '', $param, '', $sortfield, $sortorder);
	print_liste_field_titre("Action", $_SERVER["PHP_SELF"], "", '', $param, '', $sortfield, $sortorder);
	print_liste_field_titre("Type", $_SERVER["PHP_SELF"], "n.type", '', $param, '', $sortfield, $sortorder);
	//print_liste_field_titre("Object",$_SERVER["PHP_SELF"],"",'',$param,'"',$sortfield,$sortorder);
	print_liste_field_titre("Date", $_SERVER["PHP_SELF"], "n.daten", '', $param, '', $sortfield, $sortorder, 'right ');
	print '</tr>';

	if ($num) {
		$i = 0;

		$userstatic = new User($db);

		while ($i < $num) {
			$obj = $db->fetch_object($resql);

			print '<tr class="oddeven"><td>';
			if ($obj->id > 0) {
				$userstatic->id = $obj->id;
				$userstatic->lastname = $obj->lastname;
				$userstatic->firstname = $obj->firstname;
				$userstatic->statut = $obj->status;
				$userstatic->email = $obj->email;
				print $userstatic->getNomUrl(1);
				print $obj->email ? ' &lt;'.$obj->email.'&gt;' : $langs->trans("NoMail");
			} else {
				print $obj->email;
			}
			print '</td>';
			print '<td>';
			$label = ($langs->trans("Notify_".$obj->code) != "Notify_".$obj->code ? $langs->trans("Notify_".$obj->code) : $obj->label);
			print $label;
			print '</td>';
			print '<td>';
			if ($obj->type == 'email') {
				print $langs->trans("Email");
			}
			if ($obj->type == 'sms') {
				print $langs->trans("Sms");
			}
			print '</td>';
			// TODO Add link to object here for other types
			/*print '<td>';
			if ($obj->object_type == 'order') {
				$orderstatic->id=$obj->object_id;
				$orderstatic->ref=...
				print $orderstatic->getNomUrl(1);
			}
			print '</td>';*/
			// print
			print'<td class="right">'.dol_print_date($db->jdate($obj->daten), 'dayhour').'</td>';
			print '</tr>';
			$i++;
		}
		$db->free($resql);
	} else {
		print '<tr><td colspan="4"><span class="opacitymedium">'.$langs->trans("None").'</span></td></tr>';
	}

	print '</table>';

	print '</form>';
} else {
	dol_print_error('', 'RecordNotFound');
}

// End of page
llxFooter();
$db->close();<|MERGE_RESOLUTION|>--- conflicted
+++ resolved
@@ -36,17 +36,10 @@
 
 $id = GETPOST("id", 'int');
 $ref = GETPOST('ref', 'alpha');
-<<<<<<< HEAD
-
-$action = GETPOST('action', 'aZ09');
-$actionid = GETPOST('actionid');
-
-=======
 
 $action = GETPOST('action', 'aZ09');
 $actionid = GETPOST('actionid', 'int');
 
->>>>>>> 95dc2558
 $limit = GETPOST('limit', 'int') ?GETPOST('limit', 'int') : $conf->liste_limit;
 $sortfield = GETPOST('sortfield', 'aZ09comma');
 $sortorder = GETPOST('sortorder', 'aZ09comma');
@@ -79,11 +72,7 @@
 if ($user->socid) {
 	$id = $user->socid;
 }
-<<<<<<< HEAD
-$result = restrictedArea($user, 'user', '', '');
-=======
 $result = restrictedArea($user, 'user', '', '', 'user');
->>>>>>> 95dc2558
 
 
 /*
@@ -313,11 +302,7 @@
 			print $form->selectarray("typeid", $type);
 			print '</td>';
 			print '<td class="nowraponall">';
-<<<<<<< HEAD
-			print '<input type="submit" class="button" value="'.$langs->trans("Add").'">';
-=======
 			print '<input type="submit" class="button button-add" value="'.$langs->trans("Add").'">';
->>>>>>> 95dc2558
 			print '&nbsp;';
 			print '<input type="submit" class="button" name="cancel" value="'.$langs->trans("Cancel").'">';
 			print '</td>';
@@ -339,12 +324,9 @@
 				$userstatic->id = $obj->userid;
 				$userstatic->lastname = $obj->lastname;
 				$userstatic->firstname = $obj->firstname;
-<<<<<<< HEAD
-=======
 				$userstatic->email = $obj->email;
 				$userstatic->statut = $obj->status;
 
->>>>>>> 95dc2558
 				print '<tr class="oddeven"><td>'.$userstatic->getNomUrl(1);
 				if ($obj->type == 'email') {
 					if (isValidEmail($obj->email)) {
@@ -367,48 +349,6 @@
 					print $langs->trans("SMS");
 				}
 				print '</td>';
-<<<<<<< HEAD
-				print '<td class="right"><a href="card.php?id='.$id.'&amp;action=delete&amp;token='.newToken().'&amp;actid='.$obj->rowid.'">'.img_delete().'</a></td>';
-				print '</tr>';
-				$i++;
-			}
-			$db->free($resql);
-		}
-
-		// List of notifications enabled for fixed email
-		/*
-		foreach($conf->global as $key => $val) {
-			if (! preg_match('/^NOTIFICATION_FIXEDEMAIL_(.*)/', $key, $reg)) continue;
-			print '<tr class="oddeven"><td>';
-			$listtmp=explode(',',$val);
-			$first=1;
-			foreach($listtmp as $keyemail => $valemail)
-			{
-				if (! $first) print ', ';
-				$first=0;
-				$valemail=trim($valemail);
-				//print $keyemail.' - '.$valemail.' - '.$reg[1].'<br>';
-				if (isValidEmail($valemail, 1))
-				{
-					if ($valemail == '__SUPERVISOREMAIL__') print $valemail;
-					else print ' &lt;'.$valemail.'&gt;';
-				}
-				else
-				{
-					print ' '.img_warning().' '.$langs->trans("ErrorBadEMail",$valemail);
-				}
-			}
-			print '</td>';
-			print '<td>';
-			$notifcode=preg_replace('/_THRESHOLD_.*$/','',$reg[1]);
-			$notifcodecond=preg_replace('/^.*_(THRESHOLD_)/','$1',$reg[1]);
-			$label=($langs->trans("Notify_".$notifcode)!="Notify_".$notifcode?$langs->trans("Notify_".$notifcode):$notifcode);
-			print $label;
-			if (preg_match('/^THRESHOLD_HIGHER_(.*)$/',$notifcodecond,$regcond) && ($regcond[1] > 0))
-			{
-				print ' - '.$langs->trans("IfAmountHigherThan",$regcond[1]);
-			}
-=======
 				print '<td class="right"><a href="card.php?id='.$id.'&action=delete&token='.newToken().'&actid='.$obj->rowid.'">'.img_delete().'</a></td>';
 				print '</tr>';
 				$i++;
@@ -444,7 +384,6 @@
 			if (preg_match('/^THRESHOLD_HIGHER_(.*)$/',$notifcodecond,$regcond) && ($regcond[1] > 0)) {
 				print ' - '.$langs->trans("IfAmountHigherThan",$regcond[1]);
 			}
->>>>>>> 95dc2558
 			print '</td>';
 			print '<td>';
 			print $langs->trans("Email");
@@ -452,13 +391,7 @@
 			print '<td class="right">'.$langs->trans("SeeModuleSetup", $langs->transnoentitiesnoconv("Module600Name")).'</td>';
 			print '</tr>';
 		}*/
-<<<<<<< HEAD
-		/*if ($user->admin)
-		{
-			$var = ! $var;
-=======
 		/*if ($user->admin) {
->>>>>>> 95dc2558
 			print '<tr class="oddeven"><td colspan="4">';
 			print '+ <a href="'.DOL_URL_ROOT.'/admin/notification.php">'.$langs->trans("SeeModuleSetup", $langs->transnoentitiesnoconv("Module600Name")).'</a>';
 			print '</td></tr>';
