<?php
/* Copyright (C) 2003      Rodolphe Quiedeville <rodolphe@quiedeville.org>
 * Copyright (C) 2004-2014 Laurent Destailleur  <eldy@users.sourceforge.net>
 * Copyright (C) 2010-2014 Juanjo Menent	    <jmenent@2byte.es>
 * Copyright (C) 2015      Marcos García        <marcosgdf@gmail.com>
 * Copyright (C) 2016      Abbes Bahfir         <contact@dolibarrpar.com>
 *
 * This program is free software; you can redistribute it and/or modify
 * it under the terms of the GNU General Public License as published by
 * the Free Software Foundation; either version 3 of the License, or
 * (at your option) any later version.
 *
 * This program is distributed in the hope that it will be useful,
 * but WITHOUT ANY WARRANTY; without even the implied warranty of
 * MERCHANTABILITY or FITNESS FOR A PARTICULAR PURPOSE.  See the
 * GNU General Public License for more details.
 *
 * You should have received a copy of the GNU General Public License
 * along with this program. If not, see <http://www.gnu.org/licenses/>.
 */

/**
 *	    \file       htdocs/user/notify/card.php
 *      \ingroup    user notification
 *		\brief      Tab for notifications of third party
 */

require '../../main.inc.php';
require_once DOL_DOCUMENT_ROOT.'/core/class/notify.class.php';
require_once DOL_DOCUMENT_ROOT.'/core/lib/usergroups.lib.php';
require_once DOL_DOCUMENT_ROOT.'/user/class/user.class.php';
require_once DOL_DOCUMENT_ROOT.'/core/triggers/interface_50_modNotification_Notification.class.php';

// Load translation files required by page
$langs->loadLangs(array('companies', 'mails', 'admin', 'other'));

$id = GETPOST("id",'int');
$action = GETPOST('action','aZ09');
$actionid=GETPOST('actionid');

// Security check
if ($user->societe_id) $id=$user->societe_id;
$result = restrictedArea($user, 'societe','','');

$limit = GETPOST('limit','int')?GETPOST('limit','int'):$conf->liste_limit;
$sortfield=GETPOST("sortfield",'alpha');
$sortorder=GETPOST("sortorder",'alpha');
$page=GETPOST("page",'int');
if (! $sortorder) $sortorder="DESC";
if (! $sortfield) $sortfield="n.daten";
if (empty($page) || $page == -1) { $page = 0; }
$offset = $limit * $page;
$pageprev = $page - 1;
$pagenext = $page + 1;

$now=dol_now();


/*
 * Actions
 */

// Add a notification
if ($action == 'add')
{
    $error=0;

    if ($actionid <= 0)
    {
	    setEventMessages($langs->trans("ErrorFieldRequired",$langs->transnoentitiesnoconv("Action")), null, 'errors');
        $error++;
    }

    if (! $error)
    {
        $db->begin();

        $sql = "DELETE FROM ".MAIN_DB_PREFIX."notify_def";
        $sql .= " WHERE fk_user=".$id." AND fk_action=".$actionid;
        if ($db->query($sql))
        {
            $sql = "INSERT INTO ".MAIN_DB_PREFIX."notify_def (datec,fk_user, fk_action)";
            $sql .= " VALUES ('".$db->idate($now)."',".$id.",".$actionid.")";

            if (! $db->query($sql))
            {
                $error++;
                dol_print_error($db);
            }
        }
        else
        {
            dol_print_error($db);
        }

        if (! $error)
        {
            $db->commit();
        }
        else
        {
            $db->rollback();
        }
    }
}

// Remove a notification
if ($action == 'delete')
{
    $sql = "DELETE FROM ".MAIN_DB_PREFIX."notify_def where rowid=".GETPOST("actid","int");
    $db->query($sql);
}



/*
 *	View
 */

$form = new Form($db);

$object = new User($db);
$result=$object->fetch($id, '', '', 1);
$object->getrights();

$title=$langs->trans("ThirdParty").' - '.$langs->trans("Notification");
if (! empty($conf->global->MAIN_HTML_TITLE) && preg_match('/thirdpartynameonly/',$conf->global->MAIN_HTML_TITLE) && $object->name) $title=$object->name.' - '.$langs->trans("Notification");
$help_url='EN:Module_Third_Parties|FR:Module_Tiers|ES:Empresas';
llxHeader('',$title,$help_url);


if ($result > 0)
{
    $langs->load("other");

    $head = user_prepare_head($object);

    dol_fiche_head($head, 'notify', $langs->trans("User"), -1, 'user');

<<<<<<< HEAD
    $linkback = '<a href="'.DOL_URL_ROOT.'/user/list.php">'.$langs->trans("BackToList").'</a>';
=======
    $linkback = '<a href="'.DOL_URL_ROOT.'/user/list.php?restore_lastsearch_values=1">'.$langs->trans("BackToList").'</a>';
>>>>>>> d9b8a8c8

    dol_banner_tab($object, 'id', $linkback, $user->rights->user->user->lire || $user->admin, 'rowid', 'ref', '', '', 0, '', '', 0, '');

    print '<div class="fichecenter">';

    print '<div class="underbanner clearboth"></div>';
    print '<table class="border centpercent">';

    // Login
    print '<tr><td class="titlefield">'.$langs->trans("Login").'</td>';
    if (! empty($object->ldap_sid) && $object->statut==0)
    {
        print '<td class="error">'.$langs->trans("LoginAccountDisableInDolibarr").'</td>';
    }
    else
    {
        print '<td>'.$object->login.'</td>';
    }
    print '</tr>'."\n";

    /*print '<tr><td class="titlefield">'.$langs->trans("NbOfActiveNotifications").'</td>';   // Notification for this thirdparty
    print '<td colspan="3">';
    $nbofrecipientemails=0;
    $notify=new Notify($db);
    $tmparray = $notify->getNotificationsArray('', 0, null, $object->id, array('user'));
    foreach($tmparray as $tmpkey => $tmpval)
    {
        $nbofrecipientemails++;
    }
    print $nbofrecipientemails;
    print '</td></tr>';*/

    print '</table>';

    print '</div>';

    dol_fiche_end();

    print "\n";

    // Help
    print '<br>'.$langs->trans("NotificationsDesc");
    print '<br>'.$langs->trans("NotificationsDescUser");
    print '<br>'.$langs->trans("NotificationsDescContact");
    print '<br>'.$langs->trans("NotificationsDescGlobal");

    print '<br><br><br>'."\n";


    // Add notification form
    print load_fiche_titre($langs->trans("AddNewNotification"),'','');

    print '<form action="'.$_SERVER["PHP_SELF"].'?id='.$id.'" method="post">';
    print '<input type="hidden" name="token" value="'.$_SESSION['newtoken'].'">';
    print '<input type="hidden" name="action" value="add">';

    $param="&id=".$id;

    // Line with titles
    print '<table width="100%" class="noborder">';
    print '<tr class="liste_titre">';
    print_liste_field_titre("Target",$_SERVER["PHP_SELF"],"c.lastname,c.firstname",'',$param,'"width="45%"',$sortfield,$sortorder);
    print_liste_field_titre("Action",$_SERVER["PHP_SELF"],"",'',$param,'"width="35%"',$sortfield,$sortorder);
    print_liste_field_titre("Type",$_SERVER["PHP_SELF"],"n.type",'',$param,'"width="10%"',$sortfield,$sortorder);
    print_liste_field_titre('');
	print "</tr>\n";


//    $listofemails=$object->thirdparty_and_contact_email_array();
    if ($object->email)
    {
        $actions=array();

        // Load array of available notifications
        $notificationtrigger=new InterfaceNotification($db);
        $listofnotifiedevents=$notificationtrigger->getListOfManagedEvents();

        foreach($listofnotifiedevents as $notifiedevent)
        {
 			$label=($langs->trans("Notify_".$notifiedevent['code'])!="Notify_".$notifiedevent['code']?$langs->trans("Notify_".$notifiedevent['code']):$notifiedevent['label']);
            $actions[$notifiedevent['rowid']]=$label;
        }
        print '<tr class="oddeven"><td>';
        print $object->getNomUrl(1);
        if (isValidEmail($object->email))
        {
            print ' &lt;'.$object->email.'&gt;';
        }
        else
        {
            $langs->load("errors");
            print ' &nbsp; '.img_warning().' '.$langs->trans("ErrorBadEMail",$object->email);
        }
        print '</td>';
        print '<td>';
        print $form->selectarray("actionid",$actions,'',1);
        print '</td>';
        print '<td>';
        $type=array('email'=>$langs->trans("EMail"));
        print $form->selectarray("typeid",$type);
        print '</td>';
        print '<td align="right"><input type="submit" class="button" value="'.$langs->trans("Add").'"></td>';
        print '</tr>';
    }
    else
    {
        print '<tr class="oddeven"><td colspan="4">';
        print $langs->trans("YouMustAssignUserMailFirst");
        print '</td></tr>';
    }

    print '</table>';

    print '</form>';
    print '<br>';

    // List of notifications enabled for contacts
    $sql = "SELECT n.rowid, n.type,";
    $sql.= " a.code, a.label,";
    $sql.= " c.rowid as userid, c.lastname, c.firstname, c.email";
    $sql.= " FROM ".MAIN_DB_PREFIX."c_action_trigger as a,";
    $sql.= " ".MAIN_DB_PREFIX."notify_def as n,";
    $sql.= " ".MAIN_DB_PREFIX."user c";
    $sql.= " WHERE a.rowid = n.fk_action";
    $sql.= " AND c.rowid = n.fk_user";
    $sql.= " AND c.rowid = ".$object->id;

    $resql=$db->query($sql);
    if ($resql)
    {
        $num = $db->num_rows($resql);
    }
    else
    {
        dol_print_error($db);
    }

    // List of active notifications
<<<<<<< HEAD
    print_fiche_titre($langs->trans("ListOfActiveNotifications").' ('.$num.')','','');
=======
    print load_fiche_titre($langs->trans("ListOfActiveNotifications").' ('.$num.')','','');
>>>>>>> d9b8a8c8

    // Line with titles
    print '<table width="100%" class="noborder">';
    print '<tr class="liste_titre">';
    print_liste_field_titre("Target",$_SERVER["PHP_SELF"],"c.lastname,c.firstname",'',$param,'"width="45%"',$sortfield,$sortorder);
    print_liste_field_titre("Action",$_SERVER["PHP_SELF"],"",'',$param,'"width="35%"',$sortfield,$sortorder);
    print_liste_field_titre("Type",$_SERVER["PHP_SELF"],"n.type",'',$param,'"width="10%"',$sortfield,$sortorder);
    print_liste_field_titre('','','');
    print '</tr>';

	$langs->load("errors");
	$langs->load("other");

    if ($num)
    {
	   $i = 0;

        $userstatic=new user($db);

        while ($i < $num)
        {

            $obj = $db->fetch_object($resql);

            $userstatic->id=$obj->userid;
            $userstatic->lastname=$obj->lastname;
            $userstatic->firstname=$obj->firstname;
            print '<tr class="oddeven"><td>'.$userstatic->getNomUrl(1);
            if ($obj->type == 'email')
            {
                if (isValidEmail($obj->email))
                {
                    print ' &lt;'.$obj->email.'&gt;';
                }
                else
                {
                    $langs->load("errors");
                    print ' &nbsp; '.img_warning().' '.$langs->trans("ErrorBadEMail",$obj->email);
                }
            }
            print '</td>';
            print '<td>';
            $label=($langs->trans("Notify_".$obj->code)!="Notify_".$obj->code?$langs->trans("Notify_".$obj->code):$obj->label);
            print $label;
            print '</td>';
            print '<td>';
            if ($obj->type == 'email') print $langs->trans("Email");
            if ($obj->type == 'sms') print $langs->trans("SMS");
            print '</td>';
            print '<td align="right"><a href="card.php?id='.$id.'&action=delete&actid='.$obj->rowid.'">'.img_delete().'</a></td>';
            print '</tr>';
            $i++;
        }
        $db->free($resql);
    }


    // List of notifications enabled for fixed email
    /*
    foreach($conf->global as $key => $val)
    {
    	if (! preg_match('/^NOTIFICATION_FIXEDEMAIL_(.*)/', $key, $reg)) continue;
    	$var = ! $var;
		print '<tr class="oddeven"><td>';
		$listtmp=explode(',',$val);
		$first=1;
		foreach($listtmp as $keyemail => $valemail)
		{
			if (! $first) print ', ';
			$first=0;
			$valemail=trim($valemail);
    		//print $keyemail.' - '.$valemail.' - '.$reg[1].'<br>';
			if (isValidEmail($valemail, 1))
			{
				if ($valemail == '__SUPERVISOREMAIL__') print $valemail;
				else print ' &lt;'.$valemail.'&gt;';
			}
			else
			{
				print ' '.img_warning().' '.$langs->trans("ErrorBadEMail",$valemail);
			}
		}
		print '</td>';
		print '<td>';
		$notifcode=preg_replace('/_THRESHOLD_.*$/','',$reg[1]);
		$notifcodecond=preg_replace('/^.*_(THRESHOLD_)/','$1',$reg[1]);
		$label=($langs->trans("Notify_".$notifcode)!="Notify_".$notifcode?$langs->trans("Notify_".$notifcode):$notifcode);
		print $label;
		if (preg_match('/^THRESHOLD_HIGHER_(.*)$/',$notifcodecond,$regcond) && ($regcond[1] > 0))
		{
			print ' - '.$langs->trans("IfAmountHigherThan",$regcond[1]);
		}
		print '</td>';
		print '<td>';
		print $langs->trans("Email");
		print '</td>';
		print '<td align="right">'.$langs->trans("SeeModuleSetup", $langs->transnoentitiesnoconv("Module600Name")).'</td>';
		print '</tr>';
    }*/
    /*if ($user->admin)
    {
	    $var = ! $var;
		print '<tr class="oddeven"><td colspan="4">';
		print '+ <a href="'.DOL_URL_ROOT.'/admin/notification.php">'.$langs->trans("SeeModuleSetup", $langs->transnoentitiesnoconv("Module600Name")).'</a>';
		print '</td></tr>';
    }*/

    print '</table>';


    print '<br><br>'."\n";


    // List
    $sql = "SELECT n.rowid, n.daten, n.email, n.objet_type as object_type, n.objet_id as object_id, n.type,";
    $sql.= " c.rowid as id, c.lastname, c.firstname, c.email as contactemail,";
    $sql.= " a.code, a.label";
    $sql.= " FROM ".MAIN_DB_PREFIX."c_action_trigger as a,";
    $sql.= " ".MAIN_DB_PREFIX."notify as n";
    $sql.= " LEFT JOIN ".MAIN_DB_PREFIX."user as c ON n.fk_user = c.rowid";
    $sql.= " WHERE a.rowid = n.fk_action";
    $sql.= " AND n.fk_user = ".$object->id;
    $sql.= $db->order($sortfield, $sortorder);

    // Count total nb of records
    $nbtotalofrecords = '';
    if (empty($conf->global->MAIN_DISABLE_FULL_SCANLIST))
    {
        $result = $db->query($sql);
        $nbtotalofrecords = $db->num_rows($result);
        if (($page * $limit) > $nbtotalofrecords)	// if total resultset is smaller then paging size (filtering), goto and load page 0
        {
        	$page = 0;
        	$offset = 0;
        }
    }

    $sql.= $db->plimit($limit+1, $offset);

    $resql=$db->query($sql);
    if ($resql)
    {
        $num = $db->num_rows($resql);
    }
    else
    {
        dol_print_error($db);
    }

    $param='&id='.$object->id;
    if (! empty($contextpage) && $contextpage != $_SERVER["PHP_SELF"]) $param.='&contextpage='.$contextpage;
    if ($limit > 0 && $limit != $conf->liste_limit) $param.='&limit='.$limit;

    print '<form method="post" action="'.$_SERVER["PHP_SELF"].'" name="formfilter">';
    if ($optioncss != '') print '<input type="hidden" name="optioncss" value="'.$optioncss.'">';
    print '<input type="hidden" name="token" value="'.$_SESSION['newtoken'].'">';
    print '<input type="hidden" name="formfilteraction" id="formfilteraction" value="list">';
    print '<input type="hidden" name="sortfield" value="'.$sortfield.'">';
    print '<input type="hidden" name="sortorder" value="'.$sortorder.'">';
    print '<input type="hidden" name="page" value="'.$page.'">';
    print '<input type="hidden" name="id" value="'.$object->id.'">';

    // List of notifications done
    print_barre_liste($langs->trans("ListOfNotificationsDone"), $page, $_SERVER["PHP_SELF"], $param, $sortfield, $sortorder, '', $num, $nbtotalofrecords, '', 0, '', '', $limit);

    // Line with titles
    print '<table width="100%" class="noborder">';
    print '<tr class="liste_titre">';
    print_liste_field_titre("Target",$_SERVER["PHP_SELF"],"c.lastname,c.firstname",'',$param,'',$sortfield,$sortorder);
    print_liste_field_titre("Action",$_SERVER["PHP_SELF"],"",'',$param,'',$sortfield,$sortorder);
    print_liste_field_titre("Type",$_SERVER["PHP_SELF"],"n.type",'',$param,'',$sortfield,$sortorder);
    //print_liste_field_titre("Object",$_SERVER["PHP_SELF"],"",'',$param,'"',$sortfield,$sortorder);
    print_liste_field_titre("Date",$_SERVER["PHP_SELF"],"n.daten",'',$param,'align="right"',$sortfield,$sortorder);
    print '</tr>';

    if ($num)
    {
        $i = 0;

        $userstatic=new User($db);

        while ($i < $num)
        {
            $obj = $db->fetch_object($resql);

            print '<tr class="oddeven"><td>';
            if ($obj->id > 0)
            {
	            $userstatic->id=$obj->id;
	            $userstatic->lastname=$obj->lastname;
	            $userstatic->firstname=$obj->firstname;
	            print $userstatic->getNomUrl(1);
	            print $obj->email?' &lt;'.$obj->email.'&gt;':$langs->trans("NoMail");
            }
            else
			{
				print $obj->email;
            }
            print '</td>';
            print '<td>';
            $label=($langs->trans("Notify_".$obj->code)!="Notify_".$obj->code?$langs->trans("Notify_".$obj->code):$obj->label);
            print $label;
            print '</td>';
            print '<td>';
            if ($obj->type == 'email') print $langs->trans("Email");
            if ($obj->type == 'sms') print $langs->trans("Sms");
            print '</td>';
            // TODO Add link to object here for other types
            /*print '<td>';
            if ($obj->object_type == 'order')
            {
				$orderstatic->id=$obj->object_id;
				$orderstatic->ref=...
				print $orderstatic->getNomUrl(1);
            }
           	print '</td>';*/
            // print
            print'<td align="right">'.dol_print_date($db->jdate($obj->daten), 'dayhour').'</td>';
            print '</tr>';
            $i++;
        }
        $db->free($resql);
    }

    print '</table>';

    print '</form>';
}
else dol_print_error('','RecordNotFound');

// End of page
llxFooter();
$db->close();<|MERGE_RESOLUTION|>--- conflicted
+++ resolved
@@ -137,11 +137,7 @@
 
     dol_fiche_head($head, 'notify', $langs->trans("User"), -1, 'user');
 
-<<<<<<< HEAD
-    $linkback = '<a href="'.DOL_URL_ROOT.'/user/list.php">'.$langs->trans("BackToList").'</a>';
-=======
     $linkback = '<a href="'.DOL_URL_ROOT.'/user/list.php?restore_lastsearch_values=1">'.$langs->trans("BackToList").'</a>';
->>>>>>> d9b8a8c8
 
     dol_banner_tab($object, 'id', $linkback, $user->rights->user->user->lire || $user->admin, 'rowid', 'ref', '', '', 0, '', '', 0, '');
 
@@ -280,11 +276,7 @@
     }
 
     // List of active notifications
-<<<<<<< HEAD
-    print_fiche_titre($langs->trans("ListOfActiveNotifications").' ('.$num.')','','');
-=======
     print load_fiche_titre($langs->trans("ListOfActiveNotifications").' ('.$num.')','','');
->>>>>>> d9b8a8c8
 
     // Line with titles
     print '<table width="100%" class="noborder">';
