--- conflicted
+++ resolved
@@ -30,6 +30,7 @@
 require_once DOL_DOCUMENT_ROOT.'/core/lib/usergroups.lib.php';
 require_once DOL_DOCUMENT_ROOT.'/user/class/user.class.php';
 require_once DOL_DOCUMENT_ROOT.'/core/triggers/interface_50_modNotification_Notification.class.php';
+
 
 // Load translation files required by page
 $langs->loadLangs(array('companies', 'mails', 'admin', 'other'));
@@ -489,29 +490,6 @@
 
     print '</form>';
 
-<<<<<<< HEAD
-=======
-    //Reminder Agenda Event
-    if ($conf->agenda->enabled && $conf->global->AGENDA_REMINDER_BROWSER)
-    {
-        print load_fiche_titre($langs->trans("EventReminder"), '', '');
-
-        print '<tr class="oddeven">'."\n";
-        print '<td>'.$langs->trans('EventReminderActiveNotification', $langs->transnoentities("Module2300Name")).'</td>'."\n";
-        print '<td class="center">&nbsp;</td>'."\n";
-        print '<td class="right">'."\n";
-
-        if (empty($object->conf->MAIN_USER_WANT_ALL_EVENTS_NOTIFICATIONS))
-        {
-            print '<a href="'.$_SERVER['PHP_SELF'].'?id='.$object->id.'&action=set_MAIN_USER_WANT_ALL_EVENTS_NOTIFICATIONS">'.img_picto($langs->trans('Disabled'), 'switch_off').'</a>';
-            print '</td></tr>'."\n";
-        }
-        else {
-            print '<a href="'.$_SERVER['PHP_SELF'].'?id='.$object->id.'&action=del_MAIN_USER_WANT_ALL_EVENTS_NOTIFICATIONS">'.img_picto($langs->trans('Enabled'), 'switch_on').'</a>';
-            print '</td></tr>'."\n";
-        }
-    }
->>>>>>> 20b0637c
 } else dol_print_error('', 'RecordNotFound');
 
 // End of page
