<?php
/* Copyright (C) 2005-2015 Laurent Destailleur  <eldy@users.sourceforge.net>
 * Copyright (C) 2010-2015 Regis Houssin        <regis.houssin@capnetworks.com>
 * Copyright (C) 2013	   Florian Henry        <florian.henry@open-concept.pro.com>
 *
 * This program is free software; you can redistribute it and/or modify
 * it under the terms of the GNU General Public License as published by
 * the Free Software Foundation; either version 3 of the License, or
 * (at your option) any later version.
 *
 * This program is distributed in the hope that it will be useful,
 * but WITHOUT ANY WARRANTY; without even the implied warranty of
 * MERCHANTABILITY or FITNESS FOR A PARTICULAR PURPOSE.  See the
 * GNU General Public License for more details.
 *
 * You should have received a copy of the GNU General Public License
 * along with this program. If not, see <http://www.gnu.org/licenses/>.
 */

/**
 *       \file       htdocs/user/param_ihm.php
 *       \brief      Page to show user setup for display
 */

require '../main.inc.php';
require_once DOL_DOCUMENT_ROOT.'/core/lib/functions2.lib.php';
require_once DOL_DOCUMENT_ROOT.'/core/lib/usergroups.lib.php';
require_once DOL_DOCUMENT_ROOT.'/core/class/html.formadmin.class.php';

$langs->load("companies");
$langs->load("products");
$langs->load("admin");
$langs->load("users");
$langs->load("languages");

// Defini si peux lire/modifier permisssions
$canreaduser=($user->admin || $user->rights->user->user->lire);

$id = GETPOST('id','int');
$action = GETPOST('action','alpha');

if ($id)
{
    // $user est le user qui edite, $id est l'id de l'utilisateur edite
    $caneditfield=((($user->id == $id) && $user->rights->user->self->creer)
    || (($user->id != $id) && $user->rights->user->user->creer));
}

// Security check
$socid=0;
if ($user->societe_id > 0) $socid = $user->societe_id;
$feature2 = (($socid && $user->rights->user->self->creer)?'':'user');
if ($user->id == $id)	// A user can always read its own card
{
    $feature2='';
    $canreaduser=1;
}
$result = restrictedArea($user, 'user', $id, 'user&user', $feature2);
if ($user->id <> $id && ! $canreaduser) accessforbidden();

$dirtop = "../core/menus/standard";
$dirleft = "../core/menus/standard";

// Charge utilisateur edite
$object = new User($db);
$object->fetch($id);
$object->getrights();

// Liste des zone de recherche permanentes supportees
/* deprecated
$searchform=array("main_searchform_societe","main_searchform_contact","main_searchform_produitservice");
$searchformconst=array($conf->global->MAIN_SEARCHFORM_SOCIETE,$conf->global->MAIN_SEARCHFORM_CONTACT,$conf->global->MAIN_SEARCHFORM_PRODUITSERVICE);
$searchformtitle=array($langs->trans("Companies"),$langs->trans("Contacts"),$langs->trans("ProductsAndServices"));
*/

$form = new Form($db);
$formadmin=new FormAdmin($db);

// Initialize technical object to manage hooks of thirdparties. Note that conf->hooks_modules contains array array
$hookmanager->initHooks(array('usercard','globalcard'));

/*
 * Actions
 */
$parameters=array('id'=>$socid);
$reshook=$hookmanager->executeHooks('doActions',$parameters,$object,$action);    // Note that $action and $object may have been modified by some hooks
if ($reshook < 0) setEventMessages($hookmanager->error, $hookmanager->errors, 'errors');

if (empty($reshook)) {
	if ($action == 'update' && ($caneditfield || !empty($user->admin))) {
		if (!$_POST["cancel"]) {
			$tabparam = array();

			if (GETPOST("check_MAIN_LANG_DEFAULT") == "on") {
				$tabparam["MAIN_LANG_DEFAULT"] = $_POST["main_lang_default"];
			} else {
				$tabparam["MAIN_LANG_DEFAULT"] = '';
			}

			if (GETPOST("check_SIZE_LISTE_LIMIT") == "on") {
				$tabparam["MAIN_SIZE_LISTE_LIMIT"] = $_POST["main_size_liste_limit"];
			} else {
				$tabparam["MAIN_SIZE_LISTE_LIMIT"] = '';
			}

			if (GETPOST("check_MAIN_THEME") == "on") {
				$tabparam["MAIN_THEME"] = $_POST["main_theme"];
			} else {
				$tabparam["MAIN_THEME"] = '';
			}

			$val = (implode(',', (colorStringToArray(GETPOST('THEME_ELDY_TOPMENU_BACK1'), array()))));
			if ($val == '') {
				$tabparam['THEME_ELDY_TOPMENU_BACK1'] = '';
			} else {
				$tabparam['THEME_ELDY_TOPMENU_BACK1'] = join(',',
					colorStringToArray(GETPOST('THEME_ELDY_TOPMENU_BACK1'), array()));
			}

			$val = (implode(',', (colorStringToArray(GETPOST('THEME_ELDY_BACKTITLE1'), array()))));
			if ($val == '') {
				$tabparam['THEME_ELDY_BACKTITLE1'] = '';
			} else {
				$tabparam['THEME_ELDY_BACKTITLE1'] = join(',',
					colorStringToArray(GETPOST('THEME_ELDY_BACKTITLE1'), array()));
			}

			if (GETPOST('check_THEME_ELDY_USE_HOVER') == 'on') {
				$tabparam["THEME_ELDY_USE_HOVER"] = 1;
			} else {
				$tabparam["THEME_ELDY_USE_HOVER"] = 0;
			}

			$result = dol_set_user_param($db, $conf, $object, $tabparam);

			header('Location: ' . $_SERVER["PHP_SELF"] . '?id=' . $id);
			exit;
		}
	}
}

/*
 * View
 */

llxHeader();

$head = user_prepare_head($object);

$title = $langs->trans("User");

if ($action == 'edit')
{
	print '<form method="post" action="'.$_SERVER["PHP_SELF"].'">';
	print '<input type="hidden" name="token" value="'.$_SESSION['newtoken'].'">';
	print '<input type="hidden" name="action" value="update">';
	print '<input type="hidden" name="id" value="'.$id.'">';
}


if ($action == 'edit')
{
    dol_fiche_head($head, 'guisetup', $title, 0, 'user');
    
    $linkback = '<a href="'.DOL_URL_ROOT.'/user/index.php">'.$langs->trans("BackToList").'</a>';
    
    dol_banner_tab($object,'id',$linkback,$user->rights->user->user->lire || $user->admin);
    
<<<<<<< HEAD
    
    print '<div class="underbanner clearboth"></div>';
    
    print '<br>';
    

=======
>>>>>>> 3f5d67d4
    if (! empty($conf->use_javascript_ajax))
    {/*
        print '<script type="text/javascript" language="javascript">
    	jQuery(document).ready(function() {
    		$("#main_lang_default").change(function() {
    			$("#check_MAIN_LANG_DEFAULT").prop("checked", true);
    		});
    		$("#main_size_liste_limit").keyup(function() {
    			if ($(this).val().length) $("#check_SIZE_LISTE_LIMIT").prop("checked", true);
    			else $("#check_SIZE_LISTE_LIMIT").prop("checked", false);
    		});
    	});
    	</script>';*/
    }	
    if (! empty($conf->use_javascript_ajax))
    {
        print '<script type="text/javascript" language="javascript">
        jQuery(document).ready(function() {
        	function init_myfunc()
        	{
        		if (jQuery("#check_MAIN_LANG_DEFAULT").prop("checked")) { jQuery("#main_lang_default").removeAttr(\'disabled\'); }
        		else { jQuery("#main_lang_default").attr(\'disabled\',\'disabled\'); }
        		
                if (jQuery("#check_SIZE_LISTE_LIMIT").prop("checked")) { jQuery("#main_size_liste_limit").removeAttr(\'disabled\'); }
        		else { jQuery("#main_size_liste_limit").attr(\'disabled\',\'disabled\'); }
        		
                if (jQuery("#check_MAIN_THEME").prop("checked")) { jQuery(".themethumbs").removeAttr(\'disabled\'); }
        		else { jQuery(".themethumbs").attr(\'disabled\',\'disabled\'); }
            
                if (jQuery("#check_THEME_ELDY_TOPMENU_BACK1").prop("checked")) { jQuery("#colorpickerTHEME_ELDY_TOPMENU_BACK1").removeAttr(\'disabled\'); }
        		else { jQuery("#colorpickerTHEME_ELDY_TOPMENU_BACK1").attr(\'disabled\',\'disabled\'); }
            }
        	init_myfunc();
        	jQuery("#check_SIZE_LISTE_LIMIT").click(function() { init_myfunc(); });
            jQuery("#check_MAIN_LANG_DEFAULT").click(function() { init_myfunc(); });
            jQuery("#check_MAIN_THEME").click(function() { init_myfunc(); });
            jQuery("#check_THEME_ELDY_TOPMENU_BACK1").click(function() { init_myfunc(); });
            jQuery("#check_THEME_ELDY_BACKTITLE1").click(function() { init_myfunc(); });
        });
        </script>';
    }
	

    clearstatcache();
    $var=true;

    print '<table class="noborder" width="100%">';
    print '<tr class="liste_titre"><td width="25%">'.$langs->trans("Parameter").'</td><td width="25%">'.$langs->trans("DefaultValue").'</td><td>&nbsp;</td><td>'.$langs->trans("PersonalValue").'</td></tr>';

    // Langue par defaut
    $var=!$var;
    print '<tr '.$bc[$var].'><td>'.$langs->trans("Language").'</td>';
    print '<td>';
    $s=picto_from_langcode($conf->global->MAIN_LANG_DEFAULT);
    print $s?$s.' ':'';
    print ($conf->global->MAIN_LANG_DEFAULT=='auto'?$langs->trans("AutoDetectLang"):$langs->trans("Language_".$conf->global->MAIN_LANG_DEFAULT));
    print '</td>';
    print '<td align="left" class="nowrap" width="20%"><input '.$bc[$var].' name="check_MAIN_LANG_DEFAULT" id="check_MAIN_LANG_DEFAULT" type="checkbox" '.(! empty($object->conf->MAIN_LANG_DEFAULT)?" checked":"");
    print empty($dolibarr_main_demo)?'':' disabled="disabled"';	// Disabled for demo
    print '> '.$langs->trans("UsePersonalValue").'</td>';
    print '<td>';
    print $formadmin->select_language((! empty($object->conf->MAIN_LANG_DEFAULT)?$object->conf->MAIN_LANG_DEFAULT:''),'main_lang_default',1,null,0,0,(! empty($dolibarr_main_demo)));
    print '</td></tr>';

    // Taille max des listes
    $var=!$var;
    print '<tr '.$bc[$var].'><td>'.$langs->trans("MaxSizeList").'</td>';
    print '<td>'.$conf->global->MAIN_SIZE_LISTE_LIMIT.'</td>';
    print '<td align="left" class="nowrap" width="20%"><input '.$bc[$var].' name="check_SIZE_LISTE_LIMIT" id="check_SIZE_LISTE_LIMIT" type="checkbox" '.(! empty($object->conf->MAIN_SIZE_LISTE_LIMIT)?" checked":"");
    print empty($dolibarr_main_demo)?'':' disabled="disabled"';	// Disabled for demo
    print '> '.$langs->trans("UsePersonalValue").'</td>';
    print '<td><input class="flat" name="main_size_liste_limit" id="main_size_liste_limit" size="4" value="' . (! empty($object->conf->MAIN_SIZE_LISTE_LIMIT)?$object->conf->MAIN_SIZE_LISTE_LIMIT:'') . '"></td></tr>';

    print '</table><br>';

    // Theme
    show_theme($object, (($user->admin || empty($dolibarr_main_demo))?1:0), true);

    dol_fiche_end();


    print '<div class="center">';
    print '<input type="submit" class="button" name="save" value="'.$langs->trans("Save").'">';
    print '&nbsp;&nbsp;&nbsp;&nbsp;&nbsp;';
    print '<input type="submit" class="button" name="cancel" value="'.$langs->trans("Cancel").'">';
    print '</div>';

}
else
{
    dol_fiche_head($head, 'guisetup', $title, 0, 'user');
    
    $linkback = '<a href="'.DOL_URL_ROOT.'/user/index.php">'.$langs->trans("BackToList").'</a>';
    
    dol_banner_tab($object,'id',$linkback,$user->rights->user->user->lire || $user->admin);
    
<<<<<<< HEAD
    
    print '<div class="underbanner clearboth"></div>';
    
    print '<br>';
    
=======
>>>>>>> 3f5d67d4
    $var=true;

    print '<table class="noborder" width="100%">';
    print '<tr class="liste_titre"><td width="25%">'.$langs->trans("Parameter").'</td><td width="25%">'.$langs->trans("DefaultValue").'</td><td>&nbsp;</td><td>'.$langs->trans("PersonalValue").'</td></tr>';

    $var=!$var;
    print '<tr '.$bc[$var].'><td>'.$langs->trans("Language").'</td>';
    print '<td>';
    $s=picto_from_langcode($conf->global->MAIN_LANG_DEFAULT);
    print ($s?$s.' ':'');
    print (isset($conf->global->MAIN_LANG_DEFAULT) && $conf->global->MAIN_LANG_DEFAULT=='auto'?$langs->trans("AutoDetectLang"):$langs->trans("Language_".$conf->global->MAIN_LANG_DEFAULT));
    print '</td>';
    print '<td align="left" class="nowrap" width="20%"><input '.$bc[$var].' type="checkbox" disabled '.(! empty($object->conf->MAIN_LANG_DEFAULT)?" checked":"").'> '.$langs->trans("UsePersonalValue").'</td>';
    print '<td>';
    $s=(isset($object->conf->MAIN_LANG_DEFAULT) ? picto_from_langcode($object->conf->MAIN_LANG_DEFAULT) : '');
    print ($s?$s.' ':'');
    print (isset($object->conf->MAIN_LANG_DEFAULT) && $object->conf->MAIN_LANG_DEFAULT=='auto'?$langs->trans("AutoDetectLang"):(! empty($object->conf->MAIN_LANG_DEFAULT)?$langs->trans("Language_".$object->conf->MAIN_LANG_DEFAULT):''));
    print '</td></tr>';

    $var=!$var;
    print '<tr '.$bc[$var].'><td>'.$langs->trans("MaxSizeList").'</td>';
    print '<td>'.(! empty($conf->global->MAIN_SIZE_LISTE_LIMIT)?$conf->global->MAIN_SIZE_LISTE_LIMIT:'&nbsp;').'</td>';
    print '<td align="left" class="nowrap" width="20%"><input '.$bc[$var].' type="checkbox" disabled '.(! empty($object->conf->MAIN_SIZE_LISTE_LIMIT)?" checked":"").'> '.$langs->trans("UsePersonalValue").'</td>';
    print '<td>' . (! empty($object->conf->MAIN_SIZE_LISTE_LIMIT)?$object->conf->MAIN_SIZE_LISTE_LIMIT:'&nbsp;') . '</td></tr>';

    print '</table><br>';


    // Skin
    show_theme($object,0,true);

    dol_fiche_end();


    print '<div class="tabsAction">';
    if (empty($user->admin) && ! empty($dolibarr_main_demo))
    {
        print "<a class=\"butActionRefused\" title=\"".$langs->trans("FeatureDisabledInDemo")."\" href=\"#\">".$langs->trans("Modify")."</a>";
    }
    else
    {
        if ($caneditfield || ! empty($user->admin))       // Si utilisateur edite = utilisateur courant (pas besoin de droits particulier car il s'agit d'une page de modif d'output et non de données) ou si admin
        {
            print '<a class="butAction" href="'.$_SERVER["PHP_SELF"].'?action=edit&amp;id='.$object->id.'">'.$langs->trans("Modify").'</a>';
        }
        else
        {
            print "<a class=\"butActionRefused\" title=\"".$langs->trans("NotEnoughPermissions")."\" href=\"#\">".$langs->trans("Modify")."</a>";
        }
    }

    print '</div>';

}

if ($action == 'edit')
{
    print '</form>';
}

llxFooter();
$db->close();<|MERGE_RESOLUTION|>--- conflicted
+++ resolved
@@ -166,15 +166,6 @@
     
     dol_banner_tab($object,'id',$linkback,$user->rights->user->user->lire || $user->admin);
     
-<<<<<<< HEAD
-    
-    print '<div class="underbanner clearboth"></div>';
-    
-    print '<br>';
-    
-
-=======
->>>>>>> 3f5d67d4
     if (! empty($conf->use_javascript_ajax))
     {/*
         print '<script type="text/javascript" language="javascript">
@@ -271,14 +262,6 @@
     
     dol_banner_tab($object,'id',$linkback,$user->rights->user->user->lire || $user->admin);
     
-<<<<<<< HEAD
-    
-    print '<div class="underbanner clearboth"></div>';
-    
-    print '<br>';
-    
-=======
->>>>>>> 3f5d67d4
     $var=true;
 
     print '<table class="noborder" width="100%">';
