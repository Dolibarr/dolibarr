<?php
/* Copyright (C) 2005-2017 Laurent Destailleur  <eldy@users.sourceforge.net>
 * Copyright (C) 2010-2015 Regis Houssin        <regis.houssin@inodbox.com>
 * Copyright (C) 2013	   Florian Henry        <florian.henry@open-concept.pro.com>
 * Copyright (C) 2018      Ferran Marcet        <fmarcet@2byte.es>
 *
 * This program is free software; you can redistribute it and/or modify
 * it under the terms of the GNU General Public License as published by
 * the Free Software Foundation; either version 3 of the License, or
 * (at your option) any later version.
 *
 * This program is distributed in the hope that it will be useful,
 * but WITHOUT ANY WARRANTY; without even the implied warranty of
 * MERCHANTABILITY or FITNESS FOR A PARTICULAR PURPOSE.  See the
 * GNU General Public License for more details.
 *
 * You should have received a copy of the GNU General Public License
 * along with this program. If not, see <http://www.gnu.org/licenses/>.
 */

/**
 *       \file       htdocs/user/param_ihm.php
 *       \brief      Page to show user setup for display
 */

require '../main.inc.php';
require_once DOL_DOCUMENT_ROOT.'/core/lib/functions2.lib.php';
require_once DOL_DOCUMENT_ROOT.'/core/lib/usergroups.lib.php';
require_once DOL_DOCUMENT_ROOT.'/core/class/html.formadmin.class.php';

// Load translation files required by page
$langs->loadLangs(array('companies', 'products', 'admin', 'users', 'languages', 'projects', 'members'));

// Defini si peux lire/modifier permisssions
$canreaduser=($user->admin || $user->rights->user->user->lire);

$id = GETPOST('id','int');
$action = GETPOST('action','alpha');
$contextpage=GETPOST('contextpage','aZ')?GETPOST('contextpage','aZ'):'userihm';   // To manage different context of search

if ($id)
{
    // $user est le user qui edite, $id est l'id de l'utilisateur edite
    $caneditfield=((($user->id == $id) && $user->rights->user->self->creer)
    || (($user->id != $id) && $user->rights->user->user->creer));
}

// Security check
$socid=0;
if ($user->societe_id > 0) $socid = $user->societe_id;
$feature2 = (($socid && $user->rights->user->self->creer)?'':'user');
if ($user->id == $id)	// A user can always read its own card
{
    $feature2='';
    $canreaduser=1;
}
$result = restrictedArea($user, 'user', $id, 'user&user', $feature2);
if ($user->id <> $id && ! $canreaduser) accessforbidden();

$dirtop = "../core/menus/standard";
$dirleft = "../core/menus/standard";

// Charge utilisateur edite
$object = new User($db);
$object->fetch($id, '', '', 1);
$object->getrights();

// Liste des zone de recherche permanentes supportees
/* deprecated
$searchform=array("main_searchform_societe","main_searchform_contact","main_searchform_produitservice");
$searchformconst=array($conf->global->MAIN_SEARCHFORM_SOCIETE,$conf->global->MAIN_SEARCHFORM_CONTACT,$conf->global->MAIN_SEARCHFORM_PRODUITSERVICE);
$searchformtitle=array($langs->trans("Companies"),$langs->trans("Contacts"),$langs->trans("ProductsAndServices"));
*/

$form = new Form($db);
$formadmin=new FormAdmin($db);

// Initialize technical object to manage hooks of page. Note that conf->hooks_modules contains array of hook context
$hookmanager->initHooks(array('usercard','userihm','globalcard'));


/*
 * Actions
 */

$parameters=array('id'=>$socid);
$reshook=$hookmanager->executeHooks('doActions',$parameters,$object,$action);    // Note that $action and $object may have been modified by some hooks
if ($reshook < 0) setEventMessages($hookmanager->error, $hookmanager->errors, 'errors');

if (empty($reshook)) {
	if ($action == 'update' && ($caneditfield || !empty($user->admin))) {
		if (!$_POST["cancel"]) {
			$tabparam = array();

			if (GETPOST("check_MAIN_LANDING_PAGE") == "on") {
				$tabparam["MAIN_LANDING_PAGE"] = $_POST["MAIN_LANDING_PAGE"];
			} else {
				$tabparam["MAIN_LANDING_PAGE"] = '';
			}

			if (GETPOST("check_MAIN_LANG_DEFAULT") == "on") {
				$tabparam["MAIN_LANG_DEFAULT"] = $_POST["main_lang_default"];
			} else {
				$tabparam["MAIN_LANG_DEFAULT"] = '';
			}

			if (GETPOST("check_SIZE_LISTE_LIMIT") == "on") {
				$tabparam["MAIN_SIZE_LISTE_LIMIT"] = $_POST["main_size_liste_limit"];
			} else {
				$tabparam["MAIN_SIZE_LISTE_LIMIT"] = '';
			}

			if (GETPOST("check_AGENDA_DEFAULT_VIEW") == "on") {
				$tabparam["AGENDA_DEFAULT_VIEW"] = $_POST["AGENDA_DEFAULT_VIEW"];
			} else {
				$tabparam["AGENDA_DEFAULT_VIEW"] = '';
			}

			if (GETPOST("check_MAIN_THEME") == "on") {
				$tabparam["MAIN_THEME"] = $_POST["main_theme"];
			} else {
				$tabparam["MAIN_THEME"] = '';
			}

			$val = (implode(',', (colorStringToArray(GETPOST('THEME_ELDY_TOPMENU_BACK1'), array()))));
			if ($val == '') {
				$tabparam['THEME_ELDY_TOPMENU_BACK1'] = '';
			} else {
				$tabparam['THEME_ELDY_TOPMENU_BACK1'] = join(',',
					colorStringToArray(GETPOST('THEME_ELDY_TOPMENU_BACK1'), array()));
			}

			$val = (implode(',', (colorStringToArray(GETPOST('THEME_ELDY_BACKTITLE1'), array()))));
			if ($val == '') {
				$tabparam['THEME_ELDY_BACKTITLE1'] = '';
			} else {
				$tabparam['THEME_ELDY_BACKTITLE1'] = join(',',
					colorStringToArray(GETPOST('THEME_ELDY_BACKTITLE1'), array()));
			}

			if (GETPOST('check_THEME_ELDY_USE_HOVER') == 'on') {
				$tabparam["THEME_ELDY_USE_HOVER"] = 1;
			} else {
				$tabparam["THEME_ELDY_USE_HOVER"] = 0;
			}

<<<<<<< HEAD
			if (GETPOST('check_THEME_ELDY_USE_CHECKED') == 'on') {
				$tabparam["THEME_ELDY_USE_CHECKED"] = 1;
			} else {
				$tabparam["THEME_ELDY_USE_CHECKED"] = 0;
=======
			if (GETPOST('MAIN_OPTIMIZEFORTEXTBROWSER')) {
			    $tabparam["MAIN_OPTIMIZEFORTEXTBROWSER"] = 1;
			} else {
			    $tabparam["MAIN_OPTIMIZEFORTEXTBROWSER"] = 0;
>>>>>>> d8d47763
			}

			$result = dol_set_user_param($db, $conf, $object, $tabparam);

			header('Location: ' . $_SERVER["PHP_SELF"] . '?id=' . $id);
			exit;
		}
	}
}

/*
 * View
 */

llxHeader();

// List of possible landing pages
$tmparray=array('index.php'=>'Dashboard');
if (! empty($conf->societe->enabled)) $tmparray['societe/index.php?mainmenu=companies&leftmenu=']='ThirdPartiesArea';
if (! empty($conf->projet->enabled)) $tmparray['projet/index.php?mainmenu=project&leftmenu=']='ProjectsArea';
if (! empty($conf->holiday->enabled) || ! empty($conf->expensereport->enabled)) $tmparray['hrm/index.php?mainmenu=hrm&leftmenu=']='HRMArea';   // TODO Complete list with first level of menus
if (! empty($conf->product->enabled) || ! empty($conf->service->enabled)) $tmparray['product/index.php?mainmenu=products&leftmenu=']='ProductsAndServicesArea';
if (! empty($conf->propal->enabled) || ! empty($conf->commande->enabled) || ! empty($conf->ficheinter->enabled) || ! empty($conf->contrat->enabled)) $tmparray['comm/index.php?mainmenu=commercial&leftmenu=']='CommercialArea';
if (! empty($conf->compta->enabled) || ! empty($conf->accounting->enabled)) $tmparray['compta/index.php?mainmenu=compta&leftmenu=']='AccountancyTreasuryArea';
if (! empty($conf->adherent->enabled)) $tmparray['adherents/index.php?mainmenu=members&leftmenu=']='MembersArea';
if (! empty($conf->agenda->enabled)) $tmparray['comm/action/index.php?mainmenu=agenda&leftmenu=']='Agenda';

$head = user_prepare_head($object);

$title = $langs->trans("User");

if ($action == 'edit')
{
	print '<form method="post" action="'.$_SERVER["PHP_SELF"].'">';
	print '<input type="hidden" name="token" value="'.$_SESSION['newtoken'].'">';
	print '<input type="hidden" name="action" value="update">';
	print '<input type="hidden" name="id" value="'.$id.'">';
}


if ($action == 'edit')
{
    dol_fiche_head($head, 'guisetup', $title, -1, 'user');

	$linkback = '';

	if ($user->rights->user->user->lire || $user->admin) {
		$linkback = '<a href="'.DOL_URL_ROOT.'/user/list.php?restore_lastsearch_values=1">'.$langs->trans("BackToList").'</a>';
	}

    dol_banner_tab($object,'id',$linkback,$user->rights->user->user->lire || $user->admin);

    if (! empty($conf->use_javascript_ajax))
    {/*
        print '<script type="text/javascript" language="javascript">
    	jQuery(document).ready(function() {
    		$("#main_lang_default").change(function() {
    			$("#check_MAIN_LANG_DEFAULT").prop("checked", true);
    		});
    		$("#main_size_liste_limit").keyup(function() {
    			if ($(this).val().length) $("#check_SIZE_LISTE_LIMIT").prop("checked", true);
    			else $("#check_SIZE_LISTE_LIMIT").prop("checked", false);
    		});
    	});
    	</script>';*/
    }
    if (! empty($conf->use_javascript_ajax))
    {
        print '<script type="text/javascript" language="javascript">
        jQuery(document).ready(function() {
        	function init_myfunc()
        	{
        		if (jQuery("#check_MAIN_LANDING_PAGE").prop("checked")) { jQuery("#MAIN_LANDING_PAGE").removeAttr(\'disabled\'); }
        		else { jQuery("#MAIN_LANDING_PAGE").attr(\'disabled\',\'disabled\'); }

                if (jQuery("#check_MAIN_LANG_DEFAULT").prop("checked")) { jQuery("#main_lang_default").removeAttr(\'disabled\'); }
        		else { jQuery("#main_lang_default").attr(\'disabled\',\'disabled\'); }

                if (jQuery("#check_SIZE_LISTE_LIMIT").prop("checked")) { jQuery("#main_size_liste_limit").removeAttr(\'disabled\'); }
        		else { jQuery("#main_size_liste_limit").attr(\'disabled\',\'disabled\'); }

                if (jQuery("#check_AGENDA_DEFAULT_VIEW").prop("checked")) { jQuery("#AGENDA_DEFAULT_VIEW").removeAttr(\'disabled\'); }
        		else { jQuery("#AGENDA_DEFAULT_VIEW").attr(\'disabled\',\'disabled\'); }

                if (jQuery("#check_MAIN_THEME").prop("checked")) { jQuery(".themethumbs").removeAttr(\'disabled\'); }
        		else { jQuery(".themethumbs").attr(\'disabled\',\'disabled\'); }

                if (jQuery("#check_THEME_ELDY_TOPMENU_BACK1").prop("checked")) { jQuery("#colorpickerTHEME_ELDY_TOPMENU_BACK1").removeAttr(\'disabled\'); }
        		else { jQuery("#colorpickerTHEME_ELDY_TOPMENU_BACK1").attr(\'disabled\',\'disabled\'); }
            }
        	init_myfunc();
        	jQuery("#check_MAIN_LANDING_PAGE").click(function() { init_myfunc(); });
            jQuery("#check_MAIN_LANG_DEFAULT").click(function() { init_myfunc(); });
            jQuery("#check_SIZE_LISTE_LIMIT").click(function() { init_myfunc(); });
            jQuery("#check_AGENDA_DEFAULT_VIEW").click(function() { init_myfunc(); });
            jQuery("#check_MAIN_THEME").click(function() { init_myfunc(); });
            jQuery("#check_THEME_ELDY_TOPMENU_BACK1").click(function() { init_myfunc(); });
            jQuery("#check_THEME_ELDY_BACKTITLE1").click(function() { init_myfunc(); });
        });
        </script>';
    }


    clearstatcache();

    print '<table class="noborder" width="100%">';
    print '<tr class="liste_titre"><td width="25%">'.$langs->trans("Parameter").'</td><td width="25%">'.$langs->trans("DefaultValue").'</td><td>&nbsp;</td><td>'.$langs->trans("PersonalValue").'</td></tr>';

    // Landing page
    print '<tr class="oddeven"><td>'.$langs->trans("LandingPage").'</td>';
    print '<td>';
    print (empty($conf->global->MAIN_LANDING_PAGE)?'':$conf->global->MAIN_LANDING_PAGE);
    print '</td>';
    print '<td class="nowrap" width="20%"><input class="oddeven" name="check_MAIN_LANDING_PAGE" id="check_MAIN_LANDING_PAGE" type="checkbox" '.(! empty($object->conf->MAIN_LANDING_PAGE)?" checked":"");
    print empty($dolibarr_main_demo)?'':' disabled="disabled"';	// Disabled for demo
    print '> '.$langs->trans("UsePersonalValue").'</td>';
    print '<td>';
    print $form->selectarray('MAIN_LANDING_PAGE', $tmparray, (! empty($object->conf->MAIN_LANDING_PAGE)?$object->conf->MAIN_LANDING_PAGE:''), 0, 0, 0, '', 1);
    //print info_admin($langs->trans("WarningYouMayLooseAccess"), 0, 0, 0);
    print '</td></tr>';

    // Language by default
    print '<tr class="oddeven"><td>'.$langs->trans("Language").'</td>';
    print '<td>';
    $s=picto_from_langcode($conf->global->MAIN_LANG_DEFAULT);
    print $s?$s.' ':'';
    print ($conf->global->MAIN_LANG_DEFAULT=='auto'?$langs->trans("AutoDetectLang"):$langs->trans("Language_".$conf->global->MAIN_LANG_DEFAULT));
    print '</td>';
    print '<td class="nowrap" width="20%"><input class="oddeven" name="check_MAIN_LANG_DEFAULT" id="check_MAIN_LANG_DEFAULT" type="checkbox" '.(! empty($object->conf->MAIN_LANG_DEFAULT)?" checked":"");
    print empty($dolibarr_main_demo)?'':' disabled="disabled"';	// Disabled for demo
    print '> '.$langs->trans("UsePersonalValue").'</td>';
    print '<td>';
    print $formadmin->select_language((! empty($object->conf->MAIN_LANG_DEFAULT)?$object->conf->MAIN_LANG_DEFAULT:''),'main_lang_default',1,null,0,0,(! empty($dolibarr_main_demo)));
    print '</td></tr>';

    // Max size of lists
    print '<tr class="oddeven"><td>'.$langs->trans("MaxSizeList").'</td>';
    print '<td>'.$conf->global->MAIN_SIZE_LISTE_LIMIT.'</td>';
    print '<td class="nowrap" width="20%"><input class="oddeven" name="check_SIZE_LISTE_LIMIT" id="check_SIZE_LISTE_LIMIT" type="checkbox" '.(! empty($object->conf->MAIN_SIZE_LISTE_LIMIT)?" checked":"");
    print empty($dolibarr_main_demo)?'':' disabled="disabled"';	// Disabled for demo
    print '> '.$langs->trans("UsePersonalValue").'</td>';
    print '<td><input class="flat" name="main_size_liste_limit" id="main_size_liste_limit" size="4" value="' . (! empty($object->conf->MAIN_SIZE_LISTE_LIMIT)?$object->conf->MAIN_SIZE_LISTE_LIMIT:'') . '"></td></tr>';

    // AGENDA_DEFAULT_VIEW
    print '<tr class="oddeven">'."\n";
    print '<td>'.$langs->trans("AGENDA_DEFAULT_VIEW").'</td>'."\n";
    print '<td align="center">&nbsp;</td>'."\n";
    print '<td class="nowrap" width="20%"><input class="oddeven" name="check_AGENDA_DEFAULT_VIEW" id="check_AGENDA_DEFAULT_VIEW" type="checkbox" '.(! empty($object->conf->AGENDA_DEFAULT_VIEW)?" checked":"");
    print empty($dolibarr_main_demo)?'':' disabled="disabled"';	// Disabled for demo
    print '> '.$langs->trans("UsePersonalValue").'</td>';
    print '<td>'."\n";
    $tmplist=array(''=>'&nbsp;', 'show_list'=>$langs->trans("ViewList"), 'show_month'=>$langs->trans("ViewCal"), 'show_week'=>$langs->trans("ViewWeek"), 'show_day'=>$langs->trans("ViewDay"), 'show_peruser'=>$langs->trans("ViewPerUser"));
    print $form->selectarray('AGENDA_DEFAULT_VIEW', $tmplist, $object->conf->AGENDA_DEFAULT_VIEW, 0, 0, 0, '');
    print '</td></tr>'."\n";

    print '</table><br>';

    // Theme
    show_theme($object, (($user->admin || empty($dolibarr_main_demo))?1:0), true);

    dol_fiche_end();


    print '<div class="center">';
    print '<input type="submit" class="button" name="save" value="'.$langs->trans("Save").'">';
    print '&nbsp;&nbsp;&nbsp;&nbsp;&nbsp;';
    print '<input type="submit" class="button" name="cancel" value="'.$langs->trans("Cancel").'">';
    print '</div>';
}
else
{
    dol_fiche_head($head, 'guisetup', $title, -1, 'user');

    $linkback = '<a href="'.DOL_URL_ROOT.'/user/list.php">'.$langs->trans("BackToList").'</a>';

    dol_banner_tab($object,'id',$linkback,$user->rights->user->user->lire || $user->admin);

    print '<table class="noborder" width="100%">';
    print '<tr class="liste_titre"><td width="25%">'.$langs->trans("Parameter").'</td><td width="25%">'.$langs->trans("DefaultValue").'</td><td>&nbsp;</td><td>'.$langs->trans("PersonalValue").'</td></tr>';

    // Landing page
    print '<tr class="oddeven"><td>'.$langs->trans("LandingPage").'</td>';
    print '<td>';
    print (empty($conf->global->MAIN_LANDING_PAGE)?'':$conf->global->MAIN_LANDING_PAGE);
    print '</td>';
    print '<td class="nowrap"><input class="oddeven" name="check_MAIN_LANDING_PAGE" disabled id="check_MAIN_LANDING_PAGE" type="checkbox" '.(! empty($object->conf->MAIN_LANDING_PAGE)?" checked":"");
    print empty($dolibarr_main_demo)?'':' disabled="disabled"';	// Disabled for demo
    print '> '.$langs->trans("UsePersonalValue").'</td>';
    print '<td>';
    if (! empty($tmparray[$object->conf->MAIN_LANDING_PAGE]))
    {
        print $langs->trans($tmparray[$object->conf->MAIN_LANDING_PAGE]);
    }
    else print $object->conf->MAIN_LANDING_PAGE;
    //print $form->selectarray('MAIN_LANDING_PAGE', $tmparray, (! empty($object->conf->MAIN_LANDING_PAGE)?$object->conf->MAIN_LANDING_PAGE:''), 0, 0, 0, '', 1);
    print '</td></tr>';

    // Language
    print '<tr class="oddeven"><td>'.$langs->trans("Language").'</td>';
    print '<td>';
    $s=picto_from_langcode($conf->global->MAIN_LANG_DEFAULT);
    print ($s?$s.' ':'');
    print (isset($conf->global->MAIN_LANG_DEFAULT) && $conf->global->MAIN_LANG_DEFAULT=='auto'?$langs->trans("AutoDetectLang"):$langs->trans("Language_".$conf->global->MAIN_LANG_DEFAULT));
    print '</td>';
    print '<td class="nowrap"><input class="oddeven" type="checkbox" disabled '.(! empty($object->conf->MAIN_LANG_DEFAULT)?" checked":"").'> '.$langs->trans("UsePersonalValue").'</td>';
    print '<td>';
    $s=(isset($object->conf->MAIN_LANG_DEFAULT) ? picto_from_langcode($object->conf->MAIN_LANG_DEFAULT) : '');
    print ($s?$s.' ':'');
    print (isset($object->conf->MAIN_LANG_DEFAULT) && $object->conf->MAIN_LANG_DEFAULT=='auto'?$langs->trans("AutoDetectLang"):(! empty($object->conf->MAIN_LANG_DEFAULT)?$langs->trans("Language_".$object->conf->MAIN_LANG_DEFAULT):''));
    print '</td></tr>';

	// Max size for lists
    print '<tr class="oddeven"><td>'.$langs->trans("MaxSizeList").'</td>';
    print '<td>'.(! empty($conf->global->MAIN_SIZE_LISTE_LIMIT)?$conf->global->MAIN_SIZE_LISTE_LIMIT:'&nbsp;').'</td>';
    print '<td class="nowrap" width="20%"><input class="oddeven" type="checkbox" disabled '.(! empty($object->conf->MAIN_SIZE_LISTE_LIMIT)?" checked":"").'> '.$langs->trans("UsePersonalValue").'</td>';
    print '<td>' . (! empty($object->conf->MAIN_SIZE_LISTE_LIMIT)?$object->conf->MAIN_SIZE_LISTE_LIMIT:'&nbsp;') . '</td></tr>';

    // AGENDA_DEFAULT_VIEW
    print '<tr class="oddeven">'."\n";
    print '<td>'.$langs->trans("AGENDA_DEFAULT_VIEW").'</td>'."\n";
    print '<td align="center">&nbsp;</td>'."\n";
    print '<td class="nowrap" width="20%"><input class="oddeven" type="checkbox" disabled '.(! empty($object->conf->AGENDA_DEFAULT_VIEW)?" checked":"").'> '.$langs->trans("UsePersonalValue").'</td>';
    print '<td>'."\n";
    $tmplist=array(''=>'&nbsp;', 'show_list'=>$langs->trans("ViewList"), 'show_month'=>$langs->trans("ViewCal"), 'show_week'=>$langs->trans("ViewWeek"), 'show_day'=>$langs->trans("ViewDay"), 'show_peruser'=>$langs->trans("ViewPerUser"));
    if (! empty($object->conf->AGENDA_DEFAULT_VIEW)) print $form->selectarray('AGENDA_DEFAULT_VIEW', $tmplist, $object->conf->AGENDA_DEFAULT_VIEW, 0, 0, 0, '', 0, 0, 1);
    print '</td></tr>'."\n";

    print '</table><br>';


    // Skin
    show_theme($object,0,true);

    dol_fiche_end();


    print '<div class="tabsAction">';
    if (empty($user->admin) && ! empty($dolibarr_main_demo))
    {
        print "<a class=\"butActionRefused\" title=\"".$langs->trans("FeatureDisabledInDemo")."\" href=\"#\">".$langs->trans("Modify")."</a>";
    }
    else
    {
        if ($caneditfield || ! empty($user->admin))       // Si utilisateur edite = utilisateur courant (pas besoin de droits particulier car il s'agit d'une page de modif d'output et non de données) ou si admin
        {
            print '<a class="butAction" href="'.$_SERVER["PHP_SELF"].'?action=edit&amp;id='.$object->id.'">'.$langs->trans("Modify").'</a>';
        }
        else
        {
            print "<a class=\"butActionRefused\" title=\"".$langs->trans("NotEnoughPermissions")."\" href=\"#\">".$langs->trans("Modify")."</a>";
        }
    }

    print '</div>';
}

if ($action == 'edit')
{
    print '</form>';
}

// End of page
llxFooter();
$db->close();<|MERGE_RESOLUTION|>--- conflicted
+++ resolved
@@ -144,17 +144,16 @@
 				$tabparam["THEME_ELDY_USE_HOVER"] = 0;
 			}
 
-<<<<<<< HEAD
 			if (GETPOST('check_THEME_ELDY_USE_CHECKED') == 'on') {
 				$tabparam["THEME_ELDY_USE_CHECKED"] = 1;
 			} else {
 				$tabparam["THEME_ELDY_USE_CHECKED"] = 0;
-=======
+			}
+
 			if (GETPOST('MAIN_OPTIMIZEFORTEXTBROWSER')) {
 			    $tabparam["MAIN_OPTIMIZEFORTEXTBROWSER"] = 1;
 			} else {
 			    $tabparam["MAIN_OPTIMIZEFORTEXTBROWSER"] = 0;
->>>>>>> d8d47763
 			}
 
 			$result = dol_set_user_param($db, $conf, $object, $tabparam);
