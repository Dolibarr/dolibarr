<?php
/* Copyright (C) 2005-2011 Laurent Destailleur  <eldy@users.sourceforge.net>
 * Copyright (C) 2010      Regis Houssin        <regis@dolibarr.fr>
 *
 * This program is free software; you can redistribute it and/or modify
 * it under the terms of the GNU General Public License as published by
 * the Free Software Foundation; either version 2 of the License, or
 * (at your option) any later version.
 *
 * This program is distributed in the hope that it will be useful,
 * but WITHOUT ANY WARRANTY; without even the implied warranty of
 * MERCHANTABILITY or FITNESS FOR A PARTICULAR PURPOSE.  See the
 * GNU General Public License for more details.
 *
 * You should have received a copy of the GNU General Public License
 * along with this program. If not, see <http://www.gnu.org/licenses/>.
 */

/**
 *       \file       htdocs/user/param_ihm.php
 *       \brief      Page to show user setup for display
 */

require("../main.inc.php");
require_once(DOL_DOCUMENT_ROOT."/core/lib/functions2.lib.php");
require_once(DOL_DOCUMENT_ROOT."/core/lib/usergroups.lib.php");
require_once(DOL_DOCUMENT_ROOT."/core/class/html.formadmin.class.php");

$langs->load("companies");
$langs->load("products");
$langs->load("admin");
$langs->load("users");
$langs->load("languages");

$id=GETPOST('id','int');

// Defini si peux lire/modifier permisssions
$canreaduser=($user->admin || $user->rights->user->user->lire);

<<<<<<< HEAD
$id = GETPOST('id');
$action = GETPOST('action');

=======
>>>>>>> 7f4944da
if ($id)
{
    // $user est le user qui edite, $id est l'id de l'utilisateur edite
    $caneditfield=( (($user->id == $id) && $user->rights->user->self->creer)
    || (($user->id != $id) && $user->rights->user->user->creer));
}

// Security check
$socid=0;
if ($user->societe_id > 0) $socid = $user->societe_id;
$feature2 = (($socid && $user->rights->user->self->creer)?'':'user');
if ($user->id == $id)	// A user can always read its own card
{
    $feature2='';
    $canreaduser=1;
}
$result = restrictedArea($user, 'user', $id, '', $feature2);
if ($user->id <> $id && ! $canreaduser) accessforbidden();
<<<<<<< HEAD
=======

>>>>>>> 7f4944da

$dirtop = "../core/menus/standard";
$dirleft = "../core/menus/standard";

// Charge utilisateur edite
$fuser = new User($db);
$fuser->fetch($id);
$fuser->getrights();

// Liste des zone de recherche permanentes supportees
$searchform=array("main_searchform_societe","main_searchform_contact","main_searchform_produitservice");
$searchformconst=array($conf->global->MAIN_SEARCHFORM_SOCIETE,$conf->global->MAIN_SEARCHFORM_CONTACT,$conf->global->MAIN_SEARCHFORM_PRODUITSERVICE);
$searchformtitle=array($langs->trans("Companies"),$langs->trans("Contacts"),$langs->trans("ProductsAndServices"));

$html = new Form($db);
$formadmin=new FormAdmin($db);


/*
 * Actions
 */
if ($action == 'update' && ($caneditfield  || $user->admin))
{
    if (! $_POST["cancel"])
    {
        $tabparam=array();

        if ($_POST["check_MAIN_LANG_DEFAULT"]=="on") $tabparam["MAIN_LANG_DEFAULT"]=$_POST["main_lang_default"];
        else $tabparam["MAIN_LANG_DEFAULT"]='';

        $tabparam["MAIN_MENU_STANDARD"]=$_POST["MAIN_MENU_STANDARD"];

        if ($_POST["check_SIZE_LISTE_LIMIT"]=="on") $tabparam["MAIN_SIZE_LISTE_LIMIT"]=$_POST["main_size_liste_limit"];
        else $tabparam["MAIN_SIZE_LISTE_LIMIT"]='';

        if ($_POST["check_MAIN_THEME"]=="on") $tabparam["MAIN_THEME"]=$_POST["main_theme"];
        else $tabparam["MAIN_THEME"]='';

        $tabparam["MAIN_SEARCHFORM_CONTACT"]=$_POST["main_searchform_contact"];
        $tabparam["MAIN_SEARCHFORM_SOCIETE"]=$_POST["main_searchform_societe"];
        $tabparam["MAIN_SEARCHFORM_PRODUITSERVICE"]=$_POST["main_searchform_produitservice"];

        $result=dol_set_user_param($db, $conf, $fuser, $tabparam);

        $_SESSION["mainmenu"]="";   // Le gestionnaire de menu a pu changer

        Header('Location: '.$_SERVER["PHP_SELF"].'?id='.$id);
        exit;
    }
}



/*
 * View
 */

llxHeader();

$head = user_prepare_head($fuser);

$title = $langs->trans("User");
dol_fiche_head($head, 'guisetup', $title, 0, 'user');


print '<table class="border" width="100%">';

// Ref
print '<tr><td width="25%" valign="top">'.$langs->trans("Ref").'</td>';
print '<td colspan="2">';
print $html->showrefnav($fuser,'id','',$user->rights->user->user->lire || $user->admin);
print '</td>';
print '</tr>';

// Nom
print '<tr><td width="25%" valign="top">'.$langs->trans("LastName").'</td>';
print '<td colspan="2">'.$fuser->nom.'</td>';
print "</tr>\n";

// Prenom
print '<tr><td width="25%" valign="top">'.$langs->trans("FirstName").'</td>';
print '<td colspan="2">'.$fuser->prenom.'</td>';
print "</tr>\n";

print '</table><br>';


if ($_GET["action"] == 'edit')
{
    print '<form method="post" action="'.$_SERVER["PHP_SELF"].'">';
    print '<input type="hidden" name="token" value="'.$_SESSION['newtoken'].'">';
    print '<input type="hidden" name="action" value="update">';
    print '<input type="hidden" name="id" value="'.$id.'">';

    clearstatcache();
    $var=true;

    print '<table class="noborder" width="100%">';
    print '<tr class="liste_titre"><td width="25%">'.$langs->trans("Parameter").'</td><td width="25%">'.$langs->trans("DefaultValue").'</td><td>&nbsp;</td><td>'.$langs->trans("PersonalValue").'</td></tr>';

    // Langue par defaut
    $var=!$var;
    print '<tr '.$bc[$var].'><td>'.$langs->trans("Language").'</td>';
    print '<td>';
    $s=picto_from_langcode($conf->global->MAIN_LANG_DEFAULT);
    print $s?$s.' ':'';
    print ($conf->global->MAIN_LANG_DEFAULT=='auto'?$langs->trans("AutoDetectLang"):$langs->trans("Language_".$conf->global->MAIN_LANG_DEFAULT));
    print '</td>';
    print '<td align="left" nowrap="nowrap" width="20%"><input '.$bc[$var].' name="check_MAIN_LANG_DEFAULT" type="checkbox" '.($fuser->conf->MAIN_LANG_DEFAULT?" checked":"");
    print ! empty($dolibarr_main_demo)?' disabled="disabled"':'';	// Disabled for demo
    print '> '.$langs->trans("UsePersonalValue").'</td>';
    print '<td>';
    print $formadmin->select_language($fuser->conf->MAIN_LANG_DEFAULT,'main_lang_default',1);
    print '</td></tr>';

    // Taille max des listes
    $var=!$var;
    print '<tr '.$bc[$var].'><td>'.$langs->trans("MaxSizeList").'</td>';
    print '<td>'.$conf->global->MAIN_SIZE_LISTE_LIMIT.'</td>';
    print '<td align="left" nowrap="nowrap" width="20%"><input '.$bc[$var].' name="check_SIZE_LISTE_LIMIT" type="checkbox" '.($fuser->conf->MAIN_SIZE_LISTE_LIMIT?" checked":"");
    print ! empty($dolibarr_main_demo)?' disabled="disabled"':'';	// Disabled for demo
    print '> '.$langs->trans("UsePersonalValue").'</td>';
    print '<td><input class="flat" name="main_size_liste_limit" size="4" value="' . $fuser->conf->SIZE_LISTE_LIMIT . '"></td></tr>';

    print '</table><br>';

    // Theme
    show_theme($fuser,(($user->admin || empty($dolibarr_main_demo))?1:0),true);

    print '</div>';

    print '<center>';
    print '<input type="submit" class="button" name="save" value="'.$langs->trans("Save").'">';
    print ' &nbsp; &nbsp; ';
    print '<input type="submit" class="button" name="cancel" value="'.$langs->trans("Cancel").'">';
    print '</center>';
    print '</form>';

}
else
{
    $var=true;

    print '<table class="noborder" width="100%">';
    print '<tr class="liste_titre"><td width="25%">'.$langs->trans("Parameter").'</td><td width="25%">'.$langs->trans("DefaultValue").'</td><td>&nbsp;</td><td>'.$langs->trans("PersonalValue").'</td></tr>';

    $var=!$var;
    print '<tr '.$bc[$var].'><td>'.$langs->trans("Language").'</td>';
    print '<td>';
    $s=picto_from_langcode($conf->global->MAIN_LANG_DEFAULT);
    print ($s?$s.' ':'');
    print ($conf->global->MAIN_LANG_DEFAULT=='auto'?$langs->trans("AutoDetectLang"):$langs->trans("Language_".$conf->global->MAIN_LANG_DEFAULT));
    print '</td>';
    print '<td align="left" nowrap="nowrap" width="20%"><input '.$bc[$var].' type="checkbox" disabled '.($fuser->conf->MAIN_LANG_DEFAULT?" checked":"").'> '.$langs->trans("UsePersonalValue").'</td>';
    print '<td>';
    $s=picto_from_langcode($fuser->conf->MAIN_LANG_DEFAULT);
    print ($s?$s.' ':'');
    print ($fuser->conf->MAIN_LANG_DEFAULT=='auto'?$langs->trans("AutoDetectLang"):($fuser->conf->MAIN_LANG_DEFAULT?$langs->trans("Language_".$fuser->conf->MAIN_LANG_DEFAULT):''));
    print '</td></tr>';

    $var=!$var;
    print '<tr '.$bc[$var].'><td>'.$langs->trans("MaxSizeList").'</td>';
    print '<td>'.$conf->global->MAIN_SIZE_LISTE_LIMIT.'</td>';
    print '<td align="left" nowrap="nowrap" width="20%"><input '.$bc[$var].' type="checkbox" disabled '.($fuser->conf->MAIN_SIZE_LISTE_LIMIT?" checked":"").'> '.$langs->trans("UsePersonalValue").'</td>';
    print '<td>' . $fuser->conf->MAIN_SIZE_LISTE_LIMIT . '</td></tr>';

    print '</table><br>';


    // Skin
    show_theme($fuser,0,true);

    print '</div>';

    print '<div class="tabsAction">';
    if (empty($user->admin) && ! empty($dolibarr_main_demo))
    {
        print "<a class=\"butActionRefused\" title=\"".$langs->trans("FeatureDisabledInDemo")."\" href=\"#\">".$langs->trans("Modify")."</a>";
    }
    else
    {
        if ($user->id == $fuser->id || $user->admin)       // Si utilisateur edite = utilisateur courant (pas besoin de droits particulier car il s'agit d'une page de modif d'output et non de données) ou si admin
        {
            print '<a class="butAction" href="'.$_SERVER["PHP_SELF"].'?action=edit&amp;id='.$fuser->id.'">'.$langs->trans("Modify").'</a>';
        }
        else
        {
            print "<a class=\"butActionRefused\" title=\"".$langs->trans("NotEnoughPermissions")."\" href=\"#\">".$langs->trans("Modify")."</a>";
        }
    }

    print '</div>';

}

$db->close();

llxFooter();
?><|MERGE_RESOLUTION|>--- conflicted
+++ resolved
@@ -32,17 +32,12 @@
 $langs->load("users");
 $langs->load("languages");
 
-$id=GETPOST('id','int');
-
 // Defini si peux lire/modifier permisssions
 $canreaduser=($user->admin || $user->rights->user->user->lire);
 
-<<<<<<< HEAD
-$id = GETPOST('id');
+$id = GETPOST('id','int');
 $action = GETPOST('action');
 
-=======
->>>>>>> 7f4944da
 if ($id)
 {
     // $user est le user qui edite, $id est l'id de l'utilisateur edite
@@ -61,10 +56,6 @@
 }
 $result = restrictedArea($user, 'user', $id, '', $feature2);
 if ($user->id <> $id && ! $canreaduser) accessforbidden();
-<<<<<<< HEAD
-=======
-
->>>>>>> 7f4944da
 
 $dirtop = "../core/menus/standard";
 $dirleft = "../core/menus/standard";
