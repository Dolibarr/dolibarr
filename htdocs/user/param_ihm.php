<?php
/* Copyright (C) 2005-2017 Laurent Destailleur  <eldy@users.sourceforge.net>
 * Copyright (C) 2010-2015 Regis Houssin        <regis.houssin@inodbox.com>
 * Copyright (C) 2013	   Florian Henry        <florian.henry@open-concept.pro.com>
 * Copyright (C) 2018      Ferran Marcet        <fmarcet@2byte.es>
 *
 * This program is free software; you can redistribute it and/or modify
 * it under the terms of the GNU General Public License as published by
 * the Free Software Foundation; either version 3 of the License, or
 * (at your option) any later version.
 *
 * This program is distributed in the hope that it will be useful,
 * but WITHOUT ANY WARRANTY; without even the implied warranty of
 * MERCHANTABILITY or FITNESS FOR A PARTICULAR PURPOSE.  See the
 * GNU General Public License for more details.
 *
 * You should have received a copy of the GNU General Public License
 * along with this program. If not, see <https://www.gnu.org/licenses/>.
 */

/**
 *       \file       htdocs/user/param_ihm.php
 *       \brief      Page to show user setup for display
 */

require '../main.inc.php';
require_once DOL_DOCUMENT_ROOT.'/core/lib/functions2.lib.php';
require_once DOL_DOCUMENT_ROOT.'/core/lib/usergroups.lib.php';
require_once DOL_DOCUMENT_ROOT.'/core/class/html.formadmin.class.php';

// Load translation files required by page
$langs->loadLangs(array('companies', 'products', 'admin', 'users', 'languages', 'projects', 'members'));

// Defini si peux lire/modifier permisssions
$canreaduser=($user->admin || $user->rights->user->user->lire);

$id = GETPOST('id', 'int');
$action = GETPOST('action', 'alpha');
$contextpage=GETPOST('contextpage', 'aZ')?GETPOST('contextpage', 'aZ'):'userihm';   // To manage different context of search

if ($id)
{
    // $user est le user qui edite, $id est l'id de l'utilisateur edite
    $caneditfield=((($user->id == $id) && $user->rights->user->self->creer)
    || (($user->id != $id) && $user->rights->user->user->creer));
}

// Security check
$socid=0;
if ($user->socid > 0) $socid = $user->socid;
$feature2 = (($socid && $user->rights->user->self->creer)?'':'user');

$result = restrictedArea($user, 'user', $id, 'user&user', $feature2);
if ($user->id <> $id && ! $canreaduser) accessforbidden();

$dirtop = "../core/menus/standard";
$dirleft = "../core/menus/standard";

// Charge utilisateur edite
$object = new User($db);
$object->fetch($id, '', '', 1);
$object->getrights();

// Liste des zone de recherche permanentes supportees
/* deprecated
$searchform=array("main_searchform_societe","main_searchform_contact","main_searchform_produitservice");
$searchformconst=array($conf->global->MAIN_SEARCHFORM_SOCIETE,$conf->global->MAIN_SEARCHFORM_CONTACT,$conf->global->MAIN_SEARCHFORM_PRODUITSERVICE);
$searchformtitle=array($langs->trans("Companies"),$langs->trans("Contacts"),$langs->trans("ProductsAndServices"));
*/

$form = new Form($db);
$formadmin=new FormAdmin($db);

// Initialize technical object to manage hooks of page. Note that conf->hooks_modules contains array of hook context
$hookmanager->initHooks(array('usercard','userihm','globalcard'));


/*
 * Actions
 */

$parameters=array('id'=>$socid);
$reshook=$hookmanager->executeHooks('doActions', $parameters, $object, $action);    // Note that $action and $object may have been modified by some hooks
if ($reshook < 0) setEventMessages($hookmanager->error, $hookmanager->errors, 'errors');

if (empty($reshook)) {
	if ($action == 'update' && ($caneditfield || !empty($user->admin))) {
		if (!$_POST["cancel"]) {
			$tabparam = array();

			if (GETPOST("check_MAIN_LANDING_PAGE") == "on") {
				$tabparam["MAIN_LANDING_PAGE"] = $_POST["MAIN_LANDING_PAGE"];
			} else {
				$tabparam["MAIN_LANDING_PAGE"] = '';
			}

			if (GETPOST("check_MAIN_LANG_DEFAULT") == "on") {
				$tabparam["MAIN_LANG_DEFAULT"] = $_POST["main_lang_default"];
			} else {
				$tabparam["MAIN_LANG_DEFAULT"] = '';
			}

			if (GETPOST("check_SIZE_LISTE_LIMIT") == "on") {
				$tabparam["MAIN_SIZE_LISTE_LIMIT"] = $_POST["main_size_liste_limit"];
			} else {
				$tabparam["MAIN_SIZE_LISTE_LIMIT"] = '';
			}

			if (GETPOST("check_AGENDA_DEFAULT_VIEW") == "on") {
				$tabparam["AGENDA_DEFAULT_VIEW"] = $_POST["AGENDA_DEFAULT_VIEW"];
			} else {
				$tabparam["AGENDA_DEFAULT_VIEW"] = '';
			}

			if (GETPOST("check_MAIN_THEME") == "on") {
				$tabparam["MAIN_THEME"] = $_POST["main_theme"];
			} else {
				$tabparam["MAIN_THEME"] = '';
			}

			$val = (implode(',', (colorStringToArray(GETPOST('THEME_ELDY_TOPMENU_BACK1'), array()))));
			if ($val == '') {
				$tabparam['THEME_ELDY_TOPMENU_BACK1'] = '';
			} else {
				$tabparam['THEME_ELDY_TOPMENU_BACK1'] = join(',',
					colorStringToArray(GETPOST('THEME_ELDY_TOPMENU_BACK1'), array()));
			}

			$val = (implode(',', (colorStringToArray(GETPOST('THEME_ELDY_BACKTITLE1'), array()))));
			if ($val == '') {
				$tabparam['THEME_ELDY_BACKTITLE1'] = '';
			} else {
				$tabparam['THEME_ELDY_BACKTITLE1'] = join(',',
					colorStringToArray(GETPOST('THEME_ELDY_BACKTITLE1'), array()));
			}

			if (GETPOST('check_THEME_ELDY_USE_HOVER') == 'on') {
				$tabparam["THEME_ELDY_USE_HOVER"] = 1;
			} else {
				$tabparam["THEME_ELDY_USE_HOVER"] = 0;
			}

			if (GETPOST('check_THEME_ELDY_USE_CHECKED') == 'on') {
				$tabparam["THEME_ELDY_USE_CHECKED"] = 1;
			} else {
				$tabparam["THEME_ELDY_USE_CHECKED"] = 0;
			}

			if (GETPOST('MAIN_OPTIMIZEFORTEXTBROWSER')) {
			    $tabparam["MAIN_OPTIMIZEFORTEXTBROWSER"] = 1;
			} else {
			    $tabparam["MAIN_OPTIMIZEFORTEXTBROWSER"] = 0;
			}

			if (GETPOST('MAIN_OPTIMIZEFORCOLORBLIND')) {
				$tabparam["MAIN_OPTIMIZEFORCOLORBLIND"] = GETPOST('MAIN_OPTIMIZEFORCOLORBLIND');
			} else {
				$tabparam["MAIN_OPTIMIZEFORCOLORBLIND"] = 0;
			}

			$result = dol_set_user_param($db, $conf, $object, $tabparam);

			header('Location: ' . $_SERVER["PHP_SELF"] . '?id=' . $id);
			exit;
		}
	}
}

/*
 * View
 */

llxHeader();

// List of possible landing pages
$tmparray=array('index.php'=>'Dashboard');
if (! empty($conf->societe->enabled)) $tmparray['societe/index.php?mainmenu=companies&leftmenu=']='ThirdPartiesArea';
if (! empty($conf->projet->enabled)) $tmparray['projet/index.php?mainmenu=project&leftmenu=']='ProjectsArea';
if (! empty($conf->holiday->enabled) || ! empty($conf->expensereport->enabled)) $tmparray['hrm/index.php?mainmenu=hrm&leftmenu=']='HRMArea';   // TODO Complete list with first level of menus
if (! empty($conf->product->enabled) || ! empty($conf->service->enabled)) $tmparray['product/index.php?mainmenu=products&leftmenu=']='ProductsAndServicesArea';
if (! empty($conf->propal->enabled) || ! empty($conf->commande->enabled) || ! empty($conf->ficheinter->enabled) || ! empty($conf->contrat->enabled)) $tmparray['comm/index.php?mainmenu=commercial&leftmenu=']='CommercialArea';
if (! empty($conf->comptabilite->enabled) || ! empty($conf->accounting->enabled)) $tmparray['compta/index.php?mainmenu=compta&leftmenu=']='AccountancyTreasuryArea';
if (! empty($conf->adherent->enabled)) $tmparray['adherents/index.php?mainmenu=members&leftmenu=']='MembersArea';
if (! empty($conf->agenda->enabled)) $tmparray['comm/action/index.php?mainmenu=agenda&leftmenu=']='Agenda';

$head = user_prepare_head($object);

$title = $langs->trans("User");

if ($action == 'edit')
{
	print '<form method="post" action="'.$_SERVER["PHP_SELF"].'">';
	print '<input type="hidden" name="token" value="'.newToken().'">';
	print '<input type="hidden" name="action" value="update">';
	print '<input type="hidden" name="id" value="'.$id.'">';
}


if ($action == 'edit')
{
    dol_fiche_head($head, 'guisetup', $title, -1, 'user');

	$linkback = '';

	if ($user->rights->user->user->lire || $user->admin) {
		$linkback = '<a href="'.DOL_URL_ROOT.'/user/list.php?restore_lastsearch_values=1">'.$langs->trans("BackToList").'</a>';
	}

    dol_banner_tab($object, 'id', $linkback, $user->rights->user->user->lire || $user->admin);

    if (! empty($conf->use_javascript_ajax))
    {/*
        print '<script type="text/javascript" language="javascript">
    	jQuery(document).ready(function() {
    		$("#main_lang_default").change(function() {
    			$("#check_MAIN_LANG_DEFAULT").prop("checked", true);
    		});
    		$("#main_size_liste_limit").keyup(function() {
    			if ($(this).val().length) $("#check_SIZE_LISTE_LIMIT").prop("checked", true);
    			else $("#check_SIZE_LISTE_LIMIT").prop("checked", false);
    		});
    	});
    	</script>';*/
    }
    if (! empty($conf->use_javascript_ajax))
    {
        print '<script type="text/javascript" language="javascript">
        jQuery(document).ready(function() {
        	function init_myfunc()
        	{
        		if (jQuery("#check_MAIN_LANDING_PAGE").prop("checked")) { jQuery("#MAIN_LANDING_PAGE").removeAttr(\'disabled\'); }
        		else { jQuery("#MAIN_LANDING_PAGE").attr(\'disabled\',\'disabled\'); }

                if (jQuery("#check_MAIN_LANG_DEFAULT").prop("checked")) { jQuery("#main_lang_default").removeAttr(\'disabled\'); }
        		else { jQuery("#main_lang_default").attr(\'disabled\',\'disabled\'); }

                if (jQuery("#check_SIZE_LISTE_LIMIT").prop("checked")) { jQuery("#main_size_liste_limit").removeAttr(\'disabled\'); }
        		else { jQuery("#main_size_liste_limit").attr(\'disabled\',\'disabled\'); }

                if (jQuery("#check_AGENDA_DEFAULT_VIEW").prop("checked")) { jQuery("#AGENDA_DEFAULT_VIEW").removeAttr(\'disabled\'); }
        		else { jQuery("#AGENDA_DEFAULT_VIEW").attr(\'disabled\',\'disabled\'); }

                if (jQuery("#check_MAIN_THEME").prop("checked")) { jQuery(".themethumbs").removeAttr(\'disabled\'); }
        		else { jQuery(".themethumbs").attr(\'disabled\',\'disabled\'); }

                if (jQuery("#check_THEME_ELDY_TOPMENU_BACK1").prop("checked")) { jQuery("#colorpickerTHEME_ELDY_TOPMENU_BACK1").removeAttr(\'disabled\'); }
        		else { jQuery("#colorpickerTHEME_ELDY_TOPMENU_BACK1").attr(\'disabled\',\'disabled\'); }
            }
        	init_myfunc();
        	jQuery("#check_MAIN_LANDING_PAGE").click(function() { init_myfunc(); });
            jQuery("#check_MAIN_LANG_DEFAULT").click(function() { init_myfunc(); });
            jQuery("#check_SIZE_LISTE_LIMIT").click(function() { init_myfunc(); });
            jQuery("#check_AGENDA_DEFAULT_VIEW").click(function() { init_myfunc(); });
            jQuery("#check_MAIN_THEME").click(function() { init_myfunc(); });
            jQuery("#check_THEME_ELDY_TOPMENU_BACK1").click(function() { init_myfunc(); });
            jQuery("#check_THEME_ELDY_BACKTITLE1").click(function() { init_myfunc(); });
        });
        </script>';
    }


    clearstatcache();

    print '<table class="noborder centpercent">';
    print '<tr class="liste_titre"><td width="25%">'.$langs->trans("Parameter").'</td><td width="25%">'.$langs->trans("DefaultValue").'</td><td>&nbsp;</td><td>'.$langs->trans("PersonalValue").'</td></tr>';

    // Landing page
    print '<tr class="oddeven"><td>'.$langs->trans("LandingPage").'</td>';
    print '<td>';
    print (empty($conf->global->MAIN_LANDING_PAGE)?'':$conf->global->MAIN_LANDING_PAGE);
    print '</td>';
    print '<td class="nowrap" width="20%"><input class="oddeven" name="check_MAIN_LANDING_PAGE" id="check_MAIN_LANDING_PAGE" type="checkbox" '.(! empty($object->conf->MAIN_LANDING_PAGE)?" checked":"");
    print empty($dolibarr_main_demo)?'':' disabled="disabled"';	// Disabled for demo
    print '> '.$langs->trans("UsePersonalValue").'</td>';
    print '<td>';
    print $form->selectarray('MAIN_LANDING_PAGE', $tmparray, (! empty($object->conf->MAIN_LANDING_PAGE)?$object->conf->MAIN_LANDING_PAGE:''), 0, 0, 0, '', 1);
    //print info_admin($langs->trans("WarningYouMayLooseAccess"), 0, 0, 0);
    print '</td></tr>';

    // Language by default
    print '<tr class="oddeven"><td>'.$langs->trans("Language").'</td>';
    print '<td>';
    $s=picto_from_langcode($conf->global->MAIN_LANG_DEFAULT);
    print $s?$s.' ':'';
    print ($conf->global->MAIN_LANG_DEFAULT=='auto'?$langs->trans("AutoDetectLang"):$langs->trans("Language_".$conf->global->MAIN_LANG_DEFAULT));
    print '</td>';
    print '<td class="nowrap" width="20%"><input class="oddeven" name="check_MAIN_LANG_DEFAULT" id="check_MAIN_LANG_DEFAULT" type="checkbox" '.(! empty($object->conf->MAIN_LANG_DEFAULT)?" checked":"");
    print empty($dolibarr_main_demo)?'':' disabled="disabled"';	// Disabled for demo
    print '> '.$langs->trans("UsePersonalValue").'</td>';
    print '<td>';
    print $formadmin->select_language((! empty($object->conf->MAIN_LANG_DEFAULT)?$object->conf->MAIN_LANG_DEFAULT:''), 'main_lang_default', 1, null, 0, 0, (! empty($dolibarr_main_demo)));
    print '</td></tr>';

    // Max size of lists
    print '<tr class="oddeven"><td>'.$langs->trans("MaxSizeList").'</td>';
    print '<td>'.$conf->global->MAIN_SIZE_LISTE_LIMIT.'</td>';
    print '<td class="nowrap" width="20%"><input class="oddeven" name="check_SIZE_LISTE_LIMIT" id="check_SIZE_LISTE_LIMIT" type="checkbox" '.(! empty($object->conf->MAIN_SIZE_LISTE_LIMIT)?" checked":"");
    print empty($dolibarr_main_demo)?'':' disabled="disabled"';	// Disabled for demo
    print '> '.$langs->trans("UsePersonalValue").'</td>';
    print '<td><input class="flat" name="main_size_liste_limit" id="main_size_liste_limit" size="4" value="' . (! empty($object->conf->MAIN_SIZE_LISTE_LIMIT)?$object->conf->MAIN_SIZE_LISTE_LIMIT:'') . '"></td></tr>';

    // AGENDA_DEFAULT_VIEW
    print '<tr class="oddeven">'."\n";
    print '<td>'.$langs->trans("AGENDA_DEFAULT_VIEW").'</td>'."\n";
    print '<td class="center">&nbsp;</td>'."\n";
    print '<td class="nowrap" width="20%"><input class="oddeven" name="check_AGENDA_DEFAULT_VIEW" id="check_AGENDA_DEFAULT_VIEW" type="checkbox" '.(! empty($object->conf->AGENDA_DEFAULT_VIEW)?" checked":"");
    print empty($dolibarr_main_demo)?'':' disabled="disabled"';	// Disabled for demo
    print '> '.$langs->trans("UsePersonalValue").'</td>';
    print '<td>'."\n";
    $tmplist=array(''=>'&nbsp;', 'show_list'=>$langs->trans("ViewList"), 'show_month'=>$langs->trans("ViewCal"), 'show_week'=>$langs->trans("ViewWeek"), 'show_day'=>$langs->trans("ViewDay"), 'show_peruser'=>$langs->trans("ViewPerUser"));
    print $form->selectarray('AGENDA_DEFAULT_VIEW', $tmplist, $object->conf->AGENDA_DEFAULT_VIEW, 0, 0, 0, '');
    print '</td></tr>'."\n";

    print '</table><br>';

    // Theme
    showSkins($object, (($user->admin || empty($dolibarr_main_demo))?1:0), true);

    dol_fiche_end();


    print '<div class="center">';
    print '<input type="submit" class="button" name="save" value="'.$langs->trans("Save").'">';
    print '&nbsp;&nbsp;&nbsp;&nbsp;&nbsp;';
    print '<input type="submit" class="button" name="cancel" value="'.$langs->trans("Cancel").'">';
    print '</div>';
}
else
{
    dol_fiche_head($head, 'guisetup', $title, -1, 'user');

    $linkback = '<a href="'.DOL_URL_ROOT.'/user/list.php?restore_lastsearch_values=1">'.$langs->trans("BackToList").'</a>';

    dol_banner_tab($object, 'id', $linkback, $user->rights->user->user->lire || $user->admin);

    print '<table class="noborder centpercent">';
    print '<tr class="liste_titre"><td width="25%">'.$langs->trans("Parameter").'</td><td width="25%">'.$langs->trans("DefaultValue").'</td><td>&nbsp;</td><td>'.$langs->trans("PersonalValue").'</td></tr>';

    // Landing page
    print '<tr class="oddeven"><td>'.$langs->trans("LandingPage").'</td>';
    print '<td>';
    print (empty($conf->global->MAIN_LANDING_PAGE)?'':$conf->global->MAIN_LANDING_PAGE);
    print '</td>';
    print '<td class="nowrap"><input class="oddeven" name="check_MAIN_LANDING_PAGE" disabled id="check_MAIN_LANDING_PAGE" type="checkbox" '.(! empty($object->conf->MAIN_LANDING_PAGE)?" checked":"");
    print empty($dolibarr_main_demo)?'':' disabled="disabled"';	// Disabled for demo
    print '> '.$langs->trans("UsePersonalValue").'</td>';
    print '<td>';
    if (! empty($tmparray[$object->conf->MAIN_LANDING_PAGE]))
    {
        print $langs->trans($tmparray[$object->conf->MAIN_LANDING_PAGE]);
    }
    else print $object->conf->MAIN_LANDING_PAGE;
    //print $form->selectarray('MAIN_LANDING_PAGE', $tmparray, (! empty($object->conf->MAIN_LANDING_PAGE)?$object->conf->MAIN_LANDING_PAGE:''), 0, 0, 0, '', 1);
    print '</td></tr>';

    // Language
    print '<tr class="oddeven"><td>'.$langs->trans("Language").'</td>';
    print '<td>';
    $s=picto_from_langcode($conf->global->MAIN_LANG_DEFAULT);
    print ($s?$s.' ':'');
    print (isset($conf->global->MAIN_LANG_DEFAULT) && $conf->global->MAIN_LANG_DEFAULT=='auto'?$langs->trans("AutoDetectLang"):$langs->trans("Language_".$conf->global->MAIN_LANG_DEFAULT));
    print '</td>';
    print '<td class="nowrap"><input class="oddeven" type="checkbox" disabled '.(! empty($object->conf->MAIN_LANG_DEFAULT)?" checked":"").'> '.$langs->trans("UsePersonalValue").'</td>';
    print '<td>';
    $s=(isset($object->conf->MAIN_LANG_DEFAULT) ? picto_from_langcode($object->conf->MAIN_LANG_DEFAULT) : '');
    print ($s?$s.' ':'');
    print (isset($object->conf->MAIN_LANG_DEFAULT) && $object->conf->MAIN_LANG_DEFAULT=='auto'?$langs->trans("AutoDetectLang"):(! empty($object->conf->MAIN_LANG_DEFAULT)?$langs->trans("Language_".$object->conf->MAIN_LANG_DEFAULT):''));
    print '</td></tr>';

	// Max size for lists
    print '<tr class="oddeven"><td>'.$langs->trans("MaxSizeList").'</td>';
    print '<td>'.(! empty($conf->global->MAIN_SIZE_LISTE_LIMIT)?$conf->global->MAIN_SIZE_LISTE_LIMIT:'&nbsp;').'</td>';
    print '<td class="nowrap" width="20%"><input class="oddeven" type="checkbox" disabled '.(! empty($object->conf->MAIN_SIZE_LISTE_LIMIT)?" checked":"").'> '.$langs->trans("UsePersonalValue").'</td>';
    print '<td>' . (! empty($object->conf->MAIN_SIZE_LISTE_LIMIT)?$object->conf->MAIN_SIZE_LISTE_LIMIT:'&nbsp;') . '</td></tr>';

    // AGENDA_DEFAULT_VIEW
    print '<tr class="oddeven">'."\n";
    print '<td>'.$langs->trans("AGENDA_DEFAULT_VIEW").'</td>'."\n";
    print '<td class="center">&nbsp;</td>'."\n";
    print '<td class="nowrap" width="20%"><input class="oddeven" type="checkbox" disabled '.(! empty($object->conf->AGENDA_DEFAULT_VIEW)?" checked":"").'> '.$langs->trans("UsePersonalValue").'</td>';
    print '<td>'."\n";
    $tmplist=array(''=>'&nbsp;', 'show_list'=>$langs->trans("ViewList"), 'show_month'=>$langs->trans("ViewCal"), 'show_week'=>$langs->trans("ViewWeek"), 'show_day'=>$langs->trans("ViewDay"), 'show_peruser'=>$langs->trans("ViewPerUser"));
    if (! empty($object->conf->AGENDA_DEFAULT_VIEW)) print $form->selectarray('AGENDA_DEFAULT_VIEW', $tmplist, $object->conf->AGENDA_DEFAULT_VIEW, 0, 0, 0, '', 0, 0, 1);
    print '</td></tr>'."\n";

    print '</table><br>';


    // Skin
<<<<<<< HEAD
    showSkins($object, 0, true);
=======
    show_theme($object, 0, true);
>>>>>>> 5e3698b0

    dol_fiche_end();


    print '<div class="tabsAction">';
    if (empty($user->admin) && ! empty($dolibarr_main_demo))
    {
        print "<a class=\"butActionRefused classfortooltip\" title=\"".$langs->trans("FeatureDisabledInDemo")."\" href=\"#\">".$langs->trans("Modify")."</a>";
    }
    else
    {
        if ($caneditfield || ! empty($user->admin))       // Si utilisateur edite = utilisateur courant (pas besoin de droits particulier car il s'agit d'une page de modif d'output et non de données) ou si admin
        {
            print '<a class="butAction" href="'.$_SERVER["PHP_SELF"].'?action=edit&amp;id='.$object->id.'">'.$langs->trans("Modify").'</a>';
        }
        else
        {
            print "<a class=\"butActionRefused classfortooltip\" title=\"".$langs->trans("NotEnoughPermissions")."\" href=\"#\">".$langs->trans("Modify")."</a>";
        }
    }

    print '</div>';
}

if ($action == 'edit')
{
    print '</form>';
}

// End of page
llxFooter();
$db->close();<|MERGE_RESOLUTION|>--- conflicted
+++ resolved
@@ -387,11 +387,7 @@
 
 
     // Skin
-<<<<<<< HEAD
     showSkins($object, 0, true);
-=======
-    show_theme($object, 0, true);
->>>>>>> 5e3698b0
 
     dol_fiche_end();
 
