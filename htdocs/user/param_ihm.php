--- conflicted
+++ resolved
@@ -195,11 +195,7 @@
 	$linkback = '';
 
 	if ($user->rights->user->user->lire || $user->admin) {
-<<<<<<< HEAD
-		$linkback = '<a href="'.DOL_URL_ROOT.'/user/list.php">'.$langs->trans("BackToList").'</a>';
-=======
 		$linkback = '<a href="'.DOL_URL_ROOT.'/user/list.php?restore_lastsearch_values=1">'.$langs->trans("BackToList").'</a>';
->>>>>>> d9b8a8c8
 	}
 
     dol_banner_tab($object,'id',$linkback,$user->rights->user->user->lire || $user->admin);
@@ -233,12 +229,9 @@
                 if (jQuery("#check_SIZE_LISTE_LIMIT").prop("checked")) { jQuery("#main_size_liste_limit").removeAttr(\'disabled\'); }
         		else { jQuery("#main_size_liste_limit").attr(\'disabled\',\'disabled\'); }
 
-<<<<<<< HEAD
-=======
                 if (jQuery("#check_AGENDA_DEFAULT_VIEW").prop("checked")) { jQuery("#AGENDA_DEFAULT_VIEW").removeAttr(\'disabled\'); }
         		else { jQuery("#AGENDA_DEFAULT_VIEW").attr(\'disabled\',\'disabled\'); }
 
->>>>>>> d9b8a8c8
                 if (jQuery("#check_MAIN_THEME").prop("checked")) { jQuery(".themethumbs").removeAttr(\'disabled\'); }
         		else { jQuery(".themethumbs").attr(\'disabled\',\'disabled\'); }
 
@@ -276,11 +269,7 @@
     //print info_admin($langs->trans("WarningYouMayLooseAccess"), 0, 0, 0);
     print '</td></tr>';
 
-<<<<<<< HEAD
-    // Langue par defaut
-=======
     // Language by default
->>>>>>> d9b8a8c8
     print '<tr class="oddeven"><td>'.$langs->trans("Language").'</td>';
     print '<td>';
     $s=picto_from_langcode($conf->global->MAIN_LANG_DEFAULT);
@@ -294,11 +283,7 @@
     print $formadmin->select_language((! empty($object->conf->MAIN_LANG_DEFAULT)?$object->conf->MAIN_LANG_DEFAULT:''),'main_lang_default',1,null,0,0,(! empty($dolibarr_main_demo)));
     print '</td></tr>';
 
-<<<<<<< HEAD
-    // Taille max des listes
-=======
     // Max size of lists
->>>>>>> d9b8a8c8
     print '<tr class="oddeven"><td>'.$langs->trans("MaxSizeList").'</td>';
     print '<td>'.$conf->global->MAIN_SIZE_LISTE_LIMIT.'</td>';
     print '<td class="nowrap" width="20%"><input class="oddeven" name="check_SIZE_LISTE_LIMIT" id="check_SIZE_LISTE_LIMIT" type="checkbox" '.(! empty($object->conf->MAIN_SIZE_LISTE_LIMIT)?" checked":"");
@@ -344,10 +329,6 @@
     print '<tr class="liste_titre"><td width="25%">'.$langs->trans("Parameter").'</td><td width="25%">'.$langs->trans("DefaultValue").'</td><td>&nbsp;</td><td>'.$langs->trans("PersonalValue").'</td></tr>';
 
     // Landing page
-<<<<<<< HEAD
-
-=======
->>>>>>> d9b8a8c8
     print '<tr class="oddeven"><td>'.$langs->trans("LandingPage").'</td>';
     print '<td>';
     print (empty($conf->global->MAIN_LANDING_PAGE)?'':$conf->global->MAIN_LANDING_PAGE);
@@ -365,10 +346,6 @@
     print '</td></tr>';
 
     // Language
-<<<<<<< HEAD
-
-=======
->>>>>>> d9b8a8c8
     print '<tr class="oddeven"><td>'.$langs->trans("Language").'</td>';
     print '<td>';
     $s=picto_from_langcode($conf->global->MAIN_LANG_DEFAULT);
@@ -382,11 +359,7 @@
     print (isset($object->conf->MAIN_LANG_DEFAULT) && $object->conf->MAIN_LANG_DEFAULT=='auto'?$langs->trans("AutoDetectLang"):(! empty($object->conf->MAIN_LANG_DEFAULT)?$langs->trans("Language_".$object->conf->MAIN_LANG_DEFAULT):''));
     print '</td></tr>';
 
-<<<<<<< HEAD
-
-=======
 	// Max size for lists
->>>>>>> d9b8a8c8
     print '<tr class="oddeven"><td>'.$langs->trans("MaxSizeList").'</td>';
     print '<td>'.(! empty($conf->global->MAIN_SIZE_LISTE_LIMIT)?$conf->global->MAIN_SIZE_LISTE_LIMIT:'&nbsp;').'</td>';
     print '<td class="nowrap" width="20%"><input class="oddeven" type="checkbox" disabled '.(! empty($object->conf->MAIN_SIZE_LISTE_LIMIT)?" checked":"").'> '.$langs->trans("UsePersonalValue").'</td>';
