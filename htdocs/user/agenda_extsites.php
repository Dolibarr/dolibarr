<?php
/* Copyright (C) 2008-2011 Laurent Destailleur  <eldy@users.sourceforge.net>
 * Copyright (C) 2011-2014 Juanjo Menent        <jmenent@2byte.es>
 *
 * This program is free software; you can redistribute it and/or modify
 * it under the terms of the GNU General Public License as published by
 * the Free Software Foundation; either version 3 of the License, or
 * (at your option) any later version.
 *
 * This program is distributed in the hope that it will be useful,
 * but WITHOUT ANY WARRANTY; without even the implied warranty of
 * MERCHANTABILITY or FITNESS FOR A PARTICULAR PURPOSE.  See the
 * GNU General Public License for more details.
 *
 * You should have received a copy of the GNU General Public License
 * along with this program. If not, see <http://www.gnu.org/licenses/>.
 */

/**
 *	    \file       htdocs/user/agenda_extsites.php
 *      \ingroup    agenda
 *      \brief      Page to setup external calendars for agenda module
 */

require '../main.inc.php';
require_once DOL_DOCUMENT_ROOT.'/core/lib/admin.lib.php';
require_once DOL_DOCUMENT_ROOT.'/core/class/html.formadmin.class.php';
require_once DOL_DOCUMENT_ROOT.'/core/class/html.formother.class.php';
require_once DOL_DOCUMENT_ROOT.'/core/lib/date.lib.php';
require_once DOL_DOCUMENT_ROOT.'/core/lib/files.lib.php';

require_once DOL_DOCUMENT_ROOT.'/core/lib/functions2.lib.php';
require_once DOL_DOCUMENT_ROOT.'/core/lib/usergroups.lib.php';
require_once DOL_DOCUMENT_ROOT.'/user/class/user.class.php';

$langs->load("agenda");
$langs->load("admin");
$langs->load("other");

$def = array();
$actiontest=GETPOST('test','alpha');
$actionsave=GETPOST('save','alpha');

if (empty($conf->global->AGENDA_EXT_NB)) $conf->global->AGENDA_EXT_NB=5;
$MAXAGENDA=empty($conf->global->AGENDA_EXT_NB)?5:$conf->global->AGENDA_EXT_NB;

// List of available colors
$colorlist=array('BECEDD','DDBECE','BFDDBE','F598B4','F68654','CBF654','A4A4A5');

// Security check
$id = GETPOST('id','int');
$object = new User($db);
$object->fetch($id);

// Security check
$socid=0;
if ($user->societe_id > 0) $socid = $user->societe_id;
$feature2 = (($socid && $user->rights->user->self->creer)?'':'user');
if ($user->id == $id)	// A user can always read its own card
{
	$feature2='';
}
$result = restrictedArea($user, 'user', $id, 'user&user', $feature2);

// If user is not user that read and no permission to read other users, we stop
if (($object->id != $user->id) && (! $user->rights->user->user->lire))
  accessforbidden();

// Initialize technical object to manage hooks of thirdparties. Note that conf->hooks_modules contains array array
$hookmanager->initHooks(array('usercard','globalcard'));

/*
 * Actions
 */

$parameters=array('id'=>$socid);
$reshook=$hookmanager->executeHooks('doActions',$parameters,$object,$action);    // Note that $action and $object may have been modified by some hooks
if ($reshook < 0) setEventMessages($hookmanager->error, $hookmanager->errors, 'errors');

if (empty($reshook)) {
	if ($actionsave) {
		$db->begin();

		$i = 1;
		$errorsaved = 0;
		$error = 0;
		$tabparam = array();

		// Save agendas
		while ($i <= $MAXAGENDA) {
			$name = trim(GETPOST('AGENDA_EXT_NAME_'.$id.'_'.$i, 'alpha'));
			$src = trim(GETPOST('AGENDA_EXT_SRC_'.$id.'_'.$i, 'alpha'));
			$offsettz = trim(GETPOST('AGENDA_EXT_OFFSETTZ_'.$id.'_'.$i, 'alpha'));
			$color = trim(GETPOST('AGENDA_EXT_COLOR_'.$id.'_'.$i, 'alpha'));
			if ($color == '-1') {
				$color = '';
			}
			$enabled = trim(GETPOST('AGENDA_EXT_ENABLED_'.$id.'_'.$i, 'alpha'));

			if (!empty($src) && !dol_is_url($src)) {
				setEventMessage($langs->trans("ErrorParamMustBeAnUrl"), 'errors');
				$error ++;
				$errorsaved ++;
				break;
			}

			$tabparam['AGENDA_EXT_NAME_'.$id.'_'.$i] = $name;
			$tabparam['AGENDA_EXT_SRC_'.$id.'_'.$i] = $src;
			$tabparam['AGENDA_EXT_OFFSETTZ_'.$id.'_'.$i] = $offsettz;
			$tabparam['AGENDA_EXT_COLOR_'.$id.'_'.$i] = $color;
			$tabparam['AGENDA_EXT_ENABLED_'.$id.'_'.$i] = $enabled;

			$i ++;
		}

		if (!$error) {
			$result = dol_set_user_param($db, $conf, $fuser, $tabparam);
			if (!$result > 0) {
				$error ++;
			}
		}

<<<<<<< HEAD
		if (!$error) {
			$db->commit();
			setEventMessage($langs->trans("SetupSaved"));
		} else {
			$db->rollback();
			if (empty($errorsaved)) {
				setEventMessage($langs->trans("Error"), 'errors');
			}
		}
=======
	if (! $error)
	{
		$result=dol_set_user_param($db, $conf, $object, $tabparam);
		if (! $result > 0) $error++;
>>>>>>> 618e5f04
	}
}

/*
 * View
 */

$form=new Form($db);
$formadmin=new FormAdmin($db);
$formother=new FormOther($db);

$arrayofjs=array();
$arrayofcss=array();

llxHeader('',$langs->trans("UserSetup"),'','',0,0,$arrayofjs,$arrayofcss);


print '<form name="extsitesconfig" action="'.$_SERVER["PHP_SELF"].'" method="post">';
print '<input type="hidden" name="id" value="'.$id.'">';

$head=user_prepare_head($object);

dol_fiche_head($head, 'extsites', $langs->trans("User"), 0, 'user');

dol_banner_tab($object,'id','',$user->rights->user->user->lire || $user->admin);

print '<div class="underbanner clearboth"></div>';

print '<br>';

print $langs->trans("AgendaExtSitesDesc")."<br>\n";
print "<br>\n";

$selectedvalue=$conf->global->AGENDA_DISABLE_EXT;
if ($selectedvalue==1) $selectedvalue=0; else $selectedvalue=1;

$var=true;
print "<table class=\"noborder\" width=\"100%\">";

print "<tr class=\"liste_titre\">";
print "<td>".$langs->trans("Parameter")."</td>";
print "<td>".$langs->trans("Name")."</td>";
print "<td>".$langs->trans("ExtSiteUrlAgenda")." (".$langs->trans("Example").': http://yoursite/agenda/agenda.ics)</td>';
print "<td>".$form->textwithpicto($langs->trans("FixTZ"), $langs->trans("FillFixTZOnlyIfRequired"), 1).'</td>';
print '<td align="right">'.$langs->trans("Color").'</td>';
print "</tr>";

$i=1;
$var=true;
while ($i <= $MAXAGENDA)
{
	$key=$i;
	$name='AGENDA_EXT_NAME_'.$id.'_'.$key;
	$src='AGENDA_EXT_SRC_'.$id.'_'.$key;
	$offsettz='AGENDA_EXT_OFFSETTZ_'.$id.'_'.$key;
	$color='AGENDA_EXT_COLOR_'.$id.'_'.$key;

	$var=!$var;
	print "<tr ".$bc[$var].">";
	// Nb
	print '<td width="180" class="nowrap">'.$langs->trans("AgendaExtNb",$key)."</td>";
	// Name
	print '<td><input type="text" class="flat hideifnotset" name="AGENDA_EXT_NAME_'.$id.'_'.$key.'" value="'. (GETPOST('AGENDA_EXT_NAME_'.$id.'_'.$key)?GETPOST('AGENDA_EXT_NAME_'.$id.'_'.$key):$object->conf->$name) . '" size="28"></td>';
	// URL
	print '<td><input type="url" class="flat hideifnotset" name="AGENDA_EXT_SRC_'.$id.'_'.$key.'" value="'. (GETPOST('AGENDA_EXT_SRC_'.$id.'_'.$key)?GETPOST('AGENDA_EXT_SRC_'.$id.'_'.$key):$object->conf->$src) . '" size="60"></td>';
	// Offset TZ
	print '<td><input type="text" class="flat hideifnotset" name="AGENDA_EXT_OFFSETTZ_'.$id.'_'.$key.'" value="'. (GETPOST('AGENDA_EXT_OFFSETTZ_'.$id.'_'.$key)?GETPOST('AGENDA_EXT_OFFSETTZ_'.$id.'_'.$key):$object->conf->$offsettz) . '" size="2"></td>';
	// Color (Possible colors are limited by Google)
	print '<td class="nowrap" align="right">';
	//print $formadmin->selectColor($conf->global->$color, "google_agenda_color".$key, $colorlist);
	print $formother->selectColor((GETPOST("AGENDA_EXT_COLOR_".$id.'_'.$key)?GETPOST("AGENDA_EXT_COLOR_".$id.'_'.$key):$object->conf->$color), "AGENDA_EXT_COLOR_".$id.'_'.$key, 'extsitesconfig', 1, '', 'hideifnotset');
	print '</td>';
	print "</tr>";
	$i++;
}

print '</table>';


dol_fiche_end();

print '<div class="center">';
print "<input type=\"submit\" id=\"save\" name=\"save\" class=\"button hideifnotset\" value=\"".$langs->trans("Save")."\">";
print "</div>";

print "</form>\n";


llxFooter();

$db->close();<|MERGE_RESOLUTION|>--- conflicted
+++ resolved
@@ -104,11 +104,11 @@
 				break;
 			}
 
-			$tabparam['AGENDA_EXT_NAME_'.$id.'_'.$i] = $name;
-			$tabparam['AGENDA_EXT_SRC_'.$id.'_'.$i] = $src;
-			$tabparam['AGENDA_EXT_OFFSETTZ_'.$id.'_'.$i] = $offsettz;
-			$tabparam['AGENDA_EXT_COLOR_'.$id.'_'.$i] = $color;
-			$tabparam['AGENDA_EXT_ENABLED_'.$id.'_'.$i] = $enabled;
+	if (! $error)
+	{
+		$result=dol_set_user_param($db, $conf, $object, $tabparam);
+		if (! $result > 0) $error++;
+	}
 
 			$i ++;
 		}
@@ -120,7 +120,6 @@
 			}
 		}
 
-<<<<<<< HEAD
 		if (!$error) {
 			$db->commit();
 			setEventMessage($langs->trans("SetupSaved"));
@@ -130,12 +129,6 @@
 				setEventMessage($langs->trans("Error"), 'errors');
 			}
 		}
-=======
-	if (! $error)
-	{
-		$result=dol_set_user_param($db, $conf, $object, $tabparam);
-		if (! $result > 0) $error++;
->>>>>>> 618e5f04
 	}
 }
 
