<?php
/* Copyright (C) 2008-2011 Laurent Destailleur  <eldy@users.sourceforge.net>
 * Copyright (C) 2011-2014 Juanjo Menent        <jmenent@2byte.es>
 *
 * This program is free software; you can redistribute it and/or modify
 * it under the terms of the GNU General Public License as published by
 * the Free Software Foundation; either version 3 of the License, or
 * (at your option) any later version.
 *
 * This program is distributed in the hope that it will be useful,
 * but WITHOUT ANY WARRANTY; without even the implied warranty of
 * MERCHANTABILITY or FITNESS FOR A PARTICULAR PURPOSE.  See the
 * GNU General Public License for more details.
 *
 * You should have received a copy of the GNU General Public License
 * along with this program. If not, see <http://www.gnu.org/licenses/>.
 */

/**
 *	    \file       htdocs/user/agenda_extsites.php
 *      \ingroup    agenda
 *      \brief      Page to setup external calendars for agenda module
 */

require '../main.inc.php';
require_once DOL_DOCUMENT_ROOT.'/core/lib/admin.lib.php';
require_once DOL_DOCUMENT_ROOT.'/core/class/html.formadmin.class.php';
require_once DOL_DOCUMENT_ROOT.'/core/class/html.formother.class.php';
require_once DOL_DOCUMENT_ROOT.'/core/lib/date.lib.php';
require_once DOL_DOCUMENT_ROOT.'/core/lib/files.lib.php';

require_once DOL_DOCUMENT_ROOT.'/core/lib/functions2.lib.php';
require_once DOL_DOCUMENT_ROOT.'/core/lib/usergroups.lib.php';
require_once DOL_DOCUMENT_ROOT.'/user/class/user.class.php';

$langs->load("agenda");
$langs->load("admin");
$langs->load("other");

$def = array();
$actiontest=GETPOST('test','alpha');
$actionsave=GETPOST('save','alpha');

if (empty($conf->global->AGENDA_EXT_NB)) $conf->global->AGENDA_EXT_NB=5;
$MAXAGENDA=empty($conf->global->AGENDA_EXT_NB)?5:$conf->global->AGENDA_EXT_NB;

// List of available colors
$colorlist=array('BECEDD','DDBECE','BFDDBE','F598B4','F68654','CBF654','A4A4A5');

// Security check
$id = GETPOST('id','int');
$object = new User($db);
$object->fetch($id);

// Security check
$socid=0;
if ($user->societe_id > 0) $socid = $user->societe_id;
$feature2 = (($socid && $user->rights->user->self->creer)?'':'user');
if ($user->id == $id)	// A user can always read its own card
{
	$feature2='';
}
$result = restrictedArea($user, 'user', $id, 'user&user', $feature2);

// If user is not user that read and no permission to read other users, we stop
if (($object->id != $user->id) && (! $user->rights->user->user->lire))
  accessforbidden();

// Initialize technical object to manage hooks of thirdparties. Note that conf->hooks_modules contains array array
$hookmanager->initHooks(array('usercard','globalcard'));

/*
 * Actions
 */
<<<<<<< HEAD

$parameters=array('id'=>$socid);
$reshook=$hookmanager->executeHooks('doActions',$parameters,$object,$action);    // Note that $action and $object may have been modified by some hooks
if ($reshook < 0) setEventMessages($hookmanager->error, $hookmanager->errors, 'errors');

if (empty($reshook)) {
	if ($actionsave) {
		$db->begin();

		$i = 1;
		$errorsaved = 0;
		$error = 0;
		$tabparam = array();

		// Save agendas
		while ($i <= $MAXAGENDA) {
			$name = trim(GETPOST('AGENDA_EXT_NAME_'.$id.'_'.$i, 'alpha'));
			$src = trim(GETPOST('AGENDA_EXT_SRC_'.$id.'_'.$i, 'alpha'));
			$offsettz = trim(GETPOST('AGENDA_EXT_OFFSETTZ_'.$id.'_'.$i, 'alpha'));
			$color = trim(GETPOST('AGENDA_EXT_COLOR_'.$id.'_'.$i, 'alpha'));
			if ($color == '-1') {
				$color = '';
			}
			$enabled = trim(GETPOST('AGENDA_EXT_ENABLED_'.$id.'_'.$i, 'alpha'));

			if (!empty($src) && !dol_is_url($src)) {
				setEventMessages($langs->trans("ErrorParamMustBeAnUrl"), null, 'errors');
				$error ++;
				$errorsaved ++;
				break;
			}

	if (! $error)
	{
		$result=dol_set_user_param($db, $conf, $object, $tabparam);
		if (! $result > 0) $error++;
	}

			$i ++;
		}

		if (!$error) {
			$result = dol_set_user_param($db, $conf, $fuser, $tabparam);
			if (!$result > 0) {
				$error ++;
			}
		}

		if (!$error) {
			$db->commit();
			setEventMessages($langs->trans("SetupSaved"), null, 'mesgs');
		} else {
			$db->rollback();
			if (empty($errorsaved)) {
				setEventMessages($langs->trans("Error"), null, 'errors');
			}
		}
	}
=======

$parameters=array('id'=>$socid);
$reshook=$hookmanager->executeHooks('doActions',$parameters,$object,$action);    // Note that $action and $object may have been modified by some hooks
if ($reshook < 0) setEventMessages($hookmanager->error, $hookmanager->errors, 'errors');

if (empty($reshook)) {
	if ($actionsave) {
		$db->begin();

		$i = 1;
		$errorsaved = 0;
		$error = 0;
		$tabparam = array();

		// Save agendas
		while ($i <= $MAXAGENDA) {
			$name = trim(GETPOST('AGENDA_EXT_NAME_'.$id.'_'.$i, 'alpha'));
			$src = trim(GETPOST('AGENDA_EXT_SRC_'.$id.'_'.$i, 'alpha'));
			$offsettz = trim(GETPOST('AGENDA_EXT_OFFSETTZ_'.$id.'_'.$i, 'alpha'));
			$color = trim(GETPOST('AGENDA_EXT_COLOR_'.$id.'_'.$i, 'alpha'));
			if ($color == '-1') {
				$color = '';
			}
			$enabled = trim(GETPOST('AGENDA_EXT_ENABLED_'.$id.'_'.$i, 'alpha'));

			if (!empty($src) && !dol_is_url($src)) {
				setEventMessages($langs->trans("ErrorParamMustBeAnUrl"), null, 'errors');
				$error ++;
				$errorsaved ++;
				break;
			}

			$tabparam['AGENDA_EXT_NAME_'.$id.'_'.$i]=$name;
			$tabparam['AGENDA_EXT_SRC_'.$id.'_'.$i]=$src;
			$tabparam['AGENDA_EXT_OFFSETTZ_'.$id.'_'.$i]=$offsettz;
			$tabparam['AGENDA_EXT_COLOR_'.$id.'_'.$i]=$color;
			$tabparam['AGENDA_EXT_ENABLED_'.$id.'_'.$i]=$enabled;

			$i ++;
		}

		if (!$error) {
			$result = dol_set_user_param($db, $conf, $object, $tabparam);
			if (!$result > 0) {
				$error ++;
			}
		}

		if (!$error) {
			$db->commit();
			setEventMessages($langs->trans("SetupSaved"), null, 'mesgs');
		} else {
			$db->rollback();
			if (empty($errorsaved)) {
				setEventMessages($langs->trans("Error"), null, 'errors');
			}
		}
	}
>>>>>>> 3f5d67d4
}

/*
 * View
 */

$form=new Form($db);
$formadmin=new FormAdmin($db);
$formother=new FormOther($db);

$arrayofjs=array();
$arrayofcss=array();

llxHeader('',$langs->trans("UserSetup"),'','',0,0,$arrayofjs,$arrayofcss);


print '<form name="extsitesconfig" action="'.$_SERVER["PHP_SELF"].'" method="post">';
print '<input type="hidden" name="id" value="'.$id.'">';

$head=user_prepare_head($object);

dol_fiche_head($head, 'extsites', $langs->trans("User"), 0, 'user');

$linkback = '<a href="'.DOL_URL_ROOT.'/user/index.php">'.$langs->trans("BackToList").'</a>';

dol_banner_tab($object,'id',$linkback,$user->rights->user->user->lire || $user->admin);

<<<<<<< HEAD
print '<div class="underbanner clearboth"></div>';

print '<br>';

=======
>>>>>>> 3f5d67d4
print $langs->trans("AgendaExtSitesDesc")."<br>\n";
print "<br>\n";

$selectedvalue=$conf->global->AGENDA_DISABLE_EXT;
if ($selectedvalue==1) $selectedvalue=0; else $selectedvalue=1;

$var=true;
print "<table class=\"noborder\" width=\"100%\">";

print "<tr class=\"liste_titre\">";
print "<td>".$langs->trans("Parameter")."</td>";
print "<td>".$langs->trans("Name")."</td>";
print "<td>".$langs->trans("ExtSiteUrlAgenda")." (".$langs->trans("Example").': http://yoursite/agenda/agenda.ics)</td>';
print "<td>".$form->textwithpicto($langs->trans("FixTZ"), $langs->trans("FillFixTZOnlyIfRequired"), 1).'</td>';
print '<td align="right">'.$langs->trans("Color").'</td>';
print "</tr>";

$i=1;
$var=true;
while ($i <= $MAXAGENDA)
{
	$key=$i;
	$name='AGENDA_EXT_NAME_'.$id.'_'.$key;
	$src='AGENDA_EXT_SRC_'.$id.'_'.$key;
	$offsettz='AGENDA_EXT_OFFSETTZ_'.$id.'_'.$key;
	$color='AGENDA_EXT_COLOR_'.$id.'_'.$key;

	$var=!$var;
	print "<tr ".$bc[$var].">";
	// Nb
	print '<td width="180" class="nowrap">'.$langs->trans("AgendaExtNb",$key)."</td>";
	// Name
	print '<td><input type="text" class="flat hideifnotset" name="AGENDA_EXT_NAME_'.$id.'_'.$key.'" value="'. (GETPOST('AGENDA_EXT_NAME_'.$id.'_'.$key)?GETPOST('AGENDA_EXT_NAME_'.$id.'_'.$key):$object->conf->$name) . '" size="28"></td>';
	// URL
	print '<td><input type="url" class="flat hideifnotset" name="AGENDA_EXT_SRC_'.$id.'_'.$key.'" value="'. (GETPOST('AGENDA_EXT_SRC_'.$id.'_'.$key)?GETPOST('AGENDA_EXT_SRC_'.$id.'_'.$key):$object->conf->$src) . '" size="60"></td>';
	// Offset TZ
	print '<td><input type="text" class="flat hideifnotset" name="AGENDA_EXT_OFFSETTZ_'.$id.'_'.$key.'" value="'. (GETPOST('AGENDA_EXT_OFFSETTZ_'.$id.'_'.$key)?GETPOST('AGENDA_EXT_OFFSETTZ_'.$id.'_'.$key):$object->conf->$offsettz) . '" size="2"></td>';
	// Color (Possible colors are limited by Google)
	print '<td class="nowrap" align="right">';
	//print $formadmin->selectColor($conf->global->$color, "google_agenda_color".$key, $colorlist);
	print $formother->selectColor((GETPOST("AGENDA_EXT_COLOR_".$id.'_'.$key)?GETPOST("AGENDA_EXT_COLOR_".$id.'_'.$key):$object->conf->$color), "AGENDA_EXT_COLOR_".$id.'_'.$key, 'extsitesconfig', 1, '', 'hideifnotset');
	print '</td>';
	print "</tr>";
	$i++;
}

print '</table>';


dol_fiche_end();

print '<div class="center">';
print "<input type=\"submit\" id=\"save\" name=\"save\" class=\"button hideifnotset\" value=\"".$langs->trans("Save")."\">";
print "</div>";

print "</form>\n";


llxFooter();

$db->close();<|MERGE_RESOLUTION|>--- conflicted
+++ resolved
@@ -72,7 +72,6 @@
 /*
  * Actions
  */
-<<<<<<< HEAD
 
 $parameters=array('id'=>$socid);
 $reshook=$hookmanager->executeHooks('doActions',$parameters,$object,$action);    // Note that $action and $object may have been modified by some hooks
@@ -105,17 +104,17 @@
 				break;
 			}
 
-	if (! $error)
-	{
-		$result=dol_set_user_param($db, $conf, $object, $tabparam);
-		if (! $result > 0) $error++;
-	}
+			$tabparam['AGENDA_EXT_NAME_'.$id.'_'.$i]=$name;
+			$tabparam['AGENDA_EXT_SRC_'.$id.'_'.$i]=$src;
+			$tabparam['AGENDA_EXT_OFFSETTZ_'.$id.'_'.$i]=$offsettz;
+			$tabparam['AGENDA_EXT_COLOR_'.$id.'_'.$i]=$color;
+			$tabparam['AGENDA_EXT_ENABLED_'.$id.'_'.$i]=$enabled;
 
 			$i ++;
 		}
 
 		if (!$error) {
-			$result = dol_set_user_param($db, $conf, $fuser, $tabparam);
+			$result = dol_set_user_param($db, $conf, $object, $tabparam);
 			if (!$result > 0) {
 				$error ++;
 			}
@@ -131,66 +130,6 @@
 			}
 		}
 	}
-=======
-
-$parameters=array('id'=>$socid);
-$reshook=$hookmanager->executeHooks('doActions',$parameters,$object,$action);    // Note that $action and $object may have been modified by some hooks
-if ($reshook < 0) setEventMessages($hookmanager->error, $hookmanager->errors, 'errors');
-
-if (empty($reshook)) {
-	if ($actionsave) {
-		$db->begin();
-
-		$i = 1;
-		$errorsaved = 0;
-		$error = 0;
-		$tabparam = array();
-
-		// Save agendas
-		while ($i <= $MAXAGENDA) {
-			$name = trim(GETPOST('AGENDA_EXT_NAME_'.$id.'_'.$i, 'alpha'));
-			$src = trim(GETPOST('AGENDA_EXT_SRC_'.$id.'_'.$i, 'alpha'));
-			$offsettz = trim(GETPOST('AGENDA_EXT_OFFSETTZ_'.$id.'_'.$i, 'alpha'));
-			$color = trim(GETPOST('AGENDA_EXT_COLOR_'.$id.'_'.$i, 'alpha'));
-			if ($color == '-1') {
-				$color = '';
-			}
-			$enabled = trim(GETPOST('AGENDA_EXT_ENABLED_'.$id.'_'.$i, 'alpha'));
-
-			if (!empty($src) && !dol_is_url($src)) {
-				setEventMessages($langs->trans("ErrorParamMustBeAnUrl"), null, 'errors');
-				$error ++;
-				$errorsaved ++;
-				break;
-			}
-
-			$tabparam['AGENDA_EXT_NAME_'.$id.'_'.$i]=$name;
-			$tabparam['AGENDA_EXT_SRC_'.$id.'_'.$i]=$src;
-			$tabparam['AGENDA_EXT_OFFSETTZ_'.$id.'_'.$i]=$offsettz;
-			$tabparam['AGENDA_EXT_COLOR_'.$id.'_'.$i]=$color;
-			$tabparam['AGENDA_EXT_ENABLED_'.$id.'_'.$i]=$enabled;
-
-			$i ++;
-		}
-
-		if (!$error) {
-			$result = dol_set_user_param($db, $conf, $object, $tabparam);
-			if (!$result > 0) {
-				$error ++;
-			}
-		}
-
-		if (!$error) {
-			$db->commit();
-			setEventMessages($langs->trans("SetupSaved"), null, 'mesgs');
-		} else {
-			$db->rollback();
-			if (empty($errorsaved)) {
-				setEventMessages($langs->trans("Error"), null, 'errors');
-			}
-		}
-	}
->>>>>>> 3f5d67d4
 }
 
 /*
@@ -218,13 +157,6 @@
 
 dol_banner_tab($object,'id',$linkback,$user->rights->user->user->lire || $user->admin);
 
-<<<<<<< HEAD
-print '<div class="underbanner clearboth"></div>';
-
-print '<br>';
-
-=======
->>>>>>> 3f5d67d4
 print $langs->trans("AgendaExtSitesDesc")."<br>\n";
 print "<br>\n";
 
