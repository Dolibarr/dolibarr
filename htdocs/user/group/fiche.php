<?php
/* Copyright (C) 2005      Rodolphe Quiedeville <rodolphe@quiedeville.org>
 * Copyright (C) 2005-2011 Laurent Destailleur  <eldy@users.sourceforge.net>
 * Copyright (C) 2005-2012 Regis Houssin        <regis@dolibarr.fr>
 * Copyright (C) 2011      Herve Prot           <herve.prot@symeos.com>
 *
 * This program is free software; you can redistribute it and/or modify
 * it under the terms of the GNU General Public License as published by
 * the Free Software Foundation; either version 2 of the License, or
 * (at your option) any later version.
 *
 * This program is distributed in the hope that it will be useful,
 * but WITHOUT ANY WARRANTY; without even the implied warranty of
 * MERCHANTABILITY or FITNESS FOR A PARTICULAR PURPOSE.  See the
 * GNU General Public License for more details.
 *
 * You should have received a copy of the GNU General Public License
 * along with this program. If not, see <http://www.gnu.org/licenses/>.
 */

/**
 *       \file       htdocs/user/group/fiche.php
 *       \brief      Onglet groupes utilisateurs
 */

require("../../main.inc.php");
require_once(DOL_DOCUMENT_ROOT."/user/class/usergroup.class.php");
require_once(DOL_DOCUMENT_ROOT."/core/lib/usergroups.lib.php");
if(! empty($conf->multicompany->enabled)) dol_include_once("/multicompany/class/actions_multicompany.class.php");

// Defini si peux lire/modifier utilisateurs et permisssions
$canreadperms=($user->admin || $user->rights->user->user->lire);
$caneditperms=($user->admin || $user->rights->user->user->creer);
$candisableperms=($user->admin || $user->rights->user->user->supprimer);
// Advanced permissions
if (! empty($conf->global->MAIN_USE_ADVANCED_PERMS))
{
    $canreadperms=($user->admin || $user->rights->user->group_advance->read);
    $caneditperms=($user->admin || $user->rights->user->group_advance->write);
    $candisableperms=($user->admin || $user->rights->user->group_advance->delete);
}

$langs->load("users");
$langs->load("other");

$id=GETPOST('id', 'int');
$action=GETPOST('action', 'alpha');
$confirm=GETPOST('confirm', 'alpha');
$userid=GETPOST('user', 'int');
$message='';

// Security check
$result = restrictedArea($user, 'user', $id, 'usergroup&usergroup', 'user');

if (! empty($conf->multicompany->enabled) && $conf->entity > 1 && $conf->multicompany->transverse_mode)
{
    accessforbidden();
}

$object = new Usergroup($db);


/**
 *  Action remove group
 */
if ($action == 'confirm_delete' && $confirm == "yes")
{
    if ($caneditperms)
    {
        $object->fetch($id);
        $object->delete();
        Header("Location: index.php");
        exit;
    }
    else
    {
    	$langs->load("errors");
        $message = '<div class="error">'.$langs->trans('ErrorForbidden').'</div>';
    }
}

/**
 *  Action add group
 */
if ($action == 'add')
{
    if ($caneditperms)
    {
        if (! $_POST["nom"])
        {
            $message='<div class="error">'.$langs->trans("NameNotDefined").'</div>';
            $action="create";       // Go back to create page
        }

		if (! $message)
		{
			$object->nom	= trim($_POST["nom"]);
			$object->note	= trim($_POST["note"]);

			if ($conf->multicompany->enabled && ! empty($conf->multicompany->transverse_mode)) $object->entity = 0;
			else $object->entity = $_POST["entity"];

            $db->begin();

            $id = $object->create();

            if ($id > 0)
            {
                $db->commit();

                Header("Location: ".$_SERVER['PHP_SELF']."?id=".$object->id);
                exit;
            }
            else
            {
                $db->rollback();

                $langs->load("errors");
                $message='<div class="error">'.$langs->trans("ErrorGroupAlreadyExists",$object->nom).'</div>';
                $action="create";       // Go back to create page
            }
        }
    }
    else
    {
    	$langs->load("errors");
        $message = '<div class="error">'.$langs->trans('ErrorForbidden').'</div>';
    }
}

// Add/Remove user into group
if ($action == 'adduser' || $action =='removeuser')
{
    if ($caneditperms)
    {
        if ($userid)
        {
            $object->fetch($id);
            $object->oldcopy=dol_clone($object);

			$edituser = new User($db);
			$edituser->fetch($userid);
			if ($action == 'adduser')    $result=$edituser->SetInGroup($object->id,(! empty($conf->multicompany->transverse_mode)?GETPOST('entity','int'):$object->entity));
			if ($action == 'removeuser') $result=$edituser->RemoveFromGroup($object->id,(! empty($conf->multicompany->transverse_mode)?GETPOST('entity','int'):$object->entity));

            if ($result > 0)
            {
                header("Location: ".$_SERVER['PHP_SELF']."?id=".$object->id);
                exit;
            }
            else
            {
                $message.=$edituser->error;
            }
        }
    }
    else
    {
    	$langs->load("errors");
        $message = '<div class="error">'.$langs->trans('ErrorForbidden').'</div>';
    }
}


if ($action == 'update')
{
    if ($caneditperms)
    {
        $db->begin();

        $object->fetch($id);

        $object->oldcopy=dol_clone($object);

		$object->nom	= trim($_POST["group"]);
		$object->note	= dol_htmlcleanlastbr($_POST["note"]);

		if (! empty($conf->multicompany->enabled) && ! empty($conf->multicompany->transverse_mode)) $object->entity = 0;
		else $object->entity = $_POST["entity"];

        $ret=$object->update();

        if ($ret >= 0 && ! count($object->errors))
        {
            $message.='<div class="ok">'.$langs->trans("GroupModified").'</div>';
            $db->commit();
        }
        else
        {
            $message.='<div class="error">'.$object->error.'</div>';
            $db->rollback();
        }
    }
    else
    {
    	$langs->load("errors");
        $message = '<div class="error">'.$langs->trans('ErrorForbidden').'</div>';
    }
}



/*
 * View
 */

llxHeader('',$langs->trans("GroupCard"));

$form = new Form($db);
$fuserstatic = new User($db);

if ($action == 'create')
{
    print_fiche_titre($langs->trans("NewGroup"));

    if ($message) { print $message."<br>"; }

    print '<form action="'.$_SERVER["PHP_SELF"].'" method="post">';
    print '<input type="hidden" name="token" value="'.$_SESSION['newtoken'].'">';
    print '<input type="hidden" name="action" value="add">';

    print '<table class="border" width="100%">';

	print "<tr>".'<td valign="top" class="fieldrequired">'.$langs->trans("Name").'</td>';
	print '<td class="valeur"><input size="30" type="text" name="nom" value=""></td></tr>';

	// Multicompany
	if (! empty($conf->multicompany->enabled))
	{
		if (empty($conf->multicompany->transverse_mode) && $conf->entity == 1 && $user->admin && ! $user->entity)
		{
			print "<tr>".'<td valign="top">'.$langs->trans("Entity").'</td>';
			print "<td>".$mc->select_entities($conf->entity);
			print "</td></tr>\n";
		}
		else
		{
			print '<input type="hidden" name="entity" value="'.$conf->entity.'" />';
		}
	}

    print "<tr>".'<td valign="top">'.$langs->trans("Note").'</td><td>';
    require_once(DOL_DOCUMENT_ROOT."/core/class/doleditor.class.php");
    $doleditor=new DolEditor('note','','',240,'dolibarr_notes','',false,true,$conf->global->FCKEDITOR_ENABLE_SOCIETE,ROWS_8,90);
    $doleditor->Create();
    print "</td></tr>\n";
    print "</table>\n";

    print '<center><br><input class="button" value="'.$langs->trans("CreateGroup").'" type="submit"></center>';

    print "</form>";
}


/* ************************************************************************** */
/*                                                                            */
/* Visu et edition                                                            */
/*                                                                            */
/* ************************************************************************** */
else
{
    if ($id)
    {
        $object->fetch($id);

        /*
         * Affichage onglets
         */
        $head = group_prepare_head($object);
        $title = $langs->trans("Group");
        dol_fiche_head($head, 'group', $title, 0, 'group');

		/*
		 * Confirmation suppression
		 */
		if ($action == 'delete')
		{
			$ret=$form->form_confirm($_SERVER['PHP_SELF']."?id=".$object->id,$langs->trans("DeleteAGroup"),$langs->trans("ConfirmDeleteGroup",$object->name),"confirm_delete", '',0,1);
			if ($ret == 'html') print '<br>';
		}

		/*
		 * Fiche en mode visu
		 */

		if ($action != 'edit')
		{
			print '<table class="border" width="100%">';

			// Ref
			print '<tr><td width="25%" valign="top">'.$langs->trans("Ref").'</td>';
			print '<td colspan="2">';
			print $form->showrefnav($object,'id','',$user->rights->user->user->lire || $user->admin);
			print '</td>';
			print '</tr>';

			// Name
			print '<tr><td width="25%" valign="top">'.$langs->trans("Name").'</td>';
			print '<td width="75%" class="valeur">'.$object->nom;
			if (empty($object->entity))
			{
				print img_picto($langs->trans("GlobalGroup"),'redstar');
			}
			print "</td></tr>\n";

			// Multicompany
			if (! empty($conf->multicompany->enabled) && empty($conf->multicompany->transverse_mode) && $conf->entity == 1 && $user->admin && ! $user->entity)
			{
				$mc->getInfo($object->entity);
				print "<tr>".'<td valign="top">'.$langs->trans("Entity").'</td>';
				print '<td width="75%" class="valeur">'.$mc->label;
				print "</td></tr>\n";
			}

			// Note
			print '<tr><td width="25%" valign="top">'.$langs->trans("Note").'</td>';
			print '<td class="valeur">'.dol_htmlentitiesbr($object->note).'&nbsp;</td>';
			print "</tr>\n";
			print "</table>\n";

			print '</div>';

			/*
			 * Barre d'actions
			 */
			print '<div class="tabsAction">';

			if ($caneditperms)
			{
				print '<a class="butAction" href="'.$_SERVER['PHP_SELF'].'?id='.$object->id.'&amp;action=edit">'.$langs->trans("Modify").'</a>';
			}

			if ($candisableperms)
			{
				print '<a class="butActionDelete" href="'.$_SERVER['PHP_SELF'].'?action=delete&amp;id='.$object->id.'">'.$langs->trans("DeleteGroup").'</a>';
			}

			print "</div>\n";
			print "<br>\n";


            dol_htmloutput_mesg($message);

            /*
             * Liste des utilisateurs dans le groupe
             */

            print_fiche_titre($langs->trans("ListOfUsersInGroup"),'','');

            // On selectionne les users qui ne sont pas deja dans le groupe
            $exclude = array();

            if (! empty($object->members))
            {
<<<<<<< HEAD
                if (! ($conf->multicompany->enabled && $conf->multicompany->transverse_mode))
=======
                if (! (! empty($conf->multicompany->enabled) && ! empty($conf->multicompany->transverse_mode)))
>>>>>>> 2dcb1589
                {
                    foreach($object->members as $useringroup)
                    {
                        $exclude[]=$useringroup->id;
                    }
                }
            }

            if ($caneditperms)
            {
                print '<form action="'.$_SERVER['PHP_SELF'].'?id='.$object->id.'" method="POST">'."\n";
                print '<input type="hidden" name="token" value="'.$_SESSION['newtoken'].'">';
                print '<input type="hidden" name="action" value="adduser">';
                print '<table class="noborder" width="100%">'."\n";
                print '<tr class="liste_titre"><td class="liste_titre" width="25%">'.$langs->trans("NonAffectedUsers").'</td>'."\n";
                print '<td>';
                print $form->select_dolusers('','user',1,$exclude,0,'','',$object->entity);
                print ' &nbsp; ';
                // Multicompany
                if (! empty($conf->multicompany->enabled))
                {
                    if ($conf->entity == 1 && $conf->multicompany->transverse_mode)
                    {
                        print '</td><td valign="top">'.$langs->trans("Entity").'</td>';
                        print "<td>".$mc->select_entities($conf->entity);
                    }
                    else
                    {
                    	print '<input type="hidden" name="entity" value="'.$conf->entity.'" />';
                    }
                }
                else
                {
                	print '<input type="hidden" name="entity" value="'.$conf->entity.'">';
                }
                print '<input type="submit" class="button" value="'.$langs->trans("Add").'">';
                print '</td></tr>'."\n";
                print '</table></form>'."\n";
                print '<br>';
            }

            /*
             * Group members
             */
            print '<table class="noborder" width="100%">';
            print '<tr class="liste_titre">';
            print '<td class="liste_titre">'.$langs->trans("Login").'</td>';
            print '<td class="liste_titre">'.$langs->trans("Lastname").'</td>';
            print '<td class="liste_titre">'.$langs->trans("Firstname").'</td>';
			if (! empty($conf->multicompany->enabled) && $conf->entity == 1)
            {
            	print '<td class="liste_titre">'.$langs->trans("Entity").'</td>';
            }
            print '<td class="liste_titre" width="5" align="center">'.$langs->trans("Status").'</td>';
            print '<td class="liste_titre" width="5" align="right">&nbsp;</td>';
            print "</tr>\n";

            if (! empty($object->members))
            {
            	$var=True;

            	foreach($object->members as $useringroup)
            	{
            		$var=!$var;

            		print "<tr $bc[$var]>";
            		print '<td>';
            		print '<a href="'.DOL_URL_ROOT.'/user/fiche.php?id='.$useringroup->id.'">'.img_object($langs->trans("ShowUser"),"user").' '.$useringroup->login.'</a>';
            		if ($useringroup->admin  && ! $useringroup->entity) print img_picto($langs->trans("SuperAdministrator"),'redstar');
            		else if ($useringroup->admin) print img_picto($langs->trans("Administrator"),'star');
            		print '</td>';
            		print '<td>'.$useringroup->lastname.'</td>';
            		print '<td>'.$useringroup->firstname.'</td>';
            		if (! empty($conf->multicompany->enabled) && ! empty($conf->multicompany->transverse_mode) && $conf->entity == 1 && $user->admin && ! $user->entity)
            		{
            			print '<td class="valeur">';
            			if (! empty($useringroup->usergroup_entity))
            			{
            				$nb=0;
            				foreach($useringroup->usergroup_entity as $group_entity)
            				{
            					$mc->getInfo($group_entity);
            					print ($nb > 0 ? ', ' : '').$mc->label;
            					print '<a href="'.$_SERVER['PHP_SELF'].'?id='.$object->id.'&amp;action=removeuser&amp;user='.$useringroup->id.'&amp;entity='.$group_entity.'">';
            					print img_delete($langs->trans("RemoveFromGroup"));
            					print '</a>';
            					$nb++;
            				}
            			}
            			print '</td>';
            		}
            		print '<td align="center">'.$useringroup->getLibStatut(3).'</td>';
            		print '<td align="right">';
            		if (! empty($user->admin) && empty($conf->multicompany->enabled))
            		{
            			print '<a href="'.$_SERVER['PHP_SELF'].'?id='.$object->id.'&amp;action=removeuser&amp;user='.$useringroup->id.'">';
            			print img_delete($langs->trans("RemoveFromGroup"));
            			print '</a>';
            		}
            		else
            		{
            			print "-";
            		}
            		print "</td></tr>\n";
            	}
            }
            else
            {
                print '<tr><td colspan=2>'.$langs->trans("None").'</td></tr>';
            }
            print "</table>";
            print "<br>";
        }

        /*
         * Fiche en mode edition
         */
        if ($action == 'edit' && $caneditperms)
        {
            print '<form action="'.$_SERVER['PHP_SELF'].'?id='.$object->id.'" method="post" name="updategroup" enctype="multipart/form-data">';
            print '<input type="hidden" name="token" value="'.$_SESSION['newtoken'].'">';
            print '<input type="hidden" name="action" value="update">';

            print '<table class="border" width="100%">';
            print '<tr><td width="25%" valign="top" class="fieldrequired">'.$langs->trans("Name").'</td>';
            print '<td width="75%" class="valeur"><input size="15" type="text" name="group" value="'.$object->nom.'">';
            print "</td></tr>\n";

            // Multicompany
            if (! empty($conf->multicompany->enabled))
            {
                if (empty($conf->multicompany->transverse_mode) && $conf->entity == 1 && $user->admin && ! $user->entity)
                {
                    print "<tr>".'<td valign="top">'.$langs->trans("Entity").'</td>';
                    print "<td>".$mc->select_entities($object->entity);
                    print "</td></tr>\n";
                }
            	else
            	{
            		print '<input type="hidden" name="entity" value="'.$conf->entity.'" />';
            	}
            }

            print '<tr><td width="25%" valign="top">'.$langs->trans("Note").'</td>';
            print '<td class="valeur">';
            require_once(DOL_DOCUMENT_ROOT."/core/class/doleditor.class.php");
            $doleditor=new DolEditor('note',$object->note,'',240,'dolibarr_notes','',true,false,$conf->global->FCKEDITOR_ENABLE_SOCIETE,ROWS_8,90);
            $doleditor->Create();
            print '</td>';
            print "</tr>\n";
            print "</table>\n";

            print '<center><br><input class="button" value="'.$langs->trans("Save").'" type="submit"></center>';

            print '</form>';

            print '</div>';
        }

    }
}

llxFooter();
$db->close();
?><|MERGE_RESOLUTION|>--- conflicted
+++ resolved
@@ -352,11 +352,7 @@
 
             if (! empty($object->members))
             {
-<<<<<<< HEAD
-                if (! ($conf->multicompany->enabled && $conf->multicompany->transverse_mode))
-=======
                 if (! (! empty($conf->multicompany->enabled) && ! empty($conf->multicompany->transverse_mode)))
->>>>>>> 2dcb1589
                 {
                     foreach($object->members as $useringroup)
                     {
