--- conflicted
+++ resolved
@@ -21,11 +21,7 @@
 /**
  *       \file       htdocs/user/group/fiche.php
  *       \brief      Onglet groupes utilisateurs
-<<<<<<< HEAD
- *       \version    $Id: fiche.php,v 1.69 2011/07/31 23:21:25 eldy Exp $
-=======
  *       \version    $Id: fiche.php,v 1.78 2011/08/23 22:10:25 eldy Exp $
->>>>>>> 19bde3ab
  */
 
 require("../../main.inc.php");
@@ -96,19 +92,11 @@
             $action="create";       // Go back to create page
         }
 
-<<<<<<< HEAD
-        if (! $message)
-        {
-            $object->nom			= trim($_POST["nom"]);
-            $object->globalgroup	= $_POST["globalgroup"];
-            $object->note		= trim($_POST["note"]);
-=======
 		if (! $message)
 		{
 			$object->nom	= trim($_POST["nom"]);
 			$object->entity	= $_POST["entity"];
 			$object->note	= trim($_POST["note"]);
->>>>>>> 19bde3ab
 
             $db->begin();
 
@@ -144,15 +132,6 @@
     {
         if ($userid)
         {
-<<<<<<< HEAD
-            $object->fetch($_GET["id"]);
-            $object->oldcopy=dol_clone($object);
-
-            $edituser = new User($db);
-            $edituser->fetch($userid);
-            if ($action == 'adduser')    $result=$edituser->SetInGroup($object->id,GETPOST('entity'));
-            if ($action == 'removeuser') $result=$edituser->RemoveFromGroup($object->id,GETPOST('entity'));
-=======
             $object->fetch($id);
             $object->oldcopy=dol_clone($object);
 
@@ -160,7 +139,6 @@
 			$edituser->fetch($userid);
 			if ($action == 'adduser')    $result=$edituser->SetInGroup($object->id,($conf->global->MULTICOMPANY_TRANSVERSE_MODE?GETPOST("entity"):$object->entity));
 			if ($action == 'removeuser') $result=$edituser->RemoveFromGroup($object->id,($conf->global->MULTICOMPANY_TRANSVERSE_MODE?GETPOST("entity"):$object->entity));
->>>>>>> 19bde3ab
 
             if ($result > 0)
             {
@@ -188,15 +166,6 @@
 
         $db->begin();
 
-<<<<<<< HEAD
-        $object->fetch($_GET["id"]);
-
-        $object->oldcopy=dol_clone($object);
-
-        $object->nom			= trim($_POST["group"]);
-        $object->globalgroup	= $_POST["globalgroup"];
-        $object->note		= dol_htmlcleanlastbr($_POST["note"]);
-=======
         $object->fetch($id);
 
         $object->oldcopy=dol_clone($object);
@@ -204,7 +173,6 @@
 		$object->nom	= trim($_POST["group"]);
 		$object->entity	= $_POST["entity"];
 		$object->note	= dol_htmlcleanlastbr($_POST["note"]);
->>>>>>> 19bde3ab
 
         $ret=$object->update();
 
@@ -248,25 +216,6 @@
 
     print '<table class="border" width="100%">';
 
-<<<<<<< HEAD
-    print "<tr>".'<td valign="top" class="fieldrequired">'.$langs->trans("Name").'</td>';
-    print '<td class="valeur"><input size="30" type="text" name="nom" value=""></td></tr>';
-
-    // Global group
-    if ($conf->multicompany->enabled)
-    {
-        if ($conf->entity == 1)
-        {
-            print "<tr>".'<td valign="top">'.$langs->trans("GlobalGroup").'</td>';
-            $checked=(empty($_POST['globalgroup']) ? '' : ' checked');
-            print '<td><input type="checkbox" name="globalgroup" value="1"'.$checked.' /></td>';
-        }
-        else
-        {
-            print '<input type="hidden" name="globalgroup" value="0" />';
-        }
-    }
-=======
 	print "<tr>".'<td valign="top" class="fieldrequired">'.$langs->trans("Name").'</td>';
 	print '<td class="valeur"><input size="30" type="text" name="nom" value=""></td></tr>';
 
@@ -285,7 +234,6 @@
 			print '<input type="hidden" name="entity" value="'.$conf->entity.'" />';
 		}
 	}
->>>>>>> 19bde3ab
 
     print "<tr>".'<td valign="top">'.$langs->trans("Note").'</td><td>';
     if ($conf->fckeditor->enabled && $conf->global->FCKEDITOR_ENABLE_USER)
@@ -314,15 +262,9 @@
 /* ************************************************************************** */
 else
 {
-<<<<<<< HEAD
-    if ($_GET["id"] )
-    {
-        $object->fetch($_GET["id"]);
-=======
     if ($id)
     {
         $object->fetch($id);
->>>>>>> 19bde3ab
 
         /*
          * Affichage onglets
@@ -331,66 +273,6 @@
         $title = $langs->trans("Group");
         dol_fiche_head($head, 'group', $title, 0, 'group');
 
-<<<<<<< HEAD
-        /*
-         * Confirmation suppression
-         */
-        if ($action == 'delete')
-        {
-            $ret=$form->form_confirm($_SERVER['PHP_SELF']."?id=".$object->id,$langs->trans("DeleteAGroup"),$langs->trans("ConfirmDeleteGroup",$object->name),"confirm_delete", '',0,1);
-            if ($ret == 'html') print '<br>';
-        }
-
-        /*
-         * Fiche en mode visu
-         */
-
-        if ($action != 'edit')
-        {
-            print '<table class="border" width="100%">';
-
-            // Ref
-            print '<tr><td width="25%" valign="top">'.$langs->trans("Ref").'</td>';
-            print '<td colspan="2">';
-            print $form->showrefnav($object,'id','',$user->rights->user->user->lire || $user->admin);
-            print '</td>';
-            print '</tr>';
-
-            // Name
-            print '<tr><td width="25%" valign="top">'.$langs->trans("Name").'</td>';
-            print '<td width="75%" class="valeur">'.$object->nom;
-            if (empty($object->entity))
-            {
-                print img_redstar($langs->trans("GlobalGroup"));
-            }
-            print "</td></tr>\n";
-
-            // Note
-            print '<tr><td width="25%" valign="top">'.$langs->trans("Note").'</td>';
-            print '<td class="valeur">'.dol_htmlentitiesbr($object->note).'&nbsp;</td>';
-            print "</tr>\n";
-            print "</table>\n";
-
-            print '</div>';
-
-            /*
-             * Barre d'actions
-             */
-            print '<div class="tabsAction">';
-
-            if ($caneditperms)
-            {
-                print '<a class="butAction" href="'.$_SERVER['PHP_SELF'].'?id='.$object->id.'&amp;action=edit">'.$langs->trans("Modify").'</a>';
-            }
-
-            if ($candisableperms)
-            {
-                print '<a class="butActionDelete" href="'.$_SERVER['PHP_SELF'].'?action=delete&amp;id='.$object->id.'">'.$langs->trans("DeleteGroup").'</a>';
-            }
-
-            print "</div>\n";
-            print "<br>\n";
-=======
 		/*
 		 * Confirmation suppression
 		 */
@@ -459,7 +341,6 @@
 
 			print "</div>\n";
 			print "<br>\n";
->>>>>>> 19bde3ab
 
 
             dol_htmloutput_errors($message);
@@ -473,15 +354,6 @@
             // On selectionne les users qui ne sont pas deja dans le groupe
             $exclude = array();
 
-<<<<<<< HEAD
-            $userslist = $object->listUsersForGroup();
-
-            if (! empty($userslist))
-            {
-                foreach($userslist as $useringroup)
-                {
-                    $exclude[]=$useringroup->id;
-=======
             if (! empty($object->members))
             {
                 if( !($conf->multicompany->enabled && $conf->global->MULTICOMPANY_TRANSVERSE_MODE))
@@ -490,7 +362,6 @@
                     {
                         $exclude[]=$useringroup->id;
                     }
->>>>>>> 19bde3ab
                 }
             }
 
@@ -546,36 +417,6 @@
 
             if (! empty($object->members))
             {
-<<<<<<< HEAD
-                $var=True;
-
-                foreach($userslist as $useringroup)
-                {
-                    $var=!$var;
-
-                    print "<tr $bc[$var]>";
-                    print '<td>';
-                    print '<a href="'.DOL_URL_ROOT.'/user/fiche.php?id='.$useringroup->id.'">'.img_object($langs->trans("ShowUser"),"user").' '.$useringroup->login.'</a>';
-                    if ($useringroup->admin  && ! $useringroup->entity) print img_redstar($langs->trans("SuperAdministrator"));
-                    else if ($useringroup->admin) print img_picto($langs->trans("Administrator"),'star');
-                    print '</td>';
-                    print '<td>'.ucfirst(stripslashes($useringroup->lastname)).'</td>';
-                    print '<td>'.ucfirst(stripslashes($useringroup->firstname)).'</td>';
-                    print '<td align="right">'.$useringroup->getLibStatut(5).'</td>';
-                    print '<td>&nbsp;</td>';
-                    print '<td align="right">';
-                    if ($user->admin)
-                    {
-                        print '<a href="'.$_SERVER['PHP_SELF'].'?id='.$object->id.'&amp;action=removeuser&amp;user='.$useringroup->id.'&amp;entity='.$useringroup->usergroup_entity.'">';
-                        print img_delete($langs->trans("RemoveFromGroup"));
-                    }
-                    else
-                    {
-                        print "-";
-                    }
-                    print "</td></tr>\n";
-                }
-=======
             	$var=True;
 
             	foreach($object->members as $useringroup)
@@ -609,7 +450,6 @@
             		}
             		print "</td></tr>\n";
             	}
->>>>>>> 19bde3ab
             }
             else
             {
@@ -633,22 +473,6 @@
             print '<td width="75%" class="valeur"><input size="15" type="text" name="group" value="'.$object->nom.'">';
             print "</td></tr>\n";
 
-<<<<<<< HEAD
-            // Global group
-            if ($conf->multicompany->enabled)
-            {
-                if ($conf->entity == 1)
-                {
-                    print "<tr>".'<td valign="top">'.$langs->trans("GlobalGroup").'</td>';
-                    $checked=(empty($object->entity) ? ' checked' : '');
-                    print '<td><input type="checkbox" name="globalgroup" value="1"'.$checked.' /></td>';
-                }
-                else
-                {
-                    $value=(empty($object->entity) ? 1 : 0);
-                    print '<input type="hidden" name="globalgroup" value="'.$value.'" />';
-                }
-=======
             // Multicompany
             if (! empty($conf->multicompany->enabled))
             {
@@ -663,7 +487,6 @@
             	{
             		print '<input type="hidden" name="entity" value="'.$conf->entity.'" />';
             	}
->>>>>>> 19bde3ab
             }
 
             print '<tr><td width="25%" valign="top">'.$langs->trans("Note").'</td>';
@@ -695,9 +518,5 @@
 
 $db->close();
 
-<<<<<<< HEAD
-llxFooter('$Date: 2011/07/31 23:21:25 $ - $Revision: 1.69 $');
-=======
 llxFooter('$Date: 2011/08/23 22:10:25 $ - $Revision: 1.78 $');
->>>>>>> 19bde3ab
 ?>