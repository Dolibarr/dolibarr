<?php
/* Copyright (C) 2002-2005	Rodolphe Quiedeville	<rodolphe@quiedeville.org>
 * Copyright (C) 2002-2003	Jean-Louis Bergamo		<jlb@j1b.org>
 * Copyright (C) 2004-2020	Laurent Destailleur		<eldy@users.sourceforge.net>
 * Copyright (C) 2004		Eric Seigne				<eric.seigne@ryxeo.com>
 * Copyright (C) 2005-2017	Regis Houssin			<regis.houssin@inodbox.com>
 * Copyright (C) 2020		Tobias Sekan			<tobias.sekan@startmail.com>
 * Copyright (C) 2024		MDW							<mdeweerd@users.noreply.github.com>
 *
 * This program is free software; you can redistribute it and/or modify
 * it under the terms of the GNU General Public License as published by
 * the Free Software Foundation; either version 3 of the License, or
 * (at your option) any later version.
 *
 * This program is distributed in the hope that it will be useful,
 * but WITHOUT ANY WARRANTY; without even the implied warranty of
 * MERCHANTABILITY or FITNESS FOR A PARTICULAR PURPOSE.  See the
 * GNU General Public License for more details.
 *
 * You should have received a copy of the GNU General Public License
 * along with this program. If not, see <https://www.gnu.org/licenses/>.
 */

/**
 *		\file		htdocs/user/group/perms.php
 * 		\brief		Page to set permissions of a user group record
 */

if (!defined('CSRFCHECK_WITH_TOKEN')) {
	define('CSRFCHECK_WITH_TOKEN', '1'); // Force use of CSRF protection with tokens even for GET
}

// Load Dolibarr environment
require '../../main.inc.php';
require_once DOL_DOCUMENT_ROOT.'/user/class/usergroup.class.php';
require_once DOL_DOCUMENT_ROOT.'/core/lib/usergroups.lib.php';
require_once DOL_DOCUMENT_ROOT.'/core/lib/functions2.lib.php';
require_once DOL_DOCUMENT_ROOT.'/core/lib/admin.lib.php';

// Load translation files required by page
$langs->loadLangs(array('users', 'admin'));

$id = GETPOSTINT('id');
$action = GETPOST('action', 'aZ09');
$confirm = GETPOST('confirm', 'alpha');
$module = GETPOST('module', 'alpha');
$rights = GETPOSTINT('rights');
$contextpage = GETPOST('contextpage', 'aZ') ? GETPOST('contextpage', 'aZ') : 'groupperms'; // To manage different context of search

if (!isset($id) || empty($id)) {
	accessforbidden();
}

// Define if user can read permissions
<<<<<<< HEAD
$canreadperms = ($user->admin || $user->hasRight("user", "user", "read"));
// Define if user can modify group permissions
$caneditperms = ($user->admin || $user->hasRight("user", "user", "write"));
=======
$permissiontoread = ($user->admin || $user->hasRight("user", "user", "read"));
// Define if user can modify group permissions
$permissiontoedit = ($user->admin || $user->hasRight("user", "user", "write"));
>>>>>>> cc80841a
// Advanced permissions
$advancedpermsactive = false;
if (getDolGlobalString('MAIN_USE_ADVANCED_PERMS')) {
	$advancedpermsactive = true;
<<<<<<< HEAD
	$canreadperms = ($user->admin || ($user->hasRight("user", "group_advance", "read") && $user->hasRight("user", "group_advance", "readperms")));
	$caneditperms = ($user->admin || $user->hasRight("user", "group_advance", "write"));
=======
	$permissiontoread = ($user->admin || ($user->hasRight("user", "group_advance", "read") && $user->hasRight("user", "group_advance", "readperms")));
	$permissiontoedit = ($user->admin || $user->hasRight("user", "group_advance", "write"));
>>>>>>> cc80841a
}

// Security check
$socid = 0;
if (isset($user->socid) && $user->socid > 0) {
	$socid = $user->socid;
}
//$result = restrictedArea($user, 'user', $id, 'usergroup', '');
if (!$permissiontoread) {
	accessforbidden();
}

$object = new UserGroup($db);
$object->fetch($id);
$object->loadRights();

$entity = $conf->entity;

// Initialize a technical object to manage hooks of page. Note that conf->hooks_modules contains an array of hook context
$hookmanager->initHooks(array('groupperms', 'globalcard'));


/*
 * Actions
 */

$parameters = array('socid' => $socid);
$reshook = $hookmanager->executeHooks('doActions', $parameters, $object, $action); // Note that $action and $object may have been modified by some hooks
if ($reshook < 0) {
	setEventMessages($hookmanager->error, $hookmanager->errors, 'errors');
}

if (empty($reshook)) {
<<<<<<< HEAD
	if ($action == 'addrights' && $caneditperms) {
=======
	if ($action == 'addrights' && $permissiontoedit) {
>>>>>>> cc80841a
		$editgroup = new UserGroup($db);
		$result = $editgroup->fetch($object->id);
		if ($result > 0) {
			$result = $editgroup->addrights($rights, $module, '', $entity);
			if ($result < 0) {
				setEventMessages($editgroup->error, $editgroup->errors, 'errors');
			}
		} else {
			dol_print_error($db);
		}

		$user->clearrights();
		$user->loadRights();
	}

<<<<<<< HEAD
	if ($action == 'delrights' && $caneditperms) {
=======
	if ($action == 'delrights' && $permissiontoedit) {
>>>>>>> cc80841a
		$editgroup = new UserGroup($db);
		$result = $editgroup->fetch($id);
		if ($result > 0) {
			$result = $editgroup->delrights($rights, $module, '', $entity);
			if ($result < 0) {
				setEventMessages($editgroup->error, $editgroup->errors, 'errors');
			}
		} else {
			dol_print_error($db);
		}

		$user->clearrights();
		$user->loadRights();
	}
}


/*
 * View
 */

$form = new Form($db);

$title = $object->name." - ".$langs->trans('Permissions');
$help_url = '';
llxHeader('', $title, $help_url, '', 0, 0, '', '', '', 'mod-user page-group_perms');

if ($object->id > 0) {
	$head = group_prepare_head($object);
	$title = $langs->trans("Group");
	print dol_get_fiche_head($head, 'rights', $title, -1, 'group');

	// Charge les modules soumis a permissions
	$modules = array();
	$modulesdir = dolGetModulesDirs();

	$db->begin();

	foreach ($modulesdir as $dir) {
		$handle = @opendir(dol_osencode($dir));
		if (is_resource($handle)) {
			while (($file = readdir($handle)) !== false) {
				if (is_readable($dir.$file) && substr($file, 0, 3) == 'mod' && substr($file, dol_strlen($file) - 10) == '.class.php') {
					$modName = substr($file, 0, dol_strlen($file) - 10);

					if ($modName) {
						include_once $dir.$file;
						$objMod = new $modName($db);
						'@phan-var-force DolibarrModules $objMod';
						// Load all lang files of module
						if (isset($objMod->langfiles) && is_array($objMod->langfiles)) {
							foreach ($objMod->langfiles as $domain) {
								$langs->load($domain);
							}
						}
						// Load all permissions
						if ($objMod->rights_class) {
							$ret = $objMod->insert_permissions(0, $entity);
							$modules[$objMod->rights_class] = $objMod;
						}
					}
				}
			}
		}
	}

	$db->commit();

	// Read permissions of group
	$permsgroupbyentity = array();

	$sql = "SELECT DISTINCT r.id, r.libelle, r.module, gr.entity";
	$sql .= " FROM ".MAIN_DB_PREFIX."rights_def as r,";
	$sql .= " ".MAIN_DB_PREFIX."usergroup_rights as gr";
	$sql .= " WHERE gr.fk_id = r.id";
	$sql .= " AND gr.entity = ".((int) $entity);
	$sql .= " AND gr.fk_usergroup = ".((int) $object->id);

	dol_syslog("get user perms", LOG_DEBUG);
	$result = $db->query($sql);
	if ($result) {
		$num = $db->num_rows($result);
		$i = 0;
		while ($i < $num) {
			$obj = $db->fetch_object($result);
			if (!isset($permsgroupbyentity[$obj->entity])) {
				$permsgroupbyentity[$obj->entity] = array();
			}
			array_push($permsgroupbyentity[$obj->entity], $obj->id);
			$i++;
		}
		$db->free($result);
	} else {
		dol_print_error($db);
	}

	/*
	 * Part to add/remove permissions
	 */

	$linkback = '<a href="'.DOL_URL_ROOT.'/user/group/list.php?restore_lastsearch_values=1">'.$langs->trans("BackToList").'</a>';

	dol_banner_tab($object, 'id', $linkback, $user->hasRight("user", "user", "read") || $user->admin);

	print '<div class="fichecenter">';

	print '<div class="underbanner clearboth"></div>';
	print '<table class="border centpercent tableforfield">';

	// Name (already in dol_banner, we keep it to have the GlobalGroup picto, but we should move it in dol_banner)
	if (!empty($conf->mutlicompany->enabled)) {
		print '<tr><td class="titlefield">'.$langs->trans("Name").'</td>';
		print '<td class="valeur">'.dol_escape_htmltag($object->name);
		if (empty($object->entity)) {
			print img_picto($langs->trans("GlobalGroup"), 'redstar');
		}
		print "</td></tr>\n";
	}

	// Multicompany
	if (isModEnabled('multicompany') && is_object($mc) && !getDolGlobalString('MULTICOMPANY_TRANSVERSE_MODE') && $conf->entity == 1 && $user->admin && !$user->entity) {
		$mc->getInfo($object->entity);
		print "<tr>".'<td class="titlefield">'.$langs->trans("Entity").'</td>';
		print '<td class="valeur">'.dol_escape_htmltag($mc->label);
		print "</td></tr>\n";
	}

	unset($object->fields['nom']); // Name already displayed in banner

	// Common attributes
	$keyforbreak = '';
	include DOL_DOCUMENT_ROOT.'/core/tpl/commonfields_view.tpl.php';

	// Other attributes
	include DOL_DOCUMENT_ROOT.'/core/tpl/extrafields_view.tpl.php';

	print '</table>';

	print '</div>';

	print '<div class="clearboth"></div>';

	print '<br>';

	if ($user->admin) {
		print info_admin($langs->trans("WarningOnlyPermissionOfActivatedModules"));
	}

	$parameters = array();
	$reshook = $hookmanager->executeHooks('insertExtraHeader', $parameters, $object, $action); // Note that $action and $object may have been modified by some hooks
	if ($reshook < 0) {
		setEventMessages($hookmanager->error, $hookmanager->errors, 'errors');
	}

	print "\n";
	print '<div class="div-table-responsive-no-min">';
	print '<table class="noborder centpercent">';
	print '<tr class="liste_titre">';
	print '<td>'.$langs->trans("Module").'</td>';
	if ($permissiontoedit) {
		print '<td class="center nowrap">';
		print '<a class="reposition commonlink" title="'.dol_escape_htmltag($langs->trans("All")).'" alt="'.dol_escape_htmltag($langs->trans("All")).'" href="'.$_SERVER["PHP_SELF"].'?id='.$object->id.'&action=addrights&token='.newToken().'&entity='.$entity.'&module=allmodules&confirm=yes">'.$langs->trans("All")."</a>";
		print '/';
		print '<a class="reposition commonlink" title="'.dol_escape_htmltag($langs->trans("None")).'" alt="'.dol_escape_htmltag($langs->trans("None")).'" href="'.$_SERVER["PHP_SELF"].'?id='.$object->id.'&action=delrights&&token='.newToken().'&entity='.$entity.'&module=allmodules&confirm=yes">'.$langs->trans("None")."</a>";
		print '</td>';
	} else {
		print '<td></td>';
	}
	print '<td class="center" width="24"></td>';
	//print '<td>'.$langs->trans("Permissions").'</td>';
	print '<td class="center"></td>';

	print '<td class="right nowrap">';
	print '<a class="showallperms" title="'.dol_escape_htmltag($langs->trans("ShowAllPerms")).'" alt="'.dol_escape_htmltag($langs->trans("ShowAllPerms")).'" href="#">'.img_picto('', 'folder-open', 'class="paddingright"').'<span class="hideonsmartphone">'.$langs->trans("ExpandAll").'</span></a>';
	print ' | ';
	print '<a class="hideallperms" title="'.dol_escape_htmltag($langs->trans("HideAllPerms")).'" alt="'.dol_escape_htmltag($langs->trans("HideAllPerms")).'" href="#">'.img_picto('', 'folder', 'class="paddingright"').'<span class="hideonsmartphone">'.$langs->trans("UndoExpandAll").'</span></a>';
	print '</td>';
	print '</tr>'."\n";

	$sql = "SELECT r.id, r.libelle as label, r.module, r.perms, r.subperms, r.module_position, r.bydefault";
	$sql .= " FROM ".MAIN_DB_PREFIX."rights_def as r";
	$sql .= " WHERE r.libelle NOT LIKE 'tou%'"; // On ignore droits "tous"
	$sql .= " AND r.entity = ".((int) $entity);
	if (!getDolGlobalString('MAIN_USE_ADVANCED_PERMS')) {
		$sql .= " AND r.perms NOT LIKE '%_advance'"; // Hide advanced perms if option is disable
	}
	$sql .= " ORDER BY r.family_position, r.module_position, r.module, r.id";

	$result = $db->query($sql);
	if ($result) {
		$num = $db->num_rows($result);
		$i = 0;
		$j = 0;
		$oldmod = '';

		$cookietohidegroup = (empty($_COOKIE["DOLUSER_PERMS_HIDE_GRP"]) ? '' : preg_replace('/^,/', '', $_COOKIE["DOLUSER_PERMS_HIDE_GRP"]));
		$cookietohidegrouparray = explode(',', $cookietohidegroup);

		while ($i < $num) {
			$obj = $db->fetch_object($result);

			// If line is for a module that does not exist anymore (absent of includes/module), we ignore it
			if (empty($modules[$obj->module])) {
				$i++;
				continue;
			}

			$objMod = $modules[$obj->module];

			if (GETPOSTISSET('forbreakperms_'.$obj->module)) {
				$ishidden = GETPOSTINT('forbreakperms_'.$obj->module);
			} elseif (in_array($j, $cookietohidegrouparray)) {	// If j is among list of hidden group
				$ishidden = 1;
			} else {
				$ishidden = 0;
			}
			$isexpanded = ! $ishidden;

			// Break found, it's a new module to catch
			if (isset($obj->module) && ($oldmod != $obj->module)) {
				$oldmod = $obj->module;

				$j++;
				if (GETPOSTISSET('forbreakperms_'.$obj->module)) {
					$ishidden = GETPOSTINT('forbreakperms_'.$obj->module);
				} elseif (in_array($j, $cookietohidegrouparray)) {	// If j is among list of hidden group
					$ishidden = 1;
				} else {
					$ishidden = 0;
				}
				$isexpanded = ! $ishidden;
				// Break detected, we get objMod
				$objMod = $modules[$obj->module];
				$picto = ($objMod->picto ? $objMod->picto : 'generic');

				// Show break line
				print '<tr class="oddeven trforbreakperms" data-hide-perms="'.$obj->module.'" data-j="'.$j.'">';
				// Picto and label of module
				print '<td class="maxwidthonsmartphone tdoverflowmax200 tdforbreakperms" data-hide-perms="'.$obj->module.'" title="'.dol_escape_htmltag($objMod->getName()).'">';
				print img_object('', $picto, 'class="pictoobjectwidth paddingright"').' '.$objMod->getName();
				print '<a name="'.$objMod->getName().'"></a>';
				print '</td>';
				// Permission and tick (2 columns)
<<<<<<< HEAD
				if ($caneditperms) {
=======
				if ($permissiontoedit) {
>>>>>>> cc80841a
					print '<td class="center wraponsmartphone">';
					print '<span class="permtohide_'.$obj->module.'" '.(!$isexpanded ? ' style="display:none"' : '').'>';
					print '<a class="reposition alink addexpandedmodulesinparamlist" title="'.dol_escape_htmltag($langs->trans("All")).'" alt="'.dol_escape_htmltag($langs->trans("All")).'" href="'.$_SERVER["PHP_SELF"].'?id='.$object->id.'&action=addrights&token='.newToken().'&entity='.$entity.'&module='.$obj->module.'&confirm=yes&updatedmodulename='.$obj->module.'">'.$langs->trans("All")."</a>";
					print ' / ';
					print '<a class="reposition alink addexpandedmodulesinparamlist" title="'.dol_escape_htmltag($langs->trans("None")).'" alt="'.dol_escape_htmltag($langs->trans("None")).'" href="'.$_SERVER["PHP_SELF"].'?id='.$object->id.'&action=delrights&token='.newToken().'&entity='.$entity.'&module='.$obj->module.'&confirm=yes&updatedmodulename='.$obj->module.'">'.$langs->trans("None")."</a>";
					print '</span>';
					print '</td>';
					print '<td class="tdforbreakperms" data-hide-perms="'.$obj->module.'">';
					print '</td>';
				} else {
					print '<td class="tdforbreakperms" data-hide-perms="'.$obj->module.'"></td>';
					print '<td class="tdforbreakperms" data-hide-perms="'.$obj->module.'"></td>';
				}
				// Description of permission (2 columns)
				print '<td class="tdforbreakperms" data-hide-perms="'.$obj->module.'"></td>';
				print '<td class="maxwidthonsmartphone right tdforbreakperms" data-hide-perms="'.$obj->module.'">';
				print '<div class="switchfolderperms folderperms_'.$obj->module.'"'.($isexpanded ? ' style="display:none;"' : '').'>';
				print img_picto('', 'folder', 'class="marginright"');
				print '</div>';
				print '<div class="switchfolderperms folderopenperms_'.$obj->module.'"'.(!$isexpanded ? ' style="display:none;"' : '').'>';
				print img_picto('', 'folder-open', 'class="marginright"');
				print '</div>';
				print '</td>'; //Add picto + / - when open en closed
				print '</tr>'."\n";
			}

			print '<!-- '.$obj->module.'->'.$obj->perms.($obj->subperms ? '->'.$obj->subperms : '').' -->'."\n";
			print '<tr class="oddeven trtohide_'.$obj->module.'"'.(!$isexpanded ? ' style="display:none"' : '').'>';


			// Picto and label of module
			print '<td class="maxwidthonsmartphone tdoverflowmax200">';
			print '<input type="hidden" name="forbreakperms_'.$obj->module.'" id="idforbreakperms_'.$obj->module.'" css="cssforfieldishiden" data-j="'.$j.'" value="'.($isexpanded ? '0' : "1").'">';
			//print img_object('', $picto, 'class="inline-block pictoobjectwidth"').' '.$objMod->getName();
			print '</td>';

			// Permission and tick (2 columns)
			if (!empty($permsgroupbyentity[$entity]) && is_array($permsgroupbyentity[$entity])) {
				if (in_array($obj->id, $permsgroupbyentity[$entity])) {
					// Own permission by group
<<<<<<< HEAD
					if ($caneditperms) {
=======
					if ($permissiontoedit) {
>>>>>>> cc80841a
						print '<td class="center"><a class="reposition" href="'.$_SERVER["PHP_SELF"].'?id='.$object->id.'&action=delrights&token='.newToken().'&entity='.$entity.'&rights='.$obj->id.'&confirm=yes">';
						//print img_edit_remove($langs->trans("Remove"));
						print img_picto($langs->trans("Remove"), 'switch_on');
						print '</a></td>';
					}
					print '<td class="center nowrap">';
					print img_picto($langs->trans("Active"), 'tick');
					print '</td>';
				} else {
					// Do not own permission
<<<<<<< HEAD
					if ($caneditperms) {
=======
					if ($permissiontoedit) {
>>>>>>> cc80841a
						print '<td class="center"><a class="reposition" href="'.$_SERVER["PHP_SELF"].'?id='.$object->id.'&action=addrights&token='.newToken().'&entity='.$entity.'&rights='.$obj->id.'&confirm=yes">';
						//print img_edit_add($langs->trans("Add"));
						print img_picto($langs->trans("Add"), 'switch_off');
						print '</a></td>';
					}
					print '<td>&nbsp;</td>';
				}
			} else {
				// Do not own permission
<<<<<<< HEAD
				if ($caneditperms) {
=======
				if ($permissiontoedit) {
>>>>>>> cc80841a
					print '<td class="center"><a class="reposition" href="'.$_SERVER["PHP_SELF"].'?id='.$object->id.'&action=addrights&entity='.$entity.'&rights='.$obj->id.'&confirm=yes&token='.newToken().'">';
					//print img_edit_add($langs->trans("Add"));
					print img_picto($langs->trans("Add"), 'switch_off');
					print '</a></td>';
				} else {
					print '<td>&nbsp;</td>';
				}
				print '<td>&nbsp;</td>';
			}

			// Description of permission (2 columns)
			$permlabel = (getDolGlobalString('MAIN_USE_ADVANCED_PERMS') && ($langs->trans("PermissionAdvanced".$obj->id) != "PermissionAdvanced".$obj->id) ? $langs->trans("PermissionAdvanced".$obj->id) : (($langs->trans("Permission".$obj->id) != "Permission".$obj->id) ? $langs->trans("Permission".$obj->id) : $langs->trans($obj->label)));
			print '<td>';
			print $permlabel;
			$idtouse = $obj->id;
			if (in_array($idtouse, array(121, 122, 125, 126))) {	// Force message for the 3 permission on third parties
				$idtouse = 122;
			}
			if ($langs->trans("Permission".$idtouse.'b') != "Permission".$idtouse.'b') {
				print '<br><span class="opacitymedium">'.$langs->trans("Permission".$idtouse.'b').'</span>';
			}
			if ($langs->trans("Permission".$obj->id.'c') != "Permission".$obj->id.'c') {
				print '<br><span class="opacitymedium">'.$langs->trans("Permission".$obj->id.'c').'</span>';
			}
			if (getDolGlobalString('MAIN_USE_ADVANCED_PERMS')) {
				if (preg_match('/_advance$/', $obj->perms)) {
					print ' <span class="opacitymedium">('.$langs->trans("AdvancedModeOnly").')</span>';
				}
			}
			print '</td>';

			// Permission id
			if ($user->admin) {
				print '<td class="right">';
				$htmltext = $langs->trans("ID").': '.$obj->id;
				$htmltext .= '<br>'.$langs->trans("Permission").': user->hasRight(\''.$obj->module.'\', \''.$obj->perms.'\''.($obj->subperms ? ', \''.$obj->subperms.'\'' : '').')';
				print $form->textwithpicto('', $htmltext);
				//print '<span class="opacitymedium">'.$obj->id.'</span>';
				print '</td>';
			} else {
				print '<td>&nbsp;</td>';
			}

			print '</tr>'."\n";

			$i++;
		}
	}
	print '</table>';
	print '</div>';

	print '<script>';
	print '$(".tdforbreakperms:not(.alink)").on("click", function(){
		console.log("Click on tdforbreakperms");
		moduletohide = $(this).data("hide-perms");
		j = $(this).data("j");
		if ($("#idforbreakperms_"+moduletohide).val() == 1) {
			console.log("idforbreakperms_"+moduletohide+" has value hidden=1");
			$(".trtohide_"+moduletohide).show();
			$(".permtoshow_"+moduletohide).hide();
			$(".permtohide_"+moduletohide).show();
			$(".folderperms_"+moduletohide).hide();
			$(".folderopenperms_"+moduletohide).show();
			$("#idforbreakperms_"+moduletohide).val("0");
		} else {
			console.log("idforbreakperms_"+moduletohide+" has value hidden=0");
			$(".trtohide_"+moduletohide).hide();
			$(".folderopenperms_"+moduletohide).hide();
			$(".folderperms_"+moduletohide).show();
			$(".permtoshow_"+moduletohide).show();
			$(".permtohide_"+moduletohide).hide();
			$("#idforbreakperms_"+moduletohide).val("1");
		}

		// Now rebuild the value for cookie
		var hideuserperm="";
		$(".trforbreakperms").each(function(index) {
			//console.log( index + ": " + $( this ).data("j") + " " + $( this ).data("hide-perms") + " " + $("input[data-j="+(index+1)+"]").val());
			if ($("input[data-j="+(index+1)+"]").val() == 1) {
				hideuserperm=hideuserperm+","+(index+1);
			}
		});
		// set cookie by js
		date = new Date(); date.setTime(date.getTime()+(30*86400000));
		if (hideuserperm) {
			console.log("set cookie DOLUSER_PERMS_HIDE_GRP="+hideuserperm);
			document.cookie = "DOLUSER_PERMS_HIDE_GRP=" + hideuserperm + "; expires=" + date.toGMTString() + "; path=/ ";
		} else {
			console.log("delete cookie DOLUSER_PERMS_HIDE_GRP");
			document.cookie = "DOLUSER_PERMS_HIDE_GRP=; expires=Thu, 01-Jan-70 00:00:01 GMT; path=/ ";
		}
	});';

	// Button expand / collapse all
	print '$(".showallperms").on("click", function(){
		console.log("Click on showallperms");

		console.log("delete cookie DOLUSER_PERMS_HIDE_GRP from showallperms click");
		document.cookie = "DOLUSER_PERMS_HIDE_GRP=; expires=Thu, 01-Jan-70 00:00:01 GMT; path=/ ";
		$(".tdforbreakperms").each( function(){
			moduletohide = $(this).data("hide-perms");
			//console.log(moduletohide);
			if ($("#idforbreakperms_"+moduletohide).val() != 0) {
				$(this).trigger("click");	// emulate the click, so the cooki will be resaved
			}
		})
	});

	$(".hideallperms").on("click", function(){
		console.log("Click on hideallperms");

		$(".tdforbreakperms").each( function(){
			moduletohide = $(this).data("hide-perms");
			//console.log(moduletohide);
			if ($("#idforbreakperms_"+moduletohide).val() != 1) {
				$(this).trigger("click");	// emulate the click, so the cooki will be resaved
			}
		})
	});';
	print "\n";
	print '</script>';

	print '<style>';
	print '.switchfolderperms{
		cursor: pointer;
	}';
	print '</style>';
	print '</div>';

	$parameters = array();
	$reshook = $hookmanager->executeHooks('insertExtraFooter', $parameters, $object, $action); // Note that $action and $object may have been modified by some hooks
	if ($reshook < 0) {
		setEventMessages($hookmanager->error, $hookmanager->errors, 'errors');
	}

	print dol_get_fiche_end();
}

// End of page
llxFooter();
$db->close();<|MERGE_RESOLUTION|>--- conflicted
+++ resolved
@@ -52,26 +52,15 @@
 }
 
 // Define if user can read permissions
-<<<<<<< HEAD
-$canreadperms = ($user->admin || $user->hasRight("user", "user", "read"));
-// Define if user can modify group permissions
-$caneditperms = ($user->admin || $user->hasRight("user", "user", "write"));
-=======
 $permissiontoread = ($user->admin || $user->hasRight("user", "user", "read"));
 // Define if user can modify group permissions
 $permissiontoedit = ($user->admin || $user->hasRight("user", "user", "write"));
->>>>>>> cc80841a
 // Advanced permissions
 $advancedpermsactive = false;
 if (getDolGlobalString('MAIN_USE_ADVANCED_PERMS')) {
 	$advancedpermsactive = true;
-<<<<<<< HEAD
-	$canreadperms = ($user->admin || ($user->hasRight("user", "group_advance", "read") && $user->hasRight("user", "group_advance", "readperms")));
-	$caneditperms = ($user->admin || $user->hasRight("user", "group_advance", "write"));
-=======
 	$permissiontoread = ($user->admin || ($user->hasRight("user", "group_advance", "read") && $user->hasRight("user", "group_advance", "readperms")));
 	$permissiontoedit = ($user->admin || $user->hasRight("user", "group_advance", "write"));
->>>>>>> cc80841a
 }
 
 // Security check
@@ -105,11 +94,7 @@
 }
 
 if (empty($reshook)) {
-<<<<<<< HEAD
-	if ($action == 'addrights' && $caneditperms) {
-=======
 	if ($action == 'addrights' && $permissiontoedit) {
->>>>>>> cc80841a
 		$editgroup = new UserGroup($db);
 		$result = $editgroup->fetch($object->id);
 		if ($result > 0) {
@@ -125,11 +110,7 @@
 		$user->loadRights();
 	}
 
-<<<<<<< HEAD
-	if ($action == 'delrights' && $caneditperms) {
-=======
 	if ($action == 'delrights' && $permissiontoedit) {
->>>>>>> cc80841a
 		$editgroup = new UserGroup($db);
 		$result = $editgroup->fetch($id);
 		if ($result > 0) {
@@ -373,11 +354,7 @@
 				print '<a name="'.$objMod->getName().'"></a>';
 				print '</td>';
 				// Permission and tick (2 columns)
-<<<<<<< HEAD
-				if ($caneditperms) {
-=======
 				if ($permissiontoedit) {
->>>>>>> cc80841a
 					print '<td class="center wraponsmartphone">';
 					print '<span class="permtohide_'.$obj->module.'" '.(!$isexpanded ? ' style="display:none"' : '').'>';
 					print '<a class="reposition alink addexpandedmodulesinparamlist" title="'.dol_escape_htmltag($langs->trans("All")).'" alt="'.dol_escape_htmltag($langs->trans("All")).'" href="'.$_SERVER["PHP_SELF"].'?id='.$object->id.'&action=addrights&token='.newToken().'&entity='.$entity.'&module='.$obj->module.'&confirm=yes&updatedmodulename='.$obj->module.'">'.$langs->trans("All")."</a>";
@@ -418,11 +395,7 @@
 			if (!empty($permsgroupbyentity[$entity]) && is_array($permsgroupbyentity[$entity])) {
 				if (in_array($obj->id, $permsgroupbyentity[$entity])) {
 					// Own permission by group
-<<<<<<< HEAD
-					if ($caneditperms) {
-=======
 					if ($permissiontoedit) {
->>>>>>> cc80841a
 						print '<td class="center"><a class="reposition" href="'.$_SERVER["PHP_SELF"].'?id='.$object->id.'&action=delrights&token='.newToken().'&entity='.$entity.'&rights='.$obj->id.'&confirm=yes">';
 						//print img_edit_remove($langs->trans("Remove"));
 						print img_picto($langs->trans("Remove"), 'switch_on');
@@ -433,11 +406,7 @@
 					print '</td>';
 				} else {
 					// Do not own permission
-<<<<<<< HEAD
-					if ($caneditperms) {
-=======
 					if ($permissiontoedit) {
->>>>>>> cc80841a
 						print '<td class="center"><a class="reposition" href="'.$_SERVER["PHP_SELF"].'?id='.$object->id.'&action=addrights&token='.newToken().'&entity='.$entity.'&rights='.$obj->id.'&confirm=yes">';
 						//print img_edit_add($langs->trans("Add"));
 						print img_picto($langs->trans("Add"), 'switch_off');
@@ -447,11 +416,7 @@
 				}
 			} else {
 				// Do not own permission
-<<<<<<< HEAD
-				if ($caneditperms) {
-=======
 				if ($permissiontoedit) {
->>>>>>> cc80841a
 					print '<td class="center"><a class="reposition" href="'.$_SERVER["PHP_SELF"].'?id='.$object->id.'&action=addrights&entity='.$entity.'&rights='.$obj->id.'&confirm=yes&token='.newToken().'">';
 					//print img_edit_add($langs->trans("Add"));
 					print img_picto($langs->trans("Add"), 'switch_off');
