<?php
/* Copyright (C) 2002-2005	Rodolphe Quiedeville	<rodolphe@quiedeville.org>
 * Copyright (C) 2002-2003	Jean-Louis Bergamo		<jlb@j1b.org>
 * Copyright (C) 2004-2020	Laurent Destailleur		<eldy@users.sourceforge.net>
 * Copyright (C) 2004		Eric Seigne				<eric.seigne@ryxeo.com>
 * Copyright (C) 2005-2017	Regis Houssin			<regis.houssin@inodbox.com>
 * Copyright (C) 2020		Tobias Sekan			<tobias.sekan@startmail.com>
 *
 * This program is free software; you can redistribute it and/or modify
 * it under the terms of the GNU General Public License as published by
 * the Free Software Foundation; either version 3 of the License, or
 * (at your option) any later version.
 *
 * This program is distributed in the hope that it will be useful,
 * but WITHOUT ANY WARRANTY; without even the implied warranty of
 * MERCHANTABILITY or FITNESS FOR A PARTICULAR PURPOSE.  See the
 * GNU General Public License for more details.
 *
 * You should have received a copy of the GNU General Public License
 * along with this program. If not, see <https://www.gnu.org/licenses/>.
 */

/**
 *		\file		htdocs/user/group/perms.php
 * 		\brief		Page to set permissions of a user group record
 */

if (!defined('CSRFCHECK_WITH_TOKEN')) {
	define('CSRFCHECK_WITH_TOKEN', '1'); // Force use of CSRF protection with tokens even for GET
}

require '../../main.inc.php';
require_once DOL_DOCUMENT_ROOT.'/user/class/usergroup.class.php';
require_once DOL_DOCUMENT_ROOT.'/core/lib/usergroups.lib.php';
require_once DOL_DOCUMENT_ROOT.'/core/lib/functions2.lib.php';
require_once DOL_DOCUMENT_ROOT.'/core/lib/admin.lib.php';

// Load translation files required by page
$langs->loadLangs(array('users', 'admin'));

$id = GETPOST('id', 'int');
$action = GETPOST('action', 'aZ09');
$confirm = GETPOST('confirm', 'alpha');
$module = GETPOST('module', 'alpha');
$rights = GETPOST('rights', 'int');
$contextpage = GETPOST('contextpage', 'aZ') ?GETPOST('contextpage', 'aZ') : 'groupperms'; // To manage different context of search

if (!isset($id) || empty($id)) {
	accessforbidden();
}

// Define if user can read permissions
$canreadperms = ($user->admin || $user->rights->user->user->lire);
// Define if user can modify group permissions
$caneditperms = ($user->admin || $user->rights->user->user->creer);
// Advanced permissions
$advancedpermsactive = false;
if (!empty($conf->global->MAIN_USE_ADVANCED_PERMS)) {
	$advancedpermsactive = true;
	$canreadperms = ($user->admin || ($user->rights->user->group_advance->read && $user->rights->user->group_advance->readperms));
	$caneditperms = ($user->admin || $user->rights->user->group_advance->write);
}

// Security check
//$result = restrictedArea($user, 'user', $id, 'usergroup', '');
if (!$canreadperms) {
	accessforbidden();
}

$object = new Usergroup($db);
$object->fetch($id);
$object->getrights();

$entity = $conf->entity;

// Initialize technical object to manage hooks of page. Note that conf->hooks_modules contains array of hook context
$hookmanager->initHooks(array('groupperms', 'globalcard'));


/**
 * Actions
 */

$parameters = array();
$reshook = $hookmanager->executeHooks('doActions', $parameters, $object, $action); // Note that $action and $object may have been modified by some hooks
if ($reshook < 0) {
	setEventMessages($hookmanager->error, $hookmanager->errors, 'errors');
}

if (empty($reshook)) {
	if ($action == 'addrights' && $caneditperms) {
		$editgroup = new Usergroup($db);
		$result = $editgroup->fetch($object->id);
		if ($result > 0) {
			$result = $editgroup->addrights($rights, $module, '', $entity);
			if ($result < 0) {
				setEventMessages($editgroup->error, $editgroup->errors, 'errors');
			}
		} else {
			dol_print_error($db);
		}

<<<<<<< HEAD
		$object->clearrights();
		$object->getrights();
=======
		$user->clearrights();
		$user->getrights();
>>>>>>> c377e5ea
	}

	if ($action == 'delrights' && $caneditperms) {
		$editgroup = new Usergroup($db);
		$result = $editgroup->fetch($id);
		if ($result > 0) {
			$result = $editgroup->delrights($rights, $module, '', $entity);
			if ($result < 0) {
				setEventMessages($editgroup->error, $editgroup->errors, 'errors');
			}
		} else {
			dol_print_error($db);
		}

<<<<<<< HEAD
		$object->clearrights();
		$object->getrights();
=======
		$user->clearrights();
		$user->getrights();
>>>>>>> c377e5ea
	}
}


/*
 * View
 */

$form = new Form($db);

llxHeader('', $langs->trans("Permissions"));

if ($object->id > 0) {
	$head = group_prepare_head($object);
	$title = $langs->trans("Group");
	print dol_get_fiche_head($head, 'rights', $title, -1, 'group');

	// Charge les modules soumis a permissions
	$modules = array();
	$modulesdir = dolGetModulesDirs();

	$db->begin();

	foreach ($modulesdir as $dir) {
		$handle = @opendir(dol_osencode($dir));
		if (is_resource($handle)) {
			while (($file = readdir($handle)) !== false) {
				if (is_readable($dir.$file) && substr($file, 0, 3) == 'mod' && substr($file, dol_strlen($file) - 10) == '.class.php') {
					$modName = substr($file, 0, dol_strlen($file) - 10);

					if ($modName) {
						include_once $dir.$file;
						$objMod = new $modName($db);
						// Load all lang files of module
						if (isset($objMod->langfiles) && is_array($objMod->langfiles)) {
							foreach ($objMod->langfiles as $domain) {
								$langs->load($domain);
							}
						}
						// Load all permissions
						if ($objMod->rights_class) {
							$ret = $objMod->insert_permissions(0, $entity);
							$modules[$objMod->rights_class] = $objMod;
						}
					}
				}
			}
		}
	}

	$db->commit();

	// Read permissions of group
	$permsgroupbyentity = array();

	$sql = "SELECT DISTINCT r.id, r.libelle, r.module, gr.entity";
	$sql .= " FROM ".MAIN_DB_PREFIX."rights_def as r,";
	$sql .= " ".MAIN_DB_PREFIX."usergroup_rights as gr";
	$sql .= " WHERE gr.fk_id = r.id";
	$sql .= " AND gr.entity = ".((int) $entity);
	$sql .= " AND gr.fk_usergroup = ".((int) $object->id);

	dol_syslog("get user perms", LOG_DEBUG);
	$result = $db->query($sql);
	if ($result) {
		$num = $db->num_rows($result);
		$i = 0;
		while ($i < $num) {
			$obj = $db->fetch_object($result);
			if (!isset($permsgroupbyentity[$obj->entity])) {
				$permsgroupbyentity[$obj->entity] = array();
			}
				array_push($permsgroupbyentity[$obj->entity], $obj->id);
				$i++;
		}
		$db->free($result);
	} else {
		dol_print_error($db);
	}

	/*
	 * Part to add/remove permissions
	 */

	$linkback = '<a href="'.DOL_URL_ROOT.'/user/group/list.php?restore_lastsearch_values=1">'.$langs->trans("BackToList").'</a>';

	dol_banner_tab($object, 'id', $linkback, $user->rights->user->user->lire || $user->admin);

	print '<div class="fichecenter">';
	print '<div class="underbanner clearboth"></div>';


	print '<table class="border centpercent tableforfield">';

	// Name (already in dol_banner, we keep it to have the GlobalGroup picto, but we should move it in dol_banner)
	if (!empty($conf->mutlicompany->enabled)) {
		print '<tr><td class="titlefield">'.$langs->trans("Name").'</td>';
		print '<td colspan="2">'.$object->name.'';
		if (!$object->entity) {
			print img_picto($langs->trans("GlobalGroup"), 'redstar');
		}
		print "</td></tr>\n";
	}

	// Note
	print '<tr><td class="titlefield tdtop">'.$langs->trans("Description").'</td>';
	print '<td class="valeur sensiblehtmlcontent">';
	print dol_string_onlythesehtmltags(dol_htmlentitiesbr($object->note));
	print '</td>';
	print "</tr>\n";

	print '</table><br>';

	if ($user->admin) {
		print info_admin($langs->trans("WarningOnlyPermissionOfActivatedModules"));
	}

	$parameters = array();
	$reshook = $hookmanager->executeHooks('insertExtraHeader', $parameters, $object, $action); // Note that $action and $object may have been modified by some hooks
	if ($reshook < 0) {
		setEventMessages($hookmanager->error, $hookmanager->errors, 'errors');
	}

	print "\n";
	print '<div class="div-table-responsive-no-min">';
	print '<table class="noborder centpercent">';
	print '<tr class="liste_titre">';
	print '<td>'.$langs->trans("Module").'</td>';
	if ($caneditperms) {
		print '<td class="center nowrap">';
		print '<a class="reposition commonlink" title="'.dol_escape_htmltag($langs->trans("All")).'" alt="'.dol_escape_htmltag($langs->trans("All")).'" href="'.$_SERVER["PHP_SELF"].'?id='.$object->id.'&amp;action=addrights&amp;entity='.$entity.'&amp;module=allmodules&amp;confirm=yes&amp;token='.newToken().'">'.$langs->trans("All")."</a>";
		print '/';
		print '<a class="reposition commonlink" title="'.dol_escape_htmltag($langs->trans("None")).'" alt="'.dol_escape_htmltag($langs->trans("None")).'" href="'.$_SERVER["PHP_SELF"].'?id='.$object->id.'&amp;action=delrights&amp;entity='.$entity.'&amp;module=allmodules&amp;confirm=yes&amp;token='.newToken().'">'.$langs->trans("None")."</a>";
		print '</td>';
	}
	print '<td class="center" width="24">&nbsp;</td>';
	print '<td>'.$langs->trans("Permissions").'</td>';
	if ($user->admin) {
		print '<td class="right"></td>';
	}
	print '</tr>'."\n";

	$sql = "SELECT r.id, r.libelle as label, r.module, r.perms, r.subperms, r.module_position, r.bydefault";
	$sql .= " FROM ".MAIN_DB_PREFIX."rights_def as r";
	$sql .= " WHERE r.libelle NOT LIKE 'tou%'"; // On ignore droits "tous"
	$sql .= " AND r.entity = ".((int) $entity);
	if (empty($conf->global->MAIN_USE_ADVANCED_PERMS)) {
		$sql .= " AND r.perms NOT LIKE '%_advance'"; // Hide advanced perms if option is disable
	}
	$sql .= " ORDER BY r.family_position, r.module_position, r.module, r.id";

	$result = $db->query($sql);
	if ($result) {
		$num = $db->num_rows($result);
		$i = 0;
		$oldmod = '';

		while ($i < $num) {
			$obj = $db->fetch_object($result);

			// If line is for a module that does not exist anymore (absent of includes/module), we ignore it
			if (empty($modules[$obj->module])) {
				$i++;
				continue;
			}

			$objMod = $modules[$obj->module];

			// Break found, it's a new module to catch
			if (isset($obj->module) && ($oldmod <> $obj->module)) {
				$oldmod = $obj->module;

				// Break detected, we get objMod
				$objMod = $modules[$obj->module];
				$picto = ($objMod->picto ? $objMod->picto : 'generic');

				// Show break line
				print '<tr class="oddeven trforbreak">';
				print '<td class="maxwidthonsmartphone tdoverflowonsmartphone">';
				print img_object('', $picto, 'class="pictoobjectwidth paddingright"').' '.$objMod->getName();
				print '<a name="'.$objMod->getName().'"></a>';
				print '</td>';
				if ($caneditperms) {
					print '<td class="center nowrap">';
					print '<a class="reposition" title="'.dol_escape_htmltag($langs->trans("All")).'" alt="'.$langs->trans("All").'" href="'.$_SERVER["PHP_SELF"].'?id='.$object->id.'&amp;action=addrights&amp;entity='.$entity.'&amp;module='.$obj->module.'&amp;token='.newToken().'">'.$langs->trans("All")."</a>";
					print '/';
					print '<a class="reposition" title="'.dol_escape_htmltag($langs->trans("None")).'" alt="'.$langs->trans("None").'" href="'.$_SERVER["PHP_SELF"].'?id='.$object->id.'&amp;action=delrights&amp;entity='.$entity.'&amp;module='.$obj->module.'&amp;token='.newToken().'">'.$langs->trans("None")."</a>";
					print '</td>';
				} else {
					print '<td>&nbsp;</td>';
				}
				print '<td>&nbsp;</td>';
				print '<td>&nbsp;</td>';

				// Permission id
				if ($user->admin) {
					print '<td class="right"></td>';
				}

				print '</tr>'."\n";
			}

			print '<!-- '.$obj->module.'->'.$obj->perms.($obj->subperms ? '->'.$obj->subperms : '').' -->'."\n";
			print '<tr class="oddeven">';

			// Picto and label of module
			print '<td class="maxwidthonsmartphone tdoverflowonsmartphone">';
			//print img_object('', $picto, 'class="inline-block pictoobjectwidth"').' '.$objMod->getName();
			print '</td>';

			if (is_array($permsgroupbyentity[$entity])) {
				if (in_array($obj->id, $permsgroupbyentity[$entity])) {
					// Own permission by group
					if ($caneditperms) {
						print '<td class="center"><a class="reposition" href="'.$_SERVER["PHP_SELF"].'?id='.$object->id.'&amp;action=delrights&amp;entity='.$entity.'&amp;rights='.$obj->id.'&amp;confirm=yes&amp;token='.newToken().'">';
						//print img_edit_remove($langs->trans("Remove"));
						print img_picto($langs->trans("Remove"), 'switch_on');
						print '</a></td>';
					}
					print '<td class="center nowrap">';
					print img_picto($langs->trans("Active"), 'tick');
					print '</td>';
				} else {
					// Do not own permission
					if ($caneditperms) {
						print '<td class="center"><a class="reposition" href="'.$_SERVER["PHP_SELF"].'?id='.$object->id.'&amp;action=addrights&amp;entity='.$entity.'&amp;rights='.$obj->id.'&amp;confirm=yes&amp;token='.newToken().'">';
						//print img_edit_add($langs->trans("Add"));
						print img_picto($langs->trans("Add"), 'switch_off');
						print '</a></td>';
					}
					print '<td>&nbsp;</td>';
				}
			} else {
				// Do not own permission
				if ($caneditperms) {
					print '<td class="center"><a class="reposition" href="'.$_SERVER["PHP_SELF"].'?id='.$object->id.'&amp;action=addrights&amp;entity='.$entity.'&amp;rights='.$obj->id.'&amp;confirm=yes&amp;token='.newToken().'">';
					//print img_edit_add($langs->trans("Add"));
					print img_picto($langs->trans("Add"), 'switch_off');
					print '</a></td>';
				}
				print '<td>&nbsp;</td>';
			}

			// Description of permission
			$permlabel = (!empty($conf->global->MAIN_USE_ADVANCED_PERMS) && ($langs->trans("PermissionAdvanced".$obj->id) != ("PermissionAdvanced".$obj->id)) ? $langs->trans("PermissionAdvanced".$obj->id) : (($langs->trans("Permission".$obj->id) != ("Permission".$obj->id)) ? $langs->trans("Permission".$obj->id) : $langs->trans($obj->label)));
			print '<td>';
			print $permlabel;
			if (!empty($conf->global->MAIN_USE_ADVANCED_PERMS)) {
				if (preg_match('/_advance$/', $obj->perms)) {
					print ' <span class="opacitymedium">('.$langs->trans("AdvancedModeOnly").')</span>';
				}
			}
			print '</td>';

			// Permission id
			if ($user->admin) {
				print '<td class="right">';
				$htmltext = $langs->trans("ID").': '.$obj->id;
				$htmltext .= '<br>'.$langs->trans("Permission").': user->rights->'.$obj->module.'->'.$obj->perms.($obj->subperms ? '->'.$obj->subperms : '');
				print $form->textwithpicto('', $htmltext);
				//print '<span class="opacitymedium">'.$obj->id.'</span>';
				print '</td>';
			}

			print '</tr>'."\n";

			$i++;
		}
	}
	print '</table>';
	print '</div>';

	print '</div>';

	$parameters = array();
	$reshook = $hookmanager->executeHooks('insertExtraFooter', $parameters, $object, $action); // Note that $action and $object may have been modified by some hooks
	if ($reshook < 0) {
		setEventMessages($hookmanager->error, $hookmanager->errors, 'errors');
	}

	print dol_get_fiche_end();
}

// End of page
llxFooter();
$db->close();<|MERGE_RESOLUTION|>--- conflicted
+++ resolved
@@ -100,13 +100,8 @@
 			dol_print_error($db);
 		}
 
-<<<<<<< HEAD
-		$object->clearrights();
-		$object->getrights();
-=======
 		$user->clearrights();
 		$user->getrights();
->>>>>>> c377e5ea
 	}
 
 	if ($action == 'delrights' && $caneditperms) {
@@ -121,13 +116,8 @@
 			dol_print_error($db);
 		}
 
-<<<<<<< HEAD
-		$object->clearrights();
-		$object->getrights();
-=======
 		$user->clearrights();
 		$user->getrights();
->>>>>>> c377e5ea
 	}
 }
 
