--- conflicted
+++ resolved
@@ -111,11 +111,7 @@
 		{
 			$object->fetch($id);
 			$object->delete();
-<<<<<<< HEAD
-			header("Location: index.php?restore_lastsearch_values=1");
-=======
 			header("Location: ".DOL_URL_ROOT."/user/group/list.php?restore_lastsearch_values=1");
->>>>>>> d9b8a8c8
 			exit;
 		}
 		else
