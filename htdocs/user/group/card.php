<?php
/* Copyright (C) 2005		Rodolphe Quiedeville	<rodolphe@quiedeville.org>
 * Copyright (C) 2005-2015	Laurent Destailleur	<eldy@users.sourceforge.net>
 * Copyright (C) 2005-2017	Regis Houssin		<regis.houssin@inodbox.com>
 * Copyright (C) 2011		Herve Prot			<herve.prot@symeos.com>
 * Copyright (C) 2012		Florian Henry		<florian.henry@open-concept.pro>
 * Copyright (C) 2018		Juanjo Menent		<jmenent@2byte.es>
 *
 * This program is free software; you can redistribute it and/or modify
 * it under the terms of the GNU General Public License as published by
 * the Free Software Foundation; either version 3 of the License, or
 * (at your option) any later version.
 *
 * This program is distributed in the hope that it will be useful,
 * but WITHOUT ANY WARRANTY; without even the implied warranty of
 * MERCHANTABILITY or FITNESS FOR A PARTICULAR PURPOSE.  See the
 * GNU General Public License for more details.
 *
 * You should have received a copy of the GNU General Public License
 * along with this program. If not, see <http://www.gnu.org/licenses/>.
 */

/**
 *       \file       htdocs/user/group/card.php
 *       \brief      Onglet groupes utilisateurs
 */

require '../../main.inc.php';
require_once DOL_DOCUMENT_ROOT.'/user/class/usergroup.class.php';
require_once DOL_DOCUMENT_ROOT.'/core/lib/usergroups.lib.php';
require_once DOL_DOCUMENT_ROOT.'/core/class/extrafields.class.php';
require_once DOL_DOCUMENT_ROOT.'/core/class/html.formfile.class.php';

// Defini si peux lire/modifier utilisateurs et permisssions
$canreadperms=($user->admin || $user->rights->user->user->lire);
$caneditperms=($user->admin || $user->rights->user->user->creer);
$candisableperms=($user->admin || $user->rights->user->user->supprimer);
// Advanced permissions
if (! empty($conf->global->MAIN_USE_ADVANCED_PERMS))
{
    $canreadperms=($user->admin || $user->rights->user->group_advance->read);
    $caneditperms=($user->admin || $user->rights->user->group_advance->write);
    $candisableperms=($user->admin || $user->rights->user->group_advance->delete);
}

// Load translation files required by page
$langs->loadLangs(array('users', 'other'));

$id         = GETPOST('id', 'int');
$action     = GETPOST('action', 'alpha');
$cancel     = GETPOST('cancel', 'aZ09');
$confirm    = GETPOST('confirm', 'alpha');
$contextpage=GETPOST('contextpage', 'aZ')?GETPOST('contextpage', 'aZ'):'groupcard';   // To manage different context of search

$userid     = GETPOST('user', 'int');

// Security check
$result = restrictedArea($user, 'user', $id, 'usergroup&usergroup', 'user');

// Users/Groups management only in master entity if transverse mode
if (! empty($conf->multicompany->enabled) && $conf->entity > 1 && $conf->global->MULTICOMPANY_TRANSVERSE_MODE)
{
    accessforbidden();
}

$object = new Usergroup($db);
if ($id > 0)
{
	$object->fetch($id);
	$object->getrights();
}

$extrafields = new ExtraFields($db);
// fetch optionals attributes and labels
$extralabels=$extrafields->fetch_name_optionals_label($object->table_element);

// Initialize technical object to manage hooks. Note that conf->hooks_modules contains array
$hookmanager->initHooks(array('groupcard','globalcard'));



/**
 * Actions
 */

$parameters=array('id' => $id, 'userid' => $userid, 'caneditperms' => $caneditperms);
$reshook=$hookmanager->executeHooks('doActions', $parameters, $object, $action);    // Note that $action and $object may have been modified by some hooks
if ($reshook < 0) setEventMessages($hookmanager->error, $hookmanager->errors, 'errors');

if (empty($reshook)) {

	if ($cancel)
	{
		if (! empty($backtopage))
		{
			header("Location: ".$backtopage);
			exit;
		}
		else
		{
			header("Location: ".DOL_URL_ROOT.'/user/group/list.php');
			exit;
		}
		$action='';
	}

	// Action remove group
	if ($action == 'confirm_delete' && $confirm == "yes")
	{
		if ($caneditperms)
		{
			$object->fetch($id);
			$object->delete($user);
			header("Location: ".DOL_URL_ROOT."/user/group/list.php?restore_lastsearch_values=1");
			exit;
		}
		else
		{
			$langs->load("errors");
			setEventMessages($langs->trans('ErrorForbidden'), null, 'errors');
		}
	}

	// Action add group
	if ($action == 'add')
	{
		if ($caneditperms)
		{
			if (! $_POST["nom"]) {
				setEventMessages($langs->trans("NameNotDefined"), null, 'errors');
				$action="create";       // Go back to create page
			} else {
				$object->name	= trim(GETPOST("nom", 'nohtml'));
				$object->nom	= $object->name;	// For backward compatibility
				$object->note	= trim(GETPOST("note", 'none'));

				// Fill array 'array_options' with data from add form
				$ret = $extrafields->setOptionalsFromPost($extralabels, $object);
				if ($ret < 0) $error++;

				if (! empty($conf->multicompany->enabled) && ! empty($conf->global->MULTICOMPANY_TRANSVERSE_MODE)) $object->entity = 0;
				else $object->entity = $_POST["entity"];

				$db->begin();

				$id = $object->create();

				if ($id > 0)
				{
					$db->commit();

					header("Location: ".$_SERVER['PHP_SELF']."?id=".$object->id);
					exit;
				}
				else
				{
					$db->rollback();

					$langs->load("errors");
					setEventMessages($langs->trans("ErrorGroupAlreadyExists", $object->name), null, 'errors');
					$action="create";       // Go back to create page
				}
			}
		}
		else
		{
			$langs->load("errors");
			setEventMessages($langs->trans('ErrorForbidden'), null, 'errors');
		}
	}

	// Add/Remove user into group
	if ($action == 'adduser' || $action =='removeuser')
	{
		if ($caneditperms)
		{
			if ($userid > 0)
			{
				$object->fetch($id);
				$object->oldcopy = clone $object;

				$edituser = new User($db);
				$edituser->fetch($userid);
				if ($action == 'adduser')    $result=$edituser->SetInGroup($object->id, $object->entity);
				if ($action == 'removeuser') $result=$edituser->RemoveFromGroup($object->id, $object->entity);

				if ($result > 0)
				{
					header("Location: ".$_SERVER['PHP_SELF']."?id=".$object->id);
					exit;
				}
				else
				{
					setEventMessages($edituser->error, $edituser->errors, 'errors');
				}
			}
		}
		else
		{
			$langs->load("errors");
			setEventMessages($langs->trans('ErrorForbidden'), null, 'errors');
		}
	}


	if ($action == 'update')
	{
		if ($caneditperms)
		{
			$db->begin();

			$object->fetch($id);

			$object->oldcopy = clone $object;

			$object->name	= trim(GETPOST("group", 'nohtml'));
			$object->nom	= $object->name;			// For backward compatibility
			$object->note	= dol_htmlcleanlastbr(GETPOST("note", 'none'));

			// Fill array 'array_options' with data from add form
			$ret = $extrafields->setOptionalsFromPost($extralabels, $object);
			if ($ret < 0) $error++;

			if (! empty($conf->multicompany->enabled) && ! empty($conf->global->MULTICOMPANY_TRANSVERSE_MODE)) $object->entity = 0;
			else $object->entity = $_POST["entity"];

			$ret=$object->update();

			if ($ret >= 0 && ! count($object->errors))
			{
				setEventMessages($langs->trans("GroupModified"), null, 'mesgs');
				$db->commit();
			}
			else
			{
				setEventMessages($object->error, $object->errors, 'errors');
				$db->rollback();
			}
		}
		else
		{
			$langs->load("errors");
			setEventMessages($langs->trans('ErrorForbidden'), null, 'mesgs');
		}
	}

	// Actions to build doc
	$upload_dir = $conf->usergroup->dir_output;
	$permissioncreate=$user->rights->user->user->creer;
	include DOL_DOCUMENT_ROOT.'/core/actions_builddoc.inc.php';
}


/*
 * View
 */

llxHeader('', $langs->trans("GroupCard"));

$form = new Form($db);
$fuserstatic = new User($db);
$form = new Form($db);
$formfile = new FormFile($db);

if ($action == 'create')
{
    print load_fiche_titre($langs->trans("NewGroup"));

    print dol_set_focus('#nom');

    print '<form action="'.$_SERVER["PHP_SELF"].'" method="post">';
    print '<input type="hidden" name="token" value="'.$_SESSION['newtoken'].'">';
    print '<input type="hidden" name="action" value="add">';

    dol_fiche_head('', '', '', 0, '');

    print '<table class="border" width="100%">';

	print "<tr>";
	print '<td class="fieldrequired titlefield">'.$langs->trans("Name").'</td>';
	print '<td><input type="text" id="nom" name="nom" value="'.dol_escape_htmltag(GETPOST('nom', 'nohtml')).'"></td></tr>';

	// Multicompany
	if (! empty($conf->multicompany->enabled) && is_object($mc))
	{
		if (empty($conf->global->MULTICOMPANY_TRANSVERSE_MODE) && $conf->entity == 1 && $user->admin && ! $user->entity)
		{
			print "<tr>".'<td class="tdtop">'.$langs->trans("Entity").'</td>';
			print "<td>".$mc->select_entities($conf->entity);
			print "</td></tr>\n";
		}
		else
		{
			print '<input type="hidden" name="entity" value="'.$conf->entity.'" />';
		}
	}

    print "<tr>".'<td class="tdtop">'.$langs->trans("Description").'</td><td>';
    require_once DOL_DOCUMENT_ROOT.'/core/class/doleditor.class.php';
    $doleditor=new DolEditor('note', '', '', 240, 'dolibarr_notes', '', false, true, $conf->global->FCKEDITOR_ENABLE_SOCIETE, ROWS_8, '90%');
    $doleditor->Create();
    print "</td></tr>\n";

	// Other attributes
    $parameters=array('object' => $object, 'colspan' => ' colspan="2"');
    $reshook=$hookmanager->executeHooks('formObjectOptions', $parameters, $object, $action);    // Note that $action and $object may have been modified by hook
    print $hookmanager->resPrint;
    if (empty($reshook))
    {
		print $object->showOptionals($extrafields, 'edit');
    }

    print "</table>\n";

    dol_fiche_end();

    print '<div class="center">';
    print '<input class="button" value="'.$langs->trans("CreateGroup").'" type="submit">';
    print ' &nbsp; ';
    print '<input class="button" value="'.$langs->trans("Cancel").'" name="cancel" type="submit">';
    print '</div>';

    print "</form>";
}


/* ************************************************************************** */
/*                                                                            */
/* Visu et edition                                                            */
/*                                                                            */
/* ************************************************************************** */
else
{
    if ($id)
    {
        $head = group_prepare_head($object);
        $title = $langs->trans("Group");

		/*
		 * Confirmation suppression
		 */
		if ($action == 'delete')
		{
			print $form->formconfirm($_SERVER['PHP_SELF']."?id=".$object->id, $langs->trans("DeleteAGroup"), $langs->trans("ConfirmDeleteGroup", $object->name), "confirm_delete", '', 0, 1);
		}

		/*
		 * Fiche en mode visu
		 */

		if ($action != 'edit')
		{
			dol_fiche_head($head, 'group', $title, -1, 'group');

			$linkback = '<a href="'.DOL_URL_ROOT.'/user/group/list.php?restore_lastsearch_values=1">'.$langs->trans("BackToList").'</a>';

			dol_banner_tab($object, 'id', $linkback, $user->rights->user->user->lire || $user->admin);

			print '<div class="fichecenter">';
			print '<div class="underbanner clearboth"></div>';

			print '<table class="border" width="100%">';

            // Name (already in dol_banner, we keep it to have the GlobalGroup picto, but we should move it in dol_banner)
            if (! empty($conf->mutlicompany->enabled))
            {
    			print '<tr><td class="titlefield">'.$langs->trans("Name").'</td>';
    			print '<td class="valeur">'.dol_escape_htmltag($object->name);
    			if (empty($object->entity))
    			{
    				print img_picto($langs->trans("GlobalGroup"), 'redstar');
    			}
    			print "</td></tr>\n";
            }

			// Multicompany
			if (! empty($conf->multicompany->enabled) && is_object($mc) && empty($conf->global->MULTICOMPANY_TRANSVERSE_MODE) && $conf->entity == 1 && $user->admin && ! $user->entity)
			{
				$mc->getInfo($object->entity);
				print "<tr>".'<td class="titlefield">'.$langs->trans("Entity").'</td>';
				print '<td class="valeur">'.dol_escape_htmltag($mc->label);
				print "</td></tr>\n";
			}

			// Note
			print '<tr><td class="titlefield tdtop">'.$langs->trans("Description").'</td>';
			print '<td class="valeur">'.dol_htmlentitiesbr($object->note).'&nbsp;</td>';
			print "</tr>\n";

			// Other attributes
            $parameters=array('colspan' => ' colspan="2"');
			include DOL_DOCUMENT_ROOT . '/core/tpl/extrafields_view.tpl.php';

			print "</table>\n";
            print '</div>';

			dol_fiche_end();


			/*
			 * Barre d'actions
			 */
			print '<div class="tabsAction">';

			if ($caneditperms)
			{
				print '<a class="butAction" href="'.$_SERVER['PHP_SELF'].'?id='.$object->id.'&amp;action=edit">'.$langs->trans("Modify").'</a>';
			}

			if ($candisableperms)
			{
				print '<a class="butActionDelete" href="'.$_SERVER['PHP_SELF'].'?action=delete&amp;id='.$object->id.'">'.$langs->trans("DeleteGroup").'</a>';
			}

			print "</div>\n";

            // List users in group

            print load_fiche_titre($langs->trans("ListOfUsersInGroup"), '', '');

            // On selectionne les users qui ne sont pas deja dans le groupe
            $exclude = array();

			if (! empty($object->members))
			{
				foreach($object->members as $useringroup)
				{
					$exclude[]=$useringroup->id;
				}
			}

			// Other form for add user to group
			$parameters=array('caneditperms' => $caneditperms, 'exclude' => $exclude);
			$reshook=$hookmanager->executeHooks('formAddUserToGroup', $parameters, $object, $action);    // Note that $action and $object may have been modified by hook
			print $hookmanager->resPrint;

			if (empty($reshook))
			{
				if ($caneditperms)
				{
					print '<form action="'.$_SERVER['PHP_SELF'].'?id='.$object->id.'" method="POST">'."\n";
					print '<input type="hidden" name="token" value="'.$_SESSION['newtoken'].'">';
					print '<input type="hidden" name="action" value="adduser">';
					print '<table class="noborder" width="100%">'."\n";
					print '<tr class="liste_titre"><td class="titlefield liste_titre">'.$langs->trans("NonAffectedUsers").'</td>'."\n";
					print '<td class="liste_titre">';
					print $form->select_dolusers('', 'user', 1, $exclude, 0, '', '', $object->entity, 0, 0, '', 0, '', 'maxwidth300');
					print ' &nbsp; ';
					print '<input type="hidden" name="entity" value="'.$conf->entity.'">';
					print '<input type="submit" class="button" value="'.$langs->trans("Add").'">';
					print '</td></tr>'."\n";
					print '</table></form>'."\n";
					print '<br>';
				}

				/*
				 * Group members
				 */
				print '<table class="noborder" width="100%">';
				print '<tr class="liste_titre">';
				print '<td class="liste_titre">'.$langs->trans("Login").'</td>';
				print '<td class="liste_titre">'.$langs->trans("Lastname").'</td>';
				print '<td class="liste_titre">'.$langs->trans("Firstname").'</td>';
				print '<td class="liste_titre" width="5" align="center">'.$langs->trans("Status").'</td>';
				print '<td class="liste_titre" width="5" align="right">&nbsp;</td>';
				print "</tr>\n";

				if (! empty($object->members))
				{
					foreach($object->members as $useringroup)
					{
						print '<tr class="oddeven">';
						print '<td>';
						print $useringroup->getNomUrl(-1, '', 0, 0, 24, 0, 'login');
<<<<<<< HEAD
						if ($useringroup->admin  && ! $useringroup->entity) print img_picto($langs->trans("SuperAdministrator"), 'redstar');
						else if ($useringroup->admin) print img_picto($langs->trans("Administrator"), 'star');
=======
						if ($useringroup->admin  && ! $useringroup->entity) print img_picto($langs->trans("SuperAdministrator"),'redstar');
						elseif ($useringroup->admin) print img_picto($langs->trans("Administrator"),'star');
>>>>>>> ecc30b8f
						print '</td>';
						print '<td>'.$useringroup->lastname.'</td>';
						print '<td>'.$useringroup->firstname.'</td>';
						print '<td align="center">'.$useringroup->getLibStatut(3).'</td>';
						print '<td align="right">';
						if (! empty($user->admin))
						{
							print '<a href="'.$_SERVER['PHP_SELF'].'?id='.$object->id.'&amp;action=removeuser&amp;user='.$useringroup->id.'">';
							print img_picto($langs->trans("RemoveFromGroup"), 'unlink');
							print '</a>';
						}
						else
						{
							print "-";
						}
						print "</td></tr>\n";
					}
				}
				else
				{
					print '<tr><td colspan="6" class="opacitymedium">'.$langs->trans("None").'</td></tr>';
				}
				print "</table>";
			}

			print "<br>";

			print '<div class="fichecenter"><div class="fichehalfleft">';

			/*
	         * Documents generes
	         */
	        $filename = dol_sanitizeFileName($object->ref);
	        $filedir = $conf->usergroup->dir_output . "/" . dol_sanitizeFileName($object->ref);
	        $urlsource = $_SERVER["PHP_SELF"] . "?id=" . $object->id;
	        $genallowed = $user->rights->user->user->creer;
	        $delallowed = $user->rights->user->user->supprimer;

	        $somethingshown = $formfile->showdocuments('usergroup', $filename, $filedir, $urlsource, $genallowed, $delallowed, $object->modelpdf, 1, 0, 0, 28, 0, '', 0, '', $soc->default_lang);

	        // Show links to link elements
	        $linktoelem = $form->showLinkToObjectBlock($object, null, null);
	        $somethingshown = $form->showLinkedObjectBlock($object, $linktoelem);

	        print '</div><div class="fichehalfright"><div class="ficheaddleft">';

			// List of actions on element
			/*include_once DOL_DOCUMENT_ROOT . '/core/class/html.formactions.class.php';
			$formactions = new FormActions($db);
			$somethingshown = $formactions->showactions($object, 'usergroup', $socid, 1);*/


	        print '</div></div></div>';
        }

        /*
         * Fiche en mode edition
         */
        if ($action == 'edit' && $caneditperms)
        {
            print '<form action="'.$_SERVER['PHP_SELF'].'?id='.$object->id.'" method="post" name="updategroup" enctype="multipart/form-data">';
            print '<input type="hidden" name="token" value="'.$_SESSION['newtoken'].'">';
            print '<input type="hidden" name="action" value="update">';

            dol_fiche_head($head, 'group', $title, 0, 'group');

            print '<table class="border" width="100%">';
            print '<tr><td class="titlefield fieldrequired">'.$langs->trans("Name").'</td>';
            print '<td class="valeur"><input class="minwidth300" type="text" name="group" value="'.dol_escape_htmltag($object->name).'">';
            print "</td></tr>\n";

            // Multicompany
            if (! empty($conf->multicompany->enabled) && is_object($mc))
            {
                if (empty($conf->global->MULTICOMPANY_TRANSVERSE_MODE) && $conf->entity == 1 && $user->admin && ! $user->entity)
                {
                    print "<tr>".'<td class="tdtop">'.$langs->trans("Entity").'</td>';
                    print "<td>".$mc->select_entities($object->entity);
                    print "</td></tr>\n";
                }
                else
                {
					print '<input type="hidden" name="entity" value="'.$conf->entity.'" />';
				}
            }

            print '<tr><td class="tdtop">'.$langs->trans("Description").'</td>';
            print '<td class="valeur">';
            require_once DOL_DOCUMENT_ROOT.'/core/class/doleditor.class.php';
            $doleditor=new DolEditor('note', $object->note, '', 240, 'dolibarr_notes', '', true, false, $conf->global->FCKEDITOR_ENABLE_SOCIETE, ROWS_8, '90%');
            $doleditor->Create();
            print '</td>';
            print "</tr>\n";
			// Other attributes
            $parameters=array();
            $reshook=$hookmanager->executeHooks('formObjectOptions', $parameters, $object, $action);    // Note that $action and $object may have been modified by hook
            print $hookmanager->resPrint;
            if (empty($reshook))
            {
				print $object->showOptionals($extrafields, 'edit');
            }

            print "</table>\n";

            dol_fiche_end();

            print '<div class="center"><input class="button" value="'.$langs->trans("Save").'" type="submit"></div>';

            print '</form>';
        }
    }
}

// End of page
llxFooter();
$db->close();<|MERGE_RESOLUTION|>--- conflicted
+++ resolved
@@ -472,20 +472,17 @@
 						print '<tr class="oddeven">';
 						print '<td>';
 						print $useringroup->getNomUrl(-1, '', 0, 0, 24, 0, 'login');
-<<<<<<< HEAD
-						if ($useringroup->admin  && ! $useringroup->entity) print img_picto($langs->trans("SuperAdministrator"), 'redstar');
-						else if ($useringroup->admin) print img_picto($langs->trans("Administrator"), 'star');
-=======
-						if ($useringroup->admin  && ! $useringroup->entity) print img_picto($langs->trans("SuperAdministrator"),'redstar');
-						elseif ($useringroup->admin) print img_picto($langs->trans("Administrator"),'star');
->>>>>>> ecc30b8f
+						if ($useringroup->admin  && ! $useringroup->entity) {
+                            print img_picto($langs->trans("SuperAdministrator"), 'redstar');
+                        } elseif ($useringroup->admin) {
+                            print img_picto($langs->trans("Administrator"), 'star');
+                        }
 						print '</td>';
 						print '<td>'.$useringroup->lastname.'</td>';
 						print '<td>'.$useringroup->firstname.'</td>';
 						print '<td align="center">'.$useringroup->getLibStatut(3).'</td>';
 						print '<td align="right">';
-						if (! empty($user->admin))
-						{
+						if (! empty($user->admin)) {
 							print '<a href="'.$_SERVER['PHP_SELF'].'?id='.$object->id.'&amp;action=removeuser&amp;user='.$useringroup->id.'">';
 							print img_picto($langs->trans("RemoveFromGroup"), 'unlink');
 							print '</a>';
