<?php
/* Copyright (C) 2005		Rodolphe Quiedeville	<rodolphe@quiedeville.org>
 * Copyright (C) 2005-2021	Laurent Destailleur		<eldy@users.sourceforge.net>
 * Copyright (C) 2005-2017	Regis Houssin			<regis.houssin@inodbox.com>
 * Copyright (C) 2011		Herve Prot				<herve.prot@symeos.com>
 * Copyright (C) 2012		Florian Henry			<florian.henry@open-concept.pro>
 * Copyright (C) 2018		Juanjo Menent			<jmenent@2byte.es>
 *
 * This program is free software; you can redistribute it and/or modify
 * it under the terms of the GNU General Public License as published by
 * the Free Software Foundation; either version 3 of the License, or
 * (at your option) any later version.
 *
 * This program is distributed in the hope that it will be useful,
 * but WITHOUT ANY WARRANTY; without even the implied warranty of
 * MERCHANTABILITY or FITNESS FOR A PARTICULAR PURPOSE.  See the
 * GNU General Public License for more details.
 *
 * You should have received a copy of the GNU General Public License
 * along with this program. If not, see <https://www.gnu.org/licenses/>.
 */

/**
 *       \file       htdocs/user/group/card.php
 *       \brief      Tab of a user group
 */

require '../../main.inc.php';
require_once DOL_DOCUMENT_ROOT.'/user/class/usergroup.class.php';
require_once DOL_DOCUMENT_ROOT.'/core/lib/usergroups.lib.php';
require_once DOL_DOCUMENT_ROOT.'/core/class/extrafields.class.php';
require_once DOL_DOCUMENT_ROOT.'/core/class/html.formfile.class.php';

// Defini si peux lire/modifier utilisateurs et permisssions
$canreadperms = ($user->admin || $user->rights->user->user->lire);
$caneditperms = ($user->admin || $user->rights->user->user->creer);
$candisableperms = ($user->admin || $user->rights->user->user->supprimer);
$feature2 = 'user';

// Advanced permissions
if (!empty($conf->global->MAIN_USE_ADVANCED_PERMS)) {
	$canreadperms = ($user->admin || $user->rights->user->group_advance->read);
	$caneditperms = ($user->admin || $user->rights->user->group_advance->write);
	$candisableperms = ($user->admin || $user->rights->user->group_advance->delete);
	$feature2 = 'group_advance';
}

// Load translation files required by page
$langs->loadLangs(array('users', 'other'));

$id = GETPOST('id', 'int');
$action = GETPOST('action', 'aZ09');
$cancel = GETPOST('cancel', 'aZ09');
$confirm = GETPOST('confirm', 'alpha');
$contextpage = GETPOST('contextpage', 'aZ') ?GETPOST('contextpage', 'aZ') : 'groupcard'; // To manage different context of search
$backtopage = GETPOST('backtopage', 'alpha');

$userid = GETPOST('user', 'int');

$object = new Usergroup($db);
$extrafields = new ExtraFields($db);
// fetch optionals attributes and labels
$extrafields->fetch_name_optionals_label($object->table_element);

// Load object
include DOL_DOCUMENT_ROOT.'/core/actions_fetchobject.inc.php'; // Must be include, not include_once.
$object->getrights();

// Initialize technical object to manage hooks. Note that conf->hooks_modules contains array
$hookmanager->initHooks(array('groupcard', 'globalcard'));

// Security check
$result = restrictedArea($user, 'user', $id, 'usergroup&usergroup', $feature2);

// Users/Groups management only in master entity if transverse mode
if (!empty($conf->multicompany->enabled) && $conf->entity > 1 && $conf->global->MULTICOMPANY_TRANSVERSE_MODE) {
	accessforbidden();
}


/**
 * Actions
 */

$parameters = array('id' => $id, 'userid' => $userid, 'caneditperms' => $caneditperms);
$reshook = $hookmanager->executeHooks('doActions', $parameters, $object, $action); // Note that $action and $object may have been modified by some hooks
if ($reshook < 0) {
	setEventMessages($hookmanager->error, $hookmanager->errors, 'errors');
}

if (empty($reshook)) {
	$backurlforlist = DOL_URL_ROOT.'/user/group/list.php';

	if (empty($backtopage) || ($cancel && empty($id))) {
		if (empty($backtopage) || ($cancel && strpos($backtopage, '__ID__'))) {
			if (empty($id) && (($action != 'add' && $action != 'create') || $cancel)) {
				$backtopage = $backurlforlist;
			} else {
				$backtopage = DOL_URL_ROOT.'/user/group/card.php?id='.($id > 0 ? $id : '__ID__');
			}
		}
	}

	if ($cancel) {
		header("Location: ".$backtopage);
		exit;
	}

	// Action remove group
	if ($action == 'confirm_delete' && $confirm == "yes") {
		if ($caneditperms) {
			$object->fetch($id);
			$object->delete($user);
			header("Location: ".DOL_URL_ROOT."/user/group/list.php?restore_lastsearch_values=1");
			exit;
		} else {
			$langs->load("errors");
			setEventMessages($langs->trans('ErrorForbidden'), null, 'errors');
		}
	}

	// Action add group
	if ($action == 'add') {
		if ($caneditperms) {
			if (!GETPOST("nom", "nohtml")) {
				setEventMessages($langs->trans("NameNotDefined"), null, 'errors');
				$action = "create"; // Go back to create page
			} else {
				$object->name	= GETPOST("nom", 'nohtml');
				$object->note	= dol_htmlcleanlastbr(trim(GETPOST("note", 'restricthtml')));

				// Fill array 'array_options' with data from add form
				$ret = $extrafields->setOptionalsFromPost(null, $object);
				if ($ret < 0) {
					$error++;
				}

				if (!empty($conf->multicompany->enabled) && !empty($conf->global->MULTICOMPANY_TRANSVERSE_MODE)) {
					$object->entity = 0;
				} else {
<<<<<<< HEAD
					$object->entity = GETPOST("entity");
=======
					if ($conf->entity == 1 && $user->admin && !$user->entity) {		// Same permissions test than the one used to show the combo of entities into the form
						$object->entity = GETPOSTISSET("entity") ? GETPOST("entity") : $conf->entity;
					} else {
						$object->entity = $conf->entity;
					}
>>>>>>> 95dc2558
				}

				$db->begin();

				$id = $object->create();

				if ($id > 0) {
					$db->commit();

					header("Location: ".$_SERVER['PHP_SELF']."?id=".$object->id);
					exit;
				} else {
					$db->rollback();

					$langs->load("errors");
					setEventMessages($langs->trans("ErrorGroupAlreadyExists", $object->name), null, 'errors');
					$action = "create"; // Go back to create page
				}
			}
		} else {
			$langs->load("errors");
			setEventMessages($langs->trans('ErrorForbidden'), null, 'errors');
		}
	}

	// Add/Remove user into group
	if ($action == 'adduser' || $action == 'removeuser') {
		if ($caneditperms) {
			if ($userid > 0) {
				$object->fetch($id);
				$object->oldcopy = clone $object;

				$edituser = new User($db);
				$edituser->fetch($userid);
				if ($action == 'adduser') {
					$result = $edituser->SetInGroup($object->id, $object->entity);
				}
				if ($action == 'removeuser') {
					$result = $edituser->RemoveFromGroup($object->id, $object->entity);
				}

				if ($result > 0) {
					header("Location: ".$_SERVER['PHP_SELF']."?id=".$object->id);
					exit;
				} else {
					setEventMessages($edituser->error, $edituser->errors, 'errors');
				}
			}
		} else {
			$langs->load("errors");
			setEventMessages($langs->trans('ErrorForbidden'), null, 'errors');
		}
	}


	if ($action == 'update') {
		if ($caneditperms) {
			$db->begin();

			$object->fetch($id);

			$object->oldcopy = clone $object;

			$object->name = GETPOST("nom", 'nohtml');
			$object->note = dol_htmlcleanlastbr(trim(GETPOST("note", 'restricthtml')));

			// Fill array 'array_options' with data from add form
			$ret = $extrafields->setOptionalsFromPost(null, $object, '@GETPOSTISSET');
			if ($ret < 0) {
				$error++;
			}

			if (!empty($conf->multicompany->enabled) && !empty($conf->global->MULTICOMPANY_TRANSVERSE_MODE)) {
				$object->entity = 0;
<<<<<<< HEAD
			} else {
				$object->entity = GETPOST("entity");
=======
			} elseif (GETPOSTISSET("entity")) {
				$object->entity = GETPOST("entity", "int");
>>>>>>> 95dc2558
			}

			$ret = $object->update();

			if ($ret >= 0 && !count($object->errors)) {
				setEventMessages($langs->trans("GroupModified"), null, 'mesgs');
				$db->commit();
			} else {
				setEventMessages($object->error, $object->errors, 'errors');
				$db->rollback();
			}
		} else {
			$langs->load("errors");
			setEventMessages($langs->trans('ErrorForbidden'), null, 'mesgs');
		}
	}

	// Actions to build doc
	$upload_dir = $conf->user->dir_output.'/usergroups';
	$permissiontoadd = $user->rights->user->user->creer;
	include DOL_DOCUMENT_ROOT.'/core/actions_builddoc.inc.php';
}


/*
 * View
 */

llxHeader('', $langs->trans("GroupCard"));

$form = new Form($db);
$fuserstatic = new User($db);
$form = new Form($db);
$formfile = new FormFile($db);

if ($action == 'create') {
	print load_fiche_titre($langs->trans("NewGroup"), '', 'object_group');

	print dol_set_focus('#nom');

	print '<form action="'.$_SERVER["PHP_SELF"].'" method="post">';
	print '<input type="hidden" name="token" value="'.newToken().'">';
	print '<input type="hidden" name="action" value="add">';
	print '<input type="hidden" name="backtopage" value="'.$backtopage.'">';

	print dol_get_fiche_head('', '', '', 0, '');

	print '<table class="border centpercent tableforfieldcreate">';

	// Multicompany
	if (!empty($conf->multicompany->enabled) && is_object($mc)) {
		if (empty($conf->global->MULTICOMPANY_TRANSVERSE_MODE) && $conf->entity == 1 && $user->admin && !$user->entity) {
			print "<tr>".'<td class="tdtop">'.$langs->trans("Entity").'</td>';
			print "<td>".$mc->select_entities($conf->entity);
			print "</td></tr>\n";
		} else {
			print '<input type="hidden" name="entity" value="'.$conf->entity.'" />';
		}
	}

	// Common attributes
	include DOL_DOCUMENT_ROOT.'/core/tpl/commonfields_add.tpl.php';

	// Other attributes
	include DOL_DOCUMENT_ROOT.'/core/tpl/extrafields_add.tpl.php';

	print "</table>\n";

	print dol_get_fiche_end();

	print '<div class="center">';
	print '<input class="button" name="add" value="'.$langs->trans("CreateGroup").'" type="submit">';
	print ' &nbsp; ';
	print '<input class="button button-cancel" value="'.$langs->trans("Cancel").'" name="cancel" type="submit">';
	print '</div>';

	print "</form>";
} else {
	/* ************************************************************************** */
	/*                                                                            */
	/* Visu et edition                                                            */
	/*                                                                            */
	/* ************************************************************************** */
	if ($id) {
		$res = $object->fetch_optionals();

		$head = group_prepare_head($object);
		$title = $langs->trans("Group");

		/*
		 * Confirmation suppression
		 */
		if ($action == 'delete') {
			print $form->formconfirm($_SERVER['PHP_SELF']."?id=".$object->id, $langs->trans("DeleteAGroup"), $langs->trans("ConfirmDeleteGroup", $object->name), "confirm_delete", '', 0, 1);
		}

		/*
		 * Fiche en mode visu
		 */

		if ($action != 'edit') {
			print dol_get_fiche_head($head, 'group', $title, -1, 'group');

			$linkback = '<a href="'.DOL_URL_ROOT.'/user/group/list.php?restore_lastsearch_values=1">'.$langs->trans("BackToList").'</a>';

			dol_banner_tab($object, 'id', $linkback, $user->rights->user->user->lire || $user->admin);

			print '<div class="fichecenter">';
			print '<div class="fichehalfleft">';
			print '<div class="underbanner clearboth"></div>';

			print '<table class="border centpercent tableforfield">';

			// Name (already in dol_banner, we keep it to have the GlobalGroup picto, but we should move it in dol_banner)
			if (!empty($conf->mutlicompany->enabled)) {
				print '<tr><td class="titlefield">'.$langs->trans("Name").'</td>';
				print '<td class="valeur">'.dol_escape_htmltag($object->name);
				if (empty($object->entity)) {
					print img_picto($langs->trans("GlobalGroup"), 'redstar');
				}
				print "</td></tr>\n";
			}

			// Multicompany
			if (!empty($conf->multicompany->enabled) && is_object($mc) && empty($conf->global->MULTICOMPANY_TRANSVERSE_MODE) && $conf->entity == 1 && $user->admin && !$user->entity) {
				$mc->getInfo($object->entity);
				print "<tr>".'<td class="titlefield">'.$langs->trans("Entity").'</td>';
				print '<td class="valeur">'.dol_escape_htmltag($mc->label);
				print "</td></tr>\n";
			}

			unset($object->fields['nom']); // Name already displayed in banner

			// Common attributes
			$keyforbreak = '';
			include DOL_DOCUMENT_ROOT.'/core/tpl/commonfields_view.tpl.php';

			// Other attributes
			include DOL_DOCUMENT_ROOT.'/core/tpl/extrafields_view.tpl.php';

			print '</table>';
			print '</div>';
			print '</div>';

			print '<div class="clearboth"></div>';

			print dol_get_fiche_end();


			/*
			 * Action bar
			 */
			print '<div class="tabsAction">';

			$parameters = array();
			$reshook = $hookmanager->executeHooks('addMoreActionsButtons', $parameters, $object, $action); // Note that $action and $object may have been modified by hook
			if ($reshook < 0) {
				setEventMessages($hookmanager->error, $hookmanager->errors, 'errors');
			}

			if ($caneditperms) {
				print '<a class="butAction" href="'.$_SERVER['PHP_SELF'].'?id='.$object->id.'&action=edit&token='.newToken().'">'.$langs->trans("Modify").'</a>';
			}

			if ($candisableperms) {
				print '<a class="butActionDelete" href="'.$_SERVER['PHP_SELF'].'?action=delete&token='.newToken().'&id='.$object->id.'">'.$langs->trans("DeleteGroup").'</a>';
			}

			print "</div>\n";

			// List users in group

			print load_fiche_titre($langs->trans("ListOfUsersInGroup"), '', 'user');

			// On selectionne les users qui ne sont pas deja dans le groupe
			$exclude = array();

			if (!empty($object->members)) {
				foreach ($object->members as $useringroup) {
					$exclude[] = $useringroup->id;
				}
			}

			// Other form for add user to group
			$parameters = array('caneditperms' => $caneditperms, 'exclude' => $exclude);
			$reshook = $hookmanager->executeHooks('formAddUserToGroup', $parameters, $object, $action); // Note that $action and $object may have been modified by hook
			print $hookmanager->resPrint;

			if (empty($reshook)) {
				if ($caneditperms) {
					print '<form action="'.$_SERVER['PHP_SELF'].'?id='.$object->id.'" method="POST">'."\n";
					print '<input type="hidden" name="token" value="'.newToken().'">';
					print '<input type="hidden" name="action" value="adduser">';
					print '<table class="noborder centpercent">'."\n";
					print '<tr class="liste_titre"><td class="titlefield liste_titre">'.$langs->trans("NonAffectedUsers").'</td>'."\n";
					print '<td class="liste_titre">';
					print $form->select_dolusers('', 'user', 1, $exclude, 0, '', '', $object->entity, 0, 0, '', 0, '', 'minwidth200 maxwidth500');
					print ' &nbsp; ';
					print '<input type="hidden" name="entity" value="'.$conf->entity.'">';
					print '<input type="submit" class="button buttongen button-add" value="'.$langs->trans("Add").'">';
					print '</td></tr>'."\n";
					print '</table></form>'."\n";
					print '<br>';
				}

				/*
				 * Group members
				 */

				print '<div class="div-table-responsive">'; // You can use div-table-responsive-no-min if you dont need reserved height for your table
				print '<table class="noborder centpercent">';
				print '<tr class="liste_titre">';
				print '<td class="liste_titre">'.$langs->trans("Login").'</td>';
				print '<td class="liste_titre">'.$langs->trans("Lastname").'</td>';
				print '<td class="liste_titre">'.$langs->trans("Firstname").'</td>';
				print '<td class="liste_titre center" width="5">'.$langs->trans("Status").'</td>';
				print '<td class="liste_titre right" width="5">&nbsp;</td>';
				print "</tr>\n";

				if (!empty($object->members)) {
					foreach ($object->members as $useringroup) {
						print '<tr class="oddeven">';
						print '<td class="tdoverflowmax150">';
						print $useringroup->getNomUrl(-1, '', 0, 0, 24, 0, 'login');
						if ($useringroup->admin && !$useringroup->entity) {
							print img_picto($langs->trans("SuperAdministrator"), 'redstar');
						} elseif ($useringroup->admin) {
							print img_picto($langs->trans("Administrator"), 'star');
						}
						print '</td>';
						print '<td>'.$useringroup->lastname.'</td>';
						print '<td>'.$useringroup->firstname.'</td>';
						print '<td class="center">'.$useringroup->getLibStatut(5).'</td>';
						print '<td class="right">';
						if (!empty($user->admin)) {
							print '<a href="'.$_SERVER['PHP_SELF'].'?id='.$object->id.'&amp;action=removeuser&amp;user='.$useringroup->id.'">';
							print img_picto($langs->trans("RemoveFromGroup"), 'unlink');
							print '</a>';
						} else {
							print "-";
						}
						print "</td></tr>\n";
					}
				} else {
					print '<tr><td colspan="6" class="opacitymedium">'.$langs->trans("None").'</td></tr>';
				}
				print "</table>";
				print '</div>';
			}

			print "<br>";

			print '<div class="fichecenter"><div class="fichehalfleft">';

			/*
			 * Generated documents
			 */

			$filename = dol_sanitizeFileName($object->ref);
			$filedir = $conf->user->dir_output."/usergroups/".dol_sanitizeFileName($object->ref);
			$urlsource = $_SERVER["PHP_SELF"]."?id=".$object->id;
			$genallowed = $user->rights->user->user->creer;
			$delallowed = $user->rights->user->user->supprimer;

			$somethingshown = $formfile->showdocuments('usergroup', $filename, $filedir, $urlsource, $genallowed, $delallowed, $object->model_pdf, 1, 0, 0, 28, 0, '', 0, '', $soc->default_lang);

			// Show links to link elements
			$linktoelem = $form->showLinkToObjectBlock($object, null, null);
			$somethingshown = $form->showLinkedObjectBlock($object, $linktoelem);

			print '</div><div class="fichehalfright">';

			// List of actions on element
			/*include_once DOL_DOCUMENT_ROOT . '/core/class/html.formactions.class.php';
			$formactions = new FormActions($db);
			$somethingshown = $formactions->showactions($object, 'usergroup', $socid, 1);*/

			print '</div></div>';
		}

		/*
		 * Fiche en mode edition
		 */

		if ($action == 'edit' && $caneditperms) {
			print '<form action="'.$_SERVER['PHP_SELF'].'" method="post" name="updategroup" enctype="multipart/form-data">';
			print '<input type="hidden" name="token" value="'.newToken().'">';
			print '<input type="hidden" name="action" value="update">';
			print '<input type="hidden" name="backtopage" value="'.$backtopage.'">';
			print '<input type="hidden" name="id" value="'.$object->id.'">';

			print dol_get_fiche_head($head, 'group', $title, 0, 'group');

			print '<table class="border centpercent tableforfieldedit">'."\n";

			// Multicompany
			if (!empty($conf->multicompany->enabled) && is_object($mc)) {
				if (empty($conf->global->MULTICOMPANY_TRANSVERSE_MODE) && $conf->entity == 1 && $user->admin && !$user->entity) {
					print "<tr>".'<td class="tdtop">'.$langs->trans("Entity").'</td>';
					print "<td>".$mc->select_entities($object->entity);
					print "</td></tr>\n";
				} else {
					print '<input type="hidden" name="entity" value="'.$conf->entity.'" />';
				}
			}

			// Common attributes
			include DOL_DOCUMENT_ROOT.'/core/tpl/commonfields_edit.tpl.php';

			// Other attributes
			include DOL_DOCUMENT_ROOT.'/core/tpl/extrafields_edit.tpl.php';

			print '</table>';

			print dol_get_fiche_end();

			print $form->buttonsSaveCancel();

			print '</form>';
		}
	}
}

// End of page
llxFooter();
$db->close();<|MERGE_RESOLUTION|>--- conflicted
+++ resolved
@@ -138,15 +138,11 @@
 				if (!empty($conf->multicompany->enabled) && !empty($conf->global->MULTICOMPANY_TRANSVERSE_MODE)) {
 					$object->entity = 0;
 				} else {
-<<<<<<< HEAD
-					$object->entity = GETPOST("entity");
-=======
 					if ($conf->entity == 1 && $user->admin && !$user->entity) {		// Same permissions test than the one used to show the combo of entities into the form
 						$object->entity = GETPOSTISSET("entity") ? GETPOST("entity") : $conf->entity;
 					} else {
 						$object->entity = $conf->entity;
 					}
->>>>>>> 95dc2558
 				}
 
 				$db->begin();
@@ -221,13 +217,8 @@
 
 			if (!empty($conf->multicompany->enabled) && !empty($conf->global->MULTICOMPANY_TRANSVERSE_MODE)) {
 				$object->entity = 0;
-<<<<<<< HEAD
-			} else {
-				$object->entity = GETPOST("entity");
-=======
 			} elseif (GETPOSTISSET("entity")) {
 				$object->entity = GETPOST("entity", "int");
->>>>>>> 95dc2558
 			}
 
 			$ret = $object->update();
