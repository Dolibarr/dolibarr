<?php
/* Copyright (C) 2005      Rodolphe Quiedeville <rodolphe@quiedeville.org>
 * Copyright (C) 2005-2015 Laurent Destailleur  <eldy@users.sourceforge.net>
 * Copyright (C) 2005-2015 Regis Houssin        <regis.houssin@capnetworks.com>
 * Copyright (C) 2011      Herve Prot           <herve.prot@symeos.com>
 * Copyright (C) 2012	   Florian Henry		<florian.henry@open-concept.pro>
 *
 * This program is free software; you can redistribute it and/or modify
 * it under the terms of the GNU General Public License as published by
 * the Free Software Foundation; either version 3 of the License, or
 * (at your option) any later version.
 *
 * This program is distributed in the hope that it will be useful,
 * but WITHOUT ANY WARRANTY; without even the implied warranty of
 * MERCHANTABILITY or FITNESS FOR A PARTICULAR PURPOSE.  See the
 * GNU General Public License for more details.
 *
 * You should have received a copy of the GNU General Public License
 * along with this program. If not, see <http://www.gnu.org/licenses/>.
 */

/**
 *       \file       htdocs/user/group/card.php
 *       \brief      Onglet groupes utilisateurs
 */

require '../../main.inc.php';
require_once DOL_DOCUMENT_ROOT.'/user/class/usergroup.class.php';
require_once DOL_DOCUMENT_ROOT.'/core/lib/usergroups.lib.php';
require_once DOL_DOCUMENT_ROOT.'/core/class/extrafields.class.php';
if(! empty($conf->multicompany->enabled)) dol_include_once('/multicompany/class/actions_multicompany.class.php');

// Defini si peux lire/modifier utilisateurs et permisssions
$canreadperms=($user->admin || $user->rights->user->user->lire);
$caneditperms=($user->admin || $user->rights->user->user->creer);
$candisableperms=($user->admin || $user->rights->user->user->supprimer);
// Advanced permissions
if (! empty($conf->global->MAIN_USE_ADVANCED_PERMS))
{
    $canreadperms=($user->admin || $user->rights->user->group_advance->read);
    $caneditperms=($user->admin || $user->rights->user->group_advance->write);
    $candisableperms=($user->admin || $user->rights->user->group_advance->delete);
}

$langs->load("users");
$langs->load("other");

$id=GETPOST('id', 'int');
$action=GETPOST('action', 'alpha');
$confirm=GETPOST('confirm', 'alpha');
$userid=GETPOST('user', 'int');

// Security check
$result = restrictedArea($user, 'user', $id, 'usergroup&usergroup', 'user');

if (! empty($conf->multicompany->enabled) && $conf->entity > 1 && $conf->multicompany->transverse_mode)
{
    accessforbidden();
}

$object = new Usergroup($db);

$extrafields = new ExtraFields($db);
// fetch optionals attributes and labels
$extralabels=$extrafields->fetch_name_optionals_label($object->table_element);

$hookmanager->initHooks(array('groupcard','globalcard'));

/**
 *  Action remove group
 */
if ($action == 'confirm_delete' && $confirm == "yes")
{
    if ($caneditperms)
    {
        $object->fetch($id);
        $object->delete();
        header("Location: index.php");
        exit;
    }
    else
    {
    	$langs->load("errors");
        setEventMessages($langs->trans('ErrorForbidden'), null, 'errors');
    }
}

/**
 *  Action add group
 */
if ($action == 'add')
{
    if ($caneditperms)
    {
        if (! $_POST["nom"]) {
            setEventMessages($langs->trans("NameNotDefined"), null, 'errors');
            $action="create";       // Go back to create page
        } else {
			$object->nom	= trim($_POST["nom"]);	// For backward compatibility
			$object->name	= trim($_POST["nom"]);
			$object->note	= trim($_POST["note"]);

			// Fill array 'array_options' with data from add form
      		$ret = $extrafields->setOptionalsFromPost($extralabels,$object);
			if ($ret < 0) $error++;

      		if (! empty($conf->multicompany->enabled) && ! empty($conf->multicompany->transverse_mode)) $object->entity = 0;
			else $object->entity = $_POST["entity"];

            $db->begin();

            $id = $object->create();

            if ($id > 0)
            {
                $db->commit();

                header("Location: ".$_SERVER['PHP_SELF']."?id=".$object->id);
                exit;
            }
            else
            {
                $db->rollback();

                $langs->load("errors");
                setEventMessages($langs->trans("ErrorGroupAlreadyExists",$object->name), null, 'errors');
                $action="create";       // Go back to create page
            }
        }
    }
    else
    {
    	$langs->load("errors");
	    setEventMessages($langs->trans('ErrorForbidden'), null, 'errors');
    }
}

// Add/Remove user into group
if ($action == 'adduser' || $action =='removeuser')
{
    if ($caneditperms)
    {
        if ($userid > 0)
        {
            $object->fetch($id);
			$object->oldcopy = clone $object;

			$edituser = new User($db);
			$edituser->fetch($userid);
			if ($action == 'adduser')    $result=$edituser->SetInGroup($object->id,(! empty($conf->multicompany->transverse_mode)?GETPOST('entity','int'):$object->entity));
			if ($action == 'removeuser') $result=$edituser->RemoveFromGroup($object->id,(! empty($conf->multicompany->transverse_mode)?GETPOST('entity','int'):$object->entity));

            if ($result > 0)
            {
                header("Location: ".$_SERVER['PHP_SELF']."?id=".$object->id);
                exit;
            }
            else
            {
                setEventMessages($edituser->error, $edituser->errors, 'errors');
            }
        }
    }
    else
    {
    	$langs->load("errors");
	    setEventMessages($langs->trans('ErrorForbidden'), null, 'errors');
    }
}


if ($action == 'update')
{
    if ($caneditperms)
    {
        $db->begin();

        $object->fetch($id);

		$object->oldcopy = clone $object;

		$object->name	= trim($_POST["group"]);
		$object->nom	= $object->name;			// For backward compatibility
		$object->note	= dol_htmlcleanlastbr($_POST["note"]);

		// Fill array 'array_options' with data from add form
      	$ret = $extrafields->setOptionalsFromPost($extralabels,$object);
		if ($ret < 0) $error++;

		if (! empty($conf->multicompany->enabled) && ! empty($conf->multicompany->transverse_mode)) $object->entity = 0;
		else $object->entity = $_POST["entity"];

        $ret=$object->update();

        if ($ret >= 0 && ! count($object->errors))
        {
	        setEventMessages($langs->trans("GroupModified"), null, 'mesgs');
            $db->commit();
        }
        else
        {
            setEventMessages($object->error, $object->errors, 'errors');
            $db->rollback();
        }
    }
    else
    {
    	$langs->load("errors");
        setEventMessages($langs->trans('ErrorForbidden'), null, 'mesgs');
    }
}



/*
 * View
 */

llxHeader('',$langs->trans("GroupCard"));

$form = new Form($db);
$fuserstatic = new User($db);

if ($action == 'create')
{
    print load_fiche_titre($langs->trans("NewGroup"));

    print dol_set_focus('#nom');

    print '<form action="'.$_SERVER["PHP_SELF"].'" method="post">';
    print '<input type="hidden" name="token" value="'.$_SESSION['newtoken'].'">';
    print '<input type="hidden" name="action" value="add">';

    dol_fiche_head('', '', '', 0, '');

    print '<table class="border" width="100%">';

	print "<tr>";
	print '<td class="fieldrequired" width="15%">'.$langs->trans("Name").'</td>';
	print '<td class="valeur"><input size="30" type="text" id="nom" name="nom" value=""></td></tr>';

	// Multicompany
	if (! empty($conf->multicompany->enabled) && is_object($mc))
	{
		if (empty($conf->multicompany->transverse_mode) && $conf->entity == 1 && $user->admin && ! $user->entity)
		{
			print "<tr>".'<td class="tdtop">'.$langs->trans("Entity").'</td>';
			print "<td>".$mc->select_entities($conf->entity);
			print "</td></tr>\n";
		}
		else
		{
			print '<input type="hidden" name="entity" value="'.$conf->entity.'" />';
		}
	}

    print "<tr>".'<td class="tdtop">'.$langs->trans("Description").'</td><td>';
    require_once DOL_DOCUMENT_ROOT.'/core/class/doleditor.class.php';
    $doleditor=new DolEditor('note','','',240,'dolibarr_notes','',false,true,$conf->global->FCKEDITOR_ENABLE_SOCIETE,ROWS_8,'90%');
    $doleditor->Create();
    print "</td></tr>\n";

	// Other attributes
    $parameters=array('object' => $object, 'colspan' => ' colspan="2"');
    $reshook=$hookmanager->executeHooks('formObjectOptions',$parameters,$object,$action);    // Note that $action and $object may have been modified by hook
    if (empty($reshook) && ! empty($extrafields->attribute_label))
    {
    	print $object->showOptionals($extrafields,'edit');
    }

    print "</table>\n";

    dol_fiche_end();

    print '<div class="center"><input class="button" value="'.$langs->trans("CreateGroup").'" type="submit"></div>';

    print "</form>";
}


/* ************************************************************************** */
/*                                                                            */
/* Visu et edition                                                            */
/*                                                                            */
/* ************************************************************************** */
else
{
    if ($id)
    {
        $object->fetch($id);

        $head = group_prepare_head($object);
        $title = $langs->trans("Group");

		/*
		 * Confirmation suppression
		 */
		if ($action == 'delete')
		{
			print $form->formconfirm($_SERVER['PHP_SELF']."?id=".$object->id,$langs->trans("DeleteAGroup"),$langs->trans("ConfirmDeleteGroup",$object->name),"confirm_delete", '',0,1);
		}

		/*
		 * Fiche en mode visu
		 */

		if ($action != 'edit')
		{
        	dol_fiche_head($head, 'group', $title, 0, 'group');

			print '<table class="border" width="100%">';

			// Ref
			print '<tr><td class="titlefield">'.$langs->trans("Ref").'</td>';
			print '<td>';
			print $form->showrefnav($object,'id','',$user->rights->user->user->lire || $user->admin);
			print '</td>';
			print '</tr>';

			// Name
			print '<tr><td>'.$langs->trans("Name").'</td>';
			print '<td class="valeur">'.$object->name;
			if (empty($object->entity))
			{
				print img_picto($langs->trans("GlobalGroup"),'redstar');
			}
			print "</td></tr>\n";

			// Multicompany
			if (! empty($conf->multicompany->enabled) && is_object($mc) && empty($conf->multicompany->transverse_mode) && $conf->entity == 1 && $user->admin && ! $user->entity)
			{
				$mc->getInfo($object->entity);
				print "<tr>".'<td class="tdtop">'.$langs->trans("Entity").'</td>';
<<<<<<< HEAD
				print '<td width="75%" class="valeur">'.$mc->label;
=======
				print '<td class="valeur">'.$mc->label;
>>>>>>> d38818ff
				print "</td></tr>\n";
			}

			// Note
			print '<tr><td class="tdtop">'.$langs->trans("Description").'</td>';
			print '<td class="valeur">'.dol_htmlentitiesbr($object->note).'&nbsp;</td>';
			print "</tr>\n";

			// Other attributes
            $parameters=array('colspan' => ' colspan="2"');
            $reshook=$hookmanager->executeHooks('formObjectOptions',$parameters,$object,$action);    // Note that $action and $object may have been modified by hook
            if (empty($reshook) && ! empty($extrafields->attribute_label))
            {
            	print $object->showOptionals($extrafields);
            }

			print "</table>\n";

			dol_fiche_end();


			/*
			 * Barre d'actions
			 */
			print '<div class="tabsAction">';

			if ($caneditperms)
			{
				print '<a class="butAction" href="'.$_SERVER['PHP_SELF'].'?id='.$object->id.'&amp;action=edit">'.$langs->trans("Modify").'</a>';
			}

			if ($candisableperms)
			{
				print '<a class="butActionDelete" href="'.$_SERVER['PHP_SELF'].'?action=delete&amp;id='.$object->id.'">'.$langs->trans("DeleteGroup").'</a>';
			}

			print "</div>\n";
			print "<br>\n";

            /*
             * Liste des utilisateurs dans le groupe
             */

            print load_fiche_titre($langs->trans("ListOfUsersInGroup"),'','');

            // On selectionne les users qui ne sont pas deja dans le groupe
            $exclude = array();

            if (! empty($object->members))
            {
                if (! (! empty($conf->multicompany->enabled) && ! empty($conf->multicompany->transverse_mode)))
                {
                    foreach($object->members as $useringroup)
                    {
                        $exclude[]=$useringroup->id;
                    }
                }
            }

            if ($caneditperms)
            {
                print '<form action="'.$_SERVER['PHP_SELF'].'?id='.$object->id.'" method="POST">'."\n";
                print '<input type="hidden" name="token" value="'.$_SESSION['newtoken'].'">';
                print '<input type="hidden" name="action" value="adduser">';
                print '<table class="noborder" width="100%">'."\n";
                print '<tr class="liste_titre"><td class="titlefield liste_titre">'.$langs->trans("NonAffectedUsers").'</td>'."\n";
                print '<td class="liste_titre">';
                print $form->select_dolusers('', 'user', 1, $exclude, 0, '', '', $object->entity, 0, 0, '', 0, '', 'maxwidth300');
                print ' &nbsp; ';
                // Multicompany
                if (! empty($conf->multicompany->enabled) && is_object($mc))
                {
                    if ($conf->entity == 1 && $conf->multicompany->transverse_mode)
                    {
                        print '</td><td class="tdtop">'.$langs->trans("Entity").'</td>';
                        print "<td>".$mc->select_entities($conf->entity);
                    }
                    else
                    {
                    	print '<input type="hidden" name="entity" value="'.$conf->entity.'" />';
                    }
                }
                else
                {
                	print '<input type="hidden" name="entity" value="'.$conf->entity.'">';
                }
                print '<input type="submit" class="button" value="'.$langs->trans("Add").'">';
                print '</td></tr>'."\n";
                print '</table></form>'."\n";
                print '<br>';
            }

            /*
             * Group members
             */
            print '<table class="noborder" width="100%">';
            print '<tr class="liste_titre">';
            print '<td class="liste_titre">'.$langs->trans("Login").'</td>';
            print '<td class="liste_titre">'.$langs->trans("Lastname").'</td>';
            print '<td class="liste_titre">'.$langs->trans("Firstname").'</td>';
			if (! empty($conf->multicompany->enabled) && $conf->entity == 1)
            {
            	print '<td class="liste_titre">'.$langs->trans("Entity").'</td>';
            }
            print '<td class="liste_titre" width="5" align="center">'.$langs->trans("Status").'</td>';
            print '<td class="liste_titre" width="5" align="right">&nbsp;</td>';
            print "</tr>\n";

            if (! empty($object->members))
            {
            	$var=True;

            	foreach($object->members as $useringroup)
            	{
            		$var=!$var;

            		print "<tr ".$bc[$var].">";
            		print '<td>';
            		print $useringroup->getNomUrl(-1, '', 0, 0, 24, 0, 'login');
            		if ($useringroup->admin  && ! $useringroup->entity) print img_picto($langs->trans("SuperAdministrator"),'redstar');
            		else if ($useringroup->admin) print img_picto($langs->trans("Administrator"),'star');
            		print '</td>';
            		print '<td>'.$useringroup->lastname.'</td>';
            		print '<td>'.$useringroup->firstname.'</td>';
            		if (! empty($conf->multicompany->enabled)  && is_object($mc) && ! empty($conf->multicompany->transverse_mode) && $conf->entity == 1 && $user->admin && ! $user->entity)
            		{
            			print '<td class="valeur">';
            			if (! empty($useringroup->usergroup_entity))
            			{
            				$nb=0;
            				foreach($useringroup->usergroup_entity as $group_entity)
            				{
            					$mc->getInfo($group_entity);
            					print ($nb > 0 ? ', ' : '').$mc->label;
            					print '<a href="'.$_SERVER['PHP_SELF'].'?id='.$object->id.'&amp;action=removeuser&amp;user='.$useringroup->id.'&amp;entity='.$group_entity.'">';
            					print img_delete($langs->trans("RemoveFromGroup"));
            					print '</a>';
            					$nb++;
            				}
            			}
            			print '</td>';
            		}
            		print '<td align="center">'.$useringroup->getLibStatut(3).'</td>';
            		print '<td align="right">';
            		if (! empty($user->admin) && empty($conf->multicompany->enabled))
            		{
            			print '<a href="'.$_SERVER['PHP_SELF'].'?id='.$object->id.'&amp;action=removeuser&amp;user='.$useringroup->id.'">';
            			print img_delete($langs->trans("RemoveFromGroup"));
            			print '</a>';
            		}
            		else
            		{
            			print "-";
            		}
            		print "</td></tr>\n";
            	}
            }
            else
            {
                print '<tr><td colspan="6" class="opacitymedium">'.$langs->trans("None").'</td></tr>';
            }
            print "</table>";
            print "<br>";
        }

        /*
         * Fiche en mode edition
         */
        if ($action == 'edit' && $caneditperms)
        {
            print '<form action="'.$_SERVER['PHP_SELF'].'?id='.$object->id.'" method="post" name="updategroup" enctype="multipart/form-data">';
            print '<input type="hidden" name="token" value="'.$_SESSION['newtoken'].'">';
            print '<input type="hidden" name="action" value="update">';

            dol_fiche_head($head, 'group', $title, 0, 'group');

            print '<table class="border" width="100%">';
            print '<tr><td class="titlefield fieldrequired">'.$langs->trans("Name").'</td>';
            print '<td class="valeur"><input size="15" type="text" name="group" value="'.$object->name.'">';
            print "</td></tr>\n";

            // Multicompany
            if (! empty($conf->multicompany->enabled) && is_object($mc))
            {
                if (empty($conf->multicompany->transverse_mode) && $conf->entity == 1 && $user->admin && ! $user->entity)
                {
                    print "<tr>".'<td class="tdtop">'.$langs->trans("Entity").'</td>';
                    print "<td>".$mc->select_entities($object->entity);
                    print "</td></tr>\n";
                }
            	else
            	{
            		print '<input type="hidden" name="entity" value="'.$conf->entity.'" />';
            	}
            }

            print '<tr><td class="tdtop">'.$langs->trans("Description").'</td>';
            print '<td class="valeur">';
            require_once DOL_DOCUMENT_ROOT.'/core/class/doleditor.class.php';
            $doleditor=new DolEditor('note',$object->note,'',240,'dolibarr_notes','',true,false,$conf->global->FCKEDITOR_ENABLE_SOCIETE,ROWS_8,'90%');
            $doleditor->Create();
            print '</td>';
            print "</tr>\n";
        	// Other attributes
            $parameters=array();
            $reshook=$hookmanager->executeHooks('formObjectOptions',$parameters,$object,$action);    // Note that $action and $object may have been modified by hook
            if (empty($reshook) && ! empty($extrafields->attribute_label))
            {
            	print $object->showOptionals($extrafields,'edit');
            }

            print "</table>\n";

            dol_fiche_end();

            print '<div class="center"><input class="button" value="'.$langs->trans("Save").'" type="submit"></div>';

            print '</form>';
        }

    }
}

llxFooter();
$db->close();<|MERGE_RESOLUTION|>--- conflicted
+++ resolved
@@ -331,11 +331,7 @@
 			{
 				$mc->getInfo($object->entity);
 				print "<tr>".'<td class="tdtop">'.$langs->trans("Entity").'</td>';
-<<<<<<< HEAD
-				print '<td width="75%" class="valeur">'.$mc->label;
-=======
 				print '<td class="valeur">'.$mc->label;
->>>>>>> d38818ff
 				print "</td></tr>\n";
 			}
 
