--- conflicted
+++ resolved
@@ -44,26 +44,16 @@
 
 $object = new UserGroup($db);
 $object->fetch($id, '', true);
-<<<<<<< HEAD
-$object->getrights();
-=======
 $object->loadRights();
->>>>>>> cc80841a
 
 // Users/Groups management only in master entity if transverse mode
 if (isModEnabled('multicompany') && $conf->entity > 1 && getDolGlobalString('MULTICOMPANY_TRANSVERSE_MODE')) {
 	accessforbidden();
 }
 
-<<<<<<< HEAD
-$canreadperms = true;
-if (getDolGlobalString('MAIN_USE_ADVANCED_PERMS')) {
-	$canreadperms = (!empty($user->admin) || $user->hasRight('user', 'group_advance', 'read'));
-=======
 $permissiontoread = true;
 if (getDolGlobalString('MAIN_USE_ADVANCED_PERMS')) {
 	$permissiontoread = (!empty($user->admin) || $user->hasRight('user', 'group_advance', 'read'));
->>>>>>> cc80841a
 }
 
 
