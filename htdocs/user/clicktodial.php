--- conflicted
+++ resolved
@@ -158,15 +158,8 @@
         	{
         	    $langs->load("errors");
         	    print '<font class="error">'.$langs->trans("ErrorModuleSetupNotComplete", $langs->transnoentitiesnoconv("ClickToDial")).'</font>';
-<<<<<<< HEAD
         	} else {
-        		print $form->textwithpicto((empty($object->clicktodial_url) ? $langs->trans("DefaultLink").': ' : '').$url, $langs->trans("ClickToDialUrlDesc"));
-=======
-        	}
-        	else
-        	{
         		print $form->textwithpicto((empty($object->clicktodial_url) ? '<span class="opacitymedium">'.$langs->trans("DefaultLink").':</span> ' : '').$url, $langs->trans("ClickToDialUrlDesc"));
->>>>>>> 0890b150
         	}
         	print '</td>';
         	print '</tr>';
