<?php
/* Copyright (C) 2005		Rodolphe Quiedeville	<rodolphe@quiedeville.org>
 * Copyright (C) 2005-2012	Laurent Destailleur		<eldy@users.sourceforge.net>
 * Copyright (C) 2012		Regis Houssin			<regis.houssin@inodbox.com>
 *
 * This program is free software; you can redistribute it and/or modify
 * it under the terms of the GNU General Public License as published by
 * the Free Software Foundation; either version 3 of the License, or
 * (at your option) any later version.
 *
 * This program is distributed in the hope that it will be useful,
 * but WITHOUT ANY WARRANTY; without even the implied warranty of
 * MERCHANTABILITY or FITNESS FOR A PARTICULAR PURPOSE.  See the
 * GNU General Public License for more details.
 *
 * You should have received a copy of the GNU General Public License
 * along with this program. If not, see <https://www.gnu.org/licenses/>.
 */

/**
 *       \file       htdocs/user/clicktodial.php
 *       \brief      Page for Click to dial datas
 */

// Load Dolibarr environment
require '../main.inc.php';
require_once DOL_DOCUMENT_ROOT.'/core/lib/usergroups.lib.php';

// Load translation files required by page
$langs->loadLangs(array('users', 'admin'));

$action = (string) GETPOST('action', 'aZ09');
<<<<<<< HEAD
=======
$cancel = GETPOST('cancel', 'aZ09');

>>>>>>> cc80841a
$id = GETPOSTINT('id');

// Security check
$socid = 0;
if ($user->socid > 0) {
	$socid = $user->socid;
}
$feature2 = (($socid && $user->hasRight('user', 'self', 'creer')) ? '' : 'user');
<<<<<<< HEAD
=======

// Initialize a technical object to manage hooks of page. Note that conf->hooks_modules contains an array of hook context
$hookmanager->initHooks(array('usercard', 'globalcard'));
>>>>>>> cc80841a

$result = restrictedArea($user, 'user', $id, 'user&user', $feature2);

// Define value to know what current user can do on properties of edited user
$canedituser = 0;
if ($id > 0) {
	// $user is the current logged user, $id is the user we want to edit
	$canedituser = (($user->id == $id) && $user->hasRight("user", "self", "write")) || (($user->id != $id) && $user->hasRight("user", "user", "write"));
}



/*
 * Actions
 */

$parameters = array('id'=>$socid);
$reshook = $hookmanager->executeHooks('doActions', $parameters, $object, $action); // Note that $action and $object may have been modified by some hooks
if ($reshook < 0) {
	setEventMessages($hookmanager->error, $hookmanager->errors, 'errors');
}

if (empty($reshook)) {
	if ($action == 'update' && !$cancel && $canedituser) {
		$edituser = new User($db);
		$edituser->fetch($id);

		$edituser->clicktodial_url = (string) GETPOST("url", "alpha");
		$edituser->clicktodial_login = (string) GETPOST("login", "alpha");
		$edituser->clicktodial_password = (string) GETPOST("password", "alpha");
		$edituser->clicktodial_poste = (string) GETPOST("poste", "alpha");

		$result = $edituser->update_clicktodial();
		if ($result < 0) {
			setEventMessages($edituser->error, $edituser->errors, 'errors');
		}
	}
}


/*
 * View
 */
$form = new Form($db);

if ($id > 0) {
	$object = new User($db);
	$object->fetch($id, '', '', 1);
	$object->loadRights();
	$object->fetch_clicktodial();

	$person_name = !empty($object->firstname) ? $object->lastname.", ".$object->firstname : $object->lastname;
	$title = $person_name." - ".$langs->trans('ClickToDial');
	$help_url = '';
	llxHeader('', $title, $help_url, '', 0, 0, '', '', '', 'mod-user page-clicktodial');

	$head = user_prepare_head($object);

	$title = $langs->trans("User");


	print '<form action="'.$_SERVER['PHP_SELF'].'?id='.$object->id.'" method="post">';
	print '<input type="hidden" name="token" value="'.newToken().'">';
	print '<input type="hidden" name="action" value="update">';

	print dol_get_fiche_head($head, 'clicktodial', $title, -1, 'user');

	$linkback = '';

	if ($user->hasRight('user', 'user', 'lire') || $user->admin) {
		$linkback = '<a href="'.DOL_URL_ROOT.'/user/list.php?restore_lastsearch_values=1">'.$langs->trans("BackToList").'</a>';
	}

	$morehtmlref = '<a href="'.DOL_URL_ROOT.'/user/vcard.php?id='.$object->id.'&output=file&file='.urlencode(dol_sanitizeFileName($object->getFullName($langs).'.vcf')).'" class="refid" rel="noopener">';
	$morehtmlref .= img_picto($langs->trans("Download").' '.$langs->trans("VCard"), 'vcard.png', 'class="valignmiddle marginleftonly paddingrightonly"');
	$morehtmlref .= '</a>';

	$urltovirtualcard = '/user/virtualcard.php?id='.((int) $object->id);
	$morehtmlref .= dolButtonToOpenUrlInDialogPopup('publicvirtualcard', $langs->transnoentitiesnoconv("PublicVirtualCardUrl").' - '.$object->getFullName($langs), img_picto($langs->trans("PublicVirtualCardUrl"), 'card', 'class="valignmiddle marginleftonly paddingrightonly"'), $urltovirtualcard, '', 'nohover');

	dol_banner_tab($object, 'id', $linkback, $user->hasRight('user', 'user', 'lire') || $user->admin, 'rowid', 'ref', $morehtmlref);

	print '<div class="fichecenter">';
	print '<div class="underbanner clearboth"></div>';

	// Edit mode
	if ($action == 'edit') {
		print '<table class="border centpercent">';

		if ($user->admin) {
			print '<tr><td class="titlefield fieldrequired">ClickToDial URL</td>';
			print '<td class="valeur">';
			print '<input name="url" value="'.(!empty($object->clicktodial_url) ? $object->clicktodial_url : '').'" size="92">';
			if (!getDolGlobalString('CLICKTODIAL_URL') && empty($object->clicktodial_url)) {
				$langs->load("errors");
				print '<span class="error">'.$langs->trans("ErrorModuleSetupNotComplete", $langs->transnoentitiesnoconv("ClickToDial")).'</span>';
			} else {
				print '<br>'.$form->textwithpicto('<span class="opacitymedium">'.$langs->trans("KeepEmptyToUseDefault").'</span>:<br>' . getDolGlobalString('CLICKTODIAL_URL'), $langs->trans("ClickToDialUrlDesc"));
			}
			print '</td>';
			print '</tr>';
		}

		print '<tr><td class="titlefield fieldrequired">ClickToDial '.$langs->trans("IdPhoneCaller").'</td>';
		print '<td class="valeur">';
		print '<input name="poste" value="'.(!empty($object->clicktodial_poste) ? $object->clicktodial_poste : '').'"></td>';
		print "</tr>\n";

		print '<tr><td>ClickToDial '.$langs->trans("Login").'</td>';
		print '<td class="valeur">';
		print '<input name="login" value="'.(!empty($object->clicktodial_login) ? $object->clicktodial_login : '').'"></td>';
		print '</tr>';

		print '<tr><td>ClickToDial '.$langs->trans("Password").'</td>';
		print '<td class="valeur">';
		print '<input type="password" name="password" value="'.dol_escape_htmltag(empty($object->clicktodial_password) ? '' : $object->clicktodial_password).'"></td>';
		print "</tr>\n";

		print '</table>';
	} else { // View mode
		print '<table class="border centpercent tableforfield">';

		if (!empty($user->admin)) {
			print '<tr><td class="">ClickToDial URL</td>';
			print '<td class="valeur">';
			if (getDolGlobalString('CLICKTODIAL_URL')) {
				$url = getDolGlobalString('CLICKTODIAL_URL');
			}
			if (!empty($object->clicktodial_url)) {
				$url = $object->clicktodial_url;
			}
			if (empty($url)) {
				$langs->load("errors");
				print '<span class="error">'.$langs->trans("ErrorModuleSetupNotComplete", $langs->transnoentitiesnoconv("ClickToDial")).'</span>';
			} else {
				print $form->textwithpicto((empty($object->clicktodial_url) ? '<span class="opacitymedium">'.$langs->trans("DefaultLink").':</span> ' : '').$url, $langs->trans("ClickToDialUrlDesc"));
			}
			print '</td>';
			print '</tr>';
		}

		print '<tr><td class="">ClickToDial '.$langs->trans("IdPhoneCaller").'</td>';
		print '<td class="valeur">'.(!empty($object->clicktodial_poste) ? $object->clicktodial_poste : '').'</td>';
		print "</tr>";

		print '<tr><td>ClickToDial '.$langs->trans("Login").'</td>';
		print '<td class="valeur">'.(!empty($object->clicktodial_login) ? $object->clicktodial_login : '').'</td>';
		print '</tr>';

		print '<tr><td>ClickToDial '.$langs->trans("Password").'</td>';
		print '<td class="valeur">'.preg_replace('/./', '*', (!empty($object->clicktodial_password) ? $object->clicktodial_password : '')).'</a></td>';
		print "</tr>\n";

		print "</table>\n";
	}

	print dol_get_fiche_end();

	if ($action == 'edit') {
		print '<br>';
		print '<div class="center"><input class="button button-save" type="submit" value="'.$langs->trans("Save").'">';
		print '&nbsp;&nbsp;&nbsp;&nbsp;&nbsp;';
		print '<input class="button button-cancel" type="submit" name="cancel" value="'.$langs->trans("Cancel").'">';
		print '</div>';
	}

	print '</div>';
	print '</form>';

	/*
	 * Action bar
	 */
	print '<div class="tabsAction">';

	if (!empty($user->admin) && $action != 'edit') {
		print '<a class="butAction" href="'.$_SERVER['PHP_SELF'].'?id='.$object->id.'&action=edit&token='.newToken().'">'.$langs->trans("Modify").'</a>';
	}

	print "</div>\n";
}

// End of page
llxFooter();
$db->close();<|MERGE_RESOLUTION|>--- conflicted
+++ resolved
@@ -30,11 +30,8 @@
 $langs->loadLangs(array('users', 'admin'));
 
 $action = (string) GETPOST('action', 'aZ09');
-<<<<<<< HEAD
-=======
 $cancel = GETPOST('cancel', 'aZ09');
 
->>>>>>> cc80841a
 $id = GETPOSTINT('id');
 
 // Security check
@@ -43,12 +40,9 @@
 	$socid = $user->socid;
 }
 $feature2 = (($socid && $user->hasRight('user', 'self', 'creer')) ? '' : 'user');
-<<<<<<< HEAD
-=======
 
 // Initialize a technical object to manage hooks of page. Note that conf->hooks_modules contains an array of hook context
 $hookmanager->initHooks(array('usercard', 'globalcard'));
->>>>>>> cc80841a
 
 $result = restrictedArea($user, 'user', $id, 'user&user', $feature2);
 
@@ -60,7 +54,6 @@
 }
 
 
-
 /*
  * Actions
  */
@@ -92,6 +85,7 @@
 /*
  * View
  */
+
 $form = new Form($db);
 
 if ($id > 0) {
