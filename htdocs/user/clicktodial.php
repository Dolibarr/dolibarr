--- conflicted
+++ resolved
@@ -91,8 +91,6 @@
 
 	$title = $langs->trans("User");
 
-<<<<<<< HEAD
-=======
 	
 	print '<form action="'.$_SERVER['PHP_SELF'].'?id='.$object->id.'" method="post">';
 	print '<input type="hidden" name="token" value="'.$_SESSION['newtoken'].'">';
@@ -100,7 +98,6 @@
 	
 	dol_fiche_head($head, 'clicktodial', $title, 0, 'user');
 
->>>>>>> 3f5d67d4
 	$linkback = '<a href="'.DOL_URL_ROOT.'/user/index.php">'.$langs->trans("BackToList").'</a>';
 	
     dol_banner_tab($object,'id',$linkback,$user->rights->user->user->lire || $user->admin);
@@ -110,16 +107,8 @@
     // Edit mode
     if ($action == 'edit')
     {
-<<<<<<< HEAD
-        print '<form action="'.$_SERVER['PHP_SELF'].'?id='.$object->id.'" method="post">';
-        print '<input type="hidden" name="token" value="'.$_SESSION['newtoken'].'">';
-        print '<input type="hidden" name="action" value="update">';
-        print '<table class="border" width="100%">';
-
-=======
 	   print '<table class="border" width="100%">';
         
->>>>>>> 3f5d67d4
         if ($user->admin)
         {
         	print '<tr><td width="25%" valign="top">ClickToDial URL</td>';
@@ -195,10 +184,6 @@
     }
 
     dol_fiche_end();
-<<<<<<< HEAD
-    
-=======
->>>>>>> 3f5d67d4
 
     if ($action == 'edit')
     {
