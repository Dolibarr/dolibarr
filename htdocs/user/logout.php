--- conflicted
+++ resolved
@@ -41,22 +41,12 @@
 
 global $conf, $langs, $user;
 
-<<<<<<< HEAD
-// Appel des triggers
-// TODO @deprecated Remove this. Hook must be used, not this trigger.
-//include_once DOL_DOCUMENT_ROOT . '/core/class/interfaces.class.php';
-//$interface=new Interfaces($db);
-//$result=$interface->run_triggers('USER_LOGOUT',$user,$user,$langs,$conf);
-//if ($result < 0) { $error++; }
-// Fin appel triggers
-=======
 // Call triggers for the "security events" log
 include_once DOL_DOCUMENT_ROOT . '/core/class/interfaces.class.php';
 $interface=new Interfaces($db);
 $result=$interface->run_triggers('USER_LOGOUT',$user,$user,$langs,$conf);
 if ($result < 0) { $error++; }
 // End call triggers
->>>>>>> 98c14efa
 
 // Hooks on logout
 $action='';
