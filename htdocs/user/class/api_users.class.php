--- conflicted
+++ resolved
@@ -70,15 +70,9 @@
 	 */
 	public function index($sortfield = "t.rowid", $sortorder = 'ASC', $limit = 100, $page = 0, $user_ids = 0, $category = 0, $sqlfilters = '')
 	{
-<<<<<<< HEAD
-		global $db, $conf;
-
-		if (!DolibarrApiAccess::$user->rights->user->user->lire) {
-=======
 		global $conf;
 
 		if (empty(DolibarrApiAccess::$user->rights->user->user->lire) && empty(DolibarrApiAccess::$user->admin)) {
->>>>>>> 95dc2558
 			throw new RestException(401, "You are not allowed to read list of users");
 		}
 
@@ -99,11 +93,7 @@
 
 		// Select products of given category
 		if ($category > 0) {
-<<<<<<< HEAD
-			$sql .= " AND c.fk_categorie = ".$this->db->escape($category);
-=======
 			$sql .= " AND c.fk_categorie = ".((int) $category);
->>>>>>> 95dc2558
 			$sql .= " AND c.fk_user = t.rowid";
 		}
 
@@ -162,11 +152,7 @@
 	 */
 	public function get($id, $includepermissions = 0)
 	{
-<<<<<<< HEAD
-		if (empty(DolibarrApiAccess::$user->rights->user->user->lire)) {
-=======
 		if (empty(DolibarrApiAccess::$user->rights->user->user->lire) && empty(DolibarrApiAccess::$user->admin) && $id != 0 && DolibarrApiAccess::$user->id != $id) {
->>>>>>> 95dc2558
 			throw new RestException(401, 'Not allowed');
 		}
 
@@ -205,15 +191,11 @@
 	 */
 	public function getByLogin($login, $includepermissions = 0)
 	{
-<<<<<<< HEAD
-		if (empty(DolibarrApiAccess::$user->rights->user->user->lire)) {
-=======
 		if (empty($login)) {
 			throw new RestException(400, 'Bad parameters');
 		}
 
 		if (empty(DolibarrApiAccess::$user->rights->user->user->lire) && empty(DolibarrApiAccess::$user->admin) && DolibarrApiAccess::$user->login != $login) {
->>>>>>> 95dc2558
 			throw new RestException(401, 'Not allowed');
 		}
 
@@ -248,15 +230,11 @@
 	 */
 	public function getByEmail($email, $includepermissions = 0)
 	{
-<<<<<<< HEAD
-		if (empty(DolibarrApiAccess::$user->rights->user->user->lire)) {
-=======
 		if (empty($email)) {
 			throw new RestException(400, 'Bad parameters');
 		}
 
 		if (empty(DolibarrApiAccess::$user->rights->user->user->lire) && empty(DolibarrApiAccess::$user->admin) && DolibarrApiAccess::$user->email != $email) {
->>>>>>> 95dc2558
 			throw new RestException(401, 'Not allowed');
 		}
 
@@ -281,24 +259,15 @@
 	 *
 	 * @url	GET /info
 	 *
-<<<<<<< HEAD
-	 * @param	int			$includepermissions	Set this to 1 to have the array of permissions loaded (not done by default for performance purpose)
-	 * @return  array|mixed 					Data without useless information
-=======
 	 * @param	int			$includepermissions		Set this to 1 to have the array of permissions loaded (not done by default for performance purpose)
 	 * @return  array|mixed 						Data without useless information
->>>>>>> 95dc2558
 	 *
 	 * @throws RestException 401     Insufficient rights
 	 * @throws RestException 404     User or group not found
 	 */
 	public function getInfo($includepermissions = 0)
 	{
-<<<<<<< HEAD
-		if (empty(DolibarrApiAccess::$user->rights->user->user->lire)) {
-=======
 		if (empty(DolibarrApiAccess::$user->rights->user->self->creer) && empty(DolibarrApiAccess::$user->rights->user->user->lire) && empty(DolibarrApiAccess::$user->admin)) {
->>>>>>> 95dc2558
 			throw new RestException(401, 'Not allowed');
 		}
 
@@ -339,11 +308,7 @@
 	public function post($request_data = null)
 	{
 		// Check user authorization
-<<<<<<< HEAD
-		if (empty(DolibarrApiAccess::$user->rights->user->user->creer)) {
-=======
 		if (empty(DolibarrApiAccess::$user->rights->user->creer) && empty(DolibarrApiAccess::$user->admin)) {
->>>>>>> 95dc2558
 			throw new RestException(401, "User creation not allowed for login ".DolibarrApiAccess::$user->login);
 		}
 
@@ -360,10 +325,6 @@
 			if (in_array($field, array('pass_crypted', 'pass_indatabase', 'pass_indatabase_crypted', 'pass_temp', 'api_key'))) {
 				// This properties can't be set/modified with API
 				throw new RestException(401, 'The property '.$field." can't be set/modified using the APIs");
-<<<<<<< HEAD
-				continue;
-=======
->>>>>>> 95dc2558
 			}
 			/*if ($field == 'pass') {
 				if (empty(DolibarrApiAccess::$user->rights->user->user->password)) {
@@ -397,11 +358,7 @@
 	public function put($id, $request_data = null)
 	{
 		// Check user authorization
-<<<<<<< HEAD
-		if (empty(DolibarrApiAccess::$user->rights->user->creer)) {
-=======
 		if (empty(DolibarrApiAccess::$user->rights->user->user->creer) && empty(DolibarrApiAccess::$user->admin)) {
->>>>>>> 95dc2558
 			throw new RestException(401, "User update not allowed");
 		}
 
@@ -421,25 +378,13 @@
 			if (in_array($field, array('pass_crypted', 'pass_indatabase', 'pass_indatabase_crypted', 'pass_temp', 'api_key'))) {
 				// This properties can't be set/modified with API
 				throw new RestException(401, 'The property '.$field." can't be set/modified using the APIs");
-<<<<<<< HEAD
-				continue;
-=======
->>>>>>> 95dc2558
 			}
 			if ($field == 'pass') {
 				if ($this->useraccount->id != DolibarrApiAccess::$user->id && empty(DolibarrApiAccess::$user->rights->user->user->password)) {
 					throw new RestException(401, 'You are not allowed to modify password of other users');
-<<<<<<< HEAD
-					continue;
 				}
 				if ($this->useraccount->id == DolibarrApiAccess::$user->id && empty(DolibarrApiAccess::$user->rights->user->self->password)) {
 					throw new RestException(401, 'You are not allowed to modify your own password');
-					continue;
-=======
-				}
-				if ($this->useraccount->id == DolibarrApiAccess::$user->id && empty(DolibarrApiAccess::$user->rights->user->self->password)) {
-					throw new RestException(401, 'You are not allowed to modify your own password');
->>>>>>> 95dc2558
 				}
 			}
 			if (DolibarrApiAccess::$user->admin) {	// If user for API is admin
@@ -489,11 +434,7 @@
 	 */
 	public function getGroups($id)
 	{
-<<<<<<< HEAD
-		if (!DolibarrApiAccess::$user->rights->user->user->lire) {
-=======
 		if (empty(DolibarrApiAccess::$user->rights->user->user->lire) && empty(DolibarrApiAccess::$user->admin)) {
->>>>>>> 95dc2558
 			throw new RestException(403);
 		}
 
@@ -525,11 +466,7 @@
 	 *
 	 * @throws RestException 401 Not allowed
 	 * @throws RestException 404 User not found
-<<<<<<< HEAD
-	 * @throws RestException 500 Error
-=======
 	 * @throws RestException 500 System error
->>>>>>> 95dc2558
 	 *
 	 * @url	GET {id}/setGroup/{group}
 	 */
@@ -537,11 +474,7 @@
 	{
 		global $conf;
 
-<<<<<<< HEAD
-		if (empty(DolibarrApiAccess::$user->rights->user->user->creer)) {
-=======
 		if (empty(DolibarrApiAccess::$user->rights->user->user->creer) && empty(DolibarrApiAccess::$user->admin)) {
->>>>>>> 95dc2558
 			throw new RestException(401);
 		}
 
@@ -594,13 +527,8 @@
 
 		$obj_ret = array();
 
-<<<<<<< HEAD
-		if ((empty($conf->global->MAIN_USE_ADVANCED_PERMS) && empty(DolibarrApiAccess::$user->rights->user->user->lire)) ||
-			!empty($conf->global->MAIN_USE_ADVANCED_PERMS) && empty(DolibarrApiAccess::$user->rights->user->group_advance->read)) {
-=======
 		if ((empty($conf->global->MAIN_USE_ADVANCED_PERMS) && empty(DolibarrApiAccess::$user->rights->user->user->lire) && empty(DolibarrApiAccess::$user->admin)) ||
 			!empty($conf->global->MAIN_USE_ADVANCED_PERMS) && empty(DolibarrApiAccess::$user->rights->user->group_advance->read) && empty(DolibarrApiAccess::$user->admin)) {
->>>>>>> 95dc2558
 			throw new RestException(401, "You are not allowed to read groups");
 		}
 
@@ -674,13 +602,8 @@
 	{
 		global $db, $conf;
 
-<<<<<<< HEAD
-		if ((empty($conf->global->MAIN_USE_ADVANCED_PERMS) && empty(DolibarrApiAccess::$user->rights->user->user->lire)) ||
-			!empty($conf->global->MAIN_USE_ADVANCED_PERMS) && empty(DolibarrApiAccess::$user->rights->user->group_advance->read)) {
-=======
 		if ((empty($conf->global->MAIN_USE_ADVANCED_PERMS) && empty(DolibarrApiAccess::$user->rights->user->user->lire) && empty(DolibarrApiAccess::$user->admin)) ||
 			!empty($conf->global->MAIN_USE_ADVANCED_PERMS) && empty(DolibarrApiAccess::$user->rights->user->group_advance->read) && empty(DolibarrApiAccess::$user->admin)) {
->>>>>>> 95dc2558
 			throw new RestException(401, "You are not allowed to read groups");
 		}
 
@@ -705,11 +628,7 @@
 	 */
 	public function delete($id)
 	{
-<<<<<<< HEAD
-		if (empty(DolibarrApiAccess::$user->rights->user->user->supprimer)) {
-=======
 		if (empty(DolibarrApiAccess::$user->rights->user->user->supprimer) && empty(DolibarrApiAccess::$user->admin)) {
->>>>>>> 95dc2558
 			throw new RestException(401, 'Not allowed');
 		}
 		$result = $this->useraccount->fetch($id);
