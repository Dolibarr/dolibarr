<?php
/* Copyright (C) 2015   Jean-François Ferry     <jfefe@aternatik.fr>
/* Copyright (C) 2030   Thibault FOUCART     	<support@ptibogxiv.net>
 *
 * This program is free software; you can redistribute it and/or modify
 * it under the terms of the GNU General Public License as published by
 * the Free Software Foundation; either version 3 of the License, or
 * (at your option) any later version.
 *
 * This program is distributed in the hope that it will be useful,
 * but WITHOUT ANY WARRANTY; without even the implied warranty of
 * MERCHANTABILITY or FITNESS FOR A PARTICULAR PURPOSE.  See the
 * GNU General Public License for more details.
 *
 * You should have received a copy of the GNU General Public License
 * along with this program. If not, see <https://www.gnu.org/licenses/>.
 */

use Luracast\Restler\RestException;

require_once DOL_DOCUMENT_ROOT.'/user/class/user.class.php';
require_once DOL_DOCUMENT_ROOT.'/user/class/usergroup.class.php';

/**
 * API class for users
 *
 * @access protected
 * @class  DolibarrApiAccess {@requires user,external}
 */
class Users extends DolibarrApi
{
	/**
	 *
	 * @var array   $FIELDS     Mandatory fields, checked when create and update object
	 */
	static $FIELDS = array(
		'login',
	);

	/**
	 * @var User $user {@type User}
	 */
	public $useraccount;

	/**
	 * Constructor
	 */
    public function __construct()
    {
		global $db, $conf;
		$this->db = $db;
		$this->useraccount = new User($this->db);
	}


	/**
	 * List Users
	 *
	 * Get a list of Users
	 *
	 * @param string	$sortfield	Sort field
	 * @param string	$sortorder	Sort order
	 * @param int		$limit		Limit for list
	 * @param int		$page		Page number
	 * @param string   	$user_ids   User ids filter field. Example: '1' or '1,2,3'          {@pattern /^[0-9,]*$/i}
     * @param  int    $category   Use this param to filter list by category
     * @param string    $sqlfilters Other criteria to filter answers separated by a comma. Syntax example "(t.ref:like:'SO-%') and (t.date_creation:<:'20160101')"
	 * @return  array               Array of User objects
	 */
    public function index($sortfield = "t.rowid", $sortorder = 'ASC', $limit = 100, $page = 0, $user_ids = 0, $category = 0, $sqlfilters = '')
    {
	    global $db, $conf;

	    $obj_ret = array();

		if (!DolibarrApiAccess::$user->rights->user->user->lire && empty(DolibarrApiAccess::$user->admin)) {
	        throw new RestException(401, "You are not allowed to read list of users");
	    }

	    // case of external user, $societe param is ignored and replaced by user's socid
	    //$socid = DolibarrApiAccess::$user->socid ? DolibarrApiAccess::$user->socid : $societe;

	    $sql = "SELECT t.rowid";
	    $sql .= " FROM ".MAIN_DB_PREFIX."user as t";
        if ($category > 0) {
            $sql .= ", ".MAIN_DB_PREFIX."categorie_user as c";
        }
	    $sql .= ' WHERE t.entity IN ('.getEntity('user').')';
	    if ($user_ids) $sql .= " AND t.rowid IN (".$user_ids.")";

    	// Select products of given category
    	if ($category > 0) {
			$sql .= " AND c.fk_categorie = ".$db->escape($category);
			$sql .= " AND c.fk_user = t.rowid ";
    	}

	    // Add sql filters
        if ($sqlfilters)
        {
            if (!DolibarrApi::_checkFilters($sqlfilters))
            {
                throw new RestException(503, 'Error when validating parameter sqlfilters '.$sqlfilters);
            }
	        $regexstring = '\(([^:\'\(\)]+:[^:\'\(\)]+:[^:\(\)]+)\)';
            $sql .= " AND (".preg_replace_callback('/'.$regexstring.'/', 'DolibarrApi::_forge_criteria_callback', $sqlfilters).")";
        }

	    $sql .= $db->order($sortfield, $sortorder);
	    if ($limit) {
	        if ($page < 0)
	        {
	            $page = 0;
	        }
	        $offset = $limit * $page;

	        $sql .= $db->plimit($limit + 1, $offset);
	    }

	    $result = $db->query($sql);

	    if ($result)
	    {
	        $i = 0;
	        $num = $db->num_rows($result);
	        $min = min($num, ($limit <= 0 ? $num : $limit));
	        while ($i < $min)
	        {
	            $obj = $db->fetch_object($result);
	            $user_static = new User($db);
	            if ($user_static->fetch($obj->rowid)) {
	                $obj_ret[] = $this->_cleanObjectDatas($user_static);
	            }
	            $i++;
	        }
	    }
	    else {
	        throw new RestException(503, 'Error when retrieve User list : '.$db->lasterror());
	    }
	    if (!count($obj_ret)) {
	        throw new RestException(404, 'No User found');
	    }
	    return $obj_ret;
	}

	/**
	 * Get properties of an user object
	 * Return an array with user informations
	 *
	 * @param 	int 	$id 					ID of user
	 * @param	int		$includepermissions	Set this to 1 to have the array of permissions loaded (not done by default for performance purpose)
	 * @return 	array|mixed data without useless information
	 *
	 * @throws 	RestException
	 */
    public function get($id, $includepermissions = 0)
    {
		if (!DolibarrApiAccess::$user->rights->user->user->lire && empty(DolibarrApiAccess::$user->admin)) {
			throw new RestException(401);
		}

		$result = $this->useraccount->fetch($id);
		if (!$result)
		{
			throw new RestException(404, 'User not found');
		}

		if (!DolibarrApi::_checkAccessToResource('user', $this->useraccount->id, 'user'))
		{
			throw new RestException(401, 'Access not allowed for login '.DolibarrApiAccess::$user->login);
		}

		if ($includepermissions) {
			$this->useraccount->getRights();
		}

		return $this->_cleanObjectDatas($this->useraccount);
	}

    /**
     * Get properties of user connected
     *
     * @url	GET /info
     *
     * @return  array|mixed Data without useless information
     *
     * @throws RestException 401     Insufficient rights
     * @throws RestException 404     User or group not found
     */
    public function getInfo()
    {
    	if (empty(DolibarrApiAccess::$user->rights->user->user->lire) && empty(DolibarrApiAccess::$user->admin)) {
    		throw new RestException(401, 'Not allowed');
    	}

    	$apiUser = DolibarrApiAccess::$user;

        $result = $this->useraccount->fetch($apiUser->id);
        if (!$result) {
            throw new RestException(404, 'User not found');
        }

        if (!DolibarrApi::_checkAccessToResource('user', $this->useraccount->id, 'user')) {
            throw new RestException(401, 'Access not allowed for login '.DolibarrApiAccess::$user->login);
        }

        $usergroup = new UserGroup($this->db);
        $userGroupList = $usergroup->listGroupsForUser($apiUser->id, false);
        if (!is_array($userGroupList)) {
            throw new RestException(404, 'User group not found');
        }

        $this->useraccount->user_group_list = $this->_cleanUserGroupListDatas($userGroupList);

        return $this->_cleanObjectDatas($this->useraccount);
    }

	/**
	 * Create user account
	 *
	 * @param array $request_data New user data
	 * @return int
	 */
    public function post($request_data = null)
    {
	    // check user authorization
	    if (empty(DolibarrApiAccess::$user->rights->user->creer) && empty(DolibarrApiAccess::$user->admin)) {
			throw new RestException(401, "User creation not allowed");
	    }
	    // check mandatory fields
	    /*if (!isset($request_data["login"]))
	        throw new RestException(400, "login field missing");
	    if (!isset($request_data["password"]))
	        throw new RestException(400, "password field missing");
	    if (!isset($request_data["lastname"]))
	         throw new RestException(400, "lastname field missing");*/
	    //assign field values
        foreach ($request_data as $field => $value)
	    {
	          $this->useraccount->$field = $value;
	    }

	    if ($this->useraccount->create(DolibarrApiAccess::$user) < 0) {
             throw new RestException(500, 'Error creating', array_merge(array($this->useraccount->error), $this->useraccount->errors));
	    }
	    return $this->useraccount->id;
    }


	/**
	 * Update account
	 *
	 * @param int   $id             Id of account to update
	 * @param array $request_data   Datas
	 * @return array
     *
     * @throws 	RestException
	 */
    public function put($id, $request_data = null)
    {
		if (empty(DolibarrApiAccess::$user->rights->user->user->creer) && empty(DolibarrApiAccess::$user->admin)) {
			throw new RestException(401);
		}

		$result = $this->useraccount->fetch($id);
		if (!$result)
		{
			throw new RestException(404, 'Account not found');
		}

		if (!DolibarrApi::_checkAccessToResource('user', $this->useraccount->id, 'user'))
		{
			throw new RestException(401, 'Access not allowed for login '.DolibarrApiAccess::$user->login);
		}

		foreach ($request_data as $field => $value)
		{
			if ($field == 'id') continue;
			// The status must be updated using setstatus() because it
			// is not handled by the update() method.
			if ($field == 'statut') {
				$result = $this->useraccount->setstatus($value);
				if ($result < 0) {
				    throw new RestException(500, 'Error when updating status of user: '.$this->useraccount->error);
				}
			} else {
			    $this->useraccount->$field = $value;
			}
		}

		// If there is no error, update() returns the number of affected
		// rows so if the update is a no op, the return value is zezo.
		if ($this->useraccount->update(DolibarrApiAccess::$user) >= 0)
		{
			return $this->get($id);
		}
		else
		{
			throw new RestException(500, $this->useraccount->error);
		}
    }


	/**
	 * List the groups of a user
	 *
	 * @param int $id     Id of user
	 * @return array      Array of group objects
	 *
	 * @throws RestException 403 Not allowed
     * @throws RestException 404 Not found
	 *
	 * @url GET {id}/groups
	 */
	public function getGroups($id)
	{
		$obj_ret = array();

<<<<<<< HEAD
		if (!DolibarrApiAccess::$user->rights->user->user->lire) {
			throw new RestException(403);
=======
		if (empty(DolibarrApiAccess::$user->rights->user->user->lire) && empty(DolibarrApiAccess::$user->admin)) {
			throw new RestException(401);
>>>>>>> a865f49d
		}

		$user = new User($this->db);
		$result = $user->fetch($id);
		if (!$result) {
			throw new RestException(404, 'user not found');
		}

		$usergroup = new UserGroup($this->db);
		$groups = $usergroup->listGroupsForUser($id, false);
		$obj_ret = array();
		foreach ($groups as $group) {
			$obj_ret[] = $this->_cleanObjectDatas($group);
		}
		return $obj_ret;
	}


    /**
	 * Add a user into a group
	 *
	 * @param   int     $id        User ID
	 * @param   int     $group     Group ID
	 * @param   int     $entity    Entity ID (valid only for superadmin in multicompany transverse mode)
	 * @return  int                1 if success
     *
	 * @url	GET {id}/setGroup/{group}
	 */
    public function setGroup($id, $group, $entity = 1)
    {

		global $conf;

		if (empty(DolibarrApiAccess::$user->rights->user->user->creer) && empty(DolibarrApiAccess::$user->admin)) {
			throw new RestException(401);
		}
		$result = $this->useraccount->fetch($id);
		if (!$result)
		{
			throw new RestException(404, 'User not found');
		}

		if (!DolibarrApi::_checkAccessToResource('user', $this->useraccount->id, 'user'))
		{
			throw new RestException(401, 'Access not allowed for login '.DolibarrApiAccess::$user->login);
		}

		if (!empty($conf->multicompany->enabled) && !empty($conf->global->MULTICOMPANY_TRANSVERSE_MODE) && !empty(DolibarrApiAccess::$user->admin) && empty(DolibarrApiAccess::$user->entity))
		{
			$entity = (!empty($entity) ? $entity : $conf->entity);
		}
		else
		{
			// When using API, action is done on entity of logged user because a user of entity X with permission to create user should not be able to
			// hack the security by giving himself permissions on another entity.
			$entity = (DolibarrApiAccess::$user->entity > 0 ? DolibarrApiAccess::$user->entity : $conf->entity);
		}

		$result = $this->useraccount->SetInGroup($group, $entity);
		if (!($result > 0))
		{
			throw new RestException(500, $this->useraccount->error);
		}

		return 1;
	}

	/**
	 * List Groups
	 *
	 * Return an array with a list of Groups
	 *
	 * @url	GET /groups
	 *
	 * @param string	$sortfield	Sort field
	 * @param string	$sortorder	Sort order
	 * @param int		$limit		Limit for list
	 * @param int		$page		Page number
	 * @param string   	$group_ids   Groups ids filter field. Example: '1' or '1,2,3'          {@pattern /^[0-9,]*$/i}
	 * @param string    $sqlfilters Other criteria to filter answers separated by a comma. Syntax example "(t.ref:like:'SO-%') and (t.date_creation:<:'20160101')"
	 * @return  array               Array of User objects
	 */
    public function listGroups($sortfield = "t.rowid", $sortorder = 'ASC', $limit = 100, $page = 0, $group_ids = 0, $sqlfilters = '')
    {
	    global $db, $conf;

	    $obj_ret = array();

	    if ((empty($conf->global->MAIN_USE_ADVANCED_PERMS) && empty(DolibarrApiAccess::$user->rights->user->user->lire) && empty(DolibarrApiAccess::$user->admin)) ||
	    	!empty($conf->global->MAIN_USE_ADVANCED_PERMS) && empty(DolibarrApiAccess::$user->rights->user->group_advance->read) && empty(DolibarrApiAccess::$user->admin)) {
	    		throw new RestException(401, "You are not allowed to read groups");
    	}

	    // case of external user, $societe param is ignored and replaced by user's socid
	    //$socid = DolibarrApiAccess::$user->socid ? DolibarrApiAccess::$user->socid : $societe;

	    $sql = "SELECT t.rowid";
	    $sql .= " FROM ".MAIN_DB_PREFIX."usergroup as t";
	    $sql .= ' WHERE t.entity IN ('.getEntity('user').')';
	    if ($group_ids) $sql .= " AND t.rowid IN (".$group_ids.")";
	    // Add sql filters
        if ($sqlfilters)
        {
            if (!DolibarrApi::_checkFilters($sqlfilters))
            {
                throw new RestException(503, 'Error when validating parameter sqlfilters '.$sqlfilters);
            }
	        $regexstring = '\(([^:\'\(\)]+:[^:\'\(\)]+:[^:\(\)]+)\)';
            $sql .= " AND (".preg_replace_callback('/'.$regexstring.'/', 'DolibarrApi::_forge_criteria_callback', $sqlfilters).")";
        }

	    $sql .= $db->order($sortfield, $sortorder);
	    if ($limit) {
	        if ($page < 0)
	        {
	            $page = 0;
	        }
	        $offset = $limit * $page;

	        $sql .= $db->plimit($limit + 1, $offset);
	    }

	    $result = $db->query($sql);

	    if ($result)
	    {
	        $i = 0;
	        $num = $db->num_rows($result);
	        $min = min($num, ($limit <= 0 ? $num : $limit));
	        while ($i < $min)
	        {
	            $obj = $db->fetch_object($result);
	            $group_static = new UserGroup($this->db);
	            if ($group_static->fetch($obj->rowid)) {
	                $obj_ret[] = $this->_cleanObjectDatas($group_static);
	            }
	            $i++;
	        }
	    }
	    else {
	        throw new RestException(503, 'Error when retrieve Group list : '.$db->lasterror());
	    }
	    if (!count($obj_ret)) {
	        throw new RestException(404, 'No Group found');
	    }
	    return $obj_ret;
	}

	/**
	 * Get properties of an group object
	 *
	 * Return an array with group informations
	 *
	 * @url	GET /groups/{group}
	 *
	 * @param 	int 	$group ID of group
	 * @param int       $load_members     Load members list or not {@min 0} {@max 1}
	 * @return  array               Array of User objects
	 */
    public function infoGroups($group, $load_members = 0)
    {
	    global $db, $conf;

	    if ((empty($conf->global->MAIN_USE_ADVANCED_PERMS) && empty(DolibarrApiAccess::$user->rights->user->user->lire) && empty(DolibarrApiAccess::$user->admin)) ||
	    	!empty($conf->global->MAIN_USE_ADVANCED_PERMS) && empty(DolibarrApiAccess::$user->rights->user->group_advance->read) && empty(DolibarrApiAccess::$user->admin)) {
	        throw new RestException(401, "You are not allowed to read groups");
	    }

	            $group_static = new UserGroup($this->db);
	            $result = $group_static->fetch($group, '', $load_members);

		if (!$result)
		{
			throw new RestException(404, 'Group not found');
		}

	    return $this->_cleanObjectDatas($group_static);
	}

	/**
	 * Delete account
	 *
	 * @param   int     $id Account ID
	 * @return  array
	 */
    public function delete($id)
    {
		if (empty(DolibarrApiAccess::$user->rights->user->user->supprimer) && empty(DolibarrApiAccess::$user->admin)) {
			throw new RestException(401);
		}
		$result = $this->useraccount->fetch($id);
		if (!$result)
		{
			throw new RestException(404, 'User not found');
		}

		if (!DolibarrApi::_checkAccessToResource('user', $this->useraccount->id, 'user'))
		{
			throw new RestException(401, 'Access not allowed for login '.DolibarrApiAccess::$user->login);
		}
        $this->useraccount->oldcopy = clone $this->useraccount;
		return $this->useraccount->delete(DolibarrApiAccess::$user);
	}

    // phpcs:disable PEAR.NamingConventions.ValidFunctionName.PublicUnderscore
	/**
	 * Clean sensible object datas
	 *
	 * @param   object  $object    Object to clean
	 * @return  array    			Array of cleaned object properties
	 */
	protected function _cleanObjectDatas($object)
	{
        // phpcs:enable
		global $conf;

	    $object = parent::_cleanObjectDatas($object);

	    unset($object->default_values);
	    unset($object->lastsearch_values);
	    unset($object->lastsearch_values_tmp);

	    unset($object->total_ht);
	    unset($object->total_tva);
	    unset($object->total_localtax1);
	    unset($object->total_localtax2);
	    unset($object->total_ttc);

	    unset($object->label_incoterms);
	    unset($object->location_incoterms);

	    unset($object->fk_delivery_address);
	    unset($object->fk_incoterms);
	    unset($object->all_permissions_are_loaded);
	    unset($object->shipping_method_id);
	    unset($object->nb_rights);
	    unset($object->search_sid);
	    unset($object->ldap_sid);
	    unset($object->clicktodial_loaded);

	    // List of properties never returned by API, whatever are permissions
	    unset($object->pass);
	    unset($object->pass_indatabase);
	    unset($object->pass_indatabase_crypted);
	    unset($object->pass_temp);
	    unset($object->api_key);
	    unset($object->clicktodial_password);
	    unset($object->openid);

	    unset($object->lines);
	    unset($object->modelpdf);
	    unset($object->skype);
	    unset($object->twitter);
	    unset($object->facebook);
	    unset($object->linkedin);

	    $canreadsalary = ((!empty($conf->salaries->enabled) && !empty(DolibarrApiAccess::$user->rights->salaries->read))
	    	|| (!empty($conf->hrm->enabled) && !empty(DolibarrApiAccess::$user->rights->hrm->employee->read)));

		if (!$canreadsalary)
		{
			unset($object->salary);
			unset($object->salaryextra);
			unset($object->thm);
			unset($object->tjm);
		}

	    return $object;
	}

    /**
     * Clean sensible user group list datas
     *
     * @param   array  $objectList   Array of object to clean
     * @return  array                Array of cleaned object properties
     */
    private function _cleanUserGroupListDatas($objectList)
    {
        $cleanObjectList = array();

        foreach ($objectList as $object) {
            $cleanObject = parent::_cleanObjectDatas($object);

            unset($cleanObject->default_values);
            unset($cleanObject->lastsearch_values);
            unset($cleanObject->lastsearch_values_tmp);

            unset($cleanObject->total_ht);
            unset($cleanObject->total_tva);
            unset($cleanObject->total_localtax1);
            unset($cleanObject->total_localtax2);
            unset($cleanObject->total_ttc);

            unset($cleanObject->libelle_incoterms);
            unset($cleanObject->location_incoterms);

            unset($cleanObject->fk_delivery_address);
            unset($cleanObject->fk_incoterms);
            unset($cleanObject->all_permissions_are_loaded);
            unset($cleanObject->shipping_method_id);
            unset($cleanObject->nb_rights);
            unset($cleanObject->search_sid);
            unset($cleanObject->ldap_sid);
            unset($cleanObject->clicktodial_loaded);

            unset($cleanObject->datec);
            unset($cleanObject->datem);
            unset($cleanObject->members);
            unset($cleanObject->note);
            unset($cleanObject->note_private);

            $cleanObjectList[] = $cleanObject;
        }

        return $cleanObjectList;
    }

	/**
	 * Validate fields before create or update object
     *
	 * @param   array|null     $data   Data to validate
	 * @return  array
	 * @throws RestException
     */
    private function _validate($data)
    {
        $account = array();
        foreach (Users::$FIELDS as $field) {
            if (!isset($data[$field]))
                throw new RestException(400, "$field field missing");
            $account[$field] = $data[$field];
        }
        return $account;
    }
}<|MERGE_RESOLUTION|>--- conflicted
+++ resolved
@@ -73,7 +73,7 @@
 
 	    $obj_ret = array();
 
-		if (!DolibarrApiAccess::$user->rights->user->user->lire && empty(DolibarrApiAccess::$user->admin)) {
+		if (empty(DolibarrApiAccess::$user->rights->user->user->lire) && empty(DolibarrApiAccess::$user->admin)) {
 	        throw new RestException(401, "You are not allowed to read list of users");
 	    }
 
@@ -154,7 +154,7 @@
 	 */
     public function get($id, $includepermissions = 0)
     {
-		if (!DolibarrApiAccess::$user->rights->user->user->lire && empty(DolibarrApiAccess::$user->admin)) {
+		if (empty(DolibarrApiAccess::$user->rights->user->user->lire) && empty(DolibarrApiAccess::$user->admin)) {
 			throw new RestException(401);
 		}
 
@@ -315,13 +315,8 @@
 	{
 		$obj_ret = array();
 
-<<<<<<< HEAD
-		if (!DolibarrApiAccess::$user->rights->user->user->lire) {
+		if (empty(DolibarrApiAccess::$user->rights->user->user->lire) && empty(DolibarrApiAccess::$user->admin)) {
 			throw new RestException(403);
-=======
-		if (empty(DolibarrApiAccess::$user->rights->user->user->lire) && empty(DolibarrApiAccess::$user->admin)) {
-			throw new RestException(401);
->>>>>>> a865f49d
 		}
 
 		$user = new User($this->db);
