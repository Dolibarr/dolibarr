--- conflicted
+++ resolved
@@ -236,11 +236,7 @@
      *
 	 * @url	GET {id}/setGroup/{group}
 	 */
-<<<<<<< HEAD
-	function setGroup($id, $group) {
-=======
 	function setGroup($id, $group, $entity = 1) {
->>>>>>> e8f85084
 
 		global $conf;
 
@@ -258,15 +254,6 @@
 			throw new RestException(401, 'Access not allowed for login ' . DolibarrApiAccess::$user->login);
 		}
 
-<<<<<<< HEAD
-        // When using API, action is done on entity of logged user because a user of entity X with permission to create user should not be able to
-        // hack the security by giving himself permissions on another entity.
-        $result = $this->useraccount->SetInGroup($group, DolibarrApiAccess::$user->entity > 0 ? DolibarrApiAccess::$user->entity : $conf->entity);
-        if (! ($result > 0))
-        {
-            throw new RestException(500, $this->useraccount->error);
-        }
-=======
 		if (! empty($conf->multicompany->enabled) && ! empty($conf->global->MULTICOMPANY_TRANSVERSE_MODE) && ! empty(DolibarrApiAccess::$user->admin) && empty(DolibarrApiAccess::$user->entity))
 		{
 			$entity = (! empty($entity) ? $entity : $conf->entity);
@@ -277,7 +264,6 @@
 			// hack the security by giving himself permissions on another entity.
 			$entity = (DolibarrApiAccess::$user->entity > 0 ? DolibarrApiAccess::$user->entity : $conf->entity);
 		}
->>>>>>> e8f85084
 
 		$result = $this->useraccount->SetInGroup($group, $entity);
 		if (! ($result > 0))
