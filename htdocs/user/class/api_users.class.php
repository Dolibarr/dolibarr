<?php
/* Copyright (C) 2015   Jean-François Ferry     <jfefe@aternatik.fr>
/* Copyright (C) 2020   Thibault FOUCART     	<support@ptibogxiv.net>
 *
 * This program is free software; you can redistribute it and/or modify
 * it under the terms of the GNU General Public License as published by
 * the Free Software Foundation; either version 3 of the License, or
 * (at your option) any later version.
 *
 * This program is distributed in the hope that it will be useful,
 * but WITHOUT ANY WARRANTY; without even the implied warranty of
 * MERCHANTABILITY or FITNESS FOR A PARTICULAR PURPOSE.  See the
 * GNU General Public License for more details.
 *
 * You should have received a copy of the GNU General Public License
 * along with this program. If not, see <https://www.gnu.org/licenses/>.
 */

use Luracast\Restler\RestException;

require_once DOL_DOCUMENT_ROOT.'/user/class/user.class.php';
require_once DOL_DOCUMENT_ROOT.'/user/class/usergroup.class.php';

/**
 * API class for users
 *
 * @access protected
 * @class  DolibarrApiAccess {@requires user,external}
 */
class Users extends DolibarrApi
{
	/**
	 *
	 * @var array   $FIELDS     Mandatory fields, checked when create and update object
	 */
	static $FIELDS = array(
		'login',
	);

	/**
	 * @var User $user {@type User}
	 */
	public $useraccount;

	/**
	 * Constructor
	 */
	public function __construct()
	{
		global $db, $conf;
		$this->db = $db;
		$this->useraccount = new User($this->db);
	}


	/**
	 * List Users
	 *
	 * Get a list of Users
	 *
	 * @param string	$sortfield	Sort field
	 * @param string	$sortorder	Sort order
	 * @param int		$limit		Limit for list
	 * @param int		$page		Page number
	 * @param string   	$user_ids   User ids filter field. Example: '1' or '1,2,3'          {@pattern /^[0-9,]*$/i}
	 * @param  int    $category   Use this param to filter list by category
	 * @param string    $sqlfilters Other criteria to filter answers separated by a comma. Syntax example "(t.ref:like:'SO-%') and (t.date_creation:<:'20160101')"
	 * @return  array               Array of User objects
	 */
	public function index($sortfield = "t.rowid", $sortorder = 'ASC', $limit = 100, $page = 0, $user_ids = 0, $category = 0, $sqlfilters = '')
	{
		global $db, $conf;

		$obj_ret = array();

<<<<<<< HEAD
		if (!DolibarrApiAccess::$user->rights->user->user->lire) {
			throw new RestException(401, "You are not allowed to read list of users");
		}

		// case of external user, $societe param is ignored and replaced by user's socid
		//$socid = DolibarrApiAccess::$user->socid ? DolibarrApiAccess::$user->socid : $societe;

		$sql = "SELECT t.rowid";
		$sql .= " FROM ".MAIN_DB_PREFIX."user as t";
		if ($category > 0) {
			$sql .= ", ".MAIN_DB_PREFIX."categorie_user as c";
		}
		$sql .= ' WHERE t.entity IN ('.getEntity('user').')';
		if ($user_ids) {
			$sql .= " AND t.rowid IN (".$user_ids.")";
		}

		// Select products of given category
		if ($category > 0) {
			$sql .= " AND c.fk_categorie = ".$this->db->escape($category);
=======
		if (empty(DolibarrApiAccess::$user->rights->user->user->lire) && empty(DolibarrApiAccess::$user->admin)) {
	        throw new RestException(401, "You are not allowed to read list of users");
	    }

	    // case of external user, $societe param is ignored and replaced by user's socid
	    //$socid = DolibarrApiAccess::$user->socid ? DolibarrApiAccess::$user->socid : $societe;

	    $sql = "SELECT t.rowid";
	    $sql .= " FROM ".MAIN_DB_PREFIX."user as t";
        if ($category > 0) {
            $sql .= ", ".MAIN_DB_PREFIX."categorie_user as c";
        }
	    $sql .= ' WHERE t.entity IN ('.getEntity('user').')';
	    if ($user_ids) $sql .= " AND t.rowid IN (".$user_ids.")";

    	// Select products of given category
    	if ($category > 0) {
			$sql .= " AND c.fk_categorie = ".$db->escape($category);
>>>>>>> df2297bc
			$sql .= " AND c.fk_user = t.rowid ";
		}

		// Add sql filters
		if ($sqlfilters) {
			if (!DolibarrApi::_checkFilters($sqlfilters)) {
				throw new RestException(503, 'Error when validating parameter sqlfilters '.$sqlfilters);
			}
			$regexstring = '\(([^:\'\(\)]+:[^:\'\(\)]+:[^:\(\)]+)\)';
			$sql .= " AND (".preg_replace_callback('/'.$regexstring.'/', 'DolibarrApi::_forge_criteria_callback', $sqlfilters).")";
		}

		$sql .= $this->db->order($sortfield, $sortorder);
		if ($limit) {
			if ($page < 0) {
				$page = 0;
			}
			$offset = $limit * $page;

			$sql .= $this->db->plimit($limit + 1, $offset);
		}

		$result = $this->db->query($sql);

		if ($result) {
			$i = 0;
			$num = $this->db->num_rows($result);
			$min = min($num, ($limit <= 0 ? $num : $limit));
			while ($i < $min) {
				$obj = $this->db->fetch_object($result);
				$user_static = new User($this->db);
				if ($user_static->fetch($obj->rowid)) {
					$obj_ret[] = $this->_cleanObjectDatas($user_static);
				}
				$i++;
			}
		} else {
			throw new RestException(503, 'Error when retrieve User list : '.$this->db->lasterror());
		}
		if (!count($obj_ret)) {
			throw new RestException(404, 'No User found');
		}
		return $obj_ret;
	}

	/**
	 * Get properties of an user object
	 *
	 * @param 	int 	$id 					ID of user
	 * @param	int		$includepermissions		Set this to 1 to have the array of permissions loaded (not done by default for performance purpose)
	 * @return 	array|mixed 					data without useless information
	 *
	 * @throws RestException 401 Insufficient rights
	 * @throws RestException 404 User or group not found
	 */
<<<<<<< HEAD
	public function get($id, $includepermissions = 0)
	{
		//if (!DolibarrApiAccess::$user->rights->user->user->lire) {
			//throw new RestException(401);
		//}
		if ($id == 0) {
			$result = $this->useraccount->initAsSpecimen();
		} else {
			$result = $this->useraccount->fetch($id);
		}
		if (!$result) {
			throw new RestException(404, 'User not found');
=======
    public function get($id, $includepermissions = 0)
    {
		if (empty(DolibarrApiAccess::$user->rights->user->user->lire) && empty(DolibarrApiAccess::$user->admin)) {
			throw new RestException(401);
>>>>>>> df2297bc
		}

		if ($id > 0 && !DolibarrApi::_checkAccessToResource('user', $this->useraccount->id, 'user')) {
			throw new RestException(401, 'Access not allowed for login '.DolibarrApiAccess::$user->login);
		}

		if ($includepermissions) {
			$this->useraccount->getRights();
		}

		return $this->_cleanObjectDatas($this->useraccount);
	}

	/**
	 * Get properties of an user object by login
	 *
	 * @param 	string 	$login 					Login of user
	 * @param	int		$includepermissions		Set this to 1 to have the array of permissions loaded (not done by default for performance purpose)
	 * @return 	array|mixed 					Data without useless information
	 *
	 * @url GET login/{login}
	 *
	 * @throws RestException 401 Insufficient rights
	 * @throws RestException 404 User or group not found
	 */
	public function getByLogin($login, $includepermissions = 0)
	{
		//if (!DolibarrApiAccess::$user->rights->user->user->lire) {
			//throw new RestException(401);
		//}

		$result = $this->useraccount->fetch('', $login);
		if (!$result) {
			throw new RestException(404, 'User not found');
		}

		if (!DolibarrApi::_checkAccessToResource('user', $this->useraccount->id, 'user')) {
			throw new RestException(401, 'Access not allowed for login '.DolibarrApiAccess::$user->login);
		}

		if ($includepermissions) {
			$this->useraccount->getRights();
		}

		return $this->_cleanObjectDatas($this->useraccount);
	}

<<<<<<< HEAD
	/**
	 * Get properties of an user object by Email
	 *
	 * @param 	string 	$email 					Email of user
	 * @param	int		$includepermissions		Set this to 1 to have the array of permissions loaded (not done by default for performance purpose)
	 * @return 	array|mixed 					Data without useless information
	 *
	 * @url GET email/{email}
	 *
	 * @throws RestException 401     Insufficient rights
	 * @throws RestException 404     User or group not found
	 */
	public function getByEmail($email, $includepermissions = 0)
	{
		//if (!DolibarrApiAccess::$user->rights->user->user->lire) {
			//throw new RestException(401);
		//}

		$result = $this->useraccount->fetch('', '', '', 0, -1, $email);
		if (!$result) {
			throw new RestException(404, 'User not found');
		}

		if (!DolibarrApi::_checkAccessToResource('user', $this->useraccount->id, 'user')) {
			throw new RestException(401, 'Access not allowed for login '.DolibarrApiAccess::$user->login);
		}

		if ($includepermissions) {
			$this->useraccount->getRights();
		}

		return $this->_cleanObjectDatas($this->useraccount);
	}

	/**
	 * Get properties of user connected
	 *
	 * @url	GET /info
	 *
	 * @param	int		$includepermissions	Set this to 1 to have the array of permissions loaded (not done by default for performance purpose)
	 * @return  array|mixed Data without useless information
	 *
	 * @throws RestException 401     Insufficient rights
	 * @throws RestException 404     User or group not found
	 */
	public function getInfo($includepermissions = 0)
	{
		$apiUser = DolibarrApiAccess::$user;

		$result = $this->useraccount->fetch($apiUser->id);
		if (!$result) {
			throw new RestException(404, 'User not found');
		}

		if (!DolibarrApi::_checkAccessToResource('user', $this->useraccount->id, 'user')) {
			throw new RestException(401, 'Access not allowed for login '.DolibarrApiAccess::$user->login);
		}

		if ($includepermissions) {
			$this->useraccount->getRights();
		}

		$usergroup = new UserGroup($this->db);
		$userGroupList = $usergroup->listGroupsForUser($apiUser->id, false);
		if (!is_array($userGroupList)) {
			throw new RestException(404, 'User group not found');
		}

		$this->useraccount->user_group_list = $this->_cleanUserGroupListDatas($userGroupList);

		return $this->_cleanObjectDatas($this->useraccount);
	}
=======
    /**
     * Get properties of user connected
     *
     * @url	GET /info
     *
     * @return  array|mixed Data without useless information
     *
     * @throws RestException 401     Insufficient rights
     * @throws RestException 404     User or group not found
     */
    public function getInfo()
    {
    	if (empty(DolibarrApiAccess::$user->rights->user->user->lire) && empty(DolibarrApiAccess::$user->admin)) {
    		throw new RestException(401, 'Not allowed');
    	}

    	$apiUser = DolibarrApiAccess::$user;

        $result = $this->useraccount->fetch($apiUser->id);
        if (!$result) {
            throw new RestException(404, 'User not found');
        }

        if (!DolibarrApi::_checkAccessToResource('user', $this->useraccount->id, 'user')) {
            throw new RestException(401, 'Access not allowed for login '.DolibarrApiAccess::$user->login);
        }

        $usergroup = new UserGroup($this->db);
        $userGroupList = $usergroup->listGroupsForUser($apiUser->id, false);
        if (!is_array($userGroupList)) {
            throw new RestException(404, 'User group not found');
        }

        $this->useraccount->user_group_list = $this->_cleanUserGroupListDatas($userGroupList);

        return $this->_cleanObjectDatas($this->useraccount);
    }
>>>>>>> df2297bc

	/**
	 * Create user account
	 *
	 * @param array $request_data New user data
	 * @return int
	 */
<<<<<<< HEAD
	public function post($request_data = null)
	{
		// check user authorization
		//if(! DolibarrApiAccess::$user->rights->user->creer) {
		//   throw new RestException(401, "User creation not allowed");
		//}
		// check mandatory fields
		/*if (!isset($request_data["login"]))
			throw new RestException(400, "login field missing");
		if (!isset($request_data["password"]))
			throw new RestException(400, "password field missing");
		if (!isset($request_data["lastname"]))
			 throw new RestException(400, "lastname field missing");*/
		//assign field values
		foreach ($request_data as $field => $value) {
			  $this->useraccount->$field = $value;
		}

		if ($this->useraccount->create(DolibarrApiAccess::$user) < 0) {
			throw new RestException(500, 'Error creating', array_merge(array($this->useraccount->error), $this->useraccount->errors));
		}
		return $this->useraccount->id;
	}
=======
    public function post($request_data = null)
    {
	    // check user authorization
	    if (empty(DolibarrApiAccess::$user->rights->user->creer) && empty(DolibarrApiAccess::$user->admin)) {
			throw new RestException(401, "User creation not allowed");
	    }
	    // check mandatory fields
	    /*if (!isset($request_data["login"]))
	        throw new RestException(400, "login field missing");
	    if (!isset($request_data["password"]))
	        throw new RestException(400, "password field missing");
	    if (!isset($request_data["lastname"]))
	         throw new RestException(400, "lastname field missing");*/
	    //assign field values
        foreach ($request_data as $field => $value)
	    {
	          $this->useraccount->$field = $value;
	    }

	    if ($this->useraccount->create(DolibarrApiAccess::$user) < 0) {
             throw new RestException(500, 'Error creating', array_merge(array($this->useraccount->error), $this->useraccount->errors));
	    }
	    return $this->useraccount->id;
    }
>>>>>>> df2297bc


	/**
	 * Update account
	 *
	 * @param 	int   		$id             	Id of account to update
	 * @param	array 		$request_data   	Datas
	 * @return 	array|mixed						Record after update
	 *
	 * @throws RestException 401 Not allowed
	 * @throws RestException 404 Not found
	 * @throws RestException 500 System error
	 */
<<<<<<< HEAD
	public function put($id, $request_data = null)
	{
		//if (!DolibarrApiAccess::$user->rights->user->user->creer) {
			//throw new RestException(401);
		//}
=======
    public function put($id, $request_data = null)
    {
		if (empty(DolibarrApiAccess::$user->rights->user->user->creer) && empty(DolibarrApiAccess::$user->admin)) {
			throw new RestException(401);
		}
>>>>>>> df2297bc

		$result = $this->useraccount->fetch($id);
		if (!$result) {
			throw new RestException(404, 'Account not found');
		}

		if (!DolibarrApi::_checkAccessToResource('user', $this->useraccount->id, 'user')) {
			throw new RestException(401, 'Access not allowed for login '.DolibarrApiAccess::$user->login);
		}

		foreach ($request_data as $field => $value) {
			if ($field == 'id') {
				continue;
			}
			// The status must be updated using setstatus() because it
			// is not handled by the update() method.
			if ($field == 'statut') {
				$result = $this->useraccount->setstatus($value);
				if ($result < 0) {
					throw new RestException(500, 'Error when updating status of user: '.$this->useraccount->error);
				}
			} else {
				$this->useraccount->$field = $value;
			}
		}

		// If there is no error, update() returns the number of affected
		// rows so if the update is a no op, the return value is zezo.
		if ($this->useraccount->update(DolibarrApiAccess::$user) >= 0) {
			return $this->get($id);
		} else {
			throw new RestException(500, $this->useraccount->error);
		}
	}


	/**
	 * List the groups of a user
	 *
	 * @param int $id     Id of user
	 * @return array      Array of group objects
	 *
	 * @throws RestException 403 Not allowed
	 * @throws RestException 404 Not found
	 *
	 * @url GET {id}/groups
	 */
	public function getGroups($id)
	{
		$obj_ret = array();

		if (empty(DolibarrApiAccess::$user->rights->user->user->lire) && empty(DolibarrApiAccess::$user->admin)) {
			throw new RestException(403);
		}

		$user = new User($this->db);
		$result = $user->fetch($id);
		if (!$result) {
			throw new RestException(404, 'user not found');
		}

		$usergroup = new UserGroup($this->db);
		$groups = $usergroup->listGroupsForUser($id, false);
		$obj_ret = array();
		foreach ($groups as $group) {
			$obj_ret[] = $this->_cleanObjectDatas($group);
		}
		return $obj_ret;
	}


	/**
	 * Add a user into a group
	 *
	 * @param   int     $id        User ID
	 * @param   int     $group     Group ID
	 * @param   int     $entity    Entity ID (valid only for superadmin in multicompany transverse mode)
	 * @return  int                1 if success
	 *
	 * @url	GET {id}/setGroup/{group}
	 */
	public function setGroup($id, $group, $entity = 1)
	{

		global $conf;

		if (empty(DolibarrApiAccess::$user->rights->user->user->creer) && empty(DolibarrApiAccess::$user->admin)) {
			throw new RestException(401);
		}
		$result = $this->useraccount->fetch($id);
		if (!$result) {
			throw new RestException(404, 'User not found');
		}

		if (!DolibarrApi::_checkAccessToResource('user', $this->useraccount->id, 'user')) {
			throw new RestException(401, 'Access not allowed for login '.DolibarrApiAccess::$user->login);
		}

		if (!empty($conf->multicompany->enabled) && !empty($conf->global->MULTICOMPANY_TRANSVERSE_MODE) && !empty(DolibarrApiAccess::$user->admin) && empty(DolibarrApiAccess::$user->entity)) {
			$entity = (!empty($entity) ? $entity : $conf->entity);
		} else {
			// When using API, action is done on entity of logged user because a user of entity X with permission to create user should not be able to
			// hack the security by giving himself permissions on another entity.
			$entity = (DolibarrApiAccess::$user->entity > 0 ? DolibarrApiAccess::$user->entity : $conf->entity);
		}

		$result = $this->useraccount->SetInGroup($group, $entity);
		if (!($result > 0)) {
			throw new RestException(500, $this->useraccount->error);
		}

		return 1;
	}

	/**
	 * List Groups
	 *
	 * Return an array with a list of Groups
	 *
	 * @url	GET /groups
	 *
	 * @param string	$sortfield	Sort field
	 * @param string	$sortorder	Sort order
	 * @param int		$limit		Limit for list
	 * @param int		$page		Page number
	 * @param string   	$group_ids   Groups ids filter field. Example: '1' or '1,2,3'          {@pattern /^[0-9,]*$/i}
	 * @param string    $sqlfilters Other criteria to filter answers separated by a comma. Syntax example "(t.ref:like:'SO-%') and (t.date_creation:<:'20160101')"
	 * @return  array               Array of User objects
	 */
	public function listGroups($sortfield = "t.rowid", $sortorder = 'ASC', $limit = 100, $page = 0, $group_ids = 0, $sqlfilters = '')
	{
		global $db, $conf;

		$obj_ret = array();

<<<<<<< HEAD
		if (!DolibarrApiAccess::$user->rights->user->group_advance->read) {
			throw new RestException(401, "You are not allowed to read list of groups");
		}

		// case of external user, $societe param is ignored and replaced by user's socid
		//$socid = DolibarrApiAccess::$user->socid ? DolibarrApiAccess::$user->socid : $societe;

		$sql = "SELECT t.rowid";
		$sql .= " FROM ".MAIN_DB_PREFIX."usergroup as t";
		$sql .= ' WHERE t.entity IN ('.getEntity('user').')';
		if ($group_ids) {
			$sql .= " AND t.rowid IN (".$group_ids.")";
		}
		// Add sql filters
		if ($sqlfilters) {
			if (!DolibarrApi::_checkFilters($sqlfilters)) {
				throw new RestException(503, 'Error when validating parameter sqlfilters '.$sqlfilters);
			}
			$regexstring = '\(([^:\'\(\)]+:[^:\'\(\)]+:[^:\(\)]+)\)';
			$sql .= " AND (".preg_replace_callback('/'.$regexstring.'/', 'DolibarrApi::_forge_criteria_callback', $sqlfilters).")";
		}

		$sql .= $this->db->order($sortfield, $sortorder);
		if ($limit) {
			if ($page < 0) {
				$page = 0;
			}
			$offset = $limit * $page;

			$sql .= $this->db->plimit($limit + 1, $offset);
		}

		$result = $this->db->query($sql);

		if ($result) {
			$i = 0;
			$num = $this->db->num_rows($result);
			$min = min($num, ($limit <= 0 ? $num : $limit));
			while ($i < $min) {
				$obj = $this->db->fetch_object($result);
				$group_static = new UserGroup($this->db);
				if ($group_static->fetch($obj->rowid)) {
					$obj_ret[] = $this->_cleanObjectDatas($group_static);
				}
				$i++;
			}
		} else {
			throw new RestException(503, 'Error when retrieve Group list : '.$this->db->lasterror());
		}
		if (!count($obj_ret)) {
			throw new RestException(404, 'No Group found');
		}
		return $obj_ret;
=======
	    if ((empty($conf->global->MAIN_USE_ADVANCED_PERMS) && empty(DolibarrApiAccess::$user->rights->user->user->lire) && empty(DolibarrApiAccess::$user->admin)) ||
	    	!empty($conf->global->MAIN_USE_ADVANCED_PERMS) && empty(DolibarrApiAccess::$user->rights->user->group_advance->read) && empty(DolibarrApiAccess::$user->admin)) {
	    		throw new RestException(401, "You are not allowed to read groups");
    	}

	    // case of external user, $societe param is ignored and replaced by user's socid
	    //$socid = DolibarrApiAccess::$user->socid ? DolibarrApiAccess::$user->socid : $societe;

	    $sql = "SELECT t.rowid";
	    $sql .= " FROM ".MAIN_DB_PREFIX."usergroup as t";
	    $sql .= ' WHERE t.entity IN ('.getEntity('user').')';
	    if ($group_ids) $sql .= " AND t.rowid IN (".$group_ids.")";
	    // Add sql filters
        if ($sqlfilters)
        {
            if (!DolibarrApi::_checkFilters($sqlfilters))
            {
                throw new RestException(503, 'Error when validating parameter sqlfilters '.$sqlfilters);
            }
	        $regexstring = '\(([^:\'\(\)]+:[^:\'\(\)]+:[^:\(\)]+)\)';
            $sql .= " AND (".preg_replace_callback('/'.$regexstring.'/', 'DolibarrApi::_forge_criteria_callback', $sqlfilters).")";
        }

	    $sql .= $db->order($sortfield, $sortorder);
	    if ($limit) {
	        if ($page < 0)
	        {
	            $page = 0;
	        }
	        $offset = $limit * $page;

	        $sql .= $db->plimit($limit + 1, $offset);
	    }

	    $result = $db->query($sql);

	    if ($result)
	    {
	        $i = 0;
	        $num = $db->num_rows($result);
	        $min = min($num, ($limit <= 0 ? $num : $limit));
	        while ($i < $min)
	        {
	            $obj = $db->fetch_object($result);
	            $group_static = new UserGroup($this->db);
	            if ($group_static->fetch($obj->rowid)) {
	                $obj_ret[] = $this->_cleanObjectDatas($group_static);
	            }
	            $i++;
	        }
	    }
	    else {
	        throw new RestException(503, 'Error when retrieve Group list : '.$db->lasterror());
	    }
	    if (!count($obj_ret)) {
	        throw new RestException(404, 'No Group found');
	    }
	    return $obj_ret;
>>>>>>> df2297bc
	}

	/**
	 * Get properties of an group object
	 *
	 * Return an array with group informations
	 *
	 * @url	GET /groups/{group}
	 *
	 * @param 	int 	$group ID of group
	 * @param int       $load_members     Load members list or not {@min 0} {@max 1}
	 * @return  array               Array of User objects
	 */
	public function infoGroups($group, $load_members = 0)
	{
		global $db, $conf;

<<<<<<< HEAD
		if (!DolibarrApiAccess::$user->rights->user->group_advance->read) {
			throw new RestException(401, "You are not allowed to read groups");
		}
=======
	    if ((empty($conf->global->MAIN_USE_ADVANCED_PERMS) && empty(DolibarrApiAccess::$user->rights->user->user->lire) && empty(DolibarrApiAccess::$user->admin)) ||
	    	!empty($conf->global->MAIN_USE_ADVANCED_PERMS) && empty(DolibarrApiAccess::$user->rights->user->group_advance->read) && empty(DolibarrApiAccess::$user->admin)) {
	        throw new RestException(401, "You are not allowed to read groups");
	    }
>>>>>>> df2297bc

		$group_static = new UserGroup($this->db);
		$result = $group_static->fetch($group, '', $load_members);

		if (!$result) {
			throw new RestException(404, 'Group not found');
		}

		return $this->_cleanObjectDatas($group_static);
	}

	/**
	 * Delete account
	 *
	 * @param   int     $id Account ID
	 * @return  array
	 */
<<<<<<< HEAD
	public function delete($id)
	{
		//if (!DolibarrApiAccess::$user->rights->user->user->supprimer) {
			//throw new RestException(401);
		//}
=======
    public function delete($id)
    {
		if (empty(DolibarrApiAccess::$user->rights->user->user->supprimer) && empty(DolibarrApiAccess::$user->admin)) {
			throw new RestException(401);
		}
>>>>>>> df2297bc
		$result = $this->useraccount->fetch($id);
		if (!$result) {
			throw new RestException(404, 'User not found');
		}

		if (!DolibarrApi::_checkAccessToResource('user', $this->useraccount->id, 'user')) {
			throw new RestException(401, 'Access not allowed for login '.DolibarrApiAccess::$user->login);
		}
		$this->useraccount->oldcopy = clone $this->useraccount;
		return $this->useraccount->delete(DolibarrApiAccess::$user);
	}

	// phpcs:disable PEAR.NamingConventions.ValidFunctionName.PublicUnderscore
	/**
	 * Clean sensible object datas
	 *
	 * @param   Object	$object    	Object to clean
	 * @return  Object    			Object with cleaned properties
	 */
	protected function _cleanObjectDatas($object)
	{
		// phpcs:enable
		global $conf;

		$object = parent::_cleanObjectDatas($object);

		unset($object->default_values);
		unset($object->lastsearch_values);
		unset($object->lastsearch_values_tmp);

		unset($object->total_ht);
		unset($object->total_tva);
		unset($object->total_localtax1);
		unset($object->total_localtax2);
		unset($object->total_ttc);

		unset($object->label_incoterms);
		unset($object->location_incoterms);

		unset($object->fk_delivery_address);
		unset($object->fk_incoterms);
		unset($object->all_permissions_are_loaded);
		unset($object->shipping_method_id);
		unset($object->nb_rights);
		unset($object->search_sid);
		unset($object->ldap_sid);
		unset($object->clicktodial_loaded);

		// List of properties never returned by API, whatever are permissions
		unset($object->pass);
		unset($object->pass_indatabase);
		unset($object->pass_indatabase_crypted);
		unset($object->pass_temp);
		unset($object->api_key);
		unset($object->clicktodial_password);
		unset($object->openid);

		unset($object->lines);
		unset($object->model_pdf);
		unset($object->skype);
		unset($object->twitter);
		unset($object->facebook);
		unset($object->linkedin);

		$canreadsalary = ((!empty($conf->salaries->enabled) && !empty(DolibarrApiAccess::$user->rights->salaries->read)) || (empty($conf->salaries->enabled)));

		if (!$canreadsalary) {
			unset($object->salary);
			unset($object->salaryextra);
			unset($object->thm);
			unset($object->tjm);
		}

		return $object;
	}

	/**
	 * Clean sensible user group list datas
	 *
	 * @param   array  $objectList   Array of object to clean
	 * @return  array                Array of cleaned object properties
	 */
	private function _cleanUserGroupListDatas($objectList)
	{
		$cleanObjectList = array();

		foreach ($objectList as $object) {
			$cleanObject = parent::_cleanObjectDatas($object);

			unset($cleanObject->default_values);
			unset($cleanObject->lastsearch_values);
			unset($cleanObject->lastsearch_values_tmp);

			unset($cleanObject->total_ht);
			unset($cleanObject->total_tva);
			unset($cleanObject->total_localtax1);
			unset($cleanObject->total_localtax2);
			unset($cleanObject->total_ttc);

			unset($cleanObject->libelle_incoterms);
			unset($cleanObject->location_incoterms);

			unset($cleanObject->fk_delivery_address);
			unset($cleanObject->fk_incoterms);
			unset($cleanObject->all_permissions_are_loaded);
			unset($cleanObject->shipping_method_id);
			unset($cleanObject->nb_rights);
			unset($cleanObject->search_sid);
			unset($cleanObject->ldap_sid);
			unset($cleanObject->clicktodial_loaded);

			unset($cleanObject->datec);
			unset($cleanObject->datem);
			unset($cleanObject->members);
			unset($cleanObject->note);
			unset($cleanObject->note_private);

			$cleanObjectList[] = $cleanObject;
		}

		return $cleanObjectList;
	}

	/**
	 * Validate fields before create or update object
	 *
	 * @param   array|null     $data   Data to validate
	 * @return  array
	 * @throws RestException
	 */
	private function _validate($data)
	{
		$account = array();
		foreach (Users::$FIELDS as $field) {
			if (!isset($data[$field])) {
				throw new RestException(400, "$field field missing");
			}
			$account[$field] = $data[$field];
		}
		return $account;
	}
}<|MERGE_RESOLUTION|>--- conflicted
+++ resolved
@@ -73,10 +73,9 @@
 
 		$obj_ret = array();
 
-<<<<<<< HEAD
-		if (!DolibarrApiAccess::$user->rights->user->user->lire) {
-			throw new RestException(401, "You are not allowed to read list of users");
-		}
+		if (empty(DolibarrApiAccess::$user->rights->user->user->lire) && empty(DolibarrApiAccess::$user->admin)) {
+	        throw new RestException(401, "You are not allowed to read list of users");
+	    }
 
 		// case of external user, $societe param is ignored and replaced by user's socid
 		//$socid = DolibarrApiAccess::$user->socid ? DolibarrApiAccess::$user->socid : $societe;
@@ -94,26 +93,6 @@
 		// Select products of given category
 		if ($category > 0) {
 			$sql .= " AND c.fk_categorie = ".$this->db->escape($category);
-=======
-		if (empty(DolibarrApiAccess::$user->rights->user->user->lire) && empty(DolibarrApiAccess::$user->admin)) {
-	        throw new RestException(401, "You are not allowed to read list of users");
-	    }
-
-	    // case of external user, $societe param is ignored and replaced by user's socid
-	    //$socid = DolibarrApiAccess::$user->socid ? DolibarrApiAccess::$user->socid : $societe;
-
-	    $sql = "SELECT t.rowid";
-	    $sql .= " FROM ".MAIN_DB_PREFIX."user as t";
-        if ($category > 0) {
-            $sql .= ", ".MAIN_DB_PREFIX."categorie_user as c";
-        }
-	    $sql .= ' WHERE t.entity IN ('.getEntity('user').')';
-	    if ($user_ids) $sql .= " AND t.rowid IN (".$user_ids.")";
-
-    	// Select products of given category
-    	if ($category > 0) {
-			$sql .= " AND c.fk_categorie = ".$db->escape($category);
->>>>>>> df2297bc
 			$sql .= " AND c.fk_user = t.rowid ";
 		}
 
@@ -169,12 +148,12 @@
 	 * @throws RestException 401 Insufficient rights
 	 * @throws RestException 404 User or group not found
 	 */
-<<<<<<< HEAD
 	public function get($id, $includepermissions = 0)
 	{
-		//if (!DolibarrApiAccess::$user->rights->user->user->lire) {
-			//throw new RestException(401);
-		//}
+		if (empty(DolibarrApiAccess::$user->rights->user->user->lire) && empty(DolibarrApiAccess::$user->admin)) {
+			throw new RestException(401);
+		}
+
 		if ($id == 0) {
 			$result = $this->useraccount->initAsSpecimen();
 		} else {
@@ -182,12 +161,6 @@
 		}
 		if (!$result) {
 			throw new RestException(404, 'User not found');
-=======
-    public function get($id, $includepermissions = 0)
-    {
-		if (empty(DolibarrApiAccess::$user->rights->user->user->lire) && empty(DolibarrApiAccess::$user->admin)) {
-			throw new RestException(401);
->>>>>>> df2297bc
 		}
 
 		if ($id > 0 && !DolibarrApi::_checkAccessToResource('user', $this->useraccount->id, 'user')) {
@@ -215,9 +188,9 @@
 	 */
 	public function getByLogin($login, $includepermissions = 0)
 	{
-		//if (!DolibarrApiAccess::$user->rights->user->user->lire) {
-			//throw new RestException(401);
-		//}
+		if (empty(DolibarrApiAccess::$user->rights->user->user->lire) && empty(DolibarrApiAccess::$user->admin)) {
+			throw new RestException(401, 'Not allowed');
+		}
 
 		$result = $this->useraccount->fetch('', $login);
 		if (!$result) {
@@ -235,7 +208,6 @@
 		return $this->_cleanObjectDatas($this->useraccount);
 	}
 
-<<<<<<< HEAD
 	/**
 	 * Get properties of an user object by Email
 	 *
@@ -250,9 +222,9 @@
 	 */
 	public function getByEmail($email, $includepermissions = 0)
 	{
-		//if (!DolibarrApiAccess::$user->rights->user->user->lire) {
-			//throw new RestException(401);
-		//}
+		if (empty(DolibarrApiAccess::$user->rights->user->user->lire) && empty(DolibarrApiAccess::$user->admin)) {
+			throw new RestException(401, 'Not allowed');
+		}
 
 		$result = $this->useraccount->fetch('', '', '', 0, -1, $email);
 		if (!$result) {
@@ -283,6 +255,10 @@
 	 */
 	public function getInfo($includepermissions = 0)
 	{
+		if (empty(DolibarrApiAccess::$user->rights->user->user->lire) && empty(DolibarrApiAccess::$user->admin)) {
+			throw new RestException(401, 'Not allowed');
+		}
+
 		$apiUser = DolibarrApiAccess::$user;
 
 		$result = $this->useraccount->fetch($apiUser->id);
@@ -308,45 +284,6 @@
 
 		return $this->_cleanObjectDatas($this->useraccount);
 	}
-=======
-    /**
-     * Get properties of user connected
-     *
-     * @url	GET /info
-     *
-     * @return  array|mixed Data without useless information
-     *
-     * @throws RestException 401     Insufficient rights
-     * @throws RestException 404     User or group not found
-     */
-    public function getInfo()
-    {
-    	if (empty(DolibarrApiAccess::$user->rights->user->user->lire) && empty(DolibarrApiAccess::$user->admin)) {
-    		throw new RestException(401, 'Not allowed');
-    	}
-
-    	$apiUser = DolibarrApiAccess::$user;
-
-        $result = $this->useraccount->fetch($apiUser->id);
-        if (!$result) {
-            throw new RestException(404, 'User not found');
-        }
-
-        if (!DolibarrApi::_checkAccessToResource('user', $this->useraccount->id, 'user')) {
-            throw new RestException(401, 'Access not allowed for login '.DolibarrApiAccess::$user->login);
-        }
-
-        $usergroup = new UserGroup($this->db);
-        $userGroupList = $usergroup->listGroupsForUser($apiUser->id, false);
-        if (!is_array($userGroupList)) {
-            throw new RestException(404, 'User group not found');
-        }
-
-        $this->useraccount->user_group_list = $this->_cleanUserGroupListDatas($userGroupList);
-
-        return $this->_cleanObjectDatas($this->useraccount);
-    }
->>>>>>> df2297bc
 
 	/**
 	 * Create user account
@@ -354,13 +291,13 @@
 	 * @param array $request_data New user data
 	 * @return int
 	 */
-<<<<<<< HEAD
 	public function post($request_data = null)
 	{
 		// check user authorization
-		//if(! DolibarrApiAccess::$user->rights->user->creer) {
-		//   throw new RestException(401, "User creation not allowed");
-		//}
+		if (empty(DolibarrApiAccess::$user->rights->user->creer) && empty(DolibarrApiAccess::$user->admin)) {
+			throw new RestException(401, "User creation not allowed");
+		}
+
 		// check mandatory fields
 		/*if (!isset($request_data["login"]))
 			throw new RestException(400, "login field missing");
@@ -378,32 +315,6 @@
 		}
 		return $this->useraccount->id;
 	}
-=======
-    public function post($request_data = null)
-    {
-	    // check user authorization
-	    if (empty(DolibarrApiAccess::$user->rights->user->creer) && empty(DolibarrApiAccess::$user->admin)) {
-			throw new RestException(401, "User creation not allowed");
-	    }
-	    // check mandatory fields
-	    /*if (!isset($request_data["login"]))
-	        throw new RestException(400, "login field missing");
-	    if (!isset($request_data["password"]))
-	        throw new RestException(400, "password field missing");
-	    if (!isset($request_data["lastname"]))
-	         throw new RestException(400, "lastname field missing");*/
-	    //assign field values
-        foreach ($request_data as $field => $value)
-	    {
-	          $this->useraccount->$field = $value;
-	    }
-
-	    if ($this->useraccount->create(DolibarrApiAccess::$user) < 0) {
-             throw new RestException(500, 'Error creating', array_merge(array($this->useraccount->error), $this->useraccount->errors));
-	    }
-	    return $this->useraccount->id;
-    }
->>>>>>> df2297bc
 
 
 	/**
@@ -417,19 +328,11 @@
 	 * @throws RestException 404 Not found
 	 * @throws RestException 500 System error
 	 */
-<<<<<<< HEAD
-	public function put($id, $request_data = null)
-	{
-		//if (!DolibarrApiAccess::$user->rights->user->user->creer) {
-			//throw new RestException(401);
-		//}
-=======
     public function put($id, $request_data = null)
     {
 		if (empty(DolibarrApiAccess::$user->rights->user->user->creer) && empty(DolibarrApiAccess::$user->admin)) {
 			throw new RestException(401);
 		}
->>>>>>> df2297bc
 
 		$result = $this->useraccount->fetch($id);
 		if (!$result) {
@@ -565,10 +468,10 @@
 
 		$obj_ret = array();
 
-<<<<<<< HEAD
-		if (!DolibarrApiAccess::$user->rights->user->group_advance->read) {
-			throw new RestException(401, "You are not allowed to read list of groups");
-		}
+	    if ((empty($conf->global->MAIN_USE_ADVANCED_PERMS) && empty(DolibarrApiAccess::$user->rights->user->user->lire) && empty(DolibarrApiAccess::$user->admin)) ||
+	    	!empty($conf->global->MAIN_USE_ADVANCED_PERMS) && empty(DolibarrApiAccess::$user->rights->user->group_advance->read) && empty(DolibarrApiAccess::$user->admin)) {
+    		throw new RestException(401, "You are not allowed to read groups");
+    	}
 
 		// case of external user, $societe param is ignored and replaced by user's socid
 		//$socid = DolibarrApiAccess::$user->socid ? DolibarrApiAccess::$user->socid : $societe;
@@ -619,66 +522,6 @@
 			throw new RestException(404, 'No Group found');
 		}
 		return $obj_ret;
-=======
-	    if ((empty($conf->global->MAIN_USE_ADVANCED_PERMS) && empty(DolibarrApiAccess::$user->rights->user->user->lire) && empty(DolibarrApiAccess::$user->admin)) ||
-	    	!empty($conf->global->MAIN_USE_ADVANCED_PERMS) && empty(DolibarrApiAccess::$user->rights->user->group_advance->read) && empty(DolibarrApiAccess::$user->admin)) {
-	    		throw new RestException(401, "You are not allowed to read groups");
-    	}
-
-	    // case of external user, $societe param is ignored and replaced by user's socid
-	    //$socid = DolibarrApiAccess::$user->socid ? DolibarrApiAccess::$user->socid : $societe;
-
-	    $sql = "SELECT t.rowid";
-	    $sql .= " FROM ".MAIN_DB_PREFIX."usergroup as t";
-	    $sql .= ' WHERE t.entity IN ('.getEntity('user').')';
-	    if ($group_ids) $sql .= " AND t.rowid IN (".$group_ids.")";
-	    // Add sql filters
-        if ($sqlfilters)
-        {
-            if (!DolibarrApi::_checkFilters($sqlfilters))
-            {
-                throw new RestException(503, 'Error when validating parameter sqlfilters '.$sqlfilters);
-            }
-	        $regexstring = '\(([^:\'\(\)]+:[^:\'\(\)]+:[^:\(\)]+)\)';
-            $sql .= " AND (".preg_replace_callback('/'.$regexstring.'/', 'DolibarrApi::_forge_criteria_callback', $sqlfilters).")";
-        }
-
-	    $sql .= $db->order($sortfield, $sortorder);
-	    if ($limit) {
-	        if ($page < 0)
-	        {
-	            $page = 0;
-	        }
-	        $offset = $limit * $page;
-
-	        $sql .= $db->plimit($limit + 1, $offset);
-	    }
-
-	    $result = $db->query($sql);
-
-	    if ($result)
-	    {
-	        $i = 0;
-	        $num = $db->num_rows($result);
-	        $min = min($num, ($limit <= 0 ? $num : $limit));
-	        while ($i < $min)
-	        {
-	            $obj = $db->fetch_object($result);
-	            $group_static = new UserGroup($this->db);
-	            if ($group_static->fetch($obj->rowid)) {
-	                $obj_ret[] = $this->_cleanObjectDatas($group_static);
-	            }
-	            $i++;
-	        }
-	    }
-	    else {
-	        throw new RestException(503, 'Error when retrieve Group list : '.$db->lasterror());
-	    }
-	    if (!count($obj_ret)) {
-	        throw new RestException(404, 'No Group found');
-	    }
-	    return $obj_ret;
->>>>>>> df2297bc
 	}
 
 	/**
@@ -696,16 +539,10 @@
 	{
 		global $db, $conf;
 
-<<<<<<< HEAD
-		if (!DolibarrApiAccess::$user->rights->user->group_advance->read) {
-			throw new RestException(401, "You are not allowed to read groups");
-		}
-=======
 	    if ((empty($conf->global->MAIN_USE_ADVANCED_PERMS) && empty(DolibarrApiAccess::$user->rights->user->user->lire) && empty(DolibarrApiAccess::$user->admin)) ||
 	    	!empty($conf->global->MAIN_USE_ADVANCED_PERMS) && empty(DolibarrApiAccess::$user->rights->user->group_advance->read) && empty(DolibarrApiAccess::$user->admin)) {
 	        throw new RestException(401, "You are not allowed to read groups");
 	    }
->>>>>>> df2297bc
 
 		$group_static = new UserGroup($this->db);
 		$result = $group_static->fetch($group, '', $load_members);
@@ -723,19 +560,11 @@
 	 * @param   int     $id Account ID
 	 * @return  array
 	 */
-<<<<<<< HEAD
-	public function delete($id)
-	{
-		//if (!DolibarrApiAccess::$user->rights->user->user->supprimer) {
-			//throw new RestException(401);
-		//}
-=======
     public function delete($id)
     {
 		if (empty(DolibarrApiAccess::$user->rights->user->user->supprimer) && empty(DolibarrApiAccess::$user->admin)) {
 			throw new RestException(401);
 		}
->>>>>>> df2297bc
 		$result = $this->useraccount->fetch($id);
 		if (!$result) {
 			throw new RestException(404, 'User not found');
