<?php
/* Copyright (C) 2015   Jean-François Ferry     <jfefe@aternatik.fr>
 * Copyright (C) 2020   Thibault FOUCART     	<support@ptibogxiv.net>
 *
 * This program is free software; you can redistribute it and/or modify
 * it under the terms of the GNU General Public License as published by
 * the Free Software Foundation; either version 3 of the License, or
 * (at your option) any later version.
 *
 * This program is distributed in the hope that it will be useful,
 * but WITHOUT ANY WARRANTY; without even the implied warranty of
 * MERCHANTABILITY or FITNESS FOR A PARTICULAR PURPOSE.  See the
 * GNU General Public License for more details.
 *
 * You should have received a copy of the GNU General Public License
 * along with this program. If not, see <https://www.gnu.org/licenses/>.
 */

use Luracast\Restler\RestException;

require_once DOL_DOCUMENT_ROOT.'/user/class/user.class.php';
require_once DOL_DOCUMENT_ROOT.'/user/class/usergroup.class.php';

/**
 * API class for users
 *
 * @access protected
 * @class  DolibarrApiAccess {@requires user,external}
 */
class Users extends DolibarrApi
{
	/**
	 * @var array   $FIELDS     Mandatory fields, checked when create and update object
	 */
	static $FIELDS = array(
		'login',
	);

	/**
	 * @var User $user {@type User}
	 */
	public $useraccount;

	/**
	 * Constructor
	 */
	public function __construct()
	{
		global $db, $conf;
		$this->db = $db;
		$this->useraccount = new User($this->db);
	}


	/**
	 * List Users
	 *
	 * Get a list of Users
	 *
	 * @param string	$sortfield	Sort field
	 * @param string	$sortorder	Sort order
	 * @param int		$limit		Limit for list
	 * @param int		$page		Page number
	 * @param string   	$user_ids   User ids filter field. Example: '1' or '1,2,3'          {@pattern /^[0-9,]*$/i}
	 * @param int       $category   Use this param to filter list by category
	 * @param string    $sqlfilters Other criteria to filter answers separated by a comma. Syntax example "(t.ref:like:'SO-%') and (t.date_creation:<:'20160101')"
	 * @return  array               Array of User objects
	 */
	public function index($sortfield = "t.rowid", $sortorder = 'ASC', $limit = 100, $page = 0, $user_ids = 0, $category = 0, $sqlfilters = '')
	{
		global $db, $conf;

<<<<<<< HEAD
		if (!DolibarrApiAccess::$user->rights->user->user->lire && empty(DolibarrApiAccess::$user->admin)) {
			throw new RestException(401, "You are not allowed to read list of users");
		}
=======
		$obj_ret = array();

		if (empty(DolibarrApiAccess::$user->rights->user->user->lire) && empty(DolibarrApiAccess::$user->admin)) {
	        throw new RestException(401, "You are not allowed to read list of users");
	    }
>>>>>>> d3ece319

		$obj_ret = array();

		// case of external user, $societe param is ignored and replaced by user's socid
		//$socid = DolibarrApiAccess::$user->socid ? DolibarrApiAccess::$user->socid : $societe;

		$sql = "SELECT t.rowid";
		$sql .= " FROM ".MAIN_DB_PREFIX."user as t";
		if ($category > 0) {
			$sql .= ", ".MAIN_DB_PREFIX."categorie_user as c";
		}
		$sql .= ' WHERE t.entity IN ('.getEntity('user').')';
		if ($user_ids) {
			$sql .= " AND t.rowid IN (".$this->db->sanitize($user_ids).")";
		}

		// Select products of given category
		if ($category > 0) {
			$sql .= " AND c.fk_categorie = ".$this->db->escape($category);
			$sql .= " AND c.fk_user = t.rowid";
		}

		// Add sql filters
		if ($sqlfilters) {
			if (!DolibarrApi::_checkFilters($sqlfilters)) {
				throw new RestException(503, 'Error when validating parameter sqlfilters '.$sqlfilters);
			}
			$regexstring = '\(([^:\'\(\)]+:[^:\'\(\)]+:[^\(\)]+)\)';
			$sql .= " AND (".preg_replace_callback('/'.$regexstring.'/', 'DolibarrApi::_forge_criteria_callback', $sqlfilters).")";
		}

		$sql .= $this->db->order($sortfield, $sortorder);
		if ($limit) {
			if ($page < 0) {
				$page = 0;
			}
			$offset = $limit * $page;

			$sql .= $this->db->plimit($limit + 1, $offset);
		}

		$result = $this->db->query($sql);

		if ($result) {
			$i = 0;
			$num = $this->db->num_rows($result);
			$min = min($num, ($limit <= 0 ? $num : $limit));
			while ($i < $min) {
				$obj = $this->db->fetch_object($result);
				$user_static = new User($this->db);
				if ($user_static->fetch($obj->rowid)) {
					$obj_ret[] = $this->_cleanObjectDatas($user_static);
				}
				$i++;
			}
		} else {
			throw new RestException(503, 'Error when retrieve User list : '.$this->db->lasterror());
		}
		if (!count($obj_ret)) {
			throw new RestException(404, 'No User found');
		}
		return $obj_ret;
	}

	/**
	 * Get properties of an user object
	 *
	 * @param 	int 	$id 					ID of user
	 * @param	int		$includepermissions		Set this to 1 to have the array of permissions loaded (not done by default for performance purpose)
	 * @return 	array|mixed 					data without useless information
	 *
	 * @throws RestException 401 Insufficient rights
	 * @throws RestException 404 User or group not found
	 */
	public function get($id, $includepermissions = 0)
	{
		if (empty(DolibarrApiAccess::$user->rights->user->user->lire) && empty(DolibarrApiAccess::$user->admin)) {
<<<<<<< HEAD
			throw new RestException(401, 'Not allowed');
=======
			throw new RestException(401);
>>>>>>> d3ece319
		}

		if ($id == 0) {
			$result = $this->useraccount->initAsSpecimen();
		} else {
			$result = $this->useraccount->fetch($id);
		}
		if (!$result) {
			throw new RestException(404, 'User not found');
		}

		if ($id > 0 && !DolibarrApi::_checkAccessToResource('user', $this->useraccount->id, 'user')) {
			throw new RestException(401, 'Access not allowed for login '.DolibarrApiAccess::$user->login);
		}

		if ($includepermissions) {
			$this->useraccount->getRights();
		}

		return $this->_cleanObjectDatas($this->useraccount);
	}

	/**
	 * Get properties of an user object by login
	 *
	 * @param 	string 	$login 					Login of user
	 * @param	int		$includepermissions		Set this to 1 to have the array of permissions loaded (not done by default for performance purpose)
	 * @return 	array|mixed 					Data without useless information
	 *
	 * @url GET login/{login}
	 *
	 * @throws RestException 401 Insufficient rights
	 * @throws RestException 404 User or group not found
	 */
	public function getByLogin($login, $includepermissions = 0)
	{
		if (empty(DolibarrApiAccess::$user->rights->user->user->lire) && empty(DolibarrApiAccess::$user->admin)) {
			throw new RestException(401, 'Not allowed');
		}

		$result = $this->useraccount->fetch('', $login);
		if (!$result) {
			throw new RestException(404, 'User not found');
		}

		if (!DolibarrApi::_checkAccessToResource('user', $this->useraccount->id, 'user')) {
			throw new RestException(401, 'Access not allowed for login '.DolibarrApiAccess::$user->login);
		}

		if ($includepermissions) {
			$this->useraccount->getRights();
		}

		return $this->_cleanObjectDatas($this->useraccount);
	}

	/**
	 * Get properties of an user object by Email
	 *
	 * @param 	string 	$email 					Email of user
	 * @param	int		$includepermissions		Set this to 1 to have the array of permissions loaded (not done by default for performance purpose)
	 * @return 	array|mixed 					Data without useless information
	 *
	 * @url GET email/{email}
	 *
	 * @throws RestException 401     Insufficient rights
	 * @throws RestException 404     User or group not found
	 */
	public function getByEmail($email, $includepermissions = 0)
	{
		if (empty(DolibarrApiAccess::$user->rights->user->user->lire) && empty(DolibarrApiAccess::$user->admin)) {
			throw new RestException(401, 'Not allowed');
		}

		$result = $this->useraccount->fetch('', '', '', 0, -1, $email);
		if (!$result) {
			throw new RestException(404, 'User not found');
		}

		if (!DolibarrApi::_checkAccessToResource('user', $this->useraccount->id, 'user')) {
			throw new RestException(401, 'Access not allowed for login '.DolibarrApiAccess::$user->login);
		}

		if ($includepermissions) {
			$this->useraccount->getRights();
		}

		return $this->_cleanObjectDatas($this->useraccount);
	}

	/**
	 * Get more properties of a user
	 *
	 * @url	GET /info
	 *
	 * @param	int			$includepermissions	Set this to 1 to have the array of permissions loaded (not done by default for performance purpose)
	 * @return  array|mixed 					Data without useless information
	 *
	 * @throws RestException 401     Insufficient rights
	 * @throws RestException 404     User or group not found
	 */
	public function getInfo($includepermissions = 0)
	{
		if (empty(DolibarrApiAccess::$user->rights->user->user->lire) && empty(DolibarrApiAccess::$user->admin)) {
			throw new RestException(401, 'Not allowed');
		}

		$apiUser = DolibarrApiAccess::$user;

		$result = $this->useraccount->fetch($apiUser->id);
		if (!$result) {
			throw new RestException(404, 'User not found');
		}

		if (!DolibarrApi::_checkAccessToResource('user', $this->useraccount->id, 'user')) {
			throw new RestException(401, 'Access not allowed for login '.DolibarrApiAccess::$user->login);
		}

		if ($includepermissions) {
			$this->useraccount->getRights();
		}

		$usergroup = new UserGroup($this->db);
		$userGroupList = $usergroup->listGroupsForUser($apiUser->id, false);
		if (!is_array($userGroupList)) {
			throw new RestException(404, 'User group not found');
		}

		$this->useraccount->user_group_list = $this->_cleanUserGroupListDatas($userGroupList);

		return $this->_cleanObjectDatas($this->useraccount);
	}

	/**
	 * Create user account
	 *
	 * @param array $request_data New user data
	 * @return int
	 *
	 * @throws RestException 401 Not allowed
	 */
	public function post($request_data = null)
	{
<<<<<<< HEAD
		// Check user authorization
		if (empty(DolibarrApiAccess::$user->rights->user->creer) && empty(DolibarrApiAccess::$user->admin)) {
			throw new RestException(401, "User creation not allowed for login ".DolibarrApiAccess::$user->login);
=======
		// check user authorization
		if (empty(DolibarrApiAccess::$user->rights->user->creer) && empty(DolibarrApiAccess::$user->admin)) {
			throw new RestException(401, "User creation not allowed");
>>>>>>> d3ece319
		}

		// check mandatory fields
		/*if (!isset($request_data["login"]))
			throw new RestException(400, "login field missing");
		if (!isset($request_data["password"]))
			throw new RestException(400, "password field missing");
		if (!isset($request_data["lastname"]))
			 throw new RestException(400, "lastname field missing");*/

		//assign field values
		foreach ($request_data as $field => $value) {
			if (in_array($field, array('pass_crypted', 'pass_indatabase', 'pass_indatabase_crypted', 'pass_temp', 'api_key'))) {
				// This properties can't be set/modified with API
				throw new RestException(401, 'The property '.$field." can't be set/modified using the APIs");
			}
			/*if ($field == 'pass') {
				if (empty(DolibarrApiAccess::$user->rights->user->user->password)) {
					throw new RestException(401, 'You are not allowed to modify/set password of other users');
					continue;
				}
			}
			*/

			$this->useraccount->$field = $value;
		}

		if ($this->useraccount->create(DolibarrApiAccess::$user) < 0) {
			throw new RestException(500, 'Error creating', array_merge(array($this->useraccount->error), $this->useraccount->errors));
		}
		return $this->useraccount->id;
	}


	/**
	 * Update user account
	 *
	 * @param 	int   		$id             	Id of account to update
	 * @param	array 		$request_data   	Datas
	 * @return 	array|mixed						Record after update
	 *
	 * @throws RestException 401 Not allowed
	 * @throws RestException 404 Not found
	 * @throws RestException 500 System error
	 */
<<<<<<< HEAD
	public function put($id, $request_data = null)
	{
		// Check user authorization
		if (empty(DolibarrApiAccess::$user->rights->user->user->creer) && empty(DolibarrApiAccess::$user->admin)) {
			throw new RestException(401, "User update not allowed");
=======
    public function put($id, $request_data = null)
    {
		if (empty(DolibarrApiAccess::$user->rights->user->user->creer) && empty(DolibarrApiAccess::$user->admin)) {
			throw new RestException(401);
>>>>>>> d3ece319
		}

		$result = $this->useraccount->fetch($id);
		if (!$result) {
			throw new RestException(404, 'Account not found');
		}

		if (!DolibarrApi::_checkAccessToResource('user', $this->useraccount->id, 'user')) {
			throw new RestException(401, 'Access not allowed for login '.DolibarrApiAccess::$user->login);
		}

		foreach ($request_data as $field => $value) {
			if ($field == 'id') {
				continue;
			}
			if (in_array($field, array('pass_crypted', 'pass_indatabase', 'pass_indatabase_crypted', 'pass_temp', 'api_key'))) {
				// This properties can't be set/modified with API
				throw new RestException(401, 'The property '.$field." can't be set/modified using the APIs");
			}
			if ($field == 'pass') {
				if ($this->useraccount->id != DolibarrApiAccess::$user->id && empty(DolibarrApiAccess::$user->rights->user->user->password)) {
					throw new RestException(401, 'You are not allowed to modify password of other users');
					continue;
				}
				if ($this->useraccount->id == DolibarrApiAccess::$user->id && empty(DolibarrApiAccess::$user->rights->user->self->password)) {
					throw new RestException(401, 'You are not allowed to modify your own password');
					continue;
				}
			}
			if (DolibarrApiAccess::$user->admin) {	// If user for API is admin
				if ($field == 'admin' && $value != $this->useraccount->admin && empty($value)) {
					throw new RestException(401, 'Reseting the admin status of a user is not possible using the API');
				}
			} else {
				if ($field == 'admin' && $value != $this->useraccount->admin) {
					throw new RestException(401, 'Only an admin user can modify the admin status of another user');
				}
			}
			if ($field == 'entity' && $value != $this->useraccount->entity) {
				throw new RestException(401, 'Changing entity of a user using the APIs is not possible');
			}
			// The status must be updated using setstatus() because it
			// is not handled by the update() method.
			if ($field == 'statut') {
				$result = $this->useraccount->setstatus($value);
				if ($result < 0) {
					throw new RestException(500, 'Error when updating status of user: '.$this->useraccount->error);
				}
			} else {
				$this->useraccount->$field = $value;
			}
		}

		// If there is no error, update() returns the number of affected
		// rows so if the update is a no op, the return value is zezo.
		if ($this->useraccount->update(DolibarrApiAccess::$user) >= 0) {
			return $this->get($id);
		} else {
			throw new RestException(500, $this->useraccount->error);
		}
	}


	/**
	 * List the groups of a user
	 *
	 * @param int $id     Id of user
	 * @return array      Array of group objects
	 *
	 * @throws RestException 403 Not allowed
	 * @throws RestException 404 Not found
	 *
	 * @url GET {id}/groups
	 */
	public function getGroups($id)
	{
		$obj_ret = array();
<<<<<<< HEAD
		
=======

>>>>>>> d3ece319
		if (empty(DolibarrApiAccess::$user->rights->user->user->lire) && empty(DolibarrApiAccess::$user->admin)) {
			throw new RestException(403);
		}

		$user = new User($this->db);
		$result = $user->fetch($id);
		if (!$result) {
			throw new RestException(404, 'user not found');
		}

		$usergroup = new UserGroup($this->db);
		$groups = $usergroup->listGroupsForUser($id, false);
		$obj_ret = array();
		foreach ($groups as $group) {
			$obj_ret[] = $this->_cleanObjectDatas($group);
		}
		return $obj_ret;
	}


	/**
	 * Add a user into a group
	 *
	 * @param   int     $id        User ID
	 * @param   int     $group     Group ID
	 * @param   int     $entity    Entity ID (valid only for superadmin in multicompany transverse mode)
	 * @return  int                1 if success
	 *
	 * @throws RestException 401 Not allowed
	 * @throws RestException 404 User not found
	 * @throws RestException 500 Error
	 *
	 * @url	GET {id}/setGroup/{group}
	 */
	public function setGroup($id, $group, $entity = 1)
	{
		global $conf;

		if (empty(DolibarrApiAccess::$user->rights->user->user->creer) && empty(DolibarrApiAccess::$user->admin)) {
			throw new RestException(401);
		}
<<<<<<< HEAD

=======
>>>>>>> d3ece319
		$result = $this->useraccount->fetch($id);
		if (!$result) {
			throw new RestException(404, 'User not found');
		}

		if (!DolibarrApi::_checkAccessToResource('user', $this->useraccount->id, 'user')) {
			throw new RestException(401, 'Access not allowed for login '.DolibarrApiAccess::$user->login);
		}

		if (!empty($conf->multicompany->enabled) && !empty($conf->global->MULTICOMPANY_TRANSVERSE_MODE) && !empty(DolibarrApiAccess::$user->admin) && empty(DolibarrApiAccess::$user->entity)) {
			$entity = (!empty($entity) ? $entity : $conf->entity);
		} else {
			// When using API, action is done on entity of logged user because a user of entity X with permission to create user should not be able to
			// hack the security by giving himself permissions on another entity.
			$entity = (DolibarrApiAccess::$user->entity > 0 ? DolibarrApiAccess::$user->entity : $conf->entity);
		}

		$result = $this->useraccount->SetInGroup($group, $entity);
		if (!($result > 0)) {
			throw new RestException(500, $this->useraccount->error);
		}

		return 1;
	}

	/**
	 * List Groups
	 *
	 * Return an array with a list of Groups
	 *
	 * @url	GET /groups
	 *
	 * @param string	$sortfield	Sort field
	 * @param string	$sortorder	Sort order
	 * @param int		$limit		Limit for list
	 * @param int		$page		Page number
	 * @param string   	$group_ids   Groups ids filter field. Example: '1' or '1,2,3'          {@pattern /^[0-9,]*$/i}
	 * @param string    $sqlfilters Other criteria to filter answers separated by a comma. Syntax example "(t.ref:like:'SO-%') and (t.date_creation:<:'20160101')"
	 * @return  array               Array of User objects
	 *
	 * @throws RestException 404 User not found
	 * @throws RestException 503 Error
	 */
	public function listGroups($sortfield = "t.rowid", $sortorder = 'ASC', $limit = 100, $page = 0, $group_ids = 0, $sqlfilters = '')
	{
		global $db, $conf;

		$obj_ret = array();

<<<<<<< HEAD
		if ((empty($conf->global->MAIN_USE_ADVANCED_PERMS) && empty(DolibarrApiAccess::$user->rights->user->user->lire) && empty(DolibarrApiAccess::$user->admin)) ||
			!empty($conf->global->MAIN_USE_ADVANCED_PERMS) && empty(DolibarrApiAccess::$user->rights->user->group_advance->read) && empty(DolibarrApiAccess::$user->admin)) {
				throw new RestException(401, "You are not allowed to read groups");
		}
=======
	    if ((empty($conf->global->MAIN_USE_ADVANCED_PERMS) && empty(DolibarrApiAccess::$user->rights->user->user->lire) && empty(DolibarrApiAccess::$user->admin)) ||
	    	!empty($conf->global->MAIN_USE_ADVANCED_PERMS) && empty(DolibarrApiAccess::$user->rights->user->group_advance->read) && empty(DolibarrApiAccess::$user->admin)) {
    		throw new RestException(401, "You are not allowed to read groups");
    	}
>>>>>>> d3ece319

		// case of external user, $societe param is ignored and replaced by user's socid
		//$socid = DolibarrApiAccess::$user->socid ? DolibarrApiAccess::$user->socid : $societe;

		$sql = "SELECT t.rowid";
		$sql .= " FROM ".MAIN_DB_PREFIX."usergroup as t";
		$sql .= ' WHERE t.entity IN ('.getEntity('user').')';
		if ($group_ids) {
			$sql .= " AND t.rowid IN (".$this->db->sanitize($group_ids).")";
		}
		// Add sql filters
		if ($sqlfilters) {
			if (!DolibarrApi::_checkFilters($sqlfilters)) {
				throw new RestException(503, 'Error when validating parameter sqlfilters '.$sqlfilters);
			}
			$regexstring = '\(([^:\'\(\)]+:[^:\'\(\)]+:[^\(\)]+)\)';
			$sql .= " AND (".preg_replace_callback('/'.$regexstring.'/', 'DolibarrApi::_forge_criteria_callback', $sqlfilters).")";
		}

		$sql .= $this->db->order($sortfield, $sortorder);
		if ($limit) {
			if ($page < 0) {
				$page = 0;
			}
			$offset = $limit * $page;

			$sql .= $this->db->plimit($limit + 1, $offset);
		}

		$result = $this->db->query($sql);

		if ($result) {
			$i = 0;
			$num = $this->db->num_rows($result);
			$min = min($num, ($limit <= 0 ? $num : $limit));
			while ($i < $min) {
				$obj = $this->db->fetch_object($result);
				$group_static = new UserGroup($this->db);
				if ($group_static->fetch($obj->rowid)) {
					$obj_ret[] = $this->_cleanObjectDatas($group_static);
				}
				$i++;
			}
		} else {
			throw new RestException(503, 'Error when retrieve Group list : '.$this->db->lasterror());
		}
		if (!count($obj_ret)) {
			throw new RestException(404, 'No Group found');
		}
		return $obj_ret;
	}

	/**
	 * Get properties of an group object
	 *
	 * Return an array with group informations
	 *
	 * @url	GET /groups/{group}
	 *
	 * @param 	int 	$group ID of group
	 * @param int       $load_members     Load members list or not {@min 0} {@max 1}
	 * @return  array               Array of User objects
	 *
	 * @throws RestException 401 Not allowed
	 * @throws RestException 404 User not found
	 */
	public function infoGroups($group, $load_members = 0)
	{
		global $db, $conf;

<<<<<<< HEAD
		if ((empty($conf->global->MAIN_USE_ADVANCED_PERMS) && empty(DolibarrApiAccess::$user->rights->user->user->lire) && empty(DolibarrApiAccess::$user->admin)) ||
			!empty($conf->global->MAIN_USE_ADVANCED_PERMS) && empty(DolibarrApiAccess::$user->rights->user->group_advance->read) && empty(DolibarrApiAccess::$user->admin)) {
			throw new RestException(401, "You are not allowed to read groups");
		}
=======
	    if ((empty($conf->global->MAIN_USE_ADVANCED_PERMS) && empty(DolibarrApiAccess::$user->rights->user->user->lire) && empty(DolibarrApiAccess::$user->admin)) ||
	    	!empty($conf->global->MAIN_USE_ADVANCED_PERMS) && empty(DolibarrApiAccess::$user->rights->user->group_advance->read) && empty(DolibarrApiAccess::$user->admin)) {
	        throw new RestException(401, "You are not allowed to read groups");
	    }
>>>>>>> d3ece319

		$group_static = new UserGroup($this->db);
		$result = $group_static->fetch($group, '', $load_members);

		if (!$result) {
			throw new RestException(404, 'Group not found');
		}

		return $this->_cleanObjectDatas($group_static);
	}

	/**
	 * Delete account/user
	 *
	 * @param   int     $id Account ID
	 * @return  array
	 *
	 * @throws RestException 401 Not allowed
	 * @throws RestException 404 User not found
	 */
<<<<<<< HEAD
	public function delete($id)
	{
		if (empty(DolibarrApiAccess::$user->rights->user->user->supprimer) && empty(DolibarrApiAccess::$user->admin)) {
			throw new RestException(401, 'Not allowed');
=======
    public function delete($id)
    {
		if (empty(DolibarrApiAccess::$user->rights->user->user->supprimer) && empty(DolibarrApiAccess::$user->admin)) {
			throw new RestException(401);
>>>>>>> d3ece319
		}
		$result = $this->useraccount->fetch($id);
		if (!$result) {
			throw new RestException(404, 'User not found');
		}

		if (!DolibarrApi::_checkAccessToResource('user', $this->useraccount->id, 'user')) {
			throw new RestException(401, 'Access not allowed for login '.DolibarrApiAccess::$user->login);
		}
		$this->useraccount->oldcopy = clone $this->useraccount;
		return $this->useraccount->delete(DolibarrApiAccess::$user);
	}

	// phpcs:disable PEAR.NamingConventions.ValidFunctionName.PublicUnderscore
	/**
	 * Clean sensible object datas
	 *
	 * @param   Object	$object    	Object to clean
	 * @return  Object    			Object with cleaned properties
	 */
	protected function _cleanObjectDatas($object)
	{
		// phpcs:enable
		global $conf;

		$object = parent::_cleanObjectDatas($object);

		unset($object->default_values);
		unset($object->lastsearch_values);
		unset($object->lastsearch_values_tmp);

		unset($object->total_ht);
		unset($object->total_tva);
		unset($object->total_localtax1);
		unset($object->total_localtax2);
		unset($object->total_ttc);

		unset($object->label_incoterms);
		unset($object->location_incoterms);

		unset($object->fk_delivery_address);
		unset($object->fk_incoterms);
		unset($object->all_permissions_are_loaded);
		unset($object->shipping_method_id);
		unset($object->nb_rights);
		unset($object->search_sid);
		unset($object->ldap_sid);
		unset($object->clicktodial_loaded);

		// List of properties never returned by API, whatever are permissions
		unset($object->pass);
		unset($object->pass_indatabase);
		unset($object->pass_indatabase_crypted);
		unset($object->pass_temp);
		unset($object->api_key);
		unset($object->clicktodial_password);
		unset($object->openid);

		unset($object->lines);
		unset($object->model_pdf);
		unset($object->skype);
		unset($object->twitter);
		unset($object->facebook);
		unset($object->linkedin);

		$canreadsalary = ((!empty($conf->salaries->enabled) && !empty(DolibarrApiAccess::$user->rights->salaries->read)) || (empty($conf->salaries->enabled)));

		if (!$canreadsalary) {
			unset($object->salary);
			unset($object->salaryextra);
			unset($object->thm);
			unset($object->tjm);
		}

		return $object;
	}

	/**
	 * Clean sensible user group list datas
	 *
	 * @param   array  $objectList   Array of object to clean
	 * @return  array                Array of cleaned object properties
	 */
	private function _cleanUserGroupListDatas($objectList)
	{
		$cleanObjectList = array();

		foreach ($objectList as $object) {
			$cleanObject = parent::_cleanObjectDatas($object);

			unset($cleanObject->default_values);
			unset($cleanObject->lastsearch_values);
			unset($cleanObject->lastsearch_values_tmp);

			unset($cleanObject->total_ht);
			unset($cleanObject->total_tva);
			unset($cleanObject->total_localtax1);
			unset($cleanObject->total_localtax2);
			unset($cleanObject->total_ttc);

			unset($cleanObject->libelle_incoterms);
			unset($cleanObject->location_incoterms);

			unset($cleanObject->fk_delivery_address);
			unset($cleanObject->fk_incoterms);
			unset($cleanObject->all_permissions_are_loaded);
			unset($cleanObject->shipping_method_id);
			unset($cleanObject->nb_rights);
			unset($cleanObject->search_sid);
			unset($cleanObject->ldap_sid);
			unset($cleanObject->clicktodial_loaded);

			unset($cleanObject->datec);
			unset($cleanObject->datem);
			unset($cleanObject->members);
			unset($cleanObject->note);
			unset($cleanObject->note_private);

			$cleanObjectList[] = $cleanObject;
		}

		return $cleanObjectList;
	}

	/**
	 * Validate fields before create or update object
	 *
	 * @param   array|null     $data   Data to validate
	 * @return  array
	 * @throws RestException
	 */
	private function _validate($data)
	{
		$account = array();
		foreach (Users::$FIELDS as $field) {
			if (!isset($data[$field])) {
				throw new RestException(400, "$field field missing");
			}
			$account[$field] = $data[$field];
		}
		return $account;
	}
}<|MERGE_RESOLUTION|>--- conflicted
+++ resolved
@@ -21,6 +21,7 @@
 require_once DOL_DOCUMENT_ROOT.'/user/class/user.class.php';
 require_once DOL_DOCUMENT_ROOT.'/user/class/usergroup.class.php';
 
+
 /**
  * API class for users
  *
@@ -47,6 +48,7 @@
 	public function __construct()
 	{
 		global $db, $conf;
+		
 		$this->db = $db;
 		$this->useraccount = new User($this->db);
 	}
@@ -68,19 +70,11 @@
 	 */
 	public function index($sortfield = "t.rowid", $sortorder = 'ASC', $limit = 100, $page = 0, $user_ids = 0, $category = 0, $sqlfilters = '')
 	{
-		global $db, $conf;
-
-<<<<<<< HEAD
-		if (!DolibarrApiAccess::$user->rights->user->user->lire && empty(DolibarrApiAccess::$user->admin)) {
-			throw new RestException(401, "You are not allowed to read list of users");
-		}
-=======
-		$obj_ret = array();
+		global $conf;
 
 		if (empty(DolibarrApiAccess::$user->rights->user->user->lire) && empty(DolibarrApiAccess::$user->admin)) {
 	        throw new RestException(401, "You are not allowed to read list of users");
 	    }
->>>>>>> d3ece319
 
 		$obj_ret = array();
 
@@ -158,11 +152,7 @@
 	public function get($id, $includepermissions = 0)
 	{
 		if (empty(DolibarrApiAccess::$user->rights->user->user->lire) && empty(DolibarrApiAccess::$user->admin)) {
-<<<<<<< HEAD
 			throw new RestException(401, 'Not allowed');
-=======
-			throw new RestException(401);
->>>>>>> d3ece319
 		}
 
 		if ($id == 0) {
@@ -306,15 +296,9 @@
 	 */
 	public function post($request_data = null)
 	{
-<<<<<<< HEAD
 		// Check user authorization
 		if (empty(DolibarrApiAccess::$user->rights->user->creer) && empty(DolibarrApiAccess::$user->admin)) {
 			throw new RestException(401, "User creation not allowed for login ".DolibarrApiAccess::$user->login);
-=======
-		// check user authorization
-		if (empty(DolibarrApiAccess::$user->rights->user->creer) && empty(DolibarrApiAccess::$user->admin)) {
-			throw new RestException(401, "User creation not allowed");
->>>>>>> d3ece319
 		}
 
 		// check mandatory fields
@@ -360,18 +344,11 @@
 	 * @throws RestException 404 Not found
 	 * @throws RestException 500 System error
 	 */
-<<<<<<< HEAD
 	public function put($id, $request_data = null)
 	{
 		// Check user authorization
 		if (empty(DolibarrApiAccess::$user->rights->user->user->creer) && empty(DolibarrApiAccess::$user->admin)) {
 			throw new RestException(401, "User update not allowed");
-=======
-    public function put($id, $request_data = null)
-    {
-		if (empty(DolibarrApiAccess::$user->rights->user->user->creer) && empty(DolibarrApiAccess::$user->admin)) {
-			throw new RestException(401);
->>>>>>> d3ece319
 		}
 
 		$result = $this->useraccount->fetch($id);
@@ -448,15 +425,11 @@
 	 */
 	public function getGroups($id)
 	{
-		$obj_ret = array();
-<<<<<<< HEAD
-		
-=======
-
->>>>>>> d3ece319
 		if (empty(DolibarrApiAccess::$user->rights->user->user->lire) && empty(DolibarrApiAccess::$user->admin)) {
 			throw new RestException(403);
 		}
+
+		$obj_ret = array();
 
 		$user = new User($this->db);
 		$result = $user->fetch($id);
@@ -495,10 +468,7 @@
 		if (empty(DolibarrApiAccess::$user->rights->user->user->creer) && empty(DolibarrApiAccess::$user->admin)) {
 			throw new RestException(401);
 		}
-<<<<<<< HEAD
-
-=======
->>>>>>> d3ece319
+
 		$result = $this->useraccount->fetch($id);
 		if (!$result) {
 			throw new RestException(404, 'User not found');
@@ -544,21 +514,14 @@
 	 */
 	public function listGroups($sortfield = "t.rowid", $sortorder = 'ASC', $limit = 100, $page = 0, $group_ids = 0, $sqlfilters = '')
 	{
-		global $db, $conf;
+		global $conf;
 
 		$obj_ret = array();
 
-<<<<<<< HEAD
 		if ((empty($conf->global->MAIN_USE_ADVANCED_PERMS) && empty(DolibarrApiAccess::$user->rights->user->user->lire) && empty(DolibarrApiAccess::$user->admin)) ||
 			!empty($conf->global->MAIN_USE_ADVANCED_PERMS) && empty(DolibarrApiAccess::$user->rights->user->group_advance->read) && empty(DolibarrApiAccess::$user->admin)) {
-				throw new RestException(401, "You are not allowed to read groups");
-		}
-=======
-	    if ((empty($conf->global->MAIN_USE_ADVANCED_PERMS) && empty(DolibarrApiAccess::$user->rights->user->user->lire) && empty(DolibarrApiAccess::$user->admin)) ||
-	    	!empty($conf->global->MAIN_USE_ADVANCED_PERMS) && empty(DolibarrApiAccess::$user->rights->user->group_advance->read) && empty(DolibarrApiAccess::$user->admin)) {
-    		throw new RestException(401, "You are not allowed to read groups");
-    	}
->>>>>>> d3ece319
+			throw new RestException(401, "You are not allowed to read groups");
+		}
 
 		// case of external user, $societe param is ignored and replaced by user's socid
 		//$socid = DolibarrApiAccess::$user->socid ? DolibarrApiAccess::$user->socid : $societe;
@@ -629,17 +592,10 @@
 	{
 		global $db, $conf;
 
-<<<<<<< HEAD
 		if ((empty($conf->global->MAIN_USE_ADVANCED_PERMS) && empty(DolibarrApiAccess::$user->rights->user->user->lire) && empty(DolibarrApiAccess::$user->admin)) ||
 			!empty($conf->global->MAIN_USE_ADVANCED_PERMS) && empty(DolibarrApiAccess::$user->rights->user->group_advance->read) && empty(DolibarrApiAccess::$user->admin)) {
 			throw new RestException(401, "You are not allowed to read groups");
 		}
-=======
-	    if ((empty($conf->global->MAIN_USE_ADVANCED_PERMS) && empty(DolibarrApiAccess::$user->rights->user->user->lire) && empty(DolibarrApiAccess::$user->admin)) ||
-	    	!empty($conf->global->MAIN_USE_ADVANCED_PERMS) && empty(DolibarrApiAccess::$user->rights->user->group_advance->read) && empty(DolibarrApiAccess::$user->admin)) {
-	        throw new RestException(401, "You are not allowed to read groups");
-	    }
->>>>>>> d3ece319
 
 		$group_static = new UserGroup($this->db);
 		$result = $group_static->fetch($group, '', $load_members);
@@ -660,17 +616,10 @@
 	 * @throws RestException 401 Not allowed
 	 * @throws RestException 404 User not found
 	 */
-<<<<<<< HEAD
 	public function delete($id)
 	{
 		if (empty(DolibarrApiAccess::$user->rights->user->user->supprimer) && empty(DolibarrApiAccess::$user->admin)) {
 			throw new RestException(401, 'Not allowed');
-=======
-    public function delete($id)
-    {
-		if (empty(DolibarrApiAccess::$user->rights->user->user->supprimer) && empty(DolibarrApiAccess::$user->admin)) {
-			throw new RestException(401);
->>>>>>> d3ece319
 		}
 		$result = $this->useraccount->fetch($id);
 		if (!$result) {
