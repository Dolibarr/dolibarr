--- conflicted
+++ resolved
@@ -849,11 +849,7 @@
 			$sql .= " FROM ".MAIN_DB_PREFIX."rights_def";
 			$sql .= " WHERE entity = ".((int) $entity);
 			if (!empty($whereforadd) && $whereforadd != 'allmodules') {
-<<<<<<< HEAD
-				$sql .= " AND (".$whereforadd.")";	// Note: parenthesis are important because wheretoand can contains OR. Also note that $whereforadd is already sanitized
-=======
 				$sql .= " AND (".$whereforadd.")";	// Note: parenthesis are important because whereforadd can contains OR. Also note that $whereforadd is already sanitized
->>>>>>> a9bdefa3
 			}
 
 			$result = $this->db->query($sql);
