--- conflicted
+++ resolved
@@ -358,10 +358,7 @@
 	 */
 	public $fk_warehouse;
 
-<<<<<<< HEAD
 	public $mail_autocopy; // Define if mail is send autocopy to user
-=======
->>>>>>> 8c808ea5
 
 	public $fields = array(
 		'rowid'=>array('type'=>'integer', 'label'=>'TechnicalID', 'enabled'=>1, 'visible'=>-2, 'notnull'=>1, 'index'=>1, 'position'=>1, 'comment'=>'Id'),
