--- conflicted
+++ resolved
@@ -708,7 +708,6 @@
 		// For compatibility with bad naming permissions on module
 		$moduletomoduletouse = array(
 			'contract' => 'contrat',
-<<<<<<< HEAD
 			'member' => 'adherent',
 			'mo' => 'mrp',
 			'order' => 'commande',
@@ -718,17 +717,7 @@
 			'shipping' => 'expedition',
 			'task' => 'task@projet',
 			'fichinter' => 'ficheinter',
-=======
-			'member' => 'adherent',	// We must check $user->rights->adherent...
-			'mo' => 'mrp',
-			'order' => 'commande',
-			//'product' => 'produit',	// We must check $user->rights->produit...
-			'project' => 'projet',
-			'shipping' => 'expedition',
-			'task' => 'task@projet',
-			'fichinter' => 'ficheinter',
 			'propale' => 'propal',
->>>>>>> cba92c8b
 			'inventory' => 'stock',
 			'invoice' => 'facture',
 			'invoice_supplier' => 'fournisseur',
@@ -746,10 +735,7 @@
 
 		$moduleRightsMapping = array(
 			'product' => 'produit',	// We must check $user->rights->produit...
-<<<<<<< HEAD
 			'margin' => 'margins'
-=======
->>>>>>> cba92c8b
 		);
 
 		$rightsPath = $module;
@@ -759,32 +745,21 @@
 
 		// If module is abc@module, we check permission user->rights->module->abc->permlevel1
 		$tmp = explode('@', $rightsPath, 2);
-<<<<<<< HEAD
 		if (!empty($tmp[1])) {
 			if (strpos($module, '@') !== false) {
 				$module = $tmp[1];
 			}
-=======
-		if (! empty($tmp[1])) {
-			if (strpos($module, '@') !== false) $module = $tmp[1];
->>>>>>> cba92c8b
 			$rightsPath = $tmp[1];
 			$permlevel2 = $permlevel1;
 			$permlevel1 = $tmp[0];
 		}
 
-<<<<<<< HEAD
 		// In $conf->modules, we have 'accounting', 'product', 'facture', ...
 		// In $user->rights, we have 'accounting', 'produit', 'facture', ...
 		//var_dump($module);
 		//var_dump($this->rights->$rightsPath);
 		//var_dump($conf->modules);
 		if (!isModEnabled($module)) {
-=======
-		//var_dump($module);
-		//var_dump($this->rights->$module);
-		if (!in_array($module, $conf->modules)) {
->>>>>>> cba92c8b
 			return 0;
 		}
 
@@ -798,11 +773,7 @@
 		if ($permlevel1 == 'recruitmentcandidature') {
 			$permlevel1 = 'recruitmentjobposition';
 		}
-<<<<<<< HEAD
-
-=======
-		//var_dump($module.' '.$permlevel1.' '.$permlevel2. ' '. $rightsPath);
->>>>>>> cba92c8b
+
 		//var_dump($this->rights);
 		if (empty($rightsPath) || empty($this->rights) || empty($this->rights->$rightsPath) || empty($permlevel1)) {
 			return 0;
@@ -1171,11 +1142,7 @@
 		$sql .= " WHERE r.id = ur.fk_id";
 		if (!empty($conf->global->MULTICOMPANY_BACKWARD_COMPATIBILITY)) {
 			// on old version, we use entity defined into table r only
-<<<<<<< HEAD
 			$sql .= " AND r.entity IN (0,".(isModEnabled('multicompany') && !empty($conf->global->MULTICOMPANY_TRANSVERSE_MODE) ? "1," : "").$conf->entity.")";
-=======
-			$sql .= " AND r.entity IN (0,".(!empty($conf->multicompany->enabled) && !empty($conf->global->MULTICOMPANY_TRANSVERSE_MODE) ? "1," : "").$conf->entity.")";
->>>>>>> cba92c8b
 		} else {
 			// On table r=rights_def, the unique key is (id, entity) because id is hard coded into module descriptor and insert during module activation.
 			// So we must include the filter on entity on both table r. and ur.
@@ -1909,7 +1876,6 @@
 		$this->address						= trim((string) $this->address);
 		$this->zip							= trim((string) $this->zip);
 		$this->town							= trim((string) $this->town);
-<<<<<<< HEAD
 
 		$this->state_id						= ($this->state_id > 0 ? $this->state_id : 0);
 		$this->country_id					= ($this->country_id > 0 ? $this->country_id : 0);
@@ -1937,34 +1903,6 @@
 		$this->fk_warehouse					= (int) $this->fk_warehouse;
 
 		$this->setUpperOrLowerCase();
-=======
-		$this->setUpperOrLowerCase();
-
-		$this->state_id						= ($this->state_id > 0 ? $this->state_id : 0);
-		$this->country_id					= ($this->country_id > 0 ? $this->country_id : 0);
-		$this->office_phone					= trim((string) $this->office_phone);
-		$this->office_fax					= trim((string) $this->office_fax);
-		$this->user_mobile					= trim((string) $this->user_mobile);
-		$this->personal_mobile				= trim((string) $this->personal_mobile);
-		$this->email						= trim((string) $this->email);
-		$this->personal_email				= trim((string) $this->personal_email);
-
-		$this->job							= trim((string) $this->job);
-		$this->signature					= trim((string) $this->signature);
-		$this->note_public					= trim((string) $this->note_public);
-		$this->note_private					= trim((string) $this->note_private);
-		$this->openid						= trim((string) $this->openid);
-		$this->admin						= ($this->admin > 0 ? $this->admin : 0);
-
-		$this->accountancy_code				= trim((string) $this->accountancy_code);
-		$this->color						= trim((string) $this->color);
-		$this->dateemployment				= empty($this->dateemployment) ? '' : $this->dateemployment;
-		$this->dateemploymentend			= empty($this->dateemploymentend) ? '' : $this->dateemploymentend;
-		$this->datestartvalidity			= empty($this->datestartvalidity) ? '' : $this->datestartvalidity;
-		$this->dateendvalidity				= empty($this->dateendvalidity) ? '' : $this->dateendvalidity;
-		$this->birth						= empty($this->birth) ? '' : $this->birth;
-		$this->fk_warehouse					= (int) $this->fk_warehouse;
->>>>>>> cba92c8b
 
 		// Check parameters
 		$badCharUnauthorizedIntoLoginName = getDolGlobalString('MAIN_LOGIN_BADCHARUNAUTHORIZED', ',@<>"\'');
@@ -3734,11 +3672,7 @@
 
 		$sql = "SELECT COUNT(DISTINCT u.rowid) as nb";
 		$sql .= " FROM ".$this->db->prefix()."user as u";
-<<<<<<< HEAD
 		if (isModEnabled('multicompany') && !empty($conf->global->MULTICOMPANY_TRANSVERSE_MODE)) {
-=======
-		if (!empty($conf->multicompany->enabled) && !empty($conf->global->MULTICOMPANY_TRANSVERSE_MODE)) {
->>>>>>> cba92c8b
 			$sql .= ", ".$this->db->prefix()."usergroup_user as ug";
 			$sql .= " WHERE ug.entity IN (".getEntity('usergroup').")";
 			$sql .= " AND ug.fk_user = u.rowid";
