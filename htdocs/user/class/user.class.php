--- conflicted
+++ resolved
@@ -799,11 +799,7 @@
 		if (!empty($rid)) {
 			$module = $perms = $subperms = '';
 
-<<<<<<< HEAD
-			// Si on a demande ajout d'un droit en particulier, on recupere les caracteristiques (module, perms et subperms) de ce droit.
-=======
 			// If we ask to add a given permission, we first load properties of this permission (module, perms and subperms).
->>>>>>> 95dc2558
 			$sql = "SELECT module, perms, subperms";
 			$sql .= " FROM ".$this->db->prefix()."rights_def";
 			$sql .= " WHERE id = ".((int) $rid);
@@ -999,15 +995,9 @@
 					$obj = $this->db->fetch_object($result);
 					$nid = $obj->id;
 
-<<<<<<< HEAD
-					$sql = "DELETE FROM ".MAIN_DB_PREFIX."user_rights";
-					$sql .= " WHERE fk_user = ".$this->id." AND fk_id = ".((int) $nid);
-					$sql .= " AND entity = ".$entity;
-=======
 					$sql = "DELETE FROM ".$this->db->prefix()."user_rights";
 					$sql .= " WHERE fk_user = ".((int) $this->id)." AND fk_id = ".((int) $nid);
 					$sql .= " AND entity = ".((int) $entity);
->>>>>>> 95dc2558
 					if (!$this->db->query($sql)) {
 						$error++;
 					}
@@ -1256,11 +1246,7 @@
 		$this->db->begin();
 
 		// Save in database
-<<<<<<< HEAD
-		$sql = "UPDATE ".MAIN_DB_PREFIX."user";
-=======
 		$sql = "UPDATE ".$this->db->prefix()."user";
->>>>>>> 95dc2558
 		$sql .= " SET statut = ".((int) $status);
 		$sql .= " WHERE rowid = ".((int) $this->id);
 		$result = $this->db->query($sql);
@@ -1344,11 +1330,7 @@
 
 		// If contact, remove link
 		if ($this->contact_id > 0) {
-<<<<<<< HEAD
-			$sql = "UPDATE ".MAIN_DB_PREFIX."socpeople SET fk_user_creat = null WHERE rowid = ".((int) $this->contact_id);
-=======
 			$sql = "UPDATE ".$this->db->prefix()."socpeople SET fk_user_creat = null WHERE rowid = ".((int) $this->contact_id);
->>>>>>> 95dc2558
 			if (!$error && !$this->db->query($sql)) {
 				$error++;
 				$this->error = $this->db->lasterror();
@@ -1678,13 +1660,8 @@
 			}
 
 			if ($result > 0 && $member->fk_soc) {	// If member is linked to a thirdparty
-<<<<<<< HEAD
-				$sql = "UPDATE ".MAIN_DB_PREFIX."user";
-				$sql .= " SET fk_soc=".$member->fk_soc;
-=======
 				$sql = "UPDATE ".$this->db->prefix()."user";
 				$sql .= " SET fk_soc=".((int) $member->fk_soc);
->>>>>>> 95dc2558
 				$sql .= " WHERE rowid=".((int) $this->id);
 
 				dol_syslog(get_class($this)."::create_from_member", LOG_DEBUG);
@@ -1946,11 +1923,7 @@
 			// If user is linked to a member, remove old link to this member
 			if ($this->fk_member > 0) {
 				dol_syslog(get_class($this)."::update remove link with member. We will recreate it later", LOG_DEBUG);
-<<<<<<< HEAD
-				$sql = "UPDATE ".MAIN_DB_PREFIX."user SET fk_member = NULL where fk_member = ".((int) $this->fk_member);
-=======
 				$sql = "UPDATE ".$this->db->prefix()."user SET fk_member = NULL where fk_member = ".((int) $this->fk_member);
->>>>>>> 95dc2558
 				$resql = $this->db->query($sql);
 				if (!$resql) {
 					$this->error = $this->db->error(); $this->db->rollback(); return -5;
@@ -1958,11 +1931,7 @@
 			}
 			// Set link to user
 			dol_syslog(get_class($this)."::update set link with member", LOG_DEBUG);
-<<<<<<< HEAD
-			$sql = "UPDATE ".MAIN_DB_PREFIX."user SET fk_member =".($this->fk_member > 0 ? ((int) $this->fk_member) : 'null')." where rowid = ".((int) $this->id);
-=======
 			$sql = "UPDATE ".$this->db->prefix()."user SET fk_member =".($this->fk_member > 0 ? ((int) $this->fk_member) : 'null')." where rowid = ".((int) $this->id);
->>>>>>> 95dc2558
 			$resql = $this->db->query($sql);
 			if (!$resql) {
 				$this->error = $this->db->error(); $this->db->rollback(); return -5;
@@ -2492,17 +2461,10 @@
 
 		$this->db->begin();
 
-<<<<<<< HEAD
-		$sql = "DELETE FROM ".MAIN_DB_PREFIX."usergroup_user";
-		$sql .= " WHERE fk_user  = ".$this->id;
-		$sql .= " AND fk_usergroup = ".((int) $group);
-		$sql .= " AND entity = ".$entity;
-=======
 		$sql = "DELETE FROM ".$this->db->prefix()."usergroup_user";
 		$sql .= " WHERE fk_user  = ".((int) $this->id);
 		$sql .= " AND fk_usergroup = ".((int) $group);
 		$sql .= " AND entity = ".((int) $entity);
->>>>>>> 95dc2558
 
 		$result = $this->db->query($sql);
 
@@ -2556,17 +2518,10 @@
 
 		$this->db->begin();
 
-<<<<<<< HEAD
-		$sql = "DELETE FROM ".MAIN_DB_PREFIX."usergroup_user";
-		$sql .= " WHERE fk_user  = ".$this->id;
-		$sql .= " AND fk_usergroup = ".((int) $group);
-		$sql .= " AND entity = ".$entity;
-=======
 		$sql = "DELETE FROM ".$this->db->prefix()."usergroup_user";
 		$sql .= " WHERE fk_user  = ".((int) $this->id);
 		$sql .= " AND fk_usergroup = ".((int) $group);
 		$sql .= " AND entity = ".((int) $entity);
->>>>>>> 95dc2558
 
 		$result = $this->db->query($sql);
 		if ($result) {
@@ -3156,11 +3111,7 @@
 	{
 		$sql = "SELECT u.rowid, u.login as ref, u.datec,";
 		$sql .= " u.tms as date_modification, u.entity";
-<<<<<<< HEAD
-		$sql .= " FROM ".MAIN_DB_PREFIX."user as u";
-=======
 		$sql .= " FROM ".$this->db->prefix()."user as u";
->>>>>>> 95dc2558
 		$sql .= " WHERE u.rowid = ".((int) $id);
 
 		$result = $this->db->query($sql);
