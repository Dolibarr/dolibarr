--- conflicted
+++ resolved
@@ -427,11 +427,7 @@
 	 *  @param	string	$email       		If defined, email to used for search
 	 *  @param	int		$fk_socpeople		If defined, id of contact for search
 	 *  @param	int		$use_email_oauth2	1=Use also email_oauth2 to fetch on email
-<<<<<<< HEAD
-	 * 	@return	int							<0 if KO, 0 not found, >0 if OK
-=======
 	 * 	@return	int							Return integer <0 if KO, 0 not found, >0 if OK
->>>>>>> 603ec5e6
 	 */
 	public function fetch($id = 0, $login = '', $sid = '', $loadpersonalconf = 0, $entity = -1, $email = '', $fk_socpeople = 0, $use_email_oauth2 = 0)
 	{
