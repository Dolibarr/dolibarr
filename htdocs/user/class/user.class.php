<?php
/* Copyright (c) 2002-2007 Rodolphe Quiedeville <rodolphe@quiedeville.org>
 * Copyright (c) 2002-2003 Jean-Louis Bergamo   <jlb@j1b.org>
 * Copyright (c) 2004-2012 Laurent Destailleur  <eldy@users.sourceforge.net>
 * Copyright (C) 2004      Sebastien Di Cintio  <sdicintio@ressource-toi.org>
 * Copyright (C) 2004      Benoit Mortier       <benoit.mortier@opensides.be>
 * Copyright (C) 2005-2017 Regis Houssin        <regis.houssin@capnetworks.com>
 * Copyright (C) 2005      Lionel Cousteix      <etm_ltd@tiscali.co.uk>
 * Copyright (C) 2011      Herve Prot           <herve.prot@symeos.com>
 * Copyright (C) 2013-2014 Philippe Grand       <philippe.grand@atoo-net.com>
 * Copyright (C) 2013-2015 Alexandre Spangaro   <aspangaro.dolibarr@gmail.com>
 * Copyright (C) 2015      Marcos García        <marcosgdf@gmail.com>
 *
 * This program is free software; you can redistribute it and/or modify
 * it under the terms of the GNU General Public License as published by
 * the Free Software Foundation; either version 3 of the License, or
 * (at your option) any later version.
 *
 * This program is distributed in the hope that it will be useful,
 * but WITHOUT ANY WARRANTY; without even the implied warranty of
 * MERCHANTABILITY or FITNESS FOR A PARTICULAR PURPOSE.  See the
 * GNU General Public License for more details.
 *
 * You should have received a copy of the GNU General Public License
 * along with this program. If not, see <http://www.gnu.org/licenses/>.
 */

/**
 *  \file       htdocs/user/class/user.class.php
 *	\brief      File of class to manage users
 *  \ingroup	core
 */

require_once DOL_DOCUMENT_ROOT .'/core/class/commonobject.class.php';

/**
 *	Class to manage Dolibarr users
 */
class User extends CommonObject
{
	public $element='user';
	public $table_element='user';
	protected $ismultientitymanaged = 1;	// 0=No test on entity, 1=Test with field entity, 2=Test with link by societe

	public $id=0;
	public $ldap_sid;
	public $search_sid;
	public $employee;
	public $gender;
	public $email;
	public $skype;
	public $job;
	public $signature;
	public $address;
    	public $zip;
    	public $town;
    	public $state_id;
    	public $state_code;
    	public $state;
	public $office_phone;
	public $office_fax;
	public $user_mobile;
	public $admin;
	public $login;
    	public $api_key;
	public $entity;

	//! Clear password in memory
	public $pass;
	//! Clear password in database (defined if DATABASE_PWD_ENCRYPTED=0)
	public $pass_indatabase;
	//! Encrypted password in database (always defined)
	public $pass_indatabase_crypted;

	public $datec;
	public $datem;

	//! If this is defined, it is an external user
	/**
	 * @deprecated
	 * @see socid
	 */
	public $societe_id;
	/**
	 * @deprecated
	 * @see contactid
	 */
	public $contact_id;
	public $socid;
	public $contactid;

	public $fk_member;
	public $fk_user;

	public $clicktodial_url;
	public $clicktodial_login;
	public $clicktodial_password;
	public $clicktodial_poste;

	public $datelastlogin;
	public $datepreviouslogin;
	public $statut;
	public $photo;
	public $lang;

	public $rights;                        // Array of permissions user->rights->permx
	public $all_permissions_are_loaded;	/**< \private all_permissions_are_loaded */
	private $_tab_loaded=array();		// Array of cache of already loaded permissions
	public $nb_rights;			// Number of rights granted to the user

	public $conf;           		// To store personal config
	var $oldcopy;                	// To contains a clone of this when we need to save old properties of object

	public $users;					// To store all tree of users hierarchy
	public $parentof;				// To store an array of all parents for all ids.

	public $accountancy_code;			// Accountancy code in prevision of the complete accountancy module
<<<<<<< HEAD
	
	public $thm;					// Average cost of employee - Used for valuation of time spent
	public $tjm;					// Average cost of employee
	
	public $salary;					// Monthly salary       - Denormalized value from llx_user_employment  
=======

	public $thm;					// Average cost of employee - Used for valuation of time spent
	public $tjm;					// Average cost of employee

	public $salary;					// Monthly salary       - Denormalized value from llx_user_employment
>>>>>>> ee8112dd
	public $salaryextra;				// Monthly salary extra - Denormalized value from llx_user_employment
	public $weeklyhours;				// Weekly hours         - Denormalized value from llx_user_employment

	public $color;						// Define background color for user in agenda
<<<<<<< HEAD
	
	public $dateemployment;			// Define date of employment by company

	private $cache_childids;
	
	
=======

	public $dateemployment;			// Define date of employment by company

	private $cache_childids;


>>>>>>> ee8112dd
	/**
	 *    Constructor de la classe
	 *
	 *    @param   DoliDb  $db     Database handler
	 */
	function __construct($db)
	{
		$this->db = $db;

		// User preference
		$this->liste_limit = 0;
		$this->clicktodial_loaded = 0;

		// For cache usage
		$this->all_permissions_are_loaded = 0;
		$this->nb_rights = 0;

		// Force some default values
		$this->admin = 0;
		$this->employee = 1;

		$this->conf				    = new stdClass();
		$this->rights				= new stdClass();
		$this->rights->user			= new stdClass();
		$this->rights->user->user	= new stdClass();
		$this->rights->user->self	= new stdClass();
	}

	/**
	 *	Load a user from database with its id or ref (login)
	 *
	 *	@param	int		$id		       		If defined, id to used for search
	 * 	@param  string	$login       		If defined, login to used for search
	 *	@param  string	$sid				If defined, sid to used for search
	 * 	@param	int		$loadpersonalconf	1=also load personal conf of user (in $user->conf->xxx)
	 *  @param  int     $entity             If a value is >= 0, we force the search on a specific entity. If -1, means search depens on default setup.
	 * 	@return	int							<0 if KO, 0 not found, >0 if OK
	 */
	function fetch($id='', $login='',$sid='',$loadpersonalconf=1, $entity=-1)
	{
		global $conf, $user;

		// Clean parameters
		$login=trim($login);

		// Get user
		$sql = "SELECT u.rowid, u.lastname, u.firstname, u.employee, u.gender, u.email, u.job, u.skype, u.signature, u.office_phone, u.office_fax, u.user_mobile,";
		$sql.= " u.address, u.zip, u.town, u.fk_state as state_id, u.fk_country as country_id,";
		$sql.= " u.admin, u.login, u.note,";
		$sql.= " u.pass, u.pass_crypted, u.pass_temp, u.api_key,";
		$sql.= " u.fk_soc, u.fk_socpeople, u.fk_member, u.fk_user, u.ldap_sid,";
		$sql.= " u.statut, u.lang, u.entity,";
		$sql.= " u.datec as datec,";
		$sql.= " u.tms as datem,";
		$sql.= " u.datelastlogin as datel,";
		$sql.= " u.datepreviouslogin as datep,";
		$sql.= " u.photo as photo,";
		$sql.= " u.openid as openid,";
		$sql.= " u.accountancy_code,";
		$sql.= " u.thm,";
		$sql.= " u.tjm,";
		$sql.= " u.salary,";
		$sql.= " u.salaryextra,";
		$sql.= " u.weeklyhours,";
		$sql.= " u.color,";
		$sql.= " u.dateemployment,";
		$sql.= " u.ref_int, u.ref_ext,";
        $sql.= " c.code as country_code, c.label as country,";
        $sql.= " d.code_departement as state_code, d.nom as state";
		$sql.= " FROM ".MAIN_DB_PREFIX."user as u";
		$sql.= " LEFT JOIN ".MAIN_DB_PREFIX."c_country as c ON u.fk_country = c.rowid";
		$sql.= " LEFT JOIN ".MAIN_DB_PREFIX."c_departements as d ON u.fk_state = d.rowid";

		if ($entity < 0)
		{
    		if ((empty($conf->multicompany->enabled) || empty($conf->multicompany->transverse_mode)) && (! empty($user->entity)))
    		{
    			$sql.= " WHERE u.entity IN (0,".$conf->entity.")";
    		}
    		else
    		{
    			$sql.= " WHERE u.entity IS NOT NULL";    // multicompany is on in transverse mode or user making fetch is on entity 0, so user is allowed to fetch anywhere into database
    		}
		}
		else  // The fetch was forced on an entity
		{
			if (!empty($conf->multicompany->enabled) && !empty($conf->multicompany->transverse_mode))
				$sql.= " WHERE u.entity IS NOT NULL";    // multicompany is on in transverse mode or user making fetch is on entity 0, so user is allowed to fetch anywhere into database
			else
				$sql.= " WHERE u.entity IN (0, ".$conf->entity.")";
		}

		if ($sid)    // permet une recherche du user par son SID ActiveDirectory ou Samba
		{
			$sql.= " AND (u.ldap_sid = '".$this->db->escape($sid)."' OR u.login = '".$this->db->escape($login)."') LIMIT 1";
		}
		else if ($login)
		{
			$sql.= " AND u.login = '".$this->db->escape($login)."'";
		}
		else
		{
			$sql.= " AND u.rowid = ".$id;
		}

		dol_syslog(get_class($this)."::fetch", LOG_DEBUG);
		$result = $this->db->query($sql);
		if ($result)
		{
			$obj = $this->db->fetch_object($result);
			if ($obj)
			{
				$this->id 			= $obj->rowid;
				$this->ref 			= $obj->rowid;

				$this->ref_int 		= $obj->ref_int;
				$this->ref_ext 		= $obj->ref_ext;

				$this->ldap_sid 	= $obj->ldap_sid;
				$this->lastname		= $obj->lastname;
				$this->firstname 	= $obj->firstname;

				$this->employee		= $obj->employee;

				$this->login		= $obj->login;
				$this->gender       = $obj->gender;
				$this->pass_indatabase = $obj->pass;
				$this->pass_indatabase_crypted = $obj->pass_crypted;
				$this->pass			= $obj->pass;
				$this->pass_temp	= $obj->pass_temp;
                $this->api_key		= $obj->api_key;

                $this->address 		= $obj->address;
                $this->zip 			= $obj->zip;
                $this->town 		= $obj->town;

                $this->country_id   = $obj->country_id;
                $this->country_code = $obj->country_id?$obj->country_code:'';
                //$this->country 		= $obj->country_id?($langs->trans('Country'.$obj->country_code)!='Country'.$obj->country_code?$langs->transnoentities('Country'.$obj->country_code):$obj->country):'';

                $this->state_id     = $obj->state_id;
                $this->state_code   = $obj->state_code;
                $this->state        = ($obj->state!='-'?$obj->state:'');

				$this->office_phone	= $obj->office_phone;
				$this->office_fax   = $obj->office_fax;
				$this->user_mobile  = $obj->user_mobile;
				$this->email		= $obj->email;
				$this->skype		= $obj->skype;
				$this->job			= $obj->job;
				$this->signature	= $obj->signature;
				$this->admin		= $obj->admin;
				$this->note			= $obj->note;
				$this->statut		= $obj->statut;
				$this->photo		= $obj->photo;
				$this->openid		= $obj->openid;
				$this->lang			= $obj->lang;
				$this->entity		= $obj->entity;
				$this->accountancy_code		= $obj->accountancy_code;
				$this->thm			= $obj->thm;
				$this->tjm			= $obj->tjm;
				$this->salary		= $obj->salary;
				$this->salaryextra	= $obj->salaryextra;
				$this->weeklyhours	= $obj->weeklyhours;
				$this->color		= $obj->color;
				$this->dateemployment	= $this->db->jdate($obj->dateemployment);

				$this->datec				= $this->db->jdate($obj->datec);
				$this->datem				= $this->db->jdate($obj->datem);
				$this->datelastlogin		= $this->db->jdate($obj->datel);
				$this->datepreviouslogin	= $this->db->jdate($obj->datep);

				$this->societe_id           = $obj->fk_soc;		// deprecated
				$this->contact_id           = $obj->fk_socpeople;	// deprecated
				$this->socid                = $obj->fk_soc;
				$this->contactid            = $obj->fk_socpeople;
				$this->fk_member            = $obj->fk_member;
				$this->fk_user        		= $obj->fk_user;

				// Protection when module multicompany was set, admin was set to first entity and the module disabled,
				// then this admin user must be admin for all entities.
				if (empty($conf->multicompany->enabled) && $this->admin && $this->entity == 1) $this->entity = 0;

				// Retreive all extrafield for thirdparty
				// fetch optionals attributes and labels
				require_once(DOL_DOCUMENT_ROOT.'/core/class/extrafields.class.php');
				$extrafields=new ExtraFields($this->db);
				$extralabels=$extrafields->fetch_name_optionals_label($this->table_element,true);
				$this->fetch_optionals($this->id,$extralabels);

				$this->db->free($result);
			}
			else
			{
				$this->error="USERNOTFOUND";
				dol_syslog(get_class($this)."::fetch user not found", LOG_DEBUG);

				$this->db->free($result);
				return 0;
			}
		}
		else
		{
			$this->error=$this->db->lasterror();
			return -1;
		}

		// To get back the global configuration unique to the user
		if ($loadpersonalconf)
		{
			$sql = "SELECT param, value FROM ".MAIN_DB_PREFIX."user_param";
			$sql.= " WHERE fk_user = ".$this->id;
			$sql.= " AND entity = ".$conf->entity;
			//dol_syslog(get_class($this).'::fetch load personalized conf', LOG_DEBUG);
			$resql=$this->db->query($sql);
			if ($resql)
			{
				$num = $this->db->num_rows($resql);
				$i = 0;
				while ($i < $num)
				{
					$obj = $this->db->fetch_object($resql);
					$p=(! empty($obj->param)?$obj->param:'');
					if (! empty($p)) $this->conf->$p = $obj->value;
					$i++;
				}
				$this->db->free($resql);
			}
			else
			{
				$this->error=$this->db->error();
				return -2;
			}
		}

		return 1;
	}

	/**
	 *  Add a right to the user
	 *
	 * 	@param	int		$rid			id du droit a ajouter
	 *  @param  string	$allmodule		Ajouter tous les droits du module allmodule
	 *  @param  string	$allperms		Ajouter tous les droits du module allmodule, perms allperms
	 *  @param	int		$entity			Entity to use
     *  @param  int	    $notrigger		1=Does not execute triggers, 0=Execute triggers
	 *  @return int						> 0 if OK, < 0 if KO
	 */
	function addrights($rid, $allmodule='', $allperms='', $entity=0, $notrigger=0)
	{
		global $conf, $user, $langs;

		$entity = (! empty($entity)?$entity:$conf->entity);

		dol_syslog(get_class($this)."::addrights $rid, $allmodule, $allperms, $entity");
		$error=0;
		$whereforadd='';

		$this->db->begin();

		if (! empty($rid))
		{
			// Si on a demande ajout d'un droit en particulier, on recupere
			// les caracteristiques (module, perms et subperms) de ce droit.
			$sql = "SELECT module, perms, subperms";
			$sql.= " FROM ".MAIN_DB_PREFIX."rights_def";
			$sql.= " WHERE id = '".$this->db->escape($rid)."'";
			$sql.= " AND entity = ".$entity;

			$result=$this->db->query($sql);
			if ($result) {
				$obj = $this->db->fetch_object($result);
				$module=$obj->module;
				$perms=$obj->perms;
				$subperms=$obj->subperms;
			}
			else {
				$error++;
				dol_print_error($this->db);
			}

			// Where pour la liste des droits a ajouter
			$whereforadd="id=".$this->db->escape($rid);
			// Ajout des droits induits
			if (! empty($subperms))   $whereforadd.=" OR (module='$module' AND perms='$perms' AND (subperms='lire' OR subperms='read'))";
			else if (! empty($perms)) $whereforadd.=" OR (module='$module' AND (perms='lire' OR perms='read') AND subperms IS NULL)";
		}
		else {
			// On a pas demande un droit en particulier mais une liste de droits
			// sur la base d'un nom de module de de perms
			// Where pour la liste des droits a ajouter
			if (! empty($allmodule)) $whereforadd="module='".$this->db->escape($allmodule)."'";
			if (! empty($allperms))  $whereforadd=" AND perms='".$this->db->escape($allperms)."'";
		}

		// Ajout des droits trouves grace au critere whereforadd
		if (! empty($whereforadd))
		{
			//print "$module-$perms-$subperms";
			$sql = "SELECT id";
			$sql.= " FROM ".MAIN_DB_PREFIX."rights_def";
			$sql.= " WHERE ".$whereforadd;
			$sql.= " AND entity = ".$entity;

			$result=$this->db->query($sql);
			if ($result)
			{
				$num = $this->db->num_rows($result);
				$i = 0;
				while ($i < $num)
				{
					$obj = $this->db->fetch_object($result);
					$nid = $obj->id;

					$sql = "DELETE FROM ".MAIN_DB_PREFIX."user_rights WHERE fk_user = ".$this->id." AND fk_id=".$nid;
					if (! $this->db->query($sql)) $error++;
					$sql = "INSERT INTO ".MAIN_DB_PREFIX."user_rights (fk_user, fk_id) VALUES (".$this->id.", ".$nid.")";
					if (! $this->db->query($sql)) $error++;

					$i++;
				}
			}
			else
			{
				$error++;
				dol_print_error($this->db);
			}
		}

		if (! $error && ! $notrigger)
		{
		    $this->context = array('audit'=>$langs->trans("PermissionsAdd"));
<<<<<<< HEAD
		    
=======

>>>>>>> ee8112dd
		    // Call trigger
		    $result=$this->call_trigger('USER_MODIFY',$user);
		    if ($result < 0) { $error++; }
		    // End call triggers
		}
<<<<<<< HEAD
		
=======

>>>>>>> ee8112dd
		if ($error) {
			$this->db->rollback();
			return -$error;
		}
		else {
			$this->db->commit();
			return 1;
		}

	}


	/**
	 *  Remove a right to the user
	 *
	 *  @param	int		$rid        Id du droit a retirer
	 *  @param  string	$allmodule  Retirer tous les droits du module allmodule
	 *  @param  string	$allperms   Retirer tous les droits du module allmodule, perms allperms
	 *  @param	int		$entity		Entity to use
     *  @param  int	    $notrigger	1=Does not execute triggers, 0=Execute triggers
	 *  @return int         		> 0 if OK, < 0 if OK
	 */
	function delrights($rid, $allmodule='', $allperms='', $entity=0, $notrigger=0)
	{
		global $conf, $user, $langs;

		$error=0;
		$wherefordel='';
		$entity = (! empty($entity)?$entity:$conf->entity);

		$this->db->begin();

		if (! empty($rid))
		{
			// Si on a demande supression d'un droit en particulier, on recupere
			// les caracteristiques module, perms et subperms de ce droit.
			$sql = "SELECT module, perms, subperms";
			$sql.= " FROM ".MAIN_DB_PREFIX."rights_def";
			$sql.= " WHERE id = '".$this->db->escape($rid)."'";
			$sql.= " AND entity = ".$entity;

			$result=$this->db->query($sql);
			if ($result) {
				$obj = $this->db->fetch_object($result);
				$module=$obj->module;
				$perms=$obj->perms;
				$subperms=$obj->subperms;
			}
			else {
				$error++;
				dol_print_error($this->db);
			}

			// Where pour la liste des droits a supprimer
			$wherefordel="id=".$this->db->escape($rid);
			// Suppression des droits induits
			if ($subperms=='lire' || $subperms=='read') $wherefordel.=" OR (module='$module' AND perms='$perms' AND subperms IS NOT NULL)";
			if ($perms=='lire' || $perms=='read')       $wherefordel.=" OR (module='$module')";
		}
		else {
			// On a demande suppression d'un droit sur la base d'un nom de module ou perms
			// Where pour la liste des droits a supprimer
			if (! empty($allmodule)) $wherefordel="module='".$this->db->escape($allmodule)."'";
			if (! empty($allperms))  $wherefordel=" AND perms='".$this->db->escape($allperms)."'";
		}

		// Suppression des droits selon critere defini dans wherefordel
		if (! empty($wherefordel))
		{
			//print "$module-$perms-$subperms";
			$sql = "SELECT id";
			$sql.= " FROM ".MAIN_DB_PREFIX."rights_def";
			$sql.= " WHERE $wherefordel";
			$sql.= " AND entity = ".$entity;

			$result=$this->db->query($sql);
			if ($result)
			{
				$num = $this->db->num_rows($result);
				$i = 0;
				while ($i < $num)
				{
					$obj = $this->db->fetch_object($result);
					$nid = $obj->id;

					$sql = "DELETE FROM ".MAIN_DB_PREFIX."user_rights";
					$sql.= " WHERE fk_user = ".$this->id." AND fk_id=".$nid;
					if (! $this->db->query($sql)) $error++;

					$i++;
				}
			}
			else
			{
				$error++;
				dol_print_error($this->db);
			}
		}

		if (! $error && ! $notrigger)
		{
		    $this->context = array('audit'=>$langs->trans("PermissionsDelete"));
<<<<<<< HEAD
		    
=======

>>>>>>> ee8112dd
		    // Call trigger
		    $result=$this->call_trigger('USER_MODIFY',$user);
		    if ($result < 0) { $error++; }
		    // End call triggers
		}
<<<<<<< HEAD
		
=======

>>>>>>> ee8112dd
		if ($error) {
			$this->db->rollback();
			return -$error;
		}
		else {
			$this->db->commit();
			return 1;
		}

	}


	/**
	 *  Clear all permissions array of user
	 *
	 *  @return	void
	 *  @see	getrights
	 */
	function clearrights()
	{
		dol_syslog(get_class($this)."::clearrights reset user->rights");
		$this->rights='';
		$this->all_permissions_are_loaded=false;
		$this->_tab_loaded=array();
	}


	/**
	 *	Load permissions granted to user into object user
	 *
	 *	@param  string	$moduletag    Limit permission for a particular module ('' by default means load all permissions)
	 *	@return	void
	 *  @see	clearrights
	 */
	function getrights($moduletag='')
	{
		global $conf;

		if ($moduletag && isset($this->_tab_loaded[$moduletag]) && $this->_tab_loaded[$moduletag])
		{
			// Le fichier de ce module est deja charge
			return;
		}

		if ($this->all_permissions_are_loaded)
		{
			// Si les permissions ont deja ete charge pour ce user, on quitte
			return;
		}

		// Recuperation des droits utilisateurs + recuperation des droits groupes

		// D'abord les droits utilisateurs
		$sql = "SELECT r.module, r.perms, r.subperms";
		$sql.= " FROM ".MAIN_DB_PREFIX."user_rights as ur";
		$sql.= ", ".MAIN_DB_PREFIX."rights_def as r";
		$sql.= " WHERE r.id = ur.fk_id";
		$sql.= " AND r.entity IN (0,".(! empty($conf->multicompany->enabled) && ! empty($conf->multicompany->transverse_mode)?"1,":"").$conf->entity.")";
		$sql.= " AND ur.fk_user= ".$this->id;
		$sql.= " AND r.perms IS NOT NULL";
		if ($moduletag) $sql.= " AND r.module = '".$this->db->escape($moduletag)."'";

		dol_syslog(get_class($this).'::getrights', LOG_DEBUG);
		$resql = $this->db->query($sql);
		if ($resql)
		{
			$num = $this->db->num_rows($resql);
			$i = 0;
			while ($i < $num)
			{
				$obj = $this->db->fetch_object($resql);

				$module=$obj->module;
				$perms=$obj->perms;
				$subperms=$obj->subperms;

				if ($perms)
				{
					if (! isset($this->rights) || ! is_object($this->rights)) $this->rights = new stdClass(); // For avoid error
					if (! isset($this->rights->$module) || ! is_object($this->rights->$module)) $this->rights->$module = new stdClass();
					if ($subperms)
					{
						if (! isset($this->rights->$module->$perms) || ! is_object($this->rights->$module->$perms)) $this->rights->$module->$perms = new stdClass();
						if(empty($this->rights->$module->$perms->$subperms)) $this->nb_rights++;
						$this->rights->$module->$perms->$subperms = 1;
					}
					else
					{
						if(empty($this->rights->$module->$perms)) $this->nb_rights++;
						$this->rights->$module->$perms = 1;
					}

				}
				$i++;
			}
			$this->db->free($resql);
		}

		// Maintenant les droits groupes
		$sql = "SELECT r.module, r.perms, r.subperms";
		$sql.= " FROM ".MAIN_DB_PREFIX."usergroup_rights as gr,";
		$sql.= " ".MAIN_DB_PREFIX."usergroup_user as gu,";
		$sql.= " ".MAIN_DB_PREFIX."rights_def as r";
		$sql.= " WHERE r.id = gr.fk_id";
		if (! empty($conf->multicompany->enabled) && ! empty($conf->multicompany->transverse_mode)) {
			$sql.= " AND gu.entity IN (0,".$conf->entity.")";
		} else {
			$sql.= " AND r.entity = ".$conf->entity;
		}
		$sql.= " AND gr.fk_usergroup = gu.fk_usergroup";
		$sql.= " AND gu.fk_user = ".$this->id;
		$sql.= " AND r.perms IS NOT NULL";
		if ($moduletag) $sql.= " AND r.module = '".$this->db->escape($moduletag)."'";

		dol_syslog(get_class($this).'::getrights', LOG_DEBUG);
		$resql = $this->db->query($sql);
		if ($resql)
		{
			$num = $this->db->num_rows($resql);
			$i = 0;
			while ($i < $num)
			{
				$obj = $this->db->fetch_object($resql);

				$module=$obj->module;
				$perms=$obj->perms;
				$subperms=$obj->subperms;

				if ($perms)
				{
					if (! isset($this->rights) || ! is_object($this->rights)) $this->rights = new stdClass(); // For avoid error
					if (! isset($this->rights->$module) || ! is_object($this->rights->$module)) $this->rights->$module = new stdClass();
					if ($subperms)
					{
						if (! isset($this->rights->$module->$perms) || ! is_object($this->rights->$module->$perms)) $this->rights->$module->$perms = new stdClass();
						if(empty($this->rights->$module->$perms->$subperms)) $this->nb_rights++;
						$this->rights->$module->$perms->$subperms = 1;
					}
					else
					{
						if(empty($this->rights->$module->$perms)) $this->nb_rights++;
						$this->rights->$module->$perms = 1;
					}

				}
				$i++;
			}
			$this->db->free($resql);
		}

		// For backward compatibility
		if (isset($this->rights->propale) && ! isset($this->rights->propal)) $this->rights->propal = $this->rights->propale;
		if (isset($this->rights->propal) && ! isset($this->rights->propale)) $this->rights->propale = $this->rights->propal;

		if (! $moduletag)
		{
			// Si module etait non defini, alors on a tout charge, on peut donc considerer
			// que les droits sont en cache (car tous charges) pour cet instance de user
			$this->all_permissions_are_loaded=1;
		}
		else
		{
			// Si module defini, on le marque comme charge en cache
			$this->_tab_loaded[$moduletag]=1;
		}
	}

	/**
	 *  Change status of a user
	 *
	 *	@param	int		$statut		Status to set
	 *  @return int     			<0 if KO, 0 if nothing is done, >0 if OK
	 */
	function setstatus($statut)
	{
		global $conf,$langs,$user;

		$error=0;

		// Check parameters
		if ($this->statut == $statut) return 0;
		else $this->statut = $statut;

		$this->db->begin();

		// Deactivate user
		$sql = "UPDATE ".MAIN_DB_PREFIX."user";
		$sql.= " SET statut = ".$this->statut;
		$sql.= " WHERE rowid = ".$this->id;
		$result = $this->db->query($sql);

		dol_syslog(get_class($this)."::setstatus", LOG_DEBUG);
		if ($result)
		{
            // Call trigger
            $result=$this->call_trigger('USER_ENABLEDISABLE',$user);
            if ($result < 0) { $error++; }
            // End call triggers
		}

		if ($error)
		{
			$this->db->rollback();
			return -$error;
		}
		else
		{
			$this->db->commit();
			return 1;
		}
	}

	/**
	 * Sets object to supplied categories.
	 *
	 * Deletes object from existing categories not supplied.
	 * Adds it to non existing supplied categories.
	 * Existing categories are left untouch.
	 *
	 * @param int[]|int $categories Category or categories IDs
	 */
	public function setCategories($categories)
	{
		// Handle single category
		if (!is_array($categories)) {
			$categories = array($categories);
		}

		// Get current categories
		require_once DOL_DOCUMENT_ROOT . '/categories/class/categorie.class.php';
		$c = new Categorie($this->db);
		$existing = $c->containing($this->id, Categorie::TYPE_USER, 'id');

		// Diff
		if (is_array($existing)) {
			$to_del = array_diff($existing, $categories);
			$to_add = array_diff($categories, $existing);
		} else {
			$to_del = array(); // Nothing to delete
			$to_add = $categories;
		}

		// Process
		foreach ($to_del as $del) {
			if ($c->fetch($del) > 0) {
				$c->del_type($this, 'user');
			}
		}
		foreach ($to_add as $add) {
			if ($c->fetch($add) > 0) {
				$c->add_type($this, 'user');
			}
		}

		return;
	}

	/**
	 *    	Delete the user
	 *
	 * 		@return		int		<0 if KO, >0 if OK
	 */
	function delete()
	{
		global $user,$conf,$langs;

		$error=0;

		$this->db->begin();

		$this->fetch($this->id);

		dol_syslog(get_class($this)."::delete", LOG_DEBUG);

		// Remove rights
		$sql = "DELETE FROM ".MAIN_DB_PREFIX."user_rights WHERE fk_user = ".$this->id;

		if (! $error && ! $this->db->query($sql))
		{
			$error++;
        	$this->error = $this->db->lasterror();
		}

		// Remove group
		$sql = "DELETE FROM ".MAIN_DB_PREFIX."usergroup_user WHERE fk_user  = ".$this->id;
		if (! $error && ! $this->db->query($sql))
		{
			$error++;
        	$this->error = $this->db->lasterror();
		}

		// If contact, remove link
		if ($this->contact_id)
		{
			$sql = "UPDATE ".MAIN_DB_PREFIX."socpeople SET fk_user_creat = null WHERE rowid = ".$this->contact_id;
			if (! $error && ! $this->db->query($sql))
			{
				$error++;
	        	$this->error = $this->db->lasterror();
			}
		}

		// Remove extrafields
		if ((! $error) && (empty($conf->global->MAIN_EXTRAFIELDS_DISABLED))) // For avoid conflicts if trigger used
        {
			$result=$this->deleteExtraFields();
			if ($result < 0)
			{
           		$error++;
           		dol_syslog(get_class($this)."::delete error -4 ".$this->error, LOG_ERR);
           	}
        }

		// Remove user
        if (! $error)
        {
	        $sql = "DELETE FROM ".MAIN_DB_PREFIX."user WHERE rowid = ".$this->id;
	       	dol_syslog(get_class($this)."::delete", LOG_DEBUG);
	       	if (! $this->db->query($sql))
	       	{
	       		$error++;
	       		$this->error = $this->db->lasterror();
	       	}
        }

		if (! $error)
		{
            // Call trigger
            $result=$this->call_trigger('USER_DELETE',$user);
	        if ($result < 0)
	        {
	            $error++;
	            $this->db->rollback();
			    return -1;
	        }
            // End call triggers

			$this->db->commit();
			return 1;
		}
		else
		{
			$this->db->rollback();
			return -1;
		}
	}

	/**
	 *  Create a user into database
	 *
	 *  @param	User	$user        	Objet user doing creation
	 *  @param  int		$notrigger		1=do not execute triggers, 0 otherwise
	 *  @return int			         	<0 if KO, id of created user if OK
	 */
	function create($user,$notrigger=0)
	{
		global $conf,$langs;
		global $mysoc;

		// Clean parameters
		$this->login = trim($this->login);
		if (! isset($this->entity)) $this->entity=$conf->entity;	// If not defined, we use default value

		dol_syslog(get_class($this)."::create login=".$this->login.", user=".(is_object($user)?$user->id:''), LOG_DEBUG);

		// Check parameters
		if (! empty($conf->global->USER_MAIL_REQUIRED) && ! isValidEMail($this->email))
		{
			$langs->load("errors");
			$this->error = $langs->trans("ErrorBadEMail",$this->email);
			return -1;
		}
		if (empty($this->login))
		{
			$langs->load("errors");
			$this->error = $langs->trans("ErrorFieldRequired",$langs->transnoentitiesnoconv("Login"));
			return -1;
		}

		$this->datec = dol_now();

		$error=0;
		$this->db->begin();

		$sql = "SELECT login FROM ".MAIN_DB_PREFIX."user";
		$sql.= " WHERE login ='".$this->db->escape($this->login)."'";
		$sql.= " AND entity IN (0,".$this->db->escape($conf->entity).")";

		dol_syslog(get_class($this)."::create", LOG_DEBUG);
		$resql=$this->db->query($sql);
		if ($resql)
		{
			$num = $this->db->num_rows($resql);
			$this->db->free($resql);

			if ($num)
			{
				$this->error = 'ErrorLoginAlreadyExists';
				dol_syslog(get_class($this)."::create ".$this->error, LOG_WARNING);
				$this->db->rollback();
				return -6;
			}
			else
			{
				$sql = "INSERT INTO ".MAIN_DB_PREFIX."user (datec,login,ldap_sid,entity)";
				$sql.= " VALUES('".$this->db->idate($this->datec)."','".$this->db->escape($this->login)."','".$this->db->escape($this->ldap_sid)."',".$this->db->escape($this->entity).")";
				$result=$this->db->query($sql);

				dol_syslog(get_class($this)."::create", LOG_DEBUG);
				if ($result)
				{
					$this->id = $this->db->last_insert_id(MAIN_DB_PREFIX."user");

					// Set default rights
					if ($this->set_default_rights() < 0)
					{
						$this->error='ErrorFailedToSetDefaultRightOfUser';
						$this->db->rollback();
						return -5;
					}

					// Update minor fields
					$result = $this->update($user,1,1);
					if ($result < 0)
					{
						$this->db->rollback();
						return -4;
					}

					if (! empty($conf->global->STOCK_USERSTOCK_AUTOCREATE))
					{
						require_once DOL_DOCUMENT_ROOT.'/product/stock/class/entrepot.class.php';
						$langs->load("stocks");
						$entrepot = new Entrepot($this->db);
						$entrepot->libelle = $langs->trans("PersonalStock",$this->getFullName($langs));
						$entrepot->description = $langs->trans("ThisWarehouseIsPersonalStock",$this->getFullName($langs));
						$entrepot->statut = 1;
						$entrepot->country_id = $mysoc->country_id;
						$entrepot->create($user);
					}

					if (! $notrigger)
					{
                        // Call trigger
                        $result=$this->call_trigger('USER_CREATE',$user);
                        if ($result < 0) { $error++; }
                        // End call triggers
					}

					if (! $error)
					{
						$this->db->commit();
						return $this->id;
					}
					else
					{
						//$this->error=$interface->error;
						dol_syslog(get_class($this)."::create ".$this->error, LOG_ERR);
						$this->db->rollback();
						return -3;
					}
				}
				else
				{
					$this->error=$this->db->lasterror();
					$this->db->rollback();
					return -2;
				}
			}
		}
		else
		{
			$this->error=$this->db->lasterror();
			$this->db->rollback();
			return -1;
		}
	}


	/**
	 *  Create a user from a contact object. User will be internal but if contact is linked to a third party, user will be external
	 *
	 *  @param	Contact	$contact    Object for source contact
	 * 	@param  string	$login      Login to force
	 *  @param  string	$password   Password to force
	 *  @return int 				<0 if error, if OK returns id of created user
	 */
	function create_from_contact($contact,$login='',$password='')
	{
		global $conf,$user,$langs;

		$error=0;

		// Define parameters
		$this->admin		= 0;
		$this->lastname		= $contact->lastname;
		$this->firstname	= $contact->firstname;
		$this->gender		= $contact->gender;
		$this->email		= $contact->email;
    	$this->skype 		= $contact->skype;
		$this->office_phone	= $contact->phone_pro;
		$this->office_fax	= $contact->fax;
		$this->user_mobile	= $contact->phone_mobile;
		$this->address      = $contact->address;
		$this->zip          = $contact->zip;
		$this->town         = $contact->town;
		$this->state_id     = $contact->state_id;
		$this->country_id   = $contact->country_id;
        $this->employee     = 0;

		if (empty($login)) $login=strtolower(substr($contact->firstname, 0, 4)) . strtolower(substr($contact->lastname, 0, 4));
		$this->login = $login;

		$this->db->begin();

		// Cree et positionne $this->id
		$result=$this->create($user);
		if ($result > 0)
		{
			$sql = "UPDATE ".MAIN_DB_PREFIX."user";
			$sql.= " SET fk_socpeople=".$contact->id;
			if ($contact->socid) $sql.=", fk_soc=".$contact->socid;
			$sql.= " WHERE rowid=".$this->id;
			$resql=$this->db->query($sql);

			dol_syslog(get_class($this)."::create_from_contact", LOG_DEBUG);
			if ($resql)
			{
				$this->context['createfromcontact']='createfromcontact';

                // Call trigger
                $result=$this->call_trigger('USER_CREATE',$user);
                if ($result < 0) { $error++; $this->db->rollback(); return -1; }
                // End call triggers

				$this->db->commit();
				return $this->id;
			}
			else
			{
				$this->error=$this->db->error();

				$this->db->rollback();
				return -1;
			}
		}
		else
		{
			// $this->error deja positionne
			dol_syslog(get_class($this)."::create_from_contact - 0");

			$this->db->rollback();
			return $result;
		}

	}

	/**
	 *  Create a user into database from a member object
	 *
	 *  @param	Adherent	$member		Object member source
	 * 	@param	string		$login		Login to force
	 *  @return int						<0 if KO, if OK, return id of created account
	 */
	function create_from_member($member,$login='')
	{
		global $conf,$user,$langs;

		// Positionne parametres
		$this->admin = 0;
		$this->lastname     = $member->lastname;
		$this->firstname    = $member->firstname;
		$this->gender		= $member->gender;
		$this->email        = $member->email;
		$this->fk_member    = $member->id;
		$this->pass         = $member->pass;
		$this->address      = $member->address;
		$this->zip          = $member->zip;
		$this->town         = $member->town;
		$this->state_id     = $member->state_id;
		$this->country_id   = $member->country_id;

		if (empty($login)) $login=strtolower(substr($member->firstname, 0, 4)) . strtolower(substr($member->lastname, 0, 4));
		$this->login = $login;

		$this->db->begin();

		// Create and set $this->id
		$result=$this->create($user);
		if ($result > 0)
		{
			$newpass=$this->setPassword($user,$this->pass);
			if (is_numeric($newpass) && $newpass < 0) $result=-2;

			if ($result > 0 && $member->fk_soc)	// If member is linked to a thirdparty
			{
				$sql = "UPDATE ".MAIN_DB_PREFIX."user";
				$sql.= " SET fk_soc=".$member->fk_soc;
				$sql.= " WHERE rowid=".$this->id;

				dol_syslog(get_class($this)."::create_from_member", LOG_DEBUG);
				$resql=$this->db->query($sql);
				if ($resql)
				{
					$this->db->commit();
					return $this->id;
				}
				else
				{
					$this->error=$this->db->lasterror();

					$this->db->rollback();
					return -1;
				}
			}
		}

		if ($result > 0)
		{
			$this->db->commit();
			return $this->id;
		}
		else
		{
			// $this->error deja positionne
			$this->db->rollback();
			return -2;
		}
	}

	/**
	 *    Assign rights by default
	 *
	 *    @return     integer erreur <0, si ok renvoi le nbre de droits par defaut positionnes
	 */
	function set_default_rights()
	{
		global $conf;

		$sql = "SELECT id FROM ".MAIN_DB_PREFIX."rights_def";
		$sql.= " WHERE bydefault = 1";
		$sql.= " AND entity = ".$conf->entity;

		$resql=$this->db->query($sql);
		if ($resql)
		{
			$num = $this->db->num_rows($resql);
			$i = 0;
			$rd = array();
			while ($i < $num)
			{
				$row = $this->db->fetch_row($resql);
				$rd[$i] = $row[0];
				$i++;
			}
			$this->db->free($resql);
		}
		$i = 0;
		while ($i < $num)
		{

			$sql = "DELETE FROM ".MAIN_DB_PREFIX."user_rights WHERE fk_user = $this->id AND fk_id=$rd[$i]";
			$result=$this->db->query($sql);

			$sql = "INSERT INTO ".MAIN_DB_PREFIX."user_rights (fk_user, fk_id) VALUES ($this->id, $rd[$i])";
			$result=$this->db->query($sql);
			if (! $result) return -1;
			$i++;
		}

		return $i;
	}

	/**
	 *  	Update a user into database (and also password if this->pass is defined)
	 *
	 *		@param	User	$user				User qui fait la mise a jour
	 *    	@param  int		$notrigger			1 ne declenche pas les triggers, 0 sinon
	 *		@param	int		$nosyncmember		0=Synchronize linked member (standard info), 1=Do not synchronize linked member
	 *		@param	int		$nosyncmemberpass	0=Synchronize linked member (password), 1=Do not synchronize linked member
	 *    	@return int 		        		<0 si KO, >=0 si OK
	 */
	function update($user,$notrigger=0,$nosyncmember=0,$nosyncmemberpass=0)
	{
		global $conf, $langs, $hookmanager;

		$nbrowsaffected=0;
		$error=0;

		dol_syslog(get_class($this)."::update notrigger=".$notrigger.", nosyncmember=".$nosyncmember.", nosyncmemberpass=".$nosyncmemberpass);

		// Clean parameters
		$this->lastname     = trim($this->lastname);
		$this->firstname    = trim($this->firstname);
		$this->employee    	= $this->employee?$this->employee:0;
		$this->login        = trim($this->login);
		$this->gender       = trim($this->gender);
		$this->pass         = trim($this->pass);
        $this->api_key      = trim($this->api_key);
		$this->address		= $this->address?trim($this->address):trim($this->address);
        $this->zip			= $this->zip?trim($this->zip):trim($this->zip);
        $this->town			= $this->town?trim($this->town):trim($this->town);
        $this->state_id		= trim($this->state_id);
        $this->country_id	= ($this->country_id > 0)?$this->country_id:0;
		$this->office_phone = trim($this->office_phone);
		$this->office_fax   = trim($this->office_fax);
		$this->user_mobile  = trim($this->user_mobile);
		$this->email        = trim($this->email);
		$this->skype        = trim($this->skype);
		$this->job    		= trim($this->job);
		$this->signature    = trim($this->signature);
		$this->note         = trim($this->note);
		$this->openid       = trim(empty($this->openid)?'':$this->openid);    // Avoid warning
		$this->admin        = $this->admin?$this->admin:0;
		$this->address		= empty($this->address)?'':$this->address;
		$this->zip			= empty($this->zip)?'':$this->zip;
		$this->town			= empty($this->town)?'':$this->town;
		$this->accountancy_code = trim($this->accountancy_code);
		$this->color 		= empty($this->color)?'':$this->color;
		$this->dateemployment 	= empty($this->dateemployment)?'':$this->dateemployment;

		// Check parameters
		if (! empty($conf->global->USER_MAIL_REQUIRED) && ! isValidEMail($this->email))
		{
			$langs->load("errors");
			$this->error = $langs->trans("ErrorBadEMail",$this->email);
			return -1;
		}
		if (empty($this->login))
		{
			$langs->load("errors");
			$this->error = $langs->trans("ErrorFieldRequired",$this->login);
			return -1;
		}

		$this->db->begin();

		// Update datas
		$sql = "UPDATE ".MAIN_DB_PREFIX."user SET";
		$sql.= " lastname = '".$this->db->escape($this->lastname)."'";
		$sql.= ", firstname = '".$this->db->escape($this->firstname)."'";
		$sql.= ", employee = ".$this->employee;
		$sql.= ", login = '".$this->db->escape($this->login)."'";
        $sql.= ", api_key = ".($this->api_key ? "'".$this->db->escape($this->api_key)."'" : "null");
		$sql.= ", gender = ".($this->gender != -1 ? "'".$this->db->escape($this->gender)."'" : "null");	// 'man' or 'woman'
		if (! empty($user->admin)) $sql.= ", admin = ".$this->admin;	// admin flag can be set/unset only by an admin user
		$sql.= ", address = '".$this->db->escape($this->address)."'";
		$sql.= ", zip = '".$this->db->escape($this->zip)."'";
		$sql.= ", town = '".$this->db->escape($this->town)."'";
		$sql.= ", fk_state = ".((! empty($this->state_id) && $this->state_id > 0)?"'".$this->db->escape($this->state_id)."'":"null");
		$sql.= ", fk_country = ".((! empty($this->country_id) && $this->country_id > 0)?"'".$this->db->escape($this->country_id)."'":"null");
		$sql.= ", office_phone = '".$this->db->escape($this->office_phone)."'";
		$sql.= ", office_fax = '".$this->db->escape($this->office_fax)."'";
		$sql.= ", user_mobile = '".$this->db->escape($this->user_mobile)."'";
		$sql.= ", email = '".$this->db->escape($this->email)."'";
		$sql.= ", skype = '".$this->db->escape($this->skype)."'";
		$sql.= ", job = '".$this->db->escape($this->job)."'";
		$sql.= ", signature = '".$this->db->escape($this->signature)."'";
		$sql.= ", accountancy_code = '".$this->db->escape($this->accountancy_code)."'";
		$sql.= ", color = '".$this->db->escape($this->color)."'";
		$sql.= ", dateemployment=".(strval($this->dateemployment)!='' ? "'".$this->db->idate($this->dateemployment)."'" : 'null');
		$sql.= ", note = '".$this->db->escape($this->note)."'";
		$sql.= ", photo = ".($this->photo?"'".$this->db->escape($this->photo)."'":"null");
		$sql.= ", openid = ".($this->openid?"'".$this->db->escape($this->openid)."'":"null");
		$sql.= ", fk_user = ".($this->fk_user > 0?"'".$this->db->escape($this->fk_user)."'":"null");
		if (isset($this->thm) || $this->thm != '')                 $sql.= ", thm= ".($this->thm != ''?"'".$this->db->escape($this->thm)."'":"null");
		if (isset($this->tjm) || $this->tjm != '')                 $sql.= ", tjm= ".($this->tjm != ''?"'".$this->db->escape($this->tjm)."'":"null");
		if (isset($this->salary) || $this->salary != '')           $sql.= ", salary= ".($this->salary != ''?"'".$this->db->escape($this->salary)."'":"null");
		if (isset($this->salaryextra) || $this->salaryextra != '') $sql.= ", salaryextra= ".($this->salaryextra != ''?"'".$this->db->escape($this->salaryextra)."'":"null");
		$sql.= ", weeklyhours= ".($this->weeklyhours != ''?"'".$this->db->escape($this->weeklyhours)."'":"null");
		$sql.= ", entity = '".$this->db->escape($this->entity)."'";
		$sql.= " WHERE rowid = ".$this->id;
		
		dol_syslog(get_class($this)."::update", LOG_DEBUG);
		$resql = $this->db->query($sql);
		if ($resql)
		{
			$nbrowsaffected+=$this->db->affected_rows($resql);

			// Update password
			if (!empty($this->pass))
			{
				if ($this->pass != $this->pass_indatabase && $this->pass != $this->pass_indatabase_crypted)
				{
					// Si mot de passe saisi et different de celui en base
					$result=$this->setPassword($user,$this->pass,0,$notrigger,$nosyncmemberpass);
					if (! $nbrowsaffected) $nbrowsaffected++;
				}
			}

			// If user is linked to a member, remove old link to this member
			if ($this->fk_member > 0)
			{
				dol_syslog(get_class($this)."::update remove link with member. We will recreate it later", LOG_DEBUG);
			    $sql = "UPDATE ".MAIN_DB_PREFIX."user SET fk_member = NULL where fk_member = ".$this->fk_member;
				$resql = $this->db->query($sql);
				if (! $resql) { $this->error=$this->db->error(); $this->db->rollback(); return -5; }
			}
			// Set link to user
			dol_syslog(get_class($this)."::update set link with member", LOG_DEBUG);
			$sql = "UPDATE ".MAIN_DB_PREFIX."user SET fk_member =".($this->fk_member>0?$this->fk_member:'null')." where rowid = ".$this->id;
			$resql = $this->db->query($sql);
			if (! $resql) { $this->error=$this->db->error(); $this->db->rollback(); return -5; }

			if ($nbrowsaffected)	// If something has changed in data
			{
				if ($this->fk_member > 0 && ! $nosyncmember)
				{
				    dol_syslog(get_class($this)."::update user is linked with a member. We try to update member too.", LOG_DEBUG);

					require_once DOL_DOCUMENT_ROOT.'/adherents/class/adherent.class.php';

					// This user is linked with a member, so we also update members informations
					// if this is an update.
					$adh=new Adherent($this->db);
					$result=$adh->fetch($this->fk_member);

					if ($result >= 0)
					{
						$adh->firstname=$this->firstname;
						$adh->lastname=$this->lastname;
						$adh->login=$this->login;
						$adh->gender=$this->gender;

						$adh->pass=$this->pass;

						$adh->societe=(empty($adh->societe) && $this->societe_id ? $this->societe_id : $adh->societe);

						$adh->email=$this->email;
						$adh->skype=$this->skype;
						$adh->phone=$this->office_phone;
						$adh->phone_mobile=$this->user_mobile;

						$adh->note=$this->note;

						$adh->user_id=$this->id;
						$adh->user_login=$this->login;

						$result=$adh->update($user,0,1,0);
                        if ($result < 0)
						{
						    $this->error=$adh->error;
						    $this->errors=$adh->errors;
							dol_syslog(get_class($this)."::update error after calling adh->update to sync it with user: ".$this->error, LOG_ERR);
							$error++;
						}
					}
					else
					{
						$this->error=$adh->error;
						$this->errors=$adh->errors;
						$error++;
					}
				}
			}

			$action='update';

			// Actions on extra fields (by external module or standard code)
			// FIXME le hook fait double emploi avec le trigger !!
			$hookmanager->initHooks(array('userdao'));
			$parameters=array('socid'=>$this->id);
			$reshook=$hookmanager->executeHooks('insertExtraFields',$parameters,$this,$action);    // Note that $action and $object may have been modified by some hooks
			if (empty($reshook))
			{
				if (empty($conf->global->MAIN_EXTRAFIELDS_DISABLED)) // For avoid conflicts if trigger used
				{
					$result=$this->insertExtraFields();
					if ($result < 0)
					{
						$error++;
					}
				}
			}
			else if ($reshook < 0) $error++;

			if (! $error && ! $notrigger)
			{
                // Call trigger
                $result=$this->call_trigger('USER_MODIFY',$user);
                if ($result < 0) { $error++; }
                // End call triggers
			}

			if (! $error)
			{
				$this->db->commit();
				return $nbrowsaffected;
			}
			else
			{
				dol_syslog(get_class($this)."::update error=".$this->error,LOG_ERR);
				$this->db->rollback();
				return -1;
			}
		}
		else
		{
			$this->error=$this->db->lasterror();
			$this->db->rollback();
			return -2;
		}

	}

	/**
	 *    Mise a jour en base de la date de derniere connexion d'un utilisateur
	 *	  Fonction appelee lors d'une nouvelle connexion
	 *
	 *    @return     <0 si echec, >=0 si ok
	 */
	function update_last_login_date()
	{
		$now=dol_now();

		$sql = "UPDATE ".MAIN_DB_PREFIX."user SET";
		$sql.= " datepreviouslogin = datelastlogin,";
		$sql.= " datelastlogin = '".$this->db->idate($now)."',";
		$sql.= " tms = tms";    // La date de derniere modif doit changer sauf pour la mise a jour de date de derniere connexion
		$sql.= " WHERE rowid = ".$this->id;

		dol_syslog(get_class($this)."::update_last_login_date user->id=".$this->id." ".$sql, LOG_DEBUG);
		$resql = $this->db->query($sql);
		if ($resql)
		{
			$this->datepreviouslogin=$this->datelastlogin;
			$this->datelastlogin=$now;
			return 1;
		}
		else
		{
			$this->error=$this->db->lasterror().' sql='.$sql;
			return -1;
		}
	}


	/**
	 *  Change password of a user
	 *
	 *  @param	User	$user             		Object user of user making change
	 *  @param  string	$password         		New password in clear text (to generate if not provided)
	 *	@param	int		$changelater			1=Change password only after clicking on confirm email
	 *	@param	int		$notrigger				1=Does not launch triggers
	 *	@param	int		$nosyncmember	        Do not synchronize linked member
	 *  @return string 			          		If OK return clear password, 0 if no change, < 0 if error
	 */
	function setPassword($user, $password='', $changelater=0, $notrigger=0, $nosyncmember=0)
	{
		global $conf, $langs;
		require_once DOL_DOCUMENT_ROOT .'/core/lib/security2.lib.php';

		$error=0;

		dol_syslog(get_class($this)."::setPassword user=".$user->id." password=".preg_replace('/./i','*',$password)." changelater=".$changelater." notrigger=".$notrigger." nosyncmember=".$nosyncmember, LOG_DEBUG);

		// If new password not provided, we generate one
		if (! $password)
		{
			$password=getRandomPassword(false);
		}

		// Crypt password
		$password_crypted = dol_hash($password);

		// Mise a jour
		if (! $changelater)
		{
		    if (! is_object($this->oldcopy)) $this->oldcopy = clone $this;

		    $this->db->begin();

		    $sql = "UPDATE ".MAIN_DB_PREFIX."user";
			$sql.= " SET pass_crypted = '".$this->db->escape($password_crypted)."',";
			$sql.= " pass_temp = null";
			if (! empty($conf->global->DATABASE_PWD_ENCRYPTED))
			{
				$sql.= ", pass = null";
			}
			else
			{
				$sql.= ", pass = '".$this->db->escape($password)."'";
			}
			$sql.= " WHERE rowid = ".$this->id;

			dol_syslog(get_class($this)."::setPassword", LOG_DEBUG);
			$result = $this->db->query($sql);
			if ($result)
			{
				if ($this->db->affected_rows($result))
				{
					$this->pass=$password;
					$this->pass_indatabase=$password;
					$this->pass_indatabase_crypted=$password_crypted;

					if ($this->fk_member && ! $nosyncmember)
					{
						require_once DOL_DOCUMENT_ROOT.'/adherents/class/adherent.class.php';

						// This user is linked with a member, so we also update members informations
						// if this is an update.
						$adh=new Adherent($this->db);
						$result=$adh->fetch($this->fk_member);

						if ($result >= 0)
						{
							$result=$adh->setPassword($user,$this->pass,(empty($conf->global->DATABASE_PWD_ENCRYPTED)?0:1),1);	// Cryptage non gere dans module adherent
							if ($result < 0)
							{
								$this->error=$adh->error;
								dol_syslog(get_class($this)."::setPassword ".$this->error,LOG_ERR);
								$error++;
							}
						}
						else
						{
							$this->error=$adh->error;
							$error++;
						}
					}

					dol_syslog(get_class($this)."::setPassword notrigger=".$notrigger." error=".$error,LOG_DEBUG);

					if (! $error && ! $notrigger)
					{
                        // Call trigger
                        $result=$this->call_trigger('USER_NEW_PASSWORD',$user);
                        if ($result < 0) { $error++; $this->db->rollback(); return -1; }
                        // End call triggers
					}

					$this->db->commit();
					return $this->pass;
				}
				else
				{
				    $this->db->rollback();
					return 0;
				}
			}
			else
			{
			    $this->db->rollback();
				dol_print_error($this->db);
				return -1;
			}
		}
		else
		{
			// We store clear password in password temporary field.
			// After receiving confirmation link, we will crypt it and store it in pass_crypted
			$sql = "UPDATE ".MAIN_DB_PREFIX."user";
			$sql.= " SET pass_temp = '".$this->db->escape($password)."'";
			$sql.= " WHERE rowid = ".$this->id;

			dol_syslog(get_class($this)."::setPassword", LOG_DEBUG);	// No log
			$result = $this->db->query($sql);
			if ($result)
			{
				return $password;
			}
			else
			{
				dol_print_error($this->db);
				return -3;
			}
		}
	}


	/**
	 *  Send new password by email
	 *
	 *  @param	User	$user           Object user that send email
	 *  @param	string	$password       New password
	 *	@param	int		$changelater	1=Change password only after clicking on confirm email
	 *  @return int 		            < 0 si erreur, > 0 si ok
	 */
	function send_password($user, $password='', $changelater=0)
	{
		global $conf,$langs;
		global $dolibarr_main_url_root;

		require_once DOL_DOCUMENT_ROOT.'/core/class/CMailFile.class.php';

		$msgishtml=0;

		// Define $msg
		$mesg = '';

		$outputlangs=new Translate("",$conf);
		if (isset($this->conf->MAIN_LANG_DEFAULT)
		&& $this->conf->MAIN_LANG_DEFAULT != 'auto')
		{	// If user has defined its own language (rare because in most cases, auto is used)
			$outputlangs->getDefaultLang($this->conf->MAIN_LANG_DEFAULT);
		}
		else
		{	// If user has not defined its own language, we used current language
			$outputlangs=$langs;
		}

		$outputlangs->load("main");
		$outputlangs->load("errors");
		$outputlangs->load("users");
		$outputlangs->load("other");

		$appli=constant('DOL_APPLICATION_TITLE');
		if (!empty($conf->global->MAIN_APPLICATION_TITLE)) $appli=$conf->global->MAIN_APPLICATION_TITLE;

		$subject = $outputlangs->transnoentitiesnoconv("SubjectNewPassword", $appli);

		// Define $urlwithroot
		$urlwithouturlroot=preg_replace('/'.preg_quote(DOL_URL_ROOT,'/').'$/i','',trim($dolibarr_main_url_root));
		$urlwithroot=$urlwithouturlroot.DOL_URL_ROOT;		// This is to use external domain name found into config file

		if (! $changelater)
		{
			$url = $urlwithroot.'/';

			$mesg.= $outputlangs->transnoentitiesnoconv("RequestToResetPasswordReceived").".\n";
			$mesg.= $outputlangs->transnoentitiesnoconv("NewKeyIs")." :\n\n";
			$mesg.= $outputlangs->transnoentitiesnoconv("Login")." = ".$this->login."\n";
			$mesg.= $outputlangs->transnoentitiesnoconv("Password")." = ".$password."\n\n";
			$mesg.= "\n";

			$mesg.= $outputlangs->transnoentitiesnoconv("ClickHereToGoTo", $appli).': '.$url."\n\n";
			$mesg.= "--\n";
			$mesg.= $user->getFullName($outputlangs);	// Username that make then sending

			dol_syslog(get_class($this)."::send_password changelater is off, url=".$url);
		}
		else
		{
			$url = $urlwithroot.'/user/passwordforgotten.php?action=validatenewpassword&username='.$this->login."&passwordhash=".dol_hash($password);

			$mesg.= $outputlangs->transnoentitiesnoconv("RequestToResetPasswordReceived")."\n";
			$mesg.= $outputlangs->transnoentitiesnoconv("NewKeyWillBe")." :\n\n";
			$mesg.= $outputlangs->transnoentitiesnoconv("Login")." = ".$this->login."\n";
			$mesg.= $outputlangs->transnoentitiesnoconv("Password")." = ".$password."\n\n";
			$mesg.= "\n";
			$mesg.= $outputlangs->transnoentitiesnoconv("YouMustClickToChange")." :\n";
			$mesg.= $url."\n\n";
			$mesg.= $outputlangs->transnoentitiesnoconv("ForgetIfNothing")."\n\n";

			dol_syslog(get_class($this)."::send_password changelater is on, url=".$url);
		}

        $mailfile = new CMailFile(
            $subject,
            $this->email,
            $conf->notification->email_from,
            $mesg,
            array(),
            array(),
            array(),
            '',
            '',
            0,
            $msgishtml
        );

		if ($mailfile->sendfile())
		{
			return 1;
		}
		else
		{
			$langs->trans("errors");
			$this->error=$langs->trans("ErrorFailedToSendPassword").' '.$mailfile->error;
			return -1;
		}
	}

	/**
	 * 		Renvoie la derniere erreur fonctionnelle de manipulation de l'objet
	 *
	 * 		@return    string      chaine erreur
	 */
	function error()
	{
		return $this->error;
	}


	/**
	 *    	Read clicktodial information for user
	 *
	 * 		@return		<0 if KO, >0 if OK
	 */
	function fetch_clicktodial()
	{
		$sql = "SELECT url, login, pass, poste ";
		$sql.= " FROM ".MAIN_DB_PREFIX."user_clicktodial as u";
		$sql.= " WHERE u.fk_user = ".$this->id;

		$resql = $this->db->query($sql);
		if ($resql)
		{
			if ($this->db->num_rows($resql))
			{
				$obj = $this->db->fetch_object($resql);

				$this->clicktodial_url = $obj->url;
				$this->clicktodial_login = $obj->login;
				$this->clicktodial_password = $obj->pass;
				$this->clicktodial_poste = $obj->poste;
			}

			$this->clicktodial_loaded = 1;	// Data loaded (found or not)

			$this->db->free($resql);
			return 1;
		}
		else
		{
			$this->error=$this->db->error();
			return -1;
		}
	}

	/**
	 *  Update clicktodial info
	 *
	 *  @return	integer
	 */
	function update_clicktodial()
	{
		$this->db->begin();

		$sql = "DELETE FROM ".MAIN_DB_PREFIX."user_clicktodial";
		$sql .= " WHERE fk_user = ".$this->id;

		dol_syslog(get_class($this).'::update_clicktodial', LOG_DEBUG);
		$result = $this->db->query($sql);

		$sql = "INSERT INTO ".MAIN_DB_PREFIX."user_clicktodial";
		$sql .= " (fk_user,url,login,pass,poste)";
		$sql .= " VALUES (".$this->id;
		$sql .= ", '". $this->db->escape($this->clicktodial_url) ."'";
		$sql .= ", '". $this->db->escape($this->clicktodial_login) ."'";
		$sql .= ", '". $this->db->escape($this->clicktodial_password) ."'";
		$sql .= ", '". $this->db->escape($this->clicktodial_poste) ."')";

		dol_syslog(get_class($this).'::update_clicktodial', LOG_DEBUG);
		$result = $this->db->query($sql);
		if ($result)
		{
			$this->db->commit();
			return 1;
		}
		else
		{
			$this->db->rollback();
			$this->error=$this->db->lasterror();
			return -1;
		}
	}


	/**
	 *  Add user into a group
	 *
	 *  @param	int	$group      Id of group
	 *  @param  int		$entity     Entity
	 *  @param  int		$notrigger  Disable triggers
	 *  @return int  				<0 if KO, >0 if OK
	 */
	function SetInGroup($group, $entity, $notrigger=0)
	{
		global $conf, $langs, $user;

		$error=0;

		$this->db->begin();

		$sql = "DELETE FROM ".MAIN_DB_PREFIX."usergroup_user";
		$sql.= " WHERE fk_user  = ".$this->id;
		$sql.= " AND fk_usergroup = ".$group;
		$sql.= " AND entity = ".$entity;

		$result = $this->db->query($sql);

		$sql = "INSERT INTO ".MAIN_DB_PREFIX."usergroup_user (entity, fk_user, fk_usergroup)";
		$sql.= " VALUES (".$entity.",".$this->id.",".$group.")";

		$result = $this->db->query($sql);
		if ($result)
		{
			if (! $error && ! $notrigger)
			{
			    $this->newgroupid=$group;    // deprecated. Remove this.
			    $this->context = array('audit'=>$langs->trans("UserSetInGroup"), 'newgroupid'=>$group);
<<<<<<< HEAD
			     
=======

>>>>>>> ee8112dd
			    // Call trigger
                $result=$this->call_trigger('USER_SETINGROUP',$user);
	            if ($result < 0) { $error++; }
                // End call triggers
			}

			if (! $error)
			{
				$this->db->commit();
				return 1;
			}
			else
			{
				dol_syslog(get_class($this)."::SetInGroup ".$this->error, LOG_ERR);
				$this->db->rollback();
				return -2;
			}
		}
		else
		{
			$this->error=$this->db->lasterror();
			$this->db->rollback();
			return -1;
		}
	}

	/**
	 *  Remove a user from a group
	 *
	 *  @param	int   $group       Id of group
	 *  @param  int		$entity      Entity
	 *  @param  int		$notrigger   Disable triggers
	 *  @return int  			     <0 if KO, >0 if OK
	 */
	function RemoveFromGroup($group, $entity, $notrigger=0)
	{
		global $conf,$langs,$user;

		$error=0;

		$this->db->begin();

		$sql = "DELETE FROM ".MAIN_DB_PREFIX."usergroup_user";
		$sql.= " WHERE fk_user  = ".$this->id;
		$sql.= " AND fk_usergroup = ".$group;
		$sql.= " AND entity = ".$entity;

		$result = $this->db->query($sql);
		if ($result)
		{
			if (! $error && ! $notrigger)
			{
			    $this->oldgroupid=$group;    // deprecated. Remove this.
			    $this->context = array('audit'=>$langs->trans("UserRemovedFromGroup"), 'oldgroupid'=>$group);
<<<<<<< HEAD
			    
=======

>>>>>>> ee8112dd
			    // Call trigger
                $result=$this->call_trigger('USER_REMOVEFROMGROUP',$user);
                if ($result < 0) { $error++; }
                // End call triggers
			}

			if (! $error)
			{
				$this->db->commit();
				return 1;
			}
			else
			{
				$this->error=$interface->error;
				dol_syslog(get_class($this)."::RemoveFromGroup ".$this->error, LOG_ERR);
				$this->db->rollback();
				return -2;
			}
		}
		else
		{
			$this->error=$this->db->lasterror();
			$this->db->rollback();
			return -1;
		}
	}


	/**
	 *  Return a link with photo
	 * 	Use this->id,this->photo
	 *
	 *	@param	int		$width			Width of image
	 *	@param	int		$height			Height of image
	 *  @param	string	$cssclass		Force a css class
     * 	@param	string	$imagesize		'mini', 'small' or '' (original)
	 *	@return	string					String with URL link
	 */
	function getPhotoUrl($width, $height, $cssclass='', $imagesize='')
	{
		$result='';

		$result.='<a href="'.DOL_URL_ROOT.'/user/card.php?id='.$this->id.'">';
	    $result.=Form::showphoto('userphoto', $this, $width, $height, 0, $cssclass, $imagesize);
	    $result.='</a>';

	    return $result;
	}

	/**
	 *  Return a link to the user card (with optionaly the picto)
	 * 	Use this->id,this->lastname, this->firstname
	 *
	 *	@param	int		$withpictoimg		Include picto in link (0=No picto, 1=Include picto into link, 2=Only picto, -1=Include photo into link, -2=Only picto photo)
	 *	@param	string	$option				On what the link point to
     *  @param  integer $infologin      	Add complete info tooltip
     *  @param	integer	$notooltip			1=Disable tooltip on picto and name
     *  @param	int		$maxlen				Max length of visible user name
     *  @param	int		$hidethirdpartylogo	Hide logo of thirdparty if user is external user
     *  @param  string  $mode               ''=Show firstname and lastname, 'firstname'=Show only firstname, 'login'=Show login
     *  @param  string  $morecss            Add more css on link
	 *	@return	string						String with URL
	 */
	function getNomUrl($withpictoimg=0, $option='', $infologin=0, $notooltip=0, $maxlen=24, $hidethirdpartylogo=0, $mode='',$morecss='')
	{
		global $langs, $conf, $db, $hookmanager;
        	global $dolibarr_main_authentication, $dolibarr_main_demo;
        	global $menumanager;

		if (! empty($conf->global->MAIN_OPTIMIZEFORTEXTBROWSER) && $withpictoimg) $withpictoimg=0;

	        $result = '';
	        $companylink = '';
	        $link = '';
<<<<<<< HEAD
	
=======

>>>>>>> ee8112dd
	        $label = '<u>' . $langs->trans("User") . '</u>';
	        $label.= '<div width="100%">';
	        $label.= '<b>' . $langs->trans('Name') . ':</b> ' . $this->getFullName($langs,'','');
	        if (! empty($this->login))
	        $label.= '<br><b>' . $langs->trans('Login') . ':</b> ' . $this->login;
	        $label.= '<br><b>' . $langs->trans("EMail").':</b> '.$this->email;
	        if (! empty($this->admin))
	        $label.= '<br><b>' . $langs->trans("Administrator").'</b>: '.yn($this->admin);
	        if (! empty($this->societe_id) )	// Add thirdparty for external users
	        {
	            $thirdpartystatic = new Societe($db);
	            $thirdpartystatic->fetch($this->societe_id);
	            if (empty($hidethirdpartylogo)) $companylink = ' '.$thirdpartystatic->getNomUrl(2);	// picto only of company
	            $company=' ('.$langs->trans("Company").': '.$thirdpartystatic->name.')';
	        }
	        $type=($this->societe_id?$langs->trans("External").$company:$langs->trans("Internal"));
	        $label.= '<br><b>' . $langs->trans("Type") . ':</b> ' . $type;
	        $label.='</div>';
	        if (! empty($this->photo))
	        {
	        	$label.= '<div class="photointooltip">';
			$label.= Form::showphoto('userphoto', $this, 80, 0, 0, 'photowithmargin photologintooltip', 'small', 0, 1);
	        	$label.= '</div><div style="clear: both;"></div>';
	        }

	        // Info Login
	        if ($infologin)
	        {
	            $label.= '<br>';
	            $label.= '<br><u>'.$langs->trans("Connection").'</u>';
	            $label.= '<br><b>'.$langs->trans("IPAddress").'</b>: '.$_SERVER["REMOTE_ADDR"];
	            if (! empty($conf->global->MAIN_MODULE_MULTICOMPANY)) $label.= '<br><b>'.$langs->trans("ConnectedOnMultiCompany").':</b> '.$conf->entity.' (user entity '.$this->entity.')';
	            $label.= '<br><b>'.$langs->trans("AuthenticationMode").':</b> '.$_SESSION["dol_authmode"].(empty($dolibarr_main_demo)?'':' (demo)');
	            $label.= '<br><b>'.$langs->trans("ConnectedSince").':</b> '.dol_print_date($this->datelastlogin,"dayhour",'tzuser');
	            $label.= '<br><b>'.$langs->trans("PreviousConnexion").':</b> '.dol_print_date($this->datepreviouslogin,"dayhour",'tzuser');
	            $label.= '<br><b>'.$langs->trans("CurrentTheme").':</b> '.$conf->theme;
	            $label.= '<br><b>'.$langs->trans("CurrentMenuManager").':</b> '.$menumanager->name;
	            $s=picto_from_langcode($langs->getDefaultLang());
	            $label.= '<br><b>'.$langs->trans("CurrentUserLanguage").':</b> '.($s?$s.' ':'').$langs->getDefaultLang();
	            $label.= '<br><b>'.$langs->trans("Browser").':</b> '.$conf->browser->name.($conf->browser->version?' '.$conf->browser->version:'').' ('.$_SERVER['HTTP_USER_AGENT'].')';
	            $label.= '<br><b>'.$langs->trans("Layout").':</b> '.$conf->browser->layout;
	            $label.= '<br><b>'.$langs->trans("Screen").':</b> '.$_SESSION['dol_screenwidth'].' x '.$_SESSION['dol_screenheight'];
	            if (! empty($conf->browser->phone)) $label.= '<br><b>'.$langs->trans("Phone").':</b> '.$conf->browser->phone;
	            if (! empty($_SESSION["disablemodules"])) $label.= '<br><b>'.$langs->trans("DisabledModules").':</b> <br>'.join(', ',explode(',',$_SESSION["disablemodules"]));
	        }

<<<<<<< HEAD
        
	        if ($option == 'leave') $link.= '<a href="'.DOL_URL_ROOT.'/holiday/list.php?id='.$this->id.'"';
	        else $link.= '<a href="'.DOL_URL_ROOT.'/user/card.php?id='.$this->id.'"';
	        
=======

	        if ($option == 'leave') $link.= '<a href="'.DOL_URL_ROOT.'/holiday/list.php?id='.$this->id.'"';
	        else $link.= '<a href="'.DOL_URL_ROOT.'/user/card.php?id='.$this->id.'"';

>>>>>>> ee8112dd
	        $linkclose="";
	        if (empty($notooltip))
	        {
	            if (! empty($conf->global->MAIN_OPTIMIZEFORTEXTBROWSER))
	            {
	                $langs->load("users");
	                $label=$langs->trans("ShowUser");
	                $linkclose.=' alt="'.dol_escape_htmltag($label, 1).'"';
	            }
	            $linkclose.= ' title="'.dol_escape_htmltag($label, 1).'"';
	            $linkclose.= ' class="classfortooltip'.($morecss?' '.$morecss:'').'"';
	        }
		if (! is_object($hookmanager))
		{
			include_once DOL_DOCUMENT_ROOT.'/core/class/hookmanager.class.php';
			$hookmanager=new HookManager($this->db);
		}
		$hookmanager->initHooks(array('userdao'));
		$parameters=array('id'=>$this->id);
		$reshook=$hookmanager->executeHooks('getnomurltooltip',$parameters,$this,$action);    // Note that $action and $object may have been modified by some hooks
		if ($reshook > 0) $linkclose = $hookmanager->resPrint;

        $link.=$linkclose.'>';
		$linkend='</a>';

        //if ($withpictoimg == -1) $result.='<div class="nowrap">';
		$result.=$link;
	    if ($withpictoimg)
	    {
	      	$paddafterimage='';
			if (abs($withpictoimg) == 1) $paddafterimage='style="margin-right: 3px;"';
        		if ($withpictoimg > 0) $picto='<div class="inline-block nopadding valignmiddle'.($morecss?' userimg'.$morecss:'').'">'.img_object('', 'user', $paddafterimage.' '.($notooltip?'':'class="classfortooltip"'), 0, 0, $notooltip?0:1).'</div>';
        		else $picto='<div class="inline-block nopadding valignmiddle'.($morecss?' userimg'.$morecss:'').'"'.($paddafterimage?' '.$paddafterimage:'').'>'.Form::showphoto('userphoto', $this, 0, 0, 0, 'loginphoto', 'mini', 0, 1).'</div>';
            		$result.=$picto;
		}
		if (abs($withpictoimg) != 2)
		{
			if (empty($conf->global->MAIN_OPTIMIZEFORTEXTBROWSER)) $result.='<div class="inline-block nopadding valignmiddle'.((! isset($this->statut) || $this->statut)?'':' strikefordisabled').($morecss?' usertext'.$morecss:'').'">';
			if ($mode == 'login') $result.=dol_trunc($this->login, $maxlen);
			else $result.=$this->getFullName($langs,'',($mode == 'firstname' ? 2 : -1),$maxlen);
			if (empty($conf->global->MAIN_OPTIMIZEFORTEXTBROWSER)) $result.='</div>';
		}
		$result.=$linkend;
		//if ($withpictoimg == -1) $result.='</div>';
		$result.=$companylink;
		return $result;
	}

	/**
	 *  Renvoie login clicable (avec eventuellement le picto)
	 *
	 *	@param	int		$withpicto		Include picto into link
	 *	@param	string	$option			Sur quoi pointe le lien
	 *	@return	string					Chaine avec URL
	 */
	function getLoginUrl($withpicto=0,$option='')
	{
		global $langs;

		$result='';

		$link = '<a href="'.DOL_URL_ROOT.'/user/card.php?id='.$this->id.'">';
		$linkend='</a>';

		if ($option == 'xxx')
		{
			$link = '<a href="'.DOL_URL_ROOT.'/user/card.php?id='.$this->id.'">';
			$linkend='</a>';
		}

		if ($withpicto) $result.=($link.img_object($langs->trans("ShowUser"),'user').$linkend.' ');
		$result.=$link.$this->login.$linkend;
		return $result;
	}

	/**
	 *  Retourne le libelle du statut d'un user (actif, inactif)
	 *
	 *  @param	int		$mode          0=libelle long, 1=libelle court, 2=Picto + Libelle court, 3=Picto, 4=Picto + Libelle long, 5=Libelle court + Picto
	 *  @return	string 			       Label of status
	 */
	function getLibStatut($mode=0)
	{
		return $this->LibStatut($this->statut,$mode);
	}

	/**
	 *  Renvoi le libelle d'un statut donne
	 *
	 *  @param	int		$statut        	Id statut
	 *  @param  int		$mode          	0=libelle long, 1=libelle court, 2=Picto + Libelle court, 3=Picto, 4=Picto + Libelle long, 5=Libelle court + Picto
	 *  @return string 			       	Label of status
	 */
	function LibStatut($statut,$mode=0)
	{
		global $langs;
		$langs->load('users');

		if ($mode == 0)
		{
			$prefix='';
			if ($statut == 1) return $langs->trans('Enabled');
			if ($statut == 0) return $langs->trans('Disabled');
		}
		if ($mode == 1)
		{
			if ($statut == 1) return $langs->trans('Enabled');
			if ($statut == 0) return $langs->trans('Disabled');
		}
		if ($mode == 2)
		{
			if ($statut == 1) return img_picto($langs->trans('Enabled'),'statut4','class="pictostatus"').' '.$langs->trans('Enabled');
			if ($statut == 0) return img_picto($langs->trans('Disabled'),'statut5','class="pictostatus"').' '.$langs->trans('Disabled');
		}
		if ($mode == 3)
		{
			if ($statut == 1) return img_picto($langs->trans('Enabled'),'statut4','class="pictostatus"');
			if ($statut == 0) return img_picto($langs->trans('Disabled'),'statut5','class="pictostatus"');
		}
		if ($mode == 4)
		{
			if ($statut == 1) return img_picto($langs->trans('Enabled'),'statut4','class="pictostatus"').' '.$langs->trans('Enabled');
			if ($statut == 0) return img_picto($langs->trans('Disabled'),'statut5','class="pictostatus"').' '.$langs->trans('Disabled');
		}
		if ($mode == 5)
		{
			if ($statut == 1) return $langs->trans('Enabled').' '.img_picto($langs->trans('Enabled'),'statut4','class="pictostatus"');
			if ($statut == 0) return $langs->trans('Disabled').' '.img_picto($langs->trans('Disabled'),'statut5','class="pictostatus"');
		}
	}


	/**
	 *	Retourne chaine DN complete dans l'annuaire LDAP pour l'objet
	 *
	 *	@param	array	$info		Info array loaded by _load_ldap_info
	 *	@param	int		$mode		0=Return full DN (uid=qqq,ou=xxx,dc=aaa,dc=bbb)
	 *								1=
	 *								2=Return key only (uid=qqq)
	 *	@return	string				DN
	 */
	function _load_ldap_dn($info,$mode=0)
	{
		global $conf;
		$dn='';
		if ($mode==0) $dn=$conf->global->LDAP_KEY_USERS."=".$info[$conf->global->LDAP_KEY_USERS].",".$conf->global->LDAP_USER_DN;
		if ($mode==1) $dn=$conf->global->LDAP_USER_DN;
		if ($mode==2) $dn=$conf->global->LDAP_KEY_USERS."=".$info[$conf->global->LDAP_KEY_USERS];
		return $dn;
	}

	/**
	 *	Initialize the info array (array of LDAP values) that will be used to call LDAP functions
	 *
	 *	@return		array		Tableau info des attributs
	 */
	function _load_ldap_info()
	{
		global $conf,$langs;

		$info=array();

		// Object classes
		$info["objectclass"]=explode(',',$conf->global->LDAP_USER_OBJECT_CLASS);

		$this->fullname=$this->getFullName($langs);

		// Champs
		if ($this->fullname && ! empty($conf->global->LDAP_FIELD_FULLNAME))			$info[$conf->global->LDAP_FIELD_FULLNAME] = $this->fullname;
		if ($this->lastname && ! empty($conf->global->LDAP_FIELD_NAME))				$info[$conf->global->LDAP_FIELD_NAME] = $this->lastname;
		if ($this->firstname && ! empty($conf->global->LDAP_FIELD_FIRSTNAME))		$info[$conf->global->LDAP_FIELD_FIRSTNAME] = $this->firstname;
		if ($this->login && ! empty($conf->global->LDAP_FIELD_LOGIN))				$info[$conf->global->LDAP_FIELD_LOGIN] = $this->login;
		if ($this->login && ! empty($conf->global->LDAP_FIELD_LOGIN_SAMBA))			$info[$conf->global->LDAP_FIELD_LOGIN_SAMBA] = $this->login;
		if ($this->pass && ! empty($conf->global->LDAP_FIELD_PASSWORD))				$info[$conf->global->LDAP_FIELD_PASSWORD] = $this->pass;	// this->pass = mot de passe non crypte
		if ($this->pass && ! empty($conf->global->LDAP_FIELD_PASSWORD_CRYPTED))		$info[$conf->global->LDAP_FIELD_PASSWORD_CRYPTED] = dol_hash($this->pass, 4); // md5 for OpenLdap TODO add type of encryption
		if ($this->ldap_sid && ! empty($conf->global->LDAP_FIELD_SID))				$info[$conf->global->LDAP_FIELD_SID] = $this->ldap_sid;
		if ($this->societe_id > 0)
		{
			$soc = new Societe($this->db);
			$soc->fetch($this->societe_id);

			$info["o"] = $soc->lastname;
			if ($soc->client == 1)      $info["businessCategory"] = "Customers";
			if ($soc->client == 2)      $info["businessCategory"] = "Prospects";
			if ($soc->fournisseur == 1) $info["businessCategory"] = "Suppliers";
		}
		if ($this->address && ! empty($conf->global->LDAP_FIELD_ADDRESS))     $info[$conf->global->LDAP_FIELD_ADDRESS] = $this->address;
		if ($this->zip && ! empty($conf->global->LDAP_FIELD_ZIP))             $info[$conf->global->LDAP_FIELD_ZIP] = $this->zip;
		if ($this->town && ! empty($conf->global->LDAP_FIELD_TOWN))           $info[$conf->global->LDAP_FIELD_TOWN] = $this->town;
		if ($this->office_phone && ! empty($conf->global->LDAP_FIELD_PHONE))  $info[$conf->global->LDAP_FIELD_PHONE] = $this->office_phone;
		if ($this->user_mobile && ! empty($conf->global->LDAP_FIELD_MOBILE))  $info[$conf->global->LDAP_FIELD_MOBILE] = $this->user_mobile;
		if ($this->office_fax && ! empty($conf->global->LDAP_FIELD_FAX))	     $info[$conf->global->LDAP_FIELD_FAX] = $this->office_fax;
		if ($this->note && ! empty($conf->global->LDAP_FIELD_DESCRIPTION))    $info[$conf->global->LDAP_FIELD_DESCRIPTION] = $this->note;
		if ($this->email && ! empty($conf->global->LDAP_FIELD_MAIL))          $info[$conf->global->LDAP_FIELD_MAIL] = $this->email;
    	if ($this->skype && ! empty($conf->global->LDAP_FIELD_SKYPE))          $info[$conf->global->LDAP_FIELD_SKYPE] = $this->skype;

		if ($conf->global->LDAP_SERVER_TYPE == 'egroupware')
		{
			$info["objectclass"][4] = "phpgwContact"; // compatibilite egroupware

			$info['uidnumber'] = $this->id;

			$info['phpgwTz']      = 0;
			$info['phpgwMailType'] = 'INTERNET';
			$info['phpgwMailHomeType'] = 'INTERNET';

			$info["phpgwContactTypeId"] = 'n';
			$info["phpgwContactCatId"] = 0;
			$info["phpgwContactAccess"] = "public";

			if (dol_strlen($this->egroupware_id) == 0)
			{
				$this->egroupware_id = 1;
			}

			$info["phpgwContactOwner"] = $this->egroupware_id;

			if ($this->email) $info["rfc822Mailbox"] = $this->email;
			if ($this->phone_mobile) $info["phpgwCellTelephoneNumber"] = $this->phone_mobile;
		}

		return $info;
	}


	/**
	 *  Initialise an instance with random values.
	 *  Used to build previews or test instances.
	 *	id must be 0 if object instance is a specimen.
	 *
	 *  @return	void
	 */
	function initAsSpecimen()
	{
		global $user,$langs;

		$now=dol_now();

		// Initialise parametres
		$this->id=0;
		$this->ref = 'SPECIMEN';
		$this->specimen=1;

		$this->lastname='DOLIBARR';
		$this->firstname='SPECIMEN';
		$this->gender='man';
		$this->note='This is a note';
		$this->email='email@specimen.com';
    	$this->skype='tom.hanson';
		$this->office_phone='0999999999';
		$this->office_fax='0999999998';
		$this->user_mobile='0999999997';
		$this->admin=0;
		$this->login='dolibspec';
		$this->pass='dolibspec';
		//$this->pass_indatabase='dolibspec';									Set after a fetch
		//$this->pass_indatabase_crypted='e80ca5a88c892b0aaaf7e154853bccab';	Set after a fetch
		$this->datec=$now;
		$this->datem=$now;

		$this->datelastlogin=$now;
		$this->datepreviouslogin=$now;
		$this->statut=1;

		//$this->societe_id = 1;	For external users
		//$this->contact_id = 1;	For external users
		$this->entity = 1;
	}

	/**
	 *  Load info of user object
	 *
	 *  @param  int		$id     Id of user to load
	 *  @return	void
	 */
	function info($id)
	{
		$sql = "SELECT u.rowid, u.login as ref, u.datec,";
		$sql.= " u.tms as date_modification, u.entity";
		$sql.= " FROM ".MAIN_DB_PREFIX."user as u";
		$sql.= " WHERE u.rowid = ".$id;

		$result=$this->db->query($sql);
		if ($result)
		{
			if ($this->db->num_rows($result))
			{
				$obj = $this->db->fetch_object($result);

				$this->id = $obj->rowid;

				$this->ref			     = (! $obj->ref) ? $obj->rowid : $obj->ref;
				$this->date_creation     = $this->db->jdate($obj->datec);
				$this->date_modification = $this->db->jdate($obj->date_modification);
				$this->entity            = $obj->entity;
			}

			$this->db->free($result);

		}
		else
		{
			dol_print_error($this->db);
		}
	}


	/**
	 *    Return number of mass Emailing received by this contacts with its email
	 *
	 *    @return       int     Number of EMailings
	 */
	function getNbOfEMailings()
	{
		$sql = "SELECT count(mc.email) as nb";
		$sql.= " FROM ".MAIN_DB_PREFIX."mailing_cibles as mc";
		$sql.= " WHERE mc.email = '".$this->db->escape($this->email)."'";
		$sql.= " AND mc.statut=1";      // -1 erreur, 0 non envoye, 1 envoye avec succes
		$resql=$this->db->query($sql);
		if ($resql)
		{
			$obj = $this->db->fetch_object($resql);
			$nb=$obj->nb;

			$this->db->free($resql);
			return $nb;
		}
		else
		{
			$this->error=$this->db->error();
			return -1;
		}
	}

	/**
	 *  Return number of existing users
	 *
	 *  @param	string	$limitTo	Limit to '' or 'active'
	 *  @param	string	$option		'superadmin' = return for entity 0 only
	 *  @param	int		$admin		Filter on admin tag
	 *  @return int  				Number of users
	 */
	function getNbOfUsers($limitTo, $option='', $admin=-1)
	{
		global $conf;

		$sql = "SELECT count(rowid) as nb";
		$sql.= " FROM ".MAIN_DB_PREFIX."user";
		if ($option == 'superadmin')
		{
			$sql.= " WHERE entity = 0";
			if ($admin >= 0) $sql.= " AND admin = ".$admin;
		}
		else
		{
			$sql.=" WHERE entity IN (".getEntity('user',0).")";
			if ($limitTo == 'active') $sql.= " AND statut = 1";
			if ($admin >= 0) $sql.= " AND admin = ".$admin;
		}

		$resql=$this->db->query($sql);
		if ($resql)
		{
			$obj = $this->db->fetch_object($resql);
			$nb=$obj->nb;

			$this->db->free($resql);
			return $nb;
		}
		else
		{
			$this->error=$this->db->lasterror();
			return -1;
		}
	}

	/**
	 *  Update user using data from the LDAP
	 *
	 *  @param	ldapuser	$ldapuser	Ladp User
	 *
	 *  @return int  				<0 if KO, >0 if OK
	 */
	function update_ldap2dolibarr(&$ldapuser)
	{
		// TODO: Voir pourquoi le update met à jour avec toutes les valeurs vide (global $user écrase ?)
		global $user, $conf;

		$this->firstname=$ldapuser->{$conf->global->LDAP_FIELD_FIRSTNAME};
		$this->lastname=$ldapuser->{$conf->global->LDAP_FIELD_NAME};
		$this->login=$ldapuser->{$conf->global->LDAP_FIELD_LOGIN};
		$this->pass=$ldapuser->{$conf->global->LDAP_FIELD_PASSWORD};
		$this->pass_indatabase_crypted=$ldapuser->{$conf->global->LDAP_FIELD_PASSWORD_CRYPTED};

		$this->office_phone=$ldapuser->{$conf->global->LDAP_FIELD_PHONE};
		$this->user_mobile=$ldapuser->{$conf->global->LDAP_FIELD_MOBILE};
		$this->office_fax=$ldapuser->{$conf->global->LDAP_FIELD_FAX};
		$this->email=$ldapuser->{$conf->global->LDAP_FIELD_MAIL};
		$this->skype=$ldapuser->{$conf->global->LDAP_FIELD_SKYPE};
		$this->ldap_sid=$ldapuser->{$conf->global->LDAP_FIELD_SID};

		$this->job=$ldapuser->{$conf->global->LDAP_FIELD_TITLE};
		$this->note=$ldapuser->{$conf->global->LDAP_FIELD_DESCRIPTION};

		$result = $this->update($user);

		dol_syslog(get_class($this)."::update_ldap2dolibarr result=".$result, LOG_DEBUG);

		return $result;
	}


	/**
	 * Return and array with all instanciated first level children users of current user
	 *
	 * @return	void
<<<<<<< HEAD
	 * @see getAllChildIds 
=======
	 * @see getAllChildIds
>>>>>>> ee8112dd
	 */
	function get_children()
	{
		$sql = "SELECT rowid FROM ".MAIN_DB_PREFIX."user";
		$sql.= " WHERE fk_user = ".$this->id;

		dol_syslog(get_class($this)."::get_children result=".$result, LOG_DEBUG);
		$res  = $this->db->query($sql);
		if ($res)
		{
			$users = array ();
			while ($rec = $this->db->fetch_array($res))
			{
				$user = new User($this->db);
				$user->fetch($rec['rowid']);
				$users[] = $user;
			}
			return $users;
		}
		else
		{
			dol_print_error($this->db);
			return -1;
		}
	}


	/**
	 * 	Load this->parentof that is array(id_son=>id_parent, ...)
	 *
	 *	@return		int		<0 if KO, >0 if OK
	 */
	private function load_parentof()
	{
		global $conf;

		$this->parentof=array();

		// Load array[child]=parent
		$sql = "SELECT fk_user as id_parent, rowid as id_son";
		$sql.= " FROM ".MAIN_DB_PREFIX."user";
		$sql.= " WHERE fk_user <> 0";
		$sql.= " AND entity IN (".getEntity('user',1).")";

		dol_syslog(get_class($this)."::load_parentof", LOG_DEBUG);
		$resql = $this->db->query($sql);
		if ($resql)
		{
			while ($obj= $this->db->fetch_object($resql))
			{
				$this->parentof[$obj->id_son]=$obj->id_parent;
			}
			return 1;
		}
		else
		{
			dol_print_error($this->db);
			return -1;
		}
	}

	/**
	 * 	Reconstruit l'arborescence hierarchique des users sous la forme d'un tableau
	 *	Set and return this->users that is an array sorted according to tree with arrays of:
	 *				id = id user
	 *				lastname
	 *				firstname
	 *				fullname = nom avec chemin complet du user
	 *				fullpath = chemin complet compose des id: "_grandparentid_parentid_id"
	 *
	 *  @param      int		$deleteafterid      Removed all users including the leaf $deleteafterid (and all its child) in user tree.
	 *  @param		string	$filter				SQL filter on users
	 *	@return		array		      		  	Array of users $this->users. Note: $this->parentof is also set.
	 */
	function get_full_tree($deleteafterid=0, $filter='')
	{
		global $conf,$user;

		$this->users = array();

		// Init this->parentof that is array(id_son=>id_parent, ...)
		$this->load_parentof();

		// Init $this->users array
		$sql = "SELECT DISTINCT u.rowid, u.firstname, u.lastname, u.fk_user, u.fk_soc, u.login, u.email, u.gender, u.admin, u.statut, u.photo, u.entity";	// Distinct reduce pb with old tables with duplicates
		$sql.= " FROM ".MAIN_DB_PREFIX."user as u";
		if(! empty($conf->multicompany->enabled) && $conf->entity == 1 && (! empty($conf->multicompany->transverse_mode) || (! empty($user->admin) && empty($user->entity))))
		{
			$sql.= " WHERE u.entity IS NOT NULL";
		}
		else
		{
			$sql.= " WHERE u.entity IN (".getEntity('user',1).")";
		}
		if ($filter) $sql.=" AND ".$filter;

		dol_syslog(get_class($this)."::get_full_tree get user list", LOG_DEBUG);
		$resql = $this->db->query($sql);
		if ($resql)
		{
			$i=0;
			while ($obj = $this->db->fetch_object($resql))
			{
				$this->users[$obj->rowid]['rowid'] = $obj->rowid;
				$this->users[$obj->rowid]['id'] = $obj->rowid;
				$this->users[$obj->rowid]['fk_user'] = $obj->fk_user;
				$this->users[$obj->rowid]['fk_soc'] = $obj->fk_soc;
				$this->users[$obj->rowid]['firstname'] = $obj->firstname;
				$this->users[$obj->rowid]['lastname'] = $obj->lastname;
				$this->users[$obj->rowid]['login'] = $obj->login;
				$this->users[$obj->rowid]['statut'] = $obj->statut;
				$this->users[$obj->rowid]['entity'] = $obj->entity;
				$this->users[$obj->rowid]['email'] = $obj->email;
				$this->users[$obj->rowid]['gender'] = $obj->gender;
				$this->users[$obj->rowid]['admin'] = $obj->admin;
				$this->users[$obj->rowid]['photo'] = $obj->photo;
				$i++;
			}
		}
		else
		{
			dol_print_error($this->db);
			return -1;
		}

		// We add the fullpath property to each elements of first level (no parent exists)
		dol_syslog(get_class($this)."::get_full_tree call to build_path_from_id_user", LOG_DEBUG);
		foreach($this->users as $key => $val)
		{
			$result = $this->build_path_from_id_user($key,0);	// Process a branch from the root user key (this user has no parent)
			if ($result < 0)
			{
			    $this->error='ErrorLoopInHierarchy';
			    return -1;
			}
		}

		// Exclude leaf including $deleteafterid from tree
		if ($deleteafterid)
		{
			//print "Look to discard user ".$deleteafterid."\n";
			$keyfilter1='^'.$deleteafterid.'$';
			$keyfilter2='_'.$deleteafterid.'$';
			$keyfilter3='^'.$deleteafterid.'_';
			$keyfilter4='_'.$deleteafterid.'_';
			foreach($this->users as $key => $val)
			{
				if (preg_match('/'.$keyfilter1.'/',$val['fullpath']) || preg_match('/'.$keyfilter2.'/',$val['fullpath'])
					|| preg_match('/'.$keyfilter3.'/',$val['fullpath']) || preg_match('/'.$keyfilter4.'/',$val['fullpath']))
				{
					unset($this->users[$key]);
				}
			}
		}

		dol_syslog(get_class($this)."::get_full_tree dol_sort_array", LOG_DEBUG);
		$this->users=dol_sort_array($this->users, 'fullname', 'asc', true, false);

		//var_dump($this->users);

		return $this->users;
	}

	/**
	 * 	Return list of all child users id in herarchy of current user (all sublevels).
	 *
	 *  @param      int      $addcurrentuser    1=Add also current user id to the list.
	 *	@return		array		      		  	Array of user id lower than user. This overwrite this->users.
	 *  @see get_children
	 */
	function getAllChildIds($addcurrentuser=0)
	{
    	$childids=array();
<<<<<<< HEAD
	    
=======

>>>>>>> ee8112dd
	    if (isset($this->cache_childids[$this->id]))
	    {
	        $childids = $this->cache_childids[$this->id];
	    }
	    else
	    {
    		// Init this->users
    		$this->get_full_tree();
<<<<<<< HEAD
    
    		$idtoscan=$this->id;
    
=======

    		$idtoscan=$this->id;

>>>>>>> ee8112dd
    		dol_syslog("Build childid for id = ".$idtoscan);
    		foreach($this->users as $id => $val)
    		{
    			//var_dump($val['fullpath']);
    			if (preg_match('/_'.$idtoscan.'_/', $val['fullpath'])) $childids[$val['id']]=$val['id'];
    		}
<<<<<<< HEAD
	    }    
		$this->cache_childids[$this->id] = $childids;
		
		if ($addcurrentuser) $childids[$this->id]=$this->id;
		
=======
	    }
		$this->cache_childids[$this->id] = $childids;

		if ($addcurrentuser) $childids[$this->id]=$this->id;

>>>>>>> ee8112dd
		return $childids;
	}

	/**
	 *	For user id_user and its childs available in this->users, define property fullpath and fullname.
	 *  Function called by get_full_tree().
	 *
	 * 	@param		int		$id_user		id_user entry to update
	 * 	@param		int		$protection		Deep counter to avoid infinite loop (no more required, a protection is added with array useridfound)
	 *	@return		int                     < 0 if KO (infinit loop), >= 0 if OK
	 */
	function build_path_from_id_user($id_user,$protection=0)
	{
		dol_syslog(get_class($this)."::build_path_from_id_user id_user=".$id_user." protection=".$protection, LOG_DEBUG);

		if (! empty($this->users[$id_user]['fullpath']))
		{
			// Already defined
			dol_syslog(get_class($this)."::build_path_from_id_user fullpath and fullname already defined", LOG_WARNING);
			return 0;
		}

		// Define fullpath and fullname
		$this->users[$id_user]['fullpath'] = '_'.$id_user;
		$this->users[$id_user]['fullname'] = $this->users[$id_user]['lastname'];
		$i=0; $cursor_user=$id_user;

		$useridfound=array($id_user);
		while (! empty($this->parentof[$cursor_user]))
		{
			if (in_array($this->parentof[$cursor_user], $useridfound))
			{
				dol_syslog("The hierarchy of user has a recursive loop", LOG_WARNING);
				return -1;     // Should not happen. Protection against looping hierarchy
			}
			$useridfound[]=$this->parentof[$cursor_user];
		    $this->users[$id_user]['fullpath'] = '_'.$this->parentof[$cursor_user].$this->users[$id_user]['fullpath'];
			$this->users[$id_user]['fullname'] = $this->users[$this->parentof[$cursor_user]]['lastname'].' >> '.$this->users[$id_user]['fullname'];
			$i++; $cursor_user=$this->parentof[$cursor_user];
		}

		// We count number of _ to have level
		$this->users[$id_user]['level']=dol_strlen(preg_replace('/[^_]/i','',$this->users[$id_user]['fullpath']));

		return 1;
	}

	/**
	 * Function used to replace a thirdparty id with another one.
	 *
	 * @param DoliDB $db Database handler
	 * @param int $origin_id Old thirdparty id
	 * @param int $dest_id New thirdparty id
	 * @return bool
	 */
	public static function replaceThirdparty(DoliDB $db, $origin_id, $dest_id)
	{
		$tables = array(
			'user'
		);

		return CommonObject::commonReplaceThirdparty($db, $origin_id, $dest_id, $tables);
	}


	/**
     *      Charge indicateurs this->nb pour le tableau de bord
     *
     *      @return     int         <0 if KO, >0 if OK
     */
    function load_state_board()
    {
        global $conf;

        $this->nb=array();

        $sql = "SELECT count(u.rowid) as nb";
        $sql.= " FROM ".MAIN_DB_PREFIX."user as u";
        $sql.= " WHERE u.statut > 0";
        //$sql.= " AND employee != 0";
        $sql.= " AND u.entity IN (".getEntity('user', 1).")";

        $resql=$this->db->query($sql);
        if ($resql)
        {
            while ($obj=$this->db->fetch_object($resql))
            {
                $this->nb["users"]=$obj->nb;
            }
            $this->db->free($resql);
            return 1;
        }
        else
        {
            dol_print_error($this->db);
            $this->error=$this->db->error();
            return -1;
        }
    }

}
<|MERGE_RESOLUTION|>--- conflicted
+++ resolved
@@ -115,38 +115,21 @@
 	public $parentof;				// To store an array of all parents for all ids.
 
 	public $accountancy_code;			// Accountancy code in prevision of the complete accountancy module
-<<<<<<< HEAD
-	
+
 	public $thm;					// Average cost of employee - Used for valuation of time spent
 	public $tjm;					// Average cost of employee
-	
-	public $salary;					// Monthly salary       - Denormalized value from llx_user_employment  
-=======
-
-	public $thm;					// Average cost of employee - Used for valuation of time spent
-	public $tjm;					// Average cost of employee
 
 	public $salary;					// Monthly salary       - Denormalized value from llx_user_employment
->>>>>>> ee8112dd
 	public $salaryextra;				// Monthly salary extra - Denormalized value from llx_user_employment
 	public $weeklyhours;				// Weekly hours         - Denormalized value from llx_user_employment
 
 	public $color;						// Define background color for user in agenda
-<<<<<<< HEAD
-	
+
 	public $dateemployment;			// Define date of employment by company
 
 	private $cache_childids;
-	
-	
-=======
-
-	public $dateemployment;			// Define date of employment by company
-
-	private $cache_childids;
-
-
->>>>>>> ee8112dd
+
+
 	/**
 	 *    Constructor de la classe
 	 *
@@ -479,21 +462,13 @@
 		if (! $error && ! $notrigger)
 		{
 		    $this->context = array('audit'=>$langs->trans("PermissionsAdd"));
-<<<<<<< HEAD
-		    
-=======
-
->>>>>>> ee8112dd
+
 		    // Call trigger
 		    $result=$this->call_trigger('USER_MODIFY',$user);
 		    if ($result < 0) { $error++; }
 		    // End call triggers
 		}
-<<<<<<< HEAD
-		
-=======
-
->>>>>>> ee8112dd
+
 		if ($error) {
 			$this->db->rollback();
 			return -$error;
@@ -596,21 +571,13 @@
 		if (! $error && ! $notrigger)
 		{
 		    $this->context = array('audit'=>$langs->trans("PermissionsDelete"));
-<<<<<<< HEAD
-		    
-=======
-
->>>>>>> ee8112dd
+
 		    // Call trigger
 		    $result=$this->call_trigger('USER_MODIFY',$user);
 		    if ($result < 0) { $error++; }
 		    // End call triggers
 		}
-<<<<<<< HEAD
-		
-=======
-
->>>>>>> ee8112dd
+
 		if ($error) {
 			$this->db->rollback();
 			return -$error;
@@ -1383,7 +1350,7 @@
 		$sql.= ", weeklyhours= ".($this->weeklyhours != ''?"'".$this->db->escape($this->weeklyhours)."'":"null");
 		$sql.= ", entity = '".$this->db->escape($this->entity)."'";
 		$sql.= " WHERE rowid = ".$this->id;
-		
+
 		dol_syslog(get_class($this)."::update", LOG_DEBUG);
 		$resql = $this->db->query($sql);
 		if ($resql)
@@ -1903,11 +1870,7 @@
 			{
 			    $this->newgroupid=$group;    // deprecated. Remove this.
 			    $this->context = array('audit'=>$langs->trans("UserSetInGroup"), 'newgroupid'=>$group);
-<<<<<<< HEAD
-			     
-=======
-
->>>>>>> ee8112dd
+
 			    // Call trigger
                 $result=$this->call_trigger('USER_SETINGROUP',$user);
 	            if ($result < 0) { $error++; }
@@ -1962,11 +1925,7 @@
 			{
 			    $this->oldgroupid=$group;    // deprecated. Remove this.
 			    $this->context = array('audit'=>$langs->trans("UserRemovedFromGroup"), 'oldgroupid'=>$group);
-<<<<<<< HEAD
-			    
-=======
-
->>>>>>> ee8112dd
+
 			    // Call trigger
                 $result=$this->call_trigger('USER_REMOVEFROMGROUP',$user);
                 if ($result < 0) { $error++; }
@@ -2041,11 +2000,7 @@
 	        $result = '';
 	        $companylink = '';
 	        $link = '';
-<<<<<<< HEAD
-	
-=======
-
->>>>>>> ee8112dd
+
 	        $label = '<u>' . $langs->trans("User") . '</u>';
 	        $label.= '<div width="100%">';
 	        $label.= '<b>' . $langs->trans('Name') . ':</b> ' . $this->getFullName($langs,'','');
@@ -2092,17 +2047,10 @@
 	            if (! empty($_SESSION["disablemodules"])) $label.= '<br><b>'.$langs->trans("DisabledModules").':</b> <br>'.join(', ',explode(',',$_SESSION["disablemodules"]));
 	        }
 
-<<<<<<< HEAD
-        
+
 	        if ($option == 'leave') $link.= '<a href="'.DOL_URL_ROOT.'/holiday/list.php?id='.$this->id.'"';
 	        else $link.= '<a href="'.DOL_URL_ROOT.'/user/card.php?id='.$this->id.'"';
-	        
-=======
-
-	        if ($option == 'leave') $link.= '<a href="'.DOL_URL_ROOT.'/holiday/list.php?id='.$this->id.'"';
-	        else $link.= '<a href="'.DOL_URL_ROOT.'/user/card.php?id='.$this->id.'"';
-
->>>>>>> ee8112dd
+
 	        $linkclose="";
 	        if (empty($notooltip))
 	        {
@@ -2519,11 +2467,7 @@
 	 * Return and array with all instanciated first level children users of current user
 	 *
 	 * @return	void
-<<<<<<< HEAD
-	 * @see getAllChildIds 
-=======
 	 * @see getAllChildIds
->>>>>>> ee8112dd
 	 */
 	function get_children()
 	{
@@ -2697,11 +2641,7 @@
 	function getAllChildIds($addcurrentuser=0)
 	{
     	$childids=array();
-<<<<<<< HEAD
-	    
-=======
-
->>>>>>> ee8112dd
+
 	    if (isset($this->cache_childids[$this->id]))
 	    {
 	        $childids = $this->cache_childids[$this->id];
@@ -2710,34 +2650,20 @@
 	    {
     		// Init this->users
     		$this->get_full_tree();
-<<<<<<< HEAD
-    
+
     		$idtoscan=$this->id;
-    
-=======
-
-    		$idtoscan=$this->id;
-
->>>>>>> ee8112dd
+
     		dol_syslog("Build childid for id = ".$idtoscan);
     		foreach($this->users as $id => $val)
     		{
     			//var_dump($val['fullpath']);
     			if (preg_match('/_'.$idtoscan.'_/', $val['fullpath'])) $childids[$val['id']]=$val['id'];
     		}
-<<<<<<< HEAD
-	    }    
-		$this->cache_childids[$this->id] = $childids;
-		
-		if ($addcurrentuser) $childids[$this->id]=$this->id;
-		
-=======
 	    }
 		$this->cache_childids[$this->id] = $childids;
 
 		if ($addcurrentuser) $childids[$this->id]=$this->id;
 
->>>>>>> ee8112dd
 		return $childids;
 	}
 
