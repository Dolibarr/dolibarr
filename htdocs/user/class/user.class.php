--- conflicted
+++ resolved
@@ -3424,15 +3424,8 @@
 			} else {
 				$sql .= " WHERE t.entity IN (".getEntity('user').")";
 			}
-<<<<<<< HEAD
-		} else {
-			$sql .= " WHERE 1";
-=======
-		}
-		else
-		{
+		} else {
 			$sql .= " WHERE 1 = 1";
->>>>>>> f6f4968a
 		}
 
 		// Manage filter
