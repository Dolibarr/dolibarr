--- conflicted
+++ resolved
@@ -371,14 +371,9 @@
 				$this->fk_member            = $obj->fk_member;
 				$this->fk_user        		= $obj->fk_user;
 
-<<<<<<< HEAD
-				$this->default_range = $obj->default_range;
-				$this->default_c_exp_tax_cat = $obj->default_c_exp_tax_cat;
-=======
 				$this->default_range		= $obj->default_range;
 				$this->default_c_exp_tax_cat	= $obj->default_c_exp_tax_cat;
 				$this->fk_warehouse			= $obj->fk_warehouse;
->>>>>>> 2448d1de
 
 				// Protection when module multicompany was set, admin was set to first entity and then, the module was disabled,
 				// in such case, this admin user must be admin for ALL entities.
@@ -1993,13 +1988,8 @@
 			dol_syslog(get_class($this)."::send_password changelater is on, url=".$url);
 		}
 
-<<<<<<< HEAD
-        $mailfile = new CMailFile(
-            $subject,
-=======
 		$mailfile = new CMailFile(
 			$subject,
->>>>>>> 2448d1de
 			$this->email,
 			$conf->global->MAIN_MAIL_EMAIL_FROM,
 			$mesg,
