<?php
/* Copyright (c) 2002-2007  Rodolphe Quiedeville    <rodolphe@quiedeville.org>
 * Copyright (c) 2002-2003  Jean-Louis Bergamo      <jlb@j1b.org>
 * Copyright (c) 2004-2012  Laurent Destailleur     <eldy@users.sourceforge.net>
 * Copyright (C) 2004       Sebastien Di Cintio     <sdicintio@ressource-toi.org>
 * Copyright (C) 2004       Benoit Mortier          <benoit.mortier@opensides.be>
 * Copyright (C) 2005-2017  Regis Houssin           <regis.houssin@inodbox.com>
 * Copyright (C) 2005       Lionel Cousteix         <etm_ltd@tiscali.co.uk>
 * Copyright (C) 2011       Herve Prot              <herve.prot@symeos.com>
 * Copyright (C) 2013-2019  Philippe Grand          <philippe.grand@atoo-net.com>
 * Copyright (C) 2013-2015  Alexandre Spangaro      <aspangaro@open-dsi.fr>
 * Copyright (C) 2015       Marcos García           <marcosgdf@gmail.com>
 * Copyright (C) 2018       charlene Benke          <charlie@patas-monkey.com>
 * Copyright (C) 2018-2021  Nicolas ZABOURI         <info@inovea-conseil.com>
 * Copyright (C) 2019-2020  Frédéric France         <frederic.france@netlogic.fr>
 * Copyright (C) 2019       Abbes Bahfir            <dolipar@dolipar.org>
 * Copyright (C) 2022       Anthony Berton          <anthony.berton@bb2a.fr>
 *
 * This program is free software; you can redistribute it and/or modify
 * it under the terms of the GNU General Public License as published by
 * the Free Software Foundation; either version 3 of the License, or
 * (at your option) any later version.
 *
 * This program is distributed in the hope that it will be useful,
 * but WITHOUT ANY WARRANTY; without even the implied warranty of
 * MERCHANTABILITY or FITNESS FOR A PARTICULAR PURPOSE.  See the
 * GNU General Public License for more details.
 *
 * You should have received a copy of the GNU General Public License
 * along with this program. If not, see <https://www.gnu.org/licenses/>.
 */

/**
 *  \file       htdocs/user/class/user.class.php
 *	\brief      File of class to manage users
 *  \ingroup	core
 */

require_once DOL_DOCUMENT_ROOT.'/core/class/commonobject.class.php';
require_once DOL_DOCUMENT_ROOT.'/user/class/usergroup.class.php';

/**
 *	Class to manage Dolibarr users
 */
class User extends CommonObject
{
	/**
	 * @var string ID to identify managed object
	 */
	public $element = 'user';

	/**
	 * @var string Name of table without prefix where object is stored
	 */
	public $table_element = 'user';

	/**
	 * @var string Field with ID of parent key if this field has a parent
	 */
	public $fk_element = 'fk_user';

	/**
	 * 0=No test on entity, 1=Test with field entity, 2=Test with link by societe
	 * @var int
	 */
	public $ismultientitymanaged = 1;

	/**
	 * @var string picto
	 */
	public $picto = 'user';

	public $id = 0;
	public $statut;
	public $ldap_sid;
	public $search_sid;
	public $employee;
	public $civility_code;

	/**
	 * @var string gender
	 */
	public $gender;

	public $birth;

	/**
	 * @var string email
	 */
	public $email;

	/**
	 * @var string personal email
	 */
	public $personal_email;

	/**
	 * @var array array of socialnetworks
	 */
	public $socialnetworks;

	/**
	 * @var string skype account
	 * @deprecated
	 */
	public $skype;

	/**
	 * @var string twitter account
	 * @deprecated
	 */
	public $twitter;

	/**
	 * @var string facebook account
	 * @deprecated
	 */
	public $facebook;

	/**
	 * @var string linkedin account
	 * @deprecated
	 */
	public $linkedin;

	/**
	 * @var string job position
	 */
	public $job;

	/**
	 * @var string user signature
	 */
	public $signature;

	/**
	 * @var string Address
	 */
	public $address;

	/**
	 * @var string zip code
	 */
	public $zip;

	/**
	 * @var string town
	 */
	public $town;
	public $state_id; // The state/department
	public $state_code;
	public $state;

	/**
	 * @var string office phone
	 */
	public $office_phone;

	/**
	 * @var string office fax
	 */
	public $office_fax;

	/**
	 * @var string phone mobile
	 */
	public $user_mobile;

	/**
	 * @var string personal phone mobile
	 */
	public $personal_mobile;

	/**
	 * @var int 1 if admin 0 if standard user
	 */
	public $admin;

	/**
	 * @var string user login
	 */
	public $login;

	/**
	 * @var string user apikey
	 */
	public $api_key;

	/**
	 * @var int Entity
	 */
	public $entity;

	/**
	 * @var string Clear password in memory
	 */
	public $pass;

	/**
	 * @var string Clear password in database (defined if DATABASE_PWD_ENCRYPTED=0)
	 */
	public $pass_indatabase;

	/**
	 * @var string Encrypted password in database (always defined)
	 */
	public $pass_indatabase_crypted;

	/**
	 * @var string Temporary password
	 */
	public $pass_temp;

	/**
	 * Date creation record (datec)
	 *
	 * @var integer
	 */
	public $datec;

	/**
	 * Date modification record (tms)
	 *
	 * @var integer
	 */
	public $datem;

	/**
	 * @var int If this is defined, it is an external user
	 */
	public $socid;

	/**
	 * @var int If this is defined, it is a user created from a contact
	 */
	public $contact_id;

	/**
	 * @var int ID
	 */
	public $fk_member;

	/**
	 * @var int User ID of supervisor
	 */
	public $fk_user;

	/**
	 * @var int User ID of expense validator
	 */
	public $fk_user_expense_validator;

	/**
	 * @var int User ID of holidays validator
	 */
	public $fk_user_holiday_validator;

	/**
	 * @string clicktodial url
	 */
	public $clicktodial_url;

	/**
	 * @var string clicktodial login
	 */
	public $clicktodial_login;

	/**
	 * @var string clicktodial password
	 */
	public $clicktodial_password;

	/**
	 * @var string clicktodial poste
	 */
	public $clicktodial_poste;

	public $datelastlogin;
	public $datepreviouslogin;
	public $iplastlogin;
	public $ippreviouslogin;
	public $datestartvalidity;
	public $dateendvalidity;

	/**
	 * @var string photo filename
	 */
	public $photo;
	public $lang;

	/**
	 * @var stdClass Class of permissions user->rights->permx
	 */
	public $rights;

	/**
	 * @var int  All permissions are loaded
	 */
	public $all_permissions_are_loaded;

	/**
	 * @var int Number of rights granted to the user. Value loaded after a getrights().
	 */
	public $nb_rights;

	/**
	 * @var array	To store list of groups of user (used by API /info for example)
	 */
	public $user_group_list;

	/**
	 * @var array Cache array of already loaded permissions
	 */
	private $_tab_loaded = array();

	/**
	 * @var stdClass To store personal config
	 */
	public $conf;

	public $default_values; // To store default values for user. Loaded by loadDefaultValues().

	public $lastsearch_values_tmp; // To store current search criterias for user
	public $lastsearch_values; // To store last saved search criterias for user

	public $users = array(); // To store all tree of users hierarchy
	public $parentof; // To store an array of all parents for all ids.
	private $cache_childids; // Cache array of already loaded childs

	public $accountancy_code; // Accountancy code in prevision of the complete accountancy module

	public $thm; // Average cost of employee - Used for valuation of time spent
	public $tjm; // Average cost of employee

	public $salary; // Monthly salary       - Denormalized value from llx_user_employment
	public $salaryextra; // Monthly salary extra - Denormalized value from llx_user_employment
	public $weeklyhours; // Weekly hours         - Denormalized value from llx_user_employment

	/**
	 * @var string Define background color for user in agenda
	 */
	public $color;

	public $dateemployment; // Define date of employment by company
	public $dateemploymentend; // Define date of employment end by company

	public $default_c_exp_tax_cat;

	/**
	 * @var string ref for employee
	 */
	public $ref_employee;

	/**
	 * @var string national registration number
	 */
	public $national_registration_number;

	public $default_range;

	/**
	 *@var int id of warehouse
	 */
	public $fk_warehouse;

	public $mail_autocopy; // Define if mail is send autocopy to user

	public $fields = array(
		'rowid'=>array('type'=>'integer', 'label'=>'TechnicalID', 'enabled'=>1, 'visible'=>-2, 'notnull'=>1, 'index'=>1, 'position'=>1, 'comment'=>'Id'),
		'lastname'=>array('type'=>'varchar(50)', 'label'=>'LastName', 'enabled'=>1, 'visible'=>1, 'notnull'=>1, 'showoncombobox'=>1, 'index'=>1, 'position'=>20, 'searchall'=>1),
		'firstname'=>array('type'=>'varchar(50)', 'label'=>'FirstName', 'enabled'=>1, 'visible'=>1, 'notnull'=>1, 'showoncombobox'=>1, 'index'=>1, 'position'=>10, 'searchall'=>1),
		'ref_employee'=>array('type'=>'varchar(50)', 'label'=>'RefEmployee', 'enabled'=>1, 'visible'=>1, 'notnull'=>1, 'showoncombobox'=>1, 'index'=>1, 'position'=>30, 'searchall'=>1),
		'national_registration_number'=>array('type'=>'varchar(50)', 'label'=>'NationalRegistrationNumber', 'enabled'=>1, 'visible'=>1, 'notnull'=>1, 'showoncombobox'=>1, 'index'=>1, 'position'=>40, 'searchall'=>1)
	);


	const STATUS_DISABLED = 0;
	const STATUS_ENABLED = 1;



	/**
	 *    Constructor of the class
	 *
	 *    @param   DoliDb  $db     Database handler
	 */
	public function __construct($db)
	{
		$this->db = $db;

		// User preference
		$this->liste_limit = 0;
		$this->clicktodial_loaded = 0;

		// For cache usage
		$this->all_permissions_are_loaded = 0;
		$this->nb_rights = 0;

		// Force some default values
		$this->admin = 0;
		$this->employee = 1;

		$this->conf = new stdClass();
		$this->rights = new stdClass();
		$this->rights->user = new stdClass();
		$this->rights->user->user = new stdClass();
		$this->rights->user->self = new stdClass();
		$this->rights->user->user_advance = new stdClass();
		$this->rights->user->self_advance = new stdClass();
		$this->rights->user->group_advance = new stdClass();
	}

	/**
	 *	Load a user from database with its id or ref (login).
	 *  This function does not load permissions, only user properties. Use getrights() for this just after the fetch.
	 *
	 *	@param	int		$id		       		If defined, id to used for search
	 * 	@param  string	$login       		If defined, login to used for search
	 *	@param  string	$sid				If defined, sid to used for search
	 * 	@param	int		$loadpersonalconf	1=also load personal conf of user (in $user->conf->xxx), 0=do not load personal conf.
	 *  @param  int     $entity             If a value is >= 0, we force the search on a specific entity. If -1, means search depens on default setup.
	 *  @param	int		$email       		If defined, email to used for search
	 *  @param	int		$fk_socpeople		If defined, id of contact for search
	 * 	@return	int							<0 if KO, 0 not found, >0 if OK
	 */
	public function fetch($id = '', $login = '', $sid = '', $loadpersonalconf = 0, $entity = -1, $email = '', $fk_socpeople = 0)
	{
		global $conf, $user;

		// Clean parameters
		$login = trim($login);

		// Get user
		$sql = "SELECT u.rowid, u.lastname, u.firstname, u.employee, u.gender, u.civility as civility_code, u.birth, u.email, u.personal_email, u.job,";
		$sql .= " u.socialnetworks,";
		$sql .= " u.signature, u.office_phone, u.office_fax, u.user_mobile, u.personal_mobile,";
		$sql .= " u.address, u.zip, u.town, u.fk_state as state_id, u.fk_country as country_id,";
		$sql .= " u.admin, u.login, u.note as note_private, u.note_public,";
		$sql .= " u.pass, u.pass_crypted, u.pass_temp, u.api_key,";
		$sql .= " u.fk_soc, u.fk_socpeople, u.fk_member, u.fk_user, u.ldap_sid, u.fk_user_expense_validator, u.fk_user_holiday_validator,";
		$sql .= " u.statut, u.lang, u.entity,";
		$sql .= " u.datec as datec,";
		$sql .= " u.tms as datem,";
		$sql .= " u.datelastlogin as datel,";
		$sql .= " u.datepreviouslogin as datep,";
		$sql .= " u.iplastlogin,";
		$sql .= " u.ippreviouslogin,";
		$sql .= " u.datelastpassvalidation,";
		$sql .= " u.datestartvalidity,";
		$sql .= " u.dateendvalidity,";
		$sql .= " u.photo as photo,";
		$sql .= " u.openid as openid,";
		$sql .= " u.accountancy_code,";
		$sql .= " u.thm,";
		$sql .= " u.tjm,";
		$sql .= " u.salary,";
		$sql .= " u.salaryextra,";
		$sql .= " u.weeklyhours,";
		$sql .= " u.color,";
		$sql .= " u.dateemployment, u.dateemploymentend,";
		$sql .= " u.fk_warehouse,";
		$sql .= " u.ref_ext,";
		$sql .= " u.mail_autocopy,";
		$sql .= " u.default_range, u.default_c_exp_tax_cat,"; // Expense report default mode
		$sql .= " u.national_registration_number,";
		$sql .= " u.ref_employee,";
		$sql .= " c.code as country_code, c.label as country,";
		$sql .= " d.code_departement as state_code, d.nom as state";
		$sql .= " FROM ".$this->db->prefix()."user as u";
		$sql .= " LEFT JOIN ".$this->db->prefix()."c_country as c ON u.fk_country = c.rowid";
		$sql .= " LEFT JOIN ".$this->db->prefix()."c_departements as d ON u.fk_state = d.rowid";

		if ($entity < 0) {
			if ((!isModEnabled('multicompany') || empty($conf->global->MULTICOMPANY_TRANSVERSE_MODE)) && (!empty($user->entity))) {
				$sql .= " WHERE u.entity IN (0, ".((int) $conf->entity).")";
			} else {
				$sql .= " WHERE u.entity IS NOT NULL"; // multicompany is on in transverse mode or user making fetch is on entity 0, so user is allowed to fetch anywhere into database
			}
		} else {
			// The fetch was forced on an entity
			if (isModEnabled('multicompany') && !empty($conf->global->MULTICOMPANY_TRANSVERSE_MODE)) {
				$sql .= " WHERE u.entity IS NOT NULL"; // multicompany is on in transverse mode or user making fetch is on entity 0, so user is allowed to fetch anywhere into database
			} else {
				$sql .= " WHERE u.entity IN (0, ".((int) (($entity != '' && $entity >= 0) ? $entity : $conf->entity)).")"; // search in entity provided in parameter
			}
		}

		if ($sid) {
			// permet une recherche du user par son SID ActiveDirectory ou Samba
			$sql .= " AND (u.ldap_sid = '".$this->db->escape($sid)."' OR u.login = '".$this->db->escape($login)."')";
		} elseif ($login) {
			$sql .= " AND u.login = '".$this->db->escape($login)."'";
		} elseif ($email) {
			$sql .= " AND u.email = '".$this->db->escape($email)."'";
		} elseif ($fk_socpeople > 0) {
			$sql .= " AND u.fk_socpeople = ".((int) $fk_socpeople);
		} else {
			$sql .= " AND u.rowid = ".((int) $id);
		}
		$sql .= " ORDER BY u.entity ASC"; // Avoid random result when there is 2 login in 2 different entities

		if ($sid) {
			// permet une recherche du user par son SID ActiveDirectory ou Samba
			$sql .= ' '.$this->db->plimit(1);
		}

		$result = $this->db->query($sql);
		if ($result) {
			$obj = $this->db->fetch_object($result);
			if ($obj) {
				$this->id = $obj->rowid;
				$this->ref = $obj->rowid;

				$this->ref_ext = $obj->ref_ext;

				$this->ldap_sid = $obj->ldap_sid;
				$this->civility_code = $obj->civility_code;
				$this->lastname = $obj->lastname;
				$this->firstname = $obj->firstname;
				$this->ref_employee = $obj->ref_employee;
				$this->national_registration_number = $obj->national_registration_number;

				$this->employee = $obj->employee;

				$this->login = $obj->login;
				$this->gender       = $obj->gender;
				$this->birth        = $this->db->jdate($obj->birth);
				$this->pass_indatabase = $obj->pass;
				$this->pass_indatabase_crypted = $obj->pass_crypted;
				$this->pass = $obj->pass;
				$this->pass_temp	= $obj->pass_temp;
				$this->api_key = $obj->api_key;

				$this->address 		= $obj->address;
				$this->zip 			= $obj->zip;
				$this->town 		= $obj->town;

				$this->country_id = $obj->country_id;
				$this->country_code = $obj->country_id ? $obj->country_code : '';
				//$this->country = $obj->country_id?($langs->trans('Country'.$obj->country_code)!='Country'.$obj->country_code?$langs->transnoentities('Country'.$obj->country_code):$obj->country):'';

				$this->state_id     = $obj->state_id;
				$this->state_code   = $obj->state_code;
				$this->state        = ($obj->state != '-' ? $obj->state : '');

				$this->office_phone	= $obj->office_phone;
				$this->office_fax   = $obj->office_fax;
				$this->user_mobile  = $obj->user_mobile;
				$this->personal_mobile = $obj->personal_mobile;
				$this->email = $obj->email;
				$this->personal_email = $obj->personal_email;
				$this->socialnetworks = (array) json_decode($obj->socialnetworks, true);
				$this->job = $obj->job;
				$this->signature = $obj->signature;
				$this->admin		= $obj->admin;
				$this->note_public = $obj->note_public;
				$this->note_private = $obj->note_private;
				$this->note			= $obj->note_private;	// deprecated
				$this->statut		= $obj->statut;
				$this->photo		= $obj->photo;
				$this->openid		= $obj->openid;
				$this->lang			= $obj->lang;
				$this->entity		= $obj->entity;
				$this->accountancy_code = $obj->accountancy_code;
				$this->thm			= $obj->thm;
				$this->tjm			= $obj->tjm;
				$this->salary = $obj->salary;
				$this->salaryextra = $obj->salaryextra;
				$this->weeklyhours = $obj->weeklyhours;
				$this->color = $obj->color;
				$this->dateemployment = $this->db->jdate($obj->dateemployment);
				$this->dateemploymentend = $this->db->jdate($obj->dateemploymentend);

				$this->datec				= $this->db->jdate($obj->datec);
				$this->datem				= $this->db->jdate($obj->datem);
				$this->datelastlogin = $this->db->jdate($obj->datel);
				$this->datepreviouslogin = $this->db->jdate($obj->datep);
				$this->iplastlogin = $obj->iplastlogin;
				$this->ippreviouslogin = $obj->ippreviouslogin;
				$this->datestartvalidity = $this->db->jdate($obj->datestartvalidity);
				$this->dateendvalidity = $this->db->jdate($obj->dateendvalidity);

				$this->socid                = $obj->fk_soc;
				$this->contact_id           = $obj->fk_socpeople;
				$this->fk_member            = $obj->fk_member;
				$this->fk_user = $obj->fk_user;
				$this->fk_user_expense_validator = $obj->fk_user_expense_validator;
				$this->fk_user_holiday_validator = $obj->fk_user_holiday_validator;

				$this->default_range = $obj->default_range;
				$this->default_c_exp_tax_cat = $obj->default_c_exp_tax_cat;
				$this->fk_warehouse = $obj->fk_warehouse;
				$this->mail_autocopy = $obj->mail_autocopy;

				// Protection when module multicompany was set, admin was set to first entity and then, the module was disabled,
				// in such case, this admin user must be admin for ALL entities.
				if (!isModEnabled('multicompany') && $this->admin && $this->entity == 1) {
					$this->entity = 0;
				}

				// Retrieve all extrafield
				// fetch optionals attributes and labels
				$this->fetch_optionals();

				$this->db->free($result);
			} else {
				$this->error = "USERNOTFOUND";
				dol_syslog(get_class($this)."::fetch user not found", LOG_DEBUG);

				$this->db->free($result);
				return 0;
			}
		} else {
			$this->error = $this->db->lasterror();
			return -1;
		}

		// To get back the global configuration unique to the user
		if ($loadpersonalconf) {
			// Load user->conf for user
			$sql = "SELECT param, value FROM ".$this->db->prefix()."user_param";
			$sql .= " WHERE fk_user = ".((int) $this->id);
			$sql .= " AND entity = ".((int) $conf->entity);
			//dol_syslog(get_class($this).'::fetch load personalized conf', LOG_DEBUG);
			$resql = $this->db->query($sql);
			if ($resql) {
				$num = $this->db->num_rows($resql);
				$i = 0;
				while ($i < $num) {
					$obj = $this->db->fetch_object($resql);
					$p = (!empty($obj->param) ? $obj->param : '');
					if (!empty($p)) {
						$this->conf->$p = $obj->value;
					}
					$i++;
				}
				$this->db->free($resql);
			} else {
				$this->error = $this->db->lasterror();
				return -2;
			}

			$result = $this->loadDefaultValues();

			if ($result < 0) {
				$this->error = $this->db->lasterror();
				return -3;
			}
		}

		return 1;
	}

	/**
	 *  Load default values from database table into property ->default_values
	 *
	 *  @return int						> 0 if OK, < 0 if KO
	 */
	public function loadDefaultValues()
	{
		global $conf;
		if (!empty($conf->global->MAIN_ENABLE_DEFAULT_VALUES)) {
			// Load user->default_values for user. TODO Save this in memcached ?
			require_once DOL_DOCUMENT_ROOT.'/core/class/defaultvalues.class.php';

			$defaultValues = new DefaultValues($this->db);
			$result = $defaultValues->fetchAll('', '', 0, 0, array('t.user_id'=>array(0, $this->id), 'entity'=>array((isset($this->entity) ? $this->entity : $conf->entity), $conf->entity)));	// User 0 (all) + me (if defined)

			if (!is_array($result) && $result < 0) {
				setEventMessages($defaultValues->error, $defaultValues->errors, 'errors');
				dol_print_error($this->db);
				return -1;
			} elseif (count($result) > 0) {
				foreach ($result as $defval) {
					if (!empty($defval->page) && !empty($defval->type) && !empty($defval->param)) {
						$pagewithoutquerystring = $defval->page;
						$pagequeries = '';
						$reg = array();
						if (preg_match('/^([^\?]+)\?(.*)$/', $pagewithoutquerystring, $reg)) {    // There is query param
							$pagewithoutquerystring = $reg[1];
							$pagequeries = $reg[2];
						}
						$this->default_values[$pagewithoutquerystring][$defval->type][$pagequeries ? $pagequeries : '_noquery_'][$defval->param] = $defval->value;
					}
				}
			}
			if (!empty($this->default_values)) {
				foreach ($this->default_values as $a => $b) {
					foreach ($b as $c => $d) {
						krsort($this->default_values[$a][$c]);
					}
				}
			}
		}
		return 1;
	}

	/**
	 *  Return if a user has a permission.
	 *  You can use it like this: if ($user->hasRight('module', 'level11')).
	 *  It replaces old syntax: if ($user->rights->module->level1)
	 *
	 * 	@param	int		$module			Module of permission to check
	 *  @param  string	$permlevel1		Permission level1 (Example: 'read', 'write', 'delete')
	 *  @param  string	$permlevel2		Permission level2
	 *  @return int						1 if user has permission, 0 if not.
	 *  @see	clearrights(), delrights(), getrights(), hasRight()
	 */
	public function hasRight($module, $permlevel1, $permlevel2 = '')
	{
		global $conf;
		// For compatibility with bad naming permissions on module
		$moduletomoduletouse = array(
			'contract' => 'contrat',
			'member' => 'adherent',	// We must check $user->rights->adherent...
			'mo' => 'mrp',
			'order' => 'commande',
			//'product' => 'produit',	// We must check $user->rights->produit...
			'project' => 'projet',
			'shipping' => 'expedition',
			'task' => 'task@projet',
			'fichinter' => 'ficheinter',
			'inventory' => 'stock',
			'invoice' => 'facture',
			'invoice_supplier' => 'fournisseur',
			'knowledgerecord' => 'knowledgerecord@knowledgemanagement',
			'skill@hrm' => 'all@hrm', // skill / job / position objects rights are for the moment grouped into right level "all"
			'job@hrm' => 'all@hrm', // skill / job / position objects rights are for the moment grouped into right level "all"
			'position@hrm' => 'all@hrm', // skill / job / position objects rights are for the moment grouped into right level "all"
			'facturerec' => 'facture'
		);

		if (!empty($moduletomoduletouse[$module])) {
			$module = $moduletomoduletouse[$module];
		}

		$moduleRightsMapping = array(
			'product' => 'produit',	// We must check $user->rights->produit...
		);

		$rightsPath = $module;
		if (!empty($moduleRightsMapping[$rightsPath])) {
			$rightsPath = $moduleRightsMapping[$rightsPath];
		}

		// If module is abc@module, we check permission user->rights->module->abc->permlevel1
		$tmp = explode('@', $rightsPath, 2);
		if (!empty($tmp[1])) {
			$rightsPath = $tmp[1];
			$permlevel2 = $permlevel1;
			$permlevel1 = $tmp[0];
		}

		//var_dump($module);
		//var_dump($this->rights->$module);
		if (!in_array($module, $conf->modules)) {
			return 0;
		}

		// For compatibility with bad naming permissions on permlevel1
		if ($permlevel1 == 'propale') {
			$permlevel1 = 'propal';
		}
		if ($permlevel1 == 'member') {
			$permlevel1 = 'adherent';
		}
		if ($permlevel1 == 'recruitmentcandidature') {
			$permlevel1 = 'recruitmentjobposition';
		}
		//var_dump($module.' '.$permlevel1.' '.$permlevel2. ' '. $rightsPath);
		//var_dump($this->rights);
		if (empty($rightsPath) || empty($this->rights) || empty($this->rights->$rightsPath) || empty($permlevel1)) {
			return 0;
		}

		if ($permlevel2) {
			if (!empty($this->rights->$rightsPath->$permlevel1)) {
				if (!empty($this->rights->$rightsPath->$permlevel1->$permlevel2)) {
					return $this->rights->$rightsPath->$permlevel1->$permlevel2;
				}
				// For backward compatibility with old permissions called "lire", "creer", "create", "supprimer"
				// instead of "read", "write", "delete"
				if ($permlevel2 == 'read' && !empty($this->rights->$rightsPath->$permlevel1->lire)) {
					return $this->rights->$rightsPath->$permlevel1->lire;
				}
				if ($permlevel2 == 'write' && !empty($this->rights->$rightsPath->$permlevel1->creer)) {
					return $this->rights->$rightsPath->$permlevel1->creer;
				}
				if ($permlevel2 == 'write' && !empty($this->rights->$rightsPath->$permlevel1->create)) {
					return $this->rights->$rightsPath->$permlevel1->create;
				}
				if ($permlevel2 == 'delete' && !empty($this->rights->$rightsPath->$permlevel1->supprimer)) {
					return $this->rights->$rightsPath->$permlevel1->supprimer;
				}
			}
		} else {
			if (!empty($this->rights->$rightsPath->$permlevel1)) {
				return $this->rights->$rightsPath->$permlevel1;
			}
			// For backward compatibility with old permissions called "lire", "creer", "create", "supprimer"
			// instead of "read", "write", "delete"
			if ($permlevel1 == 'read' && !empty($this->rights->$rightsPath->lire)) {
				return $this->rights->$rightsPath->lire;
			}
			if ($permlevel1 == 'write' && !empty($this->rights->$rightsPath->creer)) {
				return $this->rights->$rightsPath->creer;
			}
			if ($permlevel1 == 'write' && !empty($this->rights->$rightsPath->create)) {
				return $this->rights->$rightsPath->create;
			}
			if ($permlevel1 == 'delete' && !empty($this->rights->$rightsPath->supprimer)) {
				return $this->rights->$rightsPath->supprimer;
			}
		}

		return 0;
	}

	/**
	 *  Add a right to the user
	 *
	 * 	@param	int		$rid			Id of permission to add or 0 to add several permissions
	 *  @param  string	$allmodule		Add all permissions of module $allmodule or 'allmodules' to include all modules.
	 *  @param  string	$allperms		Add all permissions of module $allmodule, subperms $allperms only or '' to include all permissions.
	 *  @param	int		$entity			Entity to use
	 *  @param  int	    $notrigger		1=Does not execute triggers, 0=Execute triggers
	 *  @return int						> 0 if OK, < 0 if KO
	 *  @see	clearrights(), delrights(), getrights(), hasRight()
	 */
	public function addrights($rid, $allmodule = '', $allperms = '', $entity = 0, $notrigger = 0)
	{
		global $conf, $user, $langs;

		$entity = (empty($entity) ? $conf->entity : $entity);

		dol_syslog(get_class($this)."::addrights $rid, $allmodule, $allperms, $entity, $notrigger for user id=".$this->id);

		$error = 0;
		$whereforadd = '';

		$this->db->begin();

		if (!empty($rid)) {
			$module = $perms = $subperms = '';

			// If we ask to add a given permission, we first load properties of this permission (module, perms and subperms).
			$sql = "SELECT module, perms, subperms";
			$sql .= " FROM ".$this->db->prefix()."rights_def";
			$sql .= " WHERE id = ".((int) $rid);
			$sql .= " AND entity = ".((int) $entity);

			$result = $this->db->query($sql);
			if ($result) {
				$obj = $this->db->fetch_object($result);

				if ($obj) {
					$module = $obj->module;
					$perms = $obj->perms;
					$subperms = $obj->subperms;
				}
			} else {
				$error++;
				dol_print_error($this->db);
			}

			// Define the where for the permission to add
			$whereforadd = "id=".((int) $rid);
			// Add also inherited permissions
			if (!empty($subperms)) {
				$whereforadd .= " OR (module='".$this->db->escape($module)."' AND perms='".$this->db->escape($perms)."' AND (subperms='lire' OR subperms='read'))";
			} elseif (!empty($perms)) {
				$whereforadd .= " OR (module='".$this->db->escape($module)."' AND (perms='lire' OR perms='read') AND subperms IS NULL)";
			}
		} else {
			// On a pas demande un droit en particulier mais une liste de droits
			// sur la base d'un nom de module de de perms
			// Where pour la liste des droits a ajouter
			if (!empty($allmodule)) {
				if ($allmodule == 'allmodules') {
					$whereforadd = 'allmodules';
				} else {
					$whereforadd = "module='".$this->db->escape($allmodule)."'";
					if (!empty($allperms)) {
						$whereforadd .= " AND perms='".$this->db->escape($allperms)."'";
					}
				}
			}
		}

		// Add automatically other permission using the criteria whereforadd
		if (!empty($whereforadd)) {
			//print "$module-$perms-$subperms";
			$sql = "SELECT id";
			$sql .= " FROM ".$this->db->prefix()."rights_def";
			$sql .= " WHERE entity = ".((int) $entity);
			if (!empty($whereforadd) && $whereforadd != 'allmodules') {
				$sql .= " AND (".$whereforadd.")";	// Note: parenthesis are important because whereforadd can contains OR. Also note that $whereforadd is already sanitized
			}

			$result = $this->db->query($sql);
			if ($result) {
				$num = $this->db->num_rows($result);
				$i = 0;
				while ($i < $num) {
					$obj = $this->db->fetch_object($result);

					if ($obj) {
						$nid = $obj->id;

						$sql = "DELETE FROM ".$this->db->prefix()."user_rights WHERE fk_user = ".((int) $this->id)." AND fk_id = ".((int) $nid)." AND entity = ".((int) $entity);
						if (!$this->db->query($sql)) {
							$error++;
						}
						$sql = "INSERT INTO ".$this->db->prefix()."user_rights (entity, fk_user, fk_id) VALUES (".((int) $entity).", ".((int) $this->id).", ".((int) $nid).")";
						if (!$this->db->query($sql)) {
							$error++;
						}
					}

					$i++;
				}
			} else {
				$error++;
				dol_print_error($this->db);
			}
		}

		if (!$error && !$notrigger) {
			$langs->load("other");
			$this->context = array('audit'=>$langs->trans("PermissionsAdd").($rid ? ' (id='.$rid.')' : ''));

			// Call trigger
			$result = $this->call_trigger('USER_MODIFY', $user);
			if ($result < 0) {
				$error++;
			}
			// End call triggers
		}

		if ($error) {
			$this->db->rollback();
			return -$error;
		} else {
			$this->db->commit();
			return 1;
		}
	}


	/**
	 *  Remove a right to the user
	 *
	 *  @param	int		$rid        Id du droit a retirer
	 *  @param  string	$allmodule  Retirer tous les droits du module allmodule
	 *  @param  string	$allperms   Retirer tous les droits du module allmodule, perms allperms
	 *  @param	int		$entity		Entity to use
	 *  @param  int	    $notrigger	1=Does not execute triggers, 0=Execute triggers
	 *  @return int         		> 0 if OK, < 0 if OK
	 *  @see	clearrights(), addrights(), getrights(), hasRight()
	 */
	public function delrights($rid, $allmodule = '', $allperms = '', $entity = 0, $notrigger = 0)
	{
		global $conf, $user, $langs;

		$error = 0;
		$wherefordel = '';
		$entity = (!empty($entity) ? $entity : $conf->entity);

		$this->db->begin();

		if (!empty($rid)) {
			$module = $perms = $subperms = '';

			// Si on a demande supression d'un droit en particulier, on recupere
			// les caracteristiques module, perms et subperms de ce droit.
			$sql = "SELECT module, perms, subperms";
			$sql .= " FROM ".$this->db->prefix()."rights_def";
			$sql .= " WHERE id = '".$this->db->escape($rid)."'";
			$sql .= " AND entity = ".((int) $entity);

			$result = $this->db->query($sql);
			if ($result) {
				$obj = $this->db->fetch_object($result);

				if ($obj) {
					$module = $obj->module;
					$perms = $obj->perms;
					$subperms = $obj->subperms;
				}
			} else {
				$error++;
				dol_print_error($this->db);
			}

			// Where pour la liste des droits a supprimer
			$wherefordel = "id=".((int) $rid);
			// Suppression des droits induits
			if ($subperms == 'lire' || $subperms == 'read') {
				$wherefordel .= " OR (module='".$this->db->escape($module)."' AND perms='".$this->db->escape($perms)."' AND subperms IS NOT NULL)";
			}
			if ($perms == 'lire' || $perms == 'read') {
				$wherefordel .= " OR (module='".$this->db->escape($module)."')";
			}
		} else {
			// On a demande suppression d'un droit sur la base d'un nom de module ou perms
			// Where pour la liste des droits a supprimer
			if (!empty($allmodule)) {
				if ($allmodule == 'allmodules') {
					$wherefordel = 'allmodules';
				} else {
					$wherefordel = "module='".$this->db->escape($allmodule)."'";
					if (!empty($allperms)) {
						$wherefordel .= " AND perms='".$this->db->escape($allperms)."'";
					}
				}
			}
		}

		// Suppression des droits selon critere defini dans wherefordel
		if (!empty($wherefordel)) {
			//print "$module-$perms-$subperms";
			$sql = "SELECT id";
			$sql .= " FROM ".$this->db->prefix()."rights_def";
			$sql .= " WHERE entity = ".((int) $entity);
			if (!empty($wherefordel) && $wherefordel != 'allmodules') {
				$sql .= " AND (".$wherefordel.")";	// Note: parenthesis are important because wherefordel can contains OR. Also note that $wherefordel is already sanitized
			}

			// avoid admin can remove his own important rights
			if ($this->admin == 1) {
				$sql .= " AND id NOT IN (251, 252, 253, 254, 255, 256)"; // other users rights
				$sql .= " AND id NOT IN (341, 342, 343, 344)"; // own rights
				$sql .= " AND id NOT IN (351, 352, 353, 354)"; // groups rights
				$sql .= " AND id NOT IN (358)"; // user export
			}

			$result = $this->db->query($sql);
			if ($result) {
				$num = $this->db->num_rows($result);
				$i = 0;
				while ($i < $num) {
					$obj = $this->db->fetch_object($result);
					$nid = $obj->id;

					$sql = "DELETE FROM ".$this->db->prefix()."user_rights";
					$sql .= " WHERE fk_user = ".((int) $this->id)." AND fk_id = ".((int) $nid);
					$sql .= " AND entity = ".((int) $entity);
					if (!$this->db->query($sql)) {
						$error++;
					}

					$i++;
				}
			} else {
				$error++;
				dol_print_error($this->db);
			}
		}

		if (!$error && !$notrigger) {
			$langs->load("other");
			$this->context = array('audit'=>$langs->trans("PermissionsDelete").($rid ? ' (id='.$rid.')' : ''));

			// Call trigger
			$result = $this->call_trigger('USER_MODIFY', $user);
			if ($result < 0) {
				$error++;
			}
			// End call triggers
		}

		if ($error) {
			$this->db->rollback();
			return -$error;
		} else {
			$this->db->commit();
			return 1;
		}
	}


	/**
	 *  Clear all permissions array of user
	 *
	 *  @return	void
	 *  @see	getrights(), hasRight()
	 */
	public function clearrights()
	{
		dol_syslog(get_class($this)."::clearrights reset user->rights");
		$this->rights = null;
		$this->nb_rights = 0;
		$this->all_permissions_are_loaded = 0;
		$this->_tab_loaded = array();
	}


	/**
	 *	Load permissions granted to user into object user
	 *
	 *	@param  string	$moduletag		Limit permission for a particular module ('' by default means load all permissions)
	 *  @param	int		$forcereload	Force reload of permissions even if they were already loaded (ignore cache)
	 *	@return	void
	 *  @see	clearrights(), delrights(), addrights(), hasRight()
	 */
	public function getrights($moduletag = '', $forcereload = 0)
	{
		global $conf;

		if (empty($forcereload)) {
			if ($moduletag && isset($this->_tab_loaded[$moduletag]) && $this->_tab_loaded[$moduletag]) {
				// Rights for this module are already loaded, so we leave
				return;
			}

			if (!empty($this->all_permissions_are_loaded)) {
				// We already loaded all rights for this user, so we leave
				return;
			}
		}

		// For avoid error
		if (!isset($this->rights) || !is_object($this->rights)) {
			$this->rights = new stdClass(); // For avoid error
		}
		if (!isset($this->rights->user) || !is_object($this->rights->user)) {
			$this->rights->user = new stdClass(); // For avoid error
		}

		// Get permission of users + Get permissions of groups

		// First user permissions
		$sql = "SELECT DISTINCT r.module, r.perms, r.subperms";
		$sql .= " FROM ".$this->db->prefix()."user_rights as ur,";
		$sql .= " ".$this->db->prefix()."rights_def as r";
		$sql .= " WHERE r.id = ur.fk_id";
		if (!empty($conf->global->MULTICOMPANY_BACKWARD_COMPATIBILITY)) {
			// on old version, we use entity defined into table r only
			$sql .= " AND r.entity IN (0,".(isModEnabled('multicompany') && !empty($conf->global->MULTICOMPANY_TRANSVERSE_MODE) ? "1," : "").$conf->entity.")";
		} else {
			// On table r=rights_def, the unique key is (id, entity) because id is hard coded into module descriptor and insert during module activation.
			// So we must include the filter on entity on both table r. and ur.
			$sql .= " AND r.entity = ".((int) $conf->entity)." AND ur.entity = ".((int) $conf->entity);
		}
		$sql .= " AND ur.fk_user= ".((int) $this->id);
		$sql .= " AND r.perms IS NOT NULL";
		if ($moduletag) {
			$sql .= " AND r.module = '".$this->db->escape($moduletag)."'";
		}

		$resql = $this->db->query($sql);
		if ($resql) {
			$num = $this->db->num_rows($resql);
			$i = 0;
			while ($i < $num) {
				$obj = $this->db->fetch_object($resql);

				if ($obj) {
					$module = $obj->module;
					$perms = $obj->perms;
					$subperms = $obj->subperms;

					if (!empty($perms)) {
						if (!empty($module)) {
							if (!isset($this->rights->$module) || !is_object($this->rights->$module)) {
								$this->rights->$module = new stdClass();
							}
							if (!empty($subperms)) {
								if (!isset($this->rights->$module->$perms) || !is_object($this->rights->$module->$perms)) {
									$this->rights->$module->$perms = new stdClass();
								}
								if (empty($this->rights->$module->$perms->$subperms)) {
									$this->nb_rights++;
								}
								$this->rights->$module->$perms->$subperms = 1;
							} else {
								if (empty($this->rights->$module->$perms)) {
									$this->nb_rights++;
								}
								$this->rights->$module->$perms = 1;
							}
						}
					}
				}
				$i++;
			}
			$this->db->free($resql);
		}

		// Now permissions of groups
		$sql = "SELECT DISTINCT r.module, r.perms, r.subperms";
		$sql .= " FROM ".$this->db->prefix()."usergroup_rights as gr,";
		$sql .= " ".$this->db->prefix()."usergroup_user as gu,";
		$sql .= " ".$this->db->prefix()."rights_def as r";
		$sql .= " WHERE r.id = gr.fk_id";
		if (!empty($conf->global->MULTICOMPANY_BACKWARD_COMPATIBILITY)) {
			if (isModEnabled('multicompany') && !empty($conf->global->MULTICOMPANY_TRANSVERSE_MODE)) {
				$sql .= " AND gu.entity IN (0,".$conf->entity.")";
			} else {
				$sql .= " AND r.entity = ".((int) $conf->entity);
			}
		} else {
			$sql .= " AND gr.entity = ".((int) $conf->entity);	// Only groups created in current entity
			// The entity on the table usergroup_user should be useless and shoumd never be used because it is alreay into gr and r.
			// but when using MULTICOMPANY_TRANSVERSE_MODE, we may insert record that make rubbish result due to duplicate record of
			// other entities, so we are forced to add a filter here
			$sql .= " AND gu.entity IN (0,".$conf->entity.")";
			$sql .= " AND r.entity = ".((int) $conf->entity);	// Only permission of modules enabled in current entity
		}
		$sql .= " AND gr.fk_usergroup = gu.fk_usergroup";
		$sql .= " AND gu.fk_user = ".((int) $this->id);
		$sql .= " AND r.perms IS NOT NULL";
		if ($moduletag) {
			$sql .= " AND r.module = '".$this->db->escape($moduletag)."'";
		}

		$resql = $this->db->query($sql);
		if ($resql) {
			$num = $this->db->num_rows($resql);
			$i = 0;
			while ($i < $num) {
				$obj = $this->db->fetch_object($resql);

				if ($obj) {
					$module = $obj->module;
					$perms = $obj->perms;
					$subperms = $obj->subperms;

					if (!empty($perms)) {
						if (!empty($module)) {
							if (!isset($this->rights->$module) || !is_object($this->rights->$module)) {
								$this->rights->$module = new stdClass();
							}
							if (!empty($subperms)) {
								if (!isset($this->rights->$module->$perms) || !is_object($this->rights->$module->$perms)) {
									$this->rights->$module->$perms = new stdClass();
								}
								if (empty($this->rights->$module->$perms->$subperms)) {
									$this->nb_rights++;
								}
								$this->rights->$module->$perms->$subperms = 1;
							} else {
								if (empty($this->rights->$module->$perms)) {
									$this->nb_rights++;
								}
								// if we have already define a subperm like this $this->rights->$module->level1->level2 with llx_user_rights, we don't want override level1 because the level2 can be not define on user group
								if (!isset($this->rights->$module->$perms) || !is_object($this->rights->$module->$perms)) {
									$this->rights->$module->$perms = 1;
								}
							}
						}
					}
				}
				$i++;
			}
			$this->db->free($resql);
		}

		// Force permission on user for admin
		if (!empty($this->admin)) {
			if (empty($this->rights->user->user)) {
				$this->rights->user->user = new stdClass();
			}
			$listofpermtotest = array('lire', 'creer', 'password', 'supprimer', 'export');
			foreach ($listofpermtotest as $permtotest) {
				if (empty($this->rights->user->user->$permtotest)) {
					$this->rights->user->user->$permtotest = 1;
					$this->nb_rights++;
				}
			}
			if (empty($this->rights->user->self)) {
				$this->rights->user->self = new stdClass();
			}
			$listofpermtotest = array('creer', 'password');
			foreach ($listofpermtotest as $permtotest) {
				if (empty($this->rights->user->self->$permtotest)) {
					$this->rights->user->self->$permtotest = 1;
					$this->nb_rights++;
				}
			}
			// Add test on advanced permissions
			if (!empty($conf->global->MAIN_USE_ADVANCED_PERMS)) {
				if (empty($this->rights->user->user_advance)) {
					$this->rights->user->user_advance = new stdClass();
				}
				$listofpermtotest = array('readperms', 'write');
				foreach ($listofpermtotest as $permtotest) {
					if (empty($this->rights->user->user_advance->$permtotest)) {
						$this->rights->user->user_advance->$permtotest = 1;
						$this->nb_rights++;
					}
				}
				if (empty($this->rights->user->self_advance)) {
					$this->rights->user->self_advance = new stdClass();
				}
				$listofpermtotest = array('readperms', 'writeperms');
				foreach ($listofpermtotest as $permtotest) {
					if (empty($this->rights->user->self_advance->$permtotest)) {
						$this->rights->user->self_advance->$permtotest = 1;
						$this->nb_rights++;
					}
				}
				if (empty($this->rights->user->group_advance)) {
					$this->rights->user->group_advance = new stdClass();
				}
				$listofpermtotest = array('read', 'readperms', 'write', 'delete');
				foreach ($listofpermtotest as $permtotest) {
					if (empty($this->rights->user) || empty($this->rights->user->group_advance->$permtotest)) {
						$this->rights->user->group_advance->$permtotest = 1;
						$this->nb_rights++;
					}
				}
			}
		}

		// For backward compatibility
		if (isset($this->rights->propale) && !isset($this->rights->propal)) {
			$this->rights->propal = $this->rights->propale;
		}
		if (isset($this->rights->propal) && !isset($this->rights->propale)) {
			$this->rights->propale = $this->rights->propal;
		}

		if (!$moduletag) {
			// Si module etait non defini, alors on a tout charge, on peut donc considerer
			// que les droits sont en cache (car tous charges) pour cet instance de user
			$this->all_permissions_are_loaded = 1;
		} else {
			// If module defined, we flag it as loaded into cache
			$this->_tab_loaded[$moduletag] = 1;
		}
	}

	/**
	 *  Change status of a user
	 *
	 *	@param	int		$status		Status to set
	 *  @return int     			<0 if KO, 0 if nothing is done, >0 if OK
	 */
	public function setstatus($status)
	{
		global $conf, $langs, $user;

		$error = 0;

		// Check parameters
		if ($this->statut == $status) {
			return 0;
		}

		$this->db->begin();

		// Save in database
		$sql = "UPDATE ".$this->db->prefix()."user";
		$sql .= " SET statut = ".((int) $status);
		$sql .= " WHERE rowid = ".((int) $this->id);
		$result = $this->db->query($sql);

		dol_syslog(get_class($this)."::setstatus", LOG_DEBUG);
		if ($result) {
			// Call trigger
			$result = $this->call_trigger('USER_ENABLEDISABLE', $user);
			if ($result < 0) {
				$error++;
			}
			// End call triggers
		}

		if ($error) {
			$this->db->rollback();
			return -$error;
		} else {
			$this->status = $status;
			$this->statut = $status;
			$this->db->commit();
			return 1;
		}
	}

	/**
	 * Sets object to supplied categories.
	 *
	 * Deletes object from existing categories not supplied.
	 * Adds it to non existing supplied categories.
	 * Existing categories are left untouch.
	 *
	 * @param int[]|int $categories Category or categories IDs
	 * @return void
	 */
	public function setCategories($categories)
	{
		require_once DOL_DOCUMENT_ROOT.'/categories/class/categorie.class.php';
		return parent::setCategoriesCommon($categories, Categorie::TYPE_USER);
	}

	/**
	 *  Delete the user
	 *
	 *	@param		User	$user	User than delete
	 * 	@return		int				<0 if KO, >0 if OK
	 */
	public function delete(User $user)
	{
		global $conf, $langs;

		$error = 0;

		$this->db->begin();

		$this->fetch($this->id);

		dol_syslog(get_class($this)."::delete", LOG_DEBUG);

		// Remove rights
		$sql = "DELETE FROM ".$this->db->prefix()."user_rights WHERE fk_user = ".((int) $this->id);

		if (!$error && !$this->db->query($sql)) {
			$error++;
			$this->error = $this->db->lasterror();
		}

		// Remove group
		$sql = "DELETE FROM ".$this->db->prefix()."usergroup_user WHERE fk_user  = ".((int) $this->id);
		if (!$error && !$this->db->query($sql)) {
			$error++;
			$this->error = $this->db->lasterror();
		}

		// Remove params
		$sql = "DELETE FROM ".$this->db->prefix()."user_param WHERE fk_user  = ".((int) $this->id);
		if (!$error && !$this->db->query($sql)) {
			$error++;
			$this->error = $this->db->lasterror();
		}

		// If contact, remove link
		if ($this->contact_id > 0) {
			$sql = "UPDATE ".$this->db->prefix()."socpeople SET fk_user_creat = null WHERE rowid = ".((int) $this->contact_id);
			if (!$error && !$this->db->query($sql)) {
				$error++;
				$this->error = $this->db->lasterror();
			}
		}

		// Remove extrafields
		if (!$error) {
			$result = $this->deleteExtraFields();
			if ($result < 0) {
				$error++;
				dol_syslog(get_class($this)."::delete error -4 ".$this->error, LOG_ERR);
			}
		}

		// Remove user
		if (!$error) {
			$sql = "DELETE FROM ".$this->db->prefix()."user WHERE rowid = ".((int) $this->id);
			dol_syslog(get_class($this)."::delete", LOG_DEBUG);
			if (!$this->db->query($sql)) {
				$error++;
				$this->error = $this->db->lasterror();
			}
		}

		if (!$error) {
			// Call trigger
			$result = $this->call_trigger('USER_DELETE', $user);
			if ($result < 0) {
				$error++;
				$this->db->rollback();
				return -1;
			}
			// End call triggers

			$this->db->commit();
			return 1;
		} else {
			$this->db->rollback();
			return -1;
		}
	}

	/**
	 *  Create a user into database
	 *
	 *  @param	User	$user        	Objet user doing creation
	 *  @param  int		$notrigger		1=do not execute triggers, 0 otherwise
	 *  @return int			         	<0 if KO, id of created user if OK
	 */
	public function create($user, $notrigger = 0)
	{
		global $conf, $langs;
		global $mysoc;

		// Clean parameters
		$this->setUpperOrLowerCase();

		$this->civility_code = trim((string) $this->civility_code);
		$this->login = trim((string) $this->login);
		if (!isset($this->entity)) {
			$this->entity = $conf->entity; // If not defined, we use default value
		}

		dol_syslog(get_class($this)."::create login=".$this->login.", user=".(is_object($user) ? $user->id : ''), LOG_DEBUG);

		$badCharUnauthorizedIntoLoginName = getDolGlobalString('MAIN_LOGIN_BADCHARUNAUTHORIZED', ',@<>"\'');

		// Check parameters
		if (!empty($conf->global->USER_MAIL_REQUIRED) && !isValidEMail($this->email)) {
			$langs->load("errors");
			$this->error = $langs->trans("ErrorBadEMail", $this->email);
			return -1;
		}
		if (empty($this->login)) {
			$langs->load("errors");
			$this->error = $langs->trans("ErrorFieldRequired", $langs->transnoentitiesnoconv("Login"));
			return -1;
		} elseif (preg_match('/['.preg_quote($badCharUnauthorizedIntoLoginName, '/').']/', $this->login)) {
			$langs->load("errors");
			$this->error = $langs->trans("ErrorBadCharIntoLoginName");
			return -1;
		}

		$this->datec = dol_now();

		$error = 0;
		$this->db->begin();

		// Check if login already exists in same entity or into entity 0.
		if ($this->login) {
			$sqltochecklogin = "SELECT COUNT(*) as nb FROM ".$this->db->prefix()."user WHERE entity IN (".$this->db->sanitize((int) $this->entity).", 0) AND login = '".$this->db->escape($this->login)."'";
			$resqltochecklogin = $this->db->query($sqltochecklogin);
			if ($resqltochecklogin) {
				$objtochecklogin = $this->db->fetch_object($resqltochecklogin);
				if ($objtochecklogin && $objtochecklogin->nb > 0) {
					$langs->load("errors");
					$this->error = $langs->trans("ErrorLoginAlreadyExists", $this->login);
					dol_syslog(get_class($this)."::create ".$this->error, LOG_DEBUG);
					$this->db->rollback();
					return -6;
				}
				$this->db->free($resqltochecklogin);
			}
		}
		if (!empty($this->email)) {
			$sqltochecklogin = "SELECT COUNT(*) as nb FROM ".$this->db->prefix()."user WHERE entity IN (".$this->db->sanitize((int) $this->entity).", 0) AND email = '".$this->db->escape($this->email)."'";
			$resqltochecklogin = $this->db->query($sqltochecklogin);
			if ($resqltochecklogin) {
				$objtochecklogin = $this->db->fetch_object($resqltochecklogin);
				if ($objtochecklogin && $objtochecklogin->nb > 0) {
					$langs->load("errors");
					$this->error = $langs->trans("ErrorEmailAlreadyExists", $this->email);
					dol_syslog(get_class($this)."::create ".$this->error, LOG_DEBUG);
					$this->db->rollback();
					return -6;
				}
				$this->db->free($resqltochecklogin);
			}
		}

		// Insert into database
		$sql = "INSERT INTO ".$this->db->prefix()."user (datec, login, ldap_sid, entity)";
		$sql .= " VALUES('".$this->db->idate($this->datec)."', '".$this->db->escape($this->login)."', '".$this->db->escape($this->ldap_sid)."', ".((int) $this->entity).")";
		$result = $this->db->query($sql);

		dol_syslog(get_class($this)."::create", LOG_DEBUG);
		if ($result) {
			$this->id = $this->db->last_insert_id($this->db->prefix()."user");

			// Set default rights
			if ($this->set_default_rights() < 0) {
				$this->error = 'ErrorFailedToSetDefaultRightOfUser';
				$this->db->rollback();
				return -5;
			}

			if (!empty($conf->global->MAIN_DEFAULT_WAREHOUSE_USER) && !empty($conf->global->STOCK_USERSTOCK_AUTOCREATE)) {
				require_once DOL_DOCUMENT_ROOT.'/product/stock/class/entrepot.class.php';
				$langs->load("stocks");
				$entrepot = new Entrepot($this->db);
				$entrepot->label = $langs->trans("PersonalStock", $this->getFullName($langs));
				$entrepot->libelle = $entrepot->label; // For backward compatibility
				$entrepot->description = $langs->trans("ThisWarehouseIsPersonalStock", $this->getFullName($langs));
				$entrepot->statut = 1;
				$entrepot->country_id = $mysoc->country_id;
				$warehouseid = $entrepot->create($user);

				$this->fk_warehouse = $warehouseid;
			}

			// Update minor fields
			$result = $this->update($user, 1, 1);
			if ($result < 0) {
				$this->db->rollback();
				return -4;
			}

			if (!$notrigger) {
				// Call trigger
				$result = $this->call_trigger('USER_CREATE', $user);
				if ($result < 0) {
					$error++;
				}
				// End call triggers
			}

			if (!$error) {
				$this->db->commit();
				return $this->id;
			} else {
				//$this->error=$interface->error;
				dol_syslog(get_class($this)."::create ".$this->error, LOG_ERR);
				$this->db->rollback();
				return -3;
			}
		} else {
			$this->error = $this->db->lasterror();
			$this->db->rollback();
			return -2;
		}
	}


	// phpcs:disable PEAR.NamingConventions.ValidFunctionName.ScopeNotCamelCaps
	/**
	 *  Create a user from a contact object. User will be internal but if contact is linked to a third party, user will be external
	 *
	 *  @param	Contact	$contact    Object for source contact
	 * 	@param  string	$login      Login to force
	 *  @param  string	$password   Password to force
	 *  @return int 				<0 if error, if OK returns id of created user
	 */
	public function create_from_contact($contact, $login = '', $password = '')
	{
		// phpcs:enable
		global $conf, $user, $langs;

		$error = 0;

		// Define parameters
		$this->admin = 0;
		$this->civility_code = $contact->civility_code;
		$this->lastname = $contact->lastname;
		$this->firstname = $contact->firstname;
		$this->gender = $contact->gender;
		$this->email = $contact->email;
		$this->socialnetworks = $contact->socialnetworks;
		$this->office_phone = $contact->phone_pro;
		$this->office_fax = $contact->fax;
		$this->user_mobile = $contact->phone_mobile;
		$this->address = $contact->address;
		$this->zip = $contact->zip;
		$this->town = $contact->town;
		$this->setUpperOrLowerCase();
		$this->state_id = $contact->state_id;
		$this->country_id = $contact->country_id;
		$this->employee = 0;

		if (empty($login)) {
			include_once DOL_DOCUMENT_ROOT.'/core/lib/functions2.lib.php';
			$login = dol_buildlogin($contact->lastname, $contact->firstname);
		}
		$this->login = $login;

		$this->db->begin();

		// Create user and set $this->id. Trigger is disabled because executed later.
		$result = $this->create($user, 1);
		if ($result > 0) {
			$sql = "UPDATE ".$this->db->prefix()."user";
			$sql .= " SET fk_socpeople=".((int) $contact->id);
			$sql .= ", civility='".$this->db->escape($contact->civility_code)."'";
			if ($contact->socid > 0) {
				$sql .= ", fk_soc=".((int) $contact->socid);
			}
			$sql .= " WHERE rowid=".((int) $this->id);

			$resql = $this->db->query($sql);

			dol_syslog(get_class($this)."::create_from_contact", LOG_DEBUG);
			if ($resql) {
				$this->context['createfromcontact'] = 'createfromcontact';

				// Call trigger
				$result = $this->call_trigger('USER_CREATE', $user);
				if ($result < 0) {
					$error++; $this->db->rollback(); return -1;
				}
				// End call triggers

				$this->db->commit();
				return $this->id;
			} else {
				$this->error = $this->db->error();

				$this->db->rollback();
				return -1;
			}
		} else {
			// $this->error deja positionne
			dol_syslog(get_class($this)."::create_from_contact - 0");

			$this->db->rollback();
			return $result;
		}
	}

	// phpcs:disable PEAR.NamingConventions.ValidFunctionName.ScopeNotCamelCaps
	/**
	 *  Create a user into database from a member object.
	 *  If $member->fk_soc is set, it will be an external user.
	 *
	 *  @param	Adherent		$member		Object member source
	 * 	@param	string			$login		Login to force
	 *  @return int							<0 if KO, if OK, return id of created account
	 */
	public function create_from_member($member, $login = '')
	{
		// phpcs:enable
		global $conf, $user, $langs;

		// Set properties on new user
		$this->admin = 0;
		$this->civility_code = $member->civility_id;
		$this->lastname     = $member->lastname;
		$this->firstname    = $member->firstname;
		$this->gender		= $member->gender;
		$this->email        = $member->email;
		$this->fk_member    = $member->id;
		$this->address      = $member->address;
		$this->zip          = $member->zip;
		$this->town         = $member->town;
		$this->setUpperOrLowerCase();
		$this->state_id     = $member->state_id;
		$this->country_id   = $member->country_id;
		$this->socialnetworks = $member->socialnetworks;

		$this->pass         = $member->pass;
		$this->pass_crypted = $member->pass_indatabase_crypted;

		if (empty($login)) {
			include_once DOL_DOCUMENT_ROOT.'/core/lib/functions2.lib.php';
			$login = dol_buildlogin($member->lastname, $member->firstname);
		}
		$this->login = $login;

		$this->db->begin();

		// Create and set $this->id
		$result = $this->create($user);
		if ($result > 0) {
			if (!empty($this->pass)) {	// If a clear password was received (this situation should not happen anymore now), we use it to save it into database
				$newpass = $this->setPassword($user, $this->pass);
				if (is_numeric($newpass) && $newpass < 0) {
					$result = -2;
				}
			} elseif (!empty($this->pass_crypted)) {	// If a crypted password is already known, we save it directly into database because the previous create did not save it.
				$sql = "UPDATE ".$this->db->prefix()."user";
				$sql .= " SET pass_crypted = '".$this->db->escape($this->pass_crypted)."'";
				$sql .= " WHERE rowid=".((int) $this->id);

				$resql = $this->db->query($sql);
				if (!$resql) {
					$result = -1;
				}
			}

			if ($result > 0 && $member->fk_soc) {	// If member is linked to a thirdparty
				$sql = "UPDATE ".$this->db->prefix()."user";
				$sql .= " SET fk_soc=".((int) $member->fk_soc);
				$sql .= " WHERE rowid=".((int) $this->id);

				dol_syslog(get_class($this)."::create_from_member", LOG_DEBUG);
				$resql = $this->db->query($sql);
				if ($resql) {
					$this->db->commit();
					return $this->id;
				} else {
					$this->error = $this->db->lasterror();

					$this->db->rollback();
					return -1;
				}
			}
		}

		if ($result > 0) {
			$this->db->commit();
			return $this->id;
		} else {
			// $this->error deja positionne
			$this->db->rollback();
			return -2;
		}
	}

	// phpcs:disable PEAR.NamingConventions.ValidFunctionName.ScopeNotCamelCaps
	/**
	 *    Assign rights by default
	 *
	 *    @return     integer erreur <0, si ok renvoi le nbre de droits par defaut positionnes
	 */
	public function set_default_rights()
	{
		// phpcs:enable
		global $conf;

		$rd = array();
		$num = 0;
		$sql = "SELECT id FROM ".$this->db->prefix()."rights_def";
		$sql .= " WHERE bydefault = 1";
		$sql .= " AND entity = ".((int) $conf->entity);

		$resql = $this->db->query($sql);
		if ($resql) {
			$num = $this->db->num_rows($resql);
			$i = 0;
			while ($i < $num) {
				$row = $this->db->fetch_row($resql);
				$rd[$i] = $row[0];
				$i++;
			}
			$this->db->free($resql);
		}
		$i = 0;
		while ($i < $num) {
			$sql = "DELETE FROM ".$this->db->prefix()."user_rights WHERE fk_user = $this->id AND fk_id=$rd[$i]";
			$result = $this->db->query($sql);

			$sql = "INSERT INTO ".$this->db->prefix()."user_rights (fk_user, fk_id) VALUES ($this->id, $rd[$i])";
			$result = $this->db->query($sql);
			if (!$result) {
				return -1;
			}
			$i++;
		}

		return $i;
	}

	/**
	 *  	Update a user into database (and also password if this->pass is defined)
	 *
	 *		@param	User	$user				User making update
	 *    	@param  int		$notrigger			1=do not execute triggers, 0 by default
	 *		@param	int		$nosyncmember		0=Synchronize linked member (standard info), 1=Do not synchronize linked member
	 *		@param	int		$nosyncmemberpass	0=Synchronize linked member (password), 1=Do not synchronize linked member
	 *		@param	int		$nosynccontact		0=Synchronize linked contact, 1=Do not synchronize linked contact
	 *    	@return int 		        		<0 if KO, >=0 if OK
	 */
	public function update($user, $notrigger = 0, $nosyncmember = 0, $nosyncmemberpass = 0, $nosynccontact = 0)
	{
		global $conf, $langs;

		$nbrowsaffected = 0;
		$error = 0;

		dol_syslog(get_class($this)."::update notrigger=".$notrigger.", nosyncmember=".$nosyncmember.", nosyncmemberpass=".$nosyncmemberpass);

		// Clean parameters
		$this->civility_code				= trim((string) $this->civility_code);
		$this->lastname						= trim((string) $this->lastname);
		$this->firstname					= trim((string) $this->firstname);
		$this->ref_employee					= trim((string) $this->ref_employee);
		$this->national_registration_number	= trim((string) $this->national_registration_number);
		$this->employee						= ($this->employee > 0 ? $this->employee : 0);
		$this->login						= trim((string) $this->login);
		$this->gender						= trim((string) $this->gender);
		$this->pass							= trim((string) $this->pass);
		$this->api_key						= trim((string) $this->api_key);
		$this->address						= trim((string) $this->address);
		$this->zip							= trim((string) $this->zip);
		$this->town							= trim((string) $this->town);

		$this->state_id						= ($this->state_id > 0 ? $this->state_id : 0);
		$this->country_id					= ($this->country_id > 0 ? $this->country_id : 0);
		$this->office_phone					= trim((string) $this->office_phone);
		$this->office_fax					= trim((string) $this->office_fax);
		$this->user_mobile					= trim((string) $this->user_mobile);
		$this->personal_mobile				= trim((string) $this->personal_mobile);
		$this->email						= trim((string) $this->email);
		$this->personal_email				= trim((string) $this->personal_email);

		$this->job							= trim((string) $this->job);
		$this->signature					= trim((string) $this->signature);
		$this->note_public					= trim((string) $this->note_public);
		$this->note_private					= trim((string) $this->note_private);
		$this->openid						= trim((string) $this->openid);
		$this->admin						= ($this->admin > 0 ? $this->admin : 0);

		$this->accountancy_code				= trim((string) $this->accountancy_code);
		$this->color						= trim((string) $this->color);
		$this->dateemployment				= empty($this->dateemployment) ? '' : $this->dateemployment;
		$this->dateemploymentend			= empty($this->dateemploymentend) ? '' : $this->dateemploymentend;
		$this->datestartvalidity			= empty($this->datestartvalidity) ? '' : $this->datestartvalidity;
		$this->dateendvalidity				= empty($this->dateendvalidity) ? '' : $this->dateendvalidity;
		$this->birth						= empty($this->birth) ? '' : $this->birth;
		$this->fk_warehouse					= (int) $this->fk_warehouse;

		$this->setUpperOrLowerCase();
<<<<<<< HEAD
		$this->accountancy_code = trim($this->accountancy_code);
		$this->color = empty($this->color) ? '' : $this->color;
		$this->dateemployment = empty($this->dateemployment) ? '' : $this->dateemployment;
		$this->dateemploymentend = empty($this->dateemploymentend) ? '' : $this->dateemploymentend;
		$this->datestartvalidity = empty($this->datestartvalidity) ? '' : $this->datestartvalidity;
		$this->dateendvalidity = empty($this->dateendvalidity) ? '' : $this->dateendvalidity;
		$this->birth        = trim($this->birth);
		$this->fk_warehouse = (int) $this->fk_warehouse;
		$this->mail_autocopy = (int) $this->mail_autocopy;
=======
>>>>>>> febe70fa

		// Check parameters
		$badCharUnauthorizedIntoLoginName = getDolGlobalString('MAIN_LOGIN_BADCHARUNAUTHORIZED', ',@<>"\'');

		if (!empty($conf->global->USER_MAIL_REQUIRED) && !isValidEMail($this->email)) {
			$langs->load("errors");
			$this->error = $langs->trans("ErrorBadEMail", $this->email);
			return -1;
		}
		if (empty($this->login)) {
			$langs->load("errors");
			$this->error = $langs->trans("ErrorFieldRequired", 'Login');
			return -1;
		} elseif (preg_match('/['.preg_quote($badCharUnauthorizedIntoLoginName, '/').']/', $this->login)) {
			$langs->load("errors");
			$this->error = $langs->trans("ErrorBadCharIntoLoginName");
			return -1;
		}

		$this->db->begin();

		// Check if login already exists in same entity or into entity 0.
		if (!empty($this->oldcopy) && $this->oldcopy->login != $this->login) {
			$sqltochecklogin = "SELECT COUNT(*) as nb FROM ".$this->db->prefix()."user WHERE entity IN (".$this->db->sanitize((int) $this->entity).", 0) AND login = '".$this->db->escape($this->login)."'";
			$resqltochecklogin = $this->db->query($sqltochecklogin);
			if ($resqltochecklogin) {
				$objtochecklogin = $this->db->fetch_object($resqltochecklogin);
				if ($objtochecklogin && $objtochecklogin->nb > 0) {
					$langs->load("errors");
					$this->error = $langs->trans("ErrorLoginAlreadyExists", $this->login);
					dol_syslog(get_class($this)."::create ".$this->error, LOG_DEBUG);
					$this->db->rollback();
					return -1;
				}
			}
		}
		if (!empty($this->oldcopy) && !empty($this->email) && $this->oldcopy->email != $this->email) {
			$sqltochecklogin = "SELECT COUNT(*) as nb FROM ".$this->db->prefix()."user WHERE entity IN (".$this->db->sanitize((int) $this->entity).", 0) AND email = '".$this->db->escape($this->email)."'";
			$resqltochecklogin = $this->db->query($sqltochecklogin);
			if ($resqltochecklogin) {
				$objtochecklogin = $this->db->fetch_object($resqltochecklogin);
				if ($objtochecklogin && $objtochecklogin->nb > 0) {
					$langs->load("errors");
					$this->error = $langs->trans("ErrorEmailAlreadyExists", $this->email);
					dol_syslog(get_class($this)."::create ".$this->error, LOG_DEBUG);
					$this->db->rollback();
					return -1;
				}
			}
		}

		// Update datas
		$sql = "UPDATE ".$this->db->prefix()."user SET";
		$sql .= " civility = '".$this->db->escape($this->civility_code)."'";
		$sql .= ", lastname = '".$this->db->escape($this->lastname)."'";
		$sql .= ", firstname = '".$this->db->escape($this->firstname)."'";
		$sql .= ", ref_employee = '".$this->db->escape($this->ref_employee)."'";
		$sql .= ", national_registration_number = '".$this->db->escape($this->national_registration_number)."'";
		$sql .= ", employee = ".(int) $this->employee;
		$sql .= ", login = '".$this->db->escape($this->login)."'";
		$sql .= ", api_key = ".($this->api_key ? "'".$this->db->escape($this->api_key)."'" : "null");
		$sql .= ", gender = ".($this->gender != -1 ? "'".$this->db->escape($this->gender)."'" : "null"); // 'man' or 'woman'
		$sql .= ", birth=".(strval($this->birth) != '' ? "'".$this->db->idate($this->birth, 'tzserver')."'" : 'null');
		if (!empty($user->admin)) {
			$sql .= ", admin = ".(int) $this->admin; // admin flag can be set/unset only by an admin user
		}
		$sql .= ", address = '".$this->db->escape($this->address)."'";
		$sql .= ", zip = '".$this->db->escape($this->zip)."'";
		$sql .= ", town = '".$this->db->escape($this->town)."'";
		$sql .= ", fk_state = ".((!empty($this->state_id) && $this->state_id > 0) ? "'".$this->db->escape($this->state_id)."'" : "null");
		$sql .= ", fk_country = ".((!empty($this->country_id) && $this->country_id > 0) ? "'".$this->db->escape($this->country_id)."'" : "null");
		$sql .= ", office_phone = '".$this->db->escape($this->office_phone)."'";
		$sql .= ", office_fax = '".$this->db->escape($this->office_fax)."'";
		$sql .= ", user_mobile = '".$this->db->escape($this->user_mobile)."'";
		$sql .= ", personal_mobile = '".$this->db->escape($this->personal_mobile)."'";
		$sql .= ", email = '".$this->db->escape($this->email)."'";
		$sql .= ", personal_email = '".$this->db->escape($this->personal_email)."'";
		$sql .= ", socialnetworks = '".$this->db->escape(json_encode($this->socialnetworks))."'";
		$sql .= ", job = '".$this->db->escape($this->job)."'";
		$sql .= ", signature = '".$this->db->escape($this->signature)."'";
		$sql .= ", accountancy_code = '".$this->db->escape($this->accountancy_code)."'";
		$sql .= ", color = '".$this->db->escape($this->color)."'";
		$sql .= ", dateemployment=".(strval($this->dateemployment) != '' ? "'".$this->db->idate($this->dateemployment)."'" : 'null');
		$sql .= ", dateemploymentend=".(strval($this->dateemploymentend) != '' ? "'".$this->db->idate($this->dateemploymentend)."'" : 'null');
		$sql .= ", datestartvalidity=".(strval($this->datestartvalidity) != '' ? "'".$this->db->idate($this->datestartvalidity)."'" : 'null');
		$sql .= ", dateendvalidity=".(strval($this->dateendvalidity) != '' ? "'".$this->db->idate($this->dateendvalidity)."'" : 'null');
		$sql .= ", note = '".$this->db->escape($this->note_private)."'";
		$sql .= ", note_public = '".$this->db->escape($this->note_public)."'";
		$sql .= ", photo = ".($this->photo ? "'".$this->db->escape($this->photo)."'" : "null");
		$sql .= ", openid = ".($this->openid ? "'".$this->db->escape($this->openid)."'" : "null");
		$sql .= ", fk_user = ".($this->fk_user > 0 ? "'".$this->db->escape($this->fk_user)."'" : "null");
		$sql .= ", fk_user_expense_validator = ".($this->fk_user_expense_validator > 0 ? "'".$this->db->escape($this->fk_user_expense_validator)."'" : "null");
		$sql .= ", fk_user_holiday_validator = ".($this->fk_user_holiday_validator > 0 ? "'".$this->db->escape($this->fk_user_holiday_validator)."'" : "null");
		if (isset($this->thm) || $this->thm != '') {
			$sql .= ", thm= ".($this->thm != '' ? "'".$this->db->escape($this->thm)."'" : "null");
		}
		if (isset($this->tjm) || $this->tjm != '') {
			$sql .= ", tjm= ".($this->tjm != '' ? "'".$this->db->escape($this->tjm)."'" : "null");
		}
		if (isset($this->salary) || $this->salary != '') {
			$sql .= ", salary= ".($this->salary != '' ? "'".$this->db->escape($this->salary)."'" : "null");
		}
		if (isset($this->salaryextra) || $this->salaryextra != '') {
			$sql .= ", salaryextra= ".($this->salaryextra != '' ? "'".$this->db->escape($this->salaryextra)."'" : "null");
		}
		$sql .= ", weeklyhours= ".($this->weeklyhours != '' ? "'".$this->db->escape($this->weeklyhours)."'" : "null");
		if (!empty($user->admin) && empty($user->entity) && $user->id != $this->id) {
			$sql .= ", entity = ".((int) $this->entity); // entity flag can be set/unset only by an another superadmin user
		}
		$sql .= ", default_range = ".($this->default_range > 0 ? $this->default_range : 'null');
		$sql .= ", default_c_exp_tax_cat = ".($this->default_c_exp_tax_cat > 0 ? $this->default_c_exp_tax_cat : 'null');
		$sql .= ", fk_warehouse = ".($this->fk_warehouse > 0 ? $this->fk_warehouse : "null");
		$sql .= ", mail_autocopy = ".($this->mail_autocopy > 0 ? $this->mail_autocopy : "null");
		$sql .= ", lang = ".($this->lang ? "'".$this->db->escape($this->lang)."'" : "null");
		$sql .= " WHERE rowid = ".((int) $this->id);

		dol_syslog(get_class($this)."::update", LOG_DEBUG);
		$resql = $this->db->query($sql);
		if ($resql) {
			$nbrowsaffected += $this->db->affected_rows($resql);

			// Update password
			if (!empty($this->pass)) {
				if ($this->pass != $this->pass_indatabase && $this->pass != $this->pass_indatabase_crypted) {
					// If a new value for password is set and different than the one crypted into database
					$result = $this->setPassword($user, $this->pass, 0, $notrigger, $nosyncmemberpass);
					if ($result < 0) {
						return -5;
					}
				}
			}

			// If user is linked to a member, remove old link to this member
			if ($this->fk_member > 0) {
				dol_syslog(get_class($this)."::update remove link with member. We will recreate it later", LOG_DEBUG);
				$sql = "UPDATE ".$this->db->prefix()."user SET fk_member = NULL where fk_member = ".((int) $this->fk_member);
				$resql = $this->db->query($sql);
				if (!$resql) {
					$this->error = $this->db->error(); $this->db->rollback(); return -5;
				}
			}
			// Set link to user
			dol_syslog(get_class($this)."::update set link with member", LOG_DEBUG);
			$sql = "UPDATE ".$this->db->prefix()."user SET fk_member =".($this->fk_member > 0 ? ((int) $this->fk_member) : 'null')." where rowid = ".((int) $this->id);
			$resql = $this->db->query($sql);
			if (!$resql) {
				$this->error = $this->db->error(); $this->db->rollback(); return -5;
			}

			if ($nbrowsaffected) {	// If something has changed in data
				if ($this->fk_member > 0 && !$nosyncmember) {
					dol_syslog(get_class($this)."::update user is linked with a member. We try to update member too.", LOG_DEBUG);

					require_once DOL_DOCUMENT_ROOT.'/adherents/class/adherent.class.php';

					// This user is linked with a member, so we also update member information
					// if this is an update.
					$adh = new Adherent($this->db);
					$result = $adh->fetch($this->fk_member);

					if ($result > 0) {
						$adh->civility_code = $this->civility_code;
						$adh->firstname = $this->firstname;
						$adh->lastname = $this->lastname;
						$adh->login = $this->login;
						$adh->gender = $this->gender;
						$adh->birth = $this->birth;

						$adh->pass = $this->pass;

						$adh->address = $this->address;
						$adh->town = $this->town;
						$adh->zip = $this->zip;
						$adh->state_id = $this->state_id;
						$adh->country_id = $this->country_id;

						$adh->email = $this->email;

						$adh->socialnetworks = $this->socialnetworks;

						$adh->phone = $this->office_phone;
						$adh->phone_mobile = $this->user_mobile;

						$adh->default_lang = $this->lang;

						$adh->user_id = $this->id;
						$adh->user_login = $this->login;

						$result = $adh->update($user, 0, 1, 0);
						if ($result < 0) {
							$this->error = $adh->error;
							$this->errors = $adh->errors;
							dol_syslog(get_class($this)."::update error after calling adh->update to sync it with user: ".$this->error, LOG_ERR);
							$error++;
						}
					} elseif ($result < 0) {
						$this->error = $adh->error;
						$this->errors = $adh->errors;
						$error++;
					}
				}

				if ($this->contact_id > 0 && !$nosynccontact) {
					dol_syslog(get_class($this)."::update user is linked with a contact. We try to update contact too.", LOG_DEBUG);

					require_once DOL_DOCUMENT_ROOT.'/contact/class/contact.class.php';

					// This user is linked with a contact, so we also update contact information if this is an update.
					$tmpobj = new Contact($this->db);
					$result = $tmpobj->fetch($this->contact_id);

					if ($result >= 0) {
						$tmpobj->civility_code = $this->civility_code;
						$tmpobj->firstname = $this->firstname;
						$tmpobj->lastname = $this->lastname;
						$tmpobj->login = $this->login;
						$tmpobj->gender = $this->gender;
						$tmpobj->birth = $this->birth;

						//$tmpobj->pass=$this->pass;

						$tmpobj->email = $this->email;

						$tmpobj->socialnetworks = $this->socialnetworks;

						$tmpobj->phone_pro = $this->office_phone;
						$tmpobj->phone_mobile = $this->user_mobile;
						$tmpobj->fax = $this->office_fax;

						$tmpobj->default_lang = $this->lang;

						$tmpobj->address = $this->address;
						$tmpobj->town = $this->town;
						$tmpobj->zip = $this->zip;
						$tmpobj->state_id = $this->state_id;
						$tmpobj->country_id = $this->country_id;

						$tmpobj->user_id = $this->id;
						$tmpobj->user_login = $this->login;

						$result = $tmpobj->update($tmpobj->id, $user, 0, 'update', 1);
						if ($result < 0) {
							$this->error = $tmpobj->error;
							$this->errors = $tmpobj->errors;
							dol_syslog(get_class($this)."::update error after calling adh->update to sync it with user: ".$this->error, LOG_ERR);
							$error++;
						}
					} else {
						$this->error = $tmpobj->error;
						$this->errors = $tmpobj->errors;
						$error++;
					}
				}
			}

			$action = 'update';

			// Actions on extra fields
			if (!$error) {
				$result = $this->insertExtraFields();
				if ($result < 0) {
					$error++;
				}
			}

			if (!$error && !$notrigger) {
				// Call trigger
				$result = $this->call_trigger('USER_MODIFY', $user);
				if ($result < 0) {
					$error++;
				}
				// End call triggers
			}

			if (!$error) {
				$this->db->commit();
				return $nbrowsaffected;
			} else {
				dol_syslog(get_class($this)."::update error=".$this->error, LOG_ERR);
				$this->db->rollback();
				return -1;
			}
		} else {
			$this->error = $this->db->lasterror();
			$this->db->rollback();
			return -2;
		}
	}

	// phpcs:disable PEAR.NamingConventions.ValidFunctionName.ScopeNotCamelCaps
	/**
	 *  Mise a jour en base de la date de derniere connexion d'un utilisateur
	 *  Fonction appelee lors d'une nouvelle connexion
	 *
	 *  @return int     <0 si echec, >=0 si ok
	 */
	public function update_last_login_date()
	{
		// phpcs:enable
		$now = dol_now();

		$userremoteip = getUserRemoteIP();

		$sql = "UPDATE ".$this->db->prefix()."user SET";
		$sql .= " datepreviouslogin = datelastlogin,";
		$sql .= " ippreviouslogin = iplastlogin,";
		$sql .= " datelastlogin = '".$this->db->idate($now)."',";
		$sql .= " iplastlogin = '".$this->db->escape($userremoteip)."',";
		$sql .= " tms = tms"; // La date de derniere modif doit changer sauf pour la mise a jour de date de derniere connexion
		$sql .= " WHERE rowid = ".((int) $this->id);

		dol_syslog(get_class($this)."::update_last_login_date user->id=".$this->id." ".$sql, LOG_DEBUG);
		$resql = $this->db->query($sql);
		if ($resql) {
			$this->datepreviouslogin = $this->datelastlogin;
			$this->datelastlogin = $now;
			$this->ippreviouslogin = $this->iplastlogin;
			$this->iplastlogin = $userremoteip;
			return 1;
		} else {
			$this->error = $this->db->lasterror().' sql='.$sql;
			return -1;
		}
	}


	/**
	 *  Change password of a user
	 *
	 *  @param	User	$user             		Object user of user requesting the change (not the user for who we change the password). May be unknown.
	 *  @param  string	$password         		New password, in clear text or already encrypted (to generate if not provided)
	 *	@param	int		$changelater			0=Default, 1=Save password into pass_temp to change password only after clicking on confirm email
	 *	@param	int		$notrigger				1=Does not launch triggers
	 *	@param	int		$nosyncmember	        Do not synchronize linked member
	 *  @param	int		$passwordalreadycrypted 0=Value is cleartext password, 1=Value is crypted value.
	 *  @return string 			          		If OK return clear password, 0 if no change (warning, you may retreive 1 instead of 0 even if password was same), < 0 if error
	 */
	public function setPassword($user, $password = '', $changelater = 0, $notrigger = 0, $nosyncmember = 0, $passwordalreadycrypted = 0)
	{
		global $conf, $langs;
		require_once DOL_DOCUMENT_ROOT.'/core/lib/security2.lib.php';

		$error = 0;

		dol_syslog(get_class($this)."::setPassword user=".$user->id." password=".preg_replace('/./i', '*', $password)." changelater=".$changelater." notrigger=".$notrigger." nosyncmember=".$nosyncmember, LOG_DEBUG);

		// If new password not provided, we generate one
		if (!$password) {
			$password = getRandomPassword(false);
		}

		// Check and encrypt the password
		if (empty($passwordalreadycrypted)) {
			if (!empty($conf->global->USER_PASSWORD_GENERATED)) {
				// Add a check on rules for password syntax using the setup of the password generator
				$modGeneratePassClass = 'modGeneratePass'.ucfirst($conf->global->USER_PASSWORD_GENERATED);

				include_once DOL_DOCUMENT_ROOT.'/core/modules/security/generate/'.$modGeneratePassClass.'.class.php';
				if (class_exists($modGeneratePassClass)) {
					$modGeneratePass = new $modGeneratePassClass($this->db, $conf, $langs, $user);

					// To check an input user password, we disable the cleaning on ambiguous characters (this is used only for auto-generated password)
					$modGeneratePass->WithoutAmbi = 0;

					// Call to validatePassword($password) to check pass match rules
					$testpassword = $modGeneratePass->validatePassword($password);
					if (!$testpassword) {
						$this->error = $modGeneratePass->error;
						return -1;
					}
				}
			}


			// Now, we encrypt the new password
			$password_crypted = dol_hash($password);
		}

		// Update password
		if (!$changelater) {
			if (!is_object($this->oldcopy)) {
				$this->oldcopy = clone $this;
			}

			$this->db->begin();

			$sql = "UPDATE ".$this->db->prefix()."user";
			$sql .= " SET pass_crypted = '".$this->db->escape($password_crypted)."',";
			$sql .= " pass_temp = null";
			if (!empty($conf->global->DATABASE_PWD_ENCRYPTED)) {
				$sql .= ", pass = null";
			} else {
				$sql .= ", pass = '".$this->db->escape($password)."'";
			}
			$sql .= " WHERE rowid = ".((int) $this->id);

			dol_syslog(get_class($this)."::setPassword", LOG_DEBUG);
			$result = $this->db->query($sql);
			if ($result) {
				if ($this->db->affected_rows($result)) {
					$this->pass = $password;
					$this->pass_indatabase = $password;
					$this->pass_indatabase_crypted = $password_crypted;

					if ($this->fk_member && !$nosyncmember) {
						require_once DOL_DOCUMENT_ROOT.'/adherents/class/adherent.class.php';

						// This user is linked with a member, so we also update members informations
						// if this is an update.
						$adh = new Adherent($this->db);
						$result = $adh->fetch($this->fk_member);

						if ($result >= 0) {
							$result = $adh->setPassword($user, $this->pass, (empty($conf->global->DATABASE_PWD_ENCRYPTED) ? 0 : 1), 1); // Cryptage non gere dans module adherent
							if ($result < 0) {
								$this->error = $adh->error;
								dol_syslog(get_class($this)."::setPassword ".$this->error, LOG_ERR);
								$error++;
							}
						} else {
							$this->error = $adh->error;
							$error++;
						}
					}

					dol_syslog(get_class($this)."::setPassword notrigger=".$notrigger." error=".$error, LOG_DEBUG);

					if (!$error && !$notrigger) {
						// Call trigger
						$result = $this->call_trigger('USER_NEW_PASSWORD', $user);
						if ($result < 0) {
							$error++; $this->db->rollback(); return -1;
						}
						// End call triggers
					}

					$this->db->commit();
					return $this->pass;
				} else {
					$this->db->rollback();
					return 0;
				}
			} else {
				$this->db->rollback();
				dol_print_error($this->db);
				return -1;
			}
		} else {
			// We store password in password temporary field.
			// After receiving confirmation link, we will erase and store it in pass_crypted
			$sql = "UPDATE ".$this->db->prefix()."user";
			$sql .= " SET pass_temp = '".$this->db->escape($password)."'";
			$sql .= " WHERE rowid = ".((int) $this->id);

			dol_syslog(get_class($this)."::setPassword", LOG_DEBUG); // No log
			$result = $this->db->query($sql);
			if ($result) {
				return $password;
			} else {
				dol_print_error($this->db);
				return -3;
			}
		}
	}

	// phpcs:disable PEAR.NamingConventions.ValidFunctionName.ScopeNotCamelCaps
	/**
	 *  Send new password by email
	 *
	 *  @param	User	$user           Object user that send the email (not the user we send too)
	 *  @param	string	$password       New password
	 *	@param	int		$changelater	0=Send clear passwod into email, 1=Change password only after clicking on confirm email. @todo Add method 2 = Send link to reset password
	 *  @return int 		            < 0 si erreur, > 0 si ok
	 */
	public function send_password($user, $password = '', $changelater = 0)
	{
		// phpcs:enable
		global $conf, $langs, $mysoc;
		global $dolibarr_main_url_root;

		require_once DOL_DOCUMENT_ROOT.'/core/class/CMailFile.class.php';

		$msgishtml = 0;

		// Define $msg
		$mesg = '';

		$outputlangs = new Translate("", $conf);

		if (isset($this->conf->MAIN_LANG_DEFAULT)
			&& $this->conf->MAIN_LANG_DEFAULT != 'auto') {	// If user has defined its own language (rare because in most cases, auto is used)
				$outputlangs->getDefaultLang($this->conf->MAIN_LANG_DEFAULT);
		}

		if ($this->conf->MAIN_LANG_DEFAULT) {
			$outputlangs->setDefaultLang($this->conf->MAIN_LANG_DEFAULT);
		} else {	// If user has not defined its own language, we used current language
			$outputlangs = $langs;
		}

		// Load translation files required by the page
		$outputlangs->loadLangs(array("main", "errors", "users", "other"));

		$appli = constant('DOL_APPLICATION_TITLE');
		if (!empty($conf->global->MAIN_APPLICATION_TITLE)) {
			$appli = $conf->global->MAIN_APPLICATION_TITLE;
		}

		$subject = '['.$mysoc->name.'] '.$outputlangs->transnoentitiesnoconv("SubjectNewPassword", $appli);

		// Define $urlwithroot
		$urlwithouturlroot = preg_replace('/'.preg_quote(DOL_URL_ROOT, '/').'$/i', '', trim($dolibarr_main_url_root));
		$urlwithroot = $urlwithouturlroot.DOL_URL_ROOT; // This is to use external domain name found into config file

		if (!$changelater) {
			$url = $urlwithroot.'/';
			if (!empty($conf->global->URL_REDIRECTION_AFTER_CHANGEPASSWORD))
				$url = $conf->global->URL_REDIRECTION_AFTER_CHANGEPASSWORD;
			$mesg .= $outputlangs->transnoentitiesnoconv("RequestToResetPasswordReceived").".\n";
			$mesg .= $outputlangs->transnoentitiesnoconv("NewKeyIs")." :\n\n";
			$mesg .= $outputlangs->transnoentitiesnoconv("Login")." = ".$this->login."\n";
			$mesg .= $outputlangs->transnoentitiesnoconv("Password")." = ".$password."\n\n";
			$mesg .= "\n";

			$mesg .= $outputlangs->transnoentitiesnoconv("ClickHereToGoTo", $appli).': '.$url."\n\n";
			$mesg .= "--\n";
			$mesg .= $user->getFullName($outputlangs); // Username that send the email (not the user for who we want to reset password)

			dol_syslog(get_class($this)."::send_password changelater is off, url=".$url);
		} else {
			global $dolibarr_main_instance_unique_id;

			//print $password.'-'.$this->id.'-'.$dolibarr_main_instance_unique_id;
			$url = $urlwithroot.'/user/passwordforgotten.php?action=validatenewpassword';
			$url .= '&username='.urlencode($this->login)."&passworduidhash=".urlencode(dol_hash($password.'-'.$this->id.'-'.$dolibarr_main_instance_unique_id));

			$msgishtml = 1;

			$mesg .= $outputlangs->transnoentitiesnoconv("RequestToResetPasswordReceived")."<br>\n";
			$mesg .= $outputlangs->transnoentitiesnoconv("NewKeyWillBe")." :<br>\n<br>\n";
			$mesg .= '<strong>'.$outputlangs->transnoentitiesnoconv("Login")."</strong> = ".$this->login."<br>\n";
			$mesg .= '<strong>'.$outputlangs->transnoentitiesnoconv("Password")."</strong> = ".$password."<br>\n<br>\n";
			$mesg .= "<br>\n";
			$mesg .= $outputlangs->transnoentitiesnoconv("YouMustClickToChange")." :<br>\n";
			$mesg .= '<a href="'.$url.'" rel="noopener">'.$outputlangs->transnoentitiesnoconv("ConfirmPasswordChange").'</a>'."<br>\n<br>\n";
			$mesg .= $outputlangs->transnoentitiesnoconv("ForgetIfNothing")."<br>\n<br>\n";

			dol_syslog(get_class($this)."::send_password changelater is on, url=".$url);
		}

		$trackid = 'use'.$this->id;

		$mailfile = new CMailFile(
			$subject,
			$this->email,
			$conf->global->MAIN_MAIL_EMAIL_FROM,
			$mesg,
			array(),
			array(),
			array(),
			'',
			'',
			0,
			$msgishtml,
			'',
			'',
			$trackid
			);

		if ($mailfile->sendfile()) {
			return 1;
		} else {
			$langs->trans("errors");
			$this->error = $langs->trans("ErrorFailedToSendPassword").' '.$mailfile->error;
			return -1;
		}
	}

	/**
	 * 		Renvoie la derniere erreur fonctionnelle de manipulation de l'objet
	 *
	 * 		@return    string      chaine erreur
	 */
	public function error()
	{
		return $this->error;
	}


	// phpcs:disable PEAR.NamingConventions.ValidFunctionName.ScopeNotCamelCaps
	/**
	 *  Read clicktodial information for user
	 *
	 *  @return int <0 if KO, >0 if OK
	 */
	public function fetch_clicktodial()
	{
		// phpcs:enable
		$sql = "SELECT url, login, pass, poste ";
		$sql .= " FROM ".$this->db->prefix()."user_clicktodial as u";
		$sql .= " WHERE u.fk_user = ".((int) $this->id);

		$resql = $this->db->query($sql);
		if ($resql) {
			if ($this->db->num_rows($resql)) {
				$obj = $this->db->fetch_object($resql);

				$this->clicktodial_url = $obj->url;
				$this->clicktodial_login = $obj->login;
				$this->clicktodial_password = $obj->pass;
				$this->clicktodial_poste = $obj->poste;
			}

			$this->clicktodial_loaded = 1; // Data loaded (found or not)

			$this->db->free($resql);
			return 1;
		} else {
			$this->error = $this->db->error();
			return -1;
		}
	}

	// phpcs:disable PEAR.NamingConventions.ValidFunctionName.ScopeNotCamelCaps
	/**
	 *  Update clicktodial info
	 *
	 *  @return	int  <0 if KO, >0 if OK
	 */
	public function update_clicktodial()
	{
		// phpcs:enable
		$this->db->begin();

		$sql = "DELETE FROM ".$this->db->prefix()."user_clicktodial";
		$sql .= " WHERE fk_user = ".((int) $this->id);

		dol_syslog(get_class($this).'::update_clicktodial', LOG_DEBUG);
		$result = $this->db->query($sql);

		$sql = "INSERT INTO ".$this->db->prefix()."user_clicktodial";
		$sql .= " (fk_user,url,login,pass,poste)";
		$sql .= " VALUES (".$this->id;
		$sql .= ", '".$this->db->escape($this->clicktodial_url)."'";
		$sql .= ", '".$this->db->escape($this->clicktodial_login)."'";
		$sql .= ", '".$this->db->escape($this->clicktodial_password)."'";
		$sql .= ", '".$this->db->escape($this->clicktodial_poste)."')";

		dol_syslog(get_class($this).'::update_clicktodial', LOG_DEBUG);
		$result = $this->db->query($sql);
		if ($result) {
			$this->db->commit();
			return 1;
		} else {
			$this->db->rollback();
			$this->error = $this->db->lasterror();
			return -1;
		}
	}


	// phpcs:disable PEAR.NamingConventions.ValidFunctionName.ScopeNotCamelCaps
	/**
	 *  Add user into a group
	 *
	 *  @param	int		$group      Id of group
	 *  @param  int		$entity     Entity
	 *  @param  int		$notrigger  Disable triggers
	 *  @return int  				<0 if KO, >0 if OK
	 */
	public function SetInGroup($group, $entity, $notrigger = 0)
	{
		// phpcs:enable
		global $conf, $langs, $user;

		$error = 0;

		$this->db->begin();

		$sql = "DELETE FROM ".$this->db->prefix()."usergroup_user";
		$sql .= " WHERE fk_user  = ".((int) $this->id);
		$sql .= " AND fk_usergroup = ".((int) $group);
		$sql .= " AND entity = ".((int) $entity);

		$result = $this->db->query($sql);

		$sql = "INSERT INTO ".$this->db->prefix()."usergroup_user (entity, fk_user, fk_usergroup)";
		$sql .= " VALUES (".((int) $entity).",".((int) $this->id).",".((int) $group).")";

		$result = $this->db->query($sql);
		if ($result) {
			if (!$error && !$notrigger) {
				$this->newgroupid = $group; // deprecated. Remove this.
				$this->context = array('audit'=>$langs->trans("UserSetInGroup"), 'newgroupid'=>$group);

				// Call trigger
				$result = $this->call_trigger('USER_MODIFY', $user);
				if ($result < 0) {
					$error++;
				}
				// End call triggers
			}

			if (!$error) {
				$this->db->commit();
				return 1;
			} else {
				dol_syslog(get_class($this)."::SetInGroup ".$this->error, LOG_ERR);
				$this->db->rollback();
				return -2;
			}
		} else {
			$this->error = $this->db->lasterror();
			$this->db->rollback();
			return -1;
		}
	}

	// phpcs:disable PEAR.NamingConventions.ValidFunctionName.ScopeNotCamelCaps
	/**
	 *  Remove a user from a group
	 *
	 *  @param	int   	$group       Id of group
	 *  @param  int		$entity      Entity
	 *  @param  int		$notrigger   Disable triggers
	 *  @return int  			     <0 if KO, >0 if OK
	 */
	public function RemoveFromGroup($group, $entity, $notrigger = 0)
	{
		// phpcs:enable
		global $conf, $langs, $user;

		$error = 0;

		$this->db->begin();

		$sql = "DELETE FROM ".$this->db->prefix()."usergroup_user";
		$sql .= " WHERE fk_user  = ".((int) $this->id);
		$sql .= " AND fk_usergroup = ".((int) $group);
		$sql .= " AND entity = ".((int) $entity);

		$result = $this->db->query($sql);
		if ($result) {
			if (!$error && !$notrigger) {
				$this->oldgroupid = $group; // deprecated. Remove this.
				$this->context = array('audit'=>$langs->trans("UserRemovedFromGroup"), 'oldgroupid'=>$group);

				// Call trigger
				$result = $this->call_trigger('USER_MODIFY', $user);
				if ($result < 0) {
					$error++;
				}
				// End call triggers
			}

			if (!$error) {
				$this->db->commit();
				return 1;
			} else {
				dol_syslog(get_class($this)."::RemoveFromGroup ".$this->error, LOG_ERR);
				$this->db->rollback();
				return -2;
			}
		} else {
			$this->error = $this->db->lasterror();
			$this->db->rollback();
			return -1;
		}
	}


	/**
	 *  Return a link with photo
	 * 	Use this->id,this->photo
	 *
	 *	@param	int		$width			Width of image
	 *	@param	int		$height			Height of image
	 *  @param	string	$cssclass		Force a css class
	 * 	@param	string	$imagesize		'mini', 'small' or '' (original)
	 *	@return	string					String with URL link
	 */
	public function getPhotoUrl($width, $height, $cssclass = '', $imagesize = '')
	{
		$result = '<a href="'.DOL_URL_ROOT.'/user/card.php?id='.$this->id.'">';
		$result .= Form::showphoto('userphoto', $this, $width, $height, 0, $cssclass, $imagesize);
		$result .= '</a>';

		return $result;
	}

	/**
	 *  Return a link to the user card (with optionaly the picto)
	 * 	Use this->id,this->lastname, this->firstname
	 *
	 *	@param	int		$withpictoimg				Include picto in link (0=No picto, 1=Include picto into link, 2=Only picto, -1=Include photo into link, -2=Only picto photo, -3=Only photo very small)
	 *	@param	string	$option						On what the link point to ('leave', 'accountancy', 'nolink', )
	 *  @param  integer $infologin      			0=Add default info tooltip, 1=Add complete info tooltip, -1=No info tooltip
	 *  @param	integer	$notooltip					1=Disable tooltip on picto and name
	 *  @param	int		$maxlen						Max length of visible user name
	 *  @param	int		$hidethirdpartylogo			Hide logo of thirdparty if user is external user
	 *  @param  string  $mode               		''=Show firstname and lastname, 'firstname'=Show only firstname, 'firstelselast'=Show firstname or lastname if not defined, 'login'=Show login
	 *  @param  string  $morecss            		Add more css on link
	 *  @param  int     $save_lastsearch_value    	-1=Auto, 0=No save of lastsearch_values when clicking, 1=Save lastsearch_values whenclicking
	 *	@return	string								String with URL
	 */
	public function getNomUrl($withpictoimg = 0, $option = '', $infologin = 0, $notooltip = 0, $maxlen = 24, $hidethirdpartylogo = 0, $mode = '', $morecss = '', $save_lastsearch_value = -1)
	{
		global $langs, $conf, $db, $hookmanager, $user;
		global $dolibarr_main_authentication, $dolibarr_main_demo;
		global $menumanager;

		if (!$user->rights->user->user->lire && $user->id != $this->id) {
			$option = 'nolink';
		}

		if (!empty($conf->global->MAIN_OPTIMIZEFORTEXTBROWSER) && $withpictoimg) {
			$withpictoimg = 0;
		}

		$result = ''; $label = '';
		$companylink = '';

		if (!empty($this->photo)) {
			$label .= '<div class="photointooltip floatright">';
			$label .= Form::showphoto('userphoto', $this, 0, 60, 0, 'photoref photowithmargin photologintooltip', 'small', 0, 1); // Force height to 60 so we total height of tooltip can be calculated and collision can be managed
			$label .= '</div>';
			//$label .= '<div style="clear: both;"></div>';
		}

		// Info Login
		$label .= '<div class="centpercent">';
		$label .= img_picto('', $this->picto).' <u class="paddingrightonly">'.$langs->trans("User").'</u>';
		$label .= ' '.$this->getLibStatut(4);
		$label .= '<br><b>'.$langs->trans('Name').':</b> '.dol_string_nohtmltag($this->getFullName($langs, ''));
		if (!empty($this->login)) {
			$label .= '<br><b>'.$langs->trans('Login').':</b> '.dol_string_nohtmltag($this->login);
		}
		if (!empty($this->job)) {
			$label .= '<br><b>'.$langs->trans("Job").':</b> '.dol_string_nohtmltag($this->job);
		}
		$label .= '<br><b>'.$langs->trans("Email").':</b> '.dol_string_nohtmltag($this->email);
		if (!empty($this->office_phone) || !empty($this->office_fax) || !empty($this->fax)) {
			$phonelist = array();
			if ($this->office_phone) {
				$phonelist[] = dol_print_phone($this->office_phone, $this->country_code, $this->id, 0, '', '&nbsp', 'phone');
			}
			if ($this->office_fax) {
				$phonelist[] = dol_print_phone($this->office_fax, $this->country_code, $this->id, 0, '', '&nbsp', 'fax');
			}
			if ($this->user_mobile) {
				$phonelist[] = dol_print_phone($this->user_mobile, $this->country_code, $this->id, 0, '', '&nbsp', 'mobile');
			}
			$label .= '<br><b>'.$langs->trans('Phone').':</b> '.implode('&nbsp;', $phonelist);
		}
		if (!empty($this->admin)) {
			$label .= '<br><b>'.$langs->trans("Administrator").'</b>: '.yn($this->admin);
		}
		if (!empty($this->accountancy_code) || $option == 'accountancy') {
			$label .= '<br><b>'.$langs->trans("AccountancyCode").'</b>: '.$this->accountancy_code;
		}
		$company = '';
		if (!empty($this->socid)) {	// Add thirdparty for external users
			$thirdpartystatic = new Societe($db);
			$thirdpartystatic->fetch($this->socid);
			if (empty($hidethirdpartylogo)) {
				$companylink = ' '.$thirdpartystatic->getNomUrl(2, (($option == 'nolink') ? 'nolink' : '')); // picto only of company
			}
			$company = ' ('.$langs->trans("Company").': '.img_picto('', 'company').' '.dol_string_nohtmltag($thirdpartystatic->name).')';
		}
		$type = ($this->socid ? $langs->trans("ExternalUser").$company : $langs->trans("InternalUser"));
		$label .= '<br><b>'.$langs->trans("Type").':</b> '.$type;
		$label .= '</div>';
		if ($infologin > 0) {
			$label .= '<br>';
			$label .= '<br><u>'.$langs->trans("Session").'</u>';
			$label .= '<br><b>'.$langs->trans("IPAddress").'</b>: '.dol_string_nohtmltag(getUserRemoteIP());
			if (!empty($conf->global->MAIN_MODULE_MULTICOMPANY)) {
				$label .= '<br><b>'.$langs->trans("ConnectedOnMultiCompany").':</b> '.$conf->entity.' (User entity '.$this->entity.')';
			}
			$label .= '<br><b>'.$langs->trans("AuthenticationMode").':</b> '.dol_string_nohtmltag($_SESSION["dol_authmode"].(empty($dolibarr_main_demo) ? '' : ' (demo)'));
			$label .= '<br><b>'.$langs->trans("ConnectedSince").':</b> '.dol_print_date($this->datelastlogin, "dayhour", 'tzuser');
			$label .= '<br><b>'.$langs->trans("PreviousConnexion").':</b> '.dol_print_date($this->datepreviouslogin, "dayhour", 'tzuser');
			$label .= '<br><b>'.$langs->trans("CurrentTheme").':</b> '.dol_string_nohtmltag($conf->theme);
			$label .= '<br><b>'.$langs->trans("CurrentMenuManager").':</b> '.dol_string_nohtmltag($menumanager->name);
			$s = picto_from_langcode($langs->getDefaultLang());
			$label .= '<br><b>'.$langs->trans("CurrentUserLanguage").':</b> '.dol_string_nohtmltag(($s ? $s.' ' : '').$langs->getDefaultLang());
			$label .= '<br><b>'.$langs->trans("Browser").':</b> '.dol_string_nohtmltag($conf->browser->name.($conf->browser->version ? ' '.$conf->browser->version : '').' ('.$_SERVER['HTTP_USER_AGENT'].')');
			$label .= '<br><b>'.$langs->trans("Layout").':</b> '.dol_string_nohtmltag($conf->browser->layout);
			$label .= '<br><b>'.$langs->trans("Screen").':</b> '.dol_string_nohtmltag($_SESSION['dol_screenwidth'].' x '.$_SESSION['dol_screenheight']);
			if ($conf->browser->layout == 'phone') {
				$label .= '<br><b>'.$langs->trans("Phone").':</b> '.$langs->trans("Yes");
			}
			if (!empty($_SESSION["disablemodules"])) {
				$label .= '<br><b>'.$langs->trans("DisabledModules").':</b> <br>'.dol_string_nohtmltag(join(', ', explode(',', $_SESSION["disablemodules"])));
			}
		}
		if ($infologin < 0) {
			$label = '';
		}

		$url = DOL_URL_ROOT.'/user/card.php?id='.$this->id;
		if ($option == 'leave') {
			$url = DOL_URL_ROOT.'/holiday/list.php?id='.$this->id;
		}

		if ($option != 'nolink') {
			// Add param to save lastsearch_values or not
			$add_save_lastsearch_values = ($save_lastsearch_value == 1 ? 1 : 0);
			if ($save_lastsearch_value == -1 && preg_match('/list\.php/', $_SERVER["PHP_SELF"])) {
				$add_save_lastsearch_values = 1;
			}
			if ($add_save_lastsearch_values) {
				$url .= '&save_lastsearch_values=1';
			}
		}

		$linkstart = '<a href="'.$url.'"';
		$linkclose = "";
		if (empty($notooltip)) {
			if (!empty($conf->global->MAIN_OPTIMIZEFORTEXTBROWSER)) {
				$langs->load("users");
				$label = $langs->trans("ShowUser");
				$linkclose .= ' alt="'.dol_escape_htmltag($label, 1).'"';
			}
			$linkclose .= ' title="'.dol_escape_htmltag($label, 1).'"';
			$linkclose .= ' class="classfortooltip'.($morecss ? ' '.$morecss : '').'"';
		}

		$linkstart .= $linkclose.'>';
		$linkend = '</a>';

		//if ($withpictoimg == -1) $result.='<div class="nowrap">';
		$result .= (($option == 'nolink') ? '' : $linkstart);
		if ($withpictoimg) {
			$paddafterimage = '';
			if (abs((int) $withpictoimg) == 1) {
				$paddafterimage = 'style="margin-'.($langs->trans("DIRECTION") == 'rtl' ? 'left' : 'right').': 3px;"';
			}
			// Only picto
			if ($withpictoimg > 0) {
				$picto = '<!-- picto user --><span class="nopadding userimg'.($morecss ? ' '.$morecss : '').'">'.img_object('', 'user', $paddafterimage.' '.($notooltip ? '' : 'class="paddingright classfortooltip"'), 0, 0, $notooltip ? 0 : 1).'</span>';
			} else {
				// Picto must be a photo
				$picto = '<!-- picto photo user --><span class="nopadding userimg'.($morecss ? ' '.$morecss : '').'"'.($paddafterimage ? ' '.$paddafterimage : '').'>'.Form::showphoto('userphoto', $this, 0, 0, 0, 'userphoto'.($withpictoimg == -3 ? 'small' : ''), 'mini', 0, 1).'</span>';
			}
			$result .= $picto;
		}
		if ($withpictoimg > -2 && $withpictoimg != 2) {
			if (empty($conf->global->MAIN_OPTIMIZEFORTEXTBROWSER)) {
				$result .= '<span class="nopadding usertext'.((!isset($this->statut) || $this->statut) ? '' : ' strikefordisabled').($morecss ? ' '.$morecss : '').'">';
			}
			if ($mode == 'login') {
				$result .= dol_string_nohtmltag(dol_trunc($this->login, $maxlen));
			} else {
				$result .= dol_string_nohtmltag($this->getFullName($langs, '', ($mode == 'firstelselast' ? 3 : ($mode == 'firstname' ? 2 : -1)), $maxlen));
			}
			if (empty($conf->global->MAIN_OPTIMIZEFORTEXTBROWSER)) {
				$result .= '</span>';
			}
		}
		$result .= (($option == 'nolink') ? '' : $linkend);
		//if ($withpictoimg == -1) $result.='</div>';

		$result .= $companylink;

		global $action;
		$hookmanager->initHooks(array('userdao'));
		$parameters = array('id'=>$this->id, 'getnomurl' => &$result);
		$reshook = $hookmanager->executeHooks('getNomUrl', $parameters, $this, $action); // Note that $action and $object may have been modified by some hooks
		if ($reshook > 0) {
			$result = $hookmanager->resPrint;
		} else {
			$result .= $hookmanager->resPrint;
		}

		return $result;
	}

	/**
	 *  Return clickable link of login (eventualy with picto)
	 *
	 *	@param	int		$withpictoimg		Include picto into link (1=picto, -1=photo)
	 *	@param	string	$option				On what the link point to ('leave', 'accountancy', 'nolink', )
	 *  @param	integer	$notooltip			1=Disable tooltip on picto and name
	 *  @param  string  $morecss       		Add more css on link
	 *	@return	string						String with URL
	 */
	public function getLoginUrl($withpictoimg = 0, $option = '', $notooltip = 0, $morecss = '')
	{
		global $langs, $user;

		$result = '';

		$linkstart = '<a href="'.DOL_URL_ROOT.'/user/card.php?id='.$this->id.'">';
		$linkend = '</a>';

		//Check user's rights to see an other user
		if ((!$user->rights->user->user->lire && $this->id != $user->id)) {
			$option = 'nolink';
		}

		if ($option == 'xxx') {
			$linkstart = '<a href="'.DOL_URL_ROOT.'/user/card.php?id='.$this->id.'">';
			$linkend = '</a>';
		}

		if ($option == 'nolink') {
			$linkstart = '';
			$linkend = '';
		}

		$result .= $linkstart;
		if ($withpictoimg) {
			$paddafterimage = '';
			if (abs($withpictoimg) == 1) {
				$paddafterimage = 'style="margin-'.($langs->trans("DIRECTION") == 'rtl' ? 'left' : 'right').': 3px;"';
			}
			// Only picto
			if ($withpictoimg > 0) {
				$picto = '<!-- picto user --><span class="nopadding userimg'.($morecss ? ' '.$morecss : '').'">'.img_object('', 'user', $paddafterimage.' '.($notooltip ? '' : 'class="paddingright classfortooltip"'), 0, 0, $notooltip ? 0 : 1).'</span>';
			} else {
				// Picto must be a photo
				$picto = '<!-- picto photo user --><span class="nopadding userimg'.($morecss ? ' '.$morecss : '').'"'.($paddafterimage ? ' '.$paddafterimage : '').'>'.Form::showphoto('userphoto', $this, 0, 0, 0, 'userphoto'.($withpictoimg == -3 ? 'small' : ''), 'mini', 0, 1).'</span>';
			}
			$result .= $picto;
		}
		$result .= $this->login;
		$result .= $linkend;

		return $result;
	}

	/**
	 *  Return the label of the status of user (active, inactive)
	 *
	 *  @param  int		$mode          0=long label, 1=short label, 2=Picto + short label, 3=Picto, 4=Picto + long label, 5=Short label + Picto, 6=Long label + Picto
	 *  @return	string 			       Label of status
	 */
	public function getLibStatut($mode = 0)
	{
		return $this->LibStatut(isset($this->statut) ? (int) $this->statut : (int) $this->status, $mode);
	}

	// phpcs:disable PEAR.NamingConventions.ValidFunctionName.ScopeNotCamelCaps
	/**
	 *  Return the label of a status of user (active, inactive)
	 *
	 *  @param  int     $status         Id status
	 *  @param  int		$mode           0=long label, 1=short label, 2=Picto + short label, 3=Picto, 4=Picto + long label, 5=Short label + Picto, 6=Long label + Picto
	 *  @return string                  Label of status
	 */
	public function LibStatut($status, $mode = 0)
	{
		// phpcs:enable
		global $langs;

		if (empty($this->labelStatus) || empty($this->labelStatusShort)) {
			global $langs;
			//$langs->load("mymodule");
			$this->labelStatus[self::STATUS_ENABLED] = $langs->transnoentitiesnoconv('Enabled');
			$this->labelStatus[self::STATUS_DISABLED] = $langs->transnoentitiesnoconv('Disabled');
			$this->labelStatusShort[self::STATUS_ENABLED] = $langs->transnoentitiesnoconv('Enabled');
			$this->labelStatusShort[self::STATUS_DISABLED] = $langs->transnoentitiesnoconv('Disabled');
		}

		$statusType = 'status5';
		if ($status == self::STATUS_ENABLED) {
			$statusType = 'status4';
		}

		return dolGetStatus($this->labelStatus[$status], $this->labelStatusShort[$status], '', $statusType, $mode);
	}


	/**
	 *	Return clicable link of object (with eventually picto)
	 *
	 *	@param      string	    $option                 Where point the link (0=> main card, 1,2 => shipment, 'nolink'=>No link)
	 *  @return		string								HTML Code for Kanban thumb.
	 */
	public function getKanbanView($option = '')
	{
		$return = '<div class="box-flex-item box-flex-grow-zero">';
		$return .= '<div class="info-box info-box-sm">';
		$return .= '<span class="info-box-icon bg-infobox-action">';

		$label = '';
		if (!empty($this->photo)) {
			//$label .= '<div class="photointooltip floatright">';
			$label .= Form::showphoto('userphoto', $this, 0, 60, 0, 'photokanban photoref photowithmargin photologintooltip', 'small', 0, 1); // Force height to 60 so we total height of tooltip can be calculated and collision can be managed
			//$label .= '</div>';
			//$label .= '<div style="clear: both;"></div>';
			$return .= $label;
		} else {
			$return .= img_picto('', $this->picto);
		}

		//$return .= '<i class="fa fa-dol-action"></i>'; // Can be image
		$return .= '</span>';
		$return .= '<div class="info-box-content">';
		$return .= '<span class="info-box-ref">'.(method_exists($this, 'getNomUrl') ? $this->getNomUrl() : $this->ref).'</span>';
		if (property_exists($this, 'label')) {
			$return .= '<br><span class="info-box-label opacitymedium">'.$this->label.'</span>';
		}
		if ($this->email) {
			$return .= '<br><span class="info-box-label opacitymedium small">'.img_picto('', 'email').' '.$this->email.'</span>';
		}
		if (method_exists($this, 'getLibStatut')) {
			$return .= '<br><div class="info-box-status margintoponly">'.$this->getLibStatut(5).'</div>';
		}
		$return .= '</div>';
		$return .= '</div>';
		$return .= '</div>';

		return $return;
	}


	// phpcs:disable PEAR.NamingConventions.ValidFunctionName.PublicUnderscore
	// phpcs:disable PEAR.NamingConventions.ValidFunctionName.ScopeNotCamelCaps
	/**
	 *	Retourne chaine DN complete dans l'annuaire LDAP pour l'objet
	 *
	 *	@param	array	$info		Info array loaded by _load_ldap_info
	 *	@param	int		$mode		0=Return full DN (uid=qqq,ou=xxx,dc=aaa,dc=bbb)
	 *								1=Return parent (ou=xxx,dc=aaa,dc=bbb)
	 *								2=Return key only (RDN) (uid=qqq)
	 *	@return	string				DN
	 */
	public function _load_ldap_dn($info, $mode = 0)
	{
		// phpcs:enable
		global $conf;
		$dn = '';
		if ($mode == 0) {
			$dn = $conf->global->LDAP_KEY_USERS."=".$info[$conf->global->LDAP_KEY_USERS].",".$conf->global->LDAP_USER_DN;
		} elseif ($mode == 1) {
			$dn = $conf->global->LDAP_USER_DN;
		} elseif ($mode == 2) {
			$dn = $conf->global->LDAP_KEY_USERS."=".$info[$conf->global->LDAP_KEY_USERS];
		}
		return $dn;
	}

	// phpcs:disable PEAR.NamingConventions.ValidFunctionName.PublicUnderscore
	// phpcs:disable PEAR.NamingConventions.ValidFunctionName.ScopeNotCamelCaps
	/**
	 *	Initialize the info array (array of LDAP values) that will be used to call LDAP functions
	 *
	 *	@return		array		Tableau info des attributs
	 */
	public function _load_ldap_info()
	{
		// phpcs:enable
		global $conf, $langs;

		$info = array();

		$socialnetworks = getArrayOfSocialNetworks();

		$keymodified = false;

		// Object classes
		$info["objectclass"] = explode(',', $conf->global->LDAP_USER_OBJECT_CLASS);

		$this->fullname = $this->getFullName($langs);

		// Possible LDAP KEY (constname => varname)
		$ldapkey = array(
			'LDAP_FIELD_FULLNAME'	=> 'fullname',
			'LDAP_FIELD_NAME'		=> 'lastname',
			'LDAP_FIELD_FIRSTNAME'	=> 'firstname',
			'LDAP_FIELD_LOGIN'		=> 'login',
			'LDAP_FIELD_LOGIN_SAMBA'=> 'login',
			'LDAP_FIELD_PHONE'		=> 'office_phone',
			'LDAP_FIELD_MOBILE'		=> 'user_mobile',
			'LDAP_FIELD_FAX'		=> 'office_fax',
			'LDAP_FIELD_MAIL'		=> 'email',
			'LDAP_FIELD_SID'		=> 'ldap_sid',
		);

		// Champs
		foreach ($ldapkey as $constname => $varname) {
			if (!empty($this->$varname) && !empty($conf->global->$constname)) {
				$info[$conf->global->$constname] = $this->$varname;

				// Check if it is the LDAP key and if its value has been changed
				if (!empty($conf->global->LDAP_KEY_USERS) && $conf->global->LDAP_KEY_USERS == $conf->global->$constname) {
					if (!empty($this->oldcopy) && $this->$varname != $this->oldcopy->$varname) {
						$keymodified = true; // For check if LDAP key has been modified
					}
				}
			}
		}
		foreach ($socialnetworks as $key => $value) {
			if (!empty($this->socialnetworks[$value['label']]) && !empty($conf->global->{'LDAP_FIELD_'.strtoupper($value['label'])})) {
				$info[$conf->global->{'LDAP_FIELD_'.strtoupper($value['label'])}] = $this->socialnetworks[$value['label']];
			}
		}
		if ($this->address && !empty($conf->global->LDAP_FIELD_ADDRESS)) {
			$info[$conf->global->LDAP_FIELD_ADDRESS] = $this->address;
		}
		if ($this->zip && !empty($conf->global->LDAP_FIELD_ZIP)) {
			$info[$conf->global->LDAP_FIELD_ZIP] = $this->zip;
		}
		if ($this->town && !empty($conf->global->LDAP_FIELD_TOWN)) {
			$info[$conf->global->LDAP_FIELD_TOWN] = $this->town;
		}
		if ($this->note_public && !empty($conf->global->LDAP_FIELD_DESCRIPTION)) {
			$info[$conf->global->LDAP_FIELD_DESCRIPTION] = dol_string_nohtmltag($this->note_public, 2);
		}
		if ($this->socid > 0) {
			$soc = new Societe($this->db);
			$soc->fetch($this->socid);

			$info[$conf->global->LDAP_FIELD_COMPANY] = $soc->name;
			if ($soc->client == 1) {
				$info["businessCategory"] = "Customers";
			}
			if ($soc->client == 2) {
				$info["businessCategory"] = "Prospects";
			}
			if ($soc->fournisseur == 1) {
				$info["businessCategory"] = "Suppliers";
			}
		}

		// When password is modified
		if (!empty($this->pass)) {
			if (!empty($conf->global->LDAP_FIELD_PASSWORD)) {
				$info[$conf->global->LDAP_FIELD_PASSWORD] = $this->pass; // this->pass = mot de passe non crypte
			}
			if (!empty($conf->global->LDAP_FIELD_PASSWORD_CRYPTED)) {
				$info[$conf->global->LDAP_FIELD_PASSWORD_CRYPTED] = dol_hash($this->pass, 'openldap'); // Create OpenLDAP password (see LDAP_PASSWORD_HASH_TYPE)
			}
		} elseif ($conf->global->LDAP_SERVER_PROTOCOLVERSION !== '3') {
			// Set LDAP password if possible
			// If ldap key is modified and LDAPv3 we use ldap_rename function for avoid lose encrypt password
			if (!empty($conf->global->DATABASE_PWD_ENCRYPTED)) {
				// Just for the default MD5 !
				if (empty($conf->global->MAIN_SECURITY_HASH_ALGO)) {
					if ($this->pass_indatabase_crypted && !empty($conf->global->LDAP_FIELD_PASSWORD_CRYPTED)) {
						$info[$conf->global->LDAP_FIELD_PASSWORD_CRYPTED] = dolGetLdapPasswordHash($this->pass_indatabase_crypted, 'md5frommd5'); // Create OpenLDAP MD5 password from Dolibarr MD5 password
					}
				}
			} elseif (!empty($this->pass_indatabase)) {
				// Use $this->pass_indatabase value if exists
				if (!empty($conf->global->LDAP_FIELD_PASSWORD)) {
					$info[$conf->global->LDAP_FIELD_PASSWORD] = $this->pass_indatabase; // $this->pass_indatabase = mot de passe non crypte
				}
				if (!empty($conf->global->LDAP_FIELD_PASSWORD_CRYPTED)) {
					$info[$conf->global->LDAP_FIELD_PASSWORD_CRYPTED] = dol_hash($this->pass_indatabase, 'openldap'); // Create OpenLDAP password (see LDAP_PASSWORD_HASH_TYPE)
				}
			}
		}

		if ($conf->global->LDAP_SERVER_TYPE == 'egroupware') {
			$info["objectclass"][4] = "phpgwContact"; // compatibilite egroupware

			$info['uidnumber'] = $this->id;

			$info['phpgwTz'] = 0;
			$info['phpgwMailType'] = 'INTERNET';
			$info['phpgwMailHomeType'] = 'INTERNET';

			$info["phpgwContactTypeId"] = 'n';
			$info["phpgwContactCatId"] = 0;
			$info["phpgwContactAccess"] = "public";

			if (dol_strlen($this->egroupware_id) == 0) {
				$this->egroupware_id = 1;
			}

			$info["phpgwContactOwner"] = $this->egroupware_id;

			if ($this->email) {
				$info["rfc822Mailbox"] = $this->email;
			}
			if ($this->phone_mobile) {
				$info["phpgwCellTelephoneNumber"] = $this->phone_mobile;
			}
		}

		if (!empty($conf->global->LDAP_FIELD_USERID)) {
			$info[$conf->global->LDAP_FIELD_USERID] = $this->id;
		}
		if (!empty($conf->global->LDAP_FIELD_GROUPID)) {
			$usergroup = new UserGroup($this->db);
			$groupslist = $usergroup->listGroupsForUser($this->id);
			$info[$conf->global->LDAP_FIELD_GROUPID] = '65534';
			if (!empty($groupslist)) {
				foreach ($groupslist as $groupforuser) {
					$info[$conf->global->LDAP_FIELD_GROUPID] = $groupforuser->id; //Select first group in list
					break;
				}
			}
		}
		if (!empty($conf->global->LDAP_FIELD_HOMEDIRECTORY) && !empty($conf->global->LDAP_FIELD_HOMEDIRECTORYPREFIX)) {
			$info[$conf->global->LDAP_FIELD_HOMEDIRECTORY] = "{$conf->global->LDAP_FIELD_HOMEDIRECTORYPREFIX}/$this->login";
		}

		return $info;
	}


	/**
	 *  Initialise an instance with random values.
	 *  Used to build previews or test instances.
	 *	id must be 0 if object instance is a specimen.
	 *
	 *  @return	int
	 */
	public function initAsSpecimen()
	{
		global $user, $langs;

		$now = dol_now();

		// Initialise parametres
		$this->id = 0;
		$this->ref = 'SPECIMEN';
		$this->specimen = 1;

		$this->lastname = 'DOLIBARR';
		$this->firstname = 'SPECIMEN';
		$this->gender = 'man';
		$this->note_public = 'This is a note public';
		$this->note_private = 'This is a note private';
		$this->email = 'email@specimen.com';
		$this->personal_email = 'personalemail@specimen.com';
		$this->socialnetworks = array(
			'skype' => 'skypepseudo',
			'twitter' => 'twitterpseudo',
			'facebook' => 'facebookpseudo',
			'linkedin' => 'linkedinpseudo',
		);
		$this->office_phone = '0999999999';
		$this->office_fax = '0999999998';
		$this->user_mobile = '0999999997';
		$this->personal_mobile = '0999999996';
		$this->admin = 0;
		$this->login = 'dolibspec';
		$this->pass = 'dolibSpec+@123';
		//$this->pass_indatabase='dolibspec';									Set after a fetch
		//$this->pass_indatabase_crypted='e80ca5a88c892b0aaaf7e154853bccab';	Set after a fetch
		$this->datec = $now;
		$this->datem = $now;

		$this->datelastlogin = $now;
		$this->iplastlogin = '127.0.0.1';
		$this->datepreviouslogin = $now;
		$this->ippreviouslogin = '127.0.0.1';
		$this->statut = 1;

		$this->entity = 1;
		return 1;
	}

	/**
	 *  Load info of user object
	 *
	 *  @param  int		$id     Id of user to load
	 *  @return	void
	 */
	public function info($id)
	{
		$sql = "SELECT u.rowid, u.login as ref, u.datec,";
		$sql .= " u.tms as date_modification, u.entity";
		$sql .= " FROM ".$this->db->prefix()."user as u";
		$sql .= " WHERE u.rowid = ".((int) $id);

		$result = $this->db->query($sql);
		if ($result) {
			if ($this->db->num_rows($result)) {
				$obj = $this->db->fetch_object($result);

				$this->id = $obj->rowid;

				$this->ref = (!$obj->ref) ? $obj->rowid : $obj->ref;
				$this->date_creation = $this->db->jdate($obj->datec);
				$this->date_modification = $this->db->jdate($obj->date_modification);
				$this->entity = $obj->entity;
			}

			$this->db->free($result);
		} else {
			dol_print_error($this->db);
		}
	}


	/**
	 *    Return number of mass Emailing received by this contacts with its email
	 *
	 *    @return       int     Number of EMailings
	 */
	public function getNbOfEMailings()
	{
		$sql = "SELECT count(mc.email) as nb";
		$sql .= " FROM ".$this->db->prefix()."mailing_cibles as mc";
		$sql .= " WHERE mc.email = '".$this->db->escape($this->email)."'";
		$sql .= " AND mc.statut NOT IN (-1,0)"; // -1 erreur, 0 non envoye, 1 envoye avec succes

		$resql = $this->db->query($sql);
		if ($resql) {
			$obj = $this->db->fetch_object($resql);
			$nb = $obj->nb;

			$this->db->free($resql);
			return $nb;
		} else {
			$this->error = $this->db->error();
			return -1;
		}
	}

	/**
	 *  Return number of existing users
	 *
	 *  @param	string	$limitTo	Limit to '' or 'active'
	 *  @param	string	$option		'superadmin' = return for entity 0 only
	 *  @param	int		$admin		Filter on admin tag
	 *  @return int  				Number of users
	 */
	public function getNbOfUsers($limitTo, $option = '', $admin = -1)
	{
		global $conf;

		$sql = "SELECT count(rowid) as nb";
		$sql .= " FROM ".$this->db->prefix()."user";
		if ($option == 'superadmin') {
			$sql .= " WHERE entity = 0";
		} else {
			$sql .= " WHERE entity IN (".getEntity('user', 0).")";
			if ($limitTo == 'active') {
				$sql .= " AND statut = 1";
			}
		}
		if ($admin >= 0) {
			$sql .= " AND admin = ".(int) $admin;
		}

		$resql = $this->db->query($sql);
		if ($resql) {
			$obj = $this->db->fetch_object($resql);
			$nb = (int) $obj->nb;

			$this->db->free($resql);
			return $nb;
		} else {
			$this->error = $this->db->lasterror();
			return -1;
		}
	}

	// phpcs:disable PEAR.NamingConventions.ValidFunctionName.ScopeNotCamelCaps
	/**
	 *  Update user using data from the LDAP
	 *
	 *  @param	Object	$ldapuser	Ladp User
	 *  @return int  				<0 if KO, >0 if OK
	 */
	public function update_ldap2dolibarr(&$ldapuser)
	{
		// phpcs:enable
		// TODO: Voir pourquoi le update met à jour avec toutes les valeurs vide (global $user écrase ?)
		global $user, $conf;

		$socialnetworks = getArrayOfSocialNetworks();

		$this->firstname = $ldapuser->{$conf->global->LDAP_FIELD_FIRSTNAME};
		$this->lastname = $ldapuser->{$conf->global->LDAP_FIELD_NAME};
		$this->login = $ldapuser->{$conf->global->LDAP_FIELD_LOGIN};
		$this->pass = $ldapuser->{$conf->global->LDAP_FIELD_PASSWORD};
		$this->pass_indatabase_crypted = $ldapuser->{$conf->global->LDAP_FIELD_PASSWORD_CRYPTED};

		$this->office_phone = $ldapuser->{$conf->global->LDAP_FIELD_PHONE};
		$this->user_mobile = $ldapuser->{$conf->global->LDAP_FIELD_MOBILE};
		$this->office_fax = $ldapuser->{$conf->global->LDAP_FIELD_FAX};
		$this->email = $ldapuser->{$conf->global->LDAP_FIELD_MAIL};
		foreach ($socialnetworks as $key => $value) {
			$tmpkey = 'LDAP_FIELD_'.strtoupper($value['label']);
			$this->socialnetworks[$value['label']] = $ldapuser->{$conf->global->$tmpkey};
		}
		$this->ldap_sid = $ldapuser->{$conf->global->LDAP_FIELD_SID};

		$this->job = $ldapuser->{$conf->global->LDAP_FIELD_TITLE};
		$this->note_public = $ldapuser->{$conf->global->LDAP_FIELD_DESCRIPTION};

		$result = $this->update($user);

		dol_syslog(get_class($this)."::update_ldap2dolibarr result=".$result, LOG_DEBUG);

		return $result;
	}


	// phpcs:disable PEAR.NamingConventions.ValidFunctionName.ScopeNotCamelCaps
	/**
	 * Return and array with all instanciated first level children users of current user
	 *
	 * @return	User[]|int
	 * @see getAllChildIds()
	 */
	public function get_children()
	{
		// phpcs:enable
		$sql = "SELECT rowid FROM ".$this->db->prefix()."user";
		$sql .= " WHERE fk_user = ".((int) $this->id);

		dol_syslog(get_class($this)."::get_children", LOG_DEBUG);
		$res = $this->db->query($sql);
		if ($res) {
			$users = array();
			while ($rec = $this->db->fetch_array($res)) {
				$user = new User($this->db);
				$user->fetch($rec['rowid']);
				$users[] = $user;
			}
			return $users;
		} else {
			dol_print_error($this->db);
			return -1;
		}
	}


	/**
	 *  Load this->parentof that is array(id_son=>id_parent, ...)
	 *
	 *  @return     int     <0 if KO, >0 if OK
	 */
	private function loadParentOf()
	{
		global $conf;

		$this->parentof = array();

		// Load array[child]=parent
		$sql = "SELECT fk_user as id_parent, rowid as id_son";
		$sql .= " FROM ".$this->db->prefix()."user";
		$sql .= " WHERE fk_user <> 0";
		$sql .= " AND entity IN (".getEntity('user').")";

		dol_syslog(get_class($this)."::loadParentOf", LOG_DEBUG);
		$resql = $this->db->query($sql);
		if ($resql) {
			while ($obj = $this->db->fetch_object($resql)) {
				$this->parentof[$obj->id_son] = $obj->id_parent;
			}
			return 1;
		} else {
			dol_print_error($this->db);
			return -1;
		}
	}

	// phpcs:disable PEAR.NamingConventions.ValidFunctionName.ScopeNotCamelCaps
	/**
	 * 	Build the hierarchy/tree of users into an array.
	 *	Set and return this->users that is an array sorted according to tree with arrays of:
	 *				id = id user
	 *				lastname
	 *				firstname
	 *				fullname = nom avec chemin complet du user
	 *				fullpath = chemin complet compose des id: "_grandparentid_parentid_id"
	 *
	 *  @param      int		$deleteafterid      Removed all users including the leaf $deleteafterid (and all its child) in user tree.
	 *  @param		string	$filter				SQL filter on users. This parameter must not come from user intput.
	 *	@return		array		      		  	Array of users $this->users. Note: $this->parentof is also set.
	 */
	public function get_full_tree($deleteafterid = 0, $filter = '')
	{
		// phpcs:enable
		global $conf, $user;
		global $hookmanager;

		// Actions hooked (by external module)
		$hookmanager->initHooks(array('userdao'));

		$this->users = array();

		// Init this->parentof that is array(id_son=>id_parent, ...)
		$this->loadParentOf();

		// Init $this->users array
		$sql = "SELECT DISTINCT u.rowid, u.firstname, u.lastname, u.fk_user, u.fk_soc, u.login, u.email, u.gender, u.admin, u.statut, u.photo, u.entity"; // Distinct reduce pb with old tables with duplicates
		$sql .= " FROM ".$this->db->prefix()."user as u";
		// Add fields from hooks
		$parameters = array();
		$reshook = $hookmanager->executeHooks('printUserListWhere', $parameters); // Note that $action and $object may have been modified by hook
		if ($reshook > 0) {
			$sql .= $hookmanager->resPrint;
		} else {
			$sql .= " WHERE u.entity IN (".getEntity('user').")";
		}
		if ($filter) {
			$sql .= " AND ".$filter;
		}

		dol_syslog(get_class($this)."::get_full_tree get user list", LOG_DEBUG);
		$resql = $this->db->query($sql);
		if ($resql) {
			$i = 0;
			while ($obj = $this->db->fetch_object($resql)) {
				$this->users[$obj->rowid]['rowid'] = $obj->rowid;
				$this->users[$obj->rowid]['id'] = $obj->rowid;
				$this->users[$obj->rowid]['fk_user'] = $obj->fk_user;
				$this->users[$obj->rowid]['fk_soc'] = $obj->fk_soc;
				$this->users[$obj->rowid]['firstname'] = $obj->firstname;
				$this->users[$obj->rowid]['lastname'] = $obj->lastname;
				$this->users[$obj->rowid]['login'] = $obj->login;
				$this->users[$obj->rowid]['statut'] = $obj->statut;
				$this->users[$obj->rowid]['entity'] = $obj->entity;
				$this->users[$obj->rowid]['email'] = $obj->email;
				$this->users[$obj->rowid]['gender'] = $obj->gender;
				$this->users[$obj->rowid]['admin'] = $obj->admin;
				$this->users[$obj->rowid]['photo'] = $obj->photo;
				$i++;
			}
		} else {
			dol_print_error($this->db);
			return -1;
		}

		// We add the fullpath property to each elements of first level (no parent exists)
		dol_syslog(get_class($this)."::get_full_tree call to build_path_from_id_user", LOG_DEBUG);
		foreach ($this->users as $key => $val) {
			$result = $this->build_path_from_id_user($key, 0); // Process a branch from the root user key (this user has no parent)
			if ($result < 0) {
				$this->error = 'ErrorLoopInHierarchy';
				return -1;
			}
		}

		// Exclude leaf including $deleteafterid from tree
		if ($deleteafterid) {
			//print "Look to discard user ".$deleteafterid."\n";
			$keyfilter1 = '^'.$deleteafterid.'$';
			$keyfilter2 = '_'.$deleteafterid.'$';
			$keyfilter3 = '^'.$deleteafterid.'_';
			$keyfilter4 = '_'.$deleteafterid.'_';
			foreach ($this->users as $key => $val) {
				if (preg_match('/'.$keyfilter1.'/', $val['fullpath']) || preg_match('/'.$keyfilter2.'/', $val['fullpath'])
					|| preg_match('/'.$keyfilter3.'/', $val['fullpath']) || preg_match('/'.$keyfilter4.'/', $val['fullpath'])) {
						unset($this->users[$key]);
				}
			}
		}

		dol_syslog(get_class($this)."::get_full_tree dol_sort_array", LOG_DEBUG);
		$this->users = dol_sort_array($this->users, 'fullname', 'asc', true, false);

		//var_dump($this->users);

		return $this->users;
	}

	/**
	 * 	Return list of all child users id in herarchy (all sublevels).
	 *  Note: Calling this function also reset full list of users into $this->users.
	 *
	 *  @param      int      $addcurrentuser    1=Add also current user id to the list.
	 *	@return		array		      		  	Array of user id lower than user (all levels under user). This overwrite this->users.
	 *  @see get_children()
	 */
	public function getAllChildIds($addcurrentuser = 0)
	{
		$childids = array();

		if (isset($this->cache_childids[$this->id])) {
			$childids = $this->cache_childids[$this->id];
		} else {
			// Init this->users
			$this->get_full_tree();

			$idtoscan = $this->id;

			dol_syslog("Build childid for id = ".$idtoscan);
			foreach ($this->users as $id => $val) {
				//var_dump($val['fullpath']);
				if (preg_match('/_'.$idtoscan.'_/', $val['fullpath'])) {
					$childids[$val['id']] = $val['id'];
				}
			}
		}
		$this->cache_childids[$this->id] = $childids;

		if ($addcurrentuser) {
			$childids[$this->id] = $this->id;
		}

		return $childids;
	}

	// phpcs:disable PEAR.NamingConventions.ValidFunctionName.ScopeNotCamelCaps
	/**
	 *	For user id_user and its childs available in this->users, define property fullpath and fullname.
	 *  Function called by get_full_tree().
	 *
	 * 	@param		int		$id_user		id_user entry to update
	 * 	@param		int		$protection		Deep counter to avoid infinite loop (no more required, a protection is added with array useridfound)
	 *	@return		int                     < 0 if KO (infinit loop), >= 0 if OK
	 */
	public function build_path_from_id_user($id_user, $protection = 0)
	{
		// phpcs:enable
		//dol_syslog(get_class($this)."::build_path_from_id_user id_user=".$id_user." protection=".$protection, LOG_DEBUG);

		if (!empty($this->users[$id_user]['fullpath'])) {
			// Already defined
			dol_syslog(get_class($this)."::build_path_from_id_user fullpath and fullname already defined", LOG_WARNING);
			return 0;
		}

		// Define fullpath and fullname
		$this->users[$id_user]['fullpath'] = '_'.$id_user;
		$this->users[$id_user]['fullname'] = $this->users[$id_user]['lastname'];
		$i = 0; $cursor_user = $id_user;

		$useridfound = array($id_user);
		while (!empty($this->parentof[$cursor_user]) && !empty($this->users[$this->parentof[$cursor_user]])) {
			if (in_array($this->parentof[$cursor_user], $useridfound)) {
				dol_syslog("The hierarchy of user has a recursive loop", LOG_WARNING);
				return -1; // Should not happen. Protection against looping hierarchy
			}
			$useridfound[] = $this->parentof[$cursor_user];
			$this->users[$id_user]['fullpath'] = '_'.$this->parentof[$cursor_user].$this->users[$id_user]['fullpath'];
			$this->users[$id_user]['fullname'] = $this->users[$this->parentof[$cursor_user]]['lastname'].' >> '.$this->users[$id_user]['fullname'];
			$i++; $cursor_user = $this->parentof[$cursor_user];
		}

		// We count number of _ to have level
		$this->users[$id_user]['level'] = dol_strlen(preg_replace('/[^_]/i', '', $this->users[$id_user]['fullpath']));

		return 1;
	}

	/**
	 * Function used to replace a thirdparty id with another one.
	 *
	 * @param DoliDB $db Database handler
	 * @param int $origin_id Old thirdparty id
	 * @param int $dest_id New thirdparty id
	 * @return bool
	 */
	public static function replaceThirdparty(DoliDB $db, $origin_id, $dest_id)
	{
		$tables = array(
			'user',
		);

		return CommonObject::commonReplaceThirdparty($db, $origin_id, $dest_id, $tables);
	}


	// phpcs:disable PEAR.NamingConventions.ValidFunctionName.ScopeNotCamelCaps
	/**
	 *      Load metrics this->nb for dashboard
	 *
	 *      @return     int         <0 if KO, >0 if OK
	 */
	public function load_state_board()
	{
		// phpcs:enable
		global $conf;

		$this->nb = array();

		$sql = "SELECT COUNT(DISTINCT u.rowid) as nb";
		$sql .= " FROM ".$this->db->prefix()."user as u";
		if (isModEnabled('multicompany') && !empty($conf->global->MULTICOMPANY_TRANSVERSE_MODE)) {
			$sql .= ", ".$this->db->prefix()."usergroup_user as ug";
			$sql .= " WHERE ug.entity IN (".getEntity('usergroup').")";
			$sql .= " AND ug.fk_user = u.rowid";
		} else {
			$sql .= " WHERE u.entity IN (".getEntity('user').")";
		}
		$sql .= " AND u.statut > 0";
		//$sql.= " AND employee != 0";

		$resql = $this->db->query($sql);
		if ($resql) {
			while ($obj = $this->db->fetch_object($resql)) {
				$this->nb["users"] = $obj->nb;
			}
			$this->db->free($resql);
			return 1;
		} else {
			dol_print_error($this->db);
			$this->error = $this->db->error();
			return -1;
		}
	}

	/**
	 *  Create a document onto disk according to template module.
	 *
	 * 	@param	    string		$modele			Force model to use ('' to not force)
	 * 	@param		Translate	$outputlangs	Object langs to use for output
	 *  @param      int			$hidedetails    Hide details of lines
	 *  @param      int			$hidedesc       Hide description
	 *  @param      int			$hideref        Hide ref
	 *  @param   null|array  $moreparams     Array to provide more information
	 * 	@return     int         				0 if KO, 1 if OK
	 */
	public function generateDocument($modele, $outputlangs, $hidedetails = 0, $hidedesc = 0, $hideref = 0, $moreparams = null)
	{
		global $conf, $user, $langs;

		$langs->load("user");

		// Positionne le modele sur le nom du modele a utiliser
		if (!dol_strlen($modele)) {
			if (!empty($conf->global->USER_ADDON_PDF)) {
				$modele = $conf->global->USER_ADDON_PDF;
			} else {
				$modele = 'bluesky';
			}
		}

		$modelpath = "core/modules/user/doc/";

		return $this->commonGenerateDocument($modelpath, $modele, $outputlangs, $hidedetails, $hidedesc, $hideref, $moreparams);
	}

	// phpcs:disable PEAR.NamingConventions.ValidFunctionName.ScopeNotCamelCaps
	/**
	 *  Return property of user from its id
	 *
	 *  @param	int		$rowid      id of contact
	 *  @param  string	$mode       'email' or 'mobile'
	 *  @return string  			Email of user with format: "Full name <email>"
	 */
	public function user_get_property($rowid, $mode)
	{
		// phpcs:enable
		$user_property = '';

		if (empty($rowid)) {
			return '';
		}

		$sql = "SELECT rowid, email, user_mobile, civility, lastname, firstname";
		$sql .= " FROM ".$this->db->prefix()."user";
		$sql .= " WHERE rowid = ".((int) $rowid);

		$resql = $this->db->query($sql);
		if ($resql) {
			$nump = $this->db->num_rows($resql);

			if ($nump) {
				$obj = $this->db->fetch_object($resql);

				if ($mode == 'email') {
					$user_property = dolGetFirstLastname($obj->firstname, $obj->lastname)." <".$obj->email.">";
				} elseif ($mode == 'mobile') {
					$user_property = $obj->user_mobile;
				}
			}
			return $user_property;
		} else {
			dol_print_error($this->db);
		}
	}

	/**
	 *	Load all objects into $this->users
	 *
	 *  @param	string		$sortorder		sort order
	 *  @param	string		$sortfield		sort field
	 *  @param	int			$limit			limit page
	 *  @param	int			$offset			page
	 *  @param	array		$filter			Filter array. Example array('field'=>'valueforlike', 'customurl'=>...)
	 *  @param  string      $filtermode		Filter mode (AND or OR)
	 *  @param  bool        $entityfilter	Activate entity filter
	 *  @return int							<0 if KO, >0 if OK
	 */
	public function fetchAll($sortorder = '', $sortfield = '', $limit = 0, $offset = 0, $filter = array(), $filtermode = 'AND', $entityfilter = false)
	{
		global $conf, $user;

		$sql = "SELECT t.rowid";
		$sql .= ' FROM '.$this->db->prefix().$this->table_element.' as t ';

		if ($entityfilter) {
			if (!empty($conf->global->MULTICOMPANY_TRANSVERSE_MODE)) {
				if (!empty($user->admin) && empty($user->entity) && $conf->entity == 1) {
					$sql .= " WHERE t.entity IS NOT NULL"; // Show all users
				} else {
					$sql .= ",".$this->db->prefix()."usergroup_user as ug";
					$sql .= " WHERE ((ug.fk_user = t.rowid";
					$sql .= " AND ug.entity IN (".getEntity('user')."))";
					$sql .= " OR t.entity = 0)"; // Show always superadmin
				}
			} else {
				$sql .= " WHERE t.entity IN (".getEntity('user').")";
			}
		} else {
			$sql .= " WHERE 1 = 1";
		}

		// Manage filter
		$sqlwhere = array();
		if (!empty($filter)) {
			foreach ($filter as $key => $value) {
				if ($key == 't.rowid') {
					$sqlwhere[] = $key." = ".((int) $value);
				} elseif (isset($this->fields[$key]['type']) && in_array($this->fields[$key]['type'], array('date', 'datetime', 'timestamp'))) {
					$sqlwhere[] = $key." = '".$this->db->idate($value)."'";
				} elseif ($key == 'customsql') {
					$sqlwhere[] = $value;
				} else {
					$sqlwhere[] = $key." LIKE '%".$this->db->escape($value)."%'";
				}
			}
		}
		if (count($sqlwhere) > 0) {
			$sql .= ' AND ('.implode(' '.$this->db->escape($filtermode).' ', $sqlwhere).')';
		}
		$sql .= $this->db->order($sortfield, $sortorder);
		if ($limit) {
			$sql .= $this->db->plimit($limit + 1, $offset);
		}

		dol_syslog(__METHOD__, LOG_DEBUG);

		$resql = $this->db->query($sql);
		if ($resql) {
			$this->users = array();
			$num = $this->db->num_rows($resql);
			if ($num) {
				while ($obj = $this->db->fetch_object($resql)) {
					$line = new self($this->db);
					$result = $line->fetch($obj->rowid);
					if ($result > 0 && !empty($line->id)) {
						$this->users[$obj->rowid] = clone $line;
					}
				}
				$this->db->free($resql);
			}
			return $num;
		} else {
			$this->errors[] = $this->db->lasterror();
			return -1;
		}
	}

	/**
	 * Cache the SQL results of the function "findUserIdByEmail($email)"
	 *
	 * NOTE: findUserIdByEmailCache[...] === -1 means not found in database
	 *
	 * @var array
	 */
	private $findUserIdByEmailCache;

	/**
	 * Find a user by the given e-mail and return it's user id when found
	 *
	 * NOTE:
	 * Use AGENDA_DISABLE_EXACT_USER_EMAIL_COMPARE_FOR_EXTERNAL_CALENDAR
	 * to disable exact e-mail search
	 *
	 * @param string	$email	The full e-mail (or a part of a e-mail)
	 * @return int				<0 = user was not found, >0 = The id of the user
	 */
	public function findUserIdByEmail($email)
	{
		if (isset($this->findUserIdByEmailCache[$email])) {
			return $this->findUserIdByEmailCache[$email];
		}

		$this->findUserIdByEmailCache[$email] = -1;

		global $conf;

		$sql = 'SELECT rowid';
		$sql .= ' FROM '.$this->db->prefix().'user';
		if (!empty($conf->global->AGENDA_DISABLE_EXACT_USER_EMAIL_COMPARE_FOR_EXTERNAL_CALENDAR)) {
			$sql .= " WHERE email LIKE '%".$this->db->escape($email)."%'";
		} else {
			$sql .= " WHERE email = '".$this->db->escape($email)."'";
		}
		$sql .= ' LIMIT 1';

		$resql = $this->db->query($sql);
		if (!$resql) {
			return -1;
		}

		$obj = $this->db->fetch_object($resql);
		if (!$obj) {
			return -1;
		}

		$this->findUserIdByEmailCache[$email] = (int) $obj->rowid;

		return $this->findUserIdByEmailCache[$email];
	}
}<|MERGE_RESOLUTION|>--- conflicted
+++ resolved
@@ -1895,20 +1895,9 @@
 		$this->dateendvalidity				= empty($this->dateendvalidity) ? '' : $this->dateendvalidity;
 		$this->birth						= empty($this->birth) ? '' : $this->birth;
 		$this->fk_warehouse					= (int) $this->fk_warehouse;
+    $this->mail_autocopy = (int) $this->mail_autocopy;
 
 		$this->setUpperOrLowerCase();
-<<<<<<< HEAD
-		$this->accountancy_code = trim($this->accountancy_code);
-		$this->color = empty($this->color) ? '' : $this->color;
-		$this->dateemployment = empty($this->dateemployment) ? '' : $this->dateemployment;
-		$this->dateemploymentend = empty($this->dateemploymentend) ? '' : $this->dateemploymentend;
-		$this->datestartvalidity = empty($this->datestartvalidity) ? '' : $this->datestartvalidity;
-		$this->dateendvalidity = empty($this->dateendvalidity) ? '' : $this->dateendvalidity;
-		$this->birth        = trim($this->birth);
-		$this->fk_warehouse = (int) $this->fk_warehouse;
-		$this->mail_autocopy = (int) $this->mail_autocopy;
-=======
->>>>>>> febe70fa
 
 		// Check parameters
 		$badCharUnauthorizedIntoLoginName = getDolGlobalString('MAIN_LOGIN_BADCHARUNAUTHORIZED', ',@<>"\'');
