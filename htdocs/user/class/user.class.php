<?php
/* Copyright (c) 2002-2007  Rodolphe Quiedeville    <rodolphe@quiedeville.org>
 * Copyright (c) 2002-2003  Jean-Louis Bergamo      <jlb@j1b.org>
 * Copyright (c) 2004-2012  Laurent Destailleur     <eldy@users.sourceforge.net>
 * Copyright (C) 2004       Sebastien Di Cintio     <sdicintio@ressource-toi.org>
 * Copyright (C) 2004       Benoit Mortier          <benoit.mortier@opensides.be>
 * Copyright (C) 2005-2017  Regis Houssin           <regis.houssin@inodbox.com>
 * Copyright (C) 2005       Lionel Cousteix         <etm_ltd@tiscali.co.uk>
 * Copyright (C) 2011       Herve Prot              <herve.prot@symeos.com>
 * Copyright (C) 2013-2019  Philippe Grand          <philippe.grand@atoo-net.com>
 * Copyright (C) 2013-2015  Alexandre Spangaro      <aspangaro@open-dsi.fr>
 * Copyright (C) 2015       Marcos García           <marcosgdf@gmail.com>
 * Copyright (C) 2018       charlene Benke          <charlie@patas-monkey.com>
 * Copyright (C) 2018       Nicolas ZABOURI         <info@inovea-conseil.com>
 * Copyright (C) 2019-2020  Frédéric France         <frederic.france@netlogic.fr>
 * Copyright (C) 2019       Abbes Bahfir            <dolipar@dolipar.org>
 *
 * This program is free software; you can redistribute it and/or modify
 * it under the terms of the GNU General Public License as published by
 * the Free Software Foundation; either version 3 of the License, or
 * (at your option) any later version.
 *
 * This program is distributed in the hope that it will be useful,
 * but WITHOUT ANY WARRANTY; without even the implied warranty of
 * MERCHANTABILITY or FITNESS FOR A PARTICULAR PURPOSE.  See the
 * GNU General Public License for more details.
 *
 * You should have received a copy of the GNU General Public License
 * along with this program. If not, see <https://www.gnu.org/licenses/>.
 */

/**
 *  \file       htdocs/user/class/user.class.php
 *	\brief      File of class to manage users
 *  \ingroup	core
 */

require_once DOL_DOCUMENT_ROOT.'/core/class/commonobject.class.php';
require_once DOL_DOCUMENT_ROOT.'/user/class/usergroup.class.php';

/**
 *	Class to manage Dolibarr users
 */
class User extends CommonObject
{
	/**
	 * @var string ID to identify managed object
	 */
	public $element = 'user';

	/**
	 * @var string Name of table without prefix where object is stored
	 */
	public $table_element = 'user';

	/**
	 * @var int Field with ID of parent key if this field has a parent
	 */
	public $fk_element = 'fk_user';

	/**
	 * 0=No test on entity, 1=Test with field entity, 2=Test with link by societe
	 * @var int
	 */
	public $ismultientitymanaged = 1;

	/**
	 * @var string picto
	 */
	public $picto = 'user';

	public $id = 0;
	public $statut;
	public $ldap_sid;
	public $search_sid;
	public $employee;
	public $gender;
	public $birth;

	/**
	 * @var string email
	 */
	public $email;

	/**
	 * @var string personal email
	 */
	public $personal_email;


	/**
	 * @var array array of socialnetworks
	 */
	public $socialnetworks;

	public $job; // job position
	public $signature;

	/**
	 * @var string Address
	 */
	public $address;

	/**
	 * @var string zip code
	 */
	public $zip;

	/**
	 * @var string town
	 */
	public $town;
	public $state_id; // The state/department
	public $state_code;
	public $state;
	public $office_phone;
	public $office_fax;
	public $user_mobile;
	public $personal_mobile;
	public $admin;
	public $login;
	public $api_key;

	/**
	 * @var int Entity
	 */
	public $entity;

	/**
	 * @var string Clear password in memory
	 */
	public $pass;

	/**
	 * @var string Clear password in database (defined if DATABASE_PWD_ENCRYPTED=0)
	 */
	public $pass_indatabase;

	/**
	 * @var string Encrypted password in database (always defined)
	 */
	public $pass_indatabase_crypted;

	/**
	 * Date creation record (datec)
	 *
	 * @var integer
	 */
	public $datec;

	/**
	 * Date modification record (tms)
	 *
	 * @var integer
	 */
	public $datem;

	//! If this is defined, it is an external user
	public $socid;
	//! If this is defined, it is a user created from a contact
	public $contact_id;

	/**
	 * @var int ID
	 */
	public $fk_member;

	/**
	 * @var int User ID of supervisor
	 */
	public $fk_user;

	public $fk_user_expense_validator;
	public $fk_user_holiday_validator;

	public $clicktodial_url;
	public $clicktodial_login;
	public $clicktodial_password;
	public $clicktodial_poste;

	public $datelastlogin;
	public $datepreviouslogin;
	public $datestartvalidity;
	public $dateendvalidity;
	public $photo;
	public $lang;

	public $rights; // Array of permissions user->rights->permx
	public $all_permissions_are_loaded; // All permission are loaded
	public $nb_rights; // Number of rights granted to the user
	private $_tab_loaded = array(); // Cache array of already loaded permissions

	public $conf; // To store personal config
	public $default_values; // To store default values for user
	public $lastsearch_values_tmp; // To store current search criterias for user
	public $lastsearch_values; // To store last saved search criterias for user

	public $users = array(); // To store all tree of users hierarchy
	public $parentof; // To store an array of all parents for all ids.
	private $cache_childids; // Cache array of already loaded childs

	public $accountancy_code; // Accountancy code in prevision of the complete accountancy module

	public $thm; // Average cost of employee - Used for valuation of time spent
	public $tjm; // Average cost of employee

	public $salary; // Monthly salary       - Denormalized value from llx_user_employment
	public $salaryextra; // Monthly salary extra - Denormalized value from llx_user_employment
	public $weeklyhours; // Weekly hours         - Denormalized value from llx_user_employment

	public $color; // Define background color for user in agenda

	public $dateemployment; // Define date of employment by company
	public $dateemploymentend; // Define date of employment end by company

	public $default_c_exp_tax_cat;
	public $default_range;

	public $fk_warehouse;

	public $fields = array(
		'rowid'=>array('type'=>'integer', 'label'=>'TechnicalID', 'enabled'=>1, 'visible'=>-2, 'notnull'=>1, 'index'=>1, 'position'=>1, 'comment'=>'Id'),
		'lastname'=>array('type'=>'varchar(50)', 'label'=>'Name', 'enabled'=>1, 'visible'=>1, 'notnull'=>1, 'showoncombobox'=>1, 'index'=>1, 'position'=>20, 'searchall'=>1, 'comment'=>'Reference of object'),
		'firstname'=>array('type'=>'varchar(50)', 'label'=>'Name', 'enabled'=>1, 'visible'=>1, 'notnull'=>1, 'showoncombobox'=>1, 'index'=>1, 'position'=>10, 'searchall'=>1, 'comment'=>'Reference of object'),
	);


	const STATUS_DISABLED = 0;
	const STATUS_ENABLED = 1;



	/**
	 *    Constructor of the class
	 *
	 *    @param   DoliDb  $db     Database handler
	 */
	public function __construct($db)
	{
		$this->db = $db;

		// User preference
		$this->liste_limit = 0;
		$this->clicktodial_loaded = 0;

		// For cache usage
		$this->all_permissions_are_loaded = 0;
		$this->nb_rights = 0;

		// Force some default values
		$this->admin = 0;
		$this->employee = 1;

		$this->conf = new stdClass();
		$this->rights = new stdClass();
		$this->rights->user = new stdClass();
		$this->rights->user->user = new stdClass();
		$this->rights->user->self = new stdClass();
	}

	/**
	 *	Load a user from database with its id or ref (login).
	 *  This function does not load permissions, only user properties. Use getrights() for this just after the fetch.
	 *
	 *	@param	int		$id		       		If defined, id to used for search
	 * 	@param  string	$login       		If defined, login to used for search
	 *	@param  string	$sid				If defined, sid to used for search
	 * 	@param	int		$loadpersonalconf	1=also load personal conf of user (in $user->conf->xxx), 0=do not load personal conf.
	 *  @param  int     $entity             If a value is >= 0, we force the search on a specific entity. If -1, means search depens on default setup.
	 *  @param	int		$email       		If defined, email to used for search
	 * 	@return	int							<0 if KO, 0 not found, >0 if OK
	 */
	public function fetch($id = '', $login = '', $sid = '', $loadpersonalconf = 0, $entity = -1, $email = '')
	{
		global $conf, $user;

		// Clean parameters
		$login = trim($login);

		// Get user
		$sql = "SELECT u.rowid, u.lastname, u.firstname, u.employee, u.gender, u.birth, u.email, u.personal_email, u.job,";
		$sql .= " u.socialnetworks,";
		$sql .= " u.signature, u.office_phone, u.office_fax, u.user_mobile, u.personal_mobile,";
		$sql .= " u.address, u.zip, u.town, u.fk_state as state_id, u.fk_country as country_id,";
		$sql .= " u.admin, u.login, u.note as note_private, u.note_public,";
		$sql .= " u.pass, u.pass_crypted, u.pass_temp, u.api_key,";
		$sql .= " u.fk_soc, u.fk_socpeople, u.fk_member, u.fk_user, u.ldap_sid, u.fk_user_expense_validator, u.fk_user_holiday_validator,";
		$sql .= " u.statut, u.lang, u.entity,";
		$sql .= " u.datec as datec,";
		$sql .= " u.tms as datem,";
		$sql .= " u.datelastlogin as datel,";
		$sql .= " u.datepreviouslogin as datep,";
		$sql .= " u.datestartvalidity,";
		$sql .= " u.dateendvalidity,";
		$sql .= " u.photo as photo,";
		$sql .= " u.openid as openid,";
		$sql .= " u.accountancy_code,";
		$sql .= " u.thm,";
		$sql .= " u.tjm,";
		$sql .= " u.salary,";
		$sql .= " u.salaryextra,";
		$sql .= " u.weeklyhours,";
		$sql .= " u.color,";
		$sql .= " u.dateemployment, u.dateemploymentend,";
		$sql .= " u.fk_warehouse,";
		$sql .= " u.ref_ext,";
		$sql .= " u.default_range, u.default_c_exp_tax_cat,"; // Expense report default mode
		$sql .= " c.code as country_code, c.label as country,";
		$sql .= " d.code_departement as state_code, d.nom as state";
		$sql .= " FROM ".MAIN_DB_PREFIX."user as u";
		$sql .= " LEFT JOIN ".MAIN_DB_PREFIX."c_country as c ON u.fk_country = c.rowid";
		$sql .= " LEFT JOIN ".MAIN_DB_PREFIX."c_departements as d ON u.fk_state = d.rowid";

		if ($entity < 0) {
			if ((empty($conf->multicompany->enabled) || empty($conf->global->MULTICOMPANY_TRANSVERSE_MODE)) && (!empty($user->entity))) {
				$sql .= " WHERE u.entity IN (0,".$conf->entity.")";
			} else {
				$sql .= " WHERE u.entity IS NOT NULL"; // multicompany is on in transverse mode or user making fetch is on entity 0, so user is allowed to fetch anywhere into database
			}
<<<<<<< HEAD
		} else // The fetch was forced on an entity
		{
=======
		} else {// The fetch was forced on an entity
>>>>>>> 57bb6506
			if (!empty($conf->multicompany->enabled) && !empty($conf->global->MULTICOMPANY_TRANSVERSE_MODE)) {
				$sql .= " WHERE u.entity IS NOT NULL"; // multicompany is on in transverse mode or user making fetch is on entity 0, so user is allowed to fetch anywhere into database
			} else {
				$sql .= " WHERE u.entity IN (0, ".(($entity != '' && $entity >= 0) ? $entity : $conf->entity).")"; // search in entity provided in parameter
			}
		}

		if ($sid) {    // permet une recherche du user par son SID ActiveDirectory ou Samba
			$sql .= " AND (u.ldap_sid = '".$this->db->escape($sid)."' OR u.login = '".$this->db->escape($login)."') LIMIT 1";
		} elseif ($login) {
			$sql .= " AND u.login = '".$this->db->escape($login)."'";
		} elseif ($email) {
			$sql .= " AND u.email = '".$this->db->escape($email)."'";
		} else {
			$sql .= " AND u.rowid = ".$id;
		}
		$sql .= " ORDER BY u.entity ASC"; // Avoid random result when there is 2 login in 2 different entities

		$result = $this->db->query($sql);
		if ($result) {
			$obj = $this->db->fetch_object($result);
			if ($obj) {
				$this->id = $obj->rowid;
				$this->ref = $obj->rowid;

				$this->ref_ext 		= $obj->ref_ext;

				$this->ldap_sid 	= $obj->ldap_sid;
				$this->lastname		= $obj->lastname;
				$this->firstname = $obj->firstname;

				$this->employee		= $obj->employee;

				$this->login = $obj->login;
				$this->gender       = $obj->gender;
				$this->birth        = $this->db->jdate($obj->birth);
				$this->pass_indatabase = $obj->pass;
				$this->pass_indatabase_crypted = $obj->pass_crypted;
				$this->pass = $obj->pass;
				$this->pass_temp	= $obj->pass_temp;
				$this->api_key = $obj->api_key;

				$this->address 		= $obj->address;
				$this->zip 			= $obj->zip;
				$this->town 		= $obj->town;

				$this->country_id = $obj->country_id;
				$this->country_code = $obj->country_id ? $obj->country_code : '';
				//$this->country = $obj->country_id?($langs->trans('Country'.$obj->country_code)!='Country'.$obj->country_code?$langs->transnoentities('Country'.$obj->country_code):$obj->country):'';

				$this->state_id     = $obj->state_id;
				$this->state_code   = $obj->state_code;
				$this->state        = ($obj->state != '-' ? $obj->state : '');

				$this->office_phone	= $obj->office_phone;
				$this->office_fax   = $obj->office_fax;
				$this->user_mobile  = $obj->user_mobile;
				$this->personal_mobile = $obj->personal_mobile;
				$this->email = $obj->email;
				$this->personal_email = $obj->personal_email;
				$this->socialnetworks = (array) json_decode($obj->socialnetworks, true);
				$this->job = $obj->job;
				$this->signature = $obj->signature;
				$this->admin		= $obj->admin;
				$this->note_public = $obj->note_public;
				$this->note_private = $obj->note_private;
				$this->note			= $obj->note_private;
				$this->statut		= $obj->statut;
				$this->photo		= $obj->photo;
				$this->openid		= $obj->openid;
				$this->lang			= $obj->lang;
				$this->entity		= $obj->entity;
				$this->accountancy_code = $obj->accountancy_code;
				$this->thm			= $obj->thm;
				$this->tjm			= $obj->tjm;
				$this->salary = $obj->salary;
				$this->salaryextra = $obj->salaryextra;
				$this->weeklyhours = $obj->weeklyhours;
				$this->color = $obj->color;
				$this->dateemployment = $this->db->jdate($obj->dateemployment);
				$this->dateemploymentend = $this->db->jdate($obj->dateemploymentend);

				$this->datec				= $this->db->jdate($obj->datec);
				$this->datem				= $this->db->jdate($obj->datem);
				$this->datelastlogin = $this->db->jdate($obj->datel);
				$this->datepreviouslogin = $this->db->jdate($obj->datep);
				$this->datestartvalidity = $this->db->jdate($obj->datestartvalidity);
				$this->dateendvalidity = $this->db->jdate($obj->dateendvalidity);

				$this->socid                = $obj->fk_soc;
				$this->contact_id           = $obj->fk_socpeople;
				$this->fk_member            = $obj->fk_member;
				$this->fk_user = $obj->fk_user;
				$this->fk_user_expense_validator = $obj->fk_user_expense_validator;
				$this->fk_user_holiday_validator = $obj->fk_user_holiday_validator;

				$this->default_range = $obj->default_range;
				$this->default_c_exp_tax_cat = $obj->default_c_exp_tax_cat;
				$this->fk_warehouse = $obj->fk_warehouse;

				// Protection when module multicompany was set, admin was set to first entity and then, the module was disabled,
				// in such case, this admin user must be admin for ALL entities.
				if (empty($conf->multicompany->enabled) && $this->admin && $this->entity == 1) {
					$this->entity = 0;
				}

				// Retrieve all extrafield
				// fetch optionals attributes and labels
				$this->fetch_optionals();

				$this->db->free($result);
			} else {
				$this->error = "USERNOTFOUND";
				dol_syslog(get_class($this)."::fetch user not found", LOG_DEBUG);

				$this->db->free($result);
				return 0;
			}
		} else {
			$this->error = $this->db->lasterror();
			return -1;
		}

		// To get back the global configuration unique to the user
		if ($loadpersonalconf) {
			// Load user->conf for user
			$sql = "SELECT param, value FROM ".MAIN_DB_PREFIX."user_param";
			$sql .= " WHERE fk_user = ".$this->id;
			$sql .= " AND entity = ".$conf->entity;
			//dol_syslog(get_class($this).'::fetch load personalized conf', LOG_DEBUG);
			$resql = $this->db->query($sql);
			if ($resql) {
				$num = $this->db->num_rows($resql);
				$i = 0;
				while ($i < $num) {
					$obj = $this->db->fetch_object($resql);
					$p = (!empty($obj->param) ? $obj->param : '');
					if (!empty($p)) {
						$this->conf->$p = $obj->value;
					}
					$i++;
				}
				$this->db->free($resql);
			} else {
				$this->error = $this->db->lasterror();
				return -2;
			}

			$result = $this->loadDefaultValues();

			if ($result < 0) {
				$this->error = $this->db->lasterror();
				return -3;
			}
		}

		return 1;
	}

	/**
	 *  Load default value in property ->default_values
	 *
	 *  @return int						> 0 if OK, < 0 if KO
	 */
	public function loadDefaultValues()
	{
		global $conf;

		// Load user->default_values for user. TODO Save this in memcached ?
		$sql = "SELECT rowid, entity, type, page, param, value";
		$sql .= " FROM ".MAIN_DB_PREFIX."default_values";
		$sql .= " WHERE entity IN (".($this->entity > 0 ? $this->entity.", " : "").$conf->entity.")"; // Entity of user (if defined) + current entity
		$sql .= " AND user_id IN (0".($this->id > 0 ? ", ".$this->id : "").")"; // User 0 (all) + me (if defined)
		$resql = $this->db->query($sql);
		if ($resql) {
			while ($obj = $this->db->fetch_object($resql)) {
				if (!empty($obj->page) && !empty($obj->type) && !empty($obj->param)) {
					// $obj->page is relative URL with or without params
					// $obj->type can be 'filters', 'sortorder', 'createform', ...
					// $obj->param is key or param
					$pagewithoutquerystring = $obj->page;
					$pagequeries = '';
					$reg = array();
					if (preg_match('/^([^\?]+)\?(.*)$/', $pagewithoutquerystring, $reg)) {	// There is query param
						$pagewithoutquerystring = $reg[1];
						$pagequeries = $reg[2];
					}
					$this->default_values[$pagewithoutquerystring][$obj->type][$pagequeries ? $pagequeries : '_noquery_'][$obj->param] = $obj->value;
					//if ($pagequeries) $this->default_values[$pagewithoutquerystring][$obj->type.'_queries']=$pagequeries;
				}
			}
			// Sort by key, so _noquery_ is last
			if (!empty($this->default_values)) {
				foreach ($this->default_values as $a => $b) {
					foreach ($b as $c => $d) {
						krsort($this->default_values[$a][$c]);
					}
				}
			}
			$this->db->free($resql);

			return 1;
		} else {
			dol_print_error($this->db);
			return -1;
		}
	}

	/**
	 *  Add a right to the user
	 *
	 * 	@param	int		$rid			Id of permission to add or 0 to add several permissions
	 *  @param  string	$allmodule		Add all permissions of module $allmodule or 'allmodules' to include all modules.
	 *  @param  string	$allperms		Add all permissions of module $allmodule, subperms $allperms only or '' to include all permissions.
	 *  @param	int		$entity			Entity to use
	 *  @param  int	    $notrigger		1=Does not execute triggers, 0=Execute triggers
	 *  @return int						> 0 if OK, < 0 if KO
	 *  @see	clearrights(), delrights(), getrights()
	 */
	public function addrights($rid, $allmodule = '', $allperms = '', $entity = 0, $notrigger = 0)
	{
		global $conf, $user, $langs;

		$entity = (!empty($entity) ? $entity : $conf->entity);

		dol_syslog(get_class($this)."::addrights $rid, $allmodule, $allperms, $entity");
		$error = 0;
		$whereforadd = '';

		$this->db->begin();

		if (!empty($rid)) {
			// Si on a demande ajout d'un droit en particulier, on recupere
			// les caracteristiques (module, perms et subperms) de ce droit.
			$sql = "SELECT module, perms, subperms";
			$sql .= " FROM ".MAIN_DB_PREFIX."rights_def";
			$sql .= " WHERE id = '".$this->db->escape($rid)."'";
			$sql .= " AND entity = ".$entity;

			$result = $this->db->query($sql);
			if ($result) {
				$obj = $this->db->fetch_object($result);
				$module = $obj->module;
				$perms = $obj->perms;
				$subperms = $obj->subperms;
			} else {
				$error++;
				dol_print_error($this->db);
			}

			// Where pour la liste des droits a ajouter
			$whereforadd = "id=".$this->db->escape($rid);
			// Ajout des droits induits
			if (!empty($subperms)) {
				$whereforadd .= " OR (module='$module' AND perms='$perms' AND (subperms='lire' OR subperms='read'))";
			} elseif (!empty($perms)) {
				$whereforadd .= " OR (module='$module' AND (perms='lire' OR perms='read') AND subperms IS NULL)";
			}
		} else {
			// On a pas demande un droit en particulier mais une liste de droits
			// sur la base d'un nom de module de de perms
			// Where pour la liste des droits a ajouter
			if (!empty($allmodule)) {
				if ($allmodule == 'allmodules') {
					$whereforadd = 'allmodules';
				} else {
					$whereforadd = "module='".$this->db->escape($allmodule)."'";
					if (!empty($allperms)) {
						$whereforadd .= " AND perms='".$this->db->escape($allperms)."'";
					}
				}
			}
		}

		// Ajout des droits trouves grace au critere whereforadd
		if (!empty($whereforadd)) {
			//print "$module-$perms-$subperms";
			$sql = "SELECT id";
			$sql .= " FROM ".MAIN_DB_PREFIX."rights_def";
			$sql .= " WHERE entity = ".$entity;
			if (!empty($whereforadd) && $whereforadd != 'allmodules') {
				$sql .= " AND ".$whereforadd;
			}

			$result = $this->db->query($sql);
			if ($result) {
				$num = $this->db->num_rows($result);
				$i = 0;
				while ($i < $num) {
					$obj = $this->db->fetch_object($result);
					$nid = $obj->id;

					$sql = "DELETE FROM ".MAIN_DB_PREFIX."user_rights WHERE fk_user = ".$this->id." AND fk_id=".$nid." AND entity = ".$entity;
					if (!$this->db->query($sql)) {
						$error++;
					}
					$sql = "INSERT INTO ".MAIN_DB_PREFIX."user_rights (entity, fk_user, fk_id) VALUES (".$entity.", ".$this->id.", ".$nid.")";
					if (!$this->db->query($sql)) {
						$error++;
					}

					$i++;
				}
			} else {
				$error++;
				dol_print_error($this->db);
			}
		}

		if (!$error && !$notrigger) {
			$langs->load("other");
			$this->context = array('audit'=>$langs->trans("PermissionsAdd").($rid ? ' (id='.$rid.')' : ''));

			// Call trigger
			$result = $this->call_trigger('USER_MODIFY', $user);
			if ($result < 0) {
				$error++;
			}
			// End call triggers
		}

		if ($error) {
			$this->db->rollback();
			return -$error;
		} else {
			$this->db->commit();
			return 1;
		}
	}


	/**
	 *  Remove a right to the user
	 *
	 *  @param	int		$rid        Id du droit a retirer
	 *  @param  string	$allmodule  Retirer tous les droits du module allmodule
	 *  @param  string	$allperms   Retirer tous les droits du module allmodule, perms allperms
	 *  @param	int		$entity		Entity to use
	 *  @param  int	    $notrigger	1=Does not execute triggers, 0=Execute triggers
	 *  @return int         		> 0 if OK, < 0 if OK
	 *  @see	clearrights(), addrights(), getrights()
	 */
	public function delrights($rid, $allmodule = '', $allperms = '', $entity = 0, $notrigger = 0)
	{
		global $conf, $user, $langs;

		$error = 0;
		$wherefordel = '';
		$entity = (!empty($entity) ? $entity : $conf->entity);

		$this->db->begin();

		if (!empty($rid)) {
			// Si on a demande supression d'un droit en particulier, on recupere
			// les caracteristiques module, perms et subperms de ce droit.
			$sql = "SELECT module, perms, subperms";
			$sql .= " FROM ".MAIN_DB_PREFIX."rights_def";
			$sql .= " WHERE id = '".$this->db->escape($rid)."'";
			$sql .= " AND entity = ".$entity;

			$result = $this->db->query($sql);
			if ($result) {
				$obj = $this->db->fetch_object($result);
				$module = $obj->module;
				$perms = $obj->perms;
				$subperms = $obj->subperms;
			} else {
				$error++;
				dol_print_error($this->db);
			}

			// Where pour la liste des droits a supprimer
			$wherefordel = "id=".$this->db->escape($rid);
			// Suppression des droits induits
			if ($subperms == 'lire' || $subperms == 'read') {
				$wherefordel .= " OR (module='$module' AND perms='$perms' AND subperms IS NOT NULL)";
			}
			if ($perms == 'lire' || $perms == 'read') {
				$wherefordel .= " OR (module='$module')";
			}
		} else {
			// On a demande suppression d'un droit sur la base d'un nom de module ou perms
			// Where pour la liste des droits a supprimer
			if (!empty($allmodule)) {
				if ($allmodule == 'allmodules') {
					$wherefordel = 'allmodules';
				} else {
					$wherefordel = "module='".$this->db->escape($allmodule)."'";
					if (!empty($allperms)) {
						$wherefordel .= " AND perms='".$this->db->escape($allperms)."'";
					}
				}
			}
		}

		// Suppression des droits selon critere defini dans wherefordel
		if (!empty($wherefordel)) {
			//print "$module-$perms-$subperms";
			$sql = "SELECT id";
			$sql .= " FROM ".MAIN_DB_PREFIX."rights_def";
			$sql .= " WHERE entity = ".$entity;
			if (!empty($wherefordel) && $wherefordel != 'allmodules') {
				$sql .= " AND ".$wherefordel;
			}

			// avoid admin can remove his own important rights
			if ($this->admin == 1) {
				$sql .= " AND id NOT IN (251, 252, 253, 254, 255, 256)"; // other users rights
				$sql .= " AND id NOT IN (341, 342, 343, 344)"; // own rights
				$sql .= " AND id NOT IN (351, 352, 353, 354)"; // groups rights
				$sql .= " AND id NOT IN (358)"; // user export
			}

			$result = $this->db->query($sql);
			if ($result) {
				$num = $this->db->num_rows($result);
				$i = 0;
				while ($i < $num) {
					$obj = $this->db->fetch_object($result);
					$nid = $obj->id;

					$sql = "DELETE FROM ".MAIN_DB_PREFIX."user_rights";
					$sql .= " WHERE fk_user = ".$this->id." AND fk_id=".$nid;
					$sql .= " AND entity = ".$entity;
					if (!$this->db->query($sql)) {
						$error++;
					}

					$i++;
				}
			} else {
				$error++;
				dol_print_error($this->db);
			}
		}

		if (!$error && !$notrigger) {
			$langs->load("other");
			$this->context = array('audit'=>$langs->trans("PermissionsDelete").($rid ? ' (id='.$rid.')' : ''));

			// Call trigger
			$result = $this->call_trigger('USER_MODIFY', $user);
			if ($result < 0) {
				$error++;
			}
			// End call triggers
		}

		if ($error) {
			$this->db->rollback();
			return -$error;
		} else {
			$this->db->commit();
			return 1;
		}
	}


	/**
	 *  Clear all permissions array of user
	 *
	 *  @return	void
	 *  @see	getrights()
	 */
	public function clearrights()
	{
		dol_syslog(get_class($this)."::clearrights reset user->rights");
		$this->rights = '';
		$this->nb_rights = 0;
		$this->all_permissions_are_loaded = 0;
		$this->_tab_loaded = array();
	}


	/**
	 *	Load permissions granted to user into object user
	 *
	 *	@param  string	$moduletag		Limit permission for a particular module ('' by default means load all permissions)
	 *  @param	int		$forcereload	Force reload of permissions even if they were already loaded (ignore cache)
	 *	@return	void
	 *  @see	clearrights(), delrights(), addrights()
	 */
	public function getrights($moduletag = '', $forcereload = 0)
	{
		global $conf;

		if (empty($forcereload)) {
			if ($moduletag && isset($this->_tab_loaded[$moduletag]) && $this->_tab_loaded[$moduletag]) {
				// Rights for this module are already loaded, so we leave
				return;
			}

			if (!empty($this->all_permissions_are_loaded)) {
				// We already loaded all rights for this user, so we leave
				return;
			}
		}

		// Get permission of users + Get permissions of groups

		// First user permissions
		$sql = "SELECT DISTINCT r.module, r.perms, r.subperms";
		$sql .= " FROM ".MAIN_DB_PREFIX."user_rights as ur";
		$sql .= ", ".MAIN_DB_PREFIX."rights_def as r";
		$sql .= " WHERE r.id = ur.fk_id";
		if (!empty($conf->global->MULTICOMPANY_BACKWARD_COMPATIBILITY)) {
			$sql .= " AND r.entity IN (0,".(!empty($conf->multicompany->enabled) && !empty($conf->global->MULTICOMPANY_TRANSVERSE_MODE) ? "1," : "").$conf->entity.")";
		} else {
			$sql .= " AND ur.entity = ".$conf->entity;
		}
		$sql .= " AND ur.fk_user= ".$this->id;
		$sql .= " AND r.perms IS NOT NULL";
		if ($moduletag) {
			$sql .= " AND r.module = '".$this->db->escape($moduletag)."'";
		}

		$resql = $this->db->query($sql);
		if ($resql) {
			$num = $this->db->num_rows($resql);
			$i = 0;
			while ($i < $num) {
				$obj = $this->db->fetch_object($resql);

				$module = $obj->module;
				$perms = $obj->perms;
				$subperms = $obj->subperms;

				if ($perms) {
					if (!isset($this->rights) || !is_object($this->rights)) {
						$this->rights = new stdClass(); // For avoid error
					}
					if ($module) {
						if (!isset($this->rights->$module) || !is_object($this->rights->$module)) {
							$this->rights->$module = new stdClass();
						}
						if ($subperms) {
							if (!isset($this->rights->$module->$perms) || !is_object($this->rights->$module->$perms)) {
								$this->rights->$module->$perms = new stdClass();
							}
							if (empty($this->rights->$module->$perms->$subperms)) {
								$this->nb_rights++;
							}
							$this->rights->$module->$perms->$subperms = 1;
						} else {
							if (empty($this->rights->$module->$perms)) {
								$this->nb_rights++;
							}
							$this->rights->$module->$perms = 1;
						}
					}
				}
				$i++;
			}
			$this->db->free($resql);
		}

		// Now permissions of groups
		$sql = "SELECT DISTINCT r.module, r.perms, r.subperms";
		$sql .= " FROM ".MAIN_DB_PREFIX."usergroup_rights as gr,";
		$sql .= " ".MAIN_DB_PREFIX."usergroup_user as gu,";
		$sql .= " ".MAIN_DB_PREFIX."rights_def as r";
		$sql .= " WHERE r.id = gr.fk_id";
		if (!empty($conf->global->MULTICOMPANY_BACKWARD_COMPATIBILITY)) {
			if (!empty($conf->multicompany->enabled) && !empty($conf->global->MULTICOMPANY_TRANSVERSE_MODE)) {
				$sql .= " AND gu.entity IN (0,".$conf->entity.")";
			} else {
				$sql .= " AND r.entity = ".$conf->entity;
			}
		} else {
			$sql .= " AND gr.entity = ".$conf->entity;
			$sql .= " AND gu.entity = ".$conf->entity;
			$sql .= " AND r.entity = ".$conf->entity;
		}
		$sql .= " AND gr.fk_usergroup = gu.fk_usergroup";
		$sql .= " AND gu.fk_user = ".$this->id;
		$sql .= " AND r.perms IS NOT NULL";
		if ($moduletag) {
			$sql .= " AND r.module = '".$this->db->escape($moduletag)."'";
		}

		$resql = $this->db->query($sql);
		if ($resql) {
			$num = $this->db->num_rows($resql);
			$i = 0;
			while ($i < $num) {
				$obj = $this->db->fetch_object($resql);

				$module = $obj->module;
				$perms = $obj->perms;
				$subperms = $obj->subperms;

				if ($perms) {
					if (!isset($this->rights) || !is_object($this->rights)) {
						$this->rights = new stdClass(); // For avoid error
					}
					if (!isset($this->rights->$module) || !is_object($this->rights->$module)) {
						$this->rights->$module = new stdClass();
					}
					if ($subperms) {
						if (!isset($this->rights->$module->$perms) || !is_object($this->rights->$module->$perms)) {
							$this->rights->$module->$perms = new stdClass();
						}
						if (empty($this->rights->$module->$perms->$subperms)) {
							$this->nb_rights++;
						}
						$this->rights->$module->$perms->$subperms = 1;
					} else {
						if (empty($this->rights->$module->$perms)) {
							$this->nb_rights++;
						}
						// if we have already define a subperm like this $this->rights->$module->level1->level2 with llx_user_rights, we don't want override level1 because the level2 can be not define on user group
						if (!isset($this->rights->$module->$perms) || !is_object($this->rights->$module->$perms)) {
							$this->rights->$module->$perms = 1;
						}
					}
				}
				$i++;
			}
			$this->db->free($resql);
		}

		// For backward compatibility
		if (isset($this->rights->propale) && !isset($this->rights->propal)) {
			$this->rights->propal = $this->rights->propale;
		}
		if (isset($this->rights->propal) && !isset($this->rights->propale)) {
			$this->rights->propale = $this->rights->propal;
		}

		if (!$moduletag) {
			// Si module etait non defini, alors on a tout charge, on peut donc considerer
			// que les droits sont en cache (car tous charges) pour cet instance de user
			$this->all_permissions_are_loaded = 1;
		} else {
			// If module defined, we flag it as loaded into cache
			$this->_tab_loaded[$moduletag] = 1;
		}
	}

	/**
	 *  Change status of a user
	 *
	 *	@param	int		$status		Status to set
	 *  @return int     			<0 if KO, 0 if nothing is done, >0 if OK
	 */
	public function setstatus($status)
	{
		global $conf, $langs, $user;

		$error = 0;

		// Check parameters
		if ($this->statut == $status) {
			return 0;
		} else {
			$this->statut = $status;
		}

		$this->db->begin();

		// Save in database
		$sql = "UPDATE ".MAIN_DB_PREFIX."user";
		$sql .= " SET statut = ".$this->statut;
		$sql .= " WHERE rowid = ".$this->id;
		$result = $this->db->query($sql);

		dol_syslog(get_class($this)."::setstatus", LOG_DEBUG);
		if ($result) {
			// Call trigger
			$result = $this->call_trigger('USER_ENABLEDISABLE', $user);
			if ($result < 0) {
				$error++;
			}
			// End call triggers
		}

		if ($error) {
			$this->db->rollback();
			return -$error;
		} else {
			$this->db->commit();
			return 1;
		}
	}

	/**
	 * Sets object to supplied categories.
	 *
	 * Deletes object from existing categories not supplied.
	 * Adds it to non existing supplied categories.
	 * Existing categories are left untouch.
	 *
	 * @param int[]|int $categories Category or categories IDs
	 * @return void
	 */
	public function setCategories($categories)
	{
		require_once DOL_DOCUMENT_ROOT.'/categories/class/categorie.class.php';

		$type_categ = Categorie::TYPE_USER;

		// Handle single category
		if (!is_array($categories)) {
			$categories = array($categories);
		}

		// Get current categories
		$c = new Categorie($this->db);
		$existing = $c->containing($this->id, $type_categ, 'id');

		// Diff
		if (is_array($existing)) {
			$to_del = array_diff($existing, $categories);
			$to_add = array_diff($categories, $existing);
		} else {
			$to_del = array(); // Nothing to delete
			$to_add = $categories;
		}

		// Process
		foreach ($to_del as $del) {
			if ($c->fetch($del) > 0) {
				$c->del_type($this, $type_categ);
			}
		}
		foreach ($to_add as $add) {
			if ($c->fetch($add) > 0) {
				$c->add_type($this, $type_categ);
			}
		}

		return;
	}

	/**
	 *  Delete the user
	 *
	 *	@param		User	$user	User than delete
	 * 	@return		int				<0 if KO, >0 if OK
	 */
	public function delete(User $user)
	{
		global $conf, $langs;

		$error = 0;

		$this->db->begin();

		$this->fetch($this->id);

		dol_syslog(get_class($this)."::delete", LOG_DEBUG);

		// Remove rights
		$sql = "DELETE FROM ".MAIN_DB_PREFIX."user_rights WHERE fk_user = ".$this->id;

		if (!$error && !$this->db->query($sql)) {
			$error++;
			$this->error = $this->db->lasterror();
		}

		// Remove group
		$sql = "DELETE FROM ".MAIN_DB_PREFIX."usergroup_user WHERE fk_user  = ".$this->id;
		if (!$error && !$this->db->query($sql)) {
			$error++;
			$this->error = $this->db->lasterror();
		}

		// Remove params
		$sql = "DELETE FROM ".MAIN_DB_PREFIX."user_param WHERE fk_user  = ".$this->id;
		if (!$error && !$this->db->query($sql)) {
			$error++;
			$this->error = $this->db->lasterror();
		}

		// If contact, remove link
		if ($this->contact_id > 0) {
			$sql = "UPDATE ".MAIN_DB_PREFIX."socpeople SET fk_user_creat = null WHERE rowid = ".$this->contact_id;
			if (!$error && !$this->db->query($sql)) {
				$error++;
				$this->error = $this->db->lasterror();
			}
		}

		// Remove extrafields
		if (!$error) {
			$result = $this->deleteExtraFields();
			if ($result < 0) {
				$error++;
				dol_syslog(get_class($this)."::delete error -4 ".$this->error, LOG_ERR);
			}
		}

		// Remove user
		if (!$error) {
			$sql = "DELETE FROM ".MAIN_DB_PREFIX."user WHERE rowid = ".$this->id;
			dol_syslog(get_class($this)."::delete", LOG_DEBUG);
			if (!$this->db->query($sql)) {
				$error++;
				$this->error = $this->db->lasterror();
			}
		}

		if (!$error) {
			// Call trigger
			$result = $this->call_trigger('USER_DELETE', $user);
			if ($result < 0) {
				$error++;
				$this->db->rollback();
				return -1;
			}
			// End call triggers

			$this->db->commit();
			return 1;
		} else {
			$this->db->rollback();
			return -1;
		}
	}

	/**
	 *  Create a user into database
	 *
	 *  @param	User	$user        	Objet user doing creation
	 *  @param  int		$notrigger		1=do not execute triggers, 0 otherwise
	 *  @return int			         	<0 if KO, id of created user if OK
	 */
	public function create($user, $notrigger = 0)
	{
		global $conf, $langs;
		global $mysoc;

		// Clean parameters
		$this->setUpperOrLowerCase();
		$this->login = trim($this->login);
		if (!isset($this->entity)) {
			$this->entity = $conf->entity; // If not defined, we use default value
		}

		dol_syslog(get_class($this)."::create login=".$this->login.", user=".(is_object($user) ? $user->id : ''), LOG_DEBUG);

		// Check parameters
		if (!empty($conf->global->USER_MAIL_REQUIRED) && !isValidEMail($this->email)) {
			$langs->load("errors");
			$this->error = $langs->trans("ErrorBadEMail", $this->email);
			return -1;
		}
		if (empty($this->login)) {
			$langs->load("errors");
			$this->error = $langs->trans("ErrorFieldRequired", $langs->transnoentitiesnoconv("Login"));
			return -1;
		}

		$this->datec = dol_now();

		$error = 0;
		$this->db->begin();

		$sql = "SELECT login FROM ".MAIN_DB_PREFIX."user";
		$sql .= " WHERE login ='".$this->db->escape($this->login)."'";
		$sql .= " AND entity IN (0,".$this->db->escape($conf->entity).")";

		dol_syslog(get_class($this)."::create", LOG_DEBUG);
		$resql = $this->db->query($sql);
		if ($resql) {
			$num = $this->db->num_rows($resql);
			$this->db->free($resql);

			if ($num) {
				$this->error = 'ErrorLoginAlreadyExists';
				dol_syslog(get_class($this)."::create ".$this->error, LOG_WARNING);
				$this->db->rollback();
				return -6;
			} else {
				$sql = "INSERT INTO ".MAIN_DB_PREFIX."user (datec,login,ldap_sid,entity)";
				$sql .= " VALUES('".$this->db->idate($this->datec)."','".$this->db->escape($this->login)."','".$this->db->escape($this->ldap_sid)."',".$this->db->escape($this->entity).")";
				$result = $this->db->query($sql);

				dol_syslog(get_class($this)."::create", LOG_DEBUG);
				if ($result) {
					$this->id = $this->db->last_insert_id(MAIN_DB_PREFIX."user");

					// Set default rights
					if ($this->set_default_rights() < 0) {
						$this->error = 'ErrorFailedToSetDefaultRightOfUser';
						$this->db->rollback();
						return -5;
					}

					if (!empty($conf->global->MAIN_DEFAULT_WAREHOUSE_USER) && !empty($conf->global->STOCK_USERSTOCK_AUTOCREATE)) {
						require_once DOL_DOCUMENT_ROOT.'/product/stock/class/entrepot.class.php';
						$langs->load("stocks");
						$entrepot = new Entrepot($this->db);
						$entrepot->label = $langs->trans("PersonalStock", $this->getFullName($langs));
						$entrepot->libelle = $entrepot->label; // For backward compatibility
						$entrepot->description = $langs->trans("ThisWarehouseIsPersonalStock", $this->getFullName($langs));
						$entrepot->statut = 1;
						$entrepot->country_id = $mysoc->country_id;
						$warehouseid = $entrepot->create($user);

						$this->fk_warehouse = $warehouseid;
					}

					// Update minor fields
					$result = $this->update($user, 1, 1);
					if ($result < 0) {
						$this->db->rollback();
						return -4;
					}

					if (!$notrigger) {
						// Call trigger
						$result = $this->call_trigger('USER_CREATE', $user);
						if ($result < 0) {
							$error++;
						}
						// End call triggers
					}

					if (!$error) {
						$this->db->commit();
						return $this->id;
					} else {
						//$this->error=$interface->error;
						dol_syslog(get_class($this)."::create ".$this->error, LOG_ERR);
						$this->db->rollback();
						return -3;
					}
				} else {
					$this->error = $this->db->lasterror();
					$this->db->rollback();
					return -2;
				}
			}
		} else {
			$this->error = $this->db->lasterror();
			$this->db->rollback();
			return -1;
		}
	}


	// phpcs:disable PEAR.NamingConventions.ValidFunctionName.ScopeNotCamelCaps
	/**
	 *  Create a user from a contact object. User will be internal but if contact is linked to a third party, user will be external
	 *
	 *  @param	Contact	$contact    Object for source contact
	 * 	@param  string	$login      Login to force
	 *  @param  string	$password   Password to force
	 *  @return int 				<0 if error, if OK returns id of created user
	 */
	public function create_from_contact($contact, $login = '', $password = '')
	{
		// phpcs:enable
		global $conf, $user, $langs;

		$error = 0;

		// Define parameters
		$this->admin = 0;
		$this->lastname = $contact->lastname;
		$this->firstname = $contact->firstname;
		$this->gender = $contact->gender;
		$this->email = $contact->email;
		$this->socialnetworks = $contact->socialnetworks;
		$this->office_phone = $contact->phone_pro;
		$this->office_fax = $contact->fax;
		$this->user_mobile = $contact->phone_mobile;
		$this->address = $contact->address;
		$this->zip = $contact->zip;
		$this->town = $contact->town;
		$this->state_id = $contact->state_id;
		$this->country_id = $contact->country_id;
		$this->employee = 0;

		if (empty($login)) {
			include_once DOL_DOCUMENT_ROOT.'/core/lib/functions2.lib.php';
			$login = dol_buildlogin($contact->lastname, $contact->firstname);
		}
		$this->login = $login;

		$this->db->begin();

		// Create user and set $this->id. Trigger is disabled because executed later.
		$result = $this->create($user, 1);
		if ($result > 0) {
			$sql = "UPDATE ".MAIN_DB_PREFIX."user";
			$sql .= " SET fk_socpeople=".$contact->id;
			if ($contact->socid) {
				$sql .= ", fk_soc=".$contact->socid;
			}
			$sql .= " WHERE rowid=".$this->id;
			$resql = $this->db->query($sql);

			dol_syslog(get_class($this)."::create_from_contact", LOG_DEBUG);
			if ($resql) {
				$this->context['createfromcontact'] = 'createfromcontact';

				// Call trigger
				$result = $this->call_trigger('USER_CREATE', $user);
				if ($result < 0) {
					$error++; $this->db->rollback(); return -1;
				}
				// End call triggers

				$this->db->commit();
				return $this->id;
			} else {
				$this->error = $this->db->error();

				$this->db->rollback();
				return -1;
			}
		} else {
			// $this->error deja positionne
			dol_syslog(get_class($this)."::create_from_contact - 0");

			$this->db->rollback();
			return $result;
		}
	}

	// phpcs:disable PEAR.NamingConventions.ValidFunctionName.ScopeNotCamelCaps
	/**
	 *  Create a user into database from a member object.
	 *  If $member->fk_soc is set, it will be an external user.
	 *
	 *  @param	Adherent		$member		Object member source
	 * 	@param	string			$login		Login to force
	 *  @return int							<0 if KO, if OK, return id of created account
	 */
	public function create_from_member($member, $login = '')
	{
		// phpcs:enable
		global $conf, $user, $langs;

		// Set properties on new user
		$this->admin = 0;
		$this->lastname     = $member->lastname;
		$this->firstname    = $member->firstname;
		$this->gender = $member->gender;
		$this->email        = $member->email;
		$this->fk_member    = $member->id;
		$this->address      = $member->address;
		$this->zip          = $member->zip;
		$this->town         = $member->town;
		$this->state_id     = $member->state_id;
		$this->country_id   = $member->country_id;
		$this->socialnetworks = $member->socialnetworks;

		$this->pass         = $member->pass;
		$this->pass_crypted = $member->pass_indatabase_crypted;

		if (empty($login)) {
			include_once DOL_DOCUMENT_ROOT.'/core/lib/functions2.lib.php';
			$login = dol_buildlogin($member->lastname, $member->firstname);
		}
		$this->login = $login;

		$this->db->begin();

		// Create and set $this->id
		$result = $this->create($user);
		if ($result > 0) {
			if (!empty($this->pass)) {	// If a clear password was received (this situation should not happen anymore now), we use it to save it into database
				$newpass = $this->setPassword($user, $this->pass);
				if (is_numeric($newpass) && $newpass < 0) {
					$result = -2;
				}
			} elseif (!empty($this->pass_crypted)) {	// If a crypted password is already known, we save it directly into database because the previous create did not save it.
				$sql = "UPDATE ".MAIN_DB_PREFIX."user";
				$sql .= " SET pass_crypted = '".$this->db->escape($this->pass_crypted)."'";
				$sql .= " WHERE rowid=".$this->id;

				$resql = $this->db->query($sql);
				if (!$resql) {
					$result = -1;
				}
			}

			if ($result > 0 && $member->fk_soc) {	// If member is linked to a thirdparty
				$sql = "UPDATE ".MAIN_DB_PREFIX."user";
				$sql .= " SET fk_soc=".$member->fk_soc;
				$sql .= " WHERE rowid=".$this->id;

				dol_syslog(get_class($this)."::create_from_member", LOG_DEBUG);
				$resql = $this->db->query($sql);
				if ($resql) {
					$this->db->commit();
					return $this->id;
				} else {
					$this->error = $this->db->lasterror();

					$this->db->rollback();
					return -1;
				}
			}
		}

		if ($result > 0) {
			$this->db->commit();
			return $this->id;
		} else {
			// $this->error deja positionne
			$this->db->rollback();
			return -2;
		}
	}

	// phpcs:disable PEAR.NamingConventions.ValidFunctionName.ScopeNotCamelCaps
	/**
	 *    Assign rights by default
	 *
	 *    @return     integer erreur <0, si ok renvoi le nbre de droits par defaut positionnes
	 */
	public function set_default_rights()
	{
		// phpcs:enable
		global $conf;

		$rd = array();
		$num = 0;
		$sql = "SELECT id FROM ".MAIN_DB_PREFIX."rights_def";
		$sql .= " WHERE bydefault = 1";
		$sql .= " AND entity = ".$conf->entity;

		$resql = $this->db->query($sql);
		if ($resql) {
			$num = $this->db->num_rows($resql);
			$i = 0;
			while ($i < $num) {
				$row = $this->db->fetch_row($resql);
				$rd[$i] = $row[0];
				$i++;
			}
			$this->db->free($resql);
		}
		$i = 0;
		while ($i < $num) {
			$sql = "DELETE FROM ".MAIN_DB_PREFIX."user_rights WHERE fk_user = $this->id AND fk_id=$rd[$i]";
			$result = $this->db->query($sql);

			$sql = "INSERT INTO ".MAIN_DB_PREFIX."user_rights (fk_user, fk_id) VALUES ($this->id, $rd[$i])";
			$result = $this->db->query($sql);
			if (!$result) {
				return -1;
			}
			$i++;
		}

		return $i;
	}

	/**
	 *  	Update a user into database (and also password if this->pass is defined)
	 *
	 *		@param	User	$user				User qui fait la mise a jour
	 *    	@param  int		$notrigger			1 ne declenche pas les triggers, 0 sinon
	 *		@param	int		$nosyncmember		0=Synchronize linked member (standard info), 1=Do not synchronize linked member
	 *		@param	int		$nosyncmemberpass	0=Synchronize linked member (password), 1=Do not synchronize linked member
	 *		@param	int		$nosynccontact		0=Synchronize linked contact, 1=Do not synchronize linked contact
	 *    	@return int 		        		<0 si KO, >=0 si OK
	 */
	public function update($user, $notrigger = 0, $nosyncmember = 0, $nosyncmemberpass = 0, $nosynccontact = 0)
	{
		global $conf, $langs;

		$nbrowsaffected = 0;
		$error = 0;

		dol_syslog(get_class($this)."::update notrigger=".$notrigger.", nosyncmember=".$nosyncmember.", nosyncmemberpass=".$nosyncmemberpass);

		// Clean parameters
		$this->lastname     = trim($this->lastname);
		$this->firstname    = trim($this->firstname);
		$this->employee    	= $this->employee ? $this->employee : 0;
		$this->login        = trim($this->login);
		$this->gender       = trim($this->gender);
		$this->pass         = trim($this->pass);
		$this->api_key      = trim($this->api_key);
		$this->address = $this->address ? trim($this->address) : trim($this->address);
		$this->zip = $this->zip ? trim($this->zip) : trim($this->zip);
		$this->town = $this->town ? trim($this->town) : trim($this->town);
		$this->setUpperOrLowerCase();
		$this->state_id = trim($this->state_id);
		$this->country_id = ($this->country_id > 0) ? $this->country_id : 0;
		$this->office_phone = trim($this->office_phone);
		$this->office_fax   = trim($this->office_fax);
		$this->user_mobile  = trim($this->user_mobile);
		$this->personal_mobile = trim($this->personal_mobile);
		$this->email        = trim($this->email);
		$this->personal_email = trim($this->personal_email);

		$this->job = trim($this->job);
		$this->signature    = trim($this->signature);
		$this->note_public  = trim($this->note_public);
		$this->note_private = trim($this->note_private);
		$this->openid       = trim(empty($this->openid) ? '' : $this->openid); // Avoid warning
		$this->admin        = $this->admin ? $this->admin : 0;
		$this->address = empty($this->address) ? '' : $this->address;
		$this->zip			= empty($this->zip) ? '' : $this->zip;
		$this->town = empty($this->town) ? '' : $this->town;
		$this->accountancy_code = trim($this->accountancy_code);
		$this->color = empty($this->color) ? '' : $this->color;
		$this->dateemployment = empty($this->dateemployment) ? '' : $this->dateemployment;
		$this->dateemploymentend = empty($this->dateemploymentend) ? '' : $this->dateemploymentend;
		$this->datestartvalidity = empty($this->datestartvalidity) ? '' : $this->datestartvalidity;
		$this->dateendvalidity = empty($this->dateendvalidity) ? '' : $this->dateendvalidity;
		$this->birth        = trim($this->birth);
		$this->fk_warehouse = trim(empty($this->fk_warehouse) ? '' : $this->fk_warehouse);

		// Check parameters
		if (!empty($conf->global->USER_MAIL_REQUIRED) && !isValidEMail($this->email)) {
			$langs->load("errors");
			$this->error = $langs->trans("ErrorBadEMail", $this->email);
			return -1;
		}
		if (empty($this->login)) {
			$langs->load("errors");
			$this->error = $langs->trans("ErrorFieldRequired", 'Login');
			return -1;
		}

		$this->db->begin();

		// Update datas
		$sql = "UPDATE ".MAIN_DB_PREFIX."user SET";
		$sql .= " lastname = '".$this->db->escape($this->lastname)."'";
		$sql .= ", firstname = '".$this->db->escape($this->firstname)."'";
		$sql .= ", employee = ".(int) $this->employee;
		$sql .= ", login = '".$this->db->escape($this->login)."'";
		$sql .= ", api_key = ".($this->api_key ? "'".$this->db->escape($this->api_key)."'" : "null");
		$sql .= ", gender = ".($this->gender != -1 ? "'".$this->db->escape($this->gender)."'" : "null"); // 'man' or 'woman'
		$sql .= ", birth=".(strval($this->birth) != '' ? "'".$this->db->idate($this->birth)."'" : 'null');
		if (!empty($user->admin)) {
			$sql .= ", admin = ".(int) $this->admin; // admin flag can be set/unset only by an admin user
		}
		$sql .= ", address = '".$this->db->escape($this->address)."'";
		$sql .= ", zip = '".$this->db->escape($this->zip)."'";
		$sql .= ", town = '".$this->db->escape($this->town)."'";
		$sql .= ", fk_state = ".((!empty($this->state_id) && $this->state_id > 0) ? "'".$this->db->escape($this->state_id)."'" : "null");
		$sql .= ", fk_country = ".((!empty($this->country_id) && $this->country_id > 0) ? "'".$this->db->escape($this->country_id)."'" : "null");
		$sql .= ", office_phone = '".$this->db->escape($this->office_phone)."'";
		$sql .= ", office_fax = '".$this->db->escape($this->office_fax)."'";
		$sql .= ", user_mobile = '".$this->db->escape($this->user_mobile)."'";
		$sql .= ", personal_mobile = '".$this->db->escape($this->personal_mobile)."'";
		$sql .= ", email = '".$this->db->escape($this->email)."'";
		$sql .= ", personal_email = '".$this->db->escape($this->personal_email)."'";
		$sql .= ", socialnetworks = '".$this->db->escape(json_encode($this->socialnetworks))."'";
		$sql .= ", job = '".$this->db->escape($this->job)."'";
		$sql .= ", signature = '".$this->db->escape($this->signature)."'";
		$sql .= ", accountancy_code = '".$this->db->escape($this->accountancy_code)."'";
		$sql .= ", color = '".$this->db->escape($this->color)."'";
		$sql .= ", dateemployment=".(strval($this->dateemployment) != '' ? "'".$this->db->idate($this->dateemployment)."'" : 'null');
		$sql .= ", dateemploymentend=".(strval($this->dateemploymentend) != '' ? "'".$this->db->idate($this->dateemploymentend)."'" : 'null');
		$sql .= ", datestartvalidity=".(strval($this->datestartvalidity) != '' ? "'".$this->db->idate($this->datestartvalidity)."'" : 'null');
		$sql .= ", dateendvalidity=".(strval($this->dateendvalidity) != '' ? "'".$this->db->idate($this->dateendvalidity)."'" : 'null');
		$sql .= ", note = '".$this->db->escape($this->note_private)."'";
		$sql .= ", note_public = '".$this->db->escape($this->note_public)."'";
		$sql .= ", photo = ".($this->photo ? "'".$this->db->escape($this->photo)."'" : "null");
		$sql .= ", openid = ".($this->openid ? "'".$this->db->escape($this->openid)."'" : "null");
		$sql .= ", fk_user = ".($this->fk_user > 0 ? "'".$this->db->escape($this->fk_user)."'" : "null");
		$sql .= ", fk_user_expense_validator = ".($this->fk_user_expense_validator > 0 ? "'".$this->db->escape($this->fk_user_expense_validator)."'" : "null");
		$sql .= ", fk_user_holiday_validator = ".($this->fk_user_holiday_validator > 0 ? "'".$this->db->escape($this->fk_user_holiday_validator)."'" : "null");
		if (isset($this->thm) || $this->thm != '') {
			$sql .= ", thm= ".($this->thm != '' ? "'".$this->db->escape($this->thm)."'" : "null");
		}
		if (isset($this->tjm) || $this->tjm != '') {
			$sql .= ", tjm= ".($this->tjm != '' ? "'".$this->db->escape($this->tjm)."'" : "null");
		}
		if (isset($this->salary) || $this->salary != '') {
			$sql .= ", salary= ".($this->salary != '' ? "'".$this->db->escape($this->salary)."'" : "null");
		}
		if (isset($this->salaryextra) || $this->salaryextra != '') {
			$sql .= ", salaryextra= ".($this->salaryextra != '' ? "'".$this->db->escape($this->salaryextra)."'" : "null");
		}
		$sql .= ", weeklyhours= ".($this->weeklyhours != '' ? "'".$this->db->escape($this->weeklyhours)."'" : "null");
		$sql .= ", entity = '".$this->db->escape($this->entity)."'";
		$sql .= ", default_range = ".($this->default_range > 0 ? $this->default_range : 'null');
		$sql .= ", default_c_exp_tax_cat = ".($this->default_c_exp_tax_cat > 0 ? $this->default_c_exp_tax_cat : 'null');
		$sql .= ", fk_warehouse = ".($this->fk_warehouse ? "'".$this->db->escape($this->fk_warehouse)."'" : "null");
		$sql .= ", lang = ".($this->lang ? "'".$this->db->escape($this->lang)."'" : "null");
		$sql .= " WHERE rowid = ".$this->id;

		dol_syslog(get_class($this)."::update", LOG_DEBUG);
		$resql = $this->db->query($sql);
		if ($resql) {
			$nbrowsaffected += $this->db->affected_rows($resql);

			// Update password
			if (!empty($this->pass)) {
				if ($this->pass != $this->pass_indatabase && $this->pass != $this->pass_indatabase_crypted) {
					// Si mot de passe saisi et different de celui en base
					$result = $this->setPassword($user, $this->pass, 0, $notrigger, $nosyncmemberpass);
					if (!$nbrowsaffected) {
						$nbrowsaffected++;
					}
				}
			}

			// If user is linked to a member, remove old link to this member
			if ($this->fk_member > 0) {
				dol_syslog(get_class($this)."::update remove link with member. We will recreate it later", LOG_DEBUG);
				$sql = "UPDATE ".MAIN_DB_PREFIX."user SET fk_member = NULL where fk_member = ".$this->fk_member;
				$resql = $this->db->query($sql);
				if (!$resql) {
					$this->error = $this->db->error(); $this->db->rollback(); return -5;
				}
			}
			// Set link to user
			dol_syslog(get_class($this)."::update set link with member", LOG_DEBUG);
			$sql = "UPDATE ".MAIN_DB_PREFIX."user SET fk_member =".($this->fk_member > 0 ? $this->fk_member : 'null')." where rowid = ".$this->id;
			$resql = $this->db->query($sql);
			if (!$resql) {
				$this->error = $this->db->error(); $this->db->rollback(); return -5;
			}

			if ($nbrowsaffected) {	// If something has changed in data
				if ($this->fk_member > 0 && !$nosyncmember) {
					dol_syslog(get_class($this)."::update user is linked with a member. We try to update member too.", LOG_DEBUG);

					require_once DOL_DOCUMENT_ROOT.'/adherents/class/adherent.class.php';

					// This user is linked with a member, so we also update member information
					// if this is an update.
					$adh = new Adherent($this->db);
					$result = $adh->fetch($this->fk_member);

					if ($result > 0) {
						$adh->firstname = $this->firstname;
						$adh->lastname = $this->lastname;
						$adh->login = $this->login;
						$adh->gender = $this->gender;
						$adh->birth = $this->birth;

						$adh->pass = $this->pass;

						$adh->societe = (empty($adh->societe) && $this->societe_id ? $this->societe_id : $adh->societe);

						$adh->address = $this->address;
						$adh->town = $this->town;
						$adh->zip = $this->zip;
						$adh->state_id = $this->state_id;
						$adh->country_id = $this->country_id;

						$adh->email = $this->email;

						$adh->socialnetworks = $this->socialnetworks;

						$adh->phone = $this->office_phone;
						$adh->phone_mobile = $this->user_mobile;

						$adh->user_id = $this->id;
						$adh->user_login = $this->login;

						$result = $adh->update($user, 0, 1, 0);
						if ($result < 0) {
							$this->error = $adh->error;
							$this->errors = $adh->errors;
							dol_syslog(get_class($this)."::update error after calling adh->update to sync it with user: ".$this->error, LOG_ERR);
							$error++;
						}
					} elseif ($result < 0) {
						$this->error = $adh->error;
						$this->errors = $adh->errors;
						$error++;
					}
				}

				if ($this->contact_id > 0 && !$nosynccontact) {
					dol_syslog(get_class($this)."::update user is linked with a contact. We try to update contact too.", LOG_DEBUG);

					require_once DOL_DOCUMENT_ROOT.'/contact/class/contact.class.php';

					// This user is linked with a contact, so we also update contact information if this is an update.
					$tmpobj = new Contact($this->db);
					$result = $tmpobj->fetch($this->contact_id);

					if ($result >= 0) {
						$tmpobj->firstname = $this->firstname;
						$tmpobj->lastname = $this->lastname;
						$tmpobj->login = $this->login;
						$tmpobj->gender = $this->gender;
						$tmpobj->birth = $this->birth;

						//$tmpobj->pass=$this->pass;

						//$tmpobj->societe=(empty($tmpobj->societe) && $this->societe_id ? $this->societe_id : $tmpobj->societe);

						$tmpobj->email = $this->email;

						$tmpobj->socialnetworks = $this->socialnetworks;

						$tmpobj->phone_pro = $this->office_phone;
						$tmpobj->phone_mobile = $this->user_mobile;
						$tmpobj->fax = $this->office_fax;

						$tmpobj->address = $this->address;
						$tmpobj->town = $this->town;
						$tmpobj->zip = $this->zip;
						$tmpobj->state_id = $this->state_id;
						$tmpobj->country_id = $this->country_id;

						$tmpobj->user_id = $this->id;
						$tmpobj->user_login = $this->login;

						$result = $tmpobj->update($tmpobj->id, $user, 0, 'update', 1);
						if ($result < 0) {
							$this->error = $tmpobj->error;
							$this->errors = $tmpobj->errors;
							dol_syslog(get_class($this)."::update error after calling adh->update to sync it with user: ".$this->error, LOG_ERR);
							$error++;
						}
					} else {
						$this->error = $tmpobj->error;
						$this->errors = $tmpobj->errors;
						$error++;
					}
				}
			}

			$action = 'update';

			// Actions on extra fields
			if (!$error) {
				$result = $this->insertExtraFields();
				if ($result < 0) {
					$error++;
				}
			}

			if (!$error && !$notrigger) {
				// Call trigger
				$result = $this->call_trigger('USER_MODIFY', $user);
				if ($result < 0) {
					$error++;
				}
				// End call triggers
			}

			if (!$error) {
				$this->db->commit();
				return $nbrowsaffected;
			} else {
				dol_syslog(get_class($this)."::update error=".$this->error, LOG_ERR);
				$this->db->rollback();
				return -1;
			}
		} else {
			$this->error = $this->db->lasterror();
			$this->db->rollback();
			return -2;
		}
	}

	// phpcs:disable PEAR.NamingConventions.ValidFunctionName.ScopeNotCamelCaps
	/**
	 *  Mise a jour en base de la date de derniere connexion d'un utilisateur
	 *  Fonction appelee lors d'une nouvelle connexion
	 *
	 *  @return int     <0 si echec, >=0 si ok
	 */
	public function update_last_login_date()
	{
		// phpcs:enable
		$now = dol_now();

		$sql = "UPDATE ".MAIN_DB_PREFIX."user SET";
		$sql .= " datepreviouslogin = datelastlogin,";
		$sql .= " datelastlogin = '".$this->db->idate($now)."',";
		$sql .= " tms = tms"; // La date de derniere modif doit changer sauf pour la mise a jour de date de derniere connexion
		$sql .= " WHERE rowid = ".$this->id;

		dol_syslog(get_class($this)."::update_last_login_date user->id=".$this->id." ".$sql, LOG_DEBUG);
		$resql = $this->db->query($sql);
		if ($resql) {
			$this->datepreviouslogin = $this->datelastlogin;
			$this->datelastlogin = $now;
			return 1;
		} else {
			$this->error = $this->db->lasterror().' sql='.$sql;
			return -1;
		}
	}


	/**
	 *  Change password of a user
	 *
	 *  @param	User	$user             		Object user of user requesting the change (not the user for who we change the password). May be unknown.
	 *  @param  string	$password         		New password in clear text (to generate if not provided)
	 *	@param	int		$changelater			1=Change password only after clicking on confirm email
	 *	@param	int		$notrigger				1=Does not launch triggers
	 *	@param	int		$nosyncmember	        Do not synchronize linked member
	 *  @return string 			          		If OK return clear password, 0 if no change, < 0 if error
	 */
	public function setPassword($user, $password = '', $changelater = 0, $notrigger = 0, $nosyncmember = 0)
	{
		global $conf, $langs;
		require_once DOL_DOCUMENT_ROOT.'/core/lib/security2.lib.php';

		$error = 0;

		dol_syslog(get_class($this)."::setPassword user=".$user->id." password=".preg_replace('/./i', '*', $password)." changelater=".$changelater." notrigger=".$notrigger." nosyncmember=".$nosyncmember, LOG_DEBUG);

		// If new password not provided, we generate one
		if (!$password) {
			$password = getRandomPassword(false);
		}

		// Crypt password
		$password_crypted = dol_hash($password);

		// Mise a jour
		if (!$changelater) {
			if (!is_object($this->oldcopy)) {
				$this->oldcopy = clone $this;
			}

			$this->db->begin();

			$sql = "UPDATE ".MAIN_DB_PREFIX."user";
			$sql .= " SET pass_crypted = '".$this->db->escape($password_crypted)."',";
			$sql .= " pass_temp = null";
			if (!empty($conf->global->DATABASE_PWD_ENCRYPTED)) {
				$sql .= ", pass = null";
			} else {
				$sql .= ", pass = '".$this->db->escape($password)."'";
			}
			$sql .= " WHERE rowid = ".$this->id;

			dol_syslog(get_class($this)."::setPassword", LOG_DEBUG);
			$result = $this->db->query($sql);
			if ($result) {
				if ($this->db->affected_rows($result)) {
					$this->pass = $password;
					$this->pass_indatabase = $password;
					$this->pass_indatabase_crypted = $password_crypted;

					if ($this->fk_member && !$nosyncmember) {
						require_once DOL_DOCUMENT_ROOT.'/adherents/class/adherent.class.php';

						// This user is linked with a member, so we also update members informations
						// if this is an update.
						$adh = new Adherent($this->db);
						$result = $adh->fetch($this->fk_member);

						if ($result >= 0) {
							$result = $adh->setPassword($user, $this->pass, (empty($conf->global->DATABASE_PWD_ENCRYPTED) ? 0 : 1), 1); // Cryptage non gere dans module adherent
							if ($result < 0) {
								$this->error = $adh->error;
								dol_syslog(get_class($this)."::setPassword ".$this->error, LOG_ERR);
								$error++;
							}
						} else {
							$this->error = $adh->error;
							$error++;
						}
					}

					dol_syslog(get_class($this)."::setPassword notrigger=".$notrigger." error=".$error, LOG_DEBUG);

					if (!$error && !$notrigger) {
						// Call trigger
						$result = $this->call_trigger('USER_NEW_PASSWORD', $user);
						if ($result < 0) {
							$error++; $this->db->rollback(); return -1;
						}
						// End call triggers
					}

					$this->db->commit();
					return $this->pass;
				} else {
					$this->db->rollback();
					return 0;
				}
			} else {
				$this->db->rollback();
				dol_print_error($this->db);
				return -1;
			}
		} else {
			// We store clear password in password temporary field.
			// After receiving confirmation link, we will crypt it and store it in pass_crypted
			$sql = "UPDATE ".MAIN_DB_PREFIX."user";
			$sql .= " SET pass_temp = '".$this->db->escape($password)."'";
			$sql .= " WHERE rowid = ".$this->id;

			dol_syslog(get_class($this)."::setPassword", LOG_DEBUG); // No log
			$result = $this->db->query($sql);
			if ($result) {
				return $password;
			} else {
				dol_print_error($this->db);
				return -3;
			}
		}
	}


	// phpcs:disable PEAR.NamingConventions.ValidFunctionName.ScopeNotCamelCaps
	/**
	 *  Send new password by email
	 *
	 *  @param	User	$user           Object user that send the email (not the user we send too)
	 *  @param	string	$password       New password
	 *	@param	int		$changelater	0=Send clear passwod into email, 1=Change password only after clicking on confirm email. @todo Add method 2 = Send link to reset password
	 *  @return int 		            < 0 si erreur, > 0 si ok
	 */
	public function send_password($user, $password = '', $changelater = 0)
	{
		// phpcs:enable
		global $conf, $langs;
		global $dolibarr_main_url_root;

		require_once DOL_DOCUMENT_ROOT.'/core/class/CMailFile.class.php';

		$msgishtml = 0;

		// Define $msg
		$mesg = '';

		$outputlangs = new Translate("", $conf);

		if (isset($this->conf->MAIN_LANG_DEFAULT)
		&& $this->conf->MAIN_LANG_DEFAULT != 'auto') {	// If user has defined its own language (rare because in most cases, auto is used)
			$outputlangs->getDefaultLang($this->conf->MAIN_LANG_DEFAULT);
		}

		if ($this->conf->MAIN_LANG_DEFAULT) {
			$outputlangs->setDefaultLang($this->conf->MAIN_LANG_DEFAULT);
		} else {	// If user has not defined its own language, we used current language
			$outputlangs = $langs;
		}

		// Load translation files required by the page
		$outputlangs->loadLangs(array("main", "errors", "users", "other"));

		$appli = constant('DOL_APPLICATION_TITLE');
		if (!empty($conf->global->MAIN_APPLICATION_TITLE)) {
			$appli = $conf->global->MAIN_APPLICATION_TITLE;
		}

		$subject = $outputlangs->transnoentitiesnoconv("SubjectNewPassword", $appli);

		// Define $urlwithroot
		$urlwithouturlroot = preg_replace('/'.preg_quote(DOL_URL_ROOT, '/').'$/i', '', trim($dolibarr_main_url_root));
		$urlwithroot = $urlwithouturlroot.DOL_URL_ROOT; // This is to use external domain name found into config file

		if (!$changelater) {
			$url = $urlwithroot.'/';
			$mesg .= $outputlangs->transnoentitiesnoconv("RequestToResetPasswordReceived").".\n";
			$mesg .= $outputlangs->transnoentitiesnoconv("NewKeyIs")." :\n\n";
			$mesg .= $outputlangs->transnoentitiesnoconv("Login")." = ".$this->login."\n";
			$mesg .= $outputlangs->transnoentitiesnoconv("Password")." = ".$password."\n\n";
			$mesg .= "\n";

			$mesg .= $outputlangs->transnoentitiesnoconv("ClickHereToGoTo", $appli).': '.$url."\n\n";
			$mesg .= "--\n";
			$mesg .= $user->getFullName($outputlangs); // Username that send the email (not the user for who we want to reset password)

			dol_syslog(get_class($this)."::send_password changelater is off, url=".$url);
		} else {
			$url = $urlwithroot.'/user/passwordforgotten.php?action=validatenewpassword&username='.urlencode($this->login)."&passwordhash=".dol_hash($password);

			$mesg .= $outputlangs->transnoentitiesnoconv("RequestToResetPasswordReceived")."\n";
			$mesg .= $outputlangs->transnoentitiesnoconv("NewKeyWillBe")." :\n\n";
			$mesg .= $outputlangs->transnoentitiesnoconv("Login")." = ".$this->login."\n";
			$mesg .= $outputlangs->transnoentitiesnoconv("Password")." = ".$password."\n\n";
			$mesg .= "\n";
			$mesg .= $outputlangs->transnoentitiesnoconv("YouMustClickToChange")." :\n";
			$mesg .= $url."\n\n";
			$mesg .= $outputlangs->transnoentitiesnoconv("ForgetIfNothing")."\n\n";

			dol_syslog(get_class($this)."::send_password changelater is on, url=".$url);
		}

		$trackid = 'use'.$this->id;

		$mailfile = new CMailFile(
			$subject,
			$this->email,
			$conf->global->MAIN_MAIL_EMAIL_FROM,
			$mesg,
			array(),
			array(),
			array(),
			'',
			'',
			0,
			$msgishtml,
			'',
			'',
			$trackid
		);

		if ($mailfile->sendfile()) {
			return 1;
		} else {
			$langs->trans("errors");
			$this->error = $langs->trans("ErrorFailedToSendPassword").' '.$mailfile->error;
			return -1;
		}
	}

	/**
	 * 		Renvoie la derniere erreur fonctionnelle de manipulation de l'objet
	 *
	 * 		@return    string      chaine erreur
	 */
	public function error()
	{
		return $this->error;
	}


	// phpcs:disable PEAR.NamingConventions.ValidFunctionName.ScopeNotCamelCaps
	/**
	 *  Read clicktodial information for user
	 *
	 *  @return int <0 if KO, >0 if OK
	 */
	public function fetch_clicktodial()
	{
		// phpcs:enable
		$sql = "SELECT url, login, pass, poste ";
		$sql .= " FROM ".MAIN_DB_PREFIX."user_clicktodial as u";
		$sql .= " WHERE u.fk_user = ".$this->id;

		$resql = $this->db->query($sql);
		if ($resql) {
			if ($this->db->num_rows($resql)) {
				$obj = $this->db->fetch_object($resql);

				$this->clicktodial_url = $obj->url;
				$this->clicktodial_login = $obj->login;
				$this->clicktodial_password = $obj->pass;
				$this->clicktodial_poste = $obj->poste;
			}

			$this->clicktodial_loaded = 1; // Data loaded (found or not)

			$this->db->free($resql);
			return 1;
		} else {
			$this->error = $this->db->error();
			return -1;
		}
	}

	// phpcs:disable PEAR.NamingConventions.ValidFunctionName.ScopeNotCamelCaps
	/**
	 *  Update clicktodial info
	 *
	 *  @return	int  <0 if KO, >0 if OK
	 */
	public function update_clicktodial()
	{
		// phpcs:enable
		$this->db->begin();

		$sql = "DELETE FROM ".MAIN_DB_PREFIX."user_clicktodial";
		$sql .= " WHERE fk_user = ".$this->id;

		dol_syslog(get_class($this).'::update_clicktodial', LOG_DEBUG);
		$result = $this->db->query($sql);

		$sql = "INSERT INTO ".MAIN_DB_PREFIX."user_clicktodial";
		$sql .= " (fk_user,url,login,pass,poste)";
		$sql .= " VALUES (".$this->id;
		$sql .= ", '".$this->db->escape($this->clicktodial_url)."'";
		$sql .= ", '".$this->db->escape($this->clicktodial_login)."'";
		$sql .= ", '".$this->db->escape($this->clicktodial_password)."'";
		$sql .= ", '".$this->db->escape($this->clicktodial_poste)."')";

		dol_syslog(get_class($this).'::update_clicktodial', LOG_DEBUG);
		$result = $this->db->query($sql);
		if ($result) {
			$this->db->commit();
			return 1;
		} else {
			$this->db->rollback();
			$this->error = $this->db->lasterror();
			return -1;
		}
	}


	// phpcs:disable PEAR.NamingConventions.ValidFunctionName.ScopeNotCamelCaps
	/**
	 *  Add user into a group
	 *
	 *  @param	int	$group      Id of group
	 *  @param  int		$entity     Entity
	 *  @param  int		$notrigger  Disable triggers
	 *  @return int  				<0 if KO, >0 if OK
	 */
	public function SetInGroup($group, $entity, $notrigger = 0)
	{
		// phpcs:enable
		global $conf, $langs, $user;

		$error = 0;

		$this->db->begin();

		$sql = "DELETE FROM ".MAIN_DB_PREFIX."usergroup_user";
		$sql .= " WHERE fk_user  = ".$this->id;
		$sql .= " AND fk_usergroup = ".$group;
		$sql .= " AND entity = ".$entity;

		$result = $this->db->query($sql);

		$sql = "INSERT INTO ".MAIN_DB_PREFIX."usergroup_user (entity, fk_user, fk_usergroup)";
		$sql .= " VALUES (".$entity.",".$this->id.",".$group.")";

		$result = $this->db->query($sql);
		if ($result) {
			if (!$error && !$notrigger) {
				$this->newgroupid = $group; // deprecated. Remove this.
				$this->context = array('audit'=>$langs->trans("UserSetInGroup"), 'newgroupid'=>$group);

				// Call trigger
				$result = $this->call_trigger('USER_MODIFY', $user);
				if ($result < 0) {
					$error++;
				}
				// End call triggers
			}

			if (!$error) {
				$this->db->commit();
				return 1;
			} else {
				dol_syslog(get_class($this)."::SetInGroup ".$this->error, LOG_ERR);
				$this->db->rollback();
				return -2;
			}
		} else {
			$this->error = $this->db->lasterror();
			$this->db->rollback();
			return -1;
		}
	}

	// phpcs:disable PEAR.NamingConventions.ValidFunctionName.ScopeNotCamelCaps
	/**
	 *  Remove a user from a group
	 *
	 *  @param	int   $group       Id of group
	 *  @param  int		$entity      Entity
	 *  @param  int		$notrigger   Disable triggers
	 *  @return int  			     <0 if KO, >0 if OK
	 */
	public function RemoveFromGroup($group, $entity, $notrigger = 0)
	{
		// phpcs:enable
		global $conf, $langs, $user;

		$error = 0;

		$this->db->begin();

		$sql = "DELETE FROM ".MAIN_DB_PREFIX."usergroup_user";
		$sql .= " WHERE fk_user  = ".$this->id;
		$sql .= " AND fk_usergroup = ".$group;
		$sql .= " AND entity = ".$entity;

		$result = $this->db->query($sql);
		if ($result) {
			if (!$error && !$notrigger) {
				$this->oldgroupid = $group; // deprecated. Remove this.
				$this->context = array('audit'=>$langs->trans("UserRemovedFromGroup"), 'oldgroupid'=>$group);

				// Call trigger
				$result = $this->call_trigger('USER_MODIFY', $user);
				if ($result < 0) {
					$error++;
				}
				// End call triggers
			}

			if (!$error) {
				$this->db->commit();
				return 1;
			} else {
				dol_syslog(get_class($this)."::RemoveFromGroup ".$this->error, LOG_ERR);
				$this->db->rollback();
				return -2;
			}
		} else {
			$this->error = $this->db->lasterror();
			$this->db->rollback();
			return -1;
		}
	}


	/**
	 *  Return a link with photo
	 * 	Use this->id,this->photo
	 *
	 *	@param	int		$width			Width of image
	 *	@param	int		$height			Height of image
	 *  @param	string	$cssclass		Force a css class
	 * 	@param	string	$imagesize		'mini', 'small' or '' (original)
	 *	@return	string					String with URL link
	 */
	public function getPhotoUrl($width, $height, $cssclass = '', $imagesize = '')
	{
		$result = '<a href="'.DOL_URL_ROOT.'/user/card.php?id='.$this->id.'">';
		$result .= Form::showphoto('userphoto', $this, $width, $height, 0, $cssclass, $imagesize);
		$result .= '</a>';

		return $result;
	}

	/**
	 *  Return a link to the user card (with optionaly the picto)
	 * 	Use this->id,this->lastname, this->firstname
	 *
	 *	@param	int		$withpictoimg				Include picto in link (0=No picto, 1=Include picto into link, 2=Only picto, -1=Include photo into link, -2=Only picto photo, -3=Only photo very small)
	 *	@param	string	$option						On what the link point to ('leave', 'nolink', )
	 *  @param  integer $infologin      			0=Add default info tooltip, 1=Add complete info tooltip, -1=No info tooltip
	 *  @param	integer	$notooltip					1=Disable tooltip on picto and name
	 *  @param	int		$maxlen						Max length of visible user name
	 *  @param	int		$hidethirdpartylogo			Hide logo of thirdparty if user is external user
	 *  @param  string  $mode               		''=Show firstname and lastname, 'firstname'=Show only firstname, 'firstelselast'=Show firstname or lastname if not defined, 'login'=Show login
	 *  @param  string  $morecss            		Add more css on link
	 *  @param  int     $save_lastsearch_value    	-1=Auto, 0=No save of lastsearch_values when clicking, 1=Save lastsearch_values whenclicking
	 *	@return	string								String with URL
	 */
	public function getNomUrl($withpictoimg = 0, $option = '', $infologin = 0, $notooltip = 0, $maxlen = 24, $hidethirdpartylogo = 0, $mode = '', $morecss = '', $save_lastsearch_value = -1)
	{
		global $langs, $conf, $db, $hookmanager, $user;
		global $dolibarr_main_authentication, $dolibarr_main_demo;
		global $menumanager;

		if (!$user->rights->user->user->lire && $user->id != $this->id) {
			$option = 'nolink';
		}

		if (!empty($conf->global->MAIN_OPTIMIZEFORTEXTBROWSER) && $withpictoimg) {
			$withpictoimg = 0;
		}

		$result = ''; $label = '';

		if (!empty($this->photo)) {
			$label .= '<div class="photointooltip">';
			$label .= Form::showphoto('userphoto', $this, 0, 60, 0, 'photowithmargin photologintooltip', 'small', 0, 1); // Force height to 60 so we total height of tooltip can be calculated and collision can be managed
			$label .= '</div><div style="clear: both;"></div>';
		}

		// Info Login
		$label .= '<div class="centpercent">';
		$label .= img_picto('', $this->picto).' <u class="paddingrightonly">'.$langs->trans("User").'</u>';
		$label .= ' '.$this->getLibStatut(4);
		$label .= '<br><b>'.$langs->trans('Name').':</b> '.$this->getFullName($langs, '');
		if (!empty($this->login)) {
			$label .= '<br><b>'.$langs->trans('Login').':</b> '.$this->login;
		}
		if (!empty($this->job)) {
			$label .= '<br><b>'.$langs->trans("Job").':</b> '.$this->job;
		}
		$label .= '<br><b>'.$langs->trans("Email").':</b> '.$this->email;
		if (!empty($this->phone)) {
			$label .= '<br><b>'.$langs->trans("Phone").':</b> '.$this->phone;
		}
		if (!empty($this->admin)) {
			$label .= '<br><b>'.$langs->trans("Administrator").'</b>: '.yn($this->admin);
		}
		if (!empty($this->socid)) {	// Add thirdparty for external users
			$thirdpartystatic = new Societe($db);
			$thirdpartystatic->fetch($this->socid);
			if (empty($hidethirdpartylogo)) {
				$companylink = ' '.$thirdpartystatic->getNomUrl(2, (($option == 'nolink') ? 'nolink' : '')); // picto only of company
			}
			$company = ' ('.$langs->trans("Company").': '.$thirdpartystatic->name.')';
		}
		$type = ($this->socid ? $langs->trans("External").$company : $langs->trans("Internal"));
		$label .= '<br><b>'.$langs->trans("Type").':</b> '.$type;
		$label .= '</div>';
		if ($infologin > 0) {
			$label .= '<br>';
			$label .= '<br><u>'.$langs->trans("Session").'</u>';
			$label .= '<br><b>'.$langs->trans("IPAddress").'</b>: '.$_SERVER["REMOTE_ADDR"];
			if (!empty($conf->global->MAIN_MODULE_MULTICOMPANY)) {
				$label .= '<br><b>'.$langs->trans("ConnectedOnMultiCompany").':</b> '.$conf->entity.' (user entity '.$this->entity.')';
			}
			$label .= '<br><b>'.$langs->trans("AuthenticationMode").':</b> '.$_SESSION["dol_authmode"].(empty($dolibarr_main_demo) ? '' : ' (demo)');
			$label .= '<br><b>'.$langs->trans("ConnectedSince").':</b> '.dol_print_date($this->datelastlogin, "dayhour", 'tzuser');
			$label .= '<br><b>'.$langs->trans("PreviousConnexion").':</b> '.dol_print_date($this->datepreviouslogin, "dayhour", 'tzuser');
			$label .= '<br><b>'.$langs->trans("CurrentTheme").':</b> '.$conf->theme;
			$label .= '<br><b>'.$langs->trans("CurrentMenuManager").':</b> '.$menumanager->name;
			$s = picto_from_langcode($langs->getDefaultLang());
			$label .= '<br><b>'.$langs->trans("CurrentUserLanguage").':</b> '.($s ? $s.' ' : '').$langs->getDefaultLang();
			$label .= '<br><b>'.$langs->trans("Browser").':</b> '.$conf->browser->name.($conf->browser->version ? ' '.$conf->browser->version : '').' ('.$_SERVER['HTTP_USER_AGENT'].')';
			$label .= '<br><b>'.$langs->trans("Layout").':</b> '.$conf->browser->layout;
			$label .= '<br><b>'.$langs->trans("Screen").':</b> '.$_SESSION['dol_screenwidth'].' x '.$_SESSION['dol_screenheight'];
			if ($conf->browser->layout == 'phone') {
				$label .= '<br><b>'.$langs->trans("Phone").':</b> '.$langs->trans("Yes");
			}
			if (!empty($_SESSION["disablemodules"])) {
				$label .= '<br><b>'.$langs->trans("DisabledModules").':</b> <br>'.join(', ', explode(',', $_SESSION["disablemodules"]));
			}
		}
		if ($infologin < 0) {
			$label = '';
		}

		$url = DOL_URL_ROOT.'/user/card.php?id='.$this->id;
		if ($option == 'leave') {
			$url = DOL_URL_ROOT.'/holiday/list.php?id='.$this->id;
		}

		if ($option != 'nolink') {
			// Add param to save lastsearch_values or not
			$add_save_lastsearch_values = ($save_lastsearch_value == 1 ? 1 : 0);
			if ($save_lastsearch_value == -1 && preg_match('/list\.php/', $_SERVER["PHP_SELF"])) {
				$add_save_lastsearch_values = 1;
			}
			if ($add_save_lastsearch_values) {
				$url .= '&save_lastsearch_values=1';
			}
		}

		$linkstart = '<a href="'.$url.'"';
		$linkclose = "";
		if (empty($notooltip)) {
			if (!empty($conf->global->MAIN_OPTIMIZEFORTEXTBROWSER)) {
				$langs->load("users");
				$label = $langs->trans("ShowUser");
				$linkclose .= ' alt="'.dol_escape_htmltag($label, 1).'"';
			}
			$linkclose .= ' title="'.dol_escape_htmltag($label, 1).'"';
			$linkclose .= ' class="classfortooltip'.($morecss ? ' '.$morecss : '').'"';

			/*
			 $hookmanager->initHooks(array('userdao'));
			 $parameters=array('id'=>$this->id);
			 $reshook=$hookmanager->executeHooks('getnomurltooltip',$parameters,$this,$action);    // Note that $action and $object may have been modified by some hooks
			 if ($reshook > 0) $linkclose = $hookmanager->resPrint;
			 */
		}

		$linkstart .= $linkclose.'>';
		$linkend = '</a>';

		//if ($withpictoimg == -1) $result.='<div class="nowrap">';
		$result .= (($option == 'nolink') ? '' : $linkstart);
		if ($withpictoimg) {
			$paddafterimage = '';
			if (abs($withpictoimg) == 1) {
				$paddafterimage = 'style="margin-'.($langs->trans("DIRECTION") == 'rtl' ? 'left' : 'right').': 3px;"';
			}
			// Only picto
			if ($withpictoimg > 0) {
				$picto = '<!-- picto user --><span class="nopadding userimg'.($morecss ? ' '.$morecss : '').'">'.img_object('', 'user', $paddafterimage.' '.($notooltip ? '' : 'class="paddingright classfortooltip"'), 0, 0, $notooltip ? 0 : 1).'</span>';
			}
			// Picto must be a photo
			else {
				$picto = '<!-- picto photo user --><span class="nopadding userimg'.($morecss ? ' '.$morecss : '').'"'.($paddafterimage ? ' '.$paddafterimage : '').'>'.Form::showphoto('userphoto', $this, 0, 0, 0, 'userphoto'.($withpictoimg == -3 ? 'small' : ''), 'mini', 0, 1).'</span>';
			}
			$result .= $picto;
		}
		if ($withpictoimg > -2 && $withpictoimg != 2) {
			if (empty($conf->global->MAIN_OPTIMIZEFORTEXTBROWSER)) {
				$result .= '<span class=" nopadding usertext'.((!isset($this->statut) || $this->statut) ? '' : ' strikefordisabled').($morecss ? ' '.$morecss : '').'">';
			}
			if ($mode == 'login') {
				$result .= dol_trunc($this->login, $maxlen);
			} else {
				$result .= $this->getFullName($langs, '', ($mode == 'firstelselast' ? 3 : ($mode == 'firstname' ? 2 : -1)), $maxlen);
			}
			if (empty($conf->global->MAIN_OPTIMIZEFORTEXTBROWSER)) {
				$result .= '</span>';
			}
		}
		$result .= (($option == 'nolink') ? '' : $linkend);
		//if ($withpictoimg == -1) $result.='</div>';

		$result .= $companylink;

		global $action;
		$hookmanager->initHooks(array('userdao'));
		$parameters = array('id'=>$this->id, 'getnomurl'=>$result);
		$reshook = $hookmanager->executeHooks('getNomUrl', $parameters, $this, $action); // Note that $action and $object may have been modified by some hooks
		if ($reshook > 0) {
			$result = $hookmanager->resPrint;
		} else {
			$result .= $hookmanager->resPrint;
		}

		return $result;
	}

	/**
	 *  Return clickable link of login (eventualy with picto)
	 *
	 *	@param	int		$withpicto		Include picto into link
	 *	@param	string	$option			Sur quoi pointe le lien
	 *	@return	string					Chaine avec URL
	 */
	public function getLoginUrl($withpicto = 0, $option = '')
	{
		global $langs, $user;

		$result = '';

		$linkstart = '<a href="'.DOL_URL_ROOT.'/user/card.php?id='.$this->id.'">';
		$linkend = '</a>';

		//Check user's rights to see an other user
		if ((!$user->rights->user->user->lire && $this->id != $user->id)) {
			$option = 'nolink';
		}

		if ($option == 'xxx') {
			$linkstart = '<a href="'.DOL_URL_ROOT.'/user/card.php?id='.$this->id.'">';
			$linkend = '</a>';
		}

		if ($option == 'nolink') {
			$linkstart = '';
			$linkend = '';
		}

		$result .= $linkstart;
		if ($withpicto) {
			$result .= img_object($langs->trans("ShowUser"), 'user', 'class="paddingright"');
		}
		$result .= $this->login;
		$result .= $linkend;
		return $result;
	}

	/**
	 *  Return the label of the status of user (active, inactive)
	 *
	 *  @param  int		$mode          0=long label, 1=short label, 2=Picto + short label, 3=Picto, 4=Picto + long label, 5=Short label + Picto, 6=Long label + Picto
	 *  @return	string 			       Label of status
	 */
	public function getLibStatut($mode = 0)
	{
		return $this->LibStatut($this->statut, $mode);
	}

	// phpcs:disable PEAR.NamingConventions.ValidFunctionName.ScopeNotCamelCaps
	/**
	 *  Return the label of a status of user (active, inactive)
	 *
	 *  @param  int     $status         Id status
	 *  @param  int		$mode           0=long label, 1=short label, 2=Picto + short label, 3=Picto, 4=Picto + long label, 5=Short label + Picto, 6=Long label + Picto
	 *  @return string                  Label of status
	 */
	public function LibStatut($status, $mode = 0)
	{
		// phpcs:enable
		global $langs;

		if (empty($this->labelStatus) || empty($this->labelStatusShort)) {
			global $langs;
			//$langs->load("mymodule");
			$this->labelStatus[self::STATUS_ENABLED] = $langs->trans('Enabled');
			$this->labelStatus[self::STATUS_DISABLED] = $langs->trans('Disabled');
			$this->labelStatusShort[self::STATUS_ENABLED] = $langs->trans('Enabled');
			$this->labelStatusShort[self::STATUS_DISABLED] = $langs->trans('Disabled');
		}

		$statusType = 'status5';
		if ($status == self::STATUS_ENABLED) {
			$statusType = 'status4';
		}

		return dolGetStatus($this->labelStatus[$status], $this->labelStatusShort[$status], '', $statusType, $mode);
	}


	// phpcs:disable PEAR.NamingConventions.ValidFunctionName.PublicUnderscore
	// phpcs:disable PEAR.NamingConventions.ValidFunctionName.ScopeNotCamelCaps
	/**
	 *	Retourne chaine DN complete dans l'annuaire LDAP pour l'objet
	 *
	 *	@param	array	$info		Info array loaded by _load_ldap_info
	 *	@param	int		$mode		0=Return full DN (uid=qqq,ou=xxx,dc=aaa,dc=bbb)
	 *								1=Return parent (ou=xxx,dc=aaa,dc=bbb)
	 *								2=Return key only (RDN) (uid=qqq)
	 *	@return	string				DN
	 */
	public function _load_ldap_dn($info, $mode = 0)
	{
		// phpcs:enable
		global $conf;
		$dn = '';
		if ($mode == 0) {
			$dn = $conf->global->LDAP_KEY_USERS."=".$info[$conf->global->LDAP_KEY_USERS].",".$conf->global->LDAP_USER_DN;
		} elseif ($mode == 1) {
			$dn = $conf->global->LDAP_USER_DN;
		} elseif ($mode == 2) {
			$dn = $conf->global->LDAP_KEY_USERS."=".$info[$conf->global->LDAP_KEY_USERS];
		}
		return $dn;
	}

	// phpcs:disable PEAR.NamingConventions.ValidFunctionName.PublicUnderscore
	// phpcs:disable PEAR.NamingConventions.ValidFunctionName.ScopeNotCamelCaps
	/**
	 *	Initialize the info array (array of LDAP values) that will be used to call LDAP functions
	 *
	 *	@return		array		Tableau info des attributs
	 */
	public function _load_ldap_info()
	{
		// phpcs:enable
		global $conf, $langs;

		$info = array();
		$keymodified = false;

		// Object classes
		$info["objectclass"] = explode(',', $conf->global->LDAP_USER_OBJECT_CLASS);

		$this->fullname = $this->getFullName($langs);

		// Possible LDAP KEY (constname => varname)
		$ldapkey = array(
			'LDAP_FIELD_FULLNAME'	=> 'fullname',
			'LDAP_FIELD_NAME'		=> 'lastname',
			'LDAP_FIELD_FIRSTNAME'	=> 'firstname',
			'LDAP_FIELD_LOGIN'		=> 'login',
			'LDAP_FIELD_LOGIN_SAMBA'=> 'login',
			'LDAP_FIELD_PHONE'		=> 'office_phone',
			'LDAP_FIELD_MOBILE'		=> 'user_mobile',
			'LDAP_FIELD_FAX'		=> 'office_fax',
			'LDAP_FIELD_MAIL'		=> 'email',
			'LDAP_FIELD_SID'		=> 'ldap_sid',
			'LDAP_FIELD_SKYPE'		=> 'skype',
			'LDAP_FIELD_TWITTER'	=> 'twitter',
			'LDAP_FIELD_FACEBOOK'	=> 'facebook',
			'LDAP_FIELD_LINKEDIN'	=> 'linkedin'
		);

		// Champs
		foreach ($ldapkey as $constname => $varname) {
			if (!empty($this->$varname) && !empty($conf->global->$constname)) {
				$info[$conf->global->$constname] = $this->$varname;

				// Check if it is the LDAP key and if its value has been changed
				if (!empty($conf->global->LDAP_KEY_USERS) && $conf->global->LDAP_KEY_USERS == $conf->global->$constname) {
					if (!empty($this->oldcopy) && $this->$varname != $this->oldcopy->$varname) {
						$keymodified = true; // For check if LDAP key has been modified
					}
				}
			}
		}
		if ($this->address && !empty($conf->global->LDAP_FIELD_ADDRESS)) {
			$info[$conf->global->LDAP_FIELD_ADDRESS] = $this->address;
		}
		if ($this->zip && !empty($conf->global->LDAP_FIELD_ZIP)) {
			$info[$conf->global->LDAP_FIELD_ZIP] = $this->zip;
		}
		if ($this->town && !empty($conf->global->LDAP_FIELD_TOWN)) {
			$info[$conf->global->LDAP_FIELD_TOWN] = $this->town;
		}
		if ($this->note_public && !empty($conf->global->LDAP_FIELD_DESCRIPTION)) {
			$info[$conf->global->LDAP_FIELD_DESCRIPTION] = dol_string_nohtmltag($this->note_public, 2);
		}
		if ($this->socid > 0) {
			$soc = new Societe($this->db);
			$soc->fetch($this->socid);

			$info[$conf->global->LDAP_FIELD_COMPANY] = $soc->name;
			if ($soc->client == 1) {
				$info["businessCategory"] = "Customers";
			}
			if ($soc->client == 2) {
				$info["businessCategory"] = "Prospects";
			}
			if ($soc->fournisseur == 1) {
				$info["businessCategory"] = "Suppliers";
			}
		}

		// When password is modified
		if (!empty($this->pass)) {
			if (!empty($conf->global->LDAP_FIELD_PASSWORD)) {
				$info[$conf->global->LDAP_FIELD_PASSWORD] = $this->pass; // this->pass = mot de passe non crypte
			}
			if (!empty($conf->global->LDAP_FIELD_PASSWORD_CRYPTED)) {
				$info[$conf->global->LDAP_FIELD_PASSWORD_CRYPTED] = dol_hash($this->pass, 4); // Create OpenLDAP MD5 password (TODO add type of encryption)
			}
		}
		// Set LDAP password if possible
		elseif ($conf->global->LDAP_SERVER_PROTOCOLVERSION !== '3') { // If ldap key is modified and LDAPv3 we use ldap_rename function for avoid lose encrypt password
			if (!empty($conf->global->DATABASE_PWD_ENCRYPTED)) {
				// Just for the default MD5 !
				if (empty($conf->global->MAIN_SECURITY_HASH_ALGO)) {
					if ($this->pass_indatabase_crypted && !empty($conf->global->LDAP_FIELD_PASSWORD_CRYPTED)) {
						$info[$conf->global->LDAP_FIELD_PASSWORD_CRYPTED] = dol_hash($this->pass_indatabase_crypted, 5); // Create OpenLDAP MD5 password from Dolibarr MD5 password
					}
				}
			}
			// Use $this->pass_indatabase value if exists
			elseif (!empty($this->pass_indatabase)) {
				if (!empty($conf->global->LDAP_FIELD_PASSWORD)) {
					$info[$conf->global->LDAP_FIELD_PASSWORD] = $this->pass_indatabase; // $this->pass_indatabase = mot de passe non crypte
				}
				if (!empty($conf->global->LDAP_FIELD_PASSWORD_CRYPTED)) {
					$info[$conf->global->LDAP_FIELD_PASSWORD_CRYPTED] = dol_hash($this->pass_indatabase, 4); // md5 for OpenLdap TODO add type of encryption
				}
			}
		}

		if ($conf->global->LDAP_SERVER_TYPE == 'egroupware') {
			$info["objectclass"][4] = "phpgwContact"; // compatibilite egroupware

			$info['uidnumber'] = $this->id;

			$info['phpgwTz'] = 0;
			$info['phpgwMailType'] = 'INTERNET';
			$info['phpgwMailHomeType'] = 'INTERNET';

			$info["phpgwContactTypeId"] = 'n';
			$info["phpgwContactCatId"] = 0;
			$info["phpgwContactAccess"] = "public";

			if (dol_strlen($this->egroupware_id) == 0) {
				$this->egroupware_id = 1;
			}

			$info["phpgwContactOwner"] = $this->egroupware_id;

			if ($this->email) {
				$info["rfc822Mailbox"] = $this->email;
			}
			if ($this->phone_mobile) {
				$info["phpgwCellTelephoneNumber"] = $this->phone_mobile;
			}
		}

		if (!empty($conf->global->LDAP_FIELD_USERID)) {
			$info[$conf->global->LDAP_FIELD_USERID] = $this->id;
		}
		if (!empty($info[$conf->global->LDAP_FIELD_GROUPID])) {
			$usergroup = new UserGroup($this->db);
			$groupslist = $usergroup->listGroupsForUser($this->id);
			$info[$conf->global->LDAP_FIELD_GROUPID] = '1';
			if (!empty($groupslist)) {
				foreach ($groupslist as $groupforuser) {
					$info[$conf->global->LDAP_FIELD_GROUPID] = $groupforuser->id; //Select first group in list
					break;
				}
			}
		}
		if (!empty($this->firstname) && !empty($conf->global->LDAP_FIELD_HOMEDIRECTORY) && !empty($conf->global->LDAP_FIELD_HOMEDIRECTORYPREFIX)) {
			$info[$conf->global->LDAP_FIELD_HOMEDIRECTORY] = "{$conf->global->LDAP_FIELD_HOMEDIRECTORYPREFIX}/$this->firstname";
		}

		return $info;
	}


	/**
	 *  Initialise an instance with random values.
	 *  Used to build previews or test instances.
	 *	id must be 0 if object instance is a specimen.
	 *
	 *  @return	int
	 */
	public function initAsSpecimen()
	{
		global $user, $langs;

		$now = dol_now();

		// Initialise parametres
		$this->id = 0;
		$this->ref = 'SPECIMEN';
		$this->specimen = 1;

		$this->lastname = 'DOLIBARR';
		$this->firstname = 'SPECIMEN';
		$this->gender = 'man';
		$this->note_public = 'This is a note public';
		$this->note_private = 'This is a note private';
		$this->email = 'email@specimen.com';
		$this->personal_email = 'personalemail@specimen.com';
		$this->socialnetworks = array(
			'skype' => 'skypepseudo',
			'twitter' => 'twitterpseudo',
			'facebook' => 'facebookpseudo',
			'linkedin' => 'linkedinpseudo',
		);
		$this->office_phone = '0999999999';
		$this->office_fax = '0999999998';
		$this->user_mobile = '0999999997';
		$this->personal_mobile = '0999999996';
		$this->admin = 0;
		$this->login = 'dolibspec';
		$this->pass = 'dolibspec';
		//$this->pass_indatabase='dolibspec';									Set after a fetch
		//$this->pass_indatabase_crypted='e80ca5a88c892b0aaaf7e154853bccab';	Set after a fetch
		$this->datec = $now;
		$this->datem = $now;

		$this->datelastlogin = $now;
		$this->datepreviouslogin = $now;
		$this->statut = 1;

		$this->entity = 1;
		return 1;
	}

	/**
	 *  Load info of user object
	 *
	 *  @param  int		$id     Id of user to load
	 *  @return	void
	 */
	public function info($id)
	{
		$sql = "SELECT u.rowid, u.login as ref, u.datec,";
		$sql .= " u.tms as date_modification, u.entity";
		$sql .= " FROM ".MAIN_DB_PREFIX."user as u";
		$sql .= " WHERE u.rowid = ".$id;

		$result = $this->db->query($sql);
		if ($result) {
			if ($this->db->num_rows($result)) {
				$obj = $this->db->fetch_object($result);

				$this->id = $obj->rowid;

				$this->ref = (!$obj->ref) ? $obj->rowid : $obj->ref;
				$this->date_creation = $this->db->jdate($obj->datec);
				$this->date_modification = $this->db->jdate($obj->date_modification);
				$this->entity = $obj->entity;
			}

			$this->db->free($result);
		} else {
			dol_print_error($this->db);
		}
	}


	/**
	 *    Return number of mass Emailing received by this contacts with its email
	 *
	 *    @return       int     Number of EMailings
	 */
	public function getNbOfEMailings()
	{
		$sql = "SELECT count(mc.email) as nb";
		$sql .= " FROM ".MAIN_DB_PREFIX."mailing_cibles as mc";
		$sql .= " WHERE mc.email = '".$this->db->escape($this->email)."'";
		$sql .= " AND mc.statut NOT IN (-1,0)"; // -1 erreur, 0 non envoye, 1 envoye avec succes

		$resql = $this->db->query($sql);
		if ($resql) {
			$obj = $this->db->fetch_object($resql);
			$nb = $obj->nb;

			$this->db->free($resql);
			return $nb;
		} else {
			$this->error = $this->db->error();
			return -1;
		}
	}

	/**
	 *  Return number of existing users
	 *
	 *  @param	string	$limitTo	Limit to '' or 'active'
	 *  @param	string	$option		'superadmin' = return for entity 0 only
	 *  @param	int		$admin		Filter on admin tag
	 *  @return int  				Number of users
	 */
	public function getNbOfUsers($limitTo, $option = '', $admin = -1)
	{
		global $conf;

		$sql = "SELECT count(rowid) as nb";
		$sql .= " FROM ".MAIN_DB_PREFIX."user";
		if ($option == 'superadmin') {
			$sql .= " WHERE entity = 0";
			if ($admin >= 0) {
				$sql .= " AND admin = ".$admin;
			}
		} else {
			$sql .= " WHERE entity IN (".getEntity('user', 0).")";
			if ($limitTo == 'active') {
				$sql .= " AND statut = 1";
			}
			if ($admin >= 0) {
				$sql .= " AND admin = ".$admin;
			}
		}

		$resql = $this->db->query($sql);
		if ($resql) {
			$obj = $this->db->fetch_object($resql);
			$nb = $obj->nb;

			$this->db->free($resql);
			return $nb;
		} else {
			$this->error = $this->db->lasterror();
			return -1;
		}
	}

	// phpcs:disable PEAR.NamingConventions.ValidFunctionName.ScopeNotCamelCaps
	/**
	 *  Update user using data from the LDAP
	 *
	 *  @param	Object	$ldapuser	Ladp User
	 *  @return int  				<0 if KO, >0 if OK
	 */
	public function update_ldap2dolibarr(&$ldapuser)
	{
		// phpcs:enable
		// TODO: Voir pourquoi le update met à jour avec toutes les valeurs vide (global $user écrase ?)
		global $user, $conf;

		$this->firstname = $ldapuser->{$conf->global->LDAP_FIELD_FIRSTNAME};
		$this->lastname = $ldapuser->{$conf->global->LDAP_FIELD_NAME};
		$this->login = $ldapuser->{$conf->global->LDAP_FIELD_LOGIN};
		$this->pass = $ldapuser->{$conf->global->LDAP_FIELD_PASSWORD};
		$this->pass_indatabase_crypted = $ldapuser->{$conf->global->LDAP_FIELD_PASSWORD_CRYPTED};

		$this->office_phone = $ldapuser->{$conf->global->LDAP_FIELD_PHONE};
		$this->user_mobile = $ldapuser->{$conf->global->LDAP_FIELD_MOBILE};
		$this->office_fax = $ldapuser->{$conf->global->LDAP_FIELD_FAX};
		$this->email = $ldapuser->{$conf->global->LDAP_FIELD_MAIL};
		$this->skype = $ldapuser->{$conf->global->LDAP_FIELD_SKYPE};
		$this->twitter = $ldapuser->{$conf->global->LDAP_FIELD_TWITTER};
		$this->facebook = $ldapuser->{$conf->global->LDAP_FIELD_FACEBOOK};
		$this->linkedin = $ldapuser->{$conf->global->LDAP_FIELD_LINKEDIN};
		$this->ldap_sid = $ldapuser->{$conf->global->LDAP_FIELD_SID};

		$this->job = $ldapuser->{$conf->global->LDAP_FIELD_TITLE};
		$this->note = $ldapuser->{$conf->global->LDAP_FIELD_DESCRIPTION};

		$result = $this->update($user);

		dol_syslog(get_class($this)."::update_ldap2dolibarr result=".$result, LOG_DEBUG);

		return $result;
	}


	// phpcs:disable PEAR.NamingConventions.ValidFunctionName.ScopeNotCamelCaps
	/**
	 * Return and array with all instanciated first level children users of current user
	 *
	 * @return	User[]|int
	 * @see getAllChildIds()
	 */
	public function get_children()
	{
		// phpcs:enable
		$sql = "SELECT rowid FROM ".MAIN_DB_PREFIX."user";
		$sql .= " WHERE fk_user = ".$this->id;

		dol_syslog(get_class($this)."::get_children sql=".$sql, LOG_DEBUG);
		$res = $this->db->query($sql);
		if ($res) {
			$users = array();
			while ($rec = $this->db->fetch_array($res)) {
				$user = new User($this->db);
				$user->fetch($rec['rowid']);
				$users[] = $user;
			}
			return $users;
		} else {
			dol_print_error($this->db);
			return -1;
		}
	}


	/**
	 *  Load this->parentof that is array(id_son=>id_parent, ...)
	 *
	 *  @return     int     <0 if KO, >0 if OK
	 */
	private function loadParentOf()
	{
		global $conf;

		$this->parentof = array();

		// Load array[child]=parent
		$sql = "SELECT fk_user as id_parent, rowid as id_son";
		$sql .= " FROM ".MAIN_DB_PREFIX."user";
		$sql .= " WHERE fk_user <> 0";
		$sql .= " AND entity IN (".getEntity('user').")";

		dol_syslog(get_class($this)."::loadParentOf", LOG_DEBUG);
		$resql = $this->db->query($sql);
		if ($resql) {
			while ($obj = $this->db->fetch_object($resql)) {
				$this->parentof[$obj->id_son] = $obj->id_parent;
			}
			return 1;
		} else {
			dol_print_error($this->db);
			return -1;
		}
	}

	// phpcs:disable PEAR.NamingConventions.ValidFunctionName.ScopeNotCamelCaps
	/**
	 * 	Build the hierarchy/tree of users into an array.
	 *	Set and return this->users that is an array sorted according to tree with arrays of:
	 *				id = id user
	 *				lastname
	 *				firstname
	 *				fullname = nom avec chemin complet du user
	 *				fullpath = chemin complet compose des id: "_grandparentid_parentid_id"
	 *
	 *  @param      int		$deleteafterid      Removed all users including the leaf $deleteafterid (and all its child) in user tree.
	 *  @param		string	$filter				SQL filter on users
	 *	@return		array		      		  	Array of users $this->users. Note: $this->parentof is also set.
	 */
	public function get_full_tree($deleteafterid = 0, $filter = '')
	{
		// phpcs:enable
		global $conf, $user;
		global $hookmanager;

		// Actions hooked (by external module)
		$hookmanager->initHooks(array('userdao'));

		$this->users = array();

		// Init this->parentof that is array(id_son=>id_parent, ...)
		$this->loadParentOf();

		// Init $this->users array
		$sql = "SELECT DISTINCT u.rowid, u.firstname, u.lastname, u.fk_user, u.fk_soc, u.login, u.email, u.gender, u.admin, u.statut, u.photo, u.entity"; // Distinct reduce pb with old tables with duplicates
		$sql .= " FROM ".MAIN_DB_PREFIX."user as u";
		// Add fields from hooks
		$parameters = array();
		$reshook = $hookmanager->executeHooks('printUserListWhere', $parameters); // Note that $action and $object may have been modified by hook
		if ($reshook > 0) {
			$sql .= $hookmanager->resPrint;
		} else {
			$sql .= " WHERE u.entity IN (".getEntity('user').")";
		}
		if ($filter) {
			$sql .= " AND ".$filter;
		}

		dol_syslog(get_class($this)."::get_full_tree get user list", LOG_DEBUG);
		$resql = $this->db->query($sql);
		if ($resql) {
			$i = 0;
			while ($obj = $this->db->fetch_object($resql)) {
				$this->users[$obj->rowid]['rowid'] = $obj->rowid;
				$this->users[$obj->rowid]['id'] = $obj->rowid;
				$this->users[$obj->rowid]['fk_user'] = $obj->fk_user;
				$this->users[$obj->rowid]['fk_soc'] = $obj->fk_soc;
				$this->users[$obj->rowid]['firstname'] = $obj->firstname;
				$this->users[$obj->rowid]['lastname'] = $obj->lastname;
				$this->users[$obj->rowid]['login'] = $obj->login;
				$this->users[$obj->rowid]['statut'] = $obj->statut;
				$this->users[$obj->rowid]['entity'] = $obj->entity;
				$this->users[$obj->rowid]['email'] = $obj->email;
				$this->users[$obj->rowid]['gender'] = $obj->gender;
				$this->users[$obj->rowid]['admin'] = $obj->admin;
				$this->users[$obj->rowid]['photo'] = $obj->photo;
				$i++;
			}
		} else {
			dol_print_error($this->db);
			return -1;
		}

		// We add the fullpath property to each elements of first level (no parent exists)
		dol_syslog(get_class($this)."::get_full_tree call to build_path_from_id_user", LOG_DEBUG);
		foreach ($this->users as $key => $val) {
			$result = $this->build_path_from_id_user($key, 0); // Process a branch from the root user key (this user has no parent)
			if ($result < 0) {
				$this->error = 'ErrorLoopInHierarchy';
				return -1;
			}
		}

		// Exclude leaf including $deleteafterid from tree
		if ($deleteafterid) {
			//print "Look to discard user ".$deleteafterid."\n";
			$keyfilter1 = '^'.$deleteafterid.'$';
			$keyfilter2 = '_'.$deleteafterid.'$';
			$keyfilter3 = '^'.$deleteafterid.'_';
			$keyfilter4 = '_'.$deleteafterid.'_';
			foreach ($this->users as $key => $val) {
				if (preg_match('/'.$keyfilter1.'/', $val['fullpath']) || preg_match('/'.$keyfilter2.'/', $val['fullpath'])
					|| preg_match('/'.$keyfilter3.'/', $val['fullpath']) || preg_match('/'.$keyfilter4.'/', $val['fullpath'])) {
					unset($this->users[$key]);
				}
			}
		}

		dol_syslog(get_class($this)."::get_full_tree dol_sort_array", LOG_DEBUG);
		$this->users = dol_sort_array($this->users, 'fullname', 'asc', true, false);

		//var_dump($this->users);

		return $this->users;
	}

	/**
	 * 	Return list of all child users id in herarchy (all sublevels).
	 *  Note: Calling this function also reset full list of users into $this->users.
	 *
	 *  @param      int      $addcurrentuser    1=Add also current user id to the list.
	 *	@return		array		      		  	Array of user id lower than user (all levels under user). This overwrite this->users.
	 *  @see get_children()
	 */
	public function getAllChildIds($addcurrentuser = 0)
	{
		$childids = array();

		if (isset($this->cache_childids[$this->id])) {
			$childids = $this->cache_childids[$this->id];
		} else {
			// Init this->users
			$this->get_full_tree();

			$idtoscan = $this->id;

			dol_syslog("Build childid for id = ".$idtoscan);
			foreach ($this->users as $id => $val) {
				//var_dump($val['fullpath']);
				if (preg_match('/_'.$idtoscan.'_/', $val['fullpath'])) {
					$childids[$val['id']] = $val['id'];
				}
			}
		}
		$this->cache_childids[$this->id] = $childids;

		if ($addcurrentuser) {
			$childids[$this->id] = $this->id;
		}

		return $childids;
	}

	// phpcs:disable PEAR.NamingConventions.ValidFunctionName.ScopeNotCamelCaps
	/**
	 *	For user id_user and its childs available in this->users, define property fullpath and fullname.
	 *  Function called by get_full_tree().
	 *
	 * 	@param		int		$id_user		id_user entry to update
	 * 	@param		int		$protection		Deep counter to avoid infinite loop (no more required, a protection is added with array useridfound)
	 *	@return		int                     < 0 if KO (infinit loop), >= 0 if OK
	 */
	public function build_path_from_id_user($id_user, $protection = 0)
	{
		// phpcs:enable
		//dol_syslog(get_class($this)."::build_path_from_id_user id_user=".$id_user." protection=".$protection, LOG_DEBUG);

		if (!empty($this->users[$id_user]['fullpath'])) {
			// Already defined
			dol_syslog(get_class($this)."::build_path_from_id_user fullpath and fullname already defined", LOG_WARNING);
			return 0;
		}

		// Define fullpath and fullname
		$this->users[$id_user]['fullpath'] = '_'.$id_user;
		$this->users[$id_user]['fullname'] = $this->users[$id_user]['lastname'];
		$i = 0; $cursor_user = $id_user;

		$useridfound = array($id_user);
		while (!empty($this->parentof[$cursor_user])) {
			if (in_array($this->parentof[$cursor_user], $useridfound)) {
				dol_syslog("The hierarchy of user has a recursive loop", LOG_WARNING);
				return -1; // Should not happen. Protection against looping hierarchy
			}
			$useridfound[] = $this->parentof[$cursor_user];
			$this->users[$id_user]['fullpath'] = '_'.$this->parentof[$cursor_user].$this->users[$id_user]['fullpath'];
			$this->users[$id_user]['fullname'] = $this->users[$this->parentof[$cursor_user]]['lastname'].' >> '.$this->users[$id_user]['fullname'];
			$i++; $cursor_user = $this->parentof[$cursor_user];
		}

		// We count number of _ to have level
		$this->users[$id_user]['level'] = dol_strlen(preg_replace('/[^_]/i', '', $this->users[$id_user]['fullpath']));

		return 1;
	}

	/**
	 * Function used to replace a thirdparty id with another one.
	 *
	 * @param DoliDB $db Database handler
	 * @param int $origin_id Old thirdparty id
	 * @param int $dest_id New thirdparty id
	 * @return bool
	 */
	public static function replaceThirdparty(DoliDB $db, $origin_id, $dest_id)
	{
		$tables = array(
			'user',
		);

		return CommonObject::commonReplaceThirdparty($db, $origin_id, $dest_id, $tables);
	}


	// phpcs:disable PEAR.NamingConventions.ValidFunctionName.ScopeNotCamelCaps
	/**
	 *      Load metrics this->nb for dashboard
	 *
	 *      @return     int         <0 if KO, >0 if OK
	 */
	public function load_state_board()
	{
		// phpcs:enable

		$this->nb = array();

		$sql = "SELECT count(u.rowid) as nb";
		$sql .= " FROM ".MAIN_DB_PREFIX."user as u";
		$sql .= " WHERE u.statut > 0";
		//$sql.= " AND employee != 0";
		$sql .= " AND u.entity IN (".getEntity('user').")";

		$resql = $this->db->query($sql);
		if ($resql) {
			while ($obj = $this->db->fetch_object($resql)) {
				$this->nb["users"] = $obj->nb;
			}
			$this->db->free($resql);
			return 1;
		} else {
			dol_print_error($this->db);
			$this->error = $this->db->error();
			return -1;
		}
	}

	/**
	 *  Create a document onto disk according to template module.
	 *
	 * 	@param	    string		$modele			Force model to use ('' to not force)
	 * 	@param		Translate	$outputlangs	Object langs to use for output
	 *  @param      int			$hidedetails    Hide details of lines
	 *  @param      int			$hidedesc       Hide description
	 *  @param      int			$hideref        Hide ref
	 *  @param   null|array  $moreparams     Array to provide more information
	 * 	@return     int         				0 if KO, 1 if OK
	 */
	public function generateDocument($modele, $outputlangs, $hidedetails = 0, $hidedesc = 0, $hideref = 0, $moreparams = null)
	{
		global $conf, $user, $langs;

		$langs->load("user");

		// Positionne le modele sur le nom du modele a utiliser
		if (!dol_strlen($modele)) {
			if (!empty($conf->global->USER_ADDON_PDF)) {
				$modele = $conf->global->USER_ADDON_PDF;
			} else {
				$modele = 'bluesky';
			}
		}

		$modelpath = "core/modules/user/doc/";

		return $this->commonGenerateDocument($modelpath, $modele, $outputlangs, $hidedetails, $hidedesc, $hideref, $moreparams);
	}

	// phpcs:disable PEAR.NamingConventions.ValidFunctionName.ScopeNotCamelCaps
	/**
	 *  Return property of user from its id
	 *
	 *  @param	int		$rowid      id of contact
	 *  @param  string	$mode       'email' or 'mobile'
	 *  @return string  			Email of user with format: "Full name <email>"
	 */
	public function user_get_property($rowid, $mode)
	{
		// phpcs:enable
		$user_property = '';

		if (empty($rowid)) {
			return '';
		}

		$sql = "SELECT rowid, email, user_mobile, civility, lastname, firstname";
		$sql .= " FROM ".MAIN_DB_PREFIX."user";
		$sql .= " WHERE rowid = ".((int) $rowid);

		$resql = $this->db->query($sql);
		if ($resql) {
			$nump = $this->db->num_rows($resql);

			if ($nump) {
				$obj = $this->db->fetch_object($resql);

				if ($mode == 'email') {
					$user_property = dolGetFirstLastname($obj->firstname, $obj->lastname)." <".$obj->email.">";
				} elseif ($mode == 'mobile') {
					$user_property = $obj->user_mobile;
				}
			}
			return $user_property;
		} else {
			dol_print_error($this->db);
		}
	}

	/**
	 *	Load all objects into $this->users
	 *
	 *  @param	string		$sortorder		sort order
	 *  @param	string		$sortfield		sort field
	 *  @param	int			$limit			limit page
	 *  @param	int			$offset			page
	 *  @param	array		$filter			Filter array. Example array('field'=>'valueforlike', 'customurl'=>...)
	 *  @param  string      $filtermode		Filter mode (AND or OR)
	 *  @param  bool        $entityfilter	Activate entity filter
	 *  @return int							<0 if KO, >0 if OK
	 */
	public function fetchAll($sortorder = '', $sortfield = '', $limit = 0, $offset = 0, $filter = array(), $filtermode = 'AND', $entityfilter = false)
	{
		global $conf, $user;

		$sql = "SELECT t.rowid";
		$sql .= ' FROM '.MAIN_DB_PREFIX.$this->table_element.' as t ';

		if ($entityfilter) {
			if (!empty($conf->global->MULTICOMPANY_TRANSVERSE_MODE)) {
				if (!empty($user->admin) && empty($user->entity) && $conf->entity == 1) {
					$sql .= " WHERE t.entity IS NOT NULL"; // Show all users
				} else {
					$sql .= ",".MAIN_DB_PREFIX."usergroup_user as ug";
					$sql .= " WHERE ((ug.fk_user = t.rowid";
					$sql .= " AND ug.entity IN (".getEntity('user')."))";
					$sql .= " OR t.entity = 0)"; // Show always superadmin
				}
			} else {
				$sql .= " WHERE t.entity IN (".getEntity('user').")";
			}
		} else {
			$sql .= " WHERE 1";
		}

		// Manage filter
		$sqlwhere = array();
		if (!empty($filter)) {
			foreach ($filter as $key => $value) {
				if ($key == 't.rowid') {
					$sqlwhere[] = $key.'='.$value;
				} elseif (strpos($key, 'date') !== false) {
					$sqlwhere[] = $key.' = \''.$this->db->idate($value).'\'';
				} elseif ($key == 'customsql') {
					$sqlwhere[] = $value;
				} else {
					$sqlwhere[] = $key.' LIKE \'%'.$this->db->escape($value).'%\'';
				}
			}
		}
		if (count($sqlwhere) > 0) {
			$sql .= ' AND ('.implode(' '.$filtermode.' ', $sqlwhere).')';
		}
		$sql .= $this->db->order($sortfield, $sortorder);
		if ($limit) {
			$sql .= $this->db->plimit($limit + 1, $offset);
		}

		dol_syslog(__METHOD__, LOG_DEBUG);

		$resql = $this->db->query($sql);
		if ($resql) {
			$this->users = array();
			$num = $this->db->num_rows($resql);
			if ($num) {
				while ($obj = $this->db->fetch_object($resql)) {
					$line = new self($this->db);
					$result = $line->fetch($obj->rowid);
					if ($result > 0 && !empty($line->id)) {
						$this->users[$obj->rowid] = clone $line;
					}
				}
				$this->db->free($resql);
			}
			return $num;
		} else {
			$this->errors[] = $this->db->lasterror();
			return -1;
		}
	}

	/**
	 * Cache the SQL results of the function "findUserIdByEmail($email)"
	 *
	 * NOTE: findUserIdByEmailCache[...] === -1 means not found in database
	 *
	 * @var array
	 */
	private $findUserIdByEmailCache;

	/**
	 * Find a user by the given e-mail and return it's user id when found
	 *
	 * NOTE:
	 * Use AGENDA_DISABLE_EXACT_USER_EMAIL_COMPARE_FOR_EXTERNAL_CALENDAR
	 * to disable exact e-mail search
	 *
	 * @param string	$email	The full e-mail (or a part of a e-mail)
	 * @return int				<0 = user was not found, >0 = The id of the user
	 */
	public function findUserIdByEmail($email)
	{
		if ($this->findUserIdByEmailCache[$email]) {
			return $this->findUserIdByEmailCache[$email];
		}

		$this->findUserIdByEmailCache[$email] = -1;

		global $conf;

		$sql = 'SELECT rowid';
		$sql .= ' FROM '.MAIN_DB_PREFIX.'user';

		if (!empty($conf->global->AGENDA_DISABLE_EXACT_USER_EMAIL_COMPARE_FOR_EXTERNAL_CALENDAR)) {
			$sql .= ' WHERE email LIKE "%'.$email.'%"';
		} else {
			$sql .= ' WHERE email = "'.$email.'"';
		}

		$sql .= ' LIMIT 1';

		$resql = $this->db->query($sql);
		if (!$resql) {
			return -1;
		}

		$obj = $this->db->fetch_object($resql);
		if (!$obj) {
			return -1;
		}

		$this->findUserIdByEmailCache[$email] = (int) $obj->rowid;

		return $this->findUserIdByEmailCache[$email];
	}
}<|MERGE_RESOLUTION|>--- conflicted
+++ resolved
@@ -317,12 +317,8 @@
 			} else {
 				$sql .= " WHERE u.entity IS NOT NULL"; // multicompany is on in transverse mode or user making fetch is on entity 0, so user is allowed to fetch anywhere into database
 			}
-<<<<<<< HEAD
-		} else // The fetch was forced on an entity
-		{
-=======
-		} else {// The fetch was forced on an entity
->>>>>>> 57bb6506
+		} else {
+			// The fetch was forced on an entity
 			if (!empty($conf->multicompany->enabled) && !empty($conf->global->MULTICOMPANY_TRANSVERSE_MODE)) {
 				$sql .= " WHERE u.entity IS NOT NULL"; // multicompany is on in transverse mode or user making fetch is on entity 0, so user is allowed to fetch anywhere into database
 			} else {
