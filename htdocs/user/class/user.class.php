<?php
/* Copyright (c) 2002-2007 Rodolphe Quiedeville <rodolphe@quiedeville.org>
 * Copyright (c) 2002-2003 Jean-Louis Bergamo   <jlb@j1b.org>
 * Copyright (c) 2004-2012 Laurent Destailleur  <eldy@users.sourceforge.net>
 * Copyright (C) 2004      Sebastien Di Cintio  <sdicintio@ressource-toi.org>
 * Copyright (C) 2004      Benoit Mortier       <benoit.mortier@opensides.be>
 * Copyright (C) 2005-2017 Regis Houssin        <regis.houssin@capnetworks.com>
 * Copyright (C) 2005      Lionel Cousteix      <etm_ltd@tiscali.co.uk>
 * Copyright (C) 2011      Herve Prot           <herve.prot@symeos.com>
 * Copyright (C) 2013-2014 Philippe Grand       <philippe.grand@atoo-net.com>
 * Copyright (C) 2013-2015 Alexandre Spangaro   <aspangaro.dolibarr@gmail.com>
 * Copyright (C) 2015      Marcos García        <marcosgdf@gmail.com>
<<<<<<< HEAD
 * Copyright (C) 2018      charlene Benke       <charlie@patas-monkey.com>
=======
 * Copyright (C) 2018      Nicolas ZABOURI	<info@inovea-conseil.com>
>>>>>>> f9b46ee0
 *
 * This program is free software; you can redistribute it and/or modify
 * it under the terms of the GNU General Public License as published by
 * the Free Software Foundation; either version 3 of the License, or
 * (at your option) any later version.
 *
 * This program is distributed in the hope that it will be useful,
 * but WITHOUT ANY WARRANTY; without even the implied warranty of
 * MERCHANTABILITY or FITNESS FOR A PARTICULAR PURPOSE.  See the
 * GNU General Public License for more details.
 *
 * You should have received a copy of the GNU General Public License
 * along with this program. If not, see <http://www.gnu.org/licenses/>.
 */

/**
 *  \file       htdocs/user/class/user.class.php
 *	\brief      File of class to manage users
 *  \ingroup	core
 */

require_once DOL_DOCUMENT_ROOT .'/core/class/commonobject.class.php';

/**
 *	Class to manage Dolibarr users
 */
class User extends CommonObject
{
	public $element='user';
	public $table_element='user';
	public $fk_element='fk_user';
	public $ismultientitymanaged = 1;	// 0=No test on entity, 1=Test with field entity, 2=Test with link by societe

	public $id=0;
	public $statut;
	public $ldap_sid;
	public $search_sid;
	public $employee;
	public $gender;
	public $birth;
	public $email;
	public $skype;
	public $job;
	public $signature;
	public $address;
	public $zip;
	public $town;
	public $state_id;		// The state/department
	public $state_code;
	public $state;
	public $office_phone;
	public $office_fax;
	public $user_mobile;
	public $admin;
	public $login;
	public $api_key;
	public $entity;

	//! Clear password in memory
	public $pass;
	//! Clear password in database (defined if DATABASE_PWD_ENCRYPTED=0)
	public $pass_indatabase;
	//! Encrypted password in database (always defined)
	public $pass_indatabase_crypted;

	public $datec;
	public $datem;

	//! If this is defined, it is an external user
	/**
	 * @deprecated
	 * @see socid
	 */
	public $societe_id;
	/**
	 * @deprecated
	 * @see contactid
	 */
	public $contact_id;
	public $socid;
	public $contactid;

	public $fk_member;
	public $fk_user;

	public $clicktodial_url;
	public $clicktodial_login;
	public $clicktodial_password;
	public $clicktodial_poste;

	public $datelastlogin;
	public $datepreviouslogin;
	public $photo;
	public $lang;

	public $rights;                        // Array of permissions user->rights->permx
	public $all_permissions_are_loaded;	   // All permission are loaded
	public $nb_rights;			           // Number of rights granted to the user
	private $_tab_loaded=array();		   // Cache array of already loaded permissions

	public $conf;           		// To store personal config
	public $default_values;         // To store default values for user
	public $lastsearch_values_tmp;  // To store current search criterias for user
	public $lastsearch_values;      // To store last saved search criterias for user

	public $users = array();		// To store all tree of users hierarchy
	public $parentof;				// To store an array of all parents for all ids.
	private $cache_childids;

	public $accountancy_code;			// Accountancy code in prevision of the complete accountancy module

	public $thm;					// Average cost of employee - Used for valuation of time spent
	public $tjm;					// Average cost of employee

	public $salary;					// Monthly salary       - Denormalized value from llx_user_employment
	public $salaryextra;				// Monthly salary extra - Denormalized value from llx_user_employment
	public $weeklyhours;				// Weekly hours         - Denormalized value from llx_user_employment

	public $color;						// Define background color for user in agenda

	public $dateemployment;			// Define date of employment by company
	public $dateemploymentend;		// Define date of employment end by company

	public $default_c_exp_tax_cat;
	public $default_range;
	
	public $fields=array(
        	'rowid'=>array('type'=>'integer', 'label'=>'TechnicalID', 'enabled'=>1, 'visible'=>-2, 'notnull'=>1,  'index'=>1, 'position'=>1, 'comment'=>'Id'),
        	'lastname'=>array('type'=>'varchar(50)', 'label'=>'Name', 'enabled'=>1, 'visible'=>1,  'notnull'=>1,  'showoncombobox'=>1, 'index'=>1, 'position'=>20, 'searchall'=>1, 'comment'=>'Reference of object'),
        	'firstname'=>array('type'=>'varchar(50)', 'label'=>'Name','enabled'=>1, 'visible'=>1,  'notnull'=>1,  'showoncombobox'=>1, 'index'=>1, 'position'=>10, 'searchall'=>1, 'comment'=>'Reference of object'),
    	);

	/**
	 *    Constructor de la classe
	 *
	 *    @param   DoliDb  $db     Database handler
	 */
	function __construct($db)
	{
		$this->db = $db;

		// User preference
		$this->liste_limit = 0;
		$this->clicktodial_loaded = 0;

		// For cache usage
		$this->all_permissions_are_loaded = 0;
		$this->nb_rights = 0;

		// Force some default values
		$this->admin = 0;
		$this->employee = 1;

		$this->conf				    = new stdClass();
		$this->rights				= new stdClass();
		$this->rights->user			= new stdClass();
		$this->rights->user->user	= new stdClass();
		$this->rights->user->self	= new stdClass();
	}

	/**
	 *	Load a user from database with its id or ref (login).
	 *  This function does not load permissions, only user properties. Use getrights() for this just after the fetch.
	 *
	 *	@param	int		$id		       		If defined, id to used for search
	 * 	@param  string	$login       		If defined, login to used for search
	 *	@param  string	$sid				If defined, sid to used for search
	 * 	@param	int		$loadpersonalconf	1=also load personal conf of user (in $user->conf->xxx), 0=do not load personal conf.
	 *  @param  int     $entity             If a value is >= 0, we force the search on a specific entity. If -1, means search depens on default setup.
	 * 	@return	int							<0 if KO, 0 not found, >0 if OK
	 */
	function fetch($id='', $login='', $sid='', $loadpersonalconf=0, $entity=-1)
	{
		global $conf, $user;

		// Clean parameters
		$login=trim($login);

		// Get user
		$sql = "SELECT u.rowid, u.lastname, u.firstname, u.employee, u.gender, u.birth, u.email, u.job, u.skype, u.signature, u.office_phone, u.office_fax, u.user_mobile,";
		$sql.= " u.address, u.zip, u.town, u.fk_state as state_id, u.fk_country as country_id,";
		$sql.= " u.admin, u.login, u.note,";
		$sql.= " u.pass, u.pass_crypted, u.pass_temp, u.api_key,";
		$sql.= " u.fk_soc, u.fk_socpeople, u.fk_member, u.fk_user, u.ldap_sid,";
		$sql.= " u.statut, u.lang, u.entity,";
		$sql.= " u.datec as datec,";
		$sql.= " u.tms as datem,";
		$sql.= " u.datelastlogin as datel,";
		$sql.= " u.datepreviouslogin as datep,";
		$sql.= " u.photo as photo,";
		$sql.= " u.openid as openid,";
		$sql.= " u.accountancy_code,";
		$sql.= " u.thm,";
		$sql.= " u.tjm,";
		$sql.= " u.salary,";
		$sql.= " u.salaryextra,";
		$sql.= " u.weeklyhours,";
		$sql.= " u.color,";
		$sql.= " u.dateemployment, u.dateemploymentend,";
		$sql.= " u.ref_int, u.ref_ext,";
		$sql.= " u.default_range, u.default_c_exp_tax_cat,";			// Expense report default mode
		$sql.= " c.code as country_code, c.label as country,";
		$sql.= " d.code_departement as state_code, d.nom as state";
		$sql.= " FROM ".MAIN_DB_PREFIX."user as u";
		$sql.= " LEFT JOIN ".MAIN_DB_PREFIX."c_country as c ON u.fk_country = c.rowid";
		$sql.= " LEFT JOIN ".MAIN_DB_PREFIX."c_departements as d ON u.fk_state = d.rowid";

		if ($entity < 0)
		{
			if ((empty($conf->multicompany->enabled) || empty($conf->global->MULTICOMPANY_TRANSVERSE_MODE)) && (! empty($user->entity)))
			{
				$sql.= " WHERE u.entity IN (0,".$conf->entity.")";
			}
			else
			{
				$sql.= " WHERE u.entity IS NOT NULL";    // multicompany is on in transverse mode or user making fetch is on entity 0, so user is allowed to fetch anywhere into database
			}
		}
		else  // The fetch was forced on an entity
		{
			if (!empty($conf->multicompany->enabled) && !empty($conf->global->MULTICOMPANY_TRANSVERSE_MODE))
				$sql.= " WHERE u.entity IS NOT NULL";    // multicompany is on in transverse mode or user making fetch is on entity 0, so user is allowed to fetch anywhere into database
			else
				$sql.= " WHERE u.entity IN (0, ".(($entity!='' && $entity >= 0)?$entity:$conf->entity).")";   // search in entity provided in parameter
		}

		if ($sid)    // permet une recherche du user par son SID ActiveDirectory ou Samba
		{
			$sql.= " AND (u.ldap_sid = '".$this->db->escape($sid)."' OR u.login = '".$this->db->escape($login)."') LIMIT 1";
		}
		else if ($login)
		{
			$sql.= " AND u.login = '".$this->db->escape($login)."'";
		}
		else
		{
			$sql.= " AND u.rowid = ".$id;
		}
		$sql.= " ORDER BY u.entity ASC";    // Avoid random result when there is 2 login in 2 different entities

		$result = $this->db->query($sql);
		if ($result)
		{
			$obj = $this->db->fetch_object($result);
			if ($obj)
			{
				$this->id 			= $obj->rowid;
				$this->ref 			= $obj->rowid;

				$this->ref_int 		= $obj->ref_int;
				$this->ref_ext 		= $obj->ref_ext;

				$this->ldap_sid 	= $obj->ldap_sid;
				$this->lastname		= $obj->lastname;
				$this->firstname 	= $obj->firstname;

				$this->employee		= $obj->employee;

				$this->login		= $obj->login;
				$this->gender       = $obj->gender;
				$this->birth        = $this->db->jdate($obj->birth);
				$this->pass_indatabase = $obj->pass;
				$this->pass_indatabase_crypted = $obj->pass_crypted;
				$this->pass			= $obj->pass;
				$this->pass_temp	= $obj->pass_temp;
				$this->api_key		= $obj->api_key;

				$this->address 		= $obj->address;
				$this->zip 			= $obj->zip;
				$this->town 		= $obj->town;

				$this->country_id   = $obj->country_id;
				$this->country_code = $obj->country_id?$obj->country_code:'';
				//$this->country 		= $obj->country_id?($langs->trans('Country'.$obj->country_code)!='Country'.$obj->country_code?$langs->transnoentities('Country'.$obj->country_code):$obj->country):'';

				$this->state_id     = $obj->state_id;
				$this->state_code   = $obj->state_code;
				$this->state        = ($obj->state!='-'?$obj->state:'');

				$this->office_phone	= $obj->office_phone;
				$this->office_fax   = $obj->office_fax;
				$this->user_mobile  = $obj->user_mobile;
				$this->email		= $obj->email;
				$this->skype		= $obj->skype;
				$this->job			= $obj->job;
				$this->signature	= $obj->signature;
				$this->admin		= $obj->admin;
				$this->note			= $obj->note;
				$this->statut		= $obj->statut;
				$this->photo		= $obj->photo;
				$this->openid		= $obj->openid;
				$this->lang			= $obj->lang;
				$this->entity		= $obj->entity;
				$this->accountancy_code		= $obj->accountancy_code;
				$this->thm			= $obj->thm;
				$this->tjm			= $obj->tjm;
				$this->salary		= $obj->salary;
				$this->salaryextra	= $obj->salaryextra;
				$this->weeklyhours	= $obj->weeklyhours;
				$this->color		= $obj->color;
				$this->dateemployment	= $this->db->jdate($obj->dateemployment);
				$this->dateemploymentend = $this->db->jdate($obj->dateemploymentend);

				$this->datec				= $this->db->jdate($obj->datec);
				$this->datem				= $this->db->jdate($obj->datem);
				$this->datelastlogin		= $this->db->jdate($obj->datel);
				$this->datepreviouslogin	= $this->db->jdate($obj->datep);

				$this->societe_id           = $obj->fk_soc;		// deprecated
				$this->contact_id           = $obj->fk_socpeople;	// deprecated
				$this->socid                = $obj->fk_soc;
				$this->contactid            = $obj->fk_socpeople;
				$this->fk_member            = $obj->fk_member;
				$this->fk_user        		= $obj->fk_user;

				$this->default_range		= $obj->default_range;
				$this->default_c_exp_tax_cat	= $obj->default_c_exp_tax_cat;

				// Protection when module multicompany was set, admin was set to first entity and then, the module was disabled,
				// in such case, this admin user must be admin for ALL entities.
				if (empty($conf->multicompany->enabled) && $this->admin && $this->entity == 1) $this->entity = 0;

				// Retreive all extrafield
				// fetch optionals attributes and labels
				$this->fetch_optionals();

				$this->db->free($result);
			}
			else
			{
				$this->error="USERNOTFOUND";
				dol_syslog(get_class($this)."::fetch user not found", LOG_DEBUG);

				$this->db->free($result);
				return 0;
			}
		}
		else
		{
			$this->error=$this->db->lasterror();
			return -1;
		}

		// To get back the global configuration unique to the user
		if ($loadpersonalconf)
		{
			// Load user->conf for user
			$sql = "SELECT param, value FROM ".MAIN_DB_PREFIX."user_param";
			$sql.= " WHERE fk_user = ".$this->id;
			$sql.= " AND entity = ".$conf->entity;
			//dol_syslog(get_class($this).'::fetch load personalized conf', LOG_DEBUG);
			$resql=$this->db->query($sql);
			if ($resql)
			{
				$num = $this->db->num_rows($resql);
				$i = 0;
				while ($i < $num)
				{
					$obj = $this->db->fetch_object($resql);
					$p=(! empty($obj->param)?$obj->param:'');
					if (! empty($p)) $this->conf->$p = $obj->value;
					$i++;
				}
				$this->db->free($resql);
			}
			else
			{
				$this->error=$this->db->lasterror();
				return -2;
			}

			// Load user->default_values for user. TODO Save this in memcached ?
			$sql = "SELECT rowid, entity, type, page, param, value";
			$sql.= " FROM ".MAIN_DB_PREFIX."default_values";
			$sql.= " WHERE entity IN (".$this->entity.",".$conf->entity.")";
			$sql.= " AND user_id IN (0, ".$this->id.")";
			$resql = $this->db->query($sql);
			if ($resql)
			{
				while ($obj = $this->db->fetch_object($resql))
				{
					if (! empty($obj->page) && ! empty($obj->type) && ! empty($obj->param))
					{
						// $obj->page is relative URL with or without params
						// $obj->type can be 'filters', 'sortorder', 'createform', ...
						// $obj->param is key or param
						$pagewithoutquerystring=$obj->page;
						$pagequeries='';
						if (preg_match('/^([^\?]+)\?(.*)$/', $pagewithoutquerystring, $reg))	// There is query param
						{
							$pagewithoutquerystring=$reg[1];
							$pagequeries=$reg[2];
						}
						$this->default_values[$pagewithoutquerystring][$obj->type][$pagequeries?$pagequeries:'_noquery_'][$obj->param]=$obj->value;
						//if ($pagequeries) $this->default_values[$pagewithoutquerystring][$obj->type.'_queries']=$pagequeries;
					}
				}
				// Sort by key, so _noquery_ is last
				if(!empty($this->default_values)) {
					foreach($this->default_values as $a => $b)
					{
						foreach($b as $c => $d)
						{
							krsort($this->default_values[$a][$c]);
						}
					}
				}
				$this->db->free($resql);
			}
			else
			{
				$this->error=$this->db->lasterror();
				return -3;
			}
		}

		return 1;
	}

	/**
	 *  Add a right to the user
	 *
	 * 	@param	int		$rid			id of permission to add
	 *  @param  string	$allmodule		Add all permissions of module $allmodule
	 *  @param  string	$allperms		Add all permissions of module $allmodule, subperms $allperms only
	 *  @param	int		$entity			Entity to use
	 *  @param  int	    $notrigger		1=Does not execute triggers, 0=Execute triggers
	 *  @return int						> 0 if OK, < 0 if KO
	 *  @see	clearrights, delrights, getrights
	 */
	function addrights($rid, $allmodule='', $allperms='', $entity=0, $notrigger=0)
	{
		global $conf, $user, $langs;

		$entity = (! empty($entity)?$entity:$conf->entity);

		dol_syslog(get_class($this)."::addrights $rid, $allmodule, $allperms, $entity");
		$error=0;
		$whereforadd='';

		$this->db->begin();

		if (! empty($rid))
		{
			// Si on a demande ajout d'un droit en particulier, on recupere
			// les caracteristiques (module, perms et subperms) de ce droit.
			$sql = "SELECT module, perms, subperms";
			$sql.= " FROM ".MAIN_DB_PREFIX."rights_def";
			$sql.= " WHERE id = '".$this->db->escape($rid)."'";
			$sql.= " AND entity = ".$entity;

			$result=$this->db->query($sql);
			if ($result) {
				$obj = $this->db->fetch_object($result);
				$module=$obj->module;
				$perms=$obj->perms;
				$subperms=$obj->subperms;
			}
			else {
				$error++;
				dol_print_error($this->db);
			}

			// Where pour la liste des droits a ajouter
			$whereforadd="id=".$this->db->escape($rid);
			// Ajout des droits induits
			if (! empty($subperms))   $whereforadd.=" OR (module='$module' AND perms='$perms' AND (subperms='lire' OR subperms='read'))";
			else if (! empty($perms)) $whereforadd.=" OR (module='$module' AND (perms='lire' OR perms='read') AND subperms IS NULL)";
		}
		else {
			// On a pas demande un droit en particulier mais une liste de droits
			// sur la base d'un nom de module de de perms
			// Where pour la liste des droits a ajouter
			if (! empty($allmodule))
			{
				$whereforadd="module='".$this->db->escape($allmodule)."'";
				if (! empty($allperms)) $whereforadd.=" AND perms='".$this->db->escape($allperms)."'";
			}
		}

		// Ajout des droits trouves grace au critere whereforadd
		if (! empty($whereforadd))
		{
			//print "$module-$perms-$subperms";
			$sql = "SELECT id";
			$sql.= " FROM ".MAIN_DB_PREFIX."rights_def";
			$sql.= " WHERE ".$whereforadd;
			$sql.= " AND entity = ".$entity;

			$result=$this->db->query($sql);
			if ($result)
			{
				$num = $this->db->num_rows($result);
				$i = 0;
				while ($i < $num)
				{
					$obj = $this->db->fetch_object($result);
					$nid = $obj->id;

					$sql = "DELETE FROM ".MAIN_DB_PREFIX."user_rights WHERE fk_user = ".$this->id." AND fk_id=".$nid." AND entity = ".$entity;
					if (! $this->db->query($sql)) $error++;
					$sql = "INSERT INTO ".MAIN_DB_PREFIX."user_rights (entity, fk_user, fk_id) VALUES (".$entity.", ".$this->id.", ".$nid.")";
					if (! $this->db->query($sql)) $error++;

					$i++;
				}
			}
			else
			{
				$error++;
				dol_print_error($this->db);
			}
		}

		if (! $error && ! $notrigger)
		{
			$langs->load("other");
			$this->context = array('audit'=>$langs->trans("PermissionsAdd").($rid?' (id='.$rid.')':''));

			// Call trigger
			$result=$this->call_trigger('USER_MODIFY',$user);
			if ($result < 0) { $error++; }
			// End call triggers
		}

		if ($error) {
			$this->db->rollback();
			return -$error;
		}
		else {
			$this->db->commit();
			return 1;
		}

	}


	/**
	 *  Remove a right to the user
	 *
	 *  @param	int		$rid        Id du droit a retirer
	 *  @param  string	$allmodule  Retirer tous les droits du module allmodule
	 *  @param  string	$allperms   Retirer tous les droits du module allmodule, perms allperms
	 *  @param	int		$entity		Entity to use
	 *  @param  int	    $notrigger	1=Does not execute triggers, 0=Execute triggers
	 *  @return int         		> 0 if OK, < 0 if OK
	 *  @see	clearrights, addrights, getrights
	 */
	function delrights($rid, $allmodule='', $allperms='', $entity=0, $notrigger=0)
	{
		global $conf, $user, $langs;

		$error=0;
		$wherefordel='';
		$entity = (! empty($entity)?$entity:$conf->entity);

		$this->db->begin();

		if (! empty($rid))
		{
			// Si on a demande supression d'un droit en particulier, on recupere
			// les caracteristiques module, perms et subperms de ce droit.
			$sql = "SELECT module, perms, subperms";
			$sql.= " FROM ".MAIN_DB_PREFIX."rights_def";
			$sql.= " WHERE id = '".$this->db->escape($rid)."'";
			$sql.= " AND entity = ".$entity;

			$result=$this->db->query($sql);
			if ($result) {
				$obj = $this->db->fetch_object($result);
				$module=$obj->module;
				$perms=$obj->perms;
				$subperms=$obj->subperms;
			}
			else {
				$error++;
				dol_print_error($this->db);
			}

			// Where pour la liste des droits a supprimer
			$wherefordel="id=".$this->db->escape($rid);
			// Suppression des droits induits
			if ($subperms=='lire' || $subperms=='read') $wherefordel.=" OR (module='$module' AND perms='$perms' AND subperms IS NOT NULL)";
			if ($perms=='lire' || $perms=='read')       $wherefordel.=" OR (module='$module')";
		}
		else {
			// On a demande suppression d'un droit sur la base d'un nom de module ou perms
			// Where pour la liste des droits a supprimer
			if (! empty($allmodule)) $wherefordel="module='".$this->db->escape($allmodule)."'";
			if (! empty($allperms))  $wherefordel=" AND perms='".$this->db->escape($allperms)."'";
		}

		// Suppression des droits selon critere defini dans wherefordel
		if (! empty($wherefordel))
		{
			//print "$module-$perms-$subperms";
			$sql = "SELECT id";
			$sql.= " FROM ".MAIN_DB_PREFIX."rights_def";
			$sql.= " WHERE $wherefordel";
			$sql.= " AND entity = ".$entity;

			$result=$this->db->query($sql);
			if ($result)
			{
				$num = $this->db->num_rows($result);
				$i = 0;
				while ($i < $num)
				{
					$obj = $this->db->fetch_object($result);
					$nid = $obj->id;

					$sql = "DELETE FROM ".MAIN_DB_PREFIX."user_rights";
					$sql.= " WHERE fk_user = ".$this->id." AND fk_id=".$nid;
					$sql.= " AND entity = ".$entity;
					if (! $this->db->query($sql)) $error++;

					$i++;
				}
			}
			else
			{
				$error++;
				dol_print_error($this->db);
			}
		}

		if (! $error && ! $notrigger)
		{
			$langs->load("other");
			$this->context = array('audit'=>$langs->trans("PermissionsDelete").($rid?' (id='.$rid.')':''));

			// Call trigger
			$result=$this->call_trigger('USER_MODIFY',$user);
			if ($result < 0) { $error++; }
			// End call triggers
		}

		if ($error) {
			$this->db->rollback();
			return -$error;
		}
		else {
			$this->db->commit();
			return 1;
		}

	}


	/**
	 *  Clear all permissions array of user
	 *
	 *  @return	void
	 *  @see	getrights
	 */
	function clearrights()
	{
		dol_syslog(get_class($this)."::clearrights reset user->rights");
		$this->rights='';
		$this->all_permissions_are_loaded=false;
		$this->_tab_loaded=array();
	}


	/**
	 *	Load permissions granted to user into object user
	 *
	 *	@param  string	$moduletag    Limit permission for a particular module ('' by default means load all permissions)
	 *	@return	void
	 *  @see	clearrights, delrights, addrights
	 */
	function getrights($moduletag='')
	{
		global $conf;

		if ($moduletag && isset($this->_tab_loaded[$moduletag]) && $this->_tab_loaded[$moduletag])
		{
			// Le fichier de ce module est deja charge
			return;
		}

		if ($this->all_permissions_are_loaded)
		{
			// Si les permissions ont deja ete charge pour ce user, on quitte
			return;
		}

		// Recuperation des droits utilisateurs + recuperation des droits groupes

		// D'abord les droits utilisateurs
		$sql = "SELECT r.module, r.perms, r.subperms";
		$sql.= " FROM ".MAIN_DB_PREFIX."user_rights as ur";
		$sql.= ", ".MAIN_DB_PREFIX."rights_def as r";
		$sql.= " WHERE r.id = ur.fk_id";
		if (! empty($conf->global->MULTICOMPANY_BACKWARD_COMPATIBILITY))
		{
			$sql.= " AND r.entity IN (0,".(! empty($conf->multicompany->enabled) && ! empty($conf->global->MULTICOMPANY_TRANSVERSE_MODE)?"1,":"").$conf->entity.")";
		}
		else
		{
			$sql.= " AND ur.entity = ".$conf->entity;
		}
		$sql.= " AND ur.fk_user= ".$this->id;
		$sql.= " AND r.perms IS NOT NULL";
		if ($moduletag) $sql.= " AND r.module = '".$this->db->escape($moduletag)."'";

		$resql = $this->db->query($sql);
		if ($resql)
		{
			$num = $this->db->num_rows($resql);
			$i = 0;
			while ($i < $num)
			{
				$obj = $this->db->fetch_object($resql);

				$module=$obj->module;
				$perms=$obj->perms;
				$subperms=$obj->subperms;

				if ($perms)
				{
					if (! isset($this->rights) || ! is_object($this->rights)) $this->rights = new stdClass(); // For avoid error
					if ($module)
					{
						if (! isset($this->rights->$module) || ! is_object($this->rights->$module)) $this->rights->$module = new stdClass();
						if ($subperms)
						{
							if (! isset($this->rights->$module->$perms) || ! is_object($this->rights->$module->$perms)) $this->rights->$module->$perms = new stdClass();
							if(empty($this->rights->$module->$perms->$subperms)) $this->nb_rights++;
							$this->rights->$module->$perms->$subperms = 1;
						}
						else
						{
							if(empty($this->rights->$module->$perms)) $this->nb_rights++;
							$this->rights->$module->$perms = 1;
						}
					}
				}
				$i++;
			}
			$this->db->free($resql);
		}

		// Maintenant les droits groupes
		$sql = "SELECT r.module, r.perms, r.subperms";
		$sql.= " FROM ".MAIN_DB_PREFIX."usergroup_rights as gr,";
		$sql.= " ".MAIN_DB_PREFIX."usergroup_user as gu,";
		$sql.= " ".MAIN_DB_PREFIX."rights_def as r";
		$sql.= " WHERE r.id = gr.fk_id";
		if (! empty($conf->global->MULTICOMPANY_BACKWARD_COMPATIBILITY))
		{
			if (! empty($conf->multicompany->enabled) && ! empty($conf->global->MULTICOMPANY_TRANSVERSE_MODE)) {
				$sql.= " AND gu.entity IN (0,".$conf->entity.")";
			} else {
				$sql.= " AND r.entity = ".$conf->entity;
			}
		}
		else
		{
			$sql.= " AND gr.entity = ".$conf->entity;
			$sql.= " AND r.entity = ".$conf->entity;
		}
		$sql.= " AND gr.fk_usergroup = gu.fk_usergroup";
		$sql.= " AND gu.fk_user = ".$this->id;
		$sql.= " AND r.perms IS NOT NULL";
		if ($moduletag) $sql.= " AND r.module = '".$this->db->escape($moduletag)."'";

		$resql = $this->db->query($sql);
		if ($resql)
		{
			$num = $this->db->num_rows($resql);
			$i = 0;
			while ($i < $num)
			{
				$obj = $this->db->fetch_object($resql);

				$module=$obj->module;
				$perms=$obj->perms;
				$subperms=$obj->subperms;

				if ($perms)
				{
					if (! isset($this->rights) || ! is_object($this->rights)) $this->rights = new stdClass(); // For avoid error
					if (! isset($this->rights->$module) || ! is_object($this->rights->$module)) $this->rights->$module = new stdClass();
					if ($subperms)
					{
						if (! isset($this->rights->$module->$perms) || ! is_object($this->rights->$module->$perms)) $this->rights->$module->$perms = new stdClass();
						if(empty($this->rights->$module->$perms->$subperms)) $this->nb_rights++;
						$this->rights->$module->$perms->$subperms = 1;
					}
					else
					{
						if(empty($this->rights->$module->$perms)) $this->nb_rights++;
						$this->rights->$module->$perms = 1;
					}

				}
				$i++;
			}
			$this->db->free($resql);
		}

		// For backward compatibility
		if (isset($this->rights->propale) && ! isset($this->rights->propal)) $this->rights->propal = $this->rights->propale;
		if (isset($this->rights->propal) && ! isset($this->rights->propale)) $this->rights->propale = $this->rights->propal;

		if (! $moduletag)
		{
			// Si module etait non defini, alors on a tout charge, on peut donc considerer
			// que les droits sont en cache (car tous charges) pour cet instance de user
			$this->all_permissions_are_loaded=1;
		}
		else
		{
			// Si module defini, on le marque comme charge en cache
			$this->_tab_loaded[$moduletag]=1;
		}
	}

	/**
	 *  Change status of a user
	 *
	 *	@param	int		$statut		Status to set
	 *  @return int     			<0 if KO, 0 if nothing is done, >0 if OK
	 */
	function setstatus($statut)
	{
		global $conf,$langs,$user;

		$error=0;

		// Check parameters
		if ($this->statut == $statut) return 0;
		else $this->statut = $statut;

		$this->db->begin();

		// Deactivate user
		$sql = "UPDATE ".MAIN_DB_PREFIX."user";
		$sql.= " SET statut = ".$this->statut;
		$sql.= " WHERE rowid = ".$this->id;
		$result = $this->db->query($sql);

		dol_syslog(get_class($this)."::setstatus", LOG_DEBUG);
		if ($result)
		{
			// Call trigger
			$result=$this->call_trigger('USER_ENABLEDISABLE',$user);
			if ($result < 0) { $error++; }
			// End call triggers
		}

		if ($error)
		{
			$this->db->rollback();
			return -$error;
		}
		else
		{
			$this->db->commit();
			return 1;
		}
	}

	/**
	 * Sets object to supplied categories.
	 *
	 * Deletes object from existing categories not supplied.
	 * Adds it to non existing supplied categories.
	 * Existing categories are left untouch.
	 *
	 * @param int[]|int $categories Category or categories IDs
	 */
	public function setCategories($categories)
	{
		// Handle single category
		if (!is_array($categories)) {
			$categories = array($categories);
		}

		// Get current categories
		require_once DOL_DOCUMENT_ROOT . '/categories/class/categorie.class.php';
		$c = new Categorie($this->db);
		$existing = $c->containing($this->id, Categorie::TYPE_USER, 'id');

		// Diff
		if (is_array($existing)) {
			$to_del = array_diff($existing, $categories);
			$to_add = array_diff($categories, $existing);
		} else {
			$to_del = array(); // Nothing to delete
			$to_add = $categories;
		}

		// Process
		foreach ($to_del as $del) {
			if ($c->fetch($del) > 0) {
				$c->del_type($this, 'user');
			}
		}
		foreach ($to_add as $add) {
			if ($c->fetch($add) > 0) {
				$c->add_type($this, 'user');
			}
		}

		return;
	}

	/**
	 *    	Delete the user
	 *
	 * 		@return		int		<0 if KO, >0 if OK
	 */
	function delete()
	{
		global $user,$conf,$langs;

		$error=0;

		$this->db->begin();

		$this->fetch($this->id);

		dol_syslog(get_class($this)."::delete", LOG_DEBUG);

		// Remove rights
		$sql = "DELETE FROM ".MAIN_DB_PREFIX."user_rights WHERE fk_user = ".$this->id;

		if (! $error && ! $this->db->query($sql))
		{
			$error++;
			$this->error = $this->db->lasterror();
		}

		// Remove group
		$sql = "DELETE FROM ".MAIN_DB_PREFIX."usergroup_user WHERE fk_user  = ".$this->id;
		if (! $error && ! $this->db->query($sql))
		{
			$error++;
			$this->error = $this->db->lasterror();
		}

		// If contact, remove link
		if ($this->contact_id)
		{
			$sql = "UPDATE ".MAIN_DB_PREFIX."socpeople SET fk_user_creat = null WHERE rowid = ".$this->contact_id;
			if (! $error && ! $this->db->query($sql))
			{
				$error++;
				$this->error = $this->db->lasterror();
			}
		}

		// Remove extrafields
		if ((! $error) && (empty($conf->global->MAIN_EXTRAFIELDS_DISABLED))) // For avoid conflicts if trigger used
		{
			$result=$this->deleteExtraFields();
			if ($result < 0)
			{
		   		$error++;
		   		dol_syslog(get_class($this)."::delete error -4 ".$this->error, LOG_ERR);
		   	}
		}

		// Remove user
		if (! $error)
		{
			$sql = "DELETE FROM ".MAIN_DB_PREFIX."user WHERE rowid = ".$this->id;
		   	dol_syslog(get_class($this)."::delete", LOG_DEBUG);
		   	if (! $this->db->query($sql))
		   	{
		   		$error++;
		   		$this->error = $this->db->lasterror();
		   	}
		}

		if (! $error)
		{
			// Call trigger
			$result=$this->call_trigger('USER_DELETE',$user);
			if ($result < 0)
			{
				$error++;
				$this->db->rollback();
				return -1;
			}
			// End call triggers

			$this->db->commit();
			return 1;
		}
		else
		{
			$this->db->rollback();
			return -1;
		}
	}

	/**
	 *  Create a user into database
	 *
	 *  @param	User	$user        	Objet user doing creation
	 *  @param  int		$notrigger		1=do not execute triggers, 0 otherwise
	 *  @return int			         	<0 if KO, id of created user if OK
	 */
	function create($user, $notrigger=0)
	{
		global $conf,$langs;
		global $mysoc;

		// Clean parameters
		$this->login = trim($this->login);
		if (! isset($this->entity)) $this->entity=$conf->entity;	// If not defined, we use default value

		dol_syslog(get_class($this)."::create login=".$this->login.", user=".(is_object($user)?$user->id:''), LOG_DEBUG);

		// Check parameters
		if (! empty($conf->global->USER_MAIL_REQUIRED) && ! isValidEMail($this->email))
		{
			$langs->load("errors");
			$this->error = $langs->trans("ErrorBadEMail",$this->email);
			return -1;
		}
		if (empty($this->login))
		{
			$langs->load("errors");
			$this->error = $langs->trans("ErrorFieldRequired",$langs->transnoentitiesnoconv("Login"));
			return -1;
		}

		$this->datec = dol_now();

		$error=0;
		$this->db->begin();

		$sql = "SELECT login FROM ".MAIN_DB_PREFIX."user";
		$sql.= " WHERE login ='".$this->db->escape($this->login)."'";
		$sql.= " AND entity IN (0,".$this->db->escape($conf->entity).")";

		dol_syslog(get_class($this)."::create", LOG_DEBUG);
		$resql=$this->db->query($sql);
		if ($resql)
		{
			$num = $this->db->num_rows($resql);
			$this->db->free($resql);

			if ($num)
			{
				$this->error = 'ErrorLoginAlreadyExists';
				dol_syslog(get_class($this)."::create ".$this->error, LOG_WARNING);
				$this->db->rollback();
				return -6;
			}
			else
			{
				$sql = "INSERT INTO ".MAIN_DB_PREFIX."user (datec,login,ldap_sid,entity)";
				$sql.= " VALUES('".$this->db->idate($this->datec)."','".$this->db->escape($this->login)."','".$this->db->escape($this->ldap_sid)."',".$this->db->escape($this->entity).")";
				$result=$this->db->query($sql);

				dol_syslog(get_class($this)."::create", LOG_DEBUG);
				if ($result)
				{
					$this->id = $this->db->last_insert_id(MAIN_DB_PREFIX."user");

					// Set default rights
					if ($this->set_default_rights() < 0)
					{
						$this->error='ErrorFailedToSetDefaultRightOfUser';
						$this->db->rollback();
						return -5;
					}

					// Update minor fields
					$result = $this->update($user,1,1);
					if ($result < 0)
					{
						$this->db->rollback();
						return -4;
					}

					if (! empty($conf->global->STOCK_USERSTOCK_AUTOCREATE))
					{
						require_once DOL_DOCUMENT_ROOT.'/product/stock/class/entrepot.class.php';
						$langs->load("stocks");
						$entrepot = new Entrepot($this->db);
						$entrepot->libelle = $langs->trans("PersonalStock",$this->getFullName($langs));
						$entrepot->description = $langs->trans("ThisWarehouseIsPersonalStock",$this->getFullName($langs));
						$entrepot->statut = 1;
						$entrepot->country_id = $mysoc->country_id;
						$entrepot->create($user);
					}

					if (! $notrigger)
					{
						// Call trigger
						$result=$this->call_trigger('USER_CREATE',$user);
						if ($result < 0) { $error++; }
						// End call triggers
					}

					if (! $error)
					{
						$this->db->commit();
						return $this->id;
					}
					else
					{
						//$this->error=$interface->error;
						dol_syslog(get_class($this)."::create ".$this->error, LOG_ERR);
						$this->db->rollback();
						return -3;
					}
				}
				else
				{
					$this->error=$this->db->lasterror();
					$this->db->rollback();
					return -2;
				}
			}
		}
		else
		{
			$this->error=$this->db->lasterror();
			$this->db->rollback();
			return -1;
		}
	}


	/**
	 *  Create a user from a contact object. User will be internal but if contact is linked to a third party, user will be external
	 *
	 *  @param	Contact	$contact    Object for source contact
	 * 	@param  string	$login      Login to force
	 *  @param  string	$password   Password to force
	 *  @return int 				<0 if error, if OK returns id of created user
	 */
	function create_from_contact($contact,$login='',$password='')
	{
		global $conf,$user,$langs;

		$error=0;

		// Define parameters
		$this->admin		= 0;
		$this->lastname		= $contact->lastname;
		$this->firstname	= $contact->firstname;
		$this->gender		= $contact->gender;
		$this->email		= $contact->email;
		$this->skype 		= $contact->skype;
		$this->office_phone	= $contact->phone_pro;
		$this->office_fax	= $contact->fax;
		$this->user_mobile	= $contact->phone_mobile;
		$this->address      = $contact->address;
		$this->zip          = $contact->zip;
		$this->town         = $contact->town;
		$this->state_id     = $contact->state_id;
		$this->country_id   = $contact->country_id;
		$this->employee     = 0;

		if (empty($login)) $login=strtolower(substr($contact->firstname, 0, 4)) . strtolower(substr($contact->lastname, 0, 4));
		$this->login = $login;

		$this->db->begin();

		// Cree et positionne $this->id
		$result=$this->create($user);
		if ($result > 0)
		{
			$sql = "UPDATE ".MAIN_DB_PREFIX."user";
			$sql.= " SET fk_socpeople=".$contact->id;
			if ($contact->socid) $sql.=", fk_soc=".$contact->socid;
			$sql.= " WHERE rowid=".$this->id;
			$resql=$this->db->query($sql);

			dol_syslog(get_class($this)."::create_from_contact", LOG_DEBUG);
			if ($resql)
			{
				$this->context['createfromcontact']='createfromcontact';

				// Call trigger
				$result=$this->call_trigger('USER_CREATE',$user);
				if ($result < 0) { $error++; $this->db->rollback(); return -1; }
				// End call triggers

				$this->db->commit();
				return $this->id;
			}
			else
			{
				$this->error=$this->db->error();

				$this->db->rollback();
				return -1;
			}
		}
		else
		{
			// $this->error deja positionne
			dol_syslog(get_class($this)."::create_from_contact - 0");

			$this->db->rollback();
			return $result;
		}

	}

	/**
	 *  Create a user into database from a member object
	 *
	 *  @param	Adherent	$member		Object member source
	 * 	@param	string		$login		Login to force
	 *  @return int						<0 if KO, if OK, return id of created account
	 */
	function create_from_member($member,$login='')
	{
		global $conf,$user,$langs;

		// Positionne parametres
		$this->admin = 0;
		$this->lastname     = $member->lastname;
		$this->firstname    = $member->firstname;
		$this->gender		= $member->gender;
		$this->email        = $member->email;
		$this->fk_member    = $member->id;
		$this->pass         = $member->pass;
		$this->address      = $member->address;
		$this->zip          = $member->zip;
		$this->town         = $member->town;
		$this->state_id     = $member->state_id;
		$this->country_id   = $member->country_id;

		if (empty($login)) $login=strtolower(substr($member->firstname, 0, 4)) . strtolower(substr($member->lastname, 0, 4));
		$this->login = $login;

		$this->db->begin();

		// Create and set $this->id
		$result=$this->create($user);
		if ($result > 0)
		{
			$newpass=$this->setPassword($user,$this->pass);
			if (is_numeric($newpass) && $newpass < 0) $result=-2;

			if ($result > 0 && $member->fk_soc)	// If member is linked to a thirdparty
			{
				$sql = "UPDATE ".MAIN_DB_PREFIX."user";
				$sql.= " SET fk_soc=".$member->fk_soc;
				$sql.= " WHERE rowid=".$this->id;

				dol_syslog(get_class($this)."::create_from_member", LOG_DEBUG);
				$resql=$this->db->query($sql);
				if ($resql)
				{
					$this->db->commit();
					return $this->id;
				}
				else
				{
					$this->error=$this->db->lasterror();

					$this->db->rollback();
					return -1;
				}
			}
		}

		if ($result > 0)
		{
			$this->db->commit();
			return $this->id;
		}
		else
		{
			// $this->error deja positionne
			$this->db->rollback();
			return -2;
		}
	}

	/**
	 *    Assign rights by default
	 *
	 *    @return     integer erreur <0, si ok renvoi le nbre de droits par defaut positionnes
	 */
	function set_default_rights()
	{
		global $conf;

		$sql = "SELECT id FROM ".MAIN_DB_PREFIX."rights_def";
		$sql.= " WHERE bydefault = 1";
		$sql.= " AND entity = ".$conf->entity;

		$resql=$this->db->query($sql);
		if ($resql)
		{
			$num = $this->db->num_rows($resql);
			$i = 0;
			$rd = array();
			while ($i < $num)
			{
				$row = $this->db->fetch_row($resql);
				$rd[$i] = $row[0];
				$i++;
			}
			$this->db->free($resql);
		}
		$i = 0;
		while ($i < $num)
		{

			$sql = "DELETE FROM ".MAIN_DB_PREFIX."user_rights WHERE fk_user = $this->id AND fk_id=$rd[$i]";
			$result=$this->db->query($sql);

			$sql = "INSERT INTO ".MAIN_DB_PREFIX."user_rights (fk_user, fk_id) VALUES ($this->id, $rd[$i])";
			$result=$this->db->query($sql);
			if (! $result) return -1;
			$i++;
		}

		return $i;
	}

	/**
	 *  	Update a user into database (and also password if this->pass is defined)
	 *
	 *		@param	User	$user				User qui fait la mise a jour
	 *    	@param  int		$notrigger			1 ne declenche pas les triggers, 0 sinon
	 *		@param	int		$nosyncmember		0=Synchronize linked member (standard info), 1=Do not synchronize linked member
	 *		@param	int		$nosyncmemberpass	0=Synchronize linked member (password), 1=Do not synchronize linked member
	 *		@param	int		$nosynccontact		0=Synchronize linked contact, 1=Do not synchronize linked contact
	 *    	@return int 		        		<0 si KO, >=0 si OK
	 */
	function update($user, $notrigger=0, $nosyncmember=0, $nosyncmemberpass=0, $nosynccontact=0)
	{
		global $conf, $langs;

		$nbrowsaffected=0;
		$error=0;

		dol_syslog(get_class($this)."::update notrigger=".$notrigger.", nosyncmember=".$nosyncmember.", nosyncmemberpass=".$nosyncmemberpass);

		// Clean parameters
		$this->lastname     = trim($this->lastname);
		$this->firstname    = trim($this->firstname);
		$this->employee    	= $this->employee?$this->employee:0;
		$this->login        = trim($this->login);
		$this->gender       = trim($this->gender);
		$this->birth        = trim($this->birth);
		$this->pass         = trim($this->pass);
		$this->api_key      = trim($this->api_key);
		$this->address		= $this->address?trim($this->address):trim($this->address);
		$this->zip			= $this->zip?trim($this->zip):trim($this->zip);
		$this->town			= $this->town?trim($this->town):trim($this->town);
		$this->state_id		= trim($this->state_id);
		$this->country_id	= ($this->country_id > 0)?$this->country_id:0;
		$this->office_phone = trim($this->office_phone);
		$this->office_fax   = trim($this->office_fax);
		$this->user_mobile  = trim($this->user_mobile);
		$this->email        = trim($this->email);
		$this->skype        = trim($this->skype);
		$this->job    		= trim($this->job);
		$this->signature    = trim($this->signature);
		$this->note         = trim($this->note);
		$this->openid       = trim(empty($this->openid)?'':$this->openid);    // Avoid warning
		$this->admin        = $this->admin?$this->admin:0;
		$this->address		= empty($this->address)?'':$this->address;
		$this->zip			= empty($this->zip)?'':$this->zip;
		$this->town			= empty($this->town)?'':$this->town;
		$this->accountancy_code = trim($this->accountancy_code);
		$this->color 		= empty($this->color)?'':$this->color;
		$this->dateemployment 	= empty($this->dateemployment)?'':$this->dateemployment;
		$this->dateemploymentend = empty($this->dateemploymentend)?'':$this->dateemploymentend;

		// Check parameters
		if (! empty($conf->global->USER_MAIL_REQUIRED) && ! isValidEMail($this->email))
		{
			$langs->load("errors");
			$this->error = $langs->trans("ErrorBadEMail",$this->email);
			return -1;
		}
		if (empty($this->login))
		{
			$langs->load("errors");
			$this->error = $langs->trans("ErrorFieldRequired",$this->login);
			return -1;
		}

		$this->db->begin();

		// Update datas
		$sql = "UPDATE ".MAIN_DB_PREFIX."user SET";
		$sql.= " lastname = '".$this->db->escape($this->lastname)."'";
		$sql.= ", firstname = '".$this->db->escape($this->firstname)."'";
		$sql.= ", employee = ".$this->employee;
		$sql.= ", login = '".$this->db->escape($this->login)."'";
		$sql.= ", api_key = ".($this->api_key ? "'".$this->db->escape($this->api_key)."'" : "null");
		$sql.= ", gender = ".($this->gender != -1 ? "'".$this->db->escape($this->gender)."'" : "null");	// 'man' or 'woman'
		$sql.= ", birth=".(strval($this->birth)!='' ? "'".$this->db->idate($this->birth)."'" : 'null');
		if (! empty($user->admin)) $sql.= ", admin = ".$this->admin;	// admin flag can be set/unset only by an admin user
		$sql.= ", address = '".$this->db->escape($this->address)."'";
		$sql.= ", zip = '".$this->db->escape($this->zip)."'";
		$sql.= ", town = '".$this->db->escape($this->town)."'";
		$sql.= ", fk_state = ".((! empty($this->state_id) && $this->state_id > 0)?"'".$this->db->escape($this->state_id)."'":"null");
		$sql.= ", fk_country = ".((! empty($this->country_id) && $this->country_id > 0)?"'".$this->db->escape($this->country_id)."'":"null");
		$sql.= ", office_phone = '".$this->db->escape($this->office_phone)."'";
		$sql.= ", office_fax = '".$this->db->escape($this->office_fax)."'";
		$sql.= ", user_mobile = '".$this->db->escape($this->user_mobile)."'";
		$sql.= ", email = '".$this->db->escape($this->email)."'";
		$sql.= ", skype = '".$this->db->escape($this->skype)."'";
		$sql.= ", job = '".$this->db->escape($this->job)."'";
		$sql.= ", signature = '".$this->db->escape($this->signature)."'";
		$sql.= ", accountancy_code = '".$this->db->escape($this->accountancy_code)."'";
		$sql.= ", color = '".$this->db->escape($this->color)."'";
		$sql.= ", dateemployment=".(strval($this->dateemployment)!='' ? "'".$this->db->idate($this->dateemployment)."'" : 'null');
		$sql.= ", dateemploymentend=".(strval($this->dateemploymentend)!='' ? "'".$this->db->idate($this->dateemploymentend)."'" : 'null');
		$sql.= ", note = '".$this->db->escape($this->note)."'";
		$sql.= ", photo = ".($this->photo?"'".$this->db->escape($this->photo)."'":"null");
		$sql.= ", openid = ".($this->openid?"'".$this->db->escape($this->openid)."'":"null");
		$sql.= ", fk_user = ".($this->fk_user > 0?"'".$this->db->escape($this->fk_user)."'":"null");
		if (isset($this->thm) || $this->thm != '')                 $sql.= ", thm= ".($this->thm != ''?"'".$this->db->escape($this->thm)."'":"null");
		if (isset($this->tjm) || $this->tjm != '')                 $sql.= ", tjm= ".($this->tjm != ''?"'".$this->db->escape($this->tjm)."'":"null");
		if (isset($this->salary) || $this->salary != '')           $sql.= ", salary= ".($this->salary != ''?"'".$this->db->escape($this->salary)."'":"null");
		if (isset($this->salaryextra) || $this->salaryextra != '') $sql.= ", salaryextra= ".($this->salaryextra != ''?"'".$this->db->escape($this->salaryextra)."'":"null");
		$sql.= ", weeklyhours= ".($this->weeklyhours != ''?"'".$this->db->escape($this->weeklyhours)."'":"null");
		$sql.= ", entity = '".$this->db->escape($this->entity)."'";
		$sql.= ", default_range = ".($this->default_range > 0 ? $this->default_range : 'null');
		$sql.= ", default_c_exp_tax_cat = ".($this->default_c_exp_tax_cat > 0 ? $this->default_c_exp_tax_cat : 'null');

		$sql.= " WHERE rowid = ".$this->id;

		dol_syslog(get_class($this)."::update", LOG_DEBUG);
		$resql = $this->db->query($sql);
		if ($resql)
		{
			$nbrowsaffected+=$this->db->affected_rows($resql);

			// Update password
			if (!empty($this->pass))
			{
				if ($this->pass != $this->pass_indatabase && $this->pass != $this->pass_indatabase_crypted)
				{
					// Si mot de passe saisi et different de celui en base
					$result=$this->setPassword($user,$this->pass,0,$notrigger,$nosyncmemberpass);
					if (! $nbrowsaffected) $nbrowsaffected++;
				}
			}

			// If user is linked to a member, remove old link to this member
			if ($this->fk_member > 0)
			{
				dol_syslog(get_class($this)."::update remove link with member. We will recreate it later", LOG_DEBUG);
				$sql = "UPDATE ".MAIN_DB_PREFIX."user SET fk_member = NULL where fk_member = ".$this->fk_member;
				$resql = $this->db->query($sql);
				if (! $resql) { $this->error=$this->db->error(); $this->db->rollback(); return -5; }
			}
			// Set link to user
			dol_syslog(get_class($this)."::update set link with member", LOG_DEBUG);
			$sql = "UPDATE ".MAIN_DB_PREFIX."user SET fk_member =".($this->fk_member>0?$this->fk_member:'null')." where rowid = ".$this->id;
			$resql = $this->db->query($sql);
			if (! $resql) { $this->error=$this->db->error(); $this->db->rollback(); return -5; }

			if ($nbrowsaffected)	// If something has changed in data
			{
				if ($this->fk_member > 0 && ! $nosyncmember)
				{
					dol_syslog(get_class($this)."::update user is linked with a member. We try to update member too.", LOG_DEBUG);

					require_once DOL_DOCUMENT_ROOT.'/adherents/class/adherent.class.php';

					// This user is linked with a member, so we also update member information
					// if this is an update.
					$adh=new Adherent($this->db);
					$result=$adh->fetch($this->fk_member);

					if ($result >= 0)
					{
						$adh->firstname=$this->firstname;
						$adh->lastname=$this->lastname;
						$adh->login=$this->login;
						$adh->gender=$this->gender;
						$adh->birth=$this->birth;

						$adh->pass=$this->pass;

						$adh->societe=(empty($adh->societe) && $this->societe_id ? $this->societe_id : $adh->societe);

						$adh->email=$this->email;
						$adh->skype=$this->skype;
						$adh->phone=$this->office_phone;
						$adh->phone_mobile=$this->user_mobile;

						$adh->user_id=$this->id;
						$adh->user_login=$this->login;

						$result=$adh->update($user,0,1,0);
						if ($result < 0)
						{
							$this->error=$adh->error;
							$this->errors=$adh->errors;
							dol_syslog(get_class($this)."::update error after calling adh->update to sync it with user: ".$this->error, LOG_ERR);
							$error++;
						}
					}
					else
					{
						$this->error=$adh->error;
						$this->errors=$adh->errors;
						$error++;
					}
				}

				if ($this->contact_id > 0 && ! $nosynccontact)
				{
					dol_syslog(get_class($this)."::update user is linked with a contact. We try to update contact too.", LOG_DEBUG);

					require_once DOL_DOCUMENT_ROOT.'/contact/class/contact.class.php';

					// This user is linked with a contact, so we also update contact information
					// if this is an update.
					$tmpobj=new Contact($this->db);
					$result=$tmpobj->fetch($this->contact_id);

					if ($result >= 0)
					{
						$tmpobj->firstname=$this->firstname;
						$tmpobj->lastname=$this->lastname;
						$tmpobj->login=$this->login;
						$tmpobj->gender=$this->gender;
						$tmpobj->birth=$this->birth;

						//$tmpobj->pass=$this->pass;

						//$tmpobj->societe=(empty($tmpobj->societe) && $this->societe_id ? $this->societe_id : $tmpobj->societe);

						$tmpobj->email=$this->email;
						$tmpobj->skype=$this->skype;
						$tmpobj->phone_pro=$this->office_phone;
						$tmpobj->phone_mobile=$this->user_mobile;
						$tmpobj->fax=$this->office_fax;

						$tmpobj->address=$this->address;
						$tmpobj->town=$this->town;
						$tmpobj->zip=$this->zip;
						$tmpobj->state_id=$this->state_id;
						$tmpobj->country_id=$this->country_id;

						$tmpobj->user_id=$this->id;
						$tmpobj->user_login=$this->login;

						$result=$tmpobj->update($tmpobj->id, $user, 0, 'update', 1);
						if ($result < 0)
						{
							$this->error=$tmpobj->error;
							$this->errors=$tmpobj->errors;
							dol_syslog(get_class($this)."::update error after calling adh->update to sync it with user: ".$this->error, LOG_ERR);
							$error++;
						}
					}
					else
					{
						$this->error=$tmpobj->error;
						$this->errors=$tmpobj->errors;
						$error++;
					}
				}
			}

			$action='update';

			// Actions on extra fields
			if (empty($conf->global->MAIN_EXTRAFIELDS_DISABLED)) // For avoid conflicts if trigger used
			{
				$result=$this->insertExtraFields();
				if ($result < 0)
				{
					$error++;
				}
			}

			if (! $error && ! $notrigger)
			{
				// Call trigger
				$result=$this->call_trigger('USER_MODIFY',$user);
				if ($result < 0) { $error++; }
				// End call triggers
			}

			if (! $error)
			{
				$this->db->commit();
				return $nbrowsaffected;
			}
			else
			{
				dol_syslog(get_class($this)."::update error=".$this->error,LOG_ERR);
				$this->db->rollback();
				return -1;
			}
		}
		else
		{
			$this->error=$this->db->lasterror();
			$this->db->rollback();
			return -2;
		}

	}

	/**
	 *    Mise a jour en base de la date de derniere connexion d'un utilisateur
	 *	  Fonction appelee lors d'une nouvelle connexion
	 *
	 *    @return     <0 si echec, >=0 si ok
	 */
	function update_last_login_date()
	{
		$now=dol_now();

		$sql = "UPDATE ".MAIN_DB_PREFIX."user SET";
		$sql.= " datepreviouslogin = datelastlogin,";
		$sql.= " datelastlogin = '".$this->db->idate($now)."',";
		$sql.= " tms = tms";    // La date de derniere modif doit changer sauf pour la mise a jour de date de derniere connexion
		$sql.= " WHERE rowid = ".$this->id;

		dol_syslog(get_class($this)."::update_last_login_date user->id=".$this->id." ".$sql, LOG_DEBUG);
		$resql = $this->db->query($sql);
		if ($resql)
		{
			$this->datepreviouslogin=$this->datelastlogin;
			$this->datelastlogin=$now;
			return 1;
		}
		else
		{
			$this->error=$this->db->lasterror().' sql='.$sql;
			return -1;
		}
	}


	/**
	 *  Change password of a user
	 *
	 *  @param	User	$user             		Object user of user making change
	 *  @param  string	$password         		New password in clear text (to generate if not provided)
	 *	@param	int		$changelater			1=Change password only after clicking on confirm email
	 *	@param	int		$notrigger				1=Does not launch triggers
	 *	@param	int		$nosyncmember	        Do not synchronize linked member
	 *  @return string 			          		If OK return clear password, 0 if no change, < 0 if error
	 */
	function setPassword($user, $password='', $changelater=0, $notrigger=0, $nosyncmember=0)
	{
		global $conf, $langs;
		require_once DOL_DOCUMENT_ROOT .'/core/lib/security2.lib.php';

		$error=0;

		dol_syslog(get_class($this)."::setPassword user=".$user->id." password=".preg_replace('/./i','*',$password)." changelater=".$changelater." notrigger=".$notrigger." nosyncmember=".$nosyncmember, LOG_DEBUG);

		// If new password not provided, we generate one
		if (! $password)
		{
			$password=getRandomPassword(false);
		}

		// Crypt password
		$password_crypted = dol_hash($password);

		// Mise a jour
		if (! $changelater)
		{
			if (! is_object($this->oldcopy)) $this->oldcopy = clone $this;

			$this->db->begin();

			$sql = "UPDATE ".MAIN_DB_PREFIX."user";
			$sql.= " SET pass_crypted = '".$this->db->escape($password_crypted)."',";
			$sql.= " pass_temp = null";
			if (! empty($conf->global->DATABASE_PWD_ENCRYPTED))
			{
				$sql.= ", pass = null";
			}
			else
			{
				$sql.= ", pass = '".$this->db->escape($password)."'";
			}
			$sql.= " WHERE rowid = ".$this->id;

			dol_syslog(get_class($this)."::setPassword", LOG_DEBUG);
			$result = $this->db->query($sql);
			if ($result)
			{
				if ($this->db->affected_rows($result))
				{
					$this->pass=$password;
					$this->pass_indatabase=$password;
					$this->pass_indatabase_crypted=$password_crypted;

					if ($this->fk_member && ! $nosyncmember)
					{
						require_once DOL_DOCUMENT_ROOT.'/adherents/class/adherent.class.php';

						// This user is linked with a member, so we also update members informations
						// if this is an update.
						$adh=new Adherent($this->db);
						$result=$adh->fetch($this->fk_member);

						if ($result >= 0)
						{
							$result=$adh->setPassword($user,$this->pass,(empty($conf->global->DATABASE_PWD_ENCRYPTED)?0:1),1);	// Cryptage non gere dans module adherent
							if ($result < 0)
							{
								$this->error=$adh->error;
								dol_syslog(get_class($this)."::setPassword ".$this->error,LOG_ERR);
								$error++;
							}
						}
						else
						{
							$this->error=$adh->error;
							$error++;
						}
					}

					dol_syslog(get_class($this)."::setPassword notrigger=".$notrigger." error=".$error,LOG_DEBUG);

					if (! $error && ! $notrigger)
					{
						// Call trigger
						$result=$this->call_trigger('USER_NEW_PASSWORD',$user);
						if ($result < 0) { $error++; $this->db->rollback(); return -1; }
						// End call triggers
					}

					$this->db->commit();
					return $this->pass;
				}
				else
				{
					$this->db->rollback();
					return 0;
				}
			}
			else
			{
				$this->db->rollback();
				dol_print_error($this->db);
				return -1;
			}
		}
		else
		{
			// We store clear password in password temporary field.
			// After receiving confirmation link, we will crypt it and store it in pass_crypted
			$sql = "UPDATE ".MAIN_DB_PREFIX."user";
			$sql.= " SET pass_temp = '".$this->db->escape($password)."'";
			$sql.= " WHERE rowid = ".$this->id;

			dol_syslog(get_class($this)."::setPassword", LOG_DEBUG);	// No log
			$result = $this->db->query($sql);
			if ($result)
			{
				return $password;
			}
			else
			{
				dol_print_error($this->db);
				return -3;
			}
		}
	}


	/**
	 *  Send new password by email
	 *
	 *  @param	User	$user           Object user that send email
	 *  @param	string	$password       New password
	 *	@param	int		$changelater	0=Send clear passwod into email, 1=Change password only after clicking on confirm email. @TODO Add method 2 = Send link to reset password
	 *  @return int 		            < 0 si erreur, > 0 si ok
	 */
	function send_password($user, $password='', $changelater=0)
	{
		global $conf,$langs;
		global $dolibarr_main_url_root;

		require_once DOL_DOCUMENT_ROOT.'/core/class/CMailFile.class.php';

		$msgishtml=0;

		// Define $msg
		$mesg = '';

		$outputlangs=new Translate("",$conf);
		if (isset($this->conf->MAIN_LANG_DEFAULT)
		&& $this->conf->MAIN_LANG_DEFAULT != 'auto')
		{	// If user has defined its own language (rare because in most cases, auto is used)
			$outputlangs->getDefaultLang($this->conf->MAIN_LANG_DEFAULT);
		}
		else
		{	// If user has not defined its own language, we used current language
			$outputlangs=$langs;
		}

		$outputlangs->load("main");
		$outputlangs->load("errors");
		$outputlangs->load("users");
		$outputlangs->load("other");

		$appli=constant('DOL_APPLICATION_TITLE');
		if (!empty($conf->global->MAIN_APPLICATION_TITLE)) $appli=$conf->global->MAIN_APPLICATION_TITLE;

		$subject = $outputlangs->transnoentitiesnoconv("SubjectNewPassword", $appli);

		// Define $urlwithroot
		$urlwithouturlroot=preg_replace('/'.preg_quote(DOL_URL_ROOT,'/').'$/i','',trim($dolibarr_main_url_root));
		$urlwithroot=$urlwithouturlroot.DOL_URL_ROOT;		// This is to use external domain name found into config file

		if (! $changelater)
		{
			$url = $urlwithroot.'/';

			$mesg.= $outputlangs->transnoentitiesnoconv("RequestToResetPasswordReceived").".\n";
			$mesg.= $outputlangs->transnoentitiesnoconv("NewKeyIs")." :\n\n";
			$mesg.= $outputlangs->transnoentitiesnoconv("Login")." = ".$this->login."\n";
			$mesg.= $outputlangs->transnoentitiesnoconv("Password")." = ".$password."\n\n";
			$mesg.= "\n";

			$mesg.= $outputlangs->transnoentitiesnoconv("ClickHereToGoTo", $appli).': '.$url."\n\n";
			$mesg.= "--\n";
			$mesg.= $user->getFullName($outputlangs);	// Username that make then sending

			dol_syslog(get_class($this)."::send_password changelater is off, url=".$url);
		}
		else
		{
			$url = $urlwithroot.'/user/passwordforgotten.php?action=validatenewpassword&username='.$this->login."&passwordhash=".dol_hash($password);

			$mesg.= $outputlangs->transnoentitiesnoconv("RequestToResetPasswordReceived")."\n";
			$mesg.= $outputlangs->transnoentitiesnoconv("NewKeyWillBe")." :\n\n";
			$mesg.= $outputlangs->transnoentitiesnoconv("Login")." = ".$this->login."\n";
			$mesg.= $outputlangs->transnoentitiesnoconv("Password")." = ".$password."\n\n";
			$mesg.= "\n";
			$mesg.= $outputlangs->transnoentitiesnoconv("YouMustClickToChange")." :\n";
			$mesg.= $url."\n\n";
			$mesg.= $outputlangs->transnoentitiesnoconv("ForgetIfNothing")."\n\n";

			dol_syslog(get_class($this)."::send_password changelater is on, url=".$url);
		}

		$mailfile = new CMailFile(
			$subject,
			$this->email,
			$conf->global->MAIN_MAIL_EMAIL_FROM,
			$mesg,
			array(),
			array(),
			array(),
			'',
			'',
			0,
			$msgishtml
		);

		if ($mailfile->sendfile())
		{
			return 1;
		}
		else
		{
			$langs->trans("errors");
			$this->error=$langs->trans("ErrorFailedToSendPassword").' '.$mailfile->error;
			return -1;
		}
	}

	/**
	 * 		Renvoie la derniere erreur fonctionnelle de manipulation de l'objet
	 *
	 * 		@return    string      chaine erreur
	 */
	function error()
	{
		return $this->error;
	}


	/**
	 *    	Read clicktodial information for user
	 *
	 * 		@return		<0 if KO, >0 if OK
	 */
	function fetch_clicktodial()
	{
		$sql = "SELECT url, login, pass, poste ";
		$sql.= " FROM ".MAIN_DB_PREFIX."user_clicktodial as u";
		$sql.= " WHERE u.fk_user = ".$this->id;

		$resql = $this->db->query($sql);
		if ($resql)
		{
			if ($this->db->num_rows($resql))
			{
				$obj = $this->db->fetch_object($resql);

				$this->clicktodial_url = $obj->url;
				$this->clicktodial_login = $obj->login;
				$this->clicktodial_password = $obj->pass;
				$this->clicktodial_poste = $obj->poste;
			}

			$this->clicktodial_loaded = 1;	// Data loaded (found or not)

			$this->db->free($resql);
			return 1;
		}
		else
		{
			$this->error=$this->db->error();
			return -1;
		}
	}

	/**
	 *  Update clicktodial info
	 *
	 *  @return	integer
	 */
	function update_clicktodial()
	{
		$this->db->begin();

		$sql = "DELETE FROM ".MAIN_DB_PREFIX."user_clicktodial";
		$sql .= " WHERE fk_user = ".$this->id;

		dol_syslog(get_class($this).'::update_clicktodial', LOG_DEBUG);
		$result = $this->db->query($sql);

		$sql = "INSERT INTO ".MAIN_DB_PREFIX."user_clicktodial";
		$sql .= " (fk_user,url,login,pass,poste)";
		$sql .= " VALUES (".$this->id;
		$sql .= ", '". $this->db->escape($this->clicktodial_url) ."'";
		$sql .= ", '". $this->db->escape($this->clicktodial_login) ."'";
		$sql .= ", '". $this->db->escape($this->clicktodial_password) ."'";
		$sql .= ", '". $this->db->escape($this->clicktodial_poste) ."')";

		dol_syslog(get_class($this).'::update_clicktodial', LOG_DEBUG);
		$result = $this->db->query($sql);
		if ($result)
		{
			$this->db->commit();
			return 1;
		}
		else
		{
			$this->db->rollback();
			$this->error=$this->db->lasterror();
			return -1;
		}
	}


	/**
	 *  Add user into a group
	 *
	 *  @param	int	$group      Id of group
	 *  @param  int		$entity     Entity
	 *  @param  int		$notrigger  Disable triggers
	 *  @return int  				<0 if KO, >0 if OK
	 */
	function SetInGroup($group, $entity, $notrigger=0)
	{
		global $conf, $langs, $user;

		$error=0;

		$this->db->begin();

		$sql = "DELETE FROM ".MAIN_DB_PREFIX."usergroup_user";
		$sql.= " WHERE fk_user  = ".$this->id;
		$sql.= " AND fk_usergroup = ".$group;
		$sql.= " AND entity = ".$entity;

		$result = $this->db->query($sql);

		$sql = "INSERT INTO ".MAIN_DB_PREFIX."usergroup_user (entity, fk_user, fk_usergroup)";
		$sql.= " VALUES (".$entity.",".$this->id.",".$group.")";

		$result = $this->db->query($sql);
		if ($result)
		{
			if (! $error && ! $notrigger)
			{
				$this->newgroupid=$group;    // deprecated. Remove this.
				$this->context = array('audit'=>$langs->trans("UserSetInGroup"), 'newgroupid'=>$group);

				// Call trigger
				$result=$this->call_trigger('USER_MODIFY',$user);
				if ($result < 0) { $error++; }
				// End call triggers
			}

			if (! $error)
			{
				$this->db->commit();
				return 1;
			}
			else
			{
				dol_syslog(get_class($this)."::SetInGroup ".$this->error, LOG_ERR);
				$this->db->rollback();
				return -2;
			}
		}
		else
		{
			$this->error=$this->db->lasterror();
			$this->db->rollback();
			return -1;
		}
	}

	/**
	 *  Remove a user from a group
	 *
	 *  @param	int   $group       Id of group
	 *  @param  int		$entity      Entity
	 *  @param  int		$notrigger   Disable triggers
	 *  @return int  			     <0 if KO, >0 if OK
	 */
	function RemoveFromGroup($group, $entity, $notrigger=0)
	{
		global $conf,$langs,$user;

		$error=0;

		$this->db->begin();

		$sql = "DELETE FROM ".MAIN_DB_PREFIX."usergroup_user";
		$sql.= " WHERE fk_user  = ".$this->id;
		$sql.= " AND fk_usergroup = ".$group;
		$sql.= " AND entity = ".$entity;

		$result = $this->db->query($sql);
		if ($result)
		{
			if (! $error && ! $notrigger)
			{
				$this->oldgroupid=$group;    // deprecated. Remove this.
				$this->context = array('audit'=>$langs->trans("UserRemovedFromGroup"), 'oldgroupid'=>$group);

				// Call trigger
				$result=$this->call_trigger('USER_MODIFY',$user);
				if ($result < 0) { $error++; }
				// End call triggers
			}

			if (! $error)
			{
				$this->db->commit();
				return 1;
			}
			else
			{
				$this->error=$interface->error;
				dol_syslog(get_class($this)."::RemoveFromGroup ".$this->error, LOG_ERR);
				$this->db->rollback();
				return -2;
			}
		}
		else
		{
			$this->error=$this->db->lasterror();
			$this->db->rollback();
			return -1;
		}
	}


	/**
	 *  Return a link with photo
	 * 	Use this->id,this->photo
	 *
	 *	@param	int		$width			Width of image
	 *	@param	int		$height			Height of image
	 *  @param	string	$cssclass		Force a css class
	 * 	@param	string	$imagesize		'mini', 'small' or '' (original)
	 *	@return	string					String with URL link
	 */
	function getPhotoUrl($width, $height, $cssclass='', $imagesize='')
	{
		$result='';

		$result.='<a href="'.DOL_URL_ROOT.'/user/card.php?id='.$this->id.'">';
		$result.=Form::showphoto('userphoto', $this, $width, $height, 0, $cssclass, $imagesize);
		$result.='</a>';

		return $result;
	}

	/**
	 *  Return a link to the user card (with optionaly the picto)
	 * 	Use this->id,this->lastname, this->firstname
	 *
	 *	@param	int		$withpictoimg				Include picto in link (0=No picto, 1=Include picto into link, 2=Only picto, -1=Include photo into link, -2=Only picto photo, -3=Only photo very small)
	 *	@param	string	$option						On what the link point to ('leave', 'nolink', )
	 *  @param  integer $infologin      			0=Add default info tooltip, 1=Add complete info tooltip, -1=No info tooltip
	 *  @param	integer	$notooltip					1=Disable tooltip on picto and name
	 *  @param	int		$maxlen						Max length of visible user name
	 *  @param	int		$hidethirdpartylogo			Hide logo of thirdparty if user is external user
	 *  @param  string  $mode               		''=Show firstname and lastname, 'firstname'=Show only firstname, 'login'=Show login
	 *  @param  string  $morecss            		Add more css on link
	 *  @param  int     $save_lastsearch_value    	-1=Auto, 0=No save of lastsearch_values when clicking, 1=Save lastsearch_values whenclicking
	 *	@return	string								String with URL
	 */
	function getNomUrl($withpictoimg=0, $option='', $infologin=0, $notooltip=0, $maxlen=24, $hidethirdpartylogo=0, $mode='',$morecss='', $save_lastsearch_value=-1)
	{
		global $langs, $conf, $db, $hookmanager;
		global $dolibarr_main_authentication, $dolibarr_main_demo;
		global $menumanager;

		if (! empty($conf->global->MAIN_OPTIMIZEFORTEXTBROWSER) && $withpictoimg) $withpictoimg=0;

		$result=''; $label='';
		$link=''; $linkstart=''; $linkend='';

		if (! empty($this->photo))
		{
			$label.= '<div class="photointooltip">';
			$label.= Form::showphoto('userphoto', $this, 0, 60, 0, 'photowithmargin photologintooltip', 'small', 0, 1);	// Force height to 60 so we total height of tooltip can be calculated and collision can be managed
			$label.= '</div><div style="clear: both;"></div>';
		}

		// Info Login
		$label.= '<div class="centpercent">';
		$label.= '<u>' . $langs->trans("User") . '</u><br>';
		$label.= '<b>' . $langs->trans('Name') . ':</b> ' . $this->getFullName($langs,'');
		if (! empty($this->login))
			$label.= '<br><b>' . $langs->trans('Login') . ':</b> ' . $this->login;
		$label.= '<br><b>' . $langs->trans("EMail").':</b> '.$this->email;
		if (! empty($this->admin))
			$label.= '<br><b>' . $langs->trans("Administrator").'</b>: '.yn($this->admin);
		if (! empty($this->socid) )	// Add thirdparty for external users
		{
			$thirdpartystatic = new Societe($db);
			$thirdpartystatic->fetch($this->socid);
			if (empty($hidethirdpartylogo)) $companylink = ' '.$thirdpartystatic->getNomUrl(2, (($option == 'nolink')?'nolink':''));	// picto only of company
			$company=' ('.$langs->trans("Company").': '.$thirdpartystatic->name.')';
		}
		$type=($this->socid?$langs->trans("External").$company:$langs->trans("Internal"));
		$label.= '<br><b>' . $langs->trans("Type") . ':</b> ' . $type;
		$label.= '<br><b>' . $langs->trans("Status").'</b>: '.$this->getLibStatut(0);
		$label.='</div>';
		if ($infologin > 0)
		{
			$label.= '<br>';
			$label.= '<br><u>'.$langs->trans("Connection").'</u>';
			$label.= '<br><b>'.$langs->trans("IPAddress").'</b>: '.$_SERVER["REMOTE_ADDR"];
			if (! empty($conf->global->MAIN_MODULE_MULTICOMPANY)) $label.= '<br><b>'.$langs->trans("ConnectedOnMultiCompany").':</b> '.$conf->entity.' (user entity '.$this->entity.')';
			$label.= '<br><b>'.$langs->trans("AuthenticationMode").':</b> '.$_SESSION["dol_authmode"].(empty($dolibarr_main_demo)?'':' (demo)');
			$label.= '<br><b>'.$langs->trans("ConnectedSince").':</b> '.dol_print_date($this->datelastlogin,"dayhour",'tzuser');
			$label.= '<br><b>'.$langs->trans("PreviousConnexion").':</b> '.dol_print_date($this->datepreviouslogin,"dayhour",'tzuser');
			$label.= '<br><b>'.$langs->trans("CurrentTheme").':</b> '.$conf->theme;
			$label.= '<br><b>'.$langs->trans("CurrentMenuManager").':</b> '.$menumanager->name;
			$s=picto_from_langcode($langs->getDefaultLang());
			$label.= '<br><b>'.$langs->trans("CurrentUserLanguage").':</b> '.($s?$s.' ':'').$langs->getDefaultLang();
			$label.= '<br><b>'.$langs->trans("Browser").':</b> '.$conf->browser->name.($conf->browser->version?' '.$conf->browser->version:'').' ('.$_SERVER['HTTP_USER_AGENT'].')';
			$label.= '<br><b>'.$langs->trans("Layout").':</b> '.$conf->browser->layout;
			$label.= '<br><b>'.$langs->trans("Screen").':</b> '.$_SESSION['dol_screenwidth'].' x '.$_SESSION['dol_screenheight'];
			if (! empty($conf->browser->phone)) $label.= '<br><b>'.$langs->trans("Phone").':</b> '.$conf->browser->phone;
			if (! empty($_SESSION["disablemodules"])) $label.= '<br><b>'.$langs->trans("DisabledModules").':</b> <br>'.join(', ',explode(',',$_SESSION["disablemodules"]));
		}
		if ($infologin < 0) $label='';

		$url = DOL_URL_ROOT.'/user/card.php?id='.$this->id;
		if ($option == 'leave') $url = DOL_URL_ROOT.'/holiday/list.php?id='.$this->id;

		if ($option != 'nolink')
		{
			// Add param to save lastsearch_values or not
			$add_save_lastsearch_values=($save_lastsearch_value == 1 ? 1 : 0);
			if ($save_lastsearch_value == -1 && preg_match('/list\.php/',$_SERVER["PHP_SELF"])) $add_save_lastsearch_values=1;
			if ($add_save_lastsearch_values) $url.='&save_lastsearch_values=1';
		}

		$linkstart='<a href="'.$url.'"';
		$linkclose="";
		if (empty($notooltip))
		{
			if (! empty($conf->global->MAIN_OPTIMIZEFORTEXTBROWSER))
			{
				$langs->load("users");
				$label=$langs->trans("ShowUser");
				$linkclose.=' alt="'.dol_escape_htmltag($label, 1).'"';
			}
			$linkclose.= ' title="'.dol_escape_htmltag($label, 1).'"';
			$linkclose.= ' class="classfortooltip'.($morecss?' '.$morecss:'').'"';

			/*
			 $hookmanager->initHooks(array('userdao'));
			 $parameters=array('id'=>$this->id);
			 $reshook=$hookmanager->executeHooks('getnomurltooltip',$parameters,$this,$action);    // Note that $action and $object may have been modified by some hooks
			 if ($reshook > 0) $linkclose = $hookmanager->resPrint;
			 */
		}

		$linkstart.=$linkclose.'>';
		$linkend='</a>';

		//if ($withpictoimg == -1) $result.='<div class="nowrap">';
		$result.=(($option == 'nolink')?'':$linkstart);
		if ($withpictoimg)
		{
		  	$paddafterimage='';
			if (abs($withpictoimg) == 1) $paddafterimage='style="margin-right: 3px;"';
			// Only picto
			if ($withpictoimg > 0) $picto='<!-- picto user --><div class="inline-block nopadding userimg'.($morecss?' '.$morecss:'').'">'.img_object('', 'user', $paddafterimage.' '.($notooltip?'':'class="classfortooltip"'), 0, 0, $notooltip?0:1).'</div>';
			// Picto must be a photo
			else $picto='<!-- picto photo user --><div class="inline-block nopadding userimg'.($morecss?' '.$morecss:'').'"'.($paddafterimage?' '.$paddafterimage:'').'>'.Form::showphoto('userphoto', $this, 0, 0, 0, 'userphoto'.($withpictoimg==-3?'small':''), 'mini', 0, 1).'</div>';
			$result.=$picto;
		}
		if ($withpictoimg > -2 && $withpictoimg != 2)
		{
			if (empty($conf->global->MAIN_OPTIMIZEFORTEXTBROWSER)) $result.='<div class="inline-block nopadding valignmiddle usertext'.((! isset($this->statut) || $this->statut)?'':' strikefordisabled').($morecss?' '.$morecss:'').'">';
			if ($mode == 'login') $result.=dol_trunc($this->login, $maxlen);
			else $result.=$this->getFullName($langs,'',($mode == 'firstname' ? 2 : -1),$maxlen);
			if (empty($conf->global->MAIN_OPTIMIZEFORTEXTBROWSER)) $result.='</div>';
		}
		$result.=(($option == 'nolink')?'':$linkend);
		//if ($withpictoimg == -1) $result.='</div>';

		$result.=$companylink;

		global $action;
		$hookmanager->initHooks(array('userdao'));
		$parameters=array('id'=>$this->id, 'getnomurl'=>$result);
		$reshook=$hookmanager->executeHooks('getNomUrl',$parameters,$this,$action);    // Note that $action and $object may have been modified by some hooks
		if ($reshook > 0) $result = $hookmanager->resPrint;
		else $result .= $hookmanager->resPrint;

		return $result;
	}

	/**
	 *  Return clickable link of login (eventualy with picto)
	 *
	 *	@param	int		$withpicto		Include picto into link
	 *	@param	string	$option			Sur quoi pointe le lien
	 *	@return	string					Chaine avec URL
	 */
	function getLoginUrl($withpicto=0,$option='')
	{
		global $langs;

		$result='';

		$linkstart = '<a href="'.DOL_URL_ROOT.'/user/card.php?id='.$this->id.'">';
		$linkend='</a>';

		if ($option == 'xxx')
		{
			$linkstart = '<a href="'.DOL_URL_ROOT.'/user/card.php?id='.$this->id.'">';
			$linkend='</a>';
		}

		$result.=$linkstart;
		if ($withpicto) $result.=img_object($langs->trans("ShowUser"), 'user', 'class="paddingright"');
		$result.=$this->login;
		$result.=$linkend;
		return $result;
	}

	/**
	 *  Return label of status of user (active, inactive)
	 *
	 *  @param	int		$mode          0=libelle long, 1=libelle court, 2=Picto + Libelle court, 3=Picto, 4=Picto + Libelle long, 5=Libelle court + Picto
	 *  @return	string 			       Label of status
	 */
	function getLibStatut($mode=0)
	{
		return $this->LibStatut($this->statut,$mode);
	}

	/**
	 *  Renvoi le libelle d'un statut donne
	 *
	 *  @param	int		$statut        	Id statut
	 *  @param  int		$mode          	0=libelle long, 1=libelle court, 2=Picto + Libelle court, 3=Picto, 4=Picto + Libelle long, 5=Libelle court + Picto
	 *  @return string 			       	Label of status
	 */
	function LibStatut($statut,$mode=0)
	{
		global $langs;
		$langs->load('users');

		if ($mode == 0)
		{
			$prefix='';
			if ($statut == 1) return $langs->trans('Enabled');
			if ($statut == 0) return $langs->trans('Disabled');
		}
		if ($mode == 1)
		{
			if ($statut == 1) return $langs->trans('Enabled');
			if ($statut == 0) return $langs->trans('Disabled');
		}
		if ($mode == 2)
		{
			if ($statut == 1) return img_picto($langs->trans('Enabled'),'statut4','class="pictostatus"').' '.$langs->trans('Enabled');
			if ($statut == 0) return img_picto($langs->trans('Disabled'),'statut5','class="pictostatus"').' '.$langs->trans('Disabled');
		}
		if ($mode == 3)
		{
			if ($statut == 1) return img_picto($langs->trans('Enabled'),'statut4','class="pictostatus"');
			if ($statut == 0) return img_picto($langs->trans('Disabled'),'statut5','class="pictostatus"');
		}
		if ($mode == 4)
		{
			if ($statut == 1) return img_picto($langs->trans('Enabled'),'statut4','class="pictostatus"').' '.$langs->trans('Enabled');
			if ($statut == 0) return img_picto($langs->trans('Disabled'),'statut5','class="pictostatus"').' '.$langs->trans('Disabled');
		}
		if ($mode == 5)
		{
			if ($statut == 1) return $langs->trans('Enabled').' '.img_picto($langs->trans('Enabled'),'statut4','class="pictostatus"');
			if ($statut == 0) return $langs->trans('Disabled').' '.img_picto($langs->trans('Disabled'),'statut5','class="pictostatus"');
		}
	}


	/**
	 *	Retourne chaine DN complete dans l'annuaire LDAP pour l'objet
	 *
	 *	@param	array	$info		Info array loaded by _load_ldap_info
	 *	@param	int		$mode		0=Return full DN (uid=qqq,ou=xxx,dc=aaa,dc=bbb)
	 *								1=Return parent (ou=xxx,dc=aaa,dc=bbb)
	 *								2=Return key only (RDN) (uid=qqq)
	 *	@return	string				DN
	 */
	function _load_ldap_dn($info,$mode=0)
	{
		global $conf;
		$dn='';
		if ($mode==0) $dn=$conf->global->LDAP_KEY_USERS."=".$info[$conf->global->LDAP_KEY_USERS].",".$conf->global->LDAP_USER_DN;
		if ($mode==1) $dn=$conf->global->LDAP_USER_DN;
		if ($mode==2) $dn=$conf->global->LDAP_KEY_USERS."=".$info[$conf->global->LDAP_KEY_USERS];
		return $dn;
	}

	/**
	 *	Initialize the info array (array of LDAP values) that will be used to call LDAP functions
	 *
	 *	@return		array		Tableau info des attributs
	 */
	function _load_ldap_info()
	{
		global $conf,$langs;

		$info=array();
		$keymodified=false;

		// Object classes
		$info["objectclass"]=explode(',',$conf->global->LDAP_USER_OBJECT_CLASS);

		$this->fullname=$this->getFullName($langs);

		// Possible LDAP KEY (constname => varname)
		$ldapkey = array(
			'LDAP_FIELD_FULLNAME'	=> 'fullname',
			'LDAP_FIELD_NAME'		=> 'lastname',
			'LDAP_FIELD_FIRSTNAME'	=> 'firstname',
			'LDAP_FIELD_LOGIN'		=> 'login',
			'LDAP_FIELD_LOGIN_SAMBA'	=> 'login',
			'LDAP_FIELD_PHONE'		=> 'office_phone',
			'LDAP_FIELD_MOBILE'		=> 'user_mobile',
			'LDAP_FIELD_FAX'			=> 'office_fax',
			'LDAP_FIELD_MAIL'		=> 'email',
			'LDAP_FIELD_SID'			=> 'ldap_sid',
			'LDAP_FIELD_SKYPE'		=> 'skype'
		);

		// Champs
		foreach ($ldapkey as $constname => $varname)
		{
			if (! empty($this->$varname) && ! empty($conf->global->$constname))
			{
				$info[$conf->global->$constname] = $this->$varname;

				// Check if it is the LDAP key and if its value has been changed
				if (! empty($conf->global->LDAP_KEY_USERS) && $conf->global->LDAP_KEY_USERS == $conf->global->$constname)
				{
					if (! empty($this->oldcopy) && $this->$varname != $this->oldcopy->$varname) $keymodified=true; // For check if LDAP key has been modified
				}
			}
		}
		if ($this->address && ! empty($conf->global->LDAP_FIELD_ADDRESS))			$info[$conf->global->LDAP_FIELD_ADDRESS] = $this->address;
		if ($this->zip && ! empty($conf->global->LDAP_FIELD_ZIP))					$info[$conf->global->LDAP_FIELD_ZIP] = $this->zip;
		if ($this->town && ! empty($conf->global->LDAP_FIELD_TOWN))					$info[$conf->global->LDAP_FIELD_TOWN] = $this->town;
		if ($this->note_public && ! empty($conf->global->LDAP_FIELD_DESCRIPTION))	$info[$conf->global->LDAP_FIELD_DESCRIPTION] = dol_string_nohtmltag($this->note_public, 2);
		if ($this->socid > 0)
		{
			$soc = new Societe($this->db);
			$soc->fetch($this->socid);

			$info[$conf->global->LDAP_FIELD_COMPANY] = $soc->name;
			if ($soc->client == 1)      $info["businessCategory"] = "Customers";
			if ($soc->client == 2)      $info["businessCategory"] = "Prospects";
			if ($soc->fournisseur == 1) $info["businessCategory"] = "Suppliers";
		}

		// When password is modified
		if (! empty($this->pass))
		{
			if (! empty($conf->global->LDAP_FIELD_PASSWORD))				$info[$conf->global->LDAP_FIELD_PASSWORD] = $this->pass;	// this->pass = mot de passe non crypte
			if (! empty($conf->global->LDAP_FIELD_PASSWORD_CRYPTED))		$info[$conf->global->LDAP_FIELD_PASSWORD_CRYPTED] = dol_hash($this->pass, 4); // Create OpenLDAP MD5 password (TODO add type of encryption)
		}
		// Set LDAP password if possible
		else if ($conf->global->LDAP_SERVER_PROTOCOLVERSION !== '3') // If ldap key is modified and LDAPv3 we use ldap_rename function for avoid lose encrypt password
		{
			if (! empty($conf->global->DATABASE_PWD_ENCRYPTED))
			{
				// Just for the default MD5 !
				if (empty($conf->global->MAIN_SECURITY_HASH_ALGO))
				{
					if ($this->pass_indatabase_crypted && ! empty($conf->global->LDAP_FIELD_PASSWORD_CRYPTED))	{
						$info[$conf->global->LDAP_FIELD_PASSWORD_CRYPTED] = dol_hash($this->pass_indatabase_crypted, 5); // Create OpenLDAP MD5 password from Dolibarr MD5 password
					}
				}
			}
			// Use $this->pass_indatabase value if exists
			else if (! empty($this->pass_indatabase))
			{
				if (! empty($conf->global->LDAP_FIELD_PASSWORD))				$info[$conf->global->LDAP_FIELD_PASSWORD] = $this->pass_indatabase;	// $this->pass_indatabase = mot de passe non crypte
				if (! empty($conf->global->LDAP_FIELD_PASSWORD_CRYPTED))		$info[$conf->global->LDAP_FIELD_PASSWORD_CRYPTED] = dol_hash($this->pass_indatabase, 4); // md5 for OpenLdap TODO add type of encryption
			}
		}

		if ($conf->global->LDAP_SERVER_TYPE == 'egroupware')
		{
			$info["objectclass"][4] = "phpgwContact"; // compatibilite egroupware

			$info['uidnumber'] = $this->id;

			$info['phpgwTz']      = 0;
			$info['phpgwMailType'] = 'INTERNET';
			$info['phpgwMailHomeType'] = 'INTERNET';

			$info["phpgwContactTypeId"] = 'n';
			$info["phpgwContactCatId"] = 0;
			$info["phpgwContactAccess"] = "public";

			if (dol_strlen($this->egroupware_id) == 0)
			{
				$this->egroupware_id = 1;
			}

			$info["phpgwContactOwner"] = $this->egroupware_id;

			if ($this->email) $info["rfc822Mailbox"] = $this->email;
			if ($this->phone_mobile) $info["phpgwCellTelephoneNumber"] = $this->phone_mobile;
		}

		return $info;
	}


	/**
	 *  Initialise an instance with random values.
	 *  Used to build previews or test instances.
	 *	id must be 0 if object instance is a specimen.
	 *
	 *  @return	void
	 */
	function initAsSpecimen()
	{
		global $user,$langs;

		$now=dol_now();

		// Initialise parametres
		$this->id=0;
		$this->ref = 'SPECIMEN';
		$this->specimen=1;

		$this->lastname='DOLIBARR';
		$this->firstname='SPECIMEN';
		$this->gender='man';
		$this->note='This is a note';
		$this->email='email@specimen.com';
		$this->skype='tom.hanson';
		$this->office_phone='0999999999';
		$this->office_fax='0999999998';
		$this->user_mobile='0999999997';
		$this->admin=0;
		$this->login='dolibspec';
		$this->pass='dolibspec';
		//$this->pass_indatabase='dolibspec';									Set after a fetch
		//$this->pass_indatabase_crypted='e80ca5a88c892b0aaaf7e154853bccab';	Set after a fetch
		$this->datec=$now;
		$this->datem=$now;

		$this->datelastlogin=$now;
		$this->datepreviouslogin=$now;
		$this->statut=1;

		//$this->societe_id = 1;	For external users
		//$this->contact_id = 1;	For external users
		$this->entity = 1;
	}

	/**
	 *  Load info of user object
	 *
	 *  @param  int		$id     Id of user to load
	 *  @return	void
	 */
	function info($id)
	{
		$sql = "SELECT u.rowid, u.login as ref, u.datec,";
		$sql.= " u.tms as date_modification, u.entity";
		$sql.= " FROM ".MAIN_DB_PREFIX."user as u";
		$sql.= " WHERE u.rowid = ".$id;

		$result=$this->db->query($sql);
		if ($result)
		{
			if ($this->db->num_rows($result))
			{
				$obj = $this->db->fetch_object($result);

				$this->id = $obj->rowid;

				$this->ref			     = (! $obj->ref) ? $obj->rowid : $obj->ref;
				$this->date_creation     = $this->db->jdate($obj->datec);
				$this->date_modification = $this->db->jdate($obj->date_modification);
				$this->entity            = $obj->entity;
			}

			$this->db->free($result);

		}
		else
		{
			dol_print_error($this->db);
		}
	}


	/**
	 *    Return number of mass Emailing received by this contacts with its email
	 *
	 *    @return       int     Number of EMailings
	 */
	function getNbOfEMailings()
	{
		$sql = "SELECT count(mc.email) as nb";
		$sql.= " FROM ".MAIN_DB_PREFIX."mailing_cibles as mc";
		$sql.= " WHERE mc.email = '".$this->db->escape($this->email)."'";
		$sql.= " AND mc.statut NOT IN (-1,0)";      // -1 erreur, 0 non envoye, 1 envoye avec succes

		$resql=$this->db->query($sql);
		if ($resql)
		{
			$obj = $this->db->fetch_object($resql);
			$nb=$obj->nb;

			$this->db->free($resql);
			return $nb;
		}
		else
		{
			$this->error=$this->db->error();
			return -1;
		}
	}

	/**
	 *  Return number of existing users
	 *
	 *  @param	string	$limitTo	Limit to '' or 'active'
	 *  @param	string	$option		'superadmin' = return for entity 0 only
	 *  @param	int		$admin		Filter on admin tag
	 *  @return int  				Number of users
	 */
	function getNbOfUsers($limitTo, $option='', $admin=-1)
	{
		global $conf;

		$sql = "SELECT count(rowid) as nb";
		$sql.= " FROM ".MAIN_DB_PREFIX."user";
		if ($option == 'superadmin')
		{
			$sql.= " WHERE entity = 0";
			if ($admin >= 0) $sql.= " AND admin = ".$admin;
		}
		else
		{
			$sql.=" WHERE entity IN (".getEntity('user',0).")";
			if ($limitTo == 'active') $sql.= " AND statut = 1";
			if ($admin >= 0) $sql.= " AND admin = ".$admin;
		}

		$resql=$this->db->query($sql);
		if ($resql)
		{
			$obj = $this->db->fetch_object($resql);
			$nb=$obj->nb;

			$this->db->free($resql);
			return $nb;
		}
		else
		{
			$this->error=$this->db->lasterror();
			return -1;
		}
	}

	/**
	 *  Update user using data from the LDAP
	 *
	 *  @param	ldapuser	$ldapuser	Ladp User
	 *
	 *  @return int  				<0 if KO, >0 if OK
	 */
	function update_ldap2dolibarr(&$ldapuser)
	{
		// TODO: Voir pourquoi le update met à jour avec toutes les valeurs vide (global $user écrase ?)
		global $user, $conf;

		$this->firstname=$ldapuser->{$conf->global->LDAP_FIELD_FIRSTNAME};
		$this->lastname=$ldapuser->{$conf->global->LDAP_FIELD_NAME};
		$this->login=$ldapuser->{$conf->global->LDAP_FIELD_LOGIN};
		$this->pass=$ldapuser->{$conf->global->LDAP_FIELD_PASSWORD};
		$this->pass_indatabase_crypted=$ldapuser->{$conf->global->LDAP_FIELD_PASSWORD_CRYPTED};

		$this->office_phone=$ldapuser->{$conf->global->LDAP_FIELD_PHONE};
		$this->user_mobile=$ldapuser->{$conf->global->LDAP_FIELD_MOBILE};
		$this->office_fax=$ldapuser->{$conf->global->LDAP_FIELD_FAX};
		$this->email=$ldapuser->{$conf->global->LDAP_FIELD_MAIL};
		$this->skype=$ldapuser->{$conf->global->LDAP_FIELD_SKYPE};
		$this->ldap_sid=$ldapuser->{$conf->global->LDAP_FIELD_SID};

		$this->job=$ldapuser->{$conf->global->LDAP_FIELD_TITLE};
		$this->note=$ldapuser->{$conf->global->LDAP_FIELD_DESCRIPTION};

		$result = $this->update($user);

		dol_syslog(get_class($this)."::update_ldap2dolibarr result=".$result, LOG_DEBUG);

		return $result;
	}


	/**
	 * Return and array with all instanciated first level children users of current user
	 *
	 * @return	void
	 * @see getAllChildIds
	 */
	function get_children()
	{
		$sql = "SELECT rowid FROM ".MAIN_DB_PREFIX."user";
		$sql.= " WHERE fk_user = ".$this->id;

		dol_syslog(get_class($this)."::get_children result=".$result, LOG_DEBUG);
		$res  = $this->db->query($sql);
		if ($res)
		{
			$users = array ();
			while ($rec = $this->db->fetch_array($res))
			{
				$user = new User($this->db);
				$user->fetch($rec['rowid']);
				$users[] = $user;
			}
			return $users;
		}
		else
		{
			dol_print_error($this->db);
			return -1;
		}
	}


	/**
	 * 	Load this->parentof that is array(id_son=>id_parent, ...)
	 *
	 *	@return		int		<0 if KO, >0 if OK
	 */
	private function load_parentof()
	{
		global $conf;

		$this->parentof=array();

		// Load array[child]=parent
		$sql = "SELECT fk_user as id_parent, rowid as id_son";
		$sql.= " FROM ".MAIN_DB_PREFIX."user";
		$sql.= " WHERE fk_user <> 0";
		$sql.= " AND entity IN (".getEntity('user').")";

		dol_syslog(get_class($this)."::load_parentof", LOG_DEBUG);
		$resql = $this->db->query($sql);
		if ($resql)
		{
			while ($obj= $this->db->fetch_object($resql))
			{
				$this->parentof[$obj->id_son]=$obj->id_parent;
			}
			return 1;
		}
		else
		{
			dol_print_error($this->db);
			return -1;
		}
	}

	/**
	 * 	Reconstruit l'arborescence hierarchique des users sous la forme d'un tableau
	 *	Set and return this->users that is an array sorted according to tree with arrays of:
	 *				id = id user
	 *				lastname
	 *				firstname
	 *				fullname = nom avec chemin complet du user
	 *				fullpath = chemin complet compose des id: "_grandparentid_parentid_id"
	 *
	 *  @param      int		$deleteafterid      Removed all users including the leaf $deleteafterid (and all its child) in user tree.
	 *  @param		string	$filter				SQL filter on users
	 *	@return		array		      		  	Array of users $this->users. Note: $this->parentof is also set.
	 */
	function get_full_tree($deleteafterid=0, $filter='')
	{
		global $conf, $user;
		global $hookmanager;

		// Actions hooked (by external module)
		$hookmanager->initHooks(array('userdao'));

		$this->users = array();

		// Init this->parentof that is array(id_son=>id_parent, ...)
		$this->load_parentof();

		// Init $this->users array
		$sql = "SELECT DISTINCT u.rowid, u.firstname, u.lastname, u.fk_user, u.fk_soc, u.login, u.email, u.gender, u.admin, u.statut, u.photo, u.entity";	// Distinct reduce pb with old tables with duplicates
		$sql.= " FROM ".MAIN_DB_PREFIX."user as u";
		// Add fields from hooks
		$parameters=array();
		$reshook=$hookmanager->executeHooks('printUserListWhere',$parameters);    // Note that $action and $object may have been modified by hook
		if ($reshook > 0) {
			$sql.=$hookmanager->resPrint;
		} else {
			$sql.= " WHERE u.entity IN (".getEntity('user').")";
		}
		if ($filter) $sql.=" AND ".$filter;

		dol_syslog(get_class($this)."::get_full_tree get user list", LOG_DEBUG);
		$resql = $this->db->query($sql);
		if ($resql)
		{
			$i=0;
			while ($obj = $this->db->fetch_object($resql))
			{
				$this->users[$obj->rowid]['rowid'] = $obj->rowid;
				$this->users[$obj->rowid]['id'] = $obj->rowid;
				$this->users[$obj->rowid]['fk_user'] = $obj->fk_user;
				$this->users[$obj->rowid]['fk_soc'] = $obj->fk_soc;
				$this->users[$obj->rowid]['firstname'] = $obj->firstname;
				$this->users[$obj->rowid]['lastname'] = $obj->lastname;
				$this->users[$obj->rowid]['login'] = $obj->login;
				$this->users[$obj->rowid]['statut'] = $obj->statut;
				$this->users[$obj->rowid]['entity'] = $obj->entity;
				$this->users[$obj->rowid]['email'] = $obj->email;
				$this->users[$obj->rowid]['gender'] = $obj->gender;
				$this->users[$obj->rowid]['admin'] = $obj->admin;
				$this->users[$obj->rowid]['photo'] = $obj->photo;
				$i++;
			}
		}
		else
		{
			dol_print_error($this->db);
			return -1;
		}

		// We add the fullpath property to each elements of first level (no parent exists)
		dol_syslog(get_class($this)."::get_full_tree call to build_path_from_id_user", LOG_DEBUG);
		foreach($this->users as $key => $val)
		{
			$result = $this->build_path_from_id_user($key,0);	// Process a branch from the root user key (this user has no parent)
			if ($result < 0)
			{
				$this->error='ErrorLoopInHierarchy';
				return -1;
			}
		}

		// Exclude leaf including $deleteafterid from tree
		if ($deleteafterid)
		{
			//print "Look to discard user ".$deleteafterid."\n";
			$keyfilter1='^'.$deleteafterid.'$';
			$keyfilter2='_'.$deleteafterid.'$';
			$keyfilter3='^'.$deleteafterid.'_';
			$keyfilter4='_'.$deleteafterid.'_';
			foreach($this->users as $key => $val)
			{
				if (preg_match('/'.$keyfilter1.'/',$val['fullpath']) || preg_match('/'.$keyfilter2.'/',$val['fullpath'])
					|| preg_match('/'.$keyfilter3.'/',$val['fullpath']) || preg_match('/'.$keyfilter4.'/',$val['fullpath']))
				{
					unset($this->users[$key]);
				}
			}
		}

		dol_syslog(get_class($this)."::get_full_tree dol_sort_array", LOG_DEBUG);
		$this->users=dol_sort_array($this->users, 'fullname', 'asc', true, false);

		//var_dump($this->users);

		return $this->users;
	}

	/**
	 * 	Return list of all child users id in herarchy (all sublevels).
	 *  Note: Calling this function also reset full list of users into $this->users.
	 *
	 *  @param      int      $addcurrentuser    1=Add also current user id to the list.
	 *	@return		array		      		  	Array of user id lower than user (all levels under user). This overwrite this->users.
	 *  @see get_children
	 */
	function getAllChildIds($addcurrentuser=0)
	{
		$childids=array();

		if (isset($this->cache_childids[$this->id]))
		{
			$childids = $this->cache_childids[$this->id];
		}
		else
		{
			// Init this->users
			$this->get_full_tree();

			$idtoscan=$this->id;

			dol_syslog("Build childid for id = ".$idtoscan);
			foreach($this->users as $id => $val)
			{
				//var_dump($val['fullpath']);
				if (preg_match('/_'.$idtoscan.'_/', $val['fullpath'])) $childids[$val['id']]=$val['id'];
			}
		}
		$this->cache_childids[$this->id] = $childids;

		if ($addcurrentuser) $childids[$this->id]=$this->id;

		return $childids;
	}

	/**
	 *	For user id_user and its childs available in this->users, define property fullpath and fullname.
	 *  Function called by get_full_tree().
	 *
	 * 	@param		int		$id_user		id_user entry to update
	 * 	@param		int		$protection		Deep counter to avoid infinite loop (no more required, a protection is added with array useridfound)
	 *	@return		int                     < 0 if KO (infinit loop), >= 0 if OK
	 */
	function build_path_from_id_user($id_user,$protection=0)
	{
		dol_syslog(get_class($this)."::build_path_from_id_user id_user=".$id_user." protection=".$protection, LOG_DEBUG);

		if (! empty($this->users[$id_user]['fullpath']))
		{
			// Already defined
			dol_syslog(get_class($this)."::build_path_from_id_user fullpath and fullname already defined", LOG_WARNING);
			return 0;
		}

		// Define fullpath and fullname
		$this->users[$id_user]['fullpath'] = '_'.$id_user;
		$this->users[$id_user]['fullname'] = $this->users[$id_user]['lastname'];
		$i=0; $cursor_user=$id_user;

		$useridfound=array($id_user);
		while (! empty($this->parentof[$cursor_user]))
		{
			if (in_array($this->parentof[$cursor_user], $useridfound))
			{
				dol_syslog("The hierarchy of user has a recursive loop", LOG_WARNING);
				return -1;     // Should not happen. Protection against looping hierarchy
			}
			$useridfound[]=$this->parentof[$cursor_user];
			$this->users[$id_user]['fullpath'] = '_'.$this->parentof[$cursor_user].$this->users[$id_user]['fullpath'];
			$this->users[$id_user]['fullname'] = $this->users[$this->parentof[$cursor_user]]['lastname'].' >> '.$this->users[$id_user]['fullname'];
			$i++; $cursor_user=$this->parentof[$cursor_user];
		}

		// We count number of _ to have level
		$this->users[$id_user]['level']=dol_strlen(preg_replace('/[^_]/i','',$this->users[$id_user]['fullpath']));

		return 1;
	}

	/**
	 * Function used to replace a thirdparty id with another one.
	 *
	 * @param DoliDB $db Database handler
	 * @param int $origin_id Old thirdparty id
	 * @param int $dest_id New thirdparty id
	 * @return bool
	 */
	public static function replaceThirdparty(DoliDB $db, $origin_id, $dest_id)
	{
		$tables = array(
			'user'
		);

		return CommonObject::commonReplaceThirdparty($db, $origin_id, $dest_id, $tables);
	}


	/**
	 *      Charge indicateurs this->nb pour le tableau de bord
	 *
	 *      @return     int         <0 if KO, >0 if OK
	 */
	function load_state_board()
	{
		global $conf;

		$this->nb=array();

		$sql = "SELECT count(u.rowid) as nb";
		$sql.= " FROM ".MAIN_DB_PREFIX."user as u";
		$sql.= " WHERE u.statut > 0";
		//$sql.= " AND employee != 0";
		$sql.= " AND u.entity IN (".getEntity('user').")";

		$resql=$this->db->query($sql);
		if ($resql)
		{
			while ($obj=$this->db->fetch_object($resql))
			{
				$this->nb["users"]=$obj->nb;
			}
			$this->db->free($resql);
			return 1;
		}
		else
		{
			dol_print_error($this->db);
			$this->error=$this->db->error();
			return -1;
		}
	}

	/**
	 *  Create a document onto disk according to template module.
	 *
	 * 	@param	    string		$modele			Force model to use ('' to not force)
	 * 	@param		Translate	$outputlangs	Object langs to use for output
	 *  @param      int			$hidedetails    Hide details of lines
	 *  @param      int			$hidedesc       Hide description
	 *  @param      int			$hideref        Hide ref
         *  @param   null|array  $moreparams     Array to provide more information
	 * 	@return     int         				0 if KO, 1 if OK
	 */
	public function generateDocument($modele, $outputlangs, $hidedetails=0, $hidedesc=0, $hideref=0, $moreparams=null)
	{
		global $conf,$user,$langs;

		$langs->load("user");

		// Positionne le modele sur le nom du modele a utiliser
		if (! dol_strlen($modele))
		{
			if (! empty($conf->global->USER_ADDON_PDF))
			{
				$modele = $conf->global->USER_ADDON_PDF;
			}
			else
			{
				$modele = 'bluesky';
			}
		}

		$modelpath = "core/modules/user/doc/";

		return $this->commonGenerateDocument($modelpath, $modele, $outputlangs, $hidedetails, $hidedesc, $hideref, $moreparams);
	}

	/**
	 *  Return property of user from its id
	 *
	 *  @param	int		$rowid      id of contact
	 *  @param  string	$mode       'email' or 'mobile'
	 *  @return string  			Email of user with format: "Full name <email>"
	 */
	function user_get_property($rowid,$mode)
	{
		$user_property='';

		if (empty($rowid)) return '';

		$sql = "SELECT rowid, email, user_mobile, civility, lastname, firstname";
		$sql.= " FROM ".MAIN_DB_PREFIX."user";
		$sql.= " WHERE rowid = '".$rowid."'";

		$resql=$this->db->query($sql);
		if ($resql)
		{
			$nump = $this->db->num_rows($resql);

			if ($nump)
			{
				$obj = $this->db->fetch_object($resql);

				if ($mode == 'email') $user_property = dolGetFirstLastname($obj->firstname, $obj->lastname)." <".$obj->email.">";
				else if ($mode == 'mobile') $user_property = $obj->user_mobile;
			}
			return $user_property;
		}
		else
		{
			dol_print_error($this->db);
		}
	}

	/**
	 *	Load all objects into $this->users
	 *
	 *  @param	string		$sortorder    sort order
	 *  @param	string		$sortfield    sort field
	 *  @param	int			$limit		  limit page
	 *  @param	int			$offset    	  page
	 *  @param	array		$filter    	  filter output
	 *  @return int          	<0 if KO, >0 if OK
	 */
	function fetchAll($sortorder='', $sortfield='', $limit=0, $offset=0, $filter=array())
	{
		global $conf;

		$sql="SELECT t.rowid";
		$sql.= ' FROM '.MAIN_DB_PREFIX .$this->table_element.' as t ';
		$sql.= " WHERE 1";

		//Manage filter
		if (!empty($filter)){
			foreach($filter as $key => $value) {
				if (strpos($key,'date')) {
					$sql.= ' AND '.$key.' = \''.$this->db->idate($value).'\'';
				}
				elseif ($key=='customsql') {
					$sql.= ' AND '.$value;
				} else {
					$sql.= ' AND '.$key.' LIKE \'%'.$value.'%\'';
				}
			}
		}
		$sql.= $this->db->order($sortfield,$sortorder);
		if ($limit) $sql.= $this->db->plimit($limit+1,$offset);

		dol_syslog(get_class($this)."::".__METHOD__, LOG_DEBUG);

		$resql=$this->db->query($sql);
		if ($resql)
		{
			$this->users=array();
			$num = $this->db->num_rows($resql);
			if ($num)
			{
				while ($obj = $this->db->fetch_object($resql))
				{
					$line = new self($this->db);
					$result = $line->fetch($obj->rowid);
					if ($result>0 && !empty($line->id)) {
						$this->users[$obj->rowid] = clone $line;
					}
				}
				$this->db->free($resql);
			}
			return $num;
		}
		else
		{
			$this->errors[] = $this->db->lasterror();
			return -1;
		}

	}

}
<|MERGE_RESOLUTION|>--- conflicted
+++ resolved
@@ -10,11 +10,8 @@
  * Copyright (C) 2013-2014 Philippe Grand       <philippe.grand@atoo-net.com>
  * Copyright (C) 2013-2015 Alexandre Spangaro   <aspangaro.dolibarr@gmail.com>
  * Copyright (C) 2015      Marcos García        <marcosgdf@gmail.com>
-<<<<<<< HEAD
  * Copyright (C) 2018      charlene Benke       <charlie@patas-monkey.com>
-=======
- * Copyright (C) 2018      Nicolas ZABOURI	<info@inovea-conseil.com>
->>>>>>> f9b46ee0
+ * Copyright (C) 2018      Nicolas ZABOURI      <info@inovea-conseil.com>
  *
  * This program is free software; you can redistribute it and/or modify
  * it under the terms of the GNU General Public License as published by
