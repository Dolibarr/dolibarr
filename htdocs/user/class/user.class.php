--- conflicted
+++ resolved
@@ -1302,10 +1302,6 @@
 			$sql .= " ".$this->db->prefix()."usergroup_user as gu,";
 			$sql .= " ".$this->db->prefix()."rights_def as r";
 			$sql .= " WHERE r.id = gr.fk_id";
-<<<<<<< HEAD
-			// @FIXME Very strange business rules. Must be always the same than into user->loadRights() user/perms.php and user/group/perms.php
-=======
->>>>>>> 35293e75
 			if (getDolGlobalString('MULTICOMPANY_BACKWARD_COMPATIBILITY')) {
 				// @FIXME Test on MULTICOMPANY_BACKWARD_COMPATIBILITY is a very strange business rules because the select should be always the
 				// same than into user->loadRights() in user/perms.php and user/group/perms.php
