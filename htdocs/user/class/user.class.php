--- conflicted
+++ resolved
@@ -1297,11 +1297,7 @@
 
 		$this->db->begin();
 
-<<<<<<< HEAD
-		// Cree et positionne $this->id
-=======
 		// Create user and set $this->id. Trigger is disabled because executed later.
->>>>>>> f2d04fe5
 		$result=$this->create($user, 1);
 		if ($result > 0)
 		{
