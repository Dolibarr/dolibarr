<?php
/* Copyright (c) 2002-2007  Rodolphe Quiedeville    <rodolphe@quiedeville.org>
 * Copyright (c) 2002-2003  Jean-Louis Bergamo      <jlb@j1b.org>
 * Copyright (c) 2004-2012  Laurent Destailleur     <eldy@users.sourceforge.net>
 * Copyright (C) 2004       Sebastien Di Cintio     <sdicintio@ressource-toi.org>
 * Copyright (C) 2004       Benoit Mortier          <benoit.mortier@opensides.be>
 * Copyright (C) 2005-2017  Regis Houssin           <regis.houssin@inodbox.com>
 * Copyright (C) 2005       Lionel Cousteix         <etm_ltd@tiscali.co.uk>
 * Copyright (C) 2011       Herve Prot              <herve.prot@symeos.com>
 * Copyright (C) 2013-2019  Philippe Grand          <philippe.grand@atoo-net.com>
 * Copyright (C) 2013-2015  Alexandre Spangaro      <aspangaro@open-dsi.fr>
 * Copyright (C) 2015       Marcos García           <marcosgdf@gmail.com>
 * Copyright (C) 2018       charlene Benke          <charlie@patas-monkey.com>
 * Copyright (C) 2018       Nicolas ZABOURI         <info@inovea-conseil.com>
 * Copyright (C) 2019-2020  Frédéric France         <frederic.france@netlogic.fr>
 * Copyright (C) 2019       Abbes Bahfir            <dolipar@dolipar.org>
 *
 * This program is free software; you can redistribute it and/or modify
 * it under the terms of the GNU General Public License as published by
 * the Free Software Foundation; either version 3 of the License, or
 * (at your option) any later version.
 *
 * This program is distributed in the hope that it will be useful,
 * but WITHOUT ANY WARRANTY; without even the implied warranty of
 * MERCHANTABILITY or FITNESS FOR A PARTICULAR PURPOSE.  See the
 * GNU General Public License for more details.
 *
 * You should have received a copy of the GNU General Public License
 * along with this program. If not, see <https://www.gnu.org/licenses/>.
 */

/**
 *  \file       htdocs/user/class/user.class.php
 *	\brief      File of class to manage users
 *  \ingroup	core
 */

require_once DOL_DOCUMENT_ROOT.'/core/class/commonobject.class.php';
require_once DOL_DOCUMENT_ROOT.'/user/class/usergroup.class.php';

/**
 *	Class to manage Dolibarr users
 */
class User extends CommonObject
{
	/**
	 * @var string ID to identify managed object
	 */
	public $element = 'user';

	/**
	 * @var string Name of table without prefix where object is stored
	 */
	public $table_element = 'user';

	/**
	 * @var string Field with ID of parent key if this field has a parent
	 */
	public $fk_element = 'fk_user';

	/**
	 * 0=No test on entity, 1=Test with field entity, 2=Test with link by societe
	 * @var int
	 */
	public $ismultientitymanaged = 1;

	/**
	 * @var string picto
	 */
	public $picto = 'user';

	public $id = 0;
	public $statut;
	public $ldap_sid;
	public $search_sid;
	public $employee;
	public $civility_code;

	/**
	 * @var string gender
	 */
	public $gender;
	public $birth;

	/**
	 * @var string email
	 */
	public $email;

	/**
	 * @var string personal email
	 */
	public $personal_email;

	/**
	 * @var array array of socialnetworks
	 */
	public $socialnetworks;

	/**
	 * @var string skype account
	 * @deprecated
	 */
	public $skype;

	/**
	 * @var string twitter account
	 * @deprecated
	 */
	public $twitter;

	/**
	 * @var string facebook account
	 * @deprecated
	 */
	public $facebook;

	/**
	 * @var string linkedin account
	 * @deprecated
	 */
	public $linkedin;

	/**
	 * @var string job position
	 */
	public $job;

	/**
	 * @var string user signature
	 */
	public $signature;

	/**
	 * @var string Address
	 */
	public $address;

	/**
	 * @var string zip code
	 */
	public $zip;

	/**
	 * @var string town
	 */
	public $town;
	public $state_id; // The state/department
	public $state_code;
	public $state;

	/**
	 * @var string office phone
	 */
	public $office_phone;

	/**
	 * @var string office fax
	 */
	public $office_fax;

	/**
	 * @var string phone mobile
	 */
	public $user_mobile;

	/**
	 * @var string personal phone mobile
	 */
	public $personal_mobile;

	/**
	 * @var int 1 if admin 0 if standard user
	 */
	public $admin;

	/**
	 * @var string user login
	 */
	public $login;

	/**
	 * @var string user apikey
	 */
	public $api_key;

	/**
	 * @var int Entity
	 */
	public $entity;

	/**
	 * @var string Clear password in memory
	 */
	public $pass;

	/**
	 * @var string Clear password in database (defined if DATABASE_PWD_ENCRYPTED=0)
	 */
	public $pass_indatabase;

	/**
	 * @var string Encrypted password in database (always defined)
	 */
	public $pass_indatabase_crypted;

	/**
	 * @var string Temporary password
	 */
	public $pass_temp;

	/**
	 * Date creation record (datec)
	 *
	 * @var integer
	 */
	public $datec;

	/**
	 * Date modification record (tms)
	 *
	 * @var integer
	 */
	public $datem;

	/**
	 * @var int If this is defined, it is an external user
	 */
	public $socid;

	/**
	 * @var int If this is defined, it is a user created from a contact
	 */
	public $contact_id;

	/**
	 * @var int ID
	 */
	public $fk_member;

	/**
	 * @var int User ID of supervisor
	 */
	public $fk_user;

	/**
	 * @var int User ID of expense validator
	 */
	public $fk_user_expense_validator;

	/**
	 * @var int User ID of holidays validator
	 */
	public $fk_user_holiday_validator;

	/**
	 * @string clicktodial url
	 */
	public $clicktodial_url;

	/**
	 * @var string clicktodial login
	 */
	public $clicktodial_login;

	/**
	 * @var string clicktodial password
	 */
	public $clicktodial_password;

	/**
	 * @var string clicktodial poste
	 */
	public $clicktodial_poste;

	public $datelastlogin;
	public $datepreviouslogin;
	public $datestartvalidity;
	public $dateendvalidity;

	/**
	 * @var string photo filename
	 */
	public $photo;
	public $lang;

	/**
	 * @var stdClass Class of permissions user->rights->permx
	 */
	public $rights;

	/**
	 * @var int  All permissions are loaded
	 */
	public $all_permissions_are_loaded;

	/**
	 * @var int Number of rights granted to the user
	 */
	public $nb_rights;

	/**
	 * @var array Cache array of already loaded permissions
	 */
	private $_tab_loaded = array();

	/**
	 * @var stdClass To store personal config
	 */
	public $conf;
	public $default_values; // To store default values for user
	public $lastsearch_values_tmp; // To store current search criterias for user
	public $lastsearch_values; // To store last saved search criterias for user

	public $users = array(); // To store all tree of users hierarchy
	public $parentof; // To store an array of all parents for all ids.
	private $cache_childids; // Cache array of already loaded childs

	public $accountancy_code; // Accountancy code in prevision of the complete accountancy module

	public $thm; // Average cost of employee - Used for valuation of time spent
	public $tjm; // Average cost of employee

	public $salary; // Monthly salary       - Denormalized value from llx_user_employment
	public $salaryextra; // Monthly salary extra - Denormalized value from llx_user_employment
	public $weeklyhours; // Weekly hours         - Denormalized value from llx_user_employment

	/**
	 * @var string Define background color for user in agenda
	 */
	public $color;

	public $dateemployment; // Define date of employment by company
	public $dateemploymentend; // Define date of employment end by company

	public $default_c_exp_tax_cat;
	public $default_range;

	/**
	 *@var int id of warehouse
	 */
	public $fk_warehouse;

	public $fields = array(
		'rowid'=>array('type'=>'integer', 'label'=>'TechnicalID', 'enabled'=>1, 'visible'=>-2, 'notnull'=>1, 'index'=>1, 'position'=>1, 'comment'=>'Id'),
		'lastname'=>array('type'=>'varchar(50)', 'label'=>'Name', 'enabled'=>1, 'visible'=>1, 'notnull'=>1, 'showoncombobox'=>1, 'index'=>1, 'position'=>20, 'searchall'=>1),
		'firstname'=>array('type'=>'varchar(50)', 'label'=>'Name', 'enabled'=>1, 'visible'=>1, 'notnull'=>1, 'showoncombobox'=>1, 'index'=>1, 'position'=>10, 'searchall'=>1),
	);


	const STATUS_DISABLED = 0;
	const STATUS_ENABLED = 1;



	/**
	 *    Constructor of the class
	 *
	 *    @param   DoliDb  $db     Database handler
	 */
	public function __construct($db)
	{
		$this->db = $db;

		// User preference
		$this->liste_limit = 0;
		$this->clicktodial_loaded = 0;

		// For cache usage
		$this->all_permissions_are_loaded = 0;
		$this->nb_rights = 0;

		// Force some default values
		$this->admin = 0;
		$this->employee = 1;

		$this->conf = new stdClass();
		$this->rights = new stdClass();
		$this->rights->user = new stdClass();
		$this->rights->user->user = new stdClass();
		$this->rights->user->self = new stdClass();
	}

	/**
	 *	Load a user from database with its id or ref (login).
	 *  This function does not load permissions, only user properties. Use getrights() for this just after the fetch.
	 *
	 *	@param	int		$id		       		If defined, id to used for search
	 * 	@param  string	$login       		If defined, login to used for search
	 *	@param  string	$sid				If defined, sid to used for search
	 * 	@param	int		$loadpersonalconf	1=also load personal conf of user (in $user->conf->xxx), 0=do not load personal conf.
	 *  @param  int     $entity             If a value is >= 0, we force the search on a specific entity. If -1, means search depens on default setup.
	 *  @param	int		$email       		If defined, email to used for search
	 * 	@return	int							<0 if KO, 0 not found, >0 if OK
	 */
	public function fetch($id = '', $login = '', $sid = '', $loadpersonalconf = 0, $entity = -1, $email = '')
	{
		global $conf, $user;

		// Clean parameters
		$login = trim($login);

		// Get user
		$sql = "SELECT u.rowid, u.lastname, u.firstname, u.employee, u.gender, u.civility as civility_code, u.birth, u.email, u.personal_email, u.job,";
		$sql .= " u.socialnetworks,";
		$sql .= " u.signature, u.office_phone, u.office_fax, u.user_mobile, u.personal_mobile,";
		$sql .= " u.address, u.zip, u.town, u.fk_state as state_id, u.fk_country as country_id,";
		$sql .= " u.admin, u.login, u.note as note_private, u.note_public,";
		$sql .= " u.pass, u.pass_crypted, u.pass_temp, u.api_key,";
		$sql .= " u.fk_soc, u.fk_socpeople, u.fk_member, u.fk_user, u.ldap_sid, u.fk_user_expense_validator, u.fk_user_holiday_validator,";
		$sql .= " u.statut, u.lang, u.entity,";
		$sql .= " u.datec as datec,";
		$sql .= " u.tms as datem,";
		$sql .= " u.datelastlogin as datel,";
		$sql .= " u.datepreviouslogin as datep,";
		$sql .= " u.datelastpassvalidation,";
		$sql .= " u.datestartvalidity,";
		$sql .= " u.dateendvalidity,";
		$sql .= " u.photo as photo,";
		$sql .= " u.openid as openid,";
		$sql .= " u.accountancy_code,";
		$sql .= " u.thm,";
		$sql .= " u.tjm,";
		$sql .= " u.salary,";
		$sql .= " u.salaryextra,";
		$sql .= " u.weeklyhours,";
		$sql .= " u.color,";
		$sql .= " u.dateemployment, u.dateemploymentend,";
		$sql .= " u.fk_warehouse,";
		$sql .= " u.ref_ext,";
		$sql .= " u.default_range, u.default_c_exp_tax_cat,"; // Expense report default mode
		$sql .= " c.code as country_code, c.label as country,";
		$sql .= " d.code_departement as state_code, d.nom as state";
		$sql .= " FROM ".MAIN_DB_PREFIX."user as u";
		$sql .= " LEFT JOIN ".MAIN_DB_PREFIX."c_country as c ON u.fk_country = c.rowid";
		$sql .= " LEFT JOIN ".MAIN_DB_PREFIX."c_departements as d ON u.fk_state = d.rowid";

		if ($entity < 0) {
			if ((empty($conf->multicompany->enabled) || empty($conf->global->MULTICOMPANY_TRANSVERSE_MODE)) && (!empty($user->entity))) {
				$sql .= " WHERE u.entity IN (0,".$conf->entity.")";
			} else {
				$sql .= " WHERE u.entity IS NOT NULL"; // multicompany is on in transverse mode or user making fetch is on entity 0, so user is allowed to fetch anywhere into database
			}
		} else {
			// The fetch was forced on an entity
			if (!empty($conf->multicompany->enabled) && !empty($conf->global->MULTICOMPANY_TRANSVERSE_MODE)) {
				$sql .= " WHERE u.entity IS NOT NULL"; // multicompany is on in transverse mode or user making fetch is on entity 0, so user is allowed to fetch anywhere into database
			} else {
				$sql .= " WHERE u.entity IN (0, ".(($entity != '' && $entity >= 0) ? $entity : $conf->entity).")"; // search in entity provided in parameter
			}
		}

		if ($sid) {    // permet une recherche du user par son SID ActiveDirectory ou Samba
			$sql .= " AND (u.ldap_sid = '".$this->db->escape($sid)."' OR u.login = '".$this->db->escape($login)."') LIMIT 1";
		} elseif ($login) {
			$sql .= " AND u.login = '".$this->db->escape($login)."'";
		} elseif ($email) {
			$sql .= " AND u.email = '".$this->db->escape($email)."'";
		} else {
			$sql .= " AND u.rowid = ".((int) $id);
		}
		$sql .= " ORDER BY u.entity ASC"; // Avoid random result when there is 2 login in 2 different entities

		$result = $this->db->query($sql);
		if ($result) {
			$obj = $this->db->fetch_object($result);
			if ($obj) {
				$this->id = $obj->rowid;
				$this->ref = $obj->rowid;

				$this->ref_ext = $obj->ref_ext;

				$this->ldap_sid = $obj->ldap_sid;
				$this->civility_code = $obj->civility_code;
				$this->lastname = $obj->lastname;
				$this->firstname = $obj->firstname;

				$this->employee = $obj->employee;

				$this->login = $obj->login;
				$this->gender       = $obj->gender;
				$this->birth        = $this->db->jdate($obj->birth);
				$this->pass_indatabase = $obj->pass;
				$this->pass_indatabase_crypted = $obj->pass_crypted;
				$this->pass = $obj->pass;
				$this->pass_temp	= $obj->pass_temp;
				$this->api_key = $obj->api_key;

				$this->address 		= $obj->address;
				$this->zip 			= $obj->zip;
				$this->town 		= $obj->town;

				$this->country_id = $obj->country_id;
				$this->country_code = $obj->country_id ? $obj->country_code : '';
				//$this->country = $obj->country_id?($langs->trans('Country'.$obj->country_code)!='Country'.$obj->country_code?$langs->transnoentities('Country'.$obj->country_code):$obj->country):'';

				$this->state_id     = $obj->state_id;
				$this->state_code   = $obj->state_code;
				$this->state        = ($obj->state != '-' ? $obj->state : '');

				$this->office_phone	= $obj->office_phone;
				$this->office_fax   = $obj->office_fax;
				$this->user_mobile  = $obj->user_mobile;
				$this->personal_mobile = $obj->personal_mobile;
				$this->email = $obj->email;
				$this->personal_email = $obj->personal_email;
				$this->socialnetworks = (array) json_decode($obj->socialnetworks, true);
				$this->job = $obj->job;
				$this->signature = $obj->signature;
				$this->admin		= $obj->admin;
				$this->note_public = $obj->note_public;
				$this->note_private = $obj->note_private;
				$this->note			= $obj->note_private;
				$this->statut		= $obj->statut;
				$this->photo		= $obj->photo;
				$this->openid		= $obj->openid;
				$this->lang			= $obj->lang;
				$this->entity		= $obj->entity;
				$this->accountancy_code = $obj->accountancy_code;
				$this->thm			= $obj->thm;
				$this->tjm			= $obj->tjm;
				$this->salary = $obj->salary;
				$this->salaryextra = $obj->salaryextra;
				$this->weeklyhours = $obj->weeklyhours;
				$this->color = $obj->color;
				$this->dateemployment = $this->db->jdate($obj->dateemployment);
				$this->dateemploymentend = $this->db->jdate($obj->dateemploymentend);

				$this->datec				= $this->db->jdate($obj->datec);
				$this->datem				= $this->db->jdate($obj->datem);
				$this->datelastlogin = $this->db->jdate($obj->datel);
				$this->datepreviouslogin = $this->db->jdate($obj->datep);
				$this->datestartvalidity = $this->db->jdate($obj->datestartvalidity);
				$this->dateendvalidity = $this->db->jdate($obj->dateendvalidity);

				$this->socid                = $obj->fk_soc;
				$this->contact_id           = $obj->fk_socpeople;
				$this->fk_member            = $obj->fk_member;
				$this->fk_user = $obj->fk_user;
				$this->fk_user_expense_validator = $obj->fk_user_expense_validator;
				$this->fk_user_holiday_validator = $obj->fk_user_holiday_validator;

				$this->default_range = $obj->default_range;
				$this->default_c_exp_tax_cat = $obj->default_c_exp_tax_cat;
				$this->fk_warehouse = $obj->fk_warehouse;

				// Protection when module multicompany was set, admin was set to first entity and then, the module was disabled,
				// in such case, this admin user must be admin for ALL entities.
				if (empty($conf->multicompany->enabled) && $this->admin && $this->entity == 1) {
					$this->entity = 0;
				}

				// Retrieve all extrafield
				// fetch optionals attributes and labels
				$this->fetch_optionals();

				$this->db->free($result);
			} else {
				$this->error = "USERNOTFOUND";
				dol_syslog(get_class($this)."::fetch user not found", LOG_DEBUG);

				$this->db->free($result);
				return 0;
			}
		} else {
			$this->error = $this->db->lasterror();
			return -1;
		}

		// To get back the global configuration unique to the user
		if ($loadpersonalconf) {
			// Load user->conf for user
			$sql = "SELECT param, value FROM ".MAIN_DB_PREFIX."user_param";
			$sql .= " WHERE fk_user = ".$this->id;
			$sql .= " AND entity = ".$conf->entity;
			//dol_syslog(get_class($this).'::fetch load personalized conf', LOG_DEBUG);
			$resql = $this->db->query($sql);
			if ($resql) {
				$num = $this->db->num_rows($resql);
				$i = 0;
				while ($i < $num) {
					$obj = $this->db->fetch_object($resql);
					$p = (!empty($obj->param) ? $obj->param : '');
					if (!empty($p)) {
						$this->conf->$p = $obj->value;
					}
					$i++;
				}
				$this->db->free($resql);
			} else {
				$this->error = $this->db->lasterror();
				return -2;
			}

			$result = $this->loadDefaultValues();

			if ($result < 0) {
				$this->error = $this->db->lasterror();
				return -3;
			}
		}

		return 1;
	}

	/**
	 *  Load default values from database table into property ->default_values
	 *
	 *  @return int						> 0 if OK, < 0 if KO
	 */
	public function loadDefaultValues()
	{
		global $conf;
		if (!empty($conf->global->MAIN_ENABLE_DEFAULT_VALUES)) {
			// Load user->default_values for user. TODO Save this in memcached ?
			require_once DOL_DOCUMENT_ROOT.'/core/class/defaultvalues.class.php';

			$defaultValues = new DefaultValues($this->db);
			$result = $defaultValues->fetchAll('', '', 0, 0, array('t.user_id'=>array(0, $this->id), 'entity'=>array((isset($this->entity) ? $this->entity : $conf->entity), $conf->entity)));	// User 0 (all) + me (if defined)

			if (!is_array($result) && $result < 0) {
				setEventMessages($defaultValues->error, $defaultValues->errors, 'errors');
				dol_print_error($this->db);
				return -1;
			} elseif (count($result) > 0) {
				foreach ($result as $defval) {
					if (!empty($defval->page) && !empty($defval->type) && !empty($defval->param)) {
						$pagewithoutquerystring = $defval->page;
						$pagequeries = '';
						$reg = array();
						if (preg_match('/^([^\?]+)\?(.*)$/', $pagewithoutquerystring, $reg)) {    // There is query param
							$pagewithoutquerystring = $reg[1];
							$pagequeries = $reg[2];
						}
						$this->default_values[$pagewithoutquerystring][$defval->type][$pagequeries ? $pagequeries : '_noquery_'][$defval->param] = $defval->value;
					}
				}
			}
			if (!empty($this->default_values)) {
				foreach ($this->default_values as $a => $b) {
					foreach ($b as $c => $d) {
						krsort($this->default_values[$a][$c]);
					}
				}
			}
		}
		return 1;
	}

	/**
	 *  Add a right to the user
	 *
	 * 	@param	int		$rid			Id of permission to add or 0 to add several permissions
	 *  @param  string	$allmodule		Add all permissions of module $allmodule or 'allmodules' to include all modules.
	 *  @param  string	$allperms		Add all permissions of module $allmodule, subperms $allperms only or '' to include all permissions.
	 *  @param	int		$entity			Entity to use
	 *  @param  int	    $notrigger		1=Does not execute triggers, 0=Execute triggers
	 *  @return int						> 0 if OK, < 0 if KO
	 *  @see	clearrights(), delrights(), getrights()
	 */
	public function addrights($rid, $allmodule = '', $allperms = '', $entity = 0, $notrigger = 0)
	{
		global $conf, $user, $langs;

		$entity = (!empty($entity) ? $entity : $conf->entity);

		dol_syslog(get_class($this)."::addrights $rid, $allmodule, $allperms, $entity");
		$error = 0;
		$whereforadd = '';

		$this->db->begin();

		if (!empty($rid)) {
			$module = $perms = $subperms = '';

			// Si on a demande ajout d'un droit en particulier, on recupere les caracteristiques (module, perms et subperms) de ce droit.
			$sql = "SELECT module, perms, subperms";
			$sql .= " FROM ".MAIN_DB_PREFIX."rights_def";
			$sql .= " WHERE id = ".((int) $rid);
			$sql .= " AND entity = ".((int) $entity);

			$result = $this->db->query($sql);
			if ($result) {
				$obj = $this->db->fetch_object($result);

				if ($obj) {
					$module = $obj->module;
					$perms = $obj->perms;
					$subperms = $obj->subperms;
				}
			} else {
				$error++;
				dol_print_error($this->db);
			}

			// Where pour la liste des droits a ajouter
			$whereforadd = "id=".((int) $rid);
			// Ajout des droits induits
			if (!empty($subperms)) {
				$whereforadd .= " OR (module='".$this->db->escape($module)."' AND perms='".$this->db->escape($perms)."' AND (subperms='lire' OR subperms='read'))";
			} elseif (!empty($perms)) {
				$whereforadd .= " OR (module='".$this->db->escape($module)."' AND (perms='lire' OR perms='read') AND subperms IS NULL)";
			}
		} else {
			// On a pas demande un droit en particulier mais une liste de droits
			// sur la base d'un nom de module de de perms
			// Where pour la liste des droits a ajouter
			if (!empty($allmodule)) {
				if ($allmodule == 'allmodules') {
					$whereforadd = 'allmodules';
				} else {
					$whereforadd = "module='".$this->db->escape($allmodule)."'";
					if (!empty($allperms)) {
						$whereforadd .= " AND perms='".$this->db->escape($allperms)."'";
					}
				}
			}
		}

		// Add automatically other permission using the criteria whereforadd
		if (!empty($whereforadd)) {
			//print "$module-$perms-$subperms";
			$sql = "SELECT id";
			$sql .= " FROM ".MAIN_DB_PREFIX."rights_def";
			$sql .= " WHERE entity = ".$entity;
			if (!empty($whereforadd) && $whereforadd != 'allmodules') {
				$sql .= " AND ".$whereforadd;
			}

			$result = $this->db->query($sql);
			if ($result) {
				$num = $this->db->num_rows($result);
				$i = 0;
				while ($i < $num) {
					$obj = $this->db->fetch_object($result);
					$nid = $obj->id;

					$sql = "DELETE FROM ".MAIN_DB_PREFIX."user_rights WHERE fk_user = ".$this->id." AND fk_id=".$nid." AND entity = ".$entity;
					if (!$this->db->query($sql)) {
						$error++;
					}
					$sql = "INSERT INTO ".MAIN_DB_PREFIX."user_rights (entity, fk_user, fk_id) VALUES (".$entity.", ".$this->id.", ".$nid.")";
					if (!$this->db->query($sql)) {
						$error++;
					}

					$i++;
				}
			} else {
				$error++;
				dol_print_error($this->db);
			}
		}

		if (!$error && !$notrigger) {
			$langs->load("other");
			$this->context = array('audit'=>$langs->trans("PermissionsAdd").($rid ? ' (id='.$rid.')' : ''));

			// Call trigger
			$result = $this->call_trigger('USER_MODIFY', $user);
			if ($result < 0) {
				$error++;
			}
			// End call triggers
		}

		if ($error) {
			$this->db->rollback();
			return -$error;
		} else {
			$this->db->commit();
			return 1;
		}
	}


	/**
	 *  Remove a right to the user
	 *
	 *  @param	int		$rid        Id du droit a retirer
	 *  @param  string	$allmodule  Retirer tous les droits du module allmodule
	 *  @param  string	$allperms   Retirer tous les droits du module allmodule, perms allperms
	 *  @param	int		$entity		Entity to use
	 *  @param  int	    $notrigger	1=Does not execute triggers, 0=Execute triggers
	 *  @return int         		> 0 if OK, < 0 if OK
	 *  @see	clearrights(), addrights(), getrights()
	 */
	public function delrights($rid, $allmodule = '', $allperms = '', $entity = 0, $notrigger = 0)
	{
		global $conf, $user, $langs;

		$error = 0;
		$wherefordel = '';
		$entity = (!empty($entity) ? $entity : $conf->entity);

		$this->db->begin();

		if (!empty($rid)) {
			$module = $perms = $subperms = '';

			// Si on a demande supression d'un droit en particulier, on recupere
			// les caracteristiques module, perms et subperms de ce droit.
			$sql = "SELECT module, perms, subperms";
			$sql .= " FROM ".MAIN_DB_PREFIX."rights_def";
			$sql .= " WHERE id = '".$this->db->escape($rid)."'";
			$sql .= " AND entity = ".$entity;

			$result = $this->db->query($sql);
			if ($result) {
				$obj = $this->db->fetch_object($result);

				if ($obj) {
					$module = $obj->module;
					$perms = $obj->perms;
					$subperms = $obj->subperms;
				}
			} else {
				$error++;
				dol_print_error($this->db);
			}

			// Where pour la liste des droits a supprimer
			$wherefordel = "id=".((int) $rid);
			// Suppression des droits induits
			if ($subperms == 'lire' || $subperms == 'read') {
				$wherefordel .= " OR (module='".$this->db->escape($module)."' AND perms='".$this->db->escape($perms)."' AND subperms IS NOT NULL)";
			}
			if ($perms == 'lire' || $perms == 'read') {
				$wherefordel .= " OR (module='".$this->db->escape($module)."')";
			}
		} else {
			// On a demande suppression d'un droit sur la base d'un nom de module ou perms
			// Where pour la liste des droits a supprimer
			if (!empty($allmodule)) {
				if ($allmodule == 'allmodules') {
					$wherefordel = 'allmodules';
				} else {
					$wherefordel = "module='".$this->db->escape($allmodule)."'";
					if (!empty($allperms)) {
						$wherefordel .= " AND perms='".$this->db->escape($allperms)."'";
					}
				}
			}
		}

		// Suppression des droits selon critere defini dans wherefordel
		if (!empty($wherefordel)) {
			//print "$module-$perms-$subperms";
			$sql = "SELECT id";
			$sql .= " FROM ".MAIN_DB_PREFIX."rights_def";
			$sql .= " WHERE entity = ".$entity;
			if (!empty($wherefordel) && $wherefordel != 'allmodules') {
				$sql .= " AND ".$wherefordel;
			}

			// avoid admin can remove his own important rights
			if ($this->admin == 1) {
				$sql .= " AND id NOT IN (251, 252, 253, 254, 255, 256)"; // other users rights
				$sql .= " AND id NOT IN (341, 342, 343, 344)"; // own rights
				$sql .= " AND id NOT IN (351, 352, 353, 354)"; // groups rights
				$sql .= " AND id NOT IN (358)"; // user export
			}

			$result = $this->db->query($sql);
			if ($result) {
				$num = $this->db->num_rows($result);
				$i = 0;
				while ($i < $num) {
					$obj = $this->db->fetch_object($result);
					$nid = $obj->id;

					$sql = "DELETE FROM ".MAIN_DB_PREFIX."user_rights";
					$sql .= " WHERE fk_user = ".$this->id." AND fk_id = ".((int) $nid);
					$sql .= " AND entity = ".$entity;
					if (!$this->db->query($sql)) {
						$error++;
					}

					$i++;
				}
			} else {
				$error++;
				dol_print_error($this->db);
			}
		}

		if (!$error && !$notrigger) {
			$langs->load("other");
			$this->context = array('audit'=>$langs->trans("PermissionsDelete").($rid ? ' (id='.$rid.')' : ''));

			// Call trigger
			$result = $this->call_trigger('USER_MODIFY', $user);
			if ($result < 0) {
				$error++;
			}
			// End call triggers
		}

		if ($error) {
			$this->db->rollback();
			return -$error;
		} else {
			$this->db->commit();
			return 1;
		}
	}


	/**
	 *  Clear all permissions array of user
	 *
	 *  @return	void
	 *  @see	getrights()
	 */
	public function clearrights()
	{
		dol_syslog(get_class($this)."::clearrights reset user->rights");
		$this->rights = null;
		$this->nb_rights = 0;
		$this->all_permissions_are_loaded = 0;
		$this->_tab_loaded = array();
	}


	/**
	 *	Load permissions granted to user into object user
	 *
	 *	@param  string	$moduletag		Limit permission for a particular module ('' by default means load all permissions)
	 *  @param	int		$forcereload	Force reload of permissions even if they were already loaded (ignore cache)
	 *	@return	void
	 *  @see	clearrights(), delrights(), addrights()
	 */
	public function getrights($moduletag = '', $forcereload = 0)
	{
		global $conf;

		if (empty($forcereload)) {
			if ($moduletag && isset($this->_tab_loaded[$moduletag]) && $this->_tab_loaded[$moduletag]) {
				// Rights for this module are already loaded, so we leave
				return;
			}

			if (!empty($this->all_permissions_are_loaded)) {
				// We already loaded all rights for this user, so we leave
				return;
			}
		}

		// Get permission of users + Get permissions of groups

		// First user permissions
		$sql = "SELECT DISTINCT r.module, r.perms, r.subperms";
		$sql .= " FROM ".MAIN_DB_PREFIX."user_rights as ur";
		$sql .= ", ".MAIN_DB_PREFIX."rights_def as r";
		$sql .= " WHERE r.id = ur.fk_id";
		if (!empty($conf->global->MULTICOMPANY_BACKWARD_COMPATIBILITY)) {
			$sql .= " AND r.entity IN (0,".(!empty($conf->multicompany->enabled) && !empty($conf->global->MULTICOMPANY_TRANSVERSE_MODE) ? "1," : "").$conf->entity.")";
		} else {
			$sql .= " AND ur.entity = ".$conf->entity;
		}
		$sql .= " AND ur.fk_user= ".$this->id;
		$sql .= " AND r.perms IS NOT NULL";
		if ($moduletag) {
			$sql .= " AND r.module = '".$this->db->escape($moduletag)."'";
		}

		$resql = $this->db->query($sql);
		if ($resql) {
			$num = $this->db->num_rows($resql);
			$i = 0;

			while ($i < $num) {
				$obj = $this->db->fetch_object($resql);

				if ($obj) {
					$module = $obj->module;
					$perms = $obj->perms;
					$subperms = $obj->subperms;

					if (!empty($perms)) {
						if (!isset($this->rights) || !is_object($this->rights)) {
							$this->rights = new stdClass(); // For avoid error
						}
						if (!empty($module)) {
							if (!isset($this->rights->$module) || !is_object($this->rights->$module)) {
								$this->rights->$module = new stdClass();
							}
							if (!empty($subperms)) {
								if (!isset($this->rights->$module->$perms) || !is_object($this->rights->$module->$perms)) {
									$this->rights->$module->$perms = new stdClass();
								}
								if (empty($this->rights->$module->$perms->$subperms)) {
									$this->nb_rights++;
								}
								$this->rights->$module->$perms->$subperms = 1;
							} else {
								if (empty($this->rights->$module->$perms)) {
									$this->nb_rights++;
								}
								$this->rights->$module->$perms = 1;
							}
						}
					}
				}
				$i++;
			}
			$this->db->free($resql);
		}

		// Now permissions of groups
		$sql = "SELECT DISTINCT r.module, r.perms, r.subperms";
		$sql .= " FROM ".MAIN_DB_PREFIX."usergroup_rights as gr,";
		$sql .= " ".MAIN_DB_PREFIX."usergroup_user as gu,";
		$sql .= " ".MAIN_DB_PREFIX."rights_def as r";
		$sql .= " WHERE r.id = gr.fk_id";
		if (!empty($conf->global->MULTICOMPANY_BACKWARD_COMPATIBILITY)) {
			if (!empty($conf->multicompany->enabled) && !empty($conf->global->MULTICOMPANY_TRANSVERSE_MODE)) {
				$sql .= " AND gu.entity IN (0,".$conf->entity.")";
			} else {
				$sql .= " AND r.entity = ".$conf->entity;
			}
		} else {
			$sql .= " AND gr.entity = ".$conf->entity;
			$sql .= " AND gu.entity = ".$conf->entity;
			$sql .= " AND r.entity = ".$conf->entity;
		}
		$sql .= " AND gr.fk_usergroup = gu.fk_usergroup";
		$sql .= " AND gu.fk_user = ".$this->id;
		$sql .= " AND r.perms IS NOT NULL";
		if ($moduletag) {
			$sql .= " AND r.module = '".$this->db->escape($moduletag)."'";
		}

		$resql = $this->db->query($sql);
		if ($resql) {
			$num = $this->db->num_rows($resql);
			$i = 0;
			while ($i < $num) {
				$obj = $this->db->fetch_object($resql);

				if ($obj) {
					$module = $obj->module;
					$perms = $obj->perms;
					$subperms = $obj->subperms;

					if (!empty($perms)) {
						if (!isset($this->rights) || !is_object($this->rights)) {
							$this->rights = new stdClass(); // For avoid error
						}
						if (!empty($module)) {
							if (!isset($this->rights->$module) || !is_object($this->rights->$module)) {
								$this->rights->$module = new stdClass();
							}
							if (!empty($subperms)) {
								if (!isset($this->rights->$module->$perms) || !is_object($this->rights->$module->$perms)) {
									$this->rights->$module->$perms = new stdClass();
								}
								if (empty($this->rights->$module->$perms->$subperms)) {
									$this->nb_rights++;
								}
								$this->rights->$module->$perms->$subperms = 1;
							} else {
								if (empty($this->rights->$module->$perms)) {
									$this->nb_rights++;
								}
								// if we have already define a subperm like this $this->rights->$module->level1->level2 with llx_user_rights, we don't want override level1 because the level2 can be not define on user group
								if (!isset($this->rights->$module->$perms) || !is_object($this->rights->$module->$perms)) {
									$this->rights->$module->$perms = 1;
								}
							}
						}
					}
				}
				$i++;
			}
			$this->db->free($resql);
		}

		// For backward compatibility
		if (isset($this->rights->propale) && !isset($this->rights->propal)) {
			$this->rights->propal = $this->rights->propale;
		}
		if (isset($this->rights->propal) && !isset($this->rights->propale)) {
			$this->rights->propale = $this->rights->propal;
		}

		if (!$moduletag) {
			// Si module etait non defini, alors on a tout charge, on peut donc considerer
			// que les droits sont en cache (car tous charges) pour cet instance de user
			$this->all_permissions_are_loaded = 1;
		} else {
			// If module defined, we flag it as loaded into cache
			$this->_tab_loaded[$moduletag] = 1;
		}
	}

	/**
	 *  Change status of a user
	 *
	 *	@param	int		$status		Status to set
	 *  @return int     			<0 if KO, 0 if nothing is done, >0 if OK
	 */
	public function setstatus($status)
	{
		global $conf, $langs, $user;

		$error = 0;

		// Check parameters
		if ($this->statut == $status) {
			return 0;
		}

		$this->db->begin();

		// Save in database
		$sql = "UPDATE ".MAIN_DB_PREFIX."user";
		$sql .= " SET statut = ".((int) $status);
		$sql .= " WHERE rowid = ".((int) $this->id);
		$result = $this->db->query($sql);

		dol_syslog(get_class($this)."::setstatus", LOG_DEBUG);
		if ($result) {
			// Call trigger
			$result = $this->call_trigger('USER_ENABLEDISABLE', $user);
			if ($result < 0) {
				$error++;
			}
			// End call triggers
		}

		if ($error) {
			$this->db->rollback();
			return -$error;
		} else {
			$this->status = $status;
			$this->statut = $status;
			$this->db->commit();
			return 1;
		}
	}

	/**
	 * Sets object to supplied categories.
	 *
	 * Deletes object from existing categories not supplied.
	 * Adds it to non existing supplied categories.
	 * Existing categories are left untouch.
	 *
	 * @param int[]|int $categories Category or categories IDs
	 * @return void
	 */
	public function setCategories($categories)
	{
		require_once DOL_DOCUMENT_ROOT.'/categories/class/categorie.class.php';
		return parent::setCategoriesCommon($categories, Categorie::TYPE_USER);
	}

	/**
	 *  Delete the user
	 *
	 *	@param		User	$user	User than delete
	 * 	@return		int				<0 if KO, >0 if OK
	 */
	public function delete(User $user)
	{
		global $conf, $langs;

		$error = 0;

		$this->db->begin();

		$this->fetch($this->id);

		dol_syslog(get_class($this)."::delete", LOG_DEBUG);

		// Remove rights
		$sql = "DELETE FROM ".MAIN_DB_PREFIX."user_rights WHERE fk_user = ".$this->id;

		if (!$error && !$this->db->query($sql)) {
			$error++;
			$this->error = $this->db->lasterror();
		}

		// Remove group
		$sql = "DELETE FROM ".MAIN_DB_PREFIX."usergroup_user WHERE fk_user  = ".$this->id;
		if (!$error && !$this->db->query($sql)) {
			$error++;
			$this->error = $this->db->lasterror();
		}

		// Remove params
		$sql = "DELETE FROM ".MAIN_DB_PREFIX."user_param WHERE fk_user  = ".$this->id;
		if (!$error && !$this->db->query($sql)) {
			$error++;
			$this->error = $this->db->lasterror();
		}

		// If contact, remove link
		if ($this->contact_id > 0) {
			$sql = "UPDATE ".MAIN_DB_PREFIX."socpeople SET fk_user_creat = null WHERE rowid = ".((int) $this->contact_id);
			if (!$error && !$this->db->query($sql)) {
				$error++;
				$this->error = $this->db->lasterror();
			}
		}

		// Remove extrafields
		if (!$error) {
			$result = $this->deleteExtraFields();
			if ($result < 0) {
				$error++;
				dol_syslog(get_class($this)."::delete error -4 ".$this->error, LOG_ERR);
			}
		}

		// Remove user
		if (!$error) {
			$sql = "DELETE FROM ".MAIN_DB_PREFIX."user WHERE rowid = ".$this->id;
			dol_syslog(get_class($this)."::delete", LOG_DEBUG);
			if (!$this->db->query($sql)) {
				$error++;
				$this->error = $this->db->lasterror();
			}
		}

		if (!$error) {
			// Call trigger
			$result = $this->call_trigger('USER_DELETE', $user);
			if ($result < 0) {
				$error++;
				$this->db->rollback();
				return -1;
			}
			// End call triggers

			$this->db->commit();
			return 1;
		} else {
			$this->db->rollback();
			return -1;
		}
	}

	/**
	 *  Create a user into database
	 *
	 *  @param	User	$user        	Objet user doing creation
	 *  @param  int		$notrigger		1=do not execute triggers, 0 otherwise
	 *  @return int			         	<0 if KO, id of created user if OK
	 */
	public function create($user, $notrigger = 0)
	{
		global $conf, $langs;
		global $mysoc;

		// Clean parameters
		$this->setUpperOrLowerCase();

		$this->civility_code = trim($this->civility_code);
		$this->login = trim($this->login);
		if (!isset($this->entity)) {
			$this->entity = $conf->entity; // If not defined, we use default value
		}

		dol_syslog(get_class($this)."::create login=".$this->login.", user=".(is_object($user) ? $user->id : ''), LOG_DEBUG);

		// Check parameters
		if (!empty($conf->global->USER_MAIL_REQUIRED) && !isValidEMail($this->email)) {
			$langs->load("errors");
			$this->error = $langs->trans("ErrorBadEMail", $this->email);
			return -1;
		}
		if (empty($this->login)) {
			$langs->load("errors");
			$this->error = $langs->trans("ErrorFieldRequired", $langs->transnoentitiesnoconv("Login"));
			return -1;
		}

		$this->datec = dol_now();

		$error = 0;
		$this->db->begin();

		$sql = "SELECT login FROM ".MAIN_DB_PREFIX."user";
		$sql .= " WHERE login ='".$this->db->escape($this->login)."'";
		$sql .= " AND entity IN (0,".$this->db->escape($conf->entity).")";

		dol_syslog(get_class($this)."::create", LOG_DEBUG);
		$resql = $this->db->query($sql);
		if ($resql) {
			$num = $this->db->num_rows($resql);
			$this->db->free($resql);

			if ($num) {
				$this->error = 'ErrorLoginAlreadyExists';
				dol_syslog(get_class($this)."::create ".$this->error, LOG_WARNING);
				$this->db->rollback();
				return -6;
			} else {
				$sql = "INSERT INTO ".MAIN_DB_PREFIX."user (datec,login,ldap_sid,entity)";
				$sql .= " VALUES('".$this->db->idate($this->datec)."','".$this->db->escape($this->login)."','".$this->db->escape($this->ldap_sid)."',".$this->db->escape($this->entity).")";
				$result = $this->db->query($sql);

				dol_syslog(get_class($this)."::create", LOG_DEBUG);
				if ($result) {
					$this->id = $this->db->last_insert_id(MAIN_DB_PREFIX."user");

					// Set default rights
					if ($this->set_default_rights() < 0) {
						$this->error = 'ErrorFailedToSetDefaultRightOfUser';
						$this->db->rollback();
						return -5;
					}

					if (!empty($conf->global->MAIN_DEFAULT_WAREHOUSE_USER) && !empty($conf->global->STOCK_USERSTOCK_AUTOCREATE)) {
						require_once DOL_DOCUMENT_ROOT.'/product/stock/class/entrepot.class.php';
						$langs->load("stocks");
						$entrepot = new Entrepot($this->db);
						$entrepot->label = $langs->trans("PersonalStock", $this->getFullName($langs));
						$entrepot->libelle = $entrepot->label; // For backward compatibility
						$entrepot->description = $langs->trans("ThisWarehouseIsPersonalStock", $this->getFullName($langs));
						$entrepot->statut = 1;
						$entrepot->country_id = $mysoc->country_id;
						$warehouseid = $entrepot->create($user);

						$this->fk_warehouse = $warehouseid;
					}

					// Update minor fields
					$result = $this->update($user, 1, 1);
					if ($result < 0) {
						$this->db->rollback();
						return -4;
					}

					if (!$notrigger) {
						// Call trigger
						$result = $this->call_trigger('USER_CREATE', $user);
						if ($result < 0) {
							$error++;
						}
						// End call triggers
					}

					if (!$error) {
						$this->db->commit();
						return $this->id;
					} else {
						//$this->error=$interface->error;
						dol_syslog(get_class($this)."::create ".$this->error, LOG_ERR);
						$this->db->rollback();
						return -3;
					}
				} else {
					$this->error = $this->db->lasterror();
					$this->db->rollback();
					return -2;
				}
			}
		} else {
			$this->error = $this->db->lasterror();
			$this->db->rollback();
			return -1;
		}
	}


	// phpcs:disable PEAR.NamingConventions.ValidFunctionName.ScopeNotCamelCaps
	/**
	 *  Create a user from a contact object. User will be internal but if contact is linked to a third party, user will be external
	 *
	 *  @param	Contact	$contact    Object for source contact
	 * 	@param  string	$login      Login to force
	 *  @param  string	$password   Password to force
	 *  @return int 				<0 if error, if OK returns id of created user
	 */
	public function create_from_contact($contact, $login = '', $password = '')
	{
		// phpcs:enable
		global $conf, $user, $langs;

		$error = 0;

		// Define parameters
		$this->admin = 0;
		$this->civility_code = $contact->civility_code;
		$this->lastname = $contact->lastname;
		$this->firstname = $contact->firstname;
		$this->gender = $contact->gender;
		$this->email = $contact->email;
		$this->socialnetworks = $contact->socialnetworks;
		$this->office_phone = $contact->phone_pro;
		$this->office_fax = $contact->fax;
		$this->user_mobile = $contact->phone_mobile;
		$this->address = $contact->address;
		$this->zip = $contact->zip;
		$this->town = $contact->town;
		$this->setUpperOrLowerCase();
		$this->state_id = $contact->state_id;
		$this->country_id = $contact->country_id;
		$this->employee = 0;

		if (empty($login)) {
			include_once DOL_DOCUMENT_ROOT.'/core/lib/functions2.lib.php';
			$login = dol_buildlogin($contact->lastname, $contact->firstname);
		}
		$this->login = $login;

		$this->db->begin();

		// Create user and set $this->id. Trigger is disabled because executed later.
		$result = $this->create($user, 1);
		if ($result > 0) {
			$sql = "UPDATE ".MAIN_DB_PREFIX."user";
			$sql .= " SET fk_socpeople=".$contact->id;
			$sql .= ", civility='".$this->db->escape($contact->civility_code)."'";
			if ($contact->socid > 0) {
				$sql .= ", fk_soc=".$contact->socid;
			}
			$sql .= " WHERE rowid=".((int) $this->id);

			$resql = $this->db->query($sql);

			dol_syslog(get_class($this)."::create_from_contact", LOG_DEBUG);
			if ($resql) {
				$this->context['createfromcontact'] = 'createfromcontact';

				// Call trigger
				$result = $this->call_trigger('USER_CREATE', $user);
				if ($result < 0) {
					$error++; $this->db->rollback(); return -1;
				}
				// End call triggers

				$this->db->commit();
				return $this->id;
			} else {
				$this->error = $this->db->error();

				$this->db->rollback();
				return -1;
			}
		} else {
			// $this->error deja positionne
			dol_syslog(get_class($this)."::create_from_contact - 0");

			$this->db->rollback();
			return $result;
		}
	}

	// phpcs:disable PEAR.NamingConventions.ValidFunctionName.ScopeNotCamelCaps
	/**
	 *  Create a user into database from a member object.
	 *  If $member->fk_soc is set, it will be an external user.
	 *
	 *  @param	Adherent		$member		Object member source
	 * 	@param	string			$login		Login to force
	 *  @return int							<0 if KO, if OK, return id of created account
	 */
	public function create_from_member($member, $login = '')
	{
		// phpcs:enable
		global $conf, $user, $langs;

		// Set properties on new user
		$this->admin = 0;
		$this->civility_code = $member->civility_id;
		$this->lastname     = $member->lastname;
		$this->firstname    = $member->firstname;
		$this->gender		= $member->gender;
		$this->email        = $member->email;
		$this->fk_member    = $member->id;
		$this->address      = $member->address;
		$this->zip          = $member->zip;
		$this->town         = $member->town;
		$this->setUpperOrLowerCase();
		$this->state_id     = $member->state_id;
		$this->country_id   = $member->country_id;
		$this->socialnetworks = $member->socialnetworks;

		$this->pass         = $member->pass;
		$this->pass_crypted = $member->pass_indatabase_crypted;

		if (empty($login)) {
			include_once DOL_DOCUMENT_ROOT.'/core/lib/functions2.lib.php';
			$login = dol_buildlogin($member->lastname, $member->firstname);
		}
		$this->login = $login;

		$this->db->begin();

		// Create and set $this->id
		$result = $this->create($user);
		if ($result > 0) {
			if (!empty($this->pass)) {	// If a clear password was received (this situation should not happen anymore now), we use it to save it into database
				$newpass = $this->setPassword($user, $this->pass);
				if (is_numeric($newpass) && $newpass < 0) {
					$result = -2;
				}
			} elseif (!empty($this->pass_crypted)) {	// If a crypted password is already known, we save it directly into database because the previous create did not save it.
				$sql = "UPDATE ".MAIN_DB_PREFIX."user";
				$sql .= " SET pass_crypted = '".$this->db->escape($this->pass_crypted)."'";
				$sql .= " WHERE rowid=".((int) $this->id);

				$resql = $this->db->query($sql);
				if (!$resql) {
					$result = -1;
				}
			}

			if ($result > 0 && $member->fk_soc) {	// If member is linked to a thirdparty
				$sql = "UPDATE ".MAIN_DB_PREFIX."user";
				$sql .= " SET fk_soc=".$member->fk_soc;
				$sql .= " WHERE rowid=".((int) $this->id);

				dol_syslog(get_class($this)."::create_from_member", LOG_DEBUG);
				$resql = $this->db->query($sql);
				if ($resql) {
					$this->db->commit();
					return $this->id;
				} else {
					$this->error = $this->db->lasterror();

					$this->db->rollback();
					return -1;
				}
			}
		}

		if ($result > 0) {
			$this->db->commit();
			return $this->id;
		} else {
			// $this->error deja positionne
			$this->db->rollback();
			return -2;
		}
	}

	// phpcs:disable PEAR.NamingConventions.ValidFunctionName.ScopeNotCamelCaps
	/**
	 *    Assign rights by default
	 *
	 *    @return     integer erreur <0, si ok renvoi le nbre de droits par defaut positionnes
	 */
	public function set_default_rights()
	{
		// phpcs:enable
		global $conf;

		$rd = array();
		$num = 0;
		$sql = "SELECT id FROM ".MAIN_DB_PREFIX."rights_def";
		$sql .= " WHERE bydefault = 1";
		$sql .= " AND entity = ".$conf->entity;

		$resql = $this->db->query($sql);
		if ($resql) {
			$num = $this->db->num_rows($resql);
			$i = 0;
			while ($i < $num) {
				$row = $this->db->fetch_row($resql);
				$rd[$i] = $row[0];
				$i++;
			}
			$this->db->free($resql);
		}
		$i = 0;
		while ($i < $num) {
			$sql = "DELETE FROM ".MAIN_DB_PREFIX."user_rights WHERE fk_user = $this->id AND fk_id=$rd[$i]";
			$result = $this->db->query($sql);

			$sql = "INSERT INTO ".MAIN_DB_PREFIX."user_rights (fk_user, fk_id) VALUES ($this->id, $rd[$i])";
			$result = $this->db->query($sql);
			if (!$result) {
				return -1;
			}
			$i++;
		}

		return $i;
	}

	/**
	 *  	Update a user into database (and also password if this->pass is defined)
	 *
	 *		@param	User	$user				User qui fait la mise a jour
	 *    	@param  int		$notrigger			1 ne declenche pas les triggers, 0 sinon
	 *		@param	int		$nosyncmember		0=Synchronize linked member (standard info), 1=Do not synchronize linked member
	 *		@param	int		$nosyncmemberpass	0=Synchronize linked member (password), 1=Do not synchronize linked member
	 *		@param	int		$nosynccontact		0=Synchronize linked contact, 1=Do not synchronize linked contact
	 *    	@return int 		        		<0 si KO, >=0 si OK
	 */
	public function update($user, $notrigger = 0, $nosyncmember = 0, $nosyncmemberpass = 0, $nosynccontact = 0)
	{
		global $conf, $langs;

		$nbrowsaffected = 0;
		$error = 0;

		dol_syslog(get_class($this)."::update notrigger=".$notrigger.", nosyncmember=".$nosyncmember.", nosyncmemberpass=".$nosyncmemberpass);

		// Clean parameters
		$this->civility_code = trim($this->civility_code);
		$this->lastname     = trim($this->lastname);
		$this->firstname    = trim($this->firstname);
		$this->employee    	= $this->employee ? $this->employee : 0;
		$this->login        = trim($this->login);
		$this->gender       = trim($this->gender);
		$this->pass         = trim($this->pass);
		$this->api_key      = trim($this->api_key);
		$this->address = $this->address ? trim($this->address) : trim($this->address);
		$this->zip = $this->zip ? trim($this->zip) : trim($this->zip);
		$this->town = $this->town ? trim($this->town) : trim($this->town);
		$this->setUpperOrLowerCase();
		$this->state_id = trim($this->state_id);
		$this->country_id = ($this->country_id > 0) ? $this->country_id : 0;
		$this->office_phone = trim($this->office_phone);
		$this->office_fax   = trim($this->office_fax);
		$this->user_mobile  = trim($this->user_mobile);
		$this->personal_mobile = trim($this->personal_mobile);
		$this->email        = trim($this->email);
		$this->personal_email = trim($this->personal_email);

		$this->job = trim($this->job);
		$this->signature    = trim($this->signature);
		$this->note_public  = trim($this->note_public);
		$this->note_private = trim($this->note_private);
		$this->openid       = trim(empty($this->openid) ? '' : $this->openid); // Avoid warning
		$this->admin        = $this->admin ? $this->admin : 0;
		$this->address = empty($this->address) ? '' : $this->address;
		$this->zip			= empty($this->zip) ? '' : $this->zip;
		$this->town = empty($this->town) ? '' : $this->town;
		$this->setUpperOrLowerCase();
		$this->accountancy_code = trim($this->accountancy_code);
		$this->color = empty($this->color) ? '' : $this->color;
		$this->dateemployment = empty($this->dateemployment) ? '' : $this->dateemployment;
		$this->dateemploymentend = empty($this->dateemploymentend) ? '' : $this->dateemploymentend;
		$this->datestartvalidity = empty($this->datestartvalidity) ? '' : $this->datestartvalidity;
		$this->dateendvalidity = empty($this->dateendvalidity) ? '' : $this->dateendvalidity;
		$this->birth        = trim($this->birth);
		$this->fk_warehouse = (int) $this->fk_warehouse;

		// Check parameters
		if (!empty($conf->global->USER_MAIL_REQUIRED) && !isValidEMail($this->email)) {
			$langs->load("errors");
			$this->error = $langs->trans("ErrorBadEMail", $this->email);
			return -1;
		}
		if (empty($this->login)) {
			$langs->load("errors");
			$this->error = $langs->trans("ErrorFieldRequired", 'Login');
			return -1;
		}

		$this->db->begin();

		// Update datas
		$sql = "UPDATE ".MAIN_DB_PREFIX."user SET";
		$sql .= " civility = '".$this->db->escape($this->civility_code)."'";
		$sql .= ", lastname = '".$this->db->escape($this->lastname)."'";
		$sql .= ", firstname = '".$this->db->escape($this->firstname)."'";
		$sql .= ", employee = ".(int) $this->employee;
		$sql .= ", login = '".$this->db->escape($this->login)."'";
		$sql .= ", api_key = ".($this->api_key ? "'".$this->db->escape($this->api_key)."'" : "null");
		$sql .= ", gender = ".($this->gender != -1 ? "'".$this->db->escape($this->gender)."'" : "null"); // 'man' or 'woman'
		$sql .= ", birth=".(strval($this->birth) != '' ? "'".$this->db->idate($this->birth)."'" : 'null');
		if (!empty($user->admin)) {
			$sql .= ", admin = ".(int) $this->admin; // admin flag can be set/unset only by an admin user
		}
		$sql .= ", address = '".$this->db->escape($this->address)."'";
		$sql .= ", zip = '".$this->db->escape($this->zip)."'";
		$sql .= ", town = '".$this->db->escape($this->town)."'";
		$sql .= ", fk_state = ".((!empty($this->state_id) && $this->state_id > 0) ? "'".$this->db->escape($this->state_id)."'" : "null");
		$sql .= ", fk_country = ".((!empty($this->country_id) && $this->country_id > 0) ? "'".$this->db->escape($this->country_id)."'" : "null");
		$sql .= ", office_phone = '".$this->db->escape($this->office_phone)."'";
		$sql .= ", office_fax = '".$this->db->escape($this->office_fax)."'";
		$sql .= ", user_mobile = '".$this->db->escape($this->user_mobile)."'";
		$sql .= ", personal_mobile = '".$this->db->escape($this->personal_mobile)."'";
		$sql .= ", email = '".$this->db->escape($this->email)."'";
		$sql .= ", personal_email = '".$this->db->escape($this->personal_email)."'";
		$sql .= ", socialnetworks = '".$this->db->escape(json_encode($this->socialnetworks))."'";
		$sql .= ", job = '".$this->db->escape($this->job)."'";
		$sql .= ", signature = '".$this->db->escape($this->signature)."'";
		$sql .= ", accountancy_code = '".$this->db->escape($this->accountancy_code)."'";
		$sql .= ", color = '".$this->db->escape($this->color)."'";
		$sql .= ", dateemployment=".(strval($this->dateemployment) != '' ? "'".$this->db->idate($this->dateemployment)."'" : 'null');
		$sql .= ", dateemploymentend=".(strval($this->dateemploymentend) != '' ? "'".$this->db->idate($this->dateemploymentend)."'" : 'null');
		$sql .= ", datestartvalidity=".(strval($this->datestartvalidity) != '' ? "'".$this->db->idate($this->datestartvalidity)."'" : 'null');
		$sql .= ", dateendvalidity=".(strval($this->dateendvalidity) != '' ? "'".$this->db->idate($this->dateendvalidity)."'" : 'null');
		$sql .= ", note = '".$this->db->escape($this->note_private)."'";
		$sql .= ", note_public = '".$this->db->escape($this->note_public)."'";
		$sql .= ", photo = ".($this->photo ? "'".$this->db->escape($this->photo)."'" : "null");
		$sql .= ", openid = ".($this->openid ? "'".$this->db->escape($this->openid)."'" : "null");
		$sql .= ", fk_user = ".($this->fk_user > 0 ? "'".$this->db->escape($this->fk_user)."'" : "null");
		$sql .= ", fk_user_expense_validator = ".($this->fk_user_expense_validator > 0 ? "'".$this->db->escape($this->fk_user_expense_validator)."'" : "null");
		$sql .= ", fk_user_holiday_validator = ".($this->fk_user_holiday_validator > 0 ? "'".$this->db->escape($this->fk_user_holiday_validator)."'" : "null");
		if (isset($this->thm) || $this->thm != '') {
			$sql .= ", thm= ".($this->thm != '' ? "'".$this->db->escape($this->thm)."'" : "null");
		}
		if (isset($this->tjm) || $this->tjm != '') {
			$sql .= ", tjm= ".($this->tjm != '' ? "'".$this->db->escape($this->tjm)."'" : "null");
		}
		if (isset($this->salary) || $this->salary != '') {
			$sql .= ", salary= ".($this->salary != '' ? "'".$this->db->escape($this->salary)."'" : "null");
		}
		if (isset($this->salaryextra) || $this->salaryextra != '') {
			$sql .= ", salaryextra= ".($this->salaryextra != '' ? "'".$this->db->escape($this->salaryextra)."'" : "null");
		}
		$sql .= ", weeklyhours= ".($this->weeklyhours != '' ? "'".$this->db->escape($this->weeklyhours)."'" : "null");
		$sql .= ", entity = '".$this->db->escape($this->entity)."'";
		$sql .= ", default_range = ".($this->default_range > 0 ? $this->default_range : 'null');
		$sql .= ", default_c_exp_tax_cat = ".($this->default_c_exp_tax_cat > 0 ? $this->default_c_exp_tax_cat : 'null');
		$sql .= ", fk_warehouse = ".($this->fk_warehouse > 0 ? $this->fk_warehouse : "null");
		$sql .= ", lang = ".($this->lang ? "'".$this->db->escape($this->lang)."'" : "null");
		$sql .= " WHERE rowid = ".$this->id;

		dol_syslog(get_class($this)."::update", LOG_DEBUG);
		$resql = $this->db->query($sql);
		if ($resql) {
			$nbrowsaffected += $this->db->affected_rows($resql);

			// Update password
			if (!empty($this->pass)) {
				if ($this->pass != $this->pass_indatabase && $this->pass != $this->pass_indatabase_crypted) {
					// Si mot de passe saisi et different de celui en base
					$result = $this->setPassword($user, $this->pass, 0, $notrigger, $nosyncmemberpass);
					if (!$nbrowsaffected) {
						$nbrowsaffected++;
					}
				}
			}

			// If user is linked to a member, remove old link to this member
			if ($this->fk_member > 0) {
				dol_syslog(get_class($this)."::update remove link with member. We will recreate it later", LOG_DEBUG);
				$sql = "UPDATE ".MAIN_DB_PREFIX."user SET fk_member = NULL where fk_member = ".((int) $this->fk_member);
				$resql = $this->db->query($sql);
				if (!$resql) {
					$this->error = $this->db->error(); $this->db->rollback(); return -5;
				}
			}
			// Set link to user
			dol_syslog(get_class($this)."::update set link with member", LOG_DEBUG);
			$sql = "UPDATE ".MAIN_DB_PREFIX."user SET fk_member =".($this->fk_member > 0 ? ((int) $this->fk_member) : 'null')." where rowid = ".((int) $this->id);
			$resql = $this->db->query($sql);
			if (!$resql) {
				$this->error = $this->db->error(); $this->db->rollback(); return -5;
			}

			if ($nbrowsaffected) {	// If something has changed in data
				if ($this->fk_member > 0 && !$nosyncmember) {
					dol_syslog(get_class($this)."::update user is linked with a member. We try to update member too.", LOG_DEBUG);

					require_once DOL_DOCUMENT_ROOT.'/adherents/class/adherent.class.php';

					// This user is linked with a member, so we also update member information
					// if this is an update.
					$adh = new Adherent($this->db);
					$result = $adh->fetch($this->fk_member);

					if ($result > 0) {
						$adh->civility_code = $this->civility_code;
						$adh->firstname = $this->firstname;
						$adh->lastname = $this->lastname;
						$adh->login = $this->login;
						$adh->gender = $this->gender;
						$adh->birth = $this->birth;

						$adh->pass = $this->pass;

						//$adh->societe = (empty($adh->societe) && $this->societe_id ? $this->societe_id : $adh->societe);

						$adh->address = $this->address;
						$adh->town = $this->town;
						$adh->zip = $this->zip;
						$adh->state_id = $this->state_id;
						$adh->country_id = $this->country_id;

						$adh->email = $this->email;

						$adh->socialnetworks = $this->socialnetworks;

						$adh->phone = $this->office_phone;
						$adh->phone_mobile = $this->user_mobile;

						$adh->user_id = $this->id;
						$adh->user_login = $this->login;

						$result = $adh->update($user, 0, 1, 0);
						if ($result < 0) {
							$this->error = $adh->error;
							$this->errors = $adh->errors;
							dol_syslog(get_class($this)."::update error after calling adh->update to sync it with user: ".$this->error, LOG_ERR);
							$error++;
						}
					} elseif ($result < 0) {
						$this->error = $adh->error;
						$this->errors = $adh->errors;
						$error++;
					}
				}

				if ($this->contact_id > 0 && !$nosynccontact) {
					dol_syslog(get_class($this)."::update user is linked with a contact. We try to update contact too.", LOG_DEBUG);

					require_once DOL_DOCUMENT_ROOT.'/contact/class/contact.class.php';

					// This user is linked with a contact, so we also update contact information if this is an update.
					$tmpobj = new Contact($this->db);
					$result = $tmpobj->fetch($this->contact_id);

					if ($result >= 0) {
						$tmpobj->civility_code = $this->civility_code;
						$tmpobj->firstname = $this->firstname;
						$tmpobj->lastname = $this->lastname;
						$tmpobj->login = $this->login;
						$tmpobj->gender = $this->gender;
						$tmpobj->birth = $this->birth;

						//$tmpobj->pass=$this->pass;

						//$tmpobj->societe=(empty($tmpobj->societe) && $this->societe_id ? $this->societe_id : $tmpobj->societe);

						$tmpobj->email = $this->email;

						$tmpobj->socialnetworks = $this->socialnetworks;

						$tmpobj->phone_pro = $this->office_phone;
						$tmpobj->phone_mobile = $this->user_mobile;
						$tmpobj->fax = $this->office_fax;

						$tmpobj->address = $this->address;
						$tmpobj->town = $this->town;
						$tmpobj->zip = $this->zip;
						$tmpobj->state_id = $this->state_id;
						$tmpobj->country_id = $this->country_id;

						$tmpobj->user_id = $this->id;
						$tmpobj->user_login = $this->login;

						$result = $tmpobj->update($tmpobj->id, $user, 0, 'update', 1);
						if ($result < 0) {
							$this->error = $tmpobj->error;
							$this->errors = $tmpobj->errors;
							dol_syslog(get_class($this)."::update error after calling adh->update to sync it with user: ".$this->error, LOG_ERR);
							$error++;
						}
					} else {
						$this->error = $tmpobj->error;
						$this->errors = $tmpobj->errors;
						$error++;
					}
				}
			}

			$action = 'update';

			// Actions on extra fields
			if (!$error) {
				$result = $this->insertExtraFields();
				if ($result < 0) {
					$error++;
				}
			}

			if (!$error && !$notrigger) {
				// Call trigger
				$result = $this->call_trigger('USER_MODIFY', $user);
				if ($result < 0) {
					$error++;
				}
				// End call triggers
			}

			if (!$error) {
				$this->db->commit();
				return $nbrowsaffected;
			} else {
				dol_syslog(get_class($this)."::update error=".$this->error, LOG_ERR);
				$this->db->rollback();
				return -1;
			}
		} else {
			$this->error = $this->db->lasterror();
			$this->db->rollback();
			return -2;
		}
	}

	// phpcs:disable PEAR.NamingConventions.ValidFunctionName.ScopeNotCamelCaps
	/**
	 *  Mise a jour en base de la date de derniere connexion d'un utilisateur
	 *  Fonction appelee lors d'une nouvelle connexion
	 *
	 *  @return int     <0 si echec, >=0 si ok
	 */
	public function update_last_login_date()
	{
		// phpcs:enable
		$now = dol_now();

		$sql = "UPDATE ".MAIN_DB_PREFIX."user SET";
		$sql .= " datepreviouslogin = datelastlogin,";
		$sql .= " datelastlogin = '".$this->db->idate($now)."',";
		$sql .= " tms = tms"; // La date de derniere modif doit changer sauf pour la mise a jour de date de derniere connexion
		$sql .= " WHERE rowid = ".$this->id;

		dol_syslog(get_class($this)."::update_last_login_date user->id=".$this->id." ".$sql, LOG_DEBUG);
		$resql = $this->db->query($sql);
		if ($resql) {
			$this->datepreviouslogin = $this->datelastlogin;
			$this->datelastlogin = $now;
			return 1;
		} else {
			$this->error = $this->db->lasterror().' sql='.$sql;
			return -1;
		}
	}


	/**
	 *  Change password of a user
	 *
	 *  @param	User	$user             		Object user of user requesting the change (not the user for who we change the password). May be unknown.
	 *  @param  string	$password         		New password, in clear text or already encrypted (to generate if not provided)
	 *	@param	int		$changelater			0=Default, 1=Save password into pass_temp to change password only after clicking on confirm email
	 *	@param	int		$notrigger				1=Does not launch triggers
	 *	@param	int		$nosyncmember	        Do not synchronize linked member
	 *  @param	int		$passwordalreadycrypted 0=Value is cleartext password, 1=Value is crypted value.
	 *  @return string 			          		If OK return clear password, 0 if no change, < 0 if error
	 */
	public function setPassword($user, $password = '', $changelater = 0, $notrigger = 0, $nosyncmember = 0, $passwordalreadycrypted = 0)
	{
		global $conf, $langs;
		require_once DOL_DOCUMENT_ROOT.'/core/lib/security2.lib.php';

		$error = 0;

		dol_syslog(get_class($this)."::setPassword user=".$user->id." password=".preg_replace('/./i', '*', $password)." changelater=".$changelater." notrigger=".$notrigger." nosyncmember=".$nosyncmember, LOG_DEBUG);

		// If new password not provided, we generate one
		if (!$password) {
			$password = getRandomPassword(false);
		}

		// Crypt password
		if (empty($passwordalreadycrypted)) {
			$password_crypted = dol_hash($password);
		}

		// Update password
		if (!$changelater) {
			if (!is_object($this->oldcopy)) {
				$this->oldcopy = clone $this;
			}

			$this->db->begin();

			$sql = "UPDATE ".MAIN_DB_PREFIX."user";
			$sql .= " SET pass_crypted = '".$this->db->escape($password_crypted)."',";
			$sql .= " pass_temp = null";
			if (!empty($conf->global->DATABASE_PWD_ENCRYPTED)) {
				$sql .= ", pass = null";
			} else {
				$sql .= ", pass = '".$this->db->escape($password)."'";
			}
			$sql .= " WHERE rowid = ".$this->id;

			dol_syslog(get_class($this)."::setPassword", LOG_DEBUG);
			$result = $this->db->query($sql);
			if ($result) {
				if ($this->db->affected_rows($result)) {
					$this->pass = $password;
					$this->pass_indatabase = $password;
					$this->pass_indatabase_crypted = $password_crypted;

					if ($this->fk_member && !$nosyncmember) {
						require_once DOL_DOCUMENT_ROOT.'/adherents/class/adherent.class.php';

						// This user is linked with a member, so we also update members informations
						// if this is an update.
						$adh = new Adherent($this->db);
						$result = $adh->fetch($this->fk_member);

						if ($result >= 0) {
							$result = $adh->setPassword($user, $this->pass, (empty($conf->global->DATABASE_PWD_ENCRYPTED) ? 0 : 1), 1); // Cryptage non gere dans module adherent
							if ($result < 0) {
								$this->error = $adh->error;
								dol_syslog(get_class($this)."::setPassword ".$this->error, LOG_ERR);
								$error++;
							}
						} else {
							$this->error = $adh->error;
							$error++;
						}
					}

					dol_syslog(get_class($this)."::setPassword notrigger=".$notrigger." error=".$error, LOG_DEBUG);

					if (!$error && !$notrigger) {
						// Call trigger
						$result = $this->call_trigger('USER_NEW_PASSWORD', $user);
						if ($result < 0) {
							$error++; $this->db->rollback(); return -1;
						}
						// End call triggers
					}

					$this->db->commit();
					return $this->pass;
				} else {
					$this->db->rollback();
					return 0;
				}
			} else {
				$this->db->rollback();
				dol_print_error($this->db);
				return -1;
			}
		} else {
			// We store password in password temporary field.
			// After receiving confirmation link, we will erase and store it in pass_crypted
			$sql = "UPDATE ".MAIN_DB_PREFIX."user";
			$sql .= " SET pass_temp = '".$this->db->escape($password)."'";
			$sql .= " WHERE rowid = ".$this->id;

			dol_syslog(get_class($this)."::setPassword", LOG_DEBUG); // No log
			$result = $this->db->query($sql);
			if ($result) {
				return $password;
			} else {
				dol_print_error($this->db);
				return -3;
			}
		}
	}

	// phpcs:disable PEAR.NamingConventions.ValidFunctionName.ScopeNotCamelCaps
	/**
	 *  Send new password by email
	 *
	 *  @param	User	$user           Object user that send the email (not the user we send too)
	 *  @param	string	$password       New password
	 *	@param	int		$changelater	0=Send clear passwod into email, 1=Change password only after clicking on confirm email. @todo Add method 2 = Send link to reset password
	 *  @return int 		            < 0 si erreur, > 0 si ok
	 */
	public function send_password($user, $password = '', $changelater = 0)
	{
		// phpcs:enable
		global $conf, $langs, $mysoc;
		global $dolibarr_main_url_root;

		require_once DOL_DOCUMENT_ROOT.'/core/class/CMailFile.class.php';

		$msgishtml = 0;

		// Define $msg
		$mesg = '';

		$outputlangs = new Translate("", $conf);

		if (isset($this->conf->MAIN_LANG_DEFAULT)
		&& $this->conf->MAIN_LANG_DEFAULT != 'auto') {	// If user has defined its own language (rare because in most cases, auto is used)
			$outputlangs->getDefaultLang($this->conf->MAIN_LANG_DEFAULT);
		}

		if ($this->conf->MAIN_LANG_DEFAULT) {
			$outputlangs->setDefaultLang($this->conf->MAIN_LANG_DEFAULT);
		} else {	// If user has not defined its own language, we used current language
			$outputlangs = $langs;
		}

		// Load translation files required by the page
		$outputlangs->loadLangs(array("main", "errors", "users", "other"));

		$appli = constant('DOL_APPLICATION_TITLE');
		if (!empty($conf->global->MAIN_APPLICATION_TITLE)) {
			$appli = $conf->global->MAIN_APPLICATION_TITLE;
		}

		$subject = '['.$mysoc->name.'] '.$outputlangs->transnoentitiesnoconv("SubjectNewPassword", $appli);

		// Define $urlwithroot
		$urlwithouturlroot = preg_replace('/'.preg_quote(DOL_URL_ROOT, '/').'$/i', '', trim($dolibarr_main_url_root));
		$urlwithroot = $urlwithouturlroot.DOL_URL_ROOT; // This is to use external domain name found into config file

		if (!$changelater) {
			$url = $urlwithroot.'/';
			$mesg .= $outputlangs->transnoentitiesnoconv("RequestToResetPasswordReceived").".\n";
			$mesg .= $outputlangs->transnoentitiesnoconv("NewKeyIs")." :\n\n";
			$mesg .= $outputlangs->transnoentitiesnoconv("Login")." = ".$this->login."\n";
			$mesg .= $outputlangs->transnoentitiesnoconv("Password")." = ".$password."\n\n";
			$mesg .= "\n";

			$mesg .= $outputlangs->transnoentitiesnoconv("ClickHereToGoTo", $appli).': '.$url."\n\n";
			$mesg .= "--\n";
			$mesg .= $user->getFullName($outputlangs); // Username that send the email (not the user for who we want to reset password)

			dol_syslog(get_class($this)."::send_password changelater is off, url=".$url);
		} else {
			global $dolibarr_main_instance_unique_id;

			//print $password.'-'.$this->id.'-'.$dolibarr_main_instance_unique_id;
			$url = $urlwithroot.'/user/passwordforgotten.php?action=validatenewpassword';
			$url .= '&username='.urlencode($this->login)."&passworduidhash=".urlencode(dol_hash($password.'-'.$this->id.'-'.$dolibarr_main_instance_unique_id));

			$msgishtml = 1;

			$mesg .= $outputlangs->transnoentitiesnoconv("RequestToResetPasswordReceived")."<br>\n";
			$mesg .= $outputlangs->transnoentitiesnoconv("NewKeyWillBe")." :<br>\n<br>\n";
			$mesg .= '<strong>'.$outputlangs->transnoentitiesnoconv("Login")."</strong> = ".$this->login."<br>\n";
			$mesg .= '<strong>'.$outputlangs->transnoentitiesnoconv("Password")."</strong> = ".$password."<br>\n<br>\n";
			$mesg .= "<br>\n";
			$mesg .= $outputlangs->transnoentitiesnoconv("YouMustClickToChange")." :<br>\n";
			$mesg .= '<a href="'.$url.'" rel="noopener">'.$outputlangs->transnoentitiesnoconv("ConfirmPasswordChange").'</a>'."<br>\n<br>\n";
			$mesg .= $outputlangs->transnoentitiesnoconv("ForgetIfNothing")."<br>\n<br>\n";

			dol_syslog(get_class($this)."::send_password changelater is on, url=".$url);
		}

		$trackid = 'use'.$this->id;

		$mailfile = new CMailFile(
			$subject,
			$this->email,
			$conf->global->MAIN_MAIL_EMAIL_FROM,
			$mesg,
			array(),
			array(),
			array(),
			'',
			'',
			0,
			$msgishtml,
			'',
			'',
			$trackid
		);

		if ($mailfile->sendfile()) {
			return 1;
		} else {
			$langs->trans("errors");
			$this->error = $langs->trans("ErrorFailedToSendPassword").' '.$mailfile->error;
			return -1;
		}
	}

	/**
	 * 		Renvoie la derniere erreur fonctionnelle de manipulation de l'objet
	 *
	 * 		@return    string      chaine erreur
	 */
	public function error()
	{
		return $this->error;
	}


	// phpcs:disable PEAR.NamingConventions.ValidFunctionName.ScopeNotCamelCaps
	/**
	 *  Read clicktodial information for user
	 *
	 *  @return int <0 if KO, >0 if OK
	 */
	public function fetch_clicktodial()
	{
		// phpcs:enable
		$sql = "SELECT url, login, pass, poste ";
		$sql .= " FROM ".MAIN_DB_PREFIX."user_clicktodial as u";
		$sql .= " WHERE u.fk_user = ".$this->id;

		$resql = $this->db->query($sql);
		if ($resql) {
			if ($this->db->num_rows($resql)) {
				$obj = $this->db->fetch_object($resql);

				$this->clicktodial_url = $obj->url;
				$this->clicktodial_login = $obj->login;
				$this->clicktodial_password = $obj->pass;
				$this->clicktodial_poste = $obj->poste;
			}

			$this->clicktodial_loaded = 1; // Data loaded (found or not)

			$this->db->free($resql);
			return 1;
		} else {
			$this->error = $this->db->error();
			return -1;
		}
	}

	// phpcs:disable PEAR.NamingConventions.ValidFunctionName.ScopeNotCamelCaps
	/**
	 *  Update clicktodial info
	 *
	 *  @return	int  <0 if KO, >0 if OK
	 */
	public function update_clicktodial()
	{
		// phpcs:enable
		$this->db->begin();

		$sql = "DELETE FROM ".MAIN_DB_PREFIX."user_clicktodial";
		$sql .= " WHERE fk_user = ".$this->id;

		dol_syslog(get_class($this).'::update_clicktodial', LOG_DEBUG);
		$result = $this->db->query($sql);

		$sql = "INSERT INTO ".MAIN_DB_PREFIX."user_clicktodial";
		$sql .= " (fk_user,url,login,pass,poste)";
		$sql .= " VALUES (".$this->id;
		$sql .= ", '".$this->db->escape($this->clicktodial_url)."'";
		$sql .= ", '".$this->db->escape($this->clicktodial_login)."'";
		$sql .= ", '".$this->db->escape($this->clicktodial_password)."'";
		$sql .= ", '".$this->db->escape($this->clicktodial_poste)."')";

		dol_syslog(get_class($this).'::update_clicktodial', LOG_DEBUG);
		$result = $this->db->query($sql);
		if ($result) {
			$this->db->commit();
			return 1;
		} else {
			$this->db->rollback();
			$this->error = $this->db->lasterror();
			return -1;
		}
	}


	// phpcs:disable PEAR.NamingConventions.ValidFunctionName.ScopeNotCamelCaps
	/**
	 *  Add user into a group
	 *
	 *  @param	int		$group      Id of group
	 *  @param  int		$entity     Entity
	 *  @param  int		$notrigger  Disable triggers
	 *  @return int  				<0 if KO, >0 if OK
	 */
	public function SetInGroup($group, $entity, $notrigger = 0)
	{
		// phpcs:enable
		global $conf, $langs, $user;

		$error = 0;

		$this->db->begin();

		$sql = "DELETE FROM ".MAIN_DB_PREFIX."usergroup_user";
		$sql .= " WHERE fk_user  = ".$this->id;
		$sql .= " AND fk_usergroup = ".((int) $group);
		$sql .= " AND entity = ".$entity;

		$result = $this->db->query($sql);

		$sql = "INSERT INTO ".MAIN_DB_PREFIX."usergroup_user (entity, fk_user, fk_usergroup)";
		$sql .= " VALUES (".$entity.",".$this->id.",".$group.")";

		$result = $this->db->query($sql);
		if ($result) {
			if (!$error && !$notrigger) {
				$this->newgroupid = $group; // deprecated. Remove this.
				$this->context = array('audit'=>$langs->trans("UserSetInGroup"), 'newgroupid'=>$group);

				// Call trigger
				$result = $this->call_trigger('USER_MODIFY', $user);
				if ($result < 0) {
					$error++;
				}
				// End call triggers
			}

			if (!$error) {
				$this->db->commit();
				return 1;
			} else {
				dol_syslog(get_class($this)."::SetInGroup ".$this->error, LOG_ERR);
				$this->db->rollback();
				return -2;
			}
		} else {
			$this->error = $this->db->lasterror();
			$this->db->rollback();
			return -1;
		}
	}

	// phpcs:disable PEAR.NamingConventions.ValidFunctionName.ScopeNotCamelCaps
	/**
	 *  Remove a user from a group
	 *
	 *  @param	int   	$group       Id of group
	 *  @param  int		$entity      Entity
	 *  @param  int		$notrigger   Disable triggers
	 *  @return int  			     <0 if KO, >0 if OK
	 */
	public function RemoveFromGroup($group, $entity, $notrigger = 0)
	{
		// phpcs:enable
		global $conf, $langs, $user;

		$error = 0;

		$this->db->begin();

		$sql = "DELETE FROM ".MAIN_DB_PREFIX."usergroup_user";
		$sql .= " WHERE fk_user  = ".$this->id;
		$sql .= " AND fk_usergroup = ".((int) $group);
		$sql .= " AND entity = ".$entity;

		$result = $this->db->query($sql);
		if ($result) {
			if (!$error && !$notrigger) {
				$this->oldgroupid = $group; // deprecated. Remove this.
				$this->context = array('audit'=>$langs->trans("UserRemovedFromGroup"), 'oldgroupid'=>$group);

				// Call trigger
				$result = $this->call_trigger('USER_MODIFY', $user);
				if ($result < 0) {
					$error++;
				}
				// End call triggers
			}

			if (!$error) {
				$this->db->commit();
				return 1;
			} else {
				dol_syslog(get_class($this)."::RemoveFromGroup ".$this->error, LOG_ERR);
				$this->db->rollback();
				return -2;
			}
		} else {
			$this->error = $this->db->lasterror();
			$this->db->rollback();
			return -1;
		}
	}


	/**
	 *  Return a link with photo
	 * 	Use this->id,this->photo
	 *
	 *	@param	int		$width			Width of image
	 *	@param	int		$height			Height of image
	 *  @param	string	$cssclass		Force a css class
	 * 	@param	string	$imagesize		'mini', 'small' or '' (original)
	 *	@return	string					String with URL link
	 */
	public function getPhotoUrl($width, $height, $cssclass = '', $imagesize = '')
	{
		$result = '<a href="'.DOL_URL_ROOT.'/user/card.php?id='.$this->id.'">';
		$result .= Form::showphoto('userphoto', $this, $width, $height, 0, $cssclass, $imagesize);
		$result .= '</a>';

		return $result;
	}

	/**
	 *  Return a link to the user card (with optionaly the picto)
	 * 	Use this->id,this->lastname, this->firstname
	 *
	 *	@param	int		$withpictoimg				Include picto in link (0=No picto, 1=Include picto into link, 2=Only picto, -1=Include photo into link, -2=Only picto photo, -3=Only photo very small)
	 *	@param	string	$option						On what the link point to ('leave', 'accountancy', 'nolink', )
	 *  @param  integer $infologin      			0=Add default info tooltip, 1=Add complete info tooltip, -1=No info tooltip
	 *  @param	integer	$notooltip					1=Disable tooltip on picto and name
	 *  @param	int		$maxlen						Max length of visible user name
	 *  @param	int		$hidethirdpartylogo			Hide logo of thirdparty if user is external user
	 *  @param  string  $mode               		''=Show firstname and lastname, 'firstname'=Show only firstname, 'firstelselast'=Show firstname or lastname if not defined, 'login'=Show login
	 *  @param  string  $morecss            		Add more css on link
	 *  @param  int     $save_lastsearch_value    	-1=Auto, 0=No save of lastsearch_values when clicking, 1=Save lastsearch_values whenclicking
	 *	@return	string								String with URL
	 */
	public function getNomUrl($withpictoimg = 0, $option = '', $infologin = 0, $notooltip = 0, $maxlen = 24, $hidethirdpartylogo = 0, $mode = '', $morecss = '', $save_lastsearch_value = -1)
	{
		global $langs, $conf, $db, $hookmanager, $user;
		global $dolibarr_main_authentication, $dolibarr_main_demo;
		global $menumanager;

		if (!$user->rights->user->user->lire && $user->id != $this->id) {
			$option = 'nolink';
		}

		if (!empty($conf->global->MAIN_OPTIMIZEFORTEXTBROWSER) && $withpictoimg) {
			$withpictoimg = 0;
		}

		$result = ''; $label = '';
		$companylink = '';

		if (!empty($this->photo)) {
			$label .= '<div class="photointooltip">';
			$label .= Form::showphoto('userphoto', $this, 0, 60, 0, 'photowithmargin photologintooltip', 'small', 0, 1); // Force height to 60 so we total height of tooltip can be calculated and collision can be managed
			$label .= '</div><div style="clear: both;"></div>';
		}

		// Info Login
		$label .= '<div class="centpercent">';
		$label .= img_picto('', $this->picto).' <u class="paddingrightonly">'.$langs->trans("User").'</u>';
		$label .= ' '.$this->getLibStatut(4);
		$label .= '<br><b>'.$langs->trans('Name').':</b> '.dol_string_nohtmltag($this->getFullName($langs, ''));
		if (!empty($this->login)) {
			$label .= '<br><b>'.$langs->trans('Login').':</b> '.dol_string_nohtmltag($this->login);
		}
		if (!empty($this->job)) {
			$label .= '<br><b>'.$langs->trans("Job").':</b> '.dol_string_nohtmltag($this->job);
		}
		$label .= '<br><b>'.$langs->trans("Email").':</b> '.dol_string_nohtmltag($this->email);
		if (!empty($this->phone)) {
			$label .= '<br><b>'.$langs->trans("Phone").':</b> '.dol_string_nohtmltag($this->phone);
		}
		if (!empty($this->admin)) {
			$label .= '<br><b>'.$langs->trans("Administrator").'</b>: '.yn($this->admin);
		}
		if (!empty($this->accountancy_code) || $option == 'accountancy') {
			$label .= '<br><b>'.$langs->trans("AccountancyCode").'</b>: '.$this->accountancy_code;
		}
		$company = '';
		if (!empty($this->socid)) {	// Add thirdparty for external users
			$thirdpartystatic = new Societe($db);
			$thirdpartystatic->fetch($this->socid);
			if (empty($hidethirdpartylogo)) {
				$companylink = ' '.$thirdpartystatic->getNomUrl(2, (($option == 'nolink') ? 'nolink' : '')); // picto only of company
			}
			$company = ' ('.$langs->trans("Company").': '.dol_string_nohtmltag($thirdpartystatic->name).')';
		}
		$type = ($this->socid ? $langs->trans("External").$company : $langs->trans("Internal"));
		$label .= '<br><b>'.$langs->trans("Type").':</b> '.dol_string_nohtmltag($type);
		$label .= '</div>';
		if ($infologin > 0) {
			$label .= '<br>';
			$label .= '<br><u>'.$langs->trans("Session").'</u>';
			$label .= '<br><b>'.$langs->trans("IPAddress").'</b>: '.dol_string_nohtmltag(getUserRemoteIP());
			if (!empty($conf->global->MAIN_MODULE_MULTICOMPANY)) {
				$label .= '<br><b>'.$langs->trans("ConnectedOnMultiCompany").':</b> '.$conf->entity.' (User entity '.$this->entity.')';
			}
			$label .= '<br><b>'.$langs->trans("AuthenticationMode").':</b> '.dol_string_nohtmltag($_SESSION["dol_authmode"].(empty($dolibarr_main_demo) ? '' : ' (demo)'));
			$label .= '<br><b>'.$langs->trans("ConnectedSince").':</b> '.dol_print_date($this->datelastlogin, "dayhour", 'tzuser');
			$label .= '<br><b>'.$langs->trans("PreviousConnexion").':</b> '.dol_print_date($this->datepreviouslogin, "dayhour", 'tzuser');
			$label .= '<br><b>'.$langs->trans("CurrentTheme").':</b> '.dol_string_nohtmltag($conf->theme);
			$label .= '<br><b>'.$langs->trans("CurrentMenuManager").':</b> '.dol_string_nohtmltag($menumanager->name);
			$s = picto_from_langcode($langs->getDefaultLang());
			$label .= '<br><b>'.$langs->trans("CurrentUserLanguage").':</b> '.dol_string_nohtmltag(($s ? $s.' ' : '').$langs->getDefaultLang());
			$label .= '<br><b>'.$langs->trans("Browser").':</b> '.dol_string_nohtmltag($conf->browser->name.($conf->browser->version ? ' '.$conf->browser->version : '').' ('.$_SERVER['HTTP_USER_AGENT'].')');
			$label .= '<br><b>'.$langs->trans("Layout").':</b> '.dol_string_nohtmltag($conf->browser->layout);
			$label .= '<br><b>'.$langs->trans("Screen").':</b> '.dol_string_nohtmltag($_SESSION['dol_screenwidth'].' x '.$_SESSION['dol_screenheight']);
			if ($conf->browser->layout == 'phone') {
				$label .= '<br><b>'.$langs->trans("Phone").':</b> '.$langs->trans("Yes");
			}
			if (!empty($_SESSION["disablemodules"])) {
				$label .= '<br><b>'.$langs->trans("DisabledModules").':</b> <br>'.dol_string_nohtmltag(join(', ', explode(',', $_SESSION["disablemodules"])));
			}
		}
		if ($infologin < 0) {
			$label = '';
		}

		$url = DOL_URL_ROOT.'/user/card.php?id='.$this->id;
		if ($option == 'leave') {
			$url = DOL_URL_ROOT.'/holiday/list.php?id='.$this->id;
		}

		if ($option != 'nolink') {
			// Add param to save lastsearch_values or not
			$add_save_lastsearch_values = ($save_lastsearch_value == 1 ? 1 : 0);
			if ($save_lastsearch_value == -1 && preg_match('/list\.php/', $_SERVER["PHP_SELF"])) {
				$add_save_lastsearch_values = 1;
			}
			if ($add_save_lastsearch_values) {
				$url .= '&save_lastsearch_values=1';
			}
		}

		$linkstart = '<a href="'.$url.'"';
		$linkclose = "";
		if (empty($notooltip)) {
			if (!empty($conf->global->MAIN_OPTIMIZEFORTEXTBROWSER)) {
				$langs->load("users");
				$label = $langs->trans("ShowUser");
				$linkclose .= ' alt="'.dol_escape_htmltag($label, 1).'"';
			}
			$linkclose .= ' title="'.dol_escape_htmltag($label, 1).'"';
			$linkclose .= ' class="classfortooltip'.($morecss ? ' '.$morecss : '').'"';

			/*
			 $hookmanager->initHooks(array('userdao'));
			 $parameters=array('id'=>$this->id);
			 $reshook=$hookmanager->executeHooks('getnomurltooltip',$parameters,$this,$action);    // Note that $action and $object may have been modified by some hooks
			 if ($reshook > 0) $linkclose = $hookmanager->resPrint;
			 */
		}

		$linkstart .= $linkclose.'>';
		$linkend = '</a>';

		//if ($withpictoimg == -1) $result.='<div class="nowrap">';
		$result .= (($option == 'nolink') ? '' : $linkstart);
		if ($withpictoimg) {
			$paddafterimage = '';
			if (abs($withpictoimg) == 1) {
				$paddafterimage = 'style="margin-'.($langs->trans("DIRECTION") == 'rtl' ? 'left' : 'right').': 3px;"';
			}
			// Only picto
			if ($withpictoimg > 0) {
				$picto = '<!-- picto user --><span class="nopadding userimg'.($morecss ? ' '.$morecss : '').'">'.img_object('', 'user', $paddafterimage.' '.($notooltip ? '' : 'class="paddingright classfortooltip"'), 0, 0, $notooltip ? 0 : 1).'</span>';
			} else {
				// Picto must be a photo
				$picto = '<!-- picto photo user --><span class="nopadding userimg'.($morecss ? ' '.$morecss : '').'"'.($paddafterimage ? ' '.$paddafterimage : '').'>'.Form::showphoto('userphoto', $this, 0, 0, 0, 'userphoto'.($withpictoimg == -3 ? 'small' : ''), 'mini', 0, 1).'</span>';
			}
			$result .= $picto;
		}
		if ($withpictoimg > -2 && $withpictoimg != 2) {
			if (empty($conf->global->MAIN_OPTIMIZEFORTEXTBROWSER)) {
				$result .= '<span class="nopadding usertext'.((!isset($this->statut) || $this->statut) ? '' : ' strikefordisabled').($morecss ? ' '.$morecss : '').'">';
			}
			if ($mode == 'login') {
				$result .= dol_string_nohtmltag(dol_trunc($this->login, $maxlen));
			} else {
				$result .= dol_string_nohtmltag($this->getFullName($langs, '', ($mode == 'firstelselast' ? 3 : ($mode == 'firstname' ? 2 : -1)), $maxlen));
			}
			if (empty($conf->global->MAIN_OPTIMIZEFORTEXTBROWSER)) {
				$result .= '</span>';
			}
		}
		$result .= (($option == 'nolink') ? '' : $linkend);
		//if ($withpictoimg == -1) $result.='</div>';

		$result .= $companylink;

		global $action;
		$hookmanager->initHooks(array('userdao'));
		$parameters = array('id'=>$this->id, 'getnomurl'=>$result);
		$reshook = $hookmanager->executeHooks('getNomUrl', $parameters, $this, $action); // Note that $action and $object may have been modified by some hooks
		if ($reshook > 0) {
			$result = $hookmanager->resPrint;
		} else {
			$result .= $hookmanager->resPrint;
		}

		return $result;
	}

	/**
	 *  Return clickable link of login (eventualy with picto)
	 *
	 *	@param	int		$withpicto		Include picto into link
	 *	@param	string	$option			Sur quoi pointe le lien
	 *	@return	string					Chaine avec URL
	 */
	public function getLoginUrl($withpicto = 0, $option = '')
	{
		global $langs, $user;

		$result = '';

		$linkstart = '<a href="'.DOL_URL_ROOT.'/user/card.php?id='.$this->id.'">';
		$linkend = '</a>';

		//Check user's rights to see an other user
		if ((!$user->rights->user->user->lire && $this->id != $user->id)) {
			$option = 'nolink';
		}

		if ($option == 'xxx') {
			$linkstart = '<a href="'.DOL_URL_ROOT.'/user/card.php?id='.$this->id.'">';
			$linkend = '</a>';
		}

		if ($option == 'nolink') {
			$linkstart = '';
			$linkend = '';
		}

		$result .= $linkstart;
		if ($withpicto) {
			$result .= img_object($langs->trans("ShowUser"), 'user', 'class="paddingright"');
		}
		$result .= $this->login;
		$result .= $linkend;
		return $result;
	}

	/**
	 *  Return the label of the status of user (active, inactive)
	 *
	 *  @param  int		$mode          0=long label, 1=short label, 2=Picto + short label, 3=Picto, 4=Picto + long label, 5=Short label + Picto, 6=Long label + Picto
	 *  @return	string 			       Label of status
	 */
	public function getLibStatut($mode = 0)
	{
		return $this->LibStatut($this->statut, $mode);
	}

	// phpcs:disable PEAR.NamingConventions.ValidFunctionName.ScopeNotCamelCaps
	/**
	 *  Return the label of a status of user (active, inactive)
	 *
	 *  @param  int     $status         Id status
	 *  @param  int		$mode           0=long label, 1=short label, 2=Picto + short label, 3=Picto, 4=Picto + long label, 5=Short label + Picto, 6=Long label + Picto
	 *  @return string                  Label of status
	 */
	public function LibStatut($status, $mode = 0)
	{
		// phpcs:enable
		global $langs;

		if (empty($this->labelStatus) || empty($this->labelStatusShort)) {
			global $langs;
			//$langs->load("mymodule");
			$this->labelStatus[self::STATUS_ENABLED] = $langs->trans('Enabled');
			$this->labelStatus[self::STATUS_DISABLED] = $langs->trans('Disabled');
			$this->labelStatusShort[self::STATUS_ENABLED] = $langs->trans('Enabled');
			$this->labelStatusShort[self::STATUS_DISABLED] = $langs->trans('Disabled');
		}

		$statusType = 'status5';
		if ($status == self::STATUS_ENABLED) {
			$statusType = 'status4';
		}

		return dolGetStatus($this->labelStatus[$status], $this->labelStatusShort[$status], '', $statusType, $mode);
	}


	// phpcs:disable PEAR.NamingConventions.ValidFunctionName.PublicUnderscore
	// phpcs:disable PEAR.NamingConventions.ValidFunctionName.ScopeNotCamelCaps
	/**
	 *	Retourne chaine DN complete dans l'annuaire LDAP pour l'objet
	 *
	 *	@param	array	$info		Info array loaded by _load_ldap_info
	 *	@param	int		$mode		0=Return full DN (uid=qqq,ou=xxx,dc=aaa,dc=bbb)
	 *								1=Return parent (ou=xxx,dc=aaa,dc=bbb)
	 *								2=Return key only (RDN) (uid=qqq)
	 *	@return	string				DN
	 */
	public function _load_ldap_dn($info, $mode = 0)
	{
		// phpcs:enable
		global $conf;
		$dn = '';
		if ($mode == 0) {
			$dn = $conf->global->LDAP_KEY_USERS."=".$info[$conf->global->LDAP_KEY_USERS].",".$conf->global->LDAP_USER_DN;
		} elseif ($mode == 1) {
			$dn = $conf->global->LDAP_USER_DN;
		} elseif ($mode == 2) {
			$dn = $conf->global->LDAP_KEY_USERS."=".$info[$conf->global->LDAP_KEY_USERS];
		}
		return $dn;
	}

	// phpcs:disable PEAR.NamingConventions.ValidFunctionName.PublicUnderscore
	// phpcs:disable PEAR.NamingConventions.ValidFunctionName.ScopeNotCamelCaps
	/**
	 *	Initialize the info array (array of LDAP values) that will be used to call LDAP functions
	 *
	 *	@return		array		Tableau info des attributs
	 */
	public function _load_ldap_info()
	{
		// phpcs:enable
		global $conf, $langs;

		$info = array();

		$socialnetworks = getArrayOfSocialNetworks();

		$keymodified = false;

		// Object classes
		$info["objectclass"] = explode(',', $conf->global->LDAP_USER_OBJECT_CLASS);

		$this->fullname = $this->getFullName($langs);

		// Possible LDAP KEY (constname => varname)
		$ldapkey = array(
			'LDAP_FIELD_FULLNAME'	=> 'fullname',
			'LDAP_FIELD_NAME'		=> 'lastname',
			'LDAP_FIELD_FIRSTNAME'	=> 'firstname',
			'LDAP_FIELD_LOGIN'		=> 'login',
			'LDAP_FIELD_LOGIN_SAMBA'=> 'login',
			'LDAP_FIELD_PHONE'		=> 'office_phone',
			'LDAP_FIELD_MOBILE'		=> 'user_mobile',
			'LDAP_FIELD_FAX'		=> 'office_fax',
			'LDAP_FIELD_MAIL'		=> 'email',
			'LDAP_FIELD_SID'		=> 'ldap_sid',
		);

		// Champs
		foreach ($ldapkey as $constname => $varname) {
			if (!empty($this->$varname) && !empty($conf->global->$constname)) {
				$info[$conf->global->$constname] = $this->$varname;

				// Check if it is the LDAP key and if its value has been changed
				if (!empty($conf->global->LDAP_KEY_USERS) && $conf->global->LDAP_KEY_USERS == $conf->global->$constname) {
					if (!empty($this->oldcopy) && $this->$varname != $this->oldcopy->$varname) {
						$keymodified = true; // For check if LDAP key has been modified
					}
				}
			}
		}
		foreach ($socialnetworks as $key => $value) {
			if ($this->socialnetworks[$value['label']] && !empty($conf->global->{'LDAP_FIELD_'.strtoupper($value['label'])})) {
				$info[$conf->global->{'LDAP_FIELD_'.strtoupper($value['label'])}] = $this->socialnetworks[$value['label']];
			}
		}
		if ($this->address && !empty($conf->global->LDAP_FIELD_ADDRESS)) {
			$info[$conf->global->LDAP_FIELD_ADDRESS] = $this->address;
		}
		if ($this->zip && !empty($conf->global->LDAP_FIELD_ZIP)) {
			$info[$conf->global->LDAP_FIELD_ZIP] = $this->zip;
		}
		if ($this->town && !empty($conf->global->LDAP_FIELD_TOWN)) {
			$info[$conf->global->LDAP_FIELD_TOWN] = $this->town;
		}
		if ($this->note_public && !empty($conf->global->LDAP_FIELD_DESCRIPTION)) {
			$info[$conf->global->LDAP_FIELD_DESCRIPTION] = dol_string_nohtmltag($this->note_public, 2);
		}
		if ($this->socid > 0) {
			$soc = new Societe($this->db);
			$soc->fetch($this->socid);

			$info[$conf->global->LDAP_FIELD_COMPANY] = $soc->name;
			if ($soc->client == 1) {
				$info["businessCategory"] = "Customers";
			}
			if ($soc->client == 2) {
				$info["businessCategory"] = "Prospects";
			}
			if ($soc->fournisseur == 1) {
				$info["businessCategory"] = "Suppliers";
			}
		}

		// When password is modified
		if (!empty($this->pass)) {
			if (!empty($conf->global->LDAP_FIELD_PASSWORD)) {
				$info[$conf->global->LDAP_FIELD_PASSWORD] = $this->pass; // this->pass = mot de passe non crypte
			}
			if (!empty($conf->global->LDAP_FIELD_PASSWORD_CRYPTED)) {
				$info[$conf->global->LDAP_FIELD_PASSWORD_CRYPTED] = dol_hash($this->pass, 4); // Create OpenLDAP MD5 password (TODO add type of encryption)
			}
		} elseif ($conf->global->LDAP_SERVER_PROTOCOLVERSION !== '3') {
			// Set LDAP password if possible
			// If ldap key is modified and LDAPv3 we use ldap_rename function for avoid lose encrypt password
			if (!empty($conf->global->DATABASE_PWD_ENCRYPTED)) {
				// Just for the default MD5 !
				if (empty($conf->global->MAIN_SECURITY_HASH_ALGO)) {
					if ($this->pass_indatabase_crypted && !empty($conf->global->LDAP_FIELD_PASSWORD_CRYPTED)) {
						$info[$conf->global->LDAP_FIELD_PASSWORD_CRYPTED] = dol_hash($this->pass_indatabase_crypted, 5); // Create OpenLDAP MD5 password from Dolibarr MD5 password
					}
				}
			} elseif (!empty($this->pass_indatabase)) {
				// Use $this->pass_indatabase value if exists
				if (!empty($conf->global->LDAP_FIELD_PASSWORD)) {
					$info[$conf->global->LDAP_FIELD_PASSWORD] = $this->pass_indatabase; // $this->pass_indatabase = mot de passe non crypte
				}
				if (!empty($conf->global->LDAP_FIELD_PASSWORD_CRYPTED)) {
					$info[$conf->global->LDAP_FIELD_PASSWORD_CRYPTED] = dol_hash($this->pass_indatabase, 4); // md5 for OpenLdap TODO add type of encryption
				}
			}
		}

		if ($conf->global->LDAP_SERVER_TYPE == 'egroupware') {
			$info["objectclass"][4] = "phpgwContact"; // compatibilite egroupware

			$info['uidnumber'] = $this->id;

			$info['phpgwTz'] = 0;
			$info['phpgwMailType'] = 'INTERNET';
			$info['phpgwMailHomeType'] = 'INTERNET';

			$info["phpgwContactTypeId"] = 'n';
			$info["phpgwContactCatId"] = 0;
			$info["phpgwContactAccess"] = "public";

			if (dol_strlen($this->egroupware_id) == 0) {
				$this->egroupware_id = 1;
			}

			$info["phpgwContactOwner"] = $this->egroupware_id;

			if ($this->email) {
				$info["rfc822Mailbox"] = $this->email;
			}
			if ($this->phone_mobile) {
				$info["phpgwCellTelephoneNumber"] = $this->phone_mobile;
			}
		}

<<<<<<< HEAD
        if (!empty($conf->global->LDAP_FIELD_USERID))$info[$conf->global->LDAP_FIELD_USERID] = $this->id;
        if (!empty($conf->global->LDAP_FIELD_GROUPID)) {
            $usergroup = new UserGroup($this->db);
            $groupslist = $usergroup->listGroupsForUser($this->id);
            $info[$conf->global->LDAP_FIELD_GROUPID] = '65534';
            if (!empty($groupslist)) {
                foreach ($groupslist as $groupforuser) {
                    $info[$conf->global->LDAP_FIELD_GROUPID] = $groupforuser->id; //Select first group in list
                    break;
                }
            }
        }
        if (!empty($conf->global->LDAP_FIELD_HOMEDIRECTORY) && !empty($conf->global->LDAP_FIELD_HOMEDIRECTORYPREFIX)) $info[$conf->global->LDAP_FIELD_HOMEDIRECTORY] = "{$conf->global->LDAP_FIELD_HOMEDIRECTORYPREFIX}/$this->login";
=======
		if (!empty($conf->global->LDAP_FIELD_USERID)) {
			$info[$conf->global->LDAP_FIELD_USERID] = $this->id;
		}
		if (!empty($info[$conf->global->LDAP_FIELD_GROUPID])) {
			$usergroup = new UserGroup($this->db);
			$groupslist = $usergroup->listGroupsForUser($this->id);
			$info[$conf->global->LDAP_FIELD_GROUPID] = '1';
			if (!empty($groupslist)) {
				foreach ($groupslist as $groupforuser) {
					$info[$conf->global->LDAP_FIELD_GROUPID] = $groupforuser->id; //Select first group in list
					break;
				}
			}
		}
		if (!empty($this->firstname) && !empty($conf->global->LDAP_FIELD_HOMEDIRECTORY) && !empty($conf->global->LDAP_FIELD_HOMEDIRECTORYPREFIX)) {
			$info[$conf->global->LDAP_FIELD_HOMEDIRECTORY] = "{$conf->global->LDAP_FIELD_HOMEDIRECTORYPREFIX}/$this->firstname";
		}
>>>>>>> 242db333

		return $info;
	}


	/**
	 *  Initialise an instance with random values.
	 *  Used to build previews or test instances.
	 *	id must be 0 if object instance is a specimen.
	 *
	 *  @return	int
	 */
	public function initAsSpecimen()
	{
		global $user, $langs;

		$now = dol_now();

		// Initialise parametres
		$this->id = 0;
		$this->ref = 'SPECIMEN';
		$this->specimen = 1;

		$this->lastname = 'DOLIBARR';
		$this->firstname = 'SPECIMEN';
		$this->gender = 'man';
		$this->note_public = 'This is a note public';
		$this->note_private = 'This is a note private';
		$this->email = 'email@specimen.com';
		$this->personal_email = 'personalemail@specimen.com';
		$this->socialnetworks = array(
			'skype' => 'skypepseudo',
			'twitter' => 'twitterpseudo',
			'facebook' => 'facebookpseudo',
			'linkedin' => 'linkedinpseudo',
		);
		$this->office_phone = '0999999999';
		$this->office_fax = '0999999998';
		$this->user_mobile = '0999999997';
		$this->personal_mobile = '0999999996';
		$this->admin = 0;
		$this->login = 'dolibspec';
		$this->pass = 'dolibspec';
		//$this->pass_indatabase='dolibspec';									Set after a fetch
		//$this->pass_indatabase_crypted='e80ca5a88c892b0aaaf7e154853bccab';	Set after a fetch
		$this->datec = $now;
		$this->datem = $now;

		$this->datelastlogin = $now;
		$this->datepreviouslogin = $now;
		$this->statut = 1;

		$this->entity = 1;
		return 1;
	}

	/**
	 *  Load info of user object
	 *
	 *  @param  int		$id     Id of user to load
	 *  @return	void
	 */
	public function info($id)
	{
		$sql = "SELECT u.rowid, u.login as ref, u.datec,";
		$sql .= " u.tms as date_modification, u.entity";
		$sql .= " FROM ".MAIN_DB_PREFIX."user as u";
		$sql .= " WHERE u.rowid = ".((int) $id);

		$result = $this->db->query($sql);
		if ($result) {
			if ($this->db->num_rows($result)) {
				$obj = $this->db->fetch_object($result);

				$this->id = $obj->rowid;

				$this->ref = (!$obj->ref) ? $obj->rowid : $obj->ref;
				$this->date_creation = $this->db->jdate($obj->datec);
				$this->date_modification = $this->db->jdate($obj->date_modification);
				$this->entity = $obj->entity;
			}

			$this->db->free($result);
		} else {
			dol_print_error($this->db);
		}
	}


	/**
	 *    Return number of mass Emailing received by this contacts with its email
	 *
	 *    @return       int     Number of EMailings
	 */
	public function getNbOfEMailings()
	{
		$sql = "SELECT count(mc.email) as nb";
		$sql .= " FROM ".MAIN_DB_PREFIX."mailing_cibles as mc";
		$sql .= " WHERE mc.email = '".$this->db->escape($this->email)."'";
		$sql .= " AND mc.statut NOT IN (-1,0)"; // -1 erreur, 0 non envoye, 1 envoye avec succes

		$resql = $this->db->query($sql);
		if ($resql) {
			$obj = $this->db->fetch_object($resql);
			$nb = $obj->nb;

			$this->db->free($resql);
			return $nb;
		} else {
			$this->error = $this->db->error();
			return -1;
		}
	}

	/**
	 *  Return number of existing users
	 *
	 *  @param	string	$limitTo	Limit to '' or 'active'
	 *  @param	string	$option		'superadmin' = return for entity 0 only
	 *  @param	int		$admin		Filter on admin tag
	 *  @return int  				Number of users
	 */
	public function getNbOfUsers($limitTo, $option = '', $admin = -1)
	{
		global $conf;

		$sql = "SELECT count(rowid) as nb";
		$sql .= " FROM ".MAIN_DB_PREFIX."user";
		if ($option == 'superadmin') {
			$sql .= " WHERE entity = 0";
		} else {
			$sql .= " WHERE entity IN (".getEntity('user', 0).")";
			if ($limitTo == 'active') {
				$sql .= " AND statut = 1";
			}
		}
		if ($admin >= 0) {
			$sql .= " AND admin = ".(int) $admin;
		}

		$resql = $this->db->query($sql);
		if ($resql) {
			$obj = $this->db->fetch_object($resql);
			$nb = (int) $obj->nb;

			$this->db->free($resql);
			return $nb;
		} else {
			$this->error = $this->db->lasterror();
			return -1;
		}
	}

	// phpcs:disable PEAR.NamingConventions.ValidFunctionName.ScopeNotCamelCaps
	/**
	 *  Update user using data from the LDAP
	 *
	 *  @param	Object	$ldapuser	Ladp User
	 *  @return int  				<0 if KO, >0 if OK
	 */
	public function update_ldap2dolibarr(&$ldapuser)
	{
		// phpcs:enable
		// TODO: Voir pourquoi le update met à jour avec toutes les valeurs vide (global $user écrase ?)
		global $user, $conf;

		$socialnetworks = getArrayOfSocialNetworks();

		$this->firstname = $ldapuser->{$conf->global->LDAP_FIELD_FIRSTNAME};
		$this->lastname = $ldapuser->{$conf->global->LDAP_FIELD_NAME};
		$this->login = $ldapuser->{$conf->global->LDAP_FIELD_LOGIN};
		$this->pass = $ldapuser->{$conf->global->LDAP_FIELD_PASSWORD};
		$this->pass_indatabase_crypted = $ldapuser->{$conf->global->LDAP_FIELD_PASSWORD_CRYPTED};

		$this->office_phone = $ldapuser->{$conf->global->LDAP_FIELD_PHONE};
		$this->user_mobile = $ldapuser->{$conf->global->LDAP_FIELD_MOBILE};
		$this->office_fax = $ldapuser->{$conf->global->LDAP_FIELD_FAX};
		$this->email = $ldapuser->{$conf->global->LDAP_FIELD_MAIL};
		foreach ($socialnetworks as $key => $value) {
			$tmpkey = 'LDAP_FIELD_'.strtoupper($value['label']);
			$this->socialnetworks[$value['label']] = $ldapuser->{$conf->global->$tmpkey};
		}
		$this->ldap_sid = $ldapuser->{$conf->global->LDAP_FIELD_SID};

		$this->job = $ldapuser->{$conf->global->LDAP_FIELD_TITLE};
		$this->note_public = $ldapuser->{$conf->global->LDAP_FIELD_DESCRIPTION};

		$result = $this->update($user);

		dol_syslog(get_class($this)."::update_ldap2dolibarr result=".$result, LOG_DEBUG);

		return $result;
	}


	// phpcs:disable PEAR.NamingConventions.ValidFunctionName.ScopeNotCamelCaps
	/**
	 * Return and array with all instanciated first level children users of current user
	 *
	 * @return	User[]|int
	 * @see getAllChildIds()
	 */
	public function get_children()
	{
		// phpcs:enable
		$sql = "SELECT rowid FROM ".MAIN_DB_PREFIX."user";
		$sql .= " WHERE fk_user = ".$this->id;

		dol_syslog(get_class($this)."::get_children sql=".$sql, LOG_DEBUG);
		$res = $this->db->query($sql);
		if ($res) {
			$users = array();
			while ($rec = $this->db->fetch_array($res)) {
				$user = new User($this->db);
				$user->fetch($rec['rowid']);
				$users[] = $user;
			}
			return $users;
		} else {
			dol_print_error($this->db);
			return -1;
		}
	}


	/**
	 *  Load this->parentof that is array(id_son=>id_parent, ...)
	 *
	 *  @return     int     <0 if KO, >0 if OK
	 */
	private function loadParentOf()
	{
		global $conf;

		$this->parentof = array();

		// Load array[child]=parent
		$sql = "SELECT fk_user as id_parent, rowid as id_son";
		$sql .= " FROM ".MAIN_DB_PREFIX."user";
		$sql .= " WHERE fk_user <> 0";
		$sql .= " AND entity IN (".getEntity('user').")";

		dol_syslog(get_class($this)."::loadParentOf", LOG_DEBUG);
		$resql = $this->db->query($sql);
		if ($resql) {
			while ($obj = $this->db->fetch_object($resql)) {
				$this->parentof[$obj->id_son] = $obj->id_parent;
			}
			return 1;
		} else {
			dol_print_error($this->db);
			return -1;
		}
	}

	// phpcs:disable PEAR.NamingConventions.ValidFunctionName.ScopeNotCamelCaps
	/**
	 * 	Build the hierarchy/tree of users into an array.
	 *	Set and return this->users that is an array sorted according to tree with arrays of:
	 *				id = id user
	 *				lastname
	 *				firstname
	 *				fullname = nom avec chemin complet du user
	 *				fullpath = chemin complet compose des id: "_grandparentid_parentid_id"
	 *
	 *  @param      int		$deleteafterid      Removed all users including the leaf $deleteafterid (and all its child) in user tree.
	 *  @param		string	$filter				SQL filter on users. This parameter must not come from user intput.
	 *	@return		array		      		  	Array of users $this->users. Note: $this->parentof is also set.
	 */
	public function get_full_tree($deleteafterid = 0, $filter = '')
	{
		// phpcs:enable
		global $conf, $user;
		global $hookmanager;

		// Actions hooked (by external module)
		$hookmanager->initHooks(array('userdao'));

		$this->users = array();

		// Init this->parentof that is array(id_son=>id_parent, ...)
		$this->loadParentOf();

		// Init $this->users array
		$sql = "SELECT DISTINCT u.rowid, u.firstname, u.lastname, u.fk_user, u.fk_soc, u.login, u.email, u.gender, u.admin, u.statut, u.photo, u.entity"; // Distinct reduce pb with old tables with duplicates
		$sql .= " FROM ".MAIN_DB_PREFIX."user as u";
		// Add fields from hooks
		$parameters = array();
		$reshook = $hookmanager->executeHooks('printUserListWhere', $parameters); // Note that $action and $object may have been modified by hook
		if ($reshook > 0) {
			$sql .= $hookmanager->resPrint;
		} else {
			$sql .= " WHERE u.entity IN (".getEntity('user').")";
		}
		if ($filter) {
			$sql .= " AND ".$filter;
		}

		dol_syslog(get_class($this)."::get_full_tree get user list", LOG_DEBUG);
		$resql = $this->db->query($sql);
		if ($resql) {
			$i = 0;
			while ($obj = $this->db->fetch_object($resql)) {
				$this->users[$obj->rowid]['rowid'] = $obj->rowid;
				$this->users[$obj->rowid]['id'] = $obj->rowid;
				$this->users[$obj->rowid]['fk_user'] = $obj->fk_user;
				$this->users[$obj->rowid]['fk_soc'] = $obj->fk_soc;
				$this->users[$obj->rowid]['firstname'] = $obj->firstname;
				$this->users[$obj->rowid]['lastname'] = $obj->lastname;
				$this->users[$obj->rowid]['login'] = $obj->login;
				$this->users[$obj->rowid]['statut'] = $obj->statut;
				$this->users[$obj->rowid]['entity'] = $obj->entity;
				$this->users[$obj->rowid]['email'] = $obj->email;
				$this->users[$obj->rowid]['gender'] = $obj->gender;
				$this->users[$obj->rowid]['admin'] = $obj->admin;
				$this->users[$obj->rowid]['photo'] = $obj->photo;
				$i++;
			}
		} else {
			dol_print_error($this->db);
			return -1;
		}

		// We add the fullpath property to each elements of first level (no parent exists)
		dol_syslog(get_class($this)."::get_full_tree call to build_path_from_id_user", LOG_DEBUG);
		foreach ($this->users as $key => $val) {
			$result = $this->build_path_from_id_user($key, 0); // Process a branch from the root user key (this user has no parent)
			if ($result < 0) {
				$this->error = 'ErrorLoopInHierarchy';
				return -1;
			}
		}

		// Exclude leaf including $deleteafterid from tree
		if ($deleteafterid) {
			//print "Look to discard user ".$deleteafterid."\n";
			$keyfilter1 = '^'.$deleteafterid.'$';
			$keyfilter2 = '_'.$deleteafterid.'$';
			$keyfilter3 = '^'.$deleteafterid.'_';
			$keyfilter4 = '_'.$deleteafterid.'_';
			foreach ($this->users as $key => $val) {
				if (preg_match('/'.$keyfilter1.'/', $val['fullpath']) || preg_match('/'.$keyfilter2.'/', $val['fullpath'])
					|| preg_match('/'.$keyfilter3.'/', $val['fullpath']) || preg_match('/'.$keyfilter4.'/', $val['fullpath'])) {
					unset($this->users[$key]);
				}
			}
		}

		dol_syslog(get_class($this)."::get_full_tree dol_sort_array", LOG_DEBUG);
		$this->users = dol_sort_array($this->users, 'fullname', 'asc', true, false);

		//var_dump($this->users);

		return $this->users;
	}

	/**
	 * 	Return list of all child users id in herarchy (all sublevels).
	 *  Note: Calling this function also reset full list of users into $this->users.
	 *
	 *  @param      int      $addcurrentuser    1=Add also current user id to the list.
	 *	@return		array		      		  	Array of user id lower than user (all levels under user). This overwrite this->users.
	 *  @see get_children()
	 */
	public function getAllChildIds($addcurrentuser = 0)
	{
		$childids = array();

		if (isset($this->cache_childids[$this->id])) {
			$childids = $this->cache_childids[$this->id];
		} else {
			// Init this->users
			$this->get_full_tree();

			$idtoscan = $this->id;

			dol_syslog("Build childid for id = ".$idtoscan);
			foreach ($this->users as $id => $val) {
				//var_dump($val['fullpath']);
				if (preg_match('/_'.$idtoscan.'_/', $val['fullpath'])) {
					$childids[$val['id']] = $val['id'];
				}
			}
		}
		$this->cache_childids[$this->id] = $childids;

		if ($addcurrentuser) {
			$childids[$this->id] = $this->id;
		}

		return $childids;
	}

	// phpcs:disable PEAR.NamingConventions.ValidFunctionName.ScopeNotCamelCaps
	/**
	 *	For user id_user and its childs available in this->users, define property fullpath and fullname.
	 *  Function called by get_full_tree().
	 *
	 * 	@param		int		$id_user		id_user entry to update
	 * 	@param		int		$protection		Deep counter to avoid infinite loop (no more required, a protection is added with array useridfound)
	 *	@return		int                     < 0 if KO (infinit loop), >= 0 if OK
	 */
	public function build_path_from_id_user($id_user, $protection = 0)
	{
		// phpcs:enable
		//dol_syslog(get_class($this)."::build_path_from_id_user id_user=".$id_user." protection=".$protection, LOG_DEBUG);

		if (!empty($this->users[$id_user]['fullpath'])) {
			// Already defined
			dol_syslog(get_class($this)."::build_path_from_id_user fullpath and fullname already defined", LOG_WARNING);
			return 0;
		}

		// Define fullpath and fullname
		$this->users[$id_user]['fullpath'] = '_'.$id_user;
		$this->users[$id_user]['fullname'] = $this->users[$id_user]['lastname'];
		$i = 0; $cursor_user = $id_user;

		$useridfound = array($id_user);
		while (!empty($this->parentof[$cursor_user])) {
			if (in_array($this->parentof[$cursor_user], $useridfound)) {
				dol_syslog("The hierarchy of user has a recursive loop", LOG_WARNING);
				return -1; // Should not happen. Protection against looping hierarchy
			}
			$useridfound[] = $this->parentof[$cursor_user];
			$this->users[$id_user]['fullpath'] = '_'.$this->parentof[$cursor_user].$this->users[$id_user]['fullpath'];
			$this->users[$id_user]['fullname'] = $this->users[$this->parentof[$cursor_user]]['lastname'].' >> '.$this->users[$id_user]['fullname'];
			$i++; $cursor_user = $this->parentof[$cursor_user];
		}

		// We count number of _ to have level
		$this->users[$id_user]['level'] = dol_strlen(preg_replace('/[^_]/i', '', $this->users[$id_user]['fullpath']));

		return 1;
	}

	/**
	 * Function used to replace a thirdparty id with another one.
	 *
	 * @param DoliDB $db Database handler
	 * @param int $origin_id Old thirdparty id
	 * @param int $dest_id New thirdparty id
	 * @return bool
	 */
	public static function replaceThirdparty(DoliDB $db, $origin_id, $dest_id)
	{
		$tables = array(
			'user',
		);

		return CommonObject::commonReplaceThirdparty($db, $origin_id, $dest_id, $tables);
	}


	// phpcs:disable PEAR.NamingConventions.ValidFunctionName.ScopeNotCamelCaps
	/**
	 *      Load metrics this->nb for dashboard
	 *
	 *      @return     int         <0 if KO, >0 if OK
	 */
	public function load_state_board()
	{
		// phpcs:enable

		$this->nb = array();

		$sql = "SELECT count(u.rowid) as nb";
		$sql .= " FROM ".MAIN_DB_PREFIX."user as u";
		$sql .= " WHERE u.statut > 0";
		//$sql.= " AND employee != 0";
		$sql .= " AND u.entity IN (".getEntity('user').")";

		$resql = $this->db->query($sql);
		if ($resql) {
			while ($obj = $this->db->fetch_object($resql)) {
				$this->nb["users"] = $obj->nb;
			}
			$this->db->free($resql);
			return 1;
		} else {
			dol_print_error($this->db);
			$this->error = $this->db->error();
			return -1;
		}
	}

	/**
	 *  Create a document onto disk according to template module.
	 *
	 * 	@param	    string		$modele			Force model to use ('' to not force)
	 * 	@param		Translate	$outputlangs	Object langs to use for output
	 *  @param      int			$hidedetails    Hide details of lines
	 *  @param      int			$hidedesc       Hide description
	 *  @param      int			$hideref        Hide ref
	 *  @param   null|array  $moreparams     Array to provide more information
	 * 	@return     int         				0 if KO, 1 if OK
	 */
	public function generateDocument($modele, $outputlangs, $hidedetails = 0, $hidedesc = 0, $hideref = 0, $moreparams = null)
	{
		global $conf, $user, $langs;

		$langs->load("user");

		// Positionne le modele sur le nom du modele a utiliser
		if (!dol_strlen($modele)) {
			if (!empty($conf->global->USER_ADDON_PDF)) {
				$modele = $conf->global->USER_ADDON_PDF;
			} else {
				$modele = 'bluesky';
			}
		}

		$modelpath = "core/modules/user/doc/";

		return $this->commonGenerateDocument($modelpath, $modele, $outputlangs, $hidedetails, $hidedesc, $hideref, $moreparams);
	}

	// phpcs:disable PEAR.NamingConventions.ValidFunctionName.ScopeNotCamelCaps
	/**
	 *  Return property of user from its id
	 *
	 *  @param	int		$rowid      id of contact
	 *  @param  string	$mode       'email' or 'mobile'
	 *  @return string  			Email of user with format: "Full name <email>"
	 */
	public function user_get_property($rowid, $mode)
	{
		// phpcs:enable
		$user_property = '';

		if (empty($rowid)) {
			return '';
		}

		$sql = "SELECT rowid, email, user_mobile, civility, lastname, firstname";
		$sql .= " FROM ".MAIN_DB_PREFIX."user";
		$sql .= " WHERE rowid = ".((int) $rowid);

		$resql = $this->db->query($sql);
		if ($resql) {
			$nump = $this->db->num_rows($resql);

			if ($nump) {
				$obj = $this->db->fetch_object($resql);

				if ($mode == 'email') {
					$user_property = dolGetFirstLastname($obj->firstname, $obj->lastname)." <".$obj->email.">";
				} elseif ($mode == 'mobile') {
					$user_property = $obj->user_mobile;
				}
			}
			return $user_property;
		} else {
			dol_print_error($this->db);
		}
	}

	/**
	 *	Load all objects into $this->users
	 *
	 *  @param	string		$sortorder		sort order
	 *  @param	string		$sortfield		sort field
	 *  @param	int			$limit			limit page
	 *  @param	int			$offset			page
	 *  @param	array		$filter			Filter array. Example array('field'=>'valueforlike', 'customurl'=>...)
	 *  @param  string      $filtermode		Filter mode (AND or OR)
	 *  @param  bool        $entityfilter	Activate entity filter
	 *  @return int							<0 if KO, >0 if OK
	 */
	public function fetchAll($sortorder = '', $sortfield = '', $limit = 0, $offset = 0, $filter = array(), $filtermode = 'AND', $entityfilter = false)
	{
		global $conf, $user;

		$sql = "SELECT t.rowid";
		$sql .= ' FROM '.MAIN_DB_PREFIX.$this->table_element.' as t ';

		if ($entityfilter) {
			if (!empty($conf->global->MULTICOMPANY_TRANSVERSE_MODE)) {
				if (!empty($user->admin) && empty($user->entity) && $conf->entity == 1) {
					$sql .= " WHERE t.entity IS NOT NULL"; // Show all users
				} else {
					$sql .= ",".MAIN_DB_PREFIX."usergroup_user as ug";
					$sql .= " WHERE ((ug.fk_user = t.rowid";
					$sql .= " AND ug.entity IN (".getEntity('user')."))";
					$sql .= " OR t.entity = 0)"; // Show always superadmin
				}
			} else {
				$sql .= " WHERE t.entity IN (".getEntity('user').")";
			}
		} else {
			$sql .= " WHERE 1 = 1";
		}

		// Manage filter
		$sqlwhere = array();
		if (!empty($filter)) {
			foreach ($filter as $key => $value) {
				if ($key == 't.rowid') {
					$sqlwhere[] = $key.'='.$value;
				} elseif (strpos($key, 'date') !== false) {
					$sqlwhere[] = $key.' = \''.$this->db->idate($value).'\'';
				} elseif ($key == 'customsql') {
					$sqlwhere[] = $value;
				} else {
					$sqlwhere[] = $key.' LIKE \'%'.$this->db->escape($value).'%\'';
				}
			}
		}
		if (count($sqlwhere) > 0) {
			$sql .= ' AND ('.implode(' '.$filtermode.' ', $sqlwhere).')';
		}
		$sql .= $this->db->order($sortfield, $sortorder);
		if ($limit) {
			$sql .= $this->db->plimit($limit + 1, $offset);
		}

		dol_syslog(__METHOD__, LOG_DEBUG);

		$resql = $this->db->query($sql);
		if ($resql) {
			$this->users = array();
			$num = $this->db->num_rows($resql);
			if ($num) {
				while ($obj = $this->db->fetch_object($resql)) {
					$line = new self($this->db);
					$result = $line->fetch($obj->rowid);
					if ($result > 0 && !empty($line->id)) {
						$this->users[$obj->rowid] = clone $line;
					}
				}
				$this->db->free($resql);
			}
			return $num;
		} else {
			$this->errors[] = $this->db->lasterror();
			return -1;
		}
	}

	/**
	 * Cache the SQL results of the function "findUserIdByEmail($email)"
	 *
	 * NOTE: findUserIdByEmailCache[...] === -1 means not found in database
	 *
	 * @var array
	 */
	private $findUserIdByEmailCache;

	/**
	 * Find a user by the given e-mail and return it's user id when found
	 *
	 * NOTE:
	 * Use AGENDA_DISABLE_EXACT_USER_EMAIL_COMPARE_FOR_EXTERNAL_CALENDAR
	 * to disable exact e-mail search
	 *
	 * @param string	$email	The full e-mail (or a part of a e-mail)
	 * @return int				<0 = user was not found, >0 = The id of the user
	 */
	public function findUserIdByEmail($email)
	{
		if ($this->findUserIdByEmailCache[$email]) {
			return $this->findUserIdByEmailCache[$email];
		}

		$this->findUserIdByEmailCache[$email] = -1;

		global $conf;

		$sql = 'SELECT rowid';
		$sql .= ' FROM '.MAIN_DB_PREFIX.'user';

		if (!empty($conf->global->AGENDA_DISABLE_EXACT_USER_EMAIL_COMPARE_FOR_EXTERNAL_CALENDAR)) {
			$sql .= ' WHERE email LIKE "%'.$email.'%"';
		} else {
			$sql .= ' WHERE email = "'.$email.'"';
		}

		$sql .= ' LIMIT 1';

		$resql = $this->db->query($sql);
		if (!$resql) {
			return -1;
		}

		$obj = $this->db->fetch_object($resql);
		if (!$obj) {
			return -1;
		}

		$this->findUserIdByEmailCache[$email] = (int) $obj->rowid;

		return $this->findUserIdByEmailCache[$email];
	}
}<|MERGE_RESOLUTION|>--- conflicted
+++ resolved
@@ -2792,28 +2792,13 @@
 			}
 		}
 
-<<<<<<< HEAD
-        if (!empty($conf->global->LDAP_FIELD_USERID))$info[$conf->global->LDAP_FIELD_USERID] = $this->id;
-        if (!empty($conf->global->LDAP_FIELD_GROUPID)) {
-            $usergroup = new UserGroup($this->db);
-            $groupslist = $usergroup->listGroupsForUser($this->id);
-            $info[$conf->global->LDAP_FIELD_GROUPID] = '65534';
-            if (!empty($groupslist)) {
-                foreach ($groupslist as $groupforuser) {
-                    $info[$conf->global->LDAP_FIELD_GROUPID] = $groupforuser->id; //Select first group in list
-                    break;
-                }
-            }
-        }
-        if (!empty($conf->global->LDAP_FIELD_HOMEDIRECTORY) && !empty($conf->global->LDAP_FIELD_HOMEDIRECTORYPREFIX)) $info[$conf->global->LDAP_FIELD_HOMEDIRECTORY] = "{$conf->global->LDAP_FIELD_HOMEDIRECTORYPREFIX}/$this->login";
-=======
 		if (!empty($conf->global->LDAP_FIELD_USERID)) {
 			$info[$conf->global->LDAP_FIELD_USERID] = $this->id;
 		}
-		if (!empty($info[$conf->global->LDAP_FIELD_GROUPID])) {
+		if (!empty($conf->global->LDAP_FIELD_GROUPID)) {
 			$usergroup = new UserGroup($this->db);
 			$groupslist = $usergroup->listGroupsForUser($this->id);
-			$info[$conf->global->LDAP_FIELD_GROUPID] = '1';
+			$info[$conf->global->LDAP_FIELD_GROUPID] = '65534';
 			if (!empty($groupslist)) {
 				foreach ($groupslist as $groupforuser) {
 					$info[$conf->global->LDAP_FIELD_GROUPID] = $groupforuser->id; //Select first group in list
@@ -2821,10 +2806,9 @@
 				}
 			}
 		}
-		if (!empty($this->firstname) && !empty($conf->global->LDAP_FIELD_HOMEDIRECTORY) && !empty($conf->global->LDAP_FIELD_HOMEDIRECTORYPREFIX)) {
-			$info[$conf->global->LDAP_FIELD_HOMEDIRECTORY] = "{$conf->global->LDAP_FIELD_HOMEDIRECTORYPREFIX}/$this->firstname";
-		}
->>>>>>> 242db333
+		if (!empty($conf->global->LDAP_FIELD_HOMEDIRECTORY) && !empty($conf->global->LDAP_FIELD_HOMEDIRECTORYPREFIX)) {
+			$info[$conf->global->LDAP_FIELD_HOMEDIRECTORY] = "{$conf->global->LDAP_FIELD_HOMEDIRECTORYPREFIX}/$this->login";
+		}
 
 		return $info;
 	}
