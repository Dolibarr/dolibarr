--- conflicted
+++ resolved
@@ -700,21 +700,13 @@
 	public function hasRight($module, $permlevel1, $permlevel2 = '')
 	{
 		global $conf;
-<<<<<<< HEAD
-
-=======
->>>>>>> c0240ae9
 		// For compatibility with bad naming permissions on module
 		$moduletomoduletouse = array(
 			'contract' => 'contrat',
 			'member' => 'adherent',	// We must check $user->rights->adherent...
 			'mo' => 'mrp',
 			'order' => 'commande',
-<<<<<<< HEAD
-			'product' => 'produit',	// We must check $user->rights->produit...
-=======
 			//'product' => 'produit',	// We must check $user->rights->produit...
->>>>>>> c0240ae9
 			'project' => 'projet',
 			'shipping' => 'expedition',
 			'task' => 'task@projet',
@@ -725,25 +717,14 @@
 			'knowledgerecord' => 'knowledgerecord@knowledgemanagement',
 			'skill@hrm' => 'all@hrm', // skill / job / position objects rights are for the moment grouped into right level "all"
 			'job@hrm' => 'all@hrm', // skill / job / position objects rights are for the moment grouped into right level "all"
-<<<<<<< HEAD
 			'position@hrm' => 'all@hrm', // skill / job / position objects rights are for the moment grouped into right level "all"
 			'facturerec' => 'facture'
 		);
-=======
-			'position@hrm' => 'all@hrm' // skill / job / position objects rights are for the moment grouped into right level "all"
-		);
-
->>>>>>> c0240ae9
+
 		if (!empty($moduletomoduletouse[$module])) {
 			$module = $moduletomoduletouse[$module];
 		}
 
-<<<<<<< HEAD
-		// If module is abc@module, we check permission user->rights->module->abc->permlevel1
-		$tmp = explode('@', $module, 2);
-		if (! empty($tmp[1])) {
-			$module = $tmp[1];
-=======
 		$moduleRightsMapping = array(
 			'product' => 'produit',	// We must check $user->rights->produit...
 		);
@@ -757,7 +738,6 @@
 		$tmp = explode('@', $rightsPath, 2);
 		if (! empty($tmp[1])) {
 			$rightsPath = $tmp[1];
->>>>>>> c0240ae9
 			$permlevel2 = $permlevel1;
 			$permlevel1 = $tmp[0];
 		}
@@ -778,57 +758,13 @@
 		if ($permlevel1 == 'recruitmentcandidature') {
 			$permlevel1 = 'recruitmentjobposition';
 		}
-<<<<<<< HEAD
-
-		//var_dump($module.' '.$permlevel1.' '.$permlevel2);
-		if (empty($module) || empty($this->rights) || empty($this->rights->$module) || empty($permlevel1)) {
-=======
 		//var_dump($module.' '.$permlevel1.' '.$permlevel2. ' '. $rightsPath);
 		//var_dump($this->rights);
 		if (empty($rightsPath) || empty($this->rights) || empty($this->rights->$rightsPath) || empty($permlevel1)) {
->>>>>>> c0240ae9
 			return 0;
 		}
 
 		if ($permlevel2) {
-<<<<<<< HEAD
-			if (!empty($this->rights->$module->$permlevel1)) {
-				if (!empty($this->rights->$module->$permlevel1->$permlevel2)) {
-					return $this->rights->$module->$permlevel1->$permlevel2;
-				}
-				// For backward compatibility with old permissions called "lire", "creer", "create", "supprimer"
-				// instead of "read", "write", "delete"
-				if ($permlevel2 == 'read' && !empty($this->rights->$module->$permlevel1->lire)) {
-					return $this->rights->$module->lire;
-				}
-				if ($permlevel2 == 'write' && !empty($this->rights->$module->$permlevel1->creer)) {
-					return $this->rights->$module->create;
-				}
-				if ($permlevel2 == 'write' && !empty($this->rights->$module->$permlevel1->create)) {
-					return $this->rights->$module->create;
-				}
-				if ($permlevel2 == 'delete' && !empty($this->rights->$module->$permlevel1->supprimer)) {
-					return $this->rights->$module->supprimer;
-				}
-			}
-		} else {
-			if (!empty($this->rights->$module->$permlevel1)) {
-				return $this->rights->$module->$permlevel1;
-			}
-			// For backward compatibility with old permissions called "lire", "creer", "create", "supprimer"
-			// instead of "read", "write", "delete"
-			if ($permlevel1 == 'read' && !empty($this->rights->$module->lire)) {
-				return $this->rights->$module->lire;
-			}
-			if ($permlevel1 == 'write' && !empty($this->rights->$module->creer)) {
-				return $this->rights->$module->create;
-			}
-			if ($permlevel1 == 'write' && !empty($this->rights->$module->create)) {
-				return $this->rights->$module->create;
-			}
-			if ($permlevel1 == 'delete' && !empty($this->rights->$module->supprimer)) {
-				return $this->rights->$module->supprimer;
-=======
 			if (!empty($this->rights->$rightsPath->$permlevel1)) {
 				if (!empty($this->rights->$rightsPath->$permlevel1->$permlevel2)) {
 					return $this->rights->$rightsPath->$permlevel1->$permlevel2;
@@ -865,7 +801,6 @@
 			}
 			if ($permlevel1 == 'delete' && !empty($this->rights->$rightsPath->supprimer)) {
 				return $this->rights->$rightsPath->supprimer;
->>>>>>> c0240ae9
 			}
 		}
 
@@ -1187,13 +1122,8 @@
 
 		// First user permissions
 		$sql = "SELECT DISTINCT r.module, r.perms, r.subperms";
-<<<<<<< HEAD
 		$sql .= " FROM ".$this->db->prefix()."user_rights as ur,";
 		$sql .= " ".$this->db->prefix()."rights_def as r";
-=======
-		$sql .= " FROM ".MAIN_DB_PREFIX."user_rights as ur,";
-		$sql .= " ".MAIN_DB_PREFIX."rights_def as r";
->>>>>>> c0240ae9
 		$sql .= " WHERE r.id = ur.fk_id";
 		if (!empty($conf->global->MULTICOMPANY_BACKWARD_COMPATIBILITY)) {
 			// on old version, we use entity defined into table r only
@@ -1603,11 +1533,7 @@
 			}
 		}
 		if (!empty($this->email)) {
-<<<<<<< HEAD
 			$sqltochecklogin = "SELECT COUNT(*) as nb FROM ".$this->db->prefix()."user WHERE entity IN (".$this->db->sanitize((int) $this->entity).", 0) AND email = '".$this->db->escape($this->email)."'";
-=======
-			$sqltochecklogin = "SELECT COUNT(*) as nb FROM ".MAIN_DB_PREFIX."user WHERE entity IN (".$this->db->sanitize((int) $this->entity).", 0) AND email = '".$this->db->escape($this->email)."'";
->>>>>>> c0240ae9
 			$resqltochecklogin = $this->db->query($sqltochecklogin);
 			if ($resqltochecklogin) {
 				$objtochecklogin = $this->db->fetch_object($resqltochecklogin);
@@ -1623,11 +1549,7 @@
 		}
 
 		// Insert into database
-<<<<<<< HEAD
 		$sql = "INSERT INTO ".$this->db->prefix()."user (datec, login, ldap_sid, entity)";
-=======
-		$sql = "INSERT INTO ".MAIN_DB_PREFIX."user (datec, login, ldap_sid, entity)";
->>>>>>> c0240ae9
 		$sql .= " VALUES('".$this->db->idate($this->datec)."', '".$this->db->escape($this->login)."', '".$this->db->escape($this->ldap_sid)."', ".((int) $this->entity).")";
 		$result = $this->db->query($sql);
 
@@ -2004,11 +1926,7 @@
 			}
 		}
 		if (!empty($this->oldcopy) && !empty($this->email) && $this->oldcopy->email != $this->email) {
-<<<<<<< HEAD
 			$sqltochecklogin = "SELECT COUNT(*) as nb FROM ".$this->db->prefix()."user WHERE entity IN (".$this->db->sanitize((int) $this->entity).", 0) AND email = '".$this->db->escape($this->email)."'";
-=======
-			$sqltochecklogin = "SELECT COUNT(*) as nb FROM ".MAIN_DB_PREFIX."user WHERE entity IN (".$this->db->sanitize((int) $this->entity).", 0) AND email = '".$this->db->escape($this->email)."'";
->>>>>>> c0240ae9
 			$resqltochecklogin = $this->db->query($sqltochecklogin);
 			if ($resqltochecklogin) {
 				$objtochecklogin = $this->db->fetch_object($resqltochecklogin);
@@ -3010,11 +2928,7 @@
 	 */
 	public function getLibStatut($mode = 0)
 	{
-<<<<<<< HEAD
 		return $this->LibStatut(isset($this->statut) ? (int) $this->statut : (int) $this->status, $mode);
-=======
-		return $this->LibStatut(isset($this->statut) ? $this->statut : $this->status, $mode);
->>>>>>> c0240ae9
 	}
 
 	// phpcs:disable PEAR.NamingConventions.ValidFunctionName.ScopeNotCamelCaps
@@ -3952,11 +3866,7 @@
 		global $conf;
 
 		$sql = 'SELECT rowid';
-<<<<<<< HEAD
 		$sql .= ' FROM '.$this->db->prefix().'user';
-=======
-		$sql .= ' FROM '.MAIN_DB_PREFIX.'user';
->>>>>>> c0240ae9
 		if (!empty($conf->global->AGENDA_DISABLE_EXACT_USER_EMAIL_COMPARE_FOR_EXTERNAL_CALENDAR)) {
 			$sql .= " WHERE email LIKE '%".$this->db->escape($email)."%'";
 		} else {
