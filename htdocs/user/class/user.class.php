--- conflicted
+++ resolved
@@ -2223,16 +2223,10 @@
 
 	/**
 	 * 	Reconstruit l'arborescence hierarchique des users sous la forme d'un tableau
-<<<<<<< HEAD
 	 *	Set and return this->users that is an array sorted according to tree with arrays of:
 	 *				id = id user
 	 *				lastname
 	 *				firstname
-=======
-	 *	Renvoi un tableau de tableau('id','id_parent',...) trie selon arbre et avec:
-	 *				id = id du user
-	 *				name = nom du user
->>>>>>> 106b4a66
 	 *				fullname = nom avec chemin complet du user
 	 *				fullpath = chemin complet compose des id: "_grandparentid_parentid_id"
 	 *
