<?php
/* Copyright (c) 2002-2007 Rodolphe Quiedeville <rodolphe@quiedeville.org>
 * Copyright (c) 2002-2003 Jean-Louis Bergamo   <jlb@j1b.org>
 * Copyright (c) 2004-2012 Laurent Destailleur  <eldy@users.sourceforge.net>
 * Copyright (C) 2004      Sebastien Di Cintio  <sdicintio@ressource-toi.org>
 * Copyright (C) 2004      Benoit Mortier       <benoit.mortier@opensides.be>
 * Copyright (C) 2005-2017 Regis Houssin        <regis.houssin@inodbox.com>
 * Copyright (C) 2005      Lionel Cousteix      <etm_ltd@tiscali.co.uk>
 * Copyright (C) 2011      Herve Prot           <herve.prot@symeos.com>
 * Copyright (C) 2013-2018 Philippe Grand       <philippe.grand@atoo-net.com>
 * Copyright (C) 2013-2015 Alexandre Spangaro   <aspangaro.dolibarr@gmail.com>
 * Copyright (C) 2015      Marcos García        <marcosgdf@gmail.com>
<<<<<<< HEAD
 * Copyright (C) 2018      Nicolas ZABOURI	<info@inovea-conseil.com>
=======
 * Copyright (C) 2018      charlene Benke       <charlie@patas-monkey.com>
 * Copyright (C) 2018      Nicolas ZABOURI      <info@inovea-conseil.com>
>>>>>>> d9b8a8c8
 *
 * This program is free software; you can redistribute it and/or modify
 * it under the terms of the GNU General Public License as published by
 * the Free Software Foundation; either version 3 of the License, or
 * (at your option) any later version.
 *
 * This program is distributed in the hope that it will be useful,
 * but WITHOUT ANY WARRANTY; without even the implied warranty of
 * MERCHANTABILITY or FITNESS FOR A PARTICULAR PURPOSE.  See the
 * GNU General Public License for more details.
 *
 * You should have received a copy of the GNU General Public License
 * along with this program. If not, see <http://www.gnu.org/licenses/>.
 */

/**
 *  \file       htdocs/user/class/user.class.php
 *	\brief      File of class to manage users
 *  \ingroup	core
 */

require_once DOL_DOCUMENT_ROOT .'/core/class/commonobject.class.php';

/**
 *	Class to manage Dolibarr users
 */
class User extends CommonObject
{
	/**
	 * @var string ID to identify managed object
	 */
	public $element='user';

	/**
	 * @var string Name of table without prefix where object is stored
	 */
	public $table_element='user';
<<<<<<< HEAD
	public $fk_element='fk_user';
	public $ismultientitymanaged = 1;	// 0=No test on entity, 1=Test with field entity, 2=Test with link by societe
=======

	/**
	 * @var int Field with ID of parent key if this field has a parent
	 */
	public $fk_element='fk_user';

	/**
	 * 0=No test on entity, 1=Test with field entity, 2=Test with link by societe
	 * @var int
	 */
	public $ismultientitymanaged = 1;
>>>>>>> d9b8a8c8

	public $id=0;
	public $statut;
	public $ldap_sid;
	public $search_sid;
	public $employee;
	public $gender;
	public $birth;
	public $email;

	public $skype;
	public $twitter;
	public $facebook;

	public $job;			// job position
	public $signature;

	/**
	 * @var string Address
	 */
	public $address;
<<<<<<< HEAD
=======

>>>>>>> d9b8a8c8
	public $zip;
	public $town;
	public $state_id;		// The state/department
	public $state_code;
	public $state;
	public $office_phone;
	public $office_fax;
	public $user_mobile;
	public $admin;
	public $login;
	public $api_key;
<<<<<<< HEAD
=======

	/**
	 * @var int Entity
	 */
>>>>>>> d9b8a8c8
	public $entity;

	//! Clear password in memory
	public $pass;
	//! Clear password in database (defined if DATABASE_PWD_ENCRYPTED=0)
	public $pass_indatabase;
	//! Encrypted password in database (always defined)
	public $pass_indatabase_crypted;

	public $datec;
	public $datem;

	//! If this is defined, it is an external user
	/**
	 * @deprecated
	 * @see socid
	 */
	public $societe_id;
	/**
	 * @deprecated
	 * @see contactid
	 */
	public $contact_id;
	public $socid;
	public $contactid;

	/**
     * @var int ID
     */
	public $fk_member;

	/**
	 * @var int User ID
	 */
	public $fk_user;

	public $clicktodial_url;
	public $clicktodial_login;
	public $clicktodial_password;
	public $clicktodial_poste;

	public $datelastlogin;
	public $datepreviouslogin;
	public $photo;
	public $lang;

	public $rights;                        // Array of permissions user->rights->permx
	public $all_permissions_are_loaded;	   // All permission are loaded
	public $nb_rights;			           // Number of rights granted to the user
	private $_tab_loaded=array();		   // Cache array of already loaded permissions

	public $conf;           		// To store personal config
	public $default_values;         // To store default values for user
	public $lastsearch_values_tmp;  // To store current search criterias for user
	public $lastsearch_values;      // To store last saved search criterias for user

	public $users = array();		// To store all tree of users hierarchy
	public $parentof;				// To store an array of all parents for all ids.
	private $cache_childids;

	public $accountancy_code;			// Accountancy code in prevision of the complete accountancy module

	public $thm;					// Average cost of employee - Used for valuation of time spent
	public $tjm;					// Average cost of employee

	public $salary;					// Monthly salary       - Denormalized value from llx_user_employment
	public $salaryextra;				// Monthly salary extra - Denormalized value from llx_user_employment
	public $weeklyhours;				// Weekly hours         - Denormalized value from llx_user_employment

	public $color;						// Define background color for user in agenda

	public $dateemployment;			// Define date of employment by company
	public $dateemploymentend;		// Define date of employment end by company

	public $default_c_exp_tax_cat;
	public $default_range;
<<<<<<< HEAD
	
	public $fields=array(
        	'rowid'=>array('type'=>'integer', 'label'=>'TechnicalID', 'enabled'=>1, 'visible'=>-2, 'notnull'=>1,  'index'=>1, 'position'=>1, 'comment'=>'Id'),
        	'lastname'=>array('type'=>'varchar(50)', 'label'=>'Name', 'enabled'=>1, 'visible'=>1,  'notnull'=>1,  'showoncombobox'=>1, 'index'=>1, 'position'=>20, 'searchall'=>1, 'comment'=>'Reference of object'),
        	'firstname'=>array('type'=>'varchar(50)', 'label'=>'Name','enabled'=>1, 'visible'=>1,  'notnull'=>1,  'showoncombobox'=>1, 'index'=>1, 'position'=>10, 'searchall'=>1, 'comment'=>'Reference of object'),
    	);
=======

	public $fields = array(
        'rowid'=>array('type'=>'integer', 'label'=>'TechnicalID', 'enabled'=>1, 'visible'=>-2, 'notnull'=>1,  'index'=>1, 'position'=>1, 'comment'=>'Id'),
        'lastname'=>array('type'=>'varchar(50)', 'label'=>'Name', 'enabled'=>1, 'visible'=>1,  'notnull'=>1,  'showoncombobox'=>1, 'index'=>1, 'position'=>20, 'searchall'=>1, 'comment'=>'Reference of object'),
        'firstname'=>array('type'=>'varchar(50)', 'label'=>'Name','enabled'=>1, 'visible'=>1,  'notnull'=>1,  'showoncombobox'=>1, 'index'=>1, 'position'=>10, 'searchall'=>1, 'comment'=>'Reference of object'),
    );
>>>>>>> d9b8a8c8

	/**
	 *    Constructor of the class
	 *
	 *    @param   DoliDb  $db     Database handler
	 */
	function __construct($db)
	{
		$this->db = $db;

		// User preference
		$this->liste_limit = 0;
		$this->clicktodial_loaded = 0;

		// For cache usage
		$this->all_permissions_are_loaded = 0;
		$this->nb_rights = 0;

		// Force some default values
		$this->admin = 0;
		$this->employee = 1;

		$this->conf				    = new stdClass();
		$this->rights				= new stdClass();
		$this->rights->user			= new stdClass();
		$this->rights->user->user	= new stdClass();
		$this->rights->user->self	= new stdClass();
	}

	/**
	 *	Load a user from database with its id or ref (login).
	 *  This function does not load permissions, only user properties. Use getrights() for this just after the fetch.
	 *
	 *	@param	int		$id		       		If defined, id to used for search
	 * 	@param  string	$login       		If defined, login to used for search
	 *	@param  string	$sid				If defined, sid to used for search
	 * 	@param	int		$loadpersonalconf	1=also load personal conf of user (in $user->conf->xxx), 0=do not load personal conf.
	 *  @param  int     $entity             If a value is >= 0, we force the search on a specific entity. If -1, means search depens on default setup.
	 * 	@return	int							<0 if KO, 0 not found, >0 if OK
	 */
	function fetch($id='', $login='', $sid='', $loadpersonalconf=0, $entity=-1)
	{
		global $conf, $user;

		// Clean parameters
		$login=trim($login);

		// Get user
<<<<<<< HEAD
		$sql = "SELECT u.rowid, u.lastname, u.firstname, u.employee, u.gender, u.birth, u.email, u.job, u.skype, u.signature, u.office_phone, u.office_fax, u.user_mobile,";
=======
		$sql = "SELECT u.rowid, u.lastname, u.firstname, u.employee, u.gender, u.birth, u.email, u.job, u.skype, u.twitter, u.facebook,";
		$sql.= " u.signature, u.office_phone, u.office_fax, u.user_mobile,";
>>>>>>> d9b8a8c8
		$sql.= " u.address, u.zip, u.town, u.fk_state as state_id, u.fk_country as country_id,";
		$sql.= " u.admin, u.login, u.note,";
		$sql.= " u.pass, u.pass_crypted, u.pass_temp, u.api_key,";
		$sql.= " u.fk_soc, u.fk_socpeople, u.fk_member, u.fk_user, u.ldap_sid,";
		$sql.= " u.statut, u.lang, u.entity,";
		$sql.= " u.datec as datec,";
		$sql.= " u.tms as datem,";
		$sql.= " u.datelastlogin as datel,";
		$sql.= " u.datepreviouslogin as datep,";
		$sql.= " u.photo as photo,";
		$sql.= " u.openid as openid,";
		$sql.= " u.accountancy_code,";
		$sql.= " u.thm,";
		$sql.= " u.tjm,";
		$sql.= " u.salary,";
		$sql.= " u.salaryextra,";
		$sql.= " u.weeklyhours,";
		$sql.= " u.color,";
		$sql.= " u.dateemployment, u.dateemploymentend,";
		$sql.= " u.ref_int, u.ref_ext,";
		$sql.= " u.default_range, u.default_c_exp_tax_cat,";			// Expense report default mode
		$sql.= " c.code as country_code, c.label as country,";
		$sql.= " d.code_departement as state_code, d.nom as state";
		$sql.= " FROM ".MAIN_DB_PREFIX."user as u";
		$sql.= " LEFT JOIN ".MAIN_DB_PREFIX."c_country as c ON u.fk_country = c.rowid";
		$sql.= " LEFT JOIN ".MAIN_DB_PREFIX."c_departements as d ON u.fk_state = d.rowid";

		if ($entity < 0)
		{
			if ((empty($conf->multicompany->enabled) || empty($conf->global->MULTICOMPANY_TRANSVERSE_MODE)) && (! empty($user->entity)))
			{
				$sql.= " WHERE u.entity IN (0,".$conf->entity.")";
			}
			else
			{
				$sql.= " WHERE u.entity IS NOT NULL";    // multicompany is on in transverse mode or user making fetch is on entity 0, so user is allowed to fetch anywhere into database
			}
		}
		else  // The fetch was forced on an entity
		{
			if (!empty($conf->multicompany->enabled) && !empty($conf->global->MULTICOMPANY_TRANSVERSE_MODE))
				$sql.= " WHERE u.entity IS NOT NULL";    // multicompany is on in transverse mode or user making fetch is on entity 0, so user is allowed to fetch anywhere into database
			else
				$sql.= " WHERE u.entity IN (0, ".(($entity!='' && $entity >= 0)?$entity:$conf->entity).")";   // search in entity provided in parameter
		}

		if ($sid)    // permet une recherche du user par son SID ActiveDirectory ou Samba
		{
			$sql.= " AND (u.ldap_sid = '".$this->db->escape($sid)."' OR u.login = '".$this->db->escape($login)."') LIMIT 1";
		}
		else if ($login)
		{
			$sql.= " AND u.login = '".$this->db->escape($login)."'";
		}
		else
		{
			$sql.= " AND u.rowid = ".$id;
		}
		$sql.= " ORDER BY u.entity ASC";    // Avoid random result when there is 2 login in 2 different entities

		$result = $this->db->query($sql);
		if ($result)
		{
			$obj = $this->db->fetch_object($result);
			if ($obj)
			{
				$this->id 			= $obj->rowid;
				$this->ref 			= $obj->rowid;

				$this->ref_int 		= $obj->ref_int;
				$this->ref_ext 		= $obj->ref_ext;

				$this->ldap_sid 	= $obj->ldap_sid;
				$this->lastname		= $obj->lastname;
				$this->firstname 	= $obj->firstname;

				$this->employee		= $obj->employee;

				$this->login		= $obj->login;
				$this->gender       = $obj->gender;
				$this->birth        = $this->db->jdate($obj->birth);
				$this->pass_indatabase = $obj->pass;
				$this->pass_indatabase_crypted = $obj->pass_crypted;
				$this->pass			= $obj->pass;
				$this->pass_temp	= $obj->pass_temp;
				$this->api_key		= $obj->api_key;

				$this->address 		= $obj->address;
				$this->zip 			= $obj->zip;
				$this->town 		= $obj->town;

				$this->country_id   = $obj->country_id;
				$this->country_code = $obj->country_id?$obj->country_code:'';
				//$this->country 		= $obj->country_id?($langs->trans('Country'.$obj->country_code)!='Country'.$obj->country_code?$langs->transnoentities('Country'.$obj->country_code):$obj->country):'';

				$this->state_id     = $obj->state_id;
				$this->state_code   = $obj->state_code;
				$this->state        = ($obj->state!='-'?$obj->state:'');

				$this->office_phone	= $obj->office_phone;
				$this->office_fax   = $obj->office_fax;
				$this->user_mobile  = $obj->user_mobile;
				$this->email		= $obj->email;
				$this->skype		= $obj->skype;
				$this->twitter		= $obj->twitter;
				$this->facebook		= $obj->facebook;
				$this->job			= $obj->job;
				$this->signature	= $obj->signature;
				$this->admin		= $obj->admin;
				$this->note			= $obj->note;
				$this->statut		= $obj->statut;
				$this->photo		= $obj->photo;
				$this->openid		= $obj->openid;
				$this->lang			= $obj->lang;
				$this->entity		= $obj->entity;
				$this->accountancy_code		= $obj->accountancy_code;
				$this->thm			= $obj->thm;
				$this->tjm			= $obj->tjm;
				$this->salary		= $obj->salary;
				$this->salaryextra	= $obj->salaryextra;
				$this->weeklyhours	= $obj->weeklyhours;
				$this->color		= $obj->color;
				$this->dateemployment	= $this->db->jdate($obj->dateemployment);
				$this->dateemploymentend = $this->db->jdate($obj->dateemploymentend);

				$this->datec				= $this->db->jdate($obj->datec);
				$this->datem				= $this->db->jdate($obj->datem);
				$this->datelastlogin		= $this->db->jdate($obj->datel);
				$this->datepreviouslogin	= $this->db->jdate($obj->datep);

				$this->societe_id           = $obj->fk_soc;		// deprecated
				$this->contact_id           = $obj->fk_socpeople;	// deprecated
				$this->socid                = $obj->fk_soc;
				$this->contactid            = $obj->fk_socpeople;
				$this->fk_member            = $obj->fk_member;
				$this->fk_user        		= $obj->fk_user;

				$this->default_range		= $obj->default_range;
				$this->default_c_exp_tax_cat	= $obj->default_c_exp_tax_cat;

				// Protection when module multicompany was set, admin was set to first entity and then, the module was disabled,
				// in such case, this admin user must be admin for ALL entities.
				if (empty($conf->multicompany->enabled) && $this->admin && $this->entity == 1) $this->entity = 0;

				// Retreive all extrafield
				// fetch optionals attributes and labels
				$this->fetch_optionals();

				$this->db->free($result);
			}
			else
			{
				$this->error="USERNOTFOUND";
				dol_syslog(get_class($this)."::fetch user not found", LOG_DEBUG);

				$this->db->free($result);
				return 0;
			}
		}
		else
		{
			$this->error=$this->db->lasterror();
			return -1;
		}

		// To get back the global configuration unique to the user
		if ($loadpersonalconf)
		{
			// Load user->conf for user
			$sql = "SELECT param, value FROM ".MAIN_DB_PREFIX."user_param";
			$sql.= " WHERE fk_user = ".$this->id;
			$sql.= " AND entity = ".$conf->entity;
			//dol_syslog(get_class($this).'::fetch load personalized conf', LOG_DEBUG);
			$resql=$this->db->query($sql);
			if ($resql)
			{
				$num = $this->db->num_rows($resql);
				$i = 0;
				while ($i < $num)
				{
					$obj = $this->db->fetch_object($resql);
					$p=(! empty($obj->param)?$obj->param:'');
					if (! empty($p)) $this->conf->$p = $obj->value;
					$i++;
				}
				$this->db->free($resql);
			}
			else
			{
				$this->error=$this->db->lasterror();
				return -2;
			}

<<<<<<< HEAD
			// Load user->default_values for user. TODO Save this in memcached ?
			$sql = "SELECT rowid, entity, type, page, param, value";
			$sql.= " FROM ".MAIN_DB_PREFIX."default_values";
			$sql.= " WHERE entity IN (".$this->entity.",".$conf->entity.")";
			$sql.= " AND user_id IN (0, ".$this->id.")";
			$resql = $this->db->query($sql);
			if ($resql)
			{
				while ($obj = $this->db->fetch_object($resql))
				{
					if (! empty($obj->page) && ! empty($obj->type) && ! empty($obj->param))
					{
						// $obj->page is relative URL with or without params
						// $obj->type can be 'filters', 'sortorder', 'createform', ...
						// $obj->param is key or param
						$pagewithoutquerystring=$obj->page;
						$pagequeries='';
						if (preg_match('/^([^\?]+)\?(.*)$/', $pagewithoutquerystring, $reg))	// There is query param
						{
							$pagewithoutquerystring=$reg[1];
							$pagequeries=$reg[2];
						}
						$this->default_values[$pagewithoutquerystring][$obj->type][$pagequeries?$pagequeries:'_noquery_'][$obj->param]=$obj->value;
						//if ($pagequeries) $this->default_values[$pagewithoutquerystring][$obj->type.'_queries']=$pagequeries;
					}
				}
				// Sort by key, so _noquery_ is last
				if(!empty($this->default_values)) {
					foreach($this->default_values as $a => $b)
					{
						foreach($b as $c => $d)
						{
							krsort($this->default_values[$a][$c]);
						}
					}
				}
				$this->db->free($resql);
			}
			else
=======
			$result = $this->loadDefaultValues();

			if ($result < 0)
>>>>>>> d9b8a8c8
			{
				$this->error=$this->db->lasterror();
				return -3;
			}
		}

		return 1;
	}

	/**
	 *  Load default value in property ->default_values
	 *
	 *  @return int						> 0 if OK, < 0 if KO
	 */
	function loadDefaultValues()
	{
		global $conf;

		// Load user->default_values for user. TODO Save this in memcached ?
		$sql = "SELECT rowid, entity, type, page, param, value";
		$sql.= " FROM ".MAIN_DB_PREFIX."default_values";
		$sql.= " WHERE entity IN (".($this->entity > 0 ? $this->entity.", " : "").$conf->entity.")";	// Entity of user (if defined) + current entity
		$sql.= " AND user_id IN (0".($this->id > 0 ? ", ".$this->id : "").")";							// User 0 (all) + me (if defined)
		$resql = $this->db->query($sql);
		if ($resql)
		{
			while ($obj = $this->db->fetch_object($resql))
			{
				if (! empty($obj->page) && ! empty($obj->type) && ! empty($obj->param))
				{
					// $obj->page is relative URL with or without params
					// $obj->type can be 'filters', 'sortorder', 'createform', ...
					// $obj->param is key or param
					$pagewithoutquerystring=$obj->page;
					$pagequeries='';
					if (preg_match('/^([^\?]+)\?(.*)$/', $pagewithoutquerystring, $reg))	// There is query param
					{
						$pagewithoutquerystring=$reg[1];
						$pagequeries=$reg[2];
					}
					$this->default_values[$pagewithoutquerystring][$obj->type][$pagequeries?$pagequeries:'_noquery_'][$obj->param]=$obj->value;
					//if ($pagequeries) $this->default_values[$pagewithoutquerystring][$obj->type.'_queries']=$pagequeries;
				}
			}
			// Sort by key, so _noquery_ is last
			if(!empty($this->default_values)) {
				foreach($this->default_values as $a => $b)
				{
					foreach($b as $c => $d)
					{
						krsort($this->default_values[$a][$c]);
					}
				}
			}
			$this->db->free($resql);

			return 1;
		}
		else
		{
			dol_print_error($this->db);
			return -1;
		}
	}

	/**
	 *  Add a right to the user
	 *
<<<<<<< HEAD
	 * 	@param	int		$rid			id of permission to add
=======
	 * 	@param	int		$rid			Id of permission to add or 0 to add several permissions
>>>>>>> d9b8a8c8
	 *  @param  string	$allmodule		Add all permissions of module $allmodule
	 *  @param  string	$allperms		Add all permissions of module $allmodule, subperms $allperms only
	 *  @param	int		$entity			Entity to use
	 *  @param  int	    $notrigger		1=Does not execute triggers, 0=Execute triggers
	 *  @return int						> 0 if OK, < 0 if KO
	 *  @see	clearrights, delrights, getrights
	 */
	function addrights($rid, $allmodule='', $allperms='', $entity=0, $notrigger=0)
	{
		global $conf, $user, $langs;

		$entity = (! empty($entity)?$entity:$conf->entity);

		dol_syslog(get_class($this)."::addrights $rid, $allmodule, $allperms, $entity");
		$error=0;
		$whereforadd='';

		$this->db->begin();

		if (! empty($rid))
		{
			// Si on a demande ajout d'un droit en particulier, on recupere
			// les caracteristiques (module, perms et subperms) de ce droit.
			$sql = "SELECT module, perms, subperms";
			$sql.= " FROM ".MAIN_DB_PREFIX."rights_def";
			$sql.= " WHERE id = '".$this->db->escape($rid)."'";
			$sql.= " AND entity = ".$entity;

			$result=$this->db->query($sql);
			if ($result) {
				$obj = $this->db->fetch_object($result);
				$module=$obj->module;
				$perms=$obj->perms;
				$subperms=$obj->subperms;
			}
			else {
				$error++;
				dol_print_error($this->db);
			}

			// Where pour la liste des droits a ajouter
			$whereforadd="id=".$this->db->escape($rid);
			// Ajout des droits induits
			if (! empty($subperms))   $whereforadd.=" OR (module='$module' AND perms='$perms' AND (subperms='lire' OR subperms='read'))";
			else if (! empty($perms)) $whereforadd.=" OR (module='$module' AND (perms='lire' OR perms='read') AND subperms IS NULL)";
		}
		else {
			// On a pas demande un droit en particulier mais une liste de droits
			// sur la base d'un nom de module de de perms
			// Where pour la liste des droits a ajouter
			if (! empty($allmodule))
			{
<<<<<<< HEAD
				$whereforadd="module='".$this->db->escape($allmodule)."'";
				if (! empty($allperms)) $whereforadd.=" AND perms='".$this->db->escape($allperms)."'";
=======
				if ($allmodule == 'allmodules')
				{
					$whereforadd='allmodules';
				}
				else
				{
					$whereforadd="module='".$this->db->escape($allmodule)."'";
					if (! empty($allperms))  $whereforadd.=" AND perms='".$this->db->escape($allperms)."'";
				}
>>>>>>> d9b8a8c8
			}
		}

		// Ajout des droits trouves grace au critere whereforadd
		if (! empty($whereforadd))
		{
			//print "$module-$perms-$subperms";
			$sql = "SELECT id";
			$sql.= " FROM ".MAIN_DB_PREFIX."rights_def";
			$sql.= " WHERE entity = ".$entity;
			if (! empty($whereforadd) && $whereforadd != 'allmodules') {
				$sql.= " AND ".$whereforadd;
			}

			$result=$this->db->query($sql);
			if ($result)
			{
				$num = $this->db->num_rows($result);
				$i = 0;
				while ($i < $num)
				{
					$obj = $this->db->fetch_object($result);
					$nid = $obj->id;

					$sql = "DELETE FROM ".MAIN_DB_PREFIX."user_rights WHERE fk_user = ".$this->id." AND fk_id=".$nid." AND entity = ".$entity;
					if (! $this->db->query($sql)) $error++;
					$sql = "INSERT INTO ".MAIN_DB_PREFIX."user_rights (entity, fk_user, fk_id) VALUES (".$entity.", ".$this->id.", ".$nid.")";
					if (! $this->db->query($sql)) $error++;

					$i++;
				}
			}
			else
			{
				$error++;
				dol_print_error($this->db);
			}
		}

		if (! $error && ! $notrigger)
		{
			$langs->load("other");
			$this->context = array('audit'=>$langs->trans("PermissionsAdd").($rid?' (id='.$rid.')':''));

			// Call trigger
			$result=$this->call_trigger('USER_MODIFY',$user);
			if ($result < 0) { $error++; }
			// End call triggers
		}

		if ($error) {
			$this->db->rollback();
			return -$error;
		}
		else {
			$this->db->commit();
			return 1;
		}
	}


	/**
	 *  Remove a right to the user
	 *
	 *  @param	int		$rid        Id du droit a retirer
	 *  @param  string	$allmodule  Retirer tous les droits du module allmodule
	 *  @param  string	$allperms   Retirer tous les droits du module allmodule, perms allperms
	 *  @param	int		$entity		Entity to use
	 *  @param  int	    $notrigger	1=Does not execute triggers, 0=Execute triggers
	 *  @return int         		> 0 if OK, < 0 if OK
	 *  @see	clearrights, addrights, getrights
	 */
	function delrights($rid, $allmodule='', $allperms='', $entity=0, $notrigger=0)
	{
		global $conf, $user, $langs;

		$error=0;
		$wherefordel='';
		$entity = (! empty($entity)?$entity:$conf->entity);

		$this->db->begin();

		if (! empty($rid))
		{
			// Si on a demande supression d'un droit en particulier, on recupere
			// les caracteristiques module, perms et subperms de ce droit.
			$sql = "SELECT module, perms, subperms";
			$sql.= " FROM ".MAIN_DB_PREFIX."rights_def";
			$sql.= " WHERE id = '".$this->db->escape($rid)."'";
			$sql.= " AND entity = ".$entity;

			$result=$this->db->query($sql);
			if ($result) {
				$obj = $this->db->fetch_object($result);
				$module=$obj->module;
				$perms=$obj->perms;
				$subperms=$obj->subperms;
			}
			else {
				$error++;
				dol_print_error($this->db);
			}

			// Where pour la liste des droits a supprimer
			$wherefordel="id=".$this->db->escape($rid);
			// Suppression des droits induits
			if ($subperms=='lire' || $subperms=='read') $wherefordel.=" OR (module='$module' AND perms='$perms' AND subperms IS NOT NULL)";
			if ($perms=='lire' || $perms=='read')       $wherefordel.=" OR (module='$module')";
		}
		else {
			// On a demande suppression d'un droit sur la base d'un nom de module ou perms
			// Where pour la liste des droits a supprimer
			if (! empty($allmodule))
			{
				if ($allmodule == 'allmodules')
				{
					$wherefordel='allmodules';
				}
				else
				{
					$wherefordel="module='".$this->db->escape($allmodule)."'";
					if (! empty($allperms))  $whereforadd.=" AND perms='".$this->db->escape($allperms)."'";
				}
			}
		}

		// Suppression des droits selon critere defini dans wherefordel
		if (! empty($wherefordel))
		{
			//print "$module-$perms-$subperms";
			$sql = "SELECT id";
			$sql.= " FROM ".MAIN_DB_PREFIX."rights_def";
			$sql.= " WHERE entity = ".$entity;
			if (! empty($wherefordel) && $wherefordel != 'allmodules') {
				$sql.= " AND ".$wherefordel;
			}

			$result=$this->db->query($sql);
			if ($result)
			{
				$num = $this->db->num_rows($result);
				$i = 0;
				while ($i < $num)
				{
					$obj = $this->db->fetch_object($result);
					$nid = $obj->id;

					$sql = "DELETE FROM ".MAIN_DB_PREFIX."user_rights";
					$sql.= " WHERE fk_user = ".$this->id." AND fk_id=".$nid;
					$sql.= " AND entity = ".$entity;
					if (! $this->db->query($sql)) $error++;

					$i++;
				}
			}
			else
			{
				$error++;
				dol_print_error($this->db);
			}
		}

		if (! $error && ! $notrigger)
		{
			$langs->load("other");
			$this->context = array('audit'=>$langs->trans("PermissionsDelete").($rid?' (id='.$rid.')':''));

			// Call trigger
			$result=$this->call_trigger('USER_MODIFY',$user);
			if ($result < 0) { $error++; }
			// End call triggers
		}

		if ($error) {
			$this->db->rollback();
			return -$error;
		}
		else {
			$this->db->commit();
			return 1;
		}
	}


	/**
	 *  Clear all permissions array of user
	 *
	 *  @return	void
	 *  @see	getrights
	 */
	function clearrights()
	{
		dol_syslog(get_class($this)."::clearrights reset user->rights");
		$this->rights='';
		$this->all_permissions_are_loaded=false;
		$this->_tab_loaded=array();
	}


	/**
	 *	Load permissions granted to user into object user
	 *
	 *	@param  string	$moduletag		Limit permission for a particular module ('' by default means load all permissions)
	 *  @param	int		$forcereload	Force reload of permissions even if they were already loaded (ignore cache)
	 *	@return	void
	 *  @see	clearrights, delrights, addrights
	 */
	function getrights($moduletag='', $forcereload=0)
	{
		global $conf;

		if (empty($forcereload))
		{
			if ($moduletag && isset($this->_tab_loaded[$moduletag]) && $this->_tab_loaded[$moduletag])
			{
				// Rights for this module are already loaded, so we leave
				return;
			}

			if ($this->all_permissions_are_loaded)
			{
				// We already loaded all rights for this user, so we leave
				return;
			}
		}

		// Recuperation des droits utilisateurs + recuperation des droits groupes

		// D'abord les droits utilisateurs
		$sql = "SELECT DISTINCT r.module, r.perms, r.subperms";
		$sql.= " FROM ".MAIN_DB_PREFIX."user_rights as ur";
		$sql.= ", ".MAIN_DB_PREFIX."rights_def as r";
		$sql.= " WHERE r.id = ur.fk_id";
		if (! empty($conf->global->MULTICOMPANY_BACKWARD_COMPATIBILITY))
		{
			$sql.= " AND r.entity IN (0,".(! empty($conf->multicompany->enabled) && ! empty($conf->global->MULTICOMPANY_TRANSVERSE_MODE)?"1,":"").$conf->entity.")";
		}
		else
		{
			$sql.= " AND ur.entity = ".$conf->entity;
		}
		$sql.= " AND ur.fk_user= ".$this->id;
		$sql.= " AND r.perms IS NOT NULL";
		if ($moduletag) $sql.= " AND r.module = '".$this->db->escape($moduletag)."'";

		$resql = $this->db->query($sql);
		if ($resql)
		{
			$num = $this->db->num_rows($resql);
			$i = 0;
			while ($i < $num)
			{
				$obj = $this->db->fetch_object($resql);

				$module=$obj->module;
				$perms=$obj->perms;
				$subperms=$obj->subperms;

				if ($perms)
				{
					if (! isset($this->rights) || ! is_object($this->rights)) $this->rights = new stdClass(); // For avoid error
					if ($module)
					{
						if (! isset($this->rights->$module) || ! is_object($this->rights->$module)) $this->rights->$module = new stdClass();
						if ($subperms)
						{
							if (! isset($this->rights->$module->$perms) || ! is_object($this->rights->$module->$perms)) $this->rights->$module->$perms = new stdClass();
							if(empty($this->rights->$module->$perms->$subperms)) $this->nb_rights++;
							$this->rights->$module->$perms->$subperms = 1;
						}
						else
						{
							if(empty($this->rights->$module->$perms)) $this->nb_rights++;
							$this->rights->$module->$perms = 1;
						}
					}
				}
				$i++;
			}
			$this->db->free($resql);
		}

		// Maintenant les droits groupes
		$sql = "SELECT DISTINCT r.module, r.perms, r.subperms";
		$sql.= " FROM ".MAIN_DB_PREFIX."usergroup_rights as gr,";
		$sql.= " ".MAIN_DB_PREFIX."usergroup_user as gu,";
		$sql.= " ".MAIN_DB_PREFIX."rights_def as r";
		$sql.= " WHERE r.id = gr.fk_id";
		if (! empty($conf->global->MULTICOMPANY_BACKWARD_COMPATIBILITY))
		{
			if (! empty($conf->multicompany->enabled) && ! empty($conf->global->MULTICOMPANY_TRANSVERSE_MODE)) {
				$sql.= " AND gu.entity IN (0,".$conf->entity.")";
			} else {
				$sql.= " AND r.entity = ".$conf->entity;
			}
		}
		else
		{
			$sql.= " AND gr.entity = ".$conf->entity;
			$sql.= " AND r.entity = ".$conf->entity;
		}
		$sql.= " AND gr.fk_usergroup = gu.fk_usergroup";
		$sql.= " AND gu.fk_user = ".$this->id;
		$sql.= " AND r.perms IS NOT NULL";
		if ($moduletag) $sql.= " AND r.module = '".$this->db->escape($moduletag)."'";

		$resql = $this->db->query($sql);
		if ($resql)
		{
			$num = $this->db->num_rows($resql);
			$i = 0;
			while ($i < $num)
			{
				$obj = $this->db->fetch_object($resql);

				$module=$obj->module;
				$perms=$obj->perms;
				$subperms=$obj->subperms;

				if ($perms)
				{
					if (! isset($this->rights) || ! is_object($this->rights)) $this->rights = new stdClass(); // For avoid error
					if (! isset($this->rights->$module) || ! is_object($this->rights->$module)) $this->rights->$module = new stdClass();
					if ($subperms)
					{
						if (! isset($this->rights->$module->$perms) || ! is_object($this->rights->$module->$perms)) $this->rights->$module->$perms = new stdClass();
						if(empty($this->rights->$module->$perms->$subperms)) $this->nb_rights++;
						$this->rights->$module->$perms->$subperms = 1;
					}
					else
					{
						if(empty($this->rights->$module->$perms)) $this->nb_rights++;
						// if we have already define a subperm like this $this->rights->$module->level1->level2 with llx_user_rights, we don't want override level1 because the level2 can be not define on user group
						if (!is_object($this->rights->$module->$perms)) $this->rights->$module->$perms = 1;
					}
				}
				$i++;
			}
			$this->db->free($resql);
		}

		// For backward compatibility
		if (isset($this->rights->propale) && ! isset($this->rights->propal)) $this->rights->propal = $this->rights->propale;
		if (isset($this->rights->propal) && ! isset($this->rights->propale)) $this->rights->propale = $this->rights->propal;

		if (! $moduletag)
		{
			// Si module etait non defini, alors on a tout charge, on peut donc considerer
			// que les droits sont en cache (car tous charges) pour cet instance de user
			$this->all_permissions_are_loaded=1;
		}
		else
		{
			// Si module defini, on le marque comme charge en cache
			$this->_tab_loaded[$moduletag]=1;
		}
	}

	/**
	 *  Change status of a user
	 *
	 *	@param	int		$statut		Status to set
	 *  @return int     			<0 if KO, 0 if nothing is done, >0 if OK
	 */
	function setstatus($statut)
	{
		global $conf,$langs,$user;

		$error=0;

		// Check parameters
		if ($this->statut == $statut) return 0;
		else $this->statut = $statut;

		$this->db->begin();

		// Deactivate user
		$sql = "UPDATE ".MAIN_DB_PREFIX."user";
		$sql.= " SET statut = ".$this->statut;
		$sql.= " WHERE rowid = ".$this->id;
		$result = $this->db->query($sql);

		dol_syslog(get_class($this)."::setstatus", LOG_DEBUG);
		if ($result)
		{
			// Call trigger
			$result=$this->call_trigger('USER_ENABLEDISABLE',$user);
			if ($result < 0) { $error++; }
			// End call triggers
		}

		if ($error)
		{
			$this->db->rollback();
			return -$error;
		}
		else
		{
			$this->db->commit();
			return 1;
		}
	}

	/**
	 * Sets object to supplied categories.
	 *
	 * Deletes object from existing categories not supplied.
	 * Adds it to non existing supplied categories.
	 * Existing categories are left untouch.
	 *
	 * @param int[]|int $categories Category or categories IDs
     * @return void
	 */
	public function setCategories($categories)
	{
		// Handle single category
		if (!is_array($categories)) {
			$categories = array($categories);
		}

		// Get current categories
		require_once DOL_DOCUMENT_ROOT . '/categories/class/categorie.class.php';
		$c = new Categorie($this->db);
		$existing = $c->containing($this->id, Categorie::TYPE_USER, 'id');

		// Diff
		if (is_array($existing)) {
			$to_del = array_diff($existing, $categories);
			$to_add = array_diff($categories, $existing);
		} else {
			$to_del = array(); // Nothing to delete
			$to_add = $categories;
		}

		// Process
		foreach ($to_del as $del) {
			if ($c->fetch($del) > 0) {
				$c->del_type($this, 'user');
			}
		}
		foreach ($to_add as $add) {
			if ($c->fetch($add) > 0) {
				$c->add_type($this, 'user');
			}
		}

		return;
	}

	/**
	 *    	Delete the user
	 *
	 * 		@return		int		<0 if KO, >0 if OK
	 */
	function delete()
	{
		global $user,$conf,$langs;

		$error=0;

		$this->db->begin();

		$this->fetch($this->id);

		dol_syslog(get_class($this)."::delete", LOG_DEBUG);

		// Remove rights
		$sql = "DELETE FROM ".MAIN_DB_PREFIX."user_rights WHERE fk_user = ".$this->id;

		if (! $error && ! $this->db->query($sql))
		{
			$error++;
			$this->error = $this->db->lasterror();
		}

		// Remove group
		$sql = "DELETE FROM ".MAIN_DB_PREFIX."usergroup_user WHERE fk_user  = ".$this->id;
		if (! $error && ! $this->db->query($sql))
		{
			$error++;
			$this->error = $this->db->lasterror();
		}

		// If contact, remove link
		if ($this->contact_id)
		{
			$sql = "UPDATE ".MAIN_DB_PREFIX."socpeople SET fk_user_creat = null WHERE rowid = ".$this->contact_id;
			if (! $error && ! $this->db->query($sql))
			{
				$error++;
				$this->error = $this->db->lasterror();
			}
		}

		// Remove extrafields
		if ((! $error) && (empty($conf->global->MAIN_EXTRAFIELDS_DISABLED))) // For avoid conflicts if trigger used
		{
			$result=$this->deleteExtraFields();
			if ($result < 0)
			{
		   		$error++;
		   		dol_syslog(get_class($this)."::delete error -4 ".$this->error, LOG_ERR);
		   	}
		}

		// Remove user
		if (! $error)
		{
			$sql = "DELETE FROM ".MAIN_DB_PREFIX."user WHERE rowid = ".$this->id;
		   	dol_syslog(get_class($this)."::delete", LOG_DEBUG);
		   	if (! $this->db->query($sql))
		   	{
		   		$error++;
		   		$this->error = $this->db->lasterror();
		   	}
		}

		if (! $error)
		{
			// Call trigger
			$result=$this->call_trigger('USER_DELETE',$user);
			if ($result < 0)
			{
				$error++;
				$this->db->rollback();
				return -1;
			}
			// End call triggers

			$this->db->commit();
			return 1;
		}
		else
		{
			$this->db->rollback();
			return -1;
		}
	}

	/**
	 *  Create a user into database
	 *
	 *  @param	User	$user        	Objet user doing creation
	 *  @param  int		$notrigger		1=do not execute triggers, 0 otherwise
	 *  @return int			         	<0 if KO, id of created user if OK
	 */
	function create($user, $notrigger=0)
	{
		global $conf,$langs;
		global $mysoc;

		// Clean parameters
		$this->login = trim($this->login);
		if (! isset($this->entity)) $this->entity=$conf->entity;	// If not defined, we use default value

		dol_syslog(get_class($this)."::create login=".$this->login.", user=".(is_object($user)?$user->id:''), LOG_DEBUG);

		// Check parameters
		if (! empty($conf->global->USER_MAIL_REQUIRED) && ! isValidEMail($this->email))
		{
			$langs->load("errors");
			$this->error = $langs->trans("ErrorBadEMail",$this->email);
			return -1;
		}
		if (empty($this->login))
		{
			$langs->load("errors");
			$this->error = $langs->trans("ErrorFieldRequired",$langs->transnoentitiesnoconv("Login"));
			return -1;
		}

		$this->datec = dol_now();

		$error=0;
		$this->db->begin();

		$sql = "SELECT login FROM ".MAIN_DB_PREFIX."user";
		$sql.= " WHERE login ='".$this->db->escape($this->login)."'";
		$sql.= " AND entity IN (0,".$this->db->escape($conf->entity).")";

		dol_syslog(get_class($this)."::create", LOG_DEBUG);
		$resql=$this->db->query($sql);
		if ($resql)
		{
			$num = $this->db->num_rows($resql);
			$this->db->free($resql);

			if ($num)
			{
				$this->error = 'ErrorLoginAlreadyExists';
				dol_syslog(get_class($this)."::create ".$this->error, LOG_WARNING);
				$this->db->rollback();
				return -6;
			}
			else
			{
				$sql = "INSERT INTO ".MAIN_DB_PREFIX."user (datec,login,ldap_sid,entity)";
				$sql.= " VALUES('".$this->db->idate($this->datec)."','".$this->db->escape($this->login)."','".$this->db->escape($this->ldap_sid)."',".$this->db->escape($this->entity).")";
				$result=$this->db->query($sql);

				dol_syslog(get_class($this)."::create", LOG_DEBUG);
				if ($result)
				{
					$this->id = $this->db->last_insert_id(MAIN_DB_PREFIX."user");

					// Set default rights
					if ($this->set_default_rights() < 0)
					{
						$this->error='ErrorFailedToSetDefaultRightOfUser';
						$this->db->rollback();
						return -5;
					}

					// Update minor fields
					$result = $this->update($user,1,1);
					if ($result < 0)
					{
						$this->db->rollback();
						return -4;
					}

					if (! empty($conf->global->STOCK_USERSTOCK_AUTOCREATE))
					{
						require_once DOL_DOCUMENT_ROOT.'/product/stock/class/entrepot.class.php';
						$langs->load("stocks");
						$entrepot = new Entrepot($this->db);
						$entrepot->libelle = $langs->trans("PersonalStock",$this->getFullName($langs));
						$entrepot->description = $langs->trans("ThisWarehouseIsPersonalStock",$this->getFullName($langs));
						$entrepot->statut = 1;
						$entrepot->country_id = $mysoc->country_id;
						$entrepot->create($user);
					}

					if (! $notrigger)
					{
						// Call trigger
						$result=$this->call_trigger('USER_CREATE',$user);
						if ($result < 0) { $error++; }
						// End call triggers
					}

					if (! $error)
					{
						$this->db->commit();
						return $this->id;
					}
					else
					{
						//$this->error=$interface->error;
						dol_syslog(get_class($this)."::create ".$this->error, LOG_ERR);
						$this->db->rollback();
						return -3;
					}
				}
				else
				{
					$this->error=$this->db->lasterror();
					$this->db->rollback();
					return -2;
				}
			}
		}
		else
		{
			$this->error=$this->db->lasterror();
			$this->db->rollback();
			return -1;
		}
	}


    // phpcs:disable PEAR.NamingConventions.ValidFunctionName.NotCamelCaps
	/**
	 *  Create a user from a contact object. User will be internal but if contact is linked to a third party, user will be external
	 *
	 *  @param	Contact	$contact    Object for source contact
	 * 	@param  string	$login      Login to force
	 *  @param  string	$password   Password to force
	 *  @return int 				<0 if error, if OK returns id of created user
	 */
	function create_from_contact($contact,$login='',$password='')
	{
        // phpcs:enable
		global $conf,$user,$langs;

		$error=0;

		// Define parameters
		$this->admin		= 0;
		$this->lastname		= $contact->lastname;
		$this->firstname	= $contact->firstname;
		$this->gender		= $contact->gender;
		$this->email		= $contact->email;
		$this->skype 		= $contact->skype;
<<<<<<< HEAD
=======
		$this->twitter 		= $contact->twitter;
		$this->facebook		= $contact->facebook;
>>>>>>> d9b8a8c8
		$this->office_phone	= $contact->phone_pro;
		$this->office_fax	= $contact->fax;
		$this->user_mobile	= $contact->phone_mobile;
		$this->address      = $contact->address;
		$this->zip          = $contact->zip;
		$this->town         = $contact->town;
		$this->state_id     = $contact->state_id;
		$this->country_id   = $contact->country_id;
		$this->employee     = 0;

		if (empty($login)) $login=strtolower(substr($contact->firstname, 0, 4)) . strtolower(substr($contact->lastname, 0, 4));
		$this->login = $login;

		$this->db->begin();

		// Cree et positionne $this->id
		$result=$this->create($user);
		if ($result > 0)
		{
			$sql = "UPDATE ".MAIN_DB_PREFIX."user";
			$sql.= " SET fk_socpeople=".$contact->id;
			if ($contact->socid) $sql.=", fk_soc=".$contact->socid;
			$sql.= " WHERE rowid=".$this->id;
			$resql=$this->db->query($sql);

			dol_syslog(get_class($this)."::create_from_contact", LOG_DEBUG);
			if ($resql)
			{
				$this->context['createfromcontact']='createfromcontact';

				// Call trigger
				$result=$this->call_trigger('USER_CREATE',$user);
				if ($result < 0) { $error++; $this->db->rollback(); return -1; }
				// End call triggers

				$this->db->commit();
				return $this->id;
			}
			else
			{
				$this->error=$this->db->error();

				$this->db->rollback();
				return -1;
			}
		}
		else
		{
			// $this->error deja positionne
			dol_syslog(get_class($this)."::create_from_contact - 0");

			$this->db->rollback();
			return $result;
		}
	}

    // phpcs:disable PEAR.NamingConventions.ValidFunctionName.NotCamelCaps
	/**
	 *  Create a user into database from a member object
	 *
	 *  @param	Adherent	$member		Object member source
	 * 	@param	string		$login		Login to force
	 *  @return int						<0 if KO, if OK, return id of created account
	 */
	function create_from_member($member,$login='')
	{
        // phpcs:enable
		global $conf,$user,$langs;

		// Positionne parametres
		$this->admin = 0;
		$this->lastname     = $member->lastname;
		$this->firstname    = $member->firstname;
		$this->gender		= $member->gender;
		$this->email        = $member->email;
		$this->fk_member    = $member->id;
		$this->pass         = $member->pass;
		$this->address      = $member->address;
		$this->zip          = $member->zip;
		$this->town         = $member->town;
		$this->state_id     = $member->state_id;
		$this->country_id   = $member->country_id;

		if (empty($login)) $login=strtolower(substr($member->firstname, 0, 4)) . strtolower(substr($member->lastname, 0, 4));
		$this->login = $login;

		$this->db->begin();

		// Create and set $this->id
		$result=$this->create($user);
		if ($result > 0)
		{
			$newpass=$this->setPassword($user,$this->pass);
			if (is_numeric($newpass) && $newpass < 0) $result=-2;

			if ($result > 0 && $member->fk_soc)	// If member is linked to a thirdparty
			{
				$sql = "UPDATE ".MAIN_DB_PREFIX."user";
				$sql.= " SET fk_soc=".$member->fk_soc;
				$sql.= " WHERE rowid=".$this->id;

				dol_syslog(get_class($this)."::create_from_member", LOG_DEBUG);
				$resql=$this->db->query($sql);
				if ($resql)
				{
					$this->db->commit();
					return $this->id;
				}
				else
				{
					$this->error=$this->db->lasterror();

					$this->db->rollback();
					return -1;
				}
			}
		}

		if ($result > 0)
		{
			$this->db->commit();
			return $this->id;
		}
		else
		{
			// $this->error deja positionne
			$this->db->rollback();
			return -2;
		}
	}

    // phpcs:disable PEAR.NamingConventions.ValidFunctionName.NotCamelCaps
	/**
	 *    Assign rights by default
	 *
	 *    @return     integer erreur <0, si ok renvoi le nbre de droits par defaut positionnes
	 */
	function set_default_rights()
	{
        // phpcs:enable
		global $conf;

		$sql = "SELECT id FROM ".MAIN_DB_PREFIX."rights_def";
		$sql.= " WHERE bydefault = 1";
		$sql.= " AND entity = ".$conf->entity;

		$resql=$this->db->query($sql);
		if ($resql)
		{
			$num = $this->db->num_rows($resql);
			$i = 0;
			$rd = array();
			while ($i < $num)
			{
				$row = $this->db->fetch_row($resql);
				$rd[$i] = $row[0];
				$i++;
			}
			$this->db->free($resql);
		}
		$i = 0;
		while ($i < $num)
		{

			$sql = "DELETE FROM ".MAIN_DB_PREFIX."user_rights WHERE fk_user = $this->id AND fk_id=$rd[$i]";
			$result=$this->db->query($sql);

			$sql = "INSERT INTO ".MAIN_DB_PREFIX."user_rights (fk_user, fk_id) VALUES ($this->id, $rd[$i])";
			$result=$this->db->query($sql);
			if (! $result) return -1;
			$i++;
		}

		return $i;
	}

	/**
	 *  	Update a user into database (and also password if this->pass is defined)
	 *
	 *		@param	User	$user				User qui fait la mise a jour
	 *    	@param  int		$notrigger			1 ne declenche pas les triggers, 0 sinon
	 *		@param	int		$nosyncmember		0=Synchronize linked member (standard info), 1=Do not synchronize linked member
	 *		@param	int		$nosyncmemberpass	0=Synchronize linked member (password), 1=Do not synchronize linked member
	 *		@param	int		$nosynccontact		0=Synchronize linked contact, 1=Do not synchronize linked contact
	 *    	@return int 		        		<0 si KO, >=0 si OK
	 */
	function update($user, $notrigger=0, $nosyncmember=0, $nosyncmemberpass=0, $nosynccontact=0)
	{
		global $conf, $langs;

		$nbrowsaffected=0;
		$error=0;

		dol_syslog(get_class($this)."::update notrigger=".$notrigger.", nosyncmember=".$nosyncmember.", nosyncmemberpass=".$nosyncmemberpass);

		// Clean parameters
		$this->lastname     = trim($this->lastname);
		$this->firstname    = trim($this->firstname);
		$this->employee    	= $this->employee?$this->employee:0;
		$this->login        = trim($this->login);
		$this->gender       = trim($this->gender);
		$this->birth        = trim($this->birth);
		$this->pass         = trim($this->pass);
		$this->api_key      = trim($this->api_key);
		$this->address		= $this->address?trim($this->address):trim($this->address);
		$this->zip			= $this->zip?trim($this->zip):trim($this->zip);
		$this->town			= $this->town?trim($this->town):trim($this->town);
		$this->state_id		= trim($this->state_id);
		$this->country_id	= ($this->country_id > 0)?$this->country_id:0;
		$this->office_phone = trim($this->office_phone);
		$this->office_fax   = trim($this->office_fax);
		$this->user_mobile  = trim($this->user_mobile);
		$this->email        = trim($this->email);

		$this->skype        = trim($this->skype);
		$this->twitter      = trim($this->twitter);
		$this->facebook     = trim($this->facebook);

		$this->job    		= trim($this->job);
		$this->signature    = trim($this->signature);
		$this->note         = trim($this->note);
		$this->openid       = trim(empty($this->openid)?'':$this->openid);    // Avoid warning
		$this->admin        = $this->admin?$this->admin:0;
		$this->address		= empty($this->address)?'':$this->address;
		$this->zip			= empty($this->zip)?'':$this->zip;
		$this->town			= empty($this->town)?'':$this->town;
		$this->accountancy_code = trim($this->accountancy_code);
		$this->color 		= empty($this->color)?'':$this->color;
		$this->dateemployment 	= empty($this->dateemployment)?'':$this->dateemployment;
		$this->dateemploymentend = empty($this->dateemploymentend)?'':$this->dateemploymentend;

		// Check parameters
		if (! empty($conf->global->USER_MAIL_REQUIRED) && ! isValidEMail($this->email))
		{
			$langs->load("errors");
			$this->error = $langs->trans("ErrorBadEMail",$this->email);
			return -1;
		}
		if (empty($this->login))
		{
			$langs->load("errors");
			$this->error = $langs->trans("ErrorFieldRequired",$this->login);
			return -1;
		}

		$this->db->begin();

		// Update datas
		$sql = "UPDATE ".MAIN_DB_PREFIX."user SET";
		$sql.= " lastname = '".$this->db->escape($this->lastname)."'";
		$sql.= ", firstname = '".$this->db->escape($this->firstname)."'";
		$sql.= ", employee = ".$this->employee;
		$sql.= ", login = '".$this->db->escape($this->login)."'";
		$sql.= ", api_key = ".($this->api_key ? "'".$this->db->escape($this->api_key)."'" : "null");
		$sql.= ", gender = ".($this->gender != -1 ? "'".$this->db->escape($this->gender)."'" : "null");	// 'man' or 'woman'
		$sql.= ", birth=".(strval($this->birth)!='' ? "'".$this->db->idate($this->birth)."'" : 'null');
		if (! empty($user->admin)) $sql.= ", admin = ".$this->admin;	// admin flag can be set/unset only by an admin user
		$sql.= ", address = '".$this->db->escape($this->address)."'";
		$sql.= ", zip = '".$this->db->escape($this->zip)."'";
		$sql.= ", town = '".$this->db->escape($this->town)."'";
		$sql.= ", fk_state = ".((! empty($this->state_id) && $this->state_id > 0)?"'".$this->db->escape($this->state_id)."'":"null");
		$sql.= ", fk_country = ".((! empty($this->country_id) && $this->country_id > 0)?"'".$this->db->escape($this->country_id)."'":"null");
		$sql.= ", office_phone = '".$this->db->escape($this->office_phone)."'";
		$sql.= ", office_fax = '".$this->db->escape($this->office_fax)."'";
		$sql.= ", user_mobile = '".$this->db->escape($this->user_mobile)."'";
		$sql.= ", email = '".$this->db->escape($this->email)."'";
		$sql.= ", skype = '".$this->db->escape($this->skype)."'";
		$sql.= ", twitter = '".$this->db->escape($this->twitter)."'";
		$sql.= ", facebook = '".$this->db->escape($this->facebook)."'";
		$sql.= ", job = '".$this->db->escape($this->job)."'";
		$sql.= ", signature = '".$this->db->escape($this->signature)."'";
		$sql.= ", accountancy_code = '".$this->db->escape($this->accountancy_code)."'";
		$sql.= ", color = '".$this->db->escape($this->color)."'";
		$sql.= ", dateemployment=".(strval($this->dateemployment)!='' ? "'".$this->db->idate($this->dateemployment)."'" : 'null');
		$sql.= ", dateemploymentend=".(strval($this->dateemploymentend)!='' ? "'".$this->db->idate($this->dateemploymentend)."'" : 'null');
		$sql.= ", note = '".$this->db->escape($this->note)."'";
		$sql.= ", photo = ".($this->photo?"'".$this->db->escape($this->photo)."'":"null");
		$sql.= ", openid = ".($this->openid?"'".$this->db->escape($this->openid)."'":"null");
		$sql.= ", fk_user = ".($this->fk_user > 0?"'".$this->db->escape($this->fk_user)."'":"null");
		if (isset($this->thm) || $this->thm != '')                 $sql.= ", thm= ".($this->thm != ''?"'".$this->db->escape($this->thm)."'":"null");
		if (isset($this->tjm) || $this->tjm != '')                 $sql.= ", tjm= ".($this->tjm != ''?"'".$this->db->escape($this->tjm)."'":"null");
		if (isset($this->salary) || $this->salary != '')           $sql.= ", salary= ".($this->salary != ''?"'".$this->db->escape($this->salary)."'":"null");
		if (isset($this->salaryextra) || $this->salaryextra != '') $sql.= ", salaryextra= ".($this->salaryextra != ''?"'".$this->db->escape($this->salaryextra)."'":"null");
		$sql.= ", weeklyhours= ".($this->weeklyhours != ''?"'".$this->db->escape($this->weeklyhours)."'":"null");
		$sql.= ", entity = '".$this->db->escape($this->entity)."'";
		$sql.= ", default_range = ".($this->default_range > 0 ? $this->default_range : 'null');
		$sql.= ", default_c_exp_tax_cat = ".($this->default_c_exp_tax_cat > 0 ? $this->default_c_exp_tax_cat : 'null');

		$sql.= " WHERE rowid = ".$this->id;

		dol_syslog(get_class($this)."::update", LOG_DEBUG);
		$resql = $this->db->query($sql);
		if ($resql)
		{
			$nbrowsaffected+=$this->db->affected_rows($resql);

			// Update password
			if (!empty($this->pass))
			{
				if ($this->pass != $this->pass_indatabase && $this->pass != $this->pass_indatabase_crypted)
				{
					// Si mot de passe saisi et different de celui en base
					$result=$this->setPassword($user,$this->pass,0,$notrigger,$nosyncmemberpass);
					if (! $nbrowsaffected) $nbrowsaffected++;
				}
			}

			// If user is linked to a member, remove old link to this member
			if ($this->fk_member > 0)
			{
				dol_syslog(get_class($this)."::update remove link with member. We will recreate it later", LOG_DEBUG);
				$sql = "UPDATE ".MAIN_DB_PREFIX."user SET fk_member = NULL where fk_member = ".$this->fk_member;
				$resql = $this->db->query($sql);
				if (! $resql) { $this->error=$this->db->error(); $this->db->rollback(); return -5; }
			}
			// Set link to user
			dol_syslog(get_class($this)."::update set link with member", LOG_DEBUG);
			$sql = "UPDATE ".MAIN_DB_PREFIX."user SET fk_member =".($this->fk_member>0?$this->fk_member:'null')." where rowid = ".$this->id;
			$resql = $this->db->query($sql);
			if (! $resql) { $this->error=$this->db->error(); $this->db->rollback(); return -5; }

			if ($nbrowsaffected)	// If something has changed in data
			{
				if ($this->fk_member > 0 && ! $nosyncmember)
				{
					dol_syslog(get_class($this)."::update user is linked with a member. We try to update member too.", LOG_DEBUG);

					require_once DOL_DOCUMENT_ROOT.'/adherents/class/adherent.class.php';

					// This user is linked with a member, so we also update member information
					// if this is an update.
					$adh=new Adherent($this->db);
					$result=$adh->fetch($this->fk_member);

					if ($result >= 0)
					{
						$adh->firstname=$this->firstname;
						$adh->lastname=$this->lastname;
						$adh->login=$this->login;
						$adh->gender=$this->gender;
						$adh->birth=$this->birth;

						$adh->pass=$this->pass;

						$adh->societe=(empty($adh->societe) && $this->societe_id ? $this->societe_id : $adh->societe);

						$adh->address=$this->address;
						$adh->town=$this->town;
						$adh->zip=$this->zip;
						$adh->state_id=$this->state_id;
						$adh->country_id=$this->country_id;

						$adh->email=$this->email;

						$adh->skype=$this->skype;
						$adh->twitter=$this->twitter;
						$adh->facebook=$this->facebook;

						$adh->phone=$this->office_phone;
						$adh->phone_mobile=$this->user_mobile;

						$adh->user_id=$this->id;
						$adh->user_login=$this->login;

						$result=$adh->update($user,0,1,0);
						if ($result < 0)
						{
							$this->error=$adh->error;
							$this->errors=$adh->errors;
							dol_syslog(get_class($this)."::update error after calling adh->update to sync it with user: ".$this->error, LOG_ERR);
							$error++;
						}
					}
					else
					{
						$this->error=$adh->error;
						$this->errors=$adh->errors;
						$error++;
					}
				}

				if ($this->contact_id > 0 && ! $nosynccontact)
				{
					dol_syslog(get_class($this)."::update user is linked with a contact. We try to update contact too.", LOG_DEBUG);

					require_once DOL_DOCUMENT_ROOT.'/contact/class/contact.class.php';

					// This user is linked with a contact, so we also update contact information
					// if this is an update.
					$tmpobj=new Contact($this->db);
					$result=$tmpobj->fetch($this->contact_id);

					if ($result >= 0)
					{
						$tmpobj->firstname=$this->firstname;
						$tmpobj->lastname=$this->lastname;
						$tmpobj->login=$this->login;
						$tmpobj->gender=$this->gender;
						$tmpobj->birth=$this->birth;

						//$tmpobj->pass=$this->pass;

						//$tmpobj->societe=(empty($tmpobj->societe) && $this->societe_id ? $this->societe_id : $tmpobj->societe);

						$tmpobj->email=$this->email;
<<<<<<< HEAD
						$tmpobj->skype=$this->skype;
=======

						$tmpobj->skype=$this->skype;
						$tmpobj->twitter=$this->twitter;
						$tmpobj->facebook=$this->facebook;

>>>>>>> d9b8a8c8
						$tmpobj->phone_pro=$this->office_phone;
						$tmpobj->phone_mobile=$this->user_mobile;
						$tmpobj->fax=$this->office_fax;

						$tmpobj->address=$this->address;
						$tmpobj->town=$this->town;
						$tmpobj->zip=$this->zip;
						$tmpobj->state_id=$this->state_id;
						$tmpobj->country_id=$this->country_id;

						$tmpobj->user_id=$this->id;
						$tmpobj->user_login=$this->login;

						$result=$tmpobj->update($tmpobj->id, $user, 0, 'update', 1);
						if ($result < 0)
						{
							$this->error=$tmpobj->error;
							$this->errors=$tmpobj->errors;
							dol_syslog(get_class($this)."::update error after calling adh->update to sync it with user: ".$this->error, LOG_ERR);
							$error++;
						}
					}
					else
					{
						$this->error=$tmpobj->error;
						$this->errors=$tmpobj->errors;
						$error++;
					}
				}
			}

			$action='update';

			// Actions on extra fields
<<<<<<< HEAD
			if (empty($conf->global->MAIN_EXTRAFIELDS_DISABLED)) // For avoid conflicts if trigger used
=======
			if (! $error && empty($conf->global->MAIN_EXTRAFIELDS_DISABLED))
>>>>>>> d9b8a8c8
			{
				$result=$this->insertExtraFields();
				if ($result < 0)
				{
					$error++;
				}
			}

			if (! $error && ! $notrigger)
			{
				// Call trigger
				$result=$this->call_trigger('USER_MODIFY',$user);
				if ($result < 0) { $error++; }
				// End call triggers
			}

			if (! $error)
			{
				$this->db->commit();
				return $nbrowsaffected;
			}
			else
			{
				dol_syslog(get_class($this)."::update error=".$this->error,LOG_ERR);
				$this->db->rollback();
				return -1;
			}
		}
		else
		{
			$this->error=$this->db->lasterror();
			$this->db->rollback();
			return -2;
		}
	}

    // phpcs:disable PEAR.NamingConventions.ValidFunctionName.NotCamelCaps
	/**
	 *    Mise a jour en base de la date de derniere connexion d'un utilisateur
	 *	  Fonction appelee lors d'une nouvelle connexion
	 *
	 *    @return     <0 si echec, >=0 si ok
	 */
	function update_last_login_date()
	{
        // phpcs:enable
		$now=dol_now();

		$sql = "UPDATE ".MAIN_DB_PREFIX."user SET";
		$sql.= " datepreviouslogin = datelastlogin,";
		$sql.= " datelastlogin = '".$this->db->idate($now)."',";
		$sql.= " tms = tms";    // La date de derniere modif doit changer sauf pour la mise a jour de date de derniere connexion
		$sql.= " WHERE rowid = ".$this->id;

		dol_syslog(get_class($this)."::update_last_login_date user->id=".$this->id." ".$sql, LOG_DEBUG);
		$resql = $this->db->query($sql);
		if ($resql)
		{
			$this->datepreviouslogin=$this->datelastlogin;
			$this->datelastlogin=$now;
			return 1;
		}
		else
		{
			$this->error=$this->db->lasterror().' sql='.$sql;
			return -1;
		}
	}


	/**
	 *  Change password of a user
	 *
	 *  @param	User	$user             		Object user of user making change
	 *  @param  string	$password         		New password in clear text (to generate if not provided)
	 *	@param	int		$changelater			1=Change password only after clicking on confirm email
	 *	@param	int		$notrigger				1=Does not launch triggers
	 *	@param	int		$nosyncmember	        Do not synchronize linked member
	 *  @return string 			          		If OK return clear password, 0 if no change, < 0 if error
	 */
	function setPassword($user, $password='', $changelater=0, $notrigger=0, $nosyncmember=0)
	{
		global $conf, $langs;
		require_once DOL_DOCUMENT_ROOT .'/core/lib/security2.lib.php';

		$error=0;

		dol_syslog(get_class($this)."::setPassword user=".$user->id." password=".preg_replace('/./i','*',$password)." changelater=".$changelater." notrigger=".$notrigger." nosyncmember=".$nosyncmember, LOG_DEBUG);

		// If new password not provided, we generate one
		if (! $password)
		{
			$password=getRandomPassword(false);
		}

		// Crypt password
		$password_crypted = dol_hash($password);

		// Mise a jour
		if (! $changelater)
		{
			if (! is_object($this->oldcopy)) $this->oldcopy = clone $this;

			$this->db->begin();

			$sql = "UPDATE ".MAIN_DB_PREFIX."user";
			$sql.= " SET pass_crypted = '".$this->db->escape($password_crypted)."',";
			$sql.= " pass_temp = null";
			if (! empty($conf->global->DATABASE_PWD_ENCRYPTED))
			{
				$sql.= ", pass = null";
			}
			else
			{
				$sql.= ", pass = '".$this->db->escape($password)."'";
			}
			$sql.= " WHERE rowid = ".$this->id;

			dol_syslog(get_class($this)."::setPassword", LOG_DEBUG);
			$result = $this->db->query($sql);
			if ($result)
			{
				if ($this->db->affected_rows($result))
				{
					$this->pass=$password;
					$this->pass_indatabase=$password;
					$this->pass_indatabase_crypted=$password_crypted;

					if ($this->fk_member && ! $nosyncmember)
					{
						require_once DOL_DOCUMENT_ROOT.'/adherents/class/adherent.class.php';

						// This user is linked with a member, so we also update members informations
						// if this is an update.
						$adh=new Adherent($this->db);
						$result=$adh->fetch($this->fk_member);

						if ($result >= 0)
						{
							$result=$adh->setPassword($user,$this->pass,(empty($conf->global->DATABASE_PWD_ENCRYPTED)?0:1),1);	// Cryptage non gere dans module adherent
							if ($result < 0)
							{
								$this->error=$adh->error;
								dol_syslog(get_class($this)."::setPassword ".$this->error,LOG_ERR);
								$error++;
							}
						}
						else
						{
							$this->error=$adh->error;
							$error++;
						}
					}

					dol_syslog(get_class($this)."::setPassword notrigger=".$notrigger." error=".$error,LOG_DEBUG);

					if (! $error && ! $notrigger)
					{
						// Call trigger
						$result=$this->call_trigger('USER_NEW_PASSWORD',$user);
						if ($result < 0) { $error++; $this->db->rollback(); return -1; }
						// End call triggers
					}

					$this->db->commit();
					return $this->pass;
				}
				else
				{
					$this->db->rollback();
					return 0;
				}
			}
			else
			{
				$this->db->rollback();
				dol_print_error($this->db);
				return -1;
			}
		}
		else
		{
			// We store clear password in password temporary field.
			// After receiving confirmation link, we will crypt it and store it in pass_crypted
			$sql = "UPDATE ".MAIN_DB_PREFIX."user";
			$sql.= " SET pass_temp = '".$this->db->escape($password)."'";
			$sql.= " WHERE rowid = ".$this->id;

			dol_syslog(get_class($this)."::setPassword", LOG_DEBUG);	// No log
			$result = $this->db->query($sql);
			if ($result)
			{
				return $password;
			}
			else
			{
				dol_print_error($this->db);
				return -3;
			}
		}
	}


    // phpcs:disable PEAR.NamingConventions.ValidFunctionName.NotCamelCaps
	/**
	 *  Send new password by email
	 *
	 *  @param	User	$user           Object user that send email
	 *  @param	string	$password       New password
	 *	@param	int		$changelater	0=Send clear passwod into email, 1=Change password only after clicking on confirm email. @TODO Add method 2 = Send link to reset password
	 *  @return int 		            < 0 si erreur, > 0 si ok
	 */
	function send_password($user, $password='', $changelater=0)
	{
        // phpcs:enable
		global $conf, $langs;
		global $dolibarr_main_url_root;

		require_once DOL_DOCUMENT_ROOT.'/core/class/CMailFile.class.php';

		$msgishtml=0;

		// Define $msg
		$mesg = '';

		$outputlangs=new Translate("",$conf);
		if (isset($this->conf->MAIN_LANG_DEFAULT)
		&& $this->conf->MAIN_LANG_DEFAULT != 'auto')
		{	// If user has defined its own language (rare because in most cases, auto is used)
			$outputlangs->getDefaultLang($this->conf->MAIN_LANG_DEFAULT);
		}
		else
		{	// If user has not defined its own language, we used current language
			$outputlangs=$langs;
		}

		// Load translation files required by the page
		$outputlangs->loadLangs(array("main", "errors", "users", "other"));

		$appli=constant('DOL_APPLICATION_TITLE');
		if (!empty($conf->global->MAIN_APPLICATION_TITLE)) $appli=$conf->global->MAIN_APPLICATION_TITLE;

		$subject = $outputlangs->transnoentitiesnoconv("SubjectNewPassword", $appli);

		// Define $urlwithroot
		$urlwithouturlroot=preg_replace('/'.preg_quote(DOL_URL_ROOT,'/').'$/i','',trim($dolibarr_main_url_root));
		$urlwithroot=$urlwithouturlroot.DOL_URL_ROOT;		// This is to use external domain name found into config file

		if (! $changelater)
		{
			$url = $urlwithroot.'/';

			$mesg.= $outputlangs->transnoentitiesnoconv("RequestToResetPasswordReceived").".\n";
			$mesg.= $outputlangs->transnoentitiesnoconv("NewKeyIs")." :\n\n";
			$mesg.= $outputlangs->transnoentitiesnoconv("Login")." = ".$this->login."\n";
			$mesg.= $outputlangs->transnoentitiesnoconv("Password")." = ".$password."\n\n";
			$mesg.= "\n";

			$mesg.= $outputlangs->transnoentitiesnoconv("ClickHereToGoTo", $appli).': '.$url."\n\n";
			$mesg.= "--\n";
			$mesg.= $user->getFullName($outputlangs);	// Username that make then sending

			dol_syslog(get_class($this)."::send_password changelater is off, url=".$url);
		}
		else
		{
			$url = $urlwithroot.'/user/passwordforgotten.php?action=validatenewpassword&username='.$this->login."&passwordhash=".dol_hash($password);

			$mesg.= $outputlangs->transnoentitiesnoconv("RequestToResetPasswordReceived")."\n";
			$mesg.= $outputlangs->transnoentitiesnoconv("NewKeyWillBe")." :\n\n";
			$mesg.= $outputlangs->transnoentitiesnoconv("Login")." = ".$this->login."\n";
			$mesg.= $outputlangs->transnoentitiesnoconv("Password")." = ".$password."\n\n";
			$mesg.= "\n";
			$mesg.= $outputlangs->transnoentitiesnoconv("YouMustClickToChange")." :\n";
			$mesg.= $url."\n\n";
			$mesg.= $outputlangs->transnoentitiesnoconv("ForgetIfNothing")."\n\n";

			dol_syslog(get_class($this)."::send_password changelater is on, url=".$url);
		}

		$mailfile = new CMailFile(
			$subject,
			$this->email,
			$conf->global->MAIN_MAIL_EMAIL_FROM,
			$mesg,
			array(),
			array(),
			array(),
			'',
			'',
			0,
			$msgishtml
		);

		if ($mailfile->sendfile())
		{
			return 1;
		}
		else
		{
			$langs->trans("errors");
			$this->error=$langs->trans("ErrorFailedToSendPassword").' '.$mailfile->error;
			return -1;
		}
	}

	/**
	 * 		Renvoie la derniere erreur fonctionnelle de manipulation de l'objet
	 *
	 * 		@return    string      chaine erreur
	 */
	function error()
	{
		return $this->error;
	}


    // phpcs:disable PEAR.NamingConventions.ValidFunctionName.NotCamelCaps
	/**
	 *    	Read clicktodial information for user
	 *
	 * 		@return		<0 if KO, >0 if OK
	 */
	function fetch_clicktodial()
	{
        // phpcs:enable
		$sql = "SELECT url, login, pass, poste ";
		$sql.= " FROM ".MAIN_DB_PREFIX."user_clicktodial as u";
		$sql.= " WHERE u.fk_user = ".$this->id;

		$resql = $this->db->query($sql);
		if ($resql)
		{
			if ($this->db->num_rows($resql))
			{
				$obj = $this->db->fetch_object($resql);

				$this->clicktodial_url = $obj->url;
				$this->clicktodial_login = $obj->login;
				$this->clicktodial_password = $obj->pass;
				$this->clicktodial_poste = $obj->poste;
			}

			$this->clicktodial_loaded = 1;	// Data loaded (found or not)

			$this->db->free($resql);
			return 1;
		}
		else
		{
			$this->error=$this->db->error();
			return -1;
		}
	}

    // phpcs:disable PEAR.NamingConventions.ValidFunctionName.NotCamelCaps
	/**
	 *  Update clicktodial info
	 *
	 *  @return	integer
	 */
	function update_clicktodial()
	{
        // phpcs:enable
		$this->db->begin();

		$sql = "DELETE FROM ".MAIN_DB_PREFIX."user_clicktodial";
		$sql .= " WHERE fk_user = ".$this->id;

		dol_syslog(get_class($this).'::update_clicktodial', LOG_DEBUG);
		$result = $this->db->query($sql);

		$sql = "INSERT INTO ".MAIN_DB_PREFIX."user_clicktodial";
		$sql .= " (fk_user,url,login,pass,poste)";
		$sql .= " VALUES (".$this->id;
		$sql .= ", '". $this->db->escape($this->clicktodial_url) ."'";
		$sql .= ", '". $this->db->escape($this->clicktodial_login) ."'";
		$sql .= ", '". $this->db->escape($this->clicktodial_password) ."'";
		$sql .= ", '". $this->db->escape($this->clicktodial_poste) ."')";

		dol_syslog(get_class($this).'::update_clicktodial', LOG_DEBUG);
		$result = $this->db->query($sql);
		if ($result)
		{
			$this->db->commit();
			return 1;
		}
		else
		{
			$this->db->rollback();
			$this->error=$this->db->lasterror();
			return -1;
		}
	}


    // phpcs:disable PEAR.NamingConventions.ValidFunctionName.NotCamelCaps
	/**
	 *  Add user into a group
	 *
	 *  @param	int	$group      Id of group
	 *  @param  int		$entity     Entity
	 *  @param  int		$notrigger  Disable triggers
	 *  @return int  				<0 if KO, >0 if OK
	 */
	function SetInGroup($group, $entity, $notrigger=0)
	{
        // phpcs:enable
		global $conf, $langs, $user;

		$error=0;

		$this->db->begin();

		$sql = "DELETE FROM ".MAIN_DB_PREFIX."usergroup_user";
		$sql.= " WHERE fk_user  = ".$this->id;
		$sql.= " AND fk_usergroup = ".$group;
		$sql.= " AND entity = ".$entity;

		$result = $this->db->query($sql);

		$sql = "INSERT INTO ".MAIN_DB_PREFIX."usergroup_user (entity, fk_user, fk_usergroup)";
		$sql.= " VALUES (".$entity.",".$this->id.",".$group.")";

		$result = $this->db->query($sql);
		if ($result)
		{
			if (! $error && ! $notrigger)
			{
				$this->newgroupid=$group;    // deprecated. Remove this.
				$this->context = array('audit'=>$langs->trans("UserSetInGroup"), 'newgroupid'=>$group);

				// Call trigger
				$result=$this->call_trigger('USER_MODIFY',$user);
				if ($result < 0) { $error++; }
				// End call triggers
			}

			if (! $error)
			{
				$this->db->commit();
				return 1;
			}
			else
			{
				dol_syslog(get_class($this)."::SetInGroup ".$this->error, LOG_ERR);
				$this->db->rollback();
				return -2;
			}
		}
		else
		{
			$this->error=$this->db->lasterror();
			$this->db->rollback();
			return -1;
		}
	}

    // phpcs:disable PEAR.NamingConventions.ValidFunctionName.NotCamelCaps
	/**
	 *  Remove a user from a group
	 *
	 *  @param	int   $group       Id of group
	 *  @param  int		$entity      Entity
	 *  @param  int		$notrigger   Disable triggers
	 *  @return int  			     <0 if KO, >0 if OK
	 */
	function RemoveFromGroup($group, $entity, $notrigger=0)
	{
        // phpcs:enable
		global $conf,$langs,$user;

		$error=0;

		$this->db->begin();

		$sql = "DELETE FROM ".MAIN_DB_PREFIX."usergroup_user";
		$sql.= " WHERE fk_user  = ".$this->id;
		$sql.= " AND fk_usergroup = ".$group;
		$sql.= " AND entity = ".$entity;

		$result = $this->db->query($sql);
		if ($result)
		{
			if (! $error && ! $notrigger)
			{
				$this->oldgroupid=$group;    // deprecated. Remove this.
				$this->context = array('audit'=>$langs->trans("UserRemovedFromGroup"), 'oldgroupid'=>$group);

				// Call trigger
				$result=$this->call_trigger('USER_MODIFY',$user);
				if ($result < 0) { $error++; }
				// End call triggers
			}

			if (! $error)
			{
				$this->db->commit();
				return 1;
			}
			else
			{
				$this->error=$interface->error;
				dol_syslog(get_class($this)."::RemoveFromGroup ".$this->error, LOG_ERR);
				$this->db->rollback();
				return -2;
			}
		}
		else
		{
			$this->error=$this->db->lasterror();
			$this->db->rollback();
			return -1;
		}
	}


	/**
	 *  Return a link with photo
	 * 	Use this->id,this->photo
	 *
	 *	@param	int		$width			Width of image
	 *	@param	int		$height			Height of image
	 *  @param	string	$cssclass		Force a css class
	 * 	@param	string	$imagesize		'mini', 'small' or '' (original)
	 *	@return	string					String with URL link
	 */
	function getPhotoUrl($width, $height, $cssclass='', $imagesize='')
	{
<<<<<<< HEAD
		$result='';

		$result.='<a href="'.DOL_URL_ROOT.'/user/card.php?id='.$this->id.'">';
=======
		$result ='<a href="'.DOL_URL_ROOT.'/user/card.php?id='.$this->id.'">';
>>>>>>> d9b8a8c8
		$result.=Form::showphoto('userphoto', $this, $width, $height, 0, $cssclass, $imagesize);
		$result.='</a>';

		return $result;
	}

	/**
	 *  Return a link to the user card (with optionaly the picto)
	 * 	Use this->id,this->lastname, this->firstname
	 *
	 *	@param	int		$withpictoimg				Include picto in link (0=No picto, 1=Include picto into link, 2=Only picto, -1=Include photo into link, -2=Only picto photo, -3=Only photo very small)
	 *	@param	string	$option						On what the link point to ('leave', 'nolink', )
	 *  @param  integer $infologin      			0=Add default info tooltip, 1=Add complete info tooltip, -1=No info tooltip
	 *  @param	integer	$notooltip					1=Disable tooltip on picto and name
	 *  @param	int		$maxlen						Max length of visible user name
	 *  @param	int		$hidethirdpartylogo			Hide logo of thirdparty if user is external user
	 *  @param  string  $mode               		''=Show firstname and lastname, 'firstname'=Show only firstname, 'login'=Show login
	 *  @param  string  $morecss            		Add more css on link
	 *  @param  int     $save_lastsearch_value    	-1=Auto, 0=No save of lastsearch_values when clicking, 1=Save lastsearch_values whenclicking
	 *	@return	string								String with URL
	 */
	function getNomUrl($withpictoimg=0, $option='', $infologin=0, $notooltip=0, $maxlen=24, $hidethirdpartylogo=0, $mode='',$morecss='', $save_lastsearch_value=-1)
	{
		global $langs, $conf, $db, $hookmanager, $user;
		global $dolibarr_main_authentication, $dolibarr_main_demo;
		global $menumanager;

        if(!$user->rights->user->user->lire && $user->id !=$this->id) $option='nolink';

		if (! empty($conf->global->MAIN_OPTIMIZEFORTEXTBROWSER) && $withpictoimg) $withpictoimg=0;

		$result=''; $label='';
		$link=''; $linkstart=''; $linkend='';

		if (! empty($this->photo))
		{
			$label.= '<div class="photointooltip">';
			$label.= Form::showphoto('userphoto', $this, 0, 60, 0, 'photowithmargin photologintooltip', 'small', 0, 1);	// Force height to 60 so we total height of tooltip can be calculated and collision can be managed
			$label.= '</div><div style="clear: both;"></div>';
		}

		// Info Login
		$label.= '<div class="centpercent">';
		$label.= '<u>' . $langs->trans("User") . '</u><br>';
		$label.= '<b>' . $langs->trans('Name') . ':</b> ' . $this->getFullName($langs,'');
		if (! empty($this->login))
			$label.= '<br><b>' . $langs->trans('Login') . ':</b> ' . $this->login;
		$label.= '<br><b>' . $langs->trans("EMail").':</b> '.$this->email;
		if (! empty($this->admin))
			$label.= '<br><b>' . $langs->trans("Administrator").'</b>: '.yn($this->admin);
		if (! empty($this->socid) )	// Add thirdparty for external users
		{
			$thirdpartystatic = new Societe($db);
			$thirdpartystatic->fetch($this->socid);
			if (empty($hidethirdpartylogo)) $companylink = ' '.$thirdpartystatic->getNomUrl(2, (($option == 'nolink')?'nolink':''));	// picto only of company
			$company=' ('.$langs->trans("Company").': '.$thirdpartystatic->name.')';
		}
		$type=($this->socid?$langs->trans("External").$company:$langs->trans("Internal"));
		$label.= '<br><b>' . $langs->trans("Type") . ':</b> ' . $type;
		$label.= '<br><b>' . $langs->trans("Status").'</b>: '.$this->getLibStatut(0);
		$label.='</div>';
		if ($infologin > 0)
		{
			$label.= '<br>';
			$label.= '<br><u>'.$langs->trans("Connection").'</u>';
			$label.= '<br><b>'.$langs->trans("IPAddress").'</b>: '.$_SERVER["REMOTE_ADDR"];
			if (! empty($conf->global->MAIN_MODULE_MULTICOMPANY)) $label.= '<br><b>'.$langs->trans("ConnectedOnMultiCompany").':</b> '.$conf->entity.' (user entity '.$this->entity.')';
			$label.= '<br><b>'.$langs->trans("AuthenticationMode").':</b> '.$_SESSION["dol_authmode"].(empty($dolibarr_main_demo)?'':' (demo)');
			$label.= '<br><b>'.$langs->trans("ConnectedSince").':</b> '.dol_print_date($this->datelastlogin,"dayhour",'tzuser');
			$label.= '<br><b>'.$langs->trans("PreviousConnexion").':</b> '.dol_print_date($this->datepreviouslogin,"dayhour",'tzuser');
			$label.= '<br><b>'.$langs->trans("CurrentTheme").':</b> '.$conf->theme;
			$label.= '<br><b>'.$langs->trans("CurrentMenuManager").':</b> '.$menumanager->name;
			$s=picto_from_langcode($langs->getDefaultLang());
			$label.= '<br><b>'.$langs->trans("CurrentUserLanguage").':</b> '.($s?$s.' ':'').$langs->getDefaultLang();
			$label.= '<br><b>'.$langs->trans("Browser").':</b> '.$conf->browser->name.($conf->browser->version?' '.$conf->browser->version:'').' ('.$_SERVER['HTTP_USER_AGENT'].')';
			$label.= '<br><b>'.$langs->trans("Layout").':</b> '.$conf->browser->layout;
			$label.= '<br><b>'.$langs->trans("Screen").':</b> '.$_SESSION['dol_screenwidth'].' x '.$_SESSION['dol_screenheight'];
			if ($conf->browser->layout == 'phone') $label.= '<br><b>'.$langs->trans("Phone").':</b> '.$langs->trans("Yes");
			if (! empty($_SESSION["disablemodules"])) $label.= '<br><b>'.$langs->trans("DisabledModules").':</b> <br>'.join(', ',explode(',',$_SESSION["disablemodules"]));
		}
		if ($infologin < 0) $label='';

		$url = DOL_URL_ROOT.'/user/card.php?id='.$this->id;
		if ($option == 'leave') $url = DOL_URL_ROOT.'/holiday/list.php?id='.$this->id;

		if ($option != 'nolink')
		{
			// Add param to save lastsearch_values or not
			$add_save_lastsearch_values=($save_lastsearch_value == 1 ? 1 : 0);
			if ($save_lastsearch_value == -1 && preg_match('/list\.php/',$_SERVER["PHP_SELF"])) $add_save_lastsearch_values=1;
			if ($add_save_lastsearch_values) $url.='&save_lastsearch_values=1';
		}

		$linkstart='<a href="'.$url.'"';
		$linkclose="";
		if (empty($notooltip))
		{
			if (! empty($conf->global->MAIN_OPTIMIZEFORTEXTBROWSER))
			{
				$langs->load("users");
				$label=$langs->trans("ShowUser");
				$linkclose.=' alt="'.dol_escape_htmltag($label, 1).'"';
			}
			$linkclose.= ' title="'.dol_escape_htmltag($label, 1).'"';
			$linkclose.= ' class="classfortooltip'.($morecss?' '.$morecss:'').'"';

			/*
			 $hookmanager->initHooks(array('userdao'));
			 $parameters=array('id'=>$this->id);
			 $reshook=$hookmanager->executeHooks('getnomurltooltip',$parameters,$this,$action);    // Note that $action and $object may have been modified by some hooks
			 if ($reshook > 0) $linkclose = $hookmanager->resPrint;
			 */
		}

		$linkstart.=$linkclose.'>';
		$linkend='</a>';

		//if ($withpictoimg == -1) $result.='<div class="nowrap">';
		$result.=(($option == 'nolink')?'':$linkstart);
		if ($withpictoimg)
		{
		  	$paddafterimage='';
			if (abs($withpictoimg) == 1) $paddafterimage='style="margin-right: 3px;"';
			// Only picto
			if ($withpictoimg > 0) $picto='<!-- picto user --><div class="inline-block nopadding userimg'.($morecss?' '.$morecss:'').'">'.img_object('', 'user', $paddafterimage.' '.($notooltip?'':'class="classfortooltip"'), 0, 0, $notooltip?0:1).'</div>';
			// Picto must be a photo
			else $picto='<!-- picto photo user --><div class="inline-block nopadding userimg'.($morecss?' '.$morecss:'').'"'.($paddafterimage?' '.$paddafterimage:'').'>'.Form::showphoto('userphoto', $this, 0, 0, 0, 'userphoto'.($withpictoimg==-3?'small':''), 'mini', 0, 1).'</div>';
			$result.=$picto;
		}
		if ($withpictoimg > -2 && $withpictoimg != 2)
		{
			if (empty($conf->global->MAIN_OPTIMIZEFORTEXTBROWSER)) $result.='<div class="inline-block nopadding valignmiddle usertext'.((! isset($this->statut) || $this->statut)?'':' strikefordisabled').($morecss?' '.$morecss:'').'">';
			if ($mode == 'login') $result.=dol_trunc($this->login, $maxlen);
			else $result.=$this->getFullName($langs,'',($mode == 'firstname' ? 2 : -1),$maxlen);
			if (empty($conf->global->MAIN_OPTIMIZEFORTEXTBROWSER)) $result.='</div>';
		}
		$result.=(($option == 'nolink')?'':$linkend);
		//if ($withpictoimg == -1) $result.='</div>';

		$result.=$companylink;

		global $action;
		$hookmanager->initHooks(array('userdao'));
		$parameters=array('id'=>$this->id, 'getnomurl'=>$result);
		$reshook=$hookmanager->executeHooks('getNomUrl',$parameters,$this,$action);    // Note that $action and $object may have been modified by some hooks
		if ($reshook > 0) $result = $hookmanager->resPrint;
		else $result .= $hookmanager->resPrint;

		return $result;
	}

	/**
	 *  Return clickable link of login (eventualy with picto)
	 *
	 *	@param	int		$withpicto		Include picto into link
	 *	@param	string	$option			Sur quoi pointe le lien
	 *	@return	string					Chaine avec URL
	 */
	function getLoginUrl($withpicto=0,$option='')
	{
		global $langs, $user;

		$result='';

		$linkstart = '<a href="'.DOL_URL_ROOT.'/user/card.php?id='.$this->id.'">';
		$linkend='</a>';

                //Check user's rights to see an other user
                if((!$user->rights->user->user->lire && $this->id !=$user->id)) $option='nolink';

		if ($option == 'xxx')
		{
			$linkstart = '<a href="'.DOL_URL_ROOT.'/user/card.php?id='.$this->id.'">';
			$linkend='</a>';
		}

<<<<<<< HEAD
=======
        if ($option == 'nolink')
		{
			$linkstart = '';
			$linkend='';
		}

>>>>>>> d9b8a8c8
		$result.=$linkstart;
		if ($withpicto) $result.=img_object($langs->trans("ShowUser"), 'user', 'class="paddingright"');
		$result.=$this->login;
		$result.=$linkend;
		return $result;
	}

	/**
	 *  Return label of status of user (active, inactive)
	 *
	 *  @param	int		$mode          0=libelle long, 1=libelle court, 2=Picto + Libelle court, 3=Picto, 4=Picto + Libelle long, 5=Libelle court + Picto
	 *  @return	string 			       Label of status
	 */
	function getLibStatut($mode=0)
	{
		return $this->LibStatut($this->statut,$mode);
	}

    // phpcs:disable PEAR.NamingConventions.ValidFunctionName.NotCamelCaps
	/**
	 *  Renvoi le libelle d'un statut donne
	 *
	 *  @param	int		$statut        	Id statut
	 *  @param  int		$mode          	0=libelle long, 1=libelle court, 2=Picto + Libelle court, 3=Picto, 4=Picto + Libelle long, 5=Libelle court + Picto
	 *  @return string 			       	Label of status
	 */
	function LibStatut($statut,$mode=0)
	{
        // phpcs:enable
		global $langs;
		$langs->load('users');

		if ($mode == 0)
		{
			if ($statut == 1) return $langs->trans('Enabled');
			elseif ($statut == 0) return $langs->trans('Disabled');
		}
		elseif ($mode == 1)
		{
			if ($statut == 1) return $langs->trans('Enabled');
			elseif ($statut == 0) return $langs->trans('Disabled');
		}
		elseif ($mode == 2)
		{
			if ($statut == 1) return img_picto($langs->trans('Enabled'),'statut4','class="pictostatus"').' '.$langs->trans('Enabled');
			elseif ($statut == 0) return img_picto($langs->trans('Disabled'),'statut5','class="pictostatus"').' '.$langs->trans('Disabled');
		}
		elseif ($mode == 3)
		{
			if ($statut == 1) return img_picto($langs->trans('Enabled'),'statut4','class="pictostatus"');
			elseif ($statut == 0) return img_picto($langs->trans('Disabled'),'statut5','class="pictostatus"');
		}
		elseif ($mode == 4)
		{
			if ($statut == 1) return img_picto($langs->trans('Enabled'),'statut4','class="pictostatus"').' '.$langs->trans('Enabled');
			elseif ($statut == 0) return img_picto($langs->trans('Disabled'),'statut5','class="pictostatus"').' '.$langs->trans('Disabled');
		}
		elseif ($mode == 5)
		{
			if ($statut == 1) return $langs->trans('Enabled').' '.img_picto($langs->trans('Enabled'),'statut4','class="pictostatus"');
			elseif ($statut == 0) return $langs->trans('Disabled').' '.img_picto($langs->trans('Disabled'),'statut5','class="pictostatus"');
		}
	}


    // phpcs:disable PEAR.NamingConventions.ValidFunctionName.NotCamelCaps
	/**
	 *	Retourne chaine DN complete dans l'annuaire LDAP pour l'objet
	 *
	 *	@param	array	$info		Info array loaded by _load_ldap_info
	 *	@param	int		$mode		0=Return full DN (uid=qqq,ou=xxx,dc=aaa,dc=bbb)
	 *								1=Return parent (ou=xxx,dc=aaa,dc=bbb)
	 *								2=Return key only (RDN) (uid=qqq)
	 *	@return	string				DN
	 */
	function _load_ldap_dn($info,$mode=0)
	{
        // phpcs:enable
		global $conf;
		$dn='';
		if ($mode==0) $dn=$conf->global->LDAP_KEY_USERS."=".$info[$conf->global->LDAP_KEY_USERS].",".$conf->global->LDAP_USER_DN;
		elseif ($mode==1) $dn=$conf->global->LDAP_USER_DN;
		elseif ($mode==2) $dn=$conf->global->LDAP_KEY_USERS."=".$info[$conf->global->LDAP_KEY_USERS];
		return $dn;
	}

    // phpcs:disable PEAR.NamingConventions.ValidFunctionName.NotCamelCaps
	/**
	 *	Initialize the info array (array of LDAP values) that will be used to call LDAP functions
	 *
	 *	@return		array		Tableau info des attributs
	 */
	function _load_ldap_info()
	{
        // phpcs:enable
		global $conf,$langs;

		$info=array();
		$keymodified=false;

		// Object classes
		$info["objectclass"]=explode(',',$conf->global->LDAP_USER_OBJECT_CLASS);

		$this->fullname=$this->getFullName($langs);

		// Possible LDAP KEY (constname => varname)
		$ldapkey = array(
			'LDAP_FIELD_FULLNAME'	=> 'fullname',
			'LDAP_FIELD_NAME'		=> 'lastname',
			'LDAP_FIELD_FIRSTNAME'	=> 'firstname',
			'LDAP_FIELD_LOGIN'		=> 'login',
<<<<<<< HEAD
			'LDAP_FIELD_LOGIN_SAMBA'	=> 'login',
			'LDAP_FIELD_PHONE'		=> 'office_phone',
			'LDAP_FIELD_MOBILE'		=> 'user_mobile',
			'LDAP_FIELD_FAX'			=> 'office_fax',
			'LDAP_FIELD_MAIL'		=> 'email',
			'LDAP_FIELD_SID'			=> 'ldap_sid',
			'LDAP_FIELD_SKYPE'		=> 'skype'
=======
			'LDAP_FIELD_LOGIN_SAMBA'=> 'login',
			'LDAP_FIELD_PHONE'		=> 'office_phone',
			'LDAP_FIELD_MOBILE'		=> 'user_mobile',
			'LDAP_FIELD_FAX'		=> 'office_fax',
			'LDAP_FIELD_MAIL'		=> 'email',
			'LDAP_FIELD_SID'		=> 'ldap_sid',
			'LDAP_FIELD_SKYPE'		=> 'skype',
			'LDAP_FIELD_TWITTER'	=> 'twitter',
			'LDAP_FIELD_FACEBOOK'	=> 'facebook'
>>>>>>> d9b8a8c8
		);

		// Champs
		foreach ($ldapkey as $constname => $varname)
		{
			if (! empty($this->$varname) && ! empty($conf->global->$constname))
			{
				$info[$conf->global->$constname] = $this->$varname;

				// Check if it is the LDAP key and if its value has been changed
				if (! empty($conf->global->LDAP_KEY_USERS) && $conf->global->LDAP_KEY_USERS == $conf->global->$constname)
				{
					if (! empty($this->oldcopy) && $this->$varname != $this->oldcopy->$varname) $keymodified=true; // For check if LDAP key has been modified
				}
			}
		}
		if ($this->address && ! empty($conf->global->LDAP_FIELD_ADDRESS))			$info[$conf->global->LDAP_FIELD_ADDRESS] = $this->address;
		if ($this->zip && ! empty($conf->global->LDAP_FIELD_ZIP))					$info[$conf->global->LDAP_FIELD_ZIP] = $this->zip;
		if ($this->town && ! empty($conf->global->LDAP_FIELD_TOWN))					$info[$conf->global->LDAP_FIELD_TOWN] = $this->town;
		if ($this->note_public && ! empty($conf->global->LDAP_FIELD_DESCRIPTION))	$info[$conf->global->LDAP_FIELD_DESCRIPTION] = dol_string_nohtmltag($this->note_public, 2);
		if ($this->socid > 0)
		{
			$soc = new Societe($this->db);
			$soc->fetch($this->socid);

			$info[$conf->global->LDAP_FIELD_COMPANY] = $soc->name;
			if ($soc->client == 1)      $info["businessCategory"] = "Customers";
			if ($soc->client == 2)      $info["businessCategory"] = "Prospects";
			if ($soc->fournisseur == 1) $info["businessCategory"] = "Suppliers";
		}

		// When password is modified
		if (! empty($this->pass))
		{
			if (! empty($conf->global->LDAP_FIELD_PASSWORD))				$info[$conf->global->LDAP_FIELD_PASSWORD] = $this->pass;	// this->pass = mot de passe non crypte
			if (! empty($conf->global->LDAP_FIELD_PASSWORD_CRYPTED))		$info[$conf->global->LDAP_FIELD_PASSWORD_CRYPTED] = dol_hash($this->pass, 4); // Create OpenLDAP MD5 password (TODO add type of encryption)
		}
		// Set LDAP password if possible
<<<<<<< HEAD
		else if ($conf->global->LDAP_SERVER_PROTOCOLVERSION !== '3') // If ldap key is modified and LDAPv3 we use ldap_rename function for avoid lose encrypt password
=======
		elseif ($conf->global->LDAP_SERVER_PROTOCOLVERSION !== '3') // If ldap key is modified and LDAPv3 we use ldap_rename function for avoid lose encrypt password
>>>>>>> d9b8a8c8
		{
			if (! empty($conf->global->DATABASE_PWD_ENCRYPTED))
			{
				// Just for the default MD5 !
				if (empty($conf->global->MAIN_SECURITY_HASH_ALGO))
				{
					if ($this->pass_indatabase_crypted && ! empty($conf->global->LDAP_FIELD_PASSWORD_CRYPTED))	{
						$info[$conf->global->LDAP_FIELD_PASSWORD_CRYPTED] = dol_hash($this->pass_indatabase_crypted, 5); // Create OpenLDAP MD5 password from Dolibarr MD5 password
					}
				}
			}
			// Use $this->pass_indatabase value if exists
<<<<<<< HEAD
			else if (! empty($this->pass_indatabase))
=======
			elseif (! empty($this->pass_indatabase))
>>>>>>> d9b8a8c8
			{
				if (! empty($conf->global->LDAP_FIELD_PASSWORD))				$info[$conf->global->LDAP_FIELD_PASSWORD] = $this->pass_indatabase;	// $this->pass_indatabase = mot de passe non crypte
				if (! empty($conf->global->LDAP_FIELD_PASSWORD_CRYPTED))		$info[$conf->global->LDAP_FIELD_PASSWORD_CRYPTED] = dol_hash($this->pass_indatabase, 4); // md5 for OpenLdap TODO add type of encryption
			}
		}

		if ($conf->global->LDAP_SERVER_TYPE == 'egroupware')
		{
			$info["objectclass"][4] = "phpgwContact"; // compatibilite egroupware

			$info['uidnumber'] = $this->id;

			$info['phpgwTz']      = 0;
			$info['phpgwMailType'] = 'INTERNET';
			$info['phpgwMailHomeType'] = 'INTERNET';

			$info["phpgwContactTypeId"] = 'n';
			$info["phpgwContactCatId"] = 0;
			$info["phpgwContactAccess"] = "public";

			if (dol_strlen($this->egroupware_id) == 0)
			{
				$this->egroupware_id = 1;
			}

			$info["phpgwContactOwner"] = $this->egroupware_id;

			if ($this->email) $info["rfc822Mailbox"] = $this->email;
			if ($this->phone_mobile) $info["phpgwCellTelephoneNumber"] = $this->phone_mobile;
		}

		return $info;
	}


	/**
	 *  Initialise an instance with random values.
	 *  Used to build previews or test instances.
	 *	id must be 0 if object instance is a specimen.
	 *
	 *  @return	void
	 */
	function initAsSpecimen()
	{
		global $user,$langs;

		$now=dol_now();

		// Initialise parametres
		$this->id=0;
		$this->ref = 'SPECIMEN';
		$this->specimen=1;

		$this->lastname='DOLIBARR';
		$this->firstname='SPECIMEN';
		$this->gender='man';
		$this->note='This is a note';
		$this->email='email@specimen.com';
<<<<<<< HEAD
		$this->skype='tom.hanson';
=======
		$this->skype='skypepseudo';
		$this->twitter='twitterpseudo';
		$this->facebook='facebookpseudo';
>>>>>>> d9b8a8c8
		$this->office_phone='0999999999';
		$this->office_fax='0999999998';
		$this->user_mobile='0999999997';
		$this->admin=0;
		$this->login='dolibspec';
		$this->pass='dolibspec';
		//$this->pass_indatabase='dolibspec';									Set after a fetch
		//$this->pass_indatabase_crypted='e80ca5a88c892b0aaaf7e154853bccab';	Set after a fetch
		$this->datec=$now;
		$this->datem=$now;

		$this->datelastlogin=$now;
		$this->datepreviouslogin=$now;
		$this->statut=1;

		//$this->societe_id = 1;	For external users
		//$this->contact_id = 1;	For external users
		$this->entity = 1;
	}

	/**
	 *  Load info of user object
	 *
	 *  @param  int		$id     Id of user to load
	 *  @return	void
	 */
	function info($id)
	{
		$sql = "SELECT u.rowid, u.login as ref, u.datec,";
		$sql.= " u.tms as date_modification, u.entity";
		$sql.= " FROM ".MAIN_DB_PREFIX."user as u";
		$sql.= " WHERE u.rowid = ".$id;

		$result=$this->db->query($sql);
		if ($result)
		{
			if ($this->db->num_rows($result))
			{
				$obj = $this->db->fetch_object($result);

				$this->id = $obj->rowid;

				$this->ref			     = (! $obj->ref) ? $obj->rowid : $obj->ref;
				$this->date_creation     = $this->db->jdate($obj->datec);
				$this->date_modification = $this->db->jdate($obj->date_modification);
				$this->entity            = $obj->entity;
			}

			$this->db->free($result);
		}
		else
		{
			dol_print_error($this->db);
		}
	}


	/**
	 *    Return number of mass Emailing received by this contacts with its email
	 *
	 *    @return       int     Number of EMailings
	 */
	function getNbOfEMailings()
	{
		$sql = "SELECT count(mc.email) as nb";
		$sql.= " FROM ".MAIN_DB_PREFIX."mailing_cibles as mc";
		$sql.= " WHERE mc.email = '".$this->db->escape($this->email)."'";
		$sql.= " AND mc.statut NOT IN (-1,0)";      // -1 erreur, 0 non envoye, 1 envoye avec succes

		$resql=$this->db->query($sql);
		if ($resql)
		{
			$obj = $this->db->fetch_object($resql);
			$nb=$obj->nb;

			$this->db->free($resql);
			return $nb;
		}
		else
		{
			$this->error=$this->db->error();
			return -1;
		}
	}

	/**
	 *  Return number of existing users
	 *
	 *  @param	string	$limitTo	Limit to '' or 'active'
	 *  @param	string	$option		'superadmin' = return for entity 0 only
	 *  @param	int		$admin		Filter on admin tag
	 *  @return int  				Number of users
	 */
	function getNbOfUsers($limitTo, $option='', $admin=-1)
	{
		global $conf;

		$sql = "SELECT count(rowid) as nb";
		$sql.= " FROM ".MAIN_DB_PREFIX."user";
		if ($option == 'superadmin')
		{
			$sql.= " WHERE entity = 0";
			if ($admin >= 0) $sql.= " AND admin = ".$admin;
		}
		else
		{
			$sql.=" WHERE entity IN (".getEntity('user',0).")";
			if ($limitTo == 'active') $sql.= " AND statut = 1";
			if ($admin >= 0) $sql.= " AND admin = ".$admin;
		}

		$resql=$this->db->query($sql);
		if ($resql)
		{
			$obj = $this->db->fetch_object($resql);
			$nb=$obj->nb;

			$this->db->free($resql);
			return $nb;
		}
		else
		{
			$this->error=$this->db->lasterror();
			return -1;
		}
	}

    // phpcs:disable PEAR.NamingConventions.ValidFunctionName.NotCamelCaps
	/**
	 *  Update user using data from the LDAP
	 *
	 *  @param	ldapuser	$ldapuser	Ladp User
	 *
	 *  @return int  				<0 if KO, >0 if OK
	 */
	function update_ldap2dolibarr(&$ldapuser)
	{
        // phpcs:enable
		// TODO: Voir pourquoi le update met à jour avec toutes les valeurs vide (global $user écrase ?)
		global $user, $conf;

		$this->firstname=$ldapuser->{$conf->global->LDAP_FIELD_FIRSTNAME};
		$this->lastname=$ldapuser->{$conf->global->LDAP_FIELD_NAME};
		$this->login=$ldapuser->{$conf->global->LDAP_FIELD_LOGIN};
		$this->pass=$ldapuser->{$conf->global->LDAP_FIELD_PASSWORD};
		$this->pass_indatabase_crypted=$ldapuser->{$conf->global->LDAP_FIELD_PASSWORD_CRYPTED};

		$this->office_phone=$ldapuser->{$conf->global->LDAP_FIELD_PHONE};
		$this->user_mobile=$ldapuser->{$conf->global->LDAP_FIELD_MOBILE};
		$this->office_fax=$ldapuser->{$conf->global->LDAP_FIELD_FAX};
		$this->email=$ldapuser->{$conf->global->LDAP_FIELD_MAIL};
		$this->skype=$ldapuser->{$conf->global->LDAP_FIELD_SKYPE};
		$this->twitter=$ldapuser->{$conf->global->LDAP_FIELD_TWITTER};
		$this->facebook=$ldapuser->{$conf->global->LDAP_FIELD_FACEBOOK};
		$this->ldap_sid=$ldapuser->{$conf->global->LDAP_FIELD_SID};

		$this->job=$ldapuser->{$conf->global->LDAP_FIELD_TITLE};
		$this->note=$ldapuser->{$conf->global->LDAP_FIELD_DESCRIPTION};

		$result = $this->update($user);

		dol_syslog(get_class($this)."::update_ldap2dolibarr result=".$result, LOG_DEBUG);

		return $result;
	}


    // phpcs:disable PEAR.NamingConventions.ValidFunctionName.NotCamelCaps
	/**
	 * Return and array with all instanciated first level children users of current user
	 *
	 * @return	void
	 * @see getAllChildIds
	 */
	function get_children()
	{
        // phpcs:enable
		$sql = "SELECT rowid FROM ".MAIN_DB_PREFIX."user";
		$sql.= " WHERE fk_user = ".$this->id;

		dol_syslog(get_class($this)."::get_children result=".$result, LOG_DEBUG);
		$res  = $this->db->query($sql);
		if ($res)
		{
			$users = array ();
			while ($rec = $this->db->fetch_array($res))
			{
				$user = new User($this->db);
				$user->fetch($rec['rowid']);
				$users[] = $user;
			}
			return $users;
		}
		else
		{
			dol_print_error($this->db);
			return -1;
		}
	}


	/**
	 * 	Load this->parentof that is array(id_son=>id_parent, ...)
	 *
	 *	@return		int		<0 if KO, >0 if OK
	 */
	private function loadParentOf()
	{
		global $conf;

		$this->parentof=array();

		// Load array[child]=parent
		$sql = "SELECT fk_user as id_parent, rowid as id_son";
		$sql.= " FROM ".MAIN_DB_PREFIX."user";
		$sql.= " WHERE fk_user <> 0";
		$sql.= " AND entity IN (".getEntity('user').")";

		dol_syslog(get_class($this)."::loadParentOf", LOG_DEBUG);
		$resql = $this->db->query($sql);
		if ($resql)
		{
			while ($obj= $this->db->fetch_object($resql))
			{
				$this->parentof[$obj->id_son]=$obj->id_parent;
			}
			return 1;
		}
		else
		{
			dol_print_error($this->db);
			return -1;
		}
	}

    // phpcs:disable PEAR.NamingConventions.ValidFunctionName.NotCamelCaps
	/**
	 * 	Reconstruit l'arborescence hierarchique des users sous la forme d'un tableau
	 *	Set and return this->users that is an array sorted according to tree with arrays of:
	 *				id = id user
	 *				lastname
	 *				firstname
	 *				fullname = nom avec chemin complet du user
	 *				fullpath = chemin complet compose des id: "_grandparentid_parentid_id"
	 *
	 *  @param      int		$deleteafterid      Removed all users including the leaf $deleteafterid (and all its child) in user tree.
	 *  @param		string	$filter				SQL filter on users
	 *	@return		array		      		  	Array of users $this->users. Note: $this->parentof is also set.
	 */
	function get_full_tree($deleteafterid=0, $filter='')
	{
<<<<<<< HEAD
=======
        // phpcs:enable
>>>>>>> d9b8a8c8
		global $conf, $user;
		global $hookmanager;

		// Actions hooked (by external module)
		$hookmanager->initHooks(array('userdao'));

		$this->users = array();

		// Init this->parentof that is array(id_son=>id_parent, ...)
		$this->loadParentOf();

		// Init $this->users array
		$sql = "SELECT DISTINCT u.rowid, u.firstname, u.lastname, u.fk_user, u.fk_soc, u.login, u.email, u.gender, u.admin, u.statut, u.photo, u.entity";	// Distinct reduce pb with old tables with duplicates
		$sql.= " FROM ".MAIN_DB_PREFIX."user as u";
		// Add fields from hooks
		$parameters=array();
		$reshook=$hookmanager->executeHooks('printUserListWhere',$parameters);    // Note that $action and $object may have been modified by hook
		if ($reshook > 0) {
			$sql.=$hookmanager->resPrint;
		} else {
			$sql.= " WHERE u.entity IN (".getEntity('user').")";
		}
		if ($filter) $sql.=" AND ".$filter;

		dol_syslog(get_class($this)."::get_full_tree get user list", LOG_DEBUG);
		$resql = $this->db->query($sql);
		if ($resql)
		{
			$i=0;
			while ($obj = $this->db->fetch_object($resql))
			{
				$this->users[$obj->rowid]['rowid'] = $obj->rowid;
				$this->users[$obj->rowid]['id'] = $obj->rowid;
				$this->users[$obj->rowid]['fk_user'] = $obj->fk_user;
				$this->users[$obj->rowid]['fk_soc'] = $obj->fk_soc;
				$this->users[$obj->rowid]['firstname'] = $obj->firstname;
				$this->users[$obj->rowid]['lastname'] = $obj->lastname;
				$this->users[$obj->rowid]['login'] = $obj->login;
				$this->users[$obj->rowid]['statut'] = $obj->statut;
				$this->users[$obj->rowid]['entity'] = $obj->entity;
				$this->users[$obj->rowid]['email'] = $obj->email;
				$this->users[$obj->rowid]['gender'] = $obj->gender;
				$this->users[$obj->rowid]['admin'] = $obj->admin;
				$this->users[$obj->rowid]['photo'] = $obj->photo;
				$i++;
			}
		}
		else
		{
			dol_print_error($this->db);
			return -1;
		}

		// We add the fullpath property to each elements of first level (no parent exists)
		dol_syslog(get_class($this)."::get_full_tree call to build_path_from_id_user", LOG_DEBUG);
		foreach($this->users as $key => $val)
		{
			$result = $this->build_path_from_id_user($key,0);	// Process a branch from the root user key (this user has no parent)
			if ($result < 0)
			{
				$this->error='ErrorLoopInHierarchy';
				return -1;
			}
		}

		// Exclude leaf including $deleteafterid from tree
		if ($deleteafterid)
		{
			//print "Look to discard user ".$deleteafterid."\n";
			$keyfilter1='^'.$deleteafterid.'$';
			$keyfilter2='_'.$deleteafterid.'$';
			$keyfilter3='^'.$deleteafterid.'_';
			$keyfilter4='_'.$deleteafterid.'_';
			foreach($this->users as $key => $val)
			{
				if (preg_match('/'.$keyfilter1.'/',$val['fullpath']) || preg_match('/'.$keyfilter2.'/',$val['fullpath'])
					|| preg_match('/'.$keyfilter3.'/',$val['fullpath']) || preg_match('/'.$keyfilter4.'/',$val['fullpath']))
				{
					unset($this->users[$key]);
				}
			}
		}

		dol_syslog(get_class($this)."::get_full_tree dol_sort_array", LOG_DEBUG);
		$this->users=dol_sort_array($this->users, 'fullname', 'asc', true, false);

		//var_dump($this->users);

		return $this->users;
	}

	/**
	 * 	Return list of all child users id in herarchy (all sublevels).
	 *  Note: Calling this function also reset full list of users into $this->users.
	 *
	 *  @param      int      $addcurrentuser    1=Add also current user id to the list.
	 *	@return		array		      		  	Array of user id lower than user (all levels under user). This overwrite this->users.
	 *  @see get_children
	 */
	function getAllChildIds($addcurrentuser=0)
	{
		$childids=array();

		if (isset($this->cache_childids[$this->id]))
		{
			$childids = $this->cache_childids[$this->id];
		}
		else
		{
			// Init this->users
			$this->get_full_tree();

			$idtoscan=$this->id;

			dol_syslog("Build childid for id = ".$idtoscan);
			foreach($this->users as $id => $val)
			{
				//var_dump($val['fullpath']);
				if (preg_match('/_'.$idtoscan.'_/', $val['fullpath'])) $childids[$val['id']]=$val['id'];
			}
		}
		$this->cache_childids[$this->id] = $childids;

		if ($addcurrentuser) $childids[$this->id]=$this->id;

		return $childids;
	}

    // phpcs:disable PEAR.NamingConventions.ValidFunctionName.NotCamelCaps
	/**
	 *	For user id_user and its childs available in this->users, define property fullpath and fullname.
	 *  Function called by get_full_tree().
	 *
	 * 	@param		int		$id_user		id_user entry to update
	 * 	@param		int		$protection		Deep counter to avoid infinite loop (no more required, a protection is added with array useridfound)
	 *	@return		int                     < 0 if KO (infinit loop), >= 0 if OK
	 */
	function build_path_from_id_user($id_user,$protection=0)
	{
        // phpcs:enable
		dol_syslog(get_class($this)."::build_path_from_id_user id_user=".$id_user." protection=".$protection, LOG_DEBUG);

		if (! empty($this->users[$id_user]['fullpath']))
		{
			// Already defined
			dol_syslog(get_class($this)."::build_path_from_id_user fullpath and fullname already defined", LOG_WARNING);
			return 0;
		}

		// Define fullpath and fullname
		$this->users[$id_user]['fullpath'] = '_'.$id_user;
		$this->users[$id_user]['fullname'] = $this->users[$id_user]['lastname'];
		$i=0; $cursor_user=$id_user;

		$useridfound=array($id_user);
		while (! empty($this->parentof[$cursor_user]))
		{
			if (in_array($this->parentof[$cursor_user], $useridfound))
			{
				dol_syslog("The hierarchy of user has a recursive loop", LOG_WARNING);
				return -1;     // Should not happen. Protection against looping hierarchy
			}
			$useridfound[]=$this->parentof[$cursor_user];
			$this->users[$id_user]['fullpath'] = '_'.$this->parentof[$cursor_user].$this->users[$id_user]['fullpath'];
			$this->users[$id_user]['fullname'] = $this->users[$this->parentof[$cursor_user]]['lastname'].' >> '.$this->users[$id_user]['fullname'];
			$i++; $cursor_user=$this->parentof[$cursor_user];
		}

		// We count number of _ to have level
		$this->users[$id_user]['level']=dol_strlen(preg_replace('/[^_]/i','',$this->users[$id_user]['fullpath']));

		return 1;
	}

	/**
	 * Function used to replace a thirdparty id with another one.
	 *
	 * @param DoliDB $db Database handler
	 * @param int $origin_id Old thirdparty id
	 * @param int $dest_id New thirdparty id
	 * @return bool
	 */
	public static function replaceThirdparty(DoliDB $db, $origin_id, $dest_id)
	{
		$tables = array(
			'user',
		);

		return CommonObject::commonReplaceThirdparty($db, $origin_id, $dest_id, $tables);
	}


    // phpcs:disable PEAR.NamingConventions.ValidFunctionName.NotCamelCaps
	/**
	 *      Charge indicateurs this->nb pour le tableau de bord
	 *
	 *      @return     int         <0 if KO, >0 if OK
	 */
	function load_state_board()
	{
<<<<<<< HEAD
=======
        // phpcs:enable
>>>>>>> d9b8a8c8
		global $conf;

		$this->nb=array();

		$sql = "SELECT count(u.rowid) as nb";
		$sql.= " FROM ".MAIN_DB_PREFIX."user as u";
		$sql.= " WHERE u.statut > 0";
		//$sql.= " AND employee != 0";
		$sql.= " AND u.entity IN (".getEntity('user').")";

		$resql=$this->db->query($sql);
		if ($resql)
		{
			while ($obj=$this->db->fetch_object($resql))
			{
				$this->nb["users"]=$obj->nb;
			}
			$this->db->free($resql);
			return 1;
		}
		else
		{
			dol_print_error($this->db);
			$this->error=$this->db->error();
			return -1;
		}
	}

	/**
	 *  Create a document onto disk according to template module.
	 *
	 * 	@param	    string		$modele			Force model to use ('' to not force)
	 * 	@param		Translate	$outputlangs	Object langs to use for output
	 *  @param      int			$hidedetails    Hide details of lines
	 *  @param      int			$hidedesc       Hide description
	 *  @param      int			$hideref        Hide ref
         *  @param   null|array  $moreparams     Array to provide more information
	 * 	@return     int         				0 if KO, 1 if OK
	 */
	public function generateDocument($modele, $outputlangs, $hidedetails=0, $hidedesc=0, $hideref=0, $moreparams=null)
	{
		global $conf, $user, $langs;

		$langs->load("user");

		// Positionne le modele sur le nom du modele a utiliser
		if (! dol_strlen($modele))
		{
			if (! empty($conf->global->USER_ADDON_PDF))
			{
				$modele = $conf->global->USER_ADDON_PDF;
			}
			else
			{
				$modele = 'bluesky';
			}
		}

		$modelpath = "core/modules/user/doc/";

		return $this->commonGenerateDocument($modelpath, $modele, $outputlangs, $hidedetails, $hidedesc, $hideref, $moreparams);
<<<<<<< HEAD
	}

	/**
	 *  Return property of user from its id
	 *
	 *  @param	int		$rowid      id of contact
	 *  @param  string	$mode       'email' or 'mobile'
	 *  @return string  			Email of user with format: "Full name <email>"
	 */
	function user_get_property($rowid,$mode)
	{
		$user_property='';

		if (empty($rowid)) return '';

		$sql = "SELECT rowid, email, user_mobile, civility, lastname, firstname";
		$sql.= " FROM ".MAIN_DB_PREFIX."user";
		$sql.= " WHERE rowid = '".$rowid."'";

		$resql=$this->db->query($sql);
		if ($resql)
		{
			$nump = $this->db->num_rows($resql);

			if ($nump)
			{
				$obj = $this->db->fetch_object($resql);

				if ($mode == 'email') $user_property = dolGetFirstLastname($obj->firstname, $obj->lastname)." <".$obj->email.">";
				else if ($mode == 'mobile') $user_property = $obj->user_mobile;
			}
			return $user_property;
		}
		else
		{
			dol_print_error($this->db);
		}
	}

	/**
	 *	Load all objects into $this->users
	 *
	 *  @param	string		$sortorder    sort order
	 *  @param	string		$sortfield    sort field
	 *  @param	int			$limit		  limit page
	 *  @param	int			$offset    	  page
	 *  @param	array		$filter    	  filter output
	 *  @return int          	<0 if KO, >0 if OK
	 */
	function fetchAll($sortorder='', $sortfield='', $limit=0, $offset=0, $filter=array())
	{
		global $conf;

		$sql="SELECT t.rowid";
		$sql.= ' FROM '.MAIN_DB_PREFIX .$this->table_element.' as t ';
		$sql.= " WHERE 1";

		//Manage filter
		if (!empty($filter)){
			foreach($filter as $key => $value) {
				if (strpos($key,'date')) {
					$sql.= ' AND '.$key.' = \''.$this->db->idate($value).'\'';
				}
				elseif ($key=='customsql') {
					$sql.= ' AND '.$value;
				} else {
					$sql.= ' AND '.$key.' LIKE \'%'.$value.'%\'';
				}
			}
		}
		$sql.= $this->db->order($sortfield,$sortorder);
		if ($limit) $sql.= $this->db->plimit($limit+1,$offset);

		dol_syslog(get_class($this)."::".__METHOD__, LOG_DEBUG);

		$resql=$this->db->query($sql);
		if ($resql)
		{
			$this->users=array();
			$num = $this->db->num_rows($resql);
			if ($num)
			{
				while ($obj = $this->db->fetch_object($resql))
				{
					$line = new self($this->db);
					$result = $line->fetch($obj->rowid);
					if ($result>0 && !empty($line->id)) {
						$this->users[$obj->rowid] = clone $line;
					}
				}
				$this->db->free($resql);
			}
			return $num;
		}
		else
		{
			$this->errors[] = $this->db->lasterror();
			return -1;
		}

=======
>>>>>>> d9b8a8c8
	}

    // phpcs:disable PEAR.NamingConventions.ValidFunctionName.NotCamelCaps
	/**
	 *  Return property of user from its id
	 *
	 *  @param	int		$rowid      id of contact
	 *  @param  string	$mode       'email' or 'mobile'
	 *  @return string  			Email of user with format: "Full name <email>"
	 */
	function user_get_property($rowid,$mode)
	{
        // phpcs:enable
		$user_property='';

		if (empty($rowid)) return '';

		$sql = "SELECT rowid, email, user_mobile, civility, lastname, firstname";
		$sql.= " FROM ".MAIN_DB_PREFIX."user";
		$sql.= " WHERE rowid = '".$rowid."'";

		$resql=$this->db->query($sql);
		if ($resql)
		{
			$nump = $this->db->num_rows($resql);

			if ($nump)
			{
				$obj = $this->db->fetch_object($resql);

				if ($mode == 'email') $user_property = dolGetFirstLastname($obj->firstname, $obj->lastname)." <".$obj->email.">";
				else if ($mode == 'mobile') $user_property = $obj->user_mobile;
			}
			return $user_property;
		}
		else
		{
			dol_print_error($this->db);
		}
	}

	/**
	 *	Load all objects into $this->users
	 *
	 *  @param	string		$sortorder		sort order
	 *  @param	string		$sortfield		sort field
	 *  @param	int			$limit			limit page
	 *  @param	int			$offset			page
	 *  @param	array		$filter			Filter array. Example array('field'=>'valueforlike', 'customurl'=>...)
	 *  @param  string      $filtermode		Filter mode (AND or OR)
	 *  @return int							<0 if KO, >0 if OK
	 */
	function fetchAll($sortorder='', $sortfield='', $limit=0, $offset=0, $filter=array(), $filtermode='AND')
	{
		global $conf;

		$sql="SELECT t.rowid";
		$sql.= ' FROM '.MAIN_DB_PREFIX .$this->table_element.' as t ';
		$sql.= " WHERE 1";

		// Manage filter
		$sqlwhere = array();
		if (!empty($filter)){
			foreach($filter as $key => $value) {
				if ($key=='t.rowid') {
					$sqlwhere[] = $key . '='. $value;
				}
				elseif (strpos($key,'date') !== false) {
					$sqlwhere[] = $key.' = \''.$this->db->idate($value).'\'';
				}
				elseif ($key=='customsql') {
					$sqlwhere[] = $value;
				}
				else {
					$sqlwhere[] = $key . ' LIKE \'%' . $this->db->escape($value) . '%\'';
				}
			}
		}
		if (count($sqlwhere) > 0) {
			$sql .= ' AND (' . implode(' '.$filtermode.' ', $sqlwhere).')';
		}
		$sql.= $this->db->order($sortfield,$sortorder);
		if ($limit) $sql.= $this->db->plimit($limit+1,$offset);

		dol_syslog(get_class($this)."::".__METHOD__, LOG_DEBUG);

		$resql=$this->db->query($sql);
		if ($resql)
		{
			$this->users=array();
			$num = $this->db->num_rows($resql);
			if ($num)
			{
				while ($obj = $this->db->fetch_object($resql))
				{
					$line = new self($this->db);
					$result = $line->fetch($obj->rowid);
					if ($result>0 && !empty($line->id)) {
						$this->users[$obj->rowid] = clone $line;
					}
				}
				$this->db->free($resql);
			}
			return $num;
		}
		else
		{
			$this->errors[] = $this->db->lasterror();
			return -1;
		}
	}
}<|MERGE_RESOLUTION|>--- conflicted
+++ resolved
@@ -10,12 +10,8 @@
  * Copyright (C) 2013-2018 Philippe Grand       <philippe.grand@atoo-net.com>
  * Copyright (C) 2013-2015 Alexandre Spangaro   <aspangaro.dolibarr@gmail.com>
  * Copyright (C) 2015      Marcos García        <marcosgdf@gmail.com>
-<<<<<<< HEAD
- * Copyright (C) 2018      Nicolas ZABOURI	<info@inovea-conseil.com>
-=======
  * Copyright (C) 2018      charlene Benke       <charlie@patas-monkey.com>
  * Copyright (C) 2018      Nicolas ZABOURI      <info@inovea-conseil.com>
->>>>>>> d9b8a8c8
  *
  * This program is free software; you can redistribute it and/or modify
  * it under the terms of the GNU General Public License as published by
@@ -53,10 +49,6 @@
 	 * @var string Name of table without prefix where object is stored
 	 */
 	public $table_element='user';
-<<<<<<< HEAD
-	public $fk_element='fk_user';
-	public $ismultientitymanaged = 1;	// 0=No test on entity, 1=Test with field entity, 2=Test with link by societe
-=======
 
 	/**
 	 * @var int Field with ID of parent key if this field has a parent
@@ -68,7 +60,6 @@
 	 * @var int
 	 */
 	public $ismultientitymanaged = 1;
->>>>>>> d9b8a8c8
 
 	public $id=0;
 	public $statut;
@@ -90,10 +81,7 @@
 	 * @var string Address
 	 */
 	public $address;
-<<<<<<< HEAD
-=======
-
->>>>>>> d9b8a8c8
+
 	public $zip;
 	public $town;
 	public $state_id;		// The state/department
@@ -105,13 +93,10 @@
 	public $admin;
 	public $login;
 	public $api_key;
-<<<<<<< HEAD
-=======
 
 	/**
 	 * @var int Entity
 	 */
->>>>>>> d9b8a8c8
 	public $entity;
 
 	//! Clear password in memory
@@ -188,21 +173,12 @@
 
 	public $default_c_exp_tax_cat;
 	public $default_range;
-<<<<<<< HEAD
-	
-	public $fields=array(
-        	'rowid'=>array('type'=>'integer', 'label'=>'TechnicalID', 'enabled'=>1, 'visible'=>-2, 'notnull'=>1,  'index'=>1, 'position'=>1, 'comment'=>'Id'),
-        	'lastname'=>array('type'=>'varchar(50)', 'label'=>'Name', 'enabled'=>1, 'visible'=>1,  'notnull'=>1,  'showoncombobox'=>1, 'index'=>1, 'position'=>20, 'searchall'=>1, 'comment'=>'Reference of object'),
-        	'firstname'=>array('type'=>'varchar(50)', 'label'=>'Name','enabled'=>1, 'visible'=>1,  'notnull'=>1,  'showoncombobox'=>1, 'index'=>1, 'position'=>10, 'searchall'=>1, 'comment'=>'Reference of object'),
-    	);
-=======
 
 	public $fields = array(
         'rowid'=>array('type'=>'integer', 'label'=>'TechnicalID', 'enabled'=>1, 'visible'=>-2, 'notnull'=>1,  'index'=>1, 'position'=>1, 'comment'=>'Id'),
         'lastname'=>array('type'=>'varchar(50)', 'label'=>'Name', 'enabled'=>1, 'visible'=>1,  'notnull'=>1,  'showoncombobox'=>1, 'index'=>1, 'position'=>20, 'searchall'=>1, 'comment'=>'Reference of object'),
         'firstname'=>array('type'=>'varchar(50)', 'label'=>'Name','enabled'=>1, 'visible'=>1,  'notnull'=>1,  'showoncombobox'=>1, 'index'=>1, 'position'=>10, 'searchall'=>1, 'comment'=>'Reference of object'),
     );
->>>>>>> d9b8a8c8
 
 	/**
 	 *    Constructor of the class
@@ -251,12 +227,8 @@
 		$login=trim($login);
 
 		// Get user
-<<<<<<< HEAD
-		$sql = "SELECT u.rowid, u.lastname, u.firstname, u.employee, u.gender, u.birth, u.email, u.job, u.skype, u.signature, u.office_phone, u.office_fax, u.user_mobile,";
-=======
 		$sql = "SELECT u.rowid, u.lastname, u.firstname, u.employee, u.gender, u.birth, u.email, u.job, u.skype, u.twitter, u.facebook,";
 		$sql.= " u.signature, u.office_phone, u.office_fax, u.user_mobile,";
->>>>>>> d9b8a8c8
 		$sql.= " u.address, u.zip, u.town, u.fk_state as state_id, u.fk_country as country_id,";
 		$sql.= " u.admin, u.login, u.note,";
 		$sql.= " u.pass, u.pass_crypted, u.pass_temp, u.api_key,";
@@ -450,51 +422,9 @@
 				return -2;
 			}
 
-<<<<<<< HEAD
-			// Load user->default_values for user. TODO Save this in memcached ?
-			$sql = "SELECT rowid, entity, type, page, param, value";
-			$sql.= " FROM ".MAIN_DB_PREFIX."default_values";
-			$sql.= " WHERE entity IN (".$this->entity.",".$conf->entity.")";
-			$sql.= " AND user_id IN (0, ".$this->id.")";
-			$resql = $this->db->query($sql);
-			if ($resql)
-			{
-				while ($obj = $this->db->fetch_object($resql))
-				{
-					if (! empty($obj->page) && ! empty($obj->type) && ! empty($obj->param))
-					{
-						// $obj->page is relative URL with or without params
-						// $obj->type can be 'filters', 'sortorder', 'createform', ...
-						// $obj->param is key or param
-						$pagewithoutquerystring=$obj->page;
-						$pagequeries='';
-						if (preg_match('/^([^\?]+)\?(.*)$/', $pagewithoutquerystring, $reg))	// There is query param
-						{
-							$pagewithoutquerystring=$reg[1];
-							$pagequeries=$reg[2];
-						}
-						$this->default_values[$pagewithoutquerystring][$obj->type][$pagequeries?$pagequeries:'_noquery_'][$obj->param]=$obj->value;
-						//if ($pagequeries) $this->default_values[$pagewithoutquerystring][$obj->type.'_queries']=$pagequeries;
-					}
-				}
-				// Sort by key, so _noquery_ is last
-				if(!empty($this->default_values)) {
-					foreach($this->default_values as $a => $b)
-					{
-						foreach($b as $c => $d)
-						{
-							krsort($this->default_values[$a][$c]);
-						}
-					}
-				}
-				$this->db->free($resql);
-			}
-			else
-=======
 			$result = $this->loadDefaultValues();
 
 			if ($result < 0)
->>>>>>> d9b8a8c8
 			{
 				$this->error=$this->db->lasterror();
 				return -3;
@@ -563,11 +493,7 @@
 	/**
 	 *  Add a right to the user
 	 *
-<<<<<<< HEAD
-	 * 	@param	int		$rid			id of permission to add
-=======
 	 * 	@param	int		$rid			Id of permission to add or 0 to add several permissions
->>>>>>> d9b8a8c8
 	 *  @param  string	$allmodule		Add all permissions of module $allmodule
 	 *  @param  string	$allperms		Add all permissions of module $allmodule, subperms $allperms only
 	 *  @param	int		$entity			Entity to use
@@ -620,10 +546,6 @@
 			// Where pour la liste des droits a ajouter
 			if (! empty($allmodule))
 			{
-<<<<<<< HEAD
-				$whereforadd="module='".$this->db->escape($allmodule)."'";
-				if (! empty($allperms)) $whereforadd.=" AND perms='".$this->db->escape($allperms)."'";
-=======
 				if ($allmodule == 'allmodules')
 				{
 					$whereforadd='allmodules';
@@ -633,7 +555,6 @@
 					$whereforadd="module='".$this->db->escape($allmodule)."'";
 					if (! empty($allperms))  $whereforadd.=" AND perms='".$this->db->escape($allperms)."'";
 				}
->>>>>>> d9b8a8c8
 			}
 		}
 
@@ -1328,11 +1249,8 @@
 		$this->gender		= $contact->gender;
 		$this->email		= $contact->email;
 		$this->skype 		= $contact->skype;
-<<<<<<< HEAD
-=======
 		$this->twitter 		= $contact->twitter;
 		$this->facebook		= $contact->facebook;
->>>>>>> d9b8a8c8
 		$this->office_phone	= $contact->phone_pro;
 		$this->office_fax	= $contact->fax;
 		$this->user_mobile	= $contact->phone_mobile;
@@ -1738,15 +1656,11 @@
 						//$tmpobj->societe=(empty($tmpobj->societe) && $this->societe_id ? $this->societe_id : $tmpobj->societe);
 
 						$tmpobj->email=$this->email;
-<<<<<<< HEAD
-						$tmpobj->skype=$this->skype;
-=======
 
 						$tmpobj->skype=$this->skype;
 						$tmpobj->twitter=$this->twitter;
 						$tmpobj->facebook=$this->facebook;
 
->>>>>>> d9b8a8c8
 						$tmpobj->phone_pro=$this->office_phone;
 						$tmpobj->phone_mobile=$this->user_mobile;
 						$tmpobj->fax=$this->office_fax;
@@ -1781,11 +1695,7 @@
 			$action='update';
 
 			// Actions on extra fields
-<<<<<<< HEAD
-			if (empty($conf->global->MAIN_EXTRAFIELDS_DISABLED)) // For avoid conflicts if trigger used
-=======
 			if (! $error && empty($conf->global->MAIN_EXTRAFIELDS_DISABLED))
->>>>>>> d9b8a8c8
 			{
 				$result=$this->insertExtraFields();
 				if ($result < 0)
@@ -2315,13 +2225,7 @@
 	 */
 	function getPhotoUrl($width, $height, $cssclass='', $imagesize='')
 	{
-<<<<<<< HEAD
-		$result='';
-
-		$result.='<a href="'.DOL_URL_ROOT.'/user/card.php?id='.$this->id.'">';
-=======
 		$result ='<a href="'.DOL_URL_ROOT.'/user/card.php?id='.$this->id.'">';
->>>>>>> d9b8a8c8
 		$result.=Form::showphoto('userphoto', $this, $width, $height, 0, $cssclass, $imagesize);
 		$result.='</a>';
 
@@ -2498,15 +2402,12 @@
 			$linkend='</a>';
 		}
 
-<<<<<<< HEAD
-=======
         if ($option == 'nolink')
 		{
 			$linkstart = '';
 			$linkend='';
 		}
 
->>>>>>> d9b8a8c8
 		$result.=$linkstart;
 		if ($withpicto) $result.=img_object($langs->trans("ShowUser"), 'user', 'class="paddingright"');
 		$result.=$this->login;
@@ -2618,15 +2519,6 @@
 			'LDAP_FIELD_NAME'		=> 'lastname',
 			'LDAP_FIELD_FIRSTNAME'	=> 'firstname',
 			'LDAP_FIELD_LOGIN'		=> 'login',
-<<<<<<< HEAD
-			'LDAP_FIELD_LOGIN_SAMBA'	=> 'login',
-			'LDAP_FIELD_PHONE'		=> 'office_phone',
-			'LDAP_FIELD_MOBILE'		=> 'user_mobile',
-			'LDAP_FIELD_FAX'			=> 'office_fax',
-			'LDAP_FIELD_MAIL'		=> 'email',
-			'LDAP_FIELD_SID'			=> 'ldap_sid',
-			'LDAP_FIELD_SKYPE'		=> 'skype'
-=======
 			'LDAP_FIELD_LOGIN_SAMBA'=> 'login',
 			'LDAP_FIELD_PHONE'		=> 'office_phone',
 			'LDAP_FIELD_MOBILE'		=> 'user_mobile',
@@ -2636,7 +2528,6 @@
 			'LDAP_FIELD_SKYPE'		=> 'skype',
 			'LDAP_FIELD_TWITTER'	=> 'twitter',
 			'LDAP_FIELD_FACEBOOK'	=> 'facebook'
->>>>>>> d9b8a8c8
 		);
 
 		// Champs
@@ -2675,11 +2566,7 @@
 			if (! empty($conf->global->LDAP_FIELD_PASSWORD_CRYPTED))		$info[$conf->global->LDAP_FIELD_PASSWORD_CRYPTED] = dol_hash($this->pass, 4); // Create OpenLDAP MD5 password (TODO add type of encryption)
 		}
 		// Set LDAP password if possible
-<<<<<<< HEAD
-		else if ($conf->global->LDAP_SERVER_PROTOCOLVERSION !== '3') // If ldap key is modified and LDAPv3 we use ldap_rename function for avoid lose encrypt password
-=======
 		elseif ($conf->global->LDAP_SERVER_PROTOCOLVERSION !== '3') // If ldap key is modified and LDAPv3 we use ldap_rename function for avoid lose encrypt password
->>>>>>> d9b8a8c8
 		{
 			if (! empty($conf->global->DATABASE_PWD_ENCRYPTED))
 			{
@@ -2692,11 +2579,7 @@
 				}
 			}
 			// Use $this->pass_indatabase value if exists
-<<<<<<< HEAD
-			else if (! empty($this->pass_indatabase))
-=======
 			elseif (! empty($this->pass_indatabase))
->>>>>>> d9b8a8c8
 			{
 				if (! empty($conf->global->LDAP_FIELD_PASSWORD))				$info[$conf->global->LDAP_FIELD_PASSWORD] = $this->pass_indatabase;	// $this->pass_indatabase = mot de passe non crypte
 				if (! empty($conf->global->LDAP_FIELD_PASSWORD_CRYPTED))		$info[$conf->global->LDAP_FIELD_PASSWORD_CRYPTED] = dol_hash($this->pass_indatabase, 4); // md5 for OpenLdap TODO add type of encryption
@@ -2755,13 +2638,9 @@
 		$this->gender='man';
 		$this->note='This is a note';
 		$this->email='email@specimen.com';
-<<<<<<< HEAD
-		$this->skype='tom.hanson';
-=======
 		$this->skype='skypepseudo';
 		$this->twitter='twitterpseudo';
 		$this->facebook='facebookpseudo';
->>>>>>> d9b8a8c8
 		$this->office_phone='0999999999';
 		$this->office_fax='0999999998';
 		$this->user_mobile='0999999997';
@@ -3013,10 +2892,7 @@
 	 */
 	function get_full_tree($deleteafterid=0, $filter='')
 	{
-<<<<<<< HEAD
-=======
         // phpcs:enable
->>>>>>> d9b8a8c8
 		global $conf, $user;
 		global $hookmanager;
 
@@ -3217,10 +3093,7 @@
 	 */
 	function load_state_board()
 	{
-<<<<<<< HEAD
-=======
         // phpcs:enable
->>>>>>> d9b8a8c8
 		global $conf;
 
 		$this->nb=array();
@@ -3282,109 +3155,6 @@
 		$modelpath = "core/modules/user/doc/";
 
 		return $this->commonGenerateDocument($modelpath, $modele, $outputlangs, $hidedetails, $hidedesc, $hideref, $moreparams);
-<<<<<<< HEAD
-	}
-
-	/**
-	 *  Return property of user from its id
-	 *
-	 *  @param	int		$rowid      id of contact
-	 *  @param  string	$mode       'email' or 'mobile'
-	 *  @return string  			Email of user with format: "Full name <email>"
-	 */
-	function user_get_property($rowid,$mode)
-	{
-		$user_property='';
-
-		if (empty($rowid)) return '';
-
-		$sql = "SELECT rowid, email, user_mobile, civility, lastname, firstname";
-		$sql.= " FROM ".MAIN_DB_PREFIX."user";
-		$sql.= " WHERE rowid = '".$rowid."'";
-
-		$resql=$this->db->query($sql);
-		if ($resql)
-		{
-			$nump = $this->db->num_rows($resql);
-
-			if ($nump)
-			{
-				$obj = $this->db->fetch_object($resql);
-
-				if ($mode == 'email') $user_property = dolGetFirstLastname($obj->firstname, $obj->lastname)." <".$obj->email.">";
-				else if ($mode == 'mobile') $user_property = $obj->user_mobile;
-			}
-			return $user_property;
-		}
-		else
-		{
-			dol_print_error($this->db);
-		}
-	}
-
-	/**
-	 *	Load all objects into $this->users
-	 *
-	 *  @param	string		$sortorder    sort order
-	 *  @param	string		$sortfield    sort field
-	 *  @param	int			$limit		  limit page
-	 *  @param	int			$offset    	  page
-	 *  @param	array		$filter    	  filter output
-	 *  @return int          	<0 if KO, >0 if OK
-	 */
-	function fetchAll($sortorder='', $sortfield='', $limit=0, $offset=0, $filter=array())
-	{
-		global $conf;
-
-		$sql="SELECT t.rowid";
-		$sql.= ' FROM '.MAIN_DB_PREFIX .$this->table_element.' as t ';
-		$sql.= " WHERE 1";
-
-		//Manage filter
-		if (!empty($filter)){
-			foreach($filter as $key => $value) {
-				if (strpos($key,'date')) {
-					$sql.= ' AND '.$key.' = \''.$this->db->idate($value).'\'';
-				}
-				elseif ($key=='customsql') {
-					$sql.= ' AND '.$value;
-				} else {
-					$sql.= ' AND '.$key.' LIKE \'%'.$value.'%\'';
-				}
-			}
-		}
-		$sql.= $this->db->order($sortfield,$sortorder);
-		if ($limit) $sql.= $this->db->plimit($limit+1,$offset);
-
-		dol_syslog(get_class($this)."::".__METHOD__, LOG_DEBUG);
-
-		$resql=$this->db->query($sql);
-		if ($resql)
-		{
-			$this->users=array();
-			$num = $this->db->num_rows($resql);
-			if ($num)
-			{
-				while ($obj = $this->db->fetch_object($resql))
-				{
-					$line = new self($this->db);
-					$result = $line->fetch($obj->rowid);
-					if ($result>0 && !empty($line->id)) {
-						$this->users[$obj->rowid] = clone $line;
-					}
-				}
-				$this->db->free($resql);
-			}
-			return $num;
-		}
-		else
-		{
-			$this->errors[] = $this->db->lasterror();
-			return -1;
-		}
-
-=======
->>>>>>> d9b8a8c8
 	}
 
     // phpcs:disable PEAR.NamingConventions.ValidFunctionName.NotCamelCaps
