--- conflicted
+++ resolved
@@ -903,13 +903,9 @@
 							$this->nb_rights++;
 						}
 						// if we have already define a subperm like this $this->rights->$module->level1->level2 with llx_user_rights, we don't want override level1 because the level2 can be not define on user group
-<<<<<<< HEAD
-						if (!is_object($this->rights->$module->$perms)) {
+						if (!isset($this->rights->$module->$perms) || !is_object($this->rights->$module->$perms)) {
 							$this->rights->$module->$perms = 1;
 						}
-=======
-						if (!isset($this->rights->$module->$perms) || !is_object($this->rights->$module->$perms)) $this->rights->$module->$perms = 1;
->>>>>>> ef5b14d2
 					}
 				}
 				$i++;
@@ -1272,12 +1268,8 @@
 		$this->employee = 0;
 
 		if (empty($login)) {
-<<<<<<< HEAD
-			$login = strtolower(substr($contact->firstname, 0, 4)).strtolower(substr($contact->lastname, 0, 4));
-=======
 			include_once DOL_DOCUMENT_ROOT.'/core/lib/functions2.lib.php';
 			$login = dol_buildlogin($contact->lastname, $contact->firstname);
->>>>>>> ef5b14d2
 		}
 		$this->login = $login;
 
@@ -1354,12 +1346,8 @@
 		$this->pass_crypted = $member->pass_indatabase_crypted;
 
 		if (empty($login)) {
-<<<<<<< HEAD
-			$login = strtolower(substr($member->firstname, 0, 4)).strtolower(substr($member->lastname, 0, 4));
-=======
 			include_once DOL_DOCUMENT_ROOT.'/core/lib/functions2.lib.php';
 			$login = dol_buildlogin($member->lastname, $member->firstname);
->>>>>>> ef5b14d2
 		}
 		$this->login = $login;
 
@@ -1434,10 +1422,6 @@
 		if ($resql) {
 			$num = $this->db->num_rows($resql);
 			$i = 0;
-<<<<<<< HEAD
-			$rd = array();
-=======
->>>>>>> ef5b14d2
 			while ($i < $num) {
 				$row = $this->db->fetch_row($resql);
 				$rd[$i] = $row[0];
@@ -2265,22 +2249,15 @@
 
 		// Info Login
 		$label .= '<div class="centpercent">';
-<<<<<<< HEAD
-		$label .= img_picto('', $this->picto).' <u>'.$langs->trans("User").'</u><br>';
-		$label .= '<b>'.$langs->trans('Name').':</b> '.$this->getFullName($langs, '');
-		if (!empty($this->login)) {
-			$label .= '<br><b>'.$langs->trans('Login').':</b> '.$this->login;
-		}
-		if (!empty($this->job)) {
-			$label .= '<br><b>'.$langs->trans("Job").':</b> '.$this->job;
-		}
-=======
 		$label .= img_picto('', $this->picto).' <u class="paddingrightonly">'.$langs->trans("User").'</u>';
 		$label .= ' '.$this->getLibStatut(4);
 		$label .= '<br><b>'.$langs->trans('Name').':</b> '.$this->getFullName($langs, '');
-		if (!empty($this->login)) $label .= '<br><b>'.$langs->trans('Login').':</b> '.$this->login;
-		if (!empty($this->job)) $label .= '<br><b>'.$langs->trans("Job").':</b> '.$this->job;
->>>>>>> ef5b14d2
+		if (!empty($this->login)) {
+			$label .= '<br><b>'.$langs->trans('Login').':</b> '.$this->login;
+		}
+		if (!empty($this->job)) {
+			$label .= '<br><b>'.$langs->trans("Job").':</b> '.$this->job;
+		}
 		$label .= '<br><b>'.$langs->trans("Email").':</b> '.$this->email;
 		if (!empty($this->phone)) {
 			$label .= '<br><b>'.$langs->trans("Phone").':</b> '.$this->phone;
