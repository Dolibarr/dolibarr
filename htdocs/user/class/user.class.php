<?php
/* Copyright (c) 2002-2007  Rodolphe Quiedeville    <rodolphe@quiedeville.org>
 * Copyright (c) 2002-2003  Jean-Louis Bergamo      <jlb@j1b.org>
 * Copyright (c) 2004-2012  Laurent Destailleur     <eldy@users.sourceforge.net>
 * Copyright (C) 2004       Sebastien Di Cintio     <sdicintio@ressource-toi.org>
 * Copyright (C) 2004       Benoit Mortier          <benoit.mortier@opensides.be>
 * Copyright (C) 2005-2017  Regis Houssin           <regis.houssin@inodbox.com>
 * Copyright (C) 2005       Lionel Cousteix         <etm_ltd@tiscali.co.uk>
 * Copyright (C) 2011       Herve Prot              <herve.prot@symeos.com>
 * Copyright (C) 2013-2019  Philippe Grand          <philippe.grand@atoo-net.com>
 * Copyright (C) 2013-2015  Alexandre Spangaro      <aspangaro@open-dsi.fr>
 * Copyright (C) 2015       Marcos García           <marcosgdf@gmail.com>
 * Copyright (C) 2018       charlene Benke          <charlie@patas-monkey.com>
 * Copyright (C) 2018-2021       Nicolas ZABOURI         <info@inovea-conseil.com>
 * Copyright (C) 2019-2023  Frédéric France         <frederic.france@netlogic.fr>
 * Copyright (C) 2019       Abbes Bahfir            <dolipar@dolipar.org>
 *
 * This program is free software; you can redistribute it and/or modify
 * it under the terms of the GNU General Public License as published by
 * the Free Software Foundation; either version 3 of the License, or
 * (at your option) any later version.
 *
 * This program is distributed in the hope that it will be useful,
 * but WITHOUT ANY WARRANTY; without even the implied warranty of
 * MERCHANTABILITY or FITNESS FOR A PARTICULAR PURPOSE.  See the
 * GNU General Public License for more details.
 *
 * You should have received a copy of the GNU General Public License
 * along with this program. If not, see <https://www.gnu.org/licenses/>.
 */

/**
 *  \file       htdocs/user/class/user.class.php
 *	\brief      File of class to manage users
 *  \ingroup	core
 */

require_once DOL_DOCUMENT_ROOT.'/core/lib/security.lib.php';
require_once DOL_DOCUMENT_ROOT.'/core/class/commonobject.class.php';
require_once DOL_DOCUMENT_ROOT.'/user/class/usergroup.class.php';
require_once DOL_DOCUMENT_ROOT.'/core/class/commonpeople.class.php';


/**
 *	Class to manage Dolibarr users
 */
class User extends CommonObject
{
	use CommonPeople;

	/**
	 * @var string ID to identify managed object
	 */
	public $element = 'user';

	/**
	 * @var string Name of table without prefix where object is stored
	 */
	public $table_element = 'user';

	/**
	 * @var string Field with ID of parent key if this field has a parent
	 */
	public $fk_element = 'fk_user';

	/**
	 * 0=No test on entity, 1=Test with field entity, 2=Test with link by societe
	 * @var int
	 */
	public $ismultientitymanaged = 1;

	/**
	 * @var int  Does object support extrafields ? 0=No, 1=Yes
	 */
	public $isextrafieldmanaged = 1;

	/**
	 * @var string picto
	 */
	public $picto = 'user';

	public $id = 0;

	/**
	 * @var int
	 * @deprecated
	 * @see $status
	 */
	public $statut;

	public $ldap_sid;
	public $search_sid;
	public $employee;
	public $civility_code;

	/**
	 * @var string fullname
	 */
	public $fullname;

	/**
	 * @var string gender
	 */
	public $gender;

	public $birth;

	/**
	 * @var string email
	 */
	public $email;

	/**
	 * @var string personal email
	 */
	public $personal_email;

	/**
	 * @var array array of socialnetwo18dprks
	 */
	public $socialnetworks;

	/**
	 * @var string job position
	 */
	public $job;

	/**
	 * @var string user signature
	 */
	public $signature;

	/**
	 * @var string office phone
	 */
	public $office_phone;

	/**
	 * @var string office fax
	 */
	public $office_fax;

	/**
	 * @var string phone mobile
	 */
	public $user_mobile;

	/**
	 * @var string personal phone mobile
	 */
	public $personal_mobile;

	/**
	 * @var int 1 if admin 0 if standard user
	 */
	public $admin;

	/**
	 * @var string user login
	 */
	public $login;

	/**
	 * @var string user apikey
	 */
	public $api_key;

	/**
	 * @var int Entity
	 */
	public $entity;

	/**
	 * @var string Clear password in memory
	 */
	public $pass;

	/**
	 * @var string Crypted password in memory
	 */
	public $pass_crypted;

	/**
	 * @var string Clear password in database (defined if DATABASE_PWD_ENCRYPTED=0)
	 */
	public $pass_indatabase;

	/**
	 * @var string Encrypted password in database (always defined)
	 */
	public $pass_indatabase_crypted;

	/**
	 * @var string Temporary password
	 */
	public $pass_temp;

	/**
	 * Date creation record (datec)
	 *
	 * @var integer
	 */
	public $datec;

	/**
	 * Date modification record (tms)
	 *
	 * @var integer
	 */
	public $datem;

	/**
	 * @var int If this is defined, it is an external user
	 */
	public $socid;

	/**
	 * @var int If this is defined, it is a user created from a contact
	 */
	public $contact_id;

	/**
	 * @var int ID
	 */
	public $fk_member;

	/**
	 * @var int User ID of supervisor
	 */
	public $fk_user;

	/**
	 * @var int User ID of expense validator
	 */
	public $fk_user_expense_validator;

	/**
	 * @var int User ID of holidays validator
	 */
	public $fk_user_holiday_validator;

	/**
	 * @string clicktodial url
	 */
	public $clicktodial_url;

	/**
	 * @var string clicktodial login
	 */
	public $clicktodial_login;

	/**
	 * @var string clicktodial password
	 */
	public $clicktodial_password;

	/**
	 * @var string clicktodial poste
	 */
	public $clicktodial_poste;

	/**
	 * @var string 	0 by default, 1 if click to dial data were already loaded for this user
	 */
	public $clicktodial_loaded;


	public $datelastlogin;
	public $datepreviouslogin;
	public $flagdelsessionsbefore;
	public $iplastlogin;
	public $ippreviouslogin;
	public $datestartvalidity;
	public $dateendvalidity;

	/**
	 * @var string photo filename
	 */
	public $photo;
	public $lang;

	/**
	 * @var stdClass Class of permissions user->rights->permx
	 */
	public $rights;

	/**
	 * @var int  All permissions are loaded
	 */
	public $all_permissions_are_loaded;

	/**
	 * @var int Number of rights granted to the user. Value loaded after a getrights().
	 */
	public $nb_rights;

	/**
	 * @var array	To store list of groups of user (used by API /info for example)
	 */
	public $user_group_list;

	/**
	 * @var array Cache array of already loaded permissions
	 */
	private $_tab_loaded = array();

	/**
	 * @var stdClass To store personal config
	 */
	public $conf;

	public $default_values; // To store default values for user. Loaded by loadDefaultValues().

	public $lastsearch_values_tmp; // To store current search criterias for user
	public $lastsearch_values; // To store last saved search criterias for user

	public $users = array(); // To store all tree of users hierarchy
	public $parentof; // To store an array of all parents for all ids.
	private $cache_childids; // Cache array of already loaded childs

	public $accountancy_code; // Accountancy code in prevision of the complete accountancy module

	public $thm; // Average cost of employee - Used for valuation of time spent
	public $tjm; // Average cost of employee

	public $salary; // Monthly salary       - Denormalized value from llx_user_employment
	public $salaryextra; // Monthly salary extra - Denormalized value from llx_user_employment
	public $weeklyhours; // Weekly hours         - Denormalized value from llx_user_employment

	/**
	 * @var string Define background color for user in agenda
	 */
	public $color;

	public $dateemployment; // Define date of employment by company
	public $dateemploymentend; // Define date of employment end by company

	public $default_c_exp_tax_cat;

	/**
	 * @var string ref for employee
	 */
	public $ref_employee;

	/**
	 * @var string national registration number
	 */
	public $national_registration_number;

	public $default_range;

	/**
	 *@var int id of warehouse
	 */
	public $fk_warehouse;

	/**
	 * @var int egroupware id
	 */
	public $egroupware_id;

	public $fields = array(
		'rowid'=>array('type'=>'integer', 'label'=>'TechnicalID', 'enabled'=>1, 'visible'=>-2, 'notnull'=>1, 'index'=>1, 'position'=>1, 'comment'=>'Id'),
		'lastname'=>array('type'=>'varchar(50)', 'label'=>'LastName', 'enabled'=>1, 'visible'=>1, 'notnull'=>1, 'showoncombobox'=>1, 'index'=>1, 'position'=>20, 'searchall'=>1),
		'firstname'=>array('type'=>'varchar(50)', 'label'=>'FirstName', 'enabled'=>1, 'visible'=>1, 'notnull'=>1, 'showoncombobox'=>1, 'index'=>1, 'position'=>10, 'searchall'=>1),
		'ref_employee'=>array('type'=>'varchar(50)', 'label'=>'RefEmployee', 'enabled'=>1, 'visible'=>1, 'notnull'=>1, 'showoncombobox'=>1, 'index'=>1, 'position'=>30, 'searchall'=>1),
		'national_registration_number'=>array('type'=>'varchar(50)', 'label'=>'NationalRegistrationNumber', 'enabled'=>1, 'visible'=>1, 'notnull'=>1, 'showoncombobox'=>1, 'index'=>1, 'position'=>40, 'searchall'=>1)
	);


	const STATUS_DISABLED = 0;
	const STATUS_ENABLED = 1;



	/**
	 *    Constructor of the class
	 *
	 *    @param   DoliDb  $db     Database handler
	 */
	public function __construct($db)
	{
		$this->db = $db;

		// User preference
		$this->clicktodial_loaded = 0;

		// For cache usage
		$this->all_permissions_are_loaded = 0;
		$this->nb_rights = 0;

		// Force some default values
		$this->admin = 0;
		$this->employee = 1;

		$this->conf = new stdClass();
		$this->rights = new stdClass();
		$this->rights->user = new stdClass();
		$this->rights->user->user = new stdClass();
		$this->rights->user->self = new stdClass();
		$this->rights->user->user_advance = new stdClass();
		$this->rights->user->self_advance = new stdClass();
		$this->rights->user->group_advance = new stdClass();
	}

	/**
	 *	Load a user from database with its id or ref (login).
	 *  This function does not load permissions, only user properties. Use getrights() for this just after the fetch.
	 *
	 *	@param	int		$id		       		If defined, id to used for search
	 * 	@param  string	$login       		If defined, login to used for search
	 *	@param  string	$sid				If defined, sid to used for search
	 * 	@param	int		$loadpersonalconf	1=also load personal conf of user (in $user->conf->xxx), 0=do not load personal conf.
	 *  @param  int     $entity             If a value is >= 0, we force the search on a specific entity. If -1, means search depens on default setup.
	 *  @param	int		$email       		If defined, email to used for search
	 *  @param	int		$fk_socpeople		If defined, id of contact for search
	 * 	@return	int							<0 if KO, 0 not found, >0 if OK
	 */
	public function fetch($id = '', $login = '', $sid = '', $loadpersonalconf = 0, $entity = -1, $email = '', $fk_socpeople = 0)
	{
		global $conf, $user;

		// Clean parameters
		$login = trim($login);

		// Get user
		$sql = "SELECT u.rowid, u.lastname, u.firstname, u.employee, u.gender, u.civility as civility_code, u.birth, u.email, u.personal_email, u.job,";
		$sql .= " u.socialnetworks,";
		$sql .= " u.signature, u.office_phone, u.office_fax, u.user_mobile, u.personal_mobile,";
		$sql .= " u.address, u.zip, u.town, u.fk_state as state_id, u.fk_country as country_id,";
		$sql .= " u.admin, u.login, u.note_private, u.note_public,";
		$sql .= " u.pass, u.pass_crypted, u.pass_temp, u.api_key,";
		$sql .= " u.fk_soc, u.fk_socpeople, u.fk_member, u.fk_user, u.ldap_sid, u.fk_user_expense_validator, u.fk_user_holiday_validator,";
		$sql .= " u.statut as status, u.lang, u.entity,";
		$sql .= " u.datec as datec,";
		$sql .= " u.tms as datem,";
		$sql .= " u.datelastlogin as datel,";
		$sql .= " u.datepreviouslogin as datep,";
		$sql .= " u.flagdelsessionsbefore,";
		$sql .= " u.iplastlogin,";
		$sql .= " u.ippreviouslogin,";
		$sql .= " u.datelastpassvalidation,";
		$sql .= " u.datestartvalidity,";
		$sql .= " u.dateendvalidity,";
		$sql .= " u.photo as photo,";
		$sql .= " u.openid as openid,";
		$sql .= " u.accountancy_code,";
		$sql .= " u.thm,";
		$sql .= " u.tjm,";
		$sql .= " u.salary,";
		$sql .= " u.salaryextra,";
		$sql .= " u.weeklyhours,";
		$sql .= " u.color,";
		$sql .= " u.dateemployment, u.dateemploymentend,";
		$sql .= " u.fk_warehouse,";
		$sql .= " u.ref_ext,";
		$sql .= " u.default_range, u.default_c_exp_tax_cat,"; // Expense report default mode
		$sql .= " u.national_registration_number,";
		$sql .= " u.ref_employee,";
		$sql .= " c.code as country_code, c.label as country,";
		$sql .= " d.code_departement as state_code, d.nom as state";
		$sql .= " FROM ".$this->db->prefix()."user as u";
		$sql .= " LEFT JOIN ".$this->db->prefix()."c_country as c ON u.fk_country = c.rowid";
		$sql .= " LEFT JOIN ".$this->db->prefix()."c_departements as d ON u.fk_state = d.rowid";

		if ($entity < 0) {
			if ((!isModEnabled('multicompany') || empty($conf->global->MULTICOMPANY_TRANSVERSE_MODE)) && (!empty($user->entity))) {
				$sql .= " WHERE u.entity IN (0, ".((int) $conf->entity).")";
			} else {
				$sql .= " WHERE u.entity IS NOT NULL"; // multicompany is on in transverse mode or user making fetch is on entity 0, so user is allowed to fetch anywhere into database
			}
		} else {
			// The fetch was forced on an entity
			if (isModEnabled('multicompany') && !empty($conf->global->MULTICOMPANY_TRANSVERSE_MODE)) {
				$sql .= " WHERE u.entity IS NOT NULL"; // multicompany is on in transverse mode or user making fetch is on entity 0, so user is allowed to fetch anywhere into database
			} else {
				$sql .= " WHERE u.entity IN (0, ".((int) (($entity != '' && $entity >= 0) ? $entity : $conf->entity)).")"; // search in entity provided in parameter
			}
		}

		if ($sid) {
			// permet une recherche du user par son SID ActiveDirectory ou Samba
			$sql .= " AND (u.ldap_sid = '".$this->db->escape($sid)."' OR u.login = '".$this->db->escape($login)."')";
		} elseif ($login) {
			$sql .= " AND u.login = '".$this->db->escape($login)."'";
		} elseif ($email) {
			$sql .= " AND u.email = '".$this->db->escape($email)."'";
		} elseif ($fk_socpeople > 0) {
			$sql .= " AND u.fk_socpeople = ".((int) $fk_socpeople);
		} else {
			$sql .= " AND u.rowid = ".((int) $id);
		}
		$sql .= " ORDER BY u.entity ASC"; // Avoid random result when there is 2 login in 2 different entities

		if ($sid) {
			// permet une recherche du user par son SID ActiveDirectory ou Samba
			$sql .= ' '.$this->db->plimit(1);
		}

		$result = $this->db->query($sql);
		if ($result) {
			$obj = $this->db->fetch_object($result);
			if ($obj) {
				$this->id = $obj->rowid;
				$this->ref = $obj->rowid;

				$this->ref_ext = $obj->ref_ext;

				$this->ldap_sid = $obj->ldap_sid;
				$this->civility_code = $obj->civility_code;
				$this->lastname = $obj->lastname;
				$this->firstname = $obj->firstname;
				$this->ref_employee = $obj->ref_employee;
				$this->national_registration_number = $obj->national_registration_number;

				$this->employee = $obj->employee;

				$this->login = $obj->login;
				$this->gender       = $obj->gender;
				$this->birth        = $this->db->jdate($obj->birth);
				$this->pass_indatabase = $obj->pass;
				$this->pass_indatabase_crypted = $obj->pass_crypted;
				$this->pass = $obj->pass;
				$this->pass_temp	= $obj->pass_temp;
				$this->api_key = dolDecrypt($obj->api_key);

				$this->address 		= $obj->address;
				$this->zip 			= $obj->zip;
				$this->town 		= $obj->town;

				$this->country_id = $obj->country_id;
				$this->country_code = $obj->country_id ? $obj->country_code : '';
				//$this->country = $obj->country_id?($langs->trans('Country'.$obj->country_code)!='Country'.$obj->country_code?$langs->transnoentities('Country'.$obj->country_code):$obj->country):'';

				$this->state_id     = $obj->state_id;
				$this->state_code   = $obj->state_code;
				$this->state        = ($obj->state != '-' ? $obj->state : '');

				$this->office_phone	= $obj->office_phone;
				$this->office_fax   = $obj->office_fax;
				$this->user_mobile  = $obj->user_mobile;
				$this->personal_mobile = $obj->personal_mobile;
				$this->email = $obj->email;
				$this->personal_email = $obj->personal_email;
				$this->socialnetworks = ($obj->socialnetworks ? (array) json_decode($obj->socialnetworks, true) : array());
				$this->job = $obj->job;
				$this->signature = $obj->signature;
				$this->admin		= $obj->admin;
				$this->note_public = $obj->note_public;
				$this->note_private = $obj->note_private;
				$this->note			= $obj->note_private;	// deprecated

				$this->statut		= $obj->status;			// deprecated
				$this->status		= $obj->status;

				$this->photo		= $obj->photo;
				$this->openid		= $obj->openid;
				$this->lang			= $obj->lang;
				$this->entity		= $obj->entity;
				$this->accountancy_code = $obj->accountancy_code;
				$this->thm			= $obj->thm;
				$this->tjm			= $obj->tjm;
				$this->salary = $obj->salary;
				$this->salaryextra = $obj->salaryextra;
				$this->weeklyhours = $obj->weeklyhours;
				$this->color = $obj->color;
				$this->dateemployment = $this->db->jdate($obj->dateemployment);
				$this->dateemploymentend = $this->db->jdate($obj->dateemploymentend);

				$this->datec				= $this->db->jdate($obj->datec);
				$this->datem				= $this->db->jdate($obj->datem);
				$this->datelastlogin = $this->db->jdate($obj->datel);
				$this->datepreviouslogin = $this->db->jdate($obj->datep);
				$this->flagdelsessionsbefore = $this->db->jdate($obj->flagdelsessionsbefore, 'gmt');
				$this->iplastlogin = $obj->iplastlogin;
				$this->ippreviouslogin = $obj->ippreviouslogin;
				$this->datestartvalidity = $this->db->jdate($obj->datestartvalidity);
				$this->dateendvalidity = $this->db->jdate($obj->dateendvalidity);

				$this->socid                = $obj->fk_soc;
				$this->contact_id           = $obj->fk_socpeople;
				$this->fk_member            = $obj->fk_member;
				$this->fk_user = $obj->fk_user;
				$this->fk_user_expense_validator = $obj->fk_user_expense_validator;
				$this->fk_user_holiday_validator = $obj->fk_user_holiday_validator;

				$this->default_range = $obj->default_range;
				$this->default_c_exp_tax_cat = $obj->default_c_exp_tax_cat;
				$this->fk_warehouse = $obj->fk_warehouse;

				// Protection when module multicompany was set, admin was set to first entity and then, the module was disabled,
				// in such case, this admin user must be admin for ALL entities.
				if (!isModEnabled('multicompany') && $this->admin && $this->entity == 1) {
					$this->entity = 0;
				}

				// Retrieve all extrafield
				// fetch optionals attributes and labels
				$this->fetch_optionals();

				$this->db->free($result);
			} else {
				$this->error = "USERNOTFOUND";
				dol_syslog(get_class($this)."::fetch user not found", LOG_DEBUG);

				$this->db->free($result);
				return 0;
			}
		} else {
			$this->error = $this->db->lasterror();
			return -1;
		}

		// To get back the global configuration unique to the user
		if ($loadpersonalconf) {
			// Load user->conf for user
			$sql = "SELECT param, value FROM ".$this->db->prefix()."user_param";
			$sql .= " WHERE fk_user = ".((int) $this->id);
			$sql .= " AND entity = ".((int) $conf->entity);
			//dol_syslog(get_class($this).'::fetch load personalized conf', LOG_DEBUG);
			$resql = $this->db->query($sql);
			if ($resql) {
				$num = $this->db->num_rows($resql);
				$i = 0;
				while ($i < $num) {
					$obj = $this->db->fetch_object($resql);
					$p = (!empty($obj->param) ? $obj->param : '');
					if (!empty($p)) {
						$this->conf->$p = $obj->value;
					}
					$i++;
				}
				$this->db->free($resql);
			} else {
				$this->error = $this->db->lasterror();
				return -2;
			}

			$result = $this->loadDefaultValues();

			if ($result < 0) {
				$this->error = $this->db->lasterror();
				return -3;
			}
		}

		return 1;
	}

	/**
	 *  Load default values from database table into property ->default_values
	 *
	 *  @return int						> 0 if OK, < 0 if KO
	 */
	public function loadDefaultValues()
	{
		global $conf;
		if (!empty($conf->global->MAIN_ENABLE_DEFAULT_VALUES)) {
			// Load user->default_values for user. TODO Save this in memcached ?
			require_once DOL_DOCUMENT_ROOT.'/core/class/defaultvalues.class.php';

			$defaultValues = new DefaultValues($this->db);
			$result = $defaultValues->fetchAll('', '', 0, 0, array('t.user_id'=>array(0, $this->id), 'entity'=>array((isset($this->entity) ? $this->entity : $conf->entity), $conf->entity)));	// User 0 (all) + me (if defined)

			if (!is_array($result) && $result < 0) {
				setEventMessages($defaultValues->error, $defaultValues->errors, 'errors');
				dol_print_error($this->db);
				return -1;
			} elseif (count($result) > 0) {
				foreach ($result as $defval) {
					if (!empty($defval->page) && !empty($defval->type) && !empty($defval->param)) {
						$pagewithoutquerystring = $defval->page;
						$pagequeries = '';
						$reg = array();
						if (preg_match('/^([^\?]+)\?(.*)$/', $pagewithoutquerystring, $reg)) {    // There is query param
							$pagewithoutquerystring = $reg[1];
							$pagequeries = $reg[2];
						}
						$this->default_values[$pagewithoutquerystring][$defval->type][$pagequeries ? $pagequeries : '_noquery_'][$defval->param] = $defval->value;
					}
				}
			}
			if (!empty($this->default_values)) {
				foreach ($this->default_values as $a => $b) {
					foreach ($b as $c => $d) {
						krsort($this->default_values[$a][$c]);
					}
				}
			}
		}
		return 1;
	}

	/**
	 *  Return if a user has a permission.
	 *  You can use it like this: if ($user->hasRight('module', 'level11')).
	 *  It replaces old syntax: if ($user->rights->module->level1)
	 *
	 * 	@param	int		$module			Module of permission to check
	 *  @param  string	$permlevel1		Permission level1 (Example: 'read', 'write', 'delete')
	 *  @param  string	$permlevel2		Permission level2
	 *  @return int						1 if user has permission, 0 if not.
	 *  @see	clearrights(), delrights(), getrights(), hasRight()
	 */
	public function hasRight($module, $permlevel1, $permlevel2 = '')
	{
		// For compatibility with bad naming permissions on module
		$moduletomoduletouse = array(
			'compta' => 'comptabilite',
			'contract' => 'contrat',
			'member' => 'adherent',
			'mo' => 'mrp',
			'order' => 'commande',
			'produit' => 'product',
			'project' => 'projet',
			'propale' => 'propal',
			'shipping' => 'expedition',
			'task' => 'task@projet',
			'fichinter' => 'ficheinter',
			'inventory' => 'stock',
			'invoice' => 'facture',
			'invoice_supplier' => 'fournisseur',
			'order_supplier' => 'fournisseur',
			'knowledgerecord' => 'knowledgerecord@knowledgemanagement',
			'skill@hrm' => 'all@hrm', // skill / job / position objects rights are for the moment grouped into right level "all"
			'job@hrm' => 'all@hrm', // skill / job / position objects rights are for the moment grouped into right level "all"
			'position@hrm' => 'all@hrm', // skill / job / position objects rights are for the moment grouped into right level "all"
			'facturerec' => 'facture',
			'margins' => 'margin',
		);

		if (!empty($moduletomoduletouse[$module])) {
			$module = $moduletomoduletouse[$module];
		}

		$moduleRightsMapping = array(
			'product' => 'produit',	// We must check $user->rights->produit...
			'margin' => 'margins',
			'comptabilite' => 'compta'
		);

		$rightsPath = $module;
		if (!empty($moduleRightsMapping[$rightsPath])) {
			$rightsPath = $moduleRightsMapping[$rightsPath];
		}

		// If module is abc@module, we check permission user->rights->module->abc->permlevel1
		$tmp = explode('@', $rightsPath, 2);
		if (!empty($tmp[1])) {
			if (strpos($module, '@') !== false) {
				$module = $tmp[1];
			}
			$rightsPath = $tmp[1];
			$permlevel2 = $permlevel1;
			$permlevel1 = $tmp[0];
		}

		// In $conf->modules, we have 'accounting', 'product', 'facture', ...
		// In $user->rights, we have 'accounting', 'produit', 'facture', ...
		//var_dump($module);
		//var_dump($rightsPath);
		//var_dump($this->rights->$rightsPath);
		//var_dump($conf->modules);
		//var_dump($module.' '.isModEnabled($module).' '.$rightsPath.' '.$permlevel1.' '.$permlevel2);
		if (!isModEnabled($module)) {
			return 0;
		}

		// For compatibility with bad naming permissions on permlevel1
		if ($permlevel1 == 'propale') {
			$permlevel1 = 'propal';
		}
		if ($permlevel1 == 'member') {
			$permlevel1 = 'adherent';
		}
		if ($permlevel1 == 'recruitmentcandidature') {
			$permlevel1 = 'recruitmentjobposition';
		}

		//var_dump($this->rights);
		//var_dump($rightsPath.' '.$permlevel1.' '.$permlevel2);
		if (empty($rightsPath) || empty($this->rights) || empty($this->rights->$rightsPath) || empty($permlevel1)) {
			return 0;
		}

		if ($permlevel2) {
			if (!empty($this->rights->$rightsPath->$permlevel1)) {
				if (!empty($this->rights->$rightsPath->$permlevel1->$permlevel2)) {
					return $this->rights->$rightsPath->$permlevel1->$permlevel2;
				}
				// For backward compatibility with old permissions called "lire", "creer", "create", "supprimer"
				// instead of "read", "write", "delete"
				if ($permlevel2 == 'read' && !empty($this->rights->$rightsPath->$permlevel1->lire)) {
					return $this->rights->$rightsPath->$permlevel1->lire;
				}
				if ($permlevel2 == 'write' && !empty($this->rights->$rightsPath->$permlevel1->creer)) {
					return $this->rights->$rightsPath->$permlevel1->creer;
				}
				if ($permlevel2 == 'write' && !empty($this->rights->$rightsPath->$permlevel1->create)) {
					return $this->rights->$rightsPath->$permlevel1->create;
				}
				if ($permlevel2 == 'delete' && !empty($this->rights->$rightsPath->$permlevel1->supprimer)) {
					return $this->rights->$rightsPath->$permlevel1->supprimer;
				}
			}
		} else {
			if (!empty($this->rights->$rightsPath->$permlevel1)) {
				return $this->rights->$rightsPath->$permlevel1;
			}
			// For backward compatibility with old permissions called "lire", "creer", "create", "supprimer"
			// instead of "read", "write", "delete"
			if ($permlevel1 == 'read' && !empty($this->rights->$rightsPath->lire)) {
				return $this->rights->$rightsPath->lire;
			}
			if ($permlevel1 == 'write' && !empty($this->rights->$rightsPath->creer)) {
				return $this->rights->$rightsPath->creer;
			}
			if ($permlevel1 == 'write' && !empty($this->rights->$rightsPath->create)) {
				return $this->rights->$rightsPath->create;
			}
			if ($permlevel1 == 'delete' && !empty($this->rights->$rightsPath->supprimer)) {
				return $this->rights->$rightsPath->supprimer;
			}
		}

		return 0;
	}

	/**
	 *  Add a right to the user
	 *
	 * 	@param	int		$rid			Id of permission to add or 0 to add several permissions
	 *  @param  string	$allmodule		Add all permissions of module $allmodule or 'allmodules' to include all modules.
	 *  @param  string	$allperms		Add all permissions of module $allmodule, subperms $allperms only or '' to include all permissions.
	 *  @param	int		$entity			Entity to use
	 *  @param  int	    $notrigger		1=Does not execute triggers, 0=Execute triggers
	 *  @return int						> 0 if OK, < 0 if KO
	 *  @see	clearrights(), delrights(), getrights(), hasRight()
	 */
	public function addrights($rid, $allmodule = '', $allperms = '', $entity = 0, $notrigger = 0)
	{
		global $conf, $user, $langs;

		$entity = (empty($entity) ? $conf->entity : $entity);

		dol_syslog(get_class($this)."::addrights $rid, $allmodule, $allperms, $entity, $notrigger for user id=".$this->id);

		if (empty($this->id)) {
<<<<<<< HEAD
			$error++;
=======
>>>>>>> 723c731a
			$this->error = 'Try to call addrights on an object user with an empty id';
			return -1;
		}

		$error = 0;
		$whereforadd = '';

		$this->db->begin();

		if (!empty($rid)) {
			$module = $perms = $subperms = '';

			// If we ask to add a given permission, we first load properties of this permission (module, perms and subperms).
			$sql = "SELECT module, perms, subperms";
			$sql .= " FROM ".$this->db->prefix()."rights_def";
			$sql .= " WHERE id = ".((int) $rid);
			$sql .= " AND entity = ".((int) $entity);

			$result = $this->db->query($sql);
			if ($result) {
				$obj = $this->db->fetch_object($result);

				if ($obj) {
					$module = $obj->module;
					$perms = $obj->perms;
					$subperms = $obj->subperms;
				}
			} else {
				$error++;
				dol_print_error($this->db);
			}

			// Define the where for the permission to add
			$whereforadd = "id=".((int) $rid);
			// Add also inherited permissions
			if (!empty($subperms)) {
				$whereforadd .= " OR (module='".$this->db->escape($module)."' AND perms='".$this->db->escape($perms)."' AND (subperms='lire' OR subperms='read'))";
			} elseif (!empty($perms)) {
				$whereforadd .= " OR (module='".$this->db->escape($module)."' AND (perms='lire' OR perms='read') AND subperms IS NULL)";
			}
		} else {
			// On a pas demande un droit en particulier mais une liste de droits
			// sur la base d'un nom de module de de perms
			// Where pour la liste des droits a ajouter
			if (!empty($allmodule)) {
				if ($allmodule == 'allmodules') {
					$whereforadd = 'allmodules';
				} else {
					$whereforadd = "module='".$this->db->escape($allmodule)."'";
					if (!empty($allperms)) {
						$whereforadd .= " AND perms='".$this->db->escape($allperms)."'";
					}
				}
			}
		}

		// Add automatically other permission using the criteria whereforadd
		// $whereforadd can be a SQL filter or the string 'allmodules'
		if (!empty($whereforadd)) {
			//print "$module-$perms-$subperms";
			$sql = "SELECT id";
			$sql .= " FROM ".$this->db->prefix()."rights_def";
			$sql .= " WHERE entity = ".((int) $entity);
			if (!empty($whereforadd) && $whereforadd != 'allmodules') {
				$sql .= " AND (".$whereforadd.")";	// Note: parenthesis are important because whereforadd can contains OR. Also note that $whereforadd is already sanitized
			}

			$sqldelete = "DELETE FROM ".$this->db->prefix()."user_rights";
			$sqldelete .= " WHERE fk_user = ".((int) $this->id)." AND fk_id IN (";
			$sqldelete .= $sql;
			$sqldelete .= ") AND entity = ".((int) $entity);
			if (!$this->db->query($sqldelete)) {
				$error++;
			}

			if (!$error) {
				$resql = $this->db->query($sql);
				if ($resql) {
					$num = $this->db->num_rows($resql);
					$i = 0;
					while ($i < $num) {
						$obj = $this->db->fetch_object($resql);

						if ($obj) {
							$nid = $obj->id;

							$sql = "INSERT INTO ".$this->db->prefix()."user_rights (entity, fk_user, fk_id) VALUES (".((int) $entity).", ".((int) $this->id).", ".((int) $nid).")";
							if (!$this->db->query($sql)) {
								$error++;
							}
						}

						$i++;
					}
				} else {
					$error++;
					dol_print_error($this->db);
				}
			}
		}

		if (!$error && !$notrigger) {
			$langs->load("other");
			$this->context = array('audit'=>$langs->trans("PermissionsAdd").($rid ? ' (id='.$rid.')' : ''));

			// Call trigger
			$result = $this->call_trigger('USER_MODIFY', $user);
			if ($result < 0) {
				$error++;
			}
			// End call triggers
		}

		if ($error) {
			$this->db->rollback();
			return -$error;
		} else {
			$this->db->commit();
			return 1;
		}
	}


	/**
	 *  Remove a right to the user
	 *
	 *  @param	int		$rid        Id du droit a retirer
	 *  @param  string	$allmodule  Retirer tous les droits du module allmodule
	 *  @param  string	$allperms   Retirer tous les droits du module allmodule, perms allperms
	 *  @param	int		$entity		Entity to use
	 *  @param  int	    $notrigger	1=Does not execute triggers, 0=Execute triggers
	 *  @return int         		> 0 if OK, < 0 if OK
	 *  @see	clearrights(), addrights(), getrights(), hasRight()
	 */
	public function delrights($rid, $allmodule = '', $allperms = '', $entity = 0, $notrigger = 0)
	{
		global $conf, $user, $langs;

		$error = 0;
		$wherefordel = '';
		$entity = (!empty($entity) ? $entity : $conf->entity);

		$this->db->begin();

		if (!empty($rid)) {
			$module = $perms = $subperms = '';

			// Si on a demande supression d'un droit en particulier, on recupere
			// les caracteristiques module, perms et subperms de ce droit.
			$sql = "SELECT module, perms, subperms";
			$sql .= " FROM ".$this->db->prefix()."rights_def";
			$sql .= " WHERE id = '".$this->db->escape($rid)."'";
			$sql .= " AND entity = ".((int) $entity);

			$result = $this->db->query($sql);
			if ($result) {
				$obj = $this->db->fetch_object($result);

				if ($obj) {
					$module = $obj->module;
					$perms = $obj->perms;
					$subperms = $obj->subperms;
				}
			} else {
				$error++;
				dol_print_error($this->db);
			}

			// Where pour la liste des droits a supprimer
			$wherefordel = "id=".((int) $rid);
			// Suppression des droits induits
			if ($subperms == 'lire' || $subperms == 'read') {
				$wherefordel .= " OR (module='".$this->db->escape($module)."' AND perms='".$this->db->escape($perms)."' AND subperms IS NOT NULL)";
			}
			if ($perms == 'lire' || $perms == 'read') {
				$wherefordel .= " OR (module='".$this->db->escape($module)."')";
			}
		} else {
			// On a demande suppression d'un droit sur la base d'un nom de module ou perms
			// Where pour la liste des droits a supprimer
			if (!empty($allmodule)) {
				if ($allmodule == 'allmodules') {
					$wherefordel = 'allmodules';
				} else {
					$wherefordel = "module='".$this->db->escape($allmodule)."'";
					if (!empty($allperms)) {
						$wherefordel .= " AND perms='".$this->db->escape($allperms)."'";
					}
				}
			}
		}

		// Suppression des droits selon critere defini dans wherefordel
		if (!empty($wherefordel)) {
			//print "$module-$perms-$subperms";
			$sql = "SELECT id";
			$sql .= " FROM ".$this->db->prefix()."rights_def";
			$sql .= " WHERE entity = ".((int) $entity);
			if (!empty($wherefordel) && $wherefordel != 'allmodules') {
				$sql .= " AND (".$wherefordel.")";	// Note: parenthesis are important because wherefordel can contains OR. Also note that $wherefordel is already sanitized
			}

			// avoid admin can remove his own important rights
			if ($this->admin == 1) {
				$sql .= " AND id NOT IN (251, 252, 253, 254, 255, 256)"; // other users rights
				$sql .= " AND id NOT IN (341, 342, 343, 344)"; // own rights
				$sql .= " AND id NOT IN (351, 352, 353, 354)"; // groups rights
				$sql .= " AND id NOT IN (358)"; // user export
			}

			$sqldelete = "DELETE FROM ".$this->db->prefix()."user_rights";
			$sqldelete .= " WHERE fk_user = ".((int) $this->id)." AND fk_id IN (";
			$sqldelete .= $sql;
			$sqldelete .= ")";
			$sqldelete .= " AND entity = ".((int) $entity);

			$resql = $this->db->query($sqldelete);
			if (!$resql) {
				$error++;
				dol_print_error($this->db);
			}
		}

		if (!$error && !$notrigger) {
			$langs->load("other");
			$this->context = array('audit'=>$langs->trans("PermissionsDelete").($rid ? ' (id='.$rid.')' : ''));

			// Call trigger
			$result = $this->call_trigger('USER_MODIFY', $user);
			if ($result < 0) {
				$error++;
			}
			// End call triggers
		}

		if ($error) {
			$this->db->rollback();
			return -$error;
		} else {
			$this->db->commit();
			return 1;
		}
	}


	/**
	 *  Clear all permissions array of user
	 *
	 *  @return	void
	 *  @see	getrights(), hasRight()
	 */
	public function clearrights()
	{
		dol_syslog(get_class($this)."::clearrights reset user->rights");
		$this->rights = null;
		$this->nb_rights = 0;
		$this->all_permissions_are_loaded = 0;
		$this->_tab_loaded = array();
	}


	/**
	 *	Load permissions granted to user into object user
	 *
	 *	@param  string	$moduletag		Limit permission for a particular module ('' by default means load all permissions)
	 *  @param	int		$forcereload	Force reload of permissions even if they were already loaded (ignore cache)
	 *	@return	void
	 *  @see	clearrights(), delrights(), addrights(), hasRight()
	 */
	public function getrights($moduletag = '', $forcereload = 0)
	{
		global $conf;

		if (empty($forcereload)) {
			if ($moduletag && isset($this->_tab_loaded[$moduletag]) && $this->_tab_loaded[$moduletag]) {
				// Rights for this module are already loaded, so we leave
				return;
			}

			if (!empty($this->all_permissions_are_loaded)) {
				// We already loaded all rights for this user, so we leave
				return;
			}
		}

		// For avoid error
		if (!isset($this->rights) || !is_object($this->rights)) {
			$this->rights = new stdClass(); // For avoid error
		}
		if (!isset($this->rights->user) || !is_object($this->rights->user)) {
			$this->rights->user = new stdClass(); // For avoid error
		}

		// Get permission of users + Get permissions of groups

		// First user permissions
		$sql = "SELECT DISTINCT r.module, r.perms, r.subperms";
		$sql .= " FROM ".$this->db->prefix()."user_rights as ur,";
		$sql .= " ".$this->db->prefix()."rights_def as r";
		$sql .= " WHERE r.id = ur.fk_id";
		if (!empty($conf->global->MULTICOMPANY_BACKWARD_COMPATIBILITY)) {
			// on old version, we use entity defined into table r only
			$sql .= " AND r.entity IN (0,".(isModEnabled('multicompany') && !empty($conf->global->MULTICOMPANY_TRANSVERSE_MODE) ? "1," : "").$conf->entity.")";
		} else {
			// On table r=rights_def, the unique key is (id, entity) because id is hard coded into module descriptor and insert during module activation.
			// So we must include the filter on entity on both table r. and ur.
			$sql .= " AND r.entity = ".((int) $conf->entity)." AND ur.entity = ".((int) $conf->entity);
		}
		$sql .= " AND ur.fk_user= ".((int) $this->id);
		$sql .= " AND r.perms IS NOT NULL";
		if ($moduletag) {
			$sql .= " AND r.module = '".$this->db->escape($moduletag)."'";
		}

		$resql = $this->db->query($sql);
		if ($resql) {
			$num = $this->db->num_rows($resql);
			$i = 0;
			while ($i < $num) {
				$obj = $this->db->fetch_object($resql);

				if ($obj) {
					$module = $obj->module;
					$perms = $obj->perms;
					$subperms = $obj->subperms;

					if (!empty($perms)) {
						if (!empty($module)) {
							if (!isset($this->rights->$module) || !is_object($this->rights->$module)) {
								$this->rights->$module = new stdClass();
							}
							if (!empty($subperms)) {
								if (!isset($this->rights->$module->$perms) || !is_object($this->rights->$module->$perms)) {
									$this->rights->$module->$perms = new stdClass();
								}
								if (empty($this->rights->$module->$perms->$subperms)) {
									$this->nb_rights++;
								}
								$this->rights->$module->$perms->$subperms = 1;
							} else {
								if (empty($this->rights->$module->$perms)) {
									$this->nb_rights++;
								}
								$this->rights->$module->$perms = 1;
							}
						}
					}
				}
				$i++;
			}
			$this->db->free($resql);
		}

		// Now permissions of groups
		$sql = "SELECT DISTINCT r.module, r.perms, r.subperms";
		$sql .= " FROM ".$this->db->prefix()."usergroup_rights as gr,";
		$sql .= " ".$this->db->prefix()."usergroup_user as gu,";
		$sql .= " ".$this->db->prefix()."rights_def as r";
		$sql .= " WHERE r.id = gr.fk_id";
		// A very strange business rules. Must be same than into user->getrights() user/perms.php and user/group/perms.php
		if (!empty($conf->global->MULTICOMPANY_BACKWARD_COMPATIBILITY)) {
			if (isModEnabled('multicompany') && !empty($conf->global->MULTICOMPANY_TRANSVERSE_MODE)) {
				$sql .= " AND gu.entity IN (0,".$conf->entity.")";
			} else {
				$sql .= " AND r.entity = ".((int) $conf->entity);
			}
		} else {
			$sql .= " AND gr.entity = ".((int) $conf->entity);	// Only groups created in current entity
			// The entity on the table usergroup_user should be useless and should never be used because it is alreay into gr and r.
			// but when using MULTICOMPANY_TRANSVERSE_MODE, we may insert record that make rubbish result due to duplicate record of
			// other entities, so we are forced to add a filter here
			$sql .= " AND gu.entity IN (0,".$conf->entity.")";
			$sql .= " AND r.entity = ".((int) $conf->entity);	// Only permission of modules enabled in current entity
		}
		// End of strange business rule
		$sql .= " AND gr.fk_usergroup = gu.fk_usergroup";
		$sql .= " AND gu.fk_user = ".((int) $this->id);
		$sql .= " AND r.perms IS NOT NULL";
		if ($moduletag) {
			$sql .= " AND r.module = '".$this->db->escape($moduletag)."'";
		}

		$resql = $this->db->query($sql);
		if ($resql) {
			$num = $this->db->num_rows($resql);
			$i = 0;
			while ($i < $num) {
				$obj = $this->db->fetch_object($resql);

				if ($obj) {
					$module = $obj->module;
					$perms = $obj->perms;
					$subperms = $obj->subperms;

					if (!empty($perms)) {
						if (!empty($module)) {
							if (!isset($this->rights->$module) || !is_object($this->rights->$module)) {
								$this->rights->$module = new stdClass();
							}
							if (!empty($subperms)) {
								if (!isset($this->rights->$module->$perms) || !is_object($this->rights->$module->$perms)) {
									$this->rights->$module->$perms = new stdClass();
								}
								if (empty($this->rights->$module->$perms->$subperms)) {
									$this->nb_rights++;
								}
								$this->rights->$module->$perms->$subperms = 1;
							} else {
								if (empty($this->rights->$module->$perms)) {
									$this->nb_rights++;
								}
								// if we have already define a subperm like this $this->rights->$module->level1->level2 with llx_user_rights, we don't want override level1 because the level2 can be not define on user group
								if (!isset($this->rights->$module->$perms) || !is_object($this->rights->$module->$perms)) {
									$this->rights->$module->$perms = 1;
								}
							}
						}
					}
				}
				$i++;
			}
			$this->db->free($resql);
		}

		// Force permission on user for admin
		if (!empty($this->admin)) {
			if (empty($this->rights->user->user)) {
				$this->rights->user->user = new stdClass();
			}
			$listofpermtotest = array('lire', 'creer', 'password', 'supprimer', 'export');
			foreach ($listofpermtotest as $permtotest) {
				if (empty($this->rights->user->user->$permtotest)) {
					$this->rights->user->user->$permtotest = 1;
					$this->nb_rights++;
				}
			}
			if (empty($this->rights->user->self)) {
				$this->rights->user->self = new stdClass();
			}
			$listofpermtotest = array('creer', 'password');
			foreach ($listofpermtotest as $permtotest) {
				if (empty($this->rights->user->self->$permtotest)) {
					$this->rights->user->self->$permtotest = 1;
					$this->nb_rights++;
				}
			}
			// Add test on advanced permissions
			if (!empty($conf->global->MAIN_USE_ADVANCED_PERMS)) {
				if (empty($this->rights->user->user_advance)) {
					$this->rights->user->user_advance = new stdClass();
				}
				$listofpermtotest = array('readperms', 'write');
				foreach ($listofpermtotest as $permtotest) {
					if (empty($this->rights->user->user_advance->$permtotest)) {
						$this->rights->user->user_advance->$permtotest = 1;
						$this->nb_rights++;
					}
				}
				if (empty($this->rights->user->self_advance)) {
					$this->rights->user->self_advance = new stdClass();
				}
				$listofpermtotest = array('readperms', 'writeperms');
				foreach ($listofpermtotest as $permtotest) {
					if (empty($this->rights->user->self_advance->$permtotest)) {
						$this->rights->user->self_advance->$permtotest = 1;
						$this->nb_rights++;
					}
				}
				if (empty($this->rights->user->group_advance)) {
					$this->rights->user->group_advance = new stdClass();
				}
				$listofpermtotest = array('read', 'readperms', 'write', 'delete');
				foreach ($listofpermtotest as $permtotest) {
					if (empty($this->rights->user) || empty($this->rights->user->group_advance->$permtotest)) {
						$this->rights->user->group_advance->$permtotest = 1;
						$this->nb_rights++;
					}
				}
			}
		}

		// For backward compatibility
		if (isset($this->rights->propale) && !isset($this->rights->propal)) {
			$this->rights->propal = $this->rights->propale;
		}
		if (isset($this->rights->propal) && !isset($this->rights->propale)) {
			$this->rights->propale = $this->rights->propal;
		}

		if (!$moduletag) {
			// Si module etait non defini, alors on a tout charge, on peut donc considerer
			// que les droits sont en cache (car tous charges) pour cet instance de user
			$this->all_permissions_are_loaded = 1;
		} else {
			// If module defined, we flag it as loaded into cache
			$this->_tab_loaded[$moduletag] = 1;
		}
	}

	/**
	 *  Change status of a user
	 *
	 *	@param	int		$status		Status to set
	 *  @return int     			<0 if KO, 0 if nothing is done, >0 if OK
	 */
	public function setstatus($status)
	{
		global $conf, $langs, $user;

		$error = 0;

		// Check parameters
		if (isset($this->statut)) {
			if ($this->statut == $status) {
				return 0;
			}
		} elseif (isset($this->status) && $this->status == $status) {
			return 0;
		}

		$this->db->begin();

		// Save in database
		$sql = "UPDATE ".$this->db->prefix()."user";
		$sql .= " SET statut = ".((int) $status);
		$sql .= " WHERE rowid = ".((int) $this->id);
		$result = $this->db->query($sql);

		dol_syslog(get_class($this)."::setstatus", LOG_DEBUG);
		if ($result) {
			// Call trigger
			$result = $this->call_trigger('USER_ENABLEDISABLE', $user);
			if ($result < 0) {
				$error++;
			}
			// End call triggers
		}

		if ($error) {
			$this->db->rollback();
			return -$error;
		} else {
			$this->status = $status;
			$this->statut = $status;
			$this->db->commit();
			return 1;
		}
	}

	/**
	 * Sets object to supplied categories.
	 *
	 * Deletes object from existing categories not supplied.
	 * Adds it to non existing supplied categories.
	 * Existing categories are left untouch.
	 *
	 * @param 	int[]|int 	$categories 	Category or categories IDs
	 * @return 	int							<0 if KO, >0 if OK
	 */
	public function setCategories($categories)
	{
		require_once DOL_DOCUMENT_ROOT.'/categories/class/categorie.class.php';
		return parent::setCategoriesCommon($categories, Categorie::TYPE_USER);
	}

	/**
	 *  Delete the user
	 *
	 *	@param		User	$user	User than delete
	 * 	@return		int				<0 if KO, >0 if OK
	 */
	public function delete(User $user)
	{
		global $conf, $langs;

		$error = 0;

		$this->db->begin();

		$this->fetch($this->id);

		dol_syslog(get_class($this)."::delete", LOG_DEBUG);

		// Remove rights
		$sql = "DELETE FROM ".$this->db->prefix()."user_rights WHERE fk_user = ".((int) $this->id);

		if (!$error && !$this->db->query($sql)) {
			$error++;
			$this->error = $this->db->lasterror();
		}

		// Remove group
		$sql = "DELETE FROM ".$this->db->prefix()."usergroup_user WHERE fk_user  = ".((int) $this->id);
		if (!$error && !$this->db->query($sql)) {
			$error++;
			$this->error = $this->db->lasterror();
		}

		// Remove params
		$sql = "DELETE FROM ".$this->db->prefix()."user_param WHERE fk_user  = ".((int) $this->id);
		if (!$error && !$this->db->query($sql)) {
			$error++;
			$this->error = $this->db->lasterror();
		}

		// If contact, remove link
		if ($this->contact_id > 0) {
			$sql = "UPDATE ".$this->db->prefix()."socpeople SET fk_user_creat = null WHERE rowid = ".((int) $this->contact_id);
			if (!$error && !$this->db->query($sql)) {
				$error++;
				$this->error = $this->db->lasterror();
			}
		}

		// Remove extrafields
		if (!$error) {
			$result = $this->deleteExtraFields();
			if ($result < 0) {
				$error++;
				dol_syslog(get_class($this)."::delete error -4 ".$this->error, LOG_ERR);
			}
		}

		// Remove user
		if (!$error) {
			$sql = "DELETE FROM ".$this->db->prefix()."user WHERE rowid = ".((int) $this->id);
			dol_syslog(get_class($this)."::delete", LOG_DEBUG);
			if (!$this->db->query($sql)) {
				$error++;
				$this->error = $this->db->lasterror();
			}
		}

		if (!$error) {
			// Call trigger
			$result = $this->call_trigger('USER_DELETE', $user);
			if ($result < 0) {
				$error++;
				$this->db->rollback();
				return -1;
			}
			// End call triggers

			$this->db->commit();
			return 1;
		} else {
			$this->db->rollback();
			return -1;
		}
	}

	/**
	 *  Create a user into database
	 *
	 *  @param	User	$user        	Objet user doing creation
	 *  @param  int		$notrigger		1=do not execute triggers, 0 otherwise
	 *  @return int			         	<0 if KO, id of created user if OK
	 */
	public function create($user, $notrigger = 0)
	{
		global $conf, $langs;
		global $mysoc;

		// Clean parameters
		$this->setUpperOrLowerCase();

		$this->civility_code = trim((string) $this->civility_code);
		$this->login = trim((string) $this->login);
		if (!isset($this->entity)) {
			$this->entity = $conf->entity; // If not defined, we use default value
		}

		dol_syslog(get_class($this)."::create login=".$this->login.", user=".(is_object($user) ? $user->id : ''), LOG_DEBUG);

		$badCharUnauthorizedIntoLoginName = getDolGlobalString('MAIN_LOGIN_BADCHARUNAUTHORIZED', ',@<>"\'');

		// Check parameters
		if (!empty($conf->global->USER_MAIL_REQUIRED) && !isValidEMail($this->email)) {
			$langs->load("errors");
			$this->error = $langs->trans("ErrorBadEMail", $this->email);
			return -1;
		}
		if (empty($this->login)) {
			$langs->load("errors");
			$this->error = $langs->trans("ErrorFieldRequired", $langs->transnoentitiesnoconv("Login"));
			return -1;
		} elseif (preg_match('/['.preg_quote($badCharUnauthorizedIntoLoginName, '/').']/', $this->login)) {
			$langs->load("errors");
			$this->error = $langs->trans("ErrorBadCharIntoLoginName", $langs->transnoentitiesnoconv("Login"));
			return -1;
		}

		$this->datec = dol_now();

		$error = 0;
		$this->db->begin();

		// Check if login already exists in same entity or into entity 0.
		if ($this->login) {
			$sqltochecklogin = "SELECT COUNT(*) as nb FROM ".$this->db->prefix()."user WHERE entity IN (".$this->db->sanitize((int) $this->entity).", 0) AND login = '".$this->db->escape($this->login)."'";
			$resqltochecklogin = $this->db->query($sqltochecklogin);
			if ($resqltochecklogin) {
				$objtochecklogin = $this->db->fetch_object($resqltochecklogin);
				if ($objtochecklogin && $objtochecklogin->nb > 0) {
					$langs->load("errors");
					$this->error = $langs->trans("ErrorLoginAlreadyExists", $this->login);
					dol_syslog(get_class($this)."::create ".$this->error, LOG_DEBUG);
					$this->db->rollback();
					return -6;
				}
				$this->db->free($resqltochecklogin);
			}
		}
		if (!empty($this->email)) {
			$sqltochecklogin = "SELECT COUNT(*) as nb FROM ".$this->db->prefix()."user WHERE entity IN (".$this->db->sanitize((int) $this->entity).", 0) AND email = '".$this->db->escape($this->email)."'";
			$resqltochecklogin = $this->db->query($sqltochecklogin);
			if ($resqltochecklogin) {
				$objtochecklogin = $this->db->fetch_object($resqltochecklogin);
				if ($objtochecklogin && $objtochecklogin->nb > 0) {
					$langs->load("errors");
					$this->error = $langs->trans("ErrorEmailAlreadyExists", $this->email);
					dol_syslog(get_class($this)."::create ".$this->error, LOG_DEBUG);
					$this->db->rollback();
					return -6;
				}
				$this->db->free($resqltochecklogin);
			}
		}

		// Insert into database
		$sql = "INSERT INTO ".$this->db->prefix()."user (datec, login, ldap_sid, entity)";
		$sql .= " VALUES('".$this->db->idate($this->datec)."', '".$this->db->escape($this->login)."', '".$this->db->escape($this->ldap_sid)."', ".((int) $this->entity).")";
		$result = $this->db->query($sql);

		dol_syslog(get_class($this)."::create", LOG_DEBUG);
		if ($result) {
			$this->id = $this->db->last_insert_id($this->db->prefix()."user");

			// Set default rights
			if ($this->set_default_rights() < 0) {
				$this->error = 'ErrorFailedToSetDefaultRightOfUser';
				$this->db->rollback();
				return -5;
			}

			if (!empty($conf->global->MAIN_DEFAULT_WAREHOUSE_USER) && !empty($conf->global->STOCK_USERSTOCK_AUTOCREATE)) {
				require_once DOL_DOCUMENT_ROOT.'/product/stock/class/entrepot.class.php';
				$langs->load("stocks");
				$entrepot = new Entrepot($this->db);
				$entrepot->label = $langs->trans("PersonalStock", $this->getFullName($langs));
				$entrepot->libelle = $entrepot->label; // For backward compatibility
				$entrepot->description = $langs->trans("ThisWarehouseIsPersonalStock", $this->getFullName($langs));
				$entrepot->statut = 1;
				$entrepot->country_id = $mysoc->country_id;
				$warehouseid = $entrepot->create($user);

				$this->fk_warehouse = $warehouseid;
			}

			// Update minor fields
			$result = $this->update($user, 1, 1);
			if ($result < 0) {
				$this->db->rollback();
				return -4;
			}

			if (!$notrigger) {
				// Call trigger
				$result = $this->call_trigger('USER_CREATE', $user);
				if ($result < 0) {
					$error++;
				}
				// End call triggers
			}

			if (!$error) {
				$this->db->commit();
				return $this->id;
			} else {
				//$this->error=$interface->error;
				dol_syslog(get_class($this)."::create ".$this->error, LOG_ERR);
				$this->db->rollback();
				return -3;
			}
		} else {
			$this->error = $this->db->lasterror();
			$this->db->rollback();
			return -2;
		}
	}


	// phpcs:disable PEAR.NamingConventions.ValidFunctionName.ScopeNotCamelCaps
	/**
	 *  Create a user from a contact object. User will be internal but if contact is linked to a third party, user will be external
	 *
	 *  @param	Contact	$contact    Object for source contact
	 * 	@param  string	$login      Login to force
	 *  @param  string	$password   Password to force
	 *  @return int 				<0 if error, if OK returns id of created user
	 */
	public function create_from_contact($contact, $login = '', $password = '')
	{
		// phpcs:enable
		global $conf, $user, $langs;

		$error = 0;

		// Define parameters
		$this->admin = 0;
		$this->civility_code = $contact->civility_code;
		$this->lastname = $contact->lastname;
		$this->firstname = $contact->firstname;
		$this->gender = $contact->gender;
		$this->email = $contact->email;
		$this->socialnetworks = $contact->socialnetworks;
		$this->office_phone = $contact->phone_pro;
		$this->office_fax = $contact->fax;
		$this->user_mobile = $contact->phone_mobile;
		$this->address = $contact->address;
		$this->zip = $contact->zip;
		$this->town = $contact->town;
		$this->setUpperOrLowerCase();
		$this->state_id = $contact->state_id;
		$this->country_id = $contact->country_id;
		$this->employee = 0;

		if (empty($login)) {
			include_once DOL_DOCUMENT_ROOT.'/core/lib/functions2.lib.php';
			$login = dol_buildlogin($contact->lastname, $contact->firstname);
		}
		$this->login = $login;

		$this->db->begin();

		// Create user and set $this->id. Trigger is disabled because executed later.
		$result = $this->create($user, 1);
		if ($result > 0) {
			$sql = "UPDATE ".$this->db->prefix()."user";
			$sql .= " SET fk_socpeople=".((int) $contact->id);
			$sql .= ", civility='".$this->db->escape($contact->civility_code)."'";
			if ($contact->socid > 0) {
				$sql .= ", fk_soc=".((int) $contact->socid);
			}
			$sql .= " WHERE rowid=".((int) $this->id);

			$resql = $this->db->query($sql);

			dol_syslog(get_class($this)."::create_from_contact", LOG_DEBUG);
			if ($resql) {
				$this->context['createfromcontact'] = 'createfromcontact';

				// Call trigger
				$result = $this->call_trigger('USER_CREATE', $user);
				if ($result < 0) {
					$error++; $this->db->rollback(); return -1;
				}
				// End call triggers

				$this->db->commit();
				return $this->id;
			} else {
				$this->error = $this->db->error();

				$this->db->rollback();
				return -1;
			}
		} else {
			// $this->error deja positionne
			dol_syslog(get_class($this)."::create_from_contact - 0");

			$this->db->rollback();
			return $result;
		}
	}

	// phpcs:disable PEAR.NamingConventions.ValidFunctionName.ScopeNotCamelCaps
	/**
	 *  Create a user into database from a member object.
	 *  If $member->fk_soc is set, it will be an external user.
	 *
	 *  @param	Adherent		$member		Object member source
	 * 	@param	string			$login		Login to force
	 *  @return int							<0 if KO, if OK, return id of created account
	 */
	public function create_from_member($member, $login = '')
	{
		// phpcs:enable
		global $conf, $user, $langs;

		// Set properties on new user
		$this->admin = 0;
		$this->civility_code = $member->civility_id;
		$this->lastname     = $member->lastname;
		$this->firstname    = $member->firstname;
		$this->gender		= $member->gender;
		$this->email        = $member->email;
		$this->fk_member    = $member->id;
		$this->address      = $member->address;
		$this->zip          = $member->zip;
		$this->town         = $member->town;
		$this->setUpperOrLowerCase();
		$this->state_id     = $member->state_id;
		$this->country_id   = $member->country_id;
		$this->socialnetworks = $member->socialnetworks;

		$this->pass         = $member->pass;
		$this->pass_crypted = $member->pass_indatabase_crypted;

		if (empty($login)) {
			include_once DOL_DOCUMENT_ROOT.'/core/lib/functions2.lib.php';
			$login = dol_buildlogin($member->lastname, $member->firstname);
		}
		$this->login = $login;

		$this->db->begin();

		// Create and set $this->id
		$result = $this->create($user);
		if ($result > 0) {
			if (!empty($this->pass)) {	// If a clear password was received (this situation should not happen anymore now), we use it to save it into database
				$newpass = $this->setPassword($user, $this->pass);
				if (is_numeric($newpass) && $newpass < 0) {
					$result = -2;
				}
			} elseif (!empty($this->pass_crypted)) {	// If a crypted password is already known, we save it directly into database because the previous create did not save it.
				$sql = "UPDATE ".$this->db->prefix()."user";
				$sql .= " SET pass_crypted = '".$this->db->escape($this->pass_crypted)."'";
				$sql .= " WHERE rowid=".((int) $this->id);

				$resql = $this->db->query($sql);
				if (!$resql) {
					$result = -1;
				}
			}

			if ($result > 0 && $member->socid) {	// If member is linked to a thirdparty
				$sql = "UPDATE ".$this->db->prefix()."user";
				$sql .= " SET fk_soc=".((int) $member->socid);
				$sql .= " WHERE rowid=".((int) $this->id);

				dol_syslog(get_class($this)."::create_from_member", LOG_DEBUG);
				$resql = $this->db->query($sql);
				if ($resql) {
					$this->db->commit();
					return $this->id;
				} else {
					$this->error = $this->db->lasterror();

					$this->db->rollback();
					return -1;
				}
			}
		}

		if ($result > 0) {
			$this->db->commit();
			return $this->id;
		} else {
			// $this->error deja positionne
			$this->db->rollback();
			return -2;
		}
	}

	// phpcs:disable PEAR.NamingConventions.ValidFunctionName.ScopeNotCamelCaps
	/**
	 *    Assign rights by default
	 *
	 *    @return     integer erreur <0, si ok renvoi le nbre de droits par defaut positionnes
	 */
	public function set_default_rights()
	{
		// phpcs:enable
		global $conf;

		$rd = array();
		$num = 0;
		$sql = "SELECT id FROM ".$this->db->prefix()."rights_def";
		$sql .= " WHERE bydefault = 1";
		$sql .= " AND entity = ".((int) $conf->entity);

		$resql = $this->db->query($sql);
		if ($resql) {
			$num = $this->db->num_rows($resql);
			$i = 0;
			while ($i < $num) {
				$row = $this->db->fetch_row($resql);
				$rd[$i] = $row[0];
				$i++;
			}
			$this->db->free($resql);
		}
		$i = 0;
		while ($i < $num) {
			$sql = "DELETE FROM ".$this->db->prefix()."user_rights WHERE fk_user = $this->id AND fk_id=$rd[$i]";
			$result = $this->db->query($sql);

			$sql = "INSERT INTO ".$this->db->prefix()."user_rights (fk_user, fk_id) VALUES ($this->id, $rd[$i])";
			$result = $this->db->query($sql);
			if (!$result) {
				return -1;
			}
			$i++;
		}

		return $i;
	}

	/**
	 *  	Update a user into database (and also password if this->pass is defined)
	 *
	 *		@param	User	$user				User making update
	 *    	@param  int		$notrigger			1=do not execute triggers, 0 by default
	 *		@param	int		$nosyncmember		0=Synchronize linked member (standard info), 1=Do not synchronize linked member
	 *		@param	int		$nosyncmemberpass	0=Synchronize linked member (password), 1=Do not synchronize linked member
	 *		@param	int		$nosynccontact		0=Synchronize linked contact, 1=Do not synchronize linked contact
	 *    	@return int 		        		<0 if KO, >=0 if OK
	 */
	public function update($user, $notrigger = 0, $nosyncmember = 0, $nosyncmemberpass = 0, $nosynccontact = 0)
	{
		global $conf, $langs;

		$nbrowsaffected = 0;
		$error = 0;

		dol_syslog(get_class($this)."::update notrigger=".$notrigger.", nosyncmember=".$nosyncmember.", nosyncmemberpass=".$nosyncmemberpass);

		// Clean parameters
		$this->civility_code				= trim((string) $this->civility_code);
		$this->lastname						= trim((string) $this->lastname);
		$this->firstname					= trim((string) $this->firstname);
		$this->ref_employee					= trim((string) $this->ref_employee);
		$this->national_registration_number	= trim((string) $this->national_registration_number);
		$this->employee						= ($this->employee > 0 ? $this->employee : 0);
		$this->login						= trim((string) $this->login);
		$this->gender						= trim((string) $this->gender);

		$this->pass							= trim((string) $this->pass);
		$this->api_key						= trim((string) $this->api_key);
		$this->datestartvalidity			= empty($this->datestartvalidity) ? '' : $this->datestartvalidity;
		$this->dateendvalidity				= empty($this->dateendvalidity) ? '' : $this->dateendvalidity;

		$this->address						= trim((string) $this->address);
		$this->zip							= trim((string) $this->zip);
		$this->town							= trim((string) $this->town);

		$this->state_id						= ($this->state_id > 0 ? $this->state_id : 0);
		$this->country_id					= ($this->country_id > 0 ? $this->country_id : 0);
		$this->office_phone					= trim((string) $this->office_phone);
		$this->office_fax					= trim((string) $this->office_fax);
		$this->user_mobile					= trim((string) $this->user_mobile);
		$this->personal_mobile				= trim((string) $this->personal_mobile);
		$this->email						= trim((string) $this->email);
		$this->personal_email				= trim((string) $this->personal_email);

		$this->job							= trim((string) $this->job);
		$this->signature					= trim((string) $this->signature);
		$this->note_public					= trim((string) $this->note_public);
		$this->note_private					= trim((string) $this->note_private);
		$this->openid						= trim((string) $this->openid);
		$this->admin						= ($this->admin > 0 ? $this->admin : 0);

		$this->accountancy_code				= trim((string) $this->accountancy_code);
		$this->color						= trim((string) $this->color);
		$this->dateemployment				= empty($this->dateemployment) ? '' : $this->dateemployment;
		$this->dateemploymentend			= empty($this->dateemploymentend) ? '' : $this->dateemploymentend;

		$this->birth						= empty($this->birth) ? '' : $this->birth;
		$this->fk_warehouse					= (int) $this->fk_warehouse;

		$this->setUpperOrLowerCase();

		// Check parameters
		$badCharUnauthorizedIntoLoginName = getDolGlobalString('MAIN_LOGIN_BADCHARUNAUTHORIZED', ',@<>"\'');

		if (!empty($conf->global->USER_MAIL_REQUIRED) && !isValidEMail($this->email)) {
			$langs->load("errors");
			$this->error = $langs->trans("ErrorBadEMail", $this->email);
			return -1;
		}
		if (empty($this->login)) {
			$langs->load("errors");
			$this->error = $langs->trans("ErrorFieldRequired", 'Login');
			return -1;
		} elseif (preg_match('/['.preg_quote($badCharUnauthorizedIntoLoginName, '/').']/', $this->login)) {
			$langs->load("errors");
			$this->error = $langs->trans("ErrorBadCharIntoLoginName", $langs->transnoentitiesnoconv("Login"));
			return -1;
		}

		$this->db->begin();

		// Check if login already exists in same entity or into entity 0.
		if (!empty($this->oldcopy) && $this->oldcopy->login != $this->login) {
			$sqltochecklogin = "SELECT COUNT(*) as nb FROM ".$this->db->prefix()."user WHERE entity IN (".$this->db->sanitize((int) $this->entity).", 0) AND login = '".$this->db->escape($this->login)."'";
			$resqltochecklogin = $this->db->query($sqltochecklogin);
			if ($resqltochecklogin) {
				$objtochecklogin = $this->db->fetch_object($resqltochecklogin);
				if ($objtochecklogin && $objtochecklogin->nb > 0) {
					$langs->load("errors");
					$this->error = $langs->trans("ErrorLoginAlreadyExists", $this->login);
					dol_syslog(get_class($this)."::create ".$this->error, LOG_DEBUG);
					$this->db->rollback();
					return -1;
				}
			}
		}
		if (!empty($this->oldcopy) && !empty($this->email) && $this->oldcopy->email != $this->email) {
			$sqltochecklogin = "SELECT COUNT(*) as nb FROM ".$this->db->prefix()."user WHERE entity IN (".$this->db->sanitize((int) $this->entity).", 0) AND email = '".$this->db->escape($this->email)."'";
			$resqltochecklogin = $this->db->query($sqltochecklogin);
			if ($resqltochecklogin) {
				$objtochecklogin = $this->db->fetch_object($resqltochecklogin);
				if ($objtochecklogin && $objtochecklogin->nb > 0) {
					$langs->load("errors");
					$this->error = $langs->trans("ErrorEmailAlreadyExists", $this->email);
					dol_syslog(get_class($this)."::create ".$this->error, LOG_DEBUG);
					$this->db->rollback();
					return -1;
				}
			}
		}

		// Update datas
		$sql = "UPDATE ".$this->db->prefix()."user SET";
		$sql .= " civility = '".$this->db->escape($this->civility_code)."'";
		$sql .= ", lastname = '".$this->db->escape($this->lastname)."'";
		$sql .= ", firstname = '".$this->db->escape($this->firstname)."'";
		$sql .= ", ref_employee = '".$this->db->escape($this->ref_employee)."'";
		$sql .= ", national_registration_number = '".$this->db->escape($this->national_registration_number)."'";
		$sql .= ", employee = ".(int) $this->employee;
		$sql .= ", login = '".$this->db->escape($this->login)."'";
		$sql .= ", api_key = ".($this->api_key ? "'".$this->db->escape(dolEncrypt($this->api_key, '', '', 'dolibarr'))."'" : "null");
		$sql .= ", gender = ".($this->gender != -1 ? "'".$this->db->escape($this->gender)."'" : "null"); // 'man' or 'woman'
		$sql .= ", birth=".(strval($this->birth) != '' ? "'".$this->db->idate($this->birth, 'tzserver')."'" : 'null');
		if (!empty($user->admin)) {
			$sql .= ", admin = ".(int) $this->admin; // admin flag can be set/unset only by an admin user
		}
		$sql .= ", address = '".$this->db->escape($this->address)."'";
		$sql .= ", zip = '".$this->db->escape($this->zip)."'";
		$sql .= ", town = '".$this->db->escape($this->town)."'";
		$sql .= ", fk_state = ".((!empty($this->state_id) && $this->state_id > 0) ? "'".$this->db->escape($this->state_id)."'" : "null");
		$sql .= ", fk_country = ".((!empty($this->country_id) && $this->country_id > 0) ? "'".$this->db->escape($this->country_id)."'" : "null");
		$sql .= ", office_phone = '".$this->db->escape($this->office_phone)."'";
		$sql .= ", office_fax = '".$this->db->escape($this->office_fax)."'";
		$sql .= ", user_mobile = '".$this->db->escape($this->user_mobile)."'";
		$sql .= ", personal_mobile = '".$this->db->escape($this->personal_mobile)."'";
		$sql .= ", email = '".$this->db->escape($this->email)."'";
		$sql .= ", personal_email = '".$this->db->escape($this->personal_email)."'";
		$sql .= ", socialnetworks = '".$this->db->escape(json_encode($this->socialnetworks))."'";
		$sql .= ", job = '".$this->db->escape($this->job)."'";
		$sql .= ", signature = '".$this->db->escape($this->signature)."'";
		$sql .= ", accountancy_code = '".$this->db->escape($this->accountancy_code)."'";
		$sql .= ", color = '".$this->db->escape($this->color)."'";
		$sql .= ", dateemployment=".(strval($this->dateemployment) != '' ? "'".$this->db->idate($this->dateemployment)."'" : 'null');
		$sql .= ", dateemploymentend=".(strval($this->dateemploymentend) != '' ? "'".$this->db->idate($this->dateemploymentend)."'" : 'null');
		$sql .= ", datestartvalidity=".(strval($this->datestartvalidity) != '' ? "'".$this->db->idate($this->datestartvalidity)."'" : 'null');
		$sql .= ", dateendvalidity=".(strval($this->dateendvalidity) != '' ? "'".$this->db->idate($this->dateendvalidity)."'" : 'null');
		$sql .= ", note_private = '".$this->db->escape($this->note_private)."'";
		$sql .= ", note_public = '".$this->db->escape($this->note_public)."'";
		$sql .= ", photo = ".($this->photo ? "'".$this->db->escape($this->photo)."'" : "null");
		$sql .= ", openid = ".($this->openid ? "'".$this->db->escape($this->openid)."'" : "null");
		$sql .= ", fk_user = ".($this->fk_user > 0 ? "'".$this->db->escape($this->fk_user)."'" : "null");
		$sql .= ", fk_user_expense_validator = ".($this->fk_user_expense_validator > 0 ? "'".$this->db->escape($this->fk_user_expense_validator)."'" : "null");
		$sql .= ", fk_user_holiday_validator = ".($this->fk_user_holiday_validator > 0 ? "'".$this->db->escape($this->fk_user_holiday_validator)."'" : "null");
		if (isset($this->thm) || $this->thm != '') {
			$sql .= ", thm= ".($this->thm != '' ? "'".$this->db->escape($this->thm)."'" : "null");
		}
		if (isset($this->tjm) || $this->tjm != '') {
			$sql .= ", tjm= ".($this->tjm != '' ? "'".$this->db->escape($this->tjm)."'" : "null");
		}
		if (isset($this->salary) || $this->salary != '') {
			$sql .= ", salary= ".($this->salary != '' ? "'".$this->db->escape($this->salary)."'" : "null");
		}
		if (isset($this->salaryextra) || $this->salaryextra != '') {
			$sql .= ", salaryextra= ".($this->salaryextra != '' ? "'".$this->db->escape($this->salaryextra)."'" : "null");
		}
		$sql .= ", weeklyhours= ".($this->weeklyhours != '' ? "'".$this->db->escape($this->weeklyhours)."'" : "null");
		if (!empty($user->admin) && empty($user->entity) && $user->id != $this->id) {
			$sql .= ", entity = ".((int) $this->entity); // entity flag can be set/unset only by an another superadmin user
		}
		$sql .= ", default_range = ".($this->default_range > 0 ? $this->default_range : 'null');
		$sql .= ", default_c_exp_tax_cat = ".($this->default_c_exp_tax_cat > 0 ? $this->default_c_exp_tax_cat : 'null');
		$sql .= ", fk_warehouse = ".($this->fk_warehouse > 0 ? $this->fk_warehouse : "null");
		$sql .= ", lang = ".($this->lang ? "'".$this->db->escape($this->lang)."'" : "null");
		$sql .= " WHERE rowid = ".((int) $this->id);

		dol_syslog(get_class($this)."::update", LOG_DEBUG);
		$resql = $this->db->query($sql);
		if ($resql) {
			$nbrowsaffected += $this->db->affected_rows($resql);

			// Update password
			if (!empty($this->pass)) {
				if ($this->pass != $this->pass_indatabase && !dol_verifyHash($this->pass, $this->pass_indatabase_crypted)) {
					// If a new value for password is set and different than the one crypted into database
					$result = $this->setPassword($user, $this->pass, 0, $notrigger, $nosyncmemberpass, 0, 1);
					if (is_numeric($result) && $result < 0) {
						return -5;
					}
				}
			}

			// If user is linked to a member, remove old link to this member
			if ($this->fk_member > 0) {
				dol_syslog(get_class($this)."::update remove link with member. We will recreate it later", LOG_DEBUG);
				$sql = "UPDATE ".$this->db->prefix()."user SET fk_member = NULL where fk_member = ".((int) $this->fk_member);
				$resql = $this->db->query($sql);
				if (!$resql) {
					$this->error = $this->db->error(); $this->db->rollback(); return -5;
				}
			}
			// Set link to user
			dol_syslog(get_class($this)."::update set link with member", LOG_DEBUG);
			$sql = "UPDATE ".$this->db->prefix()."user SET fk_member =".($this->fk_member > 0 ? ((int) $this->fk_member) : 'null')." where rowid = ".((int) $this->id);
			$resql = $this->db->query($sql);
			if (!$resql) {
				$this->error = $this->db->error(); $this->db->rollback(); return -5;
			}

			if ($nbrowsaffected) {	// If something has changed in data
				if ($this->fk_member > 0 && !$nosyncmember) {
					dol_syslog(get_class($this)."::update user is linked with a member. We try to update member too.", LOG_DEBUG);

					require_once DOL_DOCUMENT_ROOT.'/adherents/class/adherent.class.php';

					// This user is linked with a member, so we also update member information
					// if this is an update.
					$adh = new Adherent($this->db);
					$result = $adh->fetch($this->fk_member);

					if ($result > 0) {
						$adh->civility_code = $this->civility_code;
						$adh->firstname = $this->firstname;
						$adh->lastname = $this->lastname;
						$adh->login = $this->login;
						$adh->gender = $this->gender;
						$adh->birth = $this->birth;

						$adh->pass = $this->pass;

						$adh->address = $this->address;
						$adh->town = $this->town;
						$adh->zip = $this->zip;
						$adh->state_id = $this->state_id;
						$adh->country_id = $this->country_id;

						$adh->email = $this->email;

						$adh->socialnetworks = $this->socialnetworks;

						$adh->phone = $this->office_phone;
						$adh->phone_mobile = $this->user_mobile;

						$adh->default_lang = $this->lang;

						$adh->user_id = $this->id;
						$adh->user_login = $this->login;

						$result = $adh->update($user, 0, 1, 0);
						if ($result < 0) {
							$this->error = $adh->error;
							$this->errors = $adh->errors;
							dol_syslog(get_class($this)."::update error after calling adh->update to sync it with user: ".$this->error, LOG_ERR);
							$error++;
						}
					} elseif ($result < 0) {
						$this->error = $adh->error;
						$this->errors = $adh->errors;
						$error++;
					}
				}

				if ($this->contact_id > 0 && !$nosynccontact) {
					dol_syslog(get_class($this)."::update user is linked with a contact. We try to update contact too.", LOG_DEBUG);

					require_once DOL_DOCUMENT_ROOT.'/contact/class/contact.class.php';

					// This user is linked with a contact, so we also update contact information if this is an update.
					$tmpobj = new Contact($this->db);
					$result = $tmpobj->fetch($this->contact_id);

					if ($result >= 0) {
						$tmpobj->civility_code = $this->civility_code;
						$tmpobj->firstname = $this->firstname;
						$tmpobj->lastname = $this->lastname;
						$tmpobj->login = $this->login;
						$tmpobj->gender = $this->gender;
						$tmpobj->birth = $this->birth;

						//$tmpobj->pass=$this->pass;

						$tmpobj->email = $this->email;

						$tmpobj->socialnetworks = $this->socialnetworks;

						$tmpobj->phone_pro = $this->office_phone;
						$tmpobj->phone_mobile = $this->user_mobile;
						$tmpobj->fax = $this->office_fax;

						$tmpobj->default_lang = $this->lang;

						$tmpobj->address = $this->address;
						$tmpobj->town = $this->town;
						$tmpobj->zip = $this->zip;
						$tmpobj->state_id = $this->state_id;
						$tmpobj->country_id = $this->country_id;

						$tmpobj->user_id = $this->id;
						$tmpobj->user_login = $this->login;

						$result = $tmpobj->update($tmpobj->id, $user, 0, 'update', 1);
						if ($result < 0) {
							$this->error = $tmpobj->error;
							$this->errors = $tmpobj->errors;
							dol_syslog(get_class($this)."::update error after calling adh->update to sync it with user: ".$this->error, LOG_ERR);
							$error++;
						}
					} else {
						$this->error = $tmpobj->error;
						$this->errors = $tmpobj->errors;
						$error++;
					}
				}
			}

			$action = 'update';

			// Actions on extra fields
			if (!$error) {
				$result = $this->insertExtraFields();
				if ($result < 0) {
					$error++;
				}
			}

			if (!$error && !$notrigger) {
				// Call trigger
				$result = $this->call_trigger('USER_MODIFY', $user);
				if ($result < 0) {
					$error++;
				}
				// End call triggers
			}

			if (!$error) {
				$this->db->commit();
				return $nbrowsaffected;
			} else {
				dol_syslog(get_class($this)."::update error=".$this->error, LOG_ERR);
				$this->db->rollback();
				return -1;
			}
		} else {
			$this->error = $this->db->lasterror();
			$this->db->rollback();
			return -2;
		}
	}

	// phpcs:disable PEAR.NamingConventions.ValidFunctionName.ScopeNotCamelCaps
	/**
	 *  Mise a jour en base de la date de derniere connexion d'un utilisateur
	 *  Fonction appelee lors d'une nouvelle connexion
	 *
	 *  @return int     <0 si echec, >=0 si ok
	 */
	public function update_last_login_date()
	{
		// phpcs:enable
		$now = dol_now();

		$userremoteip = getUserRemoteIP();

		$sql = "UPDATE ".$this->db->prefix()."user SET";
		$sql .= " datepreviouslogin = datelastlogin,";
		$sql .= " ippreviouslogin = iplastlogin,";
		$sql .= " datelastlogin = '".$this->db->idate($now)."',";
		$sql .= " iplastlogin = '".$this->db->escape($userremoteip)."',";
		$sql .= " tms = tms"; // La date de derniere modif doit changer sauf pour la mise a jour de date de derniere connexion
		$sql .= " WHERE rowid = ".((int) $this->id);

		dol_syslog(get_class($this)."::update_last_login_date user->id=".$this->id." ".$sql, LOG_DEBUG);
		$resql = $this->db->query($sql);
		if ($resql) {
			$this->datepreviouslogin = $this->datelastlogin;
			$this->datelastlogin = $now;
			$this->ippreviouslogin = $this->iplastlogin;
			$this->iplastlogin = $userremoteip;
			return 1;
		} else {
			$this->error = $this->db->lasterror().' sql='.$sql;
			return -1;
		}
	}


	/**
	 *  Change password of a user
	 *
	 *  @param	User	$user             		Object user of user requesting the change (not the user for who we change the password). May be unknown.
	 *  @param  string	$password         		New password, in clear text or already encrypted (to generate if not provided)
	 *	@param	int		$changelater			0=Default, 1=Save password into pass_temp to change password only after clicking on confirm email
	 *	@param	int		$notrigger				1=Does not launch triggers
	 *	@param	int		$nosyncmember	        Do not synchronize linked member
	 *  @param	int		$passwordalreadycrypted 0=Value is cleartext password, 1=Value is crypted value.
	 *  @param	int		$flagdelsessionsbefore  1=Save also the current date to ask to invalidate all other session before this date.
	 *  @return string 			          		If OK return clear password, 0 if no change (warning, you may retreive 1 instead of 0 even if password was same), < 0 if error
	 */
	public function setPassword($user, $password = '', $changelater = 0, $notrigger = 0, $nosyncmember = 0, $passwordalreadycrypted = 0, $flagdelsessionsbefore = 1)
	{
		global $conf, $langs;
		require_once DOL_DOCUMENT_ROOT.'/core/lib/security2.lib.php';

		$error = 0;

		dol_syslog(get_class($this)."::setPassword user=".$user->id." password=".preg_replace('/./i', '*', $password)." changelater=".$changelater." notrigger=".$notrigger." nosyncmember=".$nosyncmember, LOG_DEBUG);

		// If new password not provided, we generate one
		if (!$password) {
			$password = getRandomPassword(false);
		}

		// Check and encrypt the password
		if (empty($passwordalreadycrypted)) {
			if (!empty($conf->global->USER_PASSWORD_GENERATED)) {
				// Add a check on rules for password syntax using the setup of the password generator
				$modGeneratePassClass = 'modGeneratePass'.ucfirst($conf->global->USER_PASSWORD_GENERATED);

				include_once DOL_DOCUMENT_ROOT.'/core/modules/security/generate/'.$modGeneratePassClass.'.class.php';
				if (class_exists($modGeneratePassClass)) {
					$modGeneratePass = new $modGeneratePassClass($this->db, $conf, $langs, $user);

					// To check an input user password, we disable the cleaning on ambiguous characters (this is used only for auto-generated password)
					$modGeneratePass->WithoutAmbi = 0;

					// Call to validatePassword($password) to check pass match rules
					$testpassword = $modGeneratePass->validatePassword($password);
					if (!$testpassword) {
						$this->error = $modGeneratePass->error;
						return -1;
					}
				}
			}


			// Now, we encrypt the new password
			$password_crypted = dol_hash($password);
		}

		// Update password
		if (!$changelater) {
			if (!is_object($this->oldcopy)) {
				$this->oldcopy = clone $this;
			}

			$this->db->begin();

			$sql = "UPDATE ".$this->db->prefix()."user";
			$sql .= " SET pass_crypted = '".$this->db->escape($password_crypted)."',";
			$sql .= " pass_temp = null";
			if (!empty($flagdelsessionsbefore)) {
				$sql .= ", flagdelsessionsbefore = '".$this->db->idate(dol_now() - 5, 'gmt')."'";
			}
			if (!empty($conf->global->DATABASE_PWD_ENCRYPTED)) {
				$sql .= ", pass = null";
			} else {
				$sql .= ", pass = '".$this->db->escape($password)."'";
			}
			$sql .= " WHERE rowid = ".((int) $this->id);

			dol_syslog(get_class($this)."::setPassword", LOG_DEBUG);
			$result = $this->db->query($sql);
			if ($result) {
				if ($this->db->affected_rows($result)) {
					$this->pass = $password;
					$this->pass_indatabase = $password;
					$this->pass_indatabase_crypted = $password_crypted;

					if ($this->fk_member && !$nosyncmember) {
						require_once DOL_DOCUMENT_ROOT.'/adherents/class/adherent.class.php';

						// This user is linked with a member, so we also update members informations
						// if this is an update.
						$adh = new Adherent($this->db);
						$result = $adh->fetch($this->fk_member);

						if ($result >= 0) {
							$result = $adh->setPassword($user, $this->pass, (empty($conf->global->DATABASE_PWD_ENCRYPTED) ? 0 : 1), 1); // Cryptage non gere dans module adherent
							if (is_numeric($result) && $result < 0) {
								$this->error = $adh->error;
								dol_syslog(get_class($this)."::setPassword ".$this->error, LOG_ERR);
								$error++;
							}
						} else {
							$this->error = $adh->error;
							$error++;
						}
					}

					dol_syslog(get_class($this)."::setPassword notrigger=".$notrigger." error=".$error, LOG_DEBUG);

					if (!$error && !$notrigger) {
						// Call trigger
						$result = $this->call_trigger('USER_NEW_PASSWORD', $user);
						if ($result < 0) {
							$error++; $this->db->rollback(); return -1;
						}
						// End call triggers
					}

					$this->db->commit();
					return $this->pass;
				} else {
					$this->db->rollback();
					return 0;
				}
			} else {
				$this->db->rollback();
				dol_print_error($this->db);
				return -1;
			}
		} else {
			// We store password in password temporary field.
			// After receiving confirmation link, we will erase and store it in pass_crypted
			$sql = "UPDATE ".$this->db->prefix()."user";
			$sql .= " SET pass_temp = '".$this->db->escape($password)."'";
			$sql .= " WHERE rowid = ".((int) $this->id);

			dol_syslog(get_class($this)."::setPassword", LOG_DEBUG); // No log
			$result = $this->db->query($sql);
			if ($result) {
				return $password;
			} else {
				dol_print_error($this->db);
				return -3;
			}
		}
	}

	// phpcs:disable PEAR.NamingConventions.ValidFunctionName.ScopeNotCamelCaps
	/**
	 *  Send a new password (or instructions to reset it) by email
	 *
	 *  @param	User	$user           Object user that send the email (not the user we send to) @todo object $user is not used !
	 *  @param	string	$password       New password
	 *	@param	int		$changelater	0=Send clear passwod into email, 1=Change password only after clicking on confirm email. @todo Add method 2 = Send link to reset password
	 *  @return int 		            < 0 si erreur, > 0 si ok
	 */
	public function send_password($user, $password = '', $changelater = 0)
	{
		// phpcs:enable
		global $conf, $langs, $mysoc;
		global $dolibarr_main_url_root;

		require_once DOL_DOCUMENT_ROOT.'/core/class/CMailFile.class.php';

		$msgishtml = 0;

		// Define $msg
		$mesg = '';

		$outputlangs = new Translate("", $conf);

		if (isset($this->conf->MAIN_LANG_DEFAULT)
			&& $this->conf->MAIN_LANG_DEFAULT != 'auto') {	// If user has defined its own language (rare because in most cases, auto is used)
				$outputlangs->getDefaultLang($this->conf->MAIN_LANG_DEFAULT);
		}

		if ($this->conf->MAIN_LANG_DEFAULT) {
			$outputlangs->setDefaultLang($this->conf->MAIN_LANG_DEFAULT);
		} else {	// If user has not defined its own language, we used current language
			$outputlangs = $langs;
		}

		// Load translation files required by the page
		$outputlangs->loadLangs(array("main", "errors", "users", "other"));

		$appli = constant('DOL_APPLICATION_TITLE');
		if (!empty($conf->global->MAIN_APPLICATION_TITLE)) {
			$appli = $conf->global->MAIN_APPLICATION_TITLE;
		}

		$subject = '['.$mysoc->name.'] '.$outputlangs->transnoentitiesnoconv("SubjectNewPassword", $appli);

		// Define $urlwithroot
		$urlwithouturlroot = preg_replace('/'.preg_quote(DOL_URL_ROOT, '/').'$/i', '', trim($dolibarr_main_url_root));
		$urlwithroot = $urlwithouturlroot.DOL_URL_ROOT; // This is to use external domain name found into config file

		if (!$changelater) {
			$url = $urlwithroot.'/';
			if (!empty($conf->global->URL_REDIRECTION_AFTER_CHANGEPASSWORD)) {
				$url = $conf->global->URL_REDIRECTION_AFTER_CHANGEPASSWORD;
			}

			dol_syslog(get_class($this)."::send_password changelater is off, url=".$url);

			$mesg .= $outputlangs->transnoentitiesnoconv("RequestToResetPasswordReceived").".\n";
			$mesg .= $outputlangs->transnoentitiesnoconv("NewKeyIs")." :\n\n";
			$mesg .= $outputlangs->transnoentitiesnoconv("Login")." = ".$this->login."\n";
			$mesg .= $outputlangs->transnoentitiesnoconv("Password")." = ".$password."\n\n";
			$mesg .= "\n";

			$mesg .= $outputlangs->transnoentitiesnoconv("ClickHereToGoTo", $appli).': '.$url."\n\n";
			$mesg .= "--\n";
			$mesg .= $user->getFullName($outputlangs); // Username that send the email (not the user for who we want to reset password)
		} else {
			//print $password.'-'.$this->id.'-'.$conf->file->instance_unique_id;
			$url = $urlwithroot.'/user/passwordforgotten.php?action=validatenewpassword';
			$url .= '&username='.urlencode($this->login)."&passworduidhash=".urlencode(dol_hash($password.'-'.$this->id.'-'.$conf->file->instance_unique_id));
			if (isModEnabled('multicompany')) {
				$url .= '&entity='.(!empty($this->entity) ? $this->entity : 1);
			}

			dol_syslog(get_class($this)."::send_password changelater is on, url=".$url);

			$msgishtml = 1;

			$mesg .= $outputlangs->transnoentitiesnoconv("RequestToResetPasswordReceived")."<br>\n";
			$mesg .= $outputlangs->transnoentitiesnoconv("NewKeyWillBe")." :<br>\n<br>\n";
			$mesg .= '<strong>'.$outputlangs->transnoentitiesnoconv("Login")."</strong> = ".$this->login."<br>\n";
			$mesg .= '<strong>'.$outputlangs->transnoentitiesnoconv("Password")."</strong> = ".$password."<br>\n<br>\n";
			$mesg .= "<br>\n";
			$mesg .= $outputlangs->transnoentitiesnoconv("YouMustClickToChange")." :<br>\n";
			$mesg .= '<a href="'.$url.'" rel="noopener">'.$outputlangs->transnoentitiesnoconv("ConfirmPasswordChange").'</a>'."<br>\n<br>\n";
			$mesg .= $outputlangs->transnoentitiesnoconv("ForgetIfNothing")."<br>\n<br>\n";
		}

		$trackid = 'use'.$this->id;
		$sendcontext = 'password';

		$mailfile = new CMailFile(
			$subject,
			$this->email,
			$conf->global->MAIN_MAIL_EMAIL_FROM,
			$mesg,
			array(),
			array(),
			array(),
			'',
			'',
			0,
			$msgishtml,
			'',
			'',
			$trackid,
			'',
			$sendcontext
			);

		if ($mailfile->sendfile()) {
			return 1;
		} else {
			$langs->trans("errors");
			$this->error = $langs->trans("ErrorFailedToSendPassword").' '.$mailfile->error;
			return -1;
		}
	}

	/**
	 * 		Renvoie la derniere erreur fonctionnelle de manipulation de l'objet
	 *
	 * 		@return    string      chaine erreur
	 */
	public function error()
	{
		return $this->error;
	}


	// phpcs:disable PEAR.NamingConventions.ValidFunctionName.ScopeNotCamelCaps
	/**
	 *  Read clicktodial information for user
	 *
	 *  @return int <0 if KO, >0 if OK
	 */
	public function fetch_clicktodial()
	{
		// phpcs:enable
		$sql = "SELECT url, login, pass, poste ";
		$sql .= " FROM ".$this->db->prefix()."user_clicktodial as u";
		$sql .= " WHERE u.fk_user = ".((int) $this->id);

		$resql = $this->db->query($sql);
		if ($resql) {
			if ($this->db->num_rows($resql)) {
				$obj = $this->db->fetch_object($resql);

				$this->clicktodial_url = $obj->url;
				$this->clicktodial_login = $obj->login;
				$this->clicktodial_password = $obj->pass;
				$this->clicktodial_poste = $obj->poste;
			}

			$this->clicktodial_loaded = 1; // Data loaded (found or not)

			$this->db->free($resql);
			return 1;
		} else {
			$this->error = $this->db->error();
			return -1;
		}
	}

	// phpcs:disable PEAR.NamingConventions.ValidFunctionName.ScopeNotCamelCaps
	/**
	 *  Update clicktodial info
	 *
	 *  @return	int  <0 if KO, >0 if OK
	 */
	public function update_clicktodial()
	{
		// phpcs:enable
		$this->db->begin();

		$sql = "DELETE FROM ".$this->db->prefix()."user_clicktodial";
		$sql .= " WHERE fk_user = ".((int) $this->id);

		dol_syslog(get_class($this).'::update_clicktodial', LOG_DEBUG);
		$result = $this->db->query($sql);

		$sql = "INSERT INTO ".$this->db->prefix()."user_clicktodial";
		$sql .= " (fk_user,url,login,pass,poste)";
		$sql .= " VALUES (".$this->id;
		$sql .= ", '".$this->db->escape($this->clicktodial_url)."'";
		$sql .= ", '".$this->db->escape($this->clicktodial_login)."'";
		$sql .= ", '".$this->db->escape($this->clicktodial_password)."'";
		$sql .= ", '".$this->db->escape($this->clicktodial_poste)."')";

		dol_syslog(get_class($this).'::update_clicktodial', LOG_DEBUG);
		$result = $this->db->query($sql);
		if ($result) {
			$this->db->commit();
			return 1;
		} else {
			$this->db->rollback();
			$this->error = $this->db->lasterror();
			return -1;
		}
	}


	// phpcs:disable PEAR.NamingConventions.ValidFunctionName.ScopeNotCamelCaps
	/**
	 *  Add user into a group
	 *
	 *  @param	int		$group      Id of group
	 *  @param  int		$entity     Entity
	 *  @param  int		$notrigger  Disable triggers
	 *  @return int  				<0 if KO, >0 if OK
	 */
	public function SetInGroup($group, $entity, $notrigger = 0)
	{
		// phpcs:enable
		global $conf, $langs, $user;

		$error = 0;

		$this->db->begin();

		$sql = "DELETE FROM ".$this->db->prefix()."usergroup_user";
		$sql .= " WHERE fk_user  = ".((int) $this->id);
		$sql .= " AND fk_usergroup = ".((int) $group);
		$sql .= " AND entity = ".((int) $entity);

		$result = $this->db->query($sql);

		$sql = "INSERT INTO ".$this->db->prefix()."usergroup_user (entity, fk_user, fk_usergroup)";
		$sql .= " VALUES (".((int) $entity).",".((int) $this->id).",".((int) $group).")";

		$result = $this->db->query($sql);
		if ($result) {
			if (!$error && !$notrigger) {
				$this->newgroupid = $group; // deprecated. Remove this.
				$this->context = array('audit'=>$langs->trans("UserSetInGroup"), 'newgroupid'=>$group);

				// Call trigger
				$result = $this->call_trigger('USER_MODIFY', $user);
				if ($result < 0) {
					$error++;
				}
				// End call triggers
			}

			if (!$error) {
				$this->db->commit();
				return 1;
			} else {
				dol_syslog(get_class($this)."::SetInGroup ".$this->error, LOG_ERR);
				$this->db->rollback();
				return -2;
			}
		} else {
			$this->error = $this->db->lasterror();
			$this->db->rollback();
			return -1;
		}
	}

	// phpcs:disable PEAR.NamingConventions.ValidFunctionName.ScopeNotCamelCaps
	/**
	 *  Remove a user from a group
	 *
	 *  @param	int   	$group       Id of group
	 *  @param  int		$entity      Entity
	 *  @param  int		$notrigger   Disable triggers
	 *  @return int  			     <0 if KO, >0 if OK
	 */
	public function RemoveFromGroup($group, $entity, $notrigger = 0)
	{
		// phpcs:enable
		global $conf, $langs, $user;

		$error = 0;

		$this->db->begin();

		$sql = "DELETE FROM ".$this->db->prefix()."usergroup_user";
		$sql .= " WHERE fk_user  = ".((int) $this->id);
		$sql .= " AND fk_usergroup = ".((int) $group);
		if (empty($entity)) {
			$sql .= " AND entity IN (0, 1)";	// group may be in entity 0 (so $entity=0) and link with user into entity 1.
		} else {
			$sql .= " AND entity = ".((int) $entity);
		}

		$result = $this->db->query($sql);
		if ($result) {
			if (!$error && !$notrigger) {
				$this->oldgroupid = $group; // deprecated. Remove this.
				$this->context = array('audit'=>$langs->trans("UserRemovedFromGroup"), 'oldgroupid'=>$group);

				// Call trigger
				$result = $this->call_trigger('USER_MODIFY', $user);
				if ($result < 0) {
					$error++;
				}
				// End call triggers
			}

			if (!$error) {
				$this->db->commit();
				return 1;
			} else {
				dol_syslog(get_class($this)."::RemoveFromGroup ".$this->error, LOG_ERR);
				$this->db->rollback();
				return -2;
			}
		} else {
			$this->error = $this->db->lasterror();
			$this->db->rollback();
			return -1;
		}
	}


	/**
	 *  Return a link with photo
	 * 	Use this->id,this->photo
	 *
	 *	@return	int		0=Valid, >0 if not valid
	 */
	public function isNotIntoValidityDateRange()
	{
		include_once DOL_DOCUMENT_ROOT.'/core/lib/date.lib.php';

		$now = dol_now();

		//dol_syslog("isNotIntoValidityDateRange ".$this->datestartvalidity);

		// Check date start validity
		if ($this->datestartvalidity && $this->datestartvalidity > dol_get_last_hour($now)) {
			return 1;
		}
		// Check date end validity
		if ($this->dateendvalidity && $this->dateendvalidity < dol_get_first_hour($now)) {
			return 1;
		}

		return 0;
	}


	/**
	 *  Return a link with photo
	 * 	Use this->id,this->photo
	 *
	 *	@param	int		$width			Width of image
	 *	@param	int		$height			Height of image
	 *  @param	string	$cssclass		Force a css class
	 * 	@param	string	$imagesize		'mini', 'small' or '' (original)
	 *	@return	string					String with URL link
	 */
	public function getPhotoUrl($width, $height, $cssclass = '', $imagesize = '')
	{
		$result = '<a href="'.DOL_URL_ROOT.'/user/card.php?id='.$this->id.'">';
		$result .= Form::showphoto('userphoto', $this, $width, $height, 0, $cssclass, $imagesize);
		$result .= '</a>';

		return $result;
	}

	/**
	 * Return array of data to show into tooltips
	 *
	 * @param array $params ex option, infologin
	 * @since v18
	 * @return array
	 */
	public function getTooltipContentArray($params)
	{
		global $conf, $langs, $menumanager;

		$infologin = $params['infologin'] ?? 0;
		$option = $params['option'] ?? '';

		$datas = [];
		if (!empty($this->photo)) {
			$photo = '<div class="photointooltip floatright">';
			$photo .= Form::showphoto('userphoto', $this, 0, 60, 0, 'photoref photowithmargin photologintooltip', 'small', 0, 1); // Force height to 60 so we total height of tooltip can be calculated and collision can be managed
			$photo .= '</div>';
			$datas['photo'] = $photo;
			//$label .= '<div style="clear: both;"></div>';
		}

		// Info Login
		$datas['opendiv'] = '<div class="centpercent">';
		$datas['picto'] = img_picto('', $this->picto).' <u class="paddingrightonly">'.$langs->trans("User").'</u> '.$this->getLibStatut(4);
		$datas['name'] = '<br><b>'.$langs->trans('Name').':</b> '.dol_string_nohtmltag($this->getFullName($langs, ''));
		if (!empty($this->login)) {
			$datas['login'] = '<br><b>'.$langs->trans('Login').':</b> '.dol_string_nohtmltag($this->login);
		}
		if (!empty($this->job)) {
			$datas['job'] = '<br><b>'.$langs->trans("Job").':</b> '.dol_string_nohtmltag($this->job);
		}
		$datas['email'] = '<br><b>'.$langs->trans("Email").':</b> '.dol_string_nohtmltag($this->email);
		if (!empty($this->office_phone) || !empty($this->office_fax) || !empty($this->fax)) {
			$phonelist = array();
			if ($this->office_phone) {
				$phonelist[] = dol_print_phone($this->office_phone, $this->country_code, $this->id, 0, '', '&nbsp', 'phone');
			}
			if ($this->office_fax) {
				$phonelist[] = dol_print_phone($this->office_fax, $this->country_code, $this->id, 0, '', '&nbsp', 'fax');
			}
			if ($this->user_mobile) {
				$phonelist[] = dol_print_phone($this->user_mobile, $this->country_code, $this->id, 0, '', '&nbsp', 'mobile');
			}
			$datas['phones'] = '<br><b>'.$langs->trans('Phone').':</b> '.implode('&nbsp;', $phonelist);
		}
		if (!empty($this->admin)) {
			$datas['administrator'] = '<br><b>'.$langs->trans("Administrator").'</b>: '.yn($this->admin);
		}
		if (!empty($this->accountancy_code) || $option == 'accountancy') {
			$datas['accountancycode'] = '<br><b>'.$langs->trans("AccountancyCode").'</b>: '.$this->accountancy_code;
		}
		$company = '';
		if (!empty($this->socid)) {	// Add thirdparty for external users
			$thirdpartystatic = new Societe($this->db);
			$thirdpartystatic->fetch($this->socid);
			if (empty($hidethirdpartylogo)) {
				$companylink = ' '.$thirdpartystatic->getNomUrl(2, (($option == 'nolink') ? 'nolink' : '')); // picto only of company
			}
			$company = ' ('.$langs->trans("Company").': '.img_picto('', 'company').' '.dol_string_nohtmltag($thirdpartystatic->name).')';
		}
		$type = ($this->socid ? $langs->trans("ExternalUser").$company : $langs->trans("InternalUser"));
		$datas['type'] = '<br><b>'.$langs->trans("Type").':</b> '.$type;
		$datas['closediv'] = '</div>';

		if ($infologin > 0) {
			$datas['newlinelogin'] = '<br>';
			$datas['session'] = '<br><u>'.$langs->trans("Session").'</u>';
			$datas['ip'] = '<br><b>'.$langs->trans("IPAddress").'</b>: '.dol_string_nohtmltag(getUserRemoteIP());
			if (!empty($conf->global->MAIN_MODULE_MULTICOMPANY)) {
				$datas['multicompany'] = '<br><b>'.$langs->trans("ConnectedOnMultiCompany").':</b> '.$conf->entity.' (User entity '.$this->entity.')';
			}
			$datas['authentication'] = '<br><b>'.$langs->trans("AuthenticationMode").':</b> '.dol_string_nohtmltag($_SESSION["dol_authmode"].(empty($dolibarr_main_demo) ? '' : ' (demo)'));
			$datas['connectedsince'] = '<br><b>'.$langs->trans("ConnectedSince").':</b> '.dol_print_date($this->datelastlogin, "dayhour", 'tzuser');
			$datas['previousconnexion'] = '<br><b>'.$langs->trans("PreviousConnexion").':</b> '.dol_print_date($this->datepreviouslogin, "dayhour", 'tzuser');
			$datas['currenttheme'] = '<br><b>'.$langs->trans("CurrentTheme").':</b> '.dol_string_nohtmltag($conf->theme);
			$datas['currentmenumanager'] = '<br><b>'.$langs->trans("CurrentMenuManager").':</b> '.dol_string_nohtmltag($menumanager->name);
			$s = picto_from_langcode($langs->getDefaultLang());
			$datas['currentuserlang'] = '<br><b>'.$langs->trans("CurrentUserLanguage").':</b> '.dol_string_nohtmltag(($s ? $s.' ' : '').$langs->getDefaultLang());
			$datas['browser'] = '<br><b>'.$langs->trans("Browser").':</b> '.dol_string_nohtmltag($conf->browser->name.($conf->browser->version ? ' '.$conf->browser->version : '').' ('.$_SERVER['HTTP_USER_AGENT'].')');
			$datas['layout'] = '<br><b>'.$langs->trans("Layout").':</b> '.dol_string_nohtmltag($conf->browser->layout);
			$datas['screen'] = '<br><b>'.$langs->trans("Screen").':</b> '.dol_string_nohtmltag($_SESSION['dol_screenwidth'].' x '.$_SESSION['dol_screenheight']);
			if ($conf->browser->layout == 'phone') {
				$datas['phone'] = '<br><b>'.$langs->trans("Phone").':</b> '.$langs->trans("Yes");
			}
			if (!empty($_SESSION["disablemodules"])) {
				$datas['disabledmodules'] = '<br><b>'.$langs->trans("DisabledModules").':</b> <br>'.dol_string_nohtmltag(join(', ', explode(',', $_SESSION["disablemodules"])));
<<<<<<< HEAD
			}
		}

		return $datas;
	}

	/**
	 *  Return a HTML link to the user card (with optionaly the picto)
	 * 	Use this->id,this->lastname, this->firstname
	 *
	 *	@param	int		$withpictoimg				Include picto in link (0=No picto, 1=Include picto into link, 2=Only picto, -1=Include photo into link, -2=Only picto photo, -3=Only photo very small)
	 *	@param	string	$option						On what the link point to ('leave', 'accountancy', 'nolink', )
	 *  @param  integer $infologin      			0=Add default info tooltip, 1=Add complete info tooltip, -1=No info tooltip
	 *  @param	integer	$notooltip					1=Disable tooltip on picto and name
	 *  @param	int		$maxlen						Max length of visible user name
	 *  @param	int		$hidethirdpartylogo			Hide logo of thirdparty if user is external user
	 *  @param  string  $mode               		''=Show firstname and lastname, 'firstname'=Show only firstname, 'firstelselast'=Show firstname or lastname if not defined, 'login'=Show login
	 *  @param  string  $morecss            		Add more css on link
	 *  @param  int     $save_lastsearch_value    	-1=Auto, 0=No save of lastsearch_values when clicking, 1=Save lastsearch_values whenclicking
	 *	@return	string								String with URL
	 */
	public function getNomUrl($withpictoimg = 0, $option = '', $infologin = 0, $notooltip = 0, $maxlen = 24, $hidethirdpartylogo = 0, $mode = '', $morecss = '', $save_lastsearch_value = -1)
	{
		global $langs, $conf, $db, $hookmanager, $user;
		global $dolibarr_main_authentication, $dolibarr_main_demo;
		global $menumanager;

		if (!$user->hasRight('user', 'user', 'read') && $user->id != $this->id) {
			$option = 'nolink';
		}

		if (!empty($conf->global->MAIN_OPTIMIZEFORTEXTBROWSER) && $withpictoimg) {
			$withpictoimg = 0;
		}

		$result = '';
		$params = [
			'id' => $this->id,
			'objecttype' => $this->element,
			'infologin' => $infologin,
			'option' => $option,
		];
		$classfortooltip = 'classfortooltip';
		$dataparams = '';
		if (getDolGlobalInt('MAIN_ENABLE_AJAX_TOOLTIP')) {
			$classfortooltip = 'classforajaxtooltip';
			$dataparams = ' data-params="'.dol_escape_htmltag(json_encode($params)).'"';
			$label = '';
		} else {
			$label = implode($this->getTooltipContentArray($params));
		}

		$companylink = '';
		if (!empty($this->socid)) {	// Add thirdparty for external users
			$thirdpartystatic = new Societe($this->db);
			$thirdpartystatic->fetch($this->socid);
			if (empty($hidethirdpartylogo)) {
				$companylink = ' '.$thirdpartystatic->getNomUrl(2, (($option == 'nolink') ? 'nolink' : '')); // picto only of company
			}
		}

=======
			}
		}

		return $datas;
	}

	/**
	 *  Return a HTML link to the user card (with optionaly the picto)
	 * 	Use this->id,this->lastname, this->firstname
	 *
	 *	@param	int		$withpictoimg				Include picto in link (0=No picto, 1=Include picto into link, 2=Only picto, -1=Include photo into link, -2=Only picto photo, -3=Only photo very small)
	 *	@param	string	$option						On what the link point to ('leave', 'accountancy', 'nolink', )
	 *  @param  integer $infologin      			0=Add default info tooltip, 1=Add complete info tooltip, -1=No info tooltip
	 *  @param	integer	$notooltip					1=Disable tooltip on picto and name
	 *  @param	int		$maxlen						Max length of visible user name
	 *  @param	int		$hidethirdpartylogo			Hide logo of thirdparty if user is external user
	 *  @param  string  $mode               		''=Show firstname and lastname, 'firstname'=Show only firstname, 'firstelselast'=Show firstname or lastname if not defined, 'login'=Show login
	 *  @param  string  $morecss            		Add more css on link
	 *  @param  int     $save_lastsearch_value    	-1=Auto, 0=No save of lastsearch_values when clicking, 1=Save lastsearch_values whenclicking
	 *	@return	string								String with URL
	 */
	public function getNomUrl($withpictoimg = 0, $option = '', $infologin = 0, $notooltip = 0, $maxlen = 24, $hidethirdpartylogo = 0, $mode = '', $morecss = '', $save_lastsearch_value = -1)
	{
		global $langs, $conf, $db, $hookmanager, $user;
		global $dolibarr_main_authentication, $dolibarr_main_demo;
		global $menumanager;

		if (!$user->hasRight('user', 'user', 'read') && $user->id != $this->id) {
			$option = 'nolink';
		}

		if (!empty($conf->global->MAIN_OPTIMIZEFORTEXTBROWSER) && $withpictoimg) {
			$withpictoimg = 0;
		}

		$result = '';
		$params = [
			'id' => $this->id,
			'objecttype' => $this->element,
			'infologin' => $infologin,
			'option' => $option,
		];
		$classfortooltip = 'classfortooltip';
		$dataparams = '';
		if (getDolGlobalInt('MAIN_ENABLE_AJAX_TOOLTIP')) {
			$classfortooltip = 'classforajaxtooltip';
			$dataparams = ' data-params="'.dol_escape_htmltag(json_encode($params)).'"';
			$label = '';
		} else {
			$label = implode($this->getTooltipContentArray($params));
		}

		$companylink = '';
		if (!empty($this->socid)) {	// Add thirdparty for external users
			$thirdpartystatic = new Societe($this->db);
			$thirdpartystatic->fetch($this->socid);
			if (empty($hidethirdpartylogo)) {
				$companylink = ' '.$thirdpartystatic->getNomUrl(2, (($option == 'nolink') ? 'nolink' : '')); // picto only of company
			}
		}

>>>>>>> 723c731a
		if ($infologin < 0) {
			$label = '';
		}

		$url = DOL_URL_ROOT.'/user/card.php?id='.$this->id;
		if ($option == 'leave') {
			$url = DOL_URL_ROOT.'/holiday/list.php?id='.$this->id;
		}

		if ($option != 'nolink') {
			// Add param to save lastsearch_values or not
			$add_save_lastsearch_values = ($save_lastsearch_value == 1 ? 1 : 0);
			if ($save_lastsearch_value == -1 && preg_match('/list\.php/', $_SERVER["PHP_SELF"])) {
				$add_save_lastsearch_values = 1;
			}
			if ($add_save_lastsearch_values) {
				$url .= '&save_lastsearch_values=1';
			}
		}

		$linkstart = '<a href="'.$url.'"';
		$linkclose = "";
		if (empty($notooltip)) {
			if (!empty($conf->global->MAIN_OPTIMIZEFORTEXTBROWSER)) {
				$langs->load("users");
				$label = $langs->trans("ShowUser");
				$linkclose .= ' alt="'.dol_escape_htmltag($label, 1).'"';
			}
			$linkclose .= ($label ? ' title="'.dol_escape_htmltag($label, 1).'"' : ' title="tocomplete"');
			$linkclose .= $dataparams . ' class="'.$classfortooltip.($morecss ? ' '.$morecss : '').'"';
		} else {
			$linkclose = ($morecss ? ' class="'.$morecss.'"' : '');
		}

		$linkstart .= $linkclose.'>';
		$linkend = '</a>';

		//if ($withpictoimg == -1) $result.='<div class="nowrap">';
		$result .= (($option == 'nolink') ? '' : $linkstart);
		if ($withpictoimg) {
			$paddafterimage = '';
			if (abs((int) $withpictoimg) == 1) {
				$paddafterimage = 'style="margin-'.($langs->trans("DIRECTION") == 'rtl' ? 'left' : 'right').': 3px;"';
			}
			// Only picto
			if ($withpictoimg > 0) {
				$picto = '<!-- picto user --><span class="nopadding userimg'.($morecss ? ' '.$morecss : '').'">'.img_object('', 'user', $paddafterimage.' class="paddingright")', 0, 0, $notooltip ? 0 : 1).'</span>';
			} else {
				// Picto must be a photo
				$picto = '<!-- picto photo user --><span class="nopadding userimg'.($morecss ? ' '.$morecss : '').'"'.($paddafterimage ? ' '.$paddafterimage : '').'>'.Form::showphoto('userphoto', $this, 0, 0, 0, 'userphoto'.($withpictoimg == -3 ? 'small' : ''), 'mini', 0, 1).'</span>';
			}
			$result .= $picto;
		}
		if ($withpictoimg > -2 && $withpictoimg != 2) {
			if (empty($conf->global->MAIN_OPTIMIZEFORTEXTBROWSER)) {
				$result .= '<span class="nopadding usertext'.((!isset($this->status) || $this->status) ? '' : ' strikefordisabled').($morecss ? ' '.$morecss : '').'">';
			}
			if ($mode == 'login') {
				$result .= dol_string_nohtmltag(dol_trunc($this->login, $maxlen));
			} else {
				$result .= dol_string_nohtmltag($this->getFullName($langs, '', ($mode == 'firstelselast' ? 3 : ($mode == 'firstname' ? 2 : -1)), $maxlen));
			}
			if (empty($conf->global->MAIN_OPTIMIZEFORTEXTBROWSER)) {
				$result .= '</span>';
			}
		}
		$result .= (($option == 'nolink') ? '' : $linkend);
		//if ($withpictoimg == -1) $result.='</div>';

		$result .= $companylink;

		global $action;
		$hookmanager->initHooks(array('userdao'));
		$parameters = array('id'=>$this->id, 'getnomurl' => &$result);
		$reshook = $hookmanager->executeHooks('getNomUrl', $parameters, $this, $action); // Note that $action and $object may have been modified by some hooks
		if ($reshook > 0) {
			$result = $hookmanager->resPrint;
		} else {
			$result .= $hookmanager->resPrint;
		}

		return $result;
	}

	/**
	 *  Return clickable link of login (eventualy with picto)
	 *
	 *	@param	int		$withpictoimg		Include picto into link (1=picto, -1=photo)
	 *	@param	string	$option				On what the link point to ('leave', 'accountancy', 'nolink', )
	 *  @param	integer	$notooltip			1=Disable tooltip on picto and name
	 *  @param  string  $morecss       		Add more css on link
	 *	@return	string						String with URL
	 */
	public function getLoginUrl($withpictoimg = 0, $option = '', $notooltip = 0, $morecss = '')
	{
		global $langs, $user;

		$result = '';

		$linkstart = '<a href="'.DOL_URL_ROOT.'/user/card.php?id='.$this->id.'">';
		$linkend = '</a>';

		//Check user's rights to see an other user
		if ((!$user->rights->user->user->lire && $this->id != $user->id)) {
			$option = 'nolink';
		}

		if ($option == 'xxx') {
			$linkstart = '<a href="'.DOL_URL_ROOT.'/user/card.php?id='.$this->id.'">';
			$linkend = '</a>';
		}

		if ($option == 'nolink') {
			$linkstart = '';
			$linkend = '';
		}

		$result .= $linkstart;
		if ($withpictoimg) {
			$paddafterimage = '';
			if (abs($withpictoimg) == 1) {
				$paddafterimage = 'style="margin-'.($langs->trans("DIRECTION") == 'rtl' ? 'left' : 'right').': 3px;"';
			}
			// Only picto
			if ($withpictoimg > 0) {
				$picto = '<!-- picto user --><span class="nopadding userimg'.($morecss ? ' '.$morecss : '').'">'.img_object('', 'user', $paddafterimage.' '.($notooltip ? '' : 'class="paddingright classfortooltip"'), 0, 0, $notooltip ? 0 : 1).'</span>';
			} else {
				// Picto must be a photo
				$picto = '<!-- picto photo user --><span class="nopadding userimg'.($morecss ? ' '.$morecss : '').'"'.($paddafterimage ? ' '.$paddafterimage : '').'>'.Form::showphoto('userphoto', $this, 0, 0, 0, 'userphoto'.($withpictoimg == -3 ? 'small' : ''), 'mini', 0, 1).'</span>';
			}
			$result .= $picto;
		}
		$result .= $this->login;
		$result .= $linkend;

		return $result;
	}

	/**
	 *  Return the label of the status of user (active, inactive)
	 *
	 *  @param  int		$mode          0=long label, 1=short label, 2=Picto + short label, 3=Picto, 4=Picto + long label, 5=Short label + Picto, 6=Long label + Picto
	 *  @return	string 			       Label of status
	 */
	public function getLibStatut($mode = 0)
	{
		return $this->LibStatut(isset($this->statut) ? (int) $this->statut : (int) $this->status, $mode);
	}

	// phpcs:disable PEAR.NamingConventions.ValidFunctionName.ScopeNotCamelCaps
	/**
	 *  Return the label of a status of user (active, inactive)
	 *
	 *  @param  int     $status         Id status
	 *  @param  int		$mode           0=long label, 1=short label, 2=Picto + short label, 3=Picto, 4=Picto + long label, 5=Short label + Picto, 6=Long label + Picto
	 *  @return string                  Label of status
	 */
	public function LibStatut($status, $mode = 0)
	{
		// phpcs:enable
		global $langs;

		if (empty($this->labelStatus) || empty($this->labelStatusShort)) {
			global $langs;
			//$langs->load("mymodule");
			$this->labelStatus[self::STATUS_ENABLED] = $langs->transnoentitiesnoconv('Enabled');
			$this->labelStatus[self::STATUS_DISABLED] = $langs->transnoentitiesnoconv('Disabled');
			$this->labelStatusShort[self::STATUS_ENABLED] = $langs->transnoentitiesnoconv('Enabled');
			$this->labelStatusShort[self::STATUS_DISABLED] = $langs->transnoentitiesnoconv('Disabled');
		}

		$statusType = 'status5';
		if ($status == self::STATUS_ENABLED) {
			$statusType = 'status4';
		}

		return dolGetStatus($this->labelStatus[$status], $this->labelStatusShort[$status], '', $statusType, $mode);
	}


	/**
	 *	Return clicable link of object (with eventually picto)
	 *
	 *	@param      string	    $option                 Where point the link (0=> main card, 1,2 => shipment, 'nolink'=>No link)
	 *  @param		array		$arraydata				Array of data
	 *  @return		string								HTML Code for Kanban thumb.
	 */
	public function getKanbanView($option = '', $arraydata = null)
	{
		global $langs;

		$selected = (empty($arraydata['selected']) ? 0 : $arraydata['selected']);

		$return = '<div class="box-flex-item box-flex-grow-zero">';
		$return .= '<div class="info-box info-box-sm">';
		$return .= '<span class="info-box-icon bg-infobox-action">';

		$label = '';
		if (!empty($this->photo)) {
			//$label .= '<div class="photointooltip floatright">';
			$label .= Form::showphoto('userphoto', $this, 0, 60, 0, 'photokanban photoref photowithmargin photologintooltip', 'small', 0, 1); // Force height to 60 so we total height of tooltip can be calculated and collision can be managed
			//$label .= '</div>';
			//$label .= '<div style="clear: both;"></div>';
			$return .= $label;
		} else {
			$return .= img_picto('', $this->picto);
		}

		//$return .= '<i class="fa fa-dol-action"></i>'; // Can be image
		$return .= '</span>';
		$return .= '<div class="info-box-content">';
		$return .= '<span class="info-box-ref inline-block tdoverflowmax150 valignmiddle">'.(method_exists($this, 'getNomUrl') ? $this->getNomUrl(0, '', 0, 0, 24, 0, '', 'valignmiddle') : $this->ref);
		if (isModEnabled('multicompany') && $this->admin && !$this->entity) {
			$return .= img_picto($langs->trans("SuperAdministrator"), 'redstar', 'class="valignmiddle paddingright paddingleft"');
		} elseif ($this->admin) {
			$return .= img_picto($langs->trans("Administrator"), 'star', 'class="valignmiddle paddingright paddingleft"');
		}
		$return .= '</span>';
		$return .= '<input id="cb'.$this->id.'" class="flat checkforselect fright" type="checkbox" name="toselect[]" value="'.$this->id.'"'.($selected ? ' checked="checked"' : '').'>';
		if (property_exists($this, 'label')) {
			$return .= '<br><span class="info-box-label opacitymedium">'.$this->label.'</span>';
		}
		if ($this->email) {
			$return .= '<br><span class="info-box-label opacitymedium small">'.img_picto('', 'email').' '.$this->email.'</span>';
		}
		if (method_exists($this, 'getLibStatut')) {
			$return .= '<br><div class="info-box-status margintoponly">'.$this->getLibStatut(3).'</div>';
		}
		$return .= '</div>';
		$return .= '</div>';
		$return .= '</div>';

		return $return;
	}


	// phpcs:disable PEAR.NamingConventions.ValidFunctionName.PublicUnderscore
	// phpcs:disable PEAR.NamingConventions.ValidFunctionName.ScopeNotCamelCaps
	/**
	 *	Retourne chaine DN complete dans l'annuaire LDAP pour l'objet
	 *
	 *	@param	array	$info		Info array loaded by _load_ldap_info
	 *	@param	int		$mode		0=Return full DN (uid=qqq,ou=xxx,dc=aaa,dc=bbb)
	 *								1=Return parent (ou=xxx,dc=aaa,dc=bbb)
	 *								2=Return key only (RDN) (uid=qqq)
	 *	@return	string				DN
	 */
	public function _load_ldap_dn($info, $mode = 0)
	{
		// phpcs:enable
		global $conf;
		$dn = '';
		if ($mode == 0) {
			$dn = $conf->global->LDAP_KEY_USERS."=".$info[$conf->global->LDAP_KEY_USERS].",".$conf->global->LDAP_USER_DN;
		} elseif ($mode == 1) {
			$dn = $conf->global->LDAP_USER_DN;
		} elseif ($mode == 2) {
			$dn = $conf->global->LDAP_KEY_USERS."=".$info[$conf->global->LDAP_KEY_USERS];
		}
		return $dn;
	}

	// phpcs:disable PEAR.NamingConventions.ValidFunctionName.PublicUnderscore
	// phpcs:disable PEAR.NamingConventions.ValidFunctionName.ScopeNotCamelCaps
	/**
	 *	Initialize the info array (array of LDAP values) that will be used to call LDAP functions
	 *
	 *	@return		array		Tableau info des attributs
	 */
	public function _load_ldap_info()
	{
		// phpcs:enable
		global $conf, $langs;

		$info = array();

		$socialnetworks = getArrayOfSocialNetworks();

		$keymodified = false;

		// Object classes
		$info["objectclass"] = explode(',', $conf->global->LDAP_USER_OBJECT_CLASS);

		$this->fullname = $this->getFullName($langs);

		// Possible LDAP KEY (constname => varname)
		$ldapkey = array(
			'LDAP_FIELD_FULLNAME'	=> 'fullname',
			'LDAP_FIELD_NAME'		=> 'lastname',
			'LDAP_FIELD_FIRSTNAME'	=> 'firstname',
			'LDAP_FIELD_LOGIN'		=> 'login',
			'LDAP_FIELD_LOGIN_SAMBA'=> 'login',
			'LDAP_FIELD_PHONE'		=> 'office_phone',
			'LDAP_FIELD_MOBILE'		=> 'user_mobile',
			'LDAP_FIELD_FAX'		=> 'office_fax',
			'LDAP_FIELD_MAIL'		=> 'email',
			'LDAP_FIELD_SID'		=> 'ldap_sid',
		);

		// Champs
		foreach ($ldapkey as $constname => $varname) {
			if (!empty($this->$varname) && !empty($conf->global->$constname)) {
				$info[$conf->global->$constname] = $this->$varname;

				// Check if it is the LDAP key and if its value has been changed
				if (!empty($conf->global->LDAP_KEY_USERS) && $conf->global->LDAP_KEY_USERS == $conf->global->$constname) {
					if (!empty($this->oldcopy) && $this->$varname != $this->oldcopy->$varname) {
						$keymodified = true; // For check if LDAP key has been modified
					}
				}
			}
		}
		foreach ($socialnetworks as $key => $value) {
			if (!empty($this->socialnetworks[$value['label']]) && !empty($conf->global->{'LDAP_FIELD_'.strtoupper($value['label'])})) {
				$info[$conf->global->{'LDAP_FIELD_'.strtoupper($value['label'])}] = $this->socialnetworks[$value['label']];
			}
		}
		if ($this->address && !empty($conf->global->LDAP_FIELD_ADDRESS)) {
			$info[$conf->global->LDAP_FIELD_ADDRESS] = $this->address;
		}
		if ($this->zip && !empty($conf->global->LDAP_FIELD_ZIP)) {
			$info[$conf->global->LDAP_FIELD_ZIP] = $this->zip;
		}
		if ($this->town && !empty($conf->global->LDAP_FIELD_TOWN)) {
			$info[$conf->global->LDAP_FIELD_TOWN] = $this->town;
		}
		if ($this->note_public && !empty($conf->global->LDAP_FIELD_DESCRIPTION)) {
			$info[$conf->global->LDAP_FIELD_DESCRIPTION] = dol_string_nohtmltag($this->note_public, 2);
		}
		if ($this->socid > 0) {
			$soc = new Societe($this->db);
			$soc->fetch($this->socid);

			$info[$conf->global->LDAP_FIELD_COMPANY] = $soc->name;
			if ($soc->client == 1) {
				$info["businessCategory"] = "Customers";
			}
			if ($soc->client == 2) {
				$info["businessCategory"] = "Prospects";
			}
			if ($soc->fournisseur == 1) {
				$info["businessCategory"] = "Suppliers";
			}
		}

		// When password is modified
		if (!empty($this->pass)) {
			if (!empty($conf->global->LDAP_FIELD_PASSWORD)) {
				$info[$conf->global->LDAP_FIELD_PASSWORD] = $this->pass; // this->pass = mot de passe non crypte
			}
			if (!empty($conf->global->LDAP_FIELD_PASSWORD_CRYPTED)) {
				$info[$conf->global->LDAP_FIELD_PASSWORD_CRYPTED] = dol_hash($this->pass, 'openldap'); // Create OpenLDAP password (see LDAP_PASSWORD_HASH_TYPE)
			}
		} elseif ($conf->global->LDAP_SERVER_PROTOCOLVERSION !== '3') {
			// Set LDAP password if possible
			// If ldap key is modified and LDAPv3 we use ldap_rename function for avoid lose encrypt password
			if (!empty($conf->global->DATABASE_PWD_ENCRYPTED)) {
				// Just for the default MD5 !
				if (empty($conf->global->MAIN_SECURITY_HASH_ALGO)) {
					if ($this->pass_indatabase_crypted && !empty($conf->global->LDAP_FIELD_PASSWORD_CRYPTED)) {
						$info[$conf->global->LDAP_FIELD_PASSWORD_CRYPTED] = dolGetLdapPasswordHash($this->pass_indatabase_crypted, 'md5frommd5'); // Create OpenLDAP MD5 password from Dolibarr MD5 password
					}
				}
			} elseif (!empty($this->pass_indatabase)) {
				// Use $this->pass_indatabase value if exists
				if (!empty($conf->global->LDAP_FIELD_PASSWORD)) {
					$info[$conf->global->LDAP_FIELD_PASSWORD] = $this->pass_indatabase; // $this->pass_indatabase = mot de passe non crypte
				}
				if (!empty($conf->global->LDAP_FIELD_PASSWORD_CRYPTED)) {
					$info[$conf->global->LDAP_FIELD_PASSWORD_CRYPTED] = dol_hash($this->pass_indatabase, 'openldap'); // Create OpenLDAP password (see LDAP_PASSWORD_HASH_TYPE)
				}
			}
		}

		if (getDolGlobalString('LDAP_SERVER_TYPE') == 'egroupware') {
			$info["objectclass"][4] = "phpgwContact"; // compatibilite egroupware

			$info['uidnumber'] = $this->id;

			$info['phpgwTz'] = 0;
			$info['phpgwMailType'] = 'INTERNET';
			$info['phpgwMailHomeType'] = 'INTERNET';

			$info["phpgwContactTypeId"] = 'n';
			$info["phpgwContactCatId"] = 0;
			$info["phpgwContactAccess"] = "public";

			if (dol_strlen($this->egroupware_id) == 0) {
				$this->egroupware_id = 1;
			}

			$info["phpgwContactOwner"] = $this->egroupware_id;

			if ($this->email) {
				$info["rfc822Mailbox"] = $this->email;
			}
			if ($this->phone_mobile) {
				$info["phpgwCellTelephoneNumber"] = $this->phone_mobile;
			}
		}

		if (!empty($conf->global->LDAP_FIELD_USERID)) {
			$info[$conf->global->LDAP_FIELD_USERID] = $this->id;
		}
		if (!empty($conf->global->LDAP_FIELD_GROUPID)) {
			$usergroup = new UserGroup($this->db);
			$groupslist = $usergroup->listGroupsForUser($this->id);
			$info[$conf->global->LDAP_FIELD_GROUPID] = '65534';
			if (!empty($groupslist)) {
				foreach ($groupslist as $groupforuser) {
					$info[$conf->global->LDAP_FIELD_GROUPID] = $groupforuser->id; //Select first group in list
					break;
				}
			}
		}
		if (!empty($conf->global->LDAP_FIELD_HOMEDIRECTORY) && !empty($conf->global->LDAP_FIELD_HOMEDIRECTORYPREFIX)) {
			$info[$conf->global->LDAP_FIELD_HOMEDIRECTORY] = "{$conf->global->LDAP_FIELD_HOMEDIRECTORYPREFIX}/$this->login";
		}

		return $info;
	}


	/**
	 *  Initialise an instance with random values.
	 *  Used to build previews or test instances.
	 *	id must be 0 if object instance is a specimen.
	 *
	 *  @return	int
	 */
	public function initAsSpecimen()
	{
		global $user, $langs;

		$now = dol_now();

		// Initialise parametres
		$this->id = 0;
		$this->ref = 'SPECIMEN';
		$this->specimen = 1;

		$this->lastname = 'DOLIBARR';
		$this->firstname = 'SPECIMEN';
		$this->gender = 'man';
		$this->note_public = 'This is a note public';
		$this->note_private = 'This is a note private';
		$this->email = 'email@specimen.com';
		$this->personal_email = 'personalemail@specimen.com';
		$this->socialnetworks = array(
			'skype' => 'skypepseudo',
			'twitter' => 'twitterpseudo',
			'facebook' => 'facebookpseudo',
			'linkedin' => 'linkedinpseudo',
		);
		$this->office_phone = '0999999999';
		$this->office_fax = '0999999998';
		$this->user_mobile = '0999999997';
		$this->personal_mobile = '0999999996';
		$this->admin = 0;
		$this->login = 'dolibspec';
		$this->pass = 'dolibSpec+@123';
		//$this->pass_indatabase='dolibspec';									Set after a fetch
		//$this->pass_indatabase_crypted='e80ca5a88c892b0aaaf7e154853bccab';	Set after a fetch
		$this->datec = $now;
		$this->datem = $now;

		$this->datelastlogin = $now;
		$this->iplastlogin = '127.0.0.1';
		$this->datepreviouslogin = $now;
		$this->ippreviouslogin = '127.0.0.1';
		$this->statut = 1;		// deprecated
		$this->status = 1;

		$this->entity = 1;
		return 1;
	}

	/**
	 *  Load info of user object
	 *
	 *  @param  int		$id     Id of user to load
	 *  @return	void
	 */
	public function info($id)
	{
		$sql = "SELECT u.rowid, u.login as ref, u.datec,";
		$sql .= " u.tms as date_modification, u.entity";
		$sql .= " FROM ".$this->db->prefix()."user as u";
		$sql .= " WHERE u.rowid = ".((int) $id);

		$result = $this->db->query($sql);
		if ($result) {
			if ($this->db->num_rows($result)) {
				$obj = $this->db->fetch_object($result);

				$this->id = $obj->rowid;

				$this->ref = (!$obj->ref) ? $obj->rowid : $obj->ref;
				$this->date_creation = $this->db->jdate($obj->datec);
				$this->date_modification = $this->db->jdate($obj->date_modification);
				$this->entity = $obj->entity;
			}

			$this->db->free($result);
		} else {
			dol_print_error($this->db);
		}
	}


	/**
	 *    Return number of mass Emailing received by this contacts with its email
	 *
	 *    @return       int     Number of EMailings
	 */
	public function getNbOfEMailings()
	{
		$sql = "SELECT count(mc.email) as nb";
		$sql .= " FROM ".$this->db->prefix()."mailing_cibles as mc";
		$sql .= " WHERE mc.email = '".$this->db->escape($this->email)."'";
		$sql .= " AND mc.statut NOT IN (-1,0)"; // -1 erreur, 0 non envoye, 1 envoye avec succes

		$resql = $this->db->query($sql);
		if ($resql) {
			$obj = $this->db->fetch_object($resql);
			$nb = $obj->nb;

			$this->db->free($resql);
			return $nb;
		} else {
			$this->error = $this->db->error();
			return -1;
		}
	}

	/**
	 *  Return number of existing users
	 *
	 *  @param	string	$limitTo	Limit to '' or 'active'
	 *  @param	string	$option		'superadmin' = return for entity 0 only
	 *  @param	int		$admin		Filter on admin tag
	 *  @return int  				Number of users
	 */
	public function getNbOfUsers($limitTo, $option = '', $admin = -1)
	{
		global $conf;

		$sql = "SELECT count(rowid) as nb";
		$sql .= " FROM ".$this->db->prefix()."user";
		if ($option == 'superadmin') {
			$sql .= " WHERE entity = 0";
		} else {
			$sql .= " WHERE entity IN (".getEntity('user', 0).")";
			if ($limitTo == 'active') {
				$sql .= " AND statut = 1";
			}
		}
		if ($admin >= 0) {
			$sql .= " AND admin = ".(int) $admin;
		}

		$resql = $this->db->query($sql);
		if ($resql) {
			$obj = $this->db->fetch_object($resql);
			$nb = (int) $obj->nb;

			$this->db->free($resql);
			return $nb;
		} else {
			$this->error = $this->db->lasterror();
			return -1;
		}
	}

	// phpcs:disable PEAR.NamingConventions.ValidFunctionName.ScopeNotCamelCaps
	/**
	 *  Update user using data from the LDAP
	 *
	 *  @param	Object	$ldapuser	Ladp User
	 *  @return int  				<0 if KO, >0 if OK
	 */
	public function update_ldap2dolibarr(&$ldapuser)
	{
		// phpcs:enable
		// TODO: Voir pourquoi le update met à jour avec toutes les valeurs vide (global $user écrase ?)
		global $user, $conf;

		$socialnetworks = getArrayOfSocialNetworks();

		$tmpvar = getDolGlobalString('LDAP_FIELD_FIRSTNAME');
		$this->firstname = $ldapuser->$tmpvar;
		$tmpvar = getDolGlobalString('LDAP_FIELD_NAME');
		$this->lastname = $ldapuser->$tmpvar;
		$tmpvar = getDolGlobalString('LDAP_FIELD_LOGIN');
		$this->login = $ldapuser->$tmpvar;
		$tmpvar = getDolGlobalString('LDAP_FIELD_PASSWORD');
		$this->pass = $ldapuser->$tmpvar;
		$tmpvar = getDolGlobalString('LDAP_FIELD_PASSWORD_CRYPTED');
		$this->pass_indatabase_crypted = $ldapuser->$tmpvar;

		$tmpvar = getDolGlobalString('LDAP_FIELD_PHONE');
		$this->office_phone = $ldapuser->$tmpvar;
		$tmpvar = getDolGlobalString('LDAP_FIELD_MOBILE');
		$this->user_mobile = $ldapuser->$tmpvar;
		$tmpvar = getDolGlobalString('LDAP_FIELD_FAX');
		$this->office_fax = $ldapuser->$tmpvar;
		$tmpvar = getDolGlobalString('LDAP_FIELD_MAIL');
		$this->email = $ldapuser->$tmpvar;
		foreach ($socialnetworks as $key => $value) {
			$tmpvar = getDolGlobalString('LDAP_FIELD_'.strtoupper($value['label']));
			$this->socialnetworks[$value['label']] = $ldapuser->$tmpvar;
		}
		$tmpvar = getDolGlobalString('LDAP_FIELD_SID');
		$this->ldap_sid = $ldapuser->$tmpvar;

		$tmpvar = getDolGlobalString('LDAP_FIELD_TITLE');
		$this->job = $ldapuser->$tmpvar;
		$tmpvar = getDolGlobalString('LDAP_FIELD_DESCRIPTION');
		$this->note_public = $ldapuser->$tmpvar;

		$result = $this->update($user);

		dol_syslog(get_class($this)."::update_ldap2dolibarr result=".$result, LOG_DEBUG);

		return $result;
	}


	// phpcs:disable PEAR.NamingConventions.ValidFunctionName.ScopeNotCamelCaps
	/**
	 * Return and array with all instanciated first level children users of current user
	 *
	 * @return	User[]|int
	 * @see getAllChildIds()
	 */
	public function get_children()
	{
		// phpcs:enable
		$sql = "SELECT rowid FROM ".$this->db->prefix()."user";
		$sql .= " WHERE fk_user = ".((int) $this->id);

		dol_syslog(get_class($this)."::get_children", LOG_DEBUG);
		$res = $this->db->query($sql);
		if ($res) {
			$users = array();
			while ($rec = $this->db->fetch_array($res)) {
				$user = new User($this->db);
				$user->fetch($rec['rowid']);
				$users[] = $user;
			}
			return $users;
		} else {
			dol_print_error($this->db);
			return -1;
		}
	}


	/**
	 *  Load this->parentof that is array(id_son=>id_parent, ...)
	 *
	 *  @return     int     <0 if KO, >0 if OK
	 */
	private function loadParentOf()
	{
		global $conf;

		$this->parentof = array();

		// Load array[child]=parent
		$sql = "SELECT fk_user as id_parent, rowid as id_son";
		$sql .= " FROM ".$this->db->prefix()."user";
		$sql .= " WHERE fk_user <> 0";
		$sql .= " AND entity IN (".getEntity('user').")";

		dol_syslog(get_class($this)."::loadParentOf", LOG_DEBUG);
		$resql = $this->db->query($sql);
		if ($resql) {
			while ($obj = $this->db->fetch_object($resql)) {
				$this->parentof[$obj->id_son] = $obj->id_parent;
			}
			return 1;
		} else {
			dol_print_error($this->db);
			return -1;
		}
	}

	// phpcs:disable PEAR.NamingConventions.ValidFunctionName.ScopeNotCamelCaps
	/**
	 * 	Build the hierarchy/tree of users into an array.
	 *	Set and return this->users that is an array sorted according to tree with arrays of:
	 *				id = id user
	 *				lastname
	 *				firstname
	 *				fullname = nom avec chemin complet du user
	 *				fullpath = chemin complet compose des id: "_grandparentid_parentid_id"
	 *
	 *  @param      int		$deleteafterid      Removed all users including the leaf $deleteafterid (and all its child) in user tree.
	 *  @param		string	$filter				SQL filter on users. This parameter must not come from user intput.
	 *	@return		array|int	      		  	Array of users $this->users. Note: $this->parentof is also set.
	 */
	public function get_full_tree($deleteafterid = 0, $filter = '')
	{
		// phpcs:enable
		global $conf, $user;
		global $hookmanager;

		// Actions hooked (by external module)
		$hookmanager->initHooks(array('userdao'));

		$this->users = array();

		// Init this->parentof that is array(id_son=>id_parent, ...)
		$this->loadParentOf();

		// Init $this->users array
		$sql = "SELECT DISTINCT u.rowid, u.firstname, u.lastname, u.fk_user, u.fk_soc, u.login, u.email, u.gender, u.admin, u.statut, u.photo, u.entity"; // Distinct reduce pb with old tables with duplicates
		$sql .= " FROM ".$this->db->prefix()."user as u";
		// Add fields from hooks
		$parameters = array();
		$reshook = $hookmanager->executeHooks('printUserListWhere', $parameters); // Note that $action and $object may have been modified by hook
		if ($reshook > 0) {
			$sql .= $hookmanager->resPrint;
		} else {
			$sql .= " WHERE u.entity IN (".getEntity('user').")";
		}
		if ($filter) {
			$sql .= " AND ".$filter;
		}

		dol_syslog(get_class($this)."::get_full_tree get user list", LOG_DEBUG);
		$resql = $this->db->query($sql);
		if ($resql) {
			$i = 0;
			while ($obj = $this->db->fetch_object($resql)) {
				$this->users[$obj->rowid]['rowid'] = $obj->rowid;
				$this->users[$obj->rowid]['id'] = $obj->rowid;
				$this->users[$obj->rowid]['fk_user'] = $obj->fk_user;
				$this->users[$obj->rowid]['fk_soc'] = $obj->fk_soc;
				$this->users[$obj->rowid]['firstname'] = $obj->firstname;
				$this->users[$obj->rowid]['lastname'] = $obj->lastname;
				$this->users[$obj->rowid]['login'] = $obj->login;
				$this->users[$obj->rowid]['statut'] = $obj->statut;
				$this->users[$obj->rowid]['entity'] = $obj->entity;
				$this->users[$obj->rowid]['email'] = $obj->email;
				$this->users[$obj->rowid]['gender'] = $obj->gender;
				$this->users[$obj->rowid]['admin'] = $obj->admin;
				$this->users[$obj->rowid]['photo'] = $obj->photo;
				$i++;
			}
		} else {
			dol_print_error($this->db);
			return -1;
		}

		// We add the fullpath property to each elements of first level (no parent exists)
		dol_syslog(get_class($this)."::get_full_tree call to build_path_from_id_user", LOG_DEBUG);
		foreach ($this->users as $key => $val) {
			$result = $this->build_path_from_id_user($key, 0); // Process a branch from the root user key (this user has no parent)
			if ($result < 0) {
				$this->error = 'ErrorLoopInHierarchy';
				return -1;
			}
		}

		// Exclude leaf including $deleteafterid from tree
		if ($deleteafterid) {
			//print "Look to discard user ".$deleteafterid."\n";
			$keyfilter1 = '^'.$deleteafterid.'$';
			$keyfilter2 = '_'.$deleteafterid.'$';
			$keyfilter3 = '^'.$deleteafterid.'_';
			$keyfilter4 = '_'.$deleteafterid.'_';
			foreach ($this->users as $key => $val) {
				if (preg_match('/'.$keyfilter1.'/', $val['fullpath']) || preg_match('/'.$keyfilter2.'/', $val['fullpath'])
					|| preg_match('/'.$keyfilter3.'/', $val['fullpath']) || preg_match('/'.$keyfilter4.'/', $val['fullpath'])) {
						unset($this->users[$key]);
				}
			}
		}

		dol_syslog(get_class($this)."::get_full_tree dol_sort_array", LOG_DEBUG);
		$this->users = dol_sort_array($this->users, 'fullname', 'asc', true, false);

		//var_dump($this->users);

		return $this->users;
	}

	/**
	 * 	Return list of all child users id in herarchy (all sublevels).
	 *  Note: Calling this function also reset full list of users into $this->users.
	 *
	 *  @param      int      $addcurrentuser    1=Add also current user id to the list.
	 *	@return		array		      		  	Array of user id lower than user (all levels under user). This overwrite this->users.
	 *  @see get_children()
	 */
	public function getAllChildIds($addcurrentuser = 0)
	{
		$childids = array();

		if (isset($this->cache_childids[$this->id])) {
			$childids = $this->cache_childids[$this->id];
		} else {
			// Init this->users
			$this->get_full_tree();

			$idtoscan = $this->id;

			dol_syslog("Build childid for id = ".$idtoscan);
			foreach ($this->users as $id => $val) {
				//var_dump($val['fullpath']);
				if (preg_match('/_'.$idtoscan.'_/', $val['fullpath'])) {
					$childids[$val['id']] = $val['id'];
				}
			}
		}
		$this->cache_childids[$this->id] = $childids;

		if ($addcurrentuser) {
			$childids[$this->id] = $this->id;
		}

		return $childids;
	}

	// phpcs:disable PEAR.NamingConventions.ValidFunctionName.ScopeNotCamelCaps
	/**
	 *	For user id_user and its childs available in this->users, define property fullpath and fullname.
	 *  Function called by get_full_tree().
	 *
	 * 	@param		int		$id_user		id_user entry to update
	 * 	@param		int		$protection		Deep counter to avoid infinite loop (no more required, a protection is added with array useridfound)
	 *	@return		int                     < 0 if KO (infinit loop), >= 0 if OK
	 */
	public function build_path_from_id_user($id_user, $protection = 0)
	{
		// phpcs:enable
		//dol_syslog(get_class($this)."::build_path_from_id_user id_user=".$id_user." protection=".$protection, LOG_DEBUG);

		if (!empty($this->users[$id_user]['fullpath'])) {
			// Already defined
			dol_syslog(get_class($this)."::build_path_from_id_user fullpath and fullname already defined", LOG_WARNING);
			return 0;
		}

		// Define fullpath and fullname
		$this->users[$id_user]['fullpath'] = '_'.$id_user;
		$this->users[$id_user]['fullname'] = $this->users[$id_user]['lastname'];
		$i = 0; $cursor_user = $id_user;

		$useridfound = array($id_user);
		while (!empty($this->parentof[$cursor_user]) && !empty($this->users[$this->parentof[$cursor_user]])) {
			if (in_array($this->parentof[$cursor_user], $useridfound)) {
				dol_syslog("The hierarchy of user has a recursive loop", LOG_WARNING);
				return -1; // Should not happen. Protection against looping hierarchy
			}
			$useridfound[] = $this->parentof[$cursor_user];
			$this->users[$id_user]['fullpath'] = '_'.$this->parentof[$cursor_user].$this->users[$id_user]['fullpath'];
			$this->users[$id_user]['fullname'] = $this->users[$this->parentof[$cursor_user]]['lastname'].' >> '.$this->users[$id_user]['fullname'];
			$i++; $cursor_user = $this->parentof[$cursor_user];
		}

		// We count number of _ to have level
		$this->users[$id_user]['level'] = dol_strlen(preg_replace('/[^_]/i', '', $this->users[$id_user]['fullpath']));

		return 1;
	}

	/**
	 * Function used to replace a thirdparty id with another one.
	 *
	 * @param 	DoliDB 	$dbs 		Database handler, because function is static we name it $dbs not $db to avoid breaking coding test
	 * @param 	int 	$origin_id 	Old thirdparty id
	 * @param 	int 	$dest_id 	New thirdparty id
	 * @return 	bool
	 */
	public static function replaceThirdparty(DoliDB $dbs, $origin_id, $dest_id)
	{
		$tables = array(
			'user',
		);

		return CommonObject::commonReplaceThirdparty($dbs, $origin_id, $dest_id, $tables);
	}


	// phpcs:disable PEAR.NamingConventions.ValidFunctionName.ScopeNotCamelCaps
	/**
	 *      Load metrics this->nb for dashboard
	 *
	 *      @return     int         <0 if KO, >0 if OK
	 */
	public function load_state_board()
	{
		// phpcs:enable
		global $conf;

		$this->nb = array();

		$sql = "SELECT COUNT(DISTINCT u.rowid) as nb";
		$sql .= " FROM ".$this->db->prefix()."user as u";
		if (isModEnabled('multicompany') && !empty($conf->global->MULTICOMPANY_TRANSVERSE_MODE)) {
			$sql .= ", ".$this->db->prefix()."usergroup_user as ug";
			$sql .= " WHERE ug.entity IN (".getEntity('usergroup').")";
			$sql .= " AND ug.fk_user = u.rowid";
		} else {
			$sql .= " WHERE u.entity IN (".getEntity('user').")";
		}
		$sql .= " AND u.statut > 0";
		//$sql.= " AND employee != 0";

		$resql = $this->db->query($sql);
		if ($resql) {
			while ($obj = $this->db->fetch_object($resql)) {
				$this->nb["users"] = $obj->nb;
			}
			$this->db->free($resql);
			return 1;
		} else {
			dol_print_error($this->db);
			$this->error = $this->db->error();
			return -1;
		}
	}

	/**
	 *  Create a document onto disk according to template module.
	 *
	 * 	@param	    string		$modele			Force model to use ('' to not force)
	 * 	@param		Translate	$outputlangs	Object langs to use for output
	 *  @param      int			$hidedetails    Hide details of lines
	 *  @param      int			$hidedesc       Hide description
	 *  @param      int			$hideref        Hide ref
	 *  @param   null|array  $moreparams     Array to provide more information
	 * 	@return     int         				0 if KO, 1 if OK
	 */
	public function generateDocument($modele, $outputlangs, $hidedetails = 0, $hidedesc = 0, $hideref = 0, $moreparams = null)
	{
		global $conf, $user, $langs;

		$langs->load("user");

		// Positionne le modele sur le nom du modele a utiliser
		if (!dol_strlen($modele)) {
			if (!empty($conf->global->USER_ADDON_PDF)) {
				$modele = $conf->global->USER_ADDON_PDF;
			} else {
				$modele = 'bluesky';
			}
		}

		$modelpath = "core/modules/user/doc/";

		return $this->commonGenerateDocument($modelpath, $modele, $outputlangs, $hidedetails, $hidedesc, $hideref, $moreparams);
	}

	// phpcs:disable PEAR.NamingConventions.ValidFunctionName.ScopeNotCamelCaps
	/**
	 *  Return property of user from its id
	 *
	 *  @param	int		$rowid      id of contact
	 *  @param  string	$mode       'email', 'mobile', or 'name'
	 *  @return string  			Email of user with format: "Full name <email>"
	 */
	public function user_get_property($rowid, $mode)
	{
		// phpcs:enable
		$user_property = '';

		if (empty($rowid)) {
			return '';
		}

		$sql = "SELECT rowid, email, user_mobile, civility, lastname, firstname";
		$sql .= " FROM ".$this->db->prefix()."user";
		$sql .= " WHERE rowid = ".((int) $rowid);

		$resql = $this->db->query($sql);
		if ($resql) {
			$nump = $this->db->num_rows($resql);

			if ($nump) {
				$obj = $this->db->fetch_object($resql);

				if ($mode == 'email') {
					$user_property = dolGetFirstLastname($obj->firstname, $obj->lastname)." <".$obj->email.">";
				} elseif ($mode == 'mobile') {
					$user_property = $obj->user_mobile;
				} elseif ($mode == 'name') {
					$user_property = dolGetFirstLastname($obj->firstname, $obj->lastname);
				}
			}
			return $user_property;
		} else {
			dol_print_error($this->db);
		}

		return '';
	}

	/**
	 * Return string with full Url to virtual card
	 *
	 * @param	string		$mode		Mode for link
	 * @param	string		$typeofurl	'external' or 'internal'
	 * @return	string				    Url string link
	 */
	public function getOnlineVirtualCardUrl($mode = '', $typeofurl = 'external')
	{
		global $dolibarr_main_url_root;
		global $conf;

		$encodedsecurekey = dol_hash($conf->file->instance_unique_id.'uservirtualcard'.$this->id.'-'.$this->login, 'md5');
		if (isModEnabled('multicompany')) {
			$entity_qr = '&entity='.((int) $conf->entity);
		} else {
			$entity_qr = '';
		}
		// Define $urlwithroot
		$urlwithouturlroot = preg_replace('/'.preg_quote(DOL_URL_ROOT, '/').'$/i', '', trim($dolibarr_main_url_root));
		$urlwithroot = $urlwithouturlroot.DOL_URL_ROOT; // This is to use external domain name found into config file
		//$urlwithroot=DOL_MAIN_URL_ROOT;					// This is to use same domain name than current

		if ($typeofurl == 'internal') {
			$urlwithroot = DOL_URL_ROOT;
		}

		return $urlwithroot.'/public/users/view.php?id='.$this->id.'&securekey='.$encodedsecurekey.$entity_qr.($mode ? '&mode='.urlencode($mode) : '');
	}

	/**
	 *	Load all objects into $this->users
	 *
	 *  @param	string		$sortorder		sort order
	 *  @param	string		$sortfield		sort field
	 *  @param	int			$limit			limit page
	 *  @param	int			$offset			page
	 *  @param	array		$filter			Filter array. Example array('field'=>'valueforlike', 'customurl'=>...)
	 *  @param  string      $filtermode		Filter mode (AND or OR)
	 *  @param  bool        $entityfilter	Activate entity filter
	 *  @return int							<0 if KO, >0 if OK
	 */
	public function fetchAll($sortorder = '', $sortfield = '', $limit = 0, $offset = 0, $filter = array(), $filtermode = 'AND', $entityfilter = false)
	{
		global $conf, $user;

		$sql = "SELECT t.rowid";
		$sql .= ' FROM '.$this->db->prefix().$this->table_element.' as t ';

		if ($entityfilter) {
			if (!empty($conf->global->MULTICOMPANY_TRANSVERSE_MODE)) {
				if (!empty($user->admin) && empty($user->entity) && $conf->entity == 1) {
					$sql .= " WHERE t.entity IS NOT NULL"; // Show all users
				} else {
					$sql .= ",".$this->db->prefix()."usergroup_user as ug";
					$sql .= " WHERE ((ug.fk_user = t.rowid";
					$sql .= " AND ug.entity IN (".getEntity('usergroup')."))";
					$sql .= " OR t.entity = 0)"; // Show always superadmin
				}
			} else {
				$sql .= " WHERE t.entity IN (".getEntity('user').")";
			}
		} else {
			$sql .= " WHERE 1 = 1";
		}

		// Manage filter
		$sqlwhere = array();
		if (!empty($filter)) {
			foreach ($filter as $key => $value) {
				if ($key == 't.rowid') {
					$sqlwhere[] = $key." = ".((int) $value);
				} elseif (isset($this->fields[$key]['type']) && in_array($this->fields[$key]['type'], array('date', 'datetime', 'timestamp'))) {
					$sqlwhere[] = $key." = '".$this->db->idate($value)."'";
				} elseif ($key == 'customsql') {
					$sqlwhere[] = $value;
				} else {
					$sqlwhere[] = $key." LIKE '%".$this->db->escape($value)."%'";
				}
			}
		}
		if (count($sqlwhere) > 0) {
			$sql .= ' AND ('.implode(' '.$this->db->escape($filtermode).' ', $sqlwhere).')';
		}
		$sql .= $this->db->order($sortfield, $sortorder);
		if ($limit) {
			$sql .= $this->db->plimit($limit + 1, $offset);
		}

		dol_syslog(__METHOD__, LOG_DEBUG);

		$resql = $this->db->query($sql);
		if ($resql) {
			$this->users = array();
			$num = $this->db->num_rows($resql);
			if ($num) {
				while ($obj = $this->db->fetch_object($resql)) {
					$line = new self($this->db);
					$result = $line->fetch($obj->rowid);
					if ($result > 0 && !empty($line->id)) {
						$this->users[$obj->rowid] = clone $line;
					}
				}
				$this->db->free($resql);
			}
			return $num;
		} else {
			$this->errors[] = $this->db->lasterror();
			return -1;
		}
	}

	/**
	 * Cache the SQL results of the function "findUserIdByEmail($email)"
	 *
	 * NOTE: findUserIdByEmailCache[...] === -1 means not found in database
	 *
	 * @var array
	 */
	private $findUserIdByEmailCache;

	/**
	 * Find a user by the given e-mail and return it's user id when found
	 *
	 * NOTE:
	 * Use AGENDA_DISABLE_EXACT_USER_EMAIL_COMPARE_FOR_EXTERNAL_CALENDAR
	 * to disable exact e-mail search
	 *
	 * @param string	$email	The full e-mail (or a part of a e-mail)
	 * @return int				<0 = user was not found, >0 = The id of the user
	 */
	public function findUserIdByEmail($email)
	{
		if (isset($this->findUserIdByEmailCache[$email])) {
			return $this->findUserIdByEmailCache[$email];
		}

		$this->findUserIdByEmailCache[$email] = -1;

		global $conf;

		$sql = 'SELECT rowid';
		$sql .= ' FROM '.$this->db->prefix().'user';
		if (!empty($conf->global->AGENDA_DISABLE_EXACT_USER_EMAIL_COMPARE_FOR_EXTERNAL_CALENDAR)) {
			$sql .= " WHERE email LIKE '%".$this->db->escape($email)."%'";
		} else {
			$sql .= " WHERE email = '".$this->db->escape($email)."'";
		}
		$sql .= ' LIMIT 1';

		$resql = $this->db->query($sql);
		if (!$resql) {
			return -1;
		}

		$obj = $this->db->fetch_object($resql);
		if (!$obj) {
			return -1;
		}

		$this->findUserIdByEmailCache[$email] = (int) $obj->rowid;

		return $this->findUserIdByEmailCache[$email];
	}
}<|MERGE_RESOLUTION|>--- conflicted
+++ resolved
@@ -846,10 +846,6 @@
 		dol_syslog(get_class($this)."::addrights $rid, $allmodule, $allperms, $entity, $notrigger for user id=".$this->id);
 
 		if (empty($this->id)) {
-<<<<<<< HEAD
-			$error++;
-=======
->>>>>>> 723c731a
 			$this->error = 'Try to call addrights on an object user with an empty id';
 			return -1;
 		}
@@ -2840,7 +2836,6 @@
 			}
 			if (!empty($_SESSION["disablemodules"])) {
 				$datas['disabledmodules'] = '<br><b>'.$langs->trans("DisabledModules").':</b> <br>'.dol_string_nohtmltag(join(', ', explode(',', $_SESSION["disablemodules"])));
-<<<<<<< HEAD
 			}
 		}
 
@@ -2902,69 +2897,6 @@
 			}
 		}
 
-=======
-			}
-		}
-
-		return $datas;
-	}
-
-	/**
-	 *  Return a HTML link to the user card (with optionaly the picto)
-	 * 	Use this->id,this->lastname, this->firstname
-	 *
-	 *	@param	int		$withpictoimg				Include picto in link (0=No picto, 1=Include picto into link, 2=Only picto, -1=Include photo into link, -2=Only picto photo, -3=Only photo very small)
-	 *	@param	string	$option						On what the link point to ('leave', 'accountancy', 'nolink', )
-	 *  @param  integer $infologin      			0=Add default info tooltip, 1=Add complete info tooltip, -1=No info tooltip
-	 *  @param	integer	$notooltip					1=Disable tooltip on picto and name
-	 *  @param	int		$maxlen						Max length of visible user name
-	 *  @param	int		$hidethirdpartylogo			Hide logo of thirdparty if user is external user
-	 *  @param  string  $mode               		''=Show firstname and lastname, 'firstname'=Show only firstname, 'firstelselast'=Show firstname or lastname if not defined, 'login'=Show login
-	 *  @param  string  $morecss            		Add more css on link
-	 *  @param  int     $save_lastsearch_value    	-1=Auto, 0=No save of lastsearch_values when clicking, 1=Save lastsearch_values whenclicking
-	 *	@return	string								String with URL
-	 */
-	public function getNomUrl($withpictoimg = 0, $option = '', $infologin = 0, $notooltip = 0, $maxlen = 24, $hidethirdpartylogo = 0, $mode = '', $morecss = '', $save_lastsearch_value = -1)
-	{
-		global $langs, $conf, $db, $hookmanager, $user;
-		global $dolibarr_main_authentication, $dolibarr_main_demo;
-		global $menumanager;
-
-		if (!$user->hasRight('user', 'user', 'read') && $user->id != $this->id) {
-			$option = 'nolink';
-		}
-
-		if (!empty($conf->global->MAIN_OPTIMIZEFORTEXTBROWSER) && $withpictoimg) {
-			$withpictoimg = 0;
-		}
-
-		$result = '';
-		$params = [
-			'id' => $this->id,
-			'objecttype' => $this->element,
-			'infologin' => $infologin,
-			'option' => $option,
-		];
-		$classfortooltip = 'classfortooltip';
-		$dataparams = '';
-		if (getDolGlobalInt('MAIN_ENABLE_AJAX_TOOLTIP')) {
-			$classfortooltip = 'classforajaxtooltip';
-			$dataparams = ' data-params="'.dol_escape_htmltag(json_encode($params)).'"';
-			$label = '';
-		} else {
-			$label = implode($this->getTooltipContentArray($params));
-		}
-
-		$companylink = '';
-		if (!empty($this->socid)) {	// Add thirdparty for external users
-			$thirdpartystatic = new Societe($this->db);
-			$thirdpartystatic->fetch($this->socid);
-			if (empty($hidethirdpartylogo)) {
-				$companylink = ' '.$thirdpartystatic->getNomUrl(2, (($option == 'nolink') ? 'nolink' : '')); // picto only of company
-			}
-		}
-
->>>>>>> 723c731a
 		if ($infologin < 0) {
 			$label = '';
 		}
