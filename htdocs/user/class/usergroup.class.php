--- conflicted
+++ resolved
@@ -21,11 +21,7 @@
  *	 \file       htdocs/user/class/usergroup.class.php
  *	 \brief      Fichier de la classe des groupes d'utilisateur
  *	 \author     Rodolphe Qiedeville
-<<<<<<< HEAD
- *	 \version    $Id: usergroup.class.php,v 1.12 2011/07/31 23:21:26 eldy Exp $
-=======
  *	 \version    $Id: usergroup.class.php,v 1.17 2011/08/23 22:25:38 eldy Exp $
->>>>>>> 19bde3ab
  */
 
 require_once(DOL_DOCUMENT_ROOT."/core/class/commonobject.class.php");
@@ -119,20 +115,13 @@
 
 	/**
 	 * 	Return array of groups objects for a particular user
-<<<<<<< HEAD
-=======
 	 *
->>>>>>> 19bde3ab
 	 *	@param		userid    User id to search
 	 * 	@return		array     Array of groups objects
 	 */
 	function listGroupsForUser($userid)
 	{
-<<<<<<< HEAD
-		global $conf;
-=======
 		global $conf, $user;
->>>>>>> 19bde3ab
 
 		$ret=array();
 
@@ -157,19 +146,11 @@
 		{
 			while ($obj = $this->db->fetch_object($result))
 			{
-<<<<<<< HEAD
-				$group=new UserGroup($this->db);
-				$group->fetch($obj->rowid);
-				$group->usergroup_entity = $obj->usergroup_entity;
-
-				$ret[]=$group;
-=======
 				$newgroup=new UserGroup($this->db);
 				$newgroup->fetch($obj->rowid);
 				$newgroup->usergroup_entity = $obj->usergroup_entity;
 
 				$ret[]=$newgroup;
->>>>>>> 19bde3ab
 			}
 
 			$this->db->free($result);
@@ -191,11 +172,7 @@
 	 */
 	function listUsersForGroup()
 	{
-<<<<<<< HEAD
-		global $conf;
-=======
 		global $conf, $user;
->>>>>>> 19bde3ab
 
 		$ret=array();
 
