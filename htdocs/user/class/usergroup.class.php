<?php
/* Copyright (c) 2005       Rodolphe Quiedeville <rodolphe@quiedeville.org>
 * Copyright (c) 2005-2018	Laurent Destailleur	 <eldy@users.sourceforge.net>
 * Copyright (c) 2005-2018	Regis Houssin		 <regis.houssin@inodbox.com>
 * Copyright (C) 2012		Florian Henry		 <florian.henry@open-concept.pro>
 * Copyright (C) 2014		Juanjo Menent		 <jmenent@2byte.es>
 * Copyright (C) 2014		Alexis Algoud		 <alexis@atm-consulting.fr>
 * Copyright (C) 2018       Nicolas ZABOURI		 <info@inovea-conseil.com>
 * Copyright (C) 2019       Abbes Bahfir            <dolipar@dolipar.org>
 * Copyright (C) 2023-2024  Frédéric France      <frederic.france@free.fr>
 * Copyright (C) 2024		MDW							<mdeweerd@users.noreply.github.com>
 *
 * This program is free software; you can redistribute it and/or modify
 * it under the terms of the GNU General Public License as published by
 * the Free Software Foundation; either version 3 of the License, or
 * (at your option) any later version.
 *
 * This program is distributed in the hope that it will be useful,
 * but WITHOUT ANY WARRANTY; without even the implied warranty of
 * MERCHANTABILITY or FITNESS FOR A PARTICULAR PURPOSE.  See the
 * GNU General Public License for more details.
 *
 * You should have received a copy of the GNU General Public License
 * along with this program. If not, see <https://www.gnu.org/licenses/>.
 */

/**
 *	 \file       htdocs/user/class/usergroup.class.php
 *	 \brief      File of class to manage user groups
 */

require_once DOL_DOCUMENT_ROOT.'/core/class/commonobject.class.php';
if (isModEnabled('ldap')) {
	require_once DOL_DOCUMENT_ROOT."/core/class/ldap.class.php";
}


/**
 *	Class to manage user groups
 */
class UserGroup extends CommonObject
{
	/**
	 * @var string ID to identify managed object
	 */
	public $element = 'usergroup';

	/**
	 * @var string Name of table without prefix where object is stored
	 */
	public $table_element = 'usergroup';

	/**
	 * @var int<0,1>|string  	Does this object support multicompany module ?
	 * 							0=No test on entity, 1=Test with field entity, 'field@table'=Test with link by field@table (example 'fk_soc@societe')
	 */
	public $ismultientitymanaged = 1;

	/**
	 * @var string String with name of icon for myobject. Must be the part after the 'object_' into object_myobject.png
	 */
	public $picto = 'group';

	/**
	 * @var int Entity of group
	 */
	public $entity;

	/**
	 * @var string
	 * @deprecated
	 * @see $name
	 */
	public $nom;

	/**
	 * @var string name
	 */
	public $name; // Name of group

	public $globalgroup; // Global group

	/**
<<<<<<< HEAD
	 * @var array<int>		Entity in table llx_user_group
	 * @deprecated		Seems not used.
=======
	 * @var array		Entity in table llx_user_group
	 * @deprecated		Seems not used.
	 */
	public $usergroup_entity;

	/**
	 * Date creation record (datec)
	 *
	 * @var integer
>>>>>>> 83629c51
	 */
	public $usergroup_entity;

	/**
	 * Date creation record (datec)
	 *
	 * @var integer
	 */
	public $datec;

	/**
	 * @var string Description
	 */
	public $note;

	/**
	 * @var User[]
	 */
	public $members = array(); // Array of users

	public $nb_rights; // Number of rights granted to the user
	public $nb_users;  // Number of users in the group

	public $rights;	// Permissions of the group

	private $_tab_loaded = array(); // Array of cache of already loaded permissions

	/**
	 * @var int all_permissions_are_loaded
	 */
	public $all_permissions_are_loaded;

	public $oldcopy; // To contains a clone of this when we need to save old properties of object

	public $fields = array(
		'rowid' => array('type' => 'integer', 'label' => 'TechnicalID', 'enabled' => 1, 'visible' => -2, 'notnull' => 1, 'index' => 1, 'position' => 1, 'comment' => 'Id'),
		'entity' => array('type' => 'integer', 'label' => 'Entity', 'enabled' => 1, 'visible' => 0, 'notnull' => 1, 'default' => '1', 'index' => 1, 'position' => 5),
		'nom' => array('type' => 'varchar(180)', 'label' => 'Name', 'enabled' => 1, 'visible' => 1, 'notnull' => 1, 'showoncombobox' => 1, 'index' => 1, 'position' => 10, 'searchall' => 1, 'comment' => 'Group name'),
		'note' => array('type' => 'html', 'label' => 'Description', 'enabled' => 1, 'visible' => 1, 'position' => 20, 'notnull' => -1, 'searchall' => 1),
		'datec' => array('type' => 'datetime', 'label' => 'DateCreation', 'enabled' => 1, 'visible' => -2, 'position' => 50, 'notnull' => 1,),
		'tms' => array('type' => 'timestamp', 'label' => 'DateModification', 'enabled' => 1, 'visible' => -2, 'position' => 60, 'notnull' => 1,),
		'model_pdf' => array('type' => 'varchar(255)', 'label' => 'ModelPDF', 'enabled' => 1, 'visible' => 0, 'position' => 100),
	);

	/**
	 * @var string    Field with ID of parent key if this field has a parent
	 */
	public $fk_element = 'fk_usergroup';

	/**
	 * @var array<string, array<string>>	List of child tables. To test if we can delete object.
	 */
	protected $childtables = array();

	/**
	 * @var string[]	List of child tables. To know object to delete on cascade.
	 */
	protected $childtablesoncascade = array('usergroup_rights', 'usergroup_user');


	/**
	 *    Class constructor
	 *
	 *    @param   DoliDB  $db     Database handler
	 */
	public function __construct($db)
	{
		$this->db = $db;
		$this->nb_rights = 0;
	}


	/**
	 *  Charge un object group avec toutes ses caracteristiques (except ->members array)
	 *
	 *	@param      int		$id				Id of group to load
	 *	@param      string	$groupname		Name of group to load
	 *  @param		boolean	$load_members	Load all members of the group
	 *	@return		int						Return integer <0 if KO, >0 if OK
	 */
	public function fetch($id = 0, $groupname = '', $load_members = false)
	{
		global $conf;

		dol_syslog(get_class($this)."::fetch", LOG_DEBUG);
		if (!empty($groupname)) {
			$result = $this->fetchCommon(0, '', ' AND nom = \''.$this->db->escape($groupname).'\'');
		} else {
			$result = $this->fetchCommon($id);
		}

		$this->name = $this->nom; // For compatibility with field name

		if ($result) {
			if ($load_members) {
				$this->members = $this->listUsersForGroup();	// This make a lot of subrequests
			}

			return 1;
		} else {
			$this->error = $this->db->lasterror();
			return -1;
		}
	}


	/**
	 *  Return array of groups objects for a particular user
	 *
	 *  @param		int			$userid 		User id to search
	 *  @param		boolean		$load_members	Load all members of the group
	 *  @return		array|int     				Array of groups objects
	 */
	public function listGroupsForUser($userid, $load_members = true)
	{
		global $conf, $user;

		$ret = array();

		$sql = "SELECT g.rowid, ug.entity as usergroup_entity";
		$sql .= " FROM ".$this->db->prefix()."usergroup as g,";
		$sql .= " ".$this->db->prefix()."usergroup_user as ug";
		$sql .= " WHERE ug.fk_usergroup = g.rowid";
		$sql .= " AND ug.fk_user = ".((int) $userid);
		if (isModEnabled('multicompany') && $conf->entity == 1 && $user->admin && !$user->entity) {
			$sql .= " AND g.entity IS NOT NULL";
		} else {
			$sql .= " AND g.entity IN (0,".$conf->entity.")";
		}
		$sql .= " ORDER BY g.nom";

		dol_syslog(get_class($this)."::listGroupsForUser", LOG_DEBUG);
		$result = $this->db->query($sql);
		if ($result) {
			while ($obj = $this->db->fetch_object($result)) {
				if (!array_key_exists($obj->rowid, $ret)) {
					$newgroup = new UserGroup($this->db);
					$newgroup->fetch($obj->rowid, '', $load_members);
					$ret[$obj->rowid] = $newgroup;
				}
				if (!is_array($ret[$obj->rowid]->usergroup_entity)) {
					$ret[$obj->rowid]->usergroup_entity = array();
				}
				// $ret[$obj->rowid] is instance of UserGroup
				$ret[$obj->rowid]->usergroup_entity[] = (int) $obj->usergroup_entity;
			}

			$this->db->free($result);

			return $ret;
		} else {
			$this->error = $this->db->lasterror();
			return -1;
		}
	}

	/**
	 * 	Return array of User objects for group this->id (or all if this->id not defined)
	 *
	 * 	@param	string	$excludefilter		Filter to exclude. Do not use here a string coming from user input.
	 *  @param	int		$mode				0=Return array of user instance, 1=Return array of users id only
	 * 	@return	mixed						Array of users or -1 on error
	 */
	public function listUsersForGroup($excludefilter = '', $mode = 0)
	{
		global $conf, $user;

		$ret = array();

		$sql = "SELECT u.rowid, u.login, u.lastname, u.firstname, u.photo, u.fk_soc, u.entity, u.employee, u.email, u.statut as status";
		if (!empty($this->id)) {
			$sql .= ", ug.entity as usergroup_entity";
		}
		$sql .= " FROM ".$this->db->prefix()."user as u";
		if (!empty($this->id)) {
			$sql .= ", ".$this->db->prefix()."usergroup_user as ug";
		}
		$sql .= " WHERE 1 = 1";
		if (!empty($this->id)) {
			$sql .= " AND ug.fk_user = u.rowid";
		}
		if (!empty($this->id)) {
			$sql .= " AND ug.fk_usergroup = ".((int) $this->id);
		}
		if (isModEnabled('multicompany') && $conf->entity == 1 && $user->admin && !$user->entity) {
			$sql .= " AND u.entity IS NOT NULL";
		} else {
			$sql .= " AND u.entity IN (0,".$conf->entity.")";
		}
		if (!empty($excludefilter)) {
			$sql .= ' AND ('.$excludefilter.')';
		}

		dol_syslog(get_class($this)."::listUsersForGroup", LOG_DEBUG);
		$resql = $this->db->query($sql);

		if ($resql) {
			while ($obj = $this->db->fetch_object($resql)) {
				if (!array_key_exists($obj->rowid, $ret)) {
					if ($mode != 1) {
						$newuser = new User($this->db);
						//$newuser->fetch($obj->rowid);		// We are inside a loop, no subrequests inside a loop
						$newuser->id = $obj->rowid;
						$newuser->login = $obj->login;
						$newuser->photo = $obj->photo;
						$newuser->lastname = $obj->lastname;
						$newuser->firstname = $obj->firstname;
						$newuser->email = $obj->email;
						$newuser->socid = $obj->fk_soc;
						$newuser->entity = $obj->entity;
						$newuser->employee = $obj->employee;
						$newuser->status = $obj->status;

						$ret[$obj->rowid] = $newuser;
					} else {
						$ret[$obj->rowid] = $obj->rowid;
					}
				}
				if ($mode != 1 && !empty($obj->usergroup_entity)) {
					// $ret[$obj->rowid] is instance of User
					if (!is_array($ret[$obj->rowid]->usergroup_entity)) {
						$ret[$obj->rowid]->usergroup_entity = array();
					}
					$ret[$obj->rowid]->usergroup_entity[] = (int) $obj->usergroup_entity;
				}
			}

			$this->db->free($resql);

			return $ret;
		} else {
			$this->error = $this->db->lasterror();
			return -1;
		}
	}

	/**
	 *    Add a permission to a group
	 *
	 *    @param	int		$rid		id du droit a ajouter
	 *    @param	string	$allmodule	Ajouter tous les droits du module allmodule
	 *    @param	string	$allperms	Ajouter tous les droits du module allmodule, perms allperms
	 *    @param	int		$entity		Entity to use
	 *    @return	int					> 0 if OK, < 0 if KO
	 */
	public function addrights($rid, $allmodule = '', $allperms = '', $entity = 0)
	{
		global $conf, $user, $langs;

		$entity = (!empty($entity) ? $entity : $conf->entity);

		dol_syslog(get_class($this)."::addrights $rid, $allmodule, $allperms, $entity");
		$error = 0;
		$whereforadd = '';

		$this->db->begin();

		if (!empty($rid)) {
			$module = $perms = $subperms = '';

			// Si on a demande ajout d'un droit en particulier, on recupere
			// les caracteristiques (module, perms et subperms) de ce droit.
			$sql = "SELECT module, perms, subperms";
			$sql .= " FROM ".$this->db->prefix()."rights_def";
			$sql .= " WHERE id = ".((int) $rid);
			$sql .= " AND entity = ".((int) $entity);

			$result = $this->db->query($sql);
			if ($result) {
				$obj = $this->db->fetch_object($result);
				if ($obj) {
					$module = $obj->module;
					$perms = $obj->perms;
					$subperms = $obj->subperms;
				}
			} else {
				$error++;
				dol_print_error($this->db);
			}

			// Where pour la liste des droits a ajouter
			$whereforadd = "id=".((int) $rid);
			// Find also rights that are herited to add them too
			if ($subperms) {
				$whereforadd .= " OR (module='".$this->db->escape($module)."' AND perms='".$this->db->escape($perms)."' AND (subperms='lire' OR subperms='read'))";
			} elseif ($perms) {
				$whereforadd .= " OR (module='".$this->db->escape($module)."' AND (perms='lire' OR perms='read') AND subperms IS NULL)";
			}
		} else {
			// Where pour la liste des droits a ajouter
			if (!empty($allmodule)) {
				if ($allmodule == 'allmodules') {
					$whereforadd = 'allmodules';
				} else {
					$whereforadd = "module='".$this->db->escape($allmodule)."'";
					if (!empty($allperms)) {
						$whereforadd .= " AND perms='".$this->db->escape($allperms)."'";
					}
				}
			}
		}

		// Add permission of the list $whereforadd
		if (!empty($whereforadd)) {
			//print "$module-$perms-$subperms";
			$sql = "SELECT id";
			$sql .= " FROM ".$this->db->prefix()."rights_def";
			$sql .= " WHERE entity = ".((int) $entity);
			if (!empty($whereforadd) && $whereforadd != 'allmodules') {
				$sql .= " AND ".$whereforadd;
			}

			$result = $this->db->query($sql);
			if ($result) {
				$num = $this->db->num_rows($result);
				$i = 0;
				while ($i < $num) {
					$obj = $this->db->fetch_object($result);
					$nid = $obj->id;

					$sql = "DELETE FROM ".$this->db->prefix()."usergroup_rights WHERE fk_usergroup = ".((int) $this->id)." AND fk_id=".((int) $nid)." AND entity = ".((int) $entity);
					if (!$this->db->query($sql)) {
						$error++;
					}
					$sql = "INSERT INTO ".$this->db->prefix()."usergroup_rights (entity, fk_usergroup, fk_id) VALUES (".((int) $entity).", ".((int) $this->id).", ".((int) $nid).")";
					if (!$this->db->query($sql)) {
						$error++;
					}

					$i++;
				}
			} else {
				$error++;
				dol_print_error($this->db);
			}

			if (!$error) {
				$langs->load("other");
				$this->context = array('audit' => $langs->trans("PermissionsAdd").($rid ? ' (id='.$rid.')' : ''));

				// Call trigger
				$result = $this->call_trigger('USERGROUP_MODIFY', $user);
				if ($result < 0) {
					$error++;
				}
				// End call triggers
			}
		}

		if ($error) {
			$this->db->rollback();
			return -$error;
		} else {
			$this->db->commit();
			return 1;
		}
	}


	/**
	 *    Remove a permission from group
	 *
	 *    @param	int		$rid		id du droit a retirer
	 *    @param	string	$allmodule	Retirer tous les droits du module allmodule
	 *    @param	string	$allperms	Retirer tous les droits du module allmodule, perms allperms
	 *    @param	int		$entity		Entity to use
	 *    @return	int					> 0 if OK, < 0 if OK
	 */
	public function delrights($rid, $allmodule = '', $allperms = '', $entity = 0)
	{
		global $conf, $user, $langs;

		$error = 0;
		$wherefordel = '';

		$entity = (!empty($entity) ? $entity : $conf->entity);

		$this->db->begin();

		if (!empty($rid)) {
			$module = $perms = $subperms = '';

			// Si on a demande suppression d'un droit en particulier, on recupere
			// les caracteristiques module, perms et subperms de ce droit.
			$sql = "SELECT module, perms, subperms";
			$sql .= " FROM ".$this->db->prefix()."rights_def";
			$sql .= " WHERE id = ".((int) $rid);
			$sql .= " AND entity = ".((int) $entity);

			$result = $this->db->query($sql);
			if ($result) {
				$obj = $this->db->fetch_object($result);
				if ($obj) {
					$module = $obj->module;
					$perms = $obj->perms;
					$subperms = $obj->subperms;
				}
			} else {
				$error++;
				dol_print_error($this->db);
			}

			// Where for the list of permissions to delete
			$wherefordel = "id = ".((int) $rid);
			// Suppression des droits induits
			if ($subperms == 'lire' || $subperms == 'read') {
				$wherefordel .= " OR (module='".$this->db->escape($module)."' AND perms='".$this->db->escape($perms)."' AND subperms IS NOT NULL)";
			}
			if ($perms == 'lire' || $perms == 'read') {
				$wherefordel .= " OR (module='".$this->db->escape($module)."')";
			}

			// Pour compatibilite, si lowid = 0, on est en mode suppression de tout
			// TODO To remove when this will be implemented by the caller
			//if (substr($rid,-1,1) == 0) $wherefordel="module='$module'";
		} else {
			// Add permission of the list $wherefordel
			if (!empty($allmodule)) {
				if ($allmodule == 'allmodules') {
					$wherefordel = 'allmodules';
				} else {
					$wherefordel = "module='".$this->db->escape($allmodule)."'";
					if (!empty($allperms)) {
						$wherefordel .= " AND perms='".$this->db->escape($allperms)."'";
					}
				}
			}
		}

		// Suppression des droits de la liste wherefordel
		if (!empty($wherefordel)) {
			//print "$module-$perms-$subperms";
			$sql = "SELECT id";
			$sql .= " FROM ".$this->db->prefix()."rights_def";
			$sql .= " WHERE entity = ".((int) $entity);
			if (!empty($wherefordel) && $wherefordel != 'allmodules') {
				$sql .= " AND ".$wherefordel;
			}

			$result = $this->db->query($sql);
			if ($result) {
				$num = $this->db->num_rows($result);
				$i = 0;
				while ($i < $num) {
					$nid = 0;

					$obj = $this->db->fetch_object($result);
					if ($obj) {
						$nid = $obj->id;
					}

					$sql = "DELETE FROM ".$this->db->prefix()."usergroup_rights";
					$sql .= " WHERE fk_usergroup = $this->id AND fk_id=".((int) $nid);
					$sql .= " AND entity = ".((int) $entity);
					if (!$this->db->query($sql)) {
						$error++;
					}

					$i++;
				}
			} else {
				$error++;
				dol_print_error($this->db);
			}

			if (!$error) {
				$langs->load("other");
				$this->context = array('audit' => $langs->trans("PermissionsDelete").($rid ? ' (id='.$rid.')' : ''));

				// Call trigger
				$result = $this->call_trigger('USERGROUP_MODIFY', $user);
				if ($result < 0) {
					$error++;
				}
				// End call triggers
			}
		}

		if ($error) {
			$this->db->rollback();
			return -$error;
		} else {
			$this->db->commit();
			return 1;
		}
	}


	/**
	 *  Load the list of permissions for the user into the group object
	 *
	 *  @param      string	$moduletag	 	Name of module we want permissions ('' means all)
	 *  @return     int						Return integer <0 if KO, >=0 if OK
	 */
	public function getrights($moduletag = '')
	{
		global $conf;

		if ($moduletag && isset($this->_tab_loaded[$moduletag]) && $this->_tab_loaded[$moduletag]) {
			// Rights for this module are already loaded, so we leave
			return 0;
		}

		if (!empty($this->all_permissions_are_loaded)) {
			// We already loaded all rights for this group, so we leave
			return 0;
		}

		/*
		 * Recuperation des droits
		 */
		$sql = "SELECT r.module, r.perms, r.subperms ";
		$sql .= " FROM ".$this->db->prefix()."usergroup_rights as u, ".$this->db->prefix()."rights_def as r";
		$sql .= " WHERE r.id = u.fk_id";
		$sql .= " AND r.entity = ".((int) $conf->entity);
		$sql .= " AND u.entity = ".((int) $conf->entity);
		$sql .= " AND u.fk_usergroup = ".((int) $this->id);
		$sql .= " AND r.perms IS NOT NULL";
		if ($moduletag) {
			$sql .= " AND r.module = '".$this->db->escape($moduletag)."'";
		}

		dol_syslog(get_class($this).'::getrights', LOG_DEBUG);
		$resql = $this->db->query($sql);
		if ($resql) {
			$num = $this->db->num_rows($resql);
			$i = 0;
			while ($i < $num) {
				$obj = $this->db->fetch_object($resql);

				if ($obj) {
					$module = $obj->module;
					$perms = $obj->perms;
					$subperms = $obj->subperms;

					if ($perms) {
						if (!isset($this->rights)) {
							$this->rights = new stdClass(); // For avoid error
						}
						if (!isset($this->rights->$module) || !is_object($this->rights->$module)) {
							$this->rights->$module = new stdClass();
						}
						if ($subperms) {
							if (!isset($this->rights->$module->$perms) || !is_object($this->rights->$module->$perms)) {
								$this->rights->$module->$perms = new stdClass();
							}
							if (empty($this->rights->$module->$perms->$subperms)) {
								$this->nb_rights++;
							}
							$this->rights->$module->$perms->$subperms = 1;
						} else {
							if (empty($this->rights->$module->$perms)) {
								$this->nb_rights++;
							}
							$this->rights->$module->$perms = 1;
						}
					}
				}

				$i++;
			}
			$this->db->free($resql);
		}

		if ($moduletag == '') {
			// Si module etait non defini, alors on a tout charge, on peut donc considerer
			// que les droits sont en cache (car tous charges) pour cet instance de group
			$this->all_permissions_are_loaded = 1;
		} else {
			// If module defined, we flag it as loaded into cache
			$this->_tab_loaded[$moduletag] = 1;
		}

		return 1;
	}

	/**
	 *	Delete a group
	 *
	 *	@param	User	$user		User that delete
	 *	@return int    				Return integer <0 if KO, > 0 if OK
	 */
	public function delete(User $user)
	{
		return $this->deleteCommon($user);
	}

	/**
	 *	Create group into database
	 *
	 *	@param		int		$notrigger	0=triggers enabled, 1=triggers disabled
	 *	@return     int					Return integer <0 if KO, >=0 if OK
	 */
	public function create($notrigger = 0)
	{
		global $user, $conf;

		$this->datec = dol_now();
		if (!empty($this->name)) {
			$this->nom = $this->name; // Field for 'name' is called 'nom' in database
		}

		if (!isset($this->entity)) {
			$this->entity = $conf->entity; // If not defined, we use default value
		}

		return $this->createCommon($user, $notrigger);
	}

	/**
	 *		Update group into database
	 *
	 *      @param      int		$notrigger	    0=triggers enabled, 1=triggers disabled
	 *    	@return     int						Return integer <0 if KO, >=0 if OK
	 */
	public function update($notrigger = 0)
	{
		global $user, $conf;

		if (!empty($this->name)) {
			$this->nom = $this->name; // Field for 'name' is called 'nom' in database
		}

		return $this->updateCommon($user, $notrigger);
	}


	/**
	 *	Return full name (civility+' '+name+' '+lastname)
	 *
	 *	@param	Translate	$langs			Language object for translation of civility (used only if option is 1)
	 *	@param	int			$option			0=No option, 1=Add civility
	 * 	@param	int			$nameorder		-1=Auto, 0=Lastname+Firstname, 1=Firstname+Lastname, 2=Firstname, 3=Firstname if defined else lastname, 4=Lastname, 5=Lastname if defined else firstname
	 * 	@param	int			$maxlen			Maximum length
	 * 	@return	string						String with full name
	 */
	public function getFullName($langs, $option = 0, $nameorder = -1, $maxlen = 0)
	{
		//print "lastname=".$this->lastname." name=".$this->name." nom=".$this->nom."<br>\n";
		$lastname = $this->lastname;
		$firstname = $this->firstname;
		if (empty($lastname)) {
			$lastname = (isset($this->lastname) ? $this->lastname : (isset($this->name) ? $this->name : (isset($this->nom) ? $this->nom : (isset($this->societe) ? $this->societe : (isset($this->company) ? $this->company : '')))));
		}

		$ret = '';
		if (!empty($option) && !empty($this->civility_code)) {
			if ($langs->transnoentitiesnoconv("Civility".$this->civility_code) != "Civility".$this->civility_code) {
				$ret .= $langs->transnoentitiesnoconv("Civility".$this->civility_code).' ';
			} else {
				$ret .= $this->civility_code.' ';
			}
		}

		$ret .= dolGetFirstLastname($firstname, $lastname, $nameorder);

		return dol_trunc($ret, $maxlen);
	}

	/**
	 *  Return the label of the status
	 *
	 *  @param  int		$mode          0=long label, 1=short label, 2=Picto + short label, 3=Picto, 4=Picto + long label, 5=Short label + Picto, 6=Long label + Picto
	 *  @return	string 			       Label of status
	 */
	public function getLibStatut($mode = 0)
	{
		return $this->LibStatut(0, $mode);
	}

	// phpcs:disable PEAR.NamingConventions.ValidFunctionName.ScopeNotCamelCaps
	/**
	 *  Return the label of a given status
	 *
	 *  @param	int		$status        Id status
	 *  @param  int		$mode          0=long label, 1=short label, 2=Picto + short label, 3=Picto, 4=Picto + long label, 5=Short label + Picto, 6=Long label + Picto
	 *  @return string 			       Label of status
	 */
	public function LibStatut($status, $mode = 0)
	{
		// phpcs:enable
		global $langs;
		$langs->load('users');
		return '';
	}

	/**
	 * getTooltipContentArray
	 *
	 * @param array $params ex option, infologin
	 * @since v18
	 * @return array
	 */
	public function getTooltipContentArray($params)
	{
		global $conf, $langs, $menumanager;

		$option = $params['option'] ?? '';

		$datas = [];
		if (getDolGlobalString('MAIN_OPTIMIZEFORTEXTBROWSER')) {
			$langs->load("users");
			return ['optimize' => $langs->trans("ShowGroup")];
		}
		$datas['divopen'] = '<div class="centpercent">';
		$datas['picto'] = img_picto('', 'group').' <u>'.$langs->trans("Group").'</u><br>';
		$datas['name'] = '<b>'.$langs->trans('Name').':</b> '.$this->name;
		$datas['description'] = '<br><b>'.$langs->trans("Description").':</b> '.$this->note;
		$datas['divclose'] = '</div>';

		return $datas;
	}

	/**
	 *  Return a link to the user card (with optionally the picto)
	 *  Use this->id,this->lastname, this->firstname
	 *
	 *  @param  int		$withpicto					Include picto in link (0=No picto, 1=Include picto into link, 2=Only picto, -1=Include photo into link, -2=Only picto photo, -3=Only photo very small)
	 *	@param  string	$option						On what the link point to ('nolink', 'permissions')
	 *  @param	integer	$notooltip					1=Disable tooltip on picto and name
	 *  @param  string  $morecss            		Add more css on link
	 *  @param  int     $save_lastsearch_value    	-1=Auto, 0=No save of lastsearch_values when clicking, 1=Save lastsearch_values whenclicking
	 *	@return	string								String with URL
	 */
	public function getNomUrl($withpicto = 0, $option = '', $notooltip = 0, $morecss = '', $save_lastsearch_value = -1)
	{
		global $langs, $conf, $db, $hookmanager;

		if (getDolGlobalString('MAIN_OPTIMIZEFORTEXTBROWSER') && $withpicto) {
			$withpicto = 0;
		}

		$result = '';
		$params = [
			'id' => $this->id,
			'objecttype' => $this->element,
			'option' => $option,
		];
		$classfortooltip = 'classfortooltip';
		$dataparams = '';
		if (getDolGlobalInt('MAIN_ENABLE_AJAX_TOOLTIP')) {
			$classfortooltip = 'classforajaxtooltip';
			$dataparams = ' data-params="'.dol_escape_htmltag(json_encode($params)).'"';
			$label = '';
		} else {
			$label = implode($this->getTooltipContentArray($params));
		}

		if ($option == 'permissions') {
			$url = DOL_URL_ROOT.'/user/group/perms.php?id='.$this->id;
		} else {
			$url = DOL_URL_ROOT.'/user/group/card.php?id='.$this->id;
		}

		if ($option != 'nolink') {
			// Add param to save lastsearch_values or not
			$add_save_lastsearch_values = ($save_lastsearch_value == 1 ? 1 : 0);
			if ($save_lastsearch_value == -1 && isset($_SERVER["PHP_SELF"]) && preg_match('/list\.php/', $_SERVER["PHP_SELF"])) {
				$add_save_lastsearch_values = 1;
			}
			if ($add_save_lastsearch_values) {
				$url .= '&save_lastsearch_values=1';
			}
		}

		$linkclose = "";
		if (empty($notooltip)) {
			if (getDolGlobalString('MAIN_OPTIMIZEFORTEXTBROWSER')) {
				$langs->load("users");
				$label = $langs->trans("ShowGroup");
				$linkclose .= ' alt="'.dol_escape_htmltag($label, 1, 1).'"';
			}
			$linkclose .= ($label ? ' title="'.dol_escape_htmltag($label, 1).'"' : ' title="tocomplete"');
			$linkclose .= $dataparams.' class="'.$classfortooltip.($morecss ? ' '.$morecss : '').'"';
		}

		$linkstart = '<a href="'.$url.'"';
		$linkstart .= $linkclose.'>';
		$linkend = '</a>';

		$result = $linkstart;
		if ($withpicto) {
			$result .= img_object(($notooltip ? '' : $label), ($this->picto ? $this->picto : 'generic'), ($notooltip ? (($withpicto != 2) ? 'class="paddingright"' : '') : 'class="'.(($withpicto != 2) ? 'paddingright ' : '').'"'), 0, 0, $notooltip ? 0 : 1);
		}
		if ($withpicto != 2) {
			$result .= $this->name;
		}
		$result .= $linkend;

		global $action;
		$hookmanager->initHooks(array('groupdao'));
		$parameters = array('id' => $this->id, 'getnomurl' => &$result);
		$reshook = $hookmanager->executeHooks('getNomUrl', $parameters, $this, $action); // Note that $action and $object may have been modified by some hooks
		if ($reshook > 0) {
			$result = $hookmanager->resPrint;
		} else {
			$result .= $hookmanager->resPrint;
		}

		return $result;
	}

	// phpcs:disable PEAR.NamingConventions.ValidFunctionName.PublicUnderscore
	// phpcs:disable PEAR.NamingConventions.ValidFunctionName.ScopeNotCamelCaps
	/**
	 *	Retourne chaine DN complete dans l'annuaire LDAP pour l'objet
	 *
	 *	@param		array	$info		Info array loaded by _load_ldap_info
	 *	@param		int		$mode		0=Return full DN (uid=qqq,ou=xxx,dc=aaa,dc=bbb)
	 *									1=Return DN without key inside (ou=xxx,dc=aaa,dc=bbb)
	 *									2=Return key only (uid=qqq)
	 *	@return		string				DN
	 */
	public function _load_ldap_dn($info, $mode = 0)
	{
		// phpcs:enable
		global $conf;
		$dn = '';
		if ($mode == 0) {
			$dn = getDolGlobalString('LDAP_KEY_GROUPS') . "=".$info[getDolGlobalString('LDAP_KEY_GROUPS')]."," . getDolGlobalString('LDAP_GROUP_DN');
		}
		if ($mode == 1) {
			$dn = getDolGlobalString('LDAP_GROUP_DN');
		}
		if ($mode == 2) {
			$dn = getDolGlobalString('LDAP_KEY_GROUPS') . "=".$info[getDolGlobalString('LDAP_KEY_GROUPS')];
		}
		return $dn;
	}


	// phpcs:disable PEAR.NamingConventions.ValidFunctionName.PublicUnderscore
	// phpcs:disable PEAR.NamingConventions.ValidFunctionName.ScopeNotCamelCaps
	/**
	 *	Initialize the info array (array of LDAP values) that will be used to call LDAP functions
	 *
	 *	@return		array		Tableau info des attributes
	 */
	public function _load_ldap_info()
	{
		// phpcs:enable
		global $conf;

		$info = array();

		// Object classes
		$info["objectclass"] = explode(',', getDolGlobalString('LDAP_GROUP_OBJECT_CLASS'));

		// Champs
		if ($this->name && getDolGlobalString('LDAP_GROUP_FIELD_FULLNAME')) {
			$info[getDolGlobalString('LDAP_GROUP_FIELD_FULLNAME')] = $this->name;
		}
		//if ($this->name && !empty($conf->global->LDAP_GROUP_FIELD_NAME)) $info[$conf->global->LDAP_GROUP_FIELD_NAME] = $this->name;
		if ($this->note && getDolGlobalString('LDAP_GROUP_FIELD_DESCRIPTION')) {
			$info[getDolGlobalString('LDAP_GROUP_FIELD_DESCRIPTION')] = dol_string_nohtmltag($this->note, 2);
		}
		if (getDolGlobalString('LDAP_GROUP_FIELD_GROUPMEMBERS')) {
			$valueofldapfield = array();
			foreach ($this->members as $key => $val) {    // This is array of users for group into dolibarr database.
				$muser = new User($this->db);
				$muser->fetch($val->id);
				$info2 = $muser->_load_ldap_info();
				$valueofldapfield[] = $muser->_load_ldap_dn($info2);
			}
			$info[getDolGlobalString('LDAP_GROUP_FIELD_GROUPMEMBERS')] = (!empty($valueofldapfield) ? $valueofldapfield : '');
		}
		if (getDolGlobalString('LDAP_GROUP_FIELD_GROUPID')) {
			$info[getDolGlobalString('LDAP_GROUP_FIELD_GROUPID')] = $this->id;
		}
		return $info;
	}


	/**
	 *  Initialise an instance with random values.
	 *  Used to build previews or test instances.
	 *	id must be 0 if object instance is a specimen.
	 *
	 *  @return int
	 */
	public function initAsSpecimen()
	{
		global $conf, $user, $langs;

		// Initialise parameters
		$this->id = 0;
		$this->ref = 'SPECIMEN';
		$this->specimen = 1;

		$this->name = 'DOLIBARR GROUP SPECIMEN';
		$this->note = 'This is a note';
		$this->datec = time();
		$this->tms = time();

		// Members of this group is just me
		$this->members = array(
			$user->id => $user
		);

		return 1;
	}

	/**
	 *  Create a document onto disk according to template module.
	 *
	 * 	@param	    string		$modele			Force model to use ('' to not force)
	 * 	@param		Translate	$outputlangs	Object langs to use for output
	 *  @param      int			$hidedetails    Hide details of lines
	 *  @param      int			$hidedesc       Hide description
	 *  @param      int			$hideref        Hide ref
	 *  @param      null|array  $moreparams     Array to provide more information
	 * 	@return     int         				0 if KO, 1 if OK
	 */
	public function generateDocument($modele, $outputlangs, $hidedetails = 0, $hidedesc = 0, $hideref = 0, $moreparams = null)
	{
		global $conf, $user, $langs;

		$langs->load("user");

		// Positionne le modele sur le nom du modele a utiliser
		if (!dol_strlen($modele)) {
			if (getDolGlobalString('USERGROUP_ADDON_PDF')) {
				$modele = getDolGlobalString('USERGROUP_ADDON_PDF');
			} else {
				$modele = 'grass';
			}
		}

		$modelpath = "core/modules/usergroup/doc/";

		return $this->commonGenerateDocument($modelpath, $modele, $outputlangs, $hidedetails, $hidedesc, $hideref, $moreparams);
	}

	/**
	 *	Return clicable link of object (with eventually picto)
	 *
	 *	@param      string	    $option                 Where point the link (0=> main card, 1,2 => shipment, 'nolink'=>No link)
	 *  @param		array		$arraydata				Array of data
	 *  @return		string								HTML Code for Kanban thumb.
	 */
	public function getKanbanView($option = '', $arraydata = null)
	{
		global $langs;

		$selected = (empty($arraydata['selected']) ? 0 : $arraydata['selected']);

		$return = '<div class="box-flex-item box-flex-grow-zero">';
		$return .= '<div class="info-box info-box-sm">';
		$return .= '<span class="info-box-icon bg-infobox-action">';
		$return .= img_picto('', $this->picto);
		$return .= '</span>';
		$return .= '<div class="info-box-content">';
		$return .= '<span class="info-box-ref inline-block tdoverflowmax150 valignmiddle">'.(method_exists($this, 'getNomUrl') ? $this->getNomUrl() : $this->ref).'</span>';
		if ($selected >= 0) {
			$return .= '<input id="cb'.$this->id.'" class="flat checkforselect fright" type="checkbox" name="toselect[]" value="'.$this->id.'"'.($selected ? ' checked="checked"' : '').'>';
		}
		if (property_exists($this, 'members')) {
			$return .= '<br><span class="info-box-status opacitymedium">'.(empty($this->nb_users) ? 0 : $this->nb_users).' '.$langs->trans('Users').'</span>';
		}
		if (property_exists($this, 'nb_rights')) {
			$return .= '<br><div class="info-box-status margintoponly opacitymedium">'.$langs->trans('NbOfPermissions').' : '.(empty($this->nb_rights) ? 0 : $this->nb_rights).'</div>';
		}
		$return .= '</div>';
		$return .= '</div>';
		$return .= '</div>';
		return $return;
	}
}<|MERGE_RESOLUTION|>--- conflicted
+++ resolved
@@ -81,20 +81,8 @@
 	public $globalgroup; // Global group
 
 	/**
-<<<<<<< HEAD
 	 * @var array<int>		Entity in table llx_user_group
-	 * @deprecated		Seems not used.
-=======
-	 * @var array		Entity in table llx_user_group
-	 * @deprecated		Seems not used.
-	 */
-	public $usergroup_entity;
-
-	/**
-	 * Date creation record (datec)
-	 *
-	 * @var integer
->>>>>>> 83629c51
+	 * @deprecated			Seems not used.
 	 */
 	public $usergroup_entity;
 
