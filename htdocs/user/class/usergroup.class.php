<?php
/* Copyright (c) 2005       Rodolphe Quiedeville <rodolphe@quiedeville.org>
 * Copyright (c) 2005-2018	Laurent Destailleur	 <eldy@users.sourceforge.net>
 * Copyright (c) 2005-2018	Regis Houssin		 <regis.houssin@inodbox.com>
 * Copyright (C) 2012		Florian Henry		 <florian.henry@open-concept.pro>
 * Copyright (C) 2014		Juanjo Menent		 <jmenent@2byte.es>
 * Copyright (C) 2014		Alexis Algoud		 <alexis@atm-consulting.fr>
 * Copyright (C) 2018       Nicolas ZABOURI		 <info@inovea-conseil.com>
 * Copyright (C) 2019       Abbes Bahfir            <dolipar@dolipar.org>
 * Copyright (C) 2023       Frédéric France      <frederic.france@netlogic.fr>
 *
 * This program is free software; you can redistribute it and/or modify
 * it under the terms of the GNU General Public License as published by
 * the Free Software Foundation; either version 3 of the License, or
 * (at your option) any later version.
 *
 * This program is distributed in the hope that it will be useful,
 * but WITHOUT ANY WARRANTY; without even the implied warranty of
 * MERCHANTABILITY or FITNESS FOR A PARTICULAR PURPOSE.  See the
 * GNU General Public License for more details.
 *
 * You should have received a copy of the GNU General Public License
 * along with this program. If not, see <https://www.gnu.org/licenses/>.
 */

/**
 *	 \file       htdocs/user/class/usergroup.class.php
 *	 \brief      File of class to manage user groups
 */

require_once DOL_DOCUMENT_ROOT.'/core/class/commonobject.class.php';
if (isModEnabled('ldap')) {
	require_once DOL_DOCUMENT_ROOT."/core/class/ldap.class.php";
}


/**
 *	Class to manage user groups
 */
class UserGroup extends CommonObject
{
	/**
	 * @var string ID to identify managed object
	 */
	public $element = 'usergroup';

	/**
	 * @var string Name of table without prefix where object is stored
	 */
	public $table_element = 'usergroup';

	/**
	 * 0=No test on entity, 1=Test with field entity, 2=Test with link by societe
	 * @var int
	 */
	public $ismultientitymanaged = 1;

	/**
	 * @var string String with name of icon for myobject. Must be the part after the 'object_' into object_myobject.png
	 */
	public $picto = 'group';

	/**
	 * @var int Entity of group
	 */
	public $entity;

	/**
	 * @var string
	 * @deprecated
	 * @see $name
	 */
	public $nom;

	/**
	 * @var string name
	 */
	public $name; // Name of group

	public $globalgroup; // Global group

	/**
	 * Date creation record (datec)
	 *
	 * @var integer
	 */
	public $datec;

	/**
	 * Date modification record (tms)
	 *
	 * @var integer
	 */
	public $tms;

	/**
	 * @var string Description
	 */
	public $note;

	/**
	 * @var User[]
	 */
	public $members = array(); // Array of users

	public $nb_rights; // Number of rights granted to the user
	public $nb_users;  // Number of users in the group

	public $rights;	// Permissions of the group

	private $_tab_loaded = array(); // Array of cache of already loaded permissions

	/**
	 * @var int all_permissions_are_loaded
	 */
	public $all_permissions_are_loaded;

	public $oldcopy; // To contains a clone of this when we need to save old properties of object

	public $fields = array(
		'rowid'=>array('type'=>'integer', 'label'=>'TechnicalID', 'enabled'=>1, 'visible'=>-2, 'notnull'=>1, 'index'=>1, 'position'=>1, 'comment'=>'Id'),
		'entity' => array('type'=>'integer', 'label'=>'Entity', 'enabled'=>1, 'visible'=>0, 'notnull'=> 1, 'default'=>1, 'index'=>1, 'position'=>5),
		'nom'=>array('type'=>'varchar(180)', 'label'=>'Name', 'enabled'=>1, 'visible'=>1, 'notnull'=>1, 'showoncombobox'=>1, 'index'=>1, 'position'=>10, 'searchall'=>1, 'comment'=>'Group name'),
		'note' => array('type'=>'html', 'label'=>'Description', 'enabled'=>1, 'visible'=>1, 'position'=>20, 'notnull'=>-1, 'searchall'=>1),
		'datec' => array('type'=>'datetime', 'label'=>'DateCreation', 'enabled'=>1, 'visible'=>-2, 'position'=>50, 'notnull'=>1,),
		'tms' => array('type'=>'timestamp', 'label'=>'DateModification', 'enabled'=>1, 'visible'=>-2, 'position'=>60, 'notnull'=>1,),
		'model_pdf' =>array('type'=>'varchar(255)', 'label'=>'ModelPDF', 'enabled'=>1, 'visible'=>0, 'position'=>100),
	);

	/**
	 * @var string    Field with ID of parent key if this field has a parent
	 */
	public $fk_element = 'fk_usergroup';

	/**
	 * @var array	List of child tables. To test if we can delete object.
	 */
	protected $childtables = array();

	/**
	 * @var array	List of child tables. To know object to delete on cascade.
	 */
	protected $childtablesoncascade = array('usergroup_rights', 'usergroup_user');


	/**
	 *    Constructor de la classe
	 *
	 *    @param   DoliDb  $db     Database handler
	 */
	public function __construct($db)
	{
		$this->db = $db;
		$this->nb_rights = 0;
	}


	/**
	 *  Charge un objet group avec toutes ses caracteristiques (except ->members array)
	 *
	 *	@param      int		$id				Id of group to load
	 *	@param      string	$groupname		Name of group to load
	 *  @param		boolean	$load_members	Load all members of the group
	 *	@return		int						Return integer <0 if KO, >0 if OK
	 */
	public function fetch($id = 0, $groupname = '', $load_members = false)
	{
		global $conf;

		dol_syslog(get_class($this)."::fetch", LOG_DEBUG);
		if (!empty($groupname)) {
			$result = $this->fetchCommon(0, '', ' AND nom = \''.$this->db->escape($groupname).'\'');
		} else {
			$result = $this->fetchCommon($id);
		}

		$this->name = $this->nom; // For compatibility with field name

		if ($result) {
			if ($load_members) {
				$this->members = $this->listUsersForGroup();	// This make a lot of subrequests
			}

			return 1;
		} else {
			$this->error = $this->db->lasterror();
			return -1;
		}
	}


	/**
	 *  Return array of groups objects for a particular user
	 *
	 *  @param		int			$userid 		User id to search
	 *  @param		boolean		$load_members	Load all members of the group
	 *  @return		array|int     				Array of groups objects
	 */
	public function listGroupsForUser($userid, $load_members = true)
	{
		global $conf, $user;

		$ret = array();

		$sql = "SELECT g.rowid, ug.entity as usergroup_entity";
		$sql .= " FROM ".$this->db->prefix()."usergroup as g,";
		$sql .= " ".$this->db->prefix()."usergroup_user as ug";
		$sql .= " WHERE ug.fk_usergroup = g.rowid";
		$sql .= " AND ug.fk_user = ".((int) $userid);
		if (isModEnabled('multicompany') && $conf->entity == 1 && $user->admin && !$user->entity) {
			$sql .= " AND g.entity IS NOT NULL";
		} else {
			$sql .= " AND g.entity IN (0,".$conf->entity.")";
		}
		$sql .= " ORDER BY g.nom";

		dol_syslog(get_class($this)."::listGroupsForUser", LOG_DEBUG);
		$result = $this->db->query($sql);
		if ($result) {
			while ($obj = $this->db->fetch_object($result)) {
				if (!array_key_exists($obj->rowid, $ret)) {
					$newgroup = new UserGroup($this->db);
					$newgroup->fetch($obj->rowid, '', $load_members);
					$ret[$obj->rowid] = $newgroup;
				}

				$ret[$obj->rowid]->usergroup_entity[] = $obj->usergroup_entity;
			}

			$this->db->free($result);

			return $ret;
		} else {
			$this->error = $this->db->lasterror();
			return -1;
		}
	}

	/**
	 * 	Return array of User objects for group this->id (or all if this->id not defined)
	 *
	 * 	@param	string	$excludefilter		Filter to exclude. Do not use here a string coming from user input.
	 *  @param	int		$mode				0=Return array of user instance, 1=Return array of users id only
	 * 	@return	mixed						Array of users or -1 on error
	 */
	public function listUsersForGroup($excludefilter = '', $mode = 0)
	{
		global $conf, $user;

		$ret = array();

		$sql = "SELECT u.rowid, u.login, u.lastname, u.firstname, u.photo, u.fk_soc, u.entity, u.employee, u.email, u.statut as status";
		if (!empty($this->id)) {
			$sql .= ", ug.entity as usergroup_entity";
		}
		$sql .= " FROM ".$this->db->prefix()."user as u";
		if (!empty($this->id)) {
			$sql .= ", ".$this->db->prefix()."usergroup_user as ug";
		}
		$sql .= " WHERE 1 = 1";
		if (!empty($this->id)) {
			$sql .= " AND ug.fk_user = u.rowid";
		}
		if (!empty($this->id)) {
			$sql .= " AND ug.fk_usergroup = ".((int) $this->id);
		}
		if (isModEnabled('multicompany') && $conf->entity == 1 && $user->admin && !$user->entity) {
			$sql .= " AND u.entity IS NOT NULL";
		} else {
			$sql .= " AND u.entity IN (0,".$conf->entity.")";
		}
		if (!empty($excludefilter)) {
			$sql .= ' AND ('.$excludefilter.')';
		}

		dol_syslog(get_class($this)."::listUsersForGroup", LOG_DEBUG);
		$resql = $this->db->query($sql);

		if ($resql) {
			while ($obj = $this->db->fetch_object($resql)) {
				if (!array_key_exists($obj->rowid, $ret)) {
					if ($mode != 1) {
						$newuser = new User($this->db);
						//$newuser->fetch($obj->rowid);		// We are inside a loop, no subrequests inside a loop
						$newuser->id = $obj->rowid;
						$newuser->login = $obj->login;
						$newuser->photo = $obj->photo;
						$newuser->lastname = $obj->lastname;
						$newuser->firstname = $obj->firstname;
						$newuser->email = $obj->email;
						$newuser->socid = $obj->fk_soc;
						$newuser->entity = $obj->entity;
						$newuser->employee = $obj->employee;
						$newuser->status = $obj->status;

						$ret[$obj->rowid] = $newuser;
					} else {
						$ret[$obj->rowid] = $obj->rowid;
					}
				}
				if ($mode != 1 && !empty($obj->usergroup_entity)) {
					$ret[$obj->rowid]->usergroup_entity[] = $obj->usergroup_entity;
				}
			}

			$this->db->free($resql);

			return $ret;
		} else {
			$this->error = $this->db->lasterror();
			return -1;
		}
	}

	/**
	 *    Add a permission to a group
	 *
	 *    @param	int		$rid		id du droit a ajouter
	 *    @param	string	$allmodule	Ajouter tous les droits du module allmodule
	 *    @param	string	$allperms	Ajouter tous les droits du module allmodule, perms allperms
	 *    @param	int		$entity		Entity to use
	 *    @return	int					> 0 if OK, < 0 if KO
	 */
	public function addrights($rid, $allmodule = '', $allperms = '', $entity = 0)
	{
		global $conf, $user, $langs;

		$entity = (!empty($entity) ? $entity : $conf->entity);

		dol_syslog(get_class($this)."::addrights $rid, $allmodule, $allperms, $entity");
		$error = 0;
		$whereforadd = '';

		$this->db->begin();

		if (!empty($rid)) {
			$module = $perms = $subperms = '';

			// Si on a demande ajout d'un droit en particulier, on recupere
			// les caracteristiques (module, perms et subperms) de ce droit.
			$sql = "SELECT module, perms, subperms";
			$sql .= " FROM ".$this->db->prefix()."rights_def";
			$sql .= " WHERE id = ".((int) $rid);
			$sql .= " AND entity = ".((int) $entity);

			$result = $this->db->query($sql);
			if ($result) {
				$obj = $this->db->fetch_object($result);
				if ($obj) {
					$module = $obj->module;
					$perms = $obj->perms;
					$subperms = $obj->subperms;
				}
			} else {
				$error++;
				dol_print_error($this->db);
			}

			// Where pour la liste des droits a ajouter
			$whereforadd = "id=".((int) $rid);
			// Find also rights that are herited to add them too
			if ($subperms) {
				$whereforadd .= " OR (module='".$this->db->escape($module)."' AND perms='".$this->db->escape($perms)."' AND (subperms='lire' OR subperms='read'))";
			} elseif ($perms) {
				$whereforadd .= " OR (module='".$this->db->escape($module)."' AND (perms='lire' OR perms='read') AND subperms IS NULL)";
			}
		} else {
			// Where pour la liste des droits a ajouter
			if (!empty($allmodule)) {
				if ($allmodule == 'allmodules') {
					$whereforadd = 'allmodules';
				} else {
					$whereforadd = "module='".$this->db->escape($allmodule)."'";
					if (!empty($allperms)) {
						$whereforadd .= " AND perms='".$this->db->escape($allperms)."'";
					}
				}
			}
		}

		// Add permission of the list $whereforadd
		if (!empty($whereforadd)) {
			//print "$module-$perms-$subperms";
			$sql = "SELECT id";
			$sql .= " FROM ".$this->db->prefix()."rights_def";
			$sql .= " WHERE entity = ".((int) $entity);
			if (!empty($whereforadd) && $whereforadd != 'allmodules') {
				$sql .= " AND ".$whereforadd;
			}

			$result = $this->db->query($sql);
			if ($result) {
				$num = $this->db->num_rows($result);
				$i = 0;
				while ($i < $num) {
					$obj = $this->db->fetch_object($result);
					$nid = $obj->id;

					$sql = "DELETE FROM ".$this->db->prefix()."usergroup_rights WHERE fk_usergroup = ".((int) $this->id)." AND fk_id=".((int) $nid)." AND entity = ".((int) $entity);
					if (!$this->db->query($sql)) {
						$error++;
					}
					$sql = "INSERT INTO ".$this->db->prefix()."usergroup_rights (entity, fk_usergroup, fk_id) VALUES (".((int) $entity).", ".((int) $this->id).", ".((int) $nid).")";
					if (!$this->db->query($sql)) {
						$error++;
					}

					$i++;
				}
			} else {
				$error++;
				dol_print_error($this->db);
			}

			if (!$error) {
				$langs->load("other");
				$this->context = array('audit'=>$langs->trans("PermissionsAdd").($rid ? ' (id='.$rid.')' : ''));

				// Call trigger
				$result = $this->call_trigger('USERGROUP_MODIFY', $user);
				if ($result < 0) {
					$error++;
				}
				// End call triggers
			}
		}

		if ($error) {
			$this->db->rollback();
			return -$error;
		} else {
			$this->db->commit();
			return 1;
		}
	}


	/**
	 *    Remove a permission from group
	 *
	 *    @param	int		$rid		id du droit a retirer
	 *    @param	string	$allmodule	Retirer tous les droits du module allmodule
	 *    @param	string	$allperms	Retirer tous les droits du module allmodule, perms allperms
	 *    @param	int		$entity		Entity to use
	 *    @return	int					> 0 if OK, < 0 if OK
	 */
	public function delrights($rid, $allmodule = '', $allperms = '', $entity = 0)
	{
		global $conf, $user, $langs;

		$error = 0;
		$wherefordel = '';

		$entity = (!empty($entity) ? $entity : $conf->entity);

		$this->db->begin();

		if (!empty($rid)) {
			$module = $perms = $subperms = '';

			// Si on a demande supression d'un droit en particulier, on recupere
			// les caracteristiques module, perms et subperms de ce droit.
			$sql = "SELECT module, perms, subperms";
			$sql .= " FROM ".$this->db->prefix()."rights_def";
			$sql .= " WHERE id = ".((int) $rid);
			$sql .= " AND entity = ".((int) $entity);

			$result = $this->db->query($sql);
			if ($result) {
				$obj = $this->db->fetch_object($result);
				if ($obj) {
					$module = $obj->module;
					$perms = $obj->perms;
					$subperms = $obj->subperms;
				}
			} else {
				$error++;
				dol_print_error($this->db);
			}

			// Where for the list of permissions to delete
			$wherefordel = "id = ".((int) $rid);
			// Suppression des droits induits
			if ($subperms == 'lire' || $subperms == 'read') {
				$wherefordel .= " OR (module='".$this->db->escape($module)."' AND perms='".$this->db->escape($perms)."' AND subperms IS NOT NULL)";
			}
			if ($perms == 'lire' || $perms == 'read') {
				$wherefordel .= " OR (module='".$this->db->escape($module)."')";
			}

			// Pour compatibilite, si lowid = 0, on est en mode suppression de tout
			// TODO A virer quand sera gere par l'appelant
			//if (substr($rid,-1,1) == 0) $wherefordel="module='$module'";
		} else {
			// Add permission of the list $wherefordel
			if (!empty($allmodule)) {
				if ($allmodule == 'allmodules') {
					$wherefordel = 'allmodules';
				} else {
					$wherefordel = "module='".$this->db->escape($allmodule)."'";
					if (!empty($allperms)) {
						$wherefordel .= " AND perms='".$this->db->escape($allperms)."'";
					}
				}
			}
		}

		// Suppression des droits de la liste wherefordel
		if (!empty($wherefordel)) {
			//print "$module-$perms-$subperms";
			$sql = "SELECT id";
			$sql .= " FROM ".$this->db->prefix()."rights_def";
			$sql .= " WHERE entity = ".((int) $entity);
			if (!empty($wherefordel) && $wherefordel != 'allmodules') {
				$sql .= " AND ".$wherefordel;
			}

			$result = $this->db->query($sql);
			if ($result) {
				$num = $this->db->num_rows($result);
				$i = 0;
				while ($i < $num) {
					$nid = 0;

					$obj = $this->db->fetch_object($result);
					if ($obj) {
						$nid = $obj->id;
					}

					$sql = "DELETE FROM ".$this->db->prefix()."usergroup_rights";
					$sql .= " WHERE fk_usergroup = $this->id AND fk_id=".((int) $nid);
					$sql .= " AND entity = ".((int) $entity);
					if (!$this->db->query($sql)) {
						$error++;
					}

					$i++;
				}
			} else {
				$error++;
				dol_print_error($this->db);
			}

			if (!$error) {
				$langs->load("other");
				$this->context = array('audit'=>$langs->trans("PermissionsDelete").($rid ? ' (id='.$rid.')' : ''));

				// Call trigger
				$result = $this->call_trigger('USERGROUP_MODIFY', $user);
				if ($result < 0) {
					$error++;
				}
				// End call triggers
			}
		}

		if ($error) {
			$this->db->rollback();
			return -$error;
		} else {
			$this->db->commit();
			return 1;
		}
	}


	/**
	 *  Charge dans l'objet group, la liste des permissions auquels le groupe a droit
	 *
	 *  @param      string	$moduletag	 	Name of module we want permissions ('' means all)
	 *	@return     int						<0 if KO, >=0 if OK
	 */
	public function getrights($moduletag = '')
	{
		global $conf;

		if ($moduletag && isset($this->_tab_loaded[$moduletag]) && $this->_tab_loaded[$moduletag]) {
			// Rights for this module are already loaded, so we leave
			return 0;
		}

		if (!empty($this->all_permissions_are_loaded)) {
			// We already loaded all rights for this group, so we leave
			return 0;
		}

		/*
		 * Recuperation des droits
		 */
		$sql = "SELECT r.module, r.perms, r.subperms ";
		$sql .= " FROM ".$this->db->prefix()."usergroup_rights as u, ".$this->db->prefix()."rights_def as r";
		$sql .= " WHERE r.id = u.fk_id";
		$sql .= " AND r.entity = ".((int) $conf->entity);
		$sql .= " AND u.entity = ".((int) $conf->entity);
		$sql .= " AND u.fk_usergroup = ".((int) $this->id);
		$sql .= " AND r.perms IS NOT NULL";
		if ($moduletag) {
			$sql .= " AND r.module = '".$this->db->escape($moduletag)."'";
		}

		dol_syslog(get_class($this).'::getrights', LOG_DEBUG);
		$resql = $this->db->query($sql);
		if ($resql) {
			$num = $this->db->num_rows($resql);
			$i = 0;
			while ($i < $num) {
				$obj = $this->db->fetch_object($resql);

				if ($obj) {
					$module = $obj->module;
					$perms = $obj->perms;
					$subperms = $obj->subperms;

					if ($perms) {
						if (!isset($this->rights)) {
							$this->rights = new stdClass(); // For avoid error
						}
						if (!isset($this->rights->$module) || !is_object($this->rights->$module)) {
							$this->rights->$module = new stdClass();
						}
						if ($subperms) {
							if (!isset($this->rights->$module->$perms) || !is_object($this->rights->$module->$perms)) {
								$this->rights->$module->$perms = new stdClass();
							}
							if (empty($this->rights->$module->$perms->$subperms)) {
								$this->nb_rights++;
							}
							$this->rights->$module->$perms->$subperms = 1;
						} else {
							if (empty($this->rights->$module->$perms)) {
								$this->nb_rights++;
							}
							$this->rights->$module->$perms = 1;
						}
					}
				}

				$i++;
			}
			$this->db->free($resql);
		}

		if ($moduletag == '') {
			// Si module etait non defini, alors on a tout charge, on peut donc considerer
			// que les droits sont en cache (car tous charges) pour cet instance de group
			$this->all_permissions_are_loaded = 1;
		} else {
			// If module defined, we flag it as loaded into cache
			$this->_tab_loaded[$moduletag] = 1;
		}

		return 1;
	}

	/**
	 *	Delete a group
	 *
	 *	@param	User	$user		User that delete
	 *	@return int    				<0 if KO, > 0 if OK
	 */
	public function delete(User $user)
	{
		return $this->deleteCommon($user);
	}

	/**
	 *	Create group into database
	 *
	 *	@param		int		$notrigger	0=triggers enabled, 1=triggers disabled
	 *	@return     int					<0 if KO, >=0 if OK
	 */
	public function create($notrigger = 0)
	{
		global $user, $conf;

		$this->datec = dol_now();
		if (!empty($this->name)) {
			$this->nom = $this->name; // Field for 'name' is called 'nom' in database
		}

		if (!isset($this->entity)) {
			$this->entity = $conf->entity; // If not defined, we use default value
		}

		return $this->createCommon($user, $notrigger);
	}

	/**
	 *		Update group into database
	 *
	 *      @param      int		$notrigger	    0=triggers enabled, 1=triggers disabled
	 *    	@return     int						<0 if KO, >=0 if OK
	 */
	public function update($notrigger = 0)
	{
		global $user, $conf;

		if (!empty($this->name)) {
			$this->nom = $this->name; // Field for 'name' is called 'nom' in database
		}

		return $this->updateCommon($user, $notrigger);
	}


	/**
	 *	Return full name (civility+' '+name+' '+lastname)
	 *
	 *	@param	Translate	$langs			Language object for translation of civility (used only if option is 1)
	 *	@param	int			$option			0=No option, 1=Add civility
	 * 	@param	int			$nameorder		-1=Auto, 0=Lastname+Firstname, 1=Firstname+Lastname, 2=Firstname, 3=Firstname if defined else lastname, 4=Lastname, 5=Lastname if defined else firstname
	 * 	@param	int			$maxlen			Maximum length
	 * 	@return	string						String with full name
	 */
	public function getFullName($langs, $option = 0, $nameorder = -1, $maxlen = 0)
	{
		//print "lastname=".$this->lastname." name=".$this->name." nom=".$this->nom."<br>\n";
		$lastname = $this->lastname;
		$firstname = $this->firstname;
		if (empty($lastname)) {
			$lastname = (isset($this->lastname) ? $this->lastname : (isset($this->name) ? $this->name : (isset($this->nom) ? $this->nom : (isset($this->societe) ? $this->societe : (isset($this->company) ? $this->company : '')))));
		}

		$ret = '';
		if (!empty($option) && !empty($this->civility_code)) {
			if ($langs->transnoentitiesnoconv("Civility".$this->civility_code) != "Civility".$this->civility_code) {
				$ret .= $langs->transnoentitiesnoconv("Civility".$this->civility_code).' ';
			} else {
				$ret .= $this->civility_code.' ';
			}
		}

		$ret .= dolGetFirstLastname($firstname, $lastname, $nameorder);

		return dol_trunc($ret, $maxlen);
	}

	/**
	 *  Return the label of the status
	 *
	 *  @param  int		$mode          0=long label, 1=short label, 2=Picto + short label, 3=Picto, 4=Picto + long label, 5=Short label + Picto, 6=Long label + Picto
	 *  @return	string 			       Label of status
	 */
	public function getLibStatut($mode = 0)
	{
		return $this->LibStatut(0, $mode);
	}

	// phpcs:disable PEAR.NamingConventions.ValidFunctionName.ScopeNotCamelCaps
	/**
	 *  Return the label of a given status
	 *
	 *  @param	int		$status        Id status
	 *  @param  int		$mode          0=long label, 1=short label, 2=Picto + short label, 3=Picto, 4=Picto + long label, 5=Short label + Picto, 6=Long label + Picto
	 *  @return string 			       Label of status
	 */
	public function LibStatut($status, $mode = 0)
	{
		// phpcs:enable
		global $langs;
		$langs->load('users');
		return '';
	}

	/**
	 * getTooltipContentArray
	 *
	 * @param array $params ex option, infologin
	 * @since v18
	 * @return array
	 */
	public function getTooltipContentArray($params)
	{
		global $conf, $langs, $menumanager;

		$option = $params['option'] ?? '';

		$datas = [];
		if (getDolGlobalString('MAIN_OPTIMIZEFORTEXTBROWSER')) {
			$langs->load("users");
			return ['optimize' => $langs->trans("ShowGroup")];
		}
		$datas['divopen'] = '<div class="centpercent">';
		$datas['picto'] = img_picto('', 'group').' <u>'.$langs->trans("Group").'</u><br>';
		$datas['name'] = '<b>'.$langs->trans('Name').':</b> '.$this->name;
		$datas['description'] = '<br><b>'.$langs->trans("Description").':</b> '.$this->note;
		$datas['divclose'] = '</div>';

		return $datas;
	}

	/**
	 *  Return a link to the user card (with optionaly the picto)
	 *  Use this->id,this->lastname, this->firstname
	 *
	 *  @param  int		$withpicto					Include picto in link (0=No picto, 1=Include picto into link, 2=Only picto, -1=Include photo into link, -2=Only picto photo, -3=Only photo very small)
	 *	@param  string	$option						On what the link point to ('nolink', 'permissions')
	 *  @param	integer	$notooltip					1=Disable tooltip on picto and name
	 *  @param  string  $morecss            		Add more css on link
	 *  @param  int     $save_lastsearch_value    	-1=Auto, 0=No save of lastsearch_values when clicking, 1=Save lastsearch_values whenclicking
	 *	@return	string								String with URL
	 */
	public function getNomUrl($withpicto = 0, $option = '', $notooltip = 0, $morecss = '', $save_lastsearch_value = -1)
	{
		global $langs, $conf, $db, $hookmanager;

		if (getDolGlobalString('MAIN_OPTIMIZEFORTEXTBROWSER') && $withpicto) {
			$withpicto = 0;
		}

		$result = '';
		$params = [
			'id' => $this->id,
			'objecttype' => $this->element,
			'option' => $option,
		];
		$classfortooltip = 'classfortooltip';
		$dataparams = '';
		if (getDolGlobalInt('MAIN_ENABLE_AJAX_TOOLTIP')) {
			$classfortooltip = 'classforajaxtooltip';
			$dataparams = ' data-params="'.dol_escape_htmltag(json_encode($params)).'"';
			$label = '';
		} else {
			$label = implode($this->getTooltipContentArray($params));
		}

		if ($option == 'permissions') {
			$url = DOL_URL_ROOT.'/user/group/perms.php?id='.$this->id;
		} else {
			$url = DOL_URL_ROOT.'/user/group/card.php?id='.$this->id;
		}

		if ($option != 'nolink') {
			// Add param to save lastsearch_values or not
			$add_save_lastsearch_values = ($save_lastsearch_value == 1 ? 1 : 0);
			if ($save_lastsearch_value == -1 && isset($_SERVER["PHP_SELF"]) && preg_match('/list\.php/', $_SERVER["PHP_SELF"])) {
				$add_save_lastsearch_values = 1;
			}
			if ($add_save_lastsearch_values) {
				$url .= '&save_lastsearch_values=1';
			}
		}

		$linkclose = "";
		if (empty($notooltip)) {
			if (getDolGlobalString('MAIN_OPTIMIZEFORTEXTBROWSER')) {
				$langs->load("users");
				$label = $langs->trans("ShowGroup");
				$linkclose .= ' alt="'.dol_escape_htmltag($label, 1, 1).'"';
			}
			$linkclose .= ($label ? ' title="'.dol_escape_htmltag($label, 1).'"' : ' title="tocomplete"');
			$linkclose .= $dataparams.' class="'.$classfortooltip.($morecss ? ' '.$morecss : '').'"';
		}

		$linkstart = '<a href="'.$url.'"';
		$linkstart .= $linkclose.'>';
		$linkend = '</a>';

		$result = $linkstart;
		if ($withpicto) {
			$result .= img_object(($notooltip ? '' : $label), ($this->picto ? $this->picto : 'generic'), ($notooltip ? (($withpicto != 2) ? 'class="paddingright"' : '') : 'class="'.(($withpicto != 2) ? 'paddingright ' : '').'"'), 0, 0, $notooltip ? 0 : 1);
		}
		if ($withpicto != 2) {
			$result .= $this->name;
		}
		$result .= $linkend;

		global $action;
		$hookmanager->initHooks(array('groupdao'));
		$parameters = array('id'=>$this->id, 'getnomurl' => &$result);
		$reshook = $hookmanager->executeHooks('getNomUrl', $parameters, $this, $action); // Note that $action and $object may have been modified by some hooks
		if ($reshook > 0) {
			$result = $hookmanager->resPrint;
		} else {
			$result .= $hookmanager->resPrint;
		}

		return $result;
	}

	// phpcs:disable PEAR.NamingConventions.ValidFunctionName.PublicUnderscore
	// phpcs:disable PEAR.NamingConventions.ValidFunctionName.ScopeNotCamelCaps
	/**
	 *	Retourne chaine DN complete dans l'annuaire LDAP pour l'objet
	 *
	 *	@param		array	$info		Info array loaded by _load_ldap_info
	 *	@param		int		$mode		0=Return full DN (uid=qqq,ou=xxx,dc=aaa,dc=bbb)
	 *									1=Return DN without key inside (ou=xxx,dc=aaa,dc=bbb)
	 *									2=Return key only (uid=qqq)
	 *	@return		string				DN
	 */
	public function _load_ldap_dn($info, $mode = 0)
	{
		// phpcs:enable
		global $conf;
		$dn = '';
		if ($mode == 0) {
			$dn = getDolGlobalString('LDAP_KEY_GROUPS') . "=".$info[getDolGlobalString('LDAP_KEY_GROUPS')]."," . getDolGlobalString('LDAP_GROUP_DN');
		}
		if ($mode == 1) {
			$dn = $conf->global->LDAP_GROUP_DN;
		}
		if ($mode == 2) {
			$dn = getDolGlobalString('LDAP_KEY_GROUPS') . "=".$info[getDolGlobalString('LDAP_KEY_GROUPS')];
		}
		return $dn;
	}


	// phpcs:disable PEAR.NamingConventions.ValidFunctionName.PublicUnderscore
	// phpcs:disable PEAR.NamingConventions.ValidFunctionName.ScopeNotCamelCaps
	/**
	 *	Initialize the info array (array of LDAP values) that will be used to call LDAP functions
	 *
	 *	@return		array		Tableau info des attributs
	 */
	public function _load_ldap_info()
	{
		// phpcs:enable
		global $conf;

		$info = array();

		// Object classes
		$info["objectclass"] = explode(',', $conf->global->LDAP_GROUP_OBJECT_CLASS);

		// Champs
<<<<<<< HEAD
		if ($this->name && !empty($conf->global->LDAP_GROUP_FIELD_FULLNAME)) {
			$info[getDolGlobalString('LDAP_GROUP_FIELD_FULLNAME')] = $this->name;
		}
		//if ($this->name && !empty($conf->global->LDAP_GROUP_FIELD_NAME)) $info[$conf->global->LDAP_GROUP_FIELD_NAME] = $this->name;
		if ($this->note && !empty($conf->global->LDAP_GROUP_FIELD_DESCRIPTION)) {
=======
		if ($this->name && getDolGlobalString('LDAP_GROUP_FIELD_FULLNAME')) {
			$info[getDolGlobalString('LDAP_GROUP_FIELD_FULLNAME')] = $this->name;
		}
		//if ($this->name && !empty($conf->global->LDAP_GROUP_FIELD_NAME)) $info[$conf->global->LDAP_GROUP_FIELD_NAME] = $this->name;
		if ($this->note && getDolGlobalString('LDAP_GROUP_FIELD_DESCRIPTION')) {
>>>>>>> 729451fa
			$info[getDolGlobalString('LDAP_GROUP_FIELD_DESCRIPTION')] = dol_string_nohtmltag($this->note, 2);
		}
		if (getDolGlobalString('LDAP_GROUP_FIELD_GROUPMEMBERS')) {
			$valueofldapfield = array();
			foreach ($this->members as $key => $val) {    // This is array of users for group into dolibarr database.
				$muser = new User($this->db);
				$muser->fetch($val->id);
				$info2 = $muser->_load_ldap_info();
				$valueofldapfield[] = $muser->_load_ldap_dn($info2);
			}
			$info[getDolGlobalString('LDAP_GROUP_FIELD_GROUPMEMBERS')] = (!empty($valueofldapfield) ? $valueofldapfield : '');
		}
<<<<<<< HEAD
		if (!empty($conf->global->LDAP_GROUP_FIELD_GROUPID)) {
=======
		if (getDolGlobalString('LDAP_GROUP_FIELD_GROUPID')) {
>>>>>>> 729451fa
			$info[getDolGlobalString('LDAP_GROUP_FIELD_GROUPID')] = $this->id;
		}
		return $info;
	}


	/**
	 *  Initialise an instance with random values.
	 *  Used to build previews or test instances.
	 *	id must be 0 if object instance is a specimen.
	 *
	 *  @return	void
	 */
	public function initAsSpecimen()
	{
		global $conf, $user, $langs;

		// Initialise parametres
		$this->id = 0;
		$this->ref = 'SPECIMEN';
		$this->specimen = 1;

		$this->name = 'DOLIBARR GROUP SPECIMEN';
		$this->note = 'This is a note';
		$this->datec = time();
		$this->tms = time();

		// Members of this group is just me
		$this->members = array(
			$user->id => $user
		);
	}

	/**
	 *  Create a document onto disk according to template module.
	 *
	 * 	@param	    string		$modele			Force model to use ('' to not force)
	 * 	@param		Translate	$outputlangs	Object langs to use for output
	 *  @param      int			$hidedetails    Hide details of lines
	 *  @param      int			$hidedesc       Hide description
	 *  @param      int			$hideref        Hide ref
	 *  @param      null|array  $moreparams     Array to provide more information
	 * 	@return     int         				0 if KO, 1 if OK
	 */
	public function generateDocument($modele, $outputlangs, $hidedetails = 0, $hidedesc = 0, $hideref = 0, $moreparams = null)
	{
		global $conf, $user, $langs;

		$langs->load("user");

		// Positionne le modele sur le nom du modele a utiliser
		if (!dol_strlen($modele)) {
			if (getDolGlobalString('USERGROUP_ADDON_PDF')) {
				$modele = $conf->global->USERGROUP_ADDON_PDF;
			} else {
				$modele = 'grass';
			}
		}

		$modelpath = "core/modules/usergroup/doc/";

		return $this->commonGenerateDocument($modelpath, $modele, $outputlangs, $hidedetails, $hidedesc, $hideref, $moreparams);
	}

	/**
	 *	Return clicable link of object (with eventually picto)
	 *
	 *	@param      string	    $option                 Where point the link (0=> main card, 1,2 => shipment, 'nolink'=>No link)
	 *  @param		array		$arraydata				Array of data
	 *  @return		string								HTML Code for Kanban thumb.
	 */
	public function getKanbanView($option = '', $arraydata = null)
	{
		global $langs;

		$selected = (empty($arraydata['selected']) ? 0 : $arraydata['selected']);

		$return = '<div class="box-flex-item box-flex-grow-zero">';
		$return .= '<div class="info-box info-box-sm">';
		$return .= '<span class="info-box-icon bg-infobox-action">';
		$return .= img_picto('', $this->picto);
		$return .= '</span>';
		$return .= '<div class="info-box-content">';
		$return .= '<span class="info-box-ref inline-block tdoverflowmax150 valignmiddle">'.(method_exists($this, 'getNomUrl') ? $this->getNomUrl() : $this->ref).'</span>';
		if ($selected >= 0) {
			$return .= '<input id="cb'.$this->id.'" class="flat checkforselect fright" type="checkbox" name="toselect[]" value="'.$this->id.'"'.($selected ? ' checked="checked"' : '').'>';
		}
		if (property_exists($this, 'members')) {
			$return .= '<br><span class="info-box-status opacitymedium">'.(empty($this->nb_users) ? 0 : $this->nb_users).' '.$langs->trans('Users').'</span>';
		}
		if (property_exists($this, 'nb_rights')) {
			$return .= '<br><div class="info-box-status margintoponly opacitymedium">'.$langs->trans('NbOfPermissions').' : '.(empty($this->nb_rights) ? 0 : $this->nb_rights).'</div>';
		}
		$return .= '</div>';
		$return .= '</div>';
		$return .= '</div>';
		return $return;
	}
}<|MERGE_RESOLUTION|>--- conflicted
+++ resolved
@@ -925,19 +925,11 @@
 		$info["objectclass"] = explode(',', $conf->global->LDAP_GROUP_OBJECT_CLASS);
 
 		// Champs
-<<<<<<< HEAD
-		if ($this->name && !empty($conf->global->LDAP_GROUP_FIELD_FULLNAME)) {
-			$info[getDolGlobalString('LDAP_GROUP_FIELD_FULLNAME')] = $this->name;
-		}
-		//if ($this->name && !empty($conf->global->LDAP_GROUP_FIELD_NAME)) $info[$conf->global->LDAP_GROUP_FIELD_NAME] = $this->name;
-		if ($this->note && !empty($conf->global->LDAP_GROUP_FIELD_DESCRIPTION)) {
-=======
 		if ($this->name && getDolGlobalString('LDAP_GROUP_FIELD_FULLNAME')) {
 			$info[getDolGlobalString('LDAP_GROUP_FIELD_FULLNAME')] = $this->name;
 		}
 		//if ($this->name && !empty($conf->global->LDAP_GROUP_FIELD_NAME)) $info[$conf->global->LDAP_GROUP_FIELD_NAME] = $this->name;
 		if ($this->note && getDolGlobalString('LDAP_GROUP_FIELD_DESCRIPTION')) {
->>>>>>> 729451fa
 			$info[getDolGlobalString('LDAP_GROUP_FIELD_DESCRIPTION')] = dol_string_nohtmltag($this->note, 2);
 		}
 		if (getDolGlobalString('LDAP_GROUP_FIELD_GROUPMEMBERS')) {
@@ -950,11 +942,7 @@
 			}
 			$info[getDolGlobalString('LDAP_GROUP_FIELD_GROUPMEMBERS')] = (!empty($valueofldapfield) ? $valueofldapfield : '');
 		}
-<<<<<<< HEAD
-		if (!empty($conf->global->LDAP_GROUP_FIELD_GROUPID)) {
-=======
 		if (getDolGlobalString('LDAP_GROUP_FIELD_GROUPID')) {
->>>>>>> 729451fa
 			$info[getDolGlobalString('LDAP_GROUP_FIELD_GROUPID')] = $this->id;
 		}
 		return $info;
