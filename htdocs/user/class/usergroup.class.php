--- conflicted
+++ resolved
@@ -656,19 +656,8 @@
 	{
 		global $user, $conf;
 
-<<<<<<< HEAD
-		if (!empty($this->name)) {
-			$this->nom = $this->name; // Field for 'name' is called 'nom' in database
-=======
 		if (empty($this->nom) && !empty($this->name)) {
 			$this->nom = $this->name;
-		}
-
-		$entity = $conf->entity;
-		if (!empty($conf->multicompany->enabled) && $conf->entity == 1)
-		{
-			$entity = $this->entity;
->>>>>>> ea47a551
 		}
 
 		return $this->updateCommon($user, $notrigger);
