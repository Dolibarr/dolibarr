--- conflicted
+++ resolved
@@ -822,17 +822,10 @@
 				$valueofldapfield[] = $muser->_load_ldap_dn($info2);
 			}
 			$info[$conf->global->LDAP_GROUP_FIELD_GROUPMEMBERS] = (!empty($valueofldapfield) ? $valueofldapfield : '');
-<<<<<<< HEAD
-		}
-		if (!empty($info[$conf->global->LDAP_GROUP_FIELD_GROUPID])) {
-			$info[$conf->global->LDAP_GROUP_FIELD_GROUPID] = $this->id;
-		}
-=======
         }
         if (!empty($conf->global->LDAP_GROUP_FIELD_GROUPID)) {
             $info[$conf->global->LDAP_GROUP_FIELD_GROUPID] = $this->id;
         }
->>>>>>> b8b2928d
 		return $info;
 	}
 
