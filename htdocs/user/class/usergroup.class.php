<?php
/* Copyright (c) 2005       Rodolphe Quiedeville <rodolphe@quiedeville.org>
 * Copyright (c) 2005-2018	Laurent Destailleur	 <eldy@users.sourceforge.net>
 * Copyright (c) 2005-2018	Regis Houssin		 <regis.houssin@inodbox.com>
 * Copyright (C) 2012		Florian Henry		 <florian.henry@open-concept.pro>
 * Copyright (C) 2014		Juanjo Menent		 <jmenent@2byte.es>
 * Copyright (C) 2014		Alexis Algoud		 <alexis@atm-consulting.fr>
 * Copyright (C) 2018       Nicolas ZABOURI		 <info@inovea-conseil.com>
 * Copyright (C) 2019       Abbes Bahfir            <dolipar@dolipar.org>
 * Copyright (C) 2023-2024  Frédéric France      <frederic.france@free.fr>
 * Copyright (C) 2024		MDW							<mdeweerd@users.noreply.github.com>
 *
 * This program is free software; you can redistribute it and/or modify
 * it under the terms of the GNU General Public License as published by
 * the Free Software Foundation; either version 3 of the License, or
 * (at your option) any later version.
 *
 * This program is distributed in the hope that it will be useful,
 * but WITHOUT ANY WARRANTY; without even the implied warranty of
 * MERCHANTABILITY or FITNESS FOR A PARTICULAR PURPOSE.  See the
 * GNU General Public License for more details.
 *
 * You should have received a copy of the GNU General Public License
 * along with this program. If not, see <https://www.gnu.org/licenses/>.
 */

/**
 *	 \file       htdocs/user/class/usergroup.class.php
 *	 \brief      File of class to manage user groups
 */

require_once DOL_DOCUMENT_ROOT.'/core/class/commonobject.class.php';
if (isModEnabled('ldap')) {
	require_once DOL_DOCUMENT_ROOT."/core/class/ldap.class.php";
}


/**
 *	Class to manage user groups
 */
class UserGroup extends CommonObject
{
	/**
	 * @var string ID to identify managed object
	 */
	public $element = 'usergroup';

	/**
	 * @var string Name of table without prefix where object is stored
	 */
	public $table_element = 'usergroup';

	/**
	 * 0=No test on entity, 1=Test with field entity, 2=Test with link by societe
	 * @var int
	 */
	public $ismultientitymanaged = 1;

	/**
	 * @var string String with name of icon for myobject. Must be the part after the 'object_' into object_myobject.png
	 */
	public $picto = 'group';

	/**
	 * @var int Entity of group
	 */
	public $entity;

	/**
	 * @var string
	 * @deprecated
	 * @see $name
	 */
	public $nom;

	/**
	 * @var string name
	 */
	public $name; // Name of group

	public $globalgroup; // Global group

	/**
	 * Date creation record (datec)
	 *
	 * @var integer
	 */
	public $datec;

	/**
	 * @var string Description
	 */
	public $note;

	/**
	 * @var User[]
	 */
	public $members = array(); // Array of users

	public $nb_rights; // Number of rights granted to the user
	public $nb_users;  // Number of users in the group

	public $rights;	// Permissions of the group

	private $_tab_loaded = array(); // Array of cache of already loaded permissions

	/**
	 * @var int all_permissions_are_loaded
	 */
	public $all_permissions_are_loaded;

	public $oldcopy; // To contains a clone of this when we need to save old properties of object

	public $fields = array(
		'rowid' => array('type' => 'integer', 'label' => 'TechnicalID', 'enabled' => 1, 'visible' => -2, 'notnull' => 1, 'index' => 1, 'position' => 1, 'comment' => 'Id'),
		'entity' => array('type' => 'integer', 'label' => 'Entity', 'enabled' => 1, 'visible' => 0, 'notnull' => 1, 'default' => '1', 'index' => 1, 'position' => 5),
		'nom' => array('type' => 'varchar(180)', 'label' => 'Name', 'enabled' => 1, 'visible' => 1, 'notnull' => 1, 'showoncombobox' => 1, 'index' => 1, 'position' => 10, 'searchall' => 1, 'comment' => 'Group name'),
		'note' => array('type' => 'html', 'label' => 'Description', 'enabled' => 1, 'visible' => 1, 'position' => 20, 'notnull' => -1, 'searchall' => 1),
		'datec' => array('type' => 'datetime', 'label' => 'DateCreation', 'enabled' => 1, 'visible' => -2, 'position' => 50, 'notnull' => 1,),
		'tms' => array('type' => 'timestamp', 'label' => 'DateModification', 'enabled' => 1, 'visible' => -2, 'position' => 60, 'notnull' => 1,),
		'model_pdf' => array('type' => 'varchar(255)', 'label' => 'ModelPDF', 'enabled' => 1, 'visible' => 0, 'position' => 100),
	);

	/**
	 * @var string    Field with ID of parent key if this field has a parent
	 */
	public $fk_element = 'fk_usergroup';

	/**
	 * @var array<string, array<string>>	List of child tables. To test if we can delete object.
	 */
	protected $childtables = array();

	/**
	 * @var string[]	List of child tables. To know object to delete on cascade.
	 */
	protected $childtablesoncascade = array('usergroup_rights', 'usergroup_user');


	/**
	 *    Class constructor
	 *
	 *    @param   DoliDB  $db     Database handler
	 */
	public function __construct($db)
	{
		$this->db = $db;
		$this->nb_rights = 0;
	}


	/**
	 *  Charge un object group avec toutes ses caracteristiques (except ->members array)
	 *
	 *	@param      int		$id				Id of group to load
	 *	@param      string	$groupname		Name of group to load
	 *  @param		boolean	$load_members	Load all members of the group
	 *	@return		int						Return integer <0 if KO, >0 if OK
	 */
	public function fetch($id = 0, $groupname = '', $load_members = false)
	{
		global $conf;

		dol_syslog(get_class($this)."::fetch", LOG_DEBUG);
		if (!empty($groupname)) {
			$result = $this->fetchCommon(0, '', ' AND nom = \''.$this->db->escape($groupname).'\'');
		} else {
			$result = $this->fetchCommon($id);
		}

		$this->name = $this->nom; // For compatibility with field name

		if ($result) {
			if ($load_members) {
				$this->members = $this->listUsersForGroup();	// This make a lot of subrequests
			}

			return 1;
		} else {
			$this->error = $this->db->lasterror();
			return -1;
		}
	}


	/**
	 *  Return array of groups objects for a particular user
	 *
	 *  @param		int			$userid 		User id to search
	 *  @param		boolean		$load_members	Load all members of the group
	 *  @return		array|int     				Array of groups objects
	 */
	public function listGroupsForUser($userid, $load_members = true)
	{
		global $conf, $user;

		$ret = array();

		$sql = "SELECT g.rowid, ug.entity as usergroup_entity";
		$sql .= " FROM ".$this->db->prefix()."usergroup as g,";
		$sql .= " ".$this->db->prefix()."usergroup_user as ug";
		$sql .= " WHERE ug.fk_usergroup = g.rowid";
		$sql .= " AND ug.fk_user = ".((int) $userid);
		if (isModEnabled('multicompany') && $conf->entity == 1 && $user->admin && !$user->entity) {
			$sql .= " AND g.entity IS NOT NULL";
		} else {
			$sql .= " AND g.entity IN (0,".$conf->entity.")";
		}
		$sql .= " ORDER BY g.nom";

		dol_syslog(get_class($this)."::listGroupsForUser", LOG_DEBUG);
		$result = $this->db->query($sql);
		if ($result) {
			while ($obj = $this->db->fetch_object($result)) {
				if (!array_key_exists($obj->rowid, $ret)) {
					$newgroup = new UserGroup($this->db);
					$newgroup->fetch($obj->rowid, '', $load_members);
					$ret[$obj->rowid] = $newgroup;
				}
<<<<<<< HEAD
=======

>>>>>>> 8ed98664
				if (!is_array($ret[$obj->rowid]->usergroup_entity)) {
					$ret[$obj->rowid]->usergroup_entity = array();
				}
				$ret[$obj->rowid]->usergroup_entity[] = $obj->usergroup_entity;
			}

			$this->db->free($result);

			return $ret;
		} else {
			$this->error = $this->db->lasterror();
			return -1;
		}
	}

	/**
	 * 	Return array of User objects for group this->id (or all if this->id not defined)
	 *
	 * 	@param	string	$excludefilter		Filter to exclude. Do not use here a string coming from user input.
	 *  @param	int		$mode				0=Return array of user instance, 1=Return array of users id only
	 * 	@return	mixed						Array of users or -1 on error
	 */
	public function listUsersForGroup($excludefilter = '', $mode = 0)
	{
		global $conf, $user;

		$ret = array();

		$sql = "SELECT u.rowid, u.login, u.lastname, u.firstname, u.photo, u.fk_soc, u.entity, u.employee, u.email, u.statut as status";
		if (!empty($this->id)) {
			$sql .= ", ug.entity as usergroup_entity";
		}
		$sql .= " FROM ".$this->db->prefix()."user as u";
		if (!empty($this->id)) {
			$sql .= ", ".$this->db->prefix()."usergroup_user as ug";
		}
		$sql .= " WHERE 1 = 1";
		if (!empty($this->id)) {
			$sql .= " AND ug.fk_user = u.rowid";
		}
		if (!empty($this->id)) {
			$sql .= " AND ug.fk_usergroup = ".((int) $this->id);
		}
		if (isModEnabled('multicompany') && $conf->entity == 1 && $user->admin && !$user->entity) {
			$sql .= " AND u.entity IS NOT NULL";
		} else {
			$sql .= " AND u.entity IN (0,".$conf->entity.")";
		}
		if (!empty($excludefilter)) {
			$sql .= ' AND ('.$excludefilter.')';
		}

		dol_syslog(get_class($this)."::listUsersForGroup", LOG_DEBUG);
		$resql = $this->db->query($sql);

		if ($resql) {
			while ($obj = $this->db->fetch_object($resql)) {
				if (!array_key_exists($obj->rowid, $ret)) {
					if ($mode != 1) {
						$newuser = new User($this->db);
						//$newuser->fetch($obj->rowid);		// We are inside a loop, no subrequests inside a loop
						$newuser->id = $obj->rowid;
						$newuser->login = $obj->login;
						$newuser->photo = $obj->photo;
						$newuser->lastname = $obj->lastname;
						$newuser->firstname = $obj->firstname;
						$newuser->email = $obj->email;
						$newuser->socid = $obj->fk_soc;
						$newuser->entity = $obj->entity;
						$newuser->employee = $obj->employee;
						$newuser->status = $obj->status;

						$ret[$obj->rowid] = $newuser;
					} else {
						$ret[$obj->rowid] = $obj->rowid;
					}
				}
				if ($mode != 1 && !empty($obj->usergroup_entity)) {
					if (!is_array($ret[$obj->rowid]->usergroup_entity)) {
						$ret[$obj->rowid]->usergroup_entity = array();
					}
					$ret[$obj->rowid]->usergroup_entity[] = $obj->usergroup_entity;
				}
			}

			$this->db->free($resql);

			return $ret;
		} else {
			$this->error = $this->db->lasterror();
			return -1;
		}
	}

	/**
	 *    Add a permission to a group
	 *
	 *    @param	int		$rid		id du droit a ajouter
	 *    @param	string	$allmodule	Ajouter tous les droits du module allmodule
	 *    @param	string	$allperms	Ajouter tous les droits du module allmodule, perms allperms
	 *    @param	int		$entity		Entity to use
	 *    @return	int					> 0 if OK, < 0 if KO
	 */
	public function addrights($rid, $allmodule = '', $allperms = '', $entity = 0)
	{
		global $conf, $user, $langs;

		$entity = (!empty($entity) ? $entity : $conf->entity);

		dol_syslog(get_class($this)."::addrights $rid, $allmodule, $allperms, $entity");
		$error = 0;
		$whereforadd = '';

		$this->db->begin();

		if (!empty($rid)) {
			$module = $perms = $subperms = '';

			// Si on a demande ajout d'un droit en particulier, on recupere
			// les caracteristiques (module, perms et subperms) de ce droit.
			$sql = "SELECT module, perms, subperms";
			$sql .= " FROM ".$this->db->prefix()."rights_def";
			$sql .= " WHERE id = ".((int) $rid);
			$sql .= " AND entity = ".((int) $entity);

			$result = $this->db->query($sql);
			if ($result) {
				$obj = $this->db->fetch_object($result);
				if ($obj) {
					$module = $obj->module;
					$perms = $obj->perms;
					$subperms = $obj->subperms;
				}
			} else {
				$error++;
				dol_print_error($this->db);
			}

			// Where pour la liste des droits a ajouter
			$whereforadd = "id=".((int) $rid);
			// Find also rights that are herited to add them too
			if ($subperms) {
				$whereforadd .= " OR (module='".$this->db->escape($module)."' AND perms='".$this->db->escape($perms)."' AND (subperms='lire' OR subperms='read'))";
			} elseif ($perms) {
				$whereforadd .= " OR (module='".$this->db->escape($module)."' AND (perms='lire' OR perms='read') AND subperms IS NULL)";
			}
		} else {
			// Where pour la liste des droits a ajouter
			if (!empty($allmodule)) {
				if ($allmodule == 'allmodules') {
					$whereforadd = 'allmodules';
				} else {
					$whereforadd = "module='".$this->db->escape($allmodule)."'";
					if (!empty($allperms)) {
						$whereforadd .= " AND perms='".$this->db->escape($allperms)."'";
					}
				}
			}
		}

		// Add permission of the list $whereforadd
		if (!empty($whereforadd)) {
			//print "$module-$perms-$subperms";
			$sql = "SELECT id";
			$sql .= " FROM ".$this->db->prefix()."rights_def";
			$sql .= " WHERE entity = ".((int) $entity);
			if (!empty($whereforadd) && $whereforadd != 'allmodules') {
				$sql .= " AND ".$whereforadd;
			}

			$result = $this->db->query($sql);
			if ($result) {
				$num = $this->db->num_rows($result);
				$i = 0;
				while ($i < $num) {
					$obj = $this->db->fetch_object($result);
					$nid = $obj->id;

					$sql = "DELETE FROM ".$this->db->prefix()."usergroup_rights WHERE fk_usergroup = ".((int) $this->id)." AND fk_id=".((int) $nid)." AND entity = ".((int) $entity);
					if (!$this->db->query($sql)) {
						$error++;
					}
					$sql = "INSERT INTO ".$this->db->prefix()."usergroup_rights (entity, fk_usergroup, fk_id) VALUES (".((int) $entity).", ".((int) $this->id).", ".((int) $nid).")";
					if (!$this->db->query($sql)) {
						$error++;
					}

					$i++;
				}
			} else {
				$error++;
				dol_print_error($this->db);
			}

			if (!$error) {
				$langs->load("other");
				$this->context = array('audit' => $langs->trans("PermissionsAdd").($rid ? ' (id='.$rid.')' : ''));

				// Call trigger
				$result = $this->call_trigger('USERGROUP_MODIFY', $user);
				if ($result < 0) {
					$error++;
				}
				// End call triggers
			}
		}

		if ($error) {
			$this->db->rollback();
			return -$error;
		} else {
			$this->db->commit();
			return 1;
		}
	}


	/**
	 *    Remove a permission from group
	 *
	 *    @param	int		$rid		id du droit a retirer
	 *    @param	string	$allmodule	Retirer tous les droits du module allmodule
	 *    @param	string	$allperms	Retirer tous les droits du module allmodule, perms allperms
	 *    @param	int		$entity		Entity to use
	 *    @return	int					> 0 if OK, < 0 if OK
	 */
	public function delrights($rid, $allmodule = '', $allperms = '', $entity = 0)
	{
		global $conf, $user, $langs;

		$error = 0;
		$wherefordel = '';

		$entity = (!empty($entity) ? $entity : $conf->entity);

		$this->db->begin();

		if (!empty($rid)) {
			$module = $perms = $subperms = '';

			// Si on a demande suppression d'un droit en particulier, on recupere
			// les caracteristiques module, perms et subperms de ce droit.
			$sql = "SELECT module, perms, subperms";
			$sql .= " FROM ".$this->db->prefix()."rights_def";
			$sql .= " WHERE id = ".((int) $rid);
			$sql .= " AND entity = ".((int) $entity);

			$result = $this->db->query($sql);
			if ($result) {
				$obj = $this->db->fetch_object($result);
				if ($obj) {
					$module = $obj->module;
					$perms = $obj->perms;
					$subperms = $obj->subperms;
				}
			} else {
				$error++;
				dol_print_error($this->db);
			}

			// Where for the list of permissions to delete
			$wherefordel = "id = ".((int) $rid);
			// Suppression des droits induits
			if ($subperms == 'lire' || $subperms == 'read') {
				$wherefordel .= " OR (module='".$this->db->escape($module)."' AND perms='".$this->db->escape($perms)."' AND subperms IS NOT NULL)";
			}
			if ($perms == 'lire' || $perms == 'read') {
				$wherefordel .= " OR (module='".$this->db->escape($module)."')";
			}

			// Pour compatibilite, si lowid = 0, on est en mode suppression de tout
			// TODO To remove when this will be implemented by the caller
			//if (substr($rid,-1,1) == 0) $wherefordel="module='$module'";
		} else {
			// Add permission of the list $wherefordel
			if (!empty($allmodule)) {
				if ($allmodule == 'allmodules') {
					$wherefordel = 'allmodules';
				} else {
					$wherefordel = "module='".$this->db->escape($allmodule)."'";
					if (!empty($allperms)) {
						$wherefordel .= " AND perms='".$this->db->escape($allperms)."'";
					}
				}
			}
		}

		// Suppression des droits de la liste wherefordel
		if (!empty($wherefordel)) {
			//print "$module-$perms-$subperms";
			$sql = "SELECT id";
			$sql .= " FROM ".$this->db->prefix()."rights_def";
			$sql .= " WHERE entity = ".((int) $entity);
			if (!empty($wherefordel) && $wherefordel != 'allmodules') {
				$sql .= " AND ".$wherefordel;
			}

			$result = $this->db->query($sql);
			if ($result) {
				$num = $this->db->num_rows($result);
				$i = 0;
				while ($i < $num) {
					$nid = 0;

					$obj = $this->db->fetch_object($result);
					if ($obj) {
						$nid = $obj->id;
					}

					$sql = "DELETE FROM ".$this->db->prefix()."usergroup_rights";
					$sql .= " WHERE fk_usergroup = $this->id AND fk_id=".((int) $nid);
					$sql .= " AND entity = ".((int) $entity);
					if (!$this->db->query($sql)) {
						$error++;
					}

					$i++;
				}
			} else {
				$error++;
				dol_print_error($this->db);
			}

			if (!$error) {
				$langs->load("other");
				$this->context = array('audit' => $langs->trans("PermissionsDelete").($rid ? ' (id='.$rid.')' : ''));

				// Call trigger
				$result = $this->call_trigger('USERGROUP_MODIFY', $user);
				if ($result < 0) {
					$error++;
				}
				// End call triggers
			}
		}

		if ($error) {
			$this->db->rollback();
			return -$error;
		} else {
			$this->db->commit();
			return 1;
		}
	}


	/**
	 *  Load the list of permissions for the user into the group object
	 *
	 *  @param      string	$moduletag	 	Name of module we want permissions ('' means all)
	 *  @return     int						Return integer <0 if KO, >=0 if OK
	 */
	public function getrights($moduletag = '')
	{
		global $conf;

		if ($moduletag && isset($this->_tab_loaded[$moduletag]) && $this->_tab_loaded[$moduletag]) {
			// Rights for this module are already loaded, so we leave
			return 0;
		}

		if (!empty($this->all_permissions_are_loaded)) {
			// We already loaded all rights for this group, so we leave
			return 0;
		}

		/*
		 * Recuperation des droits
		 */
		$sql = "SELECT r.module, r.perms, r.subperms ";
		$sql .= " FROM ".$this->db->prefix()."usergroup_rights as u, ".$this->db->prefix()."rights_def as r";
		$sql .= " WHERE r.id = u.fk_id";
		$sql .= " AND r.entity = ".((int) $conf->entity);
		$sql .= " AND u.entity = ".((int) $conf->entity);
		$sql .= " AND u.fk_usergroup = ".((int) $this->id);
		$sql .= " AND r.perms IS NOT NULL";
		if ($moduletag) {
			$sql .= " AND r.module = '".$this->db->escape($moduletag)."'";
		}

		dol_syslog(get_class($this).'::getrights', LOG_DEBUG);
		$resql = $this->db->query($sql);
		if ($resql) {
			$num = $this->db->num_rows($resql);
			$i = 0;
			while ($i < $num) {
				$obj = $this->db->fetch_object($resql);

				if ($obj) {
					$module = $obj->module;
					$perms = $obj->perms;
					$subperms = $obj->subperms;

					if ($perms) {
						if (!isset($this->rights)) {
							$this->rights = new stdClass(); // For avoid error
						}
						if (!isset($this->rights->$module) || !is_object($this->rights->$module)) {
							$this->rights->$module = new stdClass();
						}
						if ($subperms) {
							if (!isset($this->rights->$module->$perms) || !is_object($this->rights->$module->$perms)) {
								$this->rights->$module->$perms = new stdClass();
							}
							if (empty($this->rights->$module->$perms->$subperms)) {
								$this->nb_rights++;
							}
							$this->rights->$module->$perms->$subperms = 1;
						} else {
							if (empty($this->rights->$module->$perms)) {
								$this->nb_rights++;
							}
							$this->rights->$module->$perms = 1;
						}
					}
				}

				$i++;
			}
			$this->db->free($resql);
		}

		if ($moduletag == '') {
			// Si module etait non defini, alors on a tout charge, on peut donc considerer
			// que les droits sont en cache (car tous charges) pour cet instance de group
			$this->all_permissions_are_loaded = 1;
		} else {
			// If module defined, we flag it as loaded into cache
			$this->_tab_loaded[$moduletag] = 1;
		}

		return 1;
	}

	/**
	 *	Delete a group
	 *
	 *	@param	User	$user		User that delete
	 *	@return int    				Return integer <0 if KO, > 0 if OK
	 */
	public function delete(User $user)
	{
		return $this->deleteCommon($user);
	}

	/**
	 *	Create group into database
	 *
	 *	@param		int		$notrigger	0=triggers enabled, 1=triggers disabled
	 *	@return     int					Return integer <0 if KO, >=0 if OK
	 */
	public function create($notrigger = 0)
	{
		global $user, $conf;

		$this->datec = dol_now();
		if (!empty($this->name)) {
			$this->nom = $this->name; // Field for 'name' is called 'nom' in database
		}

		if (!isset($this->entity)) {
			$this->entity = $conf->entity; // If not defined, we use default value
		}

		return $this->createCommon($user, $notrigger);
	}

	/**
	 *		Update group into database
	 *
	 *      @param      int		$notrigger	    0=triggers enabled, 1=triggers disabled
	 *    	@return     int						Return integer <0 if KO, >=0 if OK
	 */
	public function update($notrigger = 0)
	{
		global $user, $conf;

		if (!empty($this->name)) {
			$this->nom = $this->name; // Field for 'name' is called 'nom' in database
		}

		return $this->updateCommon($user, $notrigger);
	}


	/**
	 *	Return full name (civility+' '+name+' '+lastname)
	 *
	 *	@param	Translate	$langs			Language object for translation of civility (used only if option is 1)
	 *	@param	int			$option			0=No option, 1=Add civility
	 * 	@param	int			$nameorder		-1=Auto, 0=Lastname+Firstname, 1=Firstname+Lastname, 2=Firstname, 3=Firstname if defined else lastname, 4=Lastname, 5=Lastname if defined else firstname
	 * 	@param	int			$maxlen			Maximum length
	 * 	@return	string						String with full name
	 */
	public function getFullName($langs, $option = 0, $nameorder = -1, $maxlen = 0)
	{
		//print "lastname=".$this->lastname." name=".$this->name." nom=".$this->nom."<br>\n";
		$lastname = $this->lastname;
		$firstname = $this->firstname;
		if (empty($lastname)) {
			$lastname = (isset($this->lastname) ? $this->lastname : (isset($this->name) ? $this->name : (isset($this->nom) ? $this->nom : (isset($this->societe) ? $this->societe : (isset($this->company) ? $this->company : '')))));
		}

		$ret = '';
		if (!empty($option) && !empty($this->civility_code)) {
			if ($langs->transnoentitiesnoconv("Civility".$this->civility_code) != "Civility".$this->civility_code) {
				$ret .= $langs->transnoentitiesnoconv("Civility".$this->civility_code).' ';
			} else {
				$ret .= $this->civility_code.' ';
			}
		}

		$ret .= dolGetFirstLastname($firstname, $lastname, $nameorder);

		return dol_trunc($ret, $maxlen);
	}

	/**
	 *  Return the label of the status
	 *
	 *  @param  int		$mode          0=long label, 1=short label, 2=Picto + short label, 3=Picto, 4=Picto + long label, 5=Short label + Picto, 6=Long label + Picto
	 *  @return	string 			       Label of status
	 */
	public function getLibStatut($mode = 0)
	{
		return $this->LibStatut(0, $mode);
	}

	// phpcs:disable PEAR.NamingConventions.ValidFunctionName.ScopeNotCamelCaps
	/**
	 *  Return the label of a given status
	 *
	 *  @param	int		$status        Id status
	 *  @param  int		$mode          0=long label, 1=short label, 2=Picto + short label, 3=Picto, 4=Picto + long label, 5=Short label + Picto, 6=Long label + Picto
	 *  @return string 			       Label of status
	 */
	public function LibStatut($status, $mode = 0)
	{
		// phpcs:enable
		global $langs;
		$langs->load('users');
		return '';
	}

	/**
	 * getTooltipContentArray
	 *
	 * @param array $params ex option, infologin
	 * @since v18
	 * @return array
	 */
	public function getTooltipContentArray($params)
	{
		global $conf, $langs, $menumanager;

		$option = $params['option'] ?? '';

		$datas = [];
		if (getDolGlobalString('MAIN_OPTIMIZEFORTEXTBROWSER')) {
			$langs->load("users");
			return ['optimize' => $langs->trans("ShowGroup")];
		}
		$datas['divopen'] = '<div class="centpercent">';
		$datas['picto'] = img_picto('', 'group').' <u>'.$langs->trans("Group").'</u><br>';
		$datas['name'] = '<b>'.$langs->trans('Name').':</b> '.$this->name;
		$datas['description'] = '<br><b>'.$langs->trans("Description").':</b> '.$this->note;
		$datas['divclose'] = '</div>';

		return $datas;
	}

	/**
	 *  Return a link to the user card (with optionally the picto)
	 *  Use this->id,this->lastname, this->firstname
	 *
	 *  @param  int		$withpicto					Include picto in link (0=No picto, 1=Include picto into link, 2=Only picto, -1=Include photo into link, -2=Only picto photo, -3=Only photo very small)
	 *	@param  string	$option						On what the link point to ('nolink', 'permissions')
	 *  @param	integer	$notooltip					1=Disable tooltip on picto and name
	 *  @param  string  $morecss            		Add more css on link
	 *  @param  int     $save_lastsearch_value    	-1=Auto, 0=No save of lastsearch_values when clicking, 1=Save lastsearch_values whenclicking
	 *	@return	string								String with URL
	 */
	public function getNomUrl($withpicto = 0, $option = '', $notooltip = 0, $morecss = '', $save_lastsearch_value = -1)
	{
		global $langs, $conf, $db, $hookmanager;

		if (getDolGlobalString('MAIN_OPTIMIZEFORTEXTBROWSER') && $withpicto) {
			$withpicto = 0;
		}

		$result = '';
		$params = [
			'id' => $this->id,
			'objecttype' => $this->element,
			'option' => $option,
		];
		$classfortooltip = 'classfortooltip';
		$dataparams = '';
		if (getDolGlobalInt('MAIN_ENABLE_AJAX_TOOLTIP')) {
			$classfortooltip = 'classforajaxtooltip';
			$dataparams = ' data-params="'.dol_escape_htmltag(json_encode($params)).'"';
			$label = '';
		} else {
			$label = implode($this->getTooltipContentArray($params));
		}

		if ($option == 'permissions') {
			$url = DOL_URL_ROOT.'/user/group/perms.php?id='.$this->id;
		} else {
			$url = DOL_URL_ROOT.'/user/group/card.php?id='.$this->id;
		}

		if ($option != 'nolink') {
			// Add param to save lastsearch_values or not
			$add_save_lastsearch_values = ($save_lastsearch_value == 1 ? 1 : 0);
			if ($save_lastsearch_value == -1 && isset($_SERVER["PHP_SELF"]) && preg_match('/list\.php/', $_SERVER["PHP_SELF"])) {
				$add_save_lastsearch_values = 1;
			}
			if ($add_save_lastsearch_values) {
				$url .= '&save_lastsearch_values=1';
			}
		}

		$linkclose = "";
		if (empty($notooltip)) {
			if (getDolGlobalString('MAIN_OPTIMIZEFORTEXTBROWSER')) {
				$langs->load("users");
				$label = $langs->trans("ShowGroup");
				$linkclose .= ' alt="'.dol_escape_htmltag($label, 1, 1).'"';
			}
			$linkclose .= ($label ? ' title="'.dol_escape_htmltag($label, 1).'"' : ' title="tocomplete"');
			$linkclose .= $dataparams.' class="'.$classfortooltip.($morecss ? ' '.$morecss : '').'"';
		}

		$linkstart = '<a href="'.$url.'"';
		$linkstart .= $linkclose.'>';
		$linkend = '</a>';

		$result = $linkstart;
		if ($withpicto) {
			$result .= img_object(($notooltip ? '' : $label), ($this->picto ? $this->picto : 'generic'), ($notooltip ? (($withpicto != 2) ? 'class="paddingright"' : '') : 'class="'.(($withpicto != 2) ? 'paddingright ' : '').'"'), 0, 0, $notooltip ? 0 : 1);
		}
		if ($withpicto != 2) {
			$result .= $this->name;
		}
		$result .= $linkend;

		global $action;
		$hookmanager->initHooks(array('groupdao'));
		$parameters = array('id' => $this->id, 'getnomurl' => &$result);
		$reshook = $hookmanager->executeHooks('getNomUrl', $parameters, $this, $action); // Note that $action and $object may have been modified by some hooks
		if ($reshook > 0) {
			$result = $hookmanager->resPrint;
		} else {
			$result .= $hookmanager->resPrint;
		}

		return $result;
	}

	// phpcs:disable PEAR.NamingConventions.ValidFunctionName.PublicUnderscore
	// phpcs:disable PEAR.NamingConventions.ValidFunctionName.ScopeNotCamelCaps
	/**
	 *	Retourne chaine DN complete dans l'annuaire LDAP pour l'objet
	 *
	 *	@param		array	$info		Info array loaded by _load_ldap_info
	 *	@param		int		$mode		0=Return full DN (uid=qqq,ou=xxx,dc=aaa,dc=bbb)
	 *									1=Return DN without key inside (ou=xxx,dc=aaa,dc=bbb)
	 *									2=Return key only (uid=qqq)
	 *	@return		string				DN
	 */
	public function _load_ldap_dn($info, $mode = 0)
	{
		// phpcs:enable
		global $conf;
		$dn = '';
		if ($mode == 0) {
			$dn = getDolGlobalString('LDAP_KEY_GROUPS') . "=".$info[getDolGlobalString('LDAP_KEY_GROUPS')]."," . getDolGlobalString('LDAP_GROUP_DN');
		}
		if ($mode == 1) {
			$dn = getDolGlobalString('LDAP_GROUP_DN');
		}
		if ($mode == 2) {
			$dn = getDolGlobalString('LDAP_KEY_GROUPS') . "=".$info[getDolGlobalString('LDAP_KEY_GROUPS')];
		}
		return $dn;
	}


	// phpcs:disable PEAR.NamingConventions.ValidFunctionName.PublicUnderscore
	// phpcs:disable PEAR.NamingConventions.ValidFunctionName.ScopeNotCamelCaps
	/**
	 *	Initialize the info array (array of LDAP values) that will be used to call LDAP functions
	 *
	 *	@return		array		Tableau info des attributes
	 */
	public function _load_ldap_info()
	{
		// phpcs:enable
		global $conf;

		$info = array();

		// Object classes
		$info["objectclass"] = explode(',', getDolGlobalString('LDAP_GROUP_OBJECT_CLASS'));

		// Champs
		if ($this->name && getDolGlobalString('LDAP_GROUP_FIELD_FULLNAME')) {
			$info[getDolGlobalString('LDAP_GROUP_FIELD_FULLNAME')] = $this->name;
		}
		//if ($this->name && !empty($conf->global->LDAP_GROUP_FIELD_NAME)) $info[$conf->global->LDAP_GROUP_FIELD_NAME] = $this->name;
		if ($this->note && getDolGlobalString('LDAP_GROUP_FIELD_DESCRIPTION')) {
			$info[getDolGlobalString('LDAP_GROUP_FIELD_DESCRIPTION')] = dol_string_nohtmltag($this->note, 2);
		}
		if (getDolGlobalString('LDAP_GROUP_FIELD_GROUPMEMBERS')) {
			$valueofldapfield = array();
			foreach ($this->members as $key => $val) {    // This is array of users for group into dolibarr database.
				$muser = new User($this->db);
				$muser->fetch($val->id);
				$info2 = $muser->_load_ldap_info();
				$valueofldapfield[] = $muser->_load_ldap_dn($info2);
			}
			$info[getDolGlobalString('LDAP_GROUP_FIELD_GROUPMEMBERS')] = (!empty($valueofldapfield) ? $valueofldapfield : '');
		}
		if (getDolGlobalString('LDAP_GROUP_FIELD_GROUPID')) {
			$info[getDolGlobalString('LDAP_GROUP_FIELD_GROUPID')] = $this->id;
		}
		return $info;
	}


	/**
	 *  Initialise an instance with random values.
	 *  Used to build previews or test instances.
	 *	id must be 0 if object instance is a specimen.
	 *
	 *  @return int
	 */
	public function initAsSpecimen()
	{
		global $conf, $user, $langs;

		// Initialise parameters
		$this->id = 0;
		$this->ref = 'SPECIMEN';
		$this->specimen = 1;

		$this->name = 'DOLIBARR GROUP SPECIMEN';
		$this->note = 'This is a note';
		$this->datec = time();
		$this->tms = time();

		// Members of this group is just me
		$this->members = array(
			$user->id => $user
		);

		return 1;
	}

	/**
	 *  Create a document onto disk according to template module.
	 *
	 * 	@param	    string		$modele			Force model to use ('' to not force)
	 * 	@param		Translate	$outputlangs	Object langs to use for output
	 *  @param      int			$hidedetails    Hide details of lines
	 *  @param      int			$hidedesc       Hide description
	 *  @param      int			$hideref        Hide ref
	 *  @param      null|array  $moreparams     Array to provide more information
	 * 	@return     int         				0 if KO, 1 if OK
	 */
	public function generateDocument($modele, $outputlangs, $hidedetails = 0, $hidedesc = 0, $hideref = 0, $moreparams = null)
	{
		global $conf, $user, $langs;

		$langs->load("user");

		// Positionne le modele sur le nom du modele a utiliser
		if (!dol_strlen($modele)) {
			if (getDolGlobalString('USERGROUP_ADDON_PDF')) {
				$modele = getDolGlobalString('USERGROUP_ADDON_PDF');
			} else {
				$modele = 'grass';
			}
		}

		$modelpath = "core/modules/usergroup/doc/";

		return $this->commonGenerateDocument($modelpath, $modele, $outputlangs, $hidedetails, $hidedesc, $hideref, $moreparams);
	}

	/**
	 *	Return clicable link of object (with eventually picto)
	 *
	 *	@param      string	    $option                 Where point the link (0=> main card, 1,2 => shipment, 'nolink'=>No link)
	 *  @param		array		$arraydata				Array of data
	 *  @return		string								HTML Code for Kanban thumb.
	 */
	public function getKanbanView($option = '', $arraydata = null)
	{
		global $langs;

		$selected = (empty($arraydata['selected']) ? 0 : $arraydata['selected']);

		$return = '<div class="box-flex-item box-flex-grow-zero">';
		$return .= '<div class="info-box info-box-sm">';
		$return .= '<span class="info-box-icon bg-infobox-action">';
		$return .= img_picto('', $this->picto);
		$return .= '</span>';
		$return .= '<div class="info-box-content">';
		$return .= '<span class="info-box-ref inline-block tdoverflowmax150 valignmiddle">'.(method_exists($this, 'getNomUrl') ? $this->getNomUrl() : $this->ref).'</span>';
		if ($selected >= 0) {
			$return .= '<input id="cb'.$this->id.'" class="flat checkforselect fright" type="checkbox" name="toselect[]" value="'.$this->id.'"'.($selected ? ' checked="checked"' : '').'>';
		}
		if (property_exists($this, 'members')) {
			$return .= '<br><span class="info-box-status opacitymedium">'.(empty($this->nb_users) ? 0 : $this->nb_users).' '.$langs->trans('Users').'</span>';
		}
		if (property_exists($this, 'nb_rights')) {
			$return .= '<br><div class="info-box-status margintoponly opacitymedium">'.$langs->trans('NbOfPermissions').' : '.(empty($this->nb_rights) ? 0 : $this->nb_rights).'</div>';
		}
		$return .= '</div>';
		$return .= '</div>';
		$return .= '</div>';
		return $return;
	}
}<|MERGE_RESOLUTION|>--- conflicted
+++ resolved
@@ -217,10 +217,6 @@
 					$newgroup->fetch($obj->rowid, '', $load_members);
 					$ret[$obj->rowid] = $newgroup;
 				}
-<<<<<<< HEAD
-=======
-
->>>>>>> 8ed98664
 				if (!is_array($ret[$obj->rowid]->usergroup_entity)) {
 					$ret[$obj->rowid]->usergroup_entity = array();
 				}
