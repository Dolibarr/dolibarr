<?php
/* Copyright (C) 2004		Rodolphe Quiedeville	<rodolphe@quiedeville.org>
 * Copyright (C) 2010-2013	Laurent Destailleur		<eldy@users.sourceforge.net>
 * Copyright (C) 2012		Regis Houssin			<regis.houssin@inodbox.com>
 * Copyright (C) 2013   	Peter Fontaine          <contact@peterfontaine.fr>
 * Copyright (C) 2015	    Alexandre Spangaro	    <aspangaro@open-dsi.fr>
 * Copyright (C) 2016       Marcos García           <marcosgdf@gmail.com>
 *
 * This program is free software; you can redistribute it and/or modify
 * it under the terms of the GNU General Public License as published by
 * the Free Software Foundation; either version 3 of the License, or
 * (at your option) any later version.
 *
 * This program is distributed in the hope that it will be useful,
 * but WITHOUT ANY WARRANTY; without even the implied warranty of
 * MERCHANTABILITY or FITNESS FOR A PARTICULAR PURPOSE.  See the
 * GNU General Public License for more details.
 *
 * You should have received a copy of the GNU General Public License
 * along with this program. If not, see <https://www.gnu.org/licenses/>.
 */

/**
 * 		\file		htdocs/user/class/userbankaccount.class.php
 *		\ingroup    user
 *		\brief      File of class to manage bank accounts description of users
 */

require_once DOL_DOCUMENT_ROOT.'/compta/bank/class/account.class.php';


/**
 * 	Class to manage bank accounts description of users
 */
class UserBankAccount extends Account
{
	/**
	 * @var string ID to identify managed object
	 */
	public $element = 'user_bank_account';

	/**
	 * @var string Name of table without prefix where object is stored
	 */
	public $table_element = 'user_rib';


	/**
	 * Date creation record (datec)
	 *
	 * @var integer
	 */
	public $datec;

	/**
	 * Date modification record (tms)
	 *
	 * @var integer
	 */
	public $datem;

	/**
	 * User id of bank account
	 *
	 * @var integer
	 */
	public $userid;


	/**
	 *  Constructor
	 *
	 *  @param      DoliDB		$db      Database handler
	 */
	public function __construct(DoliDB $db)
	{
		$this->db = $db;

		$this->userid = 0;
		$this->solde = 0;
		$this->balance = 0;
	}


	/**
	 * Create bank information record
	 *
	 * @param	User|null	$user		User
	 * @param	int			$notrigger	1=Disable triggers
	 * @return	int						<0 if KO, >= 0 if OK
	 */
	public function create(User $user = null, $notrigger = 0)
	{
		$now = dol_now();

		$sql = "INSERT INTO ".$this->db->prefix()."user_rib (fk_user, datec)";
		$sql .= " VALUES (".$this->userid.", '".$this->db->idate($now)."')";
		$resql = $this->db->query($sql);
		if ($resql) {
			if ($this->db->affected_rows($resql)) {
				$this->id = $this->db->last_insert_id($this->db->prefix()."user_rib");

				return $this->update($user);
			} else {
				return 0;
			}
		} else {
			print $this->db->error();
			return -1;
		}
	}

	/**
	 *	Update bank account
	 *
	 *	@param	User|null	$user		Object user
	 *	@param	int			$notrigger	1=Disable triggers
	 *	@return	int						<=0 if KO, >0 if OK
	 */
	public function update(User $user = null, $notrigger = 0)
	{
		if (!$this->id) {
			$this->create();
		}

		$sql = "UPDATE ".$this->db->prefix()."user_rib SET";
		$sql .= " bank = '".$this->db->escape($this->bank)."'";
		$sql .= ",code_banque='".$this->db->escape($this->code_banque)."'";
		$sql .= ",code_guichet='".$this->db->escape($this->code_guichet)."'";
		$sql .= ",number='".$this->db->escape($this->number)."'";
		$sql .= ",cle_rib='".$this->db->escape($this->cle_rib)."'";
		$sql .= ",bic='".$this->db->escape($this->bic)."'";
		$sql .= ",iban_prefix = '".$this->db->escape($this->iban)."'";
		$sql .= ",domiciliation='".$this->db->escape($this->domiciliation)."'";
		$sql .= ",proprio = '".$this->db->escape($this->proprio)."'";
		$sql .= ",owner_address = '".$this->db->escape($this->owner_address)."'";
		$sql .= ",currency_code = '".$this->db->escape($this->currency_code)."'";
		$sql .= ",state_id = ".($this->state_id > 0 ? ((int) $this->state_id) : "null");
		$sql .= ",fk_country = ".($this->country_id > 0 ? ((int) $this->country_id) : "null");

		if (trim($this->label) != '') {
			$sql .= ",label = '".$this->db->escape($this->label)."'";
		} else {
			$sql .= ",label = NULL";
		}
		$sql .= " WHERE rowid = ".((int) $this->id);

		$result = $this->db->query($sql);
		if ($result) {
			return 1;
		} else {
			dol_print_error($this->db);
			return 0;
		}
	}

	/**
	 * 	Load record from database
	 *
	 *	@param	int		$id			Id of record
	 *	@param	string	$ref		Ref of record
	 *  @param  int     $userid     User id
	 * 	@return	int					Return integer <0 if KO, >0 if OK
	 */
	public function fetch($id, $ref = '', $userid = 0)
	{
		if (empty($id) && empty($ref) && empty($userid)) {
			return -1;
		}

		$sql = "SELECT ur.rowid, ur.fk_user, ur.entity, ur.bank, ur.number, ur.code_banque, ur.code_guichet, ur.cle_rib, ur.bic, ur.iban_prefix as iban, ur.domiciliation, ur.proprio";
		$sql .= ", ur.owner_address, ur.label, ur.datec, ur.tms as datem";
		$sql .= ', ur.currency_code, ur.state_id, ur.fk_country as country_id';
		$sql .= ', c.code as country_code, c.label as country';
		$sql .= ', d.code_departement as state_code, d.nom as state';
		$sql .= " FROM ".$this->db->prefix()."user_rib as ur";
		$sql .= ' LEFT JOIN '.$this->db->prefix().'c_country as c ON ur.fk_country=c.rowid';
		$sql .= ' LEFT JOIN '.$this->db->prefix().'c_departements as d ON ur.state_id=d.rowid';

		if ($id) {
			$sql .= " WHERE ur.rowid = ".((int) $id);
		}
		if ($ref) {
			$sql .= " WHERE ur.label = '".$this->db->escape($ref)."'";
		}
		if ($userid) {
			$sql .= " WHERE ur.fk_user = ".((int) $userid);
		}

		$resql = $this->db->query($sql);
		if ($resql) {
			if ($this->db->num_rows($resql)) {
				$obj = $this->db->fetch_object($resql);

				$this->id = $obj->rowid;
				$this->userid = $obj->fk_user;
				$this->bank = $obj->bank;
				$this->code_banque = $obj->code_banque;
				$this->code_guichet = $obj->code_guichet;
				$this->number = $obj->number;
				$this->cle_rib = $obj->cle_rib;
				$this->bic = $obj->bic;
				$this->iban = $obj->iban;
				$this->domiciliation = $obj->domiciliation;
				$this->proprio = $obj->proprio;
				$this->owner_address = $obj->owner_address;
				$this->label = $obj->label;
				$this->datec = $this->db->jdate($obj->datec);
				$this->datem = $this->db->jdate($obj->datem);
				$this->currency_code = $obj->currency_code;

				$this->state_id = $obj->state_id;
				$this->state_code = $obj->state_code;
				$this->state = $obj->state;

				$this->country_id = $obj->country_id;
				$this->country_code = $obj->country_code;
				$this->country = $obj->country;
			}
			$this->db->free($resql);

			return 1;
		} else {
			dol_print_error($this->db);
			return -1;
		}
	}

	/**
	 *  Delete user bank account from database
	 *
	 *  @param	User|null	$user	User deleting
	 *  @return int             	Return integer <0 if KO, >0 if OK
	 */
	public function delete(User $user = null)
	{
		$error = 0;

		$this->db->begin();

		// Delete link between tag and bank account
		/*
		if (!$error) {
			$sql = "DELETE FROM ".MAIN_DB_PREFIX."categorie_account";
			$sql .= " WHERE fk_account = ".((int) $this->id);

			$resql = $this->db->query($sql);
			if (!$resql) {
				$error++;
				$this->error = "Error ".$this->db->lasterror();
			}
		}
		*/

		if (!$error) {
			$sql = "DELETE FROM ".MAIN_DB_PREFIX.$this->table_element;
			$sql .= " WHERE rowid = ".((int) $this->id);

			dol_syslog(get_class($this)."::delete", LOG_DEBUG);
			$result = $this->db->query($sql);
			if ($result) {
				// Remove extrafields
				/*
				if (!$error) {
					$result = $this->deleteExtraFields();
					if ($result < 0) {
						$error++;
						dol_syslog(get_class($this)."::delete error -4 ".$this->error, LOG_ERR);
					}
				}*/
			} else {
				$error++;
				$this->error = "Error ".$this->db->lasterror();
			}
		}

		if (!$error) {
			$this->db->commit();
			return 1;
		} else {
			$this->db->rollback();
			return -1;
		}
	}

	/**
	 * Return RIB
	 *
	 * @param   boolean     $displayriblabel     Prepend or Hide Label
	 * @return  string      RIB
	 */
	public function getRibLabel($displayriblabel = true)
	{
		$rib = '';

		if ($this->code_banque || $this->code_guichet || $this->number || $this->cle_rib) {
			if ($this->label && $displayriblabel) {
				$rib = $this->label." : ";
			}

			$rib .= $this->iban;
		}

		return $rib;
	}

	/**
	 * Return if a country of userBank is inside the EEC (European Economic Community)
	 * @return     boolean    true = country inside EEC, false = country outside EEC
	 */
	public function checkCountryBankAccount()
	{
<<<<<<< HEAD

=======
>>>>>>> 729451fa
		if (!empty($this->country_code)) {
			require_once DOL_DOCUMENT_ROOT.'/core/lib/company.lib.php';
			$country_code_in_EEC = getCountriesInEEC();
			return in_array($this->country_code, $country_code_in_EEC);
		} else {
			return -1;
		}
	}
}<|MERGE_RESOLUTION|>--- conflicted
+++ resolved
@@ -310,10 +310,6 @@
 	 */
 	public function checkCountryBankAccount()
 	{
-<<<<<<< HEAD
-
-=======
->>>>>>> 729451fa
 		if (!empty($this->country_code)) {
 			require_once DOL_DOCUMENT_ROOT.'/core/lib/company.lib.php';
 			$country_code_in_EEC = getCountriesInEEC();
