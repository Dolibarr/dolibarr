--- conflicted
+++ resolved
@@ -78,12 +78,9 @@
 
 		$this->userid = 0;
 		$this->solde = 0;
-<<<<<<< HEAD
+		$this->balance = 0;
 		$this->error_number = 0;
 		parent::getConstructorHook();
-=======
-		$this->balance = 0;
->>>>>>> 9f55ff70
 	}
 
 
