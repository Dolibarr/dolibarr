--- conflicted
+++ resolved
@@ -45,13 +45,8 @@
 $mode = $dolibarr_main_authentication;
 if (!$mode) $mode = 'http';
 
-<<<<<<< HEAD
 $username = htmlentities(trim(GETPOST('username', 'alpha')), ENT_QUOTES, "utf-8");
 $passwordhash = trim(GETPOST('passwordhash', 'alpha'));
-=======
-$username = GETPOST('username', 'alphanohtml');
-$passwordhash = GETPOST('passwordhash', 'alpha');
->>>>>>> af2eabb2
 $conf->entity = (GETPOST('entity', 'int') ? GETPOST('entity', 'int') : 1);
 
 // Instantiate hooks of thirdparty module only if not already define
@@ -97,52 +92,8 @@
 // Action modif mot de passe
 if ($action == 'buildnewpassword' && $username)
 {
-<<<<<<< HEAD
-    $sessionkey = 'dol_antispam_value';
-    $ok = (array_key_exists($sessionkey, $_SESSION) === true && (strtolower($_SESSION[$sessionkey]) == strtolower(htmlentities($_POST['code'], ENT_QUOTES, "utf-8"))));
-
-    // Verify code
-    if (!$ok)
-    {
-        $message = '<div class="error">'.$langs->trans("ErrorBadValueForCode").'</div>';
-    } else {
-        $edituser = new User($db);
-        $result = $edituser->fetch('', $username, '', 1);
-        if ($result == 0 && preg_match('/@/', $username))
-        {
-        	$result = $edituser->fetch('', '', '', 1, -1, $username);
-        }
-
-        if ($result <= 0 && $edituser->error == 'USERNOTFOUND')
-        {
-            $message = '<div class="error">'.$langs->trans("ErrorLoginDoesNotExists", $username).'</div>';
-            $username = '';
-        } else {
-            if (!$edituser->email)
-            {
-                $message = '<div class="error">'.$langs->trans("ErrorLoginHasNoEmail").'</div>';
-            } else {
-                $newpassword = $edituser->setPassword($user, '', 1);
-                if ($newpassword < 0)
-                {
-                    // Failed
-                    $message = '<div class="error">'.$langs->trans("ErrorFailedToChangePassword").'</div>';
-                } else {
-                    // Success
-                    if ($edituser->send_password($user, $newpassword, 1) > 0)
-                    {
-                    	$message = '<div class="ok'.(empty($conf->global->MAIN_LOGIN_BACKGROUND) ? '' : ' backgroundsemitransparent').'">'.$langs->trans("PasswordChangeRequestSent", $edituser->login, dolObfuscateEmail($edituser->email)).'</div>';
-                        $username = '';
-                    } else {
-                        $message .= '<div class="error">'.$edituser->error.'</div>';
-                    }
-                }
-            }
-        }
-    }
-=======
 	$sessionkey = 'dol_antispam_value';
-	$ok = (array_key_exists($sessionkey, $_SESSION) === true && (strtolower($_SESSION[$sessionkey]) == strtolower($_POST['code'])));
+	$ok = (array_key_exists($sessionkey, $_SESSION) === true && (strtolower($_SESSION[$sessionkey]) == strtolower(htmlentities($_POST['code'], ENT_QUOTES, "utf-8"))));
 
 	// Verify code
 	if (!$ok)
@@ -198,7 +149,6 @@
 			}
 		}
 	}
->>>>>>> af2eabb2
 }
 
 
