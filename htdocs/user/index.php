<?php
/* Copyright (C) 2002-2005 Rodolphe Quiedeville <rodolphe@quiedeville.org>
 * Copyright (C) 2004-2015 Laurent Destailleur  <eldy@users.sourceforge.net>
 * Copyright (C) 2005-2012 Regis Houssin        <regis.houssin@capnetworks.com>
 * Copyright (C) 2015      Alexandre Spangaro   <aspangaro.dolibarr@gmail.com>
 * Copyright (C) 2016      Marcos García        <marcosgdf@gmail.com>
 *
 * This program is free software; you can redistribute it and/or modify
 * it under the terms of the GNU General Public License as published by
 * the Free Software Foundation; either version 3 of the License, or
 * (at your option) any later version.
 *
 * This program is distributed in the hope that it will be useful,
 * but WITHOUT ANY WARRANTY; without even the implied warranty of
 * MERCHANTABILITY or FITNESS FOR A PARTICULAR PURPOSE.  See the
 * GNU General Public License for more details.
 *
 * You should have received a copy of the GNU General Public License
 * along with this program. If not, see <http://www.gnu.org/licenses/>.
 */

/**
 *      \file       htdocs/user/index.php
 * 		\ingroup	core
 *      \brief      Page of users
 */

require '../main.inc.php';
if (! empty($conf->multicompany->enabled))
	dol_include_once('/multicompany/class/actions_multicompany.class.php', 'ActionsMulticompany');


if (! $user->rights->user->user->lire && ! $user->admin)
	accessforbidden();

$langs->load("users");
$langs->load("companies");
$langs->load('hrm');

// Security check (for external users)
$socid=0;
if ($user->societe_id > 0)
	$socid = $user->societe_id;

// Load mode employee
$mode = GETPOST("mode", 'alpha');

// Load variable for pagination
$limit = GETPOST("limit")?GETPOST("limit","int"):$conf->liste_limit;
$sortfield = GETPOST('sortfield','alpha');
$sortorder = GETPOST('sortorder','alpha');
$page = GETPOST('page','int');
if ($page == -1) { $page = 0; }
$offset = $limit * $page;
$pageprev = $page - 1;
$pagenext = $page + 1;
if (! $sortfield) $sortfield="u.login";
if (! $sortorder) $sortorder="ASC";

// Initialize technical object to manage hooks of thirdparties. Note that conf->hooks_modules contains array array
$hookmanager->initHooks(array('userlist'));
$extrafields = new ExtraFields($db);

// fetch optionals attributes and labels
$extralabels = $extrafields->fetch_name_optionals_label('user');
$search_array_options=$extrafields->getOptionalsFromPost($extralabels,'','search_');

$userstatic=new User($db);
$companystatic = new Societe($db);
$form = new Form($db);

// List of fields to search into when doing a "search in all"
$fieldstosearchall = array(
	'u.login'=>"Login",
    'u.lastname'=>"Lastname",
    'u.firstname'=>"Firstname",
	'u.accountancy_code'=>"AccountancyCode",
	'u.email'=>"EMail",
    'u.note'=>"Note"
);

// Definition of fields for list
$arrayfields=array(
    'u.login'=>array('label'=>$langs->trans("Login"), 'checked'=>1),
    'u.lastname'=>array('label'=>$langs->trans("Lastname"), 'checked'=>1),
    'u.firstname'=>array('label'=>$langs->trans("Firstname"), 'checked'=>1),
    'u.gender'=>array('label'=>$langs->trans("Gender"), 'checked'=>0),
<<<<<<< HEAD
    'u.employee'=>array('label'=>$langs->trans("Employee"), 'checked'=>0),
=======
    'u.employee'=>array('label'=>$langs->trans("Employee"), 'checked'=>($mode=='employee'?1:0)),
>>>>>>> 3f5d67d4
    'u.accountancy_code'=>array('label'=>$langs->trans("AccountancyCode"), 'checked'=>0),
    'u.email'=>array('label'=>$langs->trans("EMail"), 'checked'=>1),
    'u.fk_soc'=>array('label'=>$langs->trans("Company"), 'checked'=>1),
    'u.entity'=>array('label'=>$langs->trans("Entity"), 'checked'=>1, 'enabled'=>(! empty($conf->multicompany->enabled) && empty($conf->multicompany->transverse_mode))),
    'u.fk_user'=>array('label'=>$langs->trans("HierarchicalResponsible"), 'checked'=>1),
    'u.datelastlogin'=>array('label'=>$langs->trans("LastConnexion"), 'checked'=>1, 'position'=>100),
    'u.datepreviouslogin'=>array('label'=>$langs->trans("PreviousConnexion"), 'checked'=>0, 'position'=>110),
    'u.datec'=>array('label'=>$langs->trans("DateCreation"), 'checked'=>0, 'position'=>500),
    'u.tms'=>array('label'=>$langs->trans("DateModificationShort"), 'checked'=>0, 'position'=>500),
    'u.statut'=>array('label'=>$langs->trans("Status"), 'checked'=>1, 'position'=>1000),
);
// Extra fields
if (is_array($extrafields->attribute_label) && count($extrafields->attribute_label))
{
   foreach($extrafields->attribute_label as $key => $val) 
   {
       $arrayfields["ef.".$key]=array('label'=>$extrafields->attribute_label[$key], 'checked'=>$extrafields->attribute_list[$key], 'position'=>$extrafields->attribute_pos[$key], 'enabled'=>$extrafields->attribute_perms[$key]);
   }
}

// Init search fields
$sall=GETPOST('sall','alpha');
$search_user=GETPOST('search_user','alpha');
$search_login=GETPOST('search_login','alpha');
$search_lastname=GETPOST('search_lastname','alpha');
$search_firstname=GETPOST('search_firstname','alpha');
$search_gender=GETPOST('search_gender','alpha');
$search_employee=GETPOST('search_employee','alpha');
$search_accountancy_code=GETPOST('search_accountancy_code','alpha');
$search_email=GETPOST('search_email','alpha');
$search_statut=GETPOST('search_statut','alpha');
$search_thirdparty=GETPOST('search_thirdparty','alpha');
$search_supervisor=GETPOST('search_supervisor','alpha');
$search_previousconn=GETPOST('search_previousconn','alpha');
$optioncss = GETPOST('optioncss','alpha');

// Default search
if ($search_statut == '') $search_statut='1';
<<<<<<< HEAD
=======
if ($mode == 'employee') $search_employee=1;
>>>>>>> 3f5d67d4



/*
 * Actions
 */
 
$parameters=array();
$reshook=$hookmanager->executeHooks('doActions',$parameters);    // Note that $action and $object may have been modified by some hooks
if ($reshook < 0) setEventMessages($hookmanager->error, $hookmanager->errors, 'errors');

include DOL_DOCUMENT_ROOT.'/core/actions_changeselectedfields.inc.php';

if (GETPOST("button_removefilter_x") || GETPOST("button_removefilter.x") ||GETPOST("button_removefilter")) // All test are required to be compatible with all browsers
{
	$search_user="";
	$search_login="";
	$search_lastname="";
	$search_firstname="";
	$search_gender="";
	$search_employee="";
	$search_accountancy_code="";
	$search_email="";
	$search_statut="";
	$search_thirdparty="";
	$search_supervisor="";
	$search_datelastlogin="";
	$search_datepreviouslogin="";
	$search_date_creation="";
	$search_date_update="";
	$search_array_options=array();
}



/*
 * View
 */

llxHeader('',$langs->trans("ListOfUsers"));

$buttonviewhierarchy='<form action="'.DOL_URL_ROOT.'/user/hierarchy.php'.(($search_statut != '' && $search_statut >= 0) ? '?search_statut='.$search_statut : '').'" method="POST"><input type="submit" class="button" style="width:120px" name="viewcal" value="'.dol_escape_htmltag($langs->trans("HierarchicView")).'"></form>';

print load_fiche_titre($langs->trans("ListOfUsers"), $buttonviewhierarchy);

$sql = "SELECT u.rowid, u.lastname, u.firstname, u.admin, u.fk_soc, u.login, u.email, u.accountancy_code, u.gender, u.employee, u.photo,";
$sql.= " u.datelastlogin, u.datepreviouslogin,";
$sql.= " u.ldap_sid, u.statut, u.entity,";
$sql.= " u.tms as date_update, u.datec as date_creation,";
$sql.= " u2.rowid as id2, u2.login as login2, u2.firstname as firstname2, u2.lastname as lastname2, u2.admin as admin2, u2.fk_soc as fk_soc2, u2.email as email2, u2.gender as gender2, u2.photo as photo2, u2.entity as entity2,";
$sql.= " s.nom as name, s.canvas";
// Add fields from extrafields
foreach ($extrafields->attribute_label as $key => $val) $sql.=($extrafields->attribute_type[$key] != 'separate' ? ",ef.".$key.' as options_'.$key : '');
// Add fields from hooks
$parameters=array();
$reshook=$hookmanager->executeHooks('printFieldListSelect',$parameters);    // Note that $action and $object may have been modified by hook
$sql.=$hookmanager->resPrint;
$sql.= " FROM ".MAIN_DB_PREFIX."user as u";
if (is_array($extrafields->attribute_label) && count($extrafields->attribute_label)) $sql.= " LEFT JOIN ".MAIN_DB_PREFIX."user_extrafields as ef on (u.rowid = ef.fk_object)";
$sql.= " LEFT JOIN ".MAIN_DB_PREFIX."societe as s ON u.fk_soc = s.rowid";
$sql.= " LEFT JOIN ".MAIN_DB_PREFIX."user as u2 ON u.fk_user = u2.rowid";
if(! empty($conf->multicompany->enabled) && $conf->entity == 1 && (! empty($conf->multicompany->transverse_mode) || (! empty($user->admin) && empty($user->entity))))
{
	$sql.= " WHERE u.entity IS NOT NULL";
}
else
{
	$sql.= " WHERE u.entity IN (".getEntity('user',1).")";
}
if ($mode == "employee") $sql.= " AND u.employee = 1";
if ($socid > 0) $sql.= " AND u.fk_soc = ".$socid;
//if ($search_user != '')       $sql.=natural_search(array('u.login', 'u.lastname', 'u.firstname'), $search_user);
if ($search_supervisor > 0)   $sql.= " AND u.fk_user = ".$search_supervisor;
if ($search_thirdparty != '') $sql.=natural_search(array('s.nom'), $search_thirdparty);
if ($search_login != '')      $sql.= natural_search("u.login", $search_login);
if ($search_lastname != '')   $sql.= natural_search("u.lastname", $search_lastname);
if ($search_firstname != '')  $sql.= natural_search("u.firstname", $search_firstname);
if ($search_gender != '' && $search_gender != '-1')     $sql.= " AND u.gender = '".$search_gender."'";
if (is_numeric($search_employee) && $search_employee >= 0)    {
	$sql .= ' AND u.employee = '.(int) $search_employee;
}
if ($search_accountancy_code != '')  $sql.= natural_search("u.accountancy_code", $search_accountancy_code);
if ($search_email != '')  $sql.= natural_search("u.email", $search_email);
if ($search_statut != '' && $search_statut >= 0) $sql.= " AND (u.statut=".$search_statut.")";
if ($sall)                    $sql.= natural_search(array_keys($fieldstosearchall), $sall);
// Add where from extra fields
foreach ($search_array_options as $key => $val)
{
    $crit=$val;
    $tmpkey=preg_replace('/search_options_/','',$key);
    $typ=$extrafields->attribute_type[$tmpkey];
    $mode=0;
    if (in_array($typ, array('int','double'))) $mode=1;    // Search on a numeric
    if ($val && ( ($crit != '' && ! in_array($typ, array('select'))) || ! empty($crit))) 
    {
        $sql .= natural_search('ef.'.$tmpkey, $crit, $mode);
    }
}
// Add where from hooks
$parameters=array();
$reshook=$hookmanager->executeHooks('printFieldListWhere',$parameters);    // Note that $action and $object may have been modified by hook
$sql.=$hookmanager->resPrint;
$sql.=$db->order($sortfield,$sortorder);
//$sql.= $db->plimit($conf->liste_limit+1, $offset);

/*$totalnboflines=0;
$result=$db->query($sql);
if ($result)
{
    $totalnboflines = $db->num_rows($result);
}

$sql.= $db->plimit($limit+1, $offset);
*/
$result = $db->query($sql);
if ($result)
{
    $num = $db->num_rows($result);
    $i = 0;

    $param='';
<<<<<<< HEAD
=======
    if (! empty($contextpage) && $contextpage != $_SERVER["PHP_SELF"]) $param.='&contextpage='.$contextpage;
	if ($limit > 0 && $limit != $conf->liste_limit) $param.='&limit='.$limit;
>>>>>>> 3f5d67d4
    if ($sall != '') $param.='&sall='.urlencode($sall);
    if ($search_user != '') $param.="&search_user=".$search_user;
    if ($search_login != '') $param.="&search_login=".$search_login;
    if ($search_lastname != '') $param.="&search_lastname=".$search_lastname;
    if ($search_firstname != '') $param.="&search_firstname=".$search_firstname;
    if ($search_gender != '') $param.="&search_gender=".$search_gender;
    if ($search_employee != '') $param.="&search_employee=".$search_employee;
    if ($search_accountancy_code != '') $param.="&search_accountancy_code=".$search_accountancy_code;
    if ($search_email != '') $param.="&search_email=".$search_email;
    if ($search_supervisor > 0) $param.="&search_supervisor=".$search_supervisor;
    if ($search_statut != '') $param.="&search_statut=".$search_statut;
    if ($optioncss != '') $param.='&optioncss='.$optioncss;
    // Add $param from extra fields
    foreach ($search_array_options as $key => $val)
    {
        $crit=$val;
        $tmpkey=preg_replace('/search_options_/','',$key);
        if ($val != '') $param.='&search_options_'.$tmpkey.'='.urlencode($val);
    } 	
    
    
    print '<form method="POST" id="searchFormList" action="'.$_SERVER["PHP_SELF"].'">'."\n";
    if ($optioncss != '') print '<input type="hidden" name="optioncss" value="'.$optioncss.'">';
	print '<input type="hidden" name="token" value="'.$_SESSION['newtoken'].'">';
	print '<input type="hidden" name="formfilteraction" id="formfilteraction" value="list">';
	print '<input type="hidden" name="sortfield" value="'.$sortfield.'">';
	print '<input type="hidden" name="sortorder" value="'.$sortorder.'">';
    
    if ($sall)
    {
        foreach($fieldstosearchall as $key => $val) $fieldstosearchall[$key]=$langs->trans($val);
        print $langs->trans("FilterOnInto", $sall) . join(', ',$fieldstosearchall);
    }
	
    $moreforfilter='';
    
	$varpage=empty($contextpage)?$_SERVER["PHP_SELF"]:$contextpage;
	$selectedfields=$form->multiSelectArrayWithCheckbox('selectedfields', $arrayfields, $varpage);	// This also change content of $arrayfields
    
    print '<table class="liste '.($moreforfilter?"listwithfilterbefore":"").'">';
    print '<tr class="liste_titre">';
    if (! empty($arrayfields['u.login']['checked']))          print_liste_field_titre($langs->trans("Login"),$_SERVER['PHP_SELF'],"u.login",$param,"","",$sortfield,$sortorder);
    if (! empty($arrayfields['u.lastname']['checked']))       print_liste_field_titre($langs->trans("Lastname"),$_SERVER['PHP_SELF'],"u.lastname",$param,"","",$sortfield,$sortorder);
    if (! empty($arrayfields['u.firstname']['checked']))      print_liste_field_titre($langs->trans("FirstName"),$_SERVER['PHP_SELF'],"u.firstname",$param,"","",$sortfield,$sortorder);
    if (! empty($arrayfields['u.gender']['checked']))         print_liste_field_titre($langs->trans("Gender"),$_SERVER['PHP_SELF'],"u.gender",$param,"","",$sortfield,$sortorder);
    if (! empty($arrayfields['u.employee']['checked']))       print_liste_field_titre($langs->trans("Employee"),$_SERVER['PHP_SELF'],"u.employee",$param,"","",$sortfield,$sortorder);
    if (! empty($arrayfields['u.accountancy_code']['checked'])) print_liste_field_titre($langs->trans("AccountancyCode"),$_SERVER['PHP_SELF'],"u.accountancy_code",$param,"","",$sortfield,$sortorder);
    if (! empty($arrayfields['u.email']['checked']))          print_liste_field_titre($langs->trans("EMail"),$_SERVER['PHP_SELF'],"u.email",$param,"","",$sortfield,$sortorder);
    if (! empty($arrayfields['u.fk_soc']['checked']))         print_liste_field_titre($langs->trans("Company"),$_SERVER['PHP_SELF'],"u.fk_soc",$param,"","",$sortfield,$sortorder);
    if (! empty($arrayfields['u.entity']['checked']))         print_liste_field_titre($langs->trans("Entity"),$_SERVER['PHP_SELF'],"u.entity",$param,"","",$sortfield,$sortorder);
    if (! empty($arrayfields['u.fk_user']['checked']))        print_liste_field_titre($langs->trans("HierarchicalResponsible"),$_SERVER['PHP_SELF'],"u.fk_user",$param,"","",$sortfield,$sortorder);
    if (! empty($arrayfields['u.datelastlogin']['checked']))  print_liste_field_titre($langs->trans("LastConnexion"),$_SERVER['PHP_SELF'],"u.datelastlogin",$param,"",'align="center"',$sortfield,$sortorder);
    if (! empty($arrayfields['u.datepreviouslogin']['checked'])) print_liste_field_titre($langs->trans("PreviousConnexion"),$_SERVER['PHP_SELF'],"u.datepreviouslogin",$param,"",'align="center"',$sortfield,$sortorder);
	// Extra fields
	if (is_array($extrafields->attribute_label) && count($extrafields->attribute_label))
	{
	   foreach($extrafields->attribute_label as $key => $val) 
	   {
           if (! empty($arrayfields["ef.".$key]['checked'])) 
           {
				$align=$extrafields->getAlignFlag($key);
				print_liste_field_titre($extralabels[$key],$_SERVER["PHP_SELF"],"ef.".$key,"",$param,($align?'align="'.$align.'"':''),$sortfield,$sortorder);
           }
	   }
	}
    // Hook fields
	$parameters=array('arrayfields'=>$arrayfields);
    $reshook=$hookmanager->executeHooks('printFieldListTitle',$parameters);    // Note that $action and $object may have been modified by hook
    print $hookmanager->resPrint;
	if (! empty($arrayfields['u.datec']['checked']))  print_liste_field_titre($langs->trans("DateCreationShort"),$_SERVER["PHP_SELF"],"u.datec","",$param,'align="center" class="nowrap"',$sortfield,$sortorder);
	if (! empty($arrayfields['u.tms']['checked']))    print_liste_field_titre($langs->trans("DateModificationShort"),$_SERVER["PHP_SELF"],"u.tms","",$param,'align="center" class="nowrap"',$sortfield,$sortorder);
	if (! empty($arrayfields['u.statut']['checked'])) print_liste_field_titre($langs->trans("Status"),$_SERVER["PHP_SELF"],"u.statut","",$param,'align="center"',$sortfield,$sortorder);
	print_liste_field_titre($selectedfields, $_SERVER["PHP_SELF"],"",'','','align="right"',$sortfield,$sortorder,'maxwidthsearch ');
    print "</tr>\n";

    // Search bar
    print '<tr class="liste_titre">';
    if (! empty($arrayfields['u.login']['checked']))
    {
        print '<td><input type="text" name="search_login" size="6" value="'.$search_login.'"></td>';
    }
    if (! empty($arrayfields['u.lastname']['checked']))
    {
        print '<td><input type="text" name="search_lastname" size="6" value="'.$search_lastname.'"></td>';
    }
    if (! empty($arrayfields['u.firstname']['checked']))
    {
        print '<td><input type="text" name="search_firstname" size="6" value="'.$search_firstname.'"></td>';
    }
    if (! empty($arrayfields['u.gender']['checked']))
    {
        print '<td>';
        $arraygender=array('man'=>$langs->trans("Genderman"),'woman'=>$langs->trans("Genderwoman"));
        print $form->selectarray('search_gender', $arraygender, $search_gender, 1);        
        print '</td>';
    }
    if (! empty($arrayfields['u.employee']['checked']))
    {
        print '<td>';
        print $form->selectyesno('search_employee', $search_employee, 1, false, 1);
        print '</td>';
    }
    if (! empty($arrayfields['u.accountancy_code']['checked']))
    {
        print '<td><input type="text" name="search_accountancy_code" size="4" value="'.$search_accountancy_code.'"></td>';
    }
    if (! empty($arrayfields['u.email']['checked']))
    {
        print '<td><input type="text" name="search_email" size="6" value="'.$search_email.'"></td>';
    }
    if (! empty($arrayfields['u.fk_soc']['checked']))
    {
        print '<td><input type="text" name="search_thirdparty" size="6" value="'.$search_thirdparty.'"></td>';
    }
    if (! empty($arrayfields['u.entity']['checked']))
    {
        print '<td></td>';
    }
    if (! empty($arrayfields['u.fk_user']['checked']))
    {
        print '<td></td>';
    }
    if (! empty($arrayfields['u.datelastlogin']['checked']))
    {
        print '<td></td>';
    }
    if (! empty($arrayfields['u.datepreviouslogin']['checked']))
    {
        print '<td></td>';
    }
	// Extra fields
	if (is_array($extrafields->attribute_label) && count($extrafields->attribute_label))
	{
	   foreach($extrafields->attribute_label as $key => $val) 
	   {
			if (! empty($arrayfields["ef.".$key]['checked'])) 
			{
                $align=$extrafields->getAlignFlag($key);
                $typeofextrafield=$extrafields->attribute_type[$key];
                print '<td class="liste_titre'.($align?' '.$align:'').'">';
    		    if (in_array($typeofextrafield, array('varchar', 'int', 'double', 'select')))
				{
				    $crit=$val;
    				$tmpkey=preg_replace('/search_options_/','',$key);
    				$searchclass='';
    				if (in_array($typeofextrafield, array('varchar', 'select'))) $searchclass='searchstring';
    				if (in_array($typeofextrafield, array('int', 'double'))) $searchclass='searchnum';
    				print '<input class="flat'.($searchclass?' '.$searchclass:'').'" size="4" type="text" name="search_options_'.$tmpkey.'" value="'.dol_escape_htmltag($search_array_options['search_options_'.$tmpkey]).'">';
				}
				print '</td>';
			}
	   }
	}
    // Fields from hook
	$parameters=array('arrayfields'=>$arrayfields);
    $reshook=$hookmanager->executeHooks('printFieldListOption',$parameters);    // Note that $action and $object may have been modified by hook
    print $hookmanager->resPrint;
    if (! empty($arrayfields['u.datec']['checked']))
    {
        // Date creation
        print '<td class="liste_titre">';
        print '</td>';
    }
    if (! empty($arrayfields['u.tms']['checked']))
    {
        // Date modification
        print '<td class="liste_titre">';
        print '</td>';
    }
    if (! empty($arrayfields['u.statut']['checked']))
    {
        // Status
        print '<td class="liste_titre" align="center">';
        print $form->selectarray('search_statut', array('-1'=>'','0'=>$langs->trans('Disabled'),'1'=>$langs->trans('Enabled')),$search_statut);
        print '</td>';
    }
    // Action column
<<<<<<< HEAD
	print '<td class="liste_titre" align="right">';
	print '<input type="image" class="liste_titre" name="button_search" src="'.img_picto($langs->trans("Search"),'search.png','','',1).'" value="'.dol_escape_htmltag($langs->trans("Search")).'" title="'.dol_escape_htmltag($langs->trans("Search")).'">';
	print '<input type="image" class="liste_titre" name="button_removefilter" src="'.img_picto($langs->trans("Search"),'searchclear.png','','',1).'" value="'.dol_escape_htmltag($langs->trans("RemoveFilter")).'" title="'.dol_escape_htmltag($langs->trans("RemoveFilter")).'">';
	print '</td>';
=======
    print '<td class="liste_titre" align="right">';
    $searchpitco=$form->showFilterAndCheckAddButtons(0);
    print $searchpitco;
    print '</td>';
>>>>>>> 3f5d67d4
	
    print "</tr>\n";

    $user2=new User($db);

    $var=True;
	//while ($i < min($num,$conf->liste_limit))
    while ($i < $num)
    {
        $obj = $db->fetch_object($result);
        $var=!$var;

		$userstatic->id=$obj->rowid;
		$userstatic->ref=$obj->label;
		$userstatic->login=$obj->login;
		$userstatic->statut=$obj->statut;
	    $userstatic->email=$obj->email;
	    $userstatic->gender=$obj->gender;
	    $userstatic->societe_id=$obj->fk_soc;
	    $userstatic->firstname=$obj->firstname;
		$userstatic->lastname=$obj->lastname;
		$userstatic->employee=$obj->employee;
		$userstatic->photo=$obj->photo;
        
		$li=$userstatic->getNomUrl(-1,'',0,0,24,1,'login');

        print "<tr ".$bc[$var].">";
        if (! empty($arrayfields['u.login']['checked']))
		{
		    print '<td>';
    		print $li;
            if (! empty($conf->multicompany->enabled) && $obj->admin && ! $obj->entity)
            {
              	print img_picto($langs->trans("SuperAdministrator"),'redstar');
            }
            else if ($obj->admin)
            {
            	print img_picto($langs->trans("Administrator"),'star');
            }
            print '</td>';
		}
        if (! empty($arrayfields['u.lastname']['checked']))
		{
		      print '<td>'.$obj->lastname.'</td>';
		}
        if (! empty($arrayfields['u.firstname']['checked']))
		{
		  print '<td>'.$obj->firstname.'</td>';
		}
        if (! empty($arrayfields['u.gender']['checked']))
		{
		  print '<td>';
		  if ($obj->gender) print $langs->trans("Gender".$obj->gender);
		  print '</td>';
		}
        if (! empty($arrayfields['u.employee']['checked']))
		{
		  print '<td>'.yn($obj->employee).'</td>';
		}
		if (! empty($arrayfields['u.accountancy_code']['checked']))
		{
		  print '<td>'.$obj->accountancy_code.'</td>';
		}
        if (! empty($arrayfields['u.email']['checked']))
		{
		  print '<td>'.$obj->email.'</td>';
		}
		if (! empty($arrayfields['u.fk_soc']['checked']))
		{
    		print "<td>";
            if ($obj->fk_soc)
            {
                $companystatic->id=$obj->fk_soc;
                $companystatic->name=$obj->name;
                $companystatic->canvas=$obj->canvas;
                print $companystatic->getNomUrl(1);
            }
            else if ($obj->ldap_sid)
            {
            	print $langs->trans("DomainUser");
            }
            else
           {
            	print $langs->trans("InternalUser");
            }
            print '</td>';
		}
        // Multicompany enabled
        if (! empty($conf->multicompany->enabled) && empty($conf->multicompany->transverse_mode))
<<<<<<< HEAD
        {
            if (! empty($arrayfields['u.entity']['checked']))
    		{
                print '<td>';
            	if (! $obj->entity)
            	{
            		print $langs->trans("AllEntities");
            	}
            	else
            	{
            		// $mc is defined in conf.class.php if multicompany enabled.
            		if (is_object($mc))
            		{
            			$mc->getInfo($obj->entity);
            			print $mc->label;
            		}
            	}
            	print '</td>';
    		}
        }
        // Supervisor
        if (! empty($arrayfields['u.fk_user']['checked']))
		{
    		// Resp
            print '<td class="nowrap">';
            if ($obj->login2)
            {
    	        $user2->id=$obj->id2;
    	        $user2->login=$obj->login2;
    	        $user2->lastname=$obj->lastname2;
    	        $user2->firstname=$obj->firstname2;
    	        $user2->gender=$obj->gender2;
    	        $user2->photo=$obj->photo2;
    	        $user2->admin=$obj->admin2;
    	        $user2->email=$obj->email2;
    	        $user2->societe_id=$obj->fk_soc2;
    	        print $user2->getNomUrl(-1,'',0,0,24,0,'');
                if (! empty($conf->multicompany->enabled) && $obj->admin2 && ! $obj->entity2)
                {
                  	print img_picto($langs->trans("SuperAdministrator"),'redstar');
                }
                else if ($obj->admin2)
                {
                	print img_picto($langs->trans("Administrator"),'star');
                }
            }
            print '</td>';
		}		
        
        // Date last login
        if (! empty($arrayfields['u.datelastlogin']['checked']))
    	{
            print '<td class="nowrap" align="center">'.dol_print_date($db->jdate($obj->datelastlogin),"dayhour").'</td>';
    	}
        // Date previous login
        if (! empty($arrayfields['u.datepreviouslogin']['checked']))
    	{
            print '<td class="nowrap" align="center">'.dol_print_date($db->jdate($obj->datepreviouslogin),"dayhour").'</td>';
    	}
        
    	// Extra fields
		if (is_array($extrafields->attribute_label) && count($extrafields->attribute_label))
		{
		   foreach($extrafields->attribute_label as $key => $val) 
		   {
				if (! empty($arrayfields["ef.".$key]['checked'])) 
				{
					print '<td';
					$align=$extrafields->getAlignFlag($key);
					if ($align) print ' align="'.$align.'"';
					print '>';
					$tmpkey='options_'.$key;
					print $extrafields->showOutputField($key, $obj->$tmpkey, '', 1);
					print '</td>';
				}
		   }
		}
        // Fields from hook
	    $parameters=array('arrayfields'=>$arrayfields, 'obj'=>$obj);
		$reshook=$hookmanager->executeHooks('printFieldListValue',$parameters);    // Note that $action and $object may have been modified by hook
        print $hookmanager->resPrint;
    	// Date creation
        if (! empty($arrayfields['u.datec']['checked']))
        {
            print '<td align="center">';
            print dol_print_date($db->jdate($obj->date_creation), 'dayhour');
            print '</td>';
        }
        // Date modification
        if (! empty($arrayfields['u.tms']['checked']))
        {
            print '<td align="center">';
            print dol_print_date($db->jdate($obj->date_update), 'dayhour');
            print '</td>';
        }
        // Status
        if (! empty($arrayfields['u.statut']['checked']))
        {
=======
        {
            if (! empty($arrayfields['u.entity']['checked']))
    		{
                print '<td>';
            	if (! $obj->entity)
            	{
            		print $langs->trans("AllEntities");
            	}
            	else
            	{
            		// $mc is defined in conf.class.php if multicompany enabled.
            		if (is_object($mc))
            		{
            			$mc->getInfo($obj->entity);
            			print $mc->label;
            		}
            	}
            	print '</td>';
    		}
        }
        // Supervisor
        if (! empty($arrayfields['u.fk_user']['checked']))
		{
    		// Resp
            print '<td class="nowrap">';
            if ($obj->login2)
            {
    	        $user2->id=$obj->id2;
    	        $user2->login=$obj->login2;
    	        $user2->lastname=$obj->lastname2;
    	        $user2->firstname=$obj->firstname2;
    	        $user2->gender=$obj->gender2;
    	        $user2->photo=$obj->photo2;
    	        $user2->admin=$obj->admin2;
    	        $user2->email=$obj->email2;
    	        $user2->societe_id=$obj->fk_soc2;
    	        print $user2->getNomUrl(-1,'',0,0,24,0,'');
                if (! empty($conf->multicompany->enabled) && $obj->admin2 && ! $obj->entity2)
                {
                  	print img_picto($langs->trans("SuperAdministrator"),'redstar');
                }
                else if ($obj->admin2)
                {
                	print img_picto($langs->trans("Administrator"),'star');
                }
            }
            print '</td>';
		}		
        
        // Date last login
        if (! empty($arrayfields['u.datelastlogin']['checked']))
    	{
            print '<td class="nowrap" align="center">'.dol_print_date($db->jdate($obj->datelastlogin),"dayhour").'</td>';
    	}
        // Date previous login
        if (! empty($arrayfields['u.datepreviouslogin']['checked']))
    	{
            print '<td class="nowrap" align="center">'.dol_print_date($db->jdate($obj->datepreviouslogin),"dayhour").'</td>';
    	}
        
    	// Extra fields
		if (is_array($extrafields->attribute_label) && count($extrafields->attribute_label))
		{
		   foreach($extrafields->attribute_label as $key => $val) 
		   {
				if (! empty($arrayfields["ef.".$key]['checked'])) 
				{
					print '<td';
					$align=$extrafields->getAlignFlag($key);
					if ($align) print ' align="'.$align.'"';
					print '>';
					$tmpkey='options_'.$key;
					print $extrafields->showOutputField($key, $obj->$tmpkey, '', 1);
					print '</td>';
				}
		   }
		}
        // Fields from hook
	    $parameters=array('arrayfields'=>$arrayfields, 'obj'=>$obj);
		$reshook=$hookmanager->executeHooks('printFieldListValue',$parameters);    // Note that $action and $object may have been modified by hook
        print $hookmanager->resPrint;
    	// Date creation
        if (! empty($arrayfields['u.datec']['checked']))
        {
            print '<td align="center">';
            print dol_print_date($db->jdate($obj->date_creation), 'dayhour');
            print '</td>';
        }
        // Date modification
        if (! empty($arrayfields['u.tms']['checked']))
        {
            print '<td align="center">';
            print dol_print_date($db->jdate($obj->date_update), 'dayhour');
            print '</td>';
        }
        // Status
        if (! empty($arrayfields['u.statut']['checked']))
        {
>>>>>>> 3f5d67d4
		  $userstatic->statut=$obj->statut;
          print '<td align="center">'.$userstatic->getLibStatut(3).'</td>';
        }
        // Action column
        print '<td></td>';

        print "</tr>\n";
        $i++;
    }

	$parameters=array('arrayfields'=>$arrayfields, 'sql'=>$sql);
	$reshook=$hookmanager->executeHooks('printFieldListFooter',$parameters);    // Note that $action and $object may have been modified by hook
	print $hookmanager->resPrint;

    print "</table>";
    print "</form>\n";
    $db->free($result);
}
else
{
    dol_print_error($db);
}

llxFooter();

$db->close();<|MERGE_RESOLUTION|>--- conflicted
+++ resolved
@@ -85,11 +85,7 @@
     'u.lastname'=>array('label'=>$langs->trans("Lastname"), 'checked'=>1),
     'u.firstname'=>array('label'=>$langs->trans("Firstname"), 'checked'=>1),
     'u.gender'=>array('label'=>$langs->trans("Gender"), 'checked'=>0),
-<<<<<<< HEAD
-    'u.employee'=>array('label'=>$langs->trans("Employee"), 'checked'=>0),
-=======
     'u.employee'=>array('label'=>$langs->trans("Employee"), 'checked'=>($mode=='employee'?1:0)),
->>>>>>> 3f5d67d4
     'u.accountancy_code'=>array('label'=>$langs->trans("AccountancyCode"), 'checked'=>0),
     'u.email'=>array('label'=>$langs->trans("EMail"), 'checked'=>1),
     'u.fk_soc'=>array('label'=>$langs->trans("Company"), 'checked'=>1),
@@ -128,10 +124,7 @@
 
 // Default search
 if ($search_statut == '') $search_statut='1';
-<<<<<<< HEAD
-=======
 if ($mode == 'employee') $search_employee=1;
->>>>>>> 3f5d67d4
 
 
 
@@ -201,7 +194,6 @@
 {
 	$sql.= " WHERE u.entity IN (".getEntity('user',1).")";
 }
-if ($mode == "employee") $sql.= " AND u.employee = 1";
 if ($socid > 0) $sql.= " AND u.fk_soc = ".$socid;
 //if ($search_user != '')       $sql.=natural_search(array('u.login', 'u.lastname', 'u.firstname'), $search_user);
 if ($search_supervisor > 0)   $sql.= " AND u.fk_user = ".$search_supervisor;
@@ -253,11 +245,8 @@
     $i = 0;
 
     $param='';
-<<<<<<< HEAD
-=======
     if (! empty($contextpage) && $contextpage != $_SERVER["PHP_SELF"]) $param.='&contextpage='.$contextpage;
 	if ($limit > 0 && $limit != $conf->liste_limit) $param.='&limit='.$limit;
->>>>>>> 3f5d67d4
     if ($sall != '') $param.='&sall='.urlencode($sall);
     if ($search_user != '') $param.="&search_user=".$search_user;
     if ($search_login != '') $param.="&search_login=".$search_login;
@@ -435,17 +424,10 @@
         print '</td>';
     }
     // Action column
-<<<<<<< HEAD
-	print '<td class="liste_titre" align="right">';
-	print '<input type="image" class="liste_titre" name="button_search" src="'.img_picto($langs->trans("Search"),'search.png','','',1).'" value="'.dol_escape_htmltag($langs->trans("Search")).'" title="'.dol_escape_htmltag($langs->trans("Search")).'">';
-	print '<input type="image" class="liste_titre" name="button_removefilter" src="'.img_picto($langs->trans("Search"),'searchclear.png','','',1).'" value="'.dol_escape_htmltag($langs->trans("RemoveFilter")).'" title="'.dol_escape_htmltag($langs->trans("RemoveFilter")).'">';
-	print '</td>';
-=======
     print '<td class="liste_titre" align="right">';
     $searchpitco=$form->showFilterAndCheckAddButtons(0);
     print $searchpitco;
     print '</td>';
->>>>>>> 3f5d67d4
 	
     print "</tr>\n";
 
@@ -535,7 +517,6 @@
 		}
         // Multicompany enabled
         if (! empty($conf->multicompany->enabled) && empty($conf->multicompany->transverse_mode))
-<<<<<<< HEAD
         {
             if (! empty($arrayfields['u.entity']['checked']))
     		{
@@ -634,106 +615,6 @@
         // Status
         if (! empty($arrayfields['u.statut']['checked']))
         {
-=======
-        {
-            if (! empty($arrayfields['u.entity']['checked']))
-    		{
-                print '<td>';
-            	if (! $obj->entity)
-            	{
-            		print $langs->trans("AllEntities");
-            	}
-            	else
-            	{
-            		// $mc is defined in conf.class.php if multicompany enabled.
-            		if (is_object($mc))
-            		{
-            			$mc->getInfo($obj->entity);
-            			print $mc->label;
-            		}
-            	}
-            	print '</td>';
-    		}
-        }
-        // Supervisor
-        if (! empty($arrayfields['u.fk_user']['checked']))
-		{
-    		// Resp
-            print '<td class="nowrap">';
-            if ($obj->login2)
-            {
-    	        $user2->id=$obj->id2;
-    	        $user2->login=$obj->login2;
-    	        $user2->lastname=$obj->lastname2;
-    	        $user2->firstname=$obj->firstname2;
-    	        $user2->gender=$obj->gender2;
-    	        $user2->photo=$obj->photo2;
-    	        $user2->admin=$obj->admin2;
-    	        $user2->email=$obj->email2;
-    	        $user2->societe_id=$obj->fk_soc2;
-    	        print $user2->getNomUrl(-1,'',0,0,24,0,'');
-                if (! empty($conf->multicompany->enabled) && $obj->admin2 && ! $obj->entity2)
-                {
-                  	print img_picto($langs->trans("SuperAdministrator"),'redstar');
-                }
-                else if ($obj->admin2)
-                {
-                	print img_picto($langs->trans("Administrator"),'star');
-                }
-            }
-            print '</td>';
-		}		
-        
-        // Date last login
-        if (! empty($arrayfields['u.datelastlogin']['checked']))
-    	{
-            print '<td class="nowrap" align="center">'.dol_print_date($db->jdate($obj->datelastlogin),"dayhour").'</td>';
-    	}
-        // Date previous login
-        if (! empty($arrayfields['u.datepreviouslogin']['checked']))
-    	{
-            print '<td class="nowrap" align="center">'.dol_print_date($db->jdate($obj->datepreviouslogin),"dayhour").'</td>';
-    	}
-        
-    	// Extra fields
-		if (is_array($extrafields->attribute_label) && count($extrafields->attribute_label))
-		{
-		   foreach($extrafields->attribute_label as $key => $val) 
-		   {
-				if (! empty($arrayfields["ef.".$key]['checked'])) 
-				{
-					print '<td';
-					$align=$extrafields->getAlignFlag($key);
-					if ($align) print ' align="'.$align.'"';
-					print '>';
-					$tmpkey='options_'.$key;
-					print $extrafields->showOutputField($key, $obj->$tmpkey, '', 1);
-					print '</td>';
-				}
-		   }
-		}
-        // Fields from hook
-	    $parameters=array('arrayfields'=>$arrayfields, 'obj'=>$obj);
-		$reshook=$hookmanager->executeHooks('printFieldListValue',$parameters);    // Note that $action and $object may have been modified by hook
-        print $hookmanager->resPrint;
-    	// Date creation
-        if (! empty($arrayfields['u.datec']['checked']))
-        {
-            print '<td align="center">';
-            print dol_print_date($db->jdate($obj->date_creation), 'dayhour');
-            print '</td>';
-        }
-        // Date modification
-        if (! empty($arrayfields['u.tms']['checked']))
-        {
-            print '<td align="center">';
-            print dol_print_date($db->jdate($obj->date_update), 'dayhour');
-            print '</td>';
-        }
-        // Status
-        if (! empty($arrayfields['u.statut']['checked']))
-        {
->>>>>>> 3f5d67d4
 		  $userstatic->statut=$obj->statut;
           print '<td align="center">'.$userstatic->getLibStatut(3).'</td>';
         }
