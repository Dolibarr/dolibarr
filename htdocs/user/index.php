<?php
/* Copyright (C) 2002-2005 Rodolphe Quiedeville <rodolphe@quiedeville.org>
 * Copyright (C) 2004-2011 Laurent Destailleur  <eldy@users.sourceforge.net>
 * Copyright (C) 2005-2011 Regis Houssin        <regis@dolibarr.fr>
 *
 * This program is free software; you can redistribute it and/or modify
 * it under the terms of the GNU General Public License as published by
 * the Free Software Foundation; either version 2 of the License, or
 * (at your option) any later version.
 *
 * This program is distributed in the hope that it will be useful,
 * but WITHOUT ANY WARRANTY; without even the implied warranty of
 * MERCHANTABILITY or FITNESS FOR A PARTICULAR PURPOSE.  See the
 * GNU General Public License for more details.
 *
 * You should have received a copy of the GNU General Public License
 * along with this program. If not, see <http://www.gnu.org/licenses/>.
 */

/**
 *      \file       htdocs/user/index.php
 * 		\ingroup	core
 *      \brief      Page of users
<<<<<<< HEAD
 *      \version    $Id: index.php,v 1.51 2011/07/31 23:19:42 eldy Exp $
=======
 *      \version    $Id: index.php,v 1.55 2011/08/21 10:01:36 hregis Exp $
>>>>>>> 19bde3ab
 */

require("../main.inc.php");
if(! empty($conf->multicompany->enabled)) dol_include_once("/multicompany/class/actions_multicompany.class.php");


if (! $user->rights->user->user->lire && ! $user->admin) accessforbidden();

$langs->load("users");
$langs->load("companies");

// Security check (for external users)
$socid=0;
if ($user->societe_id > 0) $socid = $user->societe_id;

$sall=isset($_GET["sall"])?$_GET["sall"]:$_POST["sall"];

$sortfield = GETPOST("sortfield",'alpha');
$sortorder = GETPOST("sortorder",'alpha');
$page = GETPOST("page",'int');
if ($page == -1) { $page = 0; }
$offset = $conf->liste_limit * $page;
$pageprev = $page - 1;
$pagenext = $page + 1;
$limit = $conf->liste_limit;
if (! $sortfield) $sortfield="u.login";
if (! $sortorder) $sortorder="ASC";

$userstatic=new User($db);
$companystatic = new Societe($db);

/*
 * View
 */

llxHeader();

print_fiche_titre($langs->trans("ListOfUsers"));

$sql = "SELECT u.rowid, u.name, u.firstname, u.admin, u.fk_societe, u.login,";
$sql.= " u.datec,";
$sql.= " u.tms as datem,";
$sql.= " u.datelastlogin,";
$sql.= " u.ldap_sid, u.statut, u.entity,";
$sql.= " s.nom, s.canvas";
$sql.= " FROM ".MAIN_DB_PREFIX."user as u";
$sql.= " LEFT JOIN ".MAIN_DB_PREFIX."societe as s ON u.fk_societe = s.rowid";
if(! empty($conf->multicompany->enabled) && $conf->entity == 1 && ($conf->global->MULTICOMPANY_TRANSVERSE_MODE || ($user->admin && ! $user->entity)))
{
	$sql.= " WHERE u.entity IS NOT NULL";
}
else
{
	$sql.= " WHERE u.entity IN (0,".$conf->entity.")";
}
if (!empty($socid)) $sql.= " AND u.fk_societe = ".$socid;
if ($_POST["search_user"])
{
    $sql.= " AND (u.login like '%".$_POST["search_user"]."%' OR u.name like '%".$_POST["search_user"]."%' OR u.firstname like '%".$_POST["search_user"]."%')";
}
if ($sall) $sql.= " AND (u.login like '%".$sall."%' OR u.name like '%".$sall."%' OR u.firstname like '%".$sall."%' OR u.email like '%".$sall."%' OR u.note like '%".$sall."%')";
if ($sortfield) $sql.=" ORDER BY $sortfield $sortorder";

$result = $db->query($sql);
if ($result)
{
    $num = $db->num_rows($result);
    $i = 0;

    $param="search_user=$search_user&amp;sall=$sall";
    print '<table class="noborder" width="100%">';
    print '<tr class="liste_titre">';
    print_liste_field_titre($langs->trans("Login"),"index.php","u.login",$param,"","",$sortfield,$sortorder);
    print_liste_field_titre($langs->trans("LastName"),"index.php","u.name",$param,"","",$sortfield,$sortorder);
    print_liste_field_titre($langs->trans("FirstName"),"index.php","u.firstname",$param,"","",$sortfield,$sortorder);
    print_liste_field_titre($langs->trans("Company"),"index.php","u.fk_societe",$param,"","",$sortfield,$sortorder);
    print_liste_field_titre($langs->trans("DateCreation"),"index.php","u.datec",$param,"",'align="center"',$sortfield,$sortorder);
    print_liste_field_titre($langs->trans("LastConnexion"),"index.php","u.datelastlogin",$param,"",'align="center"',$sortfield,$sortorder);
    print_liste_field_titre($langs->trans("Status"),"index.php","u.status",$param,"",'align="right"',$sortfield,$sortorder);
    print "</tr>\n";
    $var=True;
    while ($i < $num)
    {
        $obj = $db->fetch_object($result);
        $var=!$var;

        print "<tr $bc[$var]>";
        print '<td><a href="fiche.php?id='.$obj->rowid.'">'.img_object($langs->trans("ShowUser"),"user").' '.$obj->login.'</a>';
        if (! empty($conf->multicompany->enabled) && $obj->admin && ! $obj->entity)
        {
          	print img_picto($langs->trans("SuperAdministrator"),'redstar');
        }
        else if ($obj->admin)
        {
        	print img_picto($langs->trans("Administrator"),'star');
        }
        print '</td>';
        print '<td>'.ucfirst($obj->name).'</td>';
        print '<td>'.ucfirst($obj->firstname).'</td>';
        print "<td>";
        if ($obj->fk_societe)
        {
            $companystatic->id=$obj->fk_societe;
            $companystatic->nom=$obj->nom;
            $companystatic->canvas=$obj->canvas;
            print $companystatic->getNomUrl(1);
        }
        else if (! empty($conf->multicompany->enabled))
        {
        	if ($obj->admin && ! $obj->entity)
        	{
        		print $langs->trans("AllEntities");
        	}
        	else
        	{
        		$mc = new ActionsMulticompany($db);
        		$mc->getInfo($obj->entity);
        		print $mc->label;
        	}
        }
        else if ($obj->ldap_sid)
        {
        	print $langs->trans("DomainUser");
        }
        else
        {
        	print $langs->trans("InternalUser");
        }
        print '</td>';

        // Date creation
        print '<td nowrap="nowrap" align="center">'.dol_print_date($db->jdate($obj->datec),"dayhour").'</td>';

        // Date last login
        print '<td nowrap="nowrap" align="center">'.dol_print_date($db->jdate($obj->datelastlogin),"dayhour").'</td>';

		// Statut
		$userstatic->statut=$obj->statut;
        print '<td width="100" align="right">'.$userstatic->getLibStatut(5).'</td>';
        print "</tr>\n";
        $i++;
    }
    print "</table>";
    $db->free($result);
}
else
{
    dol_print_error($db);
}

$db->close();

<<<<<<< HEAD
llxFooter('$Date: 2011/07/31 23:19:42 $ - $Revision: 1.51 $');
=======
llxFooter('$Date: 2011/08/21 10:01:36 $ - $Revision: 1.55 $');
>>>>>>> 19bde3ab
?><|MERGE_RESOLUTION|>--- conflicted
+++ resolved
@@ -21,11 +21,7 @@
  *      \file       htdocs/user/index.php
  * 		\ingroup	core
  *      \brief      Page of users
-<<<<<<< HEAD
- *      \version    $Id: index.php,v 1.51 2011/07/31 23:19:42 eldy Exp $
-=======
  *      \version    $Id: index.php,v 1.55 2011/08/21 10:01:36 hregis Exp $
->>>>>>> 19bde3ab
  */
 
 require("../main.inc.php");
@@ -178,9 +174,5 @@
 
 $db->close();
 
-<<<<<<< HEAD
-llxFooter('$Date: 2011/07/31 23:19:42 $ - $Revision: 1.51 $');
-=======
 llxFooter('$Date: 2011/08/21 10:01:36 $ - $Revision: 1.55 $');
->>>>>>> 19bde3ab
 ?>