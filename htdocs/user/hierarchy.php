<?php
/* Copyright (C) 2005      Matthieu Valleton    <mv@seeschloss.org>
 * Copyright (C) 2005      Eric Seigne          <eric.seigne@ryxeo.com>
 * Copyright (C) 2006-2015 Laurent Destailleur  <eldy@users.sourceforge.net>
 * Copyright (C) 2007      Patrick Raguin       <patrick.raguin@gmail.com>
 * Copyright (C) 2005-2012 Regis Houssin        <regis.houssin@inodbox.com>
 * Copyright (C) 2019-2021  Frédéric France     <frederic.france@netlogic.fr>
 *
 * This program is free software; you can redistribute it and/or modify
 * it under the terms of the GNU General Public License as published by
 * the Free Software Foundation; either version 3 of the License, or
 * (at your option) any later version.
 *
 * This program is distributed in the hope that it will be useful,
 * but WITHOUT ANY WARRANTY; without even the implied warranty of
 * MERCHANTABILITY or FITNESS FOR A PARTICULAR PURPOSE.  See the
 * GNU General Public License for more details.
 *
 * You should have received a copy of the GNU General Public License
 * along with this program. If not, see <https://www.gnu.org/licenses/>.
 */

/**
 *      \file       htdocs/user/hierarchy.php
 *      \ingroup    user
 *      \brief      Page of hierarchy view of user module
 */

require '../main.inc.php';
require_once DOL_DOCUMENT_ROOT.'/core/lib/treeview.lib.php';

// Load translation files required by page
$langs->loadLangs(array('users', 'companies'));

// Security check (for external users)
$socid = 0;
if ($user->socid > 0) {
	$socid = $user->socid;
}

$optioncss = GETPOST('optioncss', 'alpha');
$contextpage = GETPOST('optioncss', 'aZ09');
$sortfield = GETPOST('sortfield', 'aZ09comma');
$sortorder = GETPOST('sortorder', 'aZ09comma');
$page = GETPOSTISSET('pageplusone') ? (GETPOST('pageplusone') - 1) : GETPOST("page", 'int');

// Load mode employee
$mode = GETPOST("mode", 'alpha');

$search_statut = GETPOST('search_statut', 'int');

if ($search_statut == '' || $search_statut == '0') {
	$search_statut = '1';
}

if (GETPOST('button_removefilter_x', 'alpha') || GETPOST('button_removefilter', 'alpha')) { // Both test are required to be compatible with all browsers
	$search_statut = "";
}

$userstatic = new User($db);

// Define value to know what current user can do on users
$canadduser = (!empty($user->admin) || $user->rights->user->user->creer);

if (!$user->rights->user->user->lire && !$user->admin) {
	accessforbidden();
}

$childids = $user->getAllChildIds(1);


/*
 * View
 */

$form = new Form($db);

$help_url = 'EN:Module_Users|FR:Module_Utilisateurs|ES:M&oacute;dulo_Usuarios|DE:Modul_Benutzer';
$title = $langs->trans("Users");
$arrayofjs = array(
	'/includes/jquery/plugins/jquerytreeview/jquery.treeview.js',
	'/includes/jquery/plugins/jquerytreeview/lib/jquery.cookie.js',
);
$arrayofcss = array('/includes/jquery/plugins/jquerytreeview/jquery.treeview.css');

llxHeader('', $title, $help_url, '', 0, 0, $arrayofjs, $arrayofcss, '', 'bodyforlist');


// Load hierarchy of users
$user_arbo = $userstatic->get_full_tree(0, ($search_statut != '' && $search_statut >= 0) ? "statut = ".$search_statut : '');


// Count total nb of records
$nbtotalofrecords = count($user_arbo);


if (!is_array($user_arbo) && $user_arbo < 0) {
	setEventMessages($userstatic->error, $userstatic->errors, 'warnings');
} else {
	// Define fulltree array
	$fulltree = $user_arbo;
	//var_dump($fulltree);
	// Define data (format for treeview)
	$data = array();
	$data[] = array('rowid'=>0, 'fk_menu'=>-1, 'title'=>"racine", 'mainmenu'=>'', 'leftmenu'=>'', 'fk_mainmenu'=>'', 'fk_leftmenu'=>'');
	foreach ($fulltree as $key => $val) {
		$userstatic->id = $val['id'];
		$userstatic->ref = $val['id'];
		$userstatic->login = $val['login'];
		$userstatic->firstname = $val['firstname'];
		$userstatic->lastname = $val['lastname'];
		$userstatic->statut = $val['statut'];
		$userstatic->email = $val['email'];
		$userstatic->gender = $val['gender'];
		$userstatic->socid = $val['fk_soc'];
		$userstatic->admin = $val['admin'];
		$userstatic->entity = $val['entity'];
		$userstatic->photo = $val['photo'];

		$entity = $val['entity'];
		$entitystring = '';

		// TODO Set of entitystring should be done with a hook
		if (!empty($conf->multicompany->enabled) && is_object($mc)) {
			if (empty($entity)) {
				$entitystring = $langs->trans("AllEntities");
			} else {
				$mc->getInfo($entity);
				$entitystring = $mc->label;
			}
		}

		$li = $userstatic->getNomUrl(-1, '', 0, 1);
		if (!empty($conf->multicompany->enabled) && $userstatic->admin && !$userstatic->entity) {
			$li .= img_picto($langs->trans("SuperAdministrator"), 'redstar');
		} elseif ($userstatic->admin) {
			$li .= img_picto($langs->trans("Administrator"), 'star');
		}
		$li .= ' <span class="opacitymedium">('.$val['login'].($entitystring ? ' - '.$entitystring : '').')</span>';

		$entry = '<table class="nobordernopadding centpercent"><tr class="trtree"><td class="'.($val['statut'] ? 'usertdenabled' : 'usertddisabled').'">'.$li.'</td><td align="right" class="'.($val['statut'] ? 'usertdenabled' : 'usertddisabled').'">'.$userstatic->getLibStatut(2).'</td></tr></table>';

		$data[] = array(
			'rowid'=>$val['rowid'],
			'fk_menu'=>$val['fk_user'],
			'statut'=>$val['statut'],
			'entry'=>$entry
		);
	}

	//var_dump($data);

	$param = "&search_statut=".urlencode($search_statut);

	$newcardbutton = '';
	$newcardbutton .= dolGetButtonTitle($langs->trans('ViewList'), '', 'fa fa-bars paddingleft imgforviewmode', DOL_URL_ROOT.'/user/list.php?mode=common'.preg_replace('/(&|\?)*mode=[^&]+/', '', $param), '', ((empty($mode) || $mode == 'common') ? 2 : 1), array('morecss'=>'reposition'));
	$newcardbutton .= dolGetButtonTitle($langs->trans('HierarchicView'), '', 'fa fa-stream paddingleft imgforviewmode', DOL_URL_ROOT.'/user/hierarchy.php?mode=hierarchy'.preg_replace('/(&|\?)*mode=[^&]+/', '', $param), '', (($mode == 'hierarchy') ? 2 : 1), array('morecss'=>'reposition'));
	$newcardbutton .= dolGetButtonTitle($langs->trans('ViewKanban'), '', 'fa fa-th-list imgforviewmode', DOL_URL_ROOT.'/user/list.php?mode=kanban'.preg_replace('/(&|\?)*mode=[^&]+/', '', $param), '', ($mode == 'kanban' ? 2 : 1), array('morecss'=>'reposition'));
	$newcardbutton .= dolGetButtonTitleSeparator();
	$newcardbutton .= dolGetButtonTitle($langs->trans('NewUser'), '', 'fa fa-plus-circle', DOL_URL_ROOT.'/user/card.php?action=create'.($mode == 'employee' ? '&employee=1' : '').'&leftmenu=', '', $canadduser);

	$massactionbutton = '';
	$num = 0;
	$limit = 0;

<<<<<<< HEAD
	$morehtmlright .= dolGetButtonTitle($langs->trans("List"), '', 'fa fa-list paddingleft imgforviewmode', DOL_URL_ROOT.'/user/list.php'.(($search_statut != '' && $search_statut >= 0) ? '?search_statut='.$search_statut : ''));
	$param = array('morecss'=>'marginleftonly btnTitleSelected');
	$morehtmlright .= dolGetButtonTitle($langs->trans("HierarchicView"), '', 'fa fa-stream paddingleft imgforviewmode', DOL_URL_ROOT.'/user/hierarchy.php'.(($search_statut != '' && $search_statut >= 0) ? '?search_statut='.$search_statut : ''), '', 1, $param);

	$massactionbutton = '';
	$num = 0;
	$limit = 0;

	print_barre_liste($title, $page, $_SERVER["PHP_SELF"], $param, $sortfield, $sortorder, $massactionbutton, $num, '', 'user', 0, $morehtmlright.' '.$newcardbutton, '', $limit, 0, 0, 1);
=======
	print_barre_liste($title, $page, $_SERVER["PHP_SELF"], $param, $sortfield, $sortorder, $massactionbutton, $num, $nbtotalofrecords, 'user', 0, $newcardbutton, '', $limit, 0, 0, 1);
>>>>>>> 503d1a04

	print '<form method="POST" id="searchFormList" action="'.$_SERVER["PHP_SELF"].'">'."\n";
	if ($optioncss != '') {
		print '<input type="hidden" name="optioncss" value="'.$optioncss.'">';
	}
	print '<input type="hidden" name="token" value="'.newToken().'">';
	print '<input type="hidden" name="formfilteraction" id="formfilteraction" value="list">';
	print '<input type="hidden" name="sortfield" value="'.$sortfield.'">';
	print '<input type="hidden" name="sortorder" value="'.$sortorder.'">';
	print '<input type="hidden" name="page" value="'.$page.'">';
	print '<input type="hidden" name="contextpage" value="'.$contextpage.'">';
	print '<input type="hidden" name="mode" value="'.$mode.'">';

	print '<div class="div-table-responsive">'; // You can use div-table-responsive-no-min if you dont need reserved height for your table
	print '<table class="liste nohover centpercent">';

	print '<tr class="liste_titre_filter">';
	print '<td class="liste_titre">&nbsp;</td>';
	print '<td class="liste_titre">&nbsp;</td>';
	// Status
	print '<td class="liste_titre right">';
	print $form->selectarray('search_statut', array('-1'=>'', '1'=>$langs->trans('Enabled')), $search_statut, 0, 0, 0, '', 0, 0, 0, '', 'minwidth75imp');
	print '</td>';
	print '<td class="liste_titre maxwidthsearch">';
	$searchpicto = $form->showFilterAndCheckAddButtons(0);
	print $searchpicto;
	print '</td>';
	print '</tr>';

	print '<tr class="liste_titre">';
	print_liste_field_titre("HierarchicView");
	print_liste_field_titre('<div id="iddivjstreecontrol"><a href="#">'.img_picto('', 'folder', 'class="paddingright"').'<span class="hideonsmartphone">'.$langs->trans("UndoExpandAll").'</span></a> | <a href="#">'.img_picto('', 'folder-open', 'class="paddingright"').'<span class="hideonsmartphone">'.$langs->trans("ExpandAll").'</span></a></div>', $_SERVER['PHP_SELF'], "", '', "", 'align="center"');
	print_liste_field_titre("Status", $_SERVER['PHP_SELF'], "", '', "", 'align="right"');
	print_liste_field_titre('', $_SERVER["PHP_SELF"], "", '', '', '', '', '', 'maxwidthsearch ');
	print '</tr>';


	$nbofentries = (count($data) - 1);

	if ($nbofentries > 0) {
		print '<tr><td colspan="3">';
		tree_recur($data, $data[0], 0);
		print '</td>';
		print '<td></td>';
		print '</tr>';
	} else {
		print '<tr class="oddeven">';
		print '<td colspan="3">';
		print '<table class="nobordernopadding"><tr class="nobordernopadding"><td>'.img_picto_common('', 'treemenu/branchbottom.gif').'</td>';
		print '<td valign="middle">';
		print $langs->trans("NoCategoryYet");
		print '</td>';
		print '<td>&nbsp;</td>';
		print '</table>';
		print '</td>';
		print '<td></td>';
		print '</tr>';
	}

	print "</table>";
	print '</div>';

	print "</form>\n";
}

//
/*print '<script type="text/javascript">
jQuery(document).ready(function() {
	function init_myfunc()
	{
		jQuery(".usertddisabled").hide();
	}
	init_myfunc();
});
</script>';
*/

// End of page
llxFooter();
$db->close();<|MERGE_RESOLUTION|>--- conflicted
+++ resolved
@@ -163,19 +163,7 @@
 	$num = 0;
 	$limit = 0;
 
-<<<<<<< HEAD
-	$morehtmlright .= dolGetButtonTitle($langs->trans("List"), '', 'fa fa-list paddingleft imgforviewmode', DOL_URL_ROOT.'/user/list.php'.(($search_statut != '' && $search_statut >= 0) ? '?search_statut='.$search_statut : ''));
-	$param = array('morecss'=>'marginleftonly btnTitleSelected');
-	$morehtmlright .= dolGetButtonTitle($langs->trans("HierarchicView"), '', 'fa fa-stream paddingleft imgforviewmode', DOL_URL_ROOT.'/user/hierarchy.php'.(($search_statut != '' && $search_statut >= 0) ? '?search_statut='.$search_statut : ''), '', 1, $param);
-
-	$massactionbutton = '';
-	$num = 0;
-	$limit = 0;
-
-	print_barre_liste($title, $page, $_SERVER["PHP_SELF"], $param, $sortfield, $sortorder, $massactionbutton, $num, '', 'user', 0, $morehtmlright.' '.$newcardbutton, '', $limit, 0, 0, 1);
-=======
 	print_barre_liste($title, $page, $_SERVER["PHP_SELF"], $param, $sortfield, $sortorder, $massactionbutton, $num, $nbtotalofrecords, 'user', 0, $newcardbutton, '', $limit, 0, 0, 1);
->>>>>>> 503d1a04
 
 	print '<form method="POST" id="searchFormList" action="'.$_SERVER["PHP_SELF"].'">'."\n";
 	if ($optioncss != '') {
