--- conflicted
+++ resolved
@@ -51,13 +51,8 @@
 $page = GETPOSTISSET('pageplusone') ? (GETPOSTINT('pageplusone') - 1) : GETPOSTINT("page");
 
 
-<<<<<<< HEAD
 $search_status = GETPOST('search_status', 'intcomma');
-if ($search_status == '' || $search_status == '0') {
-=======
-$search_status = GETPOST('search_statut', 'int') ? GETPOST('search_statut', 'int') : GETPOST('search_status', 'int');
-if ($search_status === '') {
->>>>>>> 2f1dcbc2
+if ($search_status == '') {
 	$search_status = '1';
 }
 
@@ -122,17 +117,12 @@
 	$sqlfilter = join(' AND ', $filters);
 }
 // Load hierarchy of users
-<<<<<<< HEAD
-$user_arbo = $userstatic->get_full_tree(0, ($search_status != '' && $search_status >= 0) ? "statut = ".$search_status : '');
-
-=======
 $user_arbo_all = $userstatic->get_full_tree(0, '');
 if ($sqlfilter) {
 	$user_arbo = $userstatic->get_full_tree(0, $sqlfilter);
 } else {
 	$user_arbo = $user_arbo_all;
 }
->>>>>>> 2f1dcbc2
 
 // Count total nb of records
 $nbtotalofrecords = count($user_arbo);
@@ -308,13 +298,8 @@
 	print '<td class="liste_titre">&nbsp;</td>';
 	print '<td class="liste_titre">&nbsp;</td>';
 	// Status
-<<<<<<< HEAD
-	print '<td class="liste_titre right">';
-	print $form->selectarray('search_status', array('-1'=>'', '1'=>$langs->trans('Enabled')), $search_status, 0, 0, 0, '', 0, 0, 0, '', 'minwidth75imp');
-=======
 	print '<td class="liste_titre right parentonrightofpage">';
 	print $form->selectarray('search_status', array('-1'=>'', '0'=>$langs->trans('Disabled'), '1'=>$langs->trans('Enabled')), $search_status, 0, 0, 0, '', 0, 0, 0, '', 'minwidth75imp onrightofpage width100');
->>>>>>> 2f1dcbc2
 	print '</td>';
 	// Action column
 	if (!getDolGlobalString('MAIN_CHECKBOX_LEFT_COLUMN')) {
