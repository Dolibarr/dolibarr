--- conflicted
+++ resolved
@@ -50,21 +50,12 @@
 $feature2 = (($socid && $user->rights->user->self->creer) ? '' : 'user');
 // Ok if user->rights->salaries->read or user->rights->hrm->read
 //$result = restrictedArea($user, 'salaries|hrm', $id, 'user&user', $feature2);
-<<<<<<< HEAD
 $ok = false;
 if ($user->id == $id) $ok = true; // A user can always read its own card
 if (!empty($user->rights->salaries->read)) $ok = true;
 if (!empty($user->rights->hrm->read)) $ok = true;
 if (!empty($user->rights->expensereport->lire) && ($user->id == $object->id || $user->rights->expensereport->readall)) $ok = true;
 if (!$ok)
-=======
-$ok=false;
-if ($user->id == $id) $ok=true; // A user can always read its own card
-if (! empty($user->rights->salaries->read)) $ok=true;
-if (! empty($user->rights->hrm->read)) $ok=true;
-if (! empty($user->rights->expensereport->lire) && ($user->id == $object->id || $user->rights->expensereport->readall)) $ok=true;
-if (! $ok)
->>>>>>> 5e3698b0
 {
 	accessforbidden();
 }
@@ -122,11 +113,7 @@
 
     $account->fetch($bankid);
 
-<<<<<<< HEAD
     $account->userid = $object->id;
-=======
-    $account->userid          = $object->id;
->>>>>>> 5e3698b0
 
 	$account->bank            = GETPOST('bank', 'alpha');
 	$account->label           = GETPOST('label', 'alpha');
@@ -252,15 +239,9 @@
 	}
 
 	print '<tr><td class="tdtop">'.$langs->trans("IBAN").'</td>';
-<<<<<<< HEAD
 	print '<td>'.$account->iban.'&nbsp;';
     if (!empty($account->iban)) {
         if (!checkIbanForAccount($account)) {
-=======
-	print '<td>'.$account->iban . '&nbsp;';
-    if (! empty($account->iban)) {
-        if (! checkIbanForAccount($account)) {
->>>>>>> 5e3698b0
             print img_picto($langs->trans("IbanNotValid"), 'warning');
         } else {
             print img_picto($langs->trans("IbanValid"), 'info');
@@ -270,13 +251,8 @@
 
 	print '<tr><td class="tdtop">'.$langs->trans("BIC").'</td>';
 	print '<td>'.$account->bic.'&nbsp;';
-<<<<<<< HEAD
     if (!empty($account->bic)) {
         if (!checkSwiftForAccount($account)) {
-=======
-    if (! empty($account->bic)) {
-        if (! checkSwiftForAccount($account)) {
->>>>>>> 5e3698b0
             print img_picto($langs->trans("SwiftNotValid"), 'warning');
         } else {
             print img_picto($langs->trans("SwiftValid"), 'info');
@@ -332,11 +308,7 @@
 	        print '<table class="noborder centpercent">';
 
             print '<tr class="liste_titre">';
-<<<<<<< HEAD
    			print '<td colspan="4"><table width="100%" class="nobordernopadding"><tr><td>'.$langs->trans("LastSalaries", ($num <= $MAXLIST ? "" : $MAXLIST)).'</td><td class="right"><a class="notasortlink" href="'.DOL_URL_ROOT.'/salaries/list.php?search_user='.$object->login.'">'.$langs->trans("AllSalaries").'<span class="badge marginleftonlyshort">'.$num.'</span></a></td>';
-=======
-   			print '<td colspan="4"><table width="100%" class="nobordernopadding"><tr><td>'.$langs->trans("LastSalaries", ($num<=$MAXLIST?"":$MAXLIST)).'</td><td class="right"><a class="notasortlink" href="'.DOL_URL_ROOT.'/compta/salaries/list.php?search_user='.$object->login.'">'.$langs->trans("AllSalaries").' <span class="badge">'.$num.'</span></a></td>';
->>>>>>> 5e3698b0
    			print '</tr></table></td>';
    			print '</tr>';
 
@@ -390,11 +362,7 @@
 	        print '<table class="noborder centpercent">';
 
             print '<tr class="liste_titre">';
-<<<<<<< HEAD
   			print '<td colspan="4"><table class="nobordernopadding centpercent"><tr><td>'.$langs->trans("LastHolidays", ($num <= $MAXLIST ? "" : $MAXLIST)).'</td><td class="right"><a class="notasortlink" href="'.DOL_URL_ROOT.'/holiday/list.php?id='.$object->id.'">'.$langs->trans("AllHolidays").'<span class="badge marginleftonlyshort">'.$num.'</span></a></td>';
-=======
-  			print '<td colspan="4"><table class="nobordernopadding centpercent"><tr><td>'.$langs->trans("LastHolidays", ($num<=$MAXLIST?"":$MAXLIST)).'</td><td class="right"><a class="notasortlink" href="'.DOL_URL_ROOT.'/holiday/list.php?id='.$object->id.'">'.$langs->trans("AllHolidays").' <span class="badge">'.$num.'</span></a></td>';
->>>>>>> 5e3698b0
    			print '</tr></table></td>';
    			print '</tr>';
 
@@ -450,11 +418,7 @@
 	        print '<table class="noborder centpercent">';
 
             print '<tr class="liste_titre">';
-<<<<<<< HEAD
    			print '<td colspan="4"><table class="nobordernopadding centpercent"><tr><td>'.$langs->trans("LastExpenseReports", ($num <= $MAXLIST ? "" : $MAXLIST)).'</td><td class="right"><a class="notasortlink" href="'.DOL_URL_ROOT.'/expensereport/list.php?id='.$object->id.'">'.$langs->trans("AllExpenseReports").'<span class="badge marginleftonlyshort">'.$num.'</span></a></td>';
-=======
-   			print '<td colspan="4"><table class="nobordernopadding centpercent"><tr><td>'.$langs->trans("LastExpenseReports", ($num<=$MAXLIST?"":$MAXLIST)).'</td><td class="right"><a class="notasortlink" href="'.DOL_URL_ROOT.'/expensereport/list.php?id='.$object->id.'">'.$langs->trans("AllExpenseReports").' <span class="badge">'.$num.'</span></a></td>';
->>>>>>> 5e3698b0
    			print '</tr></table></td>';
    			print '</tr>';
 
