--- conflicted
+++ resolved
@@ -338,7 +338,6 @@
 
 	// Hierarchy
 	print '<tr><td>'.$langs->trans("HierarchicalResponsible").'</td>';
-<<<<<<< HEAD
 	print '<td>';
 	if (empty($object->fk_user)) {
 		print '<span class="opacitymedium">'.$langs->trans("None").'</span>';
@@ -395,139 +394,6 @@
 	print '<tr><td>'.$langs->trans("WeeklyHours").'</td>';
 	print '<td>';
 	print price2num($object->weeklyhours);
-	print '</td>';
-	print "</tr>\n";
-
-	// Sensitive salary/value information
-	if ((empty($user->socid) && in_array($id, $childids))	// A user can always see salary/value information for its subordinates
-		|| (!empty($conf->salaries->enabled) && !empty($user->rights->salaries->readall))
-		|| (!empty($conf->hrm->enabled) && !empty($user->rights->hrm->employee->read))) {
-		$langs->load("salaries");
-
-		// Salary
-		print '<tr><td>'.$langs->trans("Salary").'</td>';
-		print '<td>';
-		print ($object->salary != '' ? img_picto('', 'salary', 'class="pictofixedwidth paddingright"').'<span class="amount">'.price($object->salary, '', $langs, 1, -1, -1, $conf->currency) : '').'</span>';
-		print '</td>';
-		print "</tr>\n";
-
-		// THM
-		print '<tr><td>';
-		$text = $langs->trans("THM");
-		print $form->textwithpicto($text, $langs->trans("THMDescription"), 1, 'help', 'classthm');
-		print '</td>';
-		print '<td>';
-		print ($object->thm != '' ?price($object->thm, '', $langs, 1, -1, -1, $conf->currency) : '');
-		print '</td>';
-		print "</tr>\n";
-
-		// TJM
-		print '<tr><td>';
-		$text = $langs->trans("TJM");
-		print $form->textwithpicto($text, $langs->trans("TJMDescription"), 1, 'help', 'classtjm');
-		print '</td>';
-		print '<td>';
-		print ($object->tjm != '' ?price($object->tjm, '', $langs, 1, -1, -1, $conf->currency) : '');
-		print '</td>';
-		print "</tr>\n";
-	}
-
-	// Date employment
-	print '<tr><td>'.$langs->trans("DateOfEmployment").'</td>';
-	print '<td>';
-	if ($object->dateemployment) {
-		print '<span class="opacitymedium">'.$langs->trans("FromDate").'</span> ';
-		print dol_print_date($object->dateemployment, 'day');
-	}
-	if ($object->dateemploymentend) {
-		print '<span class="opacitymedium"> - '.$langs->trans("To").'</span> ';
-		print dol_print_date($object->dateemploymentend, 'day');
-	}
-	print '</td>';
-	print "</tr>\n";
-
-	// Date of birth
-	print '<tr>';
-	print '<td>';
-	print $form->editfieldkey("DateOfBirth", 'birth', $object->birth, $object, $user->rights->user->user->creer);
-	print '</td><td>';
-	print $form->editfieldval("DateOfBirth", 'birth', $object->birth, $object, $user->rights->user->user->creer, 'day', $object->birth);
-	print '</td>';
-	print "</tr>\n";
-
-	// Personal email
-	print '<tr class="nowrap">';
-	print '<td>';
-	print $form->editfieldkey("UserPersonalEmail", 'personal_email', $object->personal_email, $object, $user->rights->user->user->creer);
-	print '</td><td>';
-	print $form->editfieldval("UserPersonalEmail", 'personal_email', $object->personal_email, $object, $user->rights->user->user->creer, 'email', '', null, null, '', 0, 'dol_print_email');
-=======
-	print '<td>';
-	if (empty($object->fk_user)) {
-		print '<span class="opacitymedium">'.$langs->trans("None").'</span>';
-	} else {
-		$huser = new User($db);
-		if ($object->fk_user > 0) {
-			$huser->fetch($object->fk_user);
-			print $huser->getNomUrl(1);
-		} else {
-			print '<span class="opacitymedium">'.$langs->trans("None").'</span>';
-		}
-	}
->>>>>>> 503d1a04
-	print '</td>';
-	print "</tr>\n";
-
-	// Expense report validator
-	if (!empty($conf->expensereport->enabled)) {
-		print '<tr><td>';
-		$text = $langs->trans("ForceUserExpenseValidator");
-		print $form->textwithpicto($text, $langs->trans("ValidatorIsSupervisorByDefault"), 1, 'help');
-		print '</td>';
-		print '<td>';
-		if (!empty($object->fk_user_expense_validator)) {
-			$evuser = new User($db);
-			$evuser->fetch($object->fk_user_expense_validator);
-			print $evuser->getNomUrl(1);
-		}
-		print '</td>';
-		print "</tr>\n";
-	}
-
-	// Holiday request validator
-	if (!empty($conf->holiday->enabled)) {
-		print '<tr><td>';
-		$text = $langs->trans("ForceUserHolidayValidator");
-		print $form->textwithpicto($text, $langs->trans("ValidatorIsSupervisorByDefault"), 1, 'help');
-		print '</td>';
-		print '<td>';
-		if (!empty($object->fk_user_holiday_validator)) {
-			$hvuser = new User($db);
-			$hvuser->fetch($object->fk_user_holiday_validator);
-			print $hvuser->getNomUrl(1);
-		}
-		print '</td>';
-		print "</tr>\n";
-	}
-
-	// Position/Job
-	print '<tr><td>'.$langs->trans("PostOrFunction").'</td>';
-	print '<td>'.dol_escape_htmltag($object->job).'</td>';
-	print '</tr>'."\n";
-
-<<<<<<< HEAD
-	// Personal phone
-	print '<tr class="nowrap">';
-	print '<td>';
-	print $form->editfieldkey("UserPersonalMobile", 'personal_mobile', $object->personal_mobile, $object, $user->rights->user->user->creer);
-	print '</td><td>';
-	print $form->editfieldval("UserPersonalMobile", 'personal_mobile', $object->personal_mobile, $object, $user->rights->user->user->creer, 'string', '', null, null, '', 0, 'dol_print_phone');
-=======
-	// Weeklyhours
-	print '<tr><td>'.$langs->trans("WeeklyHours").'</td>';
-	print '<td>';
-	print price2num($object->weeklyhours);
->>>>>>> 503d1a04
 	print '</td>';
 	print "</tr>\n";
 
