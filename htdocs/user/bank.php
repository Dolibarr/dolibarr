<?php
/* Copyright (C) 2002-2004 Rodolphe Quiedeville <rodolphe@quiedeville.org>
 * Copyright (C) 2003      Jean-Louis Bergamo   <jlb@j1b.org>
 * Copyright (C) 2004-2015 Laurent Destailleur  <eldy@users.sourceforge.net>
 * Copyright (C) 2005-2009 Regis Houssin        <regis.houssin@inodbox.com>
 * Copyright (C) 2013      Peter Fontaine       <contact@peterfontaine.fr>
 * Copyright (C) 2015-2016 Marcos García        <marcosgdf@gmail.com>
 * Copyright (C) 2015	   Alexandre Spangaro	<aspangaro@open-dsi.fr>
 *
 * This program is free software; you can redistribute it and/or modify
 * it under the terms of the GNU General Public License as published by
 * the Free Software Foundation; either version 3 of the License, or
 * (at your option) any later version.
 *
 * This program is distributed in the hope that it will be useful,
 * but WITHOUT ANY WARRANTY; without even the implied warranty of
 * MERCHANTABILITY or FITNESS FOR A PARTICULAR PURPOSE.  See the
 * GNU General Public License for more details.
 *
 * You should have received a copy of the GNU General Public License
 * along with this program. If not, see <https://www.gnu.org/licenses/>.
 */

/**
 *	    \file       htdocs/user/bank.php
 *      \ingroup    HRM
 *		\brief      Tab for HRM
 */

require '../main.inc.php';
require_once DOL_DOCUMENT_ROOT.'/core/lib/usergroups.lib.php';
require_once DOL_DOCUMENT_ROOT.'/core/lib/bank.lib.php';
require_once DOL_DOCUMENT_ROOT.'/core/lib/date.lib.php';
require_once DOL_DOCUMENT_ROOT.'/user/class/userbankaccount.class.php';
if (!empty($conf->holiday->enabled)) require_once DOL_DOCUMENT_ROOT.'/holiday/class/holiday.class.php';
if (!empty($conf->expensereport->enabled)) require_once DOL_DOCUMENT_ROOT.'/expensereport/class/expensereport.class.php';
if (!empty($conf->salaries->enabled)) require_once DOL_DOCUMENT_ROOT.'/salaries/class/paymentsalary.class.php';

// Load translation files required by page
$langs->loadLangs(array('companies', 'commercial', 'banks', 'bills', 'trips', 'holiday', 'salaries'));

$id = GETPOST('id', 'int');
$bankid = GETPOST('bankid', 'int');
$action = GETPOST("action", 'alpha');
$cancel = GETPOST('cancel', 'alpha');

// Security check
$socid = 0;
if ($user->socid > 0) $socid = $user->socid;
$feature2 = (($socid && $user->rights->user->self->creer) ? '' : 'user');
// Ok if user->rights->salaries->read or user->rights->hrm->read
//$result = restrictedArea($user, 'salaries|hrm', $id, 'user&user', $feature2);
$ok = false;
if ($user->id == $id) $ok = true; // A user can always read its own card
if (!empty($user->rights->salaries->read)) $ok = true;
if (!empty($user->rights->hrm->read)) $ok = true;
if (!empty($user->rights->expensereport->lire) && ($user->id == $object->id || $user->rights->expensereport->readall)) $ok = true;
if (!$ok)
{
	accessforbidden();
}

$object = new User($db);
if ($id > 0 || !empty($ref))
{
	$result = $object->fetch($id, $ref, '', 1);
	$object->getrights();
}


/*
 *	Actions
 */

if ($action == 'add' && !$cancel)
{
	// Modification
	$account = new UserBankAccount($db);

	$account->userid          = $object->id;

	$account->bank            = GETPOST('bank', 'alpha');
	$account->label           = GETPOST('label', 'alpha');
	$account->courant         = GETPOST('courant', 'alpha');
	$account->code_banque     = GETPOST('code_banque', 'alpha');
	$account->code_guichet    = GETPOST('code_guichet', 'alpha');
	$account->number          = GETPOST('number', 'alpha');
	$account->cle_rib         = GETPOST('cle_rib', 'alpha');
	$account->bic             = GETPOST('bic', 'alpha');
	$account->iban            = GETPOST('iban', 'alpha');
	$account->domiciliation   = GETPOST('domiciliation', 'alpha');
	$account->proprio         = GETPOST('proprio', 'alpha');
	$account->owner_address   = GETPOST('owner_address', 'alpha');

	$result = $account->create($user);

	if (!$result)
	{
		setEventMessages($account->error, $account->errors, 'errors');
		$action = 'edit'; // Force chargement page edition
	}
	else
	{
        setEventMessages($langs->trans('RecordSaved'), null, 'mesgs');
        $action = '';
	}
}

if ($action == 'update' && !$cancel)
{
	// Modification
	$account = new UserBankAccount($db);

    $account->fetch($bankid);

    $account->userid = $object->id;

	$account->bank            = GETPOST('bank', 'alpha');
	$account->label           = GETPOST('label', 'alpha');
	$account->courant         = GETPOST('courant', 'alpha');
	$account->code_banque     = GETPOST('code_banque', 'alpha');
	$account->code_guichet    = GETPOST('code_guichet', 'alpha');
	$account->number          = GETPOST('number', 'alpha');
	$account->cle_rib         = GETPOST('cle_rib', 'alpha');
	$account->bic             = GETPOST('bic', 'alpha');
	$account->iban            = GETPOST('iban', 'alpha');
	$account->domiciliation   = GETPOST('domiciliation', 'alpha');
	$account->proprio         = GETPOST('proprio', 'alpha');
	$account->owner_address   = GETPOST('owner_address', 'alpha');

	$result = $account->update($user);

    if (!$result)
	{
		setEventMessages($account->error, $account->errors, 'errors');
		$action = 'edit'; // Force chargement page edition
	}
	else
	{
        setEventMessages($langs->trans('RecordSaved'), null, 'mesgs');
        $action = '';
    }
}


/*
 *	View
 */

$form = new Form($db);

llxHeader(null, $langs->trans("BankAccounts"));

$head = user_prepare_head($object);

$account = new UserBankAccount($db);
if (!$bankid)
{
    $account->fetch(0, '', $id);
}
else
{
    $account->fetch($bankid);
}
if (empty($account->userid)) $account->userid = $object->id;


if ($id && $bankid && $action == 'edit' && $user->rights->user->user->creer)
{
    print '<form action="'.$_SERVER['PHP_SELF'].'?id='.$object->id.'" method="post">';
    print '<input type="hidden" name="token" value="'.newToken().'">';
    print '<input type="hidden" name="action" value="update">';
    print '<input type="hidden" name="id" value="'.GETPOST("id", 'int').'">';
    print '<input type="hidden" name="bankid" value="'.$bankid.'">';
}
if ($id && $action == 'create' && $user->rights->user->user->creer)
{
    print '<form action="'.$_SERVER['PHP_SELF'].'?id='.$object->id.'" method="post">';
    print '<input type="hidden" name="token" value="'.newToken().'">';
    print '<input type="hidden" name="action" value="add">';
    print '<input type="hidden" name="bankid" value="'.$bankid.'">';
}


// View
if ($action != 'edit' && $action != 'create')		// If not bank account yet, $account may be empty
{
	$title = $langs->trans("User");
	dol_fiche_head($head, 'bank', $title, -1, 'user');

	$linkback = '';

	if ($user->rights->user->user->lire || $user->admin) {
		$linkback = '<a href="'.DOL_URL_ROOT.'/user/list.php?restore_lastsearch_values=1">'.$langs->trans("BackToList").'</a>';
	}

    dol_banner_tab($object, 'id', $linkback, $user->rights->user->user->lire || $user->admin);

    print '<div class="fichecenter"><div class="fichehalfleft">';

    print '<div class="underbanner clearboth"></div>';

    print '<table class="border centpercent tableforfield">';

    print '<tr><td class="titlefield">'.$langs->trans("Login").'</td>';
    print '<td>'.$object->login.'</td>';
    print '</tr>';

    print '</table>';

    print '</br>';

    print load_fiche_titre($langs->trans("BAN"));

    print '<div class="underbanner clearboth"></div>';
    print '<table class="border centpercent tableforfield">';

    print '<tr><td class="titlefield">'.$langs->trans("LabelRIB").'</td>';
    print '<td>'.$account->label.'</td></tr>';

	print '<tr><td>'.$langs->trans("BankName").'</td>';
	print '<td>'.$account->bank.'</td></tr>';

	// Show fields of bank account
	foreach ($account->getFieldsToShow() as $val) {
		if ($val == 'BankCode') {
			$content = $account->code_banque;
		} elseif ($val == 'DeskCode') {
			$content = $account->code_guichet;
		} elseif ($val == 'BankAccountNumber') {
			$content = $account->number;
		} elseif ($val == 'BankAccountNumberKey') {
			$content = $account->cle_rib;
		}

		print '<tr><td>'.$langs->trans($val).'</td>';
		print '<td colspan="3">'.$content.'</td>';
		print '</tr>';
	}

	print '<tr><td class="tdtop">'.$langs->trans("IBAN").'</td>';
	print '<td>'.$account->iban.'&nbsp;';
    if (!empty($account->iban)) {
        if (!checkIbanForAccount($account)) {
            print img_picto($langs->trans("IbanNotValid"), 'warning');
        } else {
            print img_picto($langs->trans("IbanValid"), 'info');
        }
    }
    print '</td></tr>';

	print '<tr><td class="tdtop">'.$langs->trans("BIC").'</td>';
	print '<td>'.$account->bic.'&nbsp;';
    if (!empty($account->bic)) {
        if (!checkSwiftForAccount($account)) {
            print img_picto($langs->trans("SwiftNotValid"), 'warning');
        } else {
            print img_picto($langs->trans("SwiftValid"), 'info');
        }
    }
    print '</td></tr>';

	print '<tr><td class="tdtop">'.$langs->trans("BankAccountDomiciliation").'</td><td>';
	print $account->domiciliation;
	print "</td></tr>\n";

	print '<tr><td class="tdtop">'.$langs->trans("BankAccountOwner").'</td><td>';
	print $account->proprio;
	print "</td></tr>\n";

	print '<tr><td class="tdtop">'.$langs->trans("BankAccountOwnerAddress").'</td><td>';
	print $account->owner_address;
	print "</td></tr>\n";

	print '</table>';

	// Check BBAN
	if ($account->label && !checkBanForAccount($account))
	{
		print '<div class="warning">'.$langs->trans("RIBControlError").'</div>';
	}

	print '</div><div class="fichehalfright"><div class="ficheaddleft">';

	// Nbre max d'elements des petites listes
	$MAXLIST = $conf->global->MAIN_SIZE_SHORTLIST_LIMIT;

	/*
	 * Last salaries
	 */
	if (!empty($conf->salaries->enabled) &&
<<<<<<< HEAD
		(($object->fk_user == $user->id) || ($user->rights->salaries->read && $object->id == $user->id))
=======
		( ($object->fk_user == $user->id) || ($user->rights->salaries->read && $object->id == $user->id) )
>>>>>>> 51bc20a1
		)
	{
		$salary = new PaymentSalary($db);

		$sql = "SELECT ps.rowid, ps.datesp, ps.dateep, ps.amount";
		$sql .= " FROM ".MAIN_DB_PREFIX."payment_salary as ps";
		$sql .= " WHERE ps.fk_user = ".$object->id;
		$sql .= " AND ps.entity = ".$conf->entity;
		$sql .= " ORDER BY ps.datesp DESC";

		$resql = $db->query($sql);
		if ($resql)
		{
			$num = $db->num_rows($resql);

	        print '<table class="noborder centpercent">';

            print '<tr class="liste_titre">';
   			print '<td colspan="4"><table width="100%" class="nobordernopadding"><tr><td>'.$langs->trans("LastSalaries", ($num <= $MAXLIST ? "" : $MAXLIST)).'</td><td class="right"><a class="notasortlink" href="'.DOL_URL_ROOT.'/salaries/list.php?search_user='.$object->login.'">'.$langs->trans("AllSalaries").'<span class="badge marginleftonlyshort">'.$num.'</span></a></td>';
   			print '</tr></table></td>';
   			print '</tr>';

			$i = 0;
			while ($i < $num && $i < $MAXLIST)
			{
				$objp = $db->fetch_object($resql);

				print '<tr class="oddeven">';
                print '<td class="nowrap">';
                $salary->id = $objp->rowid;
				$salary->ref = $objp->rowid;

                print $salary->getNomUrl(1);
				print '</td><td class="right" width="80px">'.dol_print_date($db->jdate($objp->datesp), 'day')."</td>\n";
				print '<td class="right" width="80px">'.dol_print_date($db->jdate($objp->dateep), 'day')."</td>\n";
				print '<td class="right" style="min-width: 60px">'.price($objp->amount).'</td></tr>';
				$i++;
			}
			$db->free($resql);

			if ($num <= 0) print '<td colspan="4" class="opacitymedium">'.$langs->trans("None").'</a>';
			print "</table>";
		}
		else
		{
			dol_print_error($db);
		}
	}

	/*
	 * Last holidays
	 */
	if (!empty($conf->holiday->enabled) &&
		($user->rights->holiday->read_all || ($user->rights->holiday->read && $object->id == $user->id))
		)
	{
		$holiday = new Holiday($db);

		$sql = "SELECT h.rowid, h.statut, h.fk_type, h.date_debut, h.date_fin, h.halfday";
		$sql .= " FROM ".MAIN_DB_PREFIX."holiday as h";
		$sql .= " WHERE h.fk_user = ".$object->id;
		$sql .= " AND h.entity = ".$conf->entity;
		$sql .= " ORDER BY h.date_debut DESC";

		$resql = $db->query($sql);
		if ($resql)
		{
			$num = $db->num_rows($resql);

	        print '<table class="noborder centpercent">';

            print '<tr class="liste_titre">';
  			print '<td colspan="4"><table class="nobordernopadding centpercent"><tr><td>'.$langs->trans("LastHolidays", ($num <= $MAXLIST ? "" : $MAXLIST)).'</td><td class="right"><a class="notasortlink" href="'.DOL_URL_ROOT.'/holiday/list.php?id='.$object->id.'">'.$langs->trans("AllHolidays").'<span class="badge marginleftonlyshort">'.$num.'</span></a></td>';
   			print '</tr></table></td>';
   			print '</tr>';

			$i = 0;
			while ($i < $num && $i < $MAXLIST)
			{
				$objp = $db->fetch_object($resql);

				print '<tr class="oddeven">';
                print '<td class="nowrap">';
                $holiday->id = $objp->rowid;
				$holiday->ref = $objp->rowid;
                $holiday->fk_type = $objp->fk_type;
				$nbopenedday = num_open_day($db->jdate($objp->date_debut), $db->jdate($objp->date_fin), 0, 1, $objp->halfday);

                print $holiday->getNomUrl(1);
				print '</td><td class="right" width="80px">'.dol_print_date($db->jdate($objp->date_debut), 'day')."</td>\n";
				print '<td class="right" style="min-width: 60px">'.$nbopenedday.' '.$langs->trans('DurationDays').'</td>';
				print '<td class="right" style="min-width: 60px" class="nowrap">'.$holiday->LibStatut($objp->statut, 5).'</td></tr>';
				$i++;
			}
			$db->free($resql);

			if ($num <= 0) print '<td colspan="4" class="opacitymedium">'.$langs->trans("None").'</a>';
			print "</table>";
		}
		else
		{
			dol_print_error($db);
		}
	}

	/*
	 * Last expense report
	 */
	if (!empty($conf->expensereport->enabled) &&
		($user->rights->expensereport->readall || ($user->rights->expensereport->lire && $object->id == $user->id))
		)
	{
		$exp = new ExpenseReport($db);

		$sql = "SELECT e.rowid, e.ref, e.fk_statut, e.date_debut, e.total_ttc";
		$sql .= " FROM ".MAIN_DB_PREFIX."expensereport as e";
		$sql .= " WHERE e.fk_user_author = ".$object->id;
		$sql .= " AND e.entity = ".$conf->entity;
		$sql .= " ORDER BY e.date_debut DESC";

		$resql = $db->query($sql);
		if ($resql)
		{
			$num = $db->num_rows($resql);

	        print '<table class="noborder centpercent">';

            print '<tr class="liste_titre">';
   			print '<td colspan="4"><table class="nobordernopadding centpercent"><tr><td>'.$langs->trans("LastExpenseReports", ($num <= $MAXLIST ? "" : $MAXLIST)).'</td><td class="right"><a class="notasortlink" href="'.DOL_URL_ROOT.'/expensereport/list.php?id='.$object->id.'">'.$langs->trans("AllExpenseReports").'<span class="badge marginleftonlyshort">'.$num.'</span></a></td>';
   			print '</tr></table></td>';
   			print '</tr>';

			$i = 0;
			while ($i < $num && $i < $MAXLIST)
			{
				$objp = $db->fetch_object($resql);

				print '<tr class="oddeven">';
                print '<td class="nowrap">';
                $exp->id = $objp->rowid;
				$exp->ref = $objp->ref;
                $exp->fk_type = $objp->fk_type;

                print $exp->getNomUrl(1);
				print '</td><td class="right" width="80px">'.dol_print_date($db->jdate($objp->date_debut), 'day')."</td>\n";
				print '<td class="right" style="min-width: 60px">'.price($objp->total_ttc).'</td>';
				print '<td class="right nowrap" style="min-width: 60px">'.$exp->LibStatut($objp->fk_statut, 5).'</td></tr>';
				$i++;
			}
			$db->free($resql);

			if ($num <= 0) print '<td colspan="4" class="opacitymedium">'.$langs->trans("None").'</a>';
			print "</table>";
		}
		else
		{
			dol_print_error($db);
		}
	}

    print '</div></div></div>';
	print '<div style="clear:both"></div>';

    dol_fiche_end();

	/*
	 * Barre d'actions
	 */
	print '<div class="tabsAction">';

	if ($user->rights->user->user->creer)
	{
		if ($account->id > 0)
            print '<a class="butAction" href="bank.php?id='.$object->id.'&bankid='.$account->id.'&action=edit">'.$langs->trans("Edit").'</a>';
		else
            print '<a class="butAction" href="bank.php?id='.$object->id.'&bankid='.$account->id.'&action=create">'.$langs->trans("Create").'</a>';
	}

	print '</div>';
}

// Edit
if ($id && ($action == 'edit' || $action == 'create') && $user->rights->user->user->creer)
{
	$title = $langs->trans("User");
	dol_fiche_head($head, 'bank', $title, 0, 'user');

	$linkback = '<a href="'.DOL_URL_ROOT.'/user/list.php?restore_lastsearch_values=1">'.$langs->trans("BackToList").'</a>';

    dol_banner_tab($object, 'id', $linkback, $user->rights->user->user->lire || $user->admin);

    //print '<div class="fichecenter">';

    print '<div class="underbanner clearboth"></div>';
	print '<table class="border centpercent">';

    print '<tr><td class="titlefield fieldrequired">'.$langs->trans("LabelRIB").'</td>';
    print '<td colspan="4"><input size="30" type="text" name="label" value="'.$account->label.'"></td></tr>';

    print '<tr><td class="fieldrequired">'.$langs->trans("BankName").'</td>';
    print '<td><input size="30" type="text" name="bank" value="'.$account->bank.'"></td></tr>';

	// Show fields of bank account
	foreach ($account->getFieldsToShow() as $val) {
		if ($val == 'BankCode') {
			$name = 'code_banque';
			$size = 8;
			$content = $account->code_banque;
		} elseif ($val == 'DeskCode') {
			$name = 'code_guichet';
			$size = 8;
			$content = $account->code_guichet;
		} elseif ($val == 'BankAccountNumber') {
			$name = 'number';
			$size = 18;
			$content = $account->number;
		} elseif ($val == 'BankAccountNumberKey') {
			$name = 'cle_rib';
			$size = 3;
			$content = $account->cle_rib;
		}

		print '<td>'.$langs->trans($val).'</td>';
		print '<td><input size="'.$size.'" type="text" class="flat" name="'.$name.'" value="'.$content.'"></td>';
		print '</tr>';
	}

    // IBAN
    print '<tr><td class="fieldrequired">'.$langs->trans("IBAN").'</td>';
    print '<td colspan="4"><input size="30" type="text" name="iban" value="'.$account->iban.'"></td></tr>';

    print '<tr><td class="fieldrequired">'.$langs->trans("BIC").'</td>';
    print '<td colspan="4"><input size="12" type="text" name="bic" value="'.$account->bic.'"></td></tr>';

    print '<tr><td class="tdtop">'.$langs->trans("BankAccountDomiciliation").'</td><td colspan="4">';
    print '<textarea name="domiciliation" rows="4" class="quatrevingtpercent">';
    print $account->domiciliation;
    print "</textarea></td></tr>";

    print '<tr><td>'.$langs->trans("BankAccountOwner").'</td>';
    print '<td colspan="4"><input size="30" type="text" name="proprio" value="'.$account->proprio.'"></td></tr>';
    print "</td></tr>\n";

    print '<tr><td class="tdtop">'.$langs->trans("BankAccountOwnerAddress").'</td><td colspan="4">';
    print '<textarea name="owner_address" rows="4" class="quatrevingtpercent">';
    print $account->owner_address;
    print "</textarea></td></tr>";

    print '</table>';

    //print '</div>';

    dol_fiche_end();

	print '<div class="center">';
	print '<input class="button" value="'.$langs->trans("Modify").'" type="submit">';
    print '&nbsp;&nbsp;&nbsp;&nbsp;&nbsp;';
	print '<input class="button" name="cancel" value="'.$langs->trans("Cancel").'" type="submit">';
    print '</div>';
}

if ($id && $action == 'edit' && $user->rights->user->user->creer) print '</form>';

if ($id && $action == 'create' && $user->rights->user->user->creer) print '</form>';

// End of page
llxFooter();
$db->close();<|MERGE_RESOLUTION|>--- conflicted
+++ resolved
@@ -147,7 +147,7 @@
  *	View
  */
 
-$form = new Form($db);
+$childids = $user->getAllChildIds(1);
 
 llxHeader(null, $langs->trans("BankAccounts"));
 
@@ -286,14 +286,10 @@
 	$MAXLIST = $conf->global->MAIN_SIZE_SHORTLIST_LIMIT;
 
 	/*
-	 * Last salaries
+	 * Latest salary payments
 	 */
 	if (!empty($conf->salaries->enabled) &&
-<<<<<<< HEAD
-		(($object->fk_user == $user->id) || ($user->rights->salaries->read && $object->id == $user->id))
-=======
-		( ($object->fk_user == $user->id) || ($user->rights->salaries->read && $object->id == $user->id) )
->>>>>>> 51bc20a1
+		$user->rights->salaries->read && (in_array($object->id, $childids) || $object->id == $user->id)
 		)
 	{
 		$salary = new PaymentSalary($db);
