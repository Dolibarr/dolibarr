<?php
/* Copyright (C) 2002-2004 Rodolphe Quiedeville <rodolphe@quiedeville.org>
 * Copyright (C) 2003      Jean-Louis Bergamo   <jlb@j1b.org>
 * Copyright (C) 2004-2015 Laurent Destailleur  <eldy@users.sourceforge.net>
 * Copyright (C) 2005-2009 Regis Houssin        <regis.houssin@inodbox.com>
 * Copyright (C) 2013      Peter Fontaine       <contact@peterfontaine.fr>
 * Copyright (C) 2015-2016 Marcos García        <marcosgdf@gmail.com>
 * Copyright (C) 2015	   Alexandre Spangaro	<aspangaro@open-dsi.fr>
 * Copyright (C) 2021		Gauthier VERDOL         <gauthier.verdol@atm-consulting.fr>
 *
 * This program is free software; you can redistribute it and/or modify
 * it under the terms of the GNU General Public License as published by
 * the Free Software Foundation; either version 3 of the License, or
 * (at your option) any later version.
 *
 * This program is distributed in the hope that it will be useful,
 * but WITHOUT ANY WARRANTY; without even the implied warranty of
 * MERCHANTABILITY or FITNESS FOR A PARTICULAR PURPOSE.  See the
 * GNU General Public License for more details.
 *
 * You should have received a copy of the GNU General Public License
 * along with this program. If not, see <https://www.gnu.org/licenses/>.
 */

/**
 *	    \file       htdocs/user/bank.php
 *      \ingroup    HRM
 *		\brief      Tab for HRM
 */

require '../main.inc.php';
require_once DOL_DOCUMENT_ROOT.'/core/lib/usergroups.lib.php';
require_once DOL_DOCUMENT_ROOT.'/core/lib/bank.lib.php';
require_once DOL_DOCUMENT_ROOT.'/core/lib/date.lib.php';
require_once DOL_DOCUMENT_ROOT.'/user/class/userbankaccount.class.php';
if (!empty($conf->holiday->enabled)) {
	require_once DOL_DOCUMENT_ROOT.'/holiday/class/holiday.class.php';
}
if (!empty($conf->expensereport->enabled)) {
	require_once DOL_DOCUMENT_ROOT.'/expensereport/class/expensereport.class.php';
}
if (!empty($conf->salaries->enabled)) {
	require_once DOL_DOCUMENT_ROOT.'/salaries/class/paymentsalary.class.php';
}

// Load translation files required by page
$langs->loadLangs(array('companies', 'commercial', 'banks', 'bills', 'trips', 'holiday', 'salaries'));

$id = GETPOST('id', 'int');
$ref = GETPOST('ref', 'alphanohtml');
$bankid = GETPOST('bankid', 'int');
$action = GETPOST("action", 'alpha');
$cancel = GETPOST('cancel', 'alpha');

// Security check
$socid = 0;
if ($user->socid > 0) {
	$socid = $user->socid;
}
$feature2 = (($socid && $user->rights->user->self->creer) ? '' : 'user');
// Ok if user->rights->salaries->read or user->rights->hrm->read
//$result = restrictedArea($user, 'salaries|hrm', $id, 'user&user', $feature2);
$ok = false;
if ($user->id == $id) {
	$ok = true; // A user can always read its own card
}
if (!empty($user->rights->salaries->read)) {
	$ok = true;
}
if (!empty($user->rights->hrm->read)) {
	$ok = true;
}
if (!empty($user->rights->expensereport->lire) && ($user->id == $object->id || $user->rights->expensereport->readall)) {
	$ok = true;
}
if (!$ok) {
	accessforbidden();
}

$object = new User($db);
if ($id > 0 || !empty($ref)) {
	$result = $object->fetch($id, $ref, '', 1);
	$object->getrights();
}

$account = new UserBankAccount($db);
if (!$bankid) {
	$account->fetch(0, '', $id);
} else {
	$account->fetch($bankid);
}
if (empty($account->userid)) {
	$account->userid = $object->id;
}

$permissiontoaddbankaccount = (!empty($user->rights->salaries->write) || !empty($user->rights->hrm->employee->write) || !empty($user->rights->user->creer));


/*
 *	Actions
 */

if ($action == 'add' && !$cancel) {
	$account->userid          = $object->id;

	$account->bank            = GETPOST('bank', 'alpha');
	$account->label           = GETPOST('label', 'alpha');
	$account->courant         = GETPOST('courant', 'alpha');
	$account->code_banque     = GETPOST('code_banque', 'alpha');
	$account->code_guichet    = GETPOST('code_guichet', 'alpha');
	$account->number          = GETPOST('number', 'alpha');
	$account->cle_rib         = GETPOST('cle_rib', 'alpha');
	$account->bic             = GETPOST('bic', 'alpha');
	$account->iban            = GETPOST('iban', 'alpha');
	$account->domiciliation   = GETPOST('domiciliation', 'alpha');
	$account->proprio         = GETPOST('proprio', 'alpha');
	$account->owner_address   = GETPOST('owner_address', 'alpha');

	$result = $account->create($user);

	if (!$result) {
		setEventMessages($account->error, $account->errors, 'errors');
		$action = 'edit'; // Force chargement page edition
	} else {
		setEventMessages($langs->trans('RecordSaved'), null, 'mesgs');
		$action = '';
	}
}

if ($action == 'update' && !$cancel) {
	$account->userid = $object->id;

	/*
	if ($action == 'update' && !$cancel)
	{
		require_once DOL_DOCUMENT_ROOT.'/core/lib/files.lib.php';

		if ($canedituser)    // Case we can edit all field
		{
			$error = 0;

			if (!$error)
			{
				$objectuser->fetch($id);

				$objectuser->oldcopy = clone $objectuser;

				$db->begin();

				$objectuser->default_range = GETPOST('default_range');
				$objectuser->default_c_exp_tax_cat = GETPOST('default_c_exp_tax_cat');

				if (!$error) {
					$ret = $objectuser->update($user);
					if ($ret < 0) {
						$error++;
						if ($db->errno() == 'DB_ERROR_RECORD_ALREADY_EXISTS') {
							$langs->load("errors");
							setEventMessages($langs->trans("ErrorLoginAlreadyExists", $objectuser->login), null, 'errors');
						} else {
							setEventMessages($objectuser->error, $objectuser->errors, 'errors');
						}
					}
				}

				if (!$error && !count($objectuser->errors)) {
					setEventMessages($langs->trans("UserModified"), null, 'mesgs');
					$db->commit();
				} else {
					$db->rollback();
				}
			}
		}
	}*/

	$account->bank            = GETPOST('bank', 'alpha');
	$account->label           = GETPOST('label', 'alpha');
	$account->courant         = GETPOST('courant', 'alpha');
	$account->code_banque     = GETPOST('code_banque', 'alpha');
	$account->code_guichet    = GETPOST('code_guichet', 'alpha');
	$account->number          = GETPOST('number', 'alpha');
	$account->cle_rib         = GETPOST('cle_rib', 'alpha');
	$account->bic             = GETPOST('bic', 'alpha');
	$account->iban            = GETPOST('iban', 'alpha');
	$account->domiciliation   = GETPOST('domiciliation', 'alpha');
	$account->proprio         = GETPOST('proprio', 'alpha');
	$account->owner_address   = GETPOST('owner_address', 'alpha');

	$result = $account->update($user);

	if (!$result) {
		setEventMessages($account->error, $account->errors, 'errors');
		$action = 'edit'; // Force chargement page edition
	} else {
		setEventMessages($langs->trans('RecordSaved'), null, 'mesgs');
		$action = '';
	}
}

// update personal email
if ($action == 'setpersonal_email') {
	$object->personal_email = (string) GETPOST('personal_email', 'alphanohtml');
	$result = $object->update($user);
	if ($result < 0) {
		setEventMessages($object->error, $object->errors, 'errors');
	}
}

// update personal mobile
if ($action == 'setpersonal_mobile') {
	$object->personal_mobile = (string) GETPOST('personal_mobile', 'alphanohtml');
	$result = $object->update($user);
	if ($result < 0) {
		setEventMessages($object->error, $object->errors, 'errors');
	}
}

// update default_c_exp_tax_cat
if ($action == 'setdefault_c_exp_tax_cat') {
	$object->default_c_exp_tax_cat = GETPOST('default_c_exp_tax_cat', 'int');
	$result = $object->update($user);
	if ($result < 0) {
		setEventMessages($object->error, $object->errors, 'errors');
	}
}

// update default range
if ($action == 'setdefault_range') {
	$object->default_range = GETPOST('default_range', 'int');
	$result = $object->update($user);
	if ($result < 0) {
		setEventMessages($object->error, $object->errors, 'errors');
	}
}



/*
 *	View
 */

$form = new Form($db);

$childids = $user->getAllChildIds(1);

llxHeader(null, $langs->trans("BankAccounts"));

$head = user_prepare_head($object);

if ($id && $bankid && $action == 'edit' && $user->rights->user->user->creer) {
	print '<form action="'.$_SERVER['PHP_SELF'].'?id='.$object->id.'" method="post">';
	print '<input type="hidden" name="token" value="'.newToken().'">';
	print '<input type="hidden" name="action" value="update">';
	print '<input type="hidden" name="id" value="'.GETPOST("id", 'int').'">';
	print '<input type="hidden" name="bankid" value="'.$bankid.'">';
}
if ($id && $action == 'create' && $user->rights->user->user->creer) {
	print '<form action="'.$_SERVER['PHP_SELF'].'?id='.$object->id.'" method="post">';
	print '<input type="hidden" name="token" value="'.newToken().'">';
	print '<input type="hidden" name="action" value="add">';
	print '<input type="hidden" name="bankid" value="'.$bankid.'">';
}


// View
if ($action != 'edit' && $action != 'create') {		// If not bank account yet, $account may be empty
	$title = $langs->trans("User");
	print dol_get_fiche_head($head, 'bank', $title, -1, 'user');

	$linkback = '';

	if ($user->rights->user->user->lire || $user->admin) {
		$linkback = '<a href="'.DOL_URL_ROOT.'/user/list.php?restore_lastsearch_values=1">'.$langs->trans("BackToList").'</a>';
	}

	dol_banner_tab($object, 'id', $linkback, $user->rights->user->user->lire || $user->admin);

	print '<div class="fichecenter"><div class="fichehalfleft">';

	print '<div class="underbanner clearboth"></div>';

	print '<table class="border centpercent tableforfield">';

	print '<tr><td class="titlefield">'.$langs->trans("Login").'</td>';
	print '<td>'.$object->login.'</td>';
	print '</tr>';

	print '<tr class="nowrap">';
	print '<td>';
	print $form->editfieldkey("UserPersonalEmail", 'personal_email', $object->personal_email, $object, $user->rights->user->user->creer);
	print '</td><td>';
	print $form->editfieldval("UserPersonalEmail", 'personal_email', $object->personal_email, $object, $user->rights->user->user->creer, 'email', ($object->personal_email != '' ? dol_print_email($object->personal_email) : ''));
	print '</td>';
	print '</tr>';

	print '<tr class="nowrap">';
	print '<td>';
	print $form->editfieldkey("UserPersonalMobile", 'personal_mobile', $object->personal_mobile, $object, $user->rights->user->user->creer);
	print '</td><td>';
	print $form->editfieldval("UserPersonalMobile", 'personal_mobile', $object->personal_mobile, $object, $user->rights->user->user->creer, 'string', ($object->personal_mobile != '' ? dol_print_phone($object->personal_mobile) : ''));
	print '</td>';
	print '</tr>';

	if (!empty($conf->global->MAIN_USE_EXPENSE_IK)) {
		print '<tr class="nowrap">';
		print '<td>';
		print $form->editfieldkey("DefaultCategoryCar", 'default_c_exp_tax_cat', $object->default_c_exp_tax_cat, $object, $user->rights->user->user->creer);
		print '</td><td>';
		if ($action == 'editdefault_c_exp_tax_cat') {
			$ret = '<form method="post" action="'.$_SERVER["PHP_SELF"].($moreparam ? '?'.$moreparam : '').'">';
			$ret .= '<input type="hidden" name="action" value="setdefault_c_exp_tax_cat">';
			$ret .= '<input type="hidden" name="token" value="'.newToken().'">';
			$ret .= '<input type="hidden" name="id" value="'.$object->id.'">';
			$ret .= $form->selectExpenseCategories($object->default_c_exp_tax_cat, 'default_c_exp_tax_cat', 1);
			$ret .= '<input type="submit" class="button" name="modify" value="'.$langs->trans("Modify").'"> ';
			$ret .= '<input type="submit" class="button button-cancel" name="cancel" value="'.$langs->trans("Cancel").'">';
			$ret .= '</form>';
			print $ret;
		} else {
			print dol_getIdFromCode($db, $object->default_c_exp_tax_cat, 'c_exp_tax_cat', 'rowid', 'label');
			//print $form->editfieldval("DefaultCategoryCar", 'default_c_exp_tax_cat', $object->default_c_exp_tax_cat, $object, $user->rights->user->user->creer, 'string', ($object->default_c_exp_tax_cat != '' ? $object->default_c_exp_tax_cat : ''));
		}
		print '</td>';
		print '</tr>';

		print '<tr class="nowrap">';
		print '<td>';
		print $form->editfieldkey("DefaultRangeNumber", 'default_range', $object->default_range, $object, $user->rights->user->user->creer);
		print '</td><td>';
		if ($action == 'editdefault_range') {
			$ret = '<form method="post" action="'.$_SERVER["PHP_SELF"].($moreparam ? '?'.$moreparam : '').'">';
			$ret .= '<input type="hidden" name="action" value="setdefault_range">';
			$ret .= '<input type="hidden" name="token" value="'.newToken().'">';
			$ret .= '<input type="hidden" name="id" value="'.$object->id.'">';
			$maxRangeNum = ExpenseReportIk::getMaxRangeNumber($object->default_c_exp_tax_cat);
			$ret .= $form->selectarray('default_range', range(0, $maxRangeNum), $object->default_range);
			$ret .= '<input type="submit" class="button" name="modify" value="'.$langs->trans("Modify").'"> ';
			$ret .= '<input type="submit" class="button button-cancel" name="cancel" value="'.$langs->trans("Cancel").'">';
			$ret .= '</form>';
			print $ret;
		} else {
			print $object->default_range;
		}
		print '</td>';
		print '</tr>';
	}

	print '</table>';

	print '</div><div class="fichehalfright"><div class="ficheaddleft">';

	// Nbre max d'elements des petites listes
	$MAXLIST = $conf->global->MAIN_SIZE_SHORTLIST_LIMIT;

	// Latest payments of salaries
	if (!empty($conf->salaries->enabled) &&
		$user->rights->salaries->read && (in_array($object->id, $childids) || $object->id == $user->id)
<<<<<<< HEAD
		)
	{
		$payment_salary = new PaymentSalary($db);
=======
		) {
		$salary = new PaymentSalary($db);
>>>>>>> c4e98486

		$sql = "SELECT ps.rowid, s.datesp, s.dateep, ps.amount";
		$sql .= " FROM ".MAIN_DB_PREFIX."payment_salary as ps";
		$sql .= " INNER JOIN ".MAIN_DB_PREFIX."salary as s ON (s.rowid = ps.fk_salary)";
		$sql .= " WHERE s.fk_user = ".$object->id;
		$sql .= " AND ps.entity = ".$conf->entity;
		$sql .= " ORDER BY ps.rowid DESC";

		$resql = $db->query($sql);
		if ($resql) {
			$num = $db->num_rows($resql);

			print '<table class="noborder centpercent">';

			print '<tr class="liste_titre">';
<<<<<<< HEAD
   			print '<td colspan="4"><table width="100%" class="nobordernopadding"><tr><td>'.$langs->trans("LastSalaries", ($num <= $MAXLIST ? "" : $MAXLIST)).'</td><td class="right"><a class="notasortlink" href="'.DOL_URL_ROOT.'/salaries/payments.php?search_user='.$object->id.'">'.$langs->trans("AllSalaries").'<span class="badge marginleftonlyshort">'.$num.'</span></a></td>';
   			print '</tr></table></td>';
   			print '</tr>';
=======
			print '<td colspan="4"><table width="100%" class="nobordernopadding"><tr><td>'.$langs->trans("LastSalaries", ($num <= $MAXLIST ? "" : $MAXLIST)).'</td><td class="right"><a class="notasortlink" href="'.DOL_URL_ROOT.'/salaries/list.php?search_user='.$object->login.'">'.$langs->trans("AllSalaries").'<span class="badge marginleftonlyshort">'.$num.'</span></a></td>';
			print '</tr></table></td>';
			print '</tr>';
>>>>>>> c4e98486

			$i = 0;
			while ($i < $num && $i < $MAXLIST) {
				$objp = $db->fetch_object($resql);

				print '<tr class="oddeven">';
				print '<td class="nowraponall">';
				$payment_salary->id = $objp->rowid;
				$payment_salary->ref = $objp->rowid;
				print $payment_salary->getNomUrl(1);
				print '</td>';

				print '<td class="right" width="80px">'.dol_print_date($db->jdate($objp->datesp), 'day')."</td>\n";
				print '<td class="right" width="80px">'.dol_print_date($db->jdate($objp->dateep), 'day')."</td>\n";
				print '<td class="right" style="min-width: 60px">'.price($objp->amount).'</td>';

				print '</tr>';
				$i++;
			}
			$db->free($resql);

			if ($num <= 0) {
				print '<td colspan="4" class="opacitymedium">'.$langs->trans("None").'</a>';
			}
			print "</table>";
		} else {
			dol_print_error($db);
		}
	}

	/*
	 * Last holidays
	 */
	if (!empty($conf->holiday->enabled) &&
		($user->rights->holiday->readall || ($user->rights->holiday->read && $object->id == $user->id))
		) {
		$holiday = new Holiday($db);

		$sql = "SELECT h.rowid, h.statut as status, h.fk_type, h.date_debut, h.date_fin, h.halfday";
		$sql .= " FROM ".MAIN_DB_PREFIX."holiday as h";
		$sql .= " WHERE h.fk_user = ".$object->id;
		$sql .= " AND h.entity IN (".getEntity('holiday').")";
		$sql .= " ORDER BY h.date_debut DESC";

		$resql = $db->query($sql);
		if ($resql) {
			$num = $db->num_rows($resql);

			print '<table class="noborder centpercent">';

			print '<tr class="liste_titre">';
			print '<td colspan="4"><table class="nobordernopadding centpercent"><tr><td>'.$langs->trans("LastHolidays", ($num <= $MAXLIST ? "" : $MAXLIST)).'</td><td class="right"><a class="notasortlink" href="'.DOL_URL_ROOT.'/holiday/list.php?id='.$object->id.'">'.$langs->trans("AllHolidays").'<span class="badge marginleftonlyshort">'.$num.'</span></a></td>';
			print '</tr></table></td>';
			print '</tr>';

			$i = 0;
			while ($i < $num && $i < $MAXLIST) {
				$objp = $db->fetch_object($resql);

				$holiday->id = $objp->rowid;
				$holiday->ref = $objp->rowid;
				$holiday->fk_type = $objp->fk_type;
				$holiday->statut = $objp->status;
				$nbopenedday = num_open_day($db->jdate($objp->date_debut), $db->jdate($objp->date_fin), 0, 1, $objp->halfday);

				print '<tr class="oddeven">';
				print '<td class="nowrap">';
				print $holiday->getNomUrl(1);
				print '</td><td class="right" width="80px">'.dol_print_date($db->jdate($objp->date_debut), 'day')."</td>\n";
				print '<td class="right" style="min-width: 60px">'.$nbopenedday.' '.$langs->trans('DurationDays').'</td>';
				print '<td class="right" style="min-width: 60px" class="nowrap">'.$holiday->LibStatut($objp->status, 5).'</td></tr>';
				$i++;
			}
			$db->free($resql);

			if ($num <= 0) {
				print '<td colspan="4" class="opacitymedium">'.$langs->trans("None").'</a>';
			}
			print "</table>";
		} else {
			dol_print_error($db);
		}
	}

	/*
	 * Last expense report
	 */
	if (!empty($conf->expensereport->enabled) &&
		($user->rights->expensereport->readall || ($user->rights->expensereport->lire && $object->id == $user->id))
		) {
		$exp = new ExpenseReport($db);

		$sql = "SELECT e.rowid, e.ref, e.fk_statut as status, e.date_debut, e.total_ttc";
		$sql .= " FROM ".MAIN_DB_PREFIX."expensereport as e";
		$sql .= " WHERE e.fk_user_author = ".$object->id;
		$sql .= " AND e.entity = ".$conf->entity;
		$sql .= " ORDER BY e.date_debut DESC";

		$resql = $db->query($sql);
		if ($resql) {
			$num = $db->num_rows($resql);

			print '<table class="noborder centpercent">';

			print '<tr class="liste_titre">';
			print '<td colspan="4"><table class="nobordernopadding centpercent"><tr><td>'.$langs->trans("LastExpenseReports", ($num <= $MAXLIST ? "" : $MAXLIST)).'</td><td class="right"><a class="notasortlink" href="'.DOL_URL_ROOT.'/expensereport/list.php?id='.$object->id.'">'.$langs->trans("AllExpenseReports").'<span class="badge marginleftonlyshort">'.$num.'</span></a></td>';
			print '</tr></table></td>';
			print '</tr>';

			$i = 0;
			while ($i < $num && $i < $MAXLIST) {
				$objp = $db->fetch_object($resql);

				$exp->id = $objp->rowid;
				$exp->ref = $objp->ref;
				$exp->fk_type = $objp->fk_type;
				$exp->status = $objp->status;

				print '<tr class="oddeven">';
				print '<td class="nowrap">';
				print $exp->getNomUrl(1);
				print '</td><td class="right" width="80px">'.dol_print_date($db->jdate($objp->date_debut), 'day')."</td>\n";
				print '<td class="right" style="min-width: 60px">'.price($objp->total_ttc).'</td>';
				print '<td class="right nowrap" style="min-width: 60px">'.$exp->LibStatut($objp->status, 5).'</td></tr>';
				$i++;
			}
			$db->free($resql);

			if ($num <= 0) {
				print '<td colspan="4" class="opacitymedium">'.$langs->trans("None").'</a>';
			}
			print "</table>";
		} else {
			dol_print_error($db);
		}
	}

	print '</div></div></div>';
	print '<div style="clear:both"></div>';

	print dol_get_fiche_end();

	// List of bank accounts (Currently only one bank account possible for each employee)

	$morehtmlright = '';
	if ($account->id == 0) {
		if ($permissiontoaddbankaccount) {
			$morehtmlright = dolGetButtonTitle($langs->trans('Add'), '', 'fa fa-plus-circle', $_SERVER["PHP_SELF"].'?id='.$object->id.'&amp;action=create');
		} else {
			$morehtmlright = dolGetButtonTitle($langs->trans('Add'), 'NotEnoughPermission', 'fa fa-plus-circle', '', '', -2);
		}
	} else {
		$morehtmlright = dolGetButtonTitle($langs->trans('Add'), 'AlreadyOneBankAccount', 'fa fa-plus-circle', '', '', -2);
	}

	print load_fiche_titre($langs->trans("BankAccounts"), $morehtmlright, 'bank_account');

	print '<div class="div-table-responsive-no-min">'; // You can use div-table-responsive-no-min if you dont need reserved height for your table
	print '<table class="liste centpercent">';

	print '<tr class="liste_titre">';
	print_liste_field_titre("LabelRIB");
	print_liste_field_titre("Bank");
	print_liste_field_titre("RIB");
	print_liste_field_titre("IBAN");
	print_liste_field_titre("BIC");
	print_liste_field_titre('', $_SERVER["PHP_SELF"], "", '', '', '', $sortfield, $sortorder, 'maxwidthsearch ');
	print "</tr>\n";

	if ($account->id > 0) {
		print '<tr class="oddeven">';
		// Label
		print '<td>'.$account->label.'</td>';
		// Bank name
		print '<td>'.$account->bank.'</td>';
		// Account number
		print '<td>';
		$string = '';
		foreach ($account->getFieldsToShow() as $val) {
			if ($val == 'BankCode') {
				$string .= $account->code_banque.' ';
			} elseif ($val == 'BankAccountNumber') {
				$string .= $account->number.' ';
			} elseif ($val == 'DeskCode') {
				$string .= $account->code_guichet.' ';
			} elseif ($val == 'BankAccountNumberKey') {
				$string .= $account->cle_rib.' ';
			}
		}
		if (!empty($account->label) && $account->number) {
			if (!checkBanForAccount($account)) {
				$string .= ' '.img_picto($langs->trans("ValueIsNotValid"), 'warning');
			} else {
				$string .= ' '.img_picto($langs->trans("ValueIsValid"), 'info');
			}
		}

		print $string;
		print '</td>';
		// IBAN
		print '<td>'.$account->iban;
		if (!empty($account->iban)) {
			if (!checkIbanForAccount($account)) {
				print ' '.img_picto($langs->trans("IbanNotValid"), 'warning');
			}
		}
		print '</td>';
		// BIC
		print '<td>'.$account->bic;
		if (!empty($account->bic)) {
			if (!checkSwiftForAccount($account)) {
				print ' '.img_picto($langs->trans("SwiftNotValid"), 'warning');
			}
		}
		print '</td>';

		// Edit/Delete
		print '<td class="right nowraponall">';
		if ($permissiontoaddbankaccount) {
			print '<a class="editfielda" href="'.$_SERVER["PHP_SELF"].'?id='.$object->id.'&bankid='.$account->id.'&action=edit">';
			print img_picto($langs->trans("Modify"), 'edit');
			print '</a>';
		}
		print '</td>';

		print '</tr>';
	}


	if ($account->id == 0) {
		$colspan = 6;
		print '<tr><td colspan="'.$colspan.'" class="opacitymedium">'.$langs->trans("NoBANRecord").'</td></tr>';
	}

	print '</table>';
	print '</div>';
}

// Edit
if ($id && ($action == 'edit' || $action == 'create') && $user->rights->user->user->creer) {
	$title = $langs->trans("User");
	print dol_get_fiche_head($head, 'bank', $title, 0, 'user');

	$linkback = '<a href="'.DOL_URL_ROOT.'/user/list.php?restore_lastsearch_values=1">'.$langs->trans("BackToList").'</a>';

	dol_banner_tab($object, 'id', $linkback, $user->rights->user->user->lire || $user->admin);

	//print '<div class="fichecenter">';

	print '<div class="underbanner clearboth"></div>';
	print '<table class="border centpercent">';

	print '<tr><td class="titlefield fieldrequired">'.$langs->trans("LabelRIB").'</td>';
	print '<td colspan="4"><input size="30" type="text" name="label" value="'.$account->label.'"></td></tr>';

	print '<tr><td class="fieldrequired">'.$langs->trans("BankName").'</td>';
	print '<td><input size="30" type="text" name="bank" value="'.$account->bank.'"></td></tr>';

	// Show fields of bank account
	foreach ($account->getFieldsToShow() as $val) {
		if ($val == 'BankCode') {
			$name = 'code_banque';
			$size = 8;
			$content = $account->code_banque;
		} elseif ($val == 'DeskCode') {
			$name = 'code_guichet';
			$size = 8;
			$content = $account->code_guichet;
		} elseif ($val == 'BankAccountNumber') {
			$name = 'number';
			$size = 18;
			$content = $account->number;
		} elseif ($val == 'BankAccountNumberKey') {
			$name = 'cle_rib';
			$size = 3;
			$content = $account->cle_rib;
		}

		print '<td>'.$langs->trans($val).'</td>';
		print '<td><input size="'.$size.'" type="text" class="flat" name="'.$name.'" value="'.$content.'"></td>';
		print '</tr>';
	}

	// IBAN
	print '<tr><td class="fieldrequired">'.$langs->trans("IBAN").'</td>';
	print '<td colspan="4"><input size="30" type="text" name="iban" value="'.$account->iban.'"></td></tr>';

	print '<tr><td class="fieldrequired">'.$langs->trans("BIC").'</td>';
	print '<td colspan="4"><input size="12" type="text" name="bic" value="'.$account->bic.'"></td></tr>';

	print '<tr><td class="tdtop">'.$langs->trans("BankAccountDomiciliation").'</td><td colspan="4">';
	print '<textarea name="domiciliation" rows="4" class="quatrevingtpercent">';
	print $account->domiciliation;
	print "</textarea></td></tr>";

	print '<tr><td>'.$langs->trans("BankAccountOwner").'</td>';
	print '<td colspan="4"><input size="30" type="text" name="proprio" value="'.$account->proprio.'"></td></tr>';
	print "</td></tr>\n";

	print '<tr><td class="tdtop">'.$langs->trans("BankAccountOwnerAddress").'</td><td colspan="4">';
	print '<textarea name="owner_address" rows="4" class="quatrevingtpercent">';
	print $account->owner_address;
	print "</textarea></td></tr>";

	print '</table>';

	//print '</div>';

	print dol_get_fiche_end();

	print '<div class="center">';
	print '<input class="button" value="'.$langs->trans("Modify").'" type="submit">';
	print '&nbsp;&nbsp;&nbsp;&nbsp;&nbsp;';
	print '<input class="button button-cancel" name="cancel" value="'.$langs->trans("Cancel").'" type="submit">';
	print '</div>';
}

if ($id && $action == 'edit' && $user->rights->user->user->creer) {
	print '</form>';
}

if ($id && $action == 'create' && $user->rights->user->user->creer) {
	print '</form>';
}

// End of page
llxFooter();
$db->close();<|MERGE_RESOLUTION|>--- conflicted
+++ resolved
@@ -355,14 +355,8 @@
 	// Latest payments of salaries
 	if (!empty($conf->salaries->enabled) &&
 		$user->rights->salaries->read && (in_array($object->id, $childids) || $object->id == $user->id)
-<<<<<<< HEAD
-		)
-	{
-		$payment_salary = new PaymentSalary($db);
-=======
 		) {
 		$salary = new PaymentSalary($db);
->>>>>>> c4e98486
 
 		$sql = "SELECT ps.rowid, s.datesp, s.dateep, ps.amount";
 		$sql .= " FROM ".MAIN_DB_PREFIX."payment_salary as ps";
@@ -378,15 +372,9 @@
 			print '<table class="noborder centpercent">';
 
 			print '<tr class="liste_titre">';
-<<<<<<< HEAD
    			print '<td colspan="4"><table width="100%" class="nobordernopadding"><tr><td>'.$langs->trans("LastSalaries", ($num <= $MAXLIST ? "" : $MAXLIST)).'</td><td class="right"><a class="notasortlink" href="'.DOL_URL_ROOT.'/salaries/payments.php?search_user='.$object->id.'">'.$langs->trans("AllSalaries").'<span class="badge marginleftonlyshort">'.$num.'</span></a></td>';
-   			print '</tr></table></td>';
-   			print '</tr>';
-=======
-			print '<td colspan="4"><table width="100%" class="nobordernopadding"><tr><td>'.$langs->trans("LastSalaries", ($num <= $MAXLIST ? "" : $MAXLIST)).'</td><td class="right"><a class="notasortlink" href="'.DOL_URL_ROOT.'/salaries/list.php?search_user='.$object->login.'">'.$langs->trans("AllSalaries").'<span class="badge marginleftonlyshort">'.$num.'</span></a></td>';
 			print '</tr></table></td>';
 			print '</tr>';
->>>>>>> c4e98486
 
 			$i = 0;
 			while ($i < $num && $i < $MAXLIST) {
