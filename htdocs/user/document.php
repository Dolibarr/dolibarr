<?php
/* Copyright (C) 2002-2007 Rodolphe Quiedeville <rodolphe@quiedeville.org>
 * Copyright (C) 2004-2017 Laurent Destailleur  <eldy@users.sourceforge.net>
 * Copyright (C) 2005-2015 Regis Houssin        <regis.houssin@inodbox.com>
 * Copyright (C) 2010      Juanjo Menent        <jmenent@2byte.es>
 * Copyright (C) 2013      Cédric Salvador      <csalvador@gpcsolutions.fr>
 *
 * This program is free software; you can redistribute it and/or modify
 * it under the terms of the GNU General Public License as published by
 * the Free Software Foundation; either version 3 of the License, or
 * (at your option) any later version.
 *
 * This program is distributed in the hope that it will be useful,
 * but WITHOUT ANY WARRANTY; without even the implied warranty of
 * MERCHANTABILITY or FITNESS FOR A PARTICULAR PURPOSE.  See the
 * GNU General Public License for more details.
 *
 * You should have received a copy of the GNU General Public License
 * along with this program. If not, see <https://www.gnu.org/licenses/>.
 */

/**
 *  \file       htdocs/user/document.php
 *  \brief      Tab for documents linked to user
 *  \ingroup    user
 */

// Load Dolibarr environment
require '../main.inc.php';
require_once DOL_DOCUMENT_ROOT.'/core/lib/usergroups.lib.php';
require_once DOL_DOCUMENT_ROOT.'/core/lib/files.lib.php';
require_once DOL_DOCUMENT_ROOT.'/core/lib/images.lib.php';
require_once DOL_DOCUMENT_ROOT.'/core/class/html.formfile.class.php';

// Load translation files required by page
$langs->loadLangs(array('users', 'other'));

$action = GETPOST('action', 'aZ09');
$confirm = GETPOST('confirm');
$id = (GETPOSTINT('userid') ? GETPOSTINT('userid') : GETPOSTINT('id'));
$ref = GETPOST('ref', 'alpha');
$contextpage = GETPOST('contextpage', 'aZ') ? GETPOST('contextpage', 'aZ') : 'userdoc'; // To manage different context of search

if (!isset($id) || empty($id)) {
	accessforbidden();
}

// Define value to know what current user can do on users
<<<<<<< HEAD
$canadduser = (!empty($user->admin) || $user->hasRight("user", "user", "write"));
$canreaduser = (!empty($user->admin) || $user->hasRight("user", "user", "read"));
$canedituser = (!empty($user->admin) || $user->hasRight("user", "user", "write"));
$candisableuser = (!empty($user->admin) || $user->hasRight("user", "user", "delete"));
$canreadgroup = $canreaduser;
$caneditgroup = $canedituser;
if (getDolGlobalString('MAIN_USE_ADVANCED_PERMS')) {
	$canreadgroup = (!empty($user->admin) || $user->hasRight("user", "group_advance", "read"));
	$caneditgroup = (!empty($user->admin) || $user->hasRight("user", "group_advance", "write"));
=======
$permissiontoadd = (!empty($user->admin) || $user->hasRight("user", "user", "write"));
$permissiontoread = (!empty($user->admin) || $user->hasRight("user", "user", "read"));
$permissiontoedit = (!empty($user->admin) || $user->hasRight("user", "user", "write"));
$permissiontodisable = (!empty($user->admin) || $user->hasRight("user", "user", "delete"));
$permissiontoreadgroup = $permissiontoread;
$permissiontoeditgroup = $permissiontoedit;
if (getDolGlobalString('MAIN_USE_ADVANCED_PERMS')) {
	$permissiontoreadgroup = (!empty($user->admin) || $user->hasRight("user", "group_advance", "read"));
	$permissiontoeditgroup = (!empty($user->admin) || $user->hasRight("user", "group_advance", "write"));
>>>>>>> cc80841a
}
// Define value to know what current user can do on properties of edited user
if ($id) {
	// $user est le user qui edite, $id est l'id de l'utilisateur edite
<<<<<<< HEAD
	$caneditfield = ((($user->id == $id) && $user->hasRight("user", "self", "write"))
	|| (($user->id != $id) && $user->hasRight("user", "user", "write")));
	$caneditpassword = ((($user->id == $id) && $user->hasRight("user", "self", "password"))
	|| (($user->id != $id) && $user->hasRight("user", "user", "password")));
}

$permissiontoadd = $caneditfield;	// Used by the include of actions_addupdatedelete.inc.php and actions_linkedfiles
$permtoedit = $caneditfield;
=======
	$permissiontoedit = ((($user->id == $id) && $user->hasRight("user", "self", "write")) || (($user->id != $id) && $user->hasRight("user", "user", "write")));
	$permissiontoeditpassword = ((($user->id == $id) && $user->hasRight("user", "self", "password")) || (($user->id != $id) && $user->hasRight("user", "user", "password")));
}

$permissiontoadd = $permissiontoedit;	// Used by the include of actions_addupdatedelete.inc.php and actions_linkedfiles
$permtoedit = $permissiontoedit;
>>>>>>> cc80841a

// Security check
$socid = 0;
if ($user->socid > 0) {
	$socid = $user->socid;
}
$feature2 = 'user';

// Initialize a technical object to manage hooks of page. Note that conf->hooks_modules contains an array of hook context
$hookmanager->initHooks(array('usercard', 'userdoc', 'globalcard'));

$result = restrictedArea($user, 'user', $id, 'user&user', $feature2);

<<<<<<< HEAD
if ($user->id != $id && !$canreaduser) {
=======
if ($user->id != $id && !$permissiontoread) {
>>>>>>> cc80841a
	accessforbidden();
}

// Get parameters
$limit = GETPOSTINT('limit') ? GETPOSTINT('limit') : $conf->liste_limit;
$sortfield = GETPOST('sortfield', 'aZ09comma');
$sortorder = GETPOST('sortorder', 'aZ09comma');
$page = GETPOSTISSET('pageplusone') ? (GETPOSTINT('pageplusone') - 1) : GETPOSTINT("page");
if (empty($page) || $page == -1) {
	$page = 0;
}
$offset = $limit * $page;
$pageprev = $page - 1;
$pagenext = $page + 1;
if (!$sortorder) {
	$sortorder = "ASC";
}
if (!$sortfield) {
	$sortfield = "position_name";
}

$object = new User($db);
if ($id > 0 || !empty($ref)) {
	$result = $object->fetch($id, $ref, '', 1);
	$object->loadRights();
	//$upload_dir = $conf->user->multidir_output[$object->entity] . "/" . $object->id ;
	// For users, the upload_dir is always $conf->user->entity for the moment
	$upload_dir = $conf->user->dir_output."/".$object->id;
}

<<<<<<< HEAD
// Initialize technical object to manage hooks of page. Note that conf->hooks_modules contains array of hook context
$hookmanager->initHooks(array('usercard', 'userdoc', 'globalcard'));



=======
>>>>>>> cc80841a
/*
 * Actions
 */

$parameters = array('id'=>$socid);
$reshook = $hookmanager->executeHooks('doActions', $parameters, $object, $action); // Note that $action and $object may have been modified by some hooks
if ($reshook < 0) {
	setEventMessages($hookmanager->error, $hookmanager->errors, 'errors');
}

if (empty($reshook)) {
	include DOL_DOCUMENT_ROOT.'/core/actions_linkedfiles.inc.php';
}


/*
 * View
 */

$form = new Form($db);


$person_name = !empty($object->firstname) ? $object->lastname.", ".$object->firstname : $object->lastname;
$title = $person_name." - ".$langs->trans('Documents');
$help_url = '';
llxHeader('', $title, $help_url, '', 0, 0, '', '', '', 'mod-user page-card_document');

if ($object->id) {
	/*
	 * Affichage onglets
	 */
	if (isModEnabled('notification')) {
		$langs->load("mails");
	}
	$head = user_prepare_head($object);

	print dol_get_fiche_head($head, 'document', $langs->trans("User"), -1, 'user');

	$linkback = '';
	if ($user->hasRight("user", "user", "read") || $user->admin) {
		$linkback = '<a href="'.DOL_URL_ROOT.'/user/list.php?restore_lastsearch_values=1">'.$langs->trans("BackToList").'</a>';
	}

	$morehtmlref = '<a href="'.DOL_URL_ROOT.'/user/vcard.php?id='.$object->id.'&output=file&file='.urlencode(dol_sanitizeFileName($object->getFullName($langs).'.vcf')).'" class="refid" rel="noopener">';
	$morehtmlref .= img_picto($langs->trans("Download").' '.$langs->trans("VCard"), 'vcard.png', 'class="valignmiddle marginleftonly paddingrightonly"');
	$morehtmlref .= '</a>';

	$urltovirtualcard = '/user/virtualcard.php?id='.((int) $object->id);
	$morehtmlref .= dolButtonToOpenUrlInDialogPopup('publicvirtualcard', $langs->transnoentitiesnoconv("PublicVirtualCardUrl").' - '.$object->getFullName($langs), img_picto($langs->trans("PublicVirtualCardUrl"), 'card', 'class="valignmiddle marginleftonly paddingrightonly"'), $urltovirtualcard, '', 'nohover');

	dol_banner_tab($object, 'id', $linkback, $user->hasRight("user", "user", "read") || $user->admin, 'rowid', 'ref', $morehtmlref);

	print '<div class="fichecenter">';
	print '<div class="underbanner clearboth"></div>';

	// Build file list
	$filearray = dol_dir_list($upload_dir, "files", 0, '', '(\.meta|_preview.*\.png)$', $sortfield, (strtolower($sortorder) == 'desc' ? SORT_DESC : SORT_ASC), 1);
	$totalsize = 0;
	foreach ($filearray as $key => $file) {
		$totalsize += $file['size'];
	}


	print '<table class="border tableforfield centpercent">';

	// Login
	print '<tr><td class="titlefield">'.$langs->trans("Login").'</td>';
	if (!empty($object->ldap_sid) && $object->statut == 0) {
		print '<td class="error">';
		print $langs->trans("LoginAccountDisableInDolibarr");
		print '</td>';
	} else {
		print '<td>';
		$addadmin = '';
		if (property_exists($object, 'admin')) {
			if (isModEnabled('multicompany') && !empty($object->admin) && empty($object->entity)) {
				$addadmin .= img_picto($langs->trans("SuperAdministratorDesc"), "redstar", 'class="paddingleft"');
			} elseif (!empty($object->admin)) {
				$addadmin .= img_picto($langs->trans("AdministratorDesc"), "star", 'class="paddingleft"');
			}
		}
		print showValueWithClipboardCPButton($object->login).$addadmin;
		print '</td>';
	}
	print '</tr>';

	// Number of files
	print '<tr><td>'.$langs->trans("NbOfAttachedFiles").'</td><td>'.count($filearray).'</td></tr>';

	// Total size
	print '<tr><td>'.$langs->trans("TotalSizeOfAttachedFiles").'</td><td>'.dol_print_size($totalsize, 1, 1).'</td></tr>';

	print '</table>';
	print '</div>';

	print dol_get_fiche_end();

	$modulepart = 'user';
	$param = '&id='.$object->id;
	include DOL_DOCUMENT_ROOT.'/core/tpl/document_actions_post_headers.tpl.php';
} else {
	accessforbidden('', 0, 1);
}

// End of page
llxFooter();
$db->close();<|MERGE_RESOLUTION|>--- conflicted
+++ resolved
@@ -46,17 +46,6 @@
 }
 
 // Define value to know what current user can do on users
-<<<<<<< HEAD
-$canadduser = (!empty($user->admin) || $user->hasRight("user", "user", "write"));
-$canreaduser = (!empty($user->admin) || $user->hasRight("user", "user", "read"));
-$canedituser = (!empty($user->admin) || $user->hasRight("user", "user", "write"));
-$candisableuser = (!empty($user->admin) || $user->hasRight("user", "user", "delete"));
-$canreadgroup = $canreaduser;
-$caneditgroup = $canedituser;
-if (getDolGlobalString('MAIN_USE_ADVANCED_PERMS')) {
-	$canreadgroup = (!empty($user->admin) || $user->hasRight("user", "group_advance", "read"));
-	$caneditgroup = (!empty($user->admin) || $user->hasRight("user", "group_advance", "write"));
-=======
 $permissiontoadd = (!empty($user->admin) || $user->hasRight("user", "user", "write"));
 $permissiontoread = (!empty($user->admin) || $user->hasRight("user", "user", "read"));
 $permissiontoedit = (!empty($user->admin) || $user->hasRight("user", "user", "write"));
@@ -66,28 +55,16 @@
 if (getDolGlobalString('MAIN_USE_ADVANCED_PERMS')) {
 	$permissiontoreadgroup = (!empty($user->admin) || $user->hasRight("user", "group_advance", "read"));
 	$permissiontoeditgroup = (!empty($user->admin) || $user->hasRight("user", "group_advance", "write"));
->>>>>>> cc80841a
 }
 // Define value to know what current user can do on properties of edited user
 if ($id) {
 	// $user est le user qui edite, $id est l'id de l'utilisateur edite
-<<<<<<< HEAD
-	$caneditfield = ((($user->id == $id) && $user->hasRight("user", "self", "write"))
-	|| (($user->id != $id) && $user->hasRight("user", "user", "write")));
-	$caneditpassword = ((($user->id == $id) && $user->hasRight("user", "self", "password"))
-	|| (($user->id != $id) && $user->hasRight("user", "user", "password")));
-}
-
-$permissiontoadd = $caneditfield;	// Used by the include of actions_addupdatedelete.inc.php and actions_linkedfiles
-$permtoedit = $caneditfield;
-=======
 	$permissiontoedit = ((($user->id == $id) && $user->hasRight("user", "self", "write")) || (($user->id != $id) && $user->hasRight("user", "user", "write")));
 	$permissiontoeditpassword = ((($user->id == $id) && $user->hasRight("user", "self", "password")) || (($user->id != $id) && $user->hasRight("user", "user", "password")));
 }
 
 $permissiontoadd = $permissiontoedit;	// Used by the include of actions_addupdatedelete.inc.php and actions_linkedfiles
 $permtoedit = $permissiontoedit;
->>>>>>> cc80841a
 
 // Security check
 $socid = 0;
@@ -101,11 +78,7 @@
 
 $result = restrictedArea($user, 'user', $id, 'user&user', $feature2);
 
-<<<<<<< HEAD
-if ($user->id != $id && !$canreaduser) {
-=======
 if ($user->id != $id && !$permissiontoread) {
->>>>>>> cc80841a
 	accessforbidden();
 }
 
@@ -136,14 +109,6 @@
 	$upload_dir = $conf->user->dir_output."/".$object->id;
 }
 
-<<<<<<< HEAD
-// Initialize technical object to manage hooks of page. Note that conf->hooks_modules contains array of hook context
-$hookmanager->initHooks(array('usercard', 'userdoc', 'globalcard'));
-
-
-
-=======
->>>>>>> cc80841a
 /*
  * Actions
  */
