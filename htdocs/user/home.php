<?php
/* Copyright (C) 2005-2018	Laurent Destailleur	<eldy@users.sourceforge.net>
<<<<<<< HEAD
 * Copyright (C) 2005-2018	Regis Houssin		<regis.houssin@capnetworks.com>
=======
 * Copyright (C) 2005-2018	Regis Houssin		<regis.houssin@inodbox.com>
>>>>>>> d9b8a8c8
 *
 * This program is free software; you can redistribute it and/or modify
 * it under the terms of the GNU General Public License as published by
 * the Free Software Foundation; either version 3 of the License, or
 * (at your option) any later version.
 *
 * This program is distributed in the hope that it will be useful,
 * but WITHOUT ANY WARRANTY; without even the implied warranty of
 * MERCHANTABILITY or FITNESS FOR A PARTICULAR PURPOSE.  See the
 * GNU General Public License for more details.
 *
 * You should have received a copy of the GNU General Public License
 * along with this program. If not, see <http://www.gnu.org/licenses/>.
 */

/**
 *	\file       htdocs/user/home.php
 *	\brief      Home page of users and groups management
 */

require '../main.inc.php';
require_once DOL_DOCUMENT_ROOT.'/user/class/usergroup.class.php';

$contextpage=GETPOST('contextpage','aZ')?GETPOST('contextpage','aZ'):'userhome';   // To manage different context of search

if (! $user->rights->user->user->lire && ! $user->admin)
{
	// Redirection vers la page de l'utilisateur
	header("Location: card.php?id=".$user->id);
	exit;
}

// Load translation files required by page
$langs->load("users");

$canreadperms=true;
if (! empty($conf->global->MAIN_USE_ADVANCED_PERMS))
{
	$canreadperms=($user->admin || $user->rights->user->group_advance->read);
}

// Security check (for external users)
$socid=0;
if ($user->societe_id > 0) $socid = $user->societe_id;

$companystatic = new Societe($db);
$fuserstatic = new User($db);

// Initialize technical object to manage hooks. Note that conf->hooks_modules contains array
$hookmanager->initHooks(array('userhome'));


/*
 * View
 */

llxHeader();


print load_fiche_titre($langs->trans("MenuUsersAndGroups"));


//print '<table border="0" width="100%" class="notopnoleftnoright">';
//print '<tr><td valign="top" width="30%" class="notopnoleft">';
print '<div class="fichecenter"><div class="fichethirdleft">';


// Search User
print '<form method="post" action="'.DOL_URL_ROOT.'/core/search.php">';
print '<input type="hidden" name="token" value="'.$_SESSION['newtoken'].'">';
print '<table class="noborder nohover" width="100%">';
print '<tr class="liste_titre"><td colspan="2">'.$langs->trans("Search").'</td></tr>';
print '<tr><td>';
print $langs->trans("User").':</td><td><input class="flat inputsearch" type="text" name="search_user" size="18"></td></tr>';

// Search Group
if ($canreadperms)
{
	print '<tr><td>';
	print $langs->trans("Group").':</td><td><input class="flat inputsearch" type="text" name="search_group" size="18"></td></tr>';
}

print '<tr><td class="center" colspan="2"><input type="submit" value="'.$langs->trans("Search").'" class="button"></td></tr>';
print "</table><br>\n";
print '</form>';

print '</div><div class="fichetwothirdright"><div class="ficheaddleft">';


/*
 * Last created users
 */
$max=10;

$sql = "SELECT DISTINCT u.rowid, u.lastname, u.firstname, u.admin, u.login, u.fk_soc, u.datec, u.statut";
$sql.= ", u.entity";
$sql.= ", u.ldap_sid";
$sql.= ", u.photo";
$sql.= ", u.admin";
$sql.= ", u.email";
$sql.= ", u.skype";
$sql.= ", s.nom as name";
$sql.= ", s.code_client";
$sql.= ", s.canvas";
$sql.= " FROM ".MAIN_DB_PREFIX."user as u";
$sql.= " LEFT JOIN ".MAIN_DB_PREFIX."societe as s ON u.fk_soc = s.rowid";
// Add fields from hooks
$parameters=array();
$reshook=$hookmanager->executeHooks('printUserListWhere',$parameters);    // Note that $action and $object may have been modified by hook
if ($reshook > 0) {
	$sql.=$hookmanager->resPrint;
} else {
	$sql.= " WHERE u.entity IN (".getEntity('user').")";
}
if (!empty($socid)) $sql.= " AND u.fk_soc = ".$socid;
$sql.= $db->order("u.datec","DESC");
$sql.= $db->plimit($max);

$resql=$db->query($sql);
if ($resql)
{
	$num = $db->num_rows($resql);
	print '<table class="noborder" width="100%">';
	print '<tr class="liste_titre"><td colspan="4">'.$langs->trans("LastUsersCreated",min($num,$max)).'</td>';
	print '<td class="right"><a class="commonlink" href="'.DOL_URL_ROOT.'/user/list.php?sortfield=u.datec&sortorder=DESC">'.$langs->trans("FullList").'</td>';
	print '</tr>';
	$i = 0;

	while ($i < $num && $i < $max)
	{
		$obj = $db->fetch_object($resql);

		$fuserstatic->id = $obj->rowid;
		$fuserstatic->statut = $obj->statut;
		$fuserstatic->lastname = $obj->lastname;
		$fuserstatic->firstname = $obj->firstname;
		$fuserstatic->login = $obj->login;
		$fuserstatic->photo = $obj->photo;
		$fuserstatic->admin = $obj->admin;
		$fuserstatic->email = $obj->email;
		$fuserstatic->skype = $obj->skype;
		$fuserstatic->societe_id = $obj->fk_soc;

		$companystatic->id=$obj->fk_soc;
		$companystatic->name=$obj->name;
		$companystatic->code_client = $obj->code_client;
		$companystatic->canvas=$obj->canvas;

		print '<tr class="oddeven">';
<<<<<<< HEAD
		print '<td>';
=======
		print '<td class="nowraponall">';
>>>>>>> d9b8a8c8
        print $fuserstatic->getNomUrl(-1);
		if (! empty($conf->multicompany->enabled) && $obj->admin && ! $obj->entity)
		{
			print img_picto($langs->trans("SuperAdministrator"),'redstar');
		}
		else if ($obj->admin)
		{
			print img_picto($langs->trans("Administrator"),'star');
		}
		print "</td>";
		print '<td align="left">'.$obj->login.'</td>';
		print "<td>";
		if ($obj->fk_soc)
		{
            print $companystatic->getNomUrl(1);
		}
		else
		{
			print $langs->trans("InternalUser");
		}
		if ($obj->ldap_sid)
		{
			print ' ('.$langs->trans("DomainUser").')';
		}

		$entity=$obj->entity;
		$entitystring='';
        // TODO Set of entitystring should be done with a hook
		if (! empty($conf->multicompany->enabled) && is_object($mc))
		{
			if (empty($entity))
			{
				$entitystring=$langs->trans("AllEntities");
			}
			else
			{
				$mc->getInfo($entity);
				$entitystring=$mc->label;
			}
		}
        print ($entitystring?' ('.$entitystring.')':'');

		print '</td>';
		print '<td align="right">'.dol_print_date($db->jdate($obj->datec),'dayhour').'</td>';
        print '<td align="right">';
        print $fuserstatic->getLibStatut(3);
        print '</td>';

		print '</tr>';
		$i++;
	}
	print "</table><br>";

	$db->free($resql);
}
else
{
	dol_print_error($db);
}


/*
 * Last groups created
 */
if ($canreadperms)
{
	$max=5;

	$sql = "SELECT g.rowid, g.nom as name, g.note, g.entity, g.datec";
	$sql.= " FROM ".MAIN_DB_PREFIX."usergroup as g";
	if (! empty($conf->multicompany->enabled) && $conf->entity == 1 && ($conf->global->MULTICOMPANY_TRANSVERSE_MODE || ($user->admin && ! $user->entity)))
	{
		$sql.= " WHERE g.entity IS NOT NULL";
	}
	else
	{
		$sql.= " WHERE g.entity IN (0,".$conf->entity.")";
	}
	$sql.= $db->order("g.datec","DESC");
	$sql.= $db->plimit($max);

	$resql=$db->query($sql);
	if ($resql)
	{
		$colspan=1;
		if (! empty($conf->multicompany->enabled)) $colspan++;
		$num = $db->num_rows($resql);
		print '<table class="noborder" width="100%">';
		print '<tr class="liste_titre"><td colspan="'.$colspan.'">'.$langs->trans("LastGroupsCreated",($num ? $num : $max)).'</td>';
		print '<td class="right"><a class="commonlink" href="'.DOL_URL_ROOT.'/user/group/list.php?sortfield=g.datec&sortorder=DESC">'.$langs->trans("FullList").'</td>';
		print '</tr>';
		$i = 0;

		$grouptemp = new UserGroup($db);

		while ($i < $num && (! $max || $i < $max))
		{
			$obj = $db->fetch_object($resql);

			$grouptemp->id = $obj->rowid;
			$grouptemp->name = $obj->name;
			$grouptemp->note = $obj->note;

			print '<tr class="oddeven">';
			print '<td>';
			print $grouptemp->getNomUrl(1);
			if (! $obj->entity)
			{
				print img_picto($langs->trans("GlobalGroup"),'redstar');
			}
			print "</td>";
			if (! empty($conf->multicompany->enabled) && is_object($mc))
			{
	        	$mc->getInfo($obj->entity);
	        	print '<td>';
	        	print $mc->label;
	        	print '</td>';
			}
			print '<td class="nowrap" align="right">'.dol_print_date($db->jdate($obj->datec),'dayhour').'</td>';
			print "</tr>";
			$i++;
		}
		print "</table><br>";

		$db->free($resql);
	}
	else
	{
		dol_print_error($db);
	}
}

//print '</td></tr></table>';
print '</div></div></div>';

// End of page
llxFooter();
$db->close();<|MERGE_RESOLUTION|>--- conflicted
+++ resolved
@@ -1,10 +1,6 @@
 <?php
 /* Copyright (C) 2005-2018	Laurent Destailleur	<eldy@users.sourceforge.net>
-<<<<<<< HEAD
- * Copyright (C) 2005-2018	Regis Houssin		<regis.houssin@capnetworks.com>
-=======
  * Copyright (C) 2005-2018	Regis Houssin		<regis.houssin@inodbox.com>
->>>>>>> d9b8a8c8
  *
  * This program is free software; you can redistribute it and/or modify
  * it under the terms of the GNU General Public License as published by
@@ -154,11 +150,7 @@
 		$companystatic->canvas=$obj->canvas;
 
 		print '<tr class="oddeven">';
-<<<<<<< HEAD
-		print '<td>';
-=======
 		print '<td class="nowraponall">';
->>>>>>> d9b8a8c8
         print $fuserstatic->getNomUrl(-1);
 		if (! empty($conf->multicompany->enabled) && $obj->admin && ! $obj->entity)
 		{
