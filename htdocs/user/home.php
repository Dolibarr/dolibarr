<?php
/* Copyright (C) 2005-2018	Laurent Destailleur	<eldy@users.sourceforge.net>
 * Copyright (C) 2005-2024	Regis Houssin		<regis.houssin@inodbox.com>
 * Copyright (C) 2019		Nicolas ZABOURI		<info@inovea-conseil.com>
 *
 * This program is free software; you can redistribute it and/or modify
 * it under the terms of the GNU General Public License as published by
 * the Free Software Foundation; either version 3 of the License, or
 * (at your option) any later version.
 *
 * This program is distributed in the hope that it will be useful,
 * but WITHOUT ANY WARRANTY; without even the implied warranty of
 * MERCHANTABILITY or FITNESS FOR A PARTICULAR PURPOSE.  See the
 * GNU General Public License for more details.
 *
 * You should have received a copy of the GNU General Public License
 * along with this program. If not, see <https://www.gnu.org/licenses/>.
 */

/**
 *	\file       htdocs/user/home.php
 *	\brief      Home page of users and groups management
 */

// Load Dolibarr environment
require '../main.inc.php';
require_once DOL_DOCUMENT_ROOT.'/user/class/usergroup.class.php';
require_once DOL_DOCUMENT_ROOT.'/core/class/html.formother.class.php';

$contextpage = GETPOST('contextpage', 'aZ') ? GETPOST('contextpage', 'aZ') : 'userhome'; // To manage different context of search

if (!$user->hasRight('user', 'user', 'lire') && !$user->admin) {
	// Redirection vers la page de l'utilisateur
	header("Location: card.php?id=".$user->id);
	exit;
}

// Load translation files required by page
$langs->load("users");

<<<<<<< HEAD
$canreadperms = true;
if (getDolGlobalString('MAIN_USE_ADVANCED_PERMS')) {
	$canreadperms = (!empty($user->admin) || $user->hasRight("user", "group_advance", "read"));
=======
$permissiontoreadgroup = true;
if (getDolGlobalString('MAIN_USE_ADVANCED_PERMS')) {
	$permissiontoreadgroup = (!empty($user->admin) || $user->hasRight("user", "group_advance", "read"));
>>>>>>> cc80841a
}

// Security check (for external users)
$socid = 0;
if ($user->socid > 0) {
	$socid = $user->socid;
}

$companystatic = new Societe($db);
$fuserstatic = new User($db);

// Initialize a technical object to manage hooks. Note that conf->hooks_modules contains array
$hookmanager->initHooks(array('userhome'));
if (!isset($form) || !is_object($form)) {
	$form = new Form($db);
}
// Load $resultboxes (selectboxlist + boxactivated + boxlista + boxlistb)
$resultboxes = FormOther::getBoxesArea($user, "1");

if (GETPOST('addbox')) {
	// Add box (when submit is done from a form when ajax disabled)
	require_once DOL_DOCUMENT_ROOT.'/core/class/infobox.class.php';
	$zone = GETPOSTINT('areacode');
	$userid = GETPOSTINT('userid');
	$boxorder = GETPOST('boxorder', 'aZ09');
	$boxorder .= GETPOST('boxcombo', 'aZ09');
	$result = InfoBox::saveboxorder($db, $zone, $boxorder, $userid);
	if ($result > 0) {
		setEventMessages($langs->trans("BoxAdded"), null);
	}
}

$max = getDolGlobalInt('MAIN_SIZE_SHORTLIST_LIMIT', 5);


/*
 * View
 */

$title = $langs->trans("MenuUsersAndGroups");
$help_url = '';
llxHeader('', $title, $help_url, '', 0, 0, '', '', '', 'mod-user page-home');


print load_fiche_titre($langs->trans("MenuUsersAndGroups"), $resultboxes['selectboxlist'], 'user');


// Search User
$searchbox = '<form method="post" action="'.DOL_URL_ROOT.'/core/search.php">';
$searchbox .= '<input type="hidden" name="token" value="'.newToken().'">';

$searchbox .= '<table class="noborder nohover centpercent">';
$searchbox .= '<tr class="liste_titre"><td colspan="2">'.$langs->trans("Search").'</td></tr>';
$searchbox .= '<tr><td>';
$searchbox .= $langs->trans("User").':</td><td><input class="flat inputsearch width200" type="text" name="search_user"></td></tr>';

// Search Group
if ($permissiontoreadgroup) {
	$searchbox .= '<tr><td>';
	$searchbox .= $langs->trans("Group").':</td><td><input class="flat inputsearch width200" type="text" name="search_group"></td></tr>';
}

$searchbox .= '<tr><td class="center" colspan="2"><input type="submit" value="'.$langs->trans("Search").'" class="button"></td></tr>';
$searchbox .= "</table><br>\n";

$searchbox .= '</form>';


/*
 * Latest created users
 */

$lastcreatedbox = '';
$sql = "SELECT DISTINCT u.rowid, u.lastname, u.firstname, u.admin, u.login, u.fk_soc, u.datec, u.statut";
$sql .= ", u.entity";
$sql .= ", u.ldap_sid";
$sql .= ", u.photo";
$sql .= ", u.admin";
$sql .= ", u.email";
$sql .= ", s.nom as name";
$sql .= ", s.code_client";
$sql .= ", s.canvas";
$sql .= " FROM ".MAIN_DB_PREFIX."user as u";
$sql .= " LEFT JOIN ".MAIN_DB_PREFIX."societe as s ON u.fk_soc = s.rowid";
// Add fields from hooks
$parameters = array();
$reshook = $hookmanager->executeHooks('printUserListWhere', $parameters); // Note that $action and $object may have been modified by hook
if ($reshook > 0) {
	$sql .= $hookmanager->resPrint;
} else {
	$sql .= " WHERE u.entity IN (".getEntity('user').")";
}
if (!empty($socid)) {
	$sql .= " AND u.fk_soc = ".((int) $socid);
}
$sql .= $db->order("u.datec", "DESC");
$sql .= $db->plimit($max);

$resql = $db->query($sql);
if ($resql) {
	$num = $db->num_rows($resql);

	$lastcreatedbox .= '<div class="div-table-responsive-no-min">';
	$lastcreatedbox .= '<table class="noborder centpercent">';
	$lastcreatedbox .= '<tr class="liste_titre"><td colspan="3" class="valignmiddle">';
	$lastcreatedbox .= '<span class="valignmiddle">'.$langs->trans("LastUsersCreated", min($num, $max)).'</span>';
	$lastcreatedbox .= '<a class="valignmiddle marginleftonlyshort" href="'.DOL_URL_ROOT.'/user/list.php?sortfield=u.datec&sortorder=DESC" title="'.$langs->trans("FullList").'">';
	$lastcreatedbox .= '<span class="badge marginleftonlyshort valignmiddle">...</span>';
	$lastcreatedbox .= '</a>';
	$lastcreatedbox .= '</td>';
	$lastcreatedbox .= '<td class="right" colspan="2">';
	//$lastcreatedbox .= '<a class="commonlink" href="'.DOL_URL_ROOT.'/user/list.php?sortfield=u.datec&sortorder=DESC">'.$langs->trans("FullList");
	$lastcreatedbox .= '</td>';
	$lastcreatedbox .= '</tr>'."\n";
	$i = 0;

	while ($i < $num && $i < $max) {
		$obj = $db->fetch_object($resql);

		$fuserstatic->id = $obj->rowid;
		$fuserstatic->statut = $obj->statut;
		$fuserstatic->status = $obj->statut;
		$fuserstatic->lastname = $obj->lastname;
		$fuserstatic->firstname = $obj->firstname;
		$fuserstatic->login = $obj->login;
		$fuserstatic->photo = $obj->photo;
		$fuserstatic->admin = $obj->admin;
		$fuserstatic->email = $obj->email;
		$fuserstatic->socid = $obj->fk_soc;

		$companystatic->id = $obj->fk_soc;
		$companystatic->name = $obj->name;
		$companystatic->code_client = $obj->code_client;
		$companystatic->canvas = $obj->canvas;

		$lastcreatedbox .= '<tr class="oddeven">';
		$lastcreatedbox .= '<td class="nowraponall tdoverflowmax150">';
		$lastcreatedbox .= $fuserstatic->getNomUrl(-1);
		if (isModEnabled('multicompany') && $obj->admin && !$obj->entity) {
			$lastcreatedbox .= img_picto($langs->trans("SuperAdministratorDesc"), 'redstar');
		} elseif ($obj->admin) {
			$lastcreatedbox .= img_picto($langs->trans("AdministratorDesc"), 'star');
		}
		$lastcreatedbox .= "</td>";
		$lastcreatedbox .= '<td class="tdoverflowmax150" title="'.dol_escape_htmltag($obj->login).'">'.dol_escape_htmltag($obj->login).'</td>';
		$texttoshow = '';
		if ($obj->fk_soc) {
			$texttoshow .= $companystatic->getNomUrl(1);
		} else {
			$texttoshow .= '<span class="opacitymedium">'.$langs->trans("InternalUser").'</span>';
		}
		if ($obj->ldap_sid) {
			$texttoshow .= ' <span class="opacitymedium">('.$langs->trans("DomainUser").')</span>';
		}
		$entity = $obj->entity;
		$entitystring = '';
		// TODO Set of entitystring should be done with a hook
		if (isModEnabled('multicompany') && is_object($mc)) {
			if (empty($entity)) {
				$entitystring = $langs->trans("AllEntities");
			} else {
				$mc->getInfo($entity);
				$entitystring = $mc->label;
			}
		}
		$texttoshow .= ($entitystring ? ' <span class="opacitymedium">('.$entitystring.')</span>' : '');
		$lastcreatedbox .= '<td class="tdoverflowmax150" title="'.dol_escape_htmltag(dol_string_nohtmltag($texttoshow)).'">';
		$lastcreatedbox .= $texttoshow;
		$lastcreatedbox .= '</td>';
		$lastcreatedbox .= '<td class="center nowrap">'.dol_print_date($db->jdate($obj->datec), 'dayhour').'</td>';
		$lastcreatedbox .= '<td class="right">';
		$lastcreatedbox .= $fuserstatic->getLibStatut(3);
		$lastcreatedbox .= '</td>';

		$lastcreatedbox .= '</tr>';
		$i++;
	}
	$lastcreatedbox .= "</table>";
	$lastcreatedbox .= "</div><br>";

	$db->free($resql);
} else {
	dol_print_error($db);
}


/*
 * Last groups created
 */
$lastgroupbox = '';
<<<<<<< HEAD
if ($canreadperms) {
=======
if ($permissiontoreadgroup) {
>>>>>>> cc80841a
	$sql = "SELECT g.rowid, g.nom as name, g.note, g.entity, g.datec";
	$sql .= " FROM ".MAIN_DB_PREFIX."usergroup as g";
	if (isModEnabled('multicompany') && $conf->entity == 1 && (getDolGlobalInt('MULTICOMPANY_TRANSVERSE_MODE') || ($user->admin && !$user->entity))) {
		$sql .= " WHERE g.entity IS NOT NULL";
	} else {
		$sql .= " WHERE g.entity IN (0, ".$conf->entity.")";
	}
	$sql .= $db->order("g.datec", "DESC");
	$sql .= $db->plimit($max);

	$resql = $db->query($sql);
	if ($resql) {
		$colspan = 1;
		if (isModEnabled('multicompany')) {
			$colspan++;
		}
		$num = $db->num_rows($resql);

		$lastgroupbox .= '<div class="div-table-responsive-no-min">';
		$lastgroupbox .= '<table class="noborder centpercent">';
		$lastgroupbox .= '<tr class="liste_titre"><td colspan="'.$colspan.'">';
		$lastgroupbox .= '<span class="valignmiddle">'.$langs->trans("LastGroupsCreated", ($num ? $num : $max)).'</span>';
		$lastgroupbox .= '<a class="valignmiddle marginleftonlyshort" href="'.DOL_URL_ROOT.'/user/group/list.php?sortfield=g.datec&sortorder=DESC" title="'.$langs->trans("FullList").'">';
		$lastgroupbox .= '<span class="badge marginleftonlyshort valignmiddle">...</span>';
		$lastgroupbox .= '</a>';

		$lastgroupbox .= '</td>';
		$lastgroupbox .= '<td class="right">';
		//$lastgroupbox .= '<a class="commonlink" href="'.DOL_URL_ROOT.'/user/group/list.php?sortfield=g.datec&sortorder=DESC">'.$langs->trans("FullList");
		$lastgroupbox .= '</td>';
		$lastgroupbox .= '</tr>';
		$i = 0;

		$grouptemp = new UserGroup($db);

		while ($i < $num && (!$max || $i < $max)) {
			$obj = $db->fetch_object($resql);

			$grouptemp->id = $obj->rowid;
			$grouptemp->name = $obj->name;
			$grouptemp->note = $obj->note;

			$lastgroupbox .= '<tr class="oddeven">';
			$lastgroupbox .= '<td>';
			$lastgroupbox .= $grouptemp->getNomUrl(1);
			if (!$obj->entity) {
				$lastgroupbox .= img_picto($langs->trans("GlobalGroup"), 'redstar');
			}
			$lastgroupbox .= "</td>";
			if (isModEnabled('multicompany') && is_object($mc)) {
				$mc->getInfo($obj->entity);
				$lastgroupbox .= '<td>';
				$lastgroupbox .= $mc->label;
				$lastgroupbox .= '</td>';
			}
			$lastgroupbox .= '<td class="nowrap right">'.dol_print_date($db->jdate($obj->datec), 'dayhour').'</td>';
			$lastgroupbox .= "</tr>";
			$i++;
		}
		$lastgroupbox .= "</table>";
		$lastgroupbox .= "</div><br>";

		$db->free($resql);
	} else {
		dol_print_error($db);
	}
}

// boxes
print '<div class="clearboth"></div>';
print '<div class="fichecenter fichecenterbis">';

$boxlist = '<div class="twocolumns">';

$boxlist .= '<div class="firstcolumn fichehalfleft boxhalfleft" id="boxhalfleft">';
$boxlist .= $searchbox;
$boxlist .= $resultboxes['boxlista'];
$boxlist .= '</div>'."\n";

$boxlist .= '<div class="secondcolumn fichehalfright boxhalfright" id="boxhalfright">';
$boxlist .= $lastcreatedbox;
$boxlist .= $lastgroupbox;
$boxlist .= $resultboxes['boxlistb'];
$boxlist .= '</div>'."\n";

$boxlist .= '</div>';

print $boxlist;

print '</div>';

// Initialize a technical object to manage hooks. Note that conf->hooks_modules contains array
$parameters = array('user' => $user);
$reshook = $hookmanager->executeHooks('dashboardUsersGroups', $parameters, $object); // Note that $action and $object may have been modified by hook

// End of page
llxFooter();
$db->close();<|MERGE_RESOLUTION|>--- conflicted
+++ resolved
@@ -38,15 +38,9 @@
 // Load translation files required by page
 $langs->load("users");
 
-<<<<<<< HEAD
-$canreadperms = true;
-if (getDolGlobalString('MAIN_USE_ADVANCED_PERMS')) {
-	$canreadperms = (!empty($user->admin) || $user->hasRight("user", "group_advance", "read"));
-=======
 $permissiontoreadgroup = true;
 if (getDolGlobalString('MAIN_USE_ADVANCED_PERMS')) {
 	$permissiontoreadgroup = (!empty($user->admin) || $user->hasRight("user", "group_advance", "read"));
->>>>>>> cc80841a
 }
 
 // Security check (for external users)
@@ -237,11 +231,7 @@
  * Last groups created
  */
 $lastgroupbox = '';
-<<<<<<< HEAD
-if ($canreadperms) {
-=======
 if ($permissiontoreadgroup) {
->>>>>>> cc80841a
 	$sql = "SELECT g.rowid, g.nom as name, g.note, g.entity, g.datec";
 	$sql .= " FROM ".MAIN_DB_PREFIX."usergroup as g";
 	if (isModEnabled('multicompany') && $conf->entity == 1 && (getDolGlobalInt('MULTICOMPANY_TRANSVERSE_MODE') || ($user->admin && !$user->entity))) {
