--- conflicted
+++ resolved
@@ -1834,23 +1834,14 @@
 					}
 				}
 
-<<<<<<< HEAD
-				if ($caneditfield && (empty($conf->multicompany->enabled) || !$user->entity || ($object->entity == $conf->entity) || ($conf->global->MULTICOMPANY_TRANSVERSE_MODE && $conf->entity == 1))) {
-=======
-				if ($caneditfield && (empty($conf->multicompany->enabled) || !$user->entity || ($object->entity == $conf->entity) || ($conf->global->MULTICOMPANY_TRANSVERSE_MODE && $object->entity == 1)))
-				{
->>>>>>> 155dfbda
+				if ($caneditfield && (empty($conf->multicompany->enabled) || !$user->entity || ($object->entity == $conf->entity) || ($conf->global->MULTICOMPANY_TRANSVERSE_MODE && $object->entity == 1))) {
 					if (!empty($conf->global->MAIN_ONLY_LOGIN_ALLOWED)) {
 						print '<div class="inline-block divButAction"><a class="butActionRefused classfortooltip" href="#" title="'.dol_escape_htmltag($langs->trans("DisabledInMonoUserMode")).'">'.$langs->trans("Modify").'</a></div>';
 					} else {
 						print '<div class="inline-block divButAction"><a class="butAction" href="'.$_SERVER['PHP_SELF'].'?id='.$object->id.'&amp;action=edit">'.$langs->trans("Modify").'</a></div>';
 					}
 				} elseif ($caneditpassword && !$object->ldap_sid &&
-<<<<<<< HEAD
-				(empty($conf->multicompany->enabled) || !$user->entity || ($object->entity == $conf->entity) || ($conf->global->MULTICOMPANY_TRANSVERSE_MODE && $conf->entity == 1))) {
-=======
 				(empty($conf->multicompany->enabled) || !$user->entity || ($object->entity == $conf->entity) || ($conf->global->MULTICOMPANY_TRANSVERSE_MODE && $object->entity == 1))) {
->>>>>>> 155dfbda
 					print '<div class="inline-block divButAction"><a class="butAction" href="'.$_SERVER['PHP_SELF'].'?id='.$object->id.'&amp;action=edit">'.$langs->trans("EditPassword").'</a></div>';
 				}
 
@@ -1859,53 +1850,31 @@
 					if ($object->statut == 0) {
 						print '<div class="inline-block divButAction"><a class="butActionRefused classfortooltip" href="#" title="'.dol_escape_htmltag($langs->trans("UserDisabled")).'">'.$langs->trans("ReinitPassword").'</a></div>';
 					} elseif (($user->id != $id && $caneditpassword) && $object->login && !$object->ldap_sid &&
-<<<<<<< HEAD
-					((empty($conf->multicompany->enabled) && $object->entity == $user->entity) || !$user->entity || ($object->entity == $conf->entity) || ($conf->global->MULTICOMPANY_TRANSVERSE_MODE && $conf->entity == 1))) {
-=======
-						((empty($conf->multicompany->enabled) && $object->entity == $user->entity) || !$user->entity || ($object->entity == $conf->entity) || ($conf->global->MULTICOMPANY_TRANSVERSE_MODE && $object->entity == 1))) {
->>>>>>> 155dfbda
-						print '<div class="inline-block divButAction"><a class="butAction" href="'.$_SERVER['PHP_SELF'].'?id='.$object->id.'&amp;action=password">'.$langs->trans("ReinitPassword").'</a></div>';
+					((empty($conf->multicompany->enabled) && $object->entity == $user->entity) || !$user->entity || ($object->entity == $conf->entity) || ($conf->global->MULTICOMPANY_TRANSVERSE_MODE && $object->entity == 1))) {
+						print '<div class="inline-block divButAction"><a class="butAction" href="'.$_SERVER['PHP_SELF'].'?id='.$object->id.'&action=password&token='.newToken().'">'.$langs->trans("ReinitPassword").'</a></div>';
 					}
 
 					if ($object->statut == 0) {
 						print '<div class="inline-block divButAction"><a class="butActionRefused classfortooltip" href="#" title="'.dol_escape_htmltag($langs->trans("UserDisabled")).'">'.$langs->trans("SendNewPassword").'</a></div>';
 					} elseif (($user->id != $id && $caneditpassword) && $object->login && !$object->ldap_sid &&
-<<<<<<< HEAD
-					((empty($conf->multicompany->enabled) && $object->entity == $user->entity) || !$user->entity || ($object->entity == $conf->entity) || ($conf->global->MULTICOMPANY_TRANSVERSE_MODE && $conf->entity == 1))) {
+					((empty($conf->multicompany->enabled) && $object->entity == $user->entity) || !$user->entity || ($object->entity == $conf->entity) || ($conf->global->MULTICOMPANY_TRANSVERSE_MODE && $object->entity == 1))) {
 						if ($object->email) {
-							print '<div class="inline-block divButAction"><a class="butAction" href="'.$_SERVER['PHP_SELF'].'?id='.$object->id.'&amp;action=passwordsend">'.$langs->trans("SendNewPassword").'</a></div>';
+							print '<div class="inline-block divButAction"><a class="butAction" href="'.$_SERVER['PHP_SELF'].'?id='.$object->id.'&action=passwordsend&token='.newToken().'">'.$langs->trans("SendNewPassword").'</a></div>';
 						} else {
 							print '<div class="inline-block divButAction"><a class="butActionRefused classfortooltip" href="#" title="'.dol_escape_htmltag($langs->trans("NoEMail")).'">'.$langs->trans("SendNewPassword").'</a></div>';
 						}
-=======
-						((empty($conf->multicompany->enabled) && $object->entity == $user->entity) || !$user->entity || ($object->entity == $conf->entity) || ($conf->global->MULTICOMPANY_TRANSVERSE_MODE && $object->entity == 1)))	{
-						if ($object->email) print '<div class="inline-block divButAction"><a class="butAction" href="'.$_SERVER['PHP_SELF'].'?id='.$object->id.'&amp;action=passwordsend">'.$langs->trans("SendNewPassword").'</a></div>';
-						else print '<div class="inline-block divButAction"><a class="butActionRefused classfortooltip" href="#" title="'.dol_escape_htmltag($langs->trans("NoEMail")).'">'.$langs->trans("SendNewPassword").'</a></div>';
->>>>>>> 155dfbda
 					}
 				}
 
 				// Enable user
 				if ($user->id <> $id && $candisableuser && $object->statut == 0 &&
-<<<<<<< HEAD
-				((empty($conf->multicompany->enabled) && $object->entity == $user->entity) || !$user->entity || ($object->entity == $conf->entity) || ($conf->global->MULTICOMPANY_TRANSVERSE_MODE && $conf->entity == 1))) {
+				((empty($conf->multicompany->enabled) && $object->entity == $user->entity) || !$user->entity || ($object->entity == $conf->entity) || ($conf->global->MULTICOMPANY_TRANSVERSE_MODE && $object->entity == 1))) {
 					print '<div class="inline-block divButAction"><a class="butAction" href="'.$_SERVER['PHP_SELF'].'?id='.$object->id.'&action=enable&token='.newToken().'">'.$langs->trans("Reactivate").'</a></div>';
 				}
 				// Disable user
 				if ($user->id <> $id && $candisableuser && $object->statut == 1 &&
-				((empty($conf->multicompany->enabled) && $object->entity == $user->entity) || !$user->entity || ($object->entity == $conf->entity) || ($conf->global->MULTICOMPANY_TRANSVERSE_MODE && $conf->entity == 1))) {
+				((empty($conf->multicompany->enabled) && $object->entity == $user->entity) || !$user->entity || ($object->entity == $conf->entity) || ($conf->global->MULTICOMPANY_TRANSVERSE_MODE && $object->entity == 1))) {
 					print '<div class="inline-block divButAction"><a class="butActionDelete" href="'.$_SERVER['PHP_SELF'].'?action=disable&id='.$object->id.'&token='.newToken().'">'.$langs->trans("DisableUser").'</a></div>';
-=======
-				((empty($conf->multicompany->enabled) && $object->entity == $user->entity) || !$user->entity || ($object->entity == $conf->entity) || ($conf->global->MULTICOMPANY_TRANSVERSE_MODE && $object->entity == 1)))
-				{
-					print '<div class="inline-block divButAction"><a class="butAction" href="'.$_SERVER['PHP_SELF'].'?id='.$object->id.'&amp;action=enable">'.$langs->trans("Reactivate").'</a></div>';
-				}
-				// Disable user
-				if ($user->id <> $id && $candisableuser && $object->statut == 1 &&
-				((empty($conf->multicompany->enabled) && $object->entity == $user->entity) || !$user->entity || ($object->entity == $conf->entity) || ($conf->global->MULTICOMPANY_TRANSVERSE_MODE && $object->entity == 1)))
-				{
-					print '<div class="inline-block divButAction"><a class="butActionDelete" href="'.$_SERVER['PHP_SELF'].'?action=disable&amp;id='.$object->id.'">'.$langs->trans("DisableUser").'</a></div>';
->>>>>>> 155dfbda
 				} else {
 					if ($user->id == $id) {
 						print '<div class="inline-block divButAction"><a class="butActionRefused classfortooltip" href="#" title="'.$langs->trans("CantDisableYourself").'">'.$langs->trans("DisableUser").'</a></div>';
@@ -1913,17 +1882,9 @@
 				}
 				// Delete
 				if ($user->id <> $id && $candisableuser &&
-<<<<<<< HEAD
-				((empty($conf->multicompany->enabled) && $object->entity == $user->entity) || !$user->entity || ($object->entity == $conf->entity) || ($conf->global->MULTICOMPANY_TRANSVERSE_MODE && $conf->entity == 1))) {
+				((empty($conf->multicompany->enabled) && $object->entity == $user->entity) || !$user->entity || ($object->entity == $conf->entity) || ($conf->global->MULTICOMPANY_TRANSVERSE_MODE && $object->entity == 1))) {
 					if ($user->admin || !$object->admin) { // If user edited is admin, delete is possible on for an admin
 						print '<div class="inline-block divButAction"><a class="butActionDelete" href="'.$_SERVER['PHP_SELF'].'?action=delete&token='.newToken().'&id='.$object->id.'">'.$langs->trans("DeleteUser").'</a></div>';
-=======
-				((empty($conf->multicompany->enabled) && $object->entity == $user->entity) || !$user->entity || ($object->entity == $conf->entity) || ($conf->global->MULTICOMPANY_TRANSVERSE_MODE && $object->entity == 1)))
-				{
-					if ($user->admin || !$object->admin) // If user edited is admin, delete is possible on for an admin
-					{
-						print '<div class="inline-block divButAction"><a class="butActionDelete" href="'.$_SERVER['PHP_SELF'].'?action=delete&amp;token='.newToken().'&amp;id='.$object->id.'">'.$langs->trans("DeleteUser").'</a></div>';
->>>>>>> 155dfbda
 					} else {
 						print '<div class="inline-block divButAction"><a class="butActionRefused classfortooltip" href="#" title="'.dol_escape_htmltag($langs->trans("MustBeAdminToDeleteOtherAdmin")).'">'.$langs->trans("DeleteUser").'</a></div>';
 					}
