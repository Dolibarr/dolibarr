<?php
/* Copyright (C) 2002-2006 Rodolphe Quiedeville <rodolphe@quiedeville.org>
 * Copyright (C) 2002-2003 Jean-Louis Bergamo   <jlb@j1b.org>
 * Copyright (C) 2004-2020 Laurent Destailleur  <eldy@users.sourceforge.net>
 * Copyright (C) 2004      Eric Seigne          <eric.seigne@ryxeo.com>
 * Copyright (C) 2005-2021 Regis Houssin        <regis.houssin@inodbox.com>
 * Copyright (C) 2005      Lionel Cousteix      <etm_ltd@tiscali.co.uk>
 * Copyright (C) 2011      Herve Prot           <herve.prot@symeos.com>
 * Copyright (C) 2012-2018 Juanjo Menent        <jmenent@2byte.es>
 * Copyright (C) 2013      Florian Henry        <florian.henry@open-concept.pro>
 * Copyright (C) 2013-2016 Alexandre Spangaro   <aspangaro@open-dsi.fr>
 * Copyright (C) 2015-2017 Jean-François Ferry  <jfefe@aternatik.fr>
 * Copyright (C) 2015      Ari Elbaz (elarifr)  <github@accedinfo.com>
 * Copyright (C) 2015-2018 Charlene Benke       <charlie@patas-monkey.com>
 * Copyright (C) 2016      Raphaël Doursenaud   <rdoursenaud@gpcsolutions.fr>
 * Copyright (C) 2018-2021  Frédéric France     <frederic.france@netlogic.fr>
 * Copyright (C) 2018       David Beniamine     <David.Beniamine@Tetras-Libre.fr>
 *
 * This program is free software; you can redistribute it and/or modify
 * it under the terms of the GNU General Public License as published by
 * the Free Software Foundation; either version 3 of the License, or
 * (at your option) any later version.
 *
 * This program is distributed in the hope that it will be useful,
 * but WITHOUT ANY WARRANTY; without even the implied warranty of
 * MERCHANTABILITY or FITNESS FOR A PARTICULAR PURPOSE.  See the
 * GNU General Public License for more details.
 *
 * You should have received a copy of the GNU General Public License
 * along with this program. If not, see <https://www.gnu.org/licenses/>.
 */

/**
 *       \file       htdocs/user/card.php
 *       \brief      Tab of user card
 */

require '../main.inc.php';
require_once DOL_DOCUMENT_ROOT.'/user/class/user.class.php';
require_once DOL_DOCUMENT_ROOT.'/user/class/usergroup.class.php';
require_once DOL_DOCUMENT_ROOT.'/contact/class/contact.class.php';
require_once DOL_DOCUMENT_ROOT.'/core/class/html.formfile.class.php';
require_once DOL_DOCUMENT_ROOT.'/core/lib/company.lib.php';
require_once DOL_DOCUMENT_ROOT.'/core/lib/images.lib.php';
require_once DOL_DOCUMENT_ROOT.'/core/lib/usergroups.lib.php';
require_once DOL_DOCUMENT_ROOT.'/core/class/extrafields.class.php';
require_once DOL_DOCUMENT_ROOT.'/core/class/html.formadmin.class.php';
require_once DOL_DOCUMENT_ROOT.'/core/class/html.formcompany.class.php';
require_once DOL_DOCUMENT_ROOT.'/core/class/html.formother.class.php';
require_once DOL_DOCUMENT_ROOT.'/core/lib/security2.lib.php';
if (!empty($conf->ldap->enabled)) {
	require_once DOL_DOCUMENT_ROOT.'/core/class/ldap.class.php';
}
if (!empty($conf->adherent->enabled)) {
	require_once DOL_DOCUMENT_ROOT.'/adherents/class/adherent.class.php';
}
if (!empty($conf->categorie->enabled)) {
	require_once DOL_DOCUMENT_ROOT.'/categories/class/categorie.class.php';
}
if (!empty($conf->stock->enabled)) {
	require_once DOL_DOCUMENT_ROOT.'/product/class/html.formproduct.class.php';
}

$id = GETPOST('id', 'int');
$action		= GETPOST('action', 'aZ09');
$mode = GETPOST('mode', 'alpha');
$confirm	= GETPOST('confirm', 'alpha');
$group = GETPOST("group", "int", 3);
$cancel		= GETPOST('cancel', 'alpha');
$contextpage = GETPOST('contextpage', 'aZ') ?GETPOST('contextpage', 'aZ') : 'useracard'; // To manage different context of search

$dateemployment = dol_mktime(0, 0, 0, GETPOST('dateemploymentmonth', 'int'), GETPOST('dateemploymentday', 'int'), GETPOST('dateemploymentyear', 'int'));
$dateemploymentend = dol_mktime(0, 0, 0, GETPOST('dateemploymentendmonth', 'int'), GETPOST('dateemploymentendday', 'int'), GETPOST('dateemploymentendyear', 'int'));
$datestartvalidity = dol_mktime(0, 0, 0, GETPOST('datestartvaliditymonth', 'int'), GETPOST('datestartvalidityday', 'int'), GETPOST('datestartvalidityyear', 'int'));
$dateendvalidity = dol_mktime(0, 0, 0, GETPOST('dateendvaliditymonth', 'int'), GETPOST('dateendvalidityday', 'int'), GETPOST('dateendvalidityyear', 'int'));
$dateofbirth = dol_mktime(0, 0, 0, GETPOST('dateofbirthmonth', 'int'), GETPOST('dateofbirthday', 'int'), GETPOST('dateofbirthyear', 'int'));

// Define value to know what current user can do on users
$canadduser = (!empty($user->admin) || $user->rights->user->user->creer);
$canreaduser = (!empty($user->admin) || $user->rights->user->user->lire);
$canedituser = (!empty($user->admin) || $user->rights->user->user->creer);
$candisableuser = (!empty($user->admin) || $user->rights->user->user->supprimer);
$canreadgroup = $canreaduser;
$caneditgroup = $canedituser;
if (!empty($conf->global->MAIN_USE_ADVANCED_PERMS)) {
	$canreadgroup = (!empty($user->admin) || $user->rights->user->group_advance->read);
	$caneditgroup = (!empty($user->admin) || $user->rights->user->group_advance->write);
}

$childids = $user->getAllChildIds(1);	// For later, test on salary visibility

// Define value to know what current user can do on properties of edited user
<<<<<<< HEAD
if ($id) {
	// $user is the current logged user, $id is the user we want to edit
	$caneditfield = ((($user->id == $id) && $user->rights->user->self->creer)
	|| (($user->id != $id) && $user->rights->user->user->creer));
	$caneditpassword = ((($user->id == $id) && $user->rights->user->self->password)
	|| (($user->id != $id) && $user->rights->user->user->password));
=======
if ($id > 0) {
	// $user is the current logged user, $id is the user we want to edit
	$caneditfield = ((($user->id == $id) && $user->rights->user->self->creer) || (($user->id != $id) && $user->rights->user->user->creer));
	$caneditpassword = ((($user->id == $id) && $user->rights->user->self->password) || (($user->id != $id) && $user->rights->user->user->password));
>>>>>>> 95dc2558
}

// Security check
$socid = 0;
if ($user->socid > 0) {
	$socid = $user->socid;
}
$feature2 = 'user';
$result = restrictedArea($user, 'user', $id, 'user', $feature2);

if ($user->id != $id && !$canreaduser) {
	accessforbidden();
}

// Load translation files required by page
$langs->loadLangs(array('users', 'companies', 'ldap', 'admin', 'hrm', 'stocks', 'other'));

$object = new User($db);
$extrafields = new ExtraFields($db);

// fetch optionals attributes and labels
$extrafields->fetch_name_optionals_label($object->table_element);

$socialnetworks = getArrayOfSocialNetworks();

// Initialize technical object to manage hooks. Note that conf->hooks_modules contains array
$hookmanager->initHooks(array('usercard', 'globalcard'));

$error = 0;


/**
 * Actions
 */

$parameters = array('id' => $id, 'socid' => $socid, 'group' => $group, 'caneditgroup' => $caneditgroup);
$reshook = $hookmanager->executeHooks('doActions', $parameters, $object, $action); // Note that $action and $object may have been modified by some hooks
if ($reshook < 0) {
	setEventMessages($hookmanager->error, $hookmanager->errors, 'errors');
}

if (empty($reshook)) {
	$backurlforlist = DOL_URL_ROOT.'/user/list.php';

	if (empty($backtopage) || ($cancel && empty($id))) {
		if (empty($backtopage) || ($cancel && strpos($backtopage, '__ID__'))) {
			if (empty($id) && (($action != 'add' && $action != 'create') || $cancel)) {
				$backtopage = $backurlforlist;
			} else {
				$backtopage = DOL_URL_ROOT.'/user/card.php?id='.((!empty($id) && $id > 0) ? $id : '__ID__');
			}
		}
	}

	if ($cancel) {
		if (!empty($backtopageforcancel)) {
			header("Location: ".$backtopageforcancel);
			exit;
		} elseif (!empty($backtopage)) {
			header("Location: ".$backtopage);
			exit;
		}
		$action = '';
	}

	if ($action == 'confirm_disable' && $confirm == "yes" && $candisableuser) {
<<<<<<< HEAD
		if ($id <> $user->id) {		// A user can't disable itself
=======
		if ($id != $user->id) {		// A user can't disable itself
>>>>>>> 95dc2558
			$object->fetch($id);
			if ($object->admin && empty($user->admin)) {
				// If user to delete is an admin user and if logged user is not admin, we deny the operation.
				$error++;
				setEventMessages($langs->trans("OnlyAdminUsersCanDisableAdminUsers"), null, 'errors');
			} else {
				$object->setstatus(0);
				header("Location: ".$_SERVER['PHP_SELF'].'?id='.$id);
				exit;
			}
		}
	}

	if ($action == 'confirm_enable' && $confirm == "yes" && $candisableuser) {
		$error = 0;

		if ($id != $user->id) {
			$object->fetch($id);

			if (!empty($conf->file->main_limit_users)) {
				$nb = $object->getNbOfUsers("active");
				if ($nb >= $conf->file->main_limit_users) {
					$error++;
					setEventMessages($langs->trans("YourQuotaOfUsersIsReached"), null, 'errors');
				}
			}

			if (!$error) {
				$object->setstatus(1);
				header("Location: ".$_SERVER['PHP_SELF'].'?id='.$id);
				exit;
			}
		}
	}

	if ($action == 'confirm_delete' && $confirm == "yes" && $candisableuser) {
		if ($id != $user->id) {
			if (!GETPOSTISSET('token')) {
				print 'Error, token required for this critical operation';
				exit;
			}

			$object = new User($db);
			$object->fetch($id);
			$object->oldcopy = clone $object;

			$result = $object->delete($user);
			if ($result < 0) {
				$langs->load("errors");
				setEventMessages($langs->trans("ErrorUserCannotBeDelete"), null, 'errors');
			} else {
				setEventMessages($langs->trans("RecordDeleted"), null);
				header("Location: ".DOL_URL_ROOT."/user/list.php?restore_lastsearch_values=1");
				exit;
			}
		}
	}

	// Action Add user
	if ($action == 'add' && $canadduser) {
		$error = 0;

		if (!GETPOST("lastname")) {
			$error++;
			setEventMessages($langs->trans("NameNotDefined"), null, 'errors');
			$action = "create"; // Go back to create page
		}
		if (!GETPOST("login")) {
			$error++;
			setEventMessages($langs->trans("LoginNotDefined"), null, 'errors');
			$action = "create"; // Go back to create page
		}

		if (!empty($conf->file->main_limit_users)) { // If option to limit users is set
			$nb = $object->getNbOfUsers("active");
			if ($nb >= $conf->file->main_limit_users) {
				$error++;
				setEventMessages($langs->trans("YourQuotaOfUsersIsReached"), null, 'errors');
				$action = "create"; // Go back to create page
			}
		}

		if (!$error) {
			$object->civility_code = GETPOST("civility_code", 'aZ09');
			$object->lastname = GETPOST("lastname", 'alphanohtml');
			$object->firstname = GETPOST("firstname", 'alphanohtml');
			$object->login = GETPOST("login", 'alphanohtml');
			$object->api_key = GETPOST("api_key", 'alphanohtml');
			$object->gender = GETPOST("gender", 'aZ09');
			$object->admin = GETPOST("admin", 'int');
			$object->address = GETPOST('address', 'alphanohtml');
			$object->zip = GETPOST('zipcode', 'alphanohtml');
			$object->town = GETPOST('town', 'alphanohtml');
			$object->country_id = GETPOST('country_id', 'int');
			$object->state_id = GETPOST('state_id', 'int');
			$object->office_phone = GETPOST("office_phone", 'alphanohtml');
			$object->office_fax = GETPOST("office_fax", 'alphanohtml');
			$object->user_mobile = GETPOST("user_mobile", 'alphanohtml');

			if (!empty($conf->socialnetworks->enabled)) {
				$object->socialnetworks = array();
				foreach ($socialnetworks as $key => $value) {
					if (GETPOST($key, 'alphanohtml')) {
						$object->socialnetworks[$key] = GETPOST($key, 'alphanohtml');
					}
				}
			}

			$object->email = preg_replace('/\s+/', '', GETPOST("email", 'alphanohtml'));
			$object->job = GETPOST("job", 'alphanohtml');
			$object->signature = GETPOST("signature", 'restricthtml');
			$object->accountancy_code = GETPOST("accountancy_code", 'alphanohtml');
			$object->note = GETPOST("note", 'restricthtml');
			$object->note_private = GETPOST("note", 'restricthtml');
			$object->ldap_sid = GETPOST("ldap_sid", 'alphanohtml');
			$object->fk_user = GETPOST("fk_user", 'int') > 0 ? GETPOST("fk_user", 'int') : 0;
			$object->fk_user_expense_validator = GETPOST("fk_user_expense_validator", 'int') > 0 ? GETPOST("fk_user_expense_validator", 'int') : 0;
			$object->fk_user_holiday_validator = GETPOST("fk_user_holiday_validator", 'int') > 0 ? GETPOST("fk_user_holiday_validator", 'int') : 0;
			$object->employee = GETPOST('employee', 'alphanohtml');

			$object->thm = GETPOST("thm", 'alphanohtml') != '' ? GETPOST("thm", 'alphanohtml') : '';
			$object->thm = price2num($object->thm);
			$object->tjm = GETPOST("tjm", 'alphanohtml') != '' ? GETPOST("tjm", 'alphanohtml') : '';
			$object->tjm = price2num($object->tjm);
			$object->salary = GETPOST("salary", 'alphanohtml') != '' ? GETPOST("salary", 'alphanohtml') : '';
			$object->salary = price2num($object->salary);
			$object->salaryextra = GETPOST("salaryextra", 'alphanohtml') != '' ? GETPOST("salaryextra", 'alphanohtml') : '';
			$object->weeklyhours = GETPOST("weeklyhours", 'alphanohtml') != '' ? GETPOST("weeklyhours", 'alphanohtml') : '';

			$object->color = GETPOST("color", 'alphanohtml') != '' ? GETPOST("color", 'alphanohtml') : '';

			$object->dateemployment = $dateemployment;
			$object->dateemploymentend = $dateemploymentend;
			$object->datestartvalidity = $datestartvalidity;
			$object->dateendvalidity = $dateendvalidity;
			$object->birth = $dateofbirth;

			$object->fk_warehouse = GETPOST('fk_warehouse', 'int');

			$object->lang = GETPOST('default_lang', 'aZ09');

			// Fill array 'array_options' with data from add form
			$ret = $extrafields->setOptionalsFromPost(null, $object);
			if ($ret < 0) {
				$error++;
			}

			// Set entity property
			$entity = GETPOST('entity', 'int');
			if (!empty($conf->multicompany->enabled)) {
				if (GETPOST('superadmin', 'int')) {
					$object->entity = 0;
				} else {
					if (!empty($conf->global->MULTICOMPANY_TRANSVERSE_MODE)) {
						$object->entity = 1; // all users are forced into master entity
					} else {
						$object->entity = ($entity == '' ? 1 : $entity);
					}
				}
			} else {
				$object->entity = ($entity == '' ? 1 : $entity);
				/*if ($user->admin && $user->entity == 0 && GETPOST("admin",'alpha'))
				{
				}*/
			}

			$db->begin();

			$id = $object->create($user);
			if ($id > 0) {
				if (GETPOST('password', 'none')) {
					$object->setPassword($user, GETPOST('password', 'none'));
				}
				if (!empty($conf->categorie->enabled)) {
					// Categories association
					$usercats = GETPOST('usercats', 'array');
					$object->setCategories($usercats);
				}
				$db->commit();

				header("Location: ".$_SERVER['PHP_SELF'].'?id='.$id);
				exit;
			} else {
				$langs->load("errors");
				$db->rollback();
				setEventMessages($object->error, $object->errors, 'errors');
				$action = "create"; // Go back to create page
			}
		}
	}

	// Action add usergroup
	if (($action == 'addgroup' || $action == 'removegroup') && $caneditgroup) {
		if ($group) {
			$editgroup = new UserGroup($db);
			$editgroup->fetch($group);
			$editgroup->oldcopy = clone $editgroup;

			$object->fetch($id);
			if ($action == 'addgroup') {
				$result = $object->SetInGroup($group, $editgroup->entity);
			}
			if ($action == 'removegroup') {
				$result = $object->RemoveFromGroup($group, $editgroup->entity);
			}

			if ($result > 0) {
				$action = '';
			} else {
				setEventMessages($object->error, $object->errors, 'errors');
			}
		}
	}

	if ($action == 'update' && !$cancel) {
		require_once DOL_DOCUMENT_ROOT.'/core/lib/files.lib.php';

		if ($caneditfield) {    // Case we can edit all field
			$error = 0;

			if (!GETPOST("lastname", 'alpha')) {
				setEventMessages($langs->trans("NameNotDefined"), null, 'errors');
				$action = "edit"; // Go back to create page
				$error++;
			}
			if (!GETPOST("login", 'alpha')) {
				setEventMessages($langs->trans("LoginNotDefined"), null, 'errors');
				$action = "edit"; // Go back to create page
				$error++;
			}

			if (!$error) {
				$object->fetch($id);

				$object->oldcopy = clone $object;

				$db->begin();

				$object->civility_code = GETPOST("civility_code", 'aZ09');
				$object->lastname = GETPOST("lastname", 'alphanohtml');
				$object->firstname = GETPOST("firstname", 'alphanohtml');
				$object->gender = GETPOST("gender", 'aZ09');
				$object->pass = GETPOST("password", 'none');	// We can keep 'none' for password fields
				$object->api_key = (GETPOST("api_key", 'alphanohtml')) ? GETPOST("api_key", 'alphanohtml') : $object->api_key;
				if (!empty($user->admin)) { 	// admin flag can only be set/unset by an admin user. A test is also done later when forging sql request
					$object->admin = GETPOST("admin", "int");
				}
				if ($user->admin && !$object->ldap_sid) {	// same test than on edit page
					$object->login = GETPOST("login", 'alphanohtml');
				}
				$object->address = GETPOST('address', 'alphanohtml');
				$object->zip = GETPOST('zipcode', 'alphanohtml');
				$object->town = GETPOST('town', 'alphanohtml');
				$object->country_id = GETPOST('country_id', 'int');
				$object->state_id = GETPOST('state_id', 'int');
				$object->office_phone = GETPOST("office_phone", 'alphanohtml');
				$object->office_fax = GETPOST("office_fax", 'alphanohtml');
				$object->user_mobile = GETPOST("user_mobile", 'alphanohtml');

				if (!empty($conf->socialnetworks->enabled)) {
					$object->socialnetworks = array();
					foreach ($socialnetworks as $key => $value) {
						if (GETPOST($key, 'alphanohtml')) {
							$object->socialnetworks[$key] = GETPOST($key, 'alphanohtml');
						}
					}
				}

				$object->email = preg_replace('/\s+/', '', GETPOST("email", 'alphanohtml'));
				$object->job = GETPOST("job", 'alphanohtml');
				$object->signature = GETPOST("signature", 'restricthtml');
				$object->accountancy_code = GETPOST("accountancy_code", 'alphanohtml');
				$object->openid = GETPOST("openid", 'alphanohtml');
				$object->fk_user = GETPOST("fk_user", 'int') > 0 ? GETPOST("fk_user", 'int') : 0;
				$object->fk_user_expense_validator = GETPOST("fk_user_expense_validator", 'int') > 0 ? GETPOST("fk_user_expense_validator", 'int') : 0;
				$object->fk_user_holiday_validator = GETPOST("fk_user_holiday_validator", 'int') > 0 ? GETPOST("fk_user_holiday_validator", 'int') : 0;
				$object->employee = GETPOST('employee', 'int');

				$object->thm = GETPOST("thm", 'alphanohtml') != '' ? GETPOST("thm", 'alphanohtml') : '';
				$object->thm = price2num($object->thm);
				$object->tjm = GETPOST("tjm", 'alphanohtml') != '' ? GETPOST("tjm", 'alphanohtml') : '';
				$object->thm = price2num($object->thm);
				$object->salary = GETPOST("salary", 'alphanohtml') != '' ? GETPOST("salary", 'alphanohtml') : '';
				$object->salary = price2num($object->salary);
				$object->salaryextra = GETPOST("salaryextra", 'alphanohtml') != '' ? GETPOST("salaryextra", 'alphanohtml') : '';
				$object->salaryextra = price2num($object->salaryextra);
				$object->weeklyhours = GETPOST("weeklyhours", 'alphanohtml') != '' ? GETPOST("weeklyhours", 'alphanohtml') : '';
				$object->weeklyhours = price2num($object->weeklyhours);

				$object->color = GETPOST("color", 'alphanohtml') != '' ? GETPOST("color", 'alphanohtml') : '';
				$object->dateemployment = $dateemployment;
				$object->dateemploymentend = $dateemploymentend;
				$object->datestartvalidity = $datestartvalidity;
				$object->dateendvalidity = $dateendvalidity;
				$object->birth = $dateofbirth;

				if (!empty($conf->stock->enabled)) {
					$object->fk_warehouse = GETPOST('fk_warehouse', 'int');
				}

				$object->lang = GETPOST('default_lang', 'aZ09');

<<<<<<< HEAD
				if (!empty($conf->multicompany->enabled)) {
					if (GETPOST("superadmin")) {
=======
				// Do we update also ->entity ?
				if (!empty($conf->multicompany->enabled && $user->entity == 0 && !empty($user->admin))) {	// If multicompany is not enabled, we never update the entity of a user.
					if (GETPOST('superadmin', 'int')) {
>>>>>>> 95dc2558
						$object->entity = 0;
					} else {
						if (!empty($conf->global->MULTICOMPANY_TRANSVERSE_MODE)) {
							$object->entity = 1; // all users are in master entity
						} else {
							// We try to change the entity of user
							$object->entity = (GETPOSTISSET('entity') ? GETPOSTINT('entity') : $object->entity);
						}
					}
				}

				// Fill array 'array_options' with data from add form
				$ret = $extrafields->setOptionalsFromPost(null, $object, '@GETPOSTISSET');
				if ($ret < 0) {
					$error++;
				}

				if (GETPOST('deletephoto')) {
					$object->photo = '';
				}
				if (!empty($_FILES['photo']['name'])) {
					$isimage = image_format_supported($_FILES['photo']['name']);
					if ($isimage > 0) {
						$object->photo = dol_sanitizeFileName($_FILES['photo']['name']);
					} else {
						$error++;
						$langs->load("errors");
						setEventMessages($langs->trans("ErrorBadImageFormat"), null, 'errors');
						dol_syslog($langs->transnoentities("ErrorBadImageFormat"), LOG_INFO);
					}
				}

				if (!$error) {
					$ret = $object->update($user);
					if ($ret < 0) {
						$error++;
						if ($db->errno() == 'DB_ERROR_RECORD_ALREADY_EXISTS') {
							$langs->load("errors");
							setEventMessages($langs->trans("ErrorLoginAlreadyExists", $object->login), null, 'errors');
						} else {
							setEventMessages($object->error, $object->errors, 'errors');
							$action = 'edit';
						}
					}
				}

				if (!$error && GETPOSTISSET('contactid')) {
					$contactid = GETPOST('contactid', 'int');
					$socid = GETPOST('socid', 'int');

					if ($contactid > 0) {	// The 'contactid' is used inpriority over the 'socid'
						$contact = new Contact($db);
						$contact->fetch($contactid);

						$sql = "UPDATE ".MAIN_DB_PREFIX."user";
						$sql .= " SET fk_socpeople=".((int) $contactid);
						if (!empty($contact->socid)) {
							$sql .= ", fk_soc=".((int) $contact->socid);
						}
						$sql .= " WHERE rowid = ".((int) $object->id);
					} elseif ($socid > 0) {
						$sql = "UPDATE ".MAIN_DB_PREFIX."user";
						$sql .= " SET fk_socpeople=NULL, fk_soc=".((int) $socid);
						$sql .= " WHERE rowid = ".((int) $object->id);
					} else {
						$sql = "UPDATE ".MAIN_DB_PREFIX."user";
						$sql .= " SET fk_socpeople=NULL, fk_soc=NULL";
						$sql .= " WHERE rowid = ".((int) $object->id);
					}
					dol_syslog("usercard::update", LOG_DEBUG);
					$resql = $db->query($sql);
					if (!$resql) {
						$error++;
						setEventMessages($db->lasterror(), null, 'errors');
					}
				}

				if (!$error && !count($object->errors)) {
					if (GETPOST('deletephoto') && $object->oldcopy->photo) {
						$fileimg = $conf->user->dir_output.'/'.get_exdir(0, 0, 0, 0, $object, 'user').'photos/'.$object->oldcopy->photo;
						$dirthumbs = $conf->user->dir_output.'/'.get_exdir(0, 0, 0, 0, $object, 'user').'photos/thumbs';
						dol_delete_file($fileimg);
						dol_delete_dir_recursive($dirthumbs);
					}

					if (isset($_FILES['photo']['tmp_name']) && trim($_FILES['photo']['tmp_name'])) {
						$dir = $conf->user->dir_output.'/'.get_exdir(0, 0, 0, 1, $object, 'user').'/photos';

						dol_mkdir($dir);

						if (@is_dir($dir)) {
							$newfile = $dir.'/'.dol_sanitizeFileName($_FILES['photo']['name']);
							$result = dol_move_uploaded_file($_FILES['photo']['tmp_name'], $newfile, 1, 0, $_FILES['photo']['error']);

							if (!$result > 0) {
								setEventMessages($langs->trans("ErrorFailedToSaveFile"), null, 'errors');
							} else {
								// Create thumbs
								$object->addThumbs($newfile);
							}
						} else {
							$error++;
							$langs->load("errors");
							setEventMessages($langs->trans("ErrorFailedToCreateDir", $dir), $mesgs, 'errors');
						}
					}
				}

				if (!$error && !count($object->errors)) {
					// Then we add the associated categories
					$categories = GETPOST('usercats', 'array');
					$object->setCategories($categories);
				}

				if (!$error && !count($object->errors)) {
					setEventMessages($langs->trans("UserModified"), null, 'mesgs');
					$db->commit();

					$login = $_SESSION["dol_login"];
					if ($login && $login == $object->oldcopy->login && $object->oldcopy->login != $object->login) {    // Current user has changed its login
						$error++;
						$langs->load("errors");
						setEventMessages($langs->transnoentitiesnoconv("WarningYourLoginWasModifiedPleaseLogin"), null, 'warnings');
					}
				} else {
					$db->rollback();
				}
			}
		} else {
			if ($caneditpassword) {    // Case we can edit only password
				dol_syslog("Not allowed to change fields, only password");

				$object->fetch($id);

				if (GETPOST("password", "none")) {	// If pass is empty, we do not change it.
					$object->oldcopy = clone $object;

					$ret = $object->setPassword($user, GETPOST("password", "none"));
					if ($ret < 0) {
						setEventMessages($object->error, $object->errors, 'errors');
					}
				}
			}
		}
	}

	// Change password with a new generated one
	if ((($action == 'confirm_password' && $confirm == 'yes')
			|| ($action == 'confirm_passwordsend' && $confirm == 'yes')) && $caneditpassword
	) {
		$object->fetch($id);

		$newpassword = $object->setPassword($user, '');	// This will generate a new password
		if ($newpassword < 0) {
			// Echec
			setEventMessages($langs->trans("ErrorFailedToSetNewPassword"), null, 'errors');
		} else {
			// Succes
			if ($action == 'confirm_passwordsend' && $confirm == 'yes') {
				if ($object->send_password($user, $newpassword) > 0) {
					setEventMessages($langs->trans("PasswordChangedAndSentTo", $object->email), null, 'mesgs');
				} else {
					setEventMessages($object->error, $object->errors, 'errors');
				}
			} else {
				setEventMessages($langs->trans("PasswordChangedTo", $newpassword), null, 'warnings');
			}
		}
	}

	// Action initialisation donnees depuis record LDAP
	if ($action == 'adduserldap' && $canadduser) {
		$selecteduser = GETPOST('users');

		$required_fields = array(
			$conf->global->LDAP_KEY_USERS,
			$conf->global->LDAP_FIELD_NAME,
			$conf->global->LDAP_FIELD_FIRSTNAME,
			$conf->global->LDAP_FIELD_LOGIN,
			$conf->global->LDAP_FIELD_LOGIN_SAMBA,
			$conf->global->LDAP_FIELD_PASSWORD,
			$conf->global->LDAP_FIELD_PASSWORD_CRYPTED,
			$conf->global->LDAP_FIELD_PHONE,
			$conf->global->LDAP_FIELD_FAX,
			$conf->global->LDAP_FIELD_MOBILE,
			$conf->global->LDAP_FIELD_SKYPE,
			$conf->global->LDAP_FIELD_MAIL,
			$conf->global->LDAP_FIELD_TITLE,
			$conf->global->LDAP_FIELD_DESCRIPTION,
			$conf->global->LDAP_FIELD_SID
		);

		$ldap = new Ldap();
		$result = $ldap->connect_bind();
		if ($result >= 0) {
			// Remove from required_fields all entries not configured in LDAP (empty) and duplicated
			$required_fields = array_unique(array_values(array_filter($required_fields, "dol_validElement")));

			$ldapusers = $ldap->getRecords($selecteduser, $conf->global->LDAP_USER_DN, $conf->global->LDAP_KEY_USERS, $required_fields);
			//print_r($ldapusers);

			if (is_array($ldapusers)) {
				foreach ($ldapusers as $key => $attribute) {
					$ldap_lastname = $attribute[$conf->global->LDAP_FIELD_NAME];
					$ldap_firstname = $attribute[$conf->global->LDAP_FIELD_FIRSTNAME];
					$ldap_login = $attribute[$conf->global->LDAP_FIELD_LOGIN];
					$ldap_loginsmb = $attribute[$conf->global->LDAP_FIELD_LOGIN_SAMBA];
					$ldap_pass = $attribute[$conf->global->LDAP_FIELD_PASSWORD];
					$ldap_pass_crypted = $attribute[$conf->global->LDAP_FIELD_PASSWORD_CRYPTED];
					$ldap_phone = $attribute[$conf->global->LDAP_FIELD_PHONE];
					$ldap_fax = $attribute[$conf->global->LDAP_FIELD_FAX];
					$ldap_mobile = $attribute[$conf->global->LDAP_FIELD_MOBILE];
					$ldap_social['skype'] = $attribute[$conf->global->LDAP_FIELD_SKYPE];
					$ldap_social['twitter'] = $attribute[$conf->global->LDAP_FIELD_TWITTER];
					$ldap_social['facebook'] = $attribute[$conf->global->LDAP_FIELD_FACEBOOK];
					$ldap_social['linkedin'] = $attribute[$conf->global->LDAP_FIELD_LINKEDIN];
					$ldap_mail = $attribute[$conf->global->LDAP_FIELD_MAIL];
					$ldap_sid = $attribute[$conf->global->LDAP_FIELD_SID];
				}
			}
		} else {
			setEventMessages($ldap->error, $ldap->errors, 'errors');
		}
	}

	// Actions to send emails
	$triggersendname = 'USER_SENTBYMAIL';
	$paramname = 'id'; // Name of param key to open the card
	$mode = 'emailfromuser';
	$trackid = 'use'.$id;
	include DOL_DOCUMENT_ROOT.'/core/actions_sendmails.inc.php';

	// Actions to build doc
	$upload_dir = $conf->user->dir_output;
	$permissiontoadd = $user->rights->user->user->creer;
	include DOL_DOCUMENT_ROOT.'/core/actions_builddoc.inc.php';
}


/*
 * View
 */

$form = new Form($db);
$formother = new FormOther($db);
$formcompany = new FormCompany($db);
$formadmin = new FormAdmin($db);
$formfile = new FormFile($db);
if (!empty($conf->stock->enabled)) {
	$formproduct = new FormProduct($db);
}

llxHeader('', $langs->trans("UserCard"));

if ($action == 'create' || $action == 'adduserldap') {
	print load_fiche_titre($langs->trans("NewUser"), '', 'user');

	print '<span class="opacitymedium">'.$langs->trans("CreateInternalUserDesc")."</span><br>\n";
	print "<br>";


	if (!empty($conf->ldap->enabled) && (isset($conf->global->LDAP_SYNCHRO_ACTIVE) && getDolGlobalInt('LDAP_SYNCHRO_ACTIVE') === Ldap::SYNCHRO_LDAP_TO_DOLIBARR)) {
		// Show form to add an account from LDAP if sync LDAP -> Dolibarr is set
		$ldap = new Ldap();
		$result = $ldap->connect_bind();
		if ($result >= 0) {
			$required_fields = array(
				$conf->global->LDAP_KEY_USERS,
				$conf->global->LDAP_FIELD_FULLNAME,
				$conf->global->LDAP_FIELD_NAME,
				$conf->global->LDAP_FIELD_FIRSTNAME,
				$conf->global->LDAP_FIELD_LOGIN,
				$conf->global->LDAP_FIELD_LOGIN_SAMBA,
				$conf->global->LDAP_FIELD_PASSWORD,
				$conf->global->LDAP_FIELD_PASSWORD_CRYPTED,
				$conf->global->LDAP_FIELD_PHONE,
				$conf->global->LDAP_FIELD_FAX,
				$conf->global->LDAP_FIELD_MOBILE,
				$conf->global->LDAP_FIELD_SKYPE,
				$conf->global->LDAP_FIELD_MAIL,
				$conf->global->LDAP_FIELD_TITLE,
				$conf->global->LDAP_FIELD_DESCRIPTION,
				$conf->global->LDAP_FIELD_SID
			);

			// Remove from required_fields all entries not configured in LDAP (empty) and duplicated
			$required_fields = array_unique(array_values(array_filter($required_fields, "dol_validElement")));

			// Get from LDAP database an array of results
			$ldapusers = $ldap->getRecords('*', $conf->global->LDAP_USER_DN, $conf->global->LDAP_KEY_USERS, $required_fields, 1);

			if (is_array($ldapusers)) {
				$liste = array();
				foreach ($ldapusers as $key => $ldapuser) {
					// Define the label string for this user
					$label = '';
					foreach ($required_fields as $value) {
						if ($value === $conf->global->LDAP_FIELD_PASSWORD || $value === $conf->global->LDAP_FIELD_PASSWORD_CRYPTED) {
							$label .= $value."=******* ";
						} elseif ($value) {
							$label .= $value."=".$ldapuser[$value]." ";
						}
					}
					$liste[$key] = $label;
				}
			} else {
				setEventMessages($ldap->error, $ldap->errors, 'errors');
			}
		} else {
			setEventMessages($ldap->error, $ldap->errors, 'errors');
		}

		// If user list is full, we show drop-down list
		print "\n\n<!-- Form liste LDAP debut -->\n";

		print '<form name="add_user_ldap" action="'.$_SERVER["PHP_SELF"].'" method="post">';
		print '<input type="hidden" name="token" value="'.newToken().'">';
		print '<table class="border centpercent"><tr>';
		print '<td width="160">';
		print $langs->trans("LDAPUsers");
		print '</td>';
		print '<td>';
		print '<input type="hidden" name="action" value="adduserldap">';
		if (is_array($liste) && count($liste)) {
			print $form->selectarray('users', $liste, '', 1, 0, 0, '', 0, 0, 0, '', 'maxwidth500');
			print ajax_combobox('users');
		}
		print '</td><td class="center">';
		print '<input type="submit" class="button" value="'.dol_escape_htmltag($langs->trans('Get')).'"'.(count($liste) ? '' : ' disabled').'>';
		print '</td></tr></table>';
		print '</form>';

		print "\n<!-- Form liste LDAP fin -->\n\n";
		print '<br>';
	}


	print '<form action="'.$_SERVER['PHP_SELF'].'" method="POST" name="createuser">';
	print '<input type="hidden" name="token" value="'.newToken().'">';
	print '<input type="hidden" name="action" value="add">';
	if (!empty($ldap_sid)) {
		print '<input type="hidden" name="ldap_sid" value="'.dol_escape_htmltag($ldap_sid).'">';
	}
	print '<input type="hidden" name="entity" value="'.$conf->entity.'">';

	print dol_get_fiche_head('', '', '', 0, '');

	dol_set_focus('#lastname');

	print '<table class="border centpercent">';

	// Civility
	print '<tr><td><label for="civility_code">'.$langs->trans("UserTitle").'</label></td><td colspan="3">';
	print $formcompany->select_civility(GETPOSTISSET("civility_code") ? GETPOST("civility_code", 'aZ09') : $object->civility_code, 'civility_code');
	print '</td></tr>';

	// Lastname
	print '<tr>';
	print '<td class="titlefieldcreate"><span class="fieldrequired">'.$langs->trans("Lastname").'</span></td>';
	print '<td>';
	if (!empty($ldap_lastname)) {
		print '<input type="hidden" id="lastname" name="lastname" value="'.dol_escape_htmltag($ldap_lastname).'">';
		print $ldap_lastname;
	} else {
		print '<input class="minwidth100 maxwidth150onsmartphone" type="text" id="lastname" name="lastname" value="'.dol_escape_htmltag(GETPOST('lastname', 'alphanohtml')).'">';
	}
	print '</td></tr>';

	// Firstname
	print '<tr><td>'.$langs->trans("Firstname").'</td>';
	print '<td>';
	if (!empty($ldap_firstname)) {
		print '<input type="hidden" name="firstname" value="'.dol_escape_htmltag($ldap_firstname).'">';
		print $ldap_firstname;
	} else {
		print '<input class="minwidth100 maxwidth150onsmartphone" type="text" name="firstname" value="'.dol_escape_htmltag(GETPOST('firstname', 'alphanohtml')).'">';
	}
	print '</td></tr>';

	// Login
	print '<tr><td><span class="fieldrequired">'.$langs->trans("Login").'</span></td>';
	print '<td>';
	if (!empty($ldap_login)) {
		print '<input type="hidden" name="login" value="'.dol_escape_htmltag($ldap_login).'">';
		print $ldap_login;
	} elseif (!empty($ldap_loginsmb)) {
		print '<input type="hidden" name="login" value="'.dol_escape_htmltag($ldap_loginsmb).'">';
		print $ldap_loginsmb;
	} else {
		print '<input class="maxwidth200 maxwidth150onsmartphone" maxsize="24" type="text" name="login" value="'.dol_escape_htmltag(GETPOST('login', 'alphanohtml')).'">';
	}
	print '</td></tr>';

	$generated_password = '';
	if (empty($ldap_sid)) {    // ldap_sid is for activedirectory
		$generated_password = getRandomPassword(false);
	}
	$password = (GETPOSTISSET('password') ?GETPOST('password') : $generated_password);

	// Administrator
	if (!empty($user->admin)) {
		print '<tr><td>'.$langs->trans("Administrator").'</td>';
		print '<td>';
		print $form->selectyesno('admin', GETPOST('admin'), 1);

		if (!empty($conf->multicompany->enabled) && !$user->entity) {
			if (!empty($conf->use_javascript_ajax)) {
				print '<script type="text/javascript">
                            $(function() {
                                $("select[name=admin]").change(function() {
                                     if ( $(this).val() == 0 ) {
                                        $("input[name=superadmin]")
                                            .prop("disabled", true)
                                            .prop("checked", false);
                                        $("select[name=entity]")
                                            .prop("disabled", false);
                                     } else {
                                        $("input[name=superadmin]")
                                            .prop("disabled", false);
                                     }
                                });
                                $("input[name=superadmin]").change(function() {
                                    if ( $(this).is(":checked") ) {
                                        $("select[name=entity]")
                                            .prop("disabled", true);
                                    } else {
                                        $("select[name=entity]")
                                            .prop("disabled", false);
                                    }
                                });
                            });
                    </script>';
			}
			$checked = (GETPOST('superadmin', 'int') ? ' checked' : '');
			$disabled = (GETPOST('superadmin', 'int') ? '' : ' disabled');
			print '<input type="checkbox" name="superadmin" id="superadmin" value="1"'.$checked.$disabled.' /> <label for="superadmin">'.$langs->trans("SuperAdministrator").'</span>';
		}
		print "</td></tr>\n";
	}

	// Gender
	print '<tr><td>'.$langs->trans("Gender").'</td>';
	print '<td>';
	$arraygender = array('man'=>$langs->trans("Genderman"), 'woman'=>$langs->trans("Genderwoman"), 'other'=>$langs->trans("Genderother"));
	print $form->selectarray('gender', $arraygender, GETPOST('gender'), 1);
	print '</td></tr>';

	// Employee
	$defaultemployee = '1';
	print '<tr>';
	print '<td>'.$langs->trans('Employee').'</td><td>';
	print '<input type="checkbox" name="employee" value="1"'.(GETPOST('employee') == '1' ? ' checked="checked"' : (($defaultemployee && !GETPOSTISSET('login')) ? ' checked="checked"' : '')).'>';
	//print $form->selectyesno("employee", (GETPOST('employee') != '' ?GETPOST('employee') : $defaultemployee), 1);
	print '</td></tr>';

	// Hierarchy
	print '<tr><td class="titlefieldcreate">'.$langs->trans("HierarchicalResponsible").'</td>';
	print '<td>';
	print img_picto('', 'user', 'class="pictofixedwidth"').$form->select_dolusers($object->fk_user, 'fk_user', 1, array($object->id), 0, '', 0, $conf->entity, 0, 0, '', 0, '', 'maxwidth300 widthcentpercentminusx');
	print '</td>';
	print "</tr>\n";

	// Expense report validator
	if (!empty($conf->expensereport->enabled)) {
		print '<tr><td class="titlefieldcreate">';
		$text = $langs->trans("ForceUserExpenseValidator");
		print $form->textwithpicto($text, $langs->trans("ValidatorIsSupervisorByDefault"), 1, 'help');
		print '</td>';
		print '<td>';
		print img_picto('', 'user', 'class="pictofixedwidth"').$form->select_dolusers($object->fk_user_expense_validator, 'fk_user_expense_validator', 1, array($object->id), 0, '', 0, $conf->entity, 0, 0, '', 0, '', 'maxwidth300 widthcentpercentminusx');
		print '</td>';
		print "</tr>\n";
	}

	// Holiday request validator
	if (!empty($conf->holiday->enabled)) {
		print '<tr><td class="titlefieldcreate">';
		$text = $langs->trans("ForceUserHolidayValidator");
		print $form->textwithpicto($text, $langs->trans("ValidatorIsSupervisorByDefault"), 1, 'help');
		print '</td>';
		print '<td>';
		print img_picto('', 'user', 'class="pictofixedwidth"').$form->select_dolusers($object->fk_user_holiday_validator, 'fk_user_holiday_validator', 1, array($object->id), 0, '', 0, $conf->entity, 0, 0, '', 0, '', 'maxwidth300 widthcentpercentminusx');
		print '</td>';
		print "</tr>\n";
	}

	// External user
	print '<tr><td>'.$langs->trans("ExternalUser").' ?</td>';
	print '<td>';
	print $form->textwithpicto($langs->trans("Internal"), $langs->trans("InternalExternalDesc"), 1, 'help', '', 0, 2);
	print '</td></tr>';


	print '</table><hr><table class="border centpercent">';


	// Date validity
	print '<tr><td class="titlefieldcreate">'.$langs->trans("RangeOfLoginValidity").'</td>';
	print '<td>';
	print $form->selectDate($datestartvalidity, 'datestartvalidity', 0, 0, 1, 'formdatestartvalidity', 1, 1);

	print ' &nbsp; ';

	print $form->selectDate($dateendvalidity, 'dateendvalidity', 0, 0, 1, 'formdateendvalidity', 1, 0);
	print '</td>';
	print "</tr>\n";

	// Password
	print '<tr><td class="fieldrequired">'.$langs->trans("Password").'</td>';
	print '<td>';
	$valuetoshow = '';
	if (preg_match('/ldap/', $dolibarr_main_authentication)) {
		$valuetoshow .= ($valuetoshow ? ', ' : '').$langs->trans("PasswordOfUserInLDAP");
	}
	if (preg_match('/http/', $dolibarr_main_authentication)) {
		$valuetoshow .= ($valuetoshow ? ', ' : '').$langs->trans("HTTPBasicPassword");
	}
	if (preg_match('/dolibarr/', $dolibarr_main_authentication)) {
		if (!empty($ldap_pass)) {	// For very old system comaptibilty. Now clear password can't be viewed from LDAP read
			$valuetoshow .= ($valuetoshow ? ', ' : '').'<input type="hidden" name="password" value="'.$ldap_pass.'">'; // Dolibarr password is preffiled with LDAP known password
			$valuetoshow .= preg_replace('/./i', '*', $ldap_pass);
		} else {
			// We do not use a field password but a field text to show new password to use.
			$valuetoshow .= ($valuetoshow ? ', ' : '').'<input maxsize="32" type="text" name="password" value="'.$password.'" autocomplete="new-password">';
		}
	}

	// Other form for user password
	$parameters = array('valuetoshow' => $valuetoshow, 'password' => $password);
	$reshook = $hookmanager->executeHooks('printUserPasswordField', $parameters, $object, $action); // Note that $action and $object may have been modified by hook
	if ($reshook > 0) {
		$valuetoshow = $hookmanager->resPrint; // to replace
	} else {
		$valuetoshow .= $hookmanager->resPrint; // to add
	}

	print $valuetoshow;
	print '</td></tr>';

	if (!empty($conf->api->enabled)) {
		// API key
		//$generated_password = getRandomPassword(false);
		print '<tr><td>'.$langs->trans("ApiKey").'</td>';
		print '<td>';
		print '<input class="minwidth300 widthcentpercentminusx" maxsize="32" type="text" id="api_key" name="api_key" value="'.GETPOST('api_key', 'alphanohtml').'" autocomplete="off">';
		if (!empty($conf->use_javascript_ajax)) {
			print '&nbsp;'.img_picto($langs->trans('Generate'), 'refresh', 'id="generate_api_key" class="linkobject"');
		}
		print '</td></tr>';
	} else {
		// PARTIAL WORKAROUND
		$generated_fake_api_key = getRandomPassword(false);
		print '<input type="hidden" name="api_key" value="'.$generated_fake_api_key.'">';
	}


	print '</table><hr><table class="border centpercent">';


	// Address
	print '<tr><td class="tdtop titlefieldcreate">'.$form->editfieldkey('Address', 'address', '', $object, 0).'</td>';
	print '<td><textarea name="address" id="address" class="quatrevingtpercent" rows="3" wrap="soft">';
	print $object->address;
	print '</textarea></td></tr>';

	// Zip
	print '<tr><td>'.$form->editfieldkey('Zip', 'zipcode', '', $object, 0).'</td><td>';
	print $formcompany->select_ziptown($object->zip, 'zipcode', array('town', 'selectcountry_id', 'state_id'), 6);
	print '</td></tr>';

	// Town
	print '<tr><td>'.$form->editfieldkey('Town', 'town', '', $object, 0).'</td><td>';
	print $formcompany->select_ziptown($object->town, 'town', array('zipcode', 'selectcountry_id', 'state_id'));
	print '</td></tr>';

	// Country
	print '<tr><td>'.$form->editfieldkey('Country', 'selectcountry_id', '', $object, 0).'</td><td class="maxwidthonsmartphone">';
<<<<<<< HEAD
	print img_picto('', 'country', 'class="paddingrightonly"');
=======
	print img_picto('', 'country', 'class="pictofixedwidth"');
>>>>>>> 95dc2558
	print $form->select_country((GETPOST('country_id') != '' ?GETPOST('country_id') : $object->country_id));
	if ($user->admin) {
		print info_admin($langs->trans("YouCanChangeValuesForThisListFromDictionarySetup"), 1);
	}
	print '</td></tr>';

	// State
	if (empty($conf->global->USER_DISABLE_STATE)) {
		print '<tr><td>'.$form->editfieldkey('State', 'state_id', '', $object, 0).'</td><td class="maxwidthonsmartphone">';
		print img_picto('', 'state', 'class="pictofixedwidth"');
		print $formcompany->select_state($object->state_id, $object->country_code, 'state_id');
		print '</td></tr>';
	}

	// Tel
	print '<tr><td>'.$langs->trans("PhonePro").'</td>';
	print '<td>';
	print img_picto('', 'object_phoning', 'class="pictofixedwidth"');
	if (!empty($ldap_phone)) {
		print '<input type="hidden" name="office_phone" value="'.dol_escape_htmltag($ldap_phone).'">';
		print $ldap_phone;
	} else {
		print '<input class="maxwidth200 widthcentpercentminusx" type="text" name="office_phone" value="'.dol_escape_htmltag(GETPOST('office_phone', 'alphanohtml')).'">';
	}
	print '</td></tr>';

	// Tel portable
	print '<tr><td>'.$langs->trans("PhoneMobile").'</td>';
	print '<td>';
	print img_picto('', 'object_phoning_mobile', 'class="pictofixedwidth"');
	if (!empty($ldap_mobile)) {
		print '<input type="hidden" name="user_mobile" value="'.dol_escape_htmltag($ldap_mobile).'">';
		print $ldap_mobile;
	} else {
		print '<input class="maxwidth200 widthcentpercentminusx" type="text" name="user_mobile" value="'.dol_escape_htmltag(GETPOST('user_mobile', 'alphanohtml')).'">';
	}
	print '</td></tr>';

	// Fax
	print '<tr><td>'.$langs->trans("Fax").'</td>';
	print '<td>';
	print img_picto('', 'object_phoning_fax', 'class="pictofixedwidth"');
	if (!empty($ldap_fax)) {
		print '<input type="hidden" name="office_fax" value="'.dol_escape_htmltag($ldap_fax).'">';
		print $ldap_fax;
	} else {
		print '<input class="maxwidth200 widthcentpercentminusx" type="text" name="office_fax" value="'.dol_escape_htmltag(GETPOST('office_fax', 'alphanohtml')).'">';
	}
	print '</td></tr>';

	// EMail
	print '<tr><td'.(!empty($conf->global->USER_MAIL_REQUIRED) ? ' class="fieldrequired"' : '').'>'.$langs->trans("EMail").'</td>';
	print '<td>';
	print img_picto('', 'object_email', 'class="pictofixedwidth"');
	if (!empty($ldap_mail)) {
		print '<input type="hidden" name="email" value="'.dol_escape_htmltag($ldap_mail).'">';
		print $ldap_mail;
	} else {
		print '<input type="text" name="email" class="maxwidth500 widthcentpercentminusx" value="'.dol_escape_htmltag(GETPOST('email', 'alphanohtml')).'">';
	}
	print '</td></tr>';

	// Social networks
	if (!empty($conf->socialnetworks->enabled)) {
		foreach ($socialnetworks as $key => $value) {
			if ($value['active']) {
				print '<tr><td>'.$langs->trans($value['label']).'</td>';
				print '<td>';
				if (!empty($value['icon'])) {
<<<<<<< HEAD
					print '<span class="fa '.$value['icon'].'"></span>';
=======
					print '<span class="fa '.$value['icon'].' pictofixedwidth"></span>';
>>>>>>> 95dc2558
				}
				if (!empty($ldap_social[$key])) {
					print '<input type="hidden" name="'.$key.'" value="'.$ldap_social[$key].'">';
					print $ldap_social[$key];
				} else {
					print '<input class="maxwidth200 widthcentpercentminusx" type="text" name="'.$key.'" value="'.GETPOST($key, 'alphanohtml').'">';
				}
				print '</td></tr>';
			} else {
				// if social network is not active but value exist we do not want to loose it
				if (!empty($ldap_social[$key])) {
					print '<input type="hidden" name="'.$key.'" value="'.$ldap_social[$key].'">';
				} else {
					print '<input type="hidden" name="'.$key.'" value="'.GETPOST($key, 'alphanohtml').'">';
				}
			}
		}
	}

	// Accountancy code
	if (!empty($conf->accounting->enabled)) {
		print '<tr><td>'.$langs->trans("AccountancyCode").'</td>';
		print '<td>';
		print '<input type="text" class="maxwidthonsmartphone" name="accountancy_code" value="'.dol_escape_htmltag(GETPOST('accountancy_code', 'alphanohtml')).'">';
		print '</td></tr>';
	}

	// User color
	if (!empty($conf->agenda->enabled)) {
		print '<tr><td>'.$langs->trans("ColorUser").'</td>';
		print '<td>';
		print $formother->selectColor(GETPOSTISSET('color') ?GETPOST('color', 'alphanohtml') : $object->color, 'color', null, 1, '', 'hideifnotset');
		print '</td></tr>';
	}

	// Categories
	if (!empty($conf->categorie->enabled) && !empty($user->rights->categorie->lire)) {
		print '<tr><td>'.$form->editfieldkey('Categories', 'usercats', '', $object, 0).'</td><td>';
		$cate_arbo = $form->select_all_categories('user', null, 'parent', null, null, 1);
<<<<<<< HEAD
		print img_picto('', 'category').$form->multiselectarray('usercats', $cate_arbo, GETPOST('usercats', 'array'), null, null, null, null, '90%');
=======
		print img_picto('', 'category', 'class="pictofixedwidth"').$form->multiselectarray('usercats', $cate_arbo, GETPOST('usercats', 'array'), 0, 0, 'maxwdith300 widthcentpercentminusx', 0, '90%');
>>>>>>> 95dc2558
		print "</td></tr>";
	}

	if (!empty($conf->global->MAIN_MULTILANGS)) {
<<<<<<< HEAD
		print '<tr><td>'.$form->editfieldkey('DefaultLang', 'default_lang', '', $object, 0).'</td><td colspan="3" class="maxwidthonsmartphone">'."\n";
		print img_picto('', 'language').$formadmin->select_language(GETPOST('default_lang', 'alpha') ?GETPOST('default_lang', 'alpha') : ($object->lang ? $object->lang : ''), 'default_lang', 0, 0, 1, 0, 0, 'maxwidth200onsmartphone');
=======
		print '<tr><td>'.$form->editfieldkey('DefaultLang', 'default_lang', '', $object, 0, 'string', '', 0, 0, 'id', $langs->trans("WarningNotLangOfInterface", $langs->transnoentitiesnoconv("UserGUISetup"))).'</td>';
		print '<td class="maxwidthonsmartphone">'."\n";
		print img_picto('', 'language', 'class="pictofixedwidth"').$formadmin->select_language(GETPOST('default_lang', 'alpha') ?GETPOST('default_lang', 'alpha') : ($object->lang ? $object->lang : ''), 'default_lang', 0, 0, 1, 0, 0, 'maxwidth200onsmartphone widthcentpercentminusx');
>>>>>>> 95dc2558
		print '</td>';
		print '</tr>';
	}

	// Multicompany
	if (!empty($conf->multicompany->enabled) && is_object($mc)) {
		// This is now done with hook formObjectOptions. Keep this code for backward compatibility with old multicompany module
		if (!method_exists($mc, 'formObjectOptions')) {
			if (empty($conf->global->MULTICOMPANY_TRANSVERSE_MODE) && $conf->entity == 1 && $user->admin && !$user->entity) {	// condition must be same for create and edit mode
				print "<tr>".'<td>'.$langs->trans("Entity").'</td>';
				 print "<td>".$mc->select_entities($conf->entity);
				 print "</td></tr>\n";
			} else {
				 print '<input type="hidden" name="entity" value="'.$conf->entity.'" />';
			}
		}
	}

	// Other attributes
	$parameters = array();
	include DOL_DOCUMENT_ROOT.'/core/tpl/extrafields_add.tpl.php';

	// Note
	print '<tr><td class="tdtop">';
	print $langs->trans("Note");
	print '</td><td>';
	require_once DOL_DOCUMENT_ROOT.'/core/class/doleditor.class.php';
	$doleditor = new DolEditor('note', GETPOSTISSET('note') ? GETPOST('note', 'restricthtml') : '', '', 120, 'dolibarr_notes', '', false, true, getDolGlobalString('FCKEDITOR_ENABLE_SOCIETE'), ROWS_3, '90%');
	$doleditor->Create();
	print "</td></tr>\n";

	// Signature
	print '<tr><td class="tdtop">'.$langs->trans("Signature").'</td>';
	print '<td class="wordbreak">';
	require_once DOL_DOCUMENT_ROOT.'/core/class/doleditor.class.php';
	$doleditor = new DolEditor('signature', GETPOST('signature', 'restricthtml'), '', 138, 'dolibarr_notes', 'In', true, true, empty($conf->global->FCKEDITOR_ENABLE_USERSIGN) ? 0 : 1, ROWS_4, '90%');
	print $doleditor->Create(1);
	print '</td></tr>';


	print '</table><hr><table class="border centpercent">';


	// TODO Move this into tab RH (HierarchicalResponsible must be on both tab)

	// Default warehouse
	if (!empty($conf->stock->enabled) && !empty($conf->global->MAIN_DEFAULT_WAREHOUSE_USER)) {
		print '<tr><td>'.$langs->trans("DefaultWarehouse").'</td><td>';
		print $formproduct->selectWarehouses($object->fk_warehouse, 'fk_warehouse', 'warehouseopen', 1);
		print '</td></tr>';
	}

	// Position/Job
	print '<tr><td class="titlefieldcreate">'.$langs->trans("PostOrFunction").'</td>';
	print '<td>';
	print '<input class="maxwidth200 maxwidth150onsmartphone" type="text" name="job" value="'.dol_escape_htmltag(GETPOST('job', 'alphanohtml')).'">';
	print '</td></tr>';

	if ((!empty($conf->salaries->enabled) && !empty($user->rights->salaries->read) && in_array($id, $childids))
		|| (!empty($conf->salaries->enabled) && !empty($user->rights->salaries->readall))
		|| (!empty($conf->hrm->enabled) && !empty($user->rights->hrm->employee->read))) {
		$langs->load("salaries");

		// THM
		print '<tr><td>';
		$text = $langs->trans("THM");
		print $form->textwithpicto($text, $langs->trans("THMDescription"), 1, 'help', 'classthm');
		print '</td>';
		print '<td>';
		print '<input size="8" type="text" name="thm" value="'.dol_escape_htmltag(GETPOST('thm')).'"> '.$langs->getCurrencySymbol($conf->currency);
		print '</td>';
		print "</tr>\n";

		// TJM
		print '<tr><td>';
		$text = $langs->trans("TJM");
		print $form->textwithpicto($text, $langs->trans("TJMDescription"), 1, 'help', 'classtjm');
		print '</td>';
		print '<td>';
		print '<input size="8" type="text" name="tjm" value="'.dol_escape_htmltag(GETPOST('tjm')).'"> '.$langs->getCurrencySymbol($conf->currency);
		print '</td>';
		print "</tr>\n";

		// Salary
		print '<tr><td>'.$langs->trans("Salary").'</td>';
		print '<td>';
		print img_picto('', 'salary', 'class="pictofixedwidth paddingright"').'<input size="8" type="text" name="salary" value="'.dol_escape_htmltag(GETPOST('salary')).'"> '.$langs->getCurrencySymbol($conf->currency);
		print '</td>';
		print "</tr>\n";
	}

	// Weeklyhours
	print '<tr><td>'.$langs->trans("WeeklyHours").'</td>';
	print '<td>';
	print '<input size="8" type="text" name="weeklyhours" value="'.dol_escape_htmltag(GETPOST('weeklyhours')).'">';
	print '</td>';
	print "</tr>\n";

	// Date employment
	print '<tr><td>'.$langs->trans("DateEmployment").'</td>';
	print '<td>';
	print $form->selectDate($dateemployment, 'dateemployment', 0, 0, 1, 'formdateemployment', 1, 1);

	print ' - ';

	print $form->selectDate($dateemploymentend, 'dateemploymentend', 0, 0, 1, 'formdateemploymentend', 1, 0);
	print '</td>';
	print "</tr>\n";

	// Date birth
	print '<tr><td>'.$langs->trans("DateOfBirth").'</td>';
	print '<td>';
	print $form->selectDate($dateofbirth, 'dateofbirth', 0, 0, 1, 'createuser', 1, 0);
	print '</td>';
	print "</tr>\n";

	print "</table>\n";

	print dol_get_fiche_end();

	print $form->buttonsSaveCancel("CreateUser");

	print "</form>";
} else {
	// View and edit mode
	if ($id > 0) {
		$res = $object->fetch($id, '', '', 1);
		if ($res < 0) {
			dol_print_error($db, $object->error);
			exit;
		}
		$res = $object->fetch_optionals();

		// Check if user has rights
		if (empty($conf->global->MULTICOMPANY_TRANSVERSE_MODE)) {
			$object->getrights();
			if (empty($object->nb_rights) && $object->statut != 0 && empty($object->admin)) {
				setEventMessages($langs->trans('UserHasNoPermissions'), null, 'warnings');
			}
		}

		// Connexion ldap
		// pour recuperer passDoNotExpire et userChangePassNextLogon
		if (!empty($conf->ldap->enabled) && !empty($object->ldap_sid)) {
			$ldap = new Ldap();
			$result = $ldap->connect_bind();
			if ($result > 0) {
				$userSearchFilter = '('.$conf->global->LDAP_FILTER_CONNECTION.'('.$ldap->getUserIdentifier().'='.$object->login.'))';
				$entries = $ldap->fetch($object->login, $userSearchFilter);
				if (!$entries) {
					setEventMessages($ldap->error, $ldap->errors, 'errors');
				}

				$passDoNotExpire = 0;
				$userChangePassNextLogon = 0;
				$userDisabled = 0;
				$statutUACF = '';

				// Check options of user account
				if (count($ldap->uacf) > 0) {
					foreach ($ldap->uacf as $key => $statut) {
						if ($key == 65536) {
							$passDoNotExpire = 1;
							$statutUACF = $statut;
						}
					}
				} else {
					$userDisabled = 1;
					$statutUACF = "ACCOUNTDISABLE";
				}

				if ($ldap->pwdlastset == 0) {
					$userChangePassNextLogon = 1;
				}
			}
		}

		// Show tabs
		if ($mode == 'employee') { // For HRM module development
			$title = $langs->trans("Employee");
			$linkback = '<a href="'.DOL_URL_ROOT.'/hrm/employee/list.php?restore_lastsearch_values=1">'.$langs->trans("BackToList").'</a>';
		} else {
			$title = $langs->trans("User");
			$linkback = '';

			if ($user->rights->user->user->lire || $user->admin) {
				$linkback = '<a href="'.DOL_URL_ROOT.'/user/list.php?restore_lastsearch_values=1">'.$langs->trans("BackToList").'</a>';
			}
		}

		$head = user_prepare_head($object);

		/*
		 * Confirmation reinitialisation mot de passe
		 */
		if ($action == 'password') {
			print $form->formconfirm($_SERVER['PHP_SELF']."?id=$object->id", $langs->trans("ReinitPassword"), $langs->trans("ConfirmReinitPassword", $object->login), "confirm_password", '', 0, 1);
		}

		/*
		 * Confirmation envoi mot de passe
		 */
		if ($action == 'passwordsend') {
			print $form->formconfirm($_SERVER['PHP_SELF']."?id=$object->id", $langs->trans("SendNewPassword"), $langs->trans("ConfirmSendNewPassword", $object->login), "confirm_passwordsend", '', 0, 1);
		}

		/*
		 * Confirm deactivation
		 */
		if ($action == 'disable') {
			print $form->formconfirm($_SERVER['PHP_SELF']."?id=$object->id", $langs->trans("DisableAUser"), $langs->trans("ConfirmDisableUser", $object->login), "confirm_disable", '', 0, 1);
		}

		/*
		 * Confirm activation
		 */
		if ($action == 'enable') {
			print $form->formconfirm($_SERVER['PHP_SELF']."?id=$object->id", $langs->trans("EnableAUser"), $langs->trans("ConfirmEnableUser", $object->login), "confirm_enable", '', 0, 1);
		}

		/*
		 * Confirmation suppression
		 */
		if ($action == 'delete') {
			print $form->formconfirm($_SERVER['PHP_SELF']."?id=$object->id", $langs->trans("DeleteAUser"), $langs->trans("ConfirmDeleteUser", $object->login), "confirm_delete", '', 0, 1);
		}

		/*
		 * Fiche en mode visu
		 */
		if ($action != 'edit') {
			print dol_get_fiche_head($head, 'user', $title, -1, 'user');

			dol_banner_tab($object, 'id', $linkback, $user->rights->user->user->lire || $user->admin);

			print '<div class="fichecenter">';
			print '<div class="fichehalfleft">';

			print '<div class="underbanner clearboth"></div>';
			print '<table class="border tableforfield" width="100%">';

			// Login
			print '<tr><td class="titlefieldmiddle">'.$langs->trans("Login").'</td>';
			if (!empty($object->ldap_sid) && $object->statut == 0) {
				print '<td class="error">';
				print $langs->trans("LoginAccountDisableInDolibarr");
				print '</td>';
			} else {
				print '<td>';
				$addadmin = '';
				if (property_exists($object, 'admin')) {
					if (!empty($conf->multicompany->enabled) && !empty($object->admin) && empty($object->entity)) {
						$addadmin .= img_picto($langs->trans("SuperAdministratorDesc"), "redstar", 'class="paddingleft"');
					} elseif (!empty($object->admin)) {
						$addadmin .= img_picto($langs->trans("AdministratorDesc"), "star", 'class="paddingleft"');
					}
				}
				print showValueWithClipboardCPButton($object->login).$addadmin;
				print '</td>';
			}
			print '</tr>'."\n";

			// Type
			print '<tr><td>';
			$text = $langs->trans("Type");
			print $form->textwithpicto($text, $langs->trans("InternalExternalDesc"));
			print '</td><td>';
			$type = $langs->trans("Internal");
			if ($object->socid > 0) {
				$type = $langs->trans("External");
			}
			print '<span class="badgeneutral">';
			print $type;
			if ($object->ldap_sid) {
				print ' ('.$langs->trans("DomainUser").')';
			}
			print '</span>';
			print '</td></tr>'."\n";

			// Ldap sid
			if ($object->ldap_sid) {
				print '<tr><td>'.$langs->trans("Type").'</td><td>';
				print $langs->trans("DomainUser", $ldap->domainFQDN);
				print '</td></tr>'."\n";
			}

			// Employee
			print '<tr><td>'.$langs->trans("Employee").'</td><td>';
			print '<input type="checkbox" disabled name="employee" value="1"'.($object->employee ? ' checked="checked"' : '').'>';
			//print yn($object->employee);
			print '</td></tr>'."\n";

			// TODO This is also available into the tab RH

			// Hierarchy
			print '<tr><td>'.$langs->trans("HierarchicalResponsible").'</td>';
			print '<td>';
			if (empty($object->fk_user)) {
				print '<span class="opacitymedium">'.$langs->trans("None").'</span>';
			} else {
				$huser = new User($db);
				if ($object->fk_user > 0) {
					$huser->fetch($object->fk_user);
					print $huser->getNomUrl(1);
				} else {
					print '<span class="opacitymedium">'.$langs->trans("None").'</span>';
				}
			}
			print '</td>';
			print "</tr>\n";

			// Expense report validator
			if (!empty($conf->expensereport->enabled)) {
				print '<tr><td>';
				$text = $langs->trans("ForceUserExpenseValidator");
				print $form->textwithpicto($text, $langs->trans("ValidatorIsSupervisorByDefault"), 1, 'help');
				print '</td>';
				print '<td>';
				if (!empty($object->fk_user_expense_validator)) {
					$evuser = new User($db);
					$evuser->fetch($object->fk_user_expense_validator);
					print $evuser->getNomUrl(1);
				}
				print '</td>';
				print "</tr>\n";
			}

			// Holiday request validator
			if (!empty($conf->holiday->enabled)) {
				print '<tr><td>';
				$text = $langs->trans("ForceUserHolidayValidator");
				print $form->textwithpicto($text, $langs->trans("ValidatorIsSupervisorByDefault"), 1, 'help');
				print '</td>';
				print '<td>';
				if (!empty($object->fk_user_holiday_validator)) {
					$hvuser = new User($db);
					$hvuser->fetch($object->fk_user_holiday_validator);
					print $hvuser->getNomUrl(1);
				}
				print '</td>';
				print "</tr>\n";
			}

			// Position/Job
			print '<tr><td>'.$langs->trans("PostOrFunction").'</td>';
			print '<td>'.dol_escape_htmltag($object->job).'</td>';
			print '</tr>'."\n";

			// Weeklyhours
			print '<tr><td>'.$langs->trans("WeeklyHours").'</td>';
			print '<td>';
			print price2num($object->weeklyhours);
			print '</td>';
			print "</tr>\n";

			// Sensitive salary/value information
			if ((empty($user->socid) && in_array($id, $childids))	// A user can always see salary/value information for its subordinates
				|| (!empty($conf->salaries->enabled) && !empty($user->rights->salaries->readall))
				|| (!empty($conf->hrm->enabled) && !empty($user->rights->hrm->employee->read))) {
				$langs->load("salaries");

				// Salary
				print '<tr><td>'.$langs->trans("Salary").'</td>';
				print '<td>';
				print ($object->salary != '' ? img_picto('', 'salary', 'class="pictofixedwidth paddingright"').'<span class="amount">'.price($object->salary, '', $langs, 1, -1, -1, $conf->currency) : '').'</span>';
				print '</td>';
				print "</tr>\n";

				// THM
				print '<tr><td>';
				$text = $langs->trans("THM");
				print $form->textwithpicto($text, $langs->trans("THMDescription"), 1, 'help', 'classthm');
				print '</td>';
				print '<td>';
				print ($object->thm != '' ?price($object->thm, '', $langs, 1, -1, -1, $conf->currency) : '');
				print '</td>';
				print "</tr>\n";

				// TJM
				print '<tr><td>';
				$text = $langs->trans("TJM");
				print $form->textwithpicto($text, $langs->trans("TJMDescription"), 1, 'help', 'classtjm');
				print '</td>';
				print '<td>';
				print ($object->tjm != '' ?price($object->tjm, '', $langs, 1, -1, -1, $conf->currency) : '');
				print '</td>';
				print "</tr>\n";
<<<<<<< HEAD

				// Salary
				print '<tr><td>'.$langs->trans("Salary").'</td>';
				print '<td>';
				print ($object->salary != '' ? img_picto('', 'salary', 'class="pictofixedwidth paddingright"').price($object->salary, '', $langs, 1, -1, -1, $conf->currency) : '');
				print '</td>';
				print "</tr>\n";
			}

			// Weeklyhours
			print '<tr><td>'.$langs->trans("WeeklyHours").'</td>';
			print '<td>';
			print price2num($object->weeklyhours);
			print '</td>';
			print "</tr>\n";
=======
			}
>>>>>>> 95dc2558

			// Date employment
			print '<tr><td>'.$langs->trans("DateOfEmployment").'</td>';
			print '<td>';
			if ($object->dateemployment) {
				print '<span class="opacitymedium">'.$langs->trans("FromDate").'</span> ';
				print dol_print_date($object->dateemployment, 'day');
			}
			if ($object->dateemploymentend) {
				print '<span class="opacitymedium"> - '.$langs->trans("To").'</span> ';
				print dol_print_date($object->dateemploymentend, 'day');
			}
			print '</td>';
			print "</tr>\n";

			// Default warehouse
			if (!empty($conf->stock->enabled) && !empty($conf->global->MAIN_DEFAULT_WAREHOUSE_USER)) {
				require_once DOL_DOCUMENT_ROOT.'/product/stock/class/entrepot.class.php';
				print '<tr><td>'.$langs->trans("DefaultWarehouse").'</td><td>';
				if ($object->fk_warehouse > 0) {
					$warehousestatic = new Entrepot($db);
					$warehousestatic->fetch($object->fk_warehouse);
					print $warehousestatic->getNomUrl(1);
				}
				print '</td></tr>';
			}

			// Accountancy code
			if (!empty($conf->accounting->enabled)) {
				print '<tr><td>'.$langs->trans("AccountancyCode").'</td>';
				print '<td>'.$object->accountancy_code.'</td></tr>';
			}

			print '</table>';

			print '</div>';
			print '<div class="fichehalfright">';

			print '<div class="underbanner clearboth"></div>';

			print '<table class="border tableforfield centpercent">';

			// Color user
			if (!empty($conf->agenda->enabled)) {
				print '<tr><td class="titlefield">'.$langs->trans("ColorUser").'</td>';
				print '<td>';
				print $formother->showColor($object->color, '');
				print '</td>';
				print "</tr>\n";
			}

			// Categories
			if (!empty($conf->categorie->enabled) && !empty($user->rights->categorie->lire)) {
				print '<tr><td class="titlefield">'.$langs->trans("Categories").'</td>';
				print '<td colspan="3">';
				print $form->showCategories($object->id, Categorie::TYPE_USER, 1);
				print '</td></tr>';
			}

			// Default language
			if (!empty($conf->global->MAIN_MULTILANGS)) {
				$langs->load("languages");
				require_once DOL_DOCUMENT_ROOT.'/core/lib/functions2.lib.php';
				print '<tr><td class="titlefield">';
				print $form->textwithpicto($langs->trans("DefaultLang"), $langs->trans("WarningNotLangOfInterface", $langs->transnoentitiesnoconv("UserGUISetup")));
				print '</td><td>';
				//$s=picto_from_langcode($object->default_lang);
				//print ($s?$s.' ':'');
				$labellang = ($object->lang ? $langs->trans('Language_'.$object->lang) : '');
				print $labellang;
				print '</td></tr>';
			}

			if (isset($conf->file->main_authentication) && preg_match('/openid/', $conf->file->main_authentication) && !empty($conf->global->MAIN_OPENIDURL_PERUSER)) {
				print '<tr><td>'.$langs->trans("OpenIDURL").'</td>';
				print '<td>'.$object->openid.'</td>';
				print "</tr>\n";
			}

			// Multicompany
			if (!empty($conf->multicompany->enabled) && is_object($mc)) {
				// This is now done with hook formObjectOptions. Keep this code for backward compatibility with old multicompany module
				if (!method_exists($mc, 'formObjectOptions')) {
					if (!empty($conf->multicompany->enabled) && empty($conf->global->MULTICOMPANY_TRANSVERSE_MODE) && $conf->entity == 1 && $user->admin && !$user->entity) {
						print '<tr><td>'.$langs->trans("Entity").'</td><td>';
						if (empty($object->entity)) {
							print $langs->trans("AllEntities");
						} else {
							$mc->getInfo($object->entity);
							print $mc->label;
						}
						print "</td></tr>\n";
					}
				}
			}

			// Other attributes
			include DOL_DOCUMENT_ROOT.'/core/tpl/extrafields_view.tpl.php';

			// Company / Contact
			if (!empty($conf->societe->enabled)) {
				print '<tr><td>'.$langs->trans("LinkToCompanyContact").'</td>';
				print '<td>';
				$s = '';
				if (isset($object->socid) && $object->socid > 0) {
					$societe = new Societe($db);
					$societe->fetch($object->socid);
					if ($societe->id > 0) {
						$s .= $societe->getNomUrl(1, '');
					}
				} else {
					$s .= '<span class="opacitymedium hideonsmartphone">'.$langs->trans("ThisUserIsNot").'</span>';
				}
				if (!empty($object->contact_id)) {
					$contact = new Contact($db);
					$contact->fetch($object->contact_id);
					if ($contact->id > 0) {
						if ($object->socid > 0 && $s) {
							$s .= ' / ';
						} else {
							$s .= '<br>';
						}
						$s .= $contact->getNomUrl(1, '');
					}
				}
				print $s;
				print '</td>';
				print '</tr>'."\n";
			}

			// Module Adherent
			if (!empty($conf->adherent->enabled)) {
				$langs->load("members");
				print '<tr><td>'.$langs->trans("LinkedToDolibarrMember").'</td>';
				print '<td>';
				if ($object->fk_member) {
					$adh = new Adherent($db);
					$adh->fetch($object->fk_member);
					$adh->ref = $adh->getFullname($langs); // Force to show login instead of id
					print $adh->getNomUrl(-1);
				} else {
					print '<span class="opacitymedium hideonsmartphone">'.$langs->trans("UserNotLinkedToMember").'</span>';
				}
				print '</td>';
				print '</tr>'."\n";
			}

			// Signature
			print '<tr><td class="tdtop">'.$langs->trans('Signature').'</td><td class="wordbreak">';
			print dol_htmlentitiesbr($object->signature);
			print "</td></tr>\n";

			// VCard
			print '<tr><td class="tdtop">'.$langs->trans("VCard").'</td>';
			print '<td>';
			print '<a href="'.DOL_URL_ROOT.'/user/vcard.php?id='.$object->id.'">';
			print img_picto($langs->trans("Download"), 'vcard.png', 'class="paddingrightonly"');
			print $langs->trans("Download");
			print '</a>';
			print "</td></tr>\n";

			print "</table>\n";

			// Credentials
			print '<div class="div-table-responsive-no-min">';
			print '<table class="border tableforfield margintable centpercent">';
			print '<tr class="liste_titre"><td class="liste_titre">';
			print img_picto('', 'security', 'class="paddingleft pictofixedwidth"').$langs->trans("Credentials");
			print '</td>';
			print '<td class="liste_titre"></td>';
			print '</tr>';

			// Date login validity
			print '<tr><td>'.$langs->trans("RangeOfLoginValidity").'</td>';
			print '<td>';
			if ($object->datestartvalidity) {
				print '<span class="opacitymedium">'.$langs->trans("FromDate").'</span> ';
				print dol_print_date($object->datestartvalidity, 'day');
			}
			if ($object->dateendvalidity) {
				print '<span class="opacitymedium"> - '.$langs->trans("To").'</span> ';
				print dol_print_date($object->dateendvalidity, 'day');
			}
			print '</td>';
			print "</tr>\n";

			// Password
			print '<tr><td class="titlefield">'.$langs->trans("Password").'</td>';

			print '<td class="wordbreak">';
			$valuetoshow = '';
			if (preg_match('/ldap/', $dolibarr_main_authentication)) {
				if (!empty($object->ldap_sid)) {
					if ($passDoNotExpire) {
						$valuetoshow .= ($valuetoshow ? (' '.$langs->trans("or").' ') : '').$langs->trans("LdapUacf_".$statutUACF);
					} elseif ($userChangePassNextLogon) {
						$valuetoshow .= ($valuetoshow ? (' '.$langs->trans("or").' ') : '').'<span class="warning">'.$langs->trans("UserMustChangePassNextLogon", $ldap->domainFQDN).'</span>';
					} elseif ($userDisabled) {
						$valuetoshow .= ($valuetoshow ? (' '.$langs->trans("or").' ') : '').'<span class="warning">'.$langs->trans("LdapUacf_".$statutUACF, $ldap->domainFQDN).'</span>';
					} else {
						$valuetoshow .= ($valuetoshow ? (' '.$langs->trans("or").' ') : '').$langs->trans("PasswordOfUserInLDAP");
					}
				} else {
					$valuetoshow .= ($valuetoshow ? (' '.$langs->trans("or").' ') : '').$langs->trans("PasswordOfUserInLDAP");
				}
			}
			if (preg_match('/http/', $dolibarr_main_authentication)) {
				$valuetoshow .= ($valuetoshow ? (' '.$langs->trans("or").' ') : '').$langs->trans("HTTPBasicPassword");
			}
			if (preg_match('/dolibarr/', $dolibarr_main_authentication)) {
				if ($object->pass) {
					$valuetoshow .= ($valuetoshow ? (' '.$langs->trans("or").' ') : '');
					$valuetoshow .= '<span class="opacitymedium">'.$langs->trans("Hidden").'</span>';
				} else {
					if ($user->admin && $user->id == $object->id) {
						$valuetoshow .= ($valuetoshow ? (' '.$langs->trans("or").' ') : '');
						//$valuetoshow .= '<span class="opacitymedium">'.$langs->trans("Crypted").' - </span>';
						$valuetoshow .= '<span class="opacitymedium">'.$langs->trans("Hidden").'</span>';
						// TODO Add a feature to reveal the hash
						$valuetoshow .= '<!-- Crypted into '.$object->pass_indatabase_crypted.' -->';
					} else {
						$valuetoshow .= ($valuetoshow ? (' '.$langs->trans("or").' ') : '').'<span class="opacitymedium">'.$langs->trans("Hidden").'</span>';
					}
				}
			}

			// Other form for user password
			$parameters = array('valuetoshow' => $valuetoshow);
			$reshook = $hookmanager->executeHooks('printUserPasswordField', $parameters, $object, $action); // Note that $action and $object may have been modified by hook
			if ($reshook > 0) {
				$valuetoshow = $hookmanager->resPrint; // to replace
			} else {
				$valuetoshow .= $hookmanager->resPrint; // to add
			}

			print $valuetoshow;
			print "</td>";
			print '</tr>'."\n";

			// API key
			if (!empty($conf->api->enabled) && ($user->id == $id || $user->admin || $user->rights->api->apikey->generate)) {
				print '<tr><td>'.$langs->trans("ApiKey").'</td>';
				print '<td>';
				if (!empty($object->api_key)) {
					print '<span class="opacitymedium">';
					print showValueWithClipboardCPButton($object->api_key, 1, $langs->trans("Hidden"));		// TODO Add an option to also reveal the hash, not only copy paste
					print '</span>';
				}
				print '</td></tr>';
			}

			print '<tr><td class="titlefield">'.$langs->trans("LastConnexion").'</td>';
			print '<td>';
			if ($object->datepreviouslogin) {
				print dol_print_date($object->datepreviouslogin, "dayhour").' <span class="opacitymedium">('.$langs->trans("Previous").')</span>, ';
			}
			if ($object->datelastlogin) {
				print dol_print_date($object->datelastlogin, "dayhour").' <span class="opacitymedium">('.$langs->trans("Currently").')</span>';
			}
			print '</td>';
			print "</tr>\n";

			print '</table></div>';

			print '</div>';

			print '</div>';
			print '<div style="clear:both"></div>';


			print dol_get_fiche_end();


			/*
			 * Buttons actions
			 */
			print '<div class="tabsAction">';

			$parameters = array();
			$reshook = $hookmanager->executeHooks('addMoreActionsButtons', $parameters, $object, $action); // Note that $action and $object may have been modified by hook
			if (empty($reshook)) {
				if (empty($user->socid)) {
					$canSendMail = false;
					$params = array(
						'attr' => array(
							'title' => '',
							'class' => 'classfortooltip'
						)
					);
					if (!empty($object->email)) {
						$langs->load("mails");
						$canSendMail = true;
					} else {
						$langs->load("mails");
						$params['attr']['title'] = $langs->trans('NoEMail');
					}
					print dolGetButtonAction($langs->trans('SendMail'), '', 'default', $_SERVER['PHP_SELF'] . '?id=' . $object->id . '&action=presend&mode=init#formmailbeforetitle', '', $canSendMail, $params);
				}

				if ($caneditfield && (empty($conf->multicompany->enabled) || !$user->entity || ($object->entity == $conf->entity) || ($conf->global->MULTICOMPANY_TRANSVERSE_MODE && $conf->entity == 1))) {
					$params = array(
						'attr' => array(
							'title' => '',
							'class' => 'classfortooltip'
						)
					);
					if (!empty($conf->global->MAIN_ONLY_LOGIN_ALLOWED)) {
						$params['attr']['title'] = $langs->trans('DisabledInMonoUserMode');
						print dolGetButtonAction($langs->trans('Modify'), '', 'default', $_SERVER['PHP_SELF'].'#', '', false, $params);
					} else {
						print dolGetButtonAction($langs->trans('Modify'), '', 'default', $_SERVER['PHP_SELF'].'?id='.$object->id.'&amp;action=edit&token='.newToken(), '', true, $params);
					}
				} elseif ($caneditpassword && !$object->ldap_sid &&
				(empty($conf->multicompany->enabled) || !$user->entity || ($object->entity == $conf->entity) || ($conf->global->MULTICOMPANY_TRANSVERSE_MODE && $conf->entity == 1))) {
					$params = array(
						'attr' => array(
							'title' => '',
							'class' => 'classfortooltip'
						)
					);
					print dolGetButtonAction($langs->trans('Modify'), '', 'default', $_SERVER['PHP_SELF'].'?id='.$object->id.'&amp;action=edit', '', true, $params);
				}

				// Si on a un gestionnaire de generation de mot de passe actif
				$params = array(
					'attr' => array(
						'title' => '',
						'class' => 'classfortooltip'
					)
				);
				if ($conf->global->USER_PASSWORD_GENERATED != 'none') {
					if ($object->statut == 0) {
						$params['attr']['title'] = $langs->trans('UserDisabled');
						print dolGetButtonAction($langs->trans('ReinitPassword'), '', 'default', $_SERVER['PHP_SELF'].'#', '', false, $params);
					} elseif (($user->id != $id && $caneditpassword) && $object->login && !$object->ldap_sid &&
					((empty($conf->multicompany->enabled) && $object->entity == $user->entity) || !$user->entity || ($object->entity == $conf->entity) || ($conf->global->MULTICOMPANY_TRANSVERSE_MODE && $conf->entity == 1))) {
						print dolGetButtonAction($langs->trans('ReinitPassword'), '', 'default', $_SERVER['PHP_SELF'].'?id='.$object->id.'&action=password&token='.newToken(), '', true, $params);
					}

					if ($object->statut == 0) {
						$params['attr']['title'] = $langs->trans('UserDisabled');
						print dolGetButtonAction($langs->trans('SendNewPassword'), '', 'default', $_SERVER['PHP_SELF'].'#', '', false, $params);
					} elseif (($user->id != $id && $caneditpassword) && $object->login && !$object->ldap_sid &&
					((empty($conf->multicompany->enabled) && $object->entity == $user->entity) || !$user->entity || ($object->entity == $conf->entity) || ($conf->global->MULTICOMPANY_TRANSVERSE_MODE && $conf->entity == 1))) {
						if ($object->email) {
							print dolGetButtonAction($langs->trans('SendNewPassword'), '', 'default', $_SERVER['PHP_SELF'].'?id='.$object->id.'&action=passwordsend&token='.newToken(), '', true, $params);
						} else {
							$params['attr']['title'] = $langs->trans('NoEMail');
							print dolGetButtonAction($langs->trans('SendNewPassword'), '', 'default', $_SERVER['PHP_SELF'].'#', '', false, $params);
						}
					}
				}

				// Enable user
				$params = array(
					'attr' => array(
						'title' => '',
						'class' => 'classfortooltip'
					)
				);
				if ($user->id <> $id && $candisableuser && $object->statut == 0 &&
				((empty($conf->multicompany->enabled) && $object->entity == $user->entity) || !$user->entity || ($object->entity == $conf->entity) || ($conf->global->MULTICOMPANY_TRANSVERSE_MODE && $conf->entity == 1))) {
<<<<<<< HEAD
					print '<div class="inline-block divButAction"><a class="butAction" href="'.$_SERVER['PHP_SELF'].'?id='.$object->id.'&action=enable&token='.newToken().'">'.$langs->trans("Reactivate").'</a></div>';
=======
					print dolGetButtonAction($langs->trans('Reactivate'), '', 'default', $_SERVER['PHP_SELF'] . '?id=' . $object->id . '&action=enable&token='.newToken(), '', true, $params);
>>>>>>> 95dc2558
				}
				// Disable user
				if ($user->id <> $id && $candisableuser && $object->statut == 1 &&
				((empty($conf->multicompany->enabled) && $object->entity == $user->entity) || !$user->entity || ($object->entity == $conf->entity) || ($conf->global->MULTICOMPANY_TRANSVERSE_MODE && $conf->entity == 1))) {
<<<<<<< HEAD
					print '<div class="inline-block divButAction"><a class="butActionDelete" href="'.$_SERVER['PHP_SELF'].'?action=disable&id='.$object->id.'&token='.newToken().'">'.$langs->trans("DisableUser").'</a></div>';
=======
					print dolGetButtonAction($langs->trans('DisableUser'), '', 'default', $_SERVER['PHP_SELF'] . '?id=' . $object->id . '&action=disable&token='.newToken(), '', true, $params);
>>>>>>> 95dc2558
				} else {
					if ($user->id == $id) {
						$params['attr']['title'] = $langs->trans('CantDisableYourself');
						print dolGetButtonAction($langs->trans('DisableUser'), '', 'default', $_SERVER['PHP_SELF'].'#', '', false, $params);
					}
				}
				// Delete
				if ($user->id <> $id && $candisableuser &&
				((empty($conf->multicompany->enabled) && $object->entity == $user->entity) || !$user->entity || ($object->entity == $conf->entity) || ($conf->global->MULTICOMPANY_TRANSVERSE_MODE && $conf->entity == 1))) {
					if ($user->admin || !$object->admin) { // If user edited is admin, delete is possible on for an admin
<<<<<<< HEAD
						print '<div class="inline-block divButAction"><a class="butActionDelete" href="'.$_SERVER['PHP_SELF'].'?action=delete&token='.newToken().'&id='.$object->id.'">'.$langs->trans("DeleteUser").'</a></div>';
=======
						print dolGetButtonAction($langs->trans('DeleteUser'), '', 'default', $_SERVER['PHP_SELF'].'?action=delete&token='.newToken().'&id='.$object->id, '', true, $params);
>>>>>>> 95dc2558
					} else {
						$params['attr']['title'] = $langs->trans('MustBeAdminToDeleteOtherAdmin');
						print dolGetButtonAction($langs->trans('DeleteUser'), '', 'default', $_SERVER['PHP_SELF'].'?action=delete&token='.newToken().'&id='.$object->id, '', false, $params);
					}
				}
			}

			print "</div>\n";



			// Select mail models is same action as presend
			if (GETPOST('modelselected')) {
				$action = 'presend';
			}

			// Presend form
			$modelmail = 'user';
			$defaulttopic = 'Information';
			$diroutput = $conf->user->dir_output;
			$trackid = 'use'.$object->id;

			include DOL_DOCUMENT_ROOT.'/core/tpl/card_presend.tpl.php';

			if ($action != 'presend' && $action != 'send') {
				/*
				 * List of groups of user
				 */

				if ($canreadgroup) {
					print '<!-- Group section -->'."\n";

					print load_fiche_titre($langs->trans("ListOfGroupsForUser"), '', '');

					// On selectionne les groupes auquel fait parti le user
					$exclude = array();

					$usergroup = new UserGroup($db);
					$groupslist = $usergroup->listGroupsForUser($object->id, false);

					if (!empty($groupslist)) {
						foreach ($groupslist as $groupforuser) {
							$exclude[] = $groupforuser->id;
						}
					}

					// Other form for add user to group
					$parameters = array('caneditgroup' => $caneditgroup, 'groupslist' => $groupslist, 'exclude' => $exclude);
					$reshook = $hookmanager->executeHooks('formAddUserToGroup', $parameters, $object, $action); // Note that $action and $object may have been modified by hook
					print $hookmanager->resPrint;

					if (empty($reshook)) {
						if ($caneditgroup) {
							print '<form action="'.$_SERVER['PHP_SELF'].'?id='.$id.'" method="POST">'."\n";
							print '<input type="hidden" name="token" value="'.newToken().'" />';
							print '<input type="hidden" name="action" value="addgroup" />';
							print '<input type="hidden" name="page_y" value="" />';
						}

						print '<table class="noborder centpercent">'."\n";
						print '<tr class="liste_titre"><th class="liste_titre">'.$langs->trans("Groups").'</th>'."\n";
						print '<th class="liste_titre right">';
						if ($caneditgroup) {
							print $form->select_dolgroups('', 'group', 1, $exclude, 0, '', '', $object->entity);
							print ' &nbsp; ';
							print '<input type="hidden" name="entity" value="'.$conf->entity.'" />';
							print '<input type="submit" class="button buttongen button-add reposition" value="'.$langs->trans("Add").'" />';
						}
						print '</th></tr>'."\n";

						// List of groups of user
						if (!empty($groupslist)) {
							foreach ($groupslist as $group) {
								print '<tr class="oddeven">';
								print '<td>';
								if ($caneditgroup) {
									print $group->getNomUrl(1);
								} else {
									print img_object($langs->trans("ShowGroup"), "group").' '.$group->name;
								}
								print '</td>';
								print '<td class="right">';
								if ($caneditgroup) {
									print '<a class="reposition" href="'.$_SERVER['PHP_SELF'].'?id='.$object->id.'&action=removegroup&token='.newToken().'&group='.((int) $group->id).'">';
									print img_picto($langs->trans("RemoveFromGroup"), 'unlink');
									print '</a>';
								} else {
									print "&nbsp;";
								}
								print "</td></tr>\n";
							}
						} else {
							print '<tr class="oddeven"><td colspan="3" class="opacitymedium">'.$langs->trans("None").'</td></tr>';
						}

						print "</table>";

						if ($caneditgroup) {
							print '</form>';
						}
						print "<br>";
					}
				}
			}
		}

		/*
		 * Card in edit mode
		 */
		if ($action == 'edit' && ($canedituser || $caneditfield || $caneditpassword || ($user->id == $object->id))) {
			print '<form action="'.$_SERVER['PHP_SELF'].'?id='.$object->id.'" method="POST" name="updateuser" enctype="multipart/form-data">';
			print '<input type="hidden" name="token" value="'.newToken().'">';
			print '<input type="hidden" name="action" value="update">';
			print '<input type="hidden" name="entity" value="'.$object->entity.'">';

			print dol_get_fiche_head($head, 'user', $title, 0, 'user');

			print '<table class="border centpercent">';

			// Ref/ID
			if (!empty($conf->global->MAIN_SHOW_TECHNICAL_ID)) {
				print '<tr><td class="titlefieldcreate">'.$langs->trans("Ref").'</td>';
				print '<td>';
				print $object->id;
				print '</td>';
				print '</tr>';
			}

			// Civility
			print '<tr><td class="titlefieldcreate"><label for="civility_code">'.$langs->trans("UserTitle").'</label></td><td colspan="3">';
<<<<<<< HEAD
			print $formcompany->select_civility(GETPOSTISSET("civility_code") ? GETPOST("civility_code", 'aZ09') : $object->civility_code, 'civility_code');
=======
			if ($caneditfield && !$object->ldap_sid) {
				print $formcompany->select_civility(GETPOSTISSET("civility_code") ? GETPOST("civility_code", 'aZ09') : $object->civility_code, 'civility_code');
			} elseif ($object->civility_code) {
				print $langs->trans("Civility".$object->civility_code);
			}
>>>>>>> 95dc2558
			print '</td></tr>';

			// Lastname
			print "<tr>";
			print '<td class="titlefieldcreate fieldrequired">'.$langs->trans("Lastname").'</td>';
			print '<td>';
			if ($caneditfield && !$object->ldap_sid) {
				print '<input class="minwidth100" type="text" class="flat" name="lastname" value="'.$object->lastname.'">';
			} else {
				print '<input type="hidden" name="lastname" value="'.$object->lastname.'">';
				print $object->lastname;
			}
			print '</td>';
			print '</tr>';

			// Firstname
			print "<tr>".'<td>'.$langs->trans("Firstname").'</td>';
			print '<td>';
			if ($caneditfield && !$object->ldap_sid) {
				print '<input class="minwidth100" type="text" class="flat" name="firstname" value="'.$object->firstname.'">';
			} else {
				print '<input type="hidden" name="firstname" value="'.$object->firstname.'">';
				print $object->firstname;
			}
			print '</td></tr>';

			// Login
			print "<tr>".'<td><span class="fieldrequired">'.$langs->trans("Login").'</span></td>';
			print '<td>';
			if ($user->admin && !$object->ldap_sid) {
				print '<input maxlength="50" type="text" class="flat" name="login" value="'.$object->login.'">';
			} else {
				print '<input type="hidden" name="login" value="'.$object->login.'">';
				print $object->login;
			}
			print '</td>';
			print '</tr>';

			// Administrator
			print '<tr><td>'.$langs->trans("Administrator").'</td>';
			if ($object->socid > 0) {
				$langs->load("admin");
				print '<td>';
				print '<input type="hidden" name="admin" value="'.$object->admin.'">'.yn($object->admin);
				print ' ('.$langs->trans("ExternalUser").')';
				print '</td></tr>';
			} else {
				print '<td>';
				$nbAdmin = $user->getNbOfUsers('active', '', 1);
				$nbSuperAdmin = $user->getNbOfUsers('active', 'superadmin', 1);
				//var_dump($nbAdmin);
				//var_dump($nbSuperAdmin);
				if ($user->admin								// Need to be admin to allow downgrade of an admin
				&& ($user->id != $object->id)                   // Don't downgrade ourself
				&& (
					(empty($conf->multicompany->enabled) && $nbAdmin >= 1)
					|| (!empty($conf->multicompany->enabled) && (($object->entity > 0 || ($user->entity == 0 && $object->entity == 0)) || $nbSuperAdmin > 1))    // Don't downgrade a superadmin if alone
					)
				) {
					print $form->selectyesno('admin', $object->admin, 1);

					if (!empty($conf->multicompany->enabled) && !$user->entity) {
						if ($conf->use_javascript_ajax) {
							print '<script type="text/javascript">
									$(function() {
										var admin = $("select[name=admin]").val();
										if (admin == 0) {
											$("input[name=superadmin]")
													.prop("disabled", true)
													.prop("checked", false);
										}
										if ($("input[name=superadmin]").is(":checked")) {
											$("select[name=entity]")
													.prop("disabled", true);
										}
										$("select[name=admin]").change(function() {
											 if ( $(this).val() == 0 ) {
											 	$("input[name=superadmin]")
													.prop("disabled", true)
													.prop("checked", false);
											 	$("select[name=entity]")
													.prop("disabled", false);
											 } else {
											 	$("input[name=superadmin]")
													.prop("disabled", false);
											 }
										});
										$("input[name=superadmin]").change(function() {
											if ( $(this).is(":checked")) {
												$("select[name=entity]")
													.prop("disabled", true);
											} else {
												$("select[name=entity]")
													.prop("disabled", false);
											}
										});
									});
								</script>';
						}

						$checked = (($object->admin && !$object->entity) ? ' checked' : '');
						print '<input type="checkbox" name="superadmin" id="superadmin" value="1"'.$checked.' /> <label for="superadmin">'.$langs->trans("SuperAdministrator").'</span>';
					}
				} else {
					$yn = yn($object->admin);
					print '<input type="hidden" name="admin" value="'.$object->admin.'">';
					print '<input type="hidden" name="superadmin" value="'.(empty($object->entity) ? 1 : 0).'">';
					if (!empty($conf->multicompany->enabled) && empty($object->entity)) {
						print $form->textwithpicto($yn, $langs->trans("DontDowngradeSuperAdmin"), 1, 'warning');
					} else {
						print $yn;
					}
				}
				print '</td></tr>';
			}

			// Gender
			print '<tr><td>'.$langs->trans("Gender").'</td>';
			print '<td>';
			$arraygender = array('man'=>$langs->trans("Genderman"), 'woman'=>$langs->trans("Genderwoman"), 'other'=>$langs->trans("Genderother"));
			if ($caneditfield) {
				print $form->selectarray('gender', $arraygender, GETPOSTISSET('gender') ?GETPOST('gender') : $object->gender, 1);
			} else {
				print $arraygender[$object->gender];
			}
			print '</td></tr>';

			// Employee
			print '<tr>';
			print '<td>'.$form->editfieldkey('Employee', 'employee', '', $object, 0).'</td><td>';
			if ($caneditfield) {
				print '<input type="checkbox" name="employee" value="1"'.($object->employee ? ' checked="checked"' : '').'>';
				//print $form->selectyesno("employee", $object->employee, 1);
			} else {
				print '<input type="checkbox" name="employee" disabled value="1"'.($object->employee ? ' checked="checked"' : '').'>';
				/*if ($object->employee) {
					print $langs->trans("Yes");
				} else {
					print $langs->trans("No");
				}*/
			}
			print '</td></tr>';

			// Hierarchy
			print '<tr><td class="titlefield">'.$langs->trans("HierarchicalResponsible").'</td>';
			print '<td>';
			if ($caneditfield) {
<<<<<<< HEAD
				print img_picto('', 'user').$form->select_dolusers($object->fk_user, 'fk_user', 1, array($object->id), 0, '', 0, $object->entity, 0, 0, '', 0, '', 'maxwidth300');
=======
				print img_picto('', 'user').$form->select_dolusers($object->fk_user, 'fk_user', 1, array($object->id), 0, '', 0, $object->entity, 0, 0, '', 0, '', 'widthcentpercentminusx maxwidth300');
>>>>>>> 95dc2558
			} else {
				print '<input type="hidden" name="fk_user" value="'.$object->fk_user.'">';
				$huser = new User($db);
				$huser->fetch($object->fk_user);
				print $huser->getNomUrl(1);
			}
			print '</td>';
			print "</tr>\n";

			// Expense report validator
			if (!empty($conf->expensereport->enabled)) {
				print '<tr><td class="titlefield">';
				$text = $langs->trans("ForceUserExpenseValidator");
				print $form->textwithpicto($text, $langs->trans("ValidatorIsSupervisorByDefault"), 1, 'help');
				print '</td>';
				print '<td>';
				if ($caneditfield) {
<<<<<<< HEAD
					print img_picto('', 'user').$form->select_dolusers($object->fk_user_expense_validator, 'fk_user_expense_validator', 1, array($object->id), 0, '', 0, $object->entity, 0, 0, '', 0, '', 'maxwidth300');
=======
					print img_picto('', 'user').$form->select_dolusers($object->fk_user_expense_validator, 'fk_user_expense_validator', 1, array($object->id), 0, '', 0, $object->entity, 0, 0, '', 0, '', 'widthcentpercentminusx maxwidth300');
>>>>>>> 95dc2558
				} else {
					print '<input type="hidden" name="fk_user_expense_validator" value="'.$object->fk_user_expense_validator.'">';
					$evuser = new User($db);
					$evuser->fetch($object->fk_user_expense_validator);
					print $evuser->getNomUrl(1);
				}
				print '</td>';
				print "</tr>\n";
			}

			// Holiday request validator
			if (!empty($conf->holiday->enabled)) {
				print '<tr><td class="titlefield">';
				$text = $langs->trans("ForceUserHolidayValidator");
				print $form->textwithpicto($text, $langs->trans("ValidatorIsSupervisorByDefault"), 1, 'help');
				print '</td>';
				print '<td>';
				if ($caneditfield) {
<<<<<<< HEAD
					print img_picto('', 'user').$form->select_dolusers($object->fk_user_holiday_validator, 'fk_user_holiday_validator', 1, array($object->id), 0, '', 0, $object->entity, 0, 0, '', 0, '', 'maxwidth300');
=======
					print img_picto('', 'user').$form->select_dolusers($object->fk_user_holiday_validator, 'fk_user_holiday_validator', 1, array($object->id), 0, '', 0, $object->entity, 0, 0, '', 0, '', 'widthcentpercentminusx maxwidth300');
>>>>>>> 95dc2558
				} else {
					print '<input type="hidden" name="fk_user_holiday_validator" value="'.$object->fk_user_holiday_validator.'">';
					$hvuser = new User($db);
					$hvuser->fetch($object->fk_user_holiday_validator);
					print $hvuser->getNomUrl(1);
				}
				print '</td>';
				print "</tr>\n";
			}

			// External user ?
			print '<tr><td>'.$langs->trans("ExternalUser").' ?</td>';
			print '<td>';
			if ($user->id == $object->id || !$user->admin) {
				// Read mode
				$type = $langs->trans("Internal");
				if ($object->socid) {
					$type = $langs->trans("External");
				}
				print $form->textwithpicto($type, $langs->trans("InternalExternalDesc"));
				if ($object->ldap_sid) {
					print ' ('.$langs->trans("DomainUser").')';
				}
			} else {
				// Select mode
				$type = 0;
				if ($object->contact_id) {
					$type = $object->contact_id;
				}

				if ($object->socid > 0 && !($object->contact_id > 0)) {	// external user but no link to a contact
					print img_picto('', 'company').$form->select_company($object->socid, 'socid', '', '&nbsp;');
					print img_picto('', 'contact').$form->selectcontacts(0, 0, 'contactid', 1, '', '', 1, '', false, 1);
					if ($object->ldap_sid) {
						print ' ('.$langs->trans("DomainUser").')';
					}
				} elseif ($object->socid > 0 && $object->contact_id > 0) {	// external user with a link to a contact
					print img_picto('', 'company').$form->select_company(0, 'socid', '', '&nbsp;'); // We keep thirdparty empty, contact is already set
					print img_picto('', 'contact').$form->selectcontacts(0, $object->contact_id, 'contactid', 1, '', '', 1, '', false, 1);
					if ($object->ldap_sid) {
						print ' ('.$langs->trans("DomainUser").')';
					}
				} else {	// $object->socid is not > 0 here
					print img_picto('', 'company').$form->select_company(0, 'socid', '', '&nbsp;'); // We keep thirdparty empty, contact is already set
					print img_picto('', 'contact').$form->selectcontacts(0, 0, 'contactid', 1, '', '', 1, '', false, 1);
				}
			}
			print '</td></tr>';


			print '</table><hr><table class="border centpercent">';


			// Date access validity
			print '<tr><td>'.$langs->trans("RangeOfLoginValidity").'</td>';
			print '<td>';
			if ($caneditfield) {
				print $form->selectDate($datestartvalidity ? $datestartvalidity : $object->datestartvalidity, 'datestartvalidity', 0, 0, 1, 'formdatestartvalidity', 1, 1, 0, '', '', '', '', 1, '', '');
			} else {
				print dol_print_date($object->datestartvalidity, 'day');
			}

			/*if ($datestartvalidity && $dateendvalidity) {
				print ' - ';
			}*/
			print ' &nbsp; ';

			if ($caneditfield) {
				print $form->selectDate($dateendvalidity ? $datendevalidity : $object->dateendvalidity, 'dateendvalidity', 0, 0, 1, 'formdateendvalidity', 1, 0, 0, '', '', '', '', 1, '', '');
			} else {
				print dol_print_date($object->dateendvalidity, 'day');
			}
			print '</td>';
			print "</tr>\n";

			// Pass
			print '<tr><td class="titlefieldcreate">'.$langs->trans("Password").'</td>';
			print '<td>';
			$valuetoshow = '';
			if (preg_match('/ldap/', $dolibarr_main_authentication)) {
				$valuetoshow .= ($valuetoshow ? (' '.$langs->trans("or").' ') : '').$langs->trans("PasswordOfUserInLDAP");
			}
			if (preg_match('/http/', $dolibarr_main_authentication)) {
				$valuetoshow .= ($valuetoshow ? (' '.$langs->trans("or").' ') : '').$form->textwithpicto($text, $langs->trans("DolibarrInHttpAuthenticationSoPasswordUseless", $dolibarr_main_authentication), 1, 'warning');
			}
			if (preg_match('/dolibarr/', $dolibarr_main_authentication)) {
				if ($caneditpassword) {
					$valuetoshow .= ($valuetoshow ? (' '.$langs->trans("or").' ') : '').'<input maxlength="128" type="password" class="flat" name="password" value="'.$object->pass.'" autocomplete="new-password">';
				} else {
					$valuetoshow .= ($valuetoshow ? (' '.$langs->trans("or").' ') : '').preg_replace('/./i', '*', $object->pass);
				}
			}

			// Other form for user password
			$parameters = array('valuetoshow' => $valuetoshow, 'caneditpassword' => $caneditpassword);
			$reshook = $hookmanager->executeHooks('printUserPasswordField', $parameters, $object, $action); // Note that $action and $object may have been modified by hook
			if ($reshook > 0) {
				$valuetoshow = $hookmanager->resPrint; // to replace
			} else {
				$valuetoshow .= $hookmanager->resPrint; // to add
			}

			print $valuetoshow;
			print "</td></tr>\n";

			// API key
			if (!empty($conf->api->enabled) && ($user->id == $id || $user->admin || $user->rights->api->apikey->generate)) {
				print '<tr><td>'.$langs->trans("ApiKey").'</td>';
				print '<td>';
				print '<input class="minwidth300" maxsize="32" type="text" id="api_key" name="api_key" value="'.$object->api_key.'" autocomplete="off">';
				if (!empty($conf->use_javascript_ajax)) {
					print '&nbsp;'.img_picto($langs->trans('Generate'), 'refresh', 'id="generate_api_key" class="linkobject"');
				}
				print '</td></tr>';
			}

			// OpenID url
			if (isset($conf->file->main_authentication) && preg_match('/openid/', $conf->file->main_authentication) && !empty($conf->global->MAIN_OPENIDURL_PERUSER)) {
				print "<tr>".'<td>'.$langs->trans("OpenIDURL").'</td>';
				print '<td>';
				if ($caneditfield) {
					print '<input class="minwidth100" type="url" name="openid" class="flat" value="'.$object->openid.'">';
				} else {
					print '<input type="hidden" name="openid" value="'.$object->openid.'">';
					print $object->openid;
				}
				print '</td></tr>';
			}

			print '</table><hr><table class="border centpercent">';


			// Address
			print '<tr><td class="tdtop titlefieldcreate">'.$form->editfieldkey('Address', 'address', '', $object, 0).'</td>';
			print '<td>';
			if ($caneditfield) {
				print '<textarea name="address" id="address" class="quatrevingtpercent" rows="3" wrap="soft">';
			}
			print $object->address;
			if ($caneditfield) {
				print '</textarea>';
			}
			print '</td></tr>';

			// Zip
			print '<tr><td>'.$form->editfieldkey('Zip', 'zipcode', '', $object, 0).'</td><td>';
			if ($caneditfield) {
				print $formcompany->select_ziptown($object->zip, 'zipcode', array('town', 'selectcountry_id', 'state_id'), 6);
			} else {
				print $object->zip;
			}
			print '</td></tr>';

			// Town
			print '<tr><td>'.$form->editfieldkey('Town', 'town', '', $object, 0).'</td><td>';
			if ($caneditfield) {
				print $formcompany->select_ziptown($object->town, 'town', array('zipcode', 'selectcountry_id', 'state_id'));
			} else {
				print $object->town;
			}
			print '</td></tr>';

			// Country
			print '<tr><td>'.$form->editfieldkey('Country', 'selectcounty_id', '', $object, 0).'</td><td>';
			if ($caneditfield) {
				print $form->select_country((GETPOST('country_id') != '' ?GETPOST('country_id') : $object->country_id), 'country_id');
				if ($user->admin) {
					print info_admin($langs->trans("YouCanChangeValuesForThisListFromDictionarySetup"), 1);
				}
			} else {
				$countrylabel = getCountry($object->country_id, '0');
				print $countrylabel;
			}
			print '</td></tr>';

			// State
			if (empty($conf->global->USER_DISABLE_STATE)) {
				print '<tr><td class="tdoverflow">'.$form->editfieldkey('State', 'state_id', '', $object, 0).'</td><td>';
				if ($caneditfield) {
					print img_picto('', 'state', 'class="pictofixedwidth"');
					print $formcompany->select_state($object->state_id, $object->country_code, 'state_id');
				} else {
					print $object->state_label;
				}
				print '</td></tr>';
			}

			// Tel pro
			print "<tr>".'<td>'.$langs->trans("PhonePro").'</td>';
			print '<td>';
			print img_picto('', 'phoning', 'class="pictofixedwidth"');
			if ($caneditfield && empty($object->ldap_sid)) {
				print '<input type="text" name="office_phone" class="flat maxwidth200" value="'.$object->office_phone.'">';
			} else {
				print '<input type="hidden" name="office_phone" value="'.$object->office_phone.'">';
				print $object->office_phone;
			}
			print '</td></tr>';

			// Tel mobile
			print "<tr>".'<td>'.$langs->trans("PhoneMobile").'</td>';
			print '<td>';
			print img_picto('', 'phoning_mobile', 'class="pictofixedwidth"');
			if ($caneditfield && empty($object->ldap_sid)) {
				print '<input type="text" name="user_mobile" class="flat maxwidth200" value="'.$object->user_mobile.'">';
			} else {
				print '<input type="hidden" name="user_mobile" value="'.$object->user_mobile.'">';
				print $object->user_mobile;
			}
			print '</td></tr>';

			// Fax
			print "<tr>".'<td>'.$langs->trans("Fax").'</td>';
			print '<td>';
			print img_picto('', 'phoning_fax', 'class="pictofixedwidth"');
			if ($caneditfield && empty($object->ldap_sid)) {
				print '<input type="text" name="office_fax" class="flat maxwidth200" value="'.$object->office_fax.'">';
			} else {
				print '<input type="hidden" name="office_fax" value="'.$object->office_fax.'">';
				print $object->office_fax;
			}
			print '</td></tr>';

			// EMail
			print "<tr>".'<td'.(!empty($conf->global->USER_MAIL_REQUIRED) ? ' class="fieldrequired"' : '').'>'.$langs->trans("EMail").'</td>';
			print '<td>';
			print img_picto('', 'object_email', 'class="pictofixedwidth"');
			if ($caneditfield && empty($object->ldap_sid)) {
				print '<input class="minwidth100 maxwidth500 widthcentpercentminusx" type="text" name="email" class="flat" value="'.$object->email.'">';
			} else {
				print '<input type="hidden" name="email" value="'.$object->email.'">';
				print $object->email;
			}
			print '</td></tr>';

			if (!empty($conf->socialnetworks->enabled)) {
				foreach ($socialnetworks as $key => $value) {
					if ($value['active']) {
						print '<tr><td>'.$langs->trans($value['label']).'</td>';
						print '<td>';
						if (!empty($value['icon'])) {
<<<<<<< HEAD
							print '<span class="fa '.$value['icon'].'"></span>';
=======
							print '<span class="fa '.$value['icon'].' pictofixedwidth"></span>';
>>>>>>> 95dc2558
						}
						if ($caneditfield && empty($object->ldap_sid)) {
							print '<input type="text" name="'.$key.'" class="flat maxwidth200" value="'.$object->socialnetworks[$key].'">';
						} else {
							print '<input type="hidden" name="'.$key.'" value="'.$object->socialnetworks[$key].'">';
							print $object->socialnetworks[$key];
						}
						print '</td></tr>';
					} else {
						// if social network is not active but value exist we do not want to loose it
						print '<input type="hidden" name="'.$key.'" value="'.$object->socialnetworks[$key].'">';
					}
				}
			}

			print '</table><hr><table class="border centpercent">';

			// Default warehouse
			if (!empty($conf->stock->enabled) && !empty($conf->global->MAIN_DEFAULT_WAREHOUSE_USER)) {
				print '<tr><td class="titlefield">'.$langs->trans("DefaultWarehouse").'</td><td>';
				print $formproduct->selectWarehouses($object->fk_warehouse, 'fk_warehouse', 'warehouseopen', 1);
				print ' <a href="'.DOL_URL_ROOT.'/product/stock/card.php?action=create&token='.newToken().'&backtopage='.urlencode($_SERVER['PHP_SELF'].'?id='.$object->id.'&action=edit&token='.newToken()).'"><span class="fa fa-plus-circle valignmiddle paddingleft" title="'.$langs->trans("AddWarehouse").'"></span></a>';
				print '</td></tr>';
			}

			// Accountancy code
			if (!empty($conf->accounting->enabled)) {
				print "<tr>";
				print '<td class="titlefieldcreate">'.$langs->trans("AccountancyCode").'</td>';
				print '<td>';
				if ($caneditfield) {
					print '<input type="text" class="flat maxwidth300" name="accountancy_code" value="'.$object->accountancy_code.'">';
				} else {
					print '<input type="hidden" name="accountancy_code" value="'.$object->accountancy_code.'">';
					print $object->accountancy_code;
				}
				print '</td>';
				print "</tr>";
			}

			// User color
			if (!empty($conf->agenda->enabled)) {
				print '<tr><td class="titlefieldcreate">'.$langs->trans("ColorUser").'</td>';
				print '<td>';
				if ($caneditfield) {
					print $formother->selectColor(GETPOSTISSET('color') ?GETPOST('color', 'alphanohtml') : $object->color, 'color', null, 1, '', 'hideifnotset');
				} else {
					print $formother->showColor($object->color, '');
				}
				print '</td></tr>';
			}

			// Photo
			print '<tr>';
			print '<td class="titlefieldcreate">'.$langs->trans("Photo").'</td>';
			print '<td>';
			print $form->showphoto('userphoto', $object, 60, 0, $caneditfield, 'photowithmargin', 'small', 1, 0, 'user', 1);
			print '</td>';
			print '</tr>';

			// Categories
			if (!empty($conf->categorie->enabled) && !empty($user->rights->categorie->lire)) {
				print '<tr><td>'.$form->editfieldkey('Categories', 'usercats', '', $object, 0).'</td>';
				print '<td>';
<<<<<<< HEAD
				print img_picto('', 'category');
=======
				print img_picto('', 'category', 'class="pictofixedwidth"');
>>>>>>> 95dc2558
				$cate_arbo = $form->select_all_categories(Categorie::TYPE_USER, null, null, null, null, 1);
				$c = new Categorie($db);
				$cats = $c->containing($object->id, Categorie::TYPE_USER);
				foreach ($cats as $cat) {
					$arrayselected[] = $cat->id;
				}
				if ($caneditfield) {
					print $form->multiselectarray('usercats', $cate_arbo, $arrayselected, '', 0, '', 0, '90%');
				} else {
					print $form->showCategories($object->id, Categorie::TYPE_USER, 1);
				}
				print "</td></tr>";
			}

			// Default language
			if (!empty($conf->global->MAIN_MULTILANGS)) {
<<<<<<< HEAD
				print '<tr><td>'.$form->editfieldkey('DefaultLang', 'default_lang', '', $object, 0).'</td><td colspan="3">'."\n";
				print img_picto('', 'language').$formadmin->select_language($object->lang, 'default_lang', 0, 0, 1);
=======
				print '<tr><td>'.$form->editfieldkey('DefaultLang', 'default_lang', '', $object, 0, 'string', '', 0, 0, 'id', $langs->trans("WarningNotLangOfInterface", $langs->transnoentitiesnoconv("UserGUISetup"))).'</td><td colspan="3">'."\n";
				print img_picto('', 'language', 'class="pictofixedwidth"').$formadmin->select_language($object->lang, 'default_lang', 0, null, '1', 0, 0, 'widthcentpercentminusx maxwidth300');
>>>>>>> 95dc2558
				print '</td>';
				print '</tr>';
			}

			// Status
			print '<tr><td>'.$langs->trans("Status").'</td>';
			print '<td>';
			print $object->getLibStatut(4);
			print '</td></tr>';

			// Company / Contact
			if (!empty($conf->societe->enabled)) {
				print '<tr><td>'.$langs->trans("LinkToCompanyContact").'</td>';
				print '<td>';
				if ($object->socid > 0) {
					$societe = new Societe($db);
					$societe->fetch($object->socid);
					print $societe->getNomUrl(1, '');
					if ($object->contact_id) {
						$contact = new Contact($db);
						$contact->fetch($object->contact_id);
						print ' / <a href="'.DOL_URL_ROOT.'/contact/card.php?id='.$object->contact_id.'">'.img_object($langs->trans("ShowContact"), 'contact').' '.dol_trunc($contact->getFullName($langs), 32).'</a>';
					}
				} else {
					print '<span class="opacitymedium hideonsmartphone">'.$langs->trans("ThisUserIsNot").'</span>';
				}
				print ' <span class="opacitymedium hideonsmartphone">('.$langs->trans("UseTypeFieldToChange").')</span>';
				print '</td>';
				print "</tr>\n";
			}

			// Module Adherent
			if (!empty($conf->adherent->enabled)) {
				$langs->load("members");
				print '<tr><td>'.$langs->trans("LinkedToDolibarrMember").'</td>';
				print '<td>';
				if ($object->fk_member) {
					$adh = new Adherent($db);
					$adh->fetch($object->fk_member);
					$adh->ref = $adh->login; // Force to show login instead of id
					print $adh->getNomUrl(1);
				} else {
					print '<span class="opacitymedium hideonsmartphone">'.$langs->trans("UserNotLinkedToMember").'</span>';
				}
				print '</td>';
				print "</tr>\n";
			}

			// Multicompany
			// TODO check if user not linked with the current entity before change entity (thirdparty, invoice, etc.) !!
			if (!empty($conf->multicompany->enabled) && is_object($mc)) {
				// This is now done with hook formObjectOptions. Keep this code for backward compatibility with old multicompany module
				if (!method_exists($mc, 'formObjectOptions')) {
					if (empty($conf->multicompany->transverse_mode) && $conf->entity == 1 && $user->admin && !$user->entity) {
						print "<tr>".'<td>'.$langs->trans("Entity").'</td>';
						print "<td>".$mc->select_entities($object->entity, 'entity', '', 0, 1, false, false, 1); // last parameter 1 means, show also a choice 0=>'all entities'
						print "</td></tr>\n";
					} else {
						print '<input type="hidden" name="entity" value="'.$conf->entity.'" />';
					}
				}
			}

			// Other attributes
			$parameters = array('colspan' => ' colspan="2"');
			//include DOL_DOCUMENT_ROOT.'/core/tpl/extrafields_edit.tpl.php';		// We do not use common tpl here because we need a special test on $caneditfield
			$reshook = $hookmanager->executeHooks('formObjectOptions', $parameters, $object, $action); // Note that $action and $object may have been modified by hook
			print $hookmanager->resPrint;
			if (empty($reshook)) {
				if ($caneditfield) {
					print $object->showOptionals($extrafields, 'edit');
				} else {
					print $object->showOptionals($extrafields, 'view');
				}
			}

			// Signature
			print '<tr><td class="tdtop">'.$langs->trans("Signature").'</td>';
			print '<td>';
			if ($caneditfield) {
				require_once DOL_DOCUMENT_ROOT.'/core/class/doleditor.class.php';
				$doleditor = new DolEditor('signature', $object->signature, '', 138, 'dolibarr_notes', 'In', false, true, empty($conf->global->FCKEDITOR_ENABLE_USERSIGN) ? 0 : 1, ROWS_4, '90%');
				print $doleditor->Create(1);
			} else {
				print dol_htmlentitiesbr($object->signature);
			}
			print '</td></tr>';


			print '</table>';

			print '<hr>';


			print '<table class="border centpercent">';


			// TODO Move this into tab RH (HierarchicalResponsible must be on both tab)

			// Position/Job
			print '<tr><td class="titlefieldcreate">'.$langs->trans("PostOrFunction").'</td>';
			print '<td>';
			if ($caneditfield) {
				print '<input type="text" class="minwidth300 maxwidth500" name="job" value="'.dol_escape_htmltag($object->job).'">';
			} else {
				print '<input type="hidden" name="job" value="'.dol_escape_htmltag($object->job).'">';
				print dol_escape_htmltag($object->job);
			}
			print '</td></tr>';

			// Weeklyhours
			print '<tr><td>'.$langs->trans("WeeklyHours").'</td>';
			print '<td>';
			if ($caneditfield) {
				print '<input size="8" type="text" name="weeklyhours" value="'.price2num(GETPOST('weeklyhours') ?GETPOST('weeklyhours') : $object->weeklyhours).'">';
			} else {
				print price2num($object->weeklyhours);
			}
			print '</td>';
			print "</tr>\n";

			// Sensitive salary/value information
			if ((empty($user->socid) && in_array($id, $childids))	// A user can always see salary/value information for its subordinates
				|| (!empty($conf->salaries->enabled) && !empty($user->rights->salaries->readall))
				|| (!empty($conf->hrm->enabled) && !empty($user->rights->hrm->employee->read))) {
					$langs->load("salaries");

				// Salary
				print '<tr><td>'.$langs->trans("Salary").'</td>';
				print '<td>';
				print img_picto('', 'salary', 'class="pictofixedwidth paddingright"').'<input size="8" type="text" name="salary" value="'.price2num(GETPOST('salary') ?GETPOST('salary') : $object->salary).'">';
				print '</td>';
				print "</tr>\n";

				// THM
				print '<tr><td>';
				$text = $langs->trans("THM");
				print $form->textwithpicto($text, $langs->trans("THMDescription"), 1, 'help', 'classthm');
				print '</td>';
				print '<td>';
				if ($caneditfield) {
					print '<input size="8" type="text" name="thm" value="'.price2num(GETPOST('thm') ?GETPOST('thm') : $object->thm).'">';
				} else {
					print ($object->thm != '' ?price($object->thm, '', $langs, 1, -1, -1, $conf->currency) : '');
				}
				print '</td>';
				print "</tr>\n";

				// TJM
				print '<tr><td>';
				$text = $langs->trans("TJM");
				print $form->textwithpicto($text, $langs->trans("TJMDescription"), 1, 'help', 'classthm');
				print '</td>';
				print '<td>';
				if ($caneditfield) {
					print '<input size="8" type="text" name="tjm" value="'.price2num(GETPOST('tjm') ?GETPOST('tjm') : $object->tjm).'">';
				} else {
					print ($object->tjm != '' ?price($object->tjm, '', $langs, 1, -1, -1, $conf->currency) : '');
				}
				print '</td>';
				print "</tr>\n";
<<<<<<< HEAD

				// Salary
				print '<tr><td>'.$langs->trans("Salary").'</td>';
				print '<td>';
				print img_picto('', 'salary', 'class="pictofixedwidth paddingright"').'<input size="8" type="text" name="salary" value="'.price2num(GETPOST('salary') ?GETPOST('salary') : $object->salary).'">';
				print '</td>';
				print "</tr>\n";
=======
>>>>>>> 95dc2558
			}

			// Date employment
			print '<tr><td>'.$langs->trans("DateEmployment").'</td>';
			print '<td>';
			if ($caneditfield) {
				print $form->selectDate($dateemployment ? $dateemployment : $object->dateemployment, 'dateemployment', 0, 0, 1, 'formdateemployment', 1, 1);
			} else {
				print dol_print_date($object->dateemployment, 'day');
			}

			if ($dateemployment && $dateemploymentend) {
				print ' - ';
			}

			if ($caneditfield) {
				print $form->selectDate($dateemploymentend ? $dateemploymentend : $object->dateemploymentend, 'dateemploymentend', 0, 0, 1, 'formdateemploymentend', 1, 0);
			} else {
				print dol_print_date($object->dateemploymentend, 'day');
			}
			print '</td>';
			print "</tr>\n";

			// Date birth
			print '<tr><td>'.$langs->trans("DateOfBirth").'</td>';
			print '<td>';
			if ($caneditfield) {
				echo $form->selectDate($dateofbirth ? $dateofbirth : $object->birth, 'dateofbirth', 0, 0, 1, 'updateuser', 1, 0);
			} else {
				print dol_print_date($object->birth, 'day');
			}
			print '</td>';
			print "</tr>\n";

			print '</table>';

			print dol_get_fiche_end();

			print '<div class="center">';
			print '<input value="'.$langs->trans("Save").'" class="button button-save" type="submit" name="save">';
			print '&nbsp; &nbsp; &nbsp;';
			print '<input value="'.$langs->trans("Cancel").'" class="button button-cancel" type="submit" name="cancel">';
			print '</div>';

			print '</form>';
		}

		if ($action != 'edit' && $action != 'presend') {
			print '<div class="fichecenter"><div class="fichehalfleft">';
<<<<<<< HEAD
			/*
			 * Generated documents
			 */
=======

			// Generated documents
>>>>>>> 95dc2558
			$filename = dol_sanitizeFileName($object->ref);
			$filedir = $conf->user->dir_output."/".dol_sanitizeFileName($object->ref);
			$urlsource = $_SERVER["PHP_SELF"]."?id=".$object->id;
			$genallowed = $user->rights->user->user->lire;
			$delallowed = $user->rights->user->user->creer;

			print $formfile->showdocuments('user', $filename, $filedir, $urlsource, $genallowed, $delallowed, $object->model_pdf, 1, 0, 0, 28, 0, '', 0, '', empty($soc->default_lang) ? '' : $soc->default_lang);
			$somethingshown = $formfile->numoffiles;

			// Show links to link elements
			$linktoelem = $form->showLinkToObjectBlock($object, null, null);
			$somethingshown = $form->showLinkedObjectBlock($object, $linktoelem);

			print '</div><div class="fichehalfright">';

			// List of actions on element
			include_once DOL_DOCUMENT_ROOT.'/core/class/html.formactions.class.php';
			$formactions = new FormActions($db);
			$somethingshown = $formactions->showactions($object, 'user', $socid, 1);

			print '</div></div>';
		}

		if (!empty($conf->ldap->enabled) && !empty($object->ldap_sid)) {
			$ldap->unbind();
		}
	}
}

if (!empty($conf->api->enabled) && !empty($conf->use_javascript_ajax)) {
	print "\n".'<script type="text/javascript">';
	print '$(document).ready(function () {
            $("#generate_api_key").click(function() {
                $.get( "'.DOL_URL_ROOT.'/core/ajax/security.php", {
                    action: \'getrandompassword\',
                    generic: true
                },
                function(token) {
                    $("#api_key").val(token);
                });
            });
    });';
	print '</script>';
}

// End of page
llxFooter();
$db->close();<|MERGE_RESOLUTION|>--- conflicted
+++ resolved
@@ -90,19 +90,10 @@
 $childids = $user->getAllChildIds(1);	// For later, test on salary visibility
 
 // Define value to know what current user can do on properties of edited user
-<<<<<<< HEAD
-if ($id) {
-	// $user is the current logged user, $id is the user we want to edit
-	$caneditfield = ((($user->id == $id) && $user->rights->user->self->creer)
-	|| (($user->id != $id) && $user->rights->user->user->creer));
-	$caneditpassword = ((($user->id == $id) && $user->rights->user->self->password)
-	|| (($user->id != $id) && $user->rights->user->user->password));
-=======
 if ($id > 0) {
 	// $user is the current logged user, $id is the user we want to edit
 	$caneditfield = ((($user->id == $id) && $user->rights->user->self->creer) || (($user->id != $id) && $user->rights->user->user->creer));
 	$caneditpassword = ((($user->id == $id) && $user->rights->user->self->password) || (($user->id != $id) && $user->rights->user->user->password));
->>>>>>> 95dc2558
 }
 
 // Security check
@@ -169,11 +160,7 @@
 	}
 
 	if ($action == 'confirm_disable' && $confirm == "yes" && $candisableuser) {
-<<<<<<< HEAD
-		if ($id <> $user->id) {		// A user can't disable itself
-=======
 		if ($id != $user->id) {		// A user can't disable itself
->>>>>>> 95dc2558
 			$object->fetch($id);
 			if ($object->admin && empty($user->admin)) {
 				// If user to delete is an admin user and if logged user is not admin, we deny the operation.
@@ -476,14 +463,9 @@
 
 				$object->lang = GETPOST('default_lang', 'aZ09');
 
-<<<<<<< HEAD
-				if (!empty($conf->multicompany->enabled)) {
-					if (GETPOST("superadmin")) {
-=======
 				// Do we update also ->entity ?
 				if (!empty($conf->multicompany->enabled && $user->entity == 0 && !empty($user->admin))) {	// If multicompany is not enabled, we never update the entity of a user.
 					if (GETPOST('superadmin', 'int')) {
->>>>>>> 95dc2558
 						$object->entity = 0;
 					} else {
 						if (!empty($conf->global->MULTICOMPANY_TRANSVERSE_MODE)) {
@@ -1061,11 +1043,7 @@
 
 	// Country
 	print '<tr><td>'.$form->editfieldkey('Country', 'selectcountry_id', '', $object, 0).'</td><td class="maxwidthonsmartphone">';
-<<<<<<< HEAD
-	print img_picto('', 'country', 'class="paddingrightonly"');
-=======
 	print img_picto('', 'country', 'class="pictofixedwidth"');
->>>>>>> 95dc2558
 	print $form->select_country((GETPOST('country_id') != '' ?GETPOST('country_id') : $object->country_id));
 	if ($user->admin) {
 		print info_admin($langs->trans("YouCanChangeValuesForThisListFromDictionarySetup"), 1);
@@ -1135,11 +1113,7 @@
 				print '<tr><td>'.$langs->trans($value['label']).'</td>';
 				print '<td>';
 				if (!empty($value['icon'])) {
-<<<<<<< HEAD
-					print '<span class="fa '.$value['icon'].'"></span>';
-=======
 					print '<span class="fa '.$value['icon'].' pictofixedwidth"></span>';
->>>>>>> 95dc2558
 				}
 				if (!empty($ldap_social[$key])) {
 					print '<input type="hidden" name="'.$key.'" value="'.$ldap_social[$key].'">';
@@ -1179,23 +1153,14 @@
 	if (!empty($conf->categorie->enabled) && !empty($user->rights->categorie->lire)) {
 		print '<tr><td>'.$form->editfieldkey('Categories', 'usercats', '', $object, 0).'</td><td>';
 		$cate_arbo = $form->select_all_categories('user', null, 'parent', null, null, 1);
-<<<<<<< HEAD
-		print img_picto('', 'category').$form->multiselectarray('usercats', $cate_arbo, GETPOST('usercats', 'array'), null, null, null, null, '90%');
-=======
 		print img_picto('', 'category', 'class="pictofixedwidth"').$form->multiselectarray('usercats', $cate_arbo, GETPOST('usercats', 'array'), 0, 0, 'maxwdith300 widthcentpercentminusx', 0, '90%');
->>>>>>> 95dc2558
 		print "</td></tr>";
 	}
 
 	if (!empty($conf->global->MAIN_MULTILANGS)) {
-<<<<<<< HEAD
-		print '<tr><td>'.$form->editfieldkey('DefaultLang', 'default_lang', '', $object, 0).'</td><td colspan="3" class="maxwidthonsmartphone">'."\n";
-		print img_picto('', 'language').$formadmin->select_language(GETPOST('default_lang', 'alpha') ?GETPOST('default_lang', 'alpha') : ($object->lang ? $object->lang : ''), 'default_lang', 0, 0, 1, 0, 0, 'maxwidth200onsmartphone');
-=======
 		print '<tr><td>'.$form->editfieldkey('DefaultLang', 'default_lang', '', $object, 0, 'string', '', 0, 0, 'id', $langs->trans("WarningNotLangOfInterface", $langs->transnoentitiesnoconv("UserGUISetup"))).'</td>';
 		print '<td class="maxwidthonsmartphone">'."\n";
 		print img_picto('', 'language', 'class="pictofixedwidth"').$formadmin->select_language(GETPOST('default_lang', 'alpha') ?GETPOST('default_lang', 'alpha') : ($object->lang ? $object->lang : ''), 'default_lang', 0, 0, 1, 0, 0, 'maxwidth200onsmartphone widthcentpercentminusx');
->>>>>>> 95dc2558
 		print '</td>';
 		print '</tr>';
 	}
@@ -1583,25 +1548,7 @@
 				print ($object->tjm != '' ?price($object->tjm, '', $langs, 1, -1, -1, $conf->currency) : '');
 				print '</td>';
 				print "</tr>\n";
-<<<<<<< HEAD
-
-				// Salary
-				print '<tr><td>'.$langs->trans("Salary").'</td>';
-				print '<td>';
-				print ($object->salary != '' ? img_picto('', 'salary', 'class="pictofixedwidth paddingright"').price($object->salary, '', $langs, 1, -1, -1, $conf->currency) : '');
-				print '</td>';
-				print "</tr>\n";
-			}
-
-			// Weeklyhours
-			print '<tr><td>'.$langs->trans("WeeklyHours").'</td>';
-			print '<td>';
-			print price2num($object->weeklyhours);
-			print '</td>';
-			print "</tr>\n";
-=======
-			}
->>>>>>> 95dc2558
+			}
 
 			// Date employment
 			print '<tr><td>'.$langs->trans("DateOfEmployment").'</td>';
@@ -1964,20 +1911,12 @@
 				);
 				if ($user->id <> $id && $candisableuser && $object->statut == 0 &&
 				((empty($conf->multicompany->enabled) && $object->entity == $user->entity) || !$user->entity || ($object->entity == $conf->entity) || ($conf->global->MULTICOMPANY_TRANSVERSE_MODE && $conf->entity == 1))) {
-<<<<<<< HEAD
-					print '<div class="inline-block divButAction"><a class="butAction" href="'.$_SERVER['PHP_SELF'].'?id='.$object->id.'&action=enable&token='.newToken().'">'.$langs->trans("Reactivate").'</a></div>';
-=======
 					print dolGetButtonAction($langs->trans('Reactivate'), '', 'default', $_SERVER['PHP_SELF'] . '?id=' . $object->id . '&action=enable&token='.newToken(), '', true, $params);
->>>>>>> 95dc2558
 				}
 				// Disable user
 				if ($user->id <> $id && $candisableuser && $object->statut == 1 &&
 				((empty($conf->multicompany->enabled) && $object->entity == $user->entity) || !$user->entity || ($object->entity == $conf->entity) || ($conf->global->MULTICOMPANY_TRANSVERSE_MODE && $conf->entity == 1))) {
-<<<<<<< HEAD
-					print '<div class="inline-block divButAction"><a class="butActionDelete" href="'.$_SERVER['PHP_SELF'].'?action=disable&id='.$object->id.'&token='.newToken().'">'.$langs->trans("DisableUser").'</a></div>';
-=======
 					print dolGetButtonAction($langs->trans('DisableUser'), '', 'default', $_SERVER['PHP_SELF'] . '?id=' . $object->id . '&action=disable&token='.newToken(), '', true, $params);
->>>>>>> 95dc2558
 				} else {
 					if ($user->id == $id) {
 						$params['attr']['title'] = $langs->trans('CantDisableYourself');
@@ -1988,11 +1927,7 @@
 				if ($user->id <> $id && $candisableuser &&
 				((empty($conf->multicompany->enabled) && $object->entity == $user->entity) || !$user->entity || ($object->entity == $conf->entity) || ($conf->global->MULTICOMPANY_TRANSVERSE_MODE && $conf->entity == 1))) {
 					if ($user->admin || !$object->admin) { // If user edited is admin, delete is possible on for an admin
-<<<<<<< HEAD
-						print '<div class="inline-block divButAction"><a class="butActionDelete" href="'.$_SERVER['PHP_SELF'].'?action=delete&token='.newToken().'&id='.$object->id.'">'.$langs->trans("DeleteUser").'</a></div>';
-=======
 						print dolGetButtonAction($langs->trans('DeleteUser'), '', 'default', $_SERVER['PHP_SELF'].'?action=delete&token='.newToken().'&id='.$object->id, '', true, $params);
->>>>>>> 95dc2558
 					} else {
 						$params['attr']['title'] = $langs->trans('MustBeAdminToDeleteOtherAdmin');
 						print dolGetButtonAction($langs->trans('DeleteUser'), '', 'default', $_SERVER['PHP_SELF'].'?action=delete&token='.newToken().'&id='.$object->id, '', false, $params);
@@ -2123,15 +2058,11 @@
 
 			// Civility
 			print '<tr><td class="titlefieldcreate"><label for="civility_code">'.$langs->trans("UserTitle").'</label></td><td colspan="3">';
-<<<<<<< HEAD
-			print $formcompany->select_civility(GETPOSTISSET("civility_code") ? GETPOST("civility_code", 'aZ09') : $object->civility_code, 'civility_code');
-=======
 			if ($caneditfield && !$object->ldap_sid) {
 				print $formcompany->select_civility(GETPOSTISSET("civility_code") ? GETPOST("civility_code", 'aZ09') : $object->civility_code, 'civility_code');
 			} elseif ($object->civility_code) {
 				print $langs->trans("Civility".$object->civility_code);
 			}
->>>>>>> 95dc2558
 			print '</td></tr>';
 
 			// Lastname
@@ -2279,11 +2210,7 @@
 			print '<tr><td class="titlefield">'.$langs->trans("HierarchicalResponsible").'</td>';
 			print '<td>';
 			if ($caneditfield) {
-<<<<<<< HEAD
-				print img_picto('', 'user').$form->select_dolusers($object->fk_user, 'fk_user', 1, array($object->id), 0, '', 0, $object->entity, 0, 0, '', 0, '', 'maxwidth300');
-=======
 				print img_picto('', 'user').$form->select_dolusers($object->fk_user, 'fk_user', 1, array($object->id), 0, '', 0, $object->entity, 0, 0, '', 0, '', 'widthcentpercentminusx maxwidth300');
->>>>>>> 95dc2558
 			} else {
 				print '<input type="hidden" name="fk_user" value="'.$object->fk_user.'">';
 				$huser = new User($db);
@@ -2301,11 +2228,7 @@
 				print '</td>';
 				print '<td>';
 				if ($caneditfield) {
-<<<<<<< HEAD
-					print img_picto('', 'user').$form->select_dolusers($object->fk_user_expense_validator, 'fk_user_expense_validator', 1, array($object->id), 0, '', 0, $object->entity, 0, 0, '', 0, '', 'maxwidth300');
-=======
 					print img_picto('', 'user').$form->select_dolusers($object->fk_user_expense_validator, 'fk_user_expense_validator', 1, array($object->id), 0, '', 0, $object->entity, 0, 0, '', 0, '', 'widthcentpercentminusx maxwidth300');
->>>>>>> 95dc2558
 				} else {
 					print '<input type="hidden" name="fk_user_expense_validator" value="'.$object->fk_user_expense_validator.'">';
 					$evuser = new User($db);
@@ -2324,11 +2247,7 @@
 				print '</td>';
 				print '<td>';
 				if ($caneditfield) {
-<<<<<<< HEAD
-					print img_picto('', 'user').$form->select_dolusers($object->fk_user_holiday_validator, 'fk_user_holiday_validator', 1, array($object->id), 0, '', 0, $object->entity, 0, 0, '', 0, '', 'maxwidth300');
-=======
 					print img_picto('', 'user').$form->select_dolusers($object->fk_user_holiday_validator, 'fk_user_holiday_validator', 1, array($object->id), 0, '', 0, $object->entity, 0, 0, '', 0, '', 'widthcentpercentminusx maxwidth300');
->>>>>>> 95dc2558
 				} else {
 					print '<input type="hidden" name="fk_user_holiday_validator" value="'.$object->fk_user_holiday_validator.'">';
 					$hvuser = new User($db);
@@ -2570,11 +2489,7 @@
 						print '<tr><td>'.$langs->trans($value['label']).'</td>';
 						print '<td>';
 						if (!empty($value['icon'])) {
-<<<<<<< HEAD
-							print '<span class="fa '.$value['icon'].'"></span>';
-=======
 							print '<span class="fa '.$value['icon'].' pictofixedwidth"></span>';
->>>>>>> 95dc2558
 						}
 						if ($caneditfield && empty($object->ldap_sid)) {
 							print '<input type="text" name="'.$key.'" class="flat maxwidth200" value="'.$object->socialnetworks[$key].'">';
@@ -2639,11 +2554,7 @@
 			if (!empty($conf->categorie->enabled) && !empty($user->rights->categorie->lire)) {
 				print '<tr><td>'.$form->editfieldkey('Categories', 'usercats', '', $object, 0).'</td>';
 				print '<td>';
-<<<<<<< HEAD
-				print img_picto('', 'category');
-=======
 				print img_picto('', 'category', 'class="pictofixedwidth"');
->>>>>>> 95dc2558
 				$cate_arbo = $form->select_all_categories(Categorie::TYPE_USER, null, null, null, null, 1);
 				$c = new Categorie($db);
 				$cats = $c->containing($object->id, Categorie::TYPE_USER);
@@ -2660,13 +2571,8 @@
 
 			// Default language
 			if (!empty($conf->global->MAIN_MULTILANGS)) {
-<<<<<<< HEAD
-				print '<tr><td>'.$form->editfieldkey('DefaultLang', 'default_lang', '', $object, 0).'</td><td colspan="3">'."\n";
-				print img_picto('', 'language').$formadmin->select_language($object->lang, 'default_lang', 0, 0, 1);
-=======
 				print '<tr><td>'.$form->editfieldkey('DefaultLang', 'default_lang', '', $object, 0, 'string', '', 0, 0, 'id', $langs->trans("WarningNotLangOfInterface", $langs->transnoentitiesnoconv("UserGUISetup"))).'</td><td colspan="3">'."\n";
 				print img_picto('', 'language', 'class="pictofixedwidth"').$formadmin->select_language($object->lang, 'default_lang', 0, null, '1', 0, 0, 'widthcentpercentminusx maxwidth300');
->>>>>>> 95dc2558
 				print '</td>';
 				print '</tr>';
 			}
@@ -2828,16 +2734,6 @@
 				}
 				print '</td>';
 				print "</tr>\n";
-<<<<<<< HEAD
-
-				// Salary
-				print '<tr><td>'.$langs->trans("Salary").'</td>';
-				print '<td>';
-				print img_picto('', 'salary', 'class="pictofixedwidth paddingright"').'<input size="8" type="text" name="salary" value="'.price2num(GETPOST('salary') ?GETPOST('salary') : $object->salary).'">';
-				print '</td>';
-				print "</tr>\n";
-=======
->>>>>>> 95dc2558
 			}
 
 			// Date employment
@@ -2887,14 +2783,8 @@
 
 		if ($action != 'edit' && $action != 'presend') {
 			print '<div class="fichecenter"><div class="fichehalfleft">';
-<<<<<<< HEAD
-			/*
-			 * Generated documents
-			 */
-=======
 
 			// Generated documents
->>>>>>> 95dc2558
 			$filename = dol_sanitizeFileName($object->ref);
 			$filedir = $conf->user->dir_output."/".dol_sanitizeFileName($object->ref);
 			$urlsource = $_SERVER["PHP_SELF"]."?id=".$object->id;
