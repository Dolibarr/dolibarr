--- conflicted
+++ resolved
@@ -167,46 +167,7 @@
             $action = "create";       // Go back to create page
         }
 
-<<<<<<< HEAD
-    if (!$error)
-    {
-        $object->lastname		= GETPOST("lastname",'alpha');
-        $object->firstname	    = GETPOST("firstname",'alpha');
-		$object->employee		= GETPOST("employee",'int');
-        $object->login		    = GETPOST("login",'alpha');
-        $object->api_key		= GETPOST("api_key",'alpha');
-        $object->gender		    = GETPOST("gender",'alpha');
-        $object->admin		    = GETPOST("admin",'alpha');
-        $object->office_phone	= GETPOST("office_phone",'alpha');
-        $object->office_fax	    = GETPOST("office_fax",'alpha');
-        $object->user_mobile	= GETPOST("user_mobile");
-        $object->skype          = GETPOST("skype");
-        $object->email		    = GETPOST("email",'alpha');
-        $object->job			= GETPOST("job",'alpha');
-        $object->signature	    = GETPOST("signature");
-        $object->accountancy_code = GETPOST("accountancy_code");
-        $object->note			= GETPOST("note");
-        $object->ldap_sid		= GETPOST("ldap_sid");
-        $object->fk_user        = GETPOST("fk_user")>0?GETPOST("fk_user"):0;
-
-        $object->thm            = GETPOST("thm")!=''?GETPOST("thm"):'';
-        $object->tjm            = GETPOST("tjm")!=''?GETPOST("tjm"):'';
-        $object->salary         = GETPOST("salary")!=''?GETPOST("salary"):'';
-        $object->salaryextra    = GETPOST("salaryextra")!=''?GETPOST("salaryextra"):'';
-        $object->weeklyhours    = GETPOST("weeklyhours")!=''?GETPOST("weeklyhours"):'';
-
-		$object->color			= GETPOST("color")!=''?GETPOST("color"):'';
-
-        // Fill array 'array_options' with data from add form
-        $ret = $extrafields->setOptionalsFromPost($extralabels,$object);
-		if ($ret < 0) $error++;
-
-        // Set entity property
-        $entity=GETPOST('entity','int');
-        if (! empty($conf->multicompany->enabled))
-=======
         if (!empty($conf->file->main_limit_users)) // If option to limit users is set
->>>>>>> 91a2341e
         {
             $nb = $object->getNbOfUsers("active");
             if ($nb >= $conf->file->main_limit_users) {
@@ -343,38 +304,6 @@
 
 			$object->oldcopy = clone $object;
 
-<<<<<<< HEAD
-            $object->lastname	= GETPOST("lastname",'alpha');
-            $object->firstname	= GETPOST("firstname",'alpha');
-			$object->employee   = GETPOST("employee",'int');
-            $object->login		= GETPOST("login",'alpha');
-            $object->gender		= GETPOST("gender",'alpha');
-            $object->pass		= GETPOST("password");
-            $object->api_key    = (GETPOST("api_key", 'alpha'))?GETPOST("api_key", 'alpha'):$object->api_key;
-            $object->admin		= empty($user->admin)?0:GETPOST("admin"); // A user can only be set admin by an admin
-            $object->office_phone=GETPOST("office_phone",'alpha');
-            $object->office_fax	= GETPOST("office_fax",'alpha');
-            $object->user_mobile= GETPOST("user_mobile");
-            $object->skype    	= GETPOST("skype");
-            $object->email		= GETPOST("email",'alpha');
-            $object->job		= GETPOST("job",'alpha');
-            $object->signature	= GETPOST("signature");
-            $object->accountancy_code	= GETPOST("accountancy_code");
-            $object->openid		= GETPOST("openid");
-            $object->fk_user    = GETPOST("fk_user")>0?GETPOST("fk_user"):0;
-
-	        $object->thm            = GETPOST("thm")!=''?GETPOST("thm"):'';
-	        $object->tjm            = GETPOST("tjm")!=''?GETPOST("tjm"):'';
-	        $object->salary         = GETPOST("salary")!=''?GETPOST("salary"):'';
-	        $object->salaryextra    = GETPOST("salaryextra")!=''?GETPOST("salaryextra"):'';
-	        $object->weeklyhours    = GETPOST("weeklyhours")!=''?GETPOST("weeklyhours"):'';
-
-			$object->color    	= GETPOST("color")!=''?GETPOST("color"):'';
-
-            // Fill array 'array_options' with data from add form
-        	$ret = $extrafields->setOptionalsFromPost($extralabels,$object);
-			if ($ret < 0) $error++;
-=======
             if (!$error) {
                 $db->begin();
 
@@ -403,7 +332,6 @@
                 $object->salary = GETPOST("salary") != '' ? GETPOST("salary") : '';
                 $object->salaryextra = GETPOST("salaryextra") != '' ? GETPOST("salaryextra") : '';
                 $object->weeklyhours = GETPOST("weeklyhours") != '' ? GETPOST("weeklyhours") : '';
->>>>>>> 91a2341e
 
             if (! empty($conf->multicompany->enabled))
             {
