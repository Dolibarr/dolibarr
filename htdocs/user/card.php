<?php
/* Copyright (C) 2002-2006 Rodolphe Quiedeville <rodolphe@quiedeville.org>
 * Copyright (C) 2002-2003 Jean-Louis Bergamo   <jlb@j1b.org>
 * Copyright (C) 2004-2015 Laurent Destailleur  <eldy@users.sourceforge.net>
 * Copyright (C) 2004      Eric Seigne          <eric.seigne@ryxeo.com>
 * Copyright (C) 2005-2017 Regis Houssin        <regis.houssin@capnetworks.com>
 * Copyright (C) 2005      Lionel Cousteix      <etm_ltd@tiscali.co.uk>
 * Copyright (C) 2011      Herve Prot           <herve.prot@symeos.com>
 * Copyright (C) 2012      Juanjo Menent        <jmenent@2byte.es>
 * Copyright (C) 2013      Florian Henry        <florian.henry@open-concept.pro>
 * Copyright (C) 2013-2016 Alexandre Spangaro   <aspangaro.dolibarr@gmail.com>
 * Copyright (C) 2015      Jean-François Ferry  <jfefe@aternatik.fr>
 * Copyright (C) 2015      Ari Elbaz (elarifr)  <github@accedinfo.com>
 * Copyright (C) 2015      Charlie Benke        <charlie@patas-monkey.com>
 * Copyright (C) 2016      Raphaël Doursenaud   <rdoursenaud@gpcsolutions.fr>
 *
 * This program is free software; you can redistribute it and/or modify
 * it under the terms of the GNU General Public License as published by
 * the Free Software Foundation; either version 3 of the License, or
 * (at your option) any later version.
 *
 * This program is distributed in the hope that it will be useful,
 * but WITHOUT ANY WARRANTY; without even the implied warranty of
 * MERCHANTABILITY or FITNESS FOR A PARTICULAR PURPOSE.  See the
 * GNU General Public License for more details.
 *
 * You should have received a copy of the GNU General Public License
 * along with this program. If not, see <http://www.gnu.org/licenses/>.
 */

/**
 *       \file       htdocs/user/card.php
 *       \brief      Tab of user card
 */

require '../main.inc.php';
require_once DOL_DOCUMENT_ROOT.'/user/class/user.class.php';
require_once DOL_DOCUMENT_ROOT.'/user/class/usergroup.class.php';
require_once DOL_DOCUMENT_ROOT.'/contact/class/contact.class.php';
require_once DOL_DOCUMENT_ROOT.'/core/class/html.formfile.class.php';
require_once DOL_DOCUMENT_ROOT.'/core/lib/images.lib.php';
require_once DOL_DOCUMENT_ROOT.'/core/lib/usergroups.lib.php';
require_once DOL_DOCUMENT_ROOT.'/core/class/extrafields.class.php';
require_once DOL_DOCUMENT_ROOT.'/core/class/html.formcompany.class.php';
require_once DOL_DOCUMENT_ROOT.'/core/class/html.formother.class.php';
if (! empty($conf->ldap->enabled)) require_once DOL_DOCUMENT_ROOT.'/core/class/ldap.class.php';
if (! empty($conf->adherent->enabled)) require_once DOL_DOCUMENT_ROOT.'/adherents/class/adherent.class.php';
if (! empty($conf->multicompany->enabled)) dol_include_once('/multicompany/class/actions_multicompany.class.php');
if (! empty($conf->categorie->enabled)) require_once DOL_DOCUMENT_ROOT.'/categories/class/categorie.class.php';


$id			= GETPOST('id','int');
$action		= GETPOST('action','alpha');
$mode		= GETPOST('mode','alpha');
$confirm	= GETPOST('confirm','alpha');
$subaction	= GETPOST('subaction','alpha');
$group		= GETPOST("group","int",3);
$cancel     = GETPOST('cancel');

// Users/Groups management only in master entity if transverse mode
if (($action == 'create' || $action == 'adduserldap') && ! empty($conf->multicompany->enabled) && $conf->entity > 1 && $conf->global->MULTICOMPANY_TRANSVERSE_MODE)
{
	accessforbidden();
}

// Define value to know what current user can do on users
$canadduser=(! empty($user->admin) || $user->rights->user->user->creer);
$canreaduser=(! empty($user->admin) || $user->rights->user->user->lire);
$canedituser=(! empty($user->admin) || $user->rights->user->user->creer);
$candisableuser=(! empty($user->admin) || $user->rights->user->user->supprimer);
$canreadgroup=$canreaduser;
$caneditgroup=$canedituser;
if (! empty($conf->global->MAIN_USE_ADVANCED_PERMS))
{
    $canreadgroup=(! empty($user->admin) || $user->rights->user->group_advance->read);
    $caneditgroup=(! empty($user->admin) || $user->rights->user->group_advance->write);
}
// Define value to know what current user can do on properties of edited user
if ($id)
{
    // $user est le user qui edite, $id est l'id de l'utilisateur edite
    $caneditfield=((($user->id == $id) && $user->rights->user->self->creer)
    || (($user->id != $id) && $user->rights->user->user->creer));
    $caneditpassword=((($user->id == $id) && $user->rights->user->self->password)
    || (($user->id != $id) && $user->rights->user->user->password));
}

// Security check
$socid=0;
if ($user->societe_id > 0) $socid = $user->societe_id;
$feature2='user';
if ($user->id == $id) { $feature2=''; $canreaduser=1; } // A user can always read its own card
if (!$canreaduser) {
	$result = restrictedArea($user, 'user', $id, 'user&user', $feature2);
}
if ($user->id <> $id && ! $canreaduser) accessforbidden();

$langs->load("users");
$langs->load("companies");
$langs->load("ldap");
$langs->load("admin");
$langs->load('hrm');

$object = new User($db);
$extrafields = new ExtraFields($db);

// fetch optionals attributes and labels
$extralabels=$extrafields->fetch_name_optionals_label($object->table_element);

// Initialize technical object to manage hooks. Note that conf->hooks_modules contains array
$hookmanager->initHooks(array('usercard','globalcard'));



/**
 * Actions
 */

$parameters=array('id'=>$socid);
$reshook=$hookmanager->executeHooks('doActions',$parameters,$object,$action);    // Note that $action and $object may have been modified by some hooks
if ($reshook < 0) setEventMessages($hookmanager->error, $hookmanager->errors, 'errors');

if (empty($reshook)) {

	if ($action == 'confirm_disable' && $confirm == "yes" && $candisableuser) {
		if ($id <> $user->id) {
			$object->fetch($id);
			$object->setstatus(0);
			header("Location: ".$_SERVER['PHP_SELF'].'?id='.$id);
			exit;
		}
	}
	if ($action == 'confirm_enable' && $confirm == "yes" && $candisableuser) {
		$error = 0;

		if ($id <> $user->id) {
			$object->fetch($id);

			if (!empty($conf->file->main_limit_users)) {
				$nb = $object->getNbOfUsers("active");
				if ($nb >= $conf->file->main_limit_users) {
					$error ++;
					setEventMessages($langs->trans("YourQuotaOfUsersIsReached"), null, 'errors');
				}
			}

			if (!$error) {
				$object->setstatus(1);
				header("Location: ".$_SERVER['PHP_SELF'].'?id='.$id);
				exit;
			}
		}
	}

	if ($action == 'confirm_delete' && $confirm == "yes" && $candisableuser) {
		if ($id <> $user->id) {
			$object = new User($db);
			$object->fetch($id);
			$result = $object->delete();
			if ($result < 0) {
				$langs->load("errors");
				setEventMessages($langs->trans("ErrorUserCannotBeDelete"), null, 'errors');
			} else {
				header("Location: index.php");
				exit;
			}
		}
	}

	// Action Add user
	if ($action == 'add' && $canadduser) {
		$error = 0;

		if (!$_POST["lastname"]) {
			$error ++;
			setEventMessages($langs->trans("NameNotDefined"), null, 'errors');
			$action = "create";       // Go back to create page
		}
		if (!$_POST["login"]) {
			$error ++;
			setEventMessages($langs->trans("LoginNotDefined"), null, 'errors');
			$action = "create";       // Go back to create page
		}

		if (!empty($conf->file->main_limit_users)) { // If option to limit users is set
			$nb = $object->getNbOfUsers("active");
			if ($nb >= $conf->file->main_limit_users) {
				$error ++;
				setEventMessages($langs->trans("YourQuotaOfUsersIsReached"), null, 'errors');
				$action = "create";       // Go back to create page
			}
		}

		if (!$error) {
			$object->lastname = GETPOST("lastname", 'alpha');
			$object->firstname = GETPOST("firstname", 'alpha');
			$object->login = GETPOST("login", 'alpha');
			$object->api_key = GETPOST("api_key", 'alpha');
			$object->gender = GETPOST("gender", 'alpha');
			$object->admin = GETPOST("admin", 'alpha');
			$object->address = GETPOST('address', 'alpha');
			$object->zip = GETPOST('zipcode', 'alpha');
			$object->town = GETPOST('town', 'alpha');
			$object->country_id = GETPOST('country_id', 'int');
			$object->state_id = GETPOST('state_id', 'int');
			$object->office_phone = GETPOST("office_phone", 'alpha');
			$object->office_fax = GETPOST("office_fax", 'alpha');
			$object->user_mobile = GETPOST("user_mobile");
			$object->skype = GETPOST("skype", 'alpha');
			$object->email = GETPOST("email", 'alpha');
			$object->job = GETPOST("job", 'alpha');
			$object->signature = GETPOST("signature");
			$object->accountancy_code = GETPOST("accountancy_code");
			$object->note = GETPOST("note");
			$object->ldap_sid = GETPOST("ldap_sid");
			$object->fk_user = GETPOST("fk_user") > 0 ? GETPOST("fk_user") : 0;
            $object->employee = GETPOST('employee');

			$object->thm = GETPOST("thm") != '' ? GETPOST("thm") : '';
			$object->tjm = GETPOST("tjm") != '' ? GETPOST("tjm") : '';
			$object->salary = GETPOST("salary") != '' ? GETPOST("salary") : '';
			$object->salaryextra = GETPOST("salaryextra") != '' ? GETPOST("salaryextra") : '';
			$object->weeklyhours = GETPOST("weeklyhours") != '' ? GETPOST("weeklyhours") : '';

			$object->color = GETPOST("color") != '' ? GETPOST("color") : '';
			$dateemployment = dol_mktime(0, 0, 0, GETPOST('dateemploymentmonth'), GETPOST('dateemploymentday'), GETPOST('dateemploymentyear'));
			$object->dateemployment = $dateemployment;

			// Fill array 'array_options' with data from add form
			$ret = $extrafields->setOptionalsFromPost($extralabels, $object);
			if ($ret < 0) {
				$error ++;
			}

			// Set entity property
			$entity = GETPOST('entity', 'int');
			if (! empty($conf->multicompany->enabled)) {
				if (GETPOST('superadmin', 'int')) {
					$object->entity = 0;
				} else {
					if (! empty($conf->global->MULTICOMPANY_TRANSVERSE_MODE)) {
						$object->entity = 1; // all users are forced into master entity
					} else {
						$object->entity = ($entity == '' ? 1 : $entity);
					}
				}
			} else {
				$object->entity = ($entity == '' ? 1 : $entity);
                /*if ($user->admin && $user->entity == 0 && GETPOST("admin",'alpha'))
				{
				}*/
			}

			$db->begin();

			$id = $object->create($user);
			if ($id > 0) {
				if (GETPOST('password')) {
					$object->setPassword($user, GETPOST('password'));
				}
            			if (! empty($conf->categorie->enabled)) {
					// Categories association
					$usercats = GETPOST( 'usercats', 'array' );
					$object->setCategories($usercats);
				}
				$db->commit();

				header("Location: ".$_SERVER['PHP_SELF'].'?id='.$id);
				exit;
			}
			else
			{
				$langs->load("errors");
				$db->rollback();
				setEventMessages($object->error, $object->errors, 'errors');
				$action = "create";       // Go back to create page
			}
		}
	}

	// Action add usergroup
	if (($action == 'addgroup' || $action == 'removegroup') && $caneditfield)
	{
		if ($group)
		{
			$editgroup = new UserGroup($db);
			$editgroup->fetch($group);
			$editgroup->oldcopy=clone $editgroup;

			$object->fetch($id);
			if ($action == 'addgroup') {
				$object->SetInGroup($group, (! empty($conf->global->MULTICOMPANY_TRANSVERSE_MODE) ? GETPOST('entity', 'int') : $editgroup->entity));
			}
			if ($action == 'removegroup') {
				$object->RemoveFromGroup($group, (! empty($conf->global->MULTICOMPANY_TRANSVERSE_MODE) ? GETPOST('entity', 'int') : $editgroup->entity));
			}

			if ($result > 0) {
				header("Location: ".$_SERVER['PHP_SELF'].'?id='.$id);
				exit;
			}
			else
			{
				setEventMessages($object->error, $object->errors, 'errors');
			}
		}
	}

	if ($action == 'update' && ! $cancel)
	{
		require_once DOL_DOCUMENT_ROOT.'/core/lib/files.lib.php';

		if ($caneditfield)    // Case we can edit all field
		{
			$error = 0;

			if (!$_POST["lastname"]) {
				setEventMessages($langs->trans("NameNotDefined"), null, 'errors');
				$action = "edit";       // Go back to create page
				$error ++;
			}
			if (!$_POST["login"]) {
				setEventMessages($langs->trans("LoginNotDefined"), null, 'errors');
				$action = "edit";       // Go back to create page
				$error ++;
			}

			if (!$error)
			{
				$object->fetch($id);

				$object->oldcopy = clone $object;

				$db->begin();

				$object->lastname = GETPOST("lastname", 'alpha');
				$object->firstname = GETPOST("firstname", 'alpha');
				$object->login = GETPOST("login", 'alpha');
				$object->gender = GETPOST("gender", 'alpha');
				$object->pass = GETPOST("password");
				$object->api_key = (GETPOST("api_key", 'alpha')) ? GETPOST("api_key", 'alpha') : $object->api_key;
				if (! empty($user->admin)) $object->admin = GETPOST("admin"); 	// admin flag can only be set/unset by an admin user. A test is also done later when forging sql request
				$object->address = GETPOST('address', 'alpha');
				$object->zip = GETPOST('zipcode', 'alpha');
				$object->town = GETPOST('town', 'alpha');
				$object->country_id = GETPOST('country_id', 'int');
				$object->state_id = GETPOST('state_id', 'int');
				$object->office_phone = GETPOST("office_phone", 'alpha');
				$object->office_fax = GETPOST("office_fax", 'alpha');
				$object->user_mobile = GETPOST("user_mobile");
				$object->skype = GETPOST("skype", 'alpha');
				$object->email = GETPOST("email", 'alpha');
				$object->job = GETPOST("job", 'alpha');
				$object->signature = GETPOST("signature");
				$object->accountancy_code = GETPOST("accountancy_code");
				$object->openid = GETPOST("openid");
				$object->fk_user = GETPOST("fk_user") > 0 ? GETPOST("fk_user") : 0;
				$object->employee = GETPOST('employee');

				$object->thm = GETPOST("thm") != '' ? GETPOST("thm") : '';
				$object->tjm = GETPOST("tjm") != '' ? GETPOST("tjm") : '';
				$object->salary = GETPOST("salary") != '' ? GETPOST("salary") : '';
				$object->salaryextra = GETPOST("salaryextra") != '' ? GETPOST("salaryextra") : '';
				$object->weeklyhours = GETPOST("weeklyhours") != '' ? GETPOST("weeklyhours") : '';

				$object->color = GETPOST("color") != '' ? GETPOST("color") : '';
				$dateemployment = dol_mktime(0, 0, 0, GETPOST('dateemploymentmonth'), GETPOST('dateemploymentday'), GETPOST('dateemploymentyear'));
				$object->dateemployment = $dateemployment;

				if (! empty($conf->multicompany->enabled))
				{
					if (! empty($_POST["superadmin"]))
					{
						$object->entity = 0;
					}
					else if (! empty($conf->global->MULTICOMPANY_TRANSVERSE_MODE))
					{
						$object->entity = 1; // all users in master entity
					}
					else
					{
						$object->entity = (! GETPOST('entity', 'int') ? 0 : GETPOST('entity', 'int'));
					}
				}
				else
				{
					$object->entity = (! GETPOST('entity', 'int') ? 0 : GETPOST('entity', 'int'));
				}

				// Fill array 'array_options' with data from add form
				$ret = $extrafields->setOptionalsFromPost($extralabels, $object);
				if ($ret < 0) {
					$error ++;
				}

				if (GETPOST('deletephoto')) {
					$object->photo = '';
				}
				if (!empty($_FILES['photo']['name'])) {
					$object->photo = dol_sanitizeFileName($_FILES['photo']['name']);
				}

				if (!$error) {
					$ret = $object->update($user);
					if ($ret < 0) {
						$error++;
						if ($db->errno() == 'DB_ERROR_RECORD_ALREADY_EXISTS') {
							$langs->load("errors");
							setEventMessages($langs->trans("ErrorLoginAlreadyExists", $object->login), null, 'errors');
						}
						else
						{
							setEventMessages($object->error, $object->errors, 'errors');
						}
					}
				}

				if (!$error && GETPOST('contactid', 'int')) {
					$contactid = GETPOST('contactid', 'int');

					if ($contactid > 0) {
						$contact = new Contact($db);
						$contact->fetch($contactid);

						$sql = "UPDATE ".MAIN_DB_PREFIX."user";
						$sql .= " SET fk_socpeople=".$db->escape($contactid);
						if (!empty($contact->socid)) {
							$sql .= ", fk_soc=".$db->escape($contact->socid);
						}
						$sql .= " WHERE rowid=".$object->id;
					} else {
						$sql = "UPDATE ".MAIN_DB_PREFIX."user";
						$sql .= " SET fk_socpeople=NULL, fk_soc=NULL";
						$sql .= " WHERE rowid=".$object->id;
					}
					dol_syslog("usercard::update", LOG_DEBUG);
					$resql = $db->query($sql);
					if (!$resql) {
						$error ++;
						setEventMessages($db->lasterror(), null, 'errors');
					}
				}

				if (!$error && !count($object->errors)) {
					if (GETPOST('deletephoto') && $object->photo) {
						$fileimg = $conf->user->dir_output.'/'.get_exdir($object->id, 2, 0, 1, $object, 'user').'/logos/'.$object->photo;
						$dirthumbs = $conf->user->dir_output.'/'.get_exdir($object->id, 2, 0, 1, $object, 'user').'/logos/thumbs';
						dol_delete_file($fileimg);
						dol_delete_dir_recursive($dirthumbs);
					}

					if (isset($_FILES['photo']['tmp_name']) && trim($_FILES['photo']['tmp_name'])) {
						$dir = $conf->user->dir_output.'/'.get_exdir($object->id, 2, 0, 1, $object, 'user');

						dol_mkdir($dir);

						if (@is_dir($dir)) {
							$newfile = $dir.'/'.dol_sanitizeFileName($_FILES['photo']['name']);
							$result = dol_move_uploaded_file($_FILES['photo']['tmp_name'], $newfile, 1, 0, $_FILES['photo']['error']);

							if (!$result > 0) {
								setEventMessages($langs->trans("ErrorFailedToSaveFile"), null, 'errors');
							} else {
        					    // Create thumbs
        					    $object->addThumbs($newfile);
							}
						} else {
							$error ++;
							$langs->load("errors");
							setEventMessages($langs->trans("ErrorFailedToCreateDir", $dir), $mesgs, 'errors');
						}
					}
				}

            	if (! $error && ! count($object->errors))
            	{
            		// Then we add the associated categories
            		$categories = GETPOST( 'usercats', 'array' );
            		$object->setCategories($categories);
            	}

				if (!$error && !count($object->errors)) {
					setEventMessages($langs->trans("UserModified"), null, 'mesgs');
					$db->commit();

					$login = $_SESSION["dol_login"];
					if ($login && $login == $object->oldcopy->login && $object->oldcopy->login != $object->login)    // Current user has changed its login
					{
						$error++;
						$langs->load("errors");
						setEventMessages($langs->transnoentitiesnoconv("WarningYourLoginWasModifiedPleaseLogin"), null, 'warnings');
					}
				}
				else {
				    $db->rollback();
				}
            }
        }
		else
		{
		    if ($caneditpassword)    // Case we can edit only password
		    {
		        dol_syslog("Not allowed to change fields, only password");

		        $object->fetch($id);

		        $object->oldcopy = clone $object;

		        $ret = $object->setPassword($user, GETPOST("password"));
		        if ($ret < 0)
		        {
		            setEventMessages($object->error, $object->errors, 'errors');
		        }
		    }
		}
	}

	// Change password with a new generated one
    if ((($action == 'confirm_password' && $confirm == 'yes')
            || ($action == 'confirm_passwordsend' && $confirm == 'yes')) && $caneditpassword
    ) {
        $object->fetch($id);

        $newpassword = $object->setPassword($user, '');
        if ($newpassword < 0) {
            // Echec
            setEventMessages($langs->trans("ErrorFailedToSetNewPassword"), null, 'errors');
        } else {
            // Succes
            if ($action == 'confirm_passwordsend' && $confirm == 'yes') {
                if ($object->send_password($user, $newpassword) > 0)
                {
                    setEventMessages($langs->trans("PasswordChangedAndSentTo", $object->email), null, 'mesgs');
                }
                else
                {
                    setEventMessages($object->error, $object->errors, 'errors');
                }
            }
            else
            {
                setEventMessages($langs->trans("PasswordChangedTo", $newpassword), null, 'warnings');
            }
        }
    }

	// Action initialisation donnees depuis record LDAP
    if ($action == 'adduserldap') {
        $selecteduser = $_POST['users'];

        $required_fields = array(
            $conf->global->LDAP_KEY_USERS,
            $conf->global->LDAP_FIELD_NAME,
            $conf->global->LDAP_FIELD_FIRSTNAME,
            $conf->global->LDAP_FIELD_LOGIN,
            $conf->global->LDAP_FIELD_LOGIN_SAMBA,
            $conf->global->LDAP_FIELD_PASSWORD,
            $conf->global->LDAP_FIELD_PASSWORD_CRYPTED,
            $conf->global->LDAP_FIELD_PHONE,
            $conf->global->LDAP_FIELD_FAX,
            $conf->global->LDAP_FIELD_MOBILE,
            $conf->global->LDAP_FIELD_SKYPE,
            $conf->global->LDAP_FIELD_MAIL,
            $conf->global->LDAP_FIELD_TITLE,
            $conf->global->LDAP_FIELD_DESCRIPTION,
            $conf->global->LDAP_FIELD_SID
        );

        $ldap = new Ldap();
        $result = $ldap->connect_bind();
        if ($result >= 0) {
            // Remove from required_fields all entries not configured in LDAP (empty) and duplicated
            $required_fields = array_unique(array_values(array_filter($required_fields, "dol_validElement")));

            $ldapusers = $ldap->getRecords($selecteduser, $conf->global->LDAP_USER_DN, $conf->global->LDAP_KEY_USERS, $required_fields);
            //print_r($ldapusers);

            if (is_array($ldapusers)) {
                foreach ($ldapusers as $key => $attribute) {
                    $ldap_lastname = $attribute[$conf->global->LDAP_FIELD_NAME];
                    $ldap_firstname = $attribute[$conf->global->LDAP_FIELD_FIRSTNAME];
                    $ldap_login = $attribute[$conf->global->LDAP_FIELD_LOGIN];
                    $ldap_loginsmb = $attribute[$conf->global->LDAP_FIELD_LOGIN_SAMBA];
                    $ldap_pass = $attribute[$conf->global->LDAP_FIELD_PASSWORD];
                    $ldap_pass_crypted = $attribute[$conf->global->LDAP_FIELD_PASSWORD_CRYPTED];
                    $ldap_phone = $attribute[$conf->global->LDAP_FIELD_PHONE];
                    $ldap_fax = $attribute[$conf->global->LDAP_FIELD_FAX];
                    $ldap_mobile = $attribute[$conf->global->LDAP_FIELD_MOBILE];
                    $ldap_skype = $attribute[$conf->global->LDAP_FIELD_SKYPE];
                    $ldap_mail = $attribute[$conf->global->LDAP_FIELD_MAIL];
                    $ldap_sid = $attribute[$conf->global->LDAP_FIELD_SID];
                }
            }
        }
        else
        {
            setEventMessages($ldap->error, $ldap->errors, 'errors');
        }
    }

    // Actions to send emails
    $trigger_name='USER_SENTBYMAIL';
    $paramname='id';    // Name of param key to open the card
    $mode='emailfromuser';
    $trackid='use'.$object->id;
    include DOL_DOCUMENT_ROOT.'/core/actions_sendmails.inc.php';

    // Actions to build doc
    $upload_dir = $conf->user->dir_output;
    $permissioncreate=$user->rights->user->user->creer;
    include DOL_DOCUMENT_ROOT.'/core/actions_builddoc.inc.php';
}


/*
 * View
 */

$form = new Form($db);
$formother=new FormOther($db);
$formcompany = new FormCompany($db);
$formfile = new FormFile($db);

llxHeader('',$langs->trans("UserCard"));

if ($action == 'create' || $action == 'adduserldap')
{
    /* ************************************************************************** */
    /*                                                                            */
    /* Affichage fiche en mode creation                                           */
    /*                                                                            */
    /* ************************************************************************** */

    print load_fiche_titre($langs->trans("NewUser"));

    print $langs->trans("CreateInternalUserDesc")."<br>\n";
    print "<br>";


    if (! empty($conf->ldap->enabled) && (isset($conf->global->LDAP_SYNCHRO_ACTIVE) && $conf->global->LDAP_SYNCHRO_ACTIVE == 'ldap2dolibarr'))
    {
        /*
         * Affiche formulaire d'ajout d'un compte depuis LDAP
         * si on est en synchro LDAP vers Dolibarr
         */

        $ldap = new Ldap();
        $result = $ldap->connect_bind();
        if ($result >= 0)
        {
            $required_fields=array(
				$conf->global->LDAP_KEY_USERS,
	            $conf->global->LDAP_FIELD_FULLNAME,
				$conf->global->LDAP_FIELD_NAME,
				$conf->global->LDAP_FIELD_FIRSTNAME,
				$conf->global->LDAP_FIELD_LOGIN,
				$conf->global->LDAP_FIELD_LOGIN_SAMBA,
				$conf->global->LDAP_FIELD_PASSWORD,
				$conf->global->LDAP_FIELD_PASSWORD_CRYPTED,
				$conf->global->LDAP_FIELD_PHONE,
				$conf->global->LDAP_FIELD_FAX,
				$conf->global->LDAP_FIELD_MOBILE,
				$conf->global->LDAP_FIELD_SKYPE,
				$conf->global->LDAP_FIELD_MAIL,
				$conf->global->LDAP_FIELD_TITLE,
				$conf->global->LDAP_FIELD_DESCRIPTION,
            	$conf->global->LDAP_FIELD_SID
            );

            // Remove from required_fields all entries not configured in LDAP (empty) and duplicated
            $required_fields=array_unique(array_values(array_filter($required_fields, "dol_validElement")));

            // Get from LDAP database an array of results
            $ldapusers = $ldap->getRecords('*', $conf->global->LDAP_USER_DN, $conf->global->LDAP_KEY_USERS, $required_fields, 1);

            if (is_array($ldapusers))
            {
                $liste=array();
                foreach ($ldapusers as $key => $ldapuser)
                {
                    // Define the label string for this user
                    $label='';
                    foreach ($required_fields as $value)
                    {
                        if ($value)
                        {
                            $label.=$value."=".$ldapuser[$value]." ";
                        }
                    }
                    $liste[$key] = $label;
                }

            }
            else
            {
                setEventMessages($ldap->error, $ldap->errors, 'errors');
            }
        }
        else
        {
	        setEventMessages($ldap->error, $ldap->errors, 'errors');
        }

        // If user list is full, we show drop-down list
       	print "\n\n<!-- Form liste LDAP debut -->\n";

       	print '<form name="add_user_ldap" action="'.$_SERVER["PHP_SELF"].'" method="post">';
       	print '<input type="hidden" name="token" value="'.$_SESSION['newtoken'].'">';
       	print '<table width="100%" class="border"><tr>';
       	print '<td width="160">';
       	print $langs->trans("LDAPUsers");
       	print '</td>';
       	print '<td>';
       	print '<input type="hidden" name="action" value="adduserldap">';
        if (is_array($liste) && count($liste))
        {
        	print $form->selectarray('users', $liste, '', 1);
        }
       	print '</td><td align="center">';
       	print '<input type="submit" class="button" value="'.dol_escape_htmltag($langs->trans('Get')).'"'.(count($liste)?'':' disabled').'>';
       	print '</td></tr></table>';
       	print '</form>';

       	print "\n<!-- Form liste LDAP fin -->\n\n";
       	print '<br>';
    }


    print '<form action="'.$_SERVER['PHP_SELF'].'" method="POST" name="createuser">';
    print '<input type="hidden" name="token" value="'.$_SESSION['newtoken'].'">';
    print '<input type="hidden" name="action" value="add">';
    if (! empty($ldap_sid)) print '<input type="hidden" name="ldap_sid" value="'.dol_escape_htmltag($ldap_sid).'">';
    print '<input type="hidden" name="entity" value="'.$conf->entity.'">';

    dol_fiche_head('', '', '', 0, '');

    print dol_set_focus('#lastname');

    print '<table class="border centpercent">';

    // Lastname
    print '<tr>';
    print '<td class="titlefieldcreate"><span class="fieldrequired">'.$langs->trans("Lastname").'</span></td>';
    print '<td>';
    if (! empty($ldap_lastname))
    {
        print '<input type="hidden" id="lastname" name="lastname" value="'.$ldap_lastname.'">';
        print $ldap_lastname;
    }
    else
    {
        print '<input class="minwidth100" type="text" id="lastname" name="lastname" value="'.GETPOST('lastname').'">';
    }
    print '</td></tr>';

    // Firstname
    print '<tr><td>'.$langs->trans("Firstname").'</td>';
    print '<td>';
    if (! empty($ldap_firstname))
    {
        print '<input type="hidden" name="firstname" value="'.$ldap_firstname.'">';
        print $ldap_firstname;
    }
    else
    {
        print '<input class="minwidth100" type="text" name="firstname" value="'.GETPOST('firstname').'">';
    }
    print '</td></tr>';

	// Employee
    $defaultemployee=1;
    print '<tr>';
    print '<td>'.$langs->trans('Employee').'</td><td>';
    print $form->selectyesno("employee",(GETPOST('employee')!=''?GETPOST('employee'):$defaultemployee),1);
    print '</td></tr>';

    // Position/Job
    print '<tr><td>'.$langs->trans("PostOrFunction").'</td>';
    print '<td>';
    print '<input class="maxwidth200" type="text" name="job" value="'.GETPOST('job').'">';
    print '</td></tr>';

    // Gender
    print '<tr><td>'.$langs->trans("Gender").'</td>';
    print '<td>';
    $arraygender=array('man'=>$langs->trans("Genderman"),'woman'=>$langs->trans("Genderwoman"));
    print $form->selectarray('gender', $arraygender, GETPOST('gender'), 1);
    print '</td></tr>';

    // Login
    print '<tr><td><span class="fieldrequired">'.$langs->trans("Login").'</span></td>';
    print '<td>';
    if (! empty($ldap_login))
    {
        print '<input type="hidden" name="login" value="'.$ldap_login.'">';
        print $ldap_login;
    }
    elseif (! empty($ldap_loginsmb))
    {
        print '<input type="hidden" name="login" value="'.$ldap_loginsmb.'">';
        print $ldap_loginsmb;
    }
    else
    {
        print '<input class="maxwidth200" maxsize="24" type="text" name="login" value="'.GETPOST('login').'">';
    }
    print '</td></tr>';

    $generated_password='';
    if (empty($ldap_sid))    // ldap_sid is for activedirectory
    {
        require_once DOL_DOCUMENT_ROOT.'/core/lib/security2.lib.php';
        $generated_password=getRandomPassword(false);
    }
    $password=$generated_password;

    // Password
    print '<tr><td class="fieldrequired">'.$langs->trans("Password").'</td>';
    print '<td>';
    if (! empty($ldap_sid))
    {
        print 'Mot de passe du domaine';
    }
    else
    {
        if (! empty($ldap_pass))
        {
            print '<input type="hidden" name="password" value="'.$ldap_pass.'">';
            print preg_replace('/./i','*',$ldap_pass);
        }
        else
        {
            // We do not use a field password but a field text to show new password to use.
            print '<input size="30" maxsize="32" type="text" name="password" value="'.$password.'" autocomplete="off">';
        }
    }
    print '</td></tr>';

    if(! empty($conf->api->enabled))
    {
        // API key
        $generated_api_key = '';
        require_once DOL_DOCUMENT_ROOT.'/core/lib/security2.lib.php';
            $generated_password=getRandomPassword(false);
        print '<tr><td>'.$langs->trans("ApiKey").'</td>';
        print '<td>';
        print '<input size="30" maxsize="32" type="text" id="api_key" name="api_key" value="'.$api_key.'" autocomplete="off">';
        if (! empty($conf->use_javascript_ajax))
            print '&nbsp;'.img_picto($langs->trans('Generate'), 'refresh', 'id="generate_api_key" class="linkobject"');
        print '</td></tr>';
    }
    else
    {
    	require_once DOL_DOCUMENT_ROOT.'/core/lib/security2.lib.php';
        // PARTIAL WORKAROUND
        $generated_fake_api_key=getRandomPassword(false);
        print '<input type="hidden" name="api_key" value="'.$generated_fake_api_key.'">';
    }

    // Administrator
    if (! empty($user->admin))
    {
        print '<tr><td>'.$langs->trans("Administrator").'</td>';
        print '<td>';
        print $form->selectyesno('admin',GETPOST('admin'),1);

        if (! empty($conf->multicompany->enabled) && ! $user->entity && empty($conf->global->MULTICOMPANY_TRANSVERSE_MODE))
        {
            if (! empty($conf->use_javascript_ajax))
            {
                print '<script type="text/javascript">
                            $(function() {
                                $("select[name=admin]").change(function() {
                                     if ( $(this).val() == 0 ) {
                                        $("input[name=superadmin]")
                                            .prop("disabled", true)
                                            .prop("checked", false);
                                        $("select[name=entity]")
                                            .prop("disabled", false);
                                     } else {
                                        $("input[name=superadmin]")
                                            .prop("disabled", false);
                                     }
                                });
                                $("input[name=superadmin]").change(function() {
                                    if ( $(this).is(":checked") ) {
                                        $("select[name=entity]")
                                            .prop("disabled", true);
                                    } else {
                                        $("select[name=entity]")
                                            .prop("disabled", false);
                                    }
                                });
                            });
                    </script>';
            }
            $checked=(GETPOST('superadmin', 'int')?' checked':'');
            $disabled=(GETPOST('superadmin', 'int')?'':' disabled');
            print '<input type="checkbox" name="superadmin" value="1"'.$checked.$disabled.' /> '.$langs->trans("SuperAdministrator");
        }
        print "</td></tr>\n";
    }

    // Type
    print '<tr><td>'.$langs->trans("Type").'</td>';
    print '<td>';
    print $form->textwithpicto($langs->trans("Internal"),$langs->trans("InternalExternalDesc"), 1, 'help', '', 0, 2);
    print '</td></tr>';

    // Address
    print '<tr><td class="tdtop">'.fieldLabel('Address','address').'</td>';
	print '<td><textarea name="address" id="address" class="quatrevingtpercent" rows="3" wrap="soft">';
    print $object->address;
    print '</textarea></td></tr>';

    // Zip
    print '<tr><td>'.fieldLabel('Zip','zipcode').'</td><td>';
    print $formcompany->select_ziptown($object->zip,'zipcode',array('town','selectcountry_id','state_id'),6);
    print '</td></tr>';

	// Town
	print '<tr><td>'.fieldLabel('Town','town').'</td><td>';
    print $formcompany->select_ziptown($object->town,'town',array('zipcode','selectcountry_id','state_id'));
    print '</td></tr>';

    // Country
    print '<tr><td>'.fieldLabel('Country','selectcountry_id').'</td><td class="maxwidthonsmartphone">';
    print $form->select_country((GETPOST('country_id')!=''?GETPOST('country_id'):$object->country_id));
    if ($user->admin) print info_admin($langs->trans("YouCanChangeValuesForThisListFromDictionarySetup"),1);
    print '</td></tr>';

    // State
    if (empty($conf->global->USER_DISABLE_STATE))
    {
        print '<tr><td>'.fieldLabel('State','state_id').'</td><td class="maxwidthonsmartphone">';
        print $formcompany->select_state($object->state_id,$object->country_code, 'state_id');
        print '</td></tr>';
    }

    // Tel
    print '<tr><td>'.$langs->trans("PhonePro").'</td>';
    print '<td>';
    if (! empty($ldap_phone))
    {
        print '<input type="hidden" name="office_phone" value="'.$ldap_phone.'">';
        print $ldap_phone;
    }
    else
    {
        print '<input size="20" type="text" name="office_phone" value="'.GETPOST('office_phone').'">';
    }
    print '</td></tr>';

    // Tel portable
    print '<tr><td>'.$langs->trans("PhoneMobile").'</td>';
    print '<td>';
    if (! empty($ldap_mobile))
    {
        print '<input type="hidden" name="user_mobile" value="'.$ldap_mobile.'">';
        print $ldap_mobile;
    }
    else
    {
        print '<input size="20" type="text" name="user_mobile" value="'.GETPOST('user_mobile').'">';
    }
    print '</td></tr>';

    // Fax
    print '<tr><td>'.$langs->trans("Fax").'</td>';
    print '<td>';
    if (! empty($ldap_fax))
    {
        print '<input type="hidden" name="office_fax" value="'.$ldap_fax.'">';
        print $ldap_fax;
    }
    else
    {
        print '<input size="20" type="text" name="office_fax" value="'.GETPOST('office_fax').'">';
    }
    print '</td></tr>';

    // Skype
    if (! empty($conf->skype->enabled))
    {
        print '<tr><td>'.$langs->trans("Skype").'</td>';
        print '<td>';
        if (! empty($ldap_skype))
        {
            print '<input type="hidden" name="skype" value="'.$ldap_skype.'">';
            print $ldap_skype;
        }
        else
        {
            print '<input size="40" type="text" name="skype" value="'.GETPOST('skype').'">';
        }
        print '</td></tr>';
    }

    // EMail
    print '<tr><td'.(! empty($conf->global->USER_MAIL_REQUIRED)?' class="fieldrequired"':'').'>'.$langs->trans("EMail").'</td>';
    print '<td>';
    if (! empty($ldap_mail))
    {
        print '<input type="hidden" name="email" value="'.$ldap_mail.'">';
        print $ldap_mail;
    }
    else
    {
        print '<input size="40" type="text" name="email" value="'.GETPOST('email').'">';
    }
    print '</td></tr>';

    // Multicompany
    if (! empty($conf->multicompany->enabled) && is_object($mc))
    {
    	if (empty($conf->global->MULTICOMPANY_TRANSVERSE_MODE) && $conf->entity == 1 && $user->admin && ! $user->entity)
        {
            print "<tr>".'<td>'.$langs->trans("Entity").'</td>';
            print "<td>".$mc->select_entities($conf->entity);
            print "</td></tr>\n";
        }
        else
        {
            print '<input type="hidden" name="entity" value="'.$conf->entity.'" />';
        }
    }

    // Accountancy code
    if ($conf->accounting->enabled)
    {
        print '<tr><td>'.$langs->trans("AccountancyCode").'</td>';
        print '<td>';
        print '<input size="30" type="text" name="accountancy_code" value="'.GETPOST('accountancy_code').'">';
        print '</td></tr>';
    }

    // TODO Move this into tab RH (HierarchicalResponsible must be on both tab)

    // Hierarchy
    print '<tr><td>'.$langs->trans("HierarchicalResponsible").'</td>';
    print '<td>';
    print $form->select_dolusers($object->fk_user, 'fk_user', 1, array($object->id), 0, '', 0, $conf->entity, 0, 0, '', 0, '', 'maxwidth300');
    print '</td>';
    print "</tr>\n";

    if ((! empty($conf->salaries->enabled) && ! empty($user->rights->salaries->read))
       || (! empty($conf->hrm->enabled) && ! empty($user->rights->hrm->employee->read)))
	{
		$langs->load("salaries");

	    // THM
	    print '<tr><td>';
		$text=$langs->trans("THM");
		print $form->textwithpicto($text, $langs->trans("THMDescription"), 1, 'help', 'classthm');
	    print '</td>';
	    print '<td>';
	    print '<input size="8" type="text" name="thm" value="'.GETPOST('thm').'">';
	    print '</td>';
	    print "</tr>\n";

	    // TJM
	    print '<tr><td>';
		$text=$langs->trans("TJM");
		print $form->textwithpicto($text, $langs->trans("TJMDescription"), 1, 'help', 'classtjm');
	    print '</td>';
	    print '<td>';
	    print '<input size="8" type="text" name="tjm" value="'.GETPOST('tjm').'">';
	    print '</td>';
	    print "</tr>\n";

	    // Salary
	    print '<tr><td>'.$langs->trans("Salary").'</td>';
	    print '<td>';
	    print '<input size="8" type="text" name="salary" value="'.GETPOST('salary').'">';
	    print '</td>';
	    print "</tr>\n";
	}

    // Weeklyhours
    print '<tr><td>'.$langs->trans("WeeklyHours").'</td>';
    print '<td>';
    print '<input size="8" type="text" name="weeklyhours" value="'.GETPOST('weeklyhours').'">';
    print '</td>';
    print "</tr>\n";

    // Date employment
    print '<tr><td>'.$langs->trans("DateEmployment").'</td>';
    print '<td>';
	echo $form->select_date(GETPOST('dateemployment'),'dateemployment',0,0,1,'form'.'dateemployment',1,0,1);
	print '</td>';
    print "</tr>\n";

	// User color
	if (! empty($conf->agenda->enabled))
	{
		print '<tr><td>'.$langs->trans("ColorUser").'</td>';
		print '<td>';
		print $formother->selectColor(GETPOST('color')?GETPOST('color'):$object->color, 'color', null, 1, '', 'hideifnotset');
		print '</td></tr>';
	}

	// Categories
	if (! empty($conf->categorie->enabled)  && ! empty($user->rights->categorie->lire))
	{
		print '<tr><td>' . fieldLabel('Categories', 'usercats') . '</td><td colspan="3">';
		$cate_arbo = $form->select_all_categories('user', null, 'parent', null, null, 1);
		print $form->multiselectarray('usercats', $cate_arbo, GETPOST('usercats', 'array'), null, null, null,
			null, '90%' );
		print "</td></tr>";
	}

    // Other attributes
    $parameters=array('objectsrc' => $objectsrc, 'colspan' => ' colspan="3"');
    $reshook=$hookmanager->executeHooks('formObjectOptions',$parameters,$object,$action);    // Note that $action and $object may have been modified by hook
    if (empty($reshook) && ! empty($extrafields->attribute_label))
    {
    	print $object->showOptionals($extrafields,'edit');
    }

    // Note
    print '<tr><td class="tdtop">';
    print $langs->trans("Note");
    print '</td><td>';
    require_once DOL_DOCUMENT_ROOT.'/core/class/doleditor.class.php';
    $doleditor=new DolEditor('note','','',120,'dolibarr_notes','',false,true,$conf->global->FCKEDITOR_ENABLE_SOCIETE,ROWS_3,'90%');
    $doleditor->Create();
    print "</td></tr>\n";

    // Signature
    print '<tr><td class="tdtop">'.$langs->trans("Signature").'</td>';
    print '<td>';
    require_once DOL_DOCUMENT_ROOT.'/core/class/doleditor.class.php';
    $doleditor=new DolEditor('signature',GETPOST('signature'),'',138,'dolibarr_mailings','In',true,true,empty($conf->global->FCKEDITOR_ENABLE_USERSIGN)?0:1,ROWS_4,'90%');
    print $doleditor->Create(1);
    print '</td></tr>';

    print "</table>\n";

 	dol_fiche_end();

    print '<div align="center">';
    print '<input class="button" value="'.$langs->trans("CreateUser").'" name="create" type="submit">';
    //print '&nbsp; &nbsp; &nbsp;';
    //print '<input value="'.$langs->trans("Cancel").'" class="button" type="submit" name="cancel">';
    print '</div>';

    print "</form>";
}
else
{
    /* ************************************************************************** */
    /*                                                                            */
    /* View and edition                                                            */
    /*                                                                            */
    /* ************************************************************************** */

    if ($id > 0)
    {
        $object->fetch($id, '', '', 1);
        if ($res < 0) { dol_print_error($db,$object->error); exit; }
        $res=$object->fetch_optionals($object->id,$extralabels);

		// Check if user has rights
		$object->getrights();
		if(empty($object->nb_rights)) setEventMessages($langs->trans('UserHasNoPermissions'), null, 'warnings');

        // Connexion ldap
        // pour recuperer passDoNotExpire et userChangePassNextLogon
        if (! empty($conf->ldap->enabled) && ! empty($object->ldap_sid))
        {
            $ldap = new Ldap();
            $result=$ldap->connect_bind();
            if ($result > 0)
            {
                $userSearchFilter = '('.$conf->global->LDAP_FILTER_CONNECTION.'('.$ldap->getUserIdentifier().'='.$object->login.'))';
                $entries = $ldap->fetch($object->login,$userSearchFilter);
                if (! $entries)
                {
                    setEventMessages($ldap->error, $ldap->errors, 'errors');
                }

                $passDoNotExpire = 0;
                $userChangePassNextLogon = 0;
                $userDisabled = 0;
                $statutUACF = '';

                // Check options of user account
                if (count($ldap->uacf) > 0)
                {
                    foreach ($ldap->uacf as $key => $statut)
                    {
                        if ($key == 65536)
                        {
                            $passDoNotExpire = 1;
                            $statutUACF = $statut;
                        }
                    }
                }
                else
                {
                    $userDisabled = 1;
                    $statutUACF = "ACCOUNTDISABLE";
                }

                if ($ldap->pwdlastset == 0)
                {
                    $userChangePassNextLogon = 1;
                }
            }
        }

        // Show tabs
		if ($mode == 'employee') // For HRM module development
		{
			$title = $langs->trans("Employee");
			$linkback = '<a href="'.DOL_URL_ROOT.'/hrm/employee/list.php">'.$langs->trans("BackToList").'</a>';
		}
		else
		{
			$title = $langs->trans("User");
			$linkback = '';

			if ($user->rights->user->user->lire || $user->admin) {
				$linkback = '<a href="'.DOL_URL_ROOT.'/user/index.php">'.$langs->trans("BackToList").'</a>';
			}
		}

        $head = user_prepare_head($object);

        /*
         * Confirmation reinitialisation mot de passe
         */
        if ($action == 'password')
        {
        	print $form->formconfirm($_SERVER['PHP_SELF']."?id=$object->id",$langs->trans("ReinitPassword"),$langs->trans("ConfirmReinitPassword",$object->login),"confirm_password", '', 0, 1);
        }

        /*
         * Confirmation envoi mot de passe
         */
        if ($action == 'passwordsend')
        {
        	print $form->formconfirm($_SERVER['PHP_SELF']."?id=$object->id",$langs->trans("SendNewPassword"),$langs->trans("ConfirmSendNewPassword",$object->login),"confirm_passwordsend", '', 0, 1);
        }

        /*
         * Confirm deactivation
         */
        if ($action == 'disable')
        {
        	print $form->formconfirm($_SERVER['PHP_SELF']."?id=$object->id",$langs->trans("DisableAUser"),$langs->trans("ConfirmDisableUser",$object->login),"confirm_disable", '', 0, 1);
        }

        /*
         * Confirm activation
         */
        if ($action == 'enable')
        {
        	print $form->formconfirm($_SERVER['PHP_SELF']."?id=$object->id",$langs->trans("EnableAUser"),$langs->trans("ConfirmEnableUser",$object->login),"confirm_enable", '', 0, 1);
        }

        /*
         * Confirmation suppression
         */
        if ($action == 'delete')
        {
        	print $form->formconfirm($_SERVER['PHP_SELF']."?id=$object->id",$langs->trans("DeleteAUser"),$langs->trans("ConfirmDeleteUser",$object->login),"confirm_delete", '', 0, 1);
        }

        /*
         * Fiche en mode visu
         */
        if ($action != 'edit')
        {
			dol_fiche_head($head, 'user', $title, -1, 'user');

            dol_banner_tab($object,'id',$linkback,$user->rights->user->user->lire || $user->admin);

	        print '<div class="fichecenter">';
	        print '<div class="fichehalfleft">';

	        print '<div class="underbanner clearboth"></div>';
	        print '<table class="border tableforfield" width="100%">';

            // Login
            print '<tr><td class="titlefield">'.$langs->trans("Login").'</td>';
            if (! empty($object->ldap_sid) && $object->statut==0)
            {
                print '<td class="error">'.$langs->trans("LoginAccountDisableInDolibarr").'</td>';
            }
            else
            {
                print '<td>'.$object->login.'</td>';
            }
            print '</tr>'."\n";

            // Password
            print '<tr><td>'.$langs->trans("Password").'</td>';
            if (! empty($object->ldap_sid))
            {
                if ($passDoNotExpire)
                {
                    print '<td>'.$langs->trans("LdapUacf_".$statutUACF).'</td>';
                }
                else if($userChangePassNextLogon)
                {
                    print '<td class="warning">'.$langs->trans("UserMustChangePassNextLogon",$ldap->domainFQDN).'</td>';
                }
                else if($userDisabled)
                {
                    print '<td class="warning">'.$langs->trans("LdapUacf_".$statutUACF,$ldap->domainFQDN).'</td>';
                }
                else
                {
                    print '<td>'.$langs->trans("DomainPassword").'</td>';
                }
            }
            else
            {
                print '<td>';
                if ($object->pass) print preg_replace('/./i','*',$object->pass);
                else
                {
                    if ($user->admin) print $langs->trans("Crypted").': '.$object->pass_indatabase_crypted;
                    else print $langs->trans("Hidden");
                }
                print "</td>";
            }
            print '</tr>'."\n";

            // Employee
            print '<tr><td>'.$langs->trans("Employee").'</td><td colspan="2">';
            print yn($object->employee);
            print '</td></tr>'."\n";

	        // Position/Job
            print '<tr><td>'.$langs->trans("PostOrFunction").'</td>';
            print '<td>'.$object->job.'</td>';
            print '</tr>'."\n";

            // Gender
		    print '<tr><td>'.$langs->trans("Gender").'</td>';
		    print '<td>';
		    if ($object->gender) print $langs->trans("Gender".$object->gender);
		    print '</td></tr>';

            // API key
            if(! empty($conf->api->enabled) && $user->admin) {
                print '<tr><td>'.$langs->trans("ApiKey").'</td>';
                print '<td>';
                if (! empty($object->api_key)) print preg_replace('/./','*',$object->api_key);
                print '</td></tr>';
            }

            // Administrator
            print '<tr><td>'.$langs->trans("Administrator").'</td><td>';
            if (! empty($conf->multicompany->enabled) && $object->admin && ! $object->entity)
            {
                print $form->textwithpicto(yn($object->admin),$langs->trans("SuperAdministratorDesc"),1,"superadmin");
            }
            else if ($object->admin)
            {
                print $form->textwithpicto(yn($object->admin),$langs->trans("AdministratorDesc"),1,"admin");
            }
            else
            {
                print yn($object->admin);
            }
            print '</td></tr>'."\n";

            // Type
            print '<tr><td>';
            $text=$langs->trans("Type");
            print $form->textwithpicto($text, $langs->trans("InternalExternalDesc"));
            print '</td><td>';
            $type=$langs->trans("Internal");
            if ($object->societe_id > 0) $type=$langs->trans("External");
			print $type;
            if ($object->ldap_sid) print ' ('.$langs->trans("DomainUser").')';
            print '</td></tr>'."\n";

            // Ldap sid
            if ($object->ldap_sid)
            {
            	print '<tr><td>'.$langs->trans("Type").'</td><td>';
            	print $langs->trans("DomainUser",$ldap->domainFQDN);
            	print '</td></tr>'."\n";
            }

            // Accountancy code
            if ($conf->accounting->enabled)
            {
                print '<tr><td>'.$langs->trans("AccountancyCode").'</td>';
                print '<td>'.$object->accountancy_code.'</td></tr>';
            }

            // TODO Move this into tab RH, visible when salarie or RH is visible (HierarchicalResponsible must be on both tab)

            // Hierarchy
            print '<tr><td>'.$langs->trans("HierarchicalResponsible").'</td>';
            print '<td>';
            if (empty($object->fk_user)) print $langs->trans("None");
            else {
            	$huser=new User($db);
            	$huser->fetch($object->fk_user);
            	print $huser->getNomUrl(1);
            }
            print '</td>';
            print "</tr>\n";

            if ((! empty($conf->salaries->enabled) && ! empty($user->rights->salaries->read))
                || (! empty($conf->hrm->enabled) && ! empty($user->rights->hrm->employee->read)))
            {
            	$langs->load("salaries");

	            // THM
			    print '<tr><td>';
			    $text=$langs->trans("THM");
			    print $form->textwithpicto($text, $langs->trans("THMDescription"), 1, 'help', 'classthm');
			    print '</td>';
			    print '<td>';
			    print ($object->thm!=''?price($object->thm,'',$langs,1,-1,-1,$conf->currency):'');
			    print '</td>';
			    print "</tr>\n";

	            // TJM
			    print '<tr><td>';
			    $text=$langs->trans("TJM");
			    print $form->textwithpicto($text, $langs->trans("TJMDescription"), 1, 'help', 'classtjm');
			    print '</td>';
			    print '<td>';
			    print ($object->tjm!=''?price($object->tjm,'',$langs,1,-1,-1,$conf->currency):'');
			    print '</td>';
			    print "</tr>\n";

			    // Salary
			    print '<tr><td>'.$langs->trans("Salary").'</td>';
			    print '<td>';
			    print ($object->salary!=''?price($object->salary,'',$langs,1,-1,-1,$conf->currency):'');
			    print '</td>';
			    print "</tr>\n";
            }

		    // Weeklyhours
		    print '<tr><td>'.$langs->trans("WeeklyHours").'</td>';
		    print '<td>';
			print price2num($object->weeklyhours);
		    print '</td>';
		    print "</tr>\n";

		    // Date employment
		    print '<tr><td>'.$langs->trans("DateEmployment").'</td>';
		    print '<td>';
			print dol_print_date($object->dateemployment);
		    print '</td>';
		    print "</tr>\n";

		    print '</table>';

	        print '</div>';
	        print '<div class="fichehalfright"><div class="ficheaddleft">';

	        print '<div class="underbanner clearboth"></div>';
	        print '<table class="border tableforfield" width="100%">';

            // Color user
            if (! empty($conf->agenda->enabled))
            {
                print '<tr><td>'.$langs->trans("ColorUser").'</td>';
                print '<td>';
                print $formother->showColor($object->color, '');
                print '</td>';
                print "</tr>\n";
            }

            // Categories
		    if (! empty($conf->categorie->enabled)  && ! empty($user->rights->categorie->lire))
	    	{
				print '<tr><td>' . $langs->trans( "Categories" ) . '</td>';
				print '<td colspan="3">';
				print $form->showCategories( $object->id, 'user', 1 );
				print '</td></tr>';
		    }

<<<<<<< HEAD
=======
		    // Multicompany
		    // TODO This should be done with hook formObjectOption
		    if (is_object($mc))
		    {
		        if (! empty($conf->multicompany->enabled) && empty($conf->multicompany->transverse_mode) && $conf->entity == 1 && $user->admin && ! $user->entity)
		        {
		            print '<tr><td>'.$langs->trans("Entity").'</td><td>';
		            if (empty($object->entity))
		            {
		                print $langs->trans("AllEntities");
		            }
		            else
		            {
		                $mc->getInfo($object->entity);
		                print $mc->label;
		            }
		            print "</td></tr>\n";
		        }
		    }

>>>>>>> 18206491
		    if (isset($conf->file->main_authentication) && preg_match('/openid/',$conf->file->main_authentication) && ! empty($conf->global->MAIN_OPENIDURL_PERUSER))
		    {
		        print '<tr><td>'.$langs->trans("OpenIDURL").'</td>';
		        print '<td>'.$object->openid.'</td>';
		        print "</tr>\n";
		    }

		    print '<tr><td class="titlefield">'.$langs->trans("LastConnexion").'</td>';
		    print '<td>'.dol_print_date($object->datelastlogin,"dayhour").'</td>';
		    print "</tr>\n";

		    print '<tr><td>'.$langs->trans("PreviousConnexion").'</td>';
		    print '<td>'.dol_print_date($object->datepreviouslogin,"dayhour").'</td>';
		    print "</tr>\n";

		    // Other attributes
<<<<<<< HEAD
		    $parameters=array();
		    $reshook=$hookmanager->executeHooks('formObjectOptions',$parameters,$object,$action);    // Note that $action and $object may have been modified by hook
		    print $hookmanager->resPrint;
		    if (empty($reshook) && ! empty($extrafields->attribute_label))
		    {
		        print $object->showOptionals($extrafields);
		    }
=======
    		include DOL_DOCUMENT_ROOT . '/core/tpl/extrafields_view.tpl.php';
>>>>>>> 18206491

            // Company / Contact
            if (! empty($conf->societe->enabled))
            {
                print '<tr><td>'.$langs->trans("LinkToCompanyContact").'</td>';
                print '<td>';
                if (isset($object->socid) && $object->socid > 0)
                {
                    $societe = new Societe($db);
                    $societe->fetch($object->socid);
                    print $societe->getNomUrl(1,'');
                }
                else
                {
                    print $langs->trans("ThisUserIsNot");
                }
                if (! empty($object->contactid))
                {
                    $contact = new Contact($db);
                    $contact->fetch($object->contactid);
                    if ($object->socid > 0) print ' / ';
                    else print '<br>';
                    print '<a href="'.DOL_URL_ROOT.'/contact/card.php?id='.$object->contactid.'">'.img_object($langs->trans("ShowContact"),'contact').' '.dol_trunc($contact->getFullName($langs),32).'</a>';
                }
                print '</td>';
                print '</tr>'."\n";
            }

            // Module Adherent
            if (! empty($conf->adherent->enabled))
            {
                $langs->load("members");
                print '<tr><td>'.$langs->trans("LinkedToDolibarrMember").'</td>';
                print '<td>';
                if ($object->fk_member)
                {
                    $adh=new Adherent($db);
                    $adh->fetch($object->fk_member);
                    $adh->ref=$adh->getFullname($langs);	// Force to show login instead of id
                    print $adh->getNomUrl(1);
                }
                else
                {
                    print $langs->trans("UserNotLinkedToMember");
                }
                print '</td>';
                print '</tr>'."\n";
            }

            // Signature
            print '<tr><td class="tdtop">'.$langs->trans('Signature').'</td><td>';
            print dol_htmlentitiesbr($object->signature);
            print "</td></tr>\n";

            print "</table>\n";
			print '</div>';

        	print '</div></div>';
        	print '<div style="clear:both"></div>';


            dol_fiche_end();


            /*
             * Buttons actions
             */

            print '<div class="tabsAction">';

            if (! empty($object->email))
            {
                $langs->load("mails");
                print '<div class="inline-block divButAction"><a class="butAction" href="'.$_SERVER['PHP_SELF'].'?id='.$object->id.'&amp;action=presend&amp;mode=init#presend">'.$langs->trans('SendMail').'</a></div>';
            }
            else
            {
                $langs->load("mails");
                print '<div class="inline-block divButAction"><a class="butActionRefused" href="#" title="'.dol_escape_htmltag($langs->trans("NoEMail")).'">'.$langs->trans('SendMail').'</a></div>';
            }

<<<<<<< HEAD
            if ($caneditfield && (empty($conf->multicompany->enabled) || ! $user->entity || ($object->entity == $conf->entity) || ($conf->global->MULTICOMPANY_TRANSVERSE_MODE && $conf->entity == 1)))
=======
            if ($caneditfield && (empty($conf->multicompany->enabled) || ! $user->entity || ($object->entity == $conf->entity) || ($conf->multicompany->transverse_mode && $conf->entity == 1)))
>>>>>>> 18206491
            {
                if (! empty($conf->global->MAIN_ONLY_LOGIN_ALLOWED))
                {
                    print '<div class="inline-block divButAction"><a class="butActionRefused" href="#" title="'.dol_escape_htmltag($langs->trans("DisabledInMonoUserMode")).'">'.$langs->trans("Modify").'</a></div>';
                }
                else
                {
                    print '<div class="inline-block divButAction"><a class="butAction" href="'.$_SERVER['PHP_SELF'].'?id='.$object->id.'&amp;action=edit">'.$langs->trans("Modify").'</a></div>';
                }
            }
            elseif ($caneditpassword && ! $object->ldap_sid &&
            (empty($conf->multicompany->enabled) || ! $user->entity || ($object->entity == $conf->entity) || ($conf->global->MULTICOMPANY_TRANSVERSE_MODE && $conf->entity == 1)))
            {
                print '<div class="inline-block divButAction"><a class="butAction" href="'.$_SERVER['PHP_SELF'].'?id='.$object->id.'&amp;action=edit">'.$langs->trans("EditPassword").'</a></div>';
            }

            // Si on a un gestionnaire de generation de mot de passe actif
            if ($conf->global->USER_PASSWORD_GENERATED != 'none')
            {
				if ($object->statut == 0)
				{
	                print '<div class="inline-block divButAction"><a class="butActionRefused" href="#" title="'.dol_escape_htmltag($langs->trans("UserDisabled")).'">'.$langs->trans("ReinitPassword").'</a></div>';
				}
                elseif (($user->id != $id && $caneditpassword) && $object->login && !$object->ldap_sid &&
                ((empty($conf->multicompany->enabled) && $object->entity == $user->entity) || ! $user->entity || ($object->entity == $conf->entity) || ($conf->global->MULTICOMPANY_TRANSVERSE_MODE && $conf->entity == 1)))
                {
                    print '<div class="inline-block divButAction"><a class="butAction" href="'.$_SERVER['PHP_SELF'].'?id='.$object->id.'&amp;action=password">'.$langs->trans("ReinitPassword").'</a></div>';
                }

				if ($object->statut == 0)
				{
	                print '<div class="inline-block divButAction"><a class="butActionRefused" href="#" title="'.dol_escape_htmltag($langs->trans("UserDisabled")).'">'.$langs->trans("SendNewPassword").'</a></div>';
				}
                else if (($user->id != $id && $caneditpassword) && $object->login && !$object->ldap_sid &&
                ((empty($conf->multicompany->enabled) && $object->entity == $user->entity) || ! $user->entity || ($object->entity == $conf->entity) || ($conf->global->MULTICOMPANY_TRANSVERSE_MODE && $conf->entity == 1)))
                {
                    if ($object->email) print '<div class="inline-block divButAction"><a class="butAction" href="'.$_SERVER['PHP_SELF'].'?id='.$object->id.'&amp;action=passwordsend">'.$langs->trans("SendNewPassword").'</a></div>';
                    else print '<div class="inline-block divButAction"><a class="butActionRefused" href="#" title="'.dol_escape_htmltag($langs->trans("NoEMail")).'">'.$langs->trans("SendNewPassword").'</a></div>';
                }
            }

            // Activer
            if ($user->id <> $id && $candisableuser && $object->statut == 0 &&
            ((empty($conf->multicompany->enabled) && $object->entity == $user->entity) || ! $user->entity || ($object->entity == $conf->entity) || ($conf->global->MULTICOMPANY_TRANSVERSE_MODE && $conf->entity == 1)))
            {
                print '<div class="inline-block divButAction"><a class="butAction" href="'.$_SERVER['PHP_SELF'].'?id='.$object->id.'&amp;action=enable">'.$langs->trans("Reactivate").'</a></div>';
            }
            // Desactiver
            if ($user->id <> $id && $candisableuser && $object->statut == 1 &&
            ((empty($conf->multicompany->enabled) && $object->entity == $user->entity) || ! $user->entity || ($object->entity == $conf->entity) || ($conf->global->MULTICOMPANY_TRANSVERSE_MODE && $conf->entity == 1)))
            {
                print '<div class="inline-block divButAction"><a class="butActionDelete" href="'.$_SERVER['PHP_SELF'].'?action=disable&amp;id='.$object->id.'">'.$langs->trans("DisableUser").'</a></div>';
            }
            // Delete
            if ($user->id <> $id && $candisableuser &&
            ((empty($conf->multicompany->enabled) && $object->entity == $user->entity) || ! $user->entity || ($object->entity == $conf->entity) || ($conf->global->MULTICOMPANY_TRANSVERSE_MODE && $conf->entity == 1)))
            {
            	if ($user->admin || ! $object->admin) // If user edited is admin, delete is possible on for an admin
            	{
                	print '<div class="inline-block divButAction"><a class="butActionDelete" href="'.$_SERVER['PHP_SELF'].'?action=delete&amp;id='.$object->id.'">'.$langs->trans("DeleteUser").'</a></div>';
            	}
            	else
            	{
            		print '<div class="inline-block divButAction"><a class="butActionRefused" href="#" title="'.dol_escape_htmltag($langs->trans("MustBeAdminToDeleteOtherAdmin")).'">'.$langs->trans("DeleteUser").'</a></div>';
            	}
            }

            print "</div>\n";



            //Select mail models is same action as presend
            if (GETPOST('modelselected')) {
                $action = 'presend';
            }
            if ($action == 'presend')
            {
                /*
                 * Affiche formulaire mail
                 */

                // By default if $action=='presend'
                $titreform='SendMail';
                $topicmail='';
                $action='send';
                $modelmail='user';

                print '<div id="presend"></div>';
                print load_fiche_titre($langs->trans($titreform));

                dol_fiche_head();

                // Define output language
                $outputlangs = $langs;
                $newlang = '';
                if ($conf->global->MAIN_MULTILANGS && empty($newlang) && ! empty($_REQUEST['lang_id']))
                    $newlang = $_REQUEST['lang_id'];

                if ($conf->global->MAIN_MULTILANGS && empty($newlang))
                    $newlang = $object->default_lang;

                // Cree l'objet formulaire mail
                include_once DOL_DOCUMENT_ROOT.'/core/class/html.formmail.class.php';
                $formmail = new FormMail($db);
                $formmail->param['langsmodels']=(empty($newlang)?$langs->defaultlang:$newlang);
                $formmail->fromtype = (GETPOST('fromtype')?GETPOST('fromtype'):(!empty($conf->global->MAIN_MAIL_DEFAULT_FROMTYPE)?$conf->global->MAIN_MAIL_DEFAULT_FROMTYPE:'user'));

                if($formmail->fromtype === 'user'){
                    $formmail->fromid = $user->id;

                }
                $formmail->trackid='thi'.$object->id;
                if (! empty($conf->global->MAIN_EMAIL_ADD_TRACK_ID) && ($conf->global->MAIN_EMAIL_ADD_TRACK_ID & 2))	// If bit 2 is set
                {
                    include DOL_DOCUMENT_ROOT.'/core/lib/functions2.lib.php';
                    $formmail->frommail=dolAddEmailTrackId($formmail->frommail, 'thi'.$object->id);
                }
                $formmail->withfrom=1;
                $formmail->withtopic=1;
                $formmail->withto=GETPOST('sendto')?GETPOST('sendto'):$object->email;
                $formmail->withtofree=1;
                $formmail->withtocc=1;
                $formmail->withtoccc=$conf->global->MAIN_EMAIL_USECCC;
                $formmail->withfile=2;
                $formmail->withbody=1;
                $formmail->withdeliveryreceipt=1;
                $formmail->withcancel=1;
                // Tableau des substitutions
                //$formmail->setSubstitFromObject($object);
                $formmail->substit['__LASTNAME__']=$object->lastname;
                $formmail->substit['__FIRSTNAME__']=$object->firstname;
                $formmail->substit['__SIGNATURE__']=$user->signature;
                $formmail->substit['__PERSONALIZED__']='';

                //Find the good contact adress
                /*
                $custcontact='';
                $contactarr=array();
                $contactarr=$object->liste_contact(-1,'external');

                if (is_array($contactarr) && count($contactarr)>0)
                {
                foreach($contactarr as $contact)
                {
                if ($contact['libelle']==$langs->trans('TypeContact_facture_external_BILLING')) {

                require_once DOL_DOCUMENT_ROOT . '/contact/class/contact.class.php';

                $contactstatic=new Contact($db);
                $contactstatic->fetch($contact['id']);
                $custcontact=$contactstatic->getFullName($langs,1);
                }
                }

                if (!empty($custcontact)) {
                $formmail->substit['__CONTACTCIVNAME__']=$custcontact;
                }
                }*/


                // Tableau des parametres complementaires du post
                $formmail->param['action']=$action;
                $formmail->param['models']=$modelmail;
                $formmail->param['models_id']=GETPOST('modelmailselected','int');
                $formmail->param['socid']=$object->id;
                $formmail->param['returnurl']=$_SERVER["PHP_SELF"].'?id='.$object->id;

                // Init list of files
                if (GETPOST("mode")=='init')
                {
                    $formmail->clear_attached_files();
                    $formmail->add_attached_files($file,basename($file),dol_mimetype($file));
                }
                print $formmail->get_form();

                dol_fiche_end();
            }

            if (GETPOST('action','aZ09') != 'presend' && GETPOST('action','aZ09') != 'send')
            {
                /*
                 * List of groups of user
                 */

                if ($canreadgroup)
                {
                    print load_fiche_titre($langs->trans("ListOfGroupsForUser"),'','');

                    // On selectionne les groupes auquel fait parti le user
                    $exclude = array();

                    $usergroup=new UserGroup($db);
                    $groupslist = $usergroup->listGroupsForUser($object->id);

                    if (! empty($groupslist))
                    {
                        if (! (! empty($conf->multicompany->enabled) && ! empty($conf->global->MULTICOMPANY_TRANSVERSE_MODE)))
                        {
                            foreach($groupslist as $groupforuser)
                            {
                                $exclude[]=$groupforuser->id;
                            }
                        }
                    }

                    if ($caneditgroup)
                    {
                        print '<form action="'.$_SERVER['PHP_SELF'].'?id='.$id.'" method="POST">'."\n";
                        print '<input type="hidden" name="token" value="'.$_SESSION['newtoken'].'" />';
                        print '<input type="hidden" name="action" value="addgroup" />';
                    }

                    print '<table class="noborder" width="100%">'."\n";
                    print '<tr class="liste_titre"><th class="liste_titre" width="25%">'.$langs->trans("Groups").'</th>'."\n";
                    if (! empty($conf->multicompany->enabled) && ! empty($conf->global->MULTICOMPANY_TRANSVERSE_MODE) && $conf->entity == 1 && $user->admin && ! $user->entity)
                    {
                        print '<td class="liste_titre" width="25%">'.$langs->trans("Entity").'</td>';
                    }
                    print '<th align="right">';
                    if ($caneditgroup)
                    {
                    	// Users/Groups management only in master entity if transverse mode
                    	if (! empty($conf->multicompany->enabled) && $conf->entity > 1 && $conf->global->MULTICOMPANY_TRANSVERSE_MODE)
                    	{
                    		// nothing
                    	}
                    	else
                    	{
                    		print $form->select_dolgroups('', 'group', 1, $exclude, 0, '', '', $object->entity);
                    		print ' &nbsp; ';
                    		// Multicompany
                    		if (! empty($conf->multicompany->enabled))
                    		{
                    			if ($conf->entity == 1 && $conf->global->MULTICOMPANY_TRANSVERSE_MODE)
                    			{
                    				print '</td><td>'.$langs->trans("Entity").'</td>';
                    				print "<td>".$mc->select_entities($conf->entity);
                    			}
                    			else
                    			{
                    				print '<input type="hidden" name="entity" value="'.$conf->entity.'" />';
                    			}
                    		}
                    		else
                    		{
                    			print '<input type="hidden" name="entity" value="'.$conf->entity.'" />';
                    		}
                    		print '<input type="submit" class="button" value="'.$langs->trans("Add").'" />';
                    	}
                    }
                    print '</th></tr>'."\n";

                    /*
                     * Groups assigned to user
                     */
                    if (! empty($groupslist))
                    {
                        foreach($groupslist as $group)
                        {


                            print '<tr class="oddeven">';
                            print '<td>';
                            if ($caneditgroup)
                            {
                                print '<a href="'.DOL_URL_ROOT.'/user/group/card.php?id='.$group->id.'">'.img_object($langs->trans("ShowGroup"),"group").' '.$group->name.'</a>';
                            }
                            else
                            {
                                print img_object($langs->trans("ShowGroup"),"group").' '.$group->name;
                            }
                            print '</td>';
                            if (! empty($conf->multicompany->enabled) && ! empty($conf->global->MULTICOMPANY_TRANSVERSE_MODE) && $conf->entity == 1 && $user->admin && ! $user->entity)
                            {
                            	print '<td class="valeur">';
                            	if (! empty($group->usergroup_entity))
                            	{
                            		$nb=0;
                            		foreach($group->usergroup_entity as $group_entity)
                            		{
                            			$mc->getInfo($group_entity);
                            			print ($nb > 0 ? ', ' : '').$mc->label;
                            			print '<a href="'.$_SERVER['PHP_SELF'].'?id='.$object->id.'&amp;action=removegroup&amp;group='.$group->id.'&amp;entity='.$group_entity.'">';
                            			print img_delete($langs->trans("RemoveFromGroup"));
                            			print '</a>';
                            			$nb++;
                            		}
                            	}
                            }
                            print '<td align="right">';
                            if ($caneditgroup && empty($conf->global->MULTICOMPANY_TRANSVERSE_MODE))
                            {
                                print '<a href="'.$_SERVER['PHP_SELF'].'?id='.$object->id.'&amp;action=removegroup&amp;group='.$group->id.'">';
                                print img_delete($langs->trans("RemoveFromGroup"));
                                print '</a>';
                            }
                            else
                            {
                                print "&nbsp;";
                            }
                            print "</td></tr>\n";
                        }
                    }
                    else
                    {
                        print '<tr '.$bc[false].'><td colspan="3" class="opacitymedium">'.$langs->trans("None").'</td></tr>';
                    }

                    print "</table>";

                    if ($caneditgroup)
                    {
                        print '</form>';
                    }
                    print "<br>";
                }
            }
        }

        /*
         * Fiche en mode edition
         */
        if ($action == 'edit' && ($canedituser || $caneditfield || $caneditpassword || ($user->id == $object->id)))
        {
        	print '<form action="'.$_SERVER['PHP_SELF'].'?id='.$object->id.'" method="POST" name="updateuser" enctype="multipart/form-data">';
            print '<input type="hidden" name="token" value="'.$_SESSION['newtoken'].'">';
            print '<input type="hidden" name="action" value="update">';
            print '<input type="hidden" name="entity" value="'.$object->entity.'">';

            dol_fiche_head($head, 'user', $title, 0, 'user');

            print '<table width="100%" class="border">';

            // Ref/ID
			if (! empty($conf->global->MAIN_SHOW_TECHNICAL_ID))
			{
	            print '<tr><td>'.$langs->trans("Ref").'</td>';
	            print '<td>';
	            print $object->id;
	            print '</td>';
	            print '</tr>';
			}

            // Lastname
            print "<tr>";
            print '<td class="fieldrequired">'.$langs->trans("Lastname").'</td>';
            print '<td>';
            if ($caneditfield && !$object->ldap_sid)
            {
                print '<input class="minwidth100" type="text" class="flat" name="lastname" value="'.$object->lastname.'">';
            }
            else
            {
                print '<input type="hidden" name="lastname" value="'.$object->lastname.'">';
                print $object->lastname;
            }
            print '</td>';
            print '</tr>';

            // Firstname
            print "<tr>".'<td>'.$langs->trans("Firstname").'</td>';
            print '<td>';
            if ($caneditfield && !$object->ldap_sid)
            {
                print '<input class="minwidth100" type="text" class="flat" name="firstname" value="'.$object->firstname.'">';
            }
            else
            {
                print '<input type="hidden" name="firstname" value="'.$object->firstname.'">';
                print $object->firstname;
            }
            print '</td></tr>';

            // Employee
            print '<tr>';
            print '<td>'.fieldLabel('Employee','employee',0).'</td><td>';
            print $form->selectyesno("employee",$object->employee,1);
            print '</td></tr>';

            // Position/Job
            print '<tr><td>'.$langs->trans("PostOrFunction").'</td>';
            print '<td>';
            if ($caneditfield)
            {
            	print '<input size="30" type="text" name="job" value="'.$object->job.'">';
            }
            else
			{
                print '<input type="hidden" name="job" value="'.$object->job.'">';
          		print $object->job;
            }
            print '</td></tr>';

		    // Gender
    		print '<tr><td>'.$langs->trans("Gender").'</td>';
    		print '<td>';
    		$arraygender=array('man'=>$langs->trans("Genderman"),'woman'=>$langs->trans("Genderwoman"));
    		print $form->selectarray('gender', $arraygender, GETPOST('gender')?GETPOST('gender'):$object->gender, 1);
    		print '</td></tr>';

            // Login
            print "<tr>".'<td><span class="fieldrequired">'.$langs->trans("Login").'</span></td>';
            print '<td>';
            if ($user->admin  && !$object->ldap_sid)
            {
                print '<input size="12" maxlength="24" type="text" class="flat" name="login" value="'.$object->login.'">';
            }
            else
            {
                print '<input type="hidden" name="login" value="'.$object->login.'">';
                print $object->login;
            }
            print '</td>';
            print '</tr>';

            // Pass
            print '<tr><td>'.$langs->trans("Password").'</td>';
            print '<td>';
            if ($object->ldap_sid)
            {
                $text=$langs->trans("DomainPassword");
            }
            else if ($caneditpassword)
            {
                $text='<input size="12" maxlength="32" type="password" class="flat" name="password" value="'.$object->pass.'" autocomplete="off">';
                if ($dolibarr_main_authentication && $dolibarr_main_authentication == 'http')
                {
                    $text=$form->textwithpicto($text,$langs->trans("DolibarrInHttpAuthenticationSoPasswordUseless",$dolibarr_main_authentication),1,'warning');
                }
            }
            else
            {
                $text=preg_replace('/./i','*',$object->pass);
            }
            print $text;
            print "</td></tr>\n";

            // API key
            if(! empty($conf->api->enabled) && $user->admin)
            {
                print '<tr><td>'.$langs->trans("ApiKey").'</td>';
                print '<td>';
                print '<input class="minwidth300" maxsize="32" type="text" id="api_key" name="api_key" value="'.$object->api_key.'" autocomplete="off">';
                if (! empty($conf->use_javascript_ajax))
                    print '&nbsp;'.img_picto($langs->trans('Generate'), 'refresh', 'id="generate_api_key" class="linkobject"');
                print '</td></tr>';
            }

            // Administrator
            print '<tr><td>'.$langs->trans("Administrator").'</td>';
            if ($object->socid > 0)
            {
            	$langs->load("admin");
                print '<td>';
                print '<input type="hidden" name="admin" value="'.$object->admin.'">'.yn($object->admin);
                print ' ('.$langs->trans("ExternalUser").')';
                print '</td></tr>';
            }
            else
            {
                print '<td>';
                $nbAdmin = $user->getNbOfUsers('active','',1);
                $nbSuperAdmin = $user->getNbOfUsers('active','superadmin',1);
                //var_dump($nbAdmin);
                //var_dump($nbSuperAdmin);
                if ($user->admin								// Need to be admin to allow downgrade of an admin
                && ($user->id != $object->id)                   // Don't downgrade ourself
                && (
                	(empty($conf->multicompany->enabled) && $nbAdmin >= 1)
                	|| (! empty($conf->multicompany->enabled) && ($object->entity > 0 || $nbSuperAdmin > 1))    // Don't downgrade a superadmin if alone
                	)
                )
                {
                    print $form->selectyesno('admin',$object->admin,1);

                    if (! empty($conf->multicompany->enabled) && ! $user->entity && empty($conf->global->MULTICOMPANY_TRANSVERSE_MODE))
                    {
                        if ($conf->use_javascript_ajax)
                        {
                            print '<script type="text/javascript">
									$(function() {
										var admin = $("select[name=admin]").val();
										if (admin == 0) {
											$("input[name=superadmin]")
													.prop("disabled", true)
													.prop("checked", false);
										}
										if ($("input[name=superadmin]").is(":checked")) {
											$("select[name=entity]")
													.prop("disabled", true);
										}
										$("select[name=admin]").change(function() {
											 if ( $(this).val() == 0 ) {
											 	$("input[name=superadmin]")
													.prop("disabled", true)
													.prop("checked", false);
											 	$("select[name=entity]")
													.prop("disabled", false);
											 } else {
											 	$("input[name=superadmin]")
													.prop("disabled", false);
											 }
										});
										$("input[name=superadmin]").change(function() {
											if ( $(this).is(":checked")) {
												$("select[name=entity]")
													.prop("disabled", true);
											} else {
												$("select[name=entity]")
													.prop("disabled", false);
											}
										});
									});
								</script>';
                        }

                        $checked=(($object->admin && ! $object->entity) ? ' checked' : '');
                        print '<input type="checkbox" name="superadmin" value="1"'.$checked.' /> '.$langs->trans("SuperAdministrator");
                    }
                }
                else
                {
                    $yn = yn($object->admin);
                    print '<input type="hidden" name="admin" value="'.$object->admin.'">';
                    print '<input type="hidden" name="superadmin" value="'.(empty($object->entity) ? 1 : 0).'">';
                    if (! empty($conf->multicompany->enabled) && empty($object->entity)) print $form->textwithpicto($yn,$langs->trans("DontDowngradeSuperAdmin"),1,'warning');
                    else print $yn;
                }
                print '</td></tr>';
            }

           	// Type
           	print '<tr><td>'.$langs->trans("Type").'</td>';
           	print '<td>';
           	if ($user->id == $object->id || ! $user->admin)
           	{
	           	$type=$langs->trans("Internal");
    	       	if ($object->socid) $type=$langs->trans("External");
        	   	print $form->textwithpicto($type,$langs->trans("InternalExternalDesc"));
	           	if ($object->ldap_sid) print ' ('.$langs->trans("DomainUser").')';
           	}
           	else
			{
				$type=0;
	            if ($object->contact_id) $type=$object->contact_id;
	            print $form->selectcontacts(0,$type,'contactid',2,'','',1,'',false,1);
	           	if ($object->ldap_sid) print ' ('.$langs->trans("DomainUser").')';
            }
           	print '</td></tr>';

			// Address
            print '<tr><td class="tdtop">'.fieldLabel('Address','address').'</td>';
	        print '<td><textarea name="address" id="address" class="quatrevingtpercent" rows="3" wrap="soft">';
            print $object->address;
            print '</textarea></td></tr>';

            // Zip
            print '<tr><td>'.fieldLabel('Zip','zipcode').'</td><td>';
            print $formcompany->select_ziptown($object->zip, 'zipcode', array('town', 'selectcountry_id', 'state_id'), 6);
            print '</td></tr>';

			// Town
			print '<tr><td>'.fieldLabel('Town','town').'</td><td>';
            print $formcompany->select_ziptown($object->town, 'town', array('zipcode', 'selectcountry_id', 'state_id'));
            print '</td></tr>';

            // Country
            print '<tr><td>'.fieldLabel('Country','selectcounty_id').'</td><td>';
            print $form->select_country((GETPOST('country_id')!=''?GETPOST('country_id'):$object->country_id),'country_id');
            if ($user->admin) print info_admin($langs->trans("YouCanChangeValuesForThisListFromDictionarySetup"),1);
            print '</td></tr>';

            // State
            if (empty($conf->global->USER_DISABLE_STATE))
            {
                print '<tr><td class="tdoverflow">'.fieldLabel('State','state_id').'</td><td>';
                print $formcompany->select_state($object->state_id,$object->country_code, 'state_id');
                print '</td></tr>';
            }

            // Tel pro
            print "<tr>".'<td>'.$langs->trans("PhonePro").'</td>';
            print '<td>';
            if ($caneditfield  && empty($object->ldap_sid))
            {
                print '<input size="20" type="text" name="office_phone" class="flat" value="'.$object->office_phone.'">';
            }
            else
            {
                print '<input type="hidden" name="office_phone" value="'.$object->office_phone.'">';
                print $object->office_phone;
            }
            print '</td></tr>';

            // Tel mobile
            print "<tr>".'<td>'.$langs->trans("PhoneMobile").'</td>';
            print '<td>';
            if ($caneditfield && empty($object->ldap_sid))
            {
                print '<input size="20" type="text" name="user_mobile" class="flat" value="'.$object->user_mobile.'">';
            }
            else
            {
                print '<input type="hidden" name="user_mobile" value="'.$object->user_mobile.'">';
                print $object->user_mobile;
            }
            print '</td></tr>';

            // Fax
            print "<tr>".'<td>'.$langs->trans("Fax").'</td>';
            print '<td>';
            if ($caneditfield  && empty($object->ldap_sid))
            {
                print '<input size="20" type="text" name="office_fax" class="flat" value="'.$object->office_fax.'">';
            }
            else
            {
                print '<input type="hidden" name="office_fax" value="'.$object->office_fax.'">';
                print $object->office_fax;
            }
            print '</td></tr>';

            // Skype
            if (! empty($conf->skype->enabled))
            {
                print '<tr><td>'.$langs->trans("Skype").'</td>';
                print '<td>';
                if ($caneditfield  && empty($object->ldap_sid))
                {
                    print '<input size="40" type="text" name="skype" class="flat" value="'.$object->skype.'">';
                }
                else
                {
                    print '<input type="hidden" name="skype" value="'.$object->skype.'">';
                    print $object->skype;
                }
                print '</td></tr>';
            }

            // EMail
            print "<tr>".'<td'.(! empty($conf->global->USER_MAIL_REQUIRED)?' class="fieldrequired"':'').'>'.$langs->trans("EMail").'</td>';
            print '<td>';
            if ($caneditfield  && empty($object->ldap_sid))
            {
                print '<input class="minwidth100" type="text" name="email" class="flat" value="'.$object->email.'">';
            }
            else
            {
                print '<input type="hidden" name="email" value="'.$object->email.'">';
                print $object->email;
            }
            print '</td></tr>';

            // OpenID url
            if (isset($conf->file->main_authentication) && preg_match('/openid/',$conf->file->main_authentication) && ! empty($conf->global->MAIN_OPENIDURL_PERUSER))
            {
                print "<tr>".'<td>'.$langs->trans("OpenIDURL").'</td>';
                print '<td>';
                if ($caneditfield)
                {
                    print '<input class="minwidth100" type="url" name="openid" class="flat" value="'.$object->openid.'">';
                }
                else
                {
                    print '<input type="hidden" name="openid" value="'.$object->openid.'">';
                    print $object->openid;
                }
                print '</td></tr>';
            }

            // Accountancy code
            if ($conf->accounting->enabled)
            {
                print "<tr>";
                print '<td>'.$langs->trans("AccountancyCode").'</td>';
                print '<td>';
                if ($caneditfield)
                {
                				print '<input size="30" type="text" class="flat" name="accountancy_code" value="'.$object->accountancy_code.'">';
                }
                else
                {
                				print '<input type="hidden" name="accountancy_code" value="'.$object->accountancy_code.'">';
                				print $object->accountancy_code;
                }
                print '</td>';
                print "</tr>";
            }

            // TODO Move this into tab RH (HierarchicalResponsible must be on both tab)

            // Hierarchy
            print '<tr><td>'.$langs->trans("HierarchicalResponsible").'</td>';
            print '<td>';
            if ($caneditfield)
            {
            	print $form->select_dolusers($object->fk_user, 'fk_user', 1, array($object->id), 0, '', 0, $object->entity, 0, 0, '', 0, '', 'maxwidth300');
            }
            else
            {
          		print '<input type="hidden" name="fk_user" value="'.$object->fk_user.'">';
            	$huser=new User($db);
            	$huser->fetch($object->fk_user);
            	print $huser->getNomUrl(1);
            }
            print '</td>';
            print "</tr>\n";

            if ((! empty($conf->salaries->enabled) && ! empty($user->rights->salaries->read))
               || (! empty($conf->hrm->enabled) && ! empty($user->rights->hrm->employee->read)))
            {
            	$langs->load("salaries");

            	// THM
			    print '<tr><td>';
			    $text=$langs->trans("THM");
			    print $form->textwithpicto($text, $langs->trans("THMDescription"), 1, 'help', 'classthm');
			    print '</td>';
			    print '<td>';
			    print '<input size="8" type="text" name="thm" value="'.price2num(GETPOST('thm')?GETPOST('thm'):$object->thm).'">';
			    print '</td>';
			    print "</tr>\n";

			    // TJM
			    print '<tr><td>';
			    $text=$langs->trans("TJM");
			    print $form->textwithpicto($text, $langs->trans("TJMDescription"), 1, 'help', 'classthm');
			    print '</td>';
			    print '<td>';
			    print '<input size="8" type="text" name="tjm" value="'.price2num(GETPOST('tjm')?GETPOST('tjm'):$object->tjm).'">';
			    print '</td>';
			    print "</tr>\n";

			    // Salary
			    print '<tr><td>'.$langs->trans("Salary").'</td>';
			    print '<td>';
			    print '<input size="8" type="text" name="salary" value="'.price2num(GETPOST('salary')?GETPOST('salary'):$object->salary).'">';
			    print '</td>';
			    print "</tr>\n";
            }

		    // Weeklyhours
		    print '<tr><td>'.$langs->trans("WeeklyHours").'</td>';
		    print '<td>';
		    print '<input size="8" type="text" name="weeklyhours" value="'.price2num(GETPOST('weeklyhours')?GETPOST('weeklyhours'):$object->weeklyhours).'">';
		    print '</td>';
		    print "</tr>\n";

		    // Date employment
		    print '<tr><td>'.$langs->trans("DateEmployment").'</td>';
		    print '<td>';
			echo $form->select_date(GETPOST('dateemployment')?GETPOST('dateemployment'):$object->dateemployment,'dateemployment',0,0,1,'form'.'dateemployment',1,0,1);
			print '</td>';
		    print "</tr>\n";

    		// User color
    		if (! empty($conf->agenda->enabled))
    	    {
    			print '<tr><td>'.$langs->trans("ColorUser").'</td>';
    			print '<td>';
    			print $formother->selectColor(GETPOST('color')?GETPOST('color'):$object->color, 'color', null, 1, '', 'hideifnotset');
    			print '</td></tr>';
    		}

    		// Photo
    		print '<tr>';
    		print '<td>'.$langs->trans("Photo").'</td>';
    		print '<td>';
    		print $form->showphoto('userphoto',$object,60,0,$caneditfield,'photowithmargin','small');
    		print '</td>';
    		print '</tr>';

    		// Categories
    		if (!empty( $conf->categorie->enabled ) && !empty( $user->rights->categorie->lire ))
    		{
    			print '<tr><td>' . fieldLabel( 'Categories', 'usercats' ) . '</td>';
    			print '<td>';
    			$cate_arbo = $form->select_all_categories( Categorie::TYPE_CONTACT, null, null, null, null, 1 );
    			$c = new Categorie( $db );
    			$cats = $c->containing($object->id, Categorie::TYPE_USER);
    			foreach ($cats as $cat) {
    				$arrayselected[] = $cat->id;
    			}
    			print $form->multiselectarray( 'usercats', $cate_arbo, $arrayselected, '', 0, '', 0, '90%' );
    			print "</td></tr>";
    		}

            // Status
            print '<tr><td>'.$langs->trans("Status").'</td>';
            print '<td>';
            print $object->getLibStatut(4);
            print '</td></tr>';

            // Company / Contact
            if (! empty($conf->societe->enabled))
            {
                print '<tr><td width="25%">'.$langs->trans("LinkToCompanyContact").'</td>';
                print '<td>';
                if ($object->socid > 0)
                {
                    $societe = new Societe($db);
                    $societe->fetch($object->socid);
                    print $societe->getNomUrl(1,'');
                    if ($object->contactid)
                    {
                        $contact = new Contact($db);
                        $contact->fetch($object->contactid);
                        print ' / <a href="'.DOL_URL_ROOT.'/contact/card.php?id='.$object->contactid.'">'.img_object($langs->trans("ShowContact"),'contact').' '.dol_trunc($contact->getFullName($langs),32).'</a>';
                    }
                }
                else
                {
                    print $langs->trans("ThisUserIsNot");
                }
                print ' ('.$langs->trans("UseTypeFieldToChange").')';
                print '</td>';
                print "</tr>\n";
            }

            // Module Adherent
            if (! empty($conf->adherent->enabled))
            {
                $langs->load("members");
                print '<tr><td width="25%">'.$langs->trans("LinkedToDolibarrMember").'</td>';
                print '<td>';
                if ($object->fk_member)
                {
                    $adh=new Adherent($db);
                    $adh->fetch($object->fk_member);
                    $adh->ref=$adh->login;	// Force to show login instead of id
                    print $adh->getNomUrl(1);
                }
                else
                {
                    print $langs->trans("UserNotLinkedToMember");
                }
                print '</td>';
                print "</tr>\n";
            }

            // Other attributes
            $parameters=array('colspan' => ' colspan="2"');
            $reshook=$hookmanager->executeHooks('formObjectOptions',$parameters,$object,$action);    // Note that $action and $object may have been modified by hook
            print $hookmanager->resPrint;
            if (empty($reshook) && ! empty($extrafields->attribute_label))
            {
            	print $object->showOptionals($extrafields,'edit');
            }

            // Signature
            print "<tr>".'<td class="tdtop">'.$langs->trans("Signature").'</td>';
            print '<td>';
            if ($caneditfield)
            {
                require_once DOL_DOCUMENT_ROOT.'/core/class/doleditor.class.php';
                $doleditor=new DolEditor('signature',$object->signature,'',138,'dolibarr_mailings','In',false,true,empty($conf->global->FCKEDITOR_ENABLE_USERSIGN)?0:1,ROWS_4,'90%');
                print $doleditor->Create(1);
            }
            else
            {
                print dol_htmlentitiesbr($object->signature);
            }
            print '</td></tr>';

            print '</table>';

            dol_fiche_end();

            print '<div align="center">';
            print '<input value="'.$langs->trans("Save").'" class="button" type="submit" name="save">';
            print '&nbsp; &nbsp; &nbsp;';
            print '<input value="'.$langs->trans("Cancel").'" class="button" type="submit" name="cancel">';
            print '</div>';

            print '</form>';
        }

        if ($action != 'edit')
        {
            print '<div class="fichecenter"><div class="fichehalfleft">';
            /*
             * Documents generes
            */
            $filename = dol_sanitizeFileName($object->ref);
            $filedir = $conf->user->dir_output . "/" . dol_sanitizeFileName($object->ref);
            $urlsource = $_SERVER["PHP_SELF"] . "?id=" . $object->id;
            $genallowed = $user->rights->user->user->creer;
            $delallowed = $user->rights->user->user->supprimer;

<<<<<<< HEAD
            print $formfile->showdocuments('user', $filename, $filedir, $urlsource, $genallowed, $delallowed, $object->modelpdf, 1, 0, 0, 28, 0, '', 0, '', $soc->default_lang);
            $somethingshown = $formfile->numoffiles;
=======
            $somethingshown = $formfile->show_documents('user', $filename, $filedir, $urlsource, $genallowed, $delallowed, $object->modelpdf, 1, 0, 0, 28, 0, '', 0, '', $soc->default_lang);
>>>>>>> 18206491

    		// Show links to link elements
    		$linktoelem = $form->showLinkToObjectBlock($object, null, null);
    		$somethingshown = $form->showLinkedObjectBlock($object, $linktoelem);

            print '</div><div class="fichehalfright"><div class="ficheaddleft">';

    		// List of actions on element
    		include_once DOL_DOCUMENT_ROOT . '/core/class/html.formactions.class.php';
    		$formactions = new FormActions($db);
    		$somethingshown = $formactions->showactions($object, 'user', $socid);


            print '</div></div></div>';
        }

		if (! empty($conf->ldap->enabled) && ! empty($object->ldap_sid)) $ldap->close();
    }

}

if (! empty($conf->api->enabled) && ! empty($conf->use_javascript_ajax))
{
    print "\n".'<script type="text/javascript">';
    print '$(document).ready(function () {
            $("#generate_api_key").click(function() {
                $.get( "'.DOL_URL_ROOT.'/core/ajax/security.php", {
                    action: \'getrandompassword\',
                    generic: true
                },
                function(token) {
                    $("#api_key").val(token);
                });
            });
    });';
    print '</script>';
}

llxFooter();
$db->close();<|MERGE_RESOLUTION|>--- conflicted
+++ resolved
@@ -1482,29 +1482,6 @@
 				print '</td></tr>';
 		    }
 
-<<<<<<< HEAD
-=======
-		    // Multicompany
-		    // TODO This should be done with hook formObjectOption
-		    if (is_object($mc))
-		    {
-		        if (! empty($conf->multicompany->enabled) && empty($conf->multicompany->transverse_mode) && $conf->entity == 1 && $user->admin && ! $user->entity)
-		        {
-		            print '<tr><td>'.$langs->trans("Entity").'</td><td>';
-		            if (empty($object->entity))
-		            {
-		                print $langs->trans("AllEntities");
-		            }
-		            else
-		            {
-		                $mc->getInfo($object->entity);
-		                print $mc->label;
-		            }
-		            print "</td></tr>\n";
-		        }
-		    }
-
->>>>>>> 18206491
 		    if (isset($conf->file->main_authentication) && preg_match('/openid/',$conf->file->main_authentication) && ! empty($conf->global->MAIN_OPENIDURL_PERUSER))
 		    {
 		        print '<tr><td>'.$langs->trans("OpenIDURL").'</td>';
@@ -1521,17 +1498,7 @@
 		    print "</tr>\n";
 
 		    // Other attributes
-<<<<<<< HEAD
-		    $parameters=array();
-		    $reshook=$hookmanager->executeHooks('formObjectOptions',$parameters,$object,$action);    // Note that $action and $object may have been modified by hook
-		    print $hookmanager->resPrint;
-		    if (empty($reshook) && ! empty($extrafields->attribute_label))
-		    {
-		        print $object->showOptionals($extrafields);
-		    }
-=======
     		include DOL_DOCUMENT_ROOT . '/core/tpl/extrafields_view.tpl.php';
->>>>>>> 18206491
 
             // Company / Contact
             if (! empty($conf->societe->enabled))
@@ -1613,11 +1580,7 @@
                 print '<div class="inline-block divButAction"><a class="butActionRefused" href="#" title="'.dol_escape_htmltag($langs->trans("NoEMail")).'">'.$langs->trans('SendMail').'</a></div>';
             }
 
-<<<<<<< HEAD
             if ($caneditfield && (empty($conf->multicompany->enabled) || ! $user->entity || ($object->entity == $conf->entity) || ($conf->global->MULTICOMPANY_TRANSVERSE_MODE && $conf->entity == 1)))
-=======
-            if ($caneditfield && (empty($conf->multicompany->enabled) || ! $user->entity || ($object->entity == $conf->entity) || ($conf->multicompany->transverse_mode && $conf->entity == 1)))
->>>>>>> 18206491
             {
                 if (! empty($conf->global->MAIN_ONLY_LOGIN_ALLOWED))
                 {
@@ -2507,12 +2470,8 @@
             $genallowed = $user->rights->user->user->creer;
             $delallowed = $user->rights->user->user->supprimer;
 
-<<<<<<< HEAD
             print $formfile->showdocuments('user', $filename, $filedir, $urlsource, $genallowed, $delallowed, $object->modelpdf, 1, 0, 0, 28, 0, '', 0, '', $soc->default_lang);
             $somethingshown = $formfile->numoffiles;
-=======
-            $somethingshown = $formfile->show_documents('user', $filename, $filedir, $urlsource, $genallowed, $delallowed, $object->modelpdf, 1, 0, 0, 28, 0, '', 0, '', $soc->default_lang);
->>>>>>> 18206491
 
     		// Show links to link elements
     		$linktoelem = $form->showLinkToObjectBlock($object, null, null);
