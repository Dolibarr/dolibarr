<?php
/* Copyright (C) 2002-2006 Rodolphe Quiedeville <rodolphe@quiedeville.org>
 * Copyright (C) 2002-2003 Jean-Louis Bergamo   <jlb@j1b.org>
 * Copyright (C) 2004-2015 Laurent Destailleur  <eldy@users.sourceforge.net>
 * Copyright (C) 2004      Eric Seigne          <eric.seigne@ryxeo.com>
 * Copyright (C) 2005-2016 Regis Houssin        <regis.houssin@capnetworks.com>
 * Copyright (C) 2005      Lionel Cousteix      <etm_ltd@tiscali.co.uk>
 * Copyright (C) 2011      Herve Prot           <herve.prot@symeos.com>
 * Copyright (C) 2012      Juanjo Menent        <jmenent@2byte.es>
 * Copyright (C) 2013      Florian Henry        <florian.henry@open-concept.pro>
 * Copyright (C) 2013-2016 Alexandre Spangaro   <aspangaro.dolibarr@gmail.com>
 * Copyright (C) 2015      Jean-François Ferry  <jfefe@aternatik.fr>
 * Copyright (C) 2015      Ari Elbaz (elarifr)  <github@accedinfo.com>
 * Copyright (C) 2015      Charlie Benke        <charlie@patas-monkey.com>
 * Copyright (C) 2016      Raphaël Doursenaud   <rdoursenaud@gpcsolutions.fr>
 *
 * This program is free software; you can redistribute it and/or modify
 * it under the terms of the GNU General Public License as published by
 * the Free Software Foundation; either version 3 of the License, or
 * (at your option) any later version.
 *
 * This program is distributed in the hope that it will be useful,
 * but WITHOUT ANY WARRANTY; without even the implied warranty of
 * MERCHANTABILITY or FITNESS FOR A PARTICULAR PURPOSE.  See the
 * GNU General Public License for more details.
 *
 * You should have received a copy of the GNU General Public License
 * along with this program. If not, see <http://www.gnu.org/licenses/>.
 */

/**
 *       \file       htdocs/user/card.php
 *       \brief      Tab of user card
 */

require '../main.inc.php';
require_once DOL_DOCUMENT_ROOT.'/user/class/user.class.php';
require_once DOL_DOCUMENT_ROOT.'/user/class/usergroup.class.php';
require_once DOL_DOCUMENT_ROOT.'/contact/class/contact.class.php';
require_once DOL_DOCUMENT_ROOT.'/core/lib/images.lib.php';
require_once DOL_DOCUMENT_ROOT.'/core/lib/usergroups.lib.php';
require_once DOL_DOCUMENT_ROOT.'/core/class/extrafields.class.php';
require_once DOL_DOCUMENT_ROOT.'/core/class/html.formcompany.class.php';
require_once DOL_DOCUMENT_ROOT.'/core/class/html.formother.class.php';
if (! empty($conf->ldap->enabled)) require_once DOL_DOCUMENT_ROOT.'/core/class/ldap.class.php';
if (! empty($conf->adherent->enabled)) require_once DOL_DOCUMENT_ROOT.'/adherents/class/adherent.class.php';
if (! empty($conf->multicompany->enabled)) dol_include_once('/multicompany/class/actions_multicompany.class.php');
if (! empty($conf->categorie->enabled)) require_once DOL_DOCUMENT_ROOT.'/categories/class/categorie.class.php';


$id			= GETPOST('id','int');
$action		= GETPOST('action','alpha');
$mode		= GETPOST('mode','alpha');
$confirm	= GETPOST('confirm','alpha');
$subaction	= GETPOST('subaction','alpha');
$group		= GETPOST("group","int",3);

// Define value to know what current user can do on users
$canadduser=(! empty($user->admin) || $user->rights->user->user->creer);
$canreaduser=(! empty($user->admin) || $user->rights->user->user->lire);
$canedituser=(! empty($user->admin) || $user->rights->user->user->creer);
$candisableuser=(! empty($user->admin) || $user->rights->user->user->supprimer);
$canreadgroup=$canreaduser;
$caneditgroup=$canedituser;
if (! empty($conf->global->MAIN_USE_ADVANCED_PERMS))
{
    $canreadgroup=(! empty($user->admin) || $user->rights->user->group_advance->read);
    $caneditgroup=(! empty($user->admin) || $user->rights->user->group_advance->write);
}
// Define value to know what current user can do on properties of edited user
if ($id)
{
    // $user est le user qui edite, $id est l'id de l'utilisateur edite
    $caneditfield=((($user->id == $id) && $user->rights->user->self->creer)
    || (($user->id != $id) && $user->rights->user->user->creer));
    $caneditpassword=((($user->id == $id) && $user->rights->user->self->password)
    || (($user->id != $id) && $user->rights->user->user->password));
}

// Security check
$socid=0;
if ($user->societe_id > 0) $socid = $user->societe_id;
$feature2='user';
if ($user->id == $id) { $feature2=''; $canreaduser=1; } // A user can always read its own card
if (!$canreaduser) {
	$result = restrictedArea($user, 'user', $id, 'user&user', $feature2);
}
if ($user->id <> $id && ! $canreaduser) accessforbidden();

$langs->load("users");
$langs->load("companies");
$langs->load("ldap");
$langs->load("admin");
$langs->load('hrm');

$object = new User($db);
$extrafields = new ExtraFields($db);

// fetch optionals attributes and labels
$extralabels=$extrafields->fetch_name_optionals_label($object->table_element);

// Initialize technical object to manage hooks. Note that conf->hooks_modules contains array
$hookmanager->initHooks(array('usercard','globalcard'));



/**
 * Actions
 */

$parameters=array('id'=>$socid);
$reshook=$hookmanager->executeHooks('doActions',$parameters,$object,$action);    // Note that $action and $object may have been modified by some hooks
if ($reshook < 0) setEventMessages($hookmanager->error, $hookmanager->errors, 'errors');

if (empty($reshook)) {

	if ($action == 'confirm_disable' && $confirm == "yes" && $candisableuser) {
		if ($id <> $user->id) {
			$object->fetch($id);
			$object->setstatus(0);
			header("Location: ".$_SERVER['PHP_SELF'].'?id='.$id);
			exit;
		}
	}
	if ($action == 'confirm_enable' && $confirm == "yes" && $candisableuser) {
		$error = 0;

		if ($id <> $user->id) {
			$object->fetch($id);

			if (!empty($conf->file->main_limit_users)) {
				$nb = $object->getNbOfUsers("active");
				if ($nb >= $conf->file->main_limit_users) {
					$error ++;
					setEventMessages($langs->trans("YourQuotaOfUsersIsReached"), null, 'errors');
				}
			}

			if (!$error) {
				$object->setstatus(1);
				header("Location: ".$_SERVER['PHP_SELF'].'?id='.$id);
				exit;
			}
		}
	}

	if ($action == 'confirm_delete' && $confirm == "yes" && $candisableuser) {
		if ($id <> $user->id) {
			$object = new User($db);
			$object->id = $id;
			$result = $object->delete();
			if ($result < 0) {
				$langs->load("errors");
				setEventMessages($langs->trans("ErrorUserCannotBeDelete"), null, 'errors');
			} else {
				header("Location: index.php");
				exit;
			}
		}
	}

	// Action Add user
	if ($action == 'add' && $canadduser) {
		$error = 0;

		if (!$_POST["lastname"]) {
			$error ++;
			setEventMessages($langs->trans("NameNotDefined"), null, 'errors');
			$action = "create";       // Go back to create page
		}
		if (!$_POST["login"]) {
			$error ++;
			setEventMessages($langs->trans("LoginNotDefined"), null, 'errors');
			$action = "create";       // Go back to create page
		}

		if (!empty($conf->file->main_limit_users)) { // If option to limit users is set
			$nb = $object->getNbOfUsers("active");
			if ($nb >= $conf->file->main_limit_users) {
				$error ++;
				setEventMessages($langs->trans("YourQuotaOfUsersIsReached"), null, 'errors');
				$action = "create";       // Go back to create page
			}
		}

		if (!$error) {
			$object->lastname = GETPOST("lastname", 'alpha');
			$object->firstname = GETPOST("firstname", 'alpha');
			$object->login = GETPOST("login", 'alpha');
			$object->api_key = GETPOST("api_key", 'alpha');
			$object->gender = GETPOST("gender", 'alpha');
			$object->admin = GETPOST("admin", 'alpha');
			$object->address = GETPOST('address', 'alpha');
			$object->zip = GETPOST('zipcode', 'alpha');
			$object->town = GETPOST('town', 'alpha');
			$object->country_id = GETPOST('country_id', 'int');
			$object->state_id = GETPOST('state_id', 'int');
			$object->office_phone = GETPOST("office_phone", 'alpha');
			$object->office_fax = GETPOST("office_fax", 'alpha');
			$object->user_mobile = GETPOST("user_mobile");
			$object->skype = GETPOST("skype", 'alpha');
			$object->email = GETPOST("email", 'alpha');
			$object->job = GETPOST("job", 'alpha');
			$object->signature = GETPOST("signature");
			$object->accountancy_code = GETPOST("accountancy_code");
			$object->note = GETPOST("note");
			$object->ldap_sid = GETPOST("ldap_sid");
			$object->fk_user = GETPOST("fk_user") > 0 ? GETPOST("fk_user") : 0;
            $object->employee = GETPOST('employee');

			$object->thm = GETPOST("thm") != '' ? GETPOST("thm") : '';
			$object->tjm = GETPOST("tjm") != '' ? GETPOST("tjm") : '';
			$object->salary = GETPOST("salary") != '' ? GETPOST("salary") : '';
			$object->salaryextra = GETPOST("salaryextra") != '' ? GETPOST("salaryextra") : '';
			$object->weeklyhours = GETPOST("weeklyhours") != '' ? GETPOST("weeklyhours") : '';

			$object->color = GETPOST("color") != '' ? GETPOST("color") : '';

			// Fill array 'array_options' with data from add form
			$ret = $extrafields->setOptionalsFromPost($extralabels, $object);
			if ($ret < 0) {
				$error ++;
			}

			// Set entity property
			$entity = GETPOST('entity', 'int');
			if (!empty($conf->multicompany->enabled)) {
				if (!empty($_POST["superadmin"])) {
					$object->entity = 0;
				} else {
					if ($conf->multicompany->transverse_mode) {
						$object->entity = 1; // all users are forced into master entity
					} else {
						$object->entity = ($entity == '' ? 1 : $entity);
					}
				}
			} else {
				$object->entity = ($entity == '' ? 1 : $entity);
                /*if ($user->admin && $user->entity == 0 && GETPOST("admin",'alpha'))
				{
				}*/
			}

			$db->begin();

			$id = $object->create($user);
			if ($id > 0) {
				if (isset($_POST['password']) && trim($_POST['password'])) {
					$object->setPassword($user, trim($_POST['password']));
				}
            			if (! empty($conf->categorie->enabled)) {
					// Categories association
					$usercats = GETPOST( 'usercats', 'array' );
					$object->setCategories($usercats);
				}
				$db->commit();

				header("Location: ".$_SERVER['PHP_SELF'].'?id='.$id);
				exit;
			}
			else
			{
				$langs->load("errors");
				$db->rollback();
				if (is_array($object->errors) && count($object->errors))
				{
					setEventMessages($object->error, $object->errors, 'errors');
				}
				$action = "create";       // Go back to create page
			}
		}
	}

	// Action add usergroup
	if (($action == 'addgroup' || $action == 'removegroup') && $caneditfield)
	{
		if ($group)
		{
			$editgroup = new UserGroup($db);
			$editgroup->fetch($group);
			$editgroup->oldcopy=clone $editgroup;

			$object->fetch($id);
			if ($action == 'addgroup') {
				$object->SetInGroup($group, ($conf->multicompany->transverse_mode ? GETPOST("entity") : $editgroup->entity));
			}
			if ($action == 'removegroup') {
				$object->RemoveFromGroup($group, ($conf->multicompany->transverse_mode ? GETPOST("entity") : $editgroup->entity));
			}

			if ($result > 0) {
				header("Location: ".$_SERVER['PHP_SELF'].'?id='.$id);
				exit;
			}
			else
			{
				setEventMessages($object->error, $object->errors, 'errors');
			}
		}
	}

	if ($action == 'update' && !$_POST["cancel"]) {
		require_once DOL_DOCUMENT_ROOT.'/core/lib/files.lib.php';

		if ($caneditfield)    // Case we can edit all field
		{
			$error = 0;

			if (!$_POST["lastname"]) {
				setEventMessages($langs->trans("NameNotDefined"), null, 'errors');
				$action = "edit";       // Go back to create page
				$error ++;
			}
			if (!$_POST["login"]) {
				setEventMessages($langs->trans("LoginNotDefined"), null, 'errors');
				$action = "edit";       // Go back to create page
				$error ++;
			}

			if (!$error) {
				$object->fetch($id);

				$object->oldcopy = clone $object;

				if (!$error) {
					$db->begin();

					$object->oldcopy =  clone $object;

					$object->lastname = GETPOST("lastname", 'alpha');
					$object->firstname = GETPOST("firstname", 'alpha');
					$object->login = GETPOST("login", 'alpha');
					$object->gender = GETPOST("gender", 'alpha');
					$object->pass = GETPOST("password");
					$object->api_key = (GETPOST("api_key", 'alpha')) ? GETPOST("api_key", 'alpha') : $object->api_key;
					$object->admin = empty($user->admin) ? 0 : GETPOST("admin"); // A user can only be set admin by an admin
					$object->address = GETPOST('address', 'alpha');
					$object->zip = GETPOST('zipcode', 'alpha');
					$object->town = GETPOST('town', 'alpha');
					$object->country_id = GETPOST('country_id', 'int');
					$object->state_id = GETPOST('state_id', 'int');
					$object->office_phone = GETPOST("office_phone", 'alpha');
					$object->office_fax = GETPOST("office_fax", 'alpha');
					$object->user_mobile = GETPOST("user_mobile");
					$object->skype = GETPOST("skype", 'alpha');
					$object->email = GETPOST("email", 'alpha');
					$object->job = GETPOST("job", 'alpha');
					$object->signature = GETPOST("signature");
					$object->accountancy_code = GETPOST("accountancy_code");
					$object->openid = GETPOST("openid");
					$object->fk_user = GETPOST("fk_user") > 0 ? GETPOST("fk_user") : 0;
					$object->employee = GETPOST('employee');

					$object->thm = GETPOST("thm") != '' ? GETPOST("thm") : '';
					$object->tjm = GETPOST("tjm") != '' ? GETPOST("tjm") : '';
					$object->salary = GETPOST("salary") != '' ? GETPOST("salary") : '';
					$object->salaryextra = GETPOST("salaryextra") != '' ? GETPOST("salaryextra") : '';
					$object->weeklyhours = GETPOST("weeklyhours") != '' ? GETPOST("weeklyhours") : '';

					$object->color = GETPOST("color") != '' ? GETPOST("color") : '';

					if (! empty($conf->multicompany->enabled))
					{
						if (! empty($_POST["superadmin"]))
						{
							$object->entity = 0;
						}
						else if ($conf->multicompany->transverse_mode)
						{
							$object->entity = 1; // all users in master entity
						}
						else
						{
							$object->entity = (! GETPOST('entity', 'int') ? 0 : GETPOST('entity', 'int'));
						}
					}
					else
					{
						$object->entity = (! GETPOST('entity', 'int') ? 0 : GETPOST('entity', 'int'));
					}

					// Fill array 'array_options' with data from add form
					$ret = $extrafields->setOptionalsFromPost($extralabels, $object);
					if ($ret < 0) {
						$error ++;
					}

					if (GETPOST('deletephoto')) {
						$object->photo = '';
					}
					if (!empty($_FILES['photo']['name'])) {
						$object->photo = dol_sanitizeFileName($_FILES['photo']['name']);
					}

					if (!$error) {
						$ret = $object->update($user);
						if ($ret < 0) {
							$error ++;
							if ($db->errno() == 'DB_ERROR_RECORD_ALREADY_EXISTS') {
								$langs->load("errors");
								setEventMessages($langs->trans("ErrorLoginAlreadyExists", $object->login), null, 'errors');
							}
							else
							{
								setEventMessages($object->error, $object->errors, 'errors');
							}
						}
					}

					if (!$error && isset($_POST['contactid'])) {
						$contactid = GETPOST('contactid', 'int');

						if ($contactid > 0) {
							$contact = new Contact($db);
							$contact->fetch($contactid);

							$sql = "UPDATE ".MAIN_DB_PREFIX."user";
							$sql .= " SET fk_socpeople=".$db->escape($contactid);
							if (!empty($contact->socid)) {
								$sql .= ", fk_soc=".$db->escape($contact->socid);
							}
							$sql .= " WHERE rowid=".$object->id;
						} else {
							$sql = "UPDATE ".MAIN_DB_PREFIX."user";
							$sql .= " SET fk_socpeople=NULL, fk_soc=NULL";
							$sql .= " WHERE rowid=".$object->id;
						}
						dol_syslog("usercard::update", LOG_DEBUG);
						$resql = $db->query($sql);
						if (!$resql) {
							$error ++;
							setEventMessages($db->lasterror(), null, 'errors');
						}
					}

					if (!$error && !count($object->errors)) {
						if (GETPOST('deletephoto') && $object->photo) {
							$fileimg = $conf->user->dir_output.'/'.get_exdir($object->id, 2, 0, 1, $object, 'user').'/logos/'.$object->photo;
							$dirthumbs = $conf->user->dir_output.'/'.get_exdir($object->id, 2, 0, 1, $object, 'user').'/logos/thumbs';
							dol_delete_file($fileimg);
							dol_delete_dir_recursive($dirthumbs);
						}

						if (isset($_FILES['photo']['tmp_name']) && trim($_FILES['photo']['tmp_name'])) {
							$dir = $conf->user->dir_output.'/'.get_exdir($object->id, 2, 0, 1, $object, 'user');

							dol_mkdir($dir);

							if (@is_dir($dir)) {
								$newfile = $dir.'/'.dol_sanitizeFileName($_FILES['photo']['name']);
								$result = dol_move_uploaded_file($_FILES['photo']['tmp_name'], $newfile, 1, 0, $_FILES['photo']['error']);

								if (!$result > 0) {
									setEventMessages($langs->trans("ErrorFailedToSaveFile"), null, 'errors');
								} else {
									// Create small thumbs for company (Ratio is near 16/9)
									// Used on logon for example
									$imgThumbSmall = vignette($newfile, $maxwidthsmall, $maxheightsmall, '_small', $quality);

									// Create mini thumbs for company (Ratio is near 16/9)
									// Used on menu or for setup page for example
									$imgThumbMini = vignette($newfile, $maxwidthmini, $maxheightmini, '_mini', $quality);
								}
							} else {
								$error ++;
								$langs->load("errors");
								setEventMessages($langs->trans("ErrorFailedToCreateDir", $dir), $mesgs, 'errors');
							}
						}
					}
					
                	if (! $error && ! count($object->errors))
                	{
                		// Then we add the associated categories
                		$categories = GETPOST( 'usercats', 'array' );
                		$object->setCategories($categories);
                	}

					if (!$error && !count($object->errors)) {
						setEventMessages($langs->trans("UserModified"), null, 'mesgs');
						$db->commit();
						
						$login = $_SESSION["dol_login"];
						if ($login && $login == $object->oldcopy->login && $object->oldcopy->login != $object->login)    // Current user has changed its login
						{
<<<<<<< HEAD
						    $error++;
						    $langs->load("errors");
						    setEventMessages($langs->transnoentitiesnoconv("ErrorFailedToCreateDir", $dir), $mesgs, 'errors');
=======
							$error++;
							$langs->load("errors");
							setEventMessages($langs->transnoentitiesnoconv("WarningYourLoginWasModifiedPleaseLogin"), null, 'warnings');
>>>>>>> 227e27bf
						}
					}
					else {
					    $db->rollback();
					}
                }
            }
        }
		else
		{
		    if ($caneditpassword)    // Case we can edit only password
		    {
		        dol_syslog("Not allowed to change fields, only password");
		        
		        $object->fetch($id);
		    
		        $object->oldcopy = clone $object;
		    
		        $ret = $object->setPassword($user, GETPOST("password"));
		        if ($ret < 0)
		        {
		            setEventMessages($object->error, $object->errors, 'errors');
		        }
		    }
		}
	}

	// Change password with a new generated one
    if ((($action == 'confirm_password' && $confirm == 'yes')
            || ($action == 'confirm_passwordsend' && $confirm == 'yes')) && $caneditpassword
    ) {
        $object->fetch($id);

        $newpassword = $object->setPassword($user, '');
        if ($newpassword < 0) {
            // Echec
            setEventMessages($langs->trans("ErrorFailedToSetNewPassword"), null, 'errors');
        } else {
            // Succes
            if ($action == 'confirm_passwordsend' && $confirm == 'yes') {
                if ($object->send_password($user, $newpassword) > 0)
                {
                    setEventMessages($langs->trans("PasswordChangedAndSentTo", $object->email), null, 'mesgs');
                }
                else
                {
                    setEventMessages($object->error, $object->errors, 'errors');
                }
            }
            else
            {
                setEventMessages($langs->trans("PasswordChangedTo", $newpassword), null, 'warnings');
            }
        }
    }

	// Action initialisation donnees depuis record LDAP
    if ($action == 'adduserldap') {
        $selecteduser = $_POST['users'];

        $required_fields = array(
            $conf->global->LDAP_KEY_USERS,
            $conf->global->LDAP_FIELD_NAME,
            $conf->global->LDAP_FIELD_FIRSTNAME,
            $conf->global->LDAP_FIELD_LOGIN,
            $conf->global->LDAP_FIELD_LOGIN_SAMBA,
            $conf->global->LDAP_FIELD_PASSWORD,
            $conf->global->LDAP_FIELD_PASSWORD_CRYPTED,
            $conf->global->LDAP_FIELD_PHONE,
            $conf->global->LDAP_FIELD_FAX,
            $conf->global->LDAP_FIELD_MOBILE,
            $conf->global->LDAP_FIELD_SKYPE,
            $conf->global->LDAP_FIELD_MAIL,
            $conf->global->LDAP_FIELD_TITLE,
            $conf->global->LDAP_FIELD_DESCRIPTION,
            $conf->global->LDAP_FIELD_SID
        );

        $ldap = new Ldap();
        $result = $ldap->connect_bind();
        if ($result >= 0) {
            // Remove from required_fields all entries not configured in LDAP (empty) and duplicated
            $required_fields = array_unique(array_values(array_filter($required_fields, "dol_validElement")));

            $ldapusers = $ldap->getRecords($selecteduser, $conf->global->LDAP_USER_DN, $conf->global->LDAP_KEY_USERS, $required_fields);
            //print_r($ldapusers);

            if (is_array($ldapusers)) {
                foreach ($ldapusers as $key => $attribute) {
                    $ldap_lastname = $attribute[$conf->global->LDAP_FIELD_NAME];
                    $ldap_firstname = $attribute[$conf->global->LDAP_FIELD_FIRSTNAME];
                    $ldap_login = $attribute[$conf->global->LDAP_FIELD_LOGIN];
                    $ldap_loginsmb = $attribute[$conf->global->LDAP_FIELD_LOGIN_SAMBA];
                    $ldap_pass = $attribute[$conf->global->LDAP_FIELD_PASSWORD];
                    $ldap_pass_crypted = $attribute[$conf->global->LDAP_FIELD_PASSWORD_CRYPTED];
                    $ldap_phone = $attribute[$conf->global->LDAP_FIELD_PHONE];
                    $ldap_fax = $attribute[$conf->global->LDAP_FIELD_FAX];
                    $ldap_mobile = $attribute[$conf->global->LDAP_FIELD_MOBILE];
                    $ldap_skype = $attribute[$conf->global->LDAP_FIELD_SKYPE];
                    $ldap_mail = $attribute[$conf->global->LDAP_FIELD_MAIL];
                    $ldap_sid = $attribute[$conf->global->LDAP_FIELD_SID];
                }
            }
        }
        else
        {
            setEventMessages($ldap->error, $ldap->errors, 'errors');
        }
    }
}


/*
 * View
 */

$form = new Form($db);
$formother=new FormOther($db);
$formcompany = new FormCompany($db);

llxHeader('',$langs->trans("UserCard"));

if (($action == 'create') || ($action == 'adduserldap'))
{
    /* ************************************************************************** */
    /*                                                                            */
    /* Affichage fiche en mode creation                                           */
    /*                                                                            */
    /* ************************************************************************** */

    print load_fiche_titre($langs->trans("NewUser"));

    print $langs->trans("CreateInternalUserDesc")."<br>\n";
    print "<br>";


    if (! empty($conf->ldap->enabled) && (isset($conf->global->LDAP_SYNCHRO_ACTIVE) && $conf->global->LDAP_SYNCHRO_ACTIVE == 'ldap2dolibarr'))
    {
        /*
         * Affiche formulaire d'ajout d'un compte depuis LDAP
         * si on est en synchro LDAP vers Dolibarr
         */

        $ldap = new Ldap();
        $result = $ldap->connect_bind();
        if ($result >= 0)
        {
            $required_fields=array(
				$conf->global->LDAP_KEY_USERS,
	            $conf->global->LDAP_FIELD_FULLNAME,
				$conf->global->LDAP_FIELD_NAME,
				$conf->global->LDAP_FIELD_FIRSTNAME,
				$conf->global->LDAP_FIELD_LOGIN,
				$conf->global->LDAP_FIELD_LOGIN_SAMBA,
				$conf->global->LDAP_FIELD_PASSWORD,
				$conf->global->LDAP_FIELD_PASSWORD_CRYPTED,
				$conf->global->LDAP_FIELD_PHONE,
				$conf->global->LDAP_FIELD_FAX,
				$conf->global->LDAP_FIELD_MOBILE,
				$conf->global->LDAP_FIELD_SKYPE,
				$conf->global->LDAP_FIELD_MAIL,
				$conf->global->LDAP_FIELD_TITLE,
				$conf->global->LDAP_FIELD_DESCRIPTION,
            	$conf->global->LDAP_FIELD_SID
            );

            // Remove from required_fields all entries not configured in LDAP (empty) and duplicated
            $required_fields=array_unique(array_values(array_filter($required_fields, "dol_validElement")));

            // Get from LDAP database an array of results
            $ldapusers = $ldap->getRecords('*', $conf->global->LDAP_USER_DN, $conf->global->LDAP_KEY_USERS, $required_fields, 1);

            if (is_array($ldapusers))
            {
                $liste=array();
                foreach ($ldapusers as $key => $ldapuser)
                {
                    // Define the label string for this user
                    $label='';
                    foreach ($required_fields as $value)
                    {
                        if ($value)
                        {
                            $label.=$value."=".$ldapuser[$value]." ";
                        }
                    }
                    $liste[$key] = $label;
                }

            }
            else
            {
                setEventMessages($ldap->error, $ldap->errors, 'errors');
            }
        }
        else
        {
	        setEventMessages($ldap->error, $ldap->errors, 'errors');
        }

        // If user list is full, we show drop-down list
       	print "\n\n<!-- Form liste LDAP debut -->\n";

       	print '<form name="add_user_ldap" action="'.$_SERVER["PHP_SELF"].'" method="post">';
       	print '<input type="hidden" name="token" value="'.$_SESSION['newtoken'].'">';
       	print '<table width="100%" class="border"><tr>';
       	print '<td width="160">';
       	print $langs->trans("LDAPUsers");
       	print '</td>';
       	print '<td>';
       	print '<input type="hidden" name="action" value="adduserldap">';
        if (is_array($liste) && count($liste))
        {
        	print $form->selectarray('users', $liste, '', 1);
        }
       	print '</td><td align="center">';
       	print '<input type="submit" class="button" value="'.dol_escape_htmltag($langs->trans('Get')).'"'.(count($liste)?'':' disabled').'>';
       	print '</td></tr></table>';
       	print '</form>';

       	print "\n<!-- Form liste LDAP fin -->\n\n";
       	print '<br>';
    }


    print '<form action="'.$_SERVER['PHP_SELF'].'" method="POST" name="createuser">';
    print '<input type="hidden" name="token" value="'.$_SESSION['newtoken'].'">';
    print '<input type="hidden" name="action" value="add">';
    if (! empty($ldap_sid)) print '<input type="hidden" name="ldap_sid" value="'.dol_escape_htmltag($ldap_sid).'">';
    print '<input type="hidden" name="entity" value="'.$conf->entity.'">';

    dol_fiche_head('', '', '', 0, '');

    print dol_set_focus('#lastname');

    print '<table class="border" width="100%">';

    print '<tr>';

    // Lastname
    print '<td class="titlefield"><span class="fieldrequired">'.$langs->trans("Lastname").'</span></td>';
    print '<td>';
    if (! empty($ldap_lastname))
    {
        print '<input type="hidden" id="lastname" name="lastname" value="'.$ldap_lastname.'">';
        print $ldap_lastname;
    }
    else
    {
        print '<input size="30" type="text" id="lastname" name="lastname" value="'.GETPOST('lastname').'">';
    }
    print '</td></tr>';

    // Firstname
    print '<tr><td>'.$langs->trans("Firstname").'</td>';
    print '<td>';
    if (! empty($ldap_firstname))
    {
        print '<input type="hidden" name="firstname" value="'.$ldap_firstname.'">';
        print $ldap_firstname;
    }
    else
    {
        print '<input size="30" type="text" name="firstname" value="'.GETPOST('firstname').'">';
    }
    print '</td></tr>';

	// Employee
    print '<tr>';
    print '<td>'.fieldLabel('Employee','employee',0).'</td><td>';
    print $form->selectyesno("employee",(isset($_POST['employee'])?GETPOST('employee'):0),1);
    print '</td></tr>';

    // Position/Job
    print '<tr><td>'.$langs->trans("PostOrFunction").'</td>';
    print '<td>';
    print '<input size="30" type="text" name="job" value="'.GETPOST('job').'">';
    print '</td></tr>';

    // Gender
    print '<tr><td>'.$langs->trans("Gender").'</td>';
    print '<td>';
    $arraygender=array('man'=>$langs->trans("Genderman"),'woman'=>$langs->trans("Genderwoman"));
    print $form->selectarray('gender', $arraygender, GETPOST('gender'), 1);
    print '</td></tr>';

    // Login
    print '<tr><td><span class="fieldrequired">'.$langs->trans("Login").'</span></td>';
    print '<td>';
    if (! empty($ldap_login))
    {
        print '<input type="hidden" name="login" value="'.$ldap_login.'">';
        print $ldap_login;
    }
    elseif (! empty($ldap_loginsmb))
    {
        print '<input type="hidden" name="login" value="'.$ldap_loginsmb.'">';
        print $ldap_loginsmb;
    }
    else
    {
        print '<input size="20" maxsize="24" type="text" name="login" value="'.GETPOST('login').'">';
    }
    print '</td></tr>';

    $generated_password='';
    if (empty($ldap_sid))    // ldap_sid is for activedirectory
    {
        require_once DOL_DOCUMENT_ROOT.'/core/lib/security2.lib.php';
        $generated_password=getRandomPassword(false);
    }
    $password=$generated_password;

    // Password
    print '<tr><td class="fieldrequired">'.$langs->trans("Password").'</td>';
    print '<td>';
    if (! empty($ldap_sid))
    {
        print 'Mot de passe du domaine';
    }
    else
    {
        if (! empty($ldap_pass))
        {
            print '<input type="hidden" name="password" value="'.$ldap_pass.'">';
            print preg_replace('/./i','*',$ldap_pass);
        }
        else
        {
            // We do not use a field password but a field text to show new password to use.
            print '<input size="30" maxsize="32" type="text" name="password" value="'.$password.'" autocomplete="off">';
        }
    }
    print '</td></tr>';

    if(! empty($conf->api->enabled))
    {
        // API key
        $generated_api_key = '';
        require_once DOL_DOCUMENT_ROOT.'/core/lib/security2.lib.php';
            $generated_password=getRandomPassword(false);
        print '<tr><td>'.$langs->trans("ApiKey").'</td>';
        print '<td>';
        print '<input size="30" maxsize="32" type="text" id="api_key" name="api_key" value="'.$api_key.'" autocomplete="off">';
        if (! empty($conf->use_javascript_ajax))
            print '&nbsp;'.img_picto($langs->trans('Generate'), 'refresh', 'id="generate_api_key" class="linkobject"');
        print '</td></tr>';
    }
    else
    {
    	require_once DOL_DOCUMENT_ROOT.'/core/lib/security2.lib.php';
        // PARTIAL WORKAROUND
        $generated_fake_api_key=getRandomPassword(false);
        print '<input type="hidden" name="api_key" value="'.$generated_fake_api_key.'">';
    }

    // Administrator
    if (! empty($user->admin))
    {
        print '<tr><td>'.$langs->trans("Administrator").'</td>';
        print '<td>';
        print $form->selectyesno('admin',GETPOST('admin'),1);

        if (! empty($conf->multicompany->enabled) && ! $user->entity && empty($conf->multicompany->transverse_mode))
        {
            if (! empty($conf->use_javascript_ajax))
            {
                print '<script type="text/javascript">
                            $(function() {
                                $("select[name=admin]").change(function() {
                                     if ( $(this).val() == 0 ) {
                                        $("input[name=superadmin]")
                                            .prop("disabled", true)
                                            .prop("checked", false);
                                        $("select[name=entity]")
                                            .prop("disabled", false);
                                     } else {
                                        $("input[name=superadmin]")
                                            .prop("disabled", false);
                                     }
                                });
                                $("input[name=superadmin]").change(function() {
                                    if ( $(this).is(":checked") ) {
                                        $("select[name=entity]")
                                            .prop("disabled", true);
                                    } else {
                                        $("select[name=entity]")
                                            .prop("disabled", false);
                                    }
                                });
                            });
                    </script>';
            }
            $checked=($_POST["superadmin"]?' checked':'');
            $disabled=($_POST["superadmin"]?'':' disabled');
            print '<input type="checkbox" name="superadmin" value="1"'.$checked.$disabled.' /> '.$langs->trans("SuperAdministrator");
        }
        print "</td></tr>\n";
    }

    // Type
    print '<tr><td>'.$langs->trans("Type").'</td>';
    print '<td>';
    print $form->textwithpicto($langs->trans("Internal"),$langs->trans("InternalExternalDesc"), 1, 'help', '', 0, 2);
    print '</td></tr>';

    // Address
    print '<tr><td class="tdtop">'.fieldLabel('Address','address').'</td>';
	print '<td><textarea name="address" id="address" cols="80" rows="3" wrap="soft">';
    print $object->address;
    print '</textarea></td></tr>';

    // Zip
    print '<tr><td>'.fieldLabel('Zip','zipcode').'</td><td>';
    print $formcompany->select_ziptown($object->zip,'zipcode',array('town','selectcountry_id','state_id'),6);
    print '</td></tr>';

	// Town
	print '<tr><td>'.fieldLabel('Town','town').'</td><td>';
    print $formcompany->select_ziptown($object->town,'town',array('zipcode','selectcountry_id','state_id'));
    print '</td></tr>';

    // Country
    print '<tr><td>'.fieldLabel('Country','selectcountry_id').'</td><td class="maxwidthonsmartphone">';
    print $form->select_country((GETPOST('country_id')!=''?GETPOST('country_id'):$object->country_id));
    if ($user->admin) print info_admin($langs->trans("YouCanChangeValuesForThisListFromDictionarySetup"),1);
    print '</td></tr>';

    // State
    if (empty($conf->global->USER_DISABLE_STATE))
    {
        print '<tr><td>'.fieldLabel('State','state_id').'</td><td class="maxwidthonsmartphone">';
        print $formcompany->select_state($object->state_id,$object->country_code, 'state_id');
        print '</td></tr>';
    }

    // Tel
    print '<tr><td>'.$langs->trans("PhonePro").'</td>';
    print '<td>';
    if (! empty($ldap_phone))
    {
        print '<input type="hidden" name="office_phone" value="'.$ldap_phone.'">';
        print $ldap_phone;
    }
    else
    {
        print '<input size="20" type="text" name="office_phone" value="'.GETPOST('office_phone').'">';
    }
    print '</td></tr>';

    // Tel portable
    print '<tr><td>'.$langs->trans("PhoneMobile").'</td>';
    print '<td>';
    if (! empty($ldap_mobile))
    {
        print '<input type="hidden" name="user_mobile" value="'.$ldap_mobile.'">';
        print $ldap_mobile;
    }
    else
    {
        print '<input size="20" type="text" name="user_mobile" value="'.GETPOST('user_mobile').'">';
    }
    print '</td></tr>';

    // Fax
    print '<tr><td>'.$langs->trans("Fax").'</td>';
    print '<td>';
    if (! empty($ldap_fax))
    {
        print '<input type="hidden" name="office_fax" value="'.$ldap_fax.'">';
        print $ldap_fax;
    }
    else
    {
        print '<input size="20" type="text" name="office_fax" value="'.GETPOST('office_fax').'">';
    }
    print '</td></tr>';

    // Skype
    if (! empty($conf->skype->enabled))
    {
        print '<tr><td>'.$langs->trans("Skype").'</td>';
        print '<td>';
        if (! empty($ldap_skype))
        {
            print '<input type="hidden" name="skype" value="'.$ldap_skype.'">';
            print $ldap_skype;
        }
        else
        {
            print '<input size="40" type="text" name="skype" value="'.GETPOST('skype').'">';
        }
        print '</td></tr>';
    }

    // EMail
    print '<tr><td'.(! empty($conf->global->USER_MAIL_REQUIRED)?' class="fieldrequired"':'').'>'.$langs->trans("EMail").'</td>';
    print '<td>';
    if (! empty($ldap_mail))
    {
        print '<input type="hidden" name="email" value="'.$ldap_mail.'">';
        print $ldap_mail;
    }
    else
    {
        print '<input size="40" type="text" name="email" value="'.GETPOST('email').'">';
    }
    print '</td></tr>';

    // Signature
    print '<tr><td class="tdtop">'.$langs->trans("Signature").'</td>';
    print '<td>';
    require_once DOL_DOCUMENT_ROOT.'/core/class/doleditor.class.php';
    $doleditor=new DolEditor('signature',GETPOST('signature'),'',138,'dolibarr_mailings','In',true,true,empty($conf->global->FCKEDITOR_ENABLE_USERSIGN)?0:1,ROWS_4,90);
    print $doleditor->Create(1);
    print '</td></tr>';

    // Multicompany
    if (! empty($conf->multicompany->enabled))
    {
        if (empty($conf->multicompany->transverse_mode) && $conf->entity == 1 && $user->admin && ! $user->entity && is_object($mc))
        {
            print "<tr>".'<td>'.$langs->trans("Entity").'</td>';
            print "<td>".$mc->select_entities($conf->entity);
            print "</td></tr>\n";
        }
        else
        {
            print '<input type="hidden" name="entity" value="'.$conf->entity.'" />';
        }
    }

    // Hierarchy
    print '<tr><td>'.$langs->trans("HierarchicalResponsible").'</td>';
    print '<td>';
    print $form->select_dolusers($object->fk_user, 'fk_user', 1, array($object->id), 0, '', 0, $conf->entity, 0, 0, '', 0, '', 'maxwidth300');
    print '</td>';
    print "</tr>\n";

	if ($conf->salaries->enabled && ! empty($user->rights->salaries->read))
	{
		$langs->load("salaries");

	    // THM
	    print '<tr><td>';
		$text=$langs->trans("THM");
		print $form->textwithpicto($text, $langs->trans("THMDescription"), 1, 'help', 'classthm');
	    print '</td>';
	    print '<td>';
	    print '<input size="8" type="text" name="thm" value="'.GETPOST('thm').'">';
	    print '</td>';
	    print "</tr>\n";

	    // TJM
	    print '<tr><td>';
		$text=$langs->trans("TJM");
		print $form->textwithpicto($text, $langs->trans("TJMDescription"), 1, 'help', 'classtjm');
	    print '</td>';
	    print '<td>';
	    print '<input size="8" type="text" name="tjm" value="'.GETPOST('tjm').'">';
	    print '</td>';
	    print "</tr>\n";

	    // Salary
	    print '<tr><td>'.$langs->trans("Salary").'</td>';
	    print '<td>';
	    print '<input size="8" type="text" name="salary" value="'.GETPOST('salary').'">';
	    print '</td>';
	    print "</tr>\n";
	}

    // Weeklyhours
    print '<tr><td>'.$langs->trans("WeeklyHours").'</td>';
    print '<td>';
    print '<input size="8" type="text" name="weeklyhours" value="'.GETPOST('weeklyhours').'">';
    print '</td>';
    print "</tr>\n";

	// Accountancy code
	if ($conf->accounting->enabled)
	{
		print '<tr><td>'.$langs->trans("AccountancyCode").'</td>';
		print '<td>';
		print '<input size="30" type="text" name="accountancy_code" value="'.GETPOST('accountancy_code').'">';
		print '</td></tr>';
	}

	// User color
	if (! empty($conf->agenda->enabled))
	{
		print '<tr><td>'.$langs->trans("ColorUser").'</td>';
		print '<td>';
		print $formother->selectColor(GETPOST('color')?GETPOST('color'):$object->color, 'color', null, 1, '', 'hideifnotset');
		print '</td></tr>';
	}
	
	// Categories
	if (! empty($conf->categorie->enabled)  && ! empty($user->rights->categorie->lire)) 
	{
		print '<tr><td>' . fieldLabel( 'Categories', 'usercats' ) . '</td><td colspan="3">';
		$cate_arbo = $form->select_all_categories( Categorie::TYPE_USER, null, 'parent', null, null, 1 );
		print $form->multiselectarray( 'usercats', $cate_arbo, GETPOST( 'usercats', 'array' ), null, null, null,
			null, '90%' );
		print "</td></tr>";
	}
	
    // Note
    print '<tr><td class="tdtop">';
    print $langs->trans("Note");
    print '</td><td>';
    require_once DOL_DOCUMENT_ROOT.'/core/class/doleditor.class.php';
    $doleditor=new DolEditor('note','','',180,'dolibarr_notes','',false,true,$conf->global->FCKEDITOR_ENABLE_SOCIETE,ROWS_4,90);
    $doleditor->Create();
    print "</td></tr>\n";

    // Other attributes
    $parameters=array('objectsrc' => $objectsrc, 'colspan' => ' colspan="3"');
    $reshook=$hookmanager->executeHooks('formObjectOptions',$parameters,$object,$action);    // Note that $action and $object may have been modified by hook
    if (empty($reshook) && ! empty($extrafields->attribute_label))
    {
    	print $object->showOptionals($extrafields,'edit');
    }

 	print "</table>\n";

 	dol_fiche_end();

    print '<div align="center">';
    print '<input class="button" value="'.$langs->trans("CreateUser").'" name="create" type="submit">';
    //print '&nbsp; &nbsp; &nbsp;';
    //print '<input value="'.$langs->trans("Cancel").'" class="button" type="submit" name="cancel">';
    print '</div>';

    print "</form>";
}
else
{
    /* ************************************************************************** */
    /*                                                                            */
    /* View and edition                                                            */
    /*                                                                            */
    /* ************************************************************************** */

    if ($id > 0)
    {
        $object->fetch($id);
        if ($res < 0) { dol_print_error($db,$object->error); exit; }
        $res=$object->fetch_optionals($object->id,$extralabels);

        // Connexion ldap
        // pour recuperer passDoNotExpire et userChangePassNextLogon
        if (! empty($conf->ldap->enabled) && ! empty($object->ldap_sid))
        {
            $ldap = new Ldap();
            $result=$ldap->connect_bind();
            if ($result > 0)
            {
                $userSearchFilter = '('.$conf->global->LDAP_FILTER_CONNECTION.'('.$ldap->getUserIdentifier().'='.$object->login.'))';
                $entries = $ldap->fetch($object->login,$userSearchFilter);
                if (! $entries)
                {
                    setEventMessages($ldap->error, $ldap->errors, 'errors');
                }

                $passDoNotExpire = 0;
                $userChangePassNextLogon = 0;
                $userDisabled = 0;
                $statutUACF = '';

                // Check options of user account
                if (count($ldap->uacf) > 0)
                {
                    foreach ($ldap->uacf as $key => $statut)
                    {
                        if ($key == 65536)
                        {
                            $passDoNotExpire = 1;
                            $statutUACF = $statut;
                        }
                    }
                }
                else
                {
                    $userDisabled = 1;
                    $statutUACF = "ACCOUNTDISABLE";
                }

                if ($ldap->pwdlastset == 0)
                {
                    $userChangePassNextLogon = 1;
                }
            }
        }

        // Show tabs
		if ($mode == 'employee') // For HRM module development
		{
			$title = $langs->trans("Employee");
			$linkback = '<a href="'.DOL_URL_ROOT.'/hrm/employee/list.php">'.$langs->trans("BackToList").'</a>';
		}
		else
		{
			$title = $langs->trans("User");
			$linkback = '<a href="'.DOL_URL_ROOT.'/user/index.php">'.$langs->trans("BackToList").'</a>';
		}

        $head = user_prepare_head($object);

        /*
         * Confirmation reinitialisation mot de passe
         */
        if ($action == 'password')
        {
            print $form->formconfirm("card.php?id=$object->id",$langs->trans("ReinitPassword"),$langs->trans("ConfirmReinitPassword",$object->login),"confirm_password", '', 0, 1);
        }

        /*
         * Confirmation envoi mot de passe
         */
        if ($action == 'passwordsend')
        {
            print $form->formconfirm("card.php?id=$object->id",$langs->trans("SendNewPassword"),$langs->trans("ConfirmSendNewPassword",$object->login),"confirm_passwordsend", '', 0, 1);
        }

        /*
         * Confirm deactivation
         */
        if ($action == 'disable')
        {
            print $form->formconfirm("card.php?id=$object->id",$langs->trans("DisableAUser"),$langs->trans("ConfirmDisableUser",$object->login),"confirm_disable", '', 0, 1);
        }

        /*
         * Confirm activation
         */
        if ($action == 'enable')
        {
            print $form->formconfirm("card.php?id=$object->id",$langs->trans("EnableAUser"),$langs->trans("ConfirmEnableUser",$object->login),"confirm_enable", '', 0, 1);
        }

        /*
         * Confirmation suppression
         */
        if ($action == 'delete')
        {
            print $form->formconfirm("card.php?id=$object->id",$langs->trans("DeleteAUser"),$langs->trans("ConfirmDeleteUser",$object->login),"confirm_delete", '', 0, 1);
        }

        /*
         * Fiche en mode visu
         */
        if ($action != 'edit')
        {
			dol_fiche_head($head, 'user', $title, 0, 'user');

            dol_banner_tab($object,'id',$linkback,$user->rights->user->user->lire || $user->admin);


	        print '<div class="fichecenter">';
	        print '<div class="fichehalfleft">';

	        print '<div class="underbanner clearboth"></div>';
	        print '<table class="border tableforfield" width="100%">';

            // Login
            print '<tr><td class="titlefield">'.$langs->trans("Login").'</td>';
            if (! empty($object->ldap_sid) && $object->statut==0)
            {
                print '<td class="error">'.$langs->trans("LoginAccountDisableInDolibarr").'</td>';
            }
            else
            {
                print '<td>'.$object->login.'</td>';
            }
            print '</tr>'."\n";

            // Password
            print '<tr><td>'.$langs->trans("Password").'</td>';
            if (! empty($object->ldap_sid))
            {
                if ($passDoNotExpire)
                {
                    print '<td>'.$langs->trans("LdapUacf_".$statutUACF).'</td>';
                }
                else if($userChangePassNextLogon)
                {
                    print '<td class="warning">'.$langs->trans("UserMustChangePassNextLogon",$ldap->domainFQDN).'</td>';
                }
                else if($userDisabled)
                {
                    print '<td class="warning">'.$langs->trans("LdapUacf_".$statutUACF,$ldap->domainFQDN).'</td>';
                }
                else
                {
                    print '<td>'.$langs->trans("DomainPassword").'</td>';
                }
            }
            else
            {
                print '<td>';
                if ($object->pass) print preg_replace('/./i','*',$object->pass);
                else
                {
                    if ($user->admin) print $langs->trans("Crypted").': '.$object->pass_indatabase_crypted;
                    else print $langs->trans("Hidden");
                }
                print "</td>";
            }
            print '</tr>'."\n";

            // Employee
            print '<tr><td>'.$langs->trans("Employee").'</td><td colspan="2">';
            print yn($object->employee);
            print '</td></tr>'."\n";

	        // Position/Job
            print '<tr><td>'.$langs->trans("PostOrFunction").'</td>';
            print '<td>'.$object->job.'</td>';
            print '</tr>'."\n";

            // Gender
		    print '<tr><td>'.$langs->trans("Gender").'</td>';
		    print '<td>';
		    if ($object->gender) print $langs->trans("Gender".$object->gender);
		    print '</td></tr>';

            // API key
            if(! empty($conf->api->enabled) && $user->admin) {
                print '<tr><td>'.$langs->trans("ApiKey").'</td>';
                print '<td>';
                if (! empty($object->api_key)) print preg_replace('/./','*',$object->api_key);
                print '</td></tr>';
            }

            // Administrator
            print '<tr><td>'.$langs->trans("Administrator").'</td><td>';
            if (! empty($conf->multicompany->enabled) && $object->admin && ! $object->entity)
            {
                print $form->textwithpicto(yn($object->admin),$langs->trans("SuperAdministratorDesc"),1,"superadmin");
            }
            else if ($object->admin)
            {
                print $form->textwithpicto(yn($object->admin),$langs->trans("AdministratorDesc"),1,"admin");
            }
            else
            {
                print yn($object->admin);
            }
            print '</td></tr>'."\n";

            // Type
            print '<tr><td>';
            $text=$langs->trans("Type");
            print $form->textwithpicto($text, $langs->trans("InternalExternalDesc"));
            print '</td><td>';
            $type=$langs->trans("Internal");
            if ($object->societe_id > 0) $type=$langs->trans("External");
			print $type;
            if ($object->ldap_sid) print ' ('.$langs->trans("DomainUser").')';
            print '</td></tr>'."\n";

            // Ldap sid
            if ($object->ldap_sid)
            {
            	print '<tr><td>'.$langs->trans("Type").'</td><td>';
            	print $langs->trans("DomainUser",$ldap->domainFQDN);
            	print '</td></tr>'."\n";
            }

            // Signature
            print '<tr><td class="tdtop">'.$langs->trans('Signature').'</td><td>';
            print dol_htmlentitiesbr($object->signature);
            print "</td></tr>\n";

            // Hierarchy
            print '<tr><td>'.$langs->trans("HierarchicalResponsible").'</td>';
            print '<td>';
            if (empty($object->fk_user)) print $langs->trans("None");
            else {
            	$huser=new User($db);
            	$huser->fetch($object->fk_user);
            	print $huser->getNomUrl(1);
            }
            print '</td>';
            print "</tr>\n";

            if (! empty($conf->salaries->enabled) && ! empty($user->rights->salaries->read))
            {
            	$langs->load("salaries");

	            // THM
			    print '<tr><td>';
			    $text=$langs->trans("THM");
			    print $form->textwithpicto($text, $langs->trans("THMDescription"), 1, 'help', 'classthm');
			    print '</td>';
			    print '<td>';
			    print ($object->thm!=''?price($object->thm,'',$langs,1,-1,-1,$conf->currency):'');
			    print '</td>';
			    print "</tr>\n";

	            // TJM
			    print '<tr><td>';
			    $text=$langs->trans("TJM");
			    print $form->textwithpicto($text, $langs->trans("TJMDescription"), 1, 'help', 'classtjm');
			    print '</td>';
			    print '<td>';
			    print ($object->tjm!=''?price($object->tjm,'',$langs,1,-1,-1,$conf->currency):'');
			    print '</td>';
			    print "</tr>\n";

			    // Salary
			    print '<tr><td>'.$langs->trans("Salary").'</td>';
			    print '<td>';
			    print ($object->salary!=''?price($object->salary,'',$langs,1,-1,-1,$conf->currency):'');
			    print '</td>';
			    print "</tr>\n";
            }

		    // Weeklyhours
		    print '<tr><td>'.$langs->trans("WeeklyHours").'</td>';
		    print '<td>';
			print price2num($object->weeklyhours);
		    print '</td>';
		    print "</tr>\n";

			// Accountancy code
			if ($conf->accounting->enabled)
			{
				print '<tr><td>'.$langs->trans("AccountancyCode").'</td>';
				print '<td>'.$object->accountancy_code.'</td>';
			}

			print '</table>';

	        print '</div>';
	        print '<div class="fichehalfright"><div class="ficheaddleft">';

	        print '<div class="underbanner clearboth"></div>';
	        print '<table class="border tableforfield" width="100%">';

            // Color user
            if (! empty($conf->agenda->enabled))
            {
                print '<tr><td>'.$langs->trans("ColorUser").'</td>';
                print '<td>';
                print $formother->showColor($object->color, '');
                print '</td>';
                print "</tr>\n";
            }

            // Categories
		    if (! empty($conf->categorie->enabled)  && ! empty($user->rights->categorie->lire)) 
	    	{
				print '<tr><td>' . $langs->trans( "Categories" ) . '</td>';
				print '<td colspan="3">';
				print $form->showCategories( $object->id, 'user', 1 );
				print '</td></tr>';
		    }

            // Company / Contact
            if (! empty($conf->societe->enabled))
            {
                print '<tr><td>'.$langs->trans("LinkToCompanyContact").'</td>';
                print '<td>';
                if (isset($object->societe_id) && $object->societe_id > 0)
                {
                    $societe = new Societe($db);
                    $societe->fetch($object->societe_id);
                    print $societe->getNomUrl(1,'');
                }
                else
                {
                    print $langs->trans("ThisUserIsNot");
                }
                if (! empty($object->contact_id))
                {
                    $contact = new Contact($db);
                    $contact->fetch($object->contact_id);
                    if ($object->societe_id > 0) print ' / ';
                    else print '<br>';
                    print '<a href="'.DOL_URL_ROOT.'/contact/card.php?id='.$object->contact_id.'">'.img_object($langs->trans("ShowContact"),'contact').' '.dol_trunc($contact->getFullName($langs),32).'</a>';
                }
                print '</td>';
                print '</tr>'."\n";
            }

            // Module Adherent
            if (! empty($conf->adherent->enabled))
            {
                $langs->load("members");
                print '<tr><td>'.$langs->trans("LinkedToDolibarrMember").'</td>';
                print '<td>';
                if ($object->fk_member)
                {
                    $adh=new Adherent($db);
                    $adh->fetch($object->fk_member);
                    $adh->ref=$adh->getFullname($langs);	// Force to show login instead of id
                    print $adh->getNomUrl(1);
                }
                else
                {
                    print $langs->trans("UserNotLinkedToMember");
                }
                print '</td>';
                print '</tr>'."\n";
            }

            // Multicompany
            // TODO This should be done with hook formObjectOption
            if (is_object($mc))
            {
	            if (! empty($conf->multicompany->enabled) && empty($conf->multicompany->transverse_mode) && $conf->entity == 1 && $user->admin && ! $user->entity)
	            {
	            	print '<tr><td>'.$langs->trans("Entity").'</td><td>';
	            	if (empty($object->entity))
	            	{
	            		print $langs->trans("AllEntities");
	            	}
	            	else
	            	{
	            		$mc->getInfo($object->entity);
	            		print $mc->label;
	            	}
	            	print "</td></tr>\n";
	            }
            }

            if (isset($conf->file->main_authentication) && preg_match('/openid/',$conf->file->main_authentication) && ! empty($conf->global->MAIN_OPENIDURL_PERUSER))
            {
                print '<tr><td>'.$langs->trans("OpenIDURL").'</td>';
                print '<td>'.$object->openid.'</td>';
                print "</tr>\n";
            }

            print '<tr><td class="titlefield">'.$langs->trans("LastConnexion").'</td>';
            print '<td>'.dol_print_date($object->datelastlogin,"dayhour").'</td>';
            print "</tr>\n";

            print '<tr><td>'.$langs->trans("PreviousConnexion").'</td>';
            print '<td>'.dol_print_date($object->datepreviouslogin,"dayhour").'</td>';
            print "</tr>\n";

            // Other attributes
			$parameters=array();
			$reshook=$hookmanager->executeHooks('formObjectOptions',$parameters,$object,$action);    // Note that $action and $object may have been modified by hook
			if (empty($reshook) && ! empty($extrafields->attribute_label))
			{
				print $object->showOptionals($extrafields);
			}

			print "</table>\n";
			print '</div>';

        	print '</div></div>';
        	print '<div style="clear:both"></div>';


            dol_fiche_end();


            /*
             * Buttons actions
             */

            print '<div class="tabsAction">';

            if ($caneditfield && (empty($conf->multicompany->enabled) || ! $user->entity || ($object->entity == $conf->entity) || ($conf->multicompany->transverse_mode && $conf->entity == 1)))
            {
                if (! empty($conf->global->MAIN_ONLY_LOGIN_ALLOWED))
                {
                    print '<div class="inline-block divButAction"><a class="butActionRefused" href="#" title="'.dol_escape_htmltag($langs->trans("DisabledInMonoUserMode")).'">'.$langs->trans("Modify").'</a></div>';
                }
                else
                {
                    print '<div class="inline-block divButAction"><a class="butAction" href="'.$_SERVER['PHP_SELF'].'?id='.$object->id.'&amp;action=edit">'.$langs->trans("Modify").'</a></div>';
                }
            }
            elseif ($caneditpassword && ! $object->ldap_sid &&
            (empty($conf->multicompany->enabled) || ! $user->entity || ($object->entity == $conf->entity) || ($conf->multicompany->transverse_mode && $conf->entity == 1)))
            {
                print '<div class="inline-block divButAction"><a class="butAction" href="'.$_SERVER['PHP_SELF'].'?id='.$object->id.'&amp;action=edit">'.$langs->trans("EditPassword").'</a></div>';
            }

            // Si on a un gestionnaire de generation de mot de passe actif
            if ($conf->global->USER_PASSWORD_GENERATED != 'none')
            {
				if ($object->statut == 0)
				{
	                print '<div class="inline-block divButAction"><a class="butActionRefused" href="#" title="'.dol_escape_htmltag($langs->trans("UserDisabled")).'">'.$langs->trans("ReinitPassword").'</a></div>';
				}
                elseif (($user->id != $id && $caneditpassword) && $object->login && !$object->ldap_sid &&
                ((empty($conf->multicompany->enabled) && $object->entity == $user->entity) || ! $user->entity || ($object->entity == $conf->entity) || ($conf->multicompany->transverse_mode && $conf->entity == 1)))
                {
                    print '<div class="inline-block divButAction"><a class="butAction" href="'.$_SERVER['PHP_SELF'].'?id='.$object->id.'&amp;action=password">'.$langs->trans("ReinitPassword").'</a></div>';
                }

				if ($object->statut == 0)
				{
	                print '<div class="inline-block divButAction"><a class="butActionRefused" href="#" title="'.dol_escape_htmltag($langs->trans("UserDisabled")).'">'.$langs->trans("SendNewPassword").'</a></div>';
				}
                else if (($user->id != $id && $caneditpassword) && $object->login && !$object->ldap_sid &&
                ((empty($conf->multicompany->enabled) && $object->entity == $user->entity) || ! $user->entity || ($object->entity == $conf->entity) || ($conf->multicompany->transverse_mode && $conf->entity == 1)))
                {
                    if ($object->email) print '<div class="inline-block divButAction"><a class="butAction" href="'.$_SERVER['PHP_SELF'].'?id='.$object->id.'&amp;action=passwordsend">'.$langs->trans("SendNewPassword").'</a></div>';
                    else print '<div class="inline-block divButAction"><a class="butActionRefused" href="#" title="'.dol_escape_htmltag($langs->trans("NoEMail")).'">'.$langs->trans("SendNewPassword").'</a></div>';
                }
            }

            // Activer
            if ($user->id <> $id && $candisableuser && $object->statut == 0 &&
            ((empty($conf->multicompany->enabled) && $object->entity == $user->entity) || ! $user->entity || ($object->entity == $conf->entity) || ($conf->multicompany->transverse_mode && $conf->entity == 1)))
            {
                print '<div class="inline-block divButAction"><a class="butAction" href="'.$_SERVER['PHP_SELF'].'?id='.$object->id.'&amp;action=enable">'.$langs->trans("Reactivate").'</a></div>';
            }
            // Desactiver
            if ($user->id <> $id && $candisableuser && $object->statut == 1 &&
            ((empty($conf->multicompany->enabled) && $object->entity == $user->entity) || ! $user->entity || ($object->entity == $conf->entity) || ($conf->multicompany->transverse_mode && $conf->entity == 1)))
            {
                print '<div class="inline-block divButAction"><a class="butActionDelete" href="'.$_SERVER['PHP_SELF'].'?action=disable&amp;id='.$object->id.'">'.$langs->trans("DisableUser").'</a></div>';
            }
            // Delete
            if ($user->id <> $id && $candisableuser &&
            ((empty($conf->multicompany->enabled) && $object->entity == $user->entity) || ! $user->entity || ($object->entity == $conf->entity) || ($conf->multicompany->transverse_mode && $conf->entity == 1)))
            {
            	if ($user->admin || ! $object->admin) // If user edited is admin, delete is possible on for an admin
            	{
                	print '<div class="inline-block divButAction"><a class="butActionDelete" href="'.$_SERVER['PHP_SELF'].'?action=delete&amp;id='.$object->id.'">'.$langs->trans("DeleteUser").'</a></div>';
            	}
            	else
            	{
            		print '<div class="inline-block divButAction"><a class="butActionRefused" href="#" title="'.dol_escape_htmltag($langs->trans("MustBeAdminToDeleteOtherAdmin")).'">'.$langs->trans("DeleteUser").'</a></div>';
            	}
            }

            print "</div>\n";



            /*
             * List of groups of user
             */

            if ($canreadgroup)
            {
                print load_fiche_titre($langs->trans("ListOfGroupsForUser"),'','');

                // On selectionne les groupes auquel fait parti le user
                $exclude = array();

                $usergroup=new UserGroup($db);
                $groupslist = $usergroup->listGroupsForUser($object->id);

                if (! empty($groupslist))
                {
                    if (! (! empty($conf->multicompany->enabled) && ! empty($conf->multicompany->transverse_mode)))
                    {
                        foreach($groupslist as $groupforuser)
                        {
                            $exclude[]=$groupforuser->id;
                        }
                    }
                }

                if ($caneditgroup)
                {
                    print '<form action="'.$_SERVER['PHP_SELF'].'?id='.$id.'" method="POST">'."\n";
                    print '<input type="hidden" name="token" value="'.$_SESSION['newtoken'].'" />';
                    print '<input type="hidden" name="action" value="addgroup" />';
                }
                
                print '<table class="noborder" width="100%">'."\n";
                print '<tr class="liste_titre"><th class="liste_titre" width="25%">'.$langs->trans("Groups").'</th>'."\n";
                if(! empty($conf->multicompany->enabled) && !empty($conf->multicompany->transverse_mode) && $conf->entity == 1 && $user->admin && ! $user->entity)
                {
                    print '<td class="liste_titre" width="25%">'.$langs->trans("Entity").'</td>';
                }
                print '<th align="right">';
                if ($caneditgroup)
                {
                    print $form->select_dolgroups('', 'group', 1, $exclude, 0, '', '', $object->entity);
                    print ' &nbsp; ';
                    // Multicompany
                    if (! empty($conf->multicompany->enabled))
                    {
                        if ($conf->entity == 1 && $conf->multicompany->transverse_mode)
                        {
                            print '</td><td>'.$langs->trans("Entity").'</td>';
                            print "<td>".$mc->select_entities($conf->entity);
                        }
                        else
                        {
                            print '<input type="hidden" name="entity" value="'.$conf->entity.'" />';
                        }
                    }
                    else
                    {
                    	print '<input type="hidden" name="entity" value="'.$conf->entity.'" />';
                    }
                    print '<input type="submit" class="button" value="'.$langs->trans("Add").'" />';
                }
                print '</th></tr>'."\n";

                /*
                 * Groups assigned to user
                 */
                if (! empty($groupslist))
                {
                    $var=true;

                    foreach($groupslist as $group)
                    {
                        $var=!$var;

                        print "<tr ".$bc[$var].">";
                        print '<td>';
                        if ($caneditgroup)
                        {
                            print '<a href="'.DOL_URL_ROOT.'/user/group/card.php?id='.$group->id.'">'.img_object($langs->trans("ShowGroup"),"group").' '.$group->name.'</a>';
                        }
                        else
                        {
                            print img_object($langs->trans("ShowGroup"),"group").' '.$group->name;
                        }
                        print '</td>';
                        if (! empty($conf->multicompany->enabled) && ! empty($conf->multicompany->transverse_mode) && $conf->entity == 1 && $user->admin && ! $user->entity)
                        {
                        	print '<td class="valeur">';
                        	if (! empty($group->usergroup_entity))
                        	{
                        		$nb=0;
                        		foreach($group->usergroup_entity as $group_entity)
                        		{
                        			$mc->getInfo($group_entity);
                        			print ($nb > 0 ? ', ' : '').$mc->label;
                        			print '<a href="'.$_SERVER['PHP_SELF'].'?id='.$object->id.'&amp;action=removegroup&amp;group='.$group->id.'&amp;entity='.$group_entity.'">';
                        			print img_delete($langs->trans("RemoveFromGroup"));
                        			print '</a>';
                        			$nb++;
                        		}
                        	}
                        }
                        print '<td align="right">';
                        if ($caneditgroup && empty($conf->multicompany->transverse_mode))
                        {
                            print '<a href="'.$_SERVER['PHP_SELF'].'?id='.$object->id.'&amp;action=removegroup&amp;group='.$group->id.'">';
                            print img_delete($langs->trans("RemoveFromGroup"));
                            print '</a>';
                        }
                        else
                        {
                            print "&nbsp;";
                        }
                        print "</td></tr>\n";
                    }
                }
                else
                {
                    print '<tr '.$bc[false].'><td colspan="3">'.$langs->trans("None").'</td></tr>';
                }

                print "</table>";
                
                if ($caneditgroup)
                {
                    print '</form>';
                }
                print "<br>";
            }
        }

        /*
         * Fiche en mode edition
         */
        if ($action == 'edit' && ($canedituser || $caneditfield || $caneditpassword || ($user->id == $object->id)))
        {
        	print '<form action="'.$_SERVER['PHP_SELF'].'?id='.$object->id.'" method="POST" name="updateuser" enctype="multipart/form-data">';
            print '<input type="hidden" name="token" value="'.$_SESSION['newtoken'].'">';
            print '<input type="hidden" name="action" value="update">';
            print '<input type="hidden" name="entity" value="'.$object->entity.'">';

            dol_fiche_head($head, 'user', $title, 0, 'user');

        	$rowspan=22;
            if (isset($conf->file->main_authentication) && preg_match('/openid/',$conf->file->main_authentication) && ! empty($conf->global->MAIN_OPENIDURL_PERUSER)) $rowspan++;
            if (! empty($conf->societe->enabled)) $rowspan++;
            if (! empty($conf->adherent->enabled)) $rowspan++;
			if (! empty($conf->skype->enabled)) $rowspan++;
			if (! empty($conf->salaries->enabled) && ! empty($user->rights->salaries->read)) $rowspan = $rowspan+3;
			if (! empty($conf->agenda->enabled)) $rowspan++;
			if (! empty($conf->accounting->enabled)) $rowspan++;

            print '<table width="100%" class="border">';

            // Ref/ID
			if (! empty($conf->global->MAIN_SHOW_TECHNICAL_ID))
			{
	            print '<tr><td>'.$langs->trans("Ref").'</td>';
	            print '<td>';
	            print $object->id;
	            print '</td>';
	            print '</tr>';
			}

            // Lastname
            print "<tr>";
            print '<td class="fieldrequired">'.$langs->trans("Lastname").'</td>';
            print '<td>';
            if ($caneditfield && !$object->ldap_sid)
            {
                print '<input size="30" type="text" class="flat" name="lastname" value="'.$object->lastname.'">';
            }
            else
            {
                print '<input type="hidden" name="lastname" value="'.$object->lastname.'">';
                print $object->lastname;
            }
            print '</td>';

            // Photo
            print '<td align="center" valign="middle" width="25%" rowspan="'.$rowspan.'">';
            print $form->showphoto('userphoto',$object,100,0,$caneditfield,'photowithmargin','small');
            print '</td>';

            print '</tr>';

            // Firstname
            print "<tr>".'<td>'.$langs->trans("Firstname").'</td>';
            print '<td>';
            if ($caneditfield && !$object->ldap_sid)
            {
                print '<input size="30" type="text" class="flat" name="firstname" value="'.$object->firstname.'">';
            }
            else
            {
                print '<input type="hidden" name="firstname" value="'.$object->firstname.'">';
                print $object->firstname;
            }
            print '</td></tr>';

            // Employee
            print '<tr>';
            print '<td>'.fieldLabel('Employee','employee',0).'</td><td>';
            print $form->selectyesno("employee",$object->employee,1);
            print '</td></tr>';

            // Position/Job
            print '<tr><td>'.$langs->trans("PostOrFunction").'</td>';
            print '<td>';
            if ($caneditfield)
            {
            	print '<input size="30" type="text" name="job" value="'.$object->job.'">';
            }
            else
			{
                print '<input type="hidden" name="job" value="'.$object->job.'">';
          		print $object->job;
            }
            print '</td></tr>';

		    // Gender
    		print '<tr><td>'.$langs->trans("Gender").'</td>';
    		print '<td>';
    		$arraygender=array('man'=>$langs->trans("Genderman"),'woman'=>$langs->trans("Genderwoman"));
    		print $form->selectarray('gender', $arraygender, GETPOST('gender')?GETPOST('gender'):$object->gender, 1);
    		print '</td></tr>';

            // Login
            print "<tr>".'<td><span class="fieldrequired">'.$langs->trans("Login").'</span></td>';
            print '<td>';
            if ($user->admin  && !$object->ldap_sid)
            {
                print '<input size="12" maxlength="24" type="text" class="flat" name="login" value="'.$object->login.'">';
            }
            else
            {
                print '<input type="hidden" name="login" value="'.$object->login.'">';
                print $object->login;
            }
            print '</td>';
            print '</tr>';

            // Pass
            print '<tr><td>'.$langs->trans("Password").'</td>';
            print '<td>';
            if ($object->ldap_sid)
            {
                $text=$langs->trans("DomainPassword");
            }
            else if ($caneditpassword)
            {
                $text='<input size="12" maxlength="32" type="password" class="flat" name="password" value="'.$object->pass.'" autocomplete="off">';
                if ($dolibarr_main_authentication && $dolibarr_main_authentication == 'http')
                {
                    $text=$form->textwithpicto($text,$langs->trans("DolibarrInHttpAuthenticationSoPasswordUseless",$dolibarr_main_authentication),1,'warning');
                }
            }
            else
            {
                $text=preg_replace('/./i','*',$object->pass);
            }
            print $text;
            print "</td></tr>\n";

            // API key
            if(! empty($conf->api->enabled) && $user->admin) {
                print '<tr><td>'.$langs->trans("ApiKey").'</td>';
                print '<td>';
                print '<input size="30" maxsize="32" type="text" id="api_key" name="api_key" value="'.$object->api_key.'" autocomplete="off">';
                if (! empty($conf->use_javascript_ajax))
                    print '&nbsp;'.img_picto($langs->trans('Generate'), 'refresh', 'id="generate_api_key" class="linkobject"');
                print '</td></tr>';
            }

            // Administrator
            print '<tr><td>'.$langs->trans("Administrator").'</td>';
            if ($object->societe_id > 0)
            {
            	$langs->load("admin");
                print '<td>';
                print '<input type="hidden" name="admin" value="'.$object->admin.'">'.yn($object->admin);
                print ' ('.$langs->trans("ExternalUser").')';
                print '</td></tr>';
            }
            else
            {
                print '<td>';
                $nbAdmin = $user->getNbOfUsers('active','',1);
                $nbSuperAdmin = $user->getNbOfUsers('active','superadmin',1);
                //var_dump($nbAdmin);
                //var_dump($nbSuperAdmin);
                if ($user->admin								// Need to be admin to allow downgrade of an admin
                && ($user->id != $object->id)                   // Don't downgrade ourself
                && (
                	(empty($conf->multicompany->enabled) && $nbAdmin > 1)
                	|| (! empty($conf->multicompany->enabled) && ($object->entity > 0 || $nbSuperAdmin > 1))    // Don't downgrade a superadmin if alone
                	)
                )
                {
                    print $form->selectyesno('admin',$object->admin,1);

                    if (! empty($conf->multicompany->enabled) && ! $user->entity && empty($conf->multicompany->transverse_mode))
                    {
                        if ($conf->use_javascript_ajax)
                        {
                            print '<script type="text/javascript">
									$(function() {
										var admin = $("select[name=admin]").val();
										if (admin == 0) {
											$("input[name=superadmin]")
													.prop("disabled", true)
													.prop("checked", false);
										}
										if ($("input[name=superadmin]").is(":checked")) {
											$("select[name=entity]")
													.prop("disabled", true);
										}
										$("select[name=admin]").change(function() {
											 if ( $(this).val() == 0 ) {
											 	$("input[name=superadmin]")
													.prop("disabled", true)
													.prop("checked", false);
											 	$("select[name=entity]")
													.prop("disabled", false);
											 } else {
											 	$("input[name=superadmin]")
													.prop("disabled", false);
											 }
										});
										$("input[name=superadmin]").change(function() {
											if ( $(this).is(":checked")) {
												$("select[name=entity]")
													.prop("disabled", true);
											} else {
												$("select[name=entity]")
													.prop("disabled", false);
											}
										});
									});
								</script>';
                        }

                        $checked=(($object->admin && ! $object->entity) ? ' checked' : '');
                        print '<input type="checkbox" name="superadmin" value="1"'.$checked.' /> '.$langs->trans("SuperAdministrator");
                    }
                }
                else
                {
                    $yn = yn($object->admin);
                    print '<input type="hidden" name="admin" value="'.$object->admin.'">';
                    print '<input type="hidden" name="superadmin" value="'.(empty($object->entity) ? 1 : 0).'">';
                    if (! empty($conf->multicompany->enabled) && empty($object->entity)) print $form->textwithpicto($yn,$langs->trans("DontDowngradeSuperAdmin"),1,'warning');
                    else print $yn;
                }
                print '</td></tr>';
            }

           	// Type
           	print '<tr><td width="25%">'.$langs->trans("Type").'</td>';
           	print '<td>';
           	if ($user->id == $object->id || ! $user->admin)
           	{
	           	$type=$langs->trans("Internal");
    	       	if ($object->societe_id) $type=$langs->trans("External");
        	   	print $form->textwithpicto($type,$langs->trans("InternalExternalDesc"));
	           	if ($object->ldap_sid) print ' ('.$langs->trans("DomainUser").')';
           	}
           	else
			{
				$type=0;
	            if ($object->contact_id) $type=$object->contact_id;
	            print $form->selectcontacts(0,$type,'contactid',2,'','',1,'',false,1);
	           	if ($object->ldap_sid) print ' ('.$langs->trans("DomainUser").')';
            }
           	print '</td></tr>';

			// Address
            print '<tr><td class="tdtop">'.fieldLabel('Address','address').'</td>';
	        print '<td><textarea name="address" id="address" cols="80" rows="3" wrap="soft">';
            print $object->address;
            print '</textarea></td></tr>';

            // Zip
            print '<tr><td>'.fieldLabel('Zip','zipcode').'</td><td>';
            print $formcompany->select_ziptown($object->zip, 'zipcode', array('town', 'selectcountry_id', 'state_id'), 6);
            print '</td></tr>';

			// Town
			print '<tr><td>'.fieldLabel('Town','town').'</td><td>';
            print $formcompany->select_ziptown($object->town, 'town', array('zipcode', 'selectcountry_id', 'state_id'));
            print '</td></tr>';

            // Country
            print '<tr><td>'.fieldLabel('Country','selectcounty_id').'</td><td>';
            print $form->select_country((GETPOST('country_id')!=''?GETPOST('country_id'):$object->country_id),'country_id');
            if ($user->admin) print info_admin($langs->trans("YouCanChangeValuesForThisListFromDictionarySetup"),1);
            print '</td></tr>';

            // State
            if (empty($conf->global->USER_DISABLE_STATE))
            {
                print '<tr><td>'.fieldLabel('State','state_id').'</td><td>';
                print $formcompany->select_state($object->state_id,$object->country_code, 'state_id');
                print '</td></tr>';
            }

            // Tel pro
            print "<tr>".'<td>'.$langs->trans("PhonePro").'</td>';
            print '<td>';
            if ($caneditfield  && empty($object->ldap_sid))
            {
                print '<input size="20" type="text" name="office_phone" class="flat" value="'.$object->office_phone.'">';
            }
            else
            {
                print '<input type="hidden" name="office_phone" value="'.$object->office_phone.'">';
                print $object->office_phone;
            }
            print '</td></tr>';

            // Tel mobile
            print "<tr>".'<td>'.$langs->trans("PhoneMobile").'</td>';
            print '<td>';
            if ($caneditfield && empty($object->ldap_sid))
            {
                print '<input size="20" type="text" name="user_mobile" class="flat" value="'.$object->user_mobile.'">';
            }
            else
            {
                print '<input type="hidden" name="user_mobile" value="'.$object->user_mobile.'">';
                print $object->user_mobile;
            }
            print '</td></tr>';

            // Fax
            print "<tr>".'<td>'.$langs->trans("Fax").'</td>';
            print '<td>';
            if ($caneditfield  && empty($object->ldap_sid))
            {
                print '<input size="20" type="text" name="office_fax" class="flat" value="'.$object->office_fax.'">';
            }
            else
            {
                print '<input type="hidden" name="office_fax" value="'.$object->office_fax.'">';
                print $object->office_fax;
            }
            print '</td></tr>';

            // Skype
            if (! empty($conf->skype->enabled))
            {
                print '<tr><td>'.$langs->trans("Skype").'</td>';
                print '<td>';
                if ($caneditfield  && empty($object->ldap_sid))
                {
                    print '<input size="40" type="text" name="skype" class="flat" value="'.$object->skype.'">';
                }
                else
                {
                    print '<input type="hidden" name="skype" value="'.$object->skype.'">';
                    print $object->skype;
                }
                print '</td></tr>';
            }

            // EMail
            print "<tr>".'<td'.(! empty($conf->global->USER_MAIL_REQUIRED)?' class="fieldrequired"':'').'>'.$langs->trans("EMail").'</td>';
            print '<td>';
            if ($caneditfield  && empty($object->ldap_sid))
            {
                print '<input size="40" type="text" name="email" class="flat" value="'.$object->email.'">';
            }
            else
            {
                print '<input type="hidden" name="email" value="'.$object->email.'">';
                print $object->email;
            }
            print '</td></tr>';

            // Signature
            print "<tr>".'<td class="tdtop">'.$langs->trans("Signature").'</td>';
            print '<td>';
            if ($caneditfield)
            {
	            require_once DOL_DOCUMENT_ROOT.'/core/class/doleditor.class.php';
	            $doleditor=new DolEditor('signature',$object->signature,'',138,'dolibarr_mailings','In',false,true,empty($conf->global->FCKEDITOR_ENABLE_USERSIGN)?0:1,ROWS_4,72);
	            print $doleditor->Create(1);
            }
            else
			{
          		print dol_htmlentitiesbr($object->signature);
            }
            print '</td></tr>';

            // OpenID url
            if (isset($conf->file->main_authentication) && preg_match('/openid/',$conf->file->main_authentication) && ! empty($conf->global->MAIN_OPENIDURL_PERUSER))
            {
                print "<tr>".'<td>'.$langs->trans("OpenIDURL").'</td>';
                print '<td>';
                if ($caneditfield)
                {
                    print '<input size="40" type="url" name="openid" class="flat" value="'.$object->openid.'">';
                }
                else
              {
                    print '<input type="hidden" name="openid" value="'.$object->openid.'">';
                    print $object->openid;
                }
                print '</td></tr>';
            }

            // Hierarchy
            print '<tr><td>'.$langs->trans("HierarchicalResponsible").'</td>';
            print '<td>';
            if ($caneditfield)
            {
            	print $form->select_dolusers($object->fk_user, 'fk_user', 1, array($object->id), 0, '', 0, $object->entity, 0, 0, '', 0, '', 'maxwidth300');
            }
            else
            {
          		print '<input type="hidden" name="fk_user" value="'.$object->fk_user.'">';
            	$huser=new User($db);
            	$huser->fetch($object->fk_user);
            	print $huser->getNomUrl(1);
            }
            print '</td>';
            print "</tr>\n";

            if (! empty($conf->salaries->enabled) && ! empty($user->rights->salaries->read))
            {
            	$langs->load("salaries");

            	// THM
			    print '<tr><td>';
			    $text=$langs->trans("THM");
			    print $form->textwithpicto($text, $langs->trans("THMDescription"), 1, 'help', 'classthm');
			    print '</td>';
			    print '<td>';
			    print '<input size="8" type="text" name="thm" value="'.price2num(GETPOST('thm')?GETPOST('thm'):$object->thm).'">';
			    print '</td>';
			    print "</tr>\n";

			    // TJM
			    print '<tr><td>';
			    $text=$langs->trans("TJM");
			    print $form->textwithpicto($text, $langs->trans("TJMDescription"), 1, 'help', 'classthm');
			    print '</td>';
			    print '<td>';
			    print '<input size="8" type="text" name="tjm" value="'.price2num(GETPOST('tjm')?GETPOST('tjm'):$object->tjm).'">';
			    print '</td>';
			    print "</tr>\n";

			    // Salary
			    print '<tr><td>'.$langs->trans("Salary").'</td>';
			    print '<td>';
			    print '<input size="8" type="text" name="salary" value="'.price2num(GETPOST('salary')?GETPOST('salary'):$object->salary).'">';
			    print '</td>';
			    print "</tr>\n";
            }

		    // Weeklyhours
		    print '<tr><td>'.$langs->trans("WeeklyHours").'</td>';
		    print '<td>';
		    print '<input size="8" type="text" name="weeklyhours" value="'.price2num(GETPOST('weeklyhours')?GETPOST('weeklyhours'):$object->weeklyhours).'">';
		    print '</td>';
		    print "</tr>\n";

		    // Accountancy code
			if ($conf->accounting->enabled)
    		{
			print "<tr>";
			print '<td>'.$langs->trans("AccountancyCode").'</td>';
			print '<td>';
			if ($caneditfield)
			{
				print '<input size="30" type="text" class="flat" name="accountancy_code" value="'.$object->accountancy_code.'">';
			}
			else
			{
				print '<input type="hidden" name="accountancy_code" value="'.$object->accountancy_code.'">';
				print $object->accountancy_code;
			}
			print '</td>';
			print "</tr>";
		}

		// User color
		if (! empty($conf->agenda->enabled))
	    {
			print '<tr><td>'.$langs->trans("ColorUser").'</td>';
			print '<td>';
			print $formother->selectColor(GETPOST('color')?GETPOST('color'):$object->color, 'color', null, 1, '', 'hideifnotset');
			print '</td></tr>';
		}

		// Categories
		if (!empty( $conf->categorie->enabled ) && !empty( $user->rights->categorie->lire )) 
		{
			print '<tr><td>' . fieldLabel( 'Categories', 'usercats' ) . '</td>';
			print '<td>';
			$cate_arbo = $form->select_all_categories( Categorie::TYPE_CONTACT, null, null, null, null, 1 );
			$c = new Categorie( $db );
			$cats = $c->containing( $object->id, 'user' );
			foreach ($cats as $cat) {
				$arrayselected[] = $cat->id;
			}
			print $form->multiselectarray( 'usercats', $cate_arbo, $arrayselected, '', 0, '', 0, '90%' );
			print "</td></tr>";
		}

            // Status
            print '<tr><td>'.$langs->trans("Status").'</td>';
            print '<td>';
            print $object->getLibStatut(4);
            print '</td></tr>';

            // Company / Contact
            if (! empty($conf->societe->enabled))
            {
                print '<tr><td width="25%">'.$langs->trans("LinkToCompanyContact").'</td>';
                print '<td>';
                if ($object->societe_id > 0)
                {
                    $societe = new Societe($db);
                    $societe->fetch($object->societe_id);
                    print $societe->getNomUrl(1,'');
                    if ($object->contact_id)
                    {
                        $contact = new Contact($db);
                        $contact->fetch($object->contact_id);
                        print ' / <a href="'.DOL_URL_ROOT.'/contact/card.php?id='.$object->contact_id.'">'.img_object($langs->trans("ShowContact"),'contact').' '.dol_trunc($contact->getFullName($langs),32).'</a>';
                    }
                }
                else
                {
                    print $langs->trans("ThisUserIsNot");
                }
                print ' ('.$langs->trans("UseTypeFieldToChange").')';
                print '</td>';
                print "</tr>\n";
            }

            // Module Adherent
            if (! empty($conf->adherent->enabled))
            {
                $langs->load("members");
                print '<tr><td width="25%">'.$langs->trans("LinkedToDolibarrMember").'</td>';
                print '<td>';
                if ($object->fk_member)
                {
                    $adh=new Adherent($db);
                    $adh->fetch($object->fk_member);
                    $adh->ref=$adh->login;	// Force to show login instead of id
                    print $adh->getNomUrl(1);
                }
                else
                {
                    print $langs->trans("UserNotLinkedToMember");
                }
                print '</td>';
                print "</tr>\n";
            }

            // Multicompany
            // TODO check if user not linked with the current entity before change entity (thirdparty, invoice, etc.) !!
            if (! empty($conf->multicompany->enabled) && is_object($mc))
            {
            	if (empty($conf->multicompany->transverse_mode) && $conf->entity == 1 && $user->admin && ! $user->entity)
            	{
            		print "<tr>".'<td>'.$langs->trans("Entity").'</td>';
            		print "<td>".$mc->select_entities($object->entity, 'entity', '', 0, 1);		// last parameter 1 means, show also a choice 0=>'all entities'
            		print "</td></tr>\n";
            	}
            	else
            	{
            		print '<input type="hidden" name="entity" value="'.$conf->entity.'" />';
            	}
            }

            // Other attributes
            $parameters=array('colspan' => ' colspan="2"');
            $reshook=$hookmanager->executeHooks('formObjectOptions',$parameters,$object,$action);    // Note that $action and $object may have been modified by hook
            if (empty($reshook) && ! empty($extrafields->attribute_label))
            {
            	print $object->showOptionals($extrafields,'edit');
            }

            print '</table>';

            dol_fiche_end();

            print '<div align="center">';
            print '<input value="'.$langs->trans("Save").'" class="button" type="submit" name="save">';
            print '&nbsp; &nbsp; &nbsp;';
            print '<input value="'.$langs->trans("Cancel").'" class="button" type="submit" name="cancel">';
            print '</div>';

            print '</form>';
        }

		if (! empty($conf->ldap->enabled) && ! empty($object->ldap_sid)) $ldap->close;
    }
}

if (! empty($conf->api->enabled) && ! empty($conf->use_javascript_ajax))
{
    print "\n".'<script type="text/javascript">';
    print '$(document).ready(function () {
            $("#generate_api_key").click(function() {
                $.get( "'.DOL_URL_ROOT.'/core/ajax/security.php", {
                    action: \'getrandompassword\',
                    generic: true
                },
                function(token) {
                    $("#api_key").val(token);
                });
            });
    });';
    print '</script>';
}

llxFooter();
$db->close();<|MERGE_RESOLUTION|>--- conflicted
+++ resolved
@@ -483,15 +483,9 @@
 						$login = $_SESSION["dol_login"];
 						if ($login && $login == $object->oldcopy->login && $object->oldcopy->login != $object->login)    // Current user has changed its login
 						{
-<<<<<<< HEAD
-						    $error++;
-						    $langs->load("errors");
-						    setEventMessages($langs->transnoentitiesnoconv("ErrorFailedToCreateDir", $dir), $mesgs, 'errors');
-=======
 							$error++;
 							$langs->load("errors");
 							setEventMessages($langs->transnoentitiesnoconv("WarningYourLoginWasModifiedPleaseLogin"), null, 'warnings');
->>>>>>> 227e27bf
 						}
 					}
 					else {
