--- conflicted
+++ resolved
@@ -1858,13 +1858,6 @@
 						$params['attr']['title'] = $langs->trans('DisabledInMonoUserMode');
 						print dolGetButtonAction($langs->trans('Modify'), '', 'default', $_SERVER['PHP_SELF'].'#', '', false, $params);
 					} else {
-<<<<<<< HEAD
-						print '<div class="inline-block divButAction"><a class="butAction" href="'.$_SERVER['PHP_SELF'].'?id='.$object->id.'&action=edit&token='.newToken().'">'.$langs->trans("Modify").'</a></div>';
-					}
-				} elseif ($caneditpassword && !$object->ldap_sid &&
-				(empty($conf->multicompany->enabled) || !$user->entity || ($object->entity == $conf->entity) || ($conf->global->MULTICOMPANY_TRANSVERSE_MODE && $conf->entity == 1))) {
-					print '<div class="inline-block divButAction"><a class="butAction" href="'.$_SERVER['PHP_SELF'].'?id='.$object->id.'&action=edit&token='.newToken().'">'.$langs->trans("EditPassword").'</a></div>';
-=======
 						print dolGetButtonAction($langs->trans('Modify'), '', 'default', $_SERVER['PHP_SELF'].'?id='.$object->id.'&amp;action=edit&token='.newToken(), '', true, $params);
 					}
 				} elseif ($caneditpassword && !$object->ldap_sid &&
@@ -1876,7 +1869,6 @@
 						)
 					);
 					print dolGetButtonAction($langs->trans('Modify'), '', 'default', $_SERVER['PHP_SELF'].'?id='.$object->id.'&amp;action=edit', '', true, $params);
->>>>>>> 9a95fc7a
 				}
 
 				// Si on a un gestionnaire de generation de mot de passe actif
@@ -1888,27 +1880,17 @@
 				);
 				if ($conf->global->USER_PASSWORD_GENERATED != 'none') {
 					if ($object->statut == 0) {
-<<<<<<< HEAD
-						print '<div class="inline-block divButAction"><a class="butActionRefused classfortooltip" href="#" title="'.dol_escape_htmltag($langs->trans("UserDisabled")).'">'.$langs->trans("ReinitPassword").'</a></div>';
-					} elseif ($caneditpassword && $object->login && !$object->ldap_sid &&
-=======
 						$params['attr']['title'] = $langs->trans('UserDisabled');
 						print dolGetButtonAction($langs->trans('ReinitPassword'), '', 'default', $_SERVER['PHP_SELF'].'#', '', false, $params);
 					} elseif (($user->id != $id && $caneditpassword) && $object->login && !$object->ldap_sid &&
->>>>>>> 9a95fc7a
 					((empty($conf->multicompany->enabled) && $object->entity == $user->entity) || !$user->entity || ($object->entity == $conf->entity) || ($conf->global->MULTICOMPANY_TRANSVERSE_MODE && $conf->entity == 1))) {
 						print dolGetButtonAction($langs->trans('ReinitPassword'), '', 'default', $_SERVER['PHP_SELF'].'?id='.$object->id.'&amp;action=password', '', true, $params);
 					}
 
 					if ($object->statut == 0) {
-<<<<<<< HEAD
-						print '<div class="inline-block divButAction"><a class="butActionRefused classfortooltip" href="#" title="'.dol_escape_htmltag($langs->trans("UserDisabled")).'">'.$langs->trans("SendNewPassword").'</a></div>';
-					} elseif ($caneditpassword && $object->login && !$object->ldap_sid &&
-=======
 						$params['attr']['title'] = $langs->trans('UserDisabled');
 						print dolGetButtonAction($langs->trans('SendNewPassword'), '', 'default', $_SERVER['PHP_SELF'].'#', '', false, $params);
 					} elseif (($user->id != $id && $caneditpassword) && $object->login && !$object->ldap_sid &&
->>>>>>> 9a95fc7a
 					((empty($conf->multicompany->enabled) && $object->entity == $user->entity) || !$user->entity || ($object->entity == $conf->entity) || ($conf->global->MULTICOMPANY_TRANSVERSE_MODE && $conf->entity == 1))) {
 						if ($object->email) {
 							print dolGetButtonAction($langs->trans('SendNewPassword'), '', 'default', $_SERVER['PHP_SELF'].'?id='.$object->id.'&amp;action=passwordsend', '', true, $params);
