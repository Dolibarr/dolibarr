<?php
/* Copyright (C) 2002-2006 Rodolphe Quiedeville <rodolphe@quiedeville.org>
 * Copyright (C) 2002-2003 Jean-Louis Bergamo   <jlb@j1b.org>
 * Copyright (C) 2004-2015 Laurent Destailleur  <eldy@users.sourceforge.net>
 * Copyright (C) 2004      Eric Seigne          <eric.seigne@ryxeo.com>
 * Copyright (C) 2005-2018 Regis Houssin        <regis.houssin@inodbox.com>
 * Copyright (C) 2005      Lionel Cousteix      <etm_ltd@tiscali.co.uk>
 * Copyright (C) 2011      Herve Prot           <herve.prot@symeos.com>
 * Copyright (C) 2012-2018 Juanjo Menent        <jmenent@2byte.es>
 * Copyright (C) 2013      Florian Henry        <florian.henry@open-concept.pro>
 * Copyright (C) 2013-2016 Alexandre Spangaro   <aspangaro@open-dsi.fr>
 * Copyright (C) 2015-2017 Jean-François Ferry  <jfefe@aternatik.fr>
 * Copyright (C) 2015      Ari Elbaz (elarifr)  <github@accedinfo.com>
 * Copyright (C) 2015-2018 Charlene Benke       <charlie@patas-monkey.com>
 * Copyright (C) 2016      Raphaël Doursenaud   <rdoursenaud@gpcsolutions.fr>
 * Copyright (C) 2018-2019  Frédéric France     <frederic.france@netlogic.fr>
 * Copyright (C) 2018       David Beniamine     <David.Beniamine@Tetras-Libre.fr>
 *
 * This program is free software; you can redistribute it and/or modify
 * it under the terms of the GNU General Public License as published by
 * the Free Software Foundation; either version 3 of the License, or
 * (at your option) any later version.
 *
 * This program is distributed in the hope that it will be useful,
 * but WITHOUT ANY WARRANTY; without even the implied warranty of
 * MERCHANTABILITY or FITNESS FOR A PARTICULAR PURPOSE.  See the
 * GNU General Public License for more details.
 *
 * You should have received a copy of the GNU General Public License
 * along with this program. If not, see <https://www.gnu.org/licenses/>.
 */

/**
 *       \file       htdocs/user/card.php
 *       \brief      Tab of user card
 */

require '../main.inc.php';
require_once DOL_DOCUMENT_ROOT.'/user/class/user.class.php';
require_once DOL_DOCUMENT_ROOT.'/user/class/usergroup.class.php';
require_once DOL_DOCUMENT_ROOT.'/contact/class/contact.class.php';
require_once DOL_DOCUMENT_ROOT.'/core/class/html.formfile.class.php';
require_once DOL_DOCUMENT_ROOT.'/core/lib/company.lib.php';
require_once DOL_DOCUMENT_ROOT.'/core/lib/images.lib.php';
require_once DOL_DOCUMENT_ROOT.'/core/lib/usergroups.lib.php';
require_once DOL_DOCUMENT_ROOT.'/core/class/extrafields.class.php';
require_once DOL_DOCUMENT_ROOT.'/core/class/html.formcompany.class.php';
require_once DOL_DOCUMENT_ROOT.'/core/class/html.formother.class.php';
require_once DOL_DOCUMENT_ROOT.'/core/lib/security2.lib.php';
if (!empty($conf->ldap->enabled)) require_once DOL_DOCUMENT_ROOT.'/core/class/ldap.class.php';
if (!empty($conf->adherent->enabled)) require_once DOL_DOCUMENT_ROOT.'/adherents/class/adherent.class.php';
if (!empty($conf->categorie->enabled)) require_once DOL_DOCUMENT_ROOT.'/categories/class/categorie.class.php';
if (!empty($conf->stock->enabled)) require_once DOL_DOCUMENT_ROOT.'/product/class/html.formproduct.class.php';

$id = GETPOST('id', 'int');
$action		= GETPOST('action', 'aZ09');
$mode = GETPOST('mode', 'alpha');
$confirm	= GETPOST('confirm', 'alpha');
$group = GETPOST("group", "int", 3);
$cancel		= GETPOST('cancel', 'alpha');
$contextpage = GETPOST('contextpage', 'aZ') ?GETPOST('contextpage', 'aZ') : 'useracard'; // To manage different context of search

// Define value to know what current user can do on users
$canadduser = (!empty($user->admin) || $user->rights->user->user->creer);
$canreaduser = (!empty($user->admin) || $user->rights->user->user->lire);
$canedituser = (!empty($user->admin) || $user->rights->user->user->creer);
$candisableuser = (!empty($user->admin) || $user->rights->user->user->supprimer);
$canreadgroup = $canreaduser;
$caneditgroup = $canedituser;
if (!empty($conf->global->MAIN_USE_ADVANCED_PERMS))
{
	$canreadgroup = (!empty($user->admin) || $user->rights->user->group_advance->read);
	$caneditgroup = (!empty($user->admin) || $user->rights->user->group_advance->write);
}

// Define value to know what current user can do on properties of edited user
if ($id)
{
	// $user est le user qui edite, $id est l'id de l'utilisateur edite
	$caneditfield = ((($user->id == $id) && $user->rights->user->self->creer)
	|| (($user->id != $id) && $user->rights->user->user->creer));
	$caneditpassword = ((($user->id == $id) && $user->rights->user->self->password)
	|| (($user->id != $id) && $user->rights->user->user->password));
}

// Security check
$socid = 0;
if ($user->socid > 0) $socid = $user->socid;
$feature2 = 'user';
$result = restrictedArea($user, 'user', $id, 'user', $feature2);

if ($user->id <> $id && !$canreaduser) accessforbidden();

// Load translation files required by page
$langs->loadLangs(array('users', 'companies', 'ldap', 'admin', 'hrm', 'stocks'));

$object = new User($db);
$extrafields = new ExtraFields($db);

// fetch optionals attributes and labels
$extrafields->fetch_name_optionals_label($object->table_element);

$socialnetworks = getArrayOfSocialNetworks();

// Initialize technical object to manage hooks. Note that conf->hooks_modules contains array
$hookmanager->initHooks(array('usercard', 'globalcard'));



/**
 * Actions
 */
$parameters = array('id' => $id, 'socid' => $socid, 'group' => $group, 'caneditgroup' => $caneditgroup);
$reshook = $hookmanager->executeHooks('doActions', $parameters, $object, $action); // Note that $action and $object may have been modified by some hooks
if ($reshook < 0) setEventMessages($hookmanager->error, $hookmanager->errors, 'errors');

if (empty($reshook)) {
	if ($action == 'confirm_disable' && $confirm == "yes" && $candisableuser) {
		if ($id <> $user->id) {
			$object->fetch($id);
			$object->setstatus(0);
			header("Location: ".$_SERVER['PHP_SELF'].'?id='.$id);
			exit;
		}
	}
	if ($action == 'confirm_enable' && $confirm == "yes" && $candisableuser) {
		$error = 0;

		if ($id <> $user->id) {
			$object->fetch($id);

			if (!empty($conf->file->main_limit_users)) {
				$nb = $object->getNbOfUsers("active");
				if ($nb >= $conf->file->main_limit_users) {
					$error++;
					setEventMessages($langs->trans("YourQuotaOfUsersIsReached"), null, 'errors');
				}
			}

			if (!$error) {
				$object->setstatus(1);
				header("Location: ".$_SERVER['PHP_SELF'].'?id='.$id);
				exit;
			}
		}
	}

	if ($action == 'confirm_delete' && $confirm == "yes" && $candisableuser)
	{
		if ($id <> $user->id)
		{
			if (!GETPOSTISSET('token'))
			{
				print 'Error, token required for this critical operation';
				exit;
			}

			$object = new User($db);
			$object->fetch($id);
            $object->oldcopy = clone $object;

			$result = $object->delete($user);
			if ($result < 0) {
				$langs->load("errors");
				setEventMessages($langs->trans("ErrorUserCannotBeDelete"), null, 'errors');
			} else {
				setEventMessages($langs->trans("RecordDeleted"), null);
				header("Location: ".DOL_URL_ROOT."/user/list.php?restore_lastsearch_values=1");
				exit;
			}
		}
	}

	// Action Add user
	if ($action == 'add' && $canadduser) {
		$error = 0;

		if (!$_POST["lastname"]) {
			$error++;
			setEventMessages($langs->trans("NameNotDefined"), null, 'errors');
			$action = "create"; // Go back to create page
		}
		if (!$_POST["login"]) {
			$error++;
			setEventMessages($langs->trans("LoginNotDefined"), null, 'errors');
			$action = "create"; // Go back to create page
		}

		if (!empty($conf->file->main_limit_users)) { // If option to limit users is set
			$nb = $object->getNbOfUsers("active");
			if ($nb >= $conf->file->main_limit_users) {
				$error++;
				setEventMessages($langs->trans("YourQuotaOfUsersIsReached"), null, 'errors');
				$action = "create"; // Go back to create page
			}
		}

		if (!$error) {
			$object->lastname = GETPOST("lastname", 'alphanohtml');
			$object->firstname = GETPOST("firstname", 'alphanohtml');
			$object->login = GETPOST("login", 'alphanohtml');
			$object->api_key = GETPOST("api_key", 'alphanohtml');
			$object->gender = GETPOST("gender", 'aZ09');
			$birth = dol_mktime(0, 0, 0, GETPOST('birthmonth', 'int'), GETPOST('birthday', 'int'), GETPOST('birthyear', 'int'));
			$object->birth = $birth;
			$object->admin = GETPOST("admin", 'int');
			$object->address = GETPOST('address', 'alphanohtml');
			$object->zip = GETPOST('zipcode', 'alphanohtml');
			$object->town = GETPOST('town', 'alphanohtml');
			$object->country_id = GETPOST('country_id', 'int');
			$object->state_id = GETPOST('state_id', 'int');
			$object->office_phone = GETPOST("office_phone", 'alphanohtml');
			$object->office_fax = GETPOST("office_fax", 'alphanohtml');
			$object->user_mobile = GETPOST("user_mobile", 'alphanohtml');

			//$object->skype = GETPOST("skype", 'alphanohtml');
			//$object->twitter = GETPOST("twitter", 'alphanohtml');
			//$object->facebook = GETPOST("facebook", 'alphanohtml');
			//$object->linkedin = GETPOST("linkedin", 'alphanohtml');
			$object->socialnetworks = array();
			if (!empty($conf->socialnetworks->enabled)) {
				foreach ($socialnetworks as $key => $value) {
					$object->socialnetworks[$key] = GETPOST($key, 'alphanohtml');
				}
			}

			$object->email = preg_replace('/\s+/', '', GETPOST("email", 'alphanohtml'));
			$object->job = GETPOST("job", 'nohtml');
			$object->signature = GETPOST("signature", 'none');
			$object->accountancy_code = GETPOST("accountancy_code", 'alphanohtml');
			$object->note = GETPOST("note", 'none');
			$object->ldap_sid = GETPOST("ldap_sid", 'alphanohtml');
			$object->fk_user = GETPOST("fk_user", 'int') > 0 ? GETPOST("fk_user", 'int') : 0;
			$object->fk_user_expense_validator = GETPOST("fk_user_expense_validator", 'int') > 0 ? GETPOST("fk_user_expense_validator", 'int') : 0;
			$object->fk_user_holiday_validator = GETPOST("fk_user_holiday_validator", 'int') > 0 ? GETPOST("fk_user_holiday_validator", 'int') : 0;
			$object->employee = GETPOST('employee', 'alphanohtml');

			$object->thm = GETPOST("thm", 'alphanohtml') != '' ? GETPOST("thm", 'alphanohtml') : '';
			$object->thm = price2num($object->thm);
			$object->tjm = GETPOST("tjm", 'alphanohtml') != '' ? GETPOST("tjm", 'alphanohtml') : '';
			$object->tjm = price2num($object->tjm);
			$object->salary = GETPOST("salary", 'alphanohtml') != '' ? GETPOST("salary", 'alphanohtml') : '';
			$object->salary = price2num($object->salary);
			$object->salaryextra = GETPOST("salaryextra", 'alphanohtml') != '' ? GETPOST("salaryextra", 'alphanohtml') : '';
			$object->weeklyhours = GETPOST("weeklyhours", 'alphanohtml') != '' ? GETPOST("weeklyhours", 'alphanohtml') : '';

			$object->color = GETPOST("color", 'alphanohtml') != '' ? GETPOST("color", 'alphanohtml') : '';
			$dateemployment = dol_mktime(0, 0, 0, GETPOST('dateemploymentmonth', 'int'), GETPOST('dateemploymentday', 'int'), GETPOST('dateemploymentyear', 'int'));
			$object->dateemployment = $dateemployment;

			$dateemploymentend = dol_mktime(0, 0, 0, GETPOST('dateemploymentendmonth', 'int'), GETPOST('dateemploymentendday', 'int'), GETPOST('dateemploymentendyear', 'int'));
			$object->dateemploymentend = $dateemploymentend;

			$object->fk_warehouse = GETPOST('fk_warehouse', 'int');

			// Fill array 'array_options' with data from add form
			$ret = $extrafields->setOptionalsFromPost(null, $object);
			if ($ret < 0) {
				$error++;
			}

			// Set entity property
			$entity = GETPOST('entity', 'int');
			if (!empty($conf->multicompany->enabled)) {
				if (GETPOST('superadmin', 'int')) {
					$object->entity = 0;
				} else {
					if (!empty($conf->global->MULTICOMPANY_TRANSVERSE_MODE)) {
						$object->entity = 1; // all users are forced into master entity
					} else {
						$object->entity = ($entity == '' ? 1 : $entity);
					}
				}
			} else {
				$object->entity = ($entity == '' ? 1 : $entity);
				/*if ($user->admin && $user->entity == 0 && GETPOST("admin",'alpha'))
				{
				}*/
			}

			$db->begin();

			$id = $object->create($user);
			if ($id > 0) {
				if (GETPOST('password')) {
					$object->setPassword($user, GETPOST('password'));
				}
				if (!empty($conf->categorie->enabled)) {
					// Categories association
					$usercats = GETPOST('usercats', 'array');
					$object->setCategories($usercats);
				}
				$db->commit();

				header("Location: ".$_SERVER['PHP_SELF'].'?id='.$id);
				exit;
			} else {
				$langs->load("errors");
				$db->rollback();
				setEventMessages($object->error, $object->errors, 'errors');
				$action = "create"; // Go back to create page
			}
		}
	}

	// Action add usergroup
	if (($action == 'addgroup' || $action == 'removegroup') && $caneditgroup)
	{
		if ($group)
		{
			$editgroup = new UserGroup($db);
			$editgroup->fetch($group);
			$editgroup->oldcopy = clone $editgroup;

			$object->fetch($id);
			if ($action == 'addgroup') {
				$result = $object->SetInGroup($group, $editgroup->entity);
			}
			if ($action == 'removegroup') {
				$result = $object->RemoveFromGroup($group, $editgroup->entity);
			}

			if ($result > 0) {
				header("Location: ".$_SERVER['PHP_SELF'].'?id='.$id);
				exit;
			} else {
				setEventMessages($object->error, $object->errors, 'errors');
			}
		}
	}

	if ($action == 'update' && !$cancel)
	{
		require_once DOL_DOCUMENT_ROOT.'/core/lib/files.lib.php';

		if ($caneditfield)    // Case we can edit all field
		{
			$error = 0;

			if (!GETPOST("lastname", 'alpha')) {
				setEventMessages($langs->trans("NameNotDefined"), null, 'errors');
				$action = "edit"; // Go back to create page
				$error++;
			}
			if (!GETPOST("login", 'alpha')) {
				setEventMessages($langs->trans("LoginNotDefined"), null, 'errors');
				$action = "edit"; // Go back to create page
				$error++;
			}

			if (!$error)
			{
				$object->fetch($id);

				$object->oldcopy = clone $object;

				$db->begin();

				$object->lastname = GETPOST("lastname", 'alphanohtml');
				$object->firstname = GETPOST("firstname", 'alphanohtml');
				$object->login = GETPOST("login", 'alphanohtml');
				$object->gender = GETPOST("gender", 'aZ09');
				$birth = dol_mktime(0, 0, 0, GETPOST('birthmonth', 'int'), GETPOST('birthday', 'int'), GETPOST('birthyear', 'int'));
				$object->birth = $birth;
				$object->pass = GETPOST("password", 'none');
				$object->api_key = (GETPOST("api_key", 'alphanohtml')) ? GETPOST("api_key", 'alphanohtml') : $object->api_key;
				if (!empty($user->admin)) $object->admin = GETPOST("admin", "int"); // admin flag can only be set/unset by an admin user. A test is also done later when forging sql request
				$object->address = GETPOST('address', 'alphanohtml');
				$object->zip = GETPOST('zipcode', 'alphanohtml');
				$object->town = GETPOST('town', 'alphanohtml');
				$object->country_id = GETPOST('country_id', 'int');
				$object->state_id = GETPOST('state_id', 'int');
				$object->office_phone = GETPOST("office_phone", 'alphanohtml');
				$object->office_fax = GETPOST("office_fax", 'alphanohtml');
				$object->user_mobile = GETPOST("user_mobile", 'alphanohtml');
				//$object->skype = GETPOST("skype", 'alphanohtml');
				//$object->twitter = GETPOST("twitter", 'alphanohtml');
				//$object->facebook = GETPOST("facebook", 'alphanohtml');
				//$object->linkedin = GETPOST("linkedin", 'alphanohtml');
				$object->socialnetworks = array();
				if (!empty($conf->socialnetworks->enabled)) {
					foreach ($socialnetworks as $key => $value) {
						$object->socialnetworks[$key] = GETPOST($key, 'alphanohtml');
					}
				}
				$object->email = preg_replace('/\s+/', '', GETPOST("email", 'alphanohtml'));
				$object->job = GETPOST("job", 'nohtml');
				$object->signature = GETPOST("signature", 'none');
				$object->accountancy_code = GETPOST("accountancy_code", 'alphanohtml');
				$object->openid = GETPOST("openid", 'alphanohtml');
				$object->fk_user = GETPOST("fk_user", 'int') > 0 ? GETPOST("fk_user", 'int') : 0;
				$object->fk_user_expense_validator = GETPOST("fk_user_expense_validator", 'int') > 0 ? GETPOST("fk_user_expense_validator", 'int') : 0;
				$object->fk_user_holiday_validator = GETPOST("fk_user_holiday_validator", 'int') > 0 ? GETPOST("fk_user_holiday_validator", 'int') : 0;
				$object->employee = GETPOST('employee', 'int');

				$object->thm = GETPOST("thm", 'alphanohtml') != '' ? GETPOST("thm", 'alphanohtml') : '';
				$object->thm = price2num($object->thm);
				$object->tjm = GETPOST("tjm", 'alphanohtml') != '' ? GETPOST("tjm", 'alphanohtml') : '';
				$object->thm = price2num($object->thm);
				$object->salary = GETPOST("salary", 'alphanohtml') != '' ? GETPOST("salary", 'alphanohtml') : '';
				$object->salary = price2num($object->salary);
				$object->salaryextra = GETPOST("salaryextra", 'alphanohtml') != '' ? GETPOST("salaryextra", 'alphanohtml') : '';
				$object->salaryextra = price2num($object->salaryextra);
				$object->weeklyhours = GETPOST("weeklyhours", 'alphanohtml') != '' ? GETPOST("weeklyhours", 'alphanohtml') : '';
				$object->weeklyhours = price2num($object->weeklyhours);

				$object->color = GETPOST("color", 'alphanohtml') != '' ? GETPOST("color", 'alphanohtml') : '';
				$dateemployment = dol_mktime(0, 0, 0, GETPOST('dateemploymentmonth', 'int'), GETPOST('dateemploymentday', 'int'), GETPOST('dateemploymentyear', 'int'));
				$object->dateemployment = $dateemployment;
				$dateemploymentend = dol_mktime(0, 0, 0, GETPOST('dateemploymentendmonth', 'int'), GETPOST('dateemploymentendday', 'int'), GETPOST('dateemploymentendyear', 'int'));
				$object->dateemploymentend = $dateemploymentend;

                if (!empty($conf->stock->enabled))
                {
				    $object->fk_warehouse = GETPOST('fk_warehouse', 'int');
                }

				if (!empty($conf->multicompany->enabled))
				{
					if (!empty($_POST["superadmin"]))
					{
						$object->entity = 0;
					} elseif (!empty($conf->global->MULTICOMPANY_TRANSVERSE_MODE))
					{
						$object->entity = 1; // all users in master entity
					} else {
						$object->entity = (!GETPOST('entity', 'int') ? 0 : GETPOST('entity', 'int'));
					}
				} else {
					$object->entity = (!GETPOST('entity', 'int') ? 0 : GETPOST('entity', 'int'));
				}

				// Fill array 'array_options' with data from add form
				$ret = $extrafields->setOptionalsFromPost(null, $object);
				if ($ret < 0) {
					$error++;
				}

				if (GETPOST('deletephoto')) {
					$object->photo = '';
				}
				if (!empty($_FILES['photo']['name']))
				{
				    $isimage = image_format_supported($_FILES['photo']['name']);
				    if ($isimage > 0)
				    {
    					$object->photo = dol_sanitizeFileName($_FILES['photo']['name']);
				    } else {
				        $error++;
				        $langs->load("errors");
				        setEventMessages($langs->trans("ErrorBadImageFormat"), null, 'errors');
				        dol_syslog($langs->transnoentities("ErrorBadImageFormat"), LOG_INFO);
				    }
				}

				if (!$error) {
					$ret = $object->update($user);
					if ($ret < 0) {
						$error++;
						if ($db->errno() == 'DB_ERROR_RECORD_ALREADY_EXISTS') {
							$langs->load("errors");
							setEventMessages($langs->trans("ErrorLoginAlreadyExists", $object->login), null, 'errors');
						} else {
							setEventMessages($object->error, $object->errors, 'errors');
						}
					}
				}

				if (!$error && GETPOSTISSET('contactid')) {
					$contactid = GETPOST('contactid', 'int');
					$socid = GETPOST('socid', 'int');

					if ($contactid > 0) {	// The 'contactid' is used inpriority over the 'socid'
						$contact = new Contact($db);
						$contact->fetch($contactid);

						$sql = "UPDATE ".MAIN_DB_PREFIX."user";
						$sql .= " SET fk_socpeople=".((int) $contactid);
						if (!empty($contact->socid)) {
							$sql .= ", fk_soc=".((int) $contact->socid);
						}
						$sql .= " WHERE rowid=".$object->id;
					} elseif ($socid > 0) {
						$sql = "UPDATE ".MAIN_DB_PREFIX."user";
						$sql .= " SET fk_socpeople=NULL, fk_soc=".((int) $socid);
						$sql .= " WHERE rowid=".$object->id;
					} else {
						$sql = "UPDATE ".MAIN_DB_PREFIX."user";
						$sql .= " SET fk_socpeople=NULL, fk_soc=NULL";
						$sql .= " WHERE rowid=".$object->id;
					}
					dol_syslog("usercard::update", LOG_DEBUG);
					$resql = $db->query($sql);
					if (!$resql) {
						$error++;
						setEventMessages($db->lasterror(), null, 'errors');
					}
				}

				if (!$error && !count($object->errors)) {
					if (GETPOST('deletephoto') && $object->photo) {
						$fileimg = $conf->user->dir_output.'/'.get_exdir(0, 0, 0, 0, $object, 'user').'/'.$object->id.'/logos/'.$object->photo;
						$dirthumbs = $conf->user->dir_output.'/'.get_exdir(0, 0, 0, 0, $object, 'user').'/'.$object->id.'/logos/thumbs';
						dol_delete_file($fileimg);
						dol_delete_dir_recursive($dirthumbs);
					}

					if (isset($_FILES['photo']['tmp_name']) && trim($_FILES['photo']['tmp_name'])) {
						$dir = $conf->user->dir_output.'/'.get_exdir(0, 0, 0, 0, $object, 'user').'/'.$object->id;

						dol_mkdir($dir);

						if (@is_dir($dir)) {
							$newfile = $dir.'/'.dol_sanitizeFileName($_FILES['photo']['name']);
							$result = dol_move_uploaded_file($_FILES['photo']['tmp_name'], $newfile, 1, 0, $_FILES['photo']['error']);

							if (!$result > 0) {
								setEventMessages($langs->trans("ErrorFailedToSaveFile"), null, 'errors');
							} else {
								// Create thumbs
								$object->addThumbs($newfile);
							}
						} else {
							$error++;
							$langs->load("errors");
							setEventMessages($langs->trans("ErrorFailedToCreateDir", $dir), $mesgs, 'errors');
						}
					}
				}

				if (!$error && !count($object->errors))
				{
					// Then we add the associated categories
					$categories = GETPOST('usercats', 'array');
					$object->setCategories($categories);
				}

				if (!$error && !count($object->errors)) {
					setEventMessages($langs->trans("UserModified"), null, 'mesgs');
					$db->commit();

					$login = $_SESSION["dol_login"];
					if ($login && $login == $object->oldcopy->login && $object->oldcopy->login != $object->login)    // Current user has changed its login
					{
						$error++;
						$langs->load("errors");
						setEventMessages($langs->transnoentitiesnoconv("WarningYourLoginWasModifiedPleaseLogin"), null, 'warnings');
					}
				} else {
					$db->rollback();
				}
			}
		} else {
			if ($caneditpassword)    // Case we can edit only password
			{
				dol_syslog("Not allowed to change fields, only password");

				$object->fetch($id);

				if (GETPOST("password", "none")) {	// If pass is empty, we do not change it.
					$object->oldcopy = clone $object;

					$ret = $object->setPassword($user, GETPOST("password", "none"));
					if ($ret < 0)
					{
						setEventMessages($object->error, $object->errors, 'errors');
					}
				}
			}
		}
	}

	// Change password with a new generated one
	if ((($action == 'confirm_password' && $confirm == 'yes')
			|| ($action == 'confirm_passwordsend' && $confirm == 'yes')) && $caneditpassword
	) {
		$object->fetch($id);

		$newpassword = $object->setPassword($user, '');
		if ($newpassword < 0) {
			// Echec
			setEventMessages($langs->trans("ErrorFailedToSetNewPassword"), null, 'errors');
		} else {
			// Succes
			if ($action == 'confirm_passwordsend' && $confirm == 'yes') {
				if ($object->send_password($user, $newpassword) > 0)
				{
					setEventMessages($langs->trans("PasswordChangedAndSentTo", $object->email), null, 'mesgs');
				} else {
					setEventMessages($object->error, $object->errors, 'errors');
				}
			} else {
				setEventMessages($langs->trans("PasswordChangedTo", $newpassword), null, 'warnings');
			}
		}
	}

	// Action initialisation donnees depuis record LDAP
	if ($action == 'adduserldap') {
		$selecteduser = $_POST['users'];

		$required_fields = array(
			$conf->global->LDAP_KEY_USERS,
			$conf->global->LDAP_FIELD_NAME,
			$conf->global->LDAP_FIELD_FIRSTNAME,
			$conf->global->LDAP_FIELD_LOGIN,
			$conf->global->LDAP_FIELD_LOGIN_SAMBA,
			$conf->global->LDAP_FIELD_PASSWORD,
			$conf->global->LDAP_FIELD_PASSWORD_CRYPTED,
			$conf->global->LDAP_FIELD_PHONE,
			$conf->global->LDAP_FIELD_FAX,
			$conf->global->LDAP_FIELD_MOBILE,
			$conf->global->LDAP_FIELD_SKYPE,
			$conf->global->LDAP_FIELD_MAIL,
			$conf->global->LDAP_FIELD_TITLE,
			$conf->global->LDAP_FIELD_DESCRIPTION,
			$conf->global->LDAP_FIELD_SID
		);

		$ldap = new Ldap();
		$result = $ldap->connect_bind();
		if ($result >= 0) {
			// Remove from required_fields all entries not configured in LDAP (empty) and duplicated
			$required_fields = array_unique(array_values(array_filter($required_fields, "dol_validElement")));

			$ldapusers = $ldap->getRecords($selecteduser, $conf->global->LDAP_USER_DN, $conf->global->LDAP_KEY_USERS, $required_fields);
			//print_r($ldapusers);

			if (is_array($ldapusers)) {
				foreach ($ldapusers as $key => $attribute) {
					$ldap_lastname = $attribute[$conf->global->LDAP_FIELD_NAME];
					$ldap_firstname = $attribute[$conf->global->LDAP_FIELD_FIRSTNAME];
					$ldap_login = $attribute[$conf->global->LDAP_FIELD_LOGIN];
					$ldap_loginsmb = $attribute[$conf->global->LDAP_FIELD_LOGIN_SAMBA];
					$ldap_pass = $attribute[$conf->global->LDAP_FIELD_PASSWORD];
					$ldap_pass_crypted = $attribute[$conf->global->LDAP_FIELD_PASSWORD_CRYPTED];
					$ldap_phone = $attribute[$conf->global->LDAP_FIELD_PHONE];
					$ldap_fax = $attribute[$conf->global->LDAP_FIELD_FAX];
					$ldap_mobile = $attribute[$conf->global->LDAP_FIELD_MOBILE];
					$ldap_social['skype'] = $attribute[$conf->global->LDAP_FIELD_SKYPE];
					$ldap_social['twitter'] = $attribute[$conf->global->LDAP_FIELD_TWITTER];
					$ldap_social['facebook'] = $attribute[$conf->global->LDAP_FIELD_FACEBOOK];
					$ldap_social['linkedin'] = $attribute[$conf->global->LDAP_FIELD_LINKEDIN];
					$ldap_mail = $attribute[$conf->global->LDAP_FIELD_MAIL];
					$ldap_sid = $attribute[$conf->global->LDAP_FIELD_SID];
				}
			}
		} else {
			setEventMessages($ldap->error, $ldap->errors, 'errors');
		}
	}

	// Actions to send emails
	$triggersendname = 'USER_SENTBYMAIL';
	$paramname = 'id'; // Name of param key to open the card
	$mode = 'emailfromuser';
	$trackid = 'use'.$id;
	include DOL_DOCUMENT_ROOT.'/core/actions_sendmails.inc.php';

	// Actions to build doc
	$upload_dir = $conf->user->dir_output;
	$permissiontoadd = $user->rights->user->user->creer;
	include DOL_DOCUMENT_ROOT.'/core/actions_builddoc.inc.php';
}


/*
 * View
 */

$form = new Form($db);
$formother = new FormOther($db);
$formcompany = new FormCompany($db);
$formfile = new FormFile($db);
if (!empty($conf->stock->enabled)) $formproduct = new FormProduct($db);

llxHeader('', $langs->trans("UserCard"));

if ($action == 'create' || $action == 'adduserldap')
{
	/* ************************************************************************** */
	/*                                                                            */
	/* Affichage fiche en mode creation                                           */
	/*                                                                            */
	/* ************************************************************************** */

	print load_fiche_titre($langs->trans("NewUser"), '', 'user');

	print '<span class="opacitymedium">'.$langs->trans("CreateInternalUserDesc")."</span><br>\n";
	print "<br>";


	if (!empty($conf->ldap->enabled) && (isset($conf->global->LDAP_SYNCHRO_ACTIVE) && $conf->global->LDAP_SYNCHRO_ACTIVE == 'ldap2dolibarr'))
	{
		/*
         * Affiche formulaire d'ajout d'un compte depuis LDAP
         * si on est en synchro LDAP vers Dolibarr
         */

		$ldap = new Ldap();
		$result = $ldap->connect_bind();
		if ($result >= 0)
		{
			$required_fields = array(
				$conf->global->LDAP_KEY_USERS,
				$conf->global->LDAP_FIELD_FULLNAME,
				$conf->global->LDAP_FIELD_NAME,
				$conf->global->LDAP_FIELD_FIRSTNAME,
				$conf->global->LDAP_FIELD_LOGIN,
				$conf->global->LDAP_FIELD_LOGIN_SAMBA,
				$conf->global->LDAP_FIELD_PASSWORD,
				$conf->global->LDAP_FIELD_PASSWORD_CRYPTED,
				$conf->global->LDAP_FIELD_PHONE,
				$conf->global->LDAP_FIELD_FAX,
				$conf->global->LDAP_FIELD_MOBILE,
				$conf->global->LDAP_FIELD_SKYPE,
				$conf->global->LDAP_FIELD_MAIL,
				$conf->global->LDAP_FIELD_TITLE,
				$conf->global->LDAP_FIELD_DESCRIPTION,
				$conf->global->LDAP_FIELD_SID
			);

			// Remove from required_fields all entries not configured in LDAP (empty) and duplicated
			$required_fields = array_unique(array_values(array_filter($required_fields, "dol_validElement")));

			// Get from LDAP database an array of results
			$ldapusers = $ldap->getRecords('*', $conf->global->LDAP_USER_DN, $conf->global->LDAP_KEY_USERS, $required_fields, 1);

			if (is_array($ldapusers))
			{
				$liste = array();
				foreach ($ldapusers as $key => $ldapuser)
				{
					// Define the label string for this user
					$label = '';
					foreach ($required_fields as $value)
					{
						if ($value)
						{
							$label .= $value."=".$ldapuser[$value]." ";
						}
					}
					$liste[$key] = $label;
				}
			} else {
				setEventMessages($ldap->error, $ldap->errors, 'errors');
			}
		} else {
			setEventMessages($ldap->error, $ldap->errors, 'errors');
		}

		// If user list is full, we show drop-down list
	   	print "\n\n<!-- Form liste LDAP debut -->\n";

	   	print '<form name="add_user_ldap" action="'.$_SERVER["PHP_SELF"].'" method="post">';
	   	print '<input type="hidden" name="token" value="'.newToken().'">';
	   	print '<table class="border centpercent"><tr>';
	   	print '<td width="160">';
	   	print $langs->trans("LDAPUsers");
	   	print '</td>';
	   	print '<td>';
	   	print '<input type="hidden" name="action" value="adduserldap">';
		if (is_array($liste) && count($liste))
		{
			print $form->selectarray('users', $liste, '', 1);
			print ajax_combobox('users');
		}
	   	print '</td><td class="center">';
	   	print '<input type="submit" class="button" value="'.dol_escape_htmltag($langs->trans('Get')).'"'.(count($liste) ? '' : ' disabled').'>';
	   	print '</td></tr></table>';
	   	print '</form>';

	   	print "\n<!-- Form liste LDAP fin -->\n\n";
	   	print '<br>';
	}


	print '<form action="'.$_SERVER['PHP_SELF'].'" method="POST" name="createuser">';
	print '<input type="hidden" name="token" value="'.newToken().'">';
	print '<input type="hidden" name="action" value="add">';
	if (!empty($ldap_sid)) print '<input type="hidden" name="ldap_sid" value="'.dol_escape_htmltag($ldap_sid).'">';
	print '<input type="hidden" name="entity" value="'.$conf->entity.'">';

	dol_fiche_head('', '', '', 0, '');

	print dol_set_focus('#lastname');

	print '<table class="border centpercent">';

	// Lastname
	print '<tr>';
	print '<td class="titlefieldcreate"><span class="fieldrequired">'.$langs->trans("Lastname").'</span></td>';
	print '<td>';
	if (!empty($ldap_lastname))
	{
		print '<input type="hidden" id="lastname" name="lastname" value="'.dol_escape_htmltag($ldap_lastname).'">';
		print $ldap_lastname;
	} else {
		print '<input class="minwidth100" type="text" id="lastname" name="lastname" value="'.dol_escape_htmltag(GETPOST('lastname', 'alphanohtml')).'">';
	}
	print '</td></tr>';

	// Firstname
	print '<tr><td>'.$langs->trans("Firstname").'</td>';
	print '<td>';
	if (!empty($ldap_firstname))
	{
		print '<input type="hidden" name="firstname" value="'.dol_escape_htmltag($ldap_firstname).'">';
		print $ldap_firstname;
	} else {
		print '<input class="minwidth100" type="text" name="firstname" value="'.dol_escape_htmltag(GETPOST('firstname', 'alphanohtml')).'">';
	}
	print '</td></tr>';

	// Login
	print '<tr><td><span class="fieldrequired">'.$langs->trans("Login").'</span></td>';
	print '<td>';
	if (!empty($ldap_login))
	{
		print '<input type="hidden" name="login" value="'.dol_escape_htmltag($ldap_login).'">';
		print $ldap_login;
	} elseif (!empty($ldap_loginsmb))
	{
		print '<input type="hidden" name="login" value="'.dol_escape_htmltag($ldap_loginsmb).'">';
		print $ldap_loginsmb;
	} else {
		print '<input class="maxwidth200" maxsize="24" type="text" name="login" value="'.dol_escape_htmltag(GETPOST('login', 'alphanohtml')).'">';
	}
	print '</td></tr>';

	$generated_password = '';
	if (empty($ldap_sid))    // ldap_sid is for activedirectory
	{
		$generated_password = getRandomPassword(false);
	}
	$password = (GETPOSTISSET('password') ?GETPOST('password') : $generated_password);

	// Password
	print '<tr><td class="fieldrequired">'.$langs->trans("Password").'</td>';
	print '<td>';
	$valuetoshow = '';
	if (preg_match('/ldap/', $dolibarr_main_authentication))
	{
		$valuetoshow .= ($valuetoshow ? ', ' : '').$langs->trans("PasswordOfUserInLDAP");
	}
	if (preg_match('/http/', $dolibarr_main_authentication))
	{
		$valuetoshow .= ($valuetoshow ? ', ' : '').$langs->trans("HTTPBasicPassword");
	}
	if (preg_match('/dolibarr/', $dolibarr_main_authentication))
	{
		if (!empty($ldap_pass))	// For very old system comaptibilty. Now clear password can't be viewed from LDAP read
		{
			$valuetoshow .= ($valuetoshow ? ', ' : '').'<input type="hidden" name="password" value="'.$ldap_pass.'">'; // Dolibarr password is preffiled with LDAP known password
			$valuetoshow .= preg_replace('/./i', '*', $ldap_pass);
		} else {
			// We do not use a field password but a field text to show new password to use.
			$valuetoshow .= ($valuetoshow ? ', ' : '').'<input size="30" maxsize="32" type="text" name="password" value="'.$password.'" autocomplete="new-password">';
		}
	}

	// Other form for user password
	$parameters = array('valuetoshow' => $valuetoshow, 'password' => $password);
	$reshook = $hookmanager->executeHooks('printUserPasswordField', $parameters, $object, $action); // Note that $action and $object may have been modified by hook
	if ($reshook > 0) $valuetoshow = $hookmanager->resPrint; // to replace
	else $valuetoshow .= $hookmanager->resPrint; // to add

	print $valuetoshow;
	print '</td></tr>';

	if (!empty($conf->api->enabled))
	{
		// API key
		//$generated_password = getRandomPassword(false);
		print '<tr><td>'.$langs->trans("ApiKey").'</td>';
		print '<td>';
		print '<input size="30" maxsize="32" type="text" id="api_key" name="api_key" value="'.GETPOST('api_key', 'alphanohtml').'" autocomplete="off">';
		if (!empty($conf->use_javascript_ajax))
			print '&nbsp;'.img_picto($langs->trans('Generate'), 'refresh', 'id="generate_api_key" class="linkobject"');
		print '</td></tr>';
	} else {
		// PARTIAL WORKAROUND
		$generated_fake_api_key = getRandomPassword(false);
		print '<input type="hidden" name="api_key" value="'.$generated_fake_api_key.'">';
	}

	// Administrator
	if (!empty($user->admin))
	{
		print '<tr><td>'.$langs->trans("Administrator").'</td>';
		print '<td>';
		print $form->selectyesno('admin', GETPOST('admin'), 1);

		if (!empty($conf->multicompany->enabled) && !$user->entity)
		{
			if (!empty($conf->use_javascript_ajax))
			{
				print '<script type="text/javascript">
                            $(function() {
                                $("select[name=admin]").change(function() {
                                     if ( $(this).val() == 0 ) {
                                        $("input[name=superadmin]")
                                            .prop("disabled", true)
                                            .prop("checked", false);
                                        $("select[name=entity]")
                                            .prop("disabled", false);
                                     } else {
                                        $("input[name=superadmin]")
                                            .prop("disabled", false);
                                     }
                                });
                                $("input[name=superadmin]").change(function() {
                                    if ( $(this).is(":checked") ) {
                                        $("select[name=entity]")
                                            .prop("disabled", true);
                                    } else {
                                        $("select[name=entity]")
                                            .prop("disabled", false);
                                    }
                                });
                            });
                    </script>';
			}
			$checked = (GETPOST('superadmin', 'int') ? ' checked' : '');
			$disabled = (GETPOST('superadmin', 'int') ? '' : ' disabled');
			print '<input type="checkbox" name="superadmin" value="1"'.$checked.$disabled.' /> '.$langs->trans("SuperAdministrator");
		}
		print "</td></tr>\n";
	}

	// Type
	print '<tr><td>'.$langs->trans("Type").'</td>';
	print '<td>';
	print $form->textwithpicto($langs->trans("Internal"), $langs->trans("InternalExternalDesc"), 1, 'help', '', 0, 2);
	print '</td></tr>';

	// Gender
	print '<tr><td>'.$langs->trans("Gender").'</td>';
	print '<td>';
	$arraygender = array('man'=>$langs->trans("Genderman"), 'woman'=>$langs->trans("Genderwoman"));
	print $form->selectarray('gender', $arraygender, GETPOST('gender'), 1);
	print '</td></tr>';

	// Employee
	$defaultemployee = 1;
	print '<tr>';
	print '<td>'.$langs->trans('Employee').'</td><td>';
	print $form->selectyesno("employee", (GETPOST('employee') != '' ?GETPOST('employee') : $defaultemployee), 1);
	print '</td></tr>';

	// Hierarchy
	print '<tr><td class="titlefieldcreate">'.$langs->trans("HierarchicalResponsible").'</td>';
	print '<td>';
	print $form->select_dolusers($object->fk_user, 'fk_user', 1, array($object->id), 0, '', 0, $conf->entity, 0, 0, '', 0, '', 'maxwidth300');
	print '</td>';
	print "</tr>\n";

	// Expense report validator
	if (!empty($conf->expensereport->enabled))
	{
		print '<tr><td class="titlefieldcreate">';
		$text = $langs->trans("ForceUserExpenseValidator");
		print $form->textwithpicto($text, $langs->trans("ValidatorIsSupervisorByDefault"), 1, 'help');
		print '</td>';
		print '<td>';
		print $form->select_dolusers($object->fk_user_expense_validator, 'fk_user_expense_validator', 1, array($object->id), 0, '', 0, $conf->entity, 0, 0, '', 0, '', 'maxwidth300');
		print '</td>';
		print "</tr>\n";
	}

	// Holiday request validator
	if (!empty($conf->holiday->enabled))
	{
		print '<tr><td class="titlefieldcreate">';
		$text = $langs->trans("ForceUserHolidayValidator");
		print $form->textwithpicto($text, $langs->trans("ValidatorIsSupervisorByDefault"), 1, 'help');
		print '</td>';
		print '<td>';
		print $form->select_dolusers($object->fk_user_holiday_validator, 'fk_user_holiday_validator', 1, array($object->id), 0, '', 0, $conf->entity, 0, 0, '', 0, '', 'maxwidth300');
		print '</td>';
		print "</tr>\n";
	}


	print '</table><hr><table class="border centpercent">';


	// Address
	print '<tr><td class="tdtop titlefieldcreate">'.$form->editfieldkey('Address', 'address', '', $object, 0).'</td>';
	print '<td><textarea name="address" id="address" class="quatrevingtpercent" rows="3" wrap="soft">';
	print $object->address;
	print '</textarea></td></tr>';

	// Zip
	print '<tr><td>'.$form->editfieldkey('Zip', 'zipcode', '', $object, 0).'</td><td>';
	print $formcompany->select_ziptown($object->zip, 'zipcode', array('town', 'selectcountry_id', 'state_id'), 6);
	print '</td></tr>';

	// Town
	print '<tr><td>'.$form->editfieldkey('Town', 'town', '', $object, 0).'</td><td>';
	print $formcompany->select_ziptown($object->town, 'town', array('zipcode', 'selectcountry_id', 'state_id'));
	print '</td></tr>';

	// Country
	print '<tr><td>'.$form->editfieldkey('Country', 'selectcountry_id', '', $object, 0).'</td><td class="maxwidthonsmartphone">';
	print $form->select_country((GETPOST('country_id') != '' ?GETPOST('country_id') : $object->country_id));
	if ($user->admin) print info_admin($langs->trans("YouCanChangeValuesForThisListFromDictionarySetup"), 1);
	print '</td></tr>';

	// State
	if (empty($conf->global->USER_DISABLE_STATE))
	{
		print '<tr><td>'.$form->editfieldkey('State', 'state_id', '', $object, 0).'</td><td class="maxwidthonsmartphone">';
		print $formcompany->select_state($object->state_id, $object->country_code, 'state_id');
		print '</td></tr>';
	}

	// Tel
	print '<tr><td>'.img_picto('', 'object_phoning').' '.$langs->trans("PhonePro").'</td>';
	print '<td>';
	if (!empty($ldap_phone))
	{
		print '<input type="hidden" name="office_phone" value="'.dol_escape_htmltag($ldap_phone).'">';
		print $ldap_phone;
	} else {
		print '<input size="20" type="text" name="office_phone" value="'.dol_escape_htmltag(GETPOST('office_phone', 'alphanohtml')).'">';
	}
	print '</td></tr>';

	// Tel portable
	print '<tr><td>'.img_picto('', 'object_phoning_mobile').' '.$langs->trans("PhoneMobile").'</td>';
	print '<td>';
	if (!empty($ldap_mobile))
	{
		print '<input type="hidden" name="user_mobile" value="'.dol_escape_htmltag($ldap_mobile).'">';
		print $ldap_mobile;
	} else {
		print '<input size="20" type="text" name="user_mobile" value="'.dol_escape_htmltag(GETPOST('user_mobile', 'alphanohtml')).'">';
	}
	print '</td></tr>';

	// Fax
	print '<tr><td>'.img_picto('', 'object_phoning_fax').' '.$langs->trans("Fax").'</td>';
	print '<td>';
	if (!empty($ldap_fax))
	{
		print '<input type="hidden" name="office_fax" value="'.dol_escape_htmltag($ldap_fax).'">';
		print $ldap_fax;
	} else {
		print '<input size="20" type="text" name="office_fax" value="'.dol_escape_htmltag(GETPOST('office_fax', 'alphanohtml')).'">';
	}
	print '</td></tr>';

	// EMail
	print '<tr><td'.(!empty($conf->global->USER_MAIL_REQUIRED) ? ' class="fieldrequired"' : '').'>'.img_picto('', 'object_email').' '.$langs->trans("EMail").'</td>';
	print '<td>';
	if (!empty($ldap_mail))
	{
		print '<input type="hidden" name="email" value="'.dol_escape_htmltag($ldap_mail).'">';
		print $ldap_mail;
	} else {
		print '<input size="40" type="text" name="email" value="'.dol_escape_htmltag(GETPOST('email', 'alphanohtml')).'">';
	}
	print '</td></tr>';

	if (!empty($conf->socialnetworks->enabled)) {
		foreach ($socialnetworks as $key => $value) {
			if ($value['active']) {
				print '<tr><td>'.$langs->trans($value['label']).'</td>';
				print '<td>';
				if (!empty($ldap_social[$key])) {
					print '<input type="hidden" name="'.$key.'" value="'.$ldap_social[$key].'">';
					print $ldap_social[$key];
				} else {
					print '<input class="maxwidth200" type="text" name="'.$key.'" value="'.GETPOST($key, 'alphanohtml').'">';
				}
				print '</td></tr>';
			} else {
				// if social network is not active but value exist we do not want to loose it
				if (!empty($ldap_social[$key])) {
					print '<input type="hidden" name="'.$key.'" value="'.$ldap_social[$key].'">';
				} else {
					print '<input type="hidden" name="'.$key.'" value="'.GETPOST($key, 'alphanohtml').'">';
				}
			}
		}
	}
	// // Skype
	// if (! empty($conf->socialnetworks->enabled))
	// {
	// 	print '<tr><td>'.$langs->trans("Skype").'</td>';
	// 	print '<td>';
	// 	if (! empty($ldap_skype))
	// 	{
	// 		print '<input type="hidden" name="skype" value="'.$ldap_skype.'">';
	// 		print $ldap_skype;
	// 	}
	// 	else
	// 	{
	// 		print '<input class="maxwidth200" type="text" name="skype" value="'.GETPOST('skype', 'alpha').'">';
	// 	}
	// 	print '</td></tr>';
	// }

	// // Twitter
	// if (! empty($conf->socialnetworks->enabled))
	// {
	// 	print '<tr><td>'.$langs->trans("Twitter").'</td>';
	// 	print '<td>';
	// 	if (! empty($ldap_twitter))
	// 	{
	// 		print '<input type="hidden" name="twitter" value="'.$ldap_twitter.'">';
	// 		print $ldap_twitter;
	// 	}
	// 	else
	// 	{
	// 		print '<input class="maxwidth200" type="text" name="twitter" value="'.GETPOST('twitter', 'alpha').'">';
	// 	}
	// 	print '</td></tr>';
	// }

	// // Facebook
	// if (! empty($conf->socialnetworks->enabled))
	// {
	// 	print '<tr><td>'.$langs->trans("Facebook").'</td>';
	// 	print '<td>';
	// 	if (! empty($ldap_facebook))
	// 	{
	// 		print '<input type="hidden" name="facebook" value="'.$ldap_facebook.'">';
	// 		print $ldap_facebook;
	// 	}
	// 	else
	// 	{
	// 		print '<input class="maxwidth200" type="text" name="facebook" value="'.GETPOST('facebook', 'alpha').'">';
	// 	}
	// 	print '</td></tr>';
	// }

    // // LinkedIn
    // if (! empty($conf->socialnetworks->enabled))
    // {
    //     print '<tr><td>'.$langs->trans("LinkedIn").'</td>';
    //     print '<td>';
    //     if (! empty($ldap_linkedin))
    //     {
    //         print '<input type="hidden" name="linkedin" value="'.$ldap_linkedin.'">';
    //         print $ldap_linkedin;
    //     }
    //     else
    //     {
    //         print '<input class="maxwidth200" type="text" name="linkedin" value="'.GETPOST('linkedin', 'alpha').'">';
    //     }
    //     print '</td></tr>';
    // }

	// Accountancy code
	if ($conf->accounting->enabled)
	{
		print '<tr><td>'.$langs->trans("AccountancyCode").'</td>';
		print '<td>';
		print '<input size="30" type="text" name="accountancy_code" value="'.dol_escape_htmltag(GETPOST('accountancy_code', 'alphanohtml')).'">';
		print '</td></tr>';
	}

	// User color
	if (!empty($conf->agenda->enabled))
	{
		print '<tr><td>'.$langs->trans("ColorUser").'</td>';
		print '<td>';
		print $formother->selectColor(GETPOSTISSET('color') ?GETPOST('color', 'alphanohtml') : $object->color, 'color', null, 1, '', 'hideifnotset');
		print '</td></tr>';
	}

	// Categories
	if (!empty($conf->categorie->enabled) && !empty($user->rights->categorie->lire))
	{
		print '<tr><td>'.$form->editfieldkey('Categories', 'usercats', '', $object, 0).'</td><td colspan="3">';
		$cate_arbo = $form->select_all_categories('user', null, 'parent', null, null, 1);
        print $form->multiselectarray('usercats', $cate_arbo, GETPOST('usercats', 'array'), null, null, null, null, '90%');
		print "</td></tr>";
	}

	// Multicompany
	if (!empty($conf->multicompany->enabled) && is_object($mc))
	{
		// This is now done with hook formObjectOptions. Keep this code for backward compatibility with old multicompany module
		if (!method_exists($mc, 'formObjectOptions'))
		{
			if (empty($conf->global->MULTICOMPANY_TRANSVERSE_MODE) && $conf->entity == 1 && $user->admin && !$user->entity)	// condition must be same for create and edit mode
			{
				 print "<tr>".'<td>'.$langs->trans("Entity").'</td>';
				 print "<td>".$mc->select_entities($conf->entity);
				 print "</td></tr>\n";
			} else {
				 print '<input type="hidden" name="entity" value="'.$conf->entity.'" />';
			}
		}
	}

	// Other attributes
	$parameters = array('colspan' => ' colspan="3"');
	include DOL_DOCUMENT_ROOT.'/core/tpl/extrafields_add.tpl.php';

	// Note
	print '<tr><td class="tdtop">';
	print $langs->trans("Note");
	print '</td><td>';
	require_once DOL_DOCUMENT_ROOT.'/core/class/doleditor.class.php';
	$doleditor = new DolEditor('note', GETPOSTISSET('note') ?GETPOST('note', 'none') : '', '', 120, 'dolibarr_notes', '', false, true, $conf->global->FCKEDITOR_ENABLE_SOCIETE, ROWS_3, '90%');
	$doleditor->Create();
	print "</td></tr>\n";

	// Signature
	print '<tr><td class="tdtop">'.$langs->trans("Signature").'</td>';
	print '<td>';
	require_once DOL_DOCUMENT_ROOT.'/core/class/doleditor.class.php';
	$doleditor = new DolEditor('signature', GETPOST('signature'), '', 138, 'dolibarr_notes', 'In', true, true, empty($conf->global->FCKEDITOR_ENABLE_USERSIGN) ? 0 : 1, ROWS_4, '90%');
	print $doleditor->Create(1);
	print '</td></tr>';


	print '</table><hr><table class="border centpercent">';


	// TODO Move this into tab RH (HierarchicalResponsible must be on both tab)

	// Default warehouse
	if (!empty($conf->stock->enabled) && !empty($conf->global->MAIN_DEFAULT_WAREHOUSE_USER))
    {
		print '<tr><td>'.$langs->trans("DefaultWarehouse").'</td><td>';
		print $formproduct->selectWarehouses($object->fk_warehouse, 'fk_warehouse', 'warehouseopen', 1);
		print '</td></tr>';
	}

	// Position/Job
	print '<tr><td class="titlefieldcreate">'.$langs->trans("PostOrFunction").'</td>';
	print '<td>';
	print '<input class="maxwidth200" type="text" name="job" value="'.dol_escape_htmltag(GETPOST('job', 'nohtml')).'">';
	print '</td></tr>';

	if ((!empty($conf->salaries->enabled) && !empty($user->rights->salaries->read))
		|| (!empty($conf->hrm->enabled) && !empty($user->rights->hrm->employee->read)))
	{
		$langs->load("salaries");

		// THM
		print '<tr><td>';
		$text = $langs->trans("THM");
		print $form->textwithpicto($text, $langs->trans("THMDescription"), 1, 'help', 'classthm');
		print '</td>';
		print '<td>';
		print '<input size="8" type="text" name="thm" value="'.dol_escape_htmltag(GETPOST('thm')).'">';
		print '</td>';
		print "</tr>\n";

		// TJM
		print '<tr><td>';
		$text = $langs->trans("TJM");
		print $form->textwithpicto($text, $langs->trans("TJMDescription"), 1, 'help', 'classtjm');
		print '</td>';
		print '<td>';
		print '<input size="8" type="text" name="tjm" value="'.dol_escape_htmltag(GETPOST('tjm')).'">';
		print '</td>';
		print "</tr>\n";

		// Salary
		print '<tr><td>'.$langs->trans("Salary").'</td>';
		print '<td>';
		print '<input size="8" type="text" name="salary" value="'.dol_escape_htmltag(GETPOST('salary')).'">';
		print '</td>';
		print "</tr>\n";
	}

	// Weeklyhours
	print '<tr><td>'.$langs->trans("WeeklyHours").'</td>';
	print '<td>';
	print '<input size="8" type="text" name="weeklyhours" value="'.dol_escape_htmltag(GETPOST('weeklyhours')).'">';
	print '</td>';
	print "</tr>\n";

	// Date employment
	print '<tr><td>'.$langs->trans("DateEmployment").'</td>';
	print '<td>';
	print $form->selectDate(GETPOST('dateemployment'), 'dateemployment', 0, 0, 1, 'formdateemployment', 1, 0);
	print '</td>';
	print "</tr>\n";

	// Date employment END
	print '<tr><td>'.$langs->trans("DateEmploymentEnd").'</td>';
	print '<td>';
	print $form->selectDate(GETPOST('dateemploymentend'), 'dateemploymentend', 0, 0, 1, 'formdateemploymentend', 1, 0);
	print '</td>';
	print "</tr>\n";

	// Date birth
	print '<tr><td>'.$langs->trans("DateToBirth").'</td>';
	print '<td>';
	print $form->selectDate(GETPOST('birth'), 'birth', 0, 0, 1, 'createuser', 1, 0);
	print '</td>';
	print "</tr>\n";

	print "</table>\n";

 	dol_fiche_end();

	print '<div class="center">';
	print '<input class="button" value="'.$langs->trans("CreateUser").'" name="create" type="submit">';
	//print '&nbsp; &nbsp; &nbsp;';
	//print '<input value="'.$langs->trans("Cancel").'" class="button" type="submit" name="cancel">';
	print '</div>';

	print "</form>";
} else {
	/* ************************************************************************** */
	/*                                                                            */
	/* View and edition                                                            */
	/*                                                                            */
	/* ************************************************************************** */

	if ($id > 0)
	{
		$object->fetch($id, '', '', 1);
		if ($res < 0) { dol_print_error($db, $object->error); exit; }
		$res = $object->fetch_optionals();

		// Check if user has rights
		if (empty($conf->global->MULTICOMPANY_TRANSVERSE_MODE))
		{
			$object->getrights();
			if (empty($object->nb_rights) && $object->statut != 0 && empty($object->admin)) setEventMessages($langs->trans('UserHasNoPermissions'), null, 'warnings');
		}

		// Connexion ldap
		// pour recuperer passDoNotExpire et userChangePassNextLogon
		if (!empty($conf->ldap->enabled) && !empty($object->ldap_sid))
		{
			$ldap = new Ldap();
			$result = $ldap->connect_bind();
			if ($result > 0)
			{
				$userSearchFilter = '('.$conf->global->LDAP_FILTER_CONNECTION.'('.$ldap->getUserIdentifier().'='.$object->login.'))';
				$entries = $ldap->fetch($object->login, $userSearchFilter);
				if (!$entries)
				{
					setEventMessages($ldap->error, $ldap->errors, 'errors');
				}

				$passDoNotExpire = 0;
				$userChangePassNextLogon = 0;
				$userDisabled = 0;
				$statutUACF = '';

				// Check options of user account
				if (count($ldap->uacf) > 0)
				{
					foreach ($ldap->uacf as $key => $statut)
					{
						if ($key == 65536)
						{
							$passDoNotExpire = 1;
							$statutUACF = $statut;
						}
					}
				} else {
					$userDisabled = 1;
					$statutUACF = "ACCOUNTDISABLE";
				}

				if ($ldap->pwdlastset == 0)
				{
					$userChangePassNextLogon = 1;
				}
			}
		}

		// Show tabs
		if ($mode == 'employee') // For HRM module development
		{
			$title = $langs->trans("Employee");
			$linkback = '<a href="'.DOL_URL_ROOT.'/hrm/employee/list.php?restore_lastsearch_values=1">'.$langs->trans("BackToList").'</a>';
		} else {
			$title = $langs->trans("User");
			$linkback = '';

			if ($user->rights->user->user->lire || $user->admin) {
				$linkback = '<a href="'.DOL_URL_ROOT.'/user/list.php?restore_lastsearch_values=1">'.$langs->trans("BackToList").'</a>';
			}
		}

		$head = user_prepare_head($object);

		/*
         * Confirmation reinitialisation mot de passe
         */
		if ($action == 'password')
		{
			print $form->formconfirm($_SERVER['PHP_SELF']."?id=$object->id", $langs->trans("ReinitPassword"), $langs->trans("ConfirmReinitPassword", $object->login), "confirm_password", '', 0, 1);
		}

		/*
         * Confirmation envoi mot de passe
         */
		if ($action == 'passwordsend')
		{
			print $form->formconfirm($_SERVER['PHP_SELF']."?id=$object->id", $langs->trans("SendNewPassword"), $langs->trans("ConfirmSendNewPassword", $object->login), "confirm_passwordsend", '', 0, 1);
		}

		/*
         * Confirm deactivation
         */
		if ($action == 'disable')
		{
			print $form->formconfirm($_SERVER['PHP_SELF']."?id=$object->id", $langs->trans("DisableAUser"), $langs->trans("ConfirmDisableUser", $object->login), "confirm_disable", '', 0, 1);
		}

		/*
         * Confirm activation
         */
		if ($action == 'enable')
		{
			print $form->formconfirm($_SERVER['PHP_SELF']."?id=$object->id", $langs->trans("EnableAUser"), $langs->trans("ConfirmEnableUser", $object->login), "confirm_enable", '', 0, 1);
		}

		/*
         * Confirmation suppression
         */
		if ($action == 'delete')
		{
			print $form->formconfirm($_SERVER['PHP_SELF']."?id=$object->id", $langs->trans("DeleteAUser"), $langs->trans("ConfirmDeleteUser", $object->login), "confirm_delete", '', 0, 1);
		}

		/*
         * Fiche en mode visu
         */
		if ($action != 'edit')
		{
			dol_fiche_head($head, 'user', $title, -1, 'user');

			dol_banner_tab($object, 'id', $linkback, $user->rights->user->user->lire || $user->admin);

			print '<div class="fichecenter">';
			print '<div class="fichehalfleft">';

			print '<div class="underbanner clearboth"></div>';
			print '<table class="border tableforfield" width="100%">';

			// Login
			print '<tr><td class="titlefield">'.$langs->trans("Login").'</td>';
			if (!empty($object->ldap_sid) && $object->statut == 0)
			{
				print '<td class="error">'.$langs->trans("LoginAccountDisableInDolibarr").'</td>';
			} else {
				print '<td>'.$object->login.'</td>';
			}
			print '</tr>'."\n";

			// Password
			print '<tr><td>'.$langs->trans("Password").'</td>';

			print '<td class="wordbreak">';
			$valuetoshow = '';
			if (preg_match('/ldap/', $dolibarr_main_authentication))
			{
				if (!empty($object->ldap_sid))
				{
					if ($passDoNotExpire)
					{
						$valuetoshow .= ($valuetoshow ? (' '.$langs->trans("or").' ') : '').$langs->trans("LdapUacf_".$statutUACF);
					} elseif ($userChangePassNextLogon)
					{
						$valuetoshow .= ($valuetoshow ? (' '.$langs->trans("or").' ') : '').'<span class="warning">'.$langs->trans("UserMustChangePassNextLogon", $ldap->domainFQDN).'</span>';
					} elseif ($userDisabled)
					{
						$valuetoshow .= ($valuetoshow ? (' '.$langs->trans("or").' ') : '').'<span class="warning">'.$langs->trans("LdapUacf_".$statutUACF, $ldap->domainFQDN).'</span>';
					} else {
						$valuetoshow .= ($valuetoshow ? (' '.$langs->trans("or").' ') : '').$langs->trans("PasswordOfUserInLDAP");
					}
				} else {
					$valuetoshow .= ($valuetoshow ? (' '.$langs->trans("or").' ') : '').$langs->trans("PasswordOfUserInLDAP");
				}
			}
			if (preg_match('/http/', $dolibarr_main_authentication))
			{
				$valuetoshow .= ($valuetoshow ? (' '.$langs->trans("or").' ') : '').$langs->trans("HTTPBasicPassword");
			}
			if (preg_match('/dolibarr/', $dolibarr_main_authentication))
			{
				if ($object->pass) $valuetoshow .= ($valuetoshow ? (' '.$langs->trans("or").' ') : '').preg_replace('/./i', '*', $object->pass);
				else {
					if ($user->admin) $valuetoshow .= ($valuetoshow ? (' '.$langs->trans("or").' ') : '').$langs->trans("Crypted").': '.$object->pass_indatabase_crypted;
					else $valuetoshow .= ($valuetoshow ? (' '.$langs->trans("or").' ') : '').'<span class="opacitymedium">'.$langs->trans("Hidden").'</span>';
				}
			}

			// Other form for user password
			$parameters = array('valuetoshow' => $valuetoshow);
			$reshook = $hookmanager->executeHooks('printUserPasswordField', $parameters, $object, $action); // Note that $action and $object may have been modified by hook
			if ($reshook > 0) $valuetoshow = $hookmanager->resPrint; // to replace
			else $valuetoshow .= $hookmanager->resPrint; // to add

			print $valuetoshow;
			print "</td>";
			print '</tr>'."\n";

			// API key
			if (!empty($conf->api->enabled) && $user->admin) {
				print '<tr><td>'.$langs->trans("ApiKey").'</td>';
				print '<td>';
				if (!empty($object->api_key)) print preg_replace('/./', '*', $object->api_key);
				print '</td></tr>';
			}

			// Administrator
			print '<tr><td>'.$langs->trans("Administrator").'</td><td>';
			if (!empty($conf->multicompany->enabled) && $object->admin && !$object->entity)
			{
				print $form->textwithpicto(yn($object->admin), $langs->trans("SuperAdministratorDesc"), 1, "superadmin");
			} elseif ($object->admin)
			{
				print $form->textwithpicto(yn($object->admin), $langs->trans("AdministratorDesc"), 1, "admin");
			} else {
				print yn($object->admin);
			}
			print '</td></tr>'."\n";

			// Type
			print '<tr><td>';
			$text = $langs->trans("Type");
			print $form->textwithpicto($text, $langs->trans("InternalExternalDesc"));
			print '</td><td>';
			$type = $langs->trans("Internal");
			if ($object->societe_id > 0) $type = $langs->trans("External");
			print $type;
			if ($object->ldap_sid) print ' ('.$langs->trans("DomainUser").')';
			print '</td></tr>'."\n";

			// Ldap sid
			if ($object->ldap_sid)
			{
				print '<tr><td>'.$langs->trans("Type").'</td><td>';
				print $langs->trans("DomainUser", $ldap->domainFQDN);
				print '</td></tr>'."\n";
			}

			// Gender
			print '<tr><td>'.$langs->trans("Gender").'</td>';
			print '<td>';
			if ($object->gender) print $langs->trans("Gender".$object->gender);
			print '</td></tr>';

			// Employee
			print '<tr><td>'.$langs->trans("Employee").'</td><td colspan="2">';
			print yn($object->employee);
			print '</td></tr>'."\n";

			// TODO Move this into tab RH, visible when salarie or RH is visible (HierarchicalResponsible must be on both tab)

			// Hierarchy
			print '<tr><td>'.$langs->trans("HierarchicalResponsible").'</td>';
			print '<td>';
			if (empty($object->fk_user)) {
				print '<span class="opacitymedium">'.$langs->trans("None").'</span>';
			} else {
				$huser = new User($db);
				$huser->fetch($object->fk_user);
				print $huser->getNomUrl(1);
			}
			print '</td>';
			print "</tr>\n";

			// Expense report validator
			if (!empty($conf->expensereport->enabled)) {
				print '<tr><td>';
				$text = $langs->trans("ForceUserExpenseValidator");
				print $form->textwithpicto($text, $langs->trans("ValidatorIsSupervisorByDefault"), 1, 'help');
				print '</td>';
				print '<td>';
				if (!empty($object->fk_user_expense_validator)) {
					$evuser = new User($db);
					$evuser->fetch($object->fk_user_expense_validator);
					print $evuser->getNomUrl(1);
				}
				print '</td>';
				print "</tr>\n";
			}

			// Holiday request validator
			if (!empty($conf->holiday->enabled)) {
				print '<tr><td>';
				$text = $langs->trans("ForceUserHolidayValidator");
				print $form->textwithpicto($text, $langs->trans("ValidatorIsSupervisorByDefault"), 1, 'help');
				print '</td>';
				print '<td>';
				if (!empty($object->fk_user_holiday_validator)) {
					$hvuser = new User($db);
					$hvuser->fetch($object->fk_user_holiday_validator);
					print $hvuser->getNomUrl(1);
				}
				print '</td>';
				print "</tr>\n";
			}

			// Default warehouse
			if (!empty($conf->stock->enabled) && !empty($conf->global->MAIN_DEFAULT_WAREHOUSE_USER))
            {
				require_once DOL_DOCUMENT_ROOT.'/product/stock/class/entrepot.class.php';
				$warehousestatic = new Entrepot($db);
				$warehousestatic->fetch($object->fk_warehouse);
				print '<tr><td>'.$langs->trans("DefaultWarehouse").'</td><td>';
				print $warehousestatic->getNomUrl(1);
				print '</td></tr>';
            }

            // Position/Job
            print '<tr><td>'.$langs->trans("PostOrFunction").'</td>';
            print '<td>'.$object->job.'</td>';
            print '</tr>'."\n";

            //$childids = $user->getAllChildIds(1);

			if ((!empty($conf->salaries->enabled) && !empty($user->rights->salaries->read))
				|| (!empty($conf->hrm->enabled) && !empty($user->rights->hrm->employee->read)))
			{
            	// Even a superior can't see this info of its subordinates wihtout $user->rights->salaries->read and $user->rights->hrm->employee->read (setting/viewing is reserverd to HR people).
            	// However, he can see the valuation of timesheet of its subordinates even without these permissions.
				$langs->load("salaries");

				// THM
				print '<tr><td>';
				$text = $langs->trans("THM");
				print $form->textwithpicto($text, $langs->trans("THMDescription"), 1, 'help', 'classthm');
				print '</td>';
				print '<td>';
				print ($object->thm != '' ?price($object->thm, '', $langs, 1, -1, -1, $conf->currency) : '');
				print '</td>';
				print "</tr>\n";

				// TJM
				print '<tr><td>';
				$text = $langs->trans("TJM");
				print $form->textwithpicto($text, $langs->trans("TJMDescription"), 1, 'help', 'classtjm');
				print '</td>';
				print '<td>';
				print ($object->tjm != '' ?price($object->tjm, '', $langs, 1, -1, -1, $conf->currency) : '');
				print '</td>';
				print "</tr>\n";

				// Salary
				print '<tr><td>'.$langs->trans("Salary").'</td>';
				print '<td>';
				print ($object->salary != '' ?price($object->salary, '', $langs, 1, -1, -1, $conf->currency) : '');
				print '</td>';
				print "</tr>\n";
			}

			// Weeklyhours
			print '<tr><td>'.$langs->trans("WeeklyHours").'</td>';
			print '<td>';
			print price2num($object->weeklyhours);
			print '</td>';
			print "</tr>\n";

			// Date employment
			print '<tr><td>'.$langs->trans("DateEmployment").'</td>';
			print '<td>';
			print dol_print_date($object->dateemployment, 'day');
			print '</td>';
			print "</tr>\n";

			// Date employment
			print '<tr><td>'.$langs->trans("DateEmploymentEnd").'</td>';
			print '<td>';
			print dol_print_date($object->dateemploymentend);
			print '</td>';
			print "</tr>\n";

			// Date of birth
			print '<tr><td>'.$langs->trans("DateToBirth").'</td>';
			print '<td>';
			print dol_print_date($object->birth, 'day');
			print '</td>';
			print "</tr>\n";

			// Accountancy code
			if ($conf->accounting->enabled)
			{
				print '<tr><td>'.$langs->trans("AccountancyCode").'</td>';
				print '<td>'.$object->accountancy_code.'</td></tr>';
			}

			print '</table>';

			print '</div>';
			print '<div class="fichehalfright"><div class="ficheaddleft">';

			print '<div class="underbanner clearboth"></div>';
			print '<table class="border tableforfield centpercent">';

			// Color user
			if (!empty($conf->agenda->enabled))
			{
				print '<tr><td>'.$langs->trans("ColorUser").'</td>';
				print '<td>';
				print $formother->showColor($object->color, '');
				print '</td>';
				print "</tr>\n";
			}

			// Categories
			if (!empty($conf->categorie->enabled) && !empty($user->rights->categorie->lire))
			{
				print '<tr><td>'.$langs->trans("Categories").'</td>';
				print '<td colspan="3">';
				print $form->showCategories($object->id, Categorie::TYPE_USER, 1);
				print '</td></tr>';
			}

			if (isset($conf->file->main_authentication) && preg_match('/openid/', $conf->file->main_authentication) && !empty($conf->global->MAIN_OPENIDURL_PERUSER))
			{
				print '<tr><td>'.$langs->trans("OpenIDURL").'</td>';
				print '<td>'.$object->openid.'</td>';
				print "</tr>\n";
			}

			print '<tr><td class="titlefield">'.$langs->trans("LastConnexion").'</td>';
			print '<td>'.dol_print_date($object->datelastlogin, "dayhour").'</td>';
			print "</tr>\n";

			print '<tr><td>'.$langs->trans("PreviousConnexion").'</td>';
			print '<td>'.dol_print_date($object->datepreviouslogin, "dayhour").'</td>';
			print "</tr>\n";

		    // Multicompany
			if (!empty($conf->multicompany->enabled) && is_object($mc))
			{
				// This is now done with hook formObjectOptions. Keep this code for backward compatibility with old multicompany module
				if (!method_exists($mc, 'formObjectOptions'))
				{
				    if (!empty($conf->multicompany->enabled) && empty($conf->global->MULTICOMPANY_TRANSVERSE_MODE) && $conf->entity == 1 && $user->admin && !$user->entity)
				    {
				     	print '<tr><td>'.$langs->trans("Entity").'</td><td>';
				     	if (empty($object->entity)) {
				     		print $langs->trans("AllEntities");
				     	} else {
				     		$mc->getInfo($object->entity);
				     		print $mc->label;
				     	}
				     	print "</td></tr>\n";
				    }
                }
			}

			// Other attributes
			include DOL_DOCUMENT_ROOT.'/core/tpl/extrafields_view.tpl.php';

			// Company / Contact
			if (!empty($conf->societe->enabled))
			{
				print '<tr><td>'.$langs->trans("LinkToCompanyContact").'</td>';
				print '<td>';
				if (isset($object->socid) && $object->socid > 0)
				{
					$societe = new Societe($db);
					$societe->fetch($object->socid);
					print $societe->getNomUrl(1, '');
				} else {
					print $langs->trans("ThisUserIsNot");
				}
				if (!empty($object->contactid))
				{
					$contact = new Contact($db);
					$contact->fetch($object->contactid);
					if ($object->socid > 0) print ' / ';
					else print '<br>';
					print $contact->getNomUrl(1, '');
				}
				print '</td>';
				print '</tr>'."\n";
			}

			// Module Adherent
			if (!empty($conf->adherent->enabled))
			{
				$langs->load("members");
				print '<tr><td>'.$langs->trans("LinkedToDolibarrMember").'</td>';
				print '<td>';
				if ($object->fk_member)
				{
					$adh = new Adherent($db);
					$adh->fetch($object->fk_member);
					$adh->ref = $adh->getFullname($langs); // Force to show login instead of id
					print $adh->getNomUrl(1);
				} else {
					print $langs->trans("UserNotLinkedToMember");
				}
				print '</td>';
				print '</tr>'."\n";
			}

			// Signature
			print '<tr><td class="tdtop">'.$langs->trans('Signature').'</td><td>';
			print dol_htmlentitiesbr($object->signature);
			print "</td></tr>\n";

			//VCard
			print '<tr><td class="tdtop">'.$langs->trans("VCard").'</td>';
			print '<td>';
			print '<a href="'.DOL_URL_ROOT.'/user/vcard.php?id='.$object->id.'">';
			print img_picto($langs->trans("Download"), 'vcard.png', 'class="paddingrightonly"');
			print $langs->trans("Download");
			print '</a>';
			print "</td></tr>\n";

			print "</table>\n";
			print '</div>';

			print '</div></div>';
			print '<div style="clear:both"></div>';


			dol_fiche_end();


			/*
             * Buttons actions
             */

			print '<div class="tabsAction">';

			$parameters = array();
			$reshook = $hookmanager->executeHooks('addMoreActionsButtons', $parameters, $object, $action); // Note that $action and $object may have been modified by hook
			if (empty($reshook))
			{
				if (empty($user->socid)) {
					if (!empty($object->email))
					{
						$langs->load("mails");
						print '<div class="inline-block divButAction"><a class="butAction" href="'.$_SERVER['PHP_SELF'].'?id='.$object->id.'&action=presend&mode=init#formmailbeforetitle">'.$langs->trans('SendMail').'</a></div>';
					} else {
						$langs->load("mails");
						print '<div class="inline-block divButAction"><a class="butActionRefused classfortooltip" href="#" title="'.dol_escape_htmltag($langs->trans("NoEMail")).'">'.$langs->trans('SendMail').'</a></div>';
					}
				}

				if ($caneditfield && (empty($conf->multicompany->enabled) || !$user->entity || ($object->entity == $conf->entity) || ($conf->global->MULTICOMPANY_TRANSVERSE_MODE && $conf->entity == 1)))
				{
					if (!empty($conf->global->MAIN_ONLY_LOGIN_ALLOWED))
					{
						print '<div class="inline-block divButAction"><a class="butActionRefused classfortooltip" href="#" title="'.dol_escape_htmltag($langs->trans("DisabledInMonoUserMode")).'">'.$langs->trans("Modify").'</a></div>';
					} else {
						print '<div class="inline-block divButAction"><a class="butAction" href="'.$_SERVER['PHP_SELF'].'?id='.$object->id.'&amp;action=edit">'.$langs->trans("Modify").'</a></div>';
					}
				} elseif ($caneditpassword && !$object->ldap_sid &&
				(empty($conf->multicompany->enabled) || !$user->entity || ($object->entity == $conf->entity) || ($conf->global->MULTICOMPANY_TRANSVERSE_MODE && $conf->entity == 1)))
				{
					print '<div class="inline-block divButAction"><a class="butAction" href="'.$_SERVER['PHP_SELF'].'?id='.$object->id.'&amp;action=edit">'.$langs->trans("EditPassword").'</a></div>';
				}

				// Si on a un gestionnaire de generation de mot de passe actif
				if ($conf->global->USER_PASSWORD_GENERATED != 'none')
				{
					if ($object->statut == 0)
					{
						print '<div class="inline-block divButAction"><a class="butActionRefused classfortooltip" href="#" title="'.dol_escape_htmltag($langs->trans("UserDisabled")).'">'.$langs->trans("ReinitPassword").'</a></div>';
					} elseif (($user->id != $id && $caneditpassword) && $object->login && !$object->ldap_sid &&
					((empty($conf->multicompany->enabled) && $object->entity == $user->entity) || !$user->entity || ($object->entity == $conf->entity) || ($conf->global->MULTICOMPANY_TRANSVERSE_MODE && $conf->entity == 1)))
					{
						print '<div class="inline-block divButAction"><a class="butAction" href="'.$_SERVER['PHP_SELF'].'?id='.$object->id.'&amp;action=password">'.$langs->trans("ReinitPassword").'</a></div>';
					}

					if ($object->statut == 0)
					{
						print '<div class="inline-block divButAction"><a class="butActionRefused classfortooltip" href="#" title="'.dol_escape_htmltag($langs->trans("UserDisabled")).'">'.$langs->trans("SendNewPassword").'</a></div>';
					} elseif (($user->id != $id && $caneditpassword) && $object->login && !$object->ldap_sid &&
					((empty($conf->multicompany->enabled) && $object->entity == $user->entity) || !$user->entity || ($object->entity == $conf->entity) || ($conf->global->MULTICOMPANY_TRANSVERSE_MODE && $conf->entity == 1)))
					{
						if ($object->email) print '<div class="inline-block divButAction"><a class="butAction" href="'.$_SERVER['PHP_SELF'].'?id='.$object->id.'&amp;action=passwordsend">'.$langs->trans("SendNewPassword").'</a></div>';
						else print '<div class="inline-block divButAction"><a class="butActionRefused classfortooltip" href="#" title="'.dol_escape_htmltag($langs->trans("NoEMail")).'">'.$langs->trans("SendNewPassword").'</a></div>';
					}
				}

				// Enable user
				if ($user->id <> $id && $candisableuser && $object->statut == 0 &&
				((empty($conf->multicompany->enabled) && $object->entity == $user->entity) || !$user->entity || ($object->entity == $conf->entity) || ($conf->global->MULTICOMPANY_TRANSVERSE_MODE && $conf->entity == 1)))
				{
					print '<div class="inline-block divButAction"><a class="butAction" href="'.$_SERVER['PHP_SELF'].'?id='.$object->id.'&amp;action=enable">'.$langs->trans("Reactivate").'</a></div>';
				}
				// Disable user
				if ($user->id <> $id && $candisableuser && $object->statut == 1 &&
				((empty($conf->multicompany->enabled) && $object->entity == $user->entity) || !$user->entity || ($object->entity == $conf->entity) || ($conf->global->MULTICOMPANY_TRANSVERSE_MODE && $conf->entity == 1)))
				{
					print '<div class="inline-block divButAction"><a class="butActionDelete" href="'.$_SERVER['PHP_SELF'].'?action=disable&amp;id='.$object->id.'">'.$langs->trans("DisableUser").'</a></div>';
				} else {
				    if ($user->id == $id)
				    {
				        print '<div class="inline-block divButAction"><a class="butActionRefused classfortooltip" href="#" title="'.$langs->trans("CantDisableYourself").'">'.$langs->trans("DisableUser").'</a></div>';
				    }
				}
				// Delete
				if ($user->id <> $id && $candisableuser &&
				((empty($conf->multicompany->enabled) && $object->entity == $user->entity) || !$user->entity || ($object->entity == $conf->entity) || ($conf->global->MULTICOMPANY_TRANSVERSE_MODE && $conf->entity == 1)))
				{
					if ($user->admin || !$object->admin) // If user edited is admin, delete is possible on for an admin
					{
						print '<div class="inline-block divButAction"><a class="butActionDelete" href="'.$_SERVER['PHP_SELF'].'?action=delete&amp;id='.$object->id.'">'.$langs->trans("DeleteUser").'</a></div>';
					} else {
						print '<div class="inline-block divButAction"><a class="butActionRefused classfortooltip" href="#" title="'.dol_escape_htmltag($langs->trans("MustBeAdminToDeleteOtherAdmin")).'">'.$langs->trans("DeleteUser").'</a></div>';
					}
				}
			}

			print "</div>\n";



			//Select mail models is same action as presend
			if (GETPOST('modelselected')) $action = 'presend';

			// Presend form
			$modelmail = 'user';
			$defaulttopic = 'Information';
			$diroutput = $conf->user->dir_output;
			$trackid = 'use'.$object->id;

			include DOL_DOCUMENT_ROOT.'/core/tpl/card_presend.tpl.php';

			if ($action != 'presend' && $action != 'send')
			{
				/*
                 * List of groups of user
                 */

				if ($canreadgroup)
				{
					print '<!-- Group section -->'."\n";

					print load_fiche_titre($langs->trans("ListOfGroupsForUser"), '', '');

					// On selectionne les groupes auquel fait parti le user
					$exclude = array();

					$usergroup = new UserGroup($db);
					$groupslist = $usergroup->listGroupsForUser($object->id);

					if (!empty($groupslist))
					{
						foreach ($groupslist as $groupforuser)
						{
							$exclude[] = $groupforuser->id;
						}
					}

					// Other form for add user to group
					$parameters = array('caneditgroup' => $caneditgroup, 'groupslist' => $groupslist, 'exclude' => $exclude);
					$reshook = $hookmanager->executeHooks('formAddUserToGroup', $parameters, $object, $action); // Note that $action and $object may have been modified by hook
					print $hookmanager->resPrint;

					if (empty($reshook))
					{
						if ($caneditgroup)
						{
							print '<form action="'.$_SERVER['PHP_SELF'].'?id='.$id.'" method="POST">'."\n";
							print '<input type="hidden" name="token" value="'.newToken().'" />';
							print '<input type="hidden" name="action" value="addgroup" />';
						}

						print '<table class="noborder centpercent">'."\n";
						print '<tr class="liste_titre"><th class="liste_titre">'.$langs->trans("Groups").'</th>'."\n";
						print '<th class="liste_titre right">';
						if ($caneditgroup)
						{
							print $form->select_dolgroups('', 'group', 1, $exclude, 0, '', '', $object->entity);
							print ' &nbsp; ';
							print '<input type="hidden" name="entity" value="'.$conf->entity.'" />';
							print '<input type="submit" class="button buttongen" value="'.$langs->trans("Add").'" />';
						}
						print '</th></tr>'."\n";

						// List of groups of user
						if (!empty($groupslist))
						{
							foreach ($groupslist as $group)
							{
								print '<tr class="oddeven">';
								print '<td>';
								if ($caneditgroup)
								{
									print $group->getNomUrl(1);
								} else {
									print img_object($langs->trans("ShowGroup"), "group").' '.$group->name;
								}
								print '</td>';
								print '<td class="right">';
								if ($caneditgroup)
								{
									print '<a href="'.$_SERVER['PHP_SELF'].'?id='.$object->id.'&amp;action=removegroup&amp;group='.$group->id.'">';
									print img_picto($langs->trans("RemoveFromGroup"), 'unlink');
									print '</a>';
								} else {
									print "&nbsp;";
								}
								print "</td></tr>\n";
							}
						} else {
							print '<tr class="oddeven"><td colspan="3" class="opacitymedium">'.$langs->trans("None").'</td></tr>';
						}

						print "</table>";

						if ($caneditgroup)
						{
							print '</form>';
						}
						print "<br>";
					}
				}
			}
		}

		/*
         * Card in edit mode
         */
		if ($action == 'edit' && ($canedituser || $caneditfield || $caneditpassword || ($user->id == $object->id)))
		{
			print '<form action="'.$_SERVER['PHP_SELF'].'?id='.$object->id.'" method="POST" name="updateuser" enctype="multipart/form-data">';
			print '<input type="hidden" name="token" value="'.newToken().'">';
			print '<input type="hidden" name="action" value="update">';
			print '<input type="hidden" name="entity" value="'.$object->entity.'">';

			dol_fiche_head($head, 'user', $title, 0, 'user');

			print '<table class="border centpercent">';

			// Ref/ID
			if (!empty($conf->global->MAIN_SHOW_TECHNICAL_ID))
			{
				print '<tr><td class="titlefield">'.$langs->trans("Ref").'</td>';
				print '<td>';
				print $object->id;
				print '</td>';
				print '</tr>';
			}

			// Lastname
			print "<tr>";
			print '<td class="titlefield fieldrequired">'.$langs->trans("Lastname").'</td>';
			print '<td>';
			if ($caneditfield && !$object->ldap_sid)
			{
				print '<input class="minwidth100" type="text" class="flat" name="lastname" value="'.$object->lastname.'">';
			} else {
				print '<input type="hidden" name="lastname" value="'.$object->lastname.'">';
				print $object->lastname;
			}
			print '</td>';
			print '</tr>';

			// Firstname
			print "<tr>".'<td>'.$langs->trans("Firstname").'</td>';
			print '<td>';
			if ($caneditfield && !$object->ldap_sid)
			{
				print '<input class="minwidth100" type="text" class="flat" name="firstname" value="'.$object->firstname.'">';
			} else {
				print '<input type="hidden" name="firstname" value="'.$object->firstname.'">';
				print $object->firstname;
			}
			print '</td></tr>';

			// Login
			print "<tr>".'<td><span class="fieldrequired">'.$langs->trans("Login").'</span></td>';
			print '<td>';
			if ($user->admin && !$object->ldap_sid)
			{
				print '<input maxlength="50" type="text" class="flat" name="login" value="'.$object->login.'">';
			} else {
				print '<input type="hidden" name="login" value="'.$object->login.'">';
				print $object->login;
			}
			print '</td>';
			print '</tr>';

			// Pass
			print '<tr><td>'.$langs->trans("Password").'</td>';
			print '<td>';
			$valuetoshow = '';
			if (preg_match('/ldap/', $dolibarr_main_authentication))
			{
				$valuetoshow .= ($valuetoshow ? (' '.$langs->trans("or").' ') : '').$langs->trans("PasswordOfUserInLDAP");
			}
			if (preg_match('/http/', $dolibarr_main_authentication))
			{
				$valuetoshow .= ($valuetoshow ? (' '.$langs->trans("or").' ') : '').$form->textwithpicto($text, $langs->trans("DolibarrInHttpAuthenticationSoPasswordUseless", $dolibarr_main_authentication), 1, 'warning');
			}
			if (preg_match('/dolibarr/', $dolibarr_main_authentication))
			{
				if ($caneditpassword)
				{
					$valuetoshow .= ($valuetoshow ? (' '.$langs->trans("or").' ') : '').'<input maxlength="32" type="password" class="flat" name="password" value="'.$object->pass.'" autocomplete="new-password">';
				} else {
					$valuetoshow .= ($valuetoshow ? (' '.$langs->trans("or").' ') : '').preg_replace('/./i', '*', $object->pass);
				}
			}

			// Other form for user password
			$parameters = array('valuetoshow' => $valuetoshow, 'caneditpassword' => $caneditpassword);
			$reshook = $hookmanager->executeHooks('printUserPasswordField', $parameters, $object, $action); // Note that $action and $object may have been modified by hook
			if ($reshook > 0) $valuetoshow = $hookmanager->resPrint; // to replace
			else $valuetoshow .= $hookmanager->resPrint; // to add

			print $valuetoshow;
			print "</td></tr>\n";

			// API key
			if (!empty($conf->api->enabled) && $user->admin)
			{
				print '<tr><td>'.$langs->trans("ApiKey").'</td>';
				print '<td>';
				print '<input class="minwidth300" maxsize="32" type="text" id="api_key" name="api_key" value="'.$object->api_key.'" autocomplete="off">';
				if (!empty($conf->use_javascript_ajax))
					print '&nbsp;'.img_picto($langs->trans('Generate'), 'refresh', 'id="generate_api_key" class="linkobject"');
				print '</td></tr>';
			}

			// Administrator
			print '<tr><td>'.$langs->trans("Administrator").'</td>';
			if ($object->socid > 0)
			{
				$langs->load("admin");
				print '<td>';
				print '<input type="hidden" name="admin" value="'.$object->admin.'">'.yn($object->admin);
				print ' ('.$langs->trans("ExternalUser").')';
				print '</td></tr>';
			} else {
				print '<td>';
				$nbAdmin = $user->getNbOfUsers('active', '', 1);
				$nbSuperAdmin = $user->getNbOfUsers('active', 'superadmin', 1);
				//var_dump($nbAdmin);
				//var_dump($nbSuperAdmin);
				if ($user->admin								// Need to be admin to allow downgrade of an admin
				&& ($user->id != $object->id)                   // Don't downgrade ourself
				&& (
					(empty($conf->multicompany->enabled) && $nbAdmin >= 1)
					|| (!empty($conf->multicompany->enabled) && (($object->entity > 0 || ($user->entity == 0 && $object->entity == 0)) || $nbSuperAdmin > 1))    // Don't downgrade a superadmin if alone
					)
				)
				{
					print $form->selectyesno('admin', $object->admin, 1);

					if (!empty($conf->multicompany->enabled) && !$user->entity)
					{
						if ($conf->use_javascript_ajax)
						{
							print '<script type="text/javascript">
									$(function() {
										var admin = $("select[name=admin]").val();
										if (admin == 0) {
											$("input[name=superadmin]")
													.prop("disabled", true)
													.prop("checked", false);
										}
										if ($("input[name=superadmin]").is(":checked")) {
											$("select[name=entity]")
													.prop("disabled", true);
										}
										$("select[name=admin]").change(function() {
											 if ( $(this).val() == 0 ) {
											 	$("input[name=superadmin]")
													.prop("disabled", true)
													.prop("checked", false);
											 	$("select[name=entity]")
													.prop("disabled", false);
											 } else {
											 	$("input[name=superadmin]")
													.prop("disabled", false);
											 }
										});
										$("input[name=superadmin]").change(function() {
											if ( $(this).is(":checked")) {
												$("select[name=entity]")
													.prop("disabled", true);
											} else {
												$("select[name=entity]")
													.prop("disabled", false);
											}
										});
									});
								</script>';
						}

						$checked = (($object->admin && !$object->entity) ? ' checked' : '');
						print '<input type="checkbox" name="superadmin" value="1"'.$checked.' /> '.$langs->trans("SuperAdministrator");
					}
				} else {
					$yn = yn($object->admin);
					print '<input type="hidden" name="admin" value="'.$object->admin.'">';
					print '<input type="hidden" name="superadmin" value="'.(empty($object->entity) ? 1 : 0).'">';
					if (!empty($conf->multicompany->enabled) && empty($object->entity)) print $form->textwithpicto($yn, $langs->trans("DontDowngradeSuperAdmin"), 1, 'warning');
					else print $yn;
				}
				print '</td></tr>';
			}

		   	// Type
		   	print '<tr><td>'.$langs->trans("Type").'</td>';
		   	print '<td>';
		   	if ($user->id == $object->id || !$user->admin)
		   	{
		   		// Read mode
			   	$type = $langs->trans("Internal");
			   	if ($object->socid) $type = $langs->trans("External");
			   	print $form->textwithpicto($type, $langs->trans("InternalExternalDesc"));
			   	if ($object->ldap_sid) print ' ('.$langs->trans("DomainUser").')';
		   	} else {
				// Select mode
				$type = 0;
				if ($object->contactid) $type = $object->contactid;

				if ($object->socid > 0 && ! ($object->contactid > 0)) {	// external user but no link to a contact
					print img_picto('', 'company').$form->select_company($object->socid, 'socid', '', '&nbsp;');
					print img_picto('', 'contact').$form->selectcontacts(0, 0, 'contactid', 1, '', '', 1, '', false, 1);
					if ($object->ldap_sid) print ' ('.$langs->trans("DomainUser").')';
				} elseif ($object->socid > 0 && $object->contactid > 0) {	// external user with a link to a contact
					print img_picto('', 'company').$form->select_company(0, 'socid', '', '&nbsp;');	// We keep thirdparty empty, contact is already set
					print img_picto('', 'contact').$form->selectcontacts(0, $object->contactid, 'contactid', 1, '', '', 1, '', false, 1);
			   		if ($object->ldap_sid) print ' ('.$langs->trans("DomainUser").')';
				} else {	// $object->socid is not > 0 here
					print img_picto('', 'company').$form->select_company(0, 'socid', '', '&nbsp;');	// We keep thirdparty empty, contact is already set
					print img_picto('', 'contact').$form->selectcontacts(0, 0, 'contactid', 1, '', '', 1, '', false, 1);
				}
			}
		   	print '</td></tr>';

		   	// Gender
		   	print '<tr><td>'.$langs->trans("Gender").'</td>';
		   	print '<td>';
		   	$arraygender = array('man'=>$langs->trans("Genderman"), 'woman'=>$langs->trans("Genderwoman"));
		   	if ($caneditfield) {
		   		print $form->selectarray('gender', $arraygender, GETPOSTISSET('gender') ?GETPOST('gender') : $object->gender, 1);
		   	} else {
		   		print $arraygender[$object->gender];
		   	}
		   	print '</td></tr>';

            // Employee
            print '<tr>';
            print '<td>'.$form->editfieldkey('Employee', 'employee', '', $object, 0).'</td><td>';
            if ($caneditfield) {
                 print $form->selectyesno("employee", $object->employee, 1);
			} else {
				if ($object->employee) {
					print $langs->trans("Yes");
				} else {
					print $langs->trans("No");
				}
			}
		    print '</td></tr>';

		    // Hierarchy
		   	print '<tr><td class="titlefield">'.$langs->trans("HierarchicalResponsible").'</td>';
		   	print '<td>';
		   	if ($caneditfield)
		   	{
		   		print $form->select_dolusers($object->fk_user, 'fk_user', 1, array($object->id), 0, '', 0, $object->entity, 0, 0, '', 0, '', 'maxwidth300');
		   	} else {
		   		print '<input type="hidden" name="fk_user" value="'.$object->fk_user.'">';
		   		$huser = new User($db);
		   		$huser->fetch($object->fk_user);
		   		print $huser->getNomUrl(1);
		   	}
		   	print '</td>';
		   	print "</tr>\n";

			// Expense report validator
<<<<<<< HEAD
			print '<tr><td class="titlefield">';
			$text = $langs->trans("ForceUserExpenseValidator");
			print $form->textwithpicto($text, $langs->trans("ValidatorIsSupervisorByDefault"), 1, 'help');
			print '</td>';
			print '<td>';
			if ($caneditfield)
			{
				print $form->select_dolusers($object->fk_user_expense_validator, 'fk_user_expense_validator', 1, array($object->id), 0, '', 0, $object->entity, 0, 0, '', 0, '', 'maxwidth300');
			} else {
				print '<input type="hidden" name="fk_user_expense_validator" value="'.$object->fk_user_expense_validator.'">';
				$evuser = new User($db);
				$evuser->fetch($object->fk_user_expense_validator);
				print $evuser->getNomUrl(1);
=======
			if (!empty($conf->expensereport->enabled)) {
				print '<tr><td class="titlefield">';
				$text = $langs->trans("ForceUserExpenseValidator");
				print $form->textwithpicto($text, $langs->trans("ValidatorIsSupervisorByDefault"), 1, 'help');
				print '</td>';
				print '<td>';
				if ($caneditfield) {
					print $form->select_dolusers($object->fk_user_expense_validator, 'fk_user_expense_validator', 1, array($object->id), 0, '', 0, $object->entity, 0, 0, '', 0, '', 'maxwidth300');
				} else {
					print '<input type="hidden" name="fk_user_expense_validator" value="' . $object->fk_user_expense_validator . '">';
					$evuser = new User($db);
					$evuser->fetch($object->fk_user_expense_validator);
					print $evuser->getNomUrl(1);
				}
				print '</td>';
				print "</tr>\n";
>>>>>>> cbafbe16
			}

			// Holiday request validator
<<<<<<< HEAD
			print '<tr><td class="titlefield">';
			$text = $langs->trans("ForceUserHolidayValidator");
			print $form->textwithpicto($text, $langs->trans("ValidatorIsSupervisorByDefault"), 1, 'help');
			print '</td>';
			print '<td>';
			if ($caneditfield)
			{
				print $form->select_dolusers($object->fk_user_holiday_validator, 'fk_user_holiday_validator', 1, array($object->id), 0, '', 0, $object->entity, 0, 0, '', 0, '', 'maxwidth300');
			} else {
				print '<input type="hidden" name="fk_user_holiday_validator" value="'.$object->fk_user_holiday_validator.'">';
				$hvuser = new User($db);
				$hvuser->fetch($object->fk_user_holiday_validator);
				print $hvuser->getNomUrl(1);
=======
			if (!empty($conf->holiday->enabled)) {
				print '<tr><td class="titlefield">';
				$text = $langs->trans("ForceUserHolidayValidator");
				print $form->textwithpicto($text, $langs->trans("ValidatorIsSupervisorByDefault"), 1, 'help');
				print '</td>';
				print '<td>';
				if ($caneditfield) {
					print $form->select_dolusers($object->fk_user_holiday_validator, 'fk_user_holiday_validator', 1, array($object->id), 0, '', 0, $object->entity, 0, 0, '', 0, '', 'maxwidth300');
				} else {
					print '<input type="hidden" name="fk_user_holiday_validator" value="' . $object->fk_user_holiday_validator . '">';
					$hvuser = new User($db);
					$hvuser->fetch($object->fk_user_holiday_validator);
					print $hvuser->getNomUrl(1);
				}
				print '</td>';
				print "</tr>\n";
>>>>>>> cbafbe16
			}


		   	print '</table><hr><table class="border centpercent">';


			// Address
			print '<tr><td class="tdtop titlefield">'.$form->editfieldkey('Address', 'address', '', $object, 0).'</td>';
			print '<td>';
			if ($caneditfield) print '<textarea name="address" id="address" class="quatrevingtpercent" rows="3" wrap="soft">';
			print $object->address;
			if ($caneditfield) print '</textarea>';
			print '</td></tr>';

			// Zip
			print '<tr><td>'.$form->editfieldkey('Zip', 'zipcode', '', $object, 0).'</td><td>';
			if ($caneditfield) {
				print $formcompany->select_ziptown($object->zip, 'zipcode', array('town', 'selectcountry_id', 'state_id'), 6);
			} else {
				print $object->zip;
			}
			print '</td></tr>';

			// Town
			print '<tr><td>'.$form->editfieldkey('Town', 'town', '', $object, 0).'</td><td>';
			if ($caneditfield) {
				print $formcompany->select_ziptown($object->town, 'town', array('zipcode', 'selectcountry_id', 'state_id'));
			} else {
				print $object->town;
			}
			print '</td></tr>';

			// Country
			print '<tr><td>'.$form->editfieldkey('Country', 'selectcounty_id', '', $object, 0).'</td><td>';
			if ($caneditfield) {
				print $form->select_country((GETPOST('country_id') != '' ?GETPOST('country_id') : $object->country_id), 'country_id');
				if ($user->admin) print info_admin($langs->trans("YouCanChangeValuesForThisListFromDictionarySetup"), 1);
			} else {
				$countrylabel = getCountry($object->country_id, '0');
				print $countrylabel;
			}
			print '</td></tr>';

			// State
			if (empty($conf->global->USER_DISABLE_STATE))
			{
				print '<tr><td class="tdoverflow">'.$form->editfieldkey('State', 'state_id', '', $object, 0).'</td><td>';
				if ($caneditfield) {
					print $formcompany->select_state($object->state_id, $object->country_code, 'state_id');
				} else {
					print $object->state_label;
				}
				print '</td></tr>';
			}

			// Tel pro
			print "<tr>".'<td>'.img_picto('', 'object_phoning').' '.$langs->trans("PhonePro").'</td>';
			print '<td>';
			if ($caneditfield && empty($object->ldap_sid))
			{
				print '<input size="20" type="text" name="office_phone" class="flat" value="'.$object->office_phone.'">';
			} else {
				print '<input type="hidden" name="office_phone" value="'.$object->office_phone.'">';
				print $object->office_phone;
			}
			print '</td></tr>';

			// Tel mobile
			print "<tr>".'<td>'.img_picto('', 'object_phoning_mobile').' '.$langs->trans("PhoneMobile").'</td>';
			print '<td>';
			if ($caneditfield && empty($object->ldap_sid))
			{
				print '<input size="20" type="text" name="user_mobile" class="flat" value="'.$object->user_mobile.'">';
			} else {
				print '<input type="hidden" name="user_mobile" value="'.$object->user_mobile.'">';
				print $object->user_mobile;
			}
			print '</td></tr>';

			// Fax
			print "<tr>".'<td>'.img_picto('', 'object_phoning_fax').' '.$langs->trans("Fax").'</td>';
			print '<td>';
			if ($caneditfield && empty($object->ldap_sid))
			{
				print '<input size="20" type="text" name="office_fax" class="flat" value="'.$object->office_fax.'">';
			} else {
				print '<input type="hidden" name="office_fax" value="'.$object->office_fax.'">';
				print $object->office_fax;
			}
			print '</td></tr>';

			// EMail
			print "<tr>".'<td'.(!empty($conf->global->USER_MAIL_REQUIRED) ? ' class="fieldrequired"' : '').'>'.img_picto('', 'object_email').' '.$langs->trans("EMail").'</td>';
			print '<td>';
			if ($caneditfield && empty($object->ldap_sid))
			{
				print '<input class="minwidth100" type="text" name="email" class="flat" value="'.$object->email.'">';
			} else {
				print '<input type="hidden" name="email" value="'.$object->email.'">';
				print $object->email;
			}
			print '</td></tr>';

			if (!empty($conf->socialnetworks->enabled)) {
				foreach ($socialnetworks as $key => $value) {
					if ($value['active']) {
						print '<tr><td>'.$langs->trans($value['label']).'</td>';
						print '<td>';
						if ($caneditfield && empty($object->ldap_sid)) {
							print '<input size="40" type="text" name="'.$key.'" class="flat" value="'.$object->socialnetworks[$key].'">';
						} else {
							print '<input type="hidden" name="'.$key.'" value="'.$object->socialnetworks[$key].'">';
							print $object->socialnetworks[$key];
						}
						print '</td></tr>';
					} else {
						// if social network is not active but value exist we do not want to loose it
						print '<input type="hidden" name="'.$key.'" value="'.$object->socialnetworks[$key].'">';
					}
				}
			}

			// OpenID url
			if (isset($conf->file->main_authentication) && preg_match('/openid/', $conf->file->main_authentication) && !empty($conf->global->MAIN_OPENIDURL_PERUSER))
			{
				print "<tr>".'<td>'.$langs->trans("OpenIDURL").'</td>';
				print '<td>';
				if ($caneditfield)
				{
					print '<input class="minwidth100" type="url" name="openid" class="flat" value="'.$object->openid.'">';
				} else {
					print '<input type="hidden" name="openid" value="'.$object->openid.'">';
					print $object->openid;
				}
				print '</td></tr>';
			}

			print '</table><hr><table class="border centpercent">';

			// Accountancy code
			if ($conf->accounting->enabled)
			{
				print "<tr>";
				print '<td class="titlefield">'.$langs->trans("AccountancyCode").'</td>';
				print '<td>';
				if ($caneditfield)
				{
					print '<input size="30" type="text" class="flat" name="accountancy_code" value="'.$object->accountancy_code.'">';
				} else {
					print '<input type="hidden" name="accountancy_code" value="'.$object->accountancy_code.'">';
					print $object->accountancy_code;
				}
				print '</td>';
				print "</tr>";
			}

			// User color
			if (!empty($conf->agenda->enabled))
			{
				print '<tr><td>'.$langs->trans("ColorUser").'</td>';
				print '<td>';
				if ($caneditfield)
				{
					print $formother->selectColor(GETPOSTISSET('color') ?GETPOST('color', 'alphanohtml') : $object->color, 'color', null, 1, '', 'hideifnotset');
				} else {
					print $formother->showColor($object->color, '');
				}
				print '</td></tr>';
			}

			// Photo
			print '<tr>';
			print '<td>'.$langs->trans("Photo").'</td>';
			print '<td>';
			print $form->showphoto('userphoto', $object, 60, 0, $caneditfield, 'photowithmargin', 'small');
			print '</td>';
			print '</tr>';

			// Categories
			if (!empty($conf->categorie->enabled) && !empty($user->rights->categorie->lire))
			{
				print '<tr><td>'.$form->editfieldkey('Categories', 'usercats', '', $object, 0).'</td>';
				print '<td>';
				$cate_arbo = $form->select_all_categories(Categorie::TYPE_USER, null, null, null, null, 1);
				$c = new Categorie($db);
				$cats = $c->containing($object->id, Categorie::TYPE_USER);
				foreach ($cats as $cat) {
					$arrayselected[] = $cat->id;
				}
				if ($caneditfield)
				{
					print $form->multiselectarray('usercats', $cate_arbo, $arrayselected, '', 0, '', 0, '90%');
				} else {
					print $form->showCategories($object->id, Categorie::TYPE_USER, 1);
				}
				print "</td></tr>";
			}

			// Status
			print '<tr><td>'.$langs->trans("Status").'</td>';
			print '<td>';
			print $object->getLibStatut(4);
			print '</td></tr>';

			// Company / Contact
			if (!empty($conf->societe->enabled))
			{
				print '<tr><td>'.$langs->trans("LinkToCompanyContact").'</td>';
				print '<td>';
				if ($object->socid > 0)
				{
					$societe = new Societe($db);
					$societe->fetch($object->socid);
					print $societe->getNomUrl(1, '');
					if ($object->contactid)
					{
						$contact = new Contact($db);
						$contact->fetch($object->contactid);
						print ' / <a href="'.DOL_URL_ROOT.'/contact/card.php?id='.$object->contactid.'">'.img_object($langs->trans("ShowContact"), 'contact').' '.dol_trunc($contact->getFullName($langs), 32).'</a>';
					}
				} else {
					print $langs->trans("ThisUserIsNot");
				}
				print ' ('.$langs->trans("UseTypeFieldToChange").')';
				print '</td>';
				print "</tr>\n";
			}

			// Module Adherent
			if (!empty($conf->adherent->enabled))
			{
				$langs->load("members");
				print '<tr><td>'.$langs->trans("LinkedToDolibarrMember").'</td>';
				print '<td>';
				if ($object->fk_member)
				{
					$adh = new Adherent($db);
					$adh->fetch($object->fk_member);
					$adh->ref = $adh->login; // Force to show login instead of id
					print $adh->getNomUrl(1);
				} else {
					print $langs->trans("UserNotLinkedToMember");
				}
				print '</td>';
				print "</tr>\n";
			}

            // Multicompany
            // TODO check if user not linked with the current entity before change entity (thirdparty, invoice, etc.) !!
            if (!empty($conf->multicompany->enabled) && is_object($mc))
            {
            	// This is now done with hook formObjectOptions. Keep this code for backward compatibility with old multicompany module
            	if (!method_exists($mc, 'formObjectOptions'))
            	{
            		if (empty($conf->multicompany->transverse_mode) && $conf->entity == 1 && $user->admin && !$user->entity)
	            	{
	            		print "<tr>".'<td>'.$langs->trans("Entity").'</td>';
	            		print "<td>".$mc->select_entities($object->entity, 'entity', '', 0, 1, false, false, 1); // last parameter 1 means, show also a choice 0=>'all entities'
	            		print "</td></tr>\n";
	            	} else {
	            		print '<input type="hidden" name="entity" value="'.$conf->entity.'" />';
	            	}
	            }
			}

			// Other attributes
			$parameters = array('colspan' => ' colspan="2"');
			//include DOL_DOCUMENT_ROOT.'/core/tpl/extrafields_edit.tpl.php';		// We do not use common tpl here because we need a special test on $caneditfield
			$reshook = $hookmanager->executeHooks('formObjectOptions', $parameters, $object, $action); // Note that $action and $object may have been modified by hook
			print $hookmanager->resPrint;
			if (empty($reshook))
			{
				if ($caneditfield) {
					print $object->showOptionals($extrafields, 'edit');
				} else {
					print $object->showOptionals($extrafields, 'view');
				}
			}

			// Signature
			print '<tr><td class="tdtop">'.$langs->trans("Signature").'</td>';
			print '<td>';
			if ($caneditfield)
			{
				require_once DOL_DOCUMENT_ROOT.'/core/class/doleditor.class.php';
				$doleditor = new DolEditor('signature', $object->signature, '', 138, 'dolibarr_notes', 'In', false, true, empty($conf->global->FCKEDITOR_ENABLE_USERSIGN) ? 0 : 1, ROWS_4, '90%');
				print $doleditor->Create(1);
			} else {
				print dol_htmlentitiesbr($object->signature);
			}
			print '</td></tr>';


			print '</table><hr><table class="border centpercent">';


			// TODO Move this into tab RH (HierarchicalResponsible must be on both tab)

			// Default warehouse
			if (!empty($conf->stock->enabled) && !empty($conf->global->MAIN_DEFAULT_WAREHOUSE_USER))
            {
                print '<tr><td>'.$langs->trans("DefaultWarehouse").'</td><td>';
                print $formproduct->selectWarehouses($object->fk_warehouse, 'fk_warehouse', 'warehouseopen', 1);
                print ' <a href="'.DOL_URL_ROOT.'/product/stock/card.php?action=create&amp;backtopage='.urlencode($_SERVER['PHP_SELF'].'?id='.$object->id.'&action=edit').'"><span class="fa fa-plus-circle valignmiddle paddingleft" title="'.$langs->trans("AddWarehouse").'"></span></a>';
                print '</td></tr>';
            }

            // Position/Job
            print '<tr><td class="titlefield">'.$langs->trans("PostOrFunction").'</td>';
            print '<td>';
            if ($caneditfield)
            {
            	print '<input size="30" type="text" name="job" value="'.$object->job.'">';
            } else {
            	print '<input type="hidden" name="job" value="'.$object->job.'">';
            	print $object->job;
            }
            print '</td></tr>';

            if ((!empty($conf->salaries->enabled) && !empty($user->rights->salaries->read))
				|| (!empty($conf->hrm->enabled) && !empty($user->rights->hrm->employee->read)))
			{
				$langs->load("salaries");

				// THM
				print '<tr><td>';
				$text = $langs->trans("THM");
				print $form->textwithpicto($text, $langs->trans("THMDescription"), 1, 'help', 'classthm');
				print '</td>';
				print '<td>';
				if ($caneditfield) {
					print '<input size="8" type="text" name="thm" value="'.price2num(GETPOST('thm') ?GETPOST('thm') : $object->thm).'">';
				} else {
					print ($object->thm != '' ?price($object->thm, '', $langs, 1, -1, -1, $conf->currency) : '');
				}
				print '</td>';
				print "</tr>\n";

				// TJM
				print '<tr><td>';
				$text = $langs->trans("TJM");
				print $form->textwithpicto($text, $langs->trans("TJMDescription"), 1, 'help', 'classthm');
				print '</td>';
				print '<td>';
				if ($caneditfield)
				{
					print '<input size="8" type="text" name="tjm" value="'.price2num(GETPOST('tjm') ?GETPOST('tjm') : $object->tjm).'">';
				} else {
					print ($object->tjm != '' ?price($object->tjm, '', $langs, 1, -1, -1, $conf->currency) : '');
				}
				print '</td>';
				print "</tr>\n";

				// Salary
				print '<tr><td>'.$langs->trans("Salary").'</td>';
				print '<td>';
				print '<input size="8" type="text" name="salary" value="'.price2num(GETPOST('salary') ?GETPOST('salary') : $object->salary).'">';
				print '</td>';
				print "</tr>\n";
			}

			// Weeklyhours
			print '<tr><td>'.$langs->trans("WeeklyHours").'</td>';
			print '<td>';
			if ($caneditfield)
			{
				print '<input size="8" type="text" name="weeklyhours" value="'.price2num(GETPOST('weeklyhours') ?GETPOST('weeklyhours') : $object->weeklyhours).'">';
			} else {
				print price2num($object->weeklyhours);
			}
			print '</td>';
			print "</tr>\n";

			// Date employment
			print '<tr><td>'.$langs->trans("DateEmployment").'</td>';
			print '<td>';
			if ($caneditfield)
			{
				print $form->selectDate(GETPOST('dateemployment') ?GETPOST('dateemployment') : $object->dateemployment, 'dateemployment', 0, 0, 1, 'formdateemployment', 1, 0);
			} else {
				print dol_print_date($object->dateemployment, 'day');
			}
			print '</td>';
			print "</tr>\n";

			// Date employmentEnd
			print '<tr><td>'.$langs->trans("DateEmploymentEnd").'</td>';
			print '<td>';
			if ($caneditfield)
			{
				print $form->selectDate(GETPOST('dateemploymentend') ?GETPOST('dateemploymentend') : $object->dateemploymentend, 'dateemploymentend', 0, 0, 1, 'formdateemploymentend', 1, 0);
			} else {
				print dol_print_date($object->dateemploymentend, 'day');
			}
			print '</td>';
			print "</tr>\n";


			// Date birth
			print '<tr><td>'.$langs->trans("DateToBirth").'</td>';
			print '<td>';
			if ($caneditfield)
			{
				echo $form->selectDate(GETPOST('birth') ?GETPOST('birth') : $object->birth, 'birth', 0, 0, 1, 'updateuser', 1, 0);
			} else {
				print dol_print_date($object->birth, 'day');
			}
			print '</td>';
			print "</tr>\n";

			print '</table>';

			dol_fiche_end();

			print '<div class="center">';
			print '<input value="'.$langs->trans("Save").'" class="button" type="submit" name="save">';
			print '&nbsp; &nbsp; &nbsp;';
			print '<input value="'.$langs->trans("Cancel").'" class="button" type="submit" name="cancel">';
			print '</div>';

			print '</form>';
		}

		if ($action != 'edit' && $action != 'presend')
		{
			print '<div class="fichecenter"><div class="fichehalfleft">';
			/*
             * Documents generes
             */
			$filename = dol_sanitizeFileName($object->ref);
			$filedir = $conf->user->dir_output."/".dol_sanitizeFileName($object->ref);
			$urlsource = $_SERVER["PHP_SELF"]."?id=".$object->id;
			$genallowed = $user->rights->user->user->lire;
			$delallowed = $user->rights->user->user->creer;

			print $formfile->showdocuments('user', $filename, $filedir, $urlsource, $genallowed, $delallowed, $object->modelpdf, 1, 0, 0, 28, 0, '', 0, '', $soc->default_lang);
			$somethingshown = $formfile->numoffiles;

			// Show links to link elements
			$linktoelem = $form->showLinkToObjectBlock($object, null, null);
			$somethingshown = $form->showLinkedObjectBlock($object, $linktoelem);

			print '</div><div class="fichehalfright"><div class="ficheaddleft">';

			// List of actions on element
			include_once DOL_DOCUMENT_ROOT.'/core/class/html.formactions.class.php';
			$formactions = new FormActions($db);
			$somethingshown = $formactions->showactions($object, 'user', $socid, 1);


			print '</div></div></div>';
		}

		if (!empty($conf->ldap->enabled) && !empty($object->ldap_sid)) $ldap->close();
	}
}

if (!empty($conf->api->enabled) && !empty($conf->use_javascript_ajax))
{
	print "\n".'<script type="text/javascript">';
	print '$(document).ready(function () {
            $("#generate_api_key").click(function() {
                $.get( "'.DOL_URL_ROOT.'/core/ajax/security.php", {
                    action: \'getrandompassword\',
                    generic: true
                },
                function(token) {
                    $("#api_key").val(token);
                });
            });
    });';
	print '</script>';
}

// End of page
llxFooter();
$db->close();<|MERGE_RESOLUTION|>--- conflicted
+++ resolved
@@ -2272,73 +2272,43 @@
 		   	print "</tr>\n";
 
 			// Expense report validator
-<<<<<<< HEAD
-			print '<tr><td class="titlefield">';
-			$text = $langs->trans("ForceUserExpenseValidator");
-			print $form->textwithpicto($text, $langs->trans("ValidatorIsSupervisorByDefault"), 1, 'help');
-			print '</td>';
-			print '<td>';
-			if ($caneditfield)
-			{
-				print $form->select_dolusers($object->fk_user_expense_validator, 'fk_user_expense_validator', 1, array($object->id), 0, '', 0, $object->entity, 0, 0, '', 0, '', 'maxwidth300');
-			} else {
-				print '<input type="hidden" name="fk_user_expense_validator" value="'.$object->fk_user_expense_validator.'">';
-				$evuser = new User($db);
-				$evuser->fetch($object->fk_user_expense_validator);
-				print $evuser->getNomUrl(1);
-=======
 			if (!empty($conf->expensereport->enabled)) {
 				print '<tr><td class="titlefield">';
 				$text = $langs->trans("ForceUserExpenseValidator");
 				print $form->textwithpicto($text, $langs->trans("ValidatorIsSupervisorByDefault"), 1, 'help');
 				print '</td>';
 				print '<td>';
-				if ($caneditfield) {
+				if ($caneditfield)
+				{
 					print $form->select_dolusers($object->fk_user_expense_validator, 'fk_user_expense_validator', 1, array($object->id), 0, '', 0, $object->entity, 0, 0, '', 0, '', 'maxwidth300');
 				} else {
-					print '<input type="hidden" name="fk_user_expense_validator" value="' . $object->fk_user_expense_validator . '">';
+					print '<input type="hidden" name="fk_user_expense_validator" value="'.$object->fk_user_expense_validator.'">';
 					$evuser = new User($db);
 					$evuser->fetch($object->fk_user_expense_validator);
 					print $evuser->getNomUrl(1);
 				}
 				print '</td>';
 				print "</tr>\n";
->>>>>>> cbafbe16
 			}
 
 			// Holiday request validator
-<<<<<<< HEAD
-			print '<tr><td class="titlefield">';
-			$text = $langs->trans("ForceUserHolidayValidator");
-			print $form->textwithpicto($text, $langs->trans("ValidatorIsSupervisorByDefault"), 1, 'help');
-			print '</td>';
-			print '<td>';
-			if ($caneditfield)
-			{
-				print $form->select_dolusers($object->fk_user_holiday_validator, 'fk_user_holiday_validator', 1, array($object->id), 0, '', 0, $object->entity, 0, 0, '', 0, '', 'maxwidth300');
-			} else {
-				print '<input type="hidden" name="fk_user_holiday_validator" value="'.$object->fk_user_holiday_validator.'">';
-				$hvuser = new User($db);
-				$hvuser->fetch($object->fk_user_holiday_validator);
-				print $hvuser->getNomUrl(1);
-=======
 			if (!empty($conf->holiday->enabled)) {
 				print '<tr><td class="titlefield">';
 				$text = $langs->trans("ForceUserHolidayValidator");
 				print $form->textwithpicto($text, $langs->trans("ValidatorIsSupervisorByDefault"), 1, 'help');
 				print '</td>';
 				print '<td>';
-				if ($caneditfield) {
+				if ($caneditfield)
+				{
 					print $form->select_dolusers($object->fk_user_holiday_validator, 'fk_user_holiday_validator', 1, array($object->id), 0, '', 0, $object->entity, 0, 0, '', 0, '', 'maxwidth300');
 				} else {
-					print '<input type="hidden" name="fk_user_holiday_validator" value="' . $object->fk_user_holiday_validator . '">';
+					print '<input type="hidden" name="fk_user_holiday_validator" value="'.$object->fk_user_holiday_validator.'">';
 					$hvuser = new User($db);
 					$hvuser->fetch($object->fk_user_holiday_validator);
 					print $hvuser->getNomUrl(1);
 				}
 				print '</td>';
 				print "</tr>\n";
->>>>>>> cbafbe16
 			}
 
 
