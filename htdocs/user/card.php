<?php
/* Copyright (C) 2002-2006 Rodolphe Quiedeville <rodolphe@quiedeville.org>
 * Copyright (C) 2002-2003 Jean-Louis Bergamo   <jlb@j1b.org>
 * Copyright (C) 2004-2015 Laurent Destailleur  <eldy@users.sourceforge.net>
 * Copyright (C) 2004      Eric Seigne          <eric.seigne@ryxeo.com>
 * Copyright (C) 2005-2015 Regis Houssin        <regis.houssin@capnetworks.com>
 * Copyright (C) 2005      Lionel Cousteix      <etm_ltd@tiscali.co.uk>
 * Copyright (C) 2011      Herve Prot           <herve.prot@symeos.com>
 * Copyright (C) 2012      Juanjo Menent        <jmenent@2byte.es>
 * Copyright (C) 2013      Florian Henry        <florian.henry@open-concept.pro>
 * Copyright (C) 2013-2016 Alexandre Spangaro   <aspangaro.dolibarr@gmail.com>
 * Copyright (C) 2015      Jean-François Ferry  <jfefe@aternatik.fr>
 * Copyright (C) 2015      Ari Elbaz (elarifr)  <github@accedinfo.com>
 * Copyright (C) 2015      Charlie Benke  	<charlie@patas-monkey.com>
 *
 * This program is free software; you can redistribute it and/or modify
 * it under the terms of the GNU General Public License as published by
 * the Free Software Foundation; either version 3 of the License, or
 * (at your option) any later version.
 *
 * This program is distributed in the hope that it will be useful,
 * but WITHOUT ANY WARRANTY; without even the implied warranty of
 * MERCHANTABILITY or FITNESS FOR A PARTICULAR PURPOSE.  See the
 * GNU General Public License for more details.
 *
 * You should have received a copy of the GNU General Public License
 * along with this program. If not, see <http://www.gnu.org/licenses/>.
 */

/**
 *       \file       htdocs/user/card.php
 *       \brief      Tab of user card
 */

require '../main.inc.php';
require_once DOL_DOCUMENT_ROOT.'/user/class/user.class.php';
require_once DOL_DOCUMENT_ROOT.'/user/class/usergroup.class.php';
require_once DOL_DOCUMENT_ROOT.'/contact/class/contact.class.php';
require_once DOL_DOCUMENT_ROOT.'/core/lib/images.lib.php';
require_once DOL_DOCUMENT_ROOT.'/core/lib/usergroups.lib.php';
require_once DOL_DOCUMENT_ROOT.'/core/class/extrafields.class.php';
require_once DOL_DOCUMENT_ROOT.'/core/class/html.formcompany.class.php';
require_once DOL_DOCUMENT_ROOT.'/core/class/html.formother.class.php';
if (! empty($conf->ldap->enabled)) require_once DOL_DOCUMENT_ROOT.'/core/class/ldap.class.php';
if (! empty($conf->adherent->enabled)) require_once DOL_DOCUMENT_ROOT.'/adherents/class/adherent.class.php';
if (! empty($conf->multicompany->enabled)) dol_include_once('/multicompany/class/actions_multicompany.class.php');
if (! empty($conf->categorie->enabled)) require_once DOL_DOCUMENT_ROOT.'/categories/class/categorie.class.php';


$id			= GETPOST('id','int');
$action		= GETPOST('action','alpha');
$mode		= GETPOST('mode','alpha');
$confirm	= GETPOST('confirm','alpha');
$subaction	= GETPOST('subaction','alpha');
$group		= GETPOST("group","int",3);

// Define value to know what current user can do on users
$canadduser=(! empty($user->admin) || $user->rights->user->user->creer);
$canreaduser=(! empty($user->admin) || $user->rights->user->user->lire);
$canedituser=(! empty($user->admin) || $user->rights->user->user->creer);
$candisableuser=(! empty($user->admin) || $user->rights->user->user->supprimer);
$canreadgroup=$canreaduser;
$caneditgroup=$canedituser;
if (! empty($conf->global->MAIN_USE_ADVANCED_PERMS))
{
    $canreadgroup=(! empty($user->admin) || $user->rights->user->group_advance->read);
    $caneditgroup=(! empty($user->admin) || $user->rights->user->group_advance->write);
}
// Define value to know what current user can do on properties of edited user
if ($id)
{
    // $user est le user qui edite, $id est l'id de l'utilisateur edite
    $caneditfield=((($user->id == $id) && $user->rights->user->self->creer)
    || (($user->id != $id) && $user->rights->user->user->creer));
    $caneditpassword=((($user->id == $id) && $user->rights->user->self->password)
    || (($user->id != $id) && $user->rights->user->user->password));
}

// Security check
$socid=0;
if ($user->societe_id > 0) $socid = $user->societe_id;
$feature2='user';
if ($user->id == $id) { $feature2=''; $canreaduser=1; } // A user can always read its own card
if (!$canreaduser) {
	$result = restrictedArea($user, 'user', $id, 'user&user', $feature2);
}
if ($user->id <> $id && ! $canreaduser) accessforbidden();

$langs->load("users");
$langs->load("companies");
$langs->load("ldap");
$langs->load("admin");
$langs->load('hrm');

$object = new User($db);
$extrafields = new ExtraFields($db);

// fetch optionals attributes and labels
$extralabels=$extrafields->fetch_name_optionals_label($object->table_element);

// Initialize technical object to manage hooks. Note that conf->hooks_modules contains array
$hookmanager->initHooks(array('usercard','globalcard'));



/**
 * Actions
 */

$parameters=array('id'=>$socid);
$reshook=$hookmanager->executeHooks('doActions',$parameters,$object,$action);    // Note that $action and $object may have been modified by some hooks
if ($reshook < 0) setEventMessages($hookmanager->error, $hookmanager->errors, 'errors');

if (empty($reshook)) {

	if ($action == 'confirm_disable' && $confirm == "yes" && $candisableuser) {
		if ($id <> $user->id) {
			$object->fetch($id);
			$object->setstatus(0);
			header("Location: ".$_SERVER['PHP_SELF'].'?id='.$id);
			exit;
		}
	}
	if ($action == 'confirm_enable' && $confirm == "yes" && $candisableuser) {
		$error = 0;

		if ($id <> $user->id) {
			$object->fetch($id);

			if (!empty($conf->file->main_limit_users)) {
				$nb = $object->getNbOfUsers("active");
				if ($nb >= $conf->file->main_limit_users) {
					$error ++;
					setEventMessages($langs->trans("YourQuotaOfUsersIsReached"), null, 'errors');
				}
			}

			if (!$error) {
				$object->setstatus(1);
				header("Location: ".$_SERVER['PHP_SELF'].'?id='.$id);
				exit;
			}
		}
	}

	if ($action == 'confirm_delete' && $confirm == "yes" && $candisableuser) {
		if ($id <> $user->id) {
			$object = new User($db);
			$object->id = $id;
			$result = $object->delete();
			if ($result < 0) {
				$langs->load("errors");
				setEventMessages($langs->trans("ErrorUserCannotBeDelete"), null, 'errors');
			} else {
				header("Location: index.php");
				exit;
			}
		}
	}

	// Action Add user
	if ($action == 'add' && $canadduser) {
		$error = 0;

		if (!$_POST["lastname"]) {
			$error ++;
			setEventMessages($langs->trans("NameNotDefined"), null, 'errors');
			$action = "create";       // Go back to create page
		}
		if (!$_POST["login"]) {
			$error ++;
			setEventMessages($langs->trans("LoginNotDefined"), null, 'errors');
			$action = "create";       // Go back to create page
		}

		if (!empty($conf->file->main_limit_users)) { // If option to limit users is set
			$nb = $object->getNbOfUsers("active");
			if ($nb >= $conf->file->main_limit_users) {
				$error ++;
				setEventMessages($langs->trans("YourQuotaOfUsersIsReached"), null, 'errors');
				$action = "create";       // Go back to create page
			}
		}

		if (!$error) {
			$object->lastname = GETPOST("lastname", 'alpha');
			$object->firstname = GETPOST("firstname", 'alpha');
			$object->login = GETPOST("login", 'alpha');
			$object->api_key = GETPOST("api_key", 'alpha');
			$object->gender = GETPOST("gender", 'alpha');
			$object->admin = GETPOST("admin", 'alpha');
			$object->address = GETPOST('address', 'alpha');
			$object->zip = GETPOST('zipcode', 'alpha');
			$object->town = GETPOST('town', 'alpha');
			$object->country_id = GETPOST('country_id', 'int');
			$object->state_id = GETPOST('state_id', 'int');
			$object->office_phone = GETPOST("office_phone", 'alpha');
			$object->office_fax = GETPOST("office_fax", 'alpha');
			$object->user_mobile = GETPOST("user_mobile");
			$object->skype = GETPOST("skype", 'alpha');
			$object->email = GETPOST("email", 'alpha');
			$object->job = GETPOST("job", 'alpha');
			$object->signature = GETPOST("signature");
			$object->accountancy_code = GETPOST("accountancy_code");
			$object->note = GETPOST("note");
			$object->ldap_sid = GETPOST("ldap_sid");
			$object->fk_user = GETPOST("fk_user") > 0 ? GETPOST("fk_user") : 0;
            $object->employee = GETPOST('employee');
            
			$object->thm = GETPOST("thm") != '' ? GETPOST("thm") : '';
			$object->tjm = GETPOST("tjm") != '' ? GETPOST("tjm") : '';
			$object->salary = GETPOST("salary") != '' ? GETPOST("salary") : '';
			$object->salaryextra = GETPOST("salaryextra") != '' ? GETPOST("salaryextra") : '';
			$object->weeklyhours = GETPOST("weeklyhours") != '' ? GETPOST("weeklyhours") : '';

			$object->color = GETPOST("color") != '' ? GETPOST("color") : '';

			// Fill array 'array_options' with data from add form
			$ret = $extrafields->setOptionalsFromPost($extralabels, $object);
			if ($ret < 0) {
				$error ++;
			}

			// Set entity property
			$entity = GETPOST('entity', 'int');
			if (!empty($conf->multicompany->enabled)) {
				if (!empty($_POST["superadmin"])) {
					$object->entity = 0;
				} else {
					if ($conf->multicompany->transverse_mode) {
						$object->entity = 1; // all users are forced into master entity
					} else {
						$object->entity = ($entity == '' ? 1 : $entity);
					}
				}
			} else {
				$object->entity = ($entity == '' ? 1 : $entity);
                /*if ($user->admin && $user->entity == 0 && GETPOST("admin",'alpha'))
				{
				}*/
			}

			$db->begin();

			$id = $object->create($user);
			if ($id > 0) {
				if (isset($_POST['password']) && trim($_POST['password'])) {
					$object->setPassword($user, trim($_POST['password']));
				}
            			if (! empty($conf->categorie->enabled)) {
					// Categories association
					$usercats = GETPOST( 'usercats', 'array' );
					$object->setCategories($usercats);
				}
				$db->commit();

				header("Location: ".$_SERVER['PHP_SELF'].'?id='.$id);
				exit;
			} 
			else
			{
				$langs->load("errors");
				$db->rollback();
				if (is_array($object->errors) && count($object->errors)) 
				{
					setEventMessages($object->error, $object->errors, 'errors');
				} 
				$action = "create";       // Go back to create page
			}
		}
	}

	// Action add usergroup
	if (($action == 'addgroup' || $action == 'removegroup') && $caneditfield)
	{
		if ($group)
		{
			$editgroup = new UserGroup($db);
			$editgroup->fetch($group);
			$editgroup->oldcopy=clone $editgroup;

			$object->fetch($id);
			if ($action == 'addgroup') {
				$object->SetInGroup($group, ($conf->multicompany->transverse_mode ? GETPOST("entity") : $editgroup->entity));
			}
			if ($action == 'removegroup') {
				$object->RemoveFromGroup($group, ($conf->multicompany->transverse_mode ? GETPOST("entity") : $editgroup->entity));
			}

			if ($result > 0) {
				header("Location: ".$_SERVER['PHP_SELF'].'?id='.$id);
				exit;
			} 
			else 
			{
				setEventMessages($object->error, $object->errors, 'errors');
			}
		}
	}

	if ($action == 'update' && !$_POST["cancel"]) {
		require_once DOL_DOCUMENT_ROOT.'/core/lib/files.lib.php';

		if ($caneditfield)    // Case we can edit all field
		{
			$error = 0;

            if (!$_POST["lastname"]) {
                setEventMessages($langs->trans("NameNotDefined"), null, 'errors');
                $action = "edit";       // Go back to create page
                $error ++;
            }
            if (!$_POST["login"]) {
                setEventMessages($langs->trans("LoginNotDefined"), null, 'errors');
                $action = "edit";       // Go back to create page
                $error ++;
            }

            if (!$error) {
                $object->fetch($id);

			$object->oldcopy = clone $object;

            if (!$error) {
                $db->begin();

                $object->oldcopy = dol_clone($object);

                $object->lastname = GETPOST("lastname", 'alpha');
                $object->firstname = GETPOST("firstname", 'alpha');
                $object->login = GETPOST("login", 'alpha');
                $object->gender = GETPOST("gender", 'alpha');
                $object->pass = GETPOST("password");
                $object->api_key = (GETPOST("api_key", 'alpha')) ? GETPOST("api_key", 'alpha') : $object->api_key;
                $object->admin = empty($user->admin) ? 0 : GETPOST("admin"); // A user can only be set admin by an admin
                $object->address = GETPOST('address', 'alpha');
				$object->zip = GETPOST('zipcode', 'alpha');
				$object->town = GETPOST('town', 'alpha');
				$object->country_id = GETPOST('country_id', 'int');
				$object->state_id = GETPOST('state_id', 'int');
				$object->office_phone = GETPOST("office_phone", 'alpha');
                $object->office_fax = GETPOST("office_fax", 'alpha');
                $object->user_mobile = GETPOST("user_mobile");
                $object->skype = GETPOST("skype", 'alpha');
                $object->email = GETPOST("email", 'alpha');
                $object->job = GETPOST("job", 'alpha');
                $object->signature = GETPOST("signature");
                $object->accountancy_code = GETPOST("accountancy_code");
                $object->openid = GETPOST("openid");
                $object->fk_user = GETPOST("fk_user") > 0 ? GETPOST("fk_user") : 0;
                $object->employee = GETPOST('employee');
                
                $object->thm = GETPOST("thm") != '' ? GETPOST("thm") : '';
                $object->tjm = GETPOST("tjm") != '' ? GETPOST("tjm") : '';
                $object->salary = GETPOST("salary") != '' ? GETPOST("salary") : '';
                $object->salaryextra = GETPOST("salaryextra") != '' ? GETPOST("salaryextra") : '';
                $object->weeklyhours = GETPOST("weeklyhours") != '' ? GETPOST("weeklyhours") : '';

            if (! empty($conf->multicompany->enabled))
            {
            	if (! empty($_POST["superadmin"]))
            	{
            		$object->entity = 0;
            	}
            	else if ($conf->multicompany->transverse_mode)
            	{
            		$object->entity = 1; // all users in master entity
            	}
            	else
            	{
            		$object->entity = (! GETPOST('entity', 'int') ? 0 : GETPOST('entity', 'int'));
            	}
            }
            else
            {
            	$object->entity = (! GETPOST('entity', 'int') ? 0 : GETPOST('entity', 'int'));
            }

                // Fill array 'array_options' with data from add form
                $ret = $extrafields->setOptionalsFromPost($extralabels, $object);
                if ($ret < 0) {
                    $error ++;
                }

                if (!empty($conf->multicompany->enabled)) {
                    if (!empty($_POST["superadmin"])) {
                        $object->entity = 0;
                    } else {
                        if ($conf->multicompany->transverse_mode) {
                            $object->entity = 1; // all users in master entity
                        } else {
                            $object->entity = (empty($_POST["entity"]) ? 0 : $_POST["entity"]);
                        }
                    }
                } else {
                    $object->entity = (empty($_POST["entity"]) ? 0 : $_POST["entity"]);
                }

                if (GETPOST('deletephoto')) {
                    $object->photo = '';
                }
                if (!empty($_FILES['photo']['name'])) {
                    $object->photo = dol_sanitizeFileName($_FILES['photo']['name']);
                }

                if (!$error) {
                    $ret = $object->update($user);
                    if ($ret < 0) {
                        $error ++;
                        if ($db->errno() == 'DB_ERROR_RECORD_ALREADY_EXISTS') {
                            $langs->load("errors");
                            setEventMessages($langs->trans("ErrorLoginAlreadyExists", $object->login), null, 'errors');
                        } 
                        else 
                        {
                            setEventMessages($object->error, $object->errors, 'errors');
                        }
                    }
                }

                if (!$error && isset($_POST['contactid'])) {
                    $contactid = GETPOST('contactid');

                    if ($contactid > 0) {
                        $contact = new Contact($db);
                        $contact->fetch($contactid);

                        $sql = "UPDATE ".MAIN_DB_PREFIX."user";
                        $sql .= " SET fk_socpeople=".$db->escape($contactid);
                        if ($contact->socid) {
                            $sql .= ", fk_soc=".$db->escape($contact->socid);
                        }
                        $sql .= " WHERE rowid=".$object->id;
                    } else {
                        $sql = "UPDATE ".MAIN_DB_PREFIX."user";
                        $sql .= " SET fk_socpeople=NULL, fk_soc=NULL";
                        $sql .= " WHERE rowid=".$object->id;
                    }
                    dol_syslog("fiche::update", LOG_DEBUG);
                    $resql = $db->query($sql);
                    if (!$resql) {
                        $error ++;
                        setEventMessages($db->lasterror(), null, 'errors');
                    }
                }

                if (!$error && !count($object->errors)) {
                    if (GETPOST('deletephoto') && $object->photo) {
                        $fileimg = $conf->user->dir_output.'/'.get_exdir($object->id, 2, 0, 1, $object, 'user').'/logos/'.$object->photo;
                        $dirthumbs = $conf->user->dir_output.'/'.get_exdir($object->id, 2, 0, 1, $object, 'user').'/logos/thumbs';
                        dol_delete_file($fileimg);
                        dol_delete_dir_recursive($dirthumbs);
                    }

                    if (isset($_FILES['photo']['tmp_name']) && trim($_FILES['photo']['tmp_name'])) {
                        $dir = $conf->user->dir_output.'/'.get_exdir($object->id, 2, 0, 1, $object, 'user');

                        dol_mkdir($dir);

                        if (@is_dir($dir)) {
                            $newfile = $dir.'/'.dol_sanitizeFileName($_FILES['photo']['name']);
                            $result = dol_move_uploaded_file($_FILES['photo']['tmp_name'], $newfile, 1, 0, $_FILES['photo']['error']);

                            if (!$result > 0) {
                                setEventMessages($langs->trans("ErrorFailedToSaveFile"), null, 'errors');
                            } else {
                                // Create small thumbs for company (Ratio is near 16/9)
                                // Used on logon for example
                                $imgThumbSmall = vignette($newfile, $maxwidthsmall, $maxheightsmall, '_small', $quality);

                                // Create mini thumbs for company (Ratio is near 16/9)
                                // Used on menu or for setup page for example
                                $imgThumbMini = vignette($newfile, $maxwidthmini, $maxheightmini, '_mini', $quality);
                            }
                        } else {
                            $error ++;
                            $langs->load("errors");
                            setEventMessages($langs->trans("ErrorFailedToCreateDir", $dir), $mesgs, 'errors');
                        }
                    }
                }
            	if (! $error && ! count($object->errors))
            	{
			// Then we add the associated categories
			$categories = GETPOST( 'usercats', 'array' );
			$object->setCategories($categories);
		}
			
                if (!$error && !count($object->errors)) {
                    setEventMessages($langs->trans("UserModified"), null, 'mesgs');
                    $db->commit();

                    $login = $_SESSION["dol_login"];
                    if ($login && $login == $object->oldcopy->login && $object->oldcopy->login != $object->login)    // Current user has changed its login
                    {
                    	$error++;
                    	$langs->load("errors");
                    	setEventMessages($langs->transnoentitiesnoconv("ErrorFailedToCreateDir", $dir), $mesgs, 'errors');
                    }
                } else {
                    $db->rollback();
                }
            }
        } else {
            if ($caneditpassword)    // Case we can edit only password
            {
                $object->fetch($id);

                $object->oldcopy = dol_clone($object);

                $ret = $object->setPassword($user, $_POST["password"]);
                if ($ret < 0) 
                {
                    setEventMessages($object->error, $object->errors, 'errors');
                }
            }
        }
    }

		$object->oldcopy = clone $object;

        $ret=$object->setPassword($user,$_POST["password"]);
        if ($ret < 0)
        {
	        setEventMessages($object->error, $object->errors, 'errors');
        }
    }

	// Change password with a new generated one
    if ((($action == 'confirm_password' && $confirm == 'yes')
            || ($action == 'confirm_passwordsend' && $confirm == 'yes')) && $caneditpassword
    ) {
        $object->fetch($id);

        $newpassword = $object->setPassword($user, '');
        if ($newpassword < 0) {
            // Echec
            setEventMessages($langs->trans("ErrorFailedToSetNewPassword"), null, 'errors');
        } else {
            // Succes
            if ($action == 'confirm_passwordsend' && $confirm == 'yes') {
                if ($object->send_password($user, $newpassword) > 0) 
                {
                    setEventMessages($langs->trans("PasswordChangedAndSentTo", $object->email), null, 'mesgs');
                } 
                else 
                {
                    setEventMessages($object->error, $object->errors, 'errors');
                }
            } 
            else 
            {
                setEventMessages($langs->trans("PasswordChangedTo", $newpassword), null, 'errors');
            }
        }
    }

	// Action initialisation donnees depuis record LDAP
    if ($action == 'adduserldap') {
        $selecteduser = $_POST['users'];

        $required_fields = array(
            $conf->global->LDAP_KEY_USERS,
            $conf->global->LDAP_FIELD_NAME,
            $conf->global->LDAP_FIELD_FIRSTNAME,
            $conf->global->LDAP_FIELD_LOGIN,
            $conf->global->LDAP_FIELD_LOGIN_SAMBA,
            $conf->global->LDAP_FIELD_PASSWORD,
            $conf->global->LDAP_FIELD_PASSWORD_CRYPTED,
            $conf->global->LDAP_FIELD_PHONE,
            $conf->global->LDAP_FIELD_FAX,
            $conf->global->LDAP_FIELD_MOBILE,
            $conf->global->LDAP_FIELD_SKYPE,
            $conf->global->LDAP_FIELD_MAIL,
            $conf->global->LDAP_FIELD_TITLE,
            $conf->global->LDAP_FIELD_DESCRIPTION,
            $conf->global->LDAP_FIELD_SID
        );

        $ldap = new Ldap();
        $result = $ldap->connect_bind();
        if ($result >= 0) {
            // Remove from required_fields all entries not configured in LDAP (empty) and duplicated
            $required_fields = array_unique(array_values(array_filter($required_fields, "dol_validElement")));

            $ldapusers = $ldap->getRecords($selecteduser, $conf->global->LDAP_USER_DN, $conf->global->LDAP_KEY_USERS, $required_fields);
            //print_r($ldapusers);

            if (is_array($ldapusers)) {
                foreach ($ldapusers as $key => $attribute) {
                    $ldap_lastname = $attribute[$conf->global->LDAP_FIELD_NAME];
                    $ldap_firstname = $attribute[$conf->global->LDAP_FIELD_FIRSTNAME];
                    $ldap_login = $attribute[$conf->global->LDAP_FIELD_LOGIN];
                    $ldap_loginsmb = $attribute[$conf->global->LDAP_FIELD_LOGIN_SAMBA];
                    $ldap_pass = $attribute[$conf->global->LDAP_FIELD_PASSWORD];
                    $ldap_pass_crypted = $attribute[$conf->global->LDAP_FIELD_PASSWORD_CRYPTED];
                    $ldap_phone = $attribute[$conf->global->LDAP_FIELD_PHONE];
                    $ldap_fax = $attribute[$conf->global->LDAP_FIELD_FAX];
                    $ldap_mobile = $attribute[$conf->global->LDAP_FIELD_MOBILE];
                    $ldap_skype = $attribute[$conf->global->LDAP_FIELD_SKYPE];
                    $ldap_mail = $attribute[$conf->global->LDAP_FIELD_MAIL];
                    $ldap_sid = $attribute[$conf->global->LDAP_FIELD_SID];
                }
            }
        } 
        else 
        {
            setEventMessages($ldap->error, $ldap->errors, 'errors');
        }
    }
}


/*
 * View
 */

$form = new Form($db);
$formother=new FormOther($db);
$formcompany = new FormCompany($db);

llxHeader('',$langs->trans("UserCard"));

if (($action == 'create') || ($action == 'adduserldap'))
{
    /* ************************************************************************** */
    /*                                                                            */
    /* Affichage fiche en mode creation                                           */
    /*                                                                            */
    /* ************************************************************************** */

    print load_fiche_titre($langs->trans("NewUser"));

    print $langs->trans("CreateInternalUserDesc")."<br>\n";
    print "<br>";


    if (! empty($conf->ldap->enabled) && (isset($conf->global->LDAP_SYNCHRO_ACTIVE) && $conf->global->LDAP_SYNCHRO_ACTIVE == 'ldap2dolibarr'))
    {
        /*
         * Affiche formulaire d'ajout d'un compte depuis LDAP
         * si on est en synchro LDAP vers Dolibarr
         */

        $ldap = new Ldap();
        $result = $ldap->connect_bind();
        if ($result >= 0)
        {
            $required_fields=array(
				$conf->global->LDAP_KEY_USERS,
	            $conf->global->LDAP_FIELD_FULLNAME,
				$conf->global->LDAP_FIELD_NAME,
				$conf->global->LDAP_FIELD_FIRSTNAME,
				$conf->global->LDAP_FIELD_LOGIN,
				$conf->global->LDAP_FIELD_LOGIN_SAMBA,
				$conf->global->LDAP_FIELD_PASSWORD,
				$conf->global->LDAP_FIELD_PASSWORD_CRYPTED,
				$conf->global->LDAP_FIELD_PHONE,
				$conf->global->LDAP_FIELD_FAX,
				$conf->global->LDAP_FIELD_MOBILE,
				$conf->global->LDAP_FIELD_SKYPE,
				$conf->global->LDAP_FIELD_MAIL,
				$conf->global->LDAP_FIELD_TITLE,
				$conf->global->LDAP_FIELD_DESCRIPTION,
            	$conf->global->LDAP_FIELD_SID
            );

            // Remove from required_fields all entries not configured in LDAP (empty) and duplicated
            $required_fields=array_unique(array_values(array_filter($required_fields, "dol_validElement")));

            // Get from LDAP database an array of results
            $ldapusers = $ldap->getRecords('*', $conf->global->LDAP_USER_DN, $conf->global->LDAP_KEY_USERS, $required_fields, 1);

            if (is_array($ldapusers))
            {
                $liste=array();
                foreach ($ldapusers as $key => $ldapuser)
                {
                    // Define the label string for this user
                    $label='';
                    foreach ($required_fields as $value)
                    {
                        if ($value)
                        {
                            $label.=$value."=".$ldapuser[$value]." ";
                        }
                    }
                    $liste[$key] = $label;
                }

            }
            else
            {
                setEventMessages($ldap->error, $ldap->errors, 'errors');
            }
        }
        else
        {
	        setEventMessages($ldap->error, $ldap->errors, 'errors');
        }

        // If user list is full, we show drop-down list
       	print "\n\n<!-- Form liste LDAP debut -->\n";

       	print '<form name="add_user_ldap" action="'.$_SERVER["PHP_SELF"].'" method="post">';
       	print '<input type="hidden" name="token" value="'.$_SESSION['newtoken'].'">';
       	print '<table width="100%" class="border"><tr>';
       	print '<td width="160">';
       	print $langs->trans("LDAPUsers");
       	print '</td>';
       	print '<td>';
       	print '<input type="hidden" name="action" value="adduserldap">';
        if (is_array($liste) && count($liste))
        {
        	print $form->selectarray('users', $liste, '', 1);
        }
       	print '</td><td align="center">';
       	print '<input type="submit" class="button" value="'.dol_escape_htmltag($langs->trans('Get')).'"'.(count($liste)?'':' disabled').'>';
       	print '</td></tr></table>';
       	print '</form>';

       	print "\n<!-- Form liste LDAP fin -->\n\n";
       	print '<br>';
    }


    print '<form action="'.$_SERVER['PHP_SELF'].'" method="POST" name="createuser">';
    print '<input type="hidden" name="token" value="'.$_SESSION['newtoken'].'">';
    print '<input type="hidden" name="action" value="add">';
    if (! empty($ldap_sid)) print '<input type="hidden" name="ldap_sid" value="'.dol_escape_htmltag($ldap_sid).'">';
    print '<input type="hidden" name="entity" value="'.$conf->entity.'">';

    dol_fiche_head('', '', '', 0, '');

    print dol_set_focus('#lastname');

    print '<table class="border" width="100%">';

    print '<tr>';

    // Lastname
    print '<td class="titlefield"><span class="fieldrequired">'.$langs->trans("Lastname").'</span></td>';
    print '<td>';
    if (! empty($ldap_lastname))
    {
        print '<input type="hidden" id="lastname" name="lastname" value="'.$ldap_lastname.'">';
        print $ldap_lastname;
    }
    else
    {
        print '<input size="30" type="text" id="lastname" name="lastname" value="'.GETPOST('lastname').'">';
    }
    print '</td></tr>';

    // Firstname
    print '<tr><td>'.$langs->trans("Firstname").'</td>';
    print '<td>';
    if (! empty($ldap_firstname))
    {
        print '<input type="hidden" name="firstname" value="'.$ldap_firstname.'">';
        print $ldap_firstname;
    }
    else
    {
        print '<input size="30" type="text" name="firstname" value="'.GETPOST('firstname').'">';
    }
    print '</td></tr>';

	// Employee
    print '<tr>';
    print '<td>'.fieldLabel('Employee','employee',0).'</td><td>';
    print $form->selectyesno("employee",(isset($_POST['employee'])?GETPOST('employee'):0),1);
    print '</td></tr>';

    // Position/Job
    print '<tr><td>'.$langs->trans("PostOrFunction").'</td>';
    print '<td>';
    print '<input size="30" type="text" name="job" value="'.GETPOST('job').'">';
    print '</td></tr>';

    // Gender
    print '<tr><td>'.$langs->trans("Gender").'</td>';
    print '<td>';
    $arraygender=array('man'=>$langs->trans("Genderman"),'woman'=>$langs->trans("Genderwoman"));
    print $form->selectarray('gender', $arraygender, GETPOST('gender'), 1);
    print '</td></tr>';

    // Login
    print '<tr><td><span class="fieldrequired">'.$langs->trans("Login").'</span></td>';
    print '<td>';
    if (! empty($ldap_login))
    {
        print '<input type="hidden" name="login" value="'.$ldap_login.'">';
        print $ldap_login;
    }
    elseif (! empty($ldap_loginsmb))
    {
        print '<input type="hidden" name="login" value="'.$ldap_loginsmb.'">';
        print $ldap_loginsmb;
    }
    else
    {
        print '<input size="20" maxsize="24" type="text" name="login" value="'.GETPOST('login').'">';
    }
    print '</td></tr>';

    $generated_password='';
    if (empty($ldap_sid))    // ldap_sid is for activedirectory
    {
        require_once DOL_DOCUMENT_ROOT.'/core/lib/security2.lib.php';
        $generated_password=getRandomPassword(false);
    }
    $password=$generated_password;

    // Password
    print '<tr><td class="fieldrequired">'.$langs->trans("Password").'</td>';
    print '<td>';
    if (! empty($ldap_sid))
    {
        print 'Mot de passe du domaine';
    }
    else
    {
        if (! empty($ldap_pass))
        {
            print '<input type="hidden" name="password" value="'.$ldap_pass.'">';
            print preg_replace('/./i','*',$ldap_pass);
        }
        else
        {
            // We do not use a field password but a field text to show new password to use.
            print '<input size="30" maxsize="32" type="text" name="password" value="'.$password.'" autocomplete="off">';
        }
    }
    print '</td></tr>';

    if(! empty($conf->api->enabled))
    {
        // API key
        $generated_api_key = '';
        require_once DOL_DOCUMENT_ROOT.'/core/lib/security2.lib.php';
            $generated_password=getRandomPassword(false);
        print '<tr><td>'.$langs->trans("ApiKey").'</td>';
        print '<td>';
        print '<input size="30" maxsize="32" type="text" id="api_key" name="api_key" value="'.$api_key.'" autocomplete="off">';
        if (! empty($conf->use_javascript_ajax))
            print '&nbsp;'.img_picto($langs->trans('Generate'), 'refresh', 'id="generate_api_key" class="linkobject"');
        print '</td></tr>';
    }
    else
    {
    	require_once DOL_DOCUMENT_ROOT.'/core/lib/security2.lib.php';
        // PARTIAL WORKAROUND
        $generated_fake_api_key=getRandomPassword(false);
        print '<input type="hidden" name="api_key" value="'.$generated_fake_api_key.'">';
    }

    // Administrator
    if (! empty($user->admin))
    {
        print '<tr><td>'.$langs->trans("Administrator").'</td>';
        print '<td>';
        print $form->selectyesno('admin',GETPOST('admin'),1);

        if (! empty($conf->multicompany->enabled) && ! $user->entity && empty($conf->multicompany->transverse_mode))
        {
            if (! empty($conf->use_javascript_ajax))
            {
                print '<script type="text/javascript">
                            $(function() {
                                $("select[name=admin]").change(function() {
                                     if ( $(this).val() == 0 ) {
                                        $("input[name=superadmin]")
                                            .prop("disabled", true)
                                            .prop("checked", false);
                                        $("select[name=entity]")
                                            .prop("disabled", false);
                                     } else {
                                        $("input[name=superadmin]")
                                            .prop("disabled", false);
                                     }
                                });
                                $("input[name=superadmin]").change(function() {
                                    if ( $(this).is(":checked") ) {
                                        $("select[name=entity]")
                                            .prop("disabled", true);
                                    } else {
                                        $("select[name=entity]")
                                            .prop("disabled", false);
                                    }
                                });
                            });
                    </script>';
            }
            $checked=($_POST["superadmin"]?' checked':'');
            $disabled=($_POST["superadmin"]?'':' disabled');
            print '<input type="checkbox" name="superadmin" value="1"'.$checked.$disabled.' /> '.$langs->trans("SuperAdministrator");
        }
        print "</td></tr>\n";
    }

    // Type
    print '<tr><td>'.$langs->trans("Type").'</td>';
    print '<td>';
    print $form->textwithpicto($langs->trans("Internal"),$langs->trans("InternalExternalDesc"), 1, 'help', '', 0, 2);
    print '</td></tr>';

    // Address
    print '<tr><td class="tdtop">'.fieldLabel('Address','address').'</td>';
	print '<td><textarea name="address" id="address" cols="80" rows="3" wrap="soft">';
    print $object->address;
    print '</textarea></td></tr>';

    // Zip
    print '<tr><td>'.fieldLabel('Zip','zipcode').'</td><td>';
    print $formcompany->select_ziptown($object->zip,'zipcode',array('town','selectcountry_id','state_id'),6);
    print '</td></tr>';

	// Town
	print '<tr><td>'.fieldLabel('Town','town').'</td><td>';
    print $formcompany->select_ziptown($object->town,'town',array('zipcode','selectcountry_id','state_id'));
    print '</td></tr>';

    // Country
    print '<tr><td>'.fieldLabel('Country','selectcountry_id').'</td><td class="maxwidthonsmartphone">';
    print $form->select_country((GETPOST('country_id')!=''?GETPOST('country_id'):$object->country_id));
    if ($user->admin) print info_admin($langs->trans("YouCanChangeValuesForThisListFromDictionarySetup"),1);
    print '</td></tr>';

    // State
    if (empty($conf->global->USER_DISABLE_STATE))
    {
        print '<tr><td>'.fieldLabel('State','state_id').'</td><td class="maxwidthonsmartphone">';
        print $formcompany->select_state($object->state_id,$object->country_code, 'state_id');
        print '</td></tr>';
    }
		
    // Tel
    print '<tr><td>'.$langs->trans("PhonePro").'</td>';
    print '<td>';
    if (! empty($ldap_phone))
    {
        print '<input type="hidden" name="office_phone" value="'.$ldap_phone.'">';
        print $ldap_phone;
    }
    else
    {
        print '<input size="20" type="text" name="office_phone" value="'.GETPOST('office_phone').'">';
    }
    print '</td></tr>';

    // Tel portable
    print '<tr><td>'.$langs->trans("PhoneMobile").'</td>';
    print '<td>';
    if (! empty($ldap_mobile))
    {
        print '<input type="hidden" name="user_mobile" value="'.$ldap_mobile.'">';
        print $ldap_mobile;
    }
    else
    {
        print '<input size="20" type="text" name="user_mobile" value="'.GETPOST('user_mobile').'">';
    }
    print '</td></tr>';

    // Fax
    print '<tr><td>'.$langs->trans("Fax").'</td>';
    print '<td>';
    if (! empty($ldap_fax))
    {
        print '<input type="hidden" name="office_fax" value="'.$ldap_fax.'">';
        print $ldap_fax;
    }
    else
    {
        print '<input size="20" type="text" name="office_fax" value="'.GETPOST('office_fax').'">';
    }
    print '</td></tr>';

    // Skype
    if (! empty($conf->skype->enabled))
    {
        print '<tr><td>'.$langs->trans("Skype").'</td>';
        print '<td>';
        if (! empty($ldap_skype))
        {
            print '<input type="hidden" name="skype" value="'.$ldap_skype.'">';
            print $ldap_skype;
        }
        else
        {
            print '<input size="40" type="text" name="skype" value="'.GETPOST('skype').'">';
        }
        print '</td></tr>';
    }

    // EMail
    print '<tr><td'.(! empty($conf->global->USER_MAIL_REQUIRED)?' class="fieldrequired"':'').'>'.$langs->trans("EMail").'</td>';
    print '<td>';
    if (! empty($ldap_mail))
    {
        print '<input type="hidden" name="email" value="'.$ldap_mail.'">';
        print $ldap_mail;
    }
    else
    {
        print '<input size="40" type="text" name="email" value="'.GETPOST('email').'">';
    }
    print '</td></tr>';

    // Signature
    print '<tr><td class="tdtop">'.$langs->trans("Signature").'</td>';
    print '<td>';
    require_once DOL_DOCUMENT_ROOT.'/core/class/doleditor.class.php';
    $doleditor=new DolEditor('signature',GETPOST('signature'),'',138,'dolibarr_mailings','In',true,true,empty($conf->global->FCKEDITOR_ENABLE_USERSIGN)?0:1,ROWS_4,90);
    print $doleditor->Create(1);
    print '</td></tr>';

    // Multicompany
    if (! empty($conf->multicompany->enabled))
    {
        if (empty($conf->multicompany->transverse_mode) && $conf->entity == 1 && $user->admin && ! $user->entity && is_object($mc))
        {
            print "<tr>".'<td>'.$langs->trans("Entity").'</td>';
            print "<td>".$mc->select_entities($conf->entity);
            print "</td></tr>\n";
        }
        else
        {
            print '<input type="hidden" name="entity" value="'.$conf->entity.'" />';
        }
    }

    // Hierarchy
    print '<tr><td>'.$langs->trans("HierarchicalResponsible").'</td>';
    print '<td>';
    print $form->select_dolusers($object->fk_user, 'fk_user', 1, array($object->id), 0, '', 0, $conf->entity, 0, 0, '', 0, '', 'maxwidth300');
    print '</td>';
    print "</tr>\n";

	if ($conf->salaries->enabled && ! empty($user->rights->salaries->read))
	{
		$langs->load("salaries");

	    // THM
	    print '<tr><td>';
		$text=$langs->trans("THM");
		print $form->textwithpicto($text, $langs->trans("THMDescription"), 1, 'help', 'classthm');
	    print '</td>';
	    print '<td>';
	    print '<input size="8" type="text" name="thm" value="'.GETPOST('thm').'">';
	    print '</td>';
	    print "</tr>\n";

	    // TJM
	    print '<tr><td>';
		$text=$langs->trans("TJM");
		print $form->textwithpicto($text, $langs->trans("TJMDescription"), 1, 'help', 'classtjm');
	    print '</td>';
	    print '<td>';
	    print '<input size="8" type="text" name="tjm" value="'.GETPOST('tjm').'">';
	    print '</td>';
	    print "</tr>\n";

	    // Salary
	    print '<tr><td>'.$langs->trans("Salary").'</td>';
	    print '<td>';
	    print '<input size="8" type="text" name="salary" value="'.GETPOST('salary').'">';
	    print '</td>';
	    print "</tr>\n";
	}

    // Weeklyhours
    print '<tr><td>'.$langs->trans("WeeklyHours").'</td>';
    print '<td>';
    print '<input size="8" type="text" name="weeklyhours" value="'.GETPOST('weeklyhours').'">';
    print '</td>';
    print "</tr>\n";

	// Accountancy code
	if ($conf->accounting->enabled)
	{
		print '<tr><td>'.$langs->trans("AccountancyCode").'</td>';
		print '<td>';
		print '<input size="30" type="text" name="accountancy_code" value="'.GETPOST('accountancy_code').'">';
		print '</td></tr>';
	}

	// User color
	if (! empty($conf->agenda->enabled))
	{
		print '<tr><td>'.$langs->trans("ColorUser").'</td>';
		print '<td>';
		print $formother->selectColor(GETPOST('color')?GETPOST('color'):$object->color, 'color', null, 1, '', 'hideifnotset');
		print '</td></tr>';
	}
	
	// Categories
	if (! empty($conf->categorie->enabled)  && ! empty($user->rights->categorie->lire)) {
		print '<tr><td>' . fieldLabel( 'Categories', 'usercats' ) . '</td><td colspan="3">';
		$cate_arbo = $form->select_all_categories( Categorie::TYPE_USER, null, 'parent', null, null, 1 );
		print $form->multiselectarray( 'usercats', $cate_arbo, GETPOST( 'usercats', 'array' ), null, null, null,
			null, '90%' );
		print "</td></tr>";
	}
	
    // Note
    print '<tr><td class="tdtop">';
    print $langs->trans("Note");
    print '</td><td>';
    require_once DOL_DOCUMENT_ROOT.'/core/class/doleditor.class.php';
    $doleditor=new DolEditor('note','','',180,'dolibarr_notes','',false,true,$conf->global->FCKEDITOR_ENABLE_SOCIETE,ROWS_4,90);
    $doleditor->Create();
    print "</td></tr>\n";

    // Other attributes
    $parameters=array('objectsrc' => $objectsrc, 'colspan' => ' colspan="3"');
    $reshook=$hookmanager->executeHooks('formObjectOptions',$parameters,$object,$action);    // Note that $action and $object may have been modified by hook
    if (empty($reshook) && ! empty($extrafields->attribute_label))
    {
    	print $object->showOptionals($extrafields,'edit');
    }

 	print "</table>\n";

 	dol_fiche_end();

    print '<div align="center">';
    print '<input class="button" value="'.$langs->trans("CreateUser").'" name="create" type="submit">';
    //print '&nbsp; &nbsp; &nbsp;';
    //print '<input value="'.$langs->trans("Cancel").'" class="button" type="submit" name="cancel">';
    print '</div>';

    print "</form>";
}
else
{
    /* ************************************************************************** */
    /*                                                                            */
    /* View and edition                                                            */
    /*                                                                            */
    /* ************************************************************************** */

    if ($id > 0)
    {
        $object->fetch($id);
        if ($res < 0) { dol_print_error($db,$object->error); exit; }
        $res=$object->fetch_optionals($object->id,$extralabels);

        // Connexion ldap
        // pour recuperer passDoNotExpire et userChangePassNextLogon
        if (! empty($conf->ldap->enabled) && ! empty($object->ldap_sid))
        {
            $ldap = new Ldap();
            $result=$ldap->connect_bind();
            if ($result > 0)
            {
                $userSearchFilter = '('.$conf->global->LDAP_FILTER_CONNECTION.'('.$ldap->getUserIdentifier().'='.$object->login.'))';
                $entries = $ldap->fetch($object->login,$userSearchFilter);
                if (! $entries)
                {
                    setEventMessages($ldap->error, $ldap->errors, 'errors');
                }

                $passDoNotExpire = 0;
                $userChangePassNextLogon = 0;
                $userDisabled = 0;
                $statutUACF = '';

                // Check options of user account
                if (count($ldap->uacf) > 0)
                {
                    foreach ($ldap->uacf as $key => $statut)
                    {
                        if ($key == 65536)
                        {
                            $passDoNotExpire = 1;
                            $statutUACF = $statut;
                        }
                    }
                }
                else
                {
                    $userDisabled = 1;
                    $statutUACF = "ACCOUNTDISABLE";
                }

                if ($ldap->pwdlastset == 0)
                {
                    $userChangePassNextLogon = 1;
                }
            }
        }

        // Show tabs
		if ($mode == 'employee') // For HRM module development
		{
			$title = $langs->trans("Employee");
			$linkback = '<a href="'.DOL_URL_ROOT.'/hrm/employee/list.php">'.$langs->trans("BackToList").'</a>';
		}
		else
		{
			$title = $langs->trans("User");
			$linkback = '<a href="'.DOL_URL_ROOT.'/user/index.php">'.$langs->trans("BackToList").'</a>';
		}

        $head = user_prepare_head($object);

        /*
         * Confirmation reinitialisation mot de passe
         */
        if ($action == 'password')
        {
            print $form->formconfirm("card.php?id=$object->id",$langs->trans("ReinitPassword"),$langs->trans("ConfirmReinitPassword",$object->login),"confirm_password", '', 0, 1);
        }

        /*
         * Confirmation envoi mot de passe
         */
        if ($action == 'passwordsend')
        {
            print $form->formconfirm("card.php?id=$object->id",$langs->trans("SendNewPassword"),$langs->trans("ConfirmSendNewPassword",$object->login),"confirm_passwordsend", '', 0, 1);
        }

        /*
         * Confirm deactivation
         */
        if ($action == 'disable')
        {
            print $form->formconfirm("card.php?id=$object->id",$langs->trans("DisableAUser"),$langs->trans("ConfirmDisableUser",$object->login),"confirm_disable", '', 0, 1);
        }

        /*
         * Confirm activation
         */
        if ($action == 'enable')
        {
            print $form->formconfirm("card.php?id=$object->id",$langs->trans("EnableAUser"),$langs->trans("ConfirmEnableUser",$object->login),"confirm_enable", '', 0, 1);
        }

        /*
         * Confirmation suppression
         */
        if ($action == 'delete')
        {
            print $form->formconfirm("card.php?id=$object->id",$langs->trans("DeleteAUser"),$langs->trans("ConfirmDeleteUser",$object->login),"confirm_delete", '', 0, 1);
        }

        /*
         * Fiche en mode visu
         */
        if ($action != 'edit')
        {
			dol_fiche_head($head, 'user', $title, 0, 'user');

            dol_banner_tab($object,'id',$linkback,$user->rights->user->user->lire || $user->admin);


	        print '<div class="fichecenter">';
	        print '<div class="fichehalfleft">';

	        print '<div class="underbanner clearboth"></div>';
	        print '<table class="border tableforfield" width="100%">';

            // Login
            print '<tr><td class="titlefield">'.$langs->trans("Login").'</td>';
            if (! empty($object->ldap_sid) && $object->statut==0)
            {
                print '<td class="error">'.$langs->trans("LoginAccountDisableInDolibarr").'</td>';
            }
            else
            {
                print '<td>'.$object->login.'</td>';
            }
            print '</tr>'."\n";

            // Password
            print '<tr><td>'.$langs->trans("Password").'</td>';
            if (! empty($object->ldap_sid))
            {
                if ($passDoNotExpire)
                {
                    print '<td>'.$langs->trans("LdapUacf_".$statutUACF).'</td>';
                }
                else if($userChangePassNextLogon)
                {
                    print '<td class="warning">'.$langs->trans("UserMustChangePassNextLogon",$ldap->domainFQDN).'</td>';
                }
                else if($userDisabled)
                {
                    print '<td class="warning">'.$langs->trans("LdapUacf_".$statutUACF,$ldap->domainFQDN).'</td>';
                }
                else
                {
                    print '<td>'.$langs->trans("DomainPassword").'</td>';
                }
            }
            else
            {
                print '<td>';
                if ($object->pass) print preg_replace('/./i','*',$object->pass);
                else
                {
                    if ($user->admin) print $langs->trans("Crypted").': '.$object->pass_indatabase_crypted;
                    else print $langs->trans("Hidden");
                }
                print "</td>";
            }
            print '</tr>'."\n";

            // Employee
            print '<tr><td>'.$langs->trans("Employee").'</td><td colspan="2">';
            print yn($object->employee);
            print '</td></tr>'."\n";

	        // Position/Job
            print '<tr><td>'.$langs->trans("PostOrFunction").'</td>';
            print '<td>'.$object->job.'</td>';
            print '</tr>'."\n";

            // Gender
		    print '<tr><td>'.$langs->trans("Gender").'</td>';
		    print '<td>';
		    if ($object->gender) print $langs->trans("Gender".$object->gender);
		    print '</td></tr>';

            // API key
            if(! empty($conf->api->enabled) && $user->admin) {
                print '<tr><td>'.$langs->trans("ApiKey").'</td>';
                print '<td>';
                if (! empty($object->api_key)) print preg_replace('/./','*',$object->api_key);
                print '</td></tr>';
            }

            // Administrator
            print '<tr><td>'.$langs->trans("Administrator").'</td><td>';
            if (! empty($conf->multicompany->enabled) && $object->admin && ! $object->entity)
            {
                print $form->textwithpicto(yn($object->admin),$langs->trans("SuperAdministratorDesc"),1,"superadmin");
            }
            else if ($object->admin)
            {
                print $form->textwithpicto(yn($object->admin),$langs->trans("AdministratorDesc"),1,"admin");
            }
            else
            {
                print yn($object->admin);
            }
            print '</td></tr>'."\n";

            // Type
            print '<tr><td>';
            $text=$langs->trans("Type");
            print $form->textwithpicto($text, $langs->trans("InternalExternalDesc"));
            print '</td><td>';
            $type=$langs->trans("Internal");
            if ($object->societe_id > 0) $type=$langs->trans("External");
			print $type;
            if ($object->ldap_sid) print ' ('.$langs->trans("DomainUser").')';
            print '</td></tr>'."\n";

            // Ldap sid
            if ($object->ldap_sid)
            {
            	print '<tr><td>'.$langs->trans("Type").'</td><td>';
            	print $langs->trans("DomainUser",$ldap->domainFQDN);
            	print '</td></tr>'."\n";
            }

            // Signature
            print '<tr><td class="tdtop">'.$langs->trans('Signature').'</td><td>';
            print dol_htmlentitiesbr($object->signature);
            print "</td></tr>\n";

            // Hierarchy
            print '<tr><td>'.$langs->trans("HierarchicalResponsible").'</td>';
            print '<td>';
            if (empty($object->fk_user)) print $langs->trans("None");
            else {
            	$huser=new User($db);
            	$huser->fetch($object->fk_user);
            	print $huser->getNomUrl(1);
            }
            print '</td>';
            print "</tr>\n";

            if (! empty($conf->salaries->enabled) && ! empty($user->rights->salaries->read))
            {
            	$langs->load("salaries");

	            // THM
			    print '<tr><td>';
			    $text=$langs->trans("THM");
			    print $form->textwithpicto($text, $langs->trans("THMDescription"), 1, 'help', 'classthm');
			    print '</td>';
			    print '<td>';
			    print ($object->thm!=''?price($object->thm,'',$langs,1,-1,-1,$conf->currency):'');
			    print '</td>';
			    print "</tr>\n";

	            // TJM
			    print '<tr><td>';
			    $text=$langs->trans("TJM");
			    print $form->textwithpicto($text, $langs->trans("TJMDescription"), 1, 'help', 'classtjm');
			    print '</td>';
			    print '<td>';
			    print ($object->tjm!=''?price($object->tjm,'',$langs,1,-1,-1,$conf->currency):'');
			    print '</td>';
			    print "</tr>\n";

			    // Salary
			    print '<tr><td>'.$langs->trans("Salary").'</td>';
			    print '<td>';
			    print ($object->salary!=''?price($object->salary,'',$langs,1,-1,-1,$conf->currency):'');
			    print '</td>';
			    print "</tr>\n";
            }

		    // Weeklyhours
		    print '<tr><td>'.$langs->trans("WeeklyHours").'</td>';
		    print '<td>';
			print price2num($object->weeklyhours);
		    print '</td>';
		    print "</tr>\n";

			// Accountancy code
			if ($conf->accounting->enabled)
			{
				print '<tr><td>'.$langs->trans("AccountancyCode").'</td>';
				print '<td>'.$object->accountancy_code.'</td>';
			}

			print '</table>';

	        print '</div>';
	        print '<div class="fichehalfright"><div class="ficheaddleft">';

	        print '<div class="underbanner clearboth"></div>';
	        print '<table class="border tableforfield" width="100%">';

            // Color user
            if (! empty($conf->agenda->enabled))
            {
                print '<tr><td>'.$langs->trans("ColorUser").'</td>';
                print '<td>';
                print $formother->showColor($object->color, '');
                print '</td>';
                print "</tr>\n";
            }

            // Categories
	    if (! empty($conf->categorie->enabled)  && ! empty($user->rights->categorie->lire)) 
	    {
		print '<tr><td>' . $langs->trans( "Categories" ) . '</td>';
		print '<td colspan="3">';
		print $form->showCategories( $object->id, 'user', 1 );
		print '</td></tr>';
	    }

            // Company / Contact
            if (! empty($conf->societe->enabled))
            {
                print '<tr><td>'.$langs->trans("LinkToCompanyContact").'</td>';
                print '<td>';
                if (isset($object->societe_id) && $object->societe_id > 0)
                {
                    $societe = new Societe($db);
                    $societe->fetch($object->societe_id);
                    print $societe->getNomUrl(1,'');
                }
                else
                {
                    print $langs->trans("ThisUserIsNot");
                }
                if (! empty($object->contact_id))
                {
                    $contact = new Contact($db);
                    $contact->fetch($object->contact_id);
                    if ($object->societe_id > 0) print ' / ';
                    else print '<br>';
                    print '<a href="'.DOL_URL_ROOT.'/contact/card.php?id='.$object->contact_id.'">'.img_object($langs->trans("ShowContact"),'contact').' '.dol_trunc($contact->getFullName($langs),32).'</a>';
                }
                print '</td>';
                print '</tr>'."\n";
            }

            // Module Adherent
            if (! empty($conf->adherent->enabled))
            {
                $langs->load("members");
                print '<tr><td>'.$langs->trans("LinkedToDolibarrMember").'</td>';
                print '<td>';
                if ($object->fk_member)
                {
                    $adh=new Adherent($db);
                    $adh->fetch($object->fk_member);
                    $adh->ref=$adh->getFullname($langs);	// Force to show login instead of id
                    print $adh->getNomUrl(1);
                }
                else
                {
                    print $langs->trans("UserNotLinkedToMember");
                }
                print '</td>';
                print '</tr>'."\n";
            }

            // Multicompany
            // TODO This should be done with hook formObjectOption
            if (is_object($mc))
            {
	            if (! empty($conf->multicompany->enabled) && empty($conf->multicompany->transverse_mode) && $conf->entity == 1 && $user->admin && ! $user->entity)
	            {
	            	print '<tr><td>'.$langs->trans("Entity").'</td><td>';
	            	if (empty($object->entity))
	            	{
	            		print $langs->trans("AllEntities");
	            	}
	            	else
	            	{
	            		$mc->getInfo($object->entity);
	            		print $mc->label;
	            	}
	            	print "</td></tr>\n";
	            }
            }

            if (isset($conf->file->main_authentication) && preg_match('/openid/',$conf->file->main_authentication) && ! empty($conf->global->MAIN_OPENIDURL_PERUSER))
            {
                print '<tr><td>'.$langs->trans("OpenIDURL").'</td>';
                print '<td>'.$object->openid.'</td>';
                print "</tr>\n";
            }

            print '<tr><td class="titlefield">'.$langs->trans("LastConnexion").'</td>';
            print '<td>'.dol_print_date($object->datelastlogin,"dayhour").'</td>';
            print "</tr>\n";

            print '<tr><td>'.$langs->trans("PreviousConnexion").'</td>';
            print '<td>'.dol_print_date($object->datepreviouslogin,"dayhour").'</td>';
            print "</tr>\n";

            // Other attributes
			$parameters=array();
			$reshook=$hookmanager->executeHooks('formObjectOptions',$parameters,$object,$action);    // Note that $action and $object may have been modified by hook
			if (empty($reshook) && ! empty($extrafields->attribute_label))
			{
				print $object->showOptionals($extrafields);
			}

			print "</table>\n";
			print '</div>';

        	print '</div></div>';
        	print '<div style="clear:both"></div>';


            dol_fiche_end();


            /*
             * Buttons actions
             */

            print '<div class="tabsAction">';

            if ($caneditfield && (empty($conf->multicompany->enabled) || ! $user->entity || ($object->entity == $conf->entity) || ($conf->multicompany->transverse_mode && $conf->entity == 1)))
            {
                if (! empty($conf->global->MAIN_ONLY_LOGIN_ALLOWED))
                {
                    print '<div class="inline-block divButAction"><a class="butActionRefused" href="#" title="'.dol_escape_htmltag($langs->trans("DisabledInMonoUserMode")).'">'.$langs->trans("Modify").'</a></div>';
                }
                else
                {
                    print '<div class="inline-block divButAction"><a class="butAction" href="'.$_SERVER['PHP_SELF'].'?id='.$object->id.'&amp;action=edit">'.$langs->trans("Modify").'</a></div>';
                }
            }
            elseif ($caneditpassword && ! $object->ldap_sid &&
            (empty($conf->multicompany->enabled) || ! $user->entity || ($object->entity == $conf->entity) || ($conf->multicompany->transverse_mode && $conf->entity == 1)))
            {
                print '<div class="inline-block divButAction"><a class="butAction" href="'.$_SERVER['PHP_SELF'].'?id='.$object->id.'&amp;action=edit">'.$langs->trans("EditPassword").'</a></div>';
            }

            // Si on a un gestionnaire de generation de mot de passe actif
            if ($conf->global->USER_PASSWORD_GENERATED != 'none')
            {
				if ($object->statut == 0)
				{
	                print '<div class="inline-block divButAction"><a class="butActionRefused" href="#" title="'.dol_escape_htmltag($langs->trans("UserDisabled")).'">'.$langs->trans("ReinitPassword").'</a></div>';
				}
                elseif (($user->id != $id && $caneditpassword) && $object->login && !$object->ldap_sid &&
                ((empty($conf->multicompany->enabled) && $object->entity == $user->entity) || ! $user->entity || ($object->entity == $conf->entity) || ($conf->multicompany->transverse_mode && $conf->entity == 1)))
                {
                    print '<div class="inline-block divButAction"><a class="butAction" href="'.$_SERVER['PHP_SELF'].'?id='.$object->id.'&amp;action=password">'.$langs->trans("ReinitPassword").'</a></div>';
                }

				if ($object->statut == 0)
				{
	                print '<div class="inline-block divButAction"><a class="butActionRefused" href="#" title="'.dol_escape_htmltag($langs->trans("UserDisabled")).'">'.$langs->trans("SendNewPassword").'</a></div>';
				}
                else if (($user->id != $id && $caneditpassword) && $object->login && !$object->ldap_sid &&
                ((empty($conf->multicompany->enabled) && $object->entity == $user->entity) || ! $user->entity || ($object->entity == $conf->entity) || ($conf->multicompany->transverse_mode && $conf->entity == 1)))
                {
                    if ($object->email) print '<div class="inline-block divButAction"><a class="butAction" href="'.$_SERVER['PHP_SELF'].'?id='.$object->id.'&amp;action=passwordsend">'.$langs->trans("SendNewPassword").'</a></div>';
                    else print '<div class="inline-block divButAction"><a class="butActionRefused" href="#" title="'.dol_escape_htmltag($langs->trans("NoEMail")).'">'.$langs->trans("SendNewPassword").'</a></div>';
                }
            }

            // Activer
            if ($user->id <> $id && $candisableuser && $object->statut == 0 &&
            ((empty($conf->multicompany->enabled) && $object->entity == $user->entity) || ! $user->entity || ($object->entity == $conf->entity) || ($conf->multicompany->transverse_mode && $conf->entity == 1)))
            {
                print '<div class="inline-block divButAction"><a class="butAction" href="'.$_SERVER['PHP_SELF'].'?id='.$object->id.'&amp;action=enable">'.$langs->trans("Reactivate").'</a></div>';
            }
            // Desactiver
            if ($user->id <> $id && $candisableuser && $object->statut == 1 &&
            ((empty($conf->multicompany->enabled) && $object->entity == $user->entity) || ! $user->entity || ($object->entity == $conf->entity) || ($conf->multicompany->transverse_mode && $conf->entity == 1)))
            {
                print '<div class="inline-block divButAction"><a class="butActionDelete" href="'.$_SERVER['PHP_SELF'].'?action=disable&amp;id='.$object->id.'">'.$langs->trans("DisableUser").'</a></div>';
            }
            // Delete
            if ($user->id <> $id && $candisableuser &&
            ((empty($conf->multicompany->enabled) && $object->entity == $user->entity) || ! $user->entity || ($object->entity == $conf->entity) || ($conf->multicompany->transverse_mode && $conf->entity == 1)))
            {
            	if ($user->admin || ! $object->admin) // If user edited is admin, delete is possible on for an admin
            	{
                	print '<div class="inline-block divButAction"><a class="butActionDelete" href="'.$_SERVER['PHP_SELF'].'?action=delete&amp;id='.$object->id.'">'.$langs->trans("DeleteUser").'</a></div>';
            	}
            	else
            	{
            		print '<div class="inline-block divButAction"><a class="butActionRefused" href="#" title="'.dol_escape_htmltag($langs->trans("MustBeAdminToDeleteOtherAdmin")).'">'.$langs->trans("DeleteUser").'</a></div>';
            	}
            }

            print "</div>\n";



            /*
             * List of groups of user
             */

            if ($canreadgroup)
            {
                print load_fiche_titre($langs->trans("ListOfGroupsForUser"),'','');

                // On selectionne les groupes auquel fait parti le user
                $exclude = array();

                $usergroup=new UserGroup($db);
                $groupslist = $usergroup->listGroupsForUser($object->id);

                if (! empty($groupslist))
                {
                    if (! (! empty($conf->multicompany->enabled) && ! empty($conf->multicompany->transverse_mode)))
                    {
                        foreach($groupslist as $groupforuser)
                        {
                            $exclude[]=$groupforuser->id;
                        }
                    }
                }

                if ($caneditgroup)
                {
                    print '<form action="'.$_SERVER['PHP_SELF'].'?id='.$id.'" method="POST">'."\n";
                    print '<input type="hidden" name="token" value="'.$_SESSION['newtoken'].'" />';
                    print '<input type="hidden" name="action" value="addgroup" />';
                }
                
                print '<table class="noborder" width="100%">'."\n";
                print '<tr class="liste_titre"><th class="liste_titre" width="25%">'.$langs->trans("Groups").'</th>'."\n";
                if(! empty($conf->multicompany->enabled) && !empty($conf->multicompany->transverse_mode) && $conf->entity == 1 && $user->admin && ! $user->entity)
                {
                    print '<td class="liste_titre" width="25%">'.$langs->trans("Entity").'</td>';
                }
                print '<th align="right">';
                if ($caneditgroup)
                {
                    print $form->select_dolgroups('', 'group', 1, $exclude, 0, '', '', $object->entity);
                    print ' &nbsp; ';
                    // Multicompany
                    if (! empty($conf->multicompany->enabled))
                    {
                        if ($conf->entity == 1 && $conf->multicompany->transverse_mode)
                        {
                            print '</td><td>'.$langs->trans("Entity").'</td>';
                            print "<td>".$mc->select_entities($conf->entity);
                        }
                        else
                        {
                            print '<input type="hidden" name="entity" value="'.$conf->entity.'" />';
                        }
                    }
                    else
                    {
                    	print '<input type="hidden" name="entity" value="'.$conf->entity.'" />';
                    }
                    print '<input type="submit" class="button" value="'.$langs->trans("Add").'" />';
                }
                print '</th></tr>'."\n";

                /*
                 * Groups assigned to user
                 */
                if (! empty($groupslist))
                {
                    $var=true;

                    foreach($groupslist as $group)
                    {
                        $var=!$var;

                        print "<tr ".$bc[$var].">";
                        print '<td>';
                        if ($caneditgroup)
                        {
                            print '<a href="'.DOL_URL_ROOT.'/user/group/card.php?id='.$group->id.'">'.img_object($langs->trans("ShowGroup"),"group").' '.$group->name.'</a>';
                        }
                        else
                        {
                            print img_object($langs->trans("ShowGroup"),"group").' '.$group->name;
                        }
                        print '</td>';
                        if (! empty($conf->multicompany->enabled) && ! empty($conf->multicompany->transverse_mode) && $conf->entity == 1 && $user->admin && ! $user->entity)
                        {
                        	print '<td class="valeur">';
                        	if (! empty($group->usergroup_entity))
                        	{
                        		$nb=0;
                        		foreach($group->usergroup_entity as $group_entity)
                        		{
                        			$mc->getInfo($group_entity);
                        			print ($nb > 0 ? ', ' : '').$mc->label;
                        			print '<a href="'.$_SERVER['PHP_SELF'].'?id='.$object->id.'&amp;action=removegroup&amp;group='.$group->id.'&amp;entity='.$group_entity.'">';
                        			print img_delete($langs->trans("RemoveFromGroup"));
                        			print '</a>';
                        			$nb++;
                        		}
                        	}
                        }
                        print '<td align="right">';
                        if ($caneditgroup && empty($conf->multicompany->transverse_mode))
                        {
                            print '<a href="'.$_SERVER['PHP_SELF'].'?id='.$object->id.'&amp;action=removegroup&amp;group='.$group->id.'">';
                            print img_delete($langs->trans("RemoveFromGroup"));
                            print '</a>';
                        }
                        else
                        {
                            print "&nbsp;";
                        }
                        print "</td></tr>\n";
                    }
                }
                else
                {
                    print '<tr '.$bc[false].'><td colspan="3">'.$langs->trans("None").'</td></tr>';
                }

                print "</table>";
                
                if ($caneditgroup)
                {
                    print '</form>';
                }
                print "<br>";
            }
        }

        /*
         * Fiche en mode edition
         */
        if ($action == 'edit' && ($canedituser || $caneditfield || $caneditpassword || ($user->id == $object->id)))
        {
        	print '<form action="'.$_SERVER['PHP_SELF'].'?id='.$object->id.'" method="POST" name="updateuser" enctype="multipart/form-data">';
            print '<input type="hidden" name="token" value="'.$_SESSION['newtoken'].'">';
            print '<input type="hidden" name="action" value="update">';
            print '<input type="hidden" name="entity" value="'.$object->entity.'">';

            dol_fiche_head($head, 'user', $title, 0, 'user');

        	$rowspan=17;
            if (isset($conf->file->main_authentication) && preg_match('/openid/',$conf->file->main_authentication) && ! empty($conf->global->MAIN_OPENIDURL_PERUSER)) $rowspan++;
            if (! empty($conf->societe->enabled)) $rowspan++;
            if (! empty($conf->adherent->enabled)) $rowspan++;
			if (! empty($conf->skype->enabled)) $rowspan++;
			if (! empty($conf->salaries->enabled) && ! empty($user->rights->salaries->read)) $rowspan = $rowspan+3;
			if (! empty($conf->agenda->enabled)) $rowspan++;

            print '<table width="100%" class="border">';

            // Ref/ID
			if (! empty($conf->global->MAIN_SHOW_TECHNICAL_ID))
			{
	            print '<tr><td>'.$langs->trans("Ref").'</td>';
	            print '<td>';
	            print $object->id;
	            print '</td>';
	            print '</tr>';
			}

            // Lastname
            print "<tr>";
            print '<td class="fieldrequired">'.$langs->trans("Lastname").'</td>';
            print '<td>';
            if ($caneditfield && !$object->ldap_sid)
            {
                print '<input size="30" type="text" class="flat" name="lastname" value="'.$object->lastname.'">';
            }
            else
            {
                print '<input type="hidden" name="lastname" value="'.$object->lastname.'">';
                print $object->lastname;
            }
            print '</td>';

            // Photo
            print '<td align="center" valign="middle" width="25%" rowspan="'.$rowspan.'">';
            print $form->showphoto('userphoto',$object,100,0,$caneditfield,'photowithmargin','small');
            print '</td>';

            print '</tr>';

            // Firstname
            print "<tr>".'<td>'.$langs->trans("Firstname").'</td>';
            print '<td>';
            if ($caneditfield && !$object->ldap_sid)
            {
                print '<input size="30" type="text" class="flat" name="firstname" value="'.$object->firstname.'">';
            }
            else
            {
                print '<input type="hidden" name="firstname" value="'.$object->firstname.'">';
                print $object->firstname;
            }
            print '</td></tr>';

            // Employee
            print '<tr>';
            print '<td>'.fieldLabel('Employee','employee',0).'</td><td>';
            print $form->selectyesno("employee",$object->employee,1);
            print '</td></tr>';

            // Position/Job
            print '<tr><td>'.$langs->trans("PostOrFunction").'</td>';
            print '<td>';
            if ($caneditfield)
            {
            	print '<input size="30" type="text" name="job" value="'.$object->job.'">';
            }
            else
			{
                print '<input type="hidden" name="job" value="'.$object->job.'">';
          		print $object->job;
            }
            print '</td></tr>';

		    // Gender
    		print '<tr><td>'.$langs->trans("Gender").'</td>';
    		print '<td>';
    		$arraygender=array('man'=>$langs->trans("Genderman"),'woman'=>$langs->trans("Genderwoman"));
    		print $form->selectarray('gender', $arraygender, GETPOST('gender')?GETPOST('gender'):$object->gender, 1);
    		print '</td></tr>';

            // Login
            print "<tr>".'<td><span class="fieldrequired">'.$langs->trans("Login").'</span></td>';
            print '<td>';
            if ($user->admin  && !$object->ldap_sid)
            {
                print '<input size="12" maxlength="24" type="text" class="flat" name="login" value="'.$object->login.'">';
            }
            else
            {
                print '<input type="hidden" name="login" value="'.$object->login.'">';
                print $object->login;
            }
            print '</td>';
            print '</tr>';

            // Pass
            print '<tr><td>'.$langs->trans("Password").'</td>';
            print '<td>';
            if ($object->ldap_sid)
            {
                $text=$langs->trans("DomainPassword");
            }
            else if ($caneditpassword)
            {
                $text='<input size="12" maxlength="32" type="password" class="flat" name="password" value="'.$object->pass.'" autocomplete="off">';
                if ($dolibarr_main_authentication && $dolibarr_main_authentication == 'http')
                {
                    $text=$form->textwithpicto($text,$langs->trans("DolibarrInHttpAuthenticationSoPasswordUseless",$dolibarr_main_authentication),1,'warning');
                }
            }
            else
            {
                $text=preg_replace('/./i','*',$object->pass);
            }
            print $text;
            print "</td></tr>\n";

            // API key
            if(! empty($conf->api->enabled) && $user->admin) {
                print '<tr><td>'.$langs->trans("ApiKey").'</td>';
                print '<td>';
                print '<input size="30" maxsize="32" type="text" id="api_key" name="api_key" value="'.$object->api_key.'" autocomplete="off">';
                if (! empty($conf->use_javascript_ajax))
                    print '&nbsp;'.img_picto($langs->trans('Generate'), 'refresh', 'id="generate_api_key" class="linkobject"');
                print '</td></tr>';
            }

            // Administrator
            print '<tr><td>'.$langs->trans("Administrator").'</td>';
            if ($object->societe_id > 0)
            {
            	$langs->load("admin");
                print '<td>';
                print '<input type="hidden" name="admin" value="'.$object->admin.'">'.yn($object->admin);
                print ' ('.$langs->trans("ExternalUser").')';
                print '</td></tr>';
            }
            else
            {
                print '<td>';
                $nbAdmin = $user->getNbOfUsers('active','',1);
                $nbSuperAdmin = $user->getNbOfUsers('active','superadmin',1);
                //var_dump($nbAdmin);
                //var_dump($nbSuperAdmin);
                if ($user->admin								// Need to be admin to allow downgrade of an admin
                && ($user->id != $object->id)                   // Don't downgrade ourself
                && (
                	(empty($conf->multicompany->enabled) && $nbAdmin > 1)
                	|| (! empty($conf->multicompany->enabled) && ($object->entity > 0 || $nbSuperAdmin > 1))    // Don't downgrade a superadmin if alone
                	)
                )
                {
                    print $form->selectyesno('admin',$object->admin,1);

                    if (! empty($conf->multicompany->enabled) && ! $user->entity && empty($conf->multicompany->transverse_mode))
                    {
                        if ($conf->use_javascript_ajax)
                        {
                            print '<script type="text/javascript">
									$(function() {
										var admin = $("select[name=admin]").val();
										if (admin == 0) {
											$("input[name=superadmin]")
													.prop("disabled", true)
													.prop("checked", false);
										}
										if ($("input[name=superadmin]").is(":checked")) {
											$("select[name=entity]")
													.prop("disabled", true);
										}
										$("select[name=admin]").change(function() {
											 if ( $(this).val() == 0 ) {
											 	$("input[name=superadmin]")
													.prop("disabled", true)
													.prop("checked", false);
											 	$("select[name=entity]")
													.prop("disabled", false);
											 } else {
											 	$("input[name=superadmin]")
													.prop("disabled", false);
											 }
										});
										$("input[name=superadmin]").change(function() {
											if ( $(this).is(":checked")) {
												$("select[name=entity]")
													.prop("disabled", true);
											} else {
												$("select[name=entity]")
													.prop("disabled", false);
											}
										});
									});
								</script>';
                        }

                        $checked=(($object->admin && ! $object->entity) ? ' checked' : '');
                        print '<input type="checkbox" name="superadmin" value="1"'.$checked.' /> '.$langs->trans("SuperAdministrator");
                    }
                }
                else
                {
                    $yn = yn($object->admin);
                    print '<input type="hidden" name="admin" value="'.$object->admin.'">';
                    print '<input type="hidden" name="superadmin" value="'.(empty($object->entity) ? 1 : 0).'">';
                    if (! empty($conf->multicompany->enabled) && empty($object->entity)) print $form->textwithpicto($yn,$langs->trans("DontDowngradeSuperAdmin"),1,'warning');
                    else print $yn;
                }
                print '</td></tr>';
            }

           	// Type
           	print '<tr><td width="25%">'.$langs->trans("Type").'</td>';
           	print '<td>';
           	if ($user->id == $object->id || ! $user->admin)
           	{
	           	$type=$langs->trans("Internal");
    	       	if ($object->societe_id) $type=$langs->trans("External");
        	   	print $form->textwithpicto($type,$langs->trans("InternalExternalDesc"));
	           	if ($object->ldap_sid) print ' ('.$langs->trans("DomainUser").')';
           	}
           	else
			{
				$type=0;
	            if ($object->contact_id) $type=$object->contact_id;
	            print $form->selectcontacts(0,$type,'contactid',2,'','',1,'',false,1);
	           	if ($object->ldap_sid) print ' ('.$langs->trans("DomainUser").')';
            }
           	print '</td></tr>';

			// Address
            print '<tr><td class="tdtop">'.fieldLabel('Address','address').'</td>';
	        print '<td><textarea name="address" id="address" cols="80" rows="3" wrap="soft">';
            print $object->address;
            print '</textarea></td></tr>';

            // Zip
            print '<tr><td>'.fieldLabel('Zip','zipcode').'</td><td>';
            print $formcompany->select_ziptown($object->zip, 'zipcode', array('town', 'selectcountry_id', 'state_id'), 6);
            print '</td></tr>';

			// Town
			print '<tr><td>'.fieldLabel('Town','town').'</td><td>';
            print $formcompany->select_ziptown($object->town, 'town', array('zipcode', 'selectcountry_id', 'state_id'));
            print '</td></tr>';

            // Country
            print '<tr><td>'.fieldLabel('Country','selectcounty_id').'</td><td>';
            print $form->select_country((GETPOST('country_id')!=''?GETPOST('country_id'):$object->country_id),'country_id');
            if ($user->admin) print info_admin($langs->trans("YouCanChangeValuesForThisListFromDictionarySetup"),1);
            print '</td></tr>';

            // State
            if (empty($conf->global->USER_DISABLE_STATE))
            {
                print '<tr><td>'.fieldLabel('State','state_id').'</td><td>';
                print $formcompany->select_state($object->state_id,$object->country_code, 'state_id');
                print '</td></tr>';
            }

            // Tel pro
            print "<tr>".'<td>'.$langs->trans("PhonePro").'</td>';
            print '<td>';
            if ($caneditfield  && empty($object->ldap_sid))
            {
                print '<input size="20" type="text" name="office_phone" class="flat" value="'.$object->office_phone.'">';
            }
            else
            {
                print '<input type="hidden" name="office_phone" value="'.$object->office_phone.'">';
                print $object->office_phone;
            }
            print '</td></tr>';

            // Tel mobile
            print "<tr>".'<td>'.$langs->trans("PhoneMobile").'</td>';
            print '<td>';
            if ($caneditfield && empty($object->ldap_sid))
            {
                print '<input size="20" type="text" name="user_mobile" class="flat" value="'.$object->user_mobile.'">';
            }
            else
            {
                print '<input type="hidden" name="user_mobile" value="'.$object->user_mobile.'">';
                print $object->user_mobile;
            }
            print '</td></tr>';

            // Fax
            print "<tr>".'<td>'.$langs->trans("Fax").'</td>';
            print '<td>';
            if ($caneditfield  && empty($object->ldap_sid))
            {
                print '<input size="20" type="text" name="office_fax" class="flat" value="'.$object->office_fax.'">';
            }
            else
            {
                print '<input type="hidden" name="office_fax" value="'.$object->office_fax.'">';
                print $object->office_fax;
            }
            print '</td></tr>';

            // Skype
            if (! empty($conf->skype->enabled))
            {
                print '<tr><td>'.$langs->trans("Skype").'</td>';
                print '<td>';
                if ($caneditfield  && empty($object->ldap_sid))
                {
                    print '<input size="40" type="text" name="skype" class="flat" value="'.$object->skype.'">';
                }
                else
                {
                    print '<input type="hidden" name="skype" value="'.$object->skype.'">';
                    print $object->skype;
                }
                print '</td></tr>';
            }

            // EMail
            print "<tr>".'<td'.(! empty($conf->global->USER_MAIL_REQUIRED)?' class="fieldrequired"':'').'>'.$langs->trans("EMail").'</td>';
            print '<td>';
            if ($caneditfield  && empty($object->ldap_sid))
            {
                print '<input size="40" type="text" name="email" class="flat" value="'.$object->email.'">';
            }
            else
            {
                print '<input type="hidden" name="email" value="'.$object->email.'">';
                print $object->email;
            }
            print '</td></tr>';

            // Signature
            print "<tr>".'<td class="tdtop">'.$langs->trans("Signature").'</td>';
            print '<td>';
            if ($caneditfield)
            {
	            require_once DOL_DOCUMENT_ROOT.'/core/class/doleditor.class.php';
	            $doleditor=new DolEditor('signature',$object->signature,'',138,'dolibarr_mailings','In',false,true,empty($conf->global->FCKEDITOR_ENABLE_USERSIGN)?0:1,ROWS_4,72);
	            print $doleditor->Create(1);
            }
            else
			{
          		print dol_htmlentitiesbr($object->signature);
            }
            print '</td></tr>';

            // OpenID url
            if (isset($conf->file->main_authentication) && preg_match('/openid/',$conf->file->main_authentication) && ! empty($conf->global->MAIN_OPENIDURL_PERUSER))
            {
                print "<tr>".'<td>'.$langs->trans("OpenIDURL").'</td>';
                print '<td>';
                if ($caneditfield)
                {
                    print '<input size="40" type="url" name="openid" class="flat" value="'.$object->openid.'">';
                }
                else
              {
                    print '<input type="hidden" name="openid" value="'.$object->openid.'">';
                    print $object->openid;
                }
                print '</td></tr>';
            }

            // Hierarchy
            print '<tr><td>'.$langs->trans("HierarchicalResponsible").'</td>';
            print '<td>';
            if ($caneditfield)
            {
            	print $form->select_dolusers($object->fk_user, 'fk_user', 1, array($object->id), 0, '', 0, $object->entity, 0, 0, '', 0, '', 'maxwidth300');
            }
            else
          {
          		print '<input type="hidden" name="fk_user" value="'.$object->fk_user.'">';
            	$huser=new User($db);
            	$huser->fetch($object->fk_user);
            	print $huser->getNomUrl(1);
            }
            print '</td>';
            print "</tr>\n";

            if (! empty($conf->salaries->enabled) && ! empty($user->rights->salaries->read))
            {
            	$langs->load("salaries");

            	// THM
			    print '<tr><td>';
			    $text=$langs->trans("THM");
			    print $form->textwithpicto($text, $langs->trans("THMDescription"), 1, 'help', 'classthm');
			    print '</td>';
			    print '<td>';
			    print '<input size="8" type="text" name="thm" value="'.price2num(GETPOST('thm')?GETPOST('thm'):$object->thm).'">';
			    print '</td>';
			    print "</tr>\n";

			    // TJM
			    print '<tr><td>';
			    $text=$langs->trans("TJM");
			    print $form->textwithpicto($text, $langs->trans("TJMDescription"), 1, 'help', 'classthm');
			    print '</td>';
			    print '<td>';
			    print '<input size="8" type="text" name="tjm" value="'.price2num(GETPOST('tjm')?GETPOST('tjm'):$object->tjm).'">';
			    print '</td>';
			    print "</tr>\n";

			    // Salary
			    print '<tr><td>'.$langs->trans("Salary").'</td>';
			    print '<td>';
			    print '<input size="8" type="text" name="salary" value="'.price2num(GETPOST('salary')?GETPOST('salary'):$object->salary).'">';
			    print '</td>';
			    print "</tr>\n";
            }

		    // Weeklyhours
		    print '<tr><td>'.$langs->trans("WeeklyHours").'</td>';
		    print '<td>';
		    print '<input size="8" type="text" name="weeklyhours" value="'.price2num(GETPOST('weeklyhours')?GETPOST('weeklyhours'):$object->weeklyhours).'">';
		    print '</td>';
		    print "</tr>\n";

<<<<<<< HEAD
		    // Accountancy code
			if ($conf->accounting->enabled)
=======
		// Accountancy code
		if ($conf->salaries->enabled)
		{
			print "<tr>";
			print '<td>'.$langs->trans("AccountancyCode").'</td>';
			print '<td>';
			if ($caneditfield)
>>>>>>> 30a6b546
			{
				print '<input size="30" type="text" class="flat" name="accountancy_code" value="'.$object->accountancy_code.'">';
			}
			else
			{
				print '<input type="hidden" name="accountancy_code" value="'.$object->accountancy_code.'">';
				print $object->accountancy_code;
			}
			print '</td>';
			print "</tr>";
		}

		// User color
		if (! empty($conf->agenda->enabled))
	        {
			print '<tr><td>'.$langs->trans("ColorUser").'</td>';
			print '<td>';
			print $formother->selectColor(GETPOST('color')?GETPOST('color'):$object->color, 'color', null, 1, '', 'hideifnotset');
			print '</td></tr>';
		}

		// Categories
		if (!empty( $conf->categorie->enabled ) && !empty( $user->rights->categorie->lire )) {
			print '<tr><td>' . fieldLabel( 'Categories', 'usercats' ) . '</td>';
			print '<td colspan="3">';
			$cate_arbo = $form->select_all_categories( Categorie::TYPE_CONTACT, null, null, null, null, 1 );
			$c = new Categorie( $db );
			$cats = $c->containing( $object->id, 'user' );
			foreach ($cats as $cat) {
				$arrayselected[] = $cat->id;
			}
			print $form->multiselectarray( 'usercats', $cate_arbo, $arrayselected, '', 0, '', 0, '90%' );
			print "</td></tr>";
		}

            // Status
            print '<tr><td>'.$langs->trans("Status").'</td>';
            print '<td>';
            print $object->getLibStatut(4);
            print '</td></tr>';

            // Company / Contact
            if (! empty($conf->societe->enabled))
            {
                print '<tr><td width="25%">'.$langs->trans("LinkToCompanyContact").'</td>';
                print '<td>';
                if ($object->societe_id > 0)
                {
                    $societe = new Societe($db);
                    $societe->fetch($object->societe_id);
                    print $societe->getNomUrl(1,'');
                    if ($object->contact_id)
                    {
                        $contact = new Contact($db);
                        $contact->fetch($object->contact_id);
                        print ' / <a href="'.DOL_URL_ROOT.'/contact/card.php?id='.$object->contact_id.'">'.img_object($langs->trans("ShowContact"),'contact').' '.dol_trunc($contact->getFullName($langs),32).'</a>';
                    }
                }
                else
                {
                    print $langs->trans("ThisUserIsNot");
                }
                print ' ('.$langs->trans("UseTypeFieldToChange").')';
                print '</td>';
                print "</tr>\n";
            }

            // Module Adherent
            if (! empty($conf->adherent->enabled))
            {
                $langs->load("members");
                print '<tr><td width="25%">'.$langs->trans("LinkedToDolibarrMember").'</td>';
                print '<td>';
                if ($object->fk_member)
                {
                    $adh=new Adherent($db);
                    $adh->fetch($object->fk_member);
                    $adh->ref=$adh->login;	// Force to show login instead of id
                    print $adh->getNomUrl(1);
                }
                else
                {
                    print $langs->trans("UserNotLinkedToMember");
                }
                print '</td>';
                print "</tr>\n";
            }

            // Multicompany
            // TODO check if user not linked with the current entity before change entity (thirdparty, invoice, etc.) !!
            if (! empty($conf->multicompany->enabled) && is_object($mc))
            {
            	if (empty($conf->multicompany->transverse_mode) && $conf->entity == 1 && $user->admin && ! $user->entity)
            	{
            		print "<tr>".'<td>'.$langs->trans("Entity").'</td>';
            		print "<td>".$mc->select_entities($object->entity, 'entity', '', 0, 1);		// last parameter 1 means, show also a choice 0=>'all entities'
            		print "</td></tr>\n";
            	}
            	else
            	{
            		print '<input type="hidden" name="entity" value="'.$conf->entity.'" />';
            	}
            }

            // Other attributes
            $parameters=array('colspan' => ' colspan="2"');
            $reshook=$hookmanager->executeHooks('formObjectOptions',$parameters,$object,$action);    // Note that $action and $object may have been modified by hook
            if (empty($reshook) && ! empty($extrafields->attribute_label))
            {
            	print $object->showOptionals($extrafields,'edit');
            }

            print '</table>';

            dol_fiche_end();

            print '<div align="center">';
            print '<input value="'.$langs->trans("Save").'" class="button" type="submit" name="save">';
            print '&nbsp; &nbsp; &nbsp;';
            print '<input value="'.$langs->trans("Cancel").'" class="button" type="submit" name="cancel">';
            print '</div>';

            print '</form>';
        }

		if (! empty($conf->ldap->enabled) && ! empty($object->ldap_sid)) $ldap->close;
    }
}

if (! empty($conf->api->enabled) && ! empty($conf->use_javascript_ajax))
{
    print "\n".'<script type="text/javascript">';
    print '$(document).ready(function () {
            $("#generate_api_key").click(function() {
                $.get( "'.DOL_URL_ROOT.'/core/ajax/security.php", {
                    action: \'getrandompassword\',
                    generic: true
                },
                function(token) {
                    $("#api_key").val(token);
                });
            });
    });';
    print '</script>';
}

llxFooter();
$db->close();<|MERGE_RESOLUTION|>--- conflicted
+++ resolved
@@ -1096,7 +1096,8 @@
 	}
 	
 	// Categories
-	if (! empty($conf->categorie->enabled)  && ! empty($user->rights->categorie->lire)) {
+	if (! empty($conf->categorie->enabled)  && ! empty($user->rights->categorie->lire)) 
+	{
 		print '<tr><td>' . fieldLabel( 'Categories', 'usercats' ) . '</td><td colspan="3">';
 		$cate_arbo = $form->select_all_categories( Categorie::TYPE_USER, null, 'parent', null, null, 1 );
 		print $form->multiselectarray( 'usercats', $cate_arbo, GETPOST( 'usercats', 'array' ), null, null, null,
@@ -1449,13 +1450,13 @@
             }
 
             // Categories
-	    if (! empty($conf->categorie->enabled)  && ! empty($user->rights->categorie->lire)) 
-	    {
-		print '<tr><td>' . $langs->trans( "Categories" ) . '</td>';
-		print '<td colspan="3">';
-		print $form->showCategories( $object->id, 'user', 1 );
-		print '</td></tr>';
-	    }
+		    if (! empty($conf->categorie->enabled)  && ! empty($user->rights->categorie->lire)) 
+	    	{
+				print '<tr><td>' . $langs->trans( "Categories" ) . '</td>';
+				print '<td colspan="3">';
+				print $form->showCategories( $object->id, 'user', 1 );
+				print '</td></tr>';
+		    }
 
             // Company / Contact
             if (! empty($conf->societe->enabled))
@@ -2155,7 +2156,7 @@
             	print $form->select_dolusers($object->fk_user, 'fk_user', 1, array($object->id), 0, '', 0, $object->entity, 0, 0, '', 0, '', 'maxwidth300');
             }
             else
-          {
+            {
           		print '<input type="hidden" name="fk_user" value="'.$object->fk_user.'">';
             	$huser=new User($db);
             	$huser->fetch($object->fk_user);
@@ -2203,18 +2204,13 @@
 		    print '</td>';
 		    print "</tr>\n";
 
-<<<<<<< HEAD
 		    // Accountancy code
 			if ($conf->accounting->enabled)
-=======
-		// Accountancy code
-		if ($conf->salaries->enabled)
-		{
+    		{
 			print "<tr>";
 			print '<td>'.$langs->trans("AccountancyCode").'</td>';
 			print '<td>';
 			if ($caneditfield)
->>>>>>> 30a6b546
 			{
 				print '<input size="30" type="text" class="flat" name="accountancy_code" value="'.$object->accountancy_code.'">';
 			}
@@ -2229,7 +2225,7 @@
 
 		// User color
 		if (! empty($conf->agenda->enabled))
-	        {
+	    {
 			print '<tr><td>'.$langs->trans("ColorUser").'</td>';
 			print '<td>';
 			print $formother->selectColor(GETPOST('color')?GETPOST('color'):$object->color, 'color', null, 1, '', 'hideifnotset');
@@ -2237,9 +2233,10 @@
 		}
 
 		// Categories
-		if (!empty( $conf->categorie->enabled ) && !empty( $user->rights->categorie->lire )) {
+		if (!empty( $conf->categorie->enabled ) && !empty( $user->rights->categorie->lire )) 
+		{
 			print '<tr><td>' . fieldLabel( 'Categories', 'usercats' ) . '</td>';
-			print '<td colspan="3">';
+			print '<td>';
 			$cate_arbo = $form->select_all_categories( Categorie::TYPE_CONTACT, null, null, null, null, 1 );
 			$c = new Categorie( $db );
 			$cats = $c->containing( $object->id, 'user' );
