<?php
/* Copyright (C) 2002-2006 Rodolphe Quiedeville <rodolphe@quiedeville.org>
 * Copyright (C) 2002-2003 Jean-Louis Bergamo   <jlb@j1b.org>
 * Copyright (C) 2004-2015 Laurent Destailleur  <eldy@users.sourceforge.net>
 * Copyright (C) 2004      Eric Seigne          <eric.seigne@ryxeo.com>
 * Copyright (C) 2005-2017 Regis Houssin        <regis.houssin@capnetworks.com>
 * Copyright (C) 2005      Lionel Cousteix      <etm_ltd@tiscali.co.uk>
 * Copyright (C) 2011      Herve Prot           <herve.prot@symeos.com>
 * Copyright (C) 2012      Juanjo Menent        <jmenent@2byte.es>
 * Copyright (C) 2013      Florian Henry        <florian.henry@open-concept.pro>
 * Copyright (C) 2013-2016 Alexandre Spangaro   <aspangaro.dolibarr@gmail.com>
 * Copyright (C) 2015      Jean-François Ferry  <jfefe@aternatik.fr>
 * Copyright (C) 2015      Ari Elbaz (elarifr)  <github@accedinfo.com>
 * Copyright (C) 2015      Charlie Benke        <charlie@patas-monkey.com>
 * Copyright (C) 2016      Raphaël Doursenaud   <rdoursenaud@gpcsolutions.fr>
 *
 * This program is free software; you can redistribute it and/or modify
 * it under the terms of the GNU General Public License as published by
 * the Free Software Foundation; either version 3 of the License, or
 * (at your option) any later version.
 *
 * This program is distributed in the hope that it will be useful,
 * but WITHOUT ANY WARRANTY; without even the implied warranty of
 * MERCHANTABILITY or FITNESS FOR A PARTICULAR PURPOSE.  See the
 * GNU General Public License for more details.
 *
 * You should have received a copy of the GNU General Public License
 * along with this program. If not, see <http://www.gnu.org/licenses/>.
 */

/**
 *       \file       htdocs/user/card.php
 *       \brief      Tab of user card
 */

require '../main.inc.php';
require_once DOL_DOCUMENT_ROOT.'/user/class/user.class.php';
require_once DOL_DOCUMENT_ROOT.'/user/class/usergroup.class.php';
require_once DOL_DOCUMENT_ROOT.'/contact/class/contact.class.php';
require_once DOL_DOCUMENT_ROOT.'/core/class/html.formfile.class.php';
require_once DOL_DOCUMENT_ROOT.'/core/lib/images.lib.php';
require_once DOL_DOCUMENT_ROOT.'/core/lib/usergroups.lib.php';
require_once DOL_DOCUMENT_ROOT.'/core/class/extrafields.class.php';
require_once DOL_DOCUMENT_ROOT.'/core/class/html.formcompany.class.php';
require_once DOL_DOCUMENT_ROOT.'/core/class/html.formother.class.php';
if (! empty($conf->ldap->enabled)) require_once DOL_DOCUMENT_ROOT.'/core/class/ldap.class.php';
if (! empty($conf->adherent->enabled)) require_once DOL_DOCUMENT_ROOT.'/adherents/class/adherent.class.php';
if (! empty($conf->multicompany->enabled)) dol_include_once('/multicompany/class/actions_multicompany.class.php');
if (! empty($conf->categorie->enabled)) require_once DOL_DOCUMENT_ROOT.'/categories/class/categorie.class.php';
if (!empty($conf->global->MAIN_USE_EXPENSE_IK)) require_once DOL_DOCUMENT_ROOT.'/expensereport/class/expensereport_ik.class.php';

$id			= GETPOST('id','int');
$action		= GETPOST('action','alpha');
$mode		= GETPOST('mode','alpha');
$confirm	= GETPOST('confirm','alpha');
$subaction	= GETPOST('subaction','alpha');
$group		= GETPOST("group","int",3);
$cancel     = GETPOST('cancel');

// Users/Groups management only in master entity if transverse mode
if (($action == 'create' || $action == 'adduserldap') && ! empty($conf->multicompany->enabled) && $conf->entity > 1 && $conf->global->MULTICOMPANY_TRANSVERSE_MODE)
{
	accessforbidden();
}

// Define value to know what current user can do on users
$canadduser=(! empty($user->admin) || $user->rights->user->user->creer);
$canreaduser=(! empty($user->admin) || $user->rights->user->user->lire);
$canedituser=(! empty($user->admin) || $user->rights->user->user->creer);
$candisableuser=(! empty($user->admin) || $user->rights->user->user->supprimer);
$canreadgroup=$canreaduser;
$caneditgroup=$canedituser;
if (! empty($conf->global->MAIN_USE_ADVANCED_PERMS))
{
    $canreadgroup=(! empty($user->admin) || $user->rights->user->group_advance->read);
    $caneditgroup=(! empty($user->admin) || $user->rights->user->group_advance->write);
}
// Define value to know what current user can do on properties of edited user
if ($id)
{
    // $user est le user qui edite, $id est l'id de l'utilisateur edite
    $caneditfield=((($user->id == $id) && $user->rights->user->self->creer)
    || (($user->id != $id) && $user->rights->user->user->creer));
    $caneditpassword=((($user->id == $id) && $user->rights->user->self->password)
    || (($user->id != $id) && $user->rights->user->user->password));
}

// Security check
$socid=0;
if ($user->societe_id > 0) $socid = $user->societe_id;
$feature2='user';
if ($user->id == $id) { $feature2=''; $canreaduser=1; } // A user can always read its own card
if (!$canreaduser) {
	$result = restrictedArea($user, 'user', $id, 'user&user', $feature2);
}
if ($user->id <> $id && ! $canreaduser) accessforbidden();

$langs->load("users");
$langs->load("companies");
$langs->load("ldap");
$langs->load("admin");
$langs->load('hrm');

$object = new User($db);
$extrafields = new ExtraFields($db);

// fetch optionals attributes and labels
$extralabels=$extrafields->fetch_name_optionals_label($object->table_element);

// Initialize technical object to manage hooks. Note that conf->hooks_modules contains array
$hookmanager->initHooks(array('usercard','globalcard'));



/**
 * Actions
 */

$parameters=array('id'=>$socid);
$reshook=$hookmanager->executeHooks('doActions',$parameters,$object,$action);    // Note that $action and $object may have been modified by some hooks
if ($reshook < 0) setEventMessages($hookmanager->error, $hookmanager->errors, 'errors');

if (empty($reshook)) {

	if ($action == 'confirm_disable' && $confirm == "yes" && $candisableuser) {
		if ($id <> $user->id) {
			$object->fetch($id);
			$object->setstatus(0);
			header("Location: ".$_SERVER['PHP_SELF'].'?id='.$id);
			exit;
		}
	}
	if ($action == 'confirm_enable' && $confirm == "yes" && $candisableuser) {
		$error = 0;

		if ($id <> $user->id) {
			$object->fetch($id);

			if (!empty($conf->file->main_limit_users)) {
				$nb = $object->getNbOfUsers("active");
				if ($nb >= $conf->file->main_limit_users) {
					$error ++;
					setEventMessages($langs->trans("YourQuotaOfUsersIsReached"), null, 'errors');
				}
			}

			if (!$error) {
				$object->setstatus(1);
				header("Location: ".$_SERVER['PHP_SELF'].'?id='.$id);
				exit;
			}
		}
	}

	if ($action == 'confirm_delete' && $confirm == "yes" && $candisableuser) {
		if ($id <> $user->id) {
			$object = new User($db);
			$object->fetch($id);
			$result = $object->delete();
			if ($result < 0) {
				$langs->load("errors");
				setEventMessages($langs->trans("ErrorUserCannotBeDelete"), null, 'errors');
			} else {
				header("Location: index.php");
				exit;
			}
		}
	}

	// Action Add user
	if ($action == 'add' && $canadduser) {
		$error = 0;

		if (!$_POST["lastname"]) {
			$error ++;
			setEventMessages($langs->trans("NameNotDefined"), null, 'errors');
			$action = "create";       // Go back to create page
		}
		if (!$_POST["login"]) {
			$error ++;
			setEventMessages($langs->trans("LoginNotDefined"), null, 'errors');
			$action = "create";       // Go back to create page
		}

		if (!empty($conf->file->main_limit_users)) { // If option to limit users is set
			$nb = $object->getNbOfUsers("active");
			if ($nb >= $conf->file->main_limit_users) {
				$error ++;
				setEventMessages($langs->trans("YourQuotaOfUsersIsReached"), null, 'errors');
				$action = "create";       // Go back to create page
			}
		}

		if (!$error) {
			$object->lastname = GETPOST("lastname", 'alpha');
			$object->firstname = GETPOST("firstname", 'alpha');
			$object->login = GETPOST("login", 'alpha');
			$object->api_key = GETPOST("api_key", 'alpha');
			$object->gender = GETPOST("gender", 'alpha');
			$object->admin = GETPOST("admin", 'alpha');
			$object->address = GETPOST('address', 'alpha');
			$object->zip = GETPOST('zipcode', 'alpha');
			$object->town = GETPOST('town', 'alpha');
			$object->country_id = GETPOST('country_id', 'int');
			$object->state_id = GETPOST('state_id', 'int');
			$object->office_phone = GETPOST("office_phone", 'alpha');
			$object->office_fax = GETPOST("office_fax", 'alpha');
			$object->user_mobile = GETPOST("user_mobile");
			$object->skype = GETPOST("skype", 'alpha');
			$object->email = GETPOST("email", 'alpha');
			$object->job = GETPOST("job", 'alpha');
			$object->signature = GETPOST("signature");
			$object->accountancy_code = GETPOST("accountancy_code");
			$object->note = GETPOST("note");
			$object->ldap_sid = GETPOST("ldap_sid");
			$object->fk_user = GETPOST("fk_user") > 0 ? GETPOST("fk_user") : 0;
            $object->employee = GETPOST('employee');

			$object->thm = GETPOST("thm") != '' ? GETPOST("thm") : '';
			$object->tjm = GETPOST("tjm") != '' ? GETPOST("tjm") : '';
			$object->salary = GETPOST("salary") != '' ? GETPOST("salary") : '';
			$object->salaryextra = GETPOST("salaryextra") != '' ? GETPOST("salaryextra") : '';
			$object->weeklyhours = GETPOST("weeklyhours") != '' ? GETPOST("weeklyhours") : '';

			$object->color = GETPOST("color") != '' ? GETPOST("color") : '';
			$dateemployment = dol_mktime(0, 0, 0, GETPOST('dateemploymentmonth'), GETPOST('dateemploymentday'), GETPOST('dateemploymentyear'));
			$object->dateemployment = $dateemployment;

			// Fill array 'array_options' with data from add form
			$ret = $extrafields->setOptionalsFromPost($extralabels, $object);
			if ($ret < 0) {
				$error ++;
			}

			// Set entity property
			$entity = GETPOST('entity', 'int');
			if (! empty($conf->multicompany->enabled)) {
				if (GETPOST('superadmin', 'int')) {
					$object->entity = 0;
				} else {
					if (! empty($conf->global->MULTICOMPANY_TRANSVERSE_MODE)) {
						$object->entity = 1; // all users are forced into master entity
					} else {
						$object->entity = ($entity == '' ? 1 : $entity);
					}
				}
			} else {
				$object->entity = ($entity == '' ? 1 : $entity);
                /*if ($user->admin && $user->entity == 0 && GETPOST("admin",'alpha'))
				{
				}*/
			}

			$db->begin();

			$id = $object->create($user);
			if ($id > 0) {
				if (GETPOST('password')) {
					$object->setPassword($user, GETPOST('password'));
				}
            			if (! empty($conf->categorie->enabled)) {
					// Categories association
					$usercats = GETPOST( 'usercats', 'array' );
					$object->setCategories($usercats);
				}
				$db->commit();

				header("Location: ".$_SERVER['PHP_SELF'].'?id='.$id);
				exit;
			}
			else
			{
				$langs->load("errors");
				$db->rollback();
				setEventMessages($object->error, $object->errors, 'errors');
				$action = "create";       // Go back to create page
			}
		}
	}

	// Action add usergroup
	if (($action == 'addgroup' || $action == 'removegroup') && $caneditfield)
	{
		if ($group)
		{
			$editgroup = new UserGroup($db);
			$editgroup->fetch($group);
			$editgroup->oldcopy=clone $editgroup;

			$object->fetch($id);
			if ($action == 'addgroup') {
				$object->SetInGroup($group, (! empty($conf->global->MULTICOMPANY_TRANSVERSE_MODE) ? GETPOST('entity', 'int') : $editgroup->entity));
			}
			if ($action == 'removegroup') {
				$object->RemoveFromGroup($group, (! empty($conf->global->MULTICOMPANY_TRANSVERSE_MODE) ? GETPOST('entity', 'int') : $editgroup->entity));
			}

			if ($result > 0) {
				header("Location: ".$_SERVER['PHP_SELF'].'?id='.$id);
				exit;
			}
			else
			{
				setEventMessages($object->error, $object->errors, 'errors');
			}
		}
	}

	if ($action == 'update' && ! $cancel)
	{
		require_once DOL_DOCUMENT_ROOT.'/core/lib/files.lib.php';

		if ($caneditfield)    // Case we can edit all field
		{
			$error = 0;

			if (!$_POST["lastname"]) {
				setEventMessages($langs->trans("NameNotDefined"), null, 'errors');
				$action = "edit";       // Go back to create page
				$error ++;
			}
			if (!$_POST["login"]) {
				setEventMessages($langs->trans("LoginNotDefined"), null, 'errors');
				$action = "edit";       // Go back to create page
				$error ++;
			}

			if (!$error)
			{
				$object->fetch($id);

				$object->oldcopy = clone $object;

				$db->begin();

				$object->lastname = GETPOST("lastname", 'alpha');
				$object->firstname = GETPOST("firstname", 'alpha');
				$object->login = GETPOST("login", 'alpha');
				$object->gender = GETPOST("gender", 'alpha');
				$object->pass = GETPOST("password");
				$object->api_key = (GETPOST("api_key", 'alpha')) ? GETPOST("api_key", 'alpha') : $object->api_key;
				if (! empty($user->admin)) $object->admin = GETPOST("admin"); 	// admin flag can only be set/unset by an admin user. A test is also done later when forging sql request
				$object->address = GETPOST('address', 'alpha');
				$object->zip = GETPOST('zipcode', 'alpha');
				$object->town = GETPOST('town', 'alpha');
				$object->country_id = GETPOST('country_id', 'int');
				$object->state_id = GETPOST('state_id', 'int');
				$object->office_phone = GETPOST("office_phone", 'alpha');
				$object->office_fax = GETPOST("office_fax", 'alpha');
				$object->user_mobile = GETPOST("user_mobile");
				$object->skype = GETPOST("skype", 'alpha');
				$object->email = GETPOST("email", 'alpha');
				$object->job = GETPOST("job", 'alpha');
				$object->signature = GETPOST("signature");
				$object->accountancy_code = GETPOST("accountancy_code");
				$object->openid = GETPOST("openid");
				$object->fk_user = GETPOST("fk_user") > 0 ? GETPOST("fk_user") : 0;
				$object->employee = GETPOST('employee');

				$object->thm = GETPOST("thm") != '' ? GETPOST("thm") : '';
				$object->tjm = GETPOST("tjm") != '' ? GETPOST("tjm") : '';
				$object->salary = GETPOST("salary") != '' ? GETPOST("salary") : '';
				$object->salaryextra = GETPOST("salaryextra") != '' ? GETPOST("salaryextra") : '';
				$object->weeklyhours = GETPOST("weeklyhours") != '' ? GETPOST("weeklyhours") : '';

				$object->color = GETPOST("color") != '' ? GETPOST("color") : '';
				$dateemployment = dol_mktime(0, 0, 0, GETPOST('dateemploymentmonth'), GETPOST('dateemploymentday'), GETPOST('dateemploymentyear'));
				$object->dateemployment = $dateemployment;

				$object->default_range = GETPOST('default_range');
				$object->default_c_exp_tax_cat = GETPOST('default_c_exp_tax_cat');

				if (! empty($conf->multicompany->enabled))
				{
					if (! empty($_POST["superadmin"]))
					{
						$object->entity = 0;
					}
					else if (! empty($conf->global->MULTICOMPANY_TRANSVERSE_MODE))
					{
						$object->entity = 1; // all users in master entity
					}
					else
					{
						$object->entity = (! GETPOST('entity', 'int') ? 0 : GETPOST('entity', 'int'));
					}
				}
				else
				{
					$object->entity = (! GETPOST('entity', 'int') ? 0 : GETPOST('entity', 'int'));
				}

				// Fill array 'array_options' with data from add form
				$ret = $extrafields->setOptionalsFromPost($extralabels, $object);
				if ($ret < 0) {
					$error ++;
				}

				if (GETPOST('deletephoto')) {
					$object->photo = '';
				}
				if (!empty($_FILES['photo']['name'])) {
					$object->photo = dol_sanitizeFileName($_FILES['photo']['name']);
				}

				if (!$error) {
					$ret = $object->update($user);
					if ($ret < 0) {
						$error++;
						if ($db->errno() == 'DB_ERROR_RECORD_ALREADY_EXISTS') {
							$langs->load("errors");
							setEventMessages($langs->trans("ErrorLoginAlreadyExists", $object->login), null, 'errors');
						}
						else
						{
							setEventMessages($object->error, $object->errors, 'errors');
						}
					}
				}

				if (!$error && GETPOST('contactid', 'int')) {
					$contactid = GETPOST('contactid', 'int');

					if ($contactid > 0) {
						$contact = new Contact($db);
						$contact->fetch($contactid);

						$sql = "UPDATE ".MAIN_DB_PREFIX."user";
						$sql .= " SET fk_socpeople=".$db->escape($contactid);
						if (!empty($contact->socid)) {
							$sql .= ", fk_soc=".$db->escape($contact->socid);
						}
						$sql .= " WHERE rowid=".$object->id;
					} else {
						$sql = "UPDATE ".MAIN_DB_PREFIX."user";
						$sql .= " SET fk_socpeople=NULL, fk_soc=NULL";
						$sql .= " WHERE rowid=".$object->id;
					}
					dol_syslog("usercard::update", LOG_DEBUG);
					$resql = $db->query($sql);
					if (!$resql) {
						$error ++;
						setEventMessages($db->lasterror(), null, 'errors');
					}
				}

				if (!$error && !count($object->errors)) {
					if (GETPOST('deletephoto') && $object->photo) {
						$fileimg = $conf->user->dir_output.'/'.get_exdir($object->id, 2, 0, 1, $object, 'user').'/logos/'.$object->photo;
						$dirthumbs = $conf->user->dir_output.'/'.get_exdir($object->id, 2, 0, 1, $object, 'user').'/logos/thumbs';
						dol_delete_file($fileimg);
						dol_delete_dir_recursive($dirthumbs);
					}

					if (isset($_FILES['photo']['tmp_name']) && trim($_FILES['photo']['tmp_name'])) {
						$dir = $conf->user->dir_output.'/'.get_exdir($object->id, 2, 0, 1, $object, 'user');

						dol_mkdir($dir);

						if (@is_dir($dir)) {
							$newfile = $dir.'/'.dol_sanitizeFileName($_FILES['photo']['name']);
							$result = dol_move_uploaded_file($_FILES['photo']['tmp_name'], $newfile, 1, 0, $_FILES['photo']['error']);

							if (!$result > 0) {
								setEventMessages($langs->trans("ErrorFailedToSaveFile"), null, 'errors');
							} else {
        					    // Create thumbs
        					    $object->addThumbs($newfile);
							}
						} else {
							$error ++;
							$langs->load("errors");
							setEventMessages($langs->trans("ErrorFailedToCreateDir", $dir), $mesgs, 'errors');
						}
					}
				}

            	if (! $error && ! count($object->errors))
            	{
            		// Then we add the associated categories
            		$categories = GETPOST( 'usercats', 'array' );
            		$object->setCategories($categories);
            	}

				if (!$error && !count($object->errors)) {
					setEventMessages($langs->trans("UserModified"), null, 'mesgs');
					$db->commit();

					$login = $_SESSION["dol_login"];
					if ($login && $login == $object->oldcopy->login && $object->oldcopy->login != $object->login)    // Current user has changed its login
					{
						$error++;
						$langs->load("errors");
						setEventMessages($langs->transnoentitiesnoconv("WarningYourLoginWasModifiedPleaseLogin"), null, 'warnings');
					}
				}
				else {
				    $db->rollback();
				}
            }
        }
		else
		{
		    if ($caneditpassword)    // Case we can edit only password
		    {
		        dol_syslog("Not allowed to change fields, only password");

		        $object->fetch($id);

		        $object->oldcopy = clone $object;

		        $ret = $object->setPassword($user, GETPOST("password"));
		        if ($ret < 0)
		        {
		            setEventMessages($object->error, $object->errors, 'errors');
		        }
		    }
		}
	}

	// Change password with a new generated one
    if ((($action == 'confirm_password' && $confirm == 'yes')
            || ($action == 'confirm_passwordsend' && $confirm == 'yes')) && $caneditpassword
    ) {
        $object->fetch($id);

        $newpassword = $object->setPassword($user, '');
        if ($newpassword < 0) {
            // Echec
            setEventMessages($langs->trans("ErrorFailedToSetNewPassword"), null, 'errors');
        } else {
            // Succes
            if ($action == 'confirm_passwordsend' && $confirm == 'yes') {
                if ($object->send_password($user, $newpassword) > 0)
                {
                    setEventMessages($langs->trans("PasswordChangedAndSentTo", $object->email), null, 'mesgs');
                }
                else
                {
                    setEventMessages($object->error, $object->errors, 'errors');
                }
            }
            else
            {
                setEventMessages($langs->trans("PasswordChangedTo", $newpassword), null, 'warnings');
            }
        }
    }

	// Action initialisation donnees depuis record LDAP
    if ($action == 'adduserldap') {
        $selecteduser = $_POST['users'];

        $required_fields = array(
            $conf->global->LDAP_KEY_USERS,
            $conf->global->LDAP_FIELD_NAME,
            $conf->global->LDAP_FIELD_FIRSTNAME,
            $conf->global->LDAP_FIELD_LOGIN,
            $conf->global->LDAP_FIELD_LOGIN_SAMBA,
            $conf->global->LDAP_FIELD_PASSWORD,
            $conf->global->LDAP_FIELD_PASSWORD_CRYPTED,
            $conf->global->LDAP_FIELD_PHONE,
            $conf->global->LDAP_FIELD_FAX,
            $conf->global->LDAP_FIELD_MOBILE,
            $conf->global->LDAP_FIELD_SKYPE,
            $conf->global->LDAP_FIELD_MAIL,
            $conf->global->LDAP_FIELD_TITLE,
            $conf->global->LDAP_FIELD_DESCRIPTION,
            $conf->global->LDAP_FIELD_SID
        );

        $ldap = new Ldap();
        $result = $ldap->connect_bind();
        if ($result >= 0) {
            // Remove from required_fields all entries not configured in LDAP (empty) and duplicated
            $required_fields = array_unique(array_values(array_filter($required_fields, "dol_validElement")));

            $ldapusers = $ldap->getRecords($selecteduser, $conf->global->LDAP_USER_DN, $conf->global->LDAP_KEY_USERS, $required_fields);
            //print_r($ldapusers);

            if (is_array($ldapusers)) {
                foreach ($ldapusers as $key => $attribute) {
                    $ldap_lastname = $attribute[$conf->global->LDAP_FIELD_NAME];
                    $ldap_firstname = $attribute[$conf->global->LDAP_FIELD_FIRSTNAME];
                    $ldap_login = $attribute[$conf->global->LDAP_FIELD_LOGIN];
                    $ldap_loginsmb = $attribute[$conf->global->LDAP_FIELD_LOGIN_SAMBA];
                    $ldap_pass = $attribute[$conf->global->LDAP_FIELD_PASSWORD];
                    $ldap_pass_crypted = $attribute[$conf->global->LDAP_FIELD_PASSWORD_CRYPTED];
                    $ldap_phone = $attribute[$conf->global->LDAP_FIELD_PHONE];
                    $ldap_fax = $attribute[$conf->global->LDAP_FIELD_FAX];
                    $ldap_mobile = $attribute[$conf->global->LDAP_FIELD_MOBILE];
                    $ldap_skype = $attribute[$conf->global->LDAP_FIELD_SKYPE];
                    $ldap_mail = $attribute[$conf->global->LDAP_FIELD_MAIL];
                    $ldap_sid = $attribute[$conf->global->LDAP_FIELD_SID];
                }
            }
        }
        else
        {
            setEventMessages($ldap->error, $ldap->errors, 'errors');
        }
    }

    // Actions to send emails
    $trigger_name='USER_SENTBYMAIL';
    $paramname='id';    // Name of param key to open the card
    $mode='emailfromuser';
    $trackid='use'.$object->id;
    include DOL_DOCUMENT_ROOT.'/core/actions_sendmails.inc.php';

    // Actions to build doc
    $upload_dir = $conf->user->dir_output;
    $permissioncreate=$user->rights->user->user->creer;
    include DOL_DOCUMENT_ROOT.'/core/actions_builddoc.inc.php';
}


/*
 * View
 */

$form = new Form($db);
$formother=new FormOther($db);
$formcompany = new FormCompany($db);
$formfile = new FormFile($db);

llxHeader('',$langs->trans("UserCard"));

if ($action == 'create' || $action == 'adduserldap')
{
    /* ************************************************************************** */
    /*                                                                            */
    /* Affichage fiche en mode creation                                           */
    /*                                                                            */
    /* ************************************************************************** */

    print load_fiche_titre($langs->trans("NewUser"));

    print $langs->trans("CreateInternalUserDesc")."<br>\n";
    print "<br>";


    if (! empty($conf->ldap->enabled) && (isset($conf->global->LDAP_SYNCHRO_ACTIVE) && $conf->global->LDAP_SYNCHRO_ACTIVE == 'ldap2dolibarr'))
    {
        /*
         * Affiche formulaire d'ajout d'un compte depuis LDAP
         * si on est en synchro LDAP vers Dolibarr
         */

        $ldap = new Ldap();
        $result = $ldap->connect_bind();
        if ($result >= 0)
        {
            $required_fields=array(
				$conf->global->LDAP_KEY_USERS,
	            $conf->global->LDAP_FIELD_FULLNAME,
				$conf->global->LDAP_FIELD_NAME,
				$conf->global->LDAP_FIELD_FIRSTNAME,
				$conf->global->LDAP_FIELD_LOGIN,
				$conf->global->LDAP_FIELD_LOGIN_SAMBA,
				$conf->global->LDAP_FIELD_PASSWORD,
				$conf->global->LDAP_FIELD_PASSWORD_CRYPTED,
				$conf->global->LDAP_FIELD_PHONE,
				$conf->global->LDAP_FIELD_FAX,
				$conf->global->LDAP_FIELD_MOBILE,
				$conf->global->LDAP_FIELD_SKYPE,
				$conf->global->LDAP_FIELD_MAIL,
				$conf->global->LDAP_FIELD_TITLE,
				$conf->global->LDAP_FIELD_DESCRIPTION,
            	$conf->global->LDAP_FIELD_SID
            );

            // Remove from required_fields all entries not configured in LDAP (empty) and duplicated
            $required_fields=array_unique(array_values(array_filter($required_fields, "dol_validElement")));

            // Get from LDAP database an array of results
            $ldapusers = $ldap->getRecords('*', $conf->global->LDAP_USER_DN, $conf->global->LDAP_KEY_USERS, $required_fields, 1);

            if (is_array($ldapusers))
            {
                $liste=array();
                foreach ($ldapusers as $key => $ldapuser)
                {
                    // Define the label string for this user
                    $label='';
                    foreach ($required_fields as $value)
                    {
                        if ($value)
                        {
                            $label.=$value."=".$ldapuser[$value]." ";
                        }
                    }
                    $liste[$key] = $label;
                }

            }
            else
            {
                setEventMessages($ldap->error, $ldap->errors, 'errors');
            }
        }
        else
        {
	        setEventMessages($ldap->error, $ldap->errors, 'errors');
        }

        // If user list is full, we show drop-down list
       	print "\n\n<!-- Form liste LDAP debut -->\n";

       	print '<form name="add_user_ldap" action="'.$_SERVER["PHP_SELF"].'" method="post">';
       	print '<input type="hidden" name="token" value="'.$_SESSION['newtoken'].'">';
       	print '<table width="100%" class="border"><tr>';
       	print '<td width="160">';
       	print $langs->trans("LDAPUsers");
       	print '</td>';
       	print '<td>';
       	print '<input type="hidden" name="action" value="adduserldap">';
        if (is_array($liste) && count($liste))
        {
        	print $form->selectarray('users', $liste, '', 1);
        	print ajax_combobox('users');
        }
       	print '</td><td align="center">';
       	print '<input type="submit" class="button" value="'.dol_escape_htmltag($langs->trans('Get')).'"'.(count($liste)?'':' disabled').'>';
       	print '</td></tr></table>';
       	print '</form>';

       	print "\n<!-- Form liste LDAP fin -->\n\n";
       	print '<br>';
    }


    print '<form action="'.$_SERVER['PHP_SELF'].'" method="POST" name="createuser">';
    print '<input type="hidden" name="token" value="'.$_SESSION['newtoken'].'">';
    print '<input type="hidden" name="action" value="add">';
    if (! empty($ldap_sid)) print '<input type="hidden" name="ldap_sid" value="'.dol_escape_htmltag($ldap_sid).'">';
    print '<input type="hidden" name="entity" value="'.$conf->entity.'">';

    dol_fiche_head('', '', '', 0, '');

    print dol_set_focus('#lastname');

    print '<table class="border centpercent">';

    // Lastname
    print '<tr>';
    print '<td class="titlefieldcreate"><span class="fieldrequired">'.$langs->trans("Lastname").'</span></td>';
    print '<td>';
    if (! empty($ldap_lastname))
    {
        print '<input type="hidden" id="lastname" name="lastname" value="'.$ldap_lastname.'">';
        print $ldap_lastname;
    }
    else
    {
        print '<input class="minwidth100" type="text" id="lastname" name="lastname" value="'.GETPOST('lastname').'">';
    }
    print '</td></tr>';

    // Firstname
    print '<tr><td>'.$langs->trans("Firstname").'</td>';
    print '<td>';
    if (! empty($ldap_firstname))
    {
        print '<input type="hidden" name="firstname" value="'.$ldap_firstname.'">';
        print $ldap_firstname;
    }
    else
    {
        print '<input class="minwidth100" type="text" name="firstname" value="'.GETPOST('firstname').'">';
    }
    print '</td></tr>';

	// Employee
    $defaultemployee=1;
    print '<tr>';
    print '<td>'.$langs->trans('Employee').'</td><td>';
    print $form->selectyesno("employee",(GETPOST('employee')!=''?GETPOST('employee'):$defaultemployee),1);
    print '</td></tr>';

    // Position/Job
    print '<tr><td>'.$langs->trans("PostOrFunction").'</td>';
    print '<td>';
    print '<input class="maxwidth200" type="text" name="job" value="'.GETPOST('job').'">';
    print '</td></tr>';

    // Gender
    print '<tr><td>'.$langs->trans("Gender").'</td>';
    print '<td>';
    $arraygender=array('man'=>$langs->trans("Genderman"),'woman'=>$langs->trans("Genderwoman"));
    print $form->selectarray('gender', $arraygender, GETPOST('gender'), 1);
    print '</td></tr>';

    // Login
    print '<tr><td><span class="fieldrequired">'.$langs->trans("Login").'</span></td>';
    print '<td>';
    if (! empty($ldap_login))
    {
        print '<input type="hidden" name="login" value="'.$ldap_login.'">';
        print $ldap_login;
    }
    elseif (! empty($ldap_loginsmb))
    {
        print '<input type="hidden" name="login" value="'.$ldap_loginsmb.'">';
        print $ldap_loginsmb;
    }
    else
    {
        print '<input class="maxwidth200" maxsize="24" type="text" name="login" value="'.GETPOST('login').'">';
    }
    print '</td></tr>';

    $generated_password='';
    if (empty($ldap_sid))    // ldap_sid is for activedirectory
    {
        require_once DOL_DOCUMENT_ROOT.'/core/lib/security2.lib.php';
        $generated_password=getRandomPassword(false);
    }
    $password=$generated_password;

    // Password
    print '<tr><td class="fieldrequired">'.$langs->trans("Password").'</td>';
    print '<td>';
    if (! empty($ldap_sid))
    {
        print 'Mot de passe du domaine';
    }
    else
    {
        if (! empty($ldap_pass))
        {
            print '<input type="hidden" name="password" value="'.$ldap_pass.'">';
            print preg_replace('/./i','*',$ldap_pass);
        }
        else
        {
            // We do not use a field password but a field text to show new password to use.
            print '<input size="30" maxsize="32" type="text" name="password" value="'.$password.'" autocomplete="off">';
        }
    }
    print '</td></tr>';

    if(! empty($conf->api->enabled))
    {
        // API key
        $generated_api_key = '';
        require_once DOL_DOCUMENT_ROOT.'/core/lib/security2.lib.php';
            $generated_password=getRandomPassword(false);
        print '<tr><td>'.$langs->trans("ApiKey").'</td>';
        print '<td>';
        print '<input size="30" maxsize="32" type="text" id="api_key" name="api_key" value="'.$api_key.'" autocomplete="off">';
        if (! empty($conf->use_javascript_ajax))
            print '&nbsp;'.img_picto($langs->trans('Generate'), 'refresh', 'id="generate_api_key" class="linkobject"');
        print '</td></tr>';
    }
    else
    {
    	require_once DOL_DOCUMENT_ROOT.'/core/lib/security2.lib.php';
        // PARTIAL WORKAROUND
        $generated_fake_api_key=getRandomPassword(false);
        print '<input type="hidden" name="api_key" value="'.$generated_fake_api_key.'">';
    }

    // Administrator
    if (! empty($user->admin))
    {
        print '<tr><td>'.$langs->trans("Administrator").'</td>';
        print '<td>';
        print $form->selectyesno('admin',GETPOST('admin'),1);

        if (! empty($conf->multicompany->enabled) && ! $user->entity && empty($conf->global->MULTICOMPANY_TRANSVERSE_MODE))
        {
            if (! empty($conf->use_javascript_ajax))
            {
                print '<script type="text/javascript">
                            $(function() {
                                $("select[name=admin]").change(function() {
                                     if ( $(this).val() == 0 ) {
                                        $("input[name=superadmin]")
                                            .prop("disabled", true)
                                            .prop("checked", false);
                                        $("select[name=entity]")
                                            .prop("disabled", false);
                                     } else {
                                        $("input[name=superadmin]")
                                            .prop("disabled", false);
                                     }
                                });
                                $("input[name=superadmin]").change(function() {
                                    if ( $(this).is(":checked") ) {
                                        $("select[name=entity]")
                                            .prop("disabled", true);
                                    } else {
                                        $("select[name=entity]")
                                            .prop("disabled", false);
                                    }
                                });
                            });
                    </script>';
            }
            $checked=(GETPOST('superadmin', 'int')?' checked':'');
            $disabled=(GETPOST('superadmin', 'int')?'':' disabled');
            print '<input type="checkbox" name="superadmin" value="1"'.$checked.$disabled.' /> '.$langs->trans("SuperAdministrator");
        }
        print "</td></tr>\n";
    }

    // Type
    print '<tr><td>'.$langs->trans("Type").'</td>';
    print '<td>';
    print $form->textwithpicto($langs->trans("Internal"),$langs->trans("InternalExternalDesc"), 1, 'help', '', 0, 2);
    print '</td></tr>';

    // Address
    print '<tr><td class="tdtop">'.fieldLabel('Address','address').'</td>';
	print '<td><textarea name="address" id="address" class="quatrevingtpercent" rows="3" wrap="soft">';
    print $object->address;
    print '</textarea></td></tr>';

    // Zip
    print '<tr><td>'.fieldLabel('Zip','zipcode').'</td><td>';
    print $formcompany->select_ziptown($object->zip,'zipcode',array('town','selectcountry_id','state_id'),6);
    print '</td></tr>';

	// Town
	print '<tr><td>'.fieldLabel('Town','town').'</td><td>';
    print $formcompany->select_ziptown($object->town,'town',array('zipcode','selectcountry_id','state_id'));
    print '</td></tr>';

    // Country
    print '<tr><td>'.fieldLabel('Country','selectcountry_id').'</td><td class="maxwidthonsmartphone">';
    print $form->select_country((GETPOST('country_id')!=''?GETPOST('country_id'):$object->country_id));
    if ($user->admin) print info_admin($langs->trans("YouCanChangeValuesForThisListFromDictionarySetup"),1);
    print '</td></tr>';

    // State
    if (empty($conf->global->USER_DISABLE_STATE))
    {
        print '<tr><td>'.fieldLabel('State','state_id').'</td><td class="maxwidthonsmartphone">';
        print $formcompany->select_state($object->state_id,$object->country_code, 'state_id');
        print '</td></tr>';
    }

    // Tel
    print '<tr><td>'.$langs->trans("PhonePro").'</td>';
    print '<td>';
    if (! empty($ldap_phone))
    {
        print '<input type="hidden" name="office_phone" value="'.$ldap_phone.'">';
        print $ldap_phone;
    }
    else
    {
        print '<input size="20" type="text" name="office_phone" value="'.GETPOST('office_phone').'">';
    }
    print '</td></tr>';

    // Tel portable
    print '<tr><td>'.$langs->trans("PhoneMobile").'</td>';
    print '<td>';
    if (! empty($ldap_mobile))
    {
        print '<input type="hidden" name="user_mobile" value="'.$ldap_mobile.'">';
        print $ldap_mobile;
    }
    else
    {
        print '<input size="20" type="text" name="user_mobile" value="'.GETPOST('user_mobile').'">';
    }
    print '</td></tr>';

    // Fax
    print '<tr><td>'.$langs->trans("Fax").'</td>';
    print '<td>';
    if (! empty($ldap_fax))
    {
        print '<input type="hidden" name="office_fax" value="'.$ldap_fax.'">';
        print $ldap_fax;
    }
    else
    {
        print '<input size="20" type="text" name="office_fax" value="'.GETPOST('office_fax').'">';
    }
    print '</td></tr>';

    // Skype
    if (! empty($conf->skype->enabled))
    {
        print '<tr><td>'.$langs->trans("Skype").'</td>';
        print '<td>';
        if (! empty($ldap_skype))
        {
            print '<input type="hidden" name="skype" value="'.$ldap_skype.'">';
            print $ldap_skype;
        }
        else
        {
            print '<input size="40" type="text" name="skype" value="'.GETPOST('skype').'">';
        }
        print '</td></tr>';
    }

    // EMail
    print '<tr><td'.(! empty($conf->global->USER_MAIL_REQUIRED)?' class="fieldrequired"':'').'>'.$langs->trans("EMail").'</td>';
    print '<td>';
    if (! empty($ldap_mail))
    {
        print '<input type="hidden" name="email" value="'.$ldap_mail.'">';
        print $ldap_mail;
    }
    else
    {
        print '<input size="40" type="text" name="email" value="'.GETPOST('email').'">';
    }
    print '</td></tr>';

    // Accountancy code
    if ($conf->accounting->enabled)
    {
        print '<tr><td>'.$langs->trans("AccountancyCode").'</td>';
        print '<td>';
        print '<input size="30" type="text" name="accountancy_code" value="'.GETPOST('accountancy_code').'">';
        print '</td></tr>';
    }

    // TODO Move this into tab RH (HierarchicalResponsible must be on both tab)

    // Hierarchy
    print '<tr><td>'.$langs->trans("HierarchicalResponsible").'</td>';
    print '<td>';
    print $form->select_dolusers($object->fk_user, 'fk_user', 1, array($object->id), 0, '', 0, $conf->entity, 0, 0, '', 0, '', 'maxwidth300');
    print '</td>';
    print "</tr>\n";

    if ((! empty($conf->salaries->enabled) && ! empty($user->rights->salaries->read))
       || (! empty($conf->hrm->enabled) && ! empty($user->rights->hrm->employee->read)))
	{
		$langs->load("salaries");

	    // THM
	    print '<tr><td>';
		$text=$langs->trans("THM");
		print $form->textwithpicto($text, $langs->trans("THMDescription"), 1, 'help', 'classthm');
	    print '</td>';
	    print '<td>';
	    print '<input size="8" type="text" name="thm" value="'.GETPOST('thm').'">';
	    print '</td>';
	    print "</tr>\n";

	    // TJM
	    print '<tr><td>';
		$text=$langs->trans("TJM");
		print $form->textwithpicto($text, $langs->trans("TJMDescription"), 1, 'help', 'classtjm');
	    print '</td>';
	    print '<td>';
	    print '<input size="8" type="text" name="tjm" value="'.GETPOST('tjm').'">';
	    print '</td>';
	    print "</tr>\n";

	    // Salary
	    print '<tr><td>'.$langs->trans("Salary").'</td>';
	    print '<td>';
	    print '<input size="8" type="text" name="salary" value="'.GETPOST('salary').'">';
	    print '</td>';
	    print "</tr>\n";
	}

    // Weeklyhours
    print '<tr><td>'.$langs->trans("WeeklyHours").'</td>';
    print '<td>';
    print '<input size="8" type="text" name="weeklyhours" value="'.GETPOST('weeklyhours').'">';
    print '</td>';
    print "</tr>\n";

    // Date employment
    print '<tr><td>'.$langs->trans("DateEmployment").'</td>';
    print '<td>';
	echo $form->select_date(GETPOST('dateemployment'),'dateemployment',0,0,1,'form'.'dateemployment',1,0,1);
	print '</td>';
    print "</tr>\n";

	// User color
	if (! empty($conf->agenda->enabled))
	{
		print '<tr><td>'.$langs->trans("ColorUser").'</td>';
		print '<td>';
		print $formother->selectColor(GETPOST('color')?GETPOST('color'):$object->color, 'color', null, 1, '', 'hideifnotset');
		print '</td></tr>';
	}

	// Categories
	if (! empty($conf->categorie->enabled)  && ! empty($user->rights->categorie->lire))
	{
		print '<tr><td>' . fieldLabel('Categories', 'usercats') . '</td><td colspan="3">';
		$cate_arbo = $form->select_all_categories('user', null, 'parent', null, null, 1);
		print $form->multiselectarray('usercats', $cate_arbo, GETPOST('usercats', 'array'), null, null, null,
			null, '90%' );
		print "</td></tr>";
	}

<<<<<<< HEAD
	if (!empty($conf->global->MAIN_USE_EXPENSE_IK))
	{
		print '<tr><td>'.$langs->trans("DefaultCategoryCar").'</td>';
		print '<td>';
		print $form->selectExpenseCategories($object->default_c_exp_tax_cat, 'default_c_exp_tax_cat', 1);
		print '</td></tr>';

		print '<tr><td>'.$langs->trans("DefaultRangeNumber").'</td>';
		print '<td>';
		$maxRangeNum = ExpenseReportIk::getMaxRangeNumber($object->default_c_exp_tax_cat);
		print $form->selectarray('default_range', range(0, $maxRangeNum), $object->default_range);
		print '</td></tr>';
	}
=======
	// Multicompany
	// This is now done with hook formObjectOptions
	/*
	 if (! empty($conf->multicompany->enabled) && is_object($mc))
	 {
	 if (empty($conf->global->MULTICOMPANY_TRANSVERSE_MODE) && $conf->entity == 1 && $user->admin && ! $user->entity)	// condition must be same for create and edit mode
	 {
	 print "<tr>".'<td>'.$langs->trans("Entity").'</td>';
	 print "<td>".$mc->select_entities($conf->entity);
	 print "</td></tr>\n";
	 }
	 else
	 {
	 print '<input type="hidden" name="entity" value="'.$conf->entity.'" />';
	 }
	 }
	 */
>>>>>>> 08da8ef0

    // Other attributes
    $parameters=array('objectsrc' => $objectsrc, 'colspan' => ' colspan="3"');
    $reshook=$hookmanager->executeHooks('formObjectOptions',$parameters,$object,$action);    // Note that $action and $object may have been modified by hook
    print $hookmanager->resPrint;
    if (empty($reshook) && ! empty($extrafields->attribute_label))
    {
    	print $object->showOptionals($extrafields,'edit');
    }

    // Note
    print '<tr><td class="tdtop">';
    print $langs->trans("Note");
    print '</td><td>';
    require_once DOL_DOCUMENT_ROOT.'/core/class/doleditor.class.php';
    $doleditor=new DolEditor('note','','',120,'dolibarr_notes','',false,true,$conf->global->FCKEDITOR_ENABLE_SOCIETE,ROWS_3,'90%');
    $doleditor->Create();
    print "</td></tr>\n";

    // Signature
    print '<tr><td class="tdtop">'.$langs->trans("Signature").'</td>';
    print '<td>';
    require_once DOL_DOCUMENT_ROOT.'/core/class/doleditor.class.php';
    $doleditor=new DolEditor('signature',GETPOST('signature'),'',138,'dolibarr_mailings','In',true,true,empty($conf->global->FCKEDITOR_ENABLE_USERSIGN)?0:1,ROWS_4,'90%');
    print $doleditor->Create(1);
    print '</td></tr>';

    print "</table>\n";

 	dol_fiche_end();

    print '<div align="center">';
    print '<input class="button" value="'.$langs->trans("CreateUser").'" name="create" type="submit">';
    //print '&nbsp; &nbsp; &nbsp;';
    //print '<input value="'.$langs->trans("Cancel").'" class="button" type="submit" name="cancel">';
    print '</div>';

    print "</form>";
}
else
{
    /* ************************************************************************** */
    /*                                                                            */
    /* View and edition                                                            */
    /*                                                                            */
    /* ************************************************************************** */

    if ($id > 0)
    {
        $object->fetch($id, '', '', 1);
        if ($res < 0) { dol_print_error($db,$object->error); exit; }
        $res=$object->fetch_optionals($object->id,$extralabels);

		// Check if user has rights
		$object->getrights();
		if (empty($object->nb_rights) && $object->statut != 0) setEventMessages($langs->trans('UserHasNoPermissions'), null, 'warnings');

        // Connexion ldap
        // pour recuperer passDoNotExpire et userChangePassNextLogon
        if (! empty($conf->ldap->enabled) && ! empty($object->ldap_sid))
        {
            $ldap = new Ldap();
            $result=$ldap->connect_bind();
            if ($result > 0)
            {
                $userSearchFilter = '('.$conf->global->LDAP_FILTER_CONNECTION.'('.$ldap->getUserIdentifier().'='.$object->login.'))';
                $entries = $ldap->fetch($object->login,$userSearchFilter);
                if (! $entries)
                {
                    setEventMessages($ldap->error, $ldap->errors, 'errors');
                }

                $passDoNotExpire = 0;
                $userChangePassNextLogon = 0;
                $userDisabled = 0;
                $statutUACF = '';

                // Check options of user account
                if (count($ldap->uacf) > 0)
                {
                    foreach ($ldap->uacf as $key => $statut)
                    {
                        if ($key == 65536)
                        {
                            $passDoNotExpire = 1;
                            $statutUACF = $statut;
                        }
                    }
                }
                else
                {
                    $userDisabled = 1;
                    $statutUACF = "ACCOUNTDISABLE";
                }

                if ($ldap->pwdlastset == 0)
                {
                    $userChangePassNextLogon = 1;
                }
            }
        }

        // Show tabs
		if ($mode == 'employee') // For HRM module development
		{
			$title = $langs->trans("Employee");
			$linkback = '<a href="'.DOL_URL_ROOT.'/hrm/employee/list.php">'.$langs->trans("BackToList").'</a>';
		}
		else
		{
			$title = $langs->trans("User");
			$linkback = '';

			if ($user->rights->user->user->lire || $user->admin) {
				$linkback = '<a href="'.DOL_URL_ROOT.'/user/index.php">'.$langs->trans("BackToList").'</a>';
			}
		}

        $head = user_prepare_head($object);

        /*
         * Confirmation reinitialisation mot de passe
         */
        if ($action == 'password')
        {
        	print $form->formconfirm($_SERVER['PHP_SELF']."?id=$object->id",$langs->trans("ReinitPassword"),$langs->trans("ConfirmReinitPassword",$object->login),"confirm_password", '', 0, 1);
        }

        /*
         * Confirmation envoi mot de passe
         */
        if ($action == 'passwordsend')
        {
        	print $form->formconfirm($_SERVER['PHP_SELF']."?id=$object->id",$langs->trans("SendNewPassword"),$langs->trans("ConfirmSendNewPassword",$object->login),"confirm_passwordsend", '', 0, 1);
        }

        /*
         * Confirm deactivation
         */
        if ($action == 'disable')
        {
        	print $form->formconfirm($_SERVER['PHP_SELF']."?id=$object->id",$langs->trans("DisableAUser"),$langs->trans("ConfirmDisableUser",$object->login),"confirm_disable", '', 0, 1);
        }

        /*
         * Confirm activation
         */
        if ($action == 'enable')
        {
        	print $form->formconfirm($_SERVER['PHP_SELF']."?id=$object->id",$langs->trans("EnableAUser"),$langs->trans("ConfirmEnableUser",$object->login),"confirm_enable", '', 0, 1);
        }

        /*
         * Confirmation suppression
         */
        if ($action == 'delete')
        {
        	print $form->formconfirm($_SERVER['PHP_SELF']."?id=$object->id",$langs->trans("DeleteAUser"),$langs->trans("ConfirmDeleteUser",$object->login),"confirm_delete", '', 0, 1);
        }

        /*
         * Fiche en mode visu
         */
        if ($action != 'edit')
        {
			dol_fiche_head($head, 'user', $title, -1, 'user');

            dol_banner_tab($object,'id',$linkback,$user->rights->user->user->lire || $user->admin);

	        print '<div class="fichecenter">';
	        print '<div class="fichehalfleft">';

	        print '<div class="underbanner clearboth"></div>';
	        print '<table class="border tableforfield" width="100%">';

            // Login
            print '<tr><td class="titlefield">'.$langs->trans("Login").'</td>';
            if (! empty($object->ldap_sid) && $object->statut==0)
            {
                print '<td class="error">'.$langs->trans("LoginAccountDisableInDolibarr").'</td>';
            }
            else
            {
                print '<td>'.$object->login.'</td>';
            }
            print '</tr>'."\n";

            // Password
            print '<tr><td>'.$langs->trans("Password").'</td>';
            if (! empty($object->ldap_sid))
            {
                if ($passDoNotExpire)
                {
                    print '<td>'.$langs->trans("LdapUacf_".$statutUACF).'</td>';
                }
                else if($userChangePassNextLogon)
                {
                    print '<td class="warning">'.$langs->trans("UserMustChangePassNextLogon",$ldap->domainFQDN).'</td>';
                }
                else if($userDisabled)
                {
                    print '<td class="warning">'.$langs->trans("LdapUacf_".$statutUACF,$ldap->domainFQDN).'</td>';
                }
                else
                {
                    print '<td>'.$langs->trans("DomainPassword").'</td>';
                }
            }
            else
            {
                print '<td>';
                if ($object->pass) print preg_replace('/./i','*',$object->pass);
                else
                {
                    if ($user->admin) print $langs->trans("Crypted").': '.$object->pass_indatabase_crypted;
                    else print $langs->trans("Hidden");
                }
                print "</td>";
            }
            print '</tr>'."\n";

            // Employee
            print '<tr><td>'.$langs->trans("Employee").'</td><td colspan="2">';
            print yn($object->employee);
            print '</td></tr>'."\n";

	        // Position/Job
            print '<tr><td>'.$langs->trans("PostOrFunction").'</td>';
            print '<td>'.$object->job.'</td>';
            print '</tr>'."\n";

            // Gender
		    print '<tr><td>'.$langs->trans("Gender").'</td>';
		    print '<td>';
		    if ($object->gender) print $langs->trans("Gender".$object->gender);
		    print '</td></tr>';

            // API key
            if(! empty($conf->api->enabled) && $user->admin) {
                print '<tr><td>'.$langs->trans("ApiKey").'</td>';
                print '<td>';
                if (! empty($object->api_key)) print preg_replace('/./','*',$object->api_key);
                print '</td></tr>';
            }

            // Administrator
            print '<tr><td>'.$langs->trans("Administrator").'</td><td>';
            if (! empty($conf->multicompany->enabled) && $object->admin && ! $object->entity)
            {
                print $form->textwithpicto(yn($object->admin),$langs->trans("SuperAdministratorDesc"),1,"superadmin");
            }
            else if ($object->admin)
            {
                print $form->textwithpicto(yn($object->admin),$langs->trans("AdministratorDesc"),1,"admin");
            }
            else
            {
                print yn($object->admin);
            }
            print '</td></tr>'."\n";

            // Type
            print '<tr><td>';
            $text=$langs->trans("Type");
            print $form->textwithpicto($text, $langs->trans("InternalExternalDesc"));
            print '</td><td>';
            $type=$langs->trans("Internal");
            if ($object->societe_id > 0) $type=$langs->trans("External");
			print $type;
            if ($object->ldap_sid) print ' ('.$langs->trans("DomainUser").')';
            print '</td></tr>'."\n";

            // Ldap sid
            if ($object->ldap_sid)
            {
            	print '<tr><td>'.$langs->trans("Type").'</td><td>';
            	print $langs->trans("DomainUser",$ldap->domainFQDN);
            	print '</td></tr>'."\n";
            }

            // Accountancy code
            if ($conf->accounting->enabled)
            {
                print '<tr><td>'.$langs->trans("AccountancyCode").'</td>';
                print '<td>'.$object->accountancy_code.'</td></tr>';
            }

            // TODO Move this into tab RH, visible when salarie or RH is visible (HierarchicalResponsible must be on both tab)

            // Hierarchy
            print '<tr><td>'.$langs->trans("HierarchicalResponsible").'</td>';
            print '<td>';
            if (empty($object->fk_user)) print $langs->trans("None");
            else {
            	$huser=new User($db);
            	$huser->fetch($object->fk_user);
            	print $huser->getNomUrl(1);
            }
            print '</td>';
            print "</tr>\n";

            if ((! empty($conf->salaries->enabled) && ! empty($user->rights->salaries->read))
                || (! empty($conf->hrm->enabled) && ! empty($user->rights->hrm->employee->read)))
            {
            	$langs->load("salaries");

	            // THM
			    print '<tr><td>';
			    $text=$langs->trans("THM");
			    print $form->textwithpicto($text, $langs->trans("THMDescription"), 1, 'help', 'classthm');
			    print '</td>';
			    print '<td>';
			    print ($object->thm!=''?price($object->thm,'',$langs,1,-1,-1,$conf->currency):'');
			    print '</td>';
			    print "</tr>\n";

	            // TJM
			    print '<tr><td>';
			    $text=$langs->trans("TJM");
			    print $form->textwithpicto($text, $langs->trans("TJMDescription"), 1, 'help', 'classtjm');
			    print '</td>';
			    print '<td>';
			    print ($object->tjm!=''?price($object->tjm,'',$langs,1,-1,-1,$conf->currency):'');
			    print '</td>';
			    print "</tr>\n";

			    // Salary
			    print '<tr><td>'.$langs->trans("Salary").'</td>';
			    print '<td>';
			    print ($object->salary!=''?price($object->salary,'',$langs,1,-1,-1,$conf->currency):'');
			    print '</td>';
			    print "</tr>\n";
            }

		    // Weeklyhours
		    print '<tr><td>'.$langs->trans("WeeklyHours").'</td>';
		    print '<td>';
			print price2num($object->weeklyhours);
		    print '</td>';
		    print "</tr>\n";

		    // Date employment
		    print '<tr><td>'.$langs->trans("DateEmployment").'</td>';
		    print '<td>';
			print dol_print_date($object->dateemployment);
		    print '</td>';
		    print "</tr>\n";

		    print '</table>';

	        print '</div>';
	        print '<div class="fichehalfright"><div class="ficheaddleft">';

	        print '<div class="underbanner clearboth"></div>';
	        print '<table class="border tableforfield" width="100%">';

            // Color user
            if (! empty($conf->agenda->enabled))
            {
                print '<tr><td>'.$langs->trans("ColorUser").'</td>';
                print '<td>';
                print $formother->showColor($object->color, '');
                print '</td>';
                print "</tr>\n";
            }

            // Categories
		    if (! empty($conf->categorie->enabled)  && ! empty($user->rights->categorie->lire))
	    	{
				print '<tr><td>' . $langs->trans( "Categories" ) . '</td>';
				print '<td colspan="3">';
				print $form->showCategories( $object->id, 'user', 1 );
				print '</td></tr>';
		    }

		    if (isset($conf->file->main_authentication) && preg_match('/openid/',$conf->file->main_authentication) && ! empty($conf->global->MAIN_OPENIDURL_PERUSER))
		    {
		        print '<tr><td>'.$langs->trans("OpenIDURL").'</td>';
		        print '<td>'.$object->openid.'</td>';
		        print "</tr>\n";
		    }

		    print '<tr><td class="titlefield">'.$langs->trans("LastConnexion").'</td>';
		    print '<td>'.dol_print_date($object->datelastlogin,"dayhour").'</td>';
		    print "</tr>\n";

		    print '<tr><td>'.$langs->trans("PreviousConnexion").'</td>';
		    print '<td>'.dol_print_date($object->datepreviouslogin,"dayhour").'</td>';
		    print "</tr>\n";

<<<<<<< HEAD
			if (!empty($conf->global->MAIN_USE_EXPENSE_IK))
			{
				print '<tr><td>'.$langs->trans("DefaultCategoryCar").'</td>';
				print '<td class="fk_c_exp_tax_cat">';
				print dol_getIdFromCode($db, $object->default_c_exp_tax_cat, 'c_exp_tax_cat', 'rowid', 'label');
				print '</td></tr>';

				print '<tr><td>'.$langs->trans("DefaultRangeNumber").'</td>';
				print '<td>';
				print $object->default_range;
				print '</td></tr>';
			}
=======
		    // Multicompany
		    // This is now done with hook formObjectOptions (included into /core/tpl/extrafields_view.tpl.php)
		    /*
		     if (! empty($conf->multicompany->enabled) && is_object($mc))
		     {
		     if (! empty($conf->multicompany->enabled) && empty($conf->global->MULTICOMPANY_TRANSVERSE_MODE) && $conf->entity == 1 && $user->admin && ! $user->entity)
		     {
		     print '<tr><td>' . $langs->trans("Entity") . '</td><td>';
		     if (empty($object->entity)) {
		     print $langs->trans("AllEntities");
		     } else {
		     $mc->getInfo($object->entity);
		     print $mc->label;
		     }
		     print "</td></tr>\n";
		     }
		     }*/
>>>>>>> 08da8ef0

		    // Other attributes
    		include DOL_DOCUMENT_ROOT . '/core/tpl/extrafields_view.tpl.php';

            // Company / Contact
            if (! empty($conf->societe->enabled))
            {
                print '<tr><td>'.$langs->trans("LinkToCompanyContact").'</td>';
                print '<td>';
                if (isset($object->socid) && $object->socid > 0)
                {
                    $societe = new Societe($db);
                    $societe->fetch($object->socid);
                    print $societe->getNomUrl(1,'');
                }
                else
                {
                    print $langs->trans("ThisUserIsNot");
                }
                if (! empty($object->contactid))
                {
                    $contact = new Contact($db);
                    $contact->fetch($object->contactid);
                    if ($object->socid > 0) print ' / ';
                    else print '<br>';
                    print '<a href="'.DOL_URL_ROOT.'/contact/card.php?id='.$object->contactid.'">'.img_object($langs->trans("ShowContact"),'contact').' '.dol_trunc($contact->getFullName($langs),32).'</a>';
                }
                print '</td>';
                print '</tr>'."\n";
            }

            // Module Adherent
            if (! empty($conf->adherent->enabled))
            {
                $langs->load("members");
                print '<tr><td>'.$langs->trans("LinkedToDolibarrMember").'</td>';
                print '<td>';
                if ($object->fk_member)
                {
                    $adh=new Adherent($db);
                    $adh->fetch($object->fk_member);
                    $adh->ref=$adh->getFullname($langs);	// Force to show login instead of id
                    print $adh->getNomUrl(1);
                }
                else
                {
                    print $langs->trans("UserNotLinkedToMember");
                }
                print '</td>';
                print '</tr>'."\n";
            }

            // Signature
            print '<tr><td class="tdtop">'.$langs->trans('Signature').'</td><td>';
            print dol_htmlentitiesbr($object->signature);
            print "</td></tr>\n";

            print "</table>\n";
			print '</div>';

        	print '</div></div>';
        	print '<div style="clear:both"></div>';


            dol_fiche_end();


            /*
             * Buttons actions
             */

            print '<div class="tabsAction">';

            if (! empty($object->email))
            {
                $langs->load("mails");
                print '<div class="inline-block divButAction"><a class="butAction" href="'.$_SERVER['PHP_SELF'].'?id='.$object->id.'&amp;action=presend&amp;mode=init#presend">'.$langs->trans('SendMail').'</a></div>';
            }
            else
            {
                $langs->load("mails");
                print '<div class="inline-block divButAction"><a class="butActionRefused" href="#" title="'.dol_escape_htmltag($langs->trans("NoEMail")).'">'.$langs->trans('SendMail').'</a></div>';
            }

            if ($caneditfield && (empty($conf->multicompany->enabled) || ! $user->entity || ($object->entity == $conf->entity) || ($conf->global->MULTICOMPANY_TRANSVERSE_MODE && $conf->entity == 1)))
            {
                if (! empty($conf->global->MAIN_ONLY_LOGIN_ALLOWED))
                {
                    print '<div class="inline-block divButAction"><a class="butActionRefused" href="#" title="'.dol_escape_htmltag($langs->trans("DisabledInMonoUserMode")).'">'.$langs->trans("Modify").'</a></div>';
                }
                else
                {
                    print '<div class="inline-block divButAction"><a class="butAction" href="'.$_SERVER['PHP_SELF'].'?id='.$object->id.'&amp;action=edit">'.$langs->trans("Modify").'</a></div>';
                }
            }
            elseif ($caneditpassword && ! $object->ldap_sid &&
            (empty($conf->multicompany->enabled) || ! $user->entity || ($object->entity == $conf->entity) || ($conf->global->MULTICOMPANY_TRANSVERSE_MODE && $conf->entity == 1)))
            {
                print '<div class="inline-block divButAction"><a class="butAction" href="'.$_SERVER['PHP_SELF'].'?id='.$object->id.'&amp;action=edit">'.$langs->trans("EditPassword").'</a></div>';
            }

            // Si on a un gestionnaire de generation de mot de passe actif
            if ($conf->global->USER_PASSWORD_GENERATED != 'none')
            {
				if ($object->statut == 0)
				{
	                print '<div class="inline-block divButAction"><a class="butActionRefused" href="#" title="'.dol_escape_htmltag($langs->trans("UserDisabled")).'">'.$langs->trans("ReinitPassword").'</a></div>';
				}
                elseif (($user->id != $id && $caneditpassword) && $object->login && !$object->ldap_sid &&
                ((empty($conf->multicompany->enabled) && $object->entity == $user->entity) || ! $user->entity || ($object->entity == $conf->entity) || ($conf->global->MULTICOMPANY_TRANSVERSE_MODE && $conf->entity == 1)))
                {
                    print '<div class="inline-block divButAction"><a class="butAction" href="'.$_SERVER['PHP_SELF'].'?id='.$object->id.'&amp;action=password">'.$langs->trans("ReinitPassword").'</a></div>';
                }

				if ($object->statut == 0)
				{
	                print '<div class="inline-block divButAction"><a class="butActionRefused" href="#" title="'.dol_escape_htmltag($langs->trans("UserDisabled")).'">'.$langs->trans("SendNewPassword").'</a></div>';
				}
                else if (($user->id != $id && $caneditpassword) && $object->login && !$object->ldap_sid &&
                ((empty($conf->multicompany->enabled) && $object->entity == $user->entity) || ! $user->entity || ($object->entity == $conf->entity) || ($conf->global->MULTICOMPANY_TRANSVERSE_MODE && $conf->entity == 1)))
                {
                    if ($object->email) print '<div class="inline-block divButAction"><a class="butAction" href="'.$_SERVER['PHP_SELF'].'?id='.$object->id.'&amp;action=passwordsend">'.$langs->trans("SendNewPassword").'</a></div>';
                    else print '<div class="inline-block divButAction"><a class="butActionRefused" href="#" title="'.dol_escape_htmltag($langs->trans("NoEMail")).'">'.$langs->trans("SendNewPassword").'</a></div>';
                }
            }

            // Activer
            if ($user->id <> $id && $candisableuser && $object->statut == 0 &&
            ((empty($conf->multicompany->enabled) && $object->entity == $user->entity) || ! $user->entity || ($object->entity == $conf->entity) || ($conf->global->MULTICOMPANY_TRANSVERSE_MODE && $conf->entity == 1)))
            {
                print '<div class="inline-block divButAction"><a class="butAction" href="'.$_SERVER['PHP_SELF'].'?id='.$object->id.'&amp;action=enable">'.$langs->trans("Reactivate").'</a></div>';
            }
            // Desactiver
            if ($user->id <> $id && $candisableuser && $object->statut == 1 &&
            ((empty($conf->multicompany->enabled) && $object->entity == $user->entity) || ! $user->entity || ($object->entity == $conf->entity) || ($conf->global->MULTICOMPANY_TRANSVERSE_MODE && $conf->entity == 1)))
            {
                print '<div class="inline-block divButAction"><a class="butActionDelete" href="'.$_SERVER['PHP_SELF'].'?action=disable&amp;id='.$object->id.'">'.$langs->trans("DisableUser").'</a></div>';
            }
            // Delete
            if ($user->id <> $id && $candisableuser &&
            ((empty($conf->multicompany->enabled) && $object->entity == $user->entity) || ! $user->entity || ($object->entity == $conf->entity) || ($conf->global->MULTICOMPANY_TRANSVERSE_MODE && $conf->entity == 1)))
            {
            	if ($user->admin || ! $object->admin) // If user edited is admin, delete is possible on for an admin
            	{
                	print '<div class="inline-block divButAction"><a class="butActionDelete" href="'.$_SERVER['PHP_SELF'].'?action=delete&amp;id='.$object->id.'">'.$langs->trans("DeleteUser").'</a></div>';
            	}
            	else
            	{
            		print '<div class="inline-block divButAction"><a class="butActionRefused" href="#" title="'.dol_escape_htmltag($langs->trans("MustBeAdminToDeleteOtherAdmin")).'">'.$langs->trans("DeleteUser").'</a></div>';
            	}
            }

            print "</div>\n";



            //Select mail models is same action as presend
            if (GETPOST('modelselected')) {
                $action = 'presend';
            }
            if ($action == 'presend')
            {
                // Show email form

                // By default if $action=='presend'
                $titreform='SendMail';
                $topicmail=1;
                $action='send';
                $modelmail='user';

    		    print '<div id="formmailbeforetitle" name="formmailbeforetitle"></div>';
                print '<div id="presend"></div>';
                print load_fiche_titre($langs->trans($titreform));

                dol_fiche_head();

                // Define output language
                $outputlangs = $langs;
                $newlang = '';
                if ($conf->global->MAIN_MULTILANGS && empty($newlang) && ! empty($_REQUEST['lang_id']))
                    $newlang = $_REQUEST['lang_id'];
                //if ($conf->global->MAIN_MULTILANGS && empty($newlang))
                //    $newlang = $object->thirdparty->default_lang;

                // Cree l'objet formulaire mail
                include_once DOL_DOCUMENT_ROOT.'/core/class/html.formmail.class.php';
                $formmail = new FormMail($db);
                $formmail->param['langsmodels']=(empty($newlang)?$langs->defaultlang:$newlang);
                $formmail->fromtype = (GETPOST('fromtype')?GETPOST('fromtype'):(!empty($conf->global->MAIN_MAIL_DEFAULT_FROMTYPE)?$conf->global->MAIN_MAIL_DEFAULT_FROMTYPE:'user'));

                if($formmail->fromtype === 'user'){
                    $formmail->fromid = $user->id;

                }
                $formmail->trackid='thi'.$object->id;
                if (! empty($conf->global->MAIN_EMAIL_ADD_TRACK_ID) && ($conf->global->MAIN_EMAIL_ADD_TRACK_ID & 2))	// If bit 2 is set
                {
                    include DOL_DOCUMENT_ROOT.'/core/lib/functions2.lib.php';
                    $formmail->frommail=dolAddEmailTrackId($formmail->frommail, 'thi'.$object->id);
                }
                $formmail->withfrom=1;
                $formmail->withtopic=$topicmail;
                $formmail->withto=GETPOST('sendto')?GETPOST('sendto'):$object->email;
                $formmail->withtofree=1;
                $formmail->withtocc=1;
                $formmail->withtoccc=$conf->global->MAIN_EMAIL_USECCC;
                $formmail->withfile=2;
                $formmail->withbody=1;
                $formmail->withdeliveryreceipt=1;
                $formmail->withcancel=1;
                // Tableau des substitutions
                $formmail->setSubstitFromObject($object);
                $formmail->substit['__LASTNAME__']=$object->lastname;
                $formmail->substit['__FIRSTNAME__']=$object->firstname;

                // Tableau des parametres complementaires du post
                $formmail->param['action']=$action;
                $formmail->param['models']=$modelmail;
                $formmail->param['models_id']=GETPOST('modelmailselected','int');
                $formmail->param['socid']=$object->id;
                $formmail->param['returnurl']=$_SERVER["PHP_SELF"].'?id='.$object->id;

                // Init list of files
                if (GETPOST("mode")=='init')
                {
                    $formmail->clear_attached_files();
                    $formmail->add_attached_files($file,basename($file),dol_mimetype($file));
                }
                print $formmail->get_form();

                dol_fiche_end();
            }

            if (GETPOST('action','aZ09') != 'presend' && GETPOST('action','aZ09') != 'send')
            {
                /*
                 * List of groups of user
                 */

                if ($canreadgroup)
                {
                    print load_fiche_titre($langs->trans("ListOfGroupsForUser"),'','');

                    // On selectionne les groupes auquel fait parti le user
                    $exclude = array();

                    $usergroup=new UserGroup($db);
                    $groupslist = $usergroup->listGroupsForUser($object->id);

                    if (! empty($groupslist))
                    {
                        if (! (! empty($conf->multicompany->enabled) && ! empty($conf->global->MULTICOMPANY_TRANSVERSE_MODE)))
                        {
                            foreach($groupslist as $groupforuser)
                            {
                                $exclude[]=$groupforuser->id;
                            }
                        }
                    }

                    if ($caneditgroup)
                    {
                        print '<form action="'.$_SERVER['PHP_SELF'].'?id='.$id.'" method="POST">'."\n";
                        print '<input type="hidden" name="token" value="'.$_SESSION['newtoken'].'" />';
                        print '<input type="hidden" name="action" value="addgroup" />';
                    }

                    print '<table class="noborder" width="100%">'."\n";
                    print '<tr class="liste_titre"><th class="liste_titre" width="25%">'.$langs->trans("Groups").'</th>'."\n";
                    if (! empty($conf->multicompany->enabled) && ! empty($conf->global->MULTICOMPANY_TRANSVERSE_MODE) && $conf->entity == 1 && $user->admin && ! $user->entity)
                    {
                        print '<td class="liste_titre" width="25%">'.$langs->trans("Entity").'</td>';
                    }
                    print '<th align="right">';
                    if ($caneditgroup)
                    {
                    	// Users/Groups management only in master entity if transverse mode
                    	if (! empty($conf->multicompany->enabled) && $conf->entity > 1 && $conf->global->MULTICOMPANY_TRANSVERSE_MODE)
                    	{
                    		// nothing
                    	}
                    	else
                    	{
                    		print $form->select_dolgroups('', 'group', 1, $exclude, 0, '', '', $object->entity);
                    		print ' &nbsp; ';
                    		// Multicompany
                    		if (! empty($conf->multicompany->enabled))
                    		{
                    			if ($conf->entity == 1 && $conf->global->MULTICOMPANY_TRANSVERSE_MODE)
                    			{
                    				print '</td><td>'.$langs->trans("Entity").'</td>';
                    				print "<td>".$mc->select_entities($conf->entity);
                    			}
                    			else
                    			{
                    				print '<input type="hidden" name="entity" value="'.$conf->entity.'" />';
                    			}
                    		}
                    		else
                    		{
                    			print '<input type="hidden" name="entity" value="'.$conf->entity.'" />';
                    		}
                    		print '<input type="submit" class="button" value="'.$langs->trans("Add").'" />';
                    	}
                    }
                    print '</th></tr>'."\n";

                    /*
                     * Groups assigned to user
                     */
                    if (! empty($groupslist))
                    {
                        foreach($groupslist as $group)
                        {


                            print '<tr class="oddeven">';
                            print '<td>';
                            if ($caneditgroup)
                            {
                                print '<a href="'.DOL_URL_ROOT.'/user/group/card.php?id='.$group->id.'">'.img_object($langs->trans("ShowGroup"),"group").' '.$group->name.'</a>';
                            }
                            else
                            {
                                print img_object($langs->trans("ShowGroup"),"group").' '.$group->name;
                            }
                            print '</td>';
                            if (! empty($conf->multicompany->enabled) && ! empty($conf->global->MULTICOMPANY_TRANSVERSE_MODE) && $conf->entity == 1 && $user->admin && ! $user->entity)
                            {
                            	print '<td class="valeur">';
                            	if (! empty($group->usergroup_entity))
                            	{
                            		$nb=0;
                            		foreach($group->usergroup_entity as $group_entity)
                            		{
                            			$mc->getInfo($group_entity);
                            			print ($nb > 0 ? ', ' : '').$mc->label;
                            			print '<a href="'.$_SERVER['PHP_SELF'].'?id='.$object->id.'&amp;action=removegroup&amp;group='.$group->id.'&amp;entity='.$group_entity.'">';
                            			print img_delete($langs->trans("RemoveFromGroup"));
                            			print '</a>';
                            			$nb++;
                            		}
                            	}
                            }
                            print '<td align="right">';
                            if ($caneditgroup && empty($conf->global->MULTICOMPANY_TRANSVERSE_MODE))
                            {
                                print '<a href="'.$_SERVER['PHP_SELF'].'?id='.$object->id.'&amp;action=removegroup&amp;group='.$group->id.'">';
                                print img_delete($langs->trans("RemoveFromGroup"));
                                print '</a>';
                            }
                            else
                            {
                                print "&nbsp;";
                            }
                            print "</td></tr>\n";
                        }
                    }
                    else
                    {
                        print '<tr '.$bc[false].'><td colspan="3" class="opacitymedium">'.$langs->trans("None").'</td></tr>';
                    }

                    print "</table>";

                    if ($caneditgroup)
                    {
                        print '</form>';
                    }
                    print "<br>";
                }
            }
        }

        /*
         * Fiche en mode edition
         */
        if ($action == 'edit' && ($canedituser || $caneditfield || $caneditpassword || ($user->id == $object->id)))
        {
        	print '<form action="'.$_SERVER['PHP_SELF'].'?id='.$object->id.'" method="POST" name="updateuser" enctype="multipart/form-data">';
            print '<input type="hidden" name="token" value="'.$_SESSION['newtoken'].'">';
            print '<input type="hidden" name="action" value="update">';
            print '<input type="hidden" name="entity" value="'.$object->entity.'">';

            dol_fiche_head($head, 'user', $title, 0, 'user');

            print '<table width="100%" class="border">';

            // Ref/ID
			if (! empty($conf->global->MAIN_SHOW_TECHNICAL_ID))
			{
	            print '<tr><td>'.$langs->trans("Ref").'</td>';
	            print '<td>';
	            print $object->id;
	            print '</td>';
	            print '</tr>';
			}

            // Lastname
            print "<tr>";
            print '<td class="fieldrequired">'.$langs->trans("Lastname").'</td>';
            print '<td>';
            if ($caneditfield && !$object->ldap_sid)
            {
                print '<input class="minwidth100" type="text" class="flat" name="lastname" value="'.$object->lastname.'">';
            }
            else
            {
                print '<input type="hidden" name="lastname" value="'.$object->lastname.'">';
                print $object->lastname;
            }
            print '</td>';
            print '</tr>';

            // Firstname
            print "<tr>".'<td>'.$langs->trans("Firstname").'</td>';
            print '<td>';
            if ($caneditfield && !$object->ldap_sid)
            {
                print '<input class="minwidth100" type="text" class="flat" name="firstname" value="'.$object->firstname.'">';
            }
            else
            {
                print '<input type="hidden" name="firstname" value="'.$object->firstname.'">';
                print $object->firstname;
            }
            print '</td></tr>';

            // Employee
            print '<tr>';
            print '<td>'.fieldLabel('Employee','employee',0).'</td><td>';
            print $form->selectyesno("employee",$object->employee,1);
            print '</td></tr>';

            // Position/Job
            print '<tr><td>'.$langs->trans("PostOrFunction").'</td>';
            print '<td>';
            if ($caneditfield)
            {
            	print '<input size="30" type="text" name="job" value="'.$object->job.'">';
            }
            else
			{
                print '<input type="hidden" name="job" value="'.$object->job.'">';
          		print $object->job;
            }
            print '</td></tr>';

		    // Gender
    		print '<tr><td>'.$langs->trans("Gender").'</td>';
    		print '<td>';
    		$arraygender=array('man'=>$langs->trans("Genderman"),'woman'=>$langs->trans("Genderwoman"));
    		print $form->selectarray('gender', $arraygender, GETPOST('gender')?GETPOST('gender'):$object->gender, 1);
    		print '</td></tr>';

            // Login
            print "<tr>".'<td><span class="fieldrequired">'.$langs->trans("Login").'</span></td>';
            print '<td>';
            if ($user->admin  && !$object->ldap_sid)
            {
                print '<input size="12" maxlength="24" type="text" class="flat" name="login" value="'.$object->login.'">';
            }
            else
            {
                print '<input type="hidden" name="login" value="'.$object->login.'">';
                print $object->login;
            }
            print '</td>';
            print '</tr>';

            // Pass
            print '<tr><td>'.$langs->trans("Password").'</td>';
            print '<td>';
            if ($object->ldap_sid)
            {
                $text=$langs->trans("DomainPassword");
            }
            else if ($caneditpassword)
            {
                $text='<input size="12" maxlength="32" type="password" class="flat" name="password" value="'.$object->pass.'" autocomplete="off">';
                if ($dolibarr_main_authentication && $dolibarr_main_authentication == 'http')
                {
                    $text=$form->textwithpicto($text,$langs->trans("DolibarrInHttpAuthenticationSoPasswordUseless",$dolibarr_main_authentication),1,'warning');
                }
            }
            else
            {
                $text=preg_replace('/./i','*',$object->pass);
            }
            print $text;
            print "</td></tr>\n";

            // API key
            if(! empty($conf->api->enabled) && $user->admin)
            {
                print '<tr><td>'.$langs->trans("ApiKey").'</td>';
                print '<td>';
                print '<input class="minwidth300" maxsize="32" type="text" id="api_key" name="api_key" value="'.$object->api_key.'" autocomplete="off">';
                if (! empty($conf->use_javascript_ajax))
                    print '&nbsp;'.img_picto($langs->trans('Generate'), 'refresh', 'id="generate_api_key" class="linkobject"');
                print '</td></tr>';
            }

            // Administrator
            print '<tr><td>'.$langs->trans("Administrator").'</td>';
            if ($object->socid > 0)
            {
            	$langs->load("admin");
                print '<td>';
                print '<input type="hidden" name="admin" value="'.$object->admin.'">'.yn($object->admin);
                print ' ('.$langs->trans("ExternalUser").')';
                print '</td></tr>';
            }
            else
            {
                print '<td>';
                $nbAdmin = $user->getNbOfUsers('active','',1);
                $nbSuperAdmin = $user->getNbOfUsers('active','superadmin',1);
                //var_dump($nbAdmin);
                //var_dump($nbSuperAdmin);
                if ($user->admin								// Need to be admin to allow downgrade of an admin
                && ($user->id != $object->id)                   // Don't downgrade ourself
                && (
                	(empty($conf->multicompany->enabled) && $nbAdmin >= 1)
                	|| (! empty($conf->multicompany->enabled) && ($object->entity > 0 || $nbSuperAdmin > 1))    // Don't downgrade a superadmin if alone
                	)
                )
                {
                    print $form->selectyesno('admin',$object->admin,1);

                    if (! empty($conf->multicompany->enabled) && ! $user->entity && empty($conf->global->MULTICOMPANY_TRANSVERSE_MODE))
                    {
                        if ($conf->use_javascript_ajax)
                        {
                            print '<script type="text/javascript">
									$(function() {
										var admin = $("select[name=admin]").val();
										if (admin == 0) {
											$("input[name=superadmin]")
													.prop("disabled", true)
													.prop("checked", false);
										}
										if ($("input[name=superadmin]").is(":checked")) {
											$("select[name=entity]")
													.prop("disabled", true);
										}
										$("select[name=admin]").change(function() {
											 if ( $(this).val() == 0 ) {
											 	$("input[name=superadmin]")
													.prop("disabled", true)
													.prop("checked", false);
											 	$("select[name=entity]")
													.prop("disabled", false);
											 } else {
											 	$("input[name=superadmin]")
													.prop("disabled", false);
											 }
										});
										$("input[name=superadmin]").change(function() {
											if ( $(this).is(":checked")) {
												$("select[name=entity]")
													.prop("disabled", true);
											} else {
												$("select[name=entity]")
													.prop("disabled", false);
											}
										});
									});
								</script>';
                        }

                        $checked=(($object->admin && ! $object->entity) ? ' checked' : '');
                        print '<input type="checkbox" name="superadmin" value="1"'.$checked.' /> '.$langs->trans("SuperAdministrator");
                    }
                }
                else
                {
                    $yn = yn($object->admin);
                    print '<input type="hidden" name="admin" value="'.$object->admin.'">';
                    print '<input type="hidden" name="superadmin" value="'.(empty($object->entity) ? 1 : 0).'">';
                    if (! empty($conf->multicompany->enabled) && empty($object->entity)) print $form->textwithpicto($yn,$langs->trans("DontDowngradeSuperAdmin"),1,'warning');
                    else print $yn;
                }
                print '</td></tr>';
            }

           	// Type
           	print '<tr><td>'.$langs->trans("Type").'</td>';
           	print '<td>';
           	if ($user->id == $object->id || ! $user->admin)
           	{
	           	$type=$langs->trans("Internal");
    	       	if ($object->socid) $type=$langs->trans("External");
        	   	print $form->textwithpicto($type,$langs->trans("InternalExternalDesc"));
	           	if ($object->ldap_sid) print ' ('.$langs->trans("DomainUser").')';
           	}
           	else
			{
				$type=0;
	            if ($object->contact_id) $type=$object->contact_id;
	            print $form->selectcontacts(0,$type,'contactid',2,'','',1,'',false,1);
	           	if ($object->ldap_sid) print ' ('.$langs->trans("DomainUser").')';
            }
           	print '</td></tr>';

			// Address
            print '<tr><td class="tdtop">'.fieldLabel('Address','address').'</td>';
	        print '<td><textarea name="address" id="address" class="quatrevingtpercent" rows="3" wrap="soft">';
            print $object->address;
            print '</textarea></td></tr>';

            // Zip
            print '<tr><td>'.fieldLabel('Zip','zipcode').'</td><td>';
            print $formcompany->select_ziptown($object->zip, 'zipcode', array('town', 'selectcountry_id', 'state_id'), 6);
            print '</td></tr>';

			// Town
			print '<tr><td>'.fieldLabel('Town','town').'</td><td>';
            print $formcompany->select_ziptown($object->town, 'town', array('zipcode', 'selectcountry_id', 'state_id'));
            print '</td></tr>';

            // Country
            print '<tr><td>'.fieldLabel('Country','selectcounty_id').'</td><td>';
            print $form->select_country((GETPOST('country_id')!=''?GETPOST('country_id'):$object->country_id),'country_id');
            if ($user->admin) print info_admin($langs->trans("YouCanChangeValuesForThisListFromDictionarySetup"),1);
            print '</td></tr>';

            // State
            if (empty($conf->global->USER_DISABLE_STATE))
            {
                print '<tr><td class="tdoverflow">'.fieldLabel('State','state_id').'</td><td>';
                print $formcompany->select_state($object->state_id,$object->country_code, 'state_id');
                print '</td></tr>';
            }

            // Tel pro
            print "<tr>".'<td>'.$langs->trans("PhonePro").'</td>';
            print '<td>';
            if ($caneditfield  && empty($object->ldap_sid))
            {
                print '<input size="20" type="text" name="office_phone" class="flat" value="'.$object->office_phone.'">';
            }
            else
            {
                print '<input type="hidden" name="office_phone" value="'.$object->office_phone.'">';
                print $object->office_phone;
            }
            print '</td></tr>';

            // Tel mobile
            print "<tr>".'<td>'.$langs->trans("PhoneMobile").'</td>';
            print '<td>';
            if ($caneditfield && empty($object->ldap_sid))
            {
                print '<input size="20" type="text" name="user_mobile" class="flat" value="'.$object->user_mobile.'">';
            }
            else
            {
                print '<input type="hidden" name="user_mobile" value="'.$object->user_mobile.'">';
                print $object->user_mobile;
            }
            print '</td></tr>';

            // Fax
            print "<tr>".'<td>'.$langs->trans("Fax").'</td>';
            print '<td>';
            if ($caneditfield  && empty($object->ldap_sid))
            {
                print '<input size="20" type="text" name="office_fax" class="flat" value="'.$object->office_fax.'">';
            }
            else
            {
                print '<input type="hidden" name="office_fax" value="'.$object->office_fax.'">';
                print $object->office_fax;
            }
            print '</td></tr>';

            // Skype
            if (! empty($conf->skype->enabled))
            {
                print '<tr><td>'.$langs->trans("Skype").'</td>';
                print '<td>';
                if ($caneditfield  && empty($object->ldap_sid))
                {
                    print '<input size="40" type="text" name="skype" class="flat" value="'.$object->skype.'">';
                }
                else
                {
                    print '<input type="hidden" name="skype" value="'.$object->skype.'">';
                    print $object->skype;
                }
                print '</td></tr>';
            }

            // EMail
            print "<tr>".'<td'.(! empty($conf->global->USER_MAIL_REQUIRED)?' class="fieldrequired"':'').'>'.$langs->trans("EMail").'</td>';
            print '<td>';
            if ($caneditfield  && empty($object->ldap_sid))
            {
                print '<input class="minwidth100" type="text" name="email" class="flat" value="'.$object->email.'">';
            }
            else
            {
                print '<input type="hidden" name="email" value="'.$object->email.'">';
                print $object->email;
            }
            print '</td></tr>';

            // OpenID url
            if (isset($conf->file->main_authentication) && preg_match('/openid/',$conf->file->main_authentication) && ! empty($conf->global->MAIN_OPENIDURL_PERUSER))
            {
                print "<tr>".'<td>'.$langs->trans("OpenIDURL").'</td>';
                print '<td>';
                if ($caneditfield)
                {
                    print '<input class="minwidth100" type="url" name="openid" class="flat" value="'.$object->openid.'">';
                }
                else
                {
                    print '<input type="hidden" name="openid" value="'.$object->openid.'">';
                    print $object->openid;
                }
                print '</td></tr>';
            }

            // Accountancy code
            if ($conf->accounting->enabled)
            {
                print "<tr>";
                print '<td>'.$langs->trans("AccountancyCode").'</td>';
                print '<td>';
                if ($caneditfield)
                {
                				print '<input size="30" type="text" class="flat" name="accountancy_code" value="'.$object->accountancy_code.'">';
                }
                else
                {
                				print '<input type="hidden" name="accountancy_code" value="'.$object->accountancy_code.'">';
                				print $object->accountancy_code;
                }
                print '</td>';
                print "</tr>";
            }

            // TODO Move this into tab RH (HierarchicalResponsible must be on both tab)

            // Hierarchy
            print '<tr><td>'.$langs->trans("HierarchicalResponsible").'</td>';
            print '<td>';
            if ($caneditfield)
            {
            	print $form->select_dolusers($object->fk_user, 'fk_user', 1, array($object->id), 0, '', 0, $object->entity, 0, 0, '', 0, '', 'maxwidth300');
            }
            else
            {
          		print '<input type="hidden" name="fk_user" value="'.$object->fk_user.'">';
            	$huser=new User($db);
            	$huser->fetch($object->fk_user);
            	print $huser->getNomUrl(1);
            }
            print '</td>';
            print "</tr>\n";

            if ((! empty($conf->salaries->enabled) && ! empty($user->rights->salaries->read))
               || (! empty($conf->hrm->enabled) && ! empty($user->rights->hrm->employee->read)))
            {
            	$langs->load("salaries");

            	// THM
			    print '<tr><td>';
			    $text=$langs->trans("THM");
			    print $form->textwithpicto($text, $langs->trans("THMDescription"), 1, 'help', 'classthm');
			    print '</td>';
			    print '<td>';
			    print '<input size="8" type="text" name="thm" value="'.price2num(GETPOST('thm')?GETPOST('thm'):$object->thm).'">';
			    print '</td>';
			    print "</tr>\n";

			    // TJM
			    print '<tr><td>';
			    $text=$langs->trans("TJM");
			    print $form->textwithpicto($text, $langs->trans("TJMDescription"), 1, 'help', 'classthm');
			    print '</td>';
			    print '<td>';
			    print '<input size="8" type="text" name="tjm" value="'.price2num(GETPOST('tjm')?GETPOST('tjm'):$object->tjm).'">';
			    print '</td>';
			    print "</tr>\n";

			    // Salary
			    print '<tr><td>'.$langs->trans("Salary").'</td>';
			    print '<td>';
			    print '<input size="8" type="text" name="salary" value="'.price2num(GETPOST('salary')?GETPOST('salary'):$object->salary).'">';
			    print '</td>';
			    print "</tr>\n";
            }

		    // Weeklyhours
		    print '<tr><td>'.$langs->trans("WeeklyHours").'</td>';
		    print '<td>';
		    print '<input size="8" type="text" name="weeklyhours" value="'.price2num(GETPOST('weeklyhours')?GETPOST('weeklyhours'):$object->weeklyhours).'">';
		    print '</td>';
		    print "</tr>\n";

		    // Date employment
		    print '<tr><td>'.$langs->trans("DateEmployment").'</td>';
		    print '<td>';
			echo $form->select_date(GETPOST('dateemployment')?GETPOST('dateemployment'):$object->dateemployment,'dateemployment',0,0,1,'form'.'dateemployment',1,0,1);
			print '</td>';
		    print "</tr>\n";

    		// User color
    		if (! empty($conf->agenda->enabled))
    	    {
    			print '<tr><td>'.$langs->trans("ColorUser").'</td>';
    			print '<td>';
    			print $formother->selectColor(GETPOST('color')?GETPOST('color'):$object->color, 'color', null, 1, '', 'hideifnotset');
    			print '</td></tr>';
    		}

    		// Photo
    		print '<tr>';
    		print '<td>'.$langs->trans("Photo").'</td>';
    		print '<td>';
    		print $form->showphoto('userphoto',$object,60,0,$caneditfield,'photowithmargin','small');
    		print '</td>';
    		print '</tr>';

    		// Categories
    		if (!empty( $conf->categorie->enabled ) && !empty( $user->rights->categorie->lire ))
    		{
    			print '<tr><td>' . fieldLabel( 'Categories', 'usercats' ) . '</td>';
    			print '<td>';
    			$cate_arbo = $form->select_all_categories( Categorie::TYPE_CONTACT, null, null, null, null, 1 );
    			$c = new Categorie( $db );
    			$cats = $c->containing($object->id, Categorie::TYPE_USER);
    			foreach ($cats as $cat) {
    				$arrayselected[] = $cat->id;
    			}
    			print $form->multiselectarray( 'usercats', $cate_arbo, $arrayselected, '', 0, '', 0, '90%' );
    			print "</td></tr>";
    		}

            // Status
            print '<tr><td>'.$langs->trans("Status").'</td>';
            print '<td>';
            print $object->getLibStatut(4);
            print '</td></tr>';

            // Company / Contact
            if (! empty($conf->societe->enabled))
            {
                print '<tr><td width="25%">'.$langs->trans("LinkToCompanyContact").'</td>';
                print '<td>';
                if ($object->socid > 0)
                {
                    $societe = new Societe($db);
                    $societe->fetch($object->socid);
                    print $societe->getNomUrl(1,'');
                    if ($object->contactid)
                    {
                        $contact = new Contact($db);
                        $contact->fetch($object->contactid);
                        print ' / <a href="'.DOL_URL_ROOT.'/contact/card.php?id='.$object->contactid.'">'.img_object($langs->trans("ShowContact"),'contact').' '.dol_trunc($contact->getFullName($langs),32).'</a>';
                    }
                }
                else
                {
                    print $langs->trans("ThisUserIsNot");
                }
                print ' ('.$langs->trans("UseTypeFieldToChange").')';
                print '</td>';
                print "</tr>\n";
            }

            // Module Adherent
            if (! empty($conf->adherent->enabled))
            {
                $langs->load("members");
                print '<tr><td width="25%">'.$langs->trans("LinkedToDolibarrMember").'</td>';
                print '<td>';
                if ($object->fk_member)
                {
                    $adh=new Adherent($db);
                    $adh->fetch($object->fk_member);
                    $adh->ref=$adh->login;	// Force to show login instead of id
                    print $adh->getNomUrl(1);
                }
                else
                {
                    print $langs->trans("UserNotLinkedToMember");
                }
                print '</td>';
                print "</tr>\n";
            }

<<<<<<< HEAD
			if (!empty($conf->global->MAIN_USE_EXPENSE_IK))
			{
				print '<tr><td>'.$langs->trans("DefaultCategoryCar").'</td>';
				print '<td>';
				print $form->selectExpenseCategories($object->default_c_exp_tax_cat, 'default_c_exp_tax_cat', 1);
				print '</td></tr>';

				print '<tr><td>'.$langs->trans("DefaultRangeNumber").'</td>';
				print '<td>';
				$maxRangeNum = ExpenseReportIk::getMaxRangeNumber($object->default_c_exp_tax_cat);
				print $form->selectarray('default_range', range(0, $maxRangeNum), $object->default_range);
				print '</td></tr>';
			}
=======
            // Multicompany
            // This is now done with hook formObjectOptions
            /*
            // TODO check if user not linked with the current entity before change entity (thirdparty, invoice, etc.) !!
            if (! empty($conf->multicompany->enabled) && is_object($mc))
            {
            	if (empty($conf->multicompany->transverse_mode) && $conf->entity == 1 && $user->admin && ! $user->entity)
            	{
            		print "<tr>".'<td>'.$langs->trans("Entity").'</td>';
            		print "<td>".$mc->select_entities($object->entity, 'entity', '', 0, 1);		// last parameter 1 means, show also a choice 0=>'all entities'
            		print "</td></tr>\n";
            	}
            	else
            	{
            		print '<input type="hidden" name="entity" value="'.$conf->entity.'" />';
            	}
            }
            */
>>>>>>> 08da8ef0

            // Other attributes
            $parameters=array('colspan' => ' colspan="2"');
            $reshook=$hookmanager->executeHooks('formObjectOptions',$parameters,$object,$action);    // Note that $action and $object may have been modified by hook
            print $hookmanager->resPrint;
            if (empty($reshook) && ! empty($extrafields->attribute_label))
            {
            	print $object->showOptionals($extrafields,'edit');
            }

            // Signature
            print "<tr>".'<td class="tdtop">'.$langs->trans("Signature").'</td>';
            print '<td>';
            if ($caneditfield)
            {
                require_once DOL_DOCUMENT_ROOT.'/core/class/doleditor.class.php';
                $doleditor=new DolEditor('signature',$object->signature,'',138,'dolibarr_mailings','In',false,true,empty($conf->global->FCKEDITOR_ENABLE_USERSIGN)?0:1,ROWS_4,'90%');
                print $doleditor->Create(1);
            }
            else
            {
                print dol_htmlentitiesbr($object->signature);
            }
            print '</td></tr>';

            print '</table>';

            dol_fiche_end();

            print '<div align="center">';
            print '<input value="'.$langs->trans("Save").'" class="button" type="submit" name="save">';
            print '&nbsp; &nbsp; &nbsp;';
            print '<input value="'.$langs->trans("Cancel").'" class="button" type="submit" name="cancel">';
            print '</div>';

            print '</form>';
        }

        if ($action != 'edit')
        {
            print '<div class="fichecenter"><div class="fichehalfleft">';
            /*
             * Documents generes
            */
            $filename = dol_sanitizeFileName($object->ref);
            $filedir = $conf->user->dir_output . "/" . dol_sanitizeFileName($object->ref);
            $urlsource = $_SERVER["PHP_SELF"] . "?id=" . $object->id;
            $genallowed = $user->rights->user->user->creer;
            $delallowed = $user->rights->user->user->supprimer;

            print $formfile->showdocuments('user', $filename, $filedir, $urlsource, $genallowed, $delallowed, $object->modelpdf, 1, 0, 0, 28, 0, '', 0, '', $soc->default_lang);
            $somethingshown = $formfile->numoffiles;

    		// Show links to link elements
    		$linktoelem = $form->showLinkToObjectBlock($object, null, null);
    		$somethingshown = $form->showLinkedObjectBlock($object, $linktoelem);

            print '</div><div class="fichehalfright"><div class="ficheaddleft">';

    		// List of actions on element
    		include_once DOL_DOCUMENT_ROOT . '/core/class/html.formactions.class.php';
    		$formactions = new FormActions($db);
    		$somethingshown = $formactions->showactions($object, 'user', $socid);


            print '</div></div></div>';
        }

		if (! empty($conf->ldap->enabled) && ! empty($object->ldap_sid)) $ldap->close();
    }

}

if (! empty($conf->api->enabled) && ! empty($conf->use_javascript_ajax))
{
    print "\n".'<script type="text/javascript">';
    print '$(document).ready(function () {
            $("#generate_api_key").click(function() {
                $.get( "'.DOL_URL_ROOT.'/core/ajax/security.php", {
                    action: \'getrandompassword\',
                    generic: true
                },
                function(token) {
                    $("#api_key").val(token);
                });
            });
    });';
    print '</script>';
}

llxFooter();
$db->close();<|MERGE_RESOLUTION|>--- conflicted
+++ resolved
@@ -1098,21 +1098,6 @@
 		print "</td></tr>";
 	}
 
-<<<<<<< HEAD
-	if (!empty($conf->global->MAIN_USE_EXPENSE_IK))
-	{
-		print '<tr><td>'.$langs->trans("DefaultCategoryCar").'</td>';
-		print '<td>';
-		print $form->selectExpenseCategories($object->default_c_exp_tax_cat, 'default_c_exp_tax_cat', 1);
-		print '</td></tr>';
-
-		print '<tr><td>'.$langs->trans("DefaultRangeNumber").'</td>';
-		print '<td>';
-		$maxRangeNum = ExpenseReportIk::getMaxRangeNumber($object->default_c_exp_tax_cat);
-		print $form->selectarray('default_range', range(0, $maxRangeNum), $object->default_range);
-		print '</td></tr>';
-	}
-=======
 	// Multicompany
 	// This is now done with hook formObjectOptions
 	/*
@@ -1130,7 +1115,20 @@
 	 }
 	 }
 	 */
->>>>>>> 08da8ef0
+
+	if (!empty($conf->global->MAIN_USE_EXPENSE_IK))
+	{
+		print '<tr><td>'.$langs->trans("DefaultCategoryCar").'</td>';
+		print '<td>';
+		print $form->selectExpenseCategories($object->default_c_exp_tax_cat, 'default_c_exp_tax_cat', 1);
+		print '</td></tr>';
+
+		print '<tr><td>'.$langs->trans("DefaultRangeNumber").'</td>';
+		print '<td>';
+		$maxRangeNum = ExpenseReportIk::getMaxRangeNumber($object->default_c_exp_tax_cat);
+		print $form->selectarray('default_range', range(0, $maxRangeNum), $object->default_range);
+		print '</td></tr>';
+	}
 
     // Other attributes
     $parameters=array('objectsrc' => $objectsrc, 'colspan' => ' colspan="3"');
@@ -1521,7 +1519,6 @@
 		    print '<td>'.dol_print_date($object->datepreviouslogin,"dayhour").'</td>';
 		    print "</tr>\n";
 
-<<<<<<< HEAD
 			if (!empty($conf->global->MAIN_USE_EXPENSE_IK))
 			{
 				print '<tr><td>'.$langs->trans("DefaultCategoryCar").'</td>';
@@ -1534,7 +1531,7 @@
 				print $object->default_range;
 				print '</td></tr>';
 			}
-=======
+
 		    // Multicompany
 		    // This is now done with hook formObjectOptions (included into /core/tpl/extrafields_view.tpl.php)
 		    /*
@@ -1552,7 +1549,6 @@
 		     print "</td></tr>\n";
 		     }
 		     }*/
->>>>>>> 08da8ef0
 
 		    // Other attributes
     		include DOL_DOCUMENT_ROOT . '/core/tpl/extrafields_view.tpl.php';
@@ -2448,7 +2444,6 @@
                 print "</tr>\n";
             }
 
-<<<<<<< HEAD
 			if (!empty($conf->global->MAIN_USE_EXPENSE_IK))
 			{
 				print '<tr><td>'.$langs->trans("DefaultCategoryCar").'</td>';
@@ -2462,7 +2457,7 @@
 				print $form->selectarray('default_range', range(0, $maxRangeNum), $object->default_range);
 				print '</td></tr>';
 			}
-=======
+
             // Multicompany
             // This is now done with hook formObjectOptions
             /*
@@ -2481,7 +2476,6 @@
             	}
             }
             */
->>>>>>> 08da8ef0
 
             // Other attributes
             $parameters=array('colspan' => ' colspan="2"');
