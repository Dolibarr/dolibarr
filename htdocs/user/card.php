--- conflicted
+++ resolved
@@ -1633,7 +1633,6 @@
 				print '</td></tr>';
 			}
 
-<<<<<<< HEAD
 			// Accountancy
 			print '<tr><td class="nowrap">';
 			print $langs->trans("AccountancyCode");
@@ -1653,8 +1652,6 @@
 			print '<tr><td>'.$langs->trans("UserAccountancyCode").'</td>';
 			print '<td>'.$object->accountancy_code_subledger.'</td></tr>';
 
-=======
->>>>>>> 4b996f79
 			print '</table>';
 
 			print '</div>';
