<?php
/* Copyright (C) 2002-2006 Rodolphe Quiedeville <rodolphe@quiedeville.org>
 * Copyright (C) 2002-2003 Jean-Louis Bergamo   <jlb@j1b.org>
 * Copyright (C) 2004-2015 Laurent Destailleur  <eldy@users.sourceforge.net>
 * Copyright (C) 2004      Eric Seigne          <eric.seigne@ryxeo.com>
 * Copyright (C) 2005-2018 Regis Houssin        <regis.houssin@inodbox.com>
 * Copyright (C) 2005      Lionel Cousteix      <etm_ltd@tiscali.co.uk>
 * Copyright (C) 2011      Herve Prot           <herve.prot@symeos.com>
 * Copyright (C) 2012-2018 Juanjo Menent        <jmenent@2byte.es>
 * Copyright (C) 2013      Florian Henry        <florian.henry@open-concept.pro>
 * Copyright (C) 2013-2016 Alexandre Spangaro   <aspangaro@open-dsi.fr>
 * Copyright (C) 2015-2017 Jean-François Ferry  <jfefe@aternatik.fr>
 * Copyright (C) 2015      Ari Elbaz (elarifr)  <github@accedinfo.com>
 * Copyright (C) 2015-2018 Charlene Benke       <charlie@patas-monkey.com>
 * Copyright (C) 2016      Raphaël Doursenaud   <rdoursenaud@gpcsolutions.fr>
 * Copyright (C) 2018-2019  Frédéric France     <frederic.france@netlogic.fr>
 * Copyright (C) 2018       David Beniamine     <David.Beniamine@Tetras-Libre.fr>
 *
 * This program is free software; you can redistribute it and/or modify
 * it under the terms of the GNU General Public License as published by
 * the Free Software Foundation; either version 3 of the License, or
 * (at your option) any later version.
 *
 * This program is distributed in the hope that it will be useful,
 * but WITHOUT ANY WARRANTY; without even the implied warranty of
 * MERCHANTABILITY or FITNESS FOR A PARTICULAR PURPOSE.  See the
 * GNU General Public License for more details.
 *
 * You should have received a copy of the GNU General Public License
 * along with this program. If not, see <http://www.gnu.org/licenses/>.
 */

/**
 *       \file       htdocs/user/card.php
 *       \brief      Tab of user card
 */

require '../main.inc.php';
require_once DOL_DOCUMENT_ROOT.'/user/class/user.class.php';
require_once DOL_DOCUMENT_ROOT.'/user/class/usergroup.class.php';
require_once DOL_DOCUMENT_ROOT.'/contact/class/contact.class.php';
require_once DOL_DOCUMENT_ROOT.'/core/class/html.formfile.class.php';
require_once DOL_DOCUMENT_ROOT.'/core/lib/images.lib.php';
require_once DOL_DOCUMENT_ROOT.'/core/lib/usergroups.lib.php';
require_once DOL_DOCUMENT_ROOT.'/core/class/extrafields.class.php';
require_once DOL_DOCUMENT_ROOT.'/core/class/html.formcompany.class.php';
require_once DOL_DOCUMENT_ROOT.'/core/class/html.formother.class.php';
if (! empty($conf->ldap->enabled)) require_once DOL_DOCUMENT_ROOT.'/core/class/ldap.class.php';
if (! empty($conf->adherent->enabled)) require_once DOL_DOCUMENT_ROOT.'/adherents/class/adherent.class.php';
if (! empty($conf->categorie->enabled)) require_once DOL_DOCUMENT_ROOT.'/categories/class/categorie.class.php';
if (! empty($conf->stock->enabled)) require_once DOL_DOCUMENT_ROOT.'/product/class/html.formproduct.class.php';

$id			= GETPOST('id', 'int');
$action		= GETPOST('action', 'aZ09');
$mode		= GETPOST('mode', 'alpha');
$confirm	= GETPOST('confirm', 'alpha');
$group		= GETPOST("group", "int", 3);
$cancel		= GETPOST('cancel', 'alpha');
$contextpage= GETPOST('contextpage', 'aZ')?GETPOST('contextpage', 'aZ'):'useracard';   // To manage different context of search

// Define value to know what current user can do on users
$canadduser=(! empty($user->admin) || $user->rights->user->user->creer);
$canreaduser=(! empty($user->admin) || $user->rights->user->user->lire);
$canedituser=(! empty($user->admin) || $user->rights->user->user->creer);
$candisableuser=(! empty($user->admin) || $user->rights->user->user->supprimer);
$canreadgroup=$canreaduser;
$caneditgroup=$canedituser;
if (! empty($conf->global->MAIN_USE_ADVANCED_PERMS))
{
	$canreadgroup=(! empty($user->admin) || $user->rights->user->group_advance->read);
	$caneditgroup=(! empty($user->admin) || $user->rights->user->group_advance->write);
}

// Define value to know what current user can do on properties of edited user
if ($id)
{
	// $user est le user qui edite, $id est l'id de l'utilisateur edite
	$caneditfield=((($user->id == $id) && $user->rights->user->self->creer)
	|| (($user->id != $id) && $user->rights->user->user->creer));
	$caneditpassword=((($user->id == $id) && $user->rights->user->self->password)
	|| (($user->id != $id) && $user->rights->user->user->password));
}

// Security check
$socid=0;
if ($user->societe_id > 0) $socid = $user->societe_id;
$feature2='user';

$result = restrictedArea($user, 'user', $id, 'user&user', $feature2);

if ($user->id <> $id && ! $canreaduser) accessforbidden();

// Load translation files required by page
$langs->loadLangs(array('users', 'companies', 'ldap', 'admin', 'hrm', 'stocks'));

$object = new User($db);
$extrafields = new ExtraFields($db);

// fetch optionals attributes and labels
$extralabels=$extrafields->fetch_name_optionals_label($object->table_element);

// Initialize technical object to manage hooks. Note that conf->hooks_modules contains array
$hookmanager->initHooks(array('usercard','globalcard'));



/**
 * Actions
 */

$parameters=array('id' => $id, 'socid' => $socid, 'group' => $group, 'caneditgroup' => $caneditgroup);
$reshook=$hookmanager->executeHooks('doActions', $parameters, $object, $action);    // Note that $action and $object may have been modified by some hooks
if ($reshook < 0) setEventMessages($hookmanager->error, $hookmanager->errors, 'errors');

if (empty($reshook)) {

	if ($action == 'confirm_disable' && $confirm == "yes" && $candisableuser) {
		if ($id <> $user->id) {
			$object->fetch($id);
			$object->setstatus(0);
			header("Location: ".$_SERVER['PHP_SELF'].'?id='.$id);
			exit;
		}
	}
	if ($action == 'confirm_enable' && $confirm == "yes" && $candisableuser) {
		$error = 0;

		if ($id <> $user->id) {
			$object->fetch($id);

			if (!empty($conf->file->main_limit_users)) {
				$nb = $object->getNbOfUsers("active");
				if ($nb >= $conf->file->main_limit_users) {
					$error ++;
					setEventMessages($langs->trans("YourQuotaOfUsersIsReached"), null, 'errors');
				}
			}

			if (!$error) {
				$object->setstatus(1);
				header("Location: ".$_SERVER['PHP_SELF'].'?id='.$id);
				exit;
			}
		}
	}

	if ($action == 'confirm_delete' && $confirm == "yes" && $candisableuser)
	{
		if ($id <> $user->id)
		{
			if (! GETPOSTISSET('token'))
			{
				print 'Error, token required for this critical operation';
				exit;
			}

			$object = new User($db);
			$object->fetch($id);

			$result = $object->delete($user);
			if ($result < 0) {
				$langs->load("errors");
				setEventMessages($langs->trans("ErrorUserCannotBeDelete"), null, 'errors');
			} else {
				setEventMessages($langs->trans("RecordDeleted"), null);
				header("Location: ".DOL_URL_ROOT."/user/list.php?restore_lastsearch_values=1");
				exit;
			}
		}
	}

	// Action Add user
	if ($action == 'add' && $canadduser) {
		$error = 0;

		if (!$_POST["lastname"]) {
			$error ++;
			setEventMessages($langs->trans("NameNotDefined"), null, 'errors');
			$action = "create";       // Go back to create page
		}
		if (!$_POST["login"]) {
			$error ++;
			setEventMessages($langs->trans("LoginNotDefined"), null, 'errors');
			$action = "create";       // Go back to create page
		}

		if (!empty($conf->file->main_limit_users)) { // If option to limit users is set
			$nb = $object->getNbOfUsers("active");
			if ($nb >= $conf->file->main_limit_users) {
				$error ++;
				setEventMessages($langs->trans("YourQuotaOfUsersIsReached"), null, 'errors');
				$action = "create";       // Go back to create page
			}
		}

		if (!$error) {
			$object->lastname = GETPOST("lastname", 'alphanohtml');
			$object->firstname = GETPOST("firstname", 'alphanohtml');
			$object->login = GETPOST("login", 'alphanohtml');
			$object->api_key = GETPOST("api_key", 'alphanohtml');
			$object->gender = GETPOST("gender", 'aZ09');
			$birth = dol_mktime(0, 0, 0, GETPOST('birthmonth', 'int'), GETPOST('birthday', 'int'), GETPOST('birthyear', 'int'));
			$object->birth = $birth;
			$object->admin = GETPOST("admin", 'int');
			$object->address = GETPOST('address', 'alphanohtml');
			$object->zip = GETPOST('zipcode', 'alphanohtml');
			$object->town = GETPOST('town', 'alphanohtml');
			$object->country_id = GETPOST('country_id', 'int');
			$object->state_id = GETPOST('state_id', 'int');
			$object->office_phone = GETPOST("office_phone", 'alphanohtml');
			$object->office_fax = GETPOST("office_fax", 'alphanohtml');
			$object->user_mobile = GETPOST("user_mobile", 'alphanohtml');

			$object->skype = GETPOST("skype", 'alphanohtml');
			$object->twitter = GETPOST("twitter", 'alphanohtml');
			$object->facebook = GETPOST("facebook", 'alphanohtml');
			$object->linkedin = GETPOST("linkedin", 'alphanohtml');

			$object->email = preg_replace('/\s+/', '', GETPOST("email", 'alphanohtml'));
			$object->job = GETPOST("job", 'nohtml');
			$object->signature = GETPOST("signature", 'none');
			$object->accountancy_code = GETPOST("accountancy_code", 'alphanohtml');
			$object->note = GETPOST("note", 'none');
			$object->ldap_sid = GETPOST("ldap_sid", 'alphanohtml');
			$object->fk_user = GETPOST("fk_user", 'int') > 0 ? GETPOST("fk_user", 'int') : 0;
			$object->employee = GETPOST('employee', 'alphanohtml');

			$object->thm = GETPOST("thm", 'alphanohtml') != '' ? GETPOST("thm", 'alphanohtml') : '';
			$object->thm = price2num($object->thm);
			$object->tjm = GETPOST("tjm", 'alphanohtml') != '' ? GETPOST("tjm", 'alphanohtml') : '';
			$object->tjm =  price2num($object->tjm);
			$object->salary = GETPOST("salary", 'alphanohtml') != '' ? GETPOST("salary", 'alphanohtml') : '';
			$object->salary = price2num($object->salary);
			$object->salaryextra = GETPOST("salaryextra", 'alphanohtml') != '' ? GETPOST("salaryextra", 'alphanohtml') : '';
			$object->weeklyhours = GETPOST("weeklyhours", 'alphanohtml') != '' ? GETPOST("weeklyhours", 'alphanohtml') : '';

			$object->color = GETPOST("color", 'alphanohtml') != '' ? GETPOST("color", 'alphanohtml') : '';
			$dateemployment = dol_mktime(0, 0, 0, GETPOST('dateemploymentmonth', 'int'), GETPOST('dateemploymentday', 'int'), GETPOST('dateemploymentyear', 'int'));
			$object->dateemployment = $dateemployment;

			$dateemploymentend = dol_mktime(0, 0, 0, GETPOST('dateemploymentendmonth', 'int'), GETPOST('dateemploymentendday', 'int'), GETPOST('dateemploymentendyear', 'int'));
			$object->dateemploymentend = $dateemploymentend;

			$object->fk_warehouse = GETPOST('fk_warehouse', 'int');

			// Fill array 'array_options' with data from add form
			$ret = $extrafields->setOptionalsFromPost($extralabels, $object);
			if ($ret < 0) {
				$error ++;
			}

			// Set entity property
			$entity = GETPOST('entity', 'int');
			if (! empty($conf->multicompany->enabled)) {
				if (GETPOST('superadmin', 'int')) {
					$object->entity = 0;
				} else {
					if (! empty($conf->global->MULTICOMPANY_TRANSVERSE_MODE)) {
						$object->entity = 1; // all users are forced into master entity
					} else {
						$object->entity = ($entity == '' ? 1 : $entity);
					}
				}
			} else {
				$object->entity = ($entity == '' ? 1 : $entity);
				/*if ($user->admin && $user->entity == 0 && GETPOST("admin",'alpha'))
				{
				}*/
			}

			$db->begin();

			$id = $object->create($user);
			if ($id > 0) {
				if (GETPOST('password')) {
					$object->setPassword($user, GETPOST('password'));
				}
				if (! empty($conf->categorie->enabled)) {
					// Categories association
					$usercats = GETPOST('usercats', 'array');
					$object->setCategories($usercats);
				}
				$db->commit();

				header("Location: ".$_SERVER['PHP_SELF'].'?id='.$id);
				exit;
			}
			else
			{
				$langs->load("errors");
				$db->rollback();
				setEventMessages($object->error, $object->errors, 'errors');
				$action = "create";       // Go back to create page
			}
		}
	}

	// Action add usergroup
	if (($action == 'addgroup' || $action == 'removegroup') && $caneditgroup)
	{
		if ($group)
		{
			$editgroup = new UserGroup($db);
			$editgroup->fetch($group);
			$editgroup->oldcopy=clone $editgroup;

			$object->fetch($id);
			if ($action == 'addgroup') {
				$result = $object->SetInGroup($group, $editgroup->entity);
			}
			if ($action == 'removegroup') {
				$result = $object->RemoveFromGroup($group, $editgroup->entity);
			}

			if ($result > 0) {
				header("Location: ".$_SERVER['PHP_SELF'].'?id='.$id);
				exit;
			}
			else
			{
				setEventMessages($object->error, $object->errors, 'errors');
			}
		}
	}

	if ($action == 'update' && ! $cancel)
	{
		require_once DOL_DOCUMENT_ROOT.'/core/lib/files.lib.php';

		if ($caneditfield)    // Case we can edit all field
		{
			$error = 0;

			if (! GETPOST("lastname", 'alpha')) {
				setEventMessages($langs->trans("NameNotDefined"), null, 'errors');
				$action = "edit";       // Go back to create page
				$error ++;
			}
			if (! GETPOST("login", 'alpha')) {
				setEventMessages($langs->trans("LoginNotDefined"), null, 'errors');
				$action = "edit";       // Go back to create page
				$error ++;
			}

			if (!$error)
			{
				$object->fetch($id);

				$object->oldcopy = clone $object;

				$db->begin();

				$object->lastname = GETPOST("lastname", 'alphanohtml');
				$object->firstname = GETPOST("firstname", 'alphanohtml');
				$object->login = GETPOST("login", 'alphanohtml');
				$object->gender = GETPOST("gender", 'aZ09');
				$birth = dol_mktime(0, 0, 0, GETPOST('birthmonth', 'int'), GETPOST('birthday', 'int'), GETPOST('birthyear', 'int'));
				$object->birth = $birth;
				$object->pass = GETPOST("password", 'none');
				$object->api_key = (GETPOST("api_key", 'alphanohtml')) ? GETPOST("api_key", 'alphanohtml') : $object->api_key;
				if (! empty($user->admin)) $object->admin = GETPOST("admin", "int"); 	// admin flag can only be set/unset by an admin user. A test is also done later when forging sql request
				$object->address = GETPOST('address', 'alphanohtml');
				$object->zip = GETPOST('zipcode', 'alphanohtml');
				$object->town = GETPOST('town', 'alphanohtml');
				$object->country_id = GETPOST('country_id', 'int');
				$object->state_id = GETPOST('state_id', 'int');
				$object->office_phone = GETPOST("office_phone", 'alphanohtml');
				$object->office_fax = GETPOST("office_fax", 'alphanohtml');
				$object->user_mobile = GETPOST("user_mobile", 'alphanohtml');

				$object->skype = GETPOST("skype", 'alphanohtml');
				$object->twitter = GETPOST("twitter", 'alphanohtml');
				$object->facebook = GETPOST("facebook", 'alphanohtml');
				$object->linkedin = GETPOST("linkedin", 'alphanohtml');

				$object->email = preg_replace('/\s+/', '', GETPOST("email", 'alphanohtml'));
				$object->job = GETPOST("job", 'nohtml');
<<<<<<< HEAD
				$object->signature = GETPOST("signature", 'none');
				$object->accountancy_code = GETPOST("accountancy_code", 'alphanohtml');
				$object->openid = GETPOST("openid", 'alphanohtml');
				$object->fk_user = GETPOST("fk_user", 'int') > 0 ? GETPOST("fk_user", 'int') : 0;
				$object->employee = GETPOST('employee', 'int');

				$object->thm = GETPOST("thm", 'alphanohtml') != '' ? GETPOST("thm", 'alphanohtml') : '';
				$object->tjm = GETPOST("tjm", 'alphanohtml') != '' ? GETPOST("tjm", 'alphanohtml') : '';
				$object->salary = GETPOST("salary", 'alphanohtml') != '' ? GETPOST("salary", 'alphanohtml') : '';
				$object->salaryextra = GETPOST("salaryextra", 'alphanohtml') != '' ? GETPOST("salaryextra", 'alphanohtml') : '';
				$object->weeklyhours = GETPOST("weeklyhours", 'alphanohtml') != '' ? GETPOST("weeklyhours", 'alphanohtml') : '';

				$object->color = GETPOST("color", 'alphanohtml') != '' ? GETPOST("color", 'alphanohtml') : '';
				$dateemployment = dol_mktime(0, 0, 0, GETPOST('dateemploymentmonth', 'int'), GETPOST('dateemploymentday', 'int'), GETPOST('dateemploymentyear', 'int'));
=======
				$object->signature = GETPOST("signature",'none');
				$object->accountancy_code = GETPOST("accountancy_code",'alpha');
				$object->openid = GETPOST("openid",'alpha');
				$object->fk_user = GETPOST("fk_user",'int') > 0 ? GETPOST("fk_user",'int') : 0;
				$object->employee = GETPOST('employee','int');

				$object->thm = GETPOST("thm",'alphanohtml') != '' ? GETPOST("thm",'alphanohtml') : '';
				$object->thm = price2num($object->thm);
				$object->tjm = GETPOST("tjm",'alphanohtml') != '' ? GETPOST("tjm",'alphanohtml') : '';
				$object->tjm =  price2num($object->tjm);
				$object->salary = GETPOST("salary",'alphanohtml') != '' ? GETPOST("salary",'alphanohtml') : '';
				$object->salary = price2num($object->salary);
				$object->salaryextra = GETPOST("salaryextra",'alphanohtml') != '' ? GETPOST("salaryextra",'alphanohtml') : '';
				$object->weeklyhours = GETPOST("weeklyhours",'alphanohtml') != '' ? GETPOST("weeklyhours",'alphanohtml') : '';

				$object->color = GETPOST("color",'alpha') != '' ? GETPOST("color",'alpha') : '';
				$dateemployment = dol_mktime(0, 0, 0, GETPOST('dateemploymentmonth','int'), GETPOST('dateemploymentday','int'), GETPOST('dateemploymentyear','int'));
>>>>>>> 072db96b
				$object->dateemployment = $dateemployment;
				$dateemploymentend = dol_mktime(0, 0, 0, GETPOST('dateemploymentendmonth', 'int'), GETPOST('dateemploymentendday', 'int'), GETPOST('dateemploymentendyear', 'int'));
				$object->dateemploymentend = $dateemploymentend;

                if (! empty($conf->stock->enabled))
                {
				    $object->fk_warehouse = GETPOST('fk_warehouse', 'int');
                }

				if (! empty($conf->multicompany->enabled))
				{
					if (! empty($_POST["superadmin"]))
					{
						$object->entity = 0;
					}
					elseif (! empty($conf->global->MULTICOMPANY_TRANSVERSE_MODE))
					{
						$object->entity = 1; // all users in master entity
					}
					else
					{
						$object->entity = (! GETPOST('entity', 'int') ? 0 : GETPOST('entity', 'int'));
					}
				}
				else
				{
					$object->entity = (! GETPOST('entity', 'int') ? 0 : GETPOST('entity', 'int'));
				}

				// Fill array 'array_options' with data from add form
				$ret = $extrafields->setOptionalsFromPost($extralabels, $object);
				if ($ret < 0) {
					$error ++;
				}

				if (GETPOST('deletephoto')) {
					$object->photo = '';
				}
				if (!empty($_FILES['photo']['name']))
				{
				    $isimage=image_format_supported($_FILES['photo']['name']);
				    if ($isimage > 0)
				    {
    					$object->photo = dol_sanitizeFileName($_FILES['photo']['name']);
				    }
				    else
				    {
				        $error++;
				        $langs->load("errors");
				        setEventMessages($langs->trans("ErrorBadImageFormat"), null, 'errors');
				        dol_syslog($langs->transnoentities("ErrorBadImageFormat"), LOG_INFO);
				    }
				}

				if (!$error) {
					$ret = $object->update($user);
					if ($ret < 0) {
						$error++;
						if ($db->errno() == 'DB_ERROR_RECORD_ALREADY_EXISTS') {
							$langs->load("errors");
							setEventMessages($langs->trans("ErrorLoginAlreadyExists", $object->login), null, 'errors');
						}
						else
						{
							setEventMessages($object->error, $object->errors, 'errors');
						}
					}
				}

				if (!$error && GETPOSTISSET('contactid')) {
					$contactid = GETPOST('contactid', 'int');

					if ($contactid > 0) {
						$contact = new Contact($db);
						$contact->fetch($contactid);

						$sql = "UPDATE ".MAIN_DB_PREFIX."user";
						$sql .= " SET fk_socpeople=".$db->escape($contactid);
						if (!empty($contact->socid)) {
							$sql .= ", fk_soc=".$db->escape($contact->socid);
						}
						$sql .= " WHERE rowid=".$object->id;
					} else {
						$sql = "UPDATE ".MAIN_DB_PREFIX."user";
						$sql .= " SET fk_socpeople=NULL, fk_soc=NULL";
						$sql .= " WHERE rowid=".$object->id;
					}
					dol_syslog("usercard::update", LOG_DEBUG);
					$resql = $db->query($sql);
					if (!$resql) {
						$error ++;
						setEventMessages($db->lasterror(), null, 'errors');
					}
				}

				if (!$error && !count($object->errors)) {
					if (GETPOST('deletephoto') && $object->photo) {
						$fileimg = $conf->user->dir_output.'/'.get_exdir(0, 0, 0, 0, $object, 'user').'/'.$object->id.'/logos/'.$object->photo;
						$dirthumbs = $conf->user->dir_output.'/'.get_exdir(0, 0, 0, 0, $object, 'user').'/'.$object->id.'/logos/thumbs';
						dol_delete_file($fileimg);
						dol_delete_dir_recursive($dirthumbs);
					}

					if (isset($_FILES['photo']['tmp_name']) && trim($_FILES['photo']['tmp_name'])) {
						$dir = $conf->user->dir_output.'/'.get_exdir(0, 0, 0, 0, $object, 'user').'/'.$object->id;

						dol_mkdir($dir);

						if (@is_dir($dir)) {
							$newfile = $dir.'/'.dol_sanitizeFileName($_FILES['photo']['name']);
							$result = dol_move_uploaded_file($_FILES['photo']['tmp_name'], $newfile, 1, 0, $_FILES['photo']['error']);

							if (!$result > 0) {
								setEventMessages($langs->trans("ErrorFailedToSaveFile"), null, 'errors');
							} else {
								// Create thumbs
								$object->addThumbs($newfile);
							}
						} else {
							$error ++;
							$langs->load("errors");
							setEventMessages($langs->trans("ErrorFailedToCreateDir", $dir), $mesgs, 'errors');
						}
					}
				}

				if (! $error && ! count($object->errors))
				{
					// Then we add the associated categories
					$categories = GETPOST('usercats', 'array');
					$object->setCategories($categories);
				}

				if (!$error && !count($object->errors)) {
					setEventMessages($langs->trans("UserModified"), null, 'mesgs');
					$db->commit();

					$login = $_SESSION["dol_login"];
					if ($login && $login == $object->oldcopy->login && $object->oldcopy->login != $object->login)    // Current user has changed its login
					{
						$error++;
						$langs->load("errors");
						setEventMessages($langs->transnoentitiesnoconv("WarningYourLoginWasModifiedPleaseLogin"), null, 'warnings');
					}
				}
				else {
					$db->rollback();
				}
			}
		}
		else
		{
			if ($caneditpassword)    // Case we can edit only password
			{
				dol_syslog("Not allowed to change fields, only password");

				$object->fetch($id);

				$object->oldcopy = clone $object;

				$ret = $object->setPassword($user, GETPOST("password"));
				if ($ret < 0)
				{
					setEventMessages($object->error, $object->errors, 'errors');
				}
			}
		}
	}

	// Change password with a new generated one
	if ((($action == 'confirm_password' && $confirm == 'yes')
			|| ($action == 'confirm_passwordsend' && $confirm == 'yes')) && $caneditpassword
	) {
		$object->fetch($id);

		$newpassword = $object->setPassword($user, '');
		if ($newpassword < 0) {
			// Echec
			setEventMessages($langs->trans("ErrorFailedToSetNewPassword"), null, 'errors');
		} else {
			// Succes
			if ($action == 'confirm_passwordsend' && $confirm == 'yes') {
				if ($object->send_password($user, $newpassword) > 0)
				{
					setEventMessages($langs->trans("PasswordChangedAndSentTo", $object->email), null, 'mesgs');
				}
				else
				{
					setEventMessages($object->error, $object->errors, 'errors');
				}
			}
			else
			{
				setEventMessages($langs->trans("PasswordChangedTo", $newpassword), null, 'warnings');
			}
		}
	}

	// Action initialisation donnees depuis record LDAP
	if ($action == 'adduserldap') {
		$selecteduser = $_POST['users'];

		$required_fields = array(
			$conf->global->LDAP_KEY_USERS,
			$conf->global->LDAP_FIELD_NAME,
			$conf->global->LDAP_FIELD_FIRSTNAME,
			$conf->global->LDAP_FIELD_LOGIN,
			$conf->global->LDAP_FIELD_LOGIN_SAMBA,
			$conf->global->LDAP_FIELD_PASSWORD,
			$conf->global->LDAP_FIELD_PASSWORD_CRYPTED,
			$conf->global->LDAP_FIELD_PHONE,
			$conf->global->LDAP_FIELD_FAX,
			$conf->global->LDAP_FIELD_MOBILE,
			$conf->global->LDAP_FIELD_SKYPE,
			$conf->global->LDAP_FIELD_MAIL,
			$conf->global->LDAP_FIELD_TITLE,
			$conf->global->LDAP_FIELD_DESCRIPTION,
			$conf->global->LDAP_FIELD_SID
		);

		$ldap = new Ldap();
		$result = $ldap->connect_bind();
		if ($result >= 0) {
			// Remove from required_fields all entries not configured in LDAP (empty) and duplicated
			$required_fields = array_unique(array_values(array_filter($required_fields, "dol_validElement")));

			$ldapusers = $ldap->getRecords($selecteduser, $conf->global->LDAP_USER_DN, $conf->global->LDAP_KEY_USERS, $required_fields);
			//print_r($ldapusers);

			if (is_array($ldapusers)) {
				foreach ($ldapusers as $key => $attribute) {
					$ldap_lastname = $attribute[$conf->global->LDAP_FIELD_NAME];
					$ldap_firstname = $attribute[$conf->global->LDAP_FIELD_FIRSTNAME];
					$ldap_login = $attribute[$conf->global->LDAP_FIELD_LOGIN];
					$ldap_loginsmb = $attribute[$conf->global->LDAP_FIELD_LOGIN_SAMBA];
					$ldap_pass = $attribute[$conf->global->LDAP_FIELD_PASSWORD];
					$ldap_pass_crypted = $attribute[$conf->global->LDAP_FIELD_PASSWORD_CRYPTED];
					$ldap_phone = $attribute[$conf->global->LDAP_FIELD_PHONE];
					$ldap_fax = $attribute[$conf->global->LDAP_FIELD_FAX];
					$ldap_mobile = $attribute[$conf->global->LDAP_FIELD_MOBILE];
					$ldap_skype = $attribute[$conf->global->LDAP_FIELD_SKYPE];
					$ldap_twitter = $attribute[$conf->global->LDAP_FIELD_TWITTER];
					$ldap_facebook = $attribute[$conf->global->LDAP_FIELD_FACEBOOK];
					$ldap_linkedin = $attribute[$conf->global->LDAP_FIELD_LINKEDIN];
					$ldap_mail = $attribute[$conf->global->LDAP_FIELD_MAIL];
					$ldap_sid = $attribute[$conf->global->LDAP_FIELD_SID];
				}
			}
		}
		else
		{
			setEventMessages($ldap->error, $ldap->errors, 'errors');
		}
	}

	// Actions to send emails
	$trigger_name='USER_SENTBYMAIL';
	$paramname='id';    // Name of param key to open the card
	$mode='emailfromuser';
	$trackid='use'.$id;
	include DOL_DOCUMENT_ROOT.'/core/actions_sendmails.inc.php';

	// Actions to build doc
	$upload_dir = $conf->user->dir_output;
	$permissioncreate=$user->rights->user->user->creer;
	include DOL_DOCUMENT_ROOT.'/core/actions_builddoc.inc.php';
}


/*
 * View
 */

$form = new Form($db);
$formother=new FormOther($db);
$formcompany = new FormCompany($db);
$formfile = new FormFile($db);
if (! empty($conf->stock->enabled)) $formproduct = new FormProduct($db);

llxHeader('', $langs->trans("UserCard"));

if ($action == 'create' || $action == 'adduserldap')
{
	/* ************************************************************************** */
	/*                                                                            */
	/* Affichage fiche en mode creation                                           */
	/*                                                                            */
	/* ************************************************************************** */

	print load_fiche_titre($langs->trans("NewUser"));

	print $langs->trans("CreateInternalUserDesc")."<br>\n";
	print "<br>";


	if (! empty($conf->ldap->enabled) && (isset($conf->global->LDAP_SYNCHRO_ACTIVE) && $conf->global->LDAP_SYNCHRO_ACTIVE == 'ldap2dolibarr'))
	{
		/*
         * Affiche formulaire d'ajout d'un compte depuis LDAP
         * si on est en synchro LDAP vers Dolibarr
         */

		$ldap = new Ldap();
		$result = $ldap->connect_bind();
		if ($result >= 0)
		{
			$required_fields=array(
				$conf->global->LDAP_KEY_USERS,
				$conf->global->LDAP_FIELD_FULLNAME,
				$conf->global->LDAP_FIELD_NAME,
				$conf->global->LDAP_FIELD_FIRSTNAME,
				$conf->global->LDAP_FIELD_LOGIN,
				$conf->global->LDAP_FIELD_LOGIN_SAMBA,
				$conf->global->LDAP_FIELD_PASSWORD,
				$conf->global->LDAP_FIELD_PASSWORD_CRYPTED,
				$conf->global->LDAP_FIELD_PHONE,
				$conf->global->LDAP_FIELD_FAX,
				$conf->global->LDAP_FIELD_MOBILE,
				$conf->global->LDAP_FIELD_SKYPE,
				$conf->global->LDAP_FIELD_MAIL,
				$conf->global->LDAP_FIELD_TITLE,
				$conf->global->LDAP_FIELD_DESCRIPTION,
				$conf->global->LDAP_FIELD_SID
			);

			// Remove from required_fields all entries not configured in LDAP (empty) and duplicated
			$required_fields=array_unique(array_values(array_filter($required_fields, "dol_validElement")));

			// Get from LDAP database an array of results
			$ldapusers = $ldap->getRecords('*', $conf->global->LDAP_USER_DN, $conf->global->LDAP_KEY_USERS, $required_fields, 1);

			if (is_array($ldapusers))
			{
				$liste=array();
				foreach ($ldapusers as $key => $ldapuser)
				{
					// Define the label string for this user
					$label='';
					foreach ($required_fields as $value)
					{
						if ($value)
						{
							$label.=$value."=".$ldapuser[$value]." ";
						}
					}
					$liste[$key] = $label;
				}
			}
			else
			{
				setEventMessages($ldap->error, $ldap->errors, 'errors');
			}
		}
		else
		{
			setEventMessages($ldap->error, $ldap->errors, 'errors');
		}

		// If user list is full, we show drop-down list
	   	print "\n\n<!-- Form liste LDAP debut -->\n";

	   	print '<form name="add_user_ldap" action="'.$_SERVER["PHP_SELF"].'" method="post">';
	   	print '<input type="hidden" name="token" value="'.$_SESSION['newtoken'].'">';
	   	print '<table class="border centpercent"><tr>';
	   	print '<td width="160">';
	   	print $langs->trans("LDAPUsers");
	   	print '</td>';
	   	print '<td>';
	   	print '<input type="hidden" name="action" value="adduserldap">';
		if (is_array($liste) && count($liste))
		{
			print $form->selectarray('users', $liste, '', 1);
			print ajax_combobox('users');
		}
	   	print '</td><td class="center">';
	   	print '<input type="submit" class="button" value="'.dol_escape_htmltag($langs->trans('Get')).'"'.(count($liste)?'':' disabled').'>';
	   	print '</td></tr></table>';
	   	print '</form>';

	   	print "\n<!-- Form liste LDAP fin -->\n\n";
	   	print '<br>';
	}


	print '<form action="'.$_SERVER['PHP_SELF'].'" method="POST" name="createuser">';
	print '<input type="hidden" name="token" value="'.$_SESSION['newtoken'].'">';
	print '<input type="hidden" name="action" value="add">';
	if (! empty($ldap_sid)) print '<input type="hidden" name="ldap_sid" value="'.dol_escape_htmltag($ldap_sid).'">';
	print '<input type="hidden" name="entity" value="'.$conf->entity.'">';

	dol_fiche_head('', '', '', 0, '');

	print dol_set_focus('#lastname');

	print '<table class="border centpercent">';

	// Lastname
	print '<tr>';
	print '<td class="titlefieldcreate"><span class="fieldrequired">'.$langs->trans("Lastname").'</span></td>';
	print '<td>';
	if (! empty($ldap_lastname))
	{
		print '<input type="hidden" id="lastname" name="lastname" value="'.dol_escape_htmltag($ldap_lastname).'">';
		print $ldap_lastname;
	}
	else
	{
		print '<input class="minwidth100" type="text" id="lastname" name="lastname" value="'.dol_escape_htmltag(GETPOST('lastname', 'alphanohtml')).'">';
	}
	print '</td></tr>';

	// Firstname
	print '<tr><td>'.$langs->trans("Firstname").'</td>';
	print '<td>';
	if (! empty($ldap_firstname))
	{
		print '<input type="hidden" name="firstname" value="'.dol_escape_htmltag($ldap_firstname).'">';
		print $ldap_firstname;
	}
	else
	{
		print '<input class="minwidth100" type="text" name="firstname" value="'.dol_escape_htmltag(GETPOST('firstname', 'alphanohtml')).'">';
	}
	print '</td></tr>';

	// Login
	print '<tr><td><span class="fieldrequired">'.$langs->trans("Login").'</span></td>';
	print '<td>';
	if (! empty($ldap_login))
	{
		print '<input type="hidden" name="login" value="'.dol_escape_htmltag($ldap_login).'">';
		print $ldap_login;
	}
	elseif (! empty($ldap_loginsmb))
	{
		print '<input type="hidden" name="login" value="'.dol_escape_htmltag($ldap_loginsmb).'">';
		print $ldap_loginsmb;
	}
	else
	{
		print '<input class="maxwidth200" maxsize="24" type="text" name="login" value="'.dol_escape_htmltag(GETPOST('login', 'alphanohtml')).'">';
	}
	print '</td></tr>';

	$generated_password='';
	if (empty($ldap_sid))    // ldap_sid is for activedirectory
	{
		require_once DOL_DOCUMENT_ROOT.'/core/lib/security2.lib.php';
		$generated_password=getRandomPassword(false);
	}
	$password=(GETPOSTISSET('password')?GETPOST('password'):$generated_password);

	// Password
	print '<tr><td class="fieldrequired">'.$langs->trans("Password").'</td>';
	print '<td>';
	$valuetoshow='';
	if (preg_match('/ldap/', $dolibarr_main_authentication))
	{
		$valuetoshow.=($valuetoshow?', ':'').$langs->trans("PasswordOfUserInLDAP");
	}
	if (preg_match('/http/', $dolibarr_main_authentication))
	{
		$valuetoshow.=($valuetoshow?', ':'').$langs->trans("HTTPBasicPassword");
	}
	if (preg_match('/dolibarr/', $dolibarr_main_authentication))
	{
		if (! empty($ldap_pass))	// For very old system comaptibilty. Now clear password can't be viewed from LDAP read
		{
			$valuetoshow.= ($valuetoshow?', ':'').'<input type="hidden" name="password" value="'.$ldap_pass.'">';	// Dolibarr password is preffiled with LDAP known password
			$valuetoshow.= preg_replace('/./i', '*', $ldap_pass);
		}
		else
		{
			// We do not use a field password but a field text to show new password to use.
			$valuetoshow.= ($valuetoshow?', ':'').'<input size="30" maxsize="32" type="text" name="password" value="'.$password.'" autocomplete="new-password">';
		}
	}

	// Other form for user password
	$parameters=array('valuetoshow' => $valuetoshow, 'password' => $password);
	$reshook=$hookmanager->executeHooks('printUserPasswordField', $parameters, $object, $action);    // Note that $action and $object may have been modified by hook
	if ($reshook > 0) $valuetoshow=$hookmanager->resPrint;	// to replace
	else $valuetoshow.=$hookmanager->resPrint;				// to add

	print $valuetoshow;
	print '</td></tr>';

	if (! empty($conf->api->enabled))
	{
		// API key
		$generated_api_key = '';
		require_once DOL_DOCUMENT_ROOT.'/core/lib/security2.lib.php';
			$generated_password=getRandomPassword(false);
		print '<tr><td>'.$langs->trans("ApiKey").'</td>';
		print '<td>';
		print '<input size="30" maxsize="32" type="text" id="api_key" name="api_key" value="'.$api_key.'" autocomplete="off">';
		if (! empty($conf->use_javascript_ajax))
			print '&nbsp;'.img_picto($langs->trans('Generate'), 'refresh', 'id="generate_api_key" class="linkobject"');
		print '</td></tr>';
	}
	else
	{
		require_once DOL_DOCUMENT_ROOT.'/core/lib/security2.lib.php';
		// PARTIAL WORKAROUND
		$generated_fake_api_key=getRandomPassword(false);
		print '<input type="hidden" name="api_key" value="'.$generated_fake_api_key.'">';
	}

	// Administrator
	if (! empty($user->admin))
	{
		print '<tr><td>'.$langs->trans("Administrator").'</td>';
		print '<td>';
		print $form->selectyesno('admin', GETPOST('admin'), 1);

		if (! empty($conf->multicompany->enabled) && ! $user->entity)
		{
			if (! empty($conf->use_javascript_ajax))
			{
				print '<script type="text/javascript">
                            $(function() {
                                $("select[name=admin]").change(function() {
                                     if ( $(this).val() == 0 ) {
                                        $("input[name=superadmin]")
                                            .prop("disabled", true)
                                            .prop("checked", false);
                                        $("select[name=entity]")
                                            .prop("disabled", false);
                                     } else {
                                        $("input[name=superadmin]")
                                            .prop("disabled", false);
                                     }
                                });
                                $("input[name=superadmin]").change(function() {
                                    if ( $(this).is(":checked") ) {
                                        $("select[name=entity]")
                                            .prop("disabled", true);
                                    } else {
                                        $("select[name=entity]")
                                            .prop("disabled", false);
                                    }
                                });
                            });
                    </script>';
			}
			$checked=(GETPOST('superadmin', 'int')?' checked':'');
			$disabled=(GETPOST('superadmin', 'int')?'':' disabled');
			print '<input type="checkbox" name="superadmin" value="1"'.$checked.$disabled.' /> '.$langs->trans("SuperAdministrator");
		}
		print "</td></tr>\n";
	}

	// Type
	print '<tr><td>'.$langs->trans("Type").'</td>';
	print '<td>';
	print $form->textwithpicto($langs->trans("Internal"), $langs->trans("InternalExternalDesc"), 1, 'help', '', 0, 2);
	print '</td></tr>';

	// Gender
	print '<tr><td>'.$langs->trans("Gender").'</td>';
	print '<td>';
	$arraygender=array('man'=>$langs->trans("Genderman"),'woman'=>$langs->trans("Genderwoman"));
	print $form->selectarray('gender', $arraygender, GETPOST('gender'), 1);
	print '</td></tr>';

	// Employee
	$defaultemployee=1;
	print '<tr>';
	print '<td>'.$langs->trans('Employee').'</td><td>';
	print $form->selectyesno("employee", (GETPOST('employee')!=''?GETPOST('employee'):$defaultemployee), 1);
	print '</td></tr>';

	// Hierarchy
	print '<tr><td class="titlefieldcreate">'.$langs->trans("HierarchicalResponsible").'</td>';
	print '<td>';
	print $form->select_dolusers($object->fk_user, 'fk_user', 1, array($object->id), 0, '', 0, $conf->entity, 0, 0, '', 0, '', 'maxwidth300');
	print '</td>';
	print "</tr>\n";


	print '</table><hr><table class="border centpercent">';


	// Address
	print '<tr><td class="tdtop titlefieldcreate">'.$form->editfieldkey('Address', 'address', '', $object, 0).'</td>';
	print '<td><textarea name="address" id="address" class="quatrevingtpercent" rows="3" wrap="soft">';
	print $object->address;
	print '</textarea></td></tr>';

	// Zip
	print '<tr><td>'.$form->editfieldkey('Zip', 'zipcode', '', $object, 0).'</td><td>';
	print $formcompany->select_ziptown($object->zip, 'zipcode', array('town','selectcountry_id','state_id'), 6);
	print '</td></tr>';

	// Town
	print '<tr><td>'.$form->editfieldkey('Town', 'town', '', $object, 0).'</td><td>';
	print $formcompany->select_ziptown($object->town, 'town', array('zipcode','selectcountry_id','state_id'));
	print '</td></tr>';

	// Country
	print '<tr><td>'.$form->editfieldkey('Country', 'selectcountry_id', '', $object, 0).'</td><td class="maxwidthonsmartphone">';
	print $form->select_country((GETPOST('country_id')!=''?GETPOST('country_id'):$object->country_id));
	if ($user->admin) print info_admin($langs->trans("YouCanChangeValuesForThisListFromDictionarySetup"), 1);
	print '</td></tr>';

	// State
	if (empty($conf->global->USER_DISABLE_STATE))
	{
		print '<tr><td>'.$form->editfieldkey('State', 'state_id', '', $object, 0).'</td><td class="maxwidthonsmartphone">';
		print $formcompany->select_state($object->state_id, $object->country_code, 'state_id');
		print '</td></tr>';
	}

	// Tel
	print '<tr><td>'.$langs->trans("PhonePro").'</td>';
	print '<td>';
	if (! empty($ldap_phone))
	{
		print '<input type="hidden" name="office_phone" value="'.dol_escape_htmltag($ldap_phone).'">';
		print $ldap_phone;
	}
	else
	{
		print '<input size="20" type="text" name="office_phone" value="'.dol_escape_htmltag(GETPOST('office_phone', 'alphanohtml')).'">';
	}
	print '</td></tr>';

	// Tel portable
	print '<tr><td>'.$langs->trans("PhoneMobile").'</td>';
	print '<td>';
	if (! empty($ldap_mobile))
	{
		print '<input type="hidden" name="user_mobile" value="'.dol_escape_htmltag($ldap_mobile).'">';
		print $ldap_mobile;
	}
	else
	{
		print '<input size="20" type="text" name="user_mobile" value="'.dol_escape_htmltag(GETPOST('user_mobile', 'alphanohtml')).'">';
	}
	print '</td></tr>';

	// Fax
	print '<tr><td>'.$langs->trans("Fax").'</td>';
	print '<td>';
	if (! empty($ldap_fax))
	{
		print '<input type="hidden" name="office_fax" value="'.dol_escape_htmltag($ldap_fax).'">';
		print $ldap_fax;
	}
	else
	{
		print '<input size="20" type="text" name="office_fax" value="'.dol_escape_htmltag(GETPOST('office_fax', 'alphanohtml')).'">';
	}
	print '</td></tr>';

	// Skype
	if (! empty($conf->socialnetworks->enabled))
	{
		print '<tr><td>'.$langs->trans("Skype").'</td>';
		print '<td>';
		if (! empty($ldap_skype))
		{
			print '<input type="hidden" name="skype" value="'.$ldap_skype.'">';
			print $ldap_skype;
		}
		else
		{
			print '<input class="maxwidth200" type="text" name="skype" value="'.GETPOST('skype', 'alpha').'">';
		}
		print '</td></tr>';
	}

	// Twitter
	if (! empty($conf->socialnetworks->enabled))
	{
		print '<tr><td>'.$langs->trans("Twitter").'</td>';
		print '<td>';
		if (! empty($ldap_twitter))
		{
			print '<input type="hidden" name="twitter" value="'.$ldap_twitter.'">';
			print $ldap_twitter;
		}
		else
		{
			print '<input class="maxwidth200" type="text" name="twitter" value="'.GETPOST('twitter', 'alpha').'">';
		}
		print '</td></tr>';
	}

	// Facebook
	if (! empty($conf->socialnetworks->enabled))
	{
		print '<tr><td>'.$langs->trans("Facebook").'</td>';
		print '<td>';
		if (! empty($ldap_facebook))
		{
			print '<input type="hidden" name="facebook" value="'.$ldap_facebook.'">';
			print $ldap_facebook;
		}
		else
		{
			print '<input class="maxwidth200" type="text" name="facebook" value="'.GETPOST('facebook', 'alpha').'">';
		}
		print '</td></tr>';
	}

    // LinkedIn
    if (! empty($conf->socialnetworks->enabled))
    {
        print '<tr><td>'.$langs->trans("LinkedIn").'</td>';
        print '<td>';
        if (! empty($ldap_linkedin))
        {
            print '<input type="hidden" name="linkedin" value="'.$ldap_linkedin.'">';
            print $ldap_linkedin;
        }
        else
        {
            print '<input class="maxwidth200" type="text" name="linkedin" value="'.GETPOST('linkedin', 'alpha').'">';
        }
        print '</td></tr>';
    }

	// EMail
	print '<tr><td'.(! empty($conf->global->USER_MAIL_REQUIRED)?' class="fieldrequired"':'').'>'.$langs->trans("EMail").'</td>';
	print '<td>';
	if (! empty($ldap_mail))
	{
		print '<input type="hidden" name="email" value="'.dol_escape_htmltag($ldap_mail).'">';
		print $ldap_mail;
	}
	else
	{
		print '<input size="40" type="text" name="email" value="'.dol_escape_htmltag(GETPOST('email', 'alphanohtml')).'">';
	}
	print '</td></tr>';

	// Accountancy code
	if ($conf->accounting->enabled)
	{
		print '<tr><td>'.$langs->trans("AccountancyCode").'</td>';
		print '<td>';
		print '<input size="30" type="text" name="accountancy_code" value="'.dol_escape_htmltag(GETPOST('accountancy_code', 'alphanohtml')).'">';
		print '</td></tr>';
	}

	// User color
	if (! empty($conf->agenda->enabled))
	{
		print '<tr><td>'.$langs->trans("ColorUser").'</td>';
		print '<td>';
		print $formother->selectColor(GETPOSTISSET('color')?GETPOST('color', 'alphanohtml'):$object->color, 'color', null, 1, '', 'hideifnotset');
		print '</td></tr>';
	}

	// Categories
	if (! empty($conf->categorie->enabled)  && ! empty($user->rights->categorie->lire))
	{
		print '<tr><td>' . $form->editfieldkey('Categories', 'usercats', '', $object, 0) . '</td><td colspan="3">';
		$cate_arbo = $form->select_all_categories('user', null, 'parent', null, null, 1);
        print $form->multiselectarray('usercats', $cate_arbo, GETPOST('usercats', 'array'), null, null, null, null, '90%');
		print "</td></tr>";
	}

	// Multicompany
	if (! empty($conf->multicompany->enabled) && is_object($mc))
	{
		// This is now done with hook formObjectOptions. Keep this code for backward compatibility with old multicompany module
		if (! method_exists($mc, 'formObjectOptions'))
		{
			if (empty($conf->global->MULTICOMPANY_TRANSVERSE_MODE) && $conf->entity == 1 && $user->admin && ! $user->entity)	// condition must be same for create and edit mode
			{
				 print "<tr>".'<td>'.$langs->trans("Entity").'</td>';
				 print "<td>".$mc->select_entities($conf->entity);
				 print "</td></tr>\n";
			}
			else
			{
				 print '<input type="hidden" name="entity" value="'.$conf->entity.'" />';
			}
		}
	}

	// Other attributes
	$parameters=array('objectsrc' => $objectsrc, 'colspan' => ' colspan="3"');
	$reshook=$hookmanager->executeHooks('formObjectOptions', $parameters, $object, $action);    // Note that $action and $object may have been modified by hook
	print $hookmanager->resPrint;
	if (empty($reshook))
	{
		print $object->showOptionals($extrafields, 'edit');
	}

	// Note
	print '<tr><td class="tdtop">';
	print $langs->trans("Note");
	print '</td><td>';
	require_once DOL_DOCUMENT_ROOT.'/core/class/doleditor.class.php';
	$doleditor=new DolEditor('note', GETPOSTISSET('note')?GETPOST('note', 'none'):'', '', 120, 'dolibarr_notes', '', false, true, $conf->global->FCKEDITOR_ENABLE_SOCIETE, ROWS_3, '90%');
	$doleditor->Create();
	print "</td></tr>\n";

	// Signature
	print '<tr><td class="tdtop">'.$langs->trans("Signature").'</td>';
	print '<td>';
	require_once DOL_DOCUMENT_ROOT.'/core/class/doleditor.class.php';
	$doleditor=new DolEditor('signature', GETPOST('signature'), '', 138, 'dolibarr_notes', 'In', true, true, empty($conf->global->FCKEDITOR_ENABLE_USERSIGN)?0:1, ROWS_4, '90%');
	print $doleditor->Create(1);
	print '</td></tr>';


	print '</table><hr><table class="border centpercent">';


	// TODO Move this into tab RH (HierarchicalResponsible must be on both tab)

	// Position/Job
	print '<tr><td class="titlefieldcreate">'.$langs->trans("PostOrFunction").'</td>';
	print '<td>';
	print '<input class="maxwidth200" type="text" name="job" value="'.dol_escape_htmltag(GETPOST('job', 'alphanohtml')).'">';
	print '</td></tr>';

	// Default warehouse
    if (! empty($conf->stock->enabled))
    {
		print '<tr><td>'.$langs->trans("DefaultWarehouse").'</td><td>';
		print $formproduct->selectWarehouses($object->fk_warehouse, 'fk_warehouse', 'warehouseopen', 1);
		print '</td></tr>';
	}

	if ((! empty($conf->salaries->enabled) && ! empty($user->rights->salaries->read))
		|| (! empty($conf->hrm->enabled) && ! empty($user->rights->hrm->employee->read)))
	{
		$langs->load("salaries");

		// THM
		print '<tr><td>';
		$text=$langs->trans("THM");
		print $form->textwithpicto($text, $langs->trans("THMDescription"), 1, 'help', 'classthm');
		print '</td>';
		print '<td>';
		print '<input size="8" type="text" name="thm" value="'.dol_escape_htmltag(GETPOST('thm')).'">';
		print '</td>';
		print "</tr>\n";

		// TJM
		print '<tr><td>';
		$text=$langs->trans("TJM");
		print $form->textwithpicto($text, $langs->trans("TJMDescription"), 1, 'help', 'classtjm');
		print '</td>';
		print '<td>';
		print '<input size="8" type="text" name="tjm" value="'.dol_escape_htmltag(GETPOST('tjm')).'">';
		print '</td>';
		print "</tr>\n";

		// Salary
		print '<tr><td>'.$langs->trans("Salary").'</td>';
		print '<td>';
		print '<input size="8" type="text" name="salary" value="'.dol_escape_htmltag(GETPOST('salary')).'">';
		print '</td>';
		print "</tr>\n";
	}

	// Weeklyhours
	print '<tr><td>'.$langs->trans("WeeklyHours").'</td>';
	print '<td>';
	print '<input size="8" type="text" name="weeklyhours" value="'.dol_escape_htmltag(GETPOST('weeklyhours')).'">';
	print '</td>';
	print "</tr>\n";

	// Date employment
	print '<tr><td>'.$langs->trans("DateEmployment").'</td>';
	print '<td>';
	print $form->selectDate(GETPOST('dateemployment'), 'dateemployment', 0, 0, 1, 'formdateemployment', 1, 0);
	print '</td>';
	print "</tr>\n";

	// Date employment END
	print '<tr><td>'.$langs->trans("DateEmploymentEnd").'</td>';
	print '<td>';
	print $form->selectDate(GETPOST('dateemploymentend'), 'dateemploymentend', 0, 0, 1, 'formdateemploymentend', 1, 0);
	print '</td>';
	print "</tr>\n";

	// Date birth
	print '<tr><td>'.$langs->trans("DateToBirth").'</td>';
	print '<td>';
	print $form->selectDate(GETPOST('birth'), 'birth', 0, 0, 1, 'createuser', 1, 0);
	print '</td>';
	print "</tr>\n";

	print "</table>\n";

 	dol_fiche_end();

	print '<div class="center">';
	print '<input class="button" value="'.$langs->trans("CreateUser").'" name="create" type="submit">';
	//print '&nbsp; &nbsp; &nbsp;';
	//print '<input value="'.$langs->trans("Cancel").'" class="button" type="submit" name="cancel">';
	print '</div>';

	print "</form>";
}
else
{
	/* ************************************************************************** */
	/*                                                                            */
	/* View and edition                                                            */
	/*                                                                            */
	/* ************************************************************************** */

	if ($id > 0)
	{
		$object->fetch($id, '', '', 1);
		if ($res < 0) { dol_print_error($db, $object->error); exit; }
		$res=$object->fetch_optionals();

		// Check if user has rights
		if (empty($conf->global->MULTICOMPANY_TRANSVERSE_MODE))
		{
			$object->getrights();
			if (empty($object->nb_rights) && $object->statut != 0 && empty($object->admin)) setEventMessages($langs->trans('UserHasNoPermissions'), null, 'warnings');
		}

		// Connexion ldap
		// pour recuperer passDoNotExpire et userChangePassNextLogon
		if (! empty($conf->ldap->enabled) && ! empty($object->ldap_sid))
		{
			$ldap = new Ldap();
			$result=$ldap->connect_bind();
			if ($result > 0)
			{
				$userSearchFilter = '('.$conf->global->LDAP_FILTER_CONNECTION.'('.$ldap->getUserIdentifier().'='.$object->login.'))';
				$entries = $ldap->fetch($object->login, $userSearchFilter);
				if (! $entries)
				{
					setEventMessages($ldap->error, $ldap->errors, 'errors');
				}

				$passDoNotExpire = 0;
				$userChangePassNextLogon = 0;
				$userDisabled = 0;
				$statutUACF = '';

				// Check options of user account
				if (count($ldap->uacf) > 0)
				{
					foreach ($ldap->uacf as $key => $statut)
					{
						if ($key == 65536)
						{
							$passDoNotExpire = 1;
							$statutUACF = $statut;
						}
					}
				}
				else
				{
					$userDisabled = 1;
					$statutUACF = "ACCOUNTDISABLE";
				}

				if ($ldap->pwdlastset == 0)
				{
					$userChangePassNextLogon = 1;
				}
			}
		}

		// Show tabs
		if ($mode == 'employee') // For HRM module development
		{
			$title = $langs->trans("Employee");
			$linkback = '<a href="'.DOL_URL_ROOT.'/hrm/employee/list.php?restore_lastsearch_values=1">'.$langs->trans("BackToList").'</a>';
		}
		else
		{
			$title = $langs->trans("User");
			$linkback = '';

			if ($user->rights->user->user->lire || $user->admin) {
				$linkback = '<a href="'.DOL_URL_ROOT.'/user/list.php?restore_lastsearch_values=1">'.$langs->trans("BackToList").'</a>';
			}
		}

		$head = user_prepare_head($object);

		/*
         * Confirmation reinitialisation mot de passe
         */
		if ($action == 'password')
		{
			print $form->formconfirm($_SERVER['PHP_SELF']."?id=$object->id", $langs->trans("ReinitPassword"), $langs->trans("ConfirmReinitPassword", $object->login), "confirm_password", '', 0, 1);
		}

		/*
         * Confirmation envoi mot de passe
         */
		if ($action == 'passwordsend')
		{
			print $form->formconfirm($_SERVER['PHP_SELF']."?id=$object->id", $langs->trans("SendNewPassword"), $langs->trans("ConfirmSendNewPassword", $object->login), "confirm_passwordsend", '', 0, 1);
		}

		/*
         * Confirm deactivation
         */
		if ($action == 'disable')
		{
			print $form->formconfirm($_SERVER['PHP_SELF']."?id=$object->id", $langs->trans("DisableAUser"), $langs->trans("ConfirmDisableUser", $object->login), "confirm_disable", '', 0, 1);
		}

		/*
         * Confirm activation
         */
		if ($action == 'enable')
		{
			print $form->formconfirm($_SERVER['PHP_SELF']."?id=$object->id", $langs->trans("EnableAUser"), $langs->trans("ConfirmEnableUser", $object->login), "confirm_enable", '', 0, 1);
		}

		/*
         * Confirmation suppression
         */
		if ($action == 'delete')
		{
			print $form->formconfirm($_SERVER['PHP_SELF']."?id=$object->id", $langs->trans("DeleteAUser"), $langs->trans("ConfirmDeleteUser", $object->login), "confirm_delete", '', 0, 1);
		}

		/*
         * Fiche en mode visu
         */
		if ($action != 'edit')
		{
			dol_fiche_head($head, 'user', $title, -1, 'user');

			dol_banner_tab($object, 'id', $linkback, $user->rights->user->user->lire || $user->admin);

			print '<div class="fichecenter">';
			print '<div class="fichehalfleft">';

			print '<div class="underbanner clearboth"></div>';
			print '<table class="border tableforfield" width="100%">';

			// Login
			print '<tr><td class="titlefield">'.$langs->trans("Login").'</td>';
			if (! empty($object->ldap_sid) && $object->statut==0)
			{
				print '<td class="error">'.$langs->trans("LoginAccountDisableInDolibarr").'</td>';
			}
			else
			{
				print '<td>'.$object->login.'</td>';
			}
			print '</tr>'."\n";

			// Password
			print '<tr><td>'.$langs->trans("Password").'</td>';

			print '<td class="wordbreak">';
			$valuetoshow='';
			if (preg_match('/ldap/', $dolibarr_main_authentication))
			{
				if (! empty($object->ldap_sid))
				{
					if ($passDoNotExpire)
					{
						$valuetoshow.=($valuetoshow?(' '.$langs->trans("or").' '):'').$langs->trans("LdapUacf_".$statutUACF);
					}
					elseif($userChangePassNextLogon)
					{
						$valuetoshow.=($valuetoshow?(' '.$langs->trans("or").' '):'').'<span class="warning">'.$langs->trans("UserMustChangePassNextLogon", $ldap->domainFQDN).'</span>';
					}
					elseif($userDisabled)
					{
						$valuetoshow.=($valuetoshow?(' '.$langs->trans("or").' '):'').'<span class="warning">'.$langs->trans("LdapUacf_".$statutUACF, $ldap->domainFQDN).'</span>';
					}
					else
					{
						$valuetoshow.=($valuetoshow?(' '.$langs->trans("or").' '):'').$langs->trans("PasswordOfUserInLDAP");
					}
				}
				else
				{
					$valuetoshow.=($valuetoshow?(' '.$langs->trans("or").' '):'').$langs->trans("PasswordOfUserInLDAP");
				}
			}
			if (preg_match('/http/', $dolibarr_main_authentication))
			{
				$valuetoshow.=($valuetoshow?(' '.$langs->trans("or").' '):'').$langs->trans("HTTPBasicPassword");
			}
			if (preg_match('/dolibarr/', $dolibarr_main_authentication))
			{
				if ($object->pass) $valuetoshow.= ($valuetoshow?(' '.$langs->trans("or").' '):'').preg_replace('/./i', '*', $object->pass);
				else
				{
					if ($user->admin) $valuetoshow.= ($valuetoshow?(' '.$langs->trans("or").' '):'').$langs->trans("Crypted").': '.$object->pass_indatabase_crypted;
					else $valuetoshow.= ($valuetoshow?(' '.$langs->trans("or").' '):'').$langs->trans("Hidden");
				}
			}

			// Other form for user password
			$parameters=array('valuetoshow' => $valuetoshow);
			$reshook=$hookmanager->executeHooks('printUserPasswordField', $parameters, $object, $action);    // Note that $action and $object may have been modified by hook
			if ($reshook > 0) $valuetoshow=$hookmanager->resPrint;	// to replace
			else $valuetoshow.=$hookmanager->resPrint;				// to add

			print $valuetoshow;
			print "</td>";
			print '</tr>'."\n";

			// API key
			if (! empty($conf->api->enabled) && $user->admin) {
				print '<tr><td>'.$langs->trans("ApiKey").'</td>';
				print '<td>';
				if (! empty($object->api_key)) print preg_replace('/./', '*', $object->api_key);
				print '</td></tr>';
			}

			// Administrator
			print '<tr><td>'.$langs->trans("Administrator").'</td><td>';
			if (! empty($conf->multicompany->enabled) && $object->admin && ! $object->entity)
			{
				print $form->textwithpicto(yn($object->admin), $langs->trans("SuperAdministratorDesc"), 1, "superadmin");
			}
			elseif ($object->admin)
			{
				print $form->textwithpicto(yn($object->admin), $langs->trans("AdministratorDesc"), 1, "admin");
			}
			else
			{
				print yn($object->admin);
			}
			print '</td></tr>'."\n";

			// Type
			print '<tr><td>';
			$text=$langs->trans("Type");
			print $form->textwithpicto($text, $langs->trans("InternalExternalDesc"));
			print '</td><td>';
			$type=$langs->trans("Internal");
			if ($object->societe_id > 0) $type=$langs->trans("External");
			print $type;
			if ($object->ldap_sid) print ' ('.$langs->trans("DomainUser").')';
			print '</td></tr>'."\n";

			// Ldap sid
			if ($object->ldap_sid)
			{
				print '<tr><td>'.$langs->trans("Type").'</td><td>';
				print $langs->trans("DomainUser", $ldap->domainFQDN);
				print '</td></tr>'."\n";
			}

			// Gender
			print '<tr><td>'.$langs->trans("Gender").'</td>';
			print '<td>';
			if ($object->gender) print $langs->trans("Gender".$object->gender);
			print '</td></tr>';

			// Employee
			print '<tr><td>'.$langs->trans("Employee").'</td><td colspan="2">';
			print yn($object->employee);
			print '</td></tr>'."\n";

			// TODO Move this into tab RH, visible when salarie or RH is visible (HierarchicalResponsible must be on both tab)

			// Hierarchy
			print '<tr><td>'.$langs->trans("HierarchicalResponsible").'</td>';
			print '<td>';
			if (empty($object->fk_user)) print $langs->trans("None");
			else {
				$huser=new User($db);
				$huser->fetch($object->fk_user);
				print $huser->getNomUrl(1);
			}
			print '</td>';
			print "</tr>\n";

			// Position/Job
			print '<tr><td>'.$langs->trans("PostOrFunction").'</td>';
			print '<td>'.$object->job.'</td>';
			print '</tr>'."\n";

			// Default warehouse
            if (! empty($conf->stock->enabled))
            {
				require_once DOL_DOCUMENT_ROOT .'/product/stock/class/entrepot.class.php';
				$warehousestatic=new Entrepot($db);
				$warehousestatic->fetch($object->fk_warehouse);
				print '<tr><td>'.$langs->trans("DefaultWarehouse").'</td><td>';
				print $warehousestatic->getNomUrl();
				print '</td></tr>';
            }

			//$childids = $user->getAllChildIds(1);

			if ((! empty($conf->salaries->enabled) && ! empty($user->rights->salaries->read))
				|| (! empty($conf->hrm->enabled) && ! empty($user->rights->hrm->employee->read)))
			{
            	// Even a superior can't see this info of its subordinates wihtout $user->rights->salaries->read and $user->rights->hrm->employee->read (setting/viewing is reserverd to HR people).
            	// However, he can see the valuation of timesheet of its subordinates even without these permissions.
				$langs->load("salaries");

				// THM
				print '<tr><td>';
				$text=$langs->trans("THM");
				print $form->textwithpicto($text, $langs->trans("THMDescription"), 1, 'help', 'classthm');
				print '</td>';
				print '<td>';
				print ($object->thm!=''?price($object->thm, '', $langs, 1, -1, -1, $conf->currency):'');
				print '</td>';
				print "</tr>\n";

				// TJM
				print '<tr><td>';
				$text=$langs->trans("TJM");
				print $form->textwithpicto($text, $langs->trans("TJMDescription"), 1, 'help', 'classtjm');
				print '</td>';
				print '<td>';
				print ($object->tjm!=''?price($object->tjm, '', $langs, 1, -1, -1, $conf->currency):'');
				print '</td>';
				print "</tr>\n";

				// Salary
				print '<tr><td>'.$langs->trans("Salary").'</td>';
				print '<td>';
				print ($object->salary!=''?price($object->salary, '', $langs, 1, -1, -1, $conf->currency):'');
				print '</td>';
				print "</tr>\n";
			}

			// Weeklyhours
			print '<tr><td>'.$langs->trans("WeeklyHours").'</td>';
			print '<td>';
			print price2num($object->weeklyhours);
			print '</td>';
			print "</tr>\n";

			// Date employment
			print '<tr><td>'.$langs->trans("DateEmployment").'</td>';
			print '<td>';
			print dol_print_date($object->dateemployment, 'day');
			print '</td>';
			print "</tr>\n";

			// Date employment
			print '<tr><td>'.$langs->trans("DateEmploymentEnd").'</td>';
			print '<td>';
			print dol_print_date($object->dateemploymentend);
			print '</td>';
			print "</tr>\n";

			// Date of birth
			print '<tr><td>'.$langs->trans("DateToBirth").'</td>';
			print '<td>';
			print dol_print_date($object->birth, 'day');
			print '</td>';
			print "</tr>\n";

			// Accountancy code
			if ($conf->accounting->enabled)
			{
				print '<tr><td>'.$langs->trans("AccountancyCode").'</td>';
				print '<td>'.$object->accountancy_code.'</td></tr>';
			}

			print '</table>';

			print '</div>';
			print '<div class="fichehalfright"><div class="ficheaddleft">';

			print '<div class="underbanner clearboth"></div>';
			print '<table class="border tableforfield centpercent">';

			// Color user
			if (! empty($conf->agenda->enabled))
			{
				print '<tr><td>'.$langs->trans("ColorUser").'</td>';
				print '<td>';
				print $formother->showColor($object->color, '');
				print '</td>';
				print "</tr>\n";
			}

			// Categories
			if (! empty($conf->categorie->enabled)  && ! empty($user->rights->categorie->lire))
			{
				print '<tr><td>' . $langs->trans("Categories") . '</td>';
				print '<td colspan="3">';
				print $form->showCategories($object->id, 'user', 1);
				print '</td></tr>';
			}

			if (isset($conf->file->main_authentication) && preg_match('/openid/', $conf->file->main_authentication) && ! empty($conf->global->MAIN_OPENIDURL_PERUSER))
			{
				print '<tr><td>'.$langs->trans("OpenIDURL").'</td>';
				print '<td>'.$object->openid.'</td>';
				print "</tr>\n";
			}

			print '<tr><td class="titlefield">'.$langs->trans("LastConnexion").'</td>';
			print '<td>'.dol_print_date($object->datelastlogin, "dayhour").'</td>';
			print "</tr>\n";

			print '<tr><td>'.$langs->trans("PreviousConnexion").'</td>';
			print '<td>'.dol_print_date($object->datepreviouslogin, "dayhour").'</td>';
			print "</tr>\n";

		    // Multicompany
			if (! empty($conf->multicompany->enabled) && is_object($mc))
			{
				// This is now done with hook formObjectOptions. Keep this code for backward compatibility with old multicompany module
				if (! method_exists($mc, 'formObjectOptions'))
				{
				    if (! empty($conf->multicompany->enabled) && empty($conf->global->MULTICOMPANY_TRANSVERSE_MODE) && $conf->entity == 1 && $user->admin && ! $user->entity)
				    {
				     	print '<tr><td>' . $langs->trans("Entity") . '</td><td>';
				     	if (empty($object->entity)) {
				     		print $langs->trans("AllEntities");
				     	} else {
				     		$mc->getInfo($object->entity);
				     		print $mc->label;
				     	}
				     	print "</td></tr>\n";
				    }
                }
			}

			// Other attributes
			include DOL_DOCUMENT_ROOT . '/core/tpl/extrafields_view.tpl.php';

			// Company / Contact
			if (! empty($conf->societe->enabled))
			{
				print '<tr><td>'.$langs->trans("LinkToCompanyContact").'</td>';
				print '<td>';
				if (isset($object->socid) && $object->socid > 0)
				{
					$societe = new Societe($db);
					$societe->fetch($object->socid);
					print $societe->getNomUrl(1, '');
				}
				else
				{
					print $langs->trans("ThisUserIsNot");
				}
				if (! empty($object->contactid))
				{
					$contact = new Contact($db);
					$contact->fetch($object->contactid);
					if ($object->socid > 0) print ' / ';
					else print '<br>';
					print '<a href="'.DOL_URL_ROOT.'/contact/card.php?id='.$object->contactid.'">'.img_object($langs->trans("ShowContact"), 'contact').' '.dol_trunc($contact->getFullName($langs), 32).'</a>';
				}
				print '</td>';
				print '</tr>'."\n";
			}

			// Module Adherent
			if (! empty($conf->adherent->enabled))
			{
				$langs->load("members");
				print '<tr><td>'.$langs->trans("LinkedToDolibarrMember").'</td>';
				print '<td>';
				if ($object->fk_member)
				{
					$adh=new Adherent($db);
					$adh->fetch($object->fk_member);
					$adh->ref=$adh->getFullname($langs);	// Force to show login instead of id
					print $adh->getNomUrl(1);
				}
				else
				{
					print $langs->trans("UserNotLinkedToMember");
				}
				print '</td>';
				print '</tr>'."\n";
			}

			// Signature
			print '<tr><td class="tdtop">'.$langs->trans('Signature').'</td><td>';
			print dol_htmlentitiesbr($object->signature);
			print "</td></tr>\n";

			print "</table>\n";
			print '</div>';

			print '</div></div>';
			print '<div style="clear:both"></div>';


			dol_fiche_end();


			/*
             * Buttons actions
             */

			print '<div class="tabsAction">';

			$parameters=array();
			$reshook=$hookmanager->executeHooks('addMoreActionsButtons', $parameters, $object, $action);    // Note that $action and $object may have been modified by hook
			if (empty($reshook))
			{
				if (! empty($object->email))
				{
					$langs->load("mails");
					print '<div class="inline-block divButAction"><a class="butAction" href="'.$_SERVER['PHP_SELF'].'?id='.$object->id.'&amp;action=presend&amp;mode=init#formmailbeforetitle">'.$langs->trans('SendMail').'</a></div>';
				}
				else
				{
					$langs->load("mails");
					print '<div class="inline-block divButAction"><a class="butActionRefused classfortooltip" href="#" title="'.dol_escape_htmltag($langs->trans("NoEMail")).'">'.$langs->trans('SendMail').'</a></div>';
				}

				if ($caneditfield && (empty($conf->multicompany->enabled) || ! $user->entity || ($object->entity == $conf->entity) || ($conf->global->MULTICOMPANY_TRANSVERSE_MODE && $conf->entity == 1)))
				{
					if (! empty($conf->global->MAIN_ONLY_LOGIN_ALLOWED))
					{
						print '<div class="inline-block divButAction"><a class="butActionRefused classfortooltip" href="#" title="'.dol_escape_htmltag($langs->trans("DisabledInMonoUserMode")).'">'.$langs->trans("Modify").'</a></div>';
					}
					else
					{
						print '<div class="inline-block divButAction"><a class="butAction" href="'.$_SERVER['PHP_SELF'].'?id='.$object->id.'&amp;action=edit">'.$langs->trans("Modify").'</a></div>';
					}
				}
				elseif ($caneditpassword && ! $object->ldap_sid &&
				(empty($conf->multicompany->enabled) || ! $user->entity || ($object->entity == $conf->entity) || ($conf->global->MULTICOMPANY_TRANSVERSE_MODE && $conf->entity == 1)))
				{
					print '<div class="inline-block divButAction"><a class="butAction" href="'.$_SERVER['PHP_SELF'].'?id='.$object->id.'&amp;action=edit">'.$langs->trans("EditPassword").'</a></div>';
				}

				// Si on a un gestionnaire de generation de mot de passe actif
				if ($conf->global->USER_PASSWORD_GENERATED != 'none')
				{
					if ($object->statut == 0)
					{
						print '<div class="inline-block divButAction"><a class="butActionRefused classfortooltip" href="#" title="'.dol_escape_htmltag($langs->trans("UserDisabled")).'">'.$langs->trans("ReinitPassword").'</a></div>';
					}
					elseif (($user->id != $id && $caneditpassword) && $object->login && !$object->ldap_sid &&
					((empty($conf->multicompany->enabled) && $object->entity == $user->entity) || ! $user->entity || ($object->entity == $conf->entity) || ($conf->global->MULTICOMPANY_TRANSVERSE_MODE && $conf->entity == 1)))
					{
						print '<div class="inline-block divButAction"><a class="butAction" href="'.$_SERVER['PHP_SELF'].'?id='.$object->id.'&amp;action=password">'.$langs->trans("ReinitPassword").'</a></div>';
					}

					if ($object->statut == 0)
					{
						print '<div class="inline-block divButAction"><a class="butActionRefused classfortooltip" href="#" title="'.dol_escape_htmltag($langs->trans("UserDisabled")).'">'.$langs->trans("SendNewPassword").'</a></div>';
					}
					elseif (($user->id != $id && $caneditpassword) && $object->login && !$object->ldap_sid &&
					((empty($conf->multicompany->enabled) && $object->entity == $user->entity) || ! $user->entity || ($object->entity == $conf->entity) || ($conf->global->MULTICOMPANY_TRANSVERSE_MODE && $conf->entity == 1)))
					{
						if ($object->email) print '<div class="inline-block divButAction"><a class="butAction" href="'.$_SERVER['PHP_SELF'].'?id='.$object->id.'&amp;action=passwordsend">'.$langs->trans("SendNewPassword").'</a></div>';
						else print '<div class="inline-block divButAction"><a class="butActionRefused classfortooltip" href="#" title="'.dol_escape_htmltag($langs->trans("NoEMail")).'">'.$langs->trans("SendNewPassword").'</a></div>';
					}
				}

				// Enable user
				if ($user->id <> $id && $candisableuser && $object->statut == 0 &&
				((empty($conf->multicompany->enabled) && $object->entity == $user->entity) || ! $user->entity || ($object->entity == $conf->entity) || ($conf->global->MULTICOMPANY_TRANSVERSE_MODE && $conf->entity == 1)))
				{
					print '<div class="inline-block divButAction"><a class="butAction" href="'.$_SERVER['PHP_SELF'].'?id='.$object->id.'&amp;action=enable">'.$langs->trans("Reactivate").'</a></div>';
				}
				// Disable user
				if ($user->id <> $id && $candisableuser && $object->statut == 1 &&
				((empty($conf->multicompany->enabled) && $object->entity == $user->entity) || ! $user->entity || ($object->entity == $conf->entity) || ($conf->global->MULTICOMPANY_TRANSVERSE_MODE && $conf->entity == 1)))
				{
					print '<div class="inline-block divButAction"><a class="butActionDelete" href="'.$_SERVER['PHP_SELF'].'?action=disable&amp;id='.$object->id.'">'.$langs->trans("DisableUser").'</a></div>';
				}
				else
				{
				    if ($user->id == $id)
				    {
				        print '<div class="inline-block divButAction"><a class="butActionRefused classfortooltip" href="#" title="'.$langs->trans("CantDisableYourself").'">'.$langs->trans("DisableUser").'</a></div>';
				    }
				}
				// Delete
				if ($user->id <> $id && $candisableuser &&
				((empty($conf->multicompany->enabled) && $object->entity == $user->entity) || ! $user->entity || ($object->entity == $conf->entity) || ($conf->global->MULTICOMPANY_TRANSVERSE_MODE && $conf->entity == 1)))
				{
					if ($user->admin || ! $object->admin) // If user edited is admin, delete is possible on for an admin
					{
						print '<div class="inline-block divButAction"><a class="butActionDelete" href="'.$_SERVER['PHP_SELF'].'?action=delete&amp;id='.$object->id.'">'.$langs->trans("DeleteUser").'</a></div>';
					}
					else
					{
						print '<div class="inline-block divButAction"><a class="butActionRefused classfortooltip" href="#" title="'.dol_escape_htmltag($langs->trans("MustBeAdminToDeleteOtherAdmin")).'">'.$langs->trans("DeleteUser").'</a></div>';
					}
				}
			}

			print "</div>\n";



			//Select mail models is same action as presend
			if (GETPOST('modelselected')) $action = 'presend';

			// Presend form
			$modelmail='user';
			$defaulttopic='Information';
			$diroutput = $conf->user->dir_output;
			$trackid = 'use'.$object->id;

			include DOL_DOCUMENT_ROOT.'/core/tpl/card_presend.tpl.php';

			if ($action != 'presend' && $action != 'send')
			{
				/*
                 * List of groups of user
                 */

				if ($canreadgroup)
				{
					print load_fiche_titre($langs->trans("ListOfGroupsForUser"), '', '');

					// On selectionne les groupes auquel fait parti le user
					$exclude = array();

					$usergroup=new UserGroup($db);
					$groupslist = $usergroup->listGroupsForUser($object->id);

					if (! empty($groupslist))
					{
						foreach($groupslist as $groupforuser)
						{
							$exclude[]=$groupforuser->id;
						}
					}

					if ($caneditgroup)
					{
						print '<form action="'.$_SERVER['PHP_SELF'].'?id='.$id.'" method="POST">'."\n";
						print '<input type="hidden" name="token" value="'.$_SESSION['newtoken'].'" />';
						print '<input type="hidden" name="action" value="addgroup" />';
					}

					print '<table class="noborder" width="100%">'."\n";

					// Other form for add user to group
					$parameters=array('caneditgroup' => $caneditgroup, 'groupslist' => $groupslist, 'exclude' => $exclude);
					$reshook=$hookmanager->executeHooks('formAddUserToGroup', $parameters, $object, $action);    // Note that $action and $object may have been modified by hook
					print $hookmanager->resPrint;

					if (empty($reshook))
					{
						print '<tr class="liste_titre"><th class="liste_titre">'.$langs->trans("Groups").'</th>'."\n";
						print '<th class="liste_titre right">';
						if ($caneditgroup)
						{
							print $form->select_dolgroups('', 'group', 1, $exclude, 0, '', '', $object->entity);
							print ' &nbsp; ';
							print '<input type="hidden" name="entity" value="'.$conf->entity.'" />';
							print '<input type="submit" class="button" value="'.$langs->trans("Add").'" />';
						}
						print '</th></tr>'."\n";

						/*
						 * Groups assigned to user
						 */
						if (! empty($groupslist))
						{
							foreach($groupslist as $group)
							{
								print '<tr class="oddeven">';
								print '<td>';
								if ($caneditgroup)
								{
									print '<a href="'.DOL_URL_ROOT.'/user/group/card.php?id='.$group->id.'">'.img_object($langs->trans("ShowGroup"), "group").' '.$group->name.'</a>';
								}
								else
								{
									print img_object($langs->trans("ShowGroup"), "group").' '.$group->name;
								}
								print '</td>';
								print '<td class="right">';
								if ($caneditgroup)
								{
									print '<a href="'.$_SERVER['PHP_SELF'].'?id='.$object->id.'&amp;action=removegroup&amp;group='.$group->id.'">';
									print img_picto($langs->trans("RemoveFromGroup"), 'unlink');
									print '</a>';
								}
								else
								{
									print "&nbsp;";
								}
								print "</td></tr>\n";
							}
						}
						else
						{
							print '<tr class="oddeven"><td colspan="3" class="opacitymedium">'.$langs->trans("None").'</td></tr>';
						}
					}

					print "</table>";

					if ($caneditgroup)
					{
						print '</form>';
					}
					print "<br>";
				}
			}
		}

		/*
         * Fiche en mode edition
         */
		if ($action == 'edit' && ($canedituser || $caneditfield || $caneditpassword || ($user->id == $object->id)))
		{
			print '<form action="'.$_SERVER['PHP_SELF'].'?id='.$object->id.'" method="POST" name="updateuser" enctype="multipart/form-data">';
			print '<input type="hidden" name="token" value="'.$_SESSION['newtoken'].'">';
			print '<input type="hidden" name="action" value="update">';
			print '<input type="hidden" name="entity" value="'.$object->entity.'">';

			dol_fiche_head($head, 'user', $title, 0, 'user');

			print '<table class="border centpercent">';

			// Ref/ID
			if (! empty($conf->global->MAIN_SHOW_TECHNICAL_ID))
			{
				print '<tr><td class="titlefield">'.$langs->trans("Ref").'</td>';
				print '<td>';
				print $object->id;
				print '</td>';
				print '</tr>';
			}

			// Lastname
			print "<tr>";
			print '<td class="titlefield fieldrequired">'.$langs->trans("Lastname").'</td>';
			print '<td>';
			if ($caneditfield && !$object->ldap_sid)
			{
				print '<input class="minwidth100" type="text" class="flat" name="lastname" value="'.$object->lastname.'">';
			}
			else
			{
				print '<input type="hidden" name="lastname" value="'.$object->lastname.'">';
				print $object->lastname;
			}
			print '</td>';
			print '</tr>';

			// Firstname
			print "<tr>".'<td>'.$langs->trans("Firstname").'</td>';
			print '<td>';
			if ($caneditfield && !$object->ldap_sid)
			{
				print '<input class="minwidth100" type="text" class="flat" name="firstname" value="'.$object->firstname.'">';
			}
			else
			{
				print '<input type="hidden" name="firstname" value="'.$object->firstname.'">';
				print $object->firstname;
			}
			print '</td></tr>';

			// Login
			print "<tr>".'<td><span class="fieldrequired">'.$langs->trans("Login").'</span></td>';
			print '<td>';
			if ($user->admin  && !$object->ldap_sid)
			{
				print '<input size="12" maxlength="24" type="text" class="flat" name="login" value="'.$object->login.'">';
			}
			else
			{
				print '<input type="hidden" name="login" value="'.$object->login.'">';
				print $object->login;
			}
			print '</td>';
			print '</tr>';

			// Pass
			print '<tr><td>'.$langs->trans("Password").'</td>';
			print '<td>';
			$valuetoshow='';
			if (preg_match('/ldap/', $dolibarr_main_authentication))
			{
				$valuetoshow.=($valuetoshow?(' '.$langs->trans("or").' '):'').$langs->trans("PasswordOfUserInLDAP");
			}
			if (preg_match('/http/', $dolibarr_main_authentication))
			{
				$valuetoshow.=($valuetoshow?(' '.$langs->trans("or").' '):'').$form->textwithpicto($text, $langs->trans("DolibarrInHttpAuthenticationSoPasswordUseless", $dolibarr_main_authentication), 1, 'warning');
			}
			if (preg_match('/dolibarr/', $dolibarr_main_authentication))
			{
				if ($caneditpassword)
				{
					$valuetoshow.=($valuetoshow?(' '.$langs->trans("or").' '):'').'<input size="12" maxlength="32" type="password" class="flat" name="password" value="'.$object->pass.'" autocomplete="new-password">';
				}
				else
				{
					$valuetoshow.=($valuetoshow?(' '.$langs->trans("or").' '):'').preg_replace('/./i', '*', $object->pass);
				}
			}

			// Other form for user password
			$parameters=array('valuetoshow' => $valuetoshow, 'caneditpassword' => $caneditpassword);
			$reshook=$hookmanager->executeHooks('printUserPasswordField', $parameters, $object, $action);    // Note that $action and $object may have been modified by hook
			if ($reshook > 0) $valuetoshow=$hookmanager->resPrint;	// to replace
			else $valuetoshow.=$hookmanager->resPrint;				// to add

			print $valuetoshow;
			print "</td></tr>\n";

			// API key
			if(! empty($conf->api->enabled) && $user->admin)
			{
				print '<tr><td>'.$langs->trans("ApiKey").'</td>';
				print '<td>';
				print '<input class="minwidth300" maxsize="32" type="text" id="api_key" name="api_key" value="'.$object->api_key.'" autocomplete="off">';
				if (! empty($conf->use_javascript_ajax))
					print '&nbsp;'.img_picto($langs->trans('Generate'), 'refresh', 'id="generate_api_key" class="linkobject"');
				print '</td></tr>';
			}

			// Administrator
			print '<tr><td>'.$langs->trans("Administrator").'</td>';
			if ($object->socid > 0)
			{
				$langs->load("admin");
				print '<td>';
				print '<input type="hidden" name="admin" value="'.$object->admin.'">'.yn($object->admin);
				print ' ('.$langs->trans("ExternalUser").')';
				print '</td></tr>';
			}
			else
			{
				print '<td>';
				$nbAdmin = $user->getNbOfUsers('active', '', 1);
				$nbSuperAdmin = $user->getNbOfUsers('active', 'superadmin', 1);
				//var_dump($nbAdmin);
				//var_dump($nbSuperAdmin);
				if ($user->admin								// Need to be admin to allow downgrade of an admin
				&& ($user->id != $object->id)                   // Don't downgrade ourself
				&& (
					(empty($conf->multicompany->enabled) && $nbAdmin >= 1)
					|| (! empty($conf->multicompany->enabled) && (($object->entity > 0 || ($user->entity == 0 && $object->entity == 0)) || $nbSuperAdmin > 1))    // Don't downgrade a superadmin if alone
					)
				)
				{
					print $form->selectyesno('admin', $object->admin, 1);

					if (! empty($conf->multicompany->enabled) && ! $user->entity)
					{
						if ($conf->use_javascript_ajax)
						{
							print '<script type="text/javascript">
									$(function() {
										var admin = $("select[name=admin]").val();
										if (admin == 0) {
											$("input[name=superadmin]")
													.prop("disabled", true)
													.prop("checked", false);
										}
										if ($("input[name=superadmin]").is(":checked")) {
											$("select[name=entity]")
													.prop("disabled", true);
										}
										$("select[name=admin]").change(function() {
											 if ( $(this).val() == 0 ) {
											 	$("input[name=superadmin]")
													.prop("disabled", true)
													.prop("checked", false);
											 	$("select[name=entity]")
													.prop("disabled", false);
											 } else {
											 	$("input[name=superadmin]")
													.prop("disabled", false);
											 }
										});
										$("input[name=superadmin]").change(function() {
											if ( $(this).is(":checked")) {
												$("select[name=entity]")
													.prop("disabled", true);
											} else {
												$("select[name=entity]")
													.prop("disabled", false);
											}
										});
									});
								</script>';
						}

						$checked=(($object->admin && ! $object->entity) ? ' checked' : '');
						print '<input type="checkbox" name="superadmin" value="1"'.$checked.' /> '.$langs->trans("SuperAdministrator");
					}
				}
				else
				{
					$yn = yn($object->admin);
					print '<input type="hidden" name="admin" value="'.$object->admin.'">';
					print '<input type="hidden" name="superadmin" value="'.(empty($object->entity) ? 1 : 0).'">';
					if (! empty($conf->multicompany->enabled) && empty($object->entity)) print $form->textwithpicto($yn, $langs->trans("DontDowngradeSuperAdmin"), 1, 'warning');
					else print $yn;
				}
				print '</td></tr>';
			}

		   	// Type
		   	print '<tr><td>'.$langs->trans("Type").'</td>';
		   	print '<td>';
		   	if ($user->id == $object->id || ! $user->admin)
		   	{
			   	$type=$langs->trans("Internal");
			   	if ($object->socid) $type=$langs->trans("External");
			   	print $form->textwithpicto($type, $langs->trans("InternalExternalDesc"));
			   	if ($object->ldap_sid) print ' ('.$langs->trans("DomainUser").')';
		   	}
		   	else
			{
				$type=0;
				if ($object->contactid) $type=$object->contactid;
				print $form->selectcontacts(0, $type, 'contactid', 2, '', '', 1, '', false, 1);
			   	if ($object->ldap_sid) print ' ('.$langs->trans("DomainUser").')';
			}
		   	print '</td></tr>';

		   	// Gender
		   	print '<tr><td>'.$langs->trans("Gender").'</td>';
		   	print '<td>';
		   	$arraygender=array('man'=>$langs->trans("Genderman"),'woman'=>$langs->trans("Genderwoman"));
		   	print $form->selectarray('gender', $arraygender, GETPOST('gender')?GETPOST('gender'):$object->gender, 1);
		   	print '</td></tr>';

            // Employee
            print '<tr>';
            print '<td>'.$form->editfieldkey('Employee', 'employee', '', $object, 0).'</td><td>';
            if ($caneditfield) {
                 print $form->selectyesno("employee", $object->employee, 1);
			} else {
				if ($object->employee){
					print $langs->trans("Yes");
				} else {
					print $langs->trans("No");
				}
			}
		    print '</td></tr>';

		    // Hierarchy
		   	print '<tr><td class="titlefield">'.$langs->trans("HierarchicalResponsible").'</td>';
		   	print '<td>';
		   	if ($caneditfield)
		   	{
		   		print $form->select_dolusers($object->fk_user, 'fk_user', 1, array($object->id), 0, '', 0, $object->entity, 0, 0, '', 0, '', 'maxwidth300');
		   	}
		   	else
		   	{
		   		print '<input type="hidden" name="fk_user" value="'.$object->fk_user.'">';
		   		$huser=new User($db);
		   		$huser->fetch($object->fk_user);
		   		print $huser->getNomUrl(1);
		   	}
		   	print '</td>';
		   	print "</tr>\n";


		   	print '</table><hr><table class="border centpercent">';


			// Address
			print '<tr><td class="tdtop titlefield">'.$form->editfieldkey('Address', 'address', '', $object, 0).'</td>';
			print '<td><textarea name="address" id="address" class="quatrevingtpercent" rows="3" wrap="soft">';
			print $object->address;
			print '</textarea></td></tr>';

			// Zip
			print '<tr><td>'.$form->editfieldkey('Zip', 'zipcode', '', $object, 0).'</td><td>';
			print $formcompany->select_ziptown($object->zip, 'zipcode', array('town', 'selectcountry_id', 'state_id'), 6);
			print '</td></tr>';

			// Town
			print '<tr><td>'.$form->editfieldkey('Town', 'town', '', $object, 0).'</td><td>';
			print $formcompany->select_ziptown($object->town, 'town', array('zipcode', 'selectcountry_id', 'state_id'));
			print '</td></tr>';

			// Country
			print '<tr><td>'.$form->editfieldkey('Country', 'selectcounty_id', '', $object, 0).'</td><td>';
			print $form->select_country((GETPOST('country_id')!=''?GETPOST('country_id'):$object->country_id), 'country_id');
			if ($user->admin) print info_admin($langs->trans("YouCanChangeValuesForThisListFromDictionarySetup"), 1);
			print '</td></tr>';

			// State
			if (empty($conf->global->USER_DISABLE_STATE))
			{
				print '<tr><td class="tdoverflow">'.$form->editfieldkey('State', 'state_id', '', $object, 0).'</td><td>';
				print $formcompany->select_state($object->state_id, $object->country_code, 'state_id');
				print '</td></tr>';
			}

			// Tel pro
			print "<tr>".'<td>'.$langs->trans("PhonePro").'</td>';
			print '<td>';
			if ($caneditfield  && empty($object->ldap_sid))
			{
				print '<input size="20" type="text" name="office_phone" class="flat" value="'.$object->office_phone.'">';
			}
			else
			{
				print '<input type="hidden" name="office_phone" value="'.$object->office_phone.'">';
				print $object->office_phone;
			}
			print '</td></tr>';

			// Tel mobile
			print "<tr>".'<td>'.$langs->trans("PhoneMobile").'</td>';
			print '<td>';
			if ($caneditfield && empty($object->ldap_sid))
			{
				print '<input size="20" type="text" name="user_mobile" class="flat" value="'.$object->user_mobile.'">';
			}
			else
			{
				print '<input type="hidden" name="user_mobile" value="'.$object->user_mobile.'">';
				print $object->user_mobile;
			}
			print '</td></tr>';

			// Fax
			print "<tr>".'<td>'.$langs->trans("Fax").'</td>';
			print '<td>';
			if ($caneditfield  && empty($object->ldap_sid))
			{
				print '<input size="20" type="text" name="office_fax" class="flat" value="'.$object->office_fax.'">';
			}
			else
			{
				print '<input type="hidden" name="office_fax" value="'.$object->office_fax.'">';
				print $object->office_fax;
			}
			print '</td></tr>';

			// Skype
			if (! empty($conf->socialnetworks->enabled))
			{
				print '<tr><td>'.$langs->trans("Skype").'</td>';
				print '<td>';
				if ($caneditfield  && empty($object->ldap_sid))
				{
					print '<input size="40" type="text" name="skype" class="flat" value="'.$object->skype.'">';
				}
				else
				{
					print '<input type="hidden" name="skype" value="'.$object->skype.'">';
					print $object->skype;
				}
				print '</td></tr>';
			}

			// Twitter
			if (! empty($conf->socialnetworks->enabled))
			{
				print '<tr><td>'.$langs->trans("Twitter").'</td>';
				print '<td>';
				if ($caneditfield  && empty($object->ldap_sid))
				{
					print '<input size="40" type="text" name="twitter" class="flat" value="'.$object->twitter.'">';
				}
				else
				{
					print '<input type="hidden" name="twitter" value="'.$object->twitter.'">';
					print $object->twitter;
				}
				print '</td></tr>';
			}

			// Facebook
			if (! empty($conf->socialnetworks->enabled))
			{
				print '<tr><td>'.$langs->trans("Facebook").'</td>';
				print '<td>';
				if ($caneditfield  && empty($object->ldap_sid))
				{
					print '<input size="40" type="text" name="facebook" class="flat" value="'.$object->facebook.'">';
				}
				else
				{
					print '<input type="hidden" name="facebook" value="'.$object->facebook.'">';
					print $object->facebook;
				}
				print '</td></tr>';
			}

            // LinkedIn
            if (! empty($conf->socialnetworks->enabled))
            {
                print '<tr><td>'.$langs->trans("LinkedIn").'</td>';
                print '<td>';
                if ($caneditfield  && empty($object->ldap_sid))
                {
                    print '<input size="40" type="text" name="linkedin" class="flat" value="'.$object->linkedin.'">';
                }
                else
                {
                    print '<input type="hidden" name="linkedin" value="'.$object->linkedin.'">';
                    print $object->linkedin;
                }
                print '</td></tr>';
            }

			// EMail
			print "<tr>".'<td'.(! empty($conf->global->USER_MAIL_REQUIRED)?' class="fieldrequired"':'').'>'.$langs->trans("EMail").'</td>';
			print '<td>';
			if ($caneditfield  && empty($object->ldap_sid))
			{
				print '<input class="minwidth100" type="text" name="email" class="flat" value="'.$object->email.'">';
			}
			else
			{
				print '<input type="hidden" name="email" value="'.$object->email.'">';
				print $object->email;
			}
			print '</td></tr>';

			// OpenID url
			if (isset($conf->file->main_authentication) && preg_match('/openid/', $conf->file->main_authentication) && ! empty($conf->global->MAIN_OPENIDURL_PERUSER))
			{
				print "<tr>".'<td>'.$langs->trans("OpenIDURL").'</td>';
				print '<td>';
				if ($caneditfield)
				{
					print '<input class="minwidth100" type="url" name="openid" class="flat" value="'.$object->openid.'">';
				}
				else
				{
					print '<input type="hidden" name="openid" value="'.$object->openid.'">';
					print $object->openid;
				}
				print '</td></tr>';
			}

			print '</table><hr><table class="border centpercent">';

			// Accountancy code
			if ($conf->accounting->enabled)
			{
				print "<tr>";
				print '<td>'.$langs->trans("AccountancyCode").'</td>';
				print '<td>';
				if ($caneditfield)
				{
					print '<input size="30" type="text" class="flat" name="accountancy_code" value="'.$object->accountancy_code.'">';
				}
				else
				{
					print '<input type="hidden" name="accountancy_code" value="'.$object->accountancy_code.'">';
					print $object->accountancy_code;
				}
				print '</td>';
				print "</tr>";
			}

			// User color
			if (! empty($conf->agenda->enabled))
			{
				print '<tr><td>'.$langs->trans("ColorUser").'</td>';
				print '<td>';
				if ($caneditfield)
				{
					print $formother->selectColor(GETPOSTISSET('color')?GETPOST('color', 'alphanohtml'):$object->color, 'color', null, 1, '', 'hideifnotset');
				}else{
					print $formother->showColor($object->color, '');
				}
				print '</td></tr>';
			}

			// Photo
			print '<tr>';
			print '<td>'.$langs->trans("Photo").'</td>';
			print '<td>';
			print $form->showphoto('userphoto', $object, 60, 0, $caneditfield, 'photowithmargin', 'small');
			print '</td>';
			print '</tr>';

			// Categories
			if (!empty($conf->categorie->enabled) && !empty($user->rights->categorie->lire))
			{
				print '<tr><td>' . $form->editfieldkey('Categories', 'usercats', '', $object, 0) . '</td>';
				print '<td>';
				$cate_arbo = $form->select_all_categories(Categorie::TYPE_USER, null, null, null, null, 1);
				$c = new Categorie($db);
				$cats = $c->containing($object->id, Categorie::TYPE_USER);
				foreach ($cats as $cat) {
					$arrayselected[] = $cat->id;
				}
				if ($caneditfield)
				{
					print $form->multiselectarray('usercats', $cate_arbo, $arrayselected, '', 0, '', 0, '90%');
				}else{
					print $form->showCategories($object->id, 'user', 1);
				}
				print "</td></tr>";
			}

			// Status
			print '<tr><td>'.$langs->trans("Status").'</td>';
			print '<td>';
			print $object->getLibStatut(4);
			print '</td></tr>';

			// Company / Contact
			if (! empty($conf->societe->enabled))
			{
				print '<tr><td width="25%">'.$langs->trans("LinkToCompanyContact").'</td>';
				print '<td>';
				if ($object->socid > 0)
				{
					$societe = new Societe($db);
					$societe->fetch($object->socid);
					print $societe->getNomUrl(1, '');
					if ($object->contactid)
					{
						$contact = new Contact($db);
						$contact->fetch($object->contactid);
						print ' / <a href="'.DOL_URL_ROOT.'/contact/card.php?id='.$object->contactid.'">'.img_object($langs->trans("ShowContact"), 'contact').' '.dol_trunc($contact->getFullName($langs), 32).'</a>';
					}
				}
				else
				{
					print $langs->trans("ThisUserIsNot");
				}
				print ' ('.$langs->trans("UseTypeFieldToChange").')';
				print '</td>';
				print "</tr>\n";
			}

			// Module Adherent
			if (! empty($conf->adherent->enabled))
			{
				$langs->load("members");
				print '<tr><td width="25%">'.$langs->trans("LinkedToDolibarrMember").'</td>';
				print '<td>';
				if ($object->fk_member)
				{
					$adh=new Adherent($db);
					$adh->fetch($object->fk_member);
					$adh->ref=$adh->login;	// Force to show login instead of id
					print $adh->getNomUrl(1);
				}
				else
				{
					print $langs->trans("UserNotLinkedToMember");
				}
				print '</td>';
				print "</tr>\n";
			}

            // Multicompany
            // TODO check if user not linked with the current entity before change entity (thirdparty, invoice, etc.) !!
            if (! empty($conf->multicompany->enabled) && is_object($mc))
            {
            	// This is now done with hook formObjectOptions. Keep this code for backward compatibility with old multicompany module
            	if (! method_exists($mc, 'formObjectOptions'))
            	{
            		if (empty($conf->multicompany->transverse_mode) && $conf->entity == 1 && $user->admin && ! $user->entity)
	            	{
	            		print "<tr>".'<td>'.$langs->trans("Entity").'</td>';
	            		print "<td>".$mc->select_entities($object->entity, 'entity', '', 0, 1, false, false, 1);		// last parameter 1 means, show also a choice 0=>'all entities'
	            		print "</td></tr>\n";
	            	}
	            	else
	            	{
	            		print '<input type="hidden" name="entity" value="'.$conf->entity.'" />';
	            	}
	            }
			}

			// Other attributes
			$parameters=array('colspan' => ' colspan="2"');
			$reshook=$hookmanager->executeHooks('formObjectOptions', $parameters, $object, $action);    // Note that $action and $object may have been modified by hook
			print $hookmanager->resPrint;
			if (empty($reshook))
			{
				if ($caneditfield)
				{
					print $object->showOptionals($extrafields, 'edit');
				}else{
					print $object->showOptionals($extrafields, 'view');
				}
			}

			// Signature
			print '<tr><td class="tdtop">'.$langs->trans("Signature").'</td>';
			print '<td>';
			if ($caneditfield)
			{
				require_once DOL_DOCUMENT_ROOT.'/core/class/doleditor.class.php';
				$doleditor=new DolEditor('signature', $object->signature, '', 138, 'dolibarr_notes', 'In', false, true, empty($conf->global->FCKEDITOR_ENABLE_USERSIGN)?0:1, ROWS_4, '90%');
				print $doleditor->Create(1);
			}
			else
			{
				print dol_htmlentitiesbr($object->signature);
			}
			print '</td></tr>';


			print '</table><hr><table class="border centpercent">';


			// TODO Move this into tab RH (HierarchicalResponsible must be on both tab)

			// Position/Job
			print '<tr><td class="titlefield">'.$langs->trans("PostOrFunction").'</td>';
			print '<td>';
			if ($caneditfield)
			{
				print '<input size="30" type="text" name="job" value="'.$object->job.'">';
			}
			else
			{
				print '<input type="hidden" name="job" value="'.$object->job.'">';
				print $object->job;
			}
			print '</td></tr>';

			// Default warehouse
            if (! empty($conf->stock->enabled))
            {
                print '<tr><td>'.$langs->trans("DefaultWarehouse").'</td><td>';
                print $formproduct->selectWarehouses($object->fk_warehouse, 'fk_warehouse', 'warehouseopen', 1);
                print ' <a href="'.DOL_URL_ROOT.'/product/stock/card.php?action=create&amp;backtopage='.urlencode($_SERVER['PHP_SELF'].'?id='.$object->id.'&action=edit').'">'.$langs->trans("AddWarehouse").'</a>';
                print '</td></tr>';
            }

			if ((! empty($conf->salaries->enabled) && ! empty($user->rights->salaries->read))
				|| (! empty($conf->hrm->enabled) && ! empty($user->rights->hrm->employee->read)))
			{
				$langs->load("salaries");

				// THM
				print '<tr><td>';
				$text=$langs->trans("THM");
				print $form->textwithpicto($text, $langs->trans("THMDescription"), 1, 'help', 'classthm');
				print '</td>';
				print '<td>';
				if($caneditfield){
					print '<input size="8" type="text" name="thm" value="'.price2num(GETPOST('thm')?GETPOST('thm'):$object->thm).'">';
				}else{
					print ($object->thm!=''?price($object->thm, '', $langs, 1, -1, -1, $conf->currency):'');
				}
				print '</td>';
				print "</tr>\n";

				// TJM
				print '<tr><td>';
				$text=$langs->trans("TJM");
				print $form->textwithpicto($text, $langs->trans("TJMDescription"), 1, 'help', 'classthm');
				print '</td>';
				print '<td>';
				if($caneditfield)
				{
					print '<input size="8" type="text" name="tjm" value="'.price2num(GETPOST('tjm')?GETPOST('tjm'):$object->tjm).'">';
				}else{
					print ($object->tjm!=''?price($object->tjm, '', $langs, 1, -1, -1, $conf->currency):'');
				}
				print '</td>';
				print "</tr>\n";

				// Salary
				print '<tr><td>'.$langs->trans("Salary").'</td>';
				print '<td>';
				print '<input size="8" type="text" name="salary" value="'.price2num(GETPOST('salary')?GETPOST('salary'):$object->salary).'">';
				print '</td>';
				print "</tr>\n";
			}

			// Weeklyhours
			print '<tr><td>'.$langs->trans("WeeklyHours").'</td>';
			print '<td>';
			if($caneditfield)
			{
				print '<input size="8" type="text" name="weeklyhours" value="'.price2num(GETPOST('weeklyhours')?GETPOST('weeklyhours'):$object->weeklyhours).'">';
			}else{
				print price2num($object->weeklyhours);
			}
			print '</td>';
			print "</tr>\n";

			// Date employment
			print '<tr><td>'.$langs->trans("DateEmployment").'</td>';
			print '<td>';
			if($caneditfield)
			{
				print $form->selectDate(GETPOST('dateemployment')?GETPOST('dateemployment'):$object->dateemployment, 'dateemployment', 0, 0, 1, 'formdateemployment', 1, 0);
			}else{
				print dol_print_date($object->dateemployment, 'day');
			}
			print '</td>';
			print "</tr>\n";

			// Date employmentEnd
			print '<tr><td>'.$langs->trans("DateEmploymentEnd").'</td>';
			print '<td>';
			if($caneditfield)
			{
				print $form->selectDate(GETPOST('dateemploymentend')?GETPOST('dateemploymentend'):$object->dateemploymentend, 'dateemploymentend', 0, 0, 1, 'formdateemploymentend', 1, 0);
			}else{
				print dol_print_date($object->dateemploymentend, 'day');
			}
			print '</td>';
			print "</tr>\n";


			// Date birth
			print '<tr><td>'.$langs->trans("DateToBirth").'</td>';
			print '<td>';
			if($caneditfield)
			{
				echo $form->selectDate(GETPOST('birth')?GETPOST('birth'):$object->birth, 'birth', 0, 0, 1, 'updateuser', 1, 0);
			}else{
				print dol_print_date($object->birth, 'day');
			}
			print '</td>';
			print "</tr>\n";

			print '</table>';

			dol_fiche_end();

			print '<div class="center">';
			print '<input value="'.$langs->trans("Save").'" class="button" type="submit" name="save">';
			print '&nbsp; &nbsp; &nbsp;';
			print '<input value="'.$langs->trans("Cancel").'" class="button" type="submit" name="cancel">';
			print '</div>';

			print '</form>';
		}

		if ($action != 'edit' && $action != 'presend')
		{
			print '<div class="fichecenter"><div class="fichehalfleft">';
			/*
             * Documents generes
             */
			$filename = dol_sanitizeFileName($object->ref);
			$filedir = $conf->user->dir_output . "/" . dol_sanitizeFileName($object->ref);
			$urlsource = $_SERVER["PHP_SELF"] . "?id=" . $object->id;
			$genallowed = $user->rights->user->user->lire;
			$delallowed = $user->rights->user->user->creer;

			print $formfile->showdocuments('user', $filename, $filedir, $urlsource, $genallowed, $delallowed, $object->modelpdf, 1, 0, 0, 28, 0, '', 0, '', $soc->default_lang);
			$somethingshown = $formfile->numoffiles;

			// Show links to link elements
			$linktoelem = $form->showLinkToObjectBlock($object, null, null);
			$somethingshown = $form->showLinkedObjectBlock($object, $linktoelem);

			print '</div><div class="fichehalfright"><div class="ficheaddleft">';

			// List of actions on element
			include_once DOL_DOCUMENT_ROOT . '/core/class/html.formactions.class.php';
			$formactions = new FormActions($db);
			$somethingshown = $formactions->showactions($object, 'user', $socid, 1);


			print '</div></div></div>';
		}

		if (! empty($conf->ldap->enabled) && ! empty($object->ldap_sid)) $ldap->close();
	}
}

if (! empty($conf->api->enabled) && ! empty($conf->use_javascript_ajax))
{
	print "\n".'<script type="text/javascript">';
	print '$(document).ready(function () {
            $("#generate_api_key").click(function() {
                $.get( "'.DOL_URL_ROOT.'/core/ajax/security.php", {
                    action: \'getrandompassword\',
                    generic: true
                },
                function(token) {
                    $("#api_key").val(token);
                });
            });
    });';
	print '</script>';
}

// End of page
llxFooter();
$db->close();<|MERGE_RESOLUTION|>--- conflicted
+++ resolved
@@ -375,7 +375,6 @@
 
 				$object->email = preg_replace('/\s+/', '', GETPOST("email", 'alphanohtml'));
 				$object->job = GETPOST("job", 'nohtml');
-<<<<<<< HEAD
 				$object->signature = GETPOST("signature", 'none');
 				$object->accountancy_code = GETPOST("accountancy_code", 'alphanohtml');
 				$object->openid = GETPOST("openid", 'alphanohtml');
@@ -383,32 +382,18 @@
 				$object->employee = GETPOST('employee', 'int');
 
 				$object->thm = GETPOST("thm", 'alphanohtml') != '' ? GETPOST("thm", 'alphanohtml') : '';
+				$object->thm = price2num($object->thm);
 				$object->tjm = GETPOST("tjm", 'alphanohtml') != '' ? GETPOST("tjm", 'alphanohtml') : '';
+				$object->thm = price2num($object->thm);
 				$object->salary = GETPOST("salary", 'alphanohtml') != '' ? GETPOST("salary", 'alphanohtml') : '';
+				$object->salary = price2num($object->salary);
 				$object->salaryextra = GETPOST("salaryextra", 'alphanohtml') != '' ? GETPOST("salaryextra", 'alphanohtml') : '';
+				$object->salaryextra = price2num($object->salaryextra);
 				$object->weeklyhours = GETPOST("weeklyhours", 'alphanohtml') != '' ? GETPOST("weeklyhours", 'alphanohtml') : '';
+				$object->weeklyhours = price2num($object->weeklyhours);
 
 				$object->color = GETPOST("color", 'alphanohtml') != '' ? GETPOST("color", 'alphanohtml') : '';
 				$dateemployment = dol_mktime(0, 0, 0, GETPOST('dateemploymentmonth', 'int'), GETPOST('dateemploymentday', 'int'), GETPOST('dateemploymentyear', 'int'));
-=======
-				$object->signature = GETPOST("signature",'none');
-				$object->accountancy_code = GETPOST("accountancy_code",'alpha');
-				$object->openid = GETPOST("openid",'alpha');
-				$object->fk_user = GETPOST("fk_user",'int') > 0 ? GETPOST("fk_user",'int') : 0;
-				$object->employee = GETPOST('employee','int');
-
-				$object->thm = GETPOST("thm",'alphanohtml') != '' ? GETPOST("thm",'alphanohtml') : '';
-				$object->thm = price2num($object->thm);
-				$object->tjm = GETPOST("tjm",'alphanohtml') != '' ? GETPOST("tjm",'alphanohtml') : '';
-				$object->tjm =  price2num($object->tjm);
-				$object->salary = GETPOST("salary",'alphanohtml') != '' ? GETPOST("salary",'alphanohtml') : '';
-				$object->salary = price2num($object->salary);
-				$object->salaryextra = GETPOST("salaryextra",'alphanohtml') != '' ? GETPOST("salaryextra",'alphanohtml') : '';
-				$object->weeklyhours = GETPOST("weeklyhours",'alphanohtml') != '' ? GETPOST("weeklyhours",'alphanohtml') : '';
-
-				$object->color = GETPOST("color",'alpha') != '' ? GETPOST("color",'alpha') : '';
-				$dateemployment = dol_mktime(0, 0, 0, GETPOST('dateemploymentmonth','int'), GETPOST('dateemploymentday','int'), GETPOST('dateemploymentyear','int'));
->>>>>>> 072db96b
 				$object->dateemployment = $dateemployment;
 				$dateemploymentend = dol_mktime(0, 0, 0, GETPOST('dateemploymentendmonth', 'int'), GETPOST('dateemploymentendday', 'int'), GETPOST('dateemploymentendyear', 'int'));
 				$object->dateemploymentend = $dateemploymentend;
