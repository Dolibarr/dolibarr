--- conflicted
+++ resolved
@@ -68,7 +68,7 @@
 	$caneditgroup=(! empty($user->admin) || $user->rights->user->group_advance->write);
 }
 if(! empty($conf->multicompany->enabled) && ! empty($conf->global->MULTICOMPANY_TRANSVERSE_MODE)) {
-	$caneditgroup = $conf->entity == 1 && ! empty($user->admin) && empty($user->entity);
+	$caneditgroup = ($conf->entity == 1) && ! empty($user->admin) && empty($user->entity);
 }
 // Define value to know what current user can do on properties of edited user
 if ($id)
@@ -1719,7 +1719,6 @@
                  * List of groups of user
                  */
 
-<<<<<<< HEAD
 				if ($canreadgroup)
 				{
 					print load_fiche_titre($langs->trans("ListOfGroupsForUser"),'','');
@@ -1799,7 +1798,7 @@
 						}
 						else
 						{
-							print '<tr '.$bc[false].'><td colspan="3" class="opacitymedium">'.$langs->trans("None").'</td></tr>';
+							print '<tr class="oddeven"><td colspan="3" class="opacitymedium">'.$langs->trans("None").'</td></tr>';
 						}
 					}
 
@@ -1813,128 +1812,6 @@
 				}
 			}
 		}
-=======
-                if ($canreadgroup)
-                {
-                    print load_fiche_titre($langs->trans("ListOfGroupsForUser"),'','');
-
-                    // On selectionne les groupes auquel fait parti le user
-                    $exclude = array();
-
-                    $usergroup=new UserGroup($db);
-                    $groupslist = $usergroup->listGroupsForUser($object->id);
-
-                    if (! empty($groupslist))
-                    {
-                        if (! (! empty($conf->multicompany->enabled) && ! empty($conf->global->MULTICOMPANY_TRANSVERSE_MODE)))
-                        {
-                            foreach($groupslist as $groupforuser)
-                            {
-                                $exclude[]=$groupforuser->id;
-                            }
-                        }
-                    }
-
-                    if ($caneditgroup)
-                    {
-                        print '<form action="'.$_SERVER['PHP_SELF'].'?id='.$id.'" method="POST">'."\n";
-                        print '<input type="hidden" name="token" value="'.$_SESSION['newtoken'].'" />';
-                        print '<input type="hidden" name="action" value="addgroup" />';
-                    }
-
-                    print '<table class="noborder" width="100%">'."\n";
-                    print '<tr class="liste_titre"><th class="liste_titre" width="25%">'.$langs->trans("Groups").'</th>'."\n";
-                    print '<th align="right">';
-                    if ($caneditgroup) {
-                        print $form->select_dolgroups('', 'group', 1, $exclude, 0, '', '', $object->entity);
-                    }
-
-                    if (! empty($conf->multicompany->enabled) && ! empty($conf->global->MULTICOMPANY_TRANSVERSE_MODE)) {
-                        print '</th><th>' . $langs->trans("Entity");
-
-                        if ($caneditgroup) {
-                            print '</th><th>' . $mc->select_entities($conf->entity, 'entity');
-                        }
-                    }
-
-                    if ($caneditgroup) {
-                        print ' &nbsp; <input type="submit" class="button" value="' . $langs->trans("Add") . '" />';
-                    }
-                    print '</th></tr>'."\n";
-
-                    /*
-                     * Groups assigned to user
-                     */
-                    if (! empty($groupslist))
-                    {
-                        foreach($groupslist as $group)
-                        {
-
-
-                            print '<tr class="oddeven">';
-                            print '<td>';
-                            if ($caneditgroup)
-                            {
-                                print '<a href="'.DOL_URL_ROOT.'/user/group/card.php?id='.$group->id.'">'.img_object($langs->trans("ShowGroup"),"group").' '.$group->name.'</a>';
-                            }
-                            else
-                            {
-                                print img_object($langs->trans("ShowGroup"),"group").' '.$group->name;
-                            }
-                            print '</td>';
-                            print '<td align="right">';
-                            if (! empty($conf->multicompany->enabled) && ! empty($conf->global->MULTICOMPANY_TRANSVERSE_MODE)) {
-                                print '</td><td class="valeur">';
-
-                                if (! empty($group->usergroup_entity)) {
-                                    $nb = 0;
-                                    foreach ($group->usergroup_entity as $group_entity) {
-                                        $mc->getInfo($group_entity);
-                                        print ($nb > 0 ? ', ' : '') . $mc->label;
-
-                                        if ($conf->entity == 1 && ! empty($user->admin) && empty($user->entity)) {
-                                            print '<a href="' . $_SERVER['PHP_SELF'] . '?id=' . $object->id . '&amp;action=removegroup&amp;group=' . $group->id . '&amp;entity=' . $group_entity . '">';
-                                            print img_delete($langs->trans("RemoveFromGroup"));
-                                            print '</a>';
-                                        }
-
-                                        $nb ++;
-                                    }
-                                }
-
-                                if ($caneditgroup) {
-                                    print '</td><td>';
-                                }
-                            } elseif ($caneditgroup) {
-                                print '<a href="' . $_SERVER['PHP_SELF'] . '?id=' . $object->id . '&amp;action=removegroup&amp;group=' . $group->id . '">';
-                                print img_delete($langs->trans("RemoveFromGroup"));
-                                print '</a>';
-                            }
-                            print '</td></tr>'."\n";
-                        }
-                    }
-                    else
-                    {
-                        $colspan = 2;
-                        if (! empty($conf->multicompany->enabled) && ! empty($conf->global->MULTICOMPANY_TRANSVERSE_MODE)) {
-                            $colspan ++;
-                            if ($caneditgroup) $colspan ++;
-                        }
-
-                        print '<tr ' . $bc[false] . '><td colspan="' . $colspan . '" class="opacitymedium">' . $langs->trans("None") . '</td></tr>';
-                    }
-
-                    print "</table>";
-
-                    if ($caneditgroup)
-                    {
-                        print '</form>';
-                    }
-                    print "<br>";
-                }
-            }
-        }
->>>>>>> 286d62ed
 
 		/*
          * Fiche en mode edition
