--- conflicted
+++ resolved
@@ -1,20 +1,4 @@
 <?php
-<<<<<<< HEAD
-/* Copyright (C) 2002-2006  Rodolphe Quiedeville    <rodolphe@quiedeville.org>
- * Copyright (C) 2002-2003  Jean-Louis Bergamo      <jlb@j1b.org>
- * Copyright (C) 2004-2015  Laurent Destailleur     <eldy@users.sourceforge.net>
- * Copyright (C) 2004       Eric Seigne             <eric.seigne@ryxeo.com>
- * Copyright (C) 2005-2015  Regis Houssin           <regis.houssin@capnetworks.com>
- * Copyright (C) 2005       Lionel Cousteix         <etm_ltd@tiscali.co.uk>
- * Copyright (C) 2011       Herve Prot              <herve.prot@symeos.com>
- * Copyright (C) 2012       Juanjo Menent           <jmenent@2byte.es>
- * Copyright (C) 2013       Florian Henry           <florian.henry@open-concept.pro>
- * Copyright (C) 2013-2016  Alexandre Spangaro      <aspangaro.dolibarr@gmail.com>
- * Copyright (C) 2015       Jean-François Ferry     <jfefe@aternatik.fr>
- * Copyright (C) 2015       Ari Elbaz (elarifr)     <github@accedinfo.com>
- * Copyright (C) 2015       Charlie Benke           <charlie@patas-monkey.com>
- * Copyright (C) 2016       Raphaël Doursenaud      <rdoursenaud@gpcsolutions.fr>
-=======
 /* Copyright (C) 2002-2006 Rodolphe Quiedeville <rodolphe@quiedeville.org>
  * Copyright (C) 2002-2003 Jean-Louis Bergamo   <jlb@j1b.org>
  * Copyright (C) 2004-2015 Laurent Destailleur  <eldy@users.sourceforge.net>
@@ -27,7 +11,8 @@
  * Copyright (C) 2013-2016 Alexandre Spangaro   <aspangaro.dolibarr@gmail.com>
  * Copyright (C) 2015      Jean-François Ferry  <jfefe@aternatik.fr>
  * Copyright (C) 2015      Ari Elbaz (elarifr)  <github@accedinfo.com>
->>>>>>> 7fa71214
+ * Copyright (C) 2015      Charlie Benke        <charlie@patas-monkey.com>
+ * Copyright (C) 2016      Raphaël Doursenaud   <rdoursenaud@gpcsolutions.fr>
  *
  * This program is free software; you can redistribute it and/or modify
  * it under the terms of the GNU General Public License as published by
@@ -321,192 +306,6 @@
 		{
 			$error = 0;
 
-<<<<<<< HEAD
-            if (!$_POST["lastname"]) {
-                setEventMessages($langs->trans("NameNotDefined"), null, 'errors');
-                $action = "edit";       // Go back to create page
-                $error ++;
-            }
-            if (!$_POST["login"]) {
-                setEventMessages($langs->trans("LoginNotDefined"), null, 'errors');
-                $action = "edit";       // Go back to create page
-                $error ++;
-            }
-
-            if (!$error) {
-                $object->fetch($id);
-
-			$object->oldcopy = clone $object;
-
-            if (!$error) {
-                $db->begin();
-
-                $object->oldcopy = clone $object;
-
-                $object->lastname = GETPOST("lastname", 'alpha');
-                $object->firstname = GETPOST("firstname", 'alpha');
-                $object->login = GETPOST("login", 'alpha');
-                $object->gender = GETPOST("gender", 'alpha');
-                $object->pass = GETPOST("password");
-                $object->api_key = (GETPOST("api_key", 'alpha')) ? GETPOST("api_key", 'alpha') : $object->api_key;
-                $object->admin = empty($user->admin) ? 0 : GETPOST("admin"); // A user can only be set admin by an admin
-                $object->address = GETPOST('address', 'alpha');
-				$object->zip = GETPOST('zipcode', 'alpha');
-				$object->town = GETPOST('town', 'alpha');
-				$object->country_id = GETPOST('country_id', 'int');
-				$object->state_id = GETPOST('state_id', 'int');
-				$object->office_phone = GETPOST("office_phone", 'alpha');
-                $object->office_fax = GETPOST("office_fax", 'alpha');
-                $object->user_mobile = GETPOST("user_mobile");
-                $object->skype = GETPOST("skype", 'alpha');
-                $object->email = GETPOST("email", 'alpha');
-                $object->job = GETPOST("job", 'alpha');
-                $object->signature = GETPOST("signature");
-                $object->accountancy_code = GETPOST("accountancy_code");
-                $object->openid = GETPOST("openid");
-                $object->fk_user = GETPOST("fk_user") > 0 ? GETPOST("fk_user") : 0;
-                $object->employee = GETPOST('employee');
-                
-                $object->thm = GETPOST("thm") != '' ? GETPOST("thm") : '';
-                $object->tjm = GETPOST("tjm") != '' ? GETPOST("tjm") : '';
-                $object->salary = GETPOST("salary") != '' ? GETPOST("salary") : '';
-                $object->salaryextra = GETPOST("salaryextra") != '' ? GETPOST("salaryextra") : '';
-                $object->weeklyhours = GETPOST("weeklyhours") != '' ? GETPOST("weeklyhours") : '';
-
-            if (! empty($conf->multicompany->enabled))
-            {
-            	if (! empty($_POST["superadmin"]))
-            	{
-            		$object->entity = 0;
-            	}
-            	else if ($conf->multicompany->transverse_mode)
-            	{
-            		$object->entity = 1; // all users in master entity
-            	}
-            	else
-            	{
-            		$object->entity = (! GETPOST('entity', 'int') ? 0 : GETPOST('entity', 'int'));
-            	}
-            }
-            else
-            {
-            	$object->entity = (! GETPOST('entity', 'int') ? 0 : GETPOST('entity', 'int'));
-            }
-
-                // Fill array 'array_options' with data from add form
-                $ret = $extrafields->setOptionalsFromPost($extralabels, $object);
-                if ($ret < 0) {
-                    $error ++;
-                }
-
-                if (!empty($conf->multicompany->enabled)) {
-                    if (!empty($_POST["superadmin"])) {
-                        $object->entity = 0;
-                    } else {
-                        if ($conf->multicompany->transverse_mode) {
-                            $object->entity = 1; // all users in master entity
-                        } else {
-                            $object->entity = (empty($_POST["entity"]) ? 0 : $_POST["entity"]);
-                        }
-                    }
-                } else {
-                    $object->entity = (empty($_POST["entity"]) ? 0 : $_POST["entity"]);
-                }
-
-                if (GETPOST('deletephoto')) {
-                    $object->photo = '';
-                }
-                if (!empty($_FILES['photo']['name'])) {
-                    $object->photo = dol_sanitizeFileName($_FILES['photo']['name']);
-                }
-
-                if (!$error) {
-                    $ret = $object->update($user);
-                    if ($ret < 0) {
-                        $error ++;
-                        if ($db->errno() == 'DB_ERROR_RECORD_ALREADY_EXISTS') {
-                            $langs->load("errors");
-                            setEventMessages($langs->trans("ErrorLoginAlreadyExists", $object->login), null, 'errors');
-                        } 
-                        else 
-                        {
-                            setEventMessages($object->error, $object->errors, 'errors');
-                        }
-                    }
-                }
-
-                if (!$error && isset($_POST['contactid'])) {
-                    $contactid = GETPOST('contactid');
-
-                    if ($contactid > 0) {
-                        $contact = new Contact($db);
-                        $contact->fetch($contactid);
-
-                        $sql = "UPDATE ".MAIN_DB_PREFIX."user";
-                        $sql .= " SET fk_socpeople=".$db->escape($contactid);
-                        if ($contact->socid) {
-                            $sql .= ", fk_soc=".$db->escape($contact->socid);
-                        }
-                        $sql .= " WHERE rowid=".$object->id;
-                    } else {
-                        $sql = "UPDATE ".MAIN_DB_PREFIX."user";
-                        $sql .= " SET fk_socpeople=NULL, fk_soc=NULL";
-                        $sql .= " WHERE rowid=".$object->id;
-                    }
-                    dol_syslog("fiche::update", LOG_DEBUG);
-                    $resql = $db->query($sql);
-                    if (!$resql) {
-                        $error ++;
-                        setEventMessages($db->lasterror(), null, 'errors');
-                    }
-                }
-
-                if (!$error && !count($object->errors)) {
-                    if (GETPOST('deletephoto') && $object->photo) {
-                        $fileimg = $conf->user->dir_output.'/'.get_exdir($object->id, 2, 0, 1, $object, 'user').'/logos/'.$object->photo;
-                        $dirthumbs = $conf->user->dir_output.'/'.get_exdir($object->id, 2, 0, 1, $object, 'user').'/logos/thumbs';
-                        dol_delete_file($fileimg);
-                        dol_delete_dir_recursive($dirthumbs);
-                    }
-
-                    if (isset($_FILES['photo']['tmp_name']) && trim($_FILES['photo']['tmp_name'])) {
-                        $dir = $conf->user->dir_output.'/'.get_exdir($object->id, 2, 0, 1, $object, 'user');
-
-                        dol_mkdir($dir);
-
-                        if (@is_dir($dir)) {
-                            $newfile = $dir.'/'.dol_sanitizeFileName($_FILES['photo']['name']);
-                            $result = dol_move_uploaded_file($_FILES['photo']['tmp_name'], $newfile, 1, 0, $_FILES['photo']['error']);
-
-                            if (!$result > 0) {
-                                setEventMessages($langs->trans("ErrorFailedToSaveFile"), null, 'errors');
-                            } else {
-                                // Create small thumbs for company (Ratio is near 16/9)
-                                // Used on logon for example
-                                $imgThumbSmall = vignette($newfile, $maxwidthsmall, $maxheightsmall, '_small', $quality);
-
-                                // Create mini thumbs for company (Ratio is near 16/9)
-                                // Used on menu or for setup page for example
-                                $imgThumbMini = vignette($newfile, $maxwidthmini, $maxheightmini, '_mini', $quality);
-                            }
-                        } else {
-                            $error ++;
-                            $langs->load("errors");
-                            setEventMessages($langs->trans("ErrorFailedToCreateDir", $dir), $mesgs, 'errors');
-                        }
-                    }
-                }
-            	if (! $error && ! count($object->errors))
-            	{
-			// Then we add the associated categories
-			$categories = GETPOST( 'usercats', 'array' );
-			$object->setCategories($categories);
-		}
-			
-                if (!$error && !count($object->errors)) {
-                    setEventMessages($langs->trans("UserModified"), null, 'mesgs');
-                    $db->commit();
-=======
 			if (!$_POST["lastname"]) {
 				setEventMessages($langs->trans("NameNotDefined"), null, 'errors');
 				$action = "edit";       // Go back to create page
@@ -526,7 +325,7 @@
 				if (!$error) {
 					$db->begin();
 
-					$object->oldcopy = dol_clone($object);
+					$object->oldcopy =  clone $object;
 
 					$object->lastname = GETPOST("lastname", 'alpha');
 					$object->firstname = GETPOST("firstname", 'alpha');
@@ -585,7 +384,6 @@
 					if ($ret < 0) {
 						$error ++;
 					}
->>>>>>> 7fa71214
 
 					if (GETPOST('deletephoto')) {
 						$object->photo = '';
@@ -594,9 +392,6 @@
 						$object->photo = dol_sanitizeFileName($_FILES['photo']['name']);
 					}
 
-<<<<<<< HEAD
-                $object->oldcopy = clone $object;
-=======
 					if (!$error) {
 						$ret = $object->update($user);
 						if ($ret < 0) {
@@ -611,7 +406,6 @@
 							}
 						}
 					}
->>>>>>> 7fa71214
 
 					if (!$error && isset($_POST['contactid'])) {
 						$contactid = GETPOST('contactid', 'int');
@@ -674,24 +468,32 @@
 							}
 						}
 					}
+					
+                	if (! $error && ! count($object->errors))
+                	{
+                		// Then we add the associated categories
+                		$categories = GETPOST( 'usercats', 'array' );
+                		$object->setCategories($categories);
+                	}
 
 					if (!$error && !count($object->errors)) {
 						setEventMessages($langs->trans("UserModified"), null, 'mesgs');
 						$db->commit();
-
+						
 						$login = $_SESSION["dol_login"];
 						if ($login && $login == $object->oldcopy->login && $object->oldcopy->login != $object->login)    // Current user has changed its login
 						{
-							$error++;
-							$langs->load("errors");
-							setEventMessages($langs->transnoentitiesnoconv("ErrorFailedToCreateDir", $dir), $mesgs, 'errors');
+						    $error++;
+						    $langs->load("errors");
+						    setEventMessages($langs->transnoentitiesnoconv("ErrorFailedToCreateDir", $dir), $mesgs, 'errors');
 						}
-					} else {
-						$db->rollback();
 					}
-				}
-			}
-		}
+					else {
+					    $db->rollback();
+					}
+                }
+            }
+        }
 		else
 		{
 		    if ($caneditpassword)    // Case we can edit only password
@@ -2392,14 +2194,11 @@
 
 		    // Accountancy code
 			if ($conf->accounting->enabled)
-<<<<<<< HEAD
     		{
 			print "<tr>";
 			print '<td>'.$langs->trans("AccountancyCode").'</td>';
 			print '<td>';
 			if ($caneditfield)
-=======
->>>>>>> 7fa71214
 			{
 				print '<input size="30" type="text" class="flat" name="accountancy_code" value="'.$object->accountancy_code.'">';
 			}
