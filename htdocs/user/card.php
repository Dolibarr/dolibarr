--- conflicted
+++ resolved
@@ -213,11 +213,7 @@
         $ret = $extrafields->setOptionalsFromPost($extralabels,$object);
 		if ($ret < 0) $error++;
 
-<<<<<<< HEAD
-        // Set entity of new user
-=======
         // Set entity property
->>>>>>> dc0d3504
         $entity=GETPOST('entity','int');
         if (! empty($conf->multicompany->enabled))
         {
