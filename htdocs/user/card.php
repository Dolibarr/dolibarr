<?php
/* Copyright (C) 2002-2006 Rodolphe Quiedeville <rodolphe@quiedeville.org>
 * Copyright (C) 2002-2003 Jean-Louis Bergamo   <jlb@j1b.org>
 * Copyright (C) 2004-2015 Laurent Destailleur  <eldy@users.sourceforge.net>
 * Copyright (C) 2004      Eric Seigne          <eric.seigne@ryxeo.com>
 * Copyright (C) 2005-2017 Regis Houssin        <regis.houssin@capnetworks.com>
 * Copyright (C) 2005      Lionel Cousteix      <etm_ltd@tiscali.co.uk>
 * Copyright (C) 2011      Herve Prot           <herve.prot@symeos.com>
 * Copyright (C) 2012      Juanjo Menent        <jmenent@2byte.es>
 * Copyright (C) 2013      Florian Henry        <florian.henry@open-concept.pro>
 * Copyright (C) 2013-2016 Alexandre Spangaro   <aspangaro.dolibarr@gmail.com>
 * Copyright (C) 2015      Jean-François Ferry  <jfefe@aternatik.fr>
 * Copyright (C) 2015      Ari Elbaz (elarifr)  <github@accedinfo.com>
 * Copyright (C) 2015      Charlie Benke        <charlie@patas-monkey.com>
 * Copyright (C) 2016      Raphaël Doursenaud   <rdoursenaud@gpcsolutions.fr>
 *
 * This program is free software; you can redistribute it and/or modify
 * it under the terms of the GNU General Public License as published by
 * the Free Software Foundation; either version 3 of the License, or
 * (at your option) any later version.
 *
 * This program is distributed in the hope that it will be useful,
 * but WITHOUT ANY WARRANTY; without even the implied warranty of
 * MERCHANTABILITY or FITNESS FOR A PARTICULAR PURPOSE.  See the
 * GNU General Public License for more details.
 *
 * You should have received a copy of the GNU General Public License
 * along with this program. If not, see <http://www.gnu.org/licenses/>.
 */

/**
 *       \file       htdocs/user/card.php
 *       \brief      Tab of user card
 */

require '../main.inc.php';
require_once DOL_DOCUMENT_ROOT.'/user/class/user.class.php';
require_once DOL_DOCUMENT_ROOT.'/user/class/usergroup.class.php';
require_once DOL_DOCUMENT_ROOT.'/contact/class/contact.class.php';
require_once DOL_DOCUMENT_ROOT.'/core/class/html.formfile.class.php';
require_once DOL_DOCUMENT_ROOT.'/core/lib/images.lib.php';
require_once DOL_DOCUMENT_ROOT.'/core/lib/usergroups.lib.php';
require_once DOL_DOCUMENT_ROOT.'/core/class/extrafields.class.php';
require_once DOL_DOCUMENT_ROOT.'/core/class/html.formcompany.class.php';
require_once DOL_DOCUMENT_ROOT.'/core/class/html.formother.class.php';
if (! empty($conf->ldap->enabled)) require_once DOL_DOCUMENT_ROOT.'/core/class/ldap.class.php';
if (! empty($conf->adherent->enabled)) require_once DOL_DOCUMENT_ROOT.'/adherents/class/adherent.class.php';
if (! empty($conf->categorie->enabled)) require_once DOL_DOCUMENT_ROOT.'/categories/class/categorie.class.php';
if (!empty($conf->global->MAIN_USE_EXPENSE_IK)) require_once DOL_DOCUMENT_ROOT.'/expensereport/class/expensereport_ik.class.php';

$id			= GETPOST('id','int');
$action		= GETPOST('action','alpha');
$mode		= GETPOST('mode','alpha');
$confirm		= GETPOST('confirm','alpha');
$subaction	= GETPOST('subaction','alpha');
$group		= GETPOST("group","int",3);
$cancel		= GETPOST('cancel','alpha');

// Users/Groups management only in master entity if transverse mode
if (($action == 'create' || $action == 'adduserldap') && ! empty($conf->multicompany->enabled) && $conf->entity > 1 && $conf->global->MULTICOMPANY_TRANSVERSE_MODE)
{
	accessforbidden();
}

// Define value to know what current user can do on users
$canadduser=(! empty($user->admin) || $user->rights->user->user->creer);
$canreaduser=(! empty($user->admin) || $user->rights->user->user->lire);
$canedituser=(! empty($user->admin) || $user->rights->user->user->creer);
$candisableuser=(! empty($user->admin) || $user->rights->user->user->supprimer);
$canreadgroup=$canreaduser;
$caneditgroup=$canedituser;
if (! empty($conf->global->MAIN_USE_ADVANCED_PERMS))
{
	$canreadgroup=(! empty($user->admin) || $user->rights->user->group_advance->read);
	$caneditgroup=(! empty($user->admin) || $user->rights->user->group_advance->write);
}
// Define value to know what current user can do on properties of edited user
if ($id)
{
	// $user est le user qui edite, $id est l'id de l'utilisateur edite
	$caneditfield=((($user->id == $id) && $user->rights->user->self->creer)
	|| (($user->id != $id) && $user->rights->user->user->creer));
	$caneditpassword=((($user->id == $id) && $user->rights->user->self->password)
	|| (($user->id != $id) && $user->rights->user->user->password));
}

// Security check
$socid=0;
if ($user->societe_id > 0) $socid = $user->societe_id;
$feature2='user';
if ($user->id == $id) { $feature2=''; $canreaduser=1; } // A user can always read its own card
if (!$canreaduser) {
	$result = restrictedArea($user, 'user', $id, 'user&user', $feature2);
}
if ($user->id <> $id && ! $canreaduser) accessforbidden();

$langs->load("users");
$langs->load("companies");
$langs->load("ldap");
$langs->load("admin");
$langs->load('hrm');

$object = new User($db);
$extrafields = new ExtraFields($db);

// fetch optionals attributes and labels
$extralabels=$extrafields->fetch_name_optionals_label($object->table_element);

// Initialize technical object to manage hooks. Note that conf->hooks_modules contains array
$hookmanager->initHooks(array('usercard','globalcard'));



/**
 * Actions
 */

$parameters=array('id'=>$socid);
$reshook=$hookmanager->executeHooks('doActions',$parameters,$object,$action);    // Note that $action and $object may have been modified by some hooks
if ($reshook < 0) setEventMessages($hookmanager->error, $hookmanager->errors, 'errors');

if (empty($reshook)) {

	if ($action == 'confirm_disable' && $confirm == "yes" && $candisableuser) {
		if ($id <> $user->id) {
			$object->fetch($id);
			$object->setstatus(0);
			header("Location: ".$_SERVER['PHP_SELF'].'?id='.$id);
			exit;
		}
	}
	if ($action == 'confirm_enable' && $confirm == "yes" && $candisableuser) {
		$error = 0;

		if ($id <> $user->id) {
			$object->fetch($id);

			if (!empty($conf->file->main_limit_users)) {
				$nb = $object->getNbOfUsers("active");
				if ($nb >= $conf->file->main_limit_users) {
					$error ++;
					setEventMessages($langs->trans("YourQuotaOfUsersIsReached"), null, 'errors');
				}
			}

			if (!$error) {
				$object->setstatus(1);
				header("Location: ".$_SERVER['PHP_SELF'].'?id='.$id);
				exit;
			}
		}
	}

	if ($action == 'confirm_delete' && $confirm == "yes" && $candisableuser) {
		if ($id <> $user->id) {
			$object = new User($db);
			$object->fetch($id);
			$result = $object->delete();
			if ($result < 0) {
				$langs->load("errors");
				setEventMessages($langs->trans("ErrorUserCannotBeDelete"), null, 'errors');
			} else {
				header("Location: index.php");
				exit;
			}
		}
	}

	// Action Add user
	if ($action == 'add' && $canadduser) {
		$error = 0;

		if (!$_POST["lastname"]) {
			$error ++;
			setEventMessages($langs->trans("NameNotDefined"), null, 'errors');
			$action = "create";       // Go back to create page
		}
		if (!$_POST["login"]) {
			$error ++;
			setEventMessages($langs->trans("LoginNotDefined"), null, 'errors');
			$action = "create";       // Go back to create page
		}

		if (!empty($conf->file->main_limit_users)) { // If option to limit users is set
			$nb = $object->getNbOfUsers("active");
			if ($nb >= $conf->file->main_limit_users) {
				$error ++;
				setEventMessages($langs->trans("YourQuotaOfUsersIsReached"), null, 'errors');
				$action = "create";       // Go back to create page
			}
		}

		if (!$error) {
			$object->lastname = GETPOST("lastname", 'alpha');
			$object->firstname = GETPOST("firstname", 'alpha');
			$object->login = GETPOST("login", 'alpha');
			$object->api_key = GETPOST("api_key", 'alpha');
			$object->gender = GETPOST("gender", 'alpha');
			$birth = dol_mktime(0, 0, 0, GETPOST('birthmonth'), GETPOST('birthday'), GETPOST('birthyear'));
			$object->birth = $birth;
			$object->admin = GETPOST("admin", 'alpha');
			$object->address = GETPOST('address', 'alpha');
			$object->zip = GETPOST('zipcode', 'alpha');
			$object->town = GETPOST('town', 'alpha');
			$object->country_id = GETPOST('country_id', 'int');
			$object->state_id = GETPOST('state_id', 'int');
			$object->office_phone = GETPOST("office_phone", 'alpha');
			$object->office_fax = GETPOST("office_fax", 'alpha');
			$object->user_mobile = GETPOST("user_mobile");
			$object->skype = GETPOST("skype", 'alpha');
			$object->email = GETPOST("email", 'alpha');
			$object->job = GETPOST("job", 'alpha');
			$object->signature = GETPOST("signature");
			$object->accountancy_code = GETPOST("accountancy_code");
			$object->note = GETPOST("note");
			$object->ldap_sid = GETPOST("ldap_sid");
			$object->fk_user = GETPOST("fk_user") > 0 ? GETPOST("fk_user") : 0;
			$object->employee = GETPOST('employee');

			$object->thm = GETPOST("thm") != '' ? GETPOST("thm") : '';
			$object->tjm = GETPOST("tjm") != '' ? GETPOST("tjm") : '';
			$object->salary = GETPOST("salary") != '' ? GETPOST("salary") : '';
			$object->salaryextra = GETPOST("salaryextra") != '' ? GETPOST("salaryextra") : '';
			$object->weeklyhours = GETPOST("weeklyhours") != '' ? GETPOST("weeklyhours") : '';

			$object->color = GETPOST("color") != '' ? GETPOST("color") : '';
			$dateemployment = dol_mktime(0, 0, 0, GETPOST('dateemploymentmonth'), GETPOST('dateemploymentday'), GETPOST('dateemploymentyear'));
			$object->dateemployment = $dateemployment;

			// Fill array 'array_options' with data from add form
			$ret = $extrafields->setOptionalsFromPost($extralabels, $object);
			if ($ret < 0) {
				$error ++;
			}

			// Set entity property
			$entity = GETPOST('entity', 'int');
			if (! empty($conf->multicompany->enabled)) {
				if (GETPOST('superadmin', 'int')) {
					$object->entity = 0;
				} else {
					if (! empty($conf->global->MULTICOMPANY_TRANSVERSE_MODE)) {
						$object->entity = 1; // all users are forced into master entity
					} else {
						$object->entity = ($entity == '' ? 1 : $entity);
					}
				}
			} else {
				$object->entity = ($entity == '' ? 1 : $entity);
				/*if ($user->admin && $user->entity == 0 && GETPOST("admin",'alpha'))
				{
				}*/
			}

			$db->begin();

			$id = $object->create($user);
			if ($id > 0) {
				if (GETPOST('password')) {
					$object->setPassword($user, GETPOST('password'));
				}
						if (! empty($conf->categorie->enabled)) {
					// Categories association
					$usercats = GETPOST('usercats', 'array');
					$object->setCategories($usercats);
				}
				$db->commit();

				header("Location: ".$_SERVER['PHP_SELF'].'?id='.$id);
				exit;
			}
			else
			{
				$langs->load("errors");
				$db->rollback();
				setEventMessages($object->error, $object->errors, 'errors');
				$action = "create";       // Go back to create page
			}
		}
	}

	// Action add usergroup
	if (($action == 'addgroup' || $action == 'removegroup') && $caneditfield)
	{
		if ($group)
		{
			$editgroup = new UserGroup($db);
			$editgroup->fetch($group);
			$editgroup->oldcopy=clone $editgroup;

			$object->fetch($id);
			if ($action == 'addgroup') {
				$result = $object->SetInGroup($group, (! empty($conf->global->MULTICOMPANY_TRANSVERSE_MODE) ? GETPOST('entity', 'int') : $editgroup->entity));
			}
			if ($action == 'removegroup') {
				$result = $object->RemoveFromGroup($group, (! empty($conf->global->MULTICOMPANY_TRANSVERSE_MODE) ? GETPOST('entity', 'int') : $editgroup->entity));
			}

			if ($result > 0) {
				header("Location: ".$_SERVER['PHP_SELF'].'?id='.$id);
				exit;
			}
			else
			{
				setEventMessages($object->error, $object->errors, 'errors');
			}
		}
	}

	if ($action == 'update' && ! $cancel)
	{
		require_once DOL_DOCUMENT_ROOT.'/core/lib/files.lib.php';

		if ($caneditfield)    // Case we can edit all field
		{
			$error = 0;

			if (!$_POST["lastname"]) {
				setEventMessages($langs->trans("NameNotDefined"), null, 'errors');
				$action = "edit";       // Go back to create page
				$error ++;
			}
			if (!$_POST["login"]) {
				setEventMessages($langs->trans("LoginNotDefined"), null, 'errors');
				$action = "edit";       // Go back to create page
				$error ++;
			}

			if (!$error)
			{
				$object->fetch($id);

				$object->oldcopy = clone $object;

				$db->begin();

				$object->lastname = GETPOST("lastname", 'alpha');
				$object->firstname = GETPOST("firstname", 'alpha');
				$object->login = GETPOST("login", 'alpha');
				$object->gender = GETPOST("gender", 'alpha');
				$birth = dol_mktime(0, 0, 0, GETPOST('birthmonth'), GETPOST('birthday'), GETPOST('birthyear'));
				$object->birth = $birth;
				$object->pass = GETPOST("password");
				$object->api_key = (GETPOST("api_key", 'alpha')) ? GETPOST("api_key", 'alpha') : $object->api_key;
				if (! empty($user->admin)) $object->admin = GETPOST("admin"); 	// admin flag can only be set/unset by an admin user. A test is also done later when forging sql request
				$object->address = GETPOST('address', 'alpha');
				$object->zip = GETPOST('zipcode', 'alpha');
				$object->town = GETPOST('town', 'alpha');
				$object->country_id = GETPOST('country_id', 'int');
				$object->state_id = GETPOST('state_id', 'int');
				$object->office_phone = GETPOST("office_phone", 'alpha');
				$object->office_fax = GETPOST("office_fax", 'alpha');
				$object->user_mobile = GETPOST("user_mobile");
				$object->skype = GETPOST("skype", 'alpha');
				$object->email = GETPOST("email", 'alpha');
				$object->job = GETPOST("job", 'alpha');
				$object->signature = GETPOST("signature");
				$object->accountancy_code = GETPOST("accountancy_code");
				$object->openid = GETPOST("openid");
				$object->fk_user = GETPOST("fk_user") > 0 ? GETPOST("fk_user") : 0;
				$object->employee = GETPOST('employee');

				$object->thm = GETPOST("thm") != '' ? GETPOST("thm") : '';
				$object->tjm = GETPOST("tjm") != '' ? GETPOST("tjm") : '';
				$object->salary = GETPOST("salary") != '' ? GETPOST("salary") : '';
				$object->salaryextra = GETPOST("salaryextra") != '' ? GETPOST("salaryextra") : '';
				$object->weeklyhours = GETPOST("weeklyhours") != '' ? GETPOST("weeklyhours") : '';

				$object->color = GETPOST("color") != '' ? GETPOST("color") : '';
				$dateemployment = dol_mktime(0, 0, 0, GETPOST('dateemploymentmonth'), GETPOST('dateemploymentday'), GETPOST('dateemploymentyear'));
				$object->dateemployment = $dateemployment;

				$object->default_range = GETPOST('default_range');
				$object->default_c_exp_tax_cat = GETPOST('default_c_exp_tax_cat');

				if (! empty($conf->multicompany->enabled))
				{
					if (! empty($_POST["superadmin"]))
					{
						$object->entity = 0;
					}
					else if (! empty($conf->global->MULTICOMPANY_TRANSVERSE_MODE))
					{
						$object->entity = 1; // all users in master entity
					}
					else
					{
						$object->entity = (! GETPOST('entity', 'int') ? 0 : GETPOST('entity', 'int'));
					}
				}
				else
				{
					$object->entity = (! GETPOST('entity', 'int') ? 0 : GETPOST('entity', 'int'));
				}

				// Fill array 'array_options' with data from add form
				$ret = $extrafields->setOptionalsFromPost($extralabels, $object);
				if ($ret < 0) {
					$error ++;
				}

				if (GETPOST('deletephoto')) {
					$object->photo = '';
				}
				if (!empty($_FILES['photo']['name'])) {
					$object->photo = dol_sanitizeFileName($_FILES['photo']['name']);
				}

				if (!$error) {
					$ret = $object->update($user);
					if ($ret < 0) {
						$error++;
						if ($db->errno() == 'DB_ERROR_RECORD_ALREADY_EXISTS') {
							$langs->load("errors");
							setEventMessages($langs->trans("ErrorLoginAlreadyExists", $object->login), null, 'errors');
						}
						else
						{
							setEventMessages($object->error, $object->errors, 'errors');
						}
					}
				}

				if (!$error && GETPOST('contactid', 'int')) {
					$contactid = GETPOST('contactid', 'int');

					if ($contactid > 0) {
						$contact = new Contact($db);
						$contact->fetch($contactid);

						$sql = "UPDATE ".MAIN_DB_PREFIX."user";
						$sql .= " SET fk_socpeople=".$db->escape($contactid);
						if (!empty($contact->socid)) {
							$sql .= ", fk_soc=".$db->escape($contact->socid);
						}
						$sql .= " WHERE rowid=".$object->id;
					} else {
						$sql = "UPDATE ".MAIN_DB_PREFIX."user";
						$sql .= " SET fk_socpeople=NULL, fk_soc=NULL";
						$sql .= " WHERE rowid=".$object->id;
					}
					dol_syslog("usercard::update", LOG_DEBUG);
					$resql = $db->query($sql);
					if (!$resql) {
						$error ++;
						setEventMessages($db->lasterror(), null, 'errors');
					}
				}

				if (!$error && !count($object->errors)) {
					if (GETPOST('deletephoto') && $object->photo) {
						$fileimg = $conf->user->dir_output.'/'.get_exdir($object->id, 2, 0, 1, $object, 'user').'/logos/'.$object->photo;
						$dirthumbs = $conf->user->dir_output.'/'.get_exdir($object->id, 2, 0, 1, $object, 'user').'/logos/thumbs';
						dol_delete_file($fileimg);
						dol_delete_dir_recursive($dirthumbs);
					}

					if (isset($_FILES['photo']['tmp_name']) && trim($_FILES['photo']['tmp_name'])) {
						$dir = $conf->user->dir_output.'/'.get_exdir($object->id, 2, 0, 1, $object, 'user');

						dol_mkdir($dir);

						if (@is_dir($dir)) {
							$newfile = $dir.'/'.dol_sanitizeFileName($_FILES['photo']['name']);
							$result = dol_move_uploaded_file($_FILES['photo']['tmp_name'], $newfile, 1, 0, $_FILES['photo']['error']);

							if (!$result > 0) {
								setEventMessages($langs->trans("ErrorFailedToSaveFile"), null, 'errors');
							} else {
								// Create thumbs
								$object->addThumbs($newfile);
							}
						} else {
							$error ++;
							$langs->load("errors");
							setEventMessages($langs->trans("ErrorFailedToCreateDir", $dir), $mesgs, 'errors');
						}
					}
				}

				if (! $error && ! count($object->errors))
				{
					// Then we add the associated categories
					$categories = GETPOST('usercats', 'array');
					$object->setCategories($categories);
				}

				if (!$error && !count($object->errors)) {
					setEventMessages($langs->trans("UserModified"), null, 'mesgs');
					$db->commit();

					$login = $_SESSION["dol_login"];
					if ($login && $login == $object->oldcopy->login && $object->oldcopy->login != $object->login)    // Current user has changed its login
					{
						$error++;
						$langs->load("errors");
						setEventMessages($langs->transnoentitiesnoconv("WarningYourLoginWasModifiedPleaseLogin"), null, 'warnings');
					}
				}
				else {
					$db->rollback();
				}
			}
		}
		else
		{
			if ($caneditpassword)    // Case we can edit only password
			{
				dol_syslog("Not allowed to change fields, only password");

				$object->fetch($id);

				$object->oldcopy = clone $object;

				$ret = $object->setPassword($user, GETPOST("password"));
				if ($ret < 0)
				{
					setEventMessages($object->error, $object->errors, 'errors');
				}
			}
		}
	}

	// Change password with a new generated one
	if ((($action == 'confirm_password' && $confirm == 'yes')
			|| ($action == 'confirm_passwordsend' && $confirm == 'yes')) && $caneditpassword
	) {
		$object->fetch($id);

		$newpassword = $object->setPassword($user, '');
		if ($newpassword < 0) {
			// Echec
			setEventMessages($langs->trans("ErrorFailedToSetNewPassword"), null, 'errors');
		} else {
			// Succes
			if ($action == 'confirm_passwordsend' && $confirm == 'yes') {
				if ($object->send_password($user, $newpassword) > 0)
				{
					setEventMessages($langs->trans("PasswordChangedAndSentTo", $object->email), null, 'mesgs');
				}
				else
				{
					setEventMessages($object->error, $object->errors, 'errors');
				}
			}
			else
			{
				setEventMessages($langs->trans("PasswordChangedTo", $newpassword), null, 'warnings');
			}
		}
	}

	// Action initialisation donnees depuis record LDAP
	if ($action == 'adduserldap') {
		$selecteduser = $_POST['users'];

		$required_fields = array(
			$conf->global->LDAP_KEY_USERS,
			$conf->global->LDAP_FIELD_NAME,
			$conf->global->LDAP_FIELD_FIRSTNAME,
			$conf->global->LDAP_FIELD_LOGIN,
			$conf->global->LDAP_FIELD_LOGIN_SAMBA,
			$conf->global->LDAP_FIELD_PASSWORD,
			$conf->global->LDAP_FIELD_PASSWORD_CRYPTED,
			$conf->global->LDAP_FIELD_PHONE,
			$conf->global->LDAP_FIELD_FAX,
			$conf->global->LDAP_FIELD_MOBILE,
			$conf->global->LDAP_FIELD_SKYPE,
			$conf->global->LDAP_FIELD_MAIL,
			$conf->global->LDAP_FIELD_TITLE,
			$conf->global->LDAP_FIELD_DESCRIPTION,
			$conf->global->LDAP_FIELD_SID
		);

		$ldap = new Ldap();
		$result = $ldap->connect_bind();
		if ($result >= 0) {
			// Remove from required_fields all entries not configured in LDAP (empty) and duplicated
			$required_fields = array_unique(array_values(array_filter($required_fields, "dol_validElement")));

			$ldapusers = $ldap->getRecords($selecteduser, $conf->global->LDAP_USER_DN, $conf->global->LDAP_KEY_USERS, $required_fields);
			//print_r($ldapusers);

			if (is_array($ldapusers)) {
				foreach ($ldapusers as $key => $attribute) {
					$ldap_lastname = $attribute[$conf->global->LDAP_FIELD_NAME];
					$ldap_firstname = $attribute[$conf->global->LDAP_FIELD_FIRSTNAME];
					$ldap_login = $attribute[$conf->global->LDAP_FIELD_LOGIN];
					$ldap_loginsmb = $attribute[$conf->global->LDAP_FIELD_LOGIN_SAMBA];
					$ldap_pass = $attribute[$conf->global->LDAP_FIELD_PASSWORD];
					$ldap_pass_crypted = $attribute[$conf->global->LDAP_FIELD_PASSWORD_CRYPTED];
					$ldap_phone = $attribute[$conf->global->LDAP_FIELD_PHONE];
					$ldap_fax = $attribute[$conf->global->LDAP_FIELD_FAX];
					$ldap_mobile = $attribute[$conf->global->LDAP_FIELD_MOBILE];
					$ldap_skype = $attribute[$conf->global->LDAP_FIELD_SKYPE];
					$ldap_mail = $attribute[$conf->global->LDAP_FIELD_MAIL];
					$ldap_sid = $attribute[$conf->global->LDAP_FIELD_SID];
				}
			}
		}
		else
		{
			setEventMessages($ldap->error, $ldap->errors, 'errors');
		}
	}

	// Actions to send emails
	$trigger_name='USER_SENTBYMAIL';
	$paramname='id';    // Name of param key to open the card
	$mode='emailfromuser';
	$trackid='use'.$object->id;
	include DOL_DOCUMENT_ROOT.'/core/actions_sendmails.inc.php';

	// Actions to build doc
	$upload_dir = $conf->user->dir_output;
	$permissioncreate=$user->rights->user->user->creer;
	include DOL_DOCUMENT_ROOT.'/core/actions_builddoc.inc.php';
}


/*
 * View
 */

$form = new Form($db);
$formother=new FormOther($db);
$formcompany = new FormCompany($db);
$formfile = new FormFile($db);

llxHeader('',$langs->trans("UserCard"));

if ($action == 'create' || $action == 'adduserldap')
{
	/* ************************************************************************** */
	/*                                                                            */
	/* Affichage fiche en mode creation                                           */
	/*                                                                            */
	/* ************************************************************************** */

	print load_fiche_titre($langs->trans("NewUser"));

	print $langs->trans("CreateInternalUserDesc")."<br>\n";
	print "<br>";


	if (! empty($conf->ldap->enabled) && (isset($conf->global->LDAP_SYNCHRO_ACTIVE) && $conf->global->LDAP_SYNCHRO_ACTIVE == 'ldap2dolibarr'))
	{
		/*
         * Affiche formulaire d'ajout d'un compte depuis LDAP
         * si on est en synchro LDAP vers Dolibarr
         */

		$ldap = new Ldap();
		$result = $ldap->connect_bind();
		if ($result >= 0)
		{
			$required_fields=array(
				$conf->global->LDAP_KEY_USERS,
				$conf->global->LDAP_FIELD_FULLNAME,
				$conf->global->LDAP_FIELD_NAME,
				$conf->global->LDAP_FIELD_FIRSTNAME,
				$conf->global->LDAP_FIELD_LOGIN,
				$conf->global->LDAP_FIELD_LOGIN_SAMBA,
				$conf->global->LDAP_FIELD_PASSWORD,
				$conf->global->LDAP_FIELD_PASSWORD_CRYPTED,
				$conf->global->LDAP_FIELD_PHONE,
				$conf->global->LDAP_FIELD_FAX,
				$conf->global->LDAP_FIELD_MOBILE,
				$conf->global->LDAP_FIELD_SKYPE,
				$conf->global->LDAP_FIELD_MAIL,
				$conf->global->LDAP_FIELD_TITLE,
				$conf->global->LDAP_FIELD_DESCRIPTION,
				$conf->global->LDAP_FIELD_SID
			);

			// Remove from required_fields all entries not configured in LDAP (empty) and duplicated
			$required_fields=array_unique(array_values(array_filter($required_fields, "dol_validElement")));

			// Get from LDAP database an array of results
			$ldapusers = $ldap->getRecords('*', $conf->global->LDAP_USER_DN, $conf->global->LDAP_KEY_USERS, $required_fields, 1);

			if (is_array($ldapusers))
			{
				$liste=array();
				foreach ($ldapusers as $key => $ldapuser)
				{
					// Define the label string for this user
					$label='';
					foreach ($required_fields as $value)
					{
						if ($value)
						{
							$label.=$value."=".$ldapuser[$value]." ";
						}
					}
					$liste[$key] = $label;
				}

			}
			else
			{
				setEventMessages($ldap->error, $ldap->errors, 'errors');
			}
		}
		else
		{
			setEventMessages($ldap->error, $ldap->errors, 'errors');
		}

		// If user list is full, we show drop-down list
	   	print "\n\n<!-- Form liste LDAP debut -->\n";

	   	print '<form name="add_user_ldap" action="'.$_SERVER["PHP_SELF"].'" method="post">';
	   	print '<input type="hidden" name="token" value="'.$_SESSION['newtoken'].'">';
	   	print '<table width="100%" class="border"><tr>';
	   	print '<td width="160">';
	   	print $langs->trans("LDAPUsers");
	   	print '</td>';
	   	print '<td>';
	   	print '<input type="hidden" name="action" value="adduserldap">';
		if (is_array($liste) && count($liste))
		{
			print $form->selectarray('users', $liste, '', 1);
			print ajax_combobox('users');
		}
	   	print '</td><td align="center">';
	   	print '<input type="submit" class="button" value="'.dol_escape_htmltag($langs->trans('Get')).'"'.(count($liste)?'':' disabled').'>';
	   	print '</td></tr></table>';
	   	print '</form>';

	   	print "\n<!-- Form liste LDAP fin -->\n\n";
	   	print '<br>';
	}


	print '<form action="'.$_SERVER['PHP_SELF'].'" method="POST" name="createuser">';
	print '<input type="hidden" name="token" value="'.$_SESSION['newtoken'].'">';
	print '<input type="hidden" name="action" value="add">';
	if (! empty($ldap_sid)) print '<input type="hidden" name="ldap_sid" value="'.dol_escape_htmltag($ldap_sid).'">';
	print '<input type="hidden" name="entity" value="'.$conf->entity.'">';

	dol_fiche_head('', '', '', 0, '');

	print dol_set_focus('#lastname');

	print '<table class="border centpercent">';

	// Lastname
	print '<tr>';
	print '<td class="titlefieldcreate"><span class="fieldrequired">'.$langs->trans("Lastname").'</span></td>';
	print '<td>';
	if (! empty($ldap_lastname))
	{
		print '<input type="hidden" id="lastname" name="lastname" value="'.$ldap_lastname.'">';
		print $ldap_lastname;
	}
	else
	{
		print '<input class="minwidth100" type="text" id="lastname" name="lastname" value="'.GETPOST('lastname').'">';
	}
	print '</td></tr>';

	// Firstname
	print '<tr><td>'.$langs->trans("Firstname").'</td>';
	print '<td>';
	if (! empty($ldap_firstname))
	{
		print '<input type="hidden" name="firstname" value="'.$ldap_firstname.'">';
		print $ldap_firstname;
	}
	else
	{
		print '<input class="minwidth100" type="text" name="firstname" value="'.GETPOST('firstname').'">';
	}
	print '</td></tr>';

	// Employee
	$defaultemployee=1;
	print '<tr>';
	print '<td>'.$langs->trans('Employee').'</td><td>';
	print $form->selectyesno("employee",(GETPOST('employee')!=''?GETPOST('employee'):$defaultemployee),1);
	print '</td></tr>';

	// Position/Job
	print '<tr><td>'.$langs->trans("PostOrFunction").'</td>';
	print '<td>';
	print '<input class="maxwidth200" type="text" name="job" value="'.GETPOST('job').'">';
	print '</td></tr>';

	// Gender
	print '<tr><td>'.$langs->trans("Gender").'</td>';
	print '<td>';
	$arraygender=array('man'=>$langs->trans("Genderman"),'woman'=>$langs->trans("Genderwoman"));
	print $form->selectarray('gender', $arraygender, GETPOST('gender'), 1);
	print '</td></tr>';

	// Date employment
	print '<tr><td>'.$langs->trans("DateToBirth").'</td>';
	print '<td>';
	echo $form->select_date(GETPOST('birth'),'birth',0,0,1,'createuser',1,0,1);
	print '</td>';
	print "</tr>\n";

	// Login
	print '<tr><td><span class="fieldrequired">'.$langs->trans("Login").'</span></td>';
	print '<td>';
	if (! empty($ldap_login))
	{
		print '<input type="hidden" name="login" value="'.$ldap_login.'">';
		print $ldap_login;
	}
	elseif (! empty($ldap_loginsmb))
	{
		print '<input type="hidden" name="login" value="'.$ldap_loginsmb.'">';
		print $ldap_loginsmb;
	}
	else
	{
		print '<input class="maxwidth200" maxsize="24" type="text" name="login" value="'.GETPOST('login').'">';
	}
	print '</td></tr>';

	$generated_password='';
	if (empty($ldap_sid))    // ldap_sid is for activedirectory
	{
		require_once DOL_DOCUMENT_ROOT.'/core/lib/security2.lib.php';
		$generated_password=getRandomPassword(false);
	}
	$password=$generated_password;

	// Password
	print '<tr><td class="fieldrequired">'.$langs->trans("Password").'</td>';
	print '<td>';
	if (! empty($ldap_sid))
	{
		print 'Mot de passe du domaine';
	}
	else
	{
		if (! empty($ldap_pass))
		{
			print '<input type="hidden" name="password" value="'.$ldap_pass.'">';
			print preg_replace('/./i','*',$ldap_pass);
		}
		else
		{
			// We do not use a field password but a field text to show new password to use.
			print '<input size="30" maxsize="32" type="text" name="password" value="'.$password.'" autocomplete="off">';
		}
	}
	print '</td></tr>';

	if(! empty($conf->api->enabled))
	{
		// API key
		$generated_api_key = '';
		require_once DOL_DOCUMENT_ROOT.'/core/lib/security2.lib.php';
			$generated_password=getRandomPassword(false);
		print '<tr><td>'.$langs->trans("ApiKey").'</td>';
		print '<td>';
		print '<input size="30" maxsize="32" type="text" id="api_key" name="api_key" value="'.$api_key.'" autocomplete="off">';
		if (! empty($conf->use_javascript_ajax))
			print '&nbsp;'.img_picto($langs->trans('Generate'), 'refresh', 'id="generate_api_key" class="linkobject"');
		print '</td></tr>';
	}
	else
	{
		require_once DOL_DOCUMENT_ROOT.'/core/lib/security2.lib.php';
		// PARTIAL WORKAROUND
		$generated_fake_api_key=getRandomPassword(false);
		print '<input type="hidden" name="api_key" value="'.$generated_fake_api_key.'">';
	}

	// Administrator
	if (! empty($user->admin))
	{
		print '<tr><td>'.$langs->trans("Administrator").'</td>';
		print '<td>';
		print $form->selectyesno('admin',GETPOST('admin'),1);

		if (! empty($conf->multicompany->enabled) && ! $user->entity && empty($conf->global->MULTICOMPANY_TRANSVERSE_MODE))
		{
			if (! empty($conf->use_javascript_ajax))
			{
				print '<script type="text/javascript">
                            $(function() {
                                $("select[name=admin]").change(function() {
                                     if ( $(this).val() == 0 ) {
                                        $("input[name=superadmin]")
                                            .prop("disabled", true)
                                            .prop("checked", false);
                                        $("select[name=entity]")
                                            .prop("disabled", false);
                                     } else {
                                        $("input[name=superadmin]")
                                            .prop("disabled", false);
                                     }
                                });
                                $("input[name=superadmin]").change(function() {
                                    if ( $(this).is(":checked") ) {
                                        $("select[name=entity]")
                                            .prop("disabled", true);
                                    } else {
                                        $("select[name=entity]")
                                            .prop("disabled", false);
                                    }
                                });
                            });
                    </script>';
			}
			$checked=(GETPOST('superadmin', 'int')?' checked':'');
			$disabled=(GETPOST('superadmin', 'int')?'':' disabled');
			print '<input type="checkbox" name="superadmin" value="1"'.$checked.$disabled.' /> '.$langs->trans("SuperAdministrator");
		}
		print "</td></tr>\n";
	}

	// Type
	print '<tr><td>'.$langs->trans("Type").'</td>';
	print '<td>';
	print $form->textwithpicto($langs->trans("Internal"),$langs->trans("InternalExternalDesc"), 1, 'help', '', 0, 2);
	print '</td></tr>';

	// Address
	print '<tr><td class="tdtop">'.fieldLabel('Address','address').'</td>';
	print '<td><textarea name="address" id="address" class="quatrevingtpercent" rows="3" wrap="soft">';
	print $object->address;
	print '</textarea></td></tr>';

	// Zip
	print '<tr><td>'.fieldLabel('Zip','zipcode').'</td><td>';
	print $formcompany->select_ziptown($object->zip,'zipcode',array('town','selectcountry_id','state_id'),6);
	print '</td></tr>';

	// Town
	print '<tr><td>'.fieldLabel('Town','town').'</td><td>';
	print $formcompany->select_ziptown($object->town,'town',array('zipcode','selectcountry_id','state_id'));
	print '</td></tr>';

	// Country
	print '<tr><td>'.fieldLabel('Country','selectcountry_id').'</td><td class="maxwidthonsmartphone">';
	print $form->select_country((GETPOST('country_id')!=''?GETPOST('country_id'):$object->country_id));
	if ($user->admin) print info_admin($langs->trans("YouCanChangeValuesForThisListFromDictionarySetup"),1);
	print '</td></tr>';

	// State
	if (empty($conf->global->USER_DISABLE_STATE))
	{
		print '<tr><td>'.fieldLabel('State','state_id').'</td><td class="maxwidthonsmartphone">';
		print $formcompany->select_state($object->state_id,$object->country_code, 'state_id');
		print '</td></tr>';
	}

	// Tel
	print '<tr><td>'.$langs->trans("PhonePro").'</td>';
	print '<td>';
	if (! empty($ldap_phone))
	{
		print '<input type="hidden" name="office_phone" value="'.$ldap_phone.'">';
		print $ldap_phone;
	}
	else
	{
		print '<input size="20" type="text" name="office_phone" value="'.GETPOST('office_phone').'">';
	}
	print '</td></tr>';

	// Tel portable
	print '<tr><td>'.$langs->trans("PhoneMobile").'</td>';
	print '<td>';
	if (! empty($ldap_mobile))
	{
		print '<input type="hidden" name="user_mobile" value="'.$ldap_mobile.'">';
		print $ldap_mobile;
	}
	else
	{
		print '<input size="20" type="text" name="user_mobile" value="'.GETPOST('user_mobile').'">';
	}
	print '</td></tr>';

	// Fax
	print '<tr><td>'.$langs->trans("Fax").'</td>';
	print '<td>';
	if (! empty($ldap_fax))
	{
		print '<input type="hidden" name="office_fax" value="'.$ldap_fax.'">';
		print $ldap_fax;
	}
	else
	{
		print '<input size="20" type="text" name="office_fax" value="'.GETPOST('office_fax').'">';
	}
	print '</td></tr>';

	// Skype
	if (! empty($conf->skype->enabled))
	{
		print '<tr><td>'.$langs->trans("Skype").'</td>';
		print '<td>';
		if (! empty($ldap_skype))
		{
			print '<input type="hidden" name="skype" value="'.$ldap_skype.'">';
			print $ldap_skype;
		}
		else
		{
			print '<input size="40" type="text" name="skype" value="'.GETPOST('skype').'">';
		}
		print '</td></tr>';
	}

	// EMail
	print '<tr><td'.(! empty($conf->global->USER_MAIL_REQUIRED)?' class="fieldrequired"':'').'>'.$langs->trans("EMail").'</td>';
	print '<td>';
	if (! empty($ldap_mail))
	{
		print '<input type="hidden" name="email" value="'.$ldap_mail.'">';
		print $ldap_mail;
	}
	else
	{
		print '<input size="40" type="text" name="email" value="'.GETPOST('email').'">';
	}
	print '</td></tr>';

	// Accountancy code
	if ($conf->accounting->enabled)
	{
		print '<tr><td>'.$langs->trans("AccountancyCode").'</td>';
		print '<td>';
		print '<input size="30" type="text" name="accountancy_code" value="'.GETPOST('accountancy_code').'">';
		print '</td></tr>';
	}

	// TODO Move this into tab RH (HierarchicalResponsible must be on both tab)

	// Hierarchy
	print '<tr><td>'.$langs->trans("HierarchicalResponsible").'</td>';
	print '<td>';
	print $form->select_dolusers($object->fk_user, 'fk_user', 1, array($object->id), 0, '', 0, $conf->entity, 0, 0, '', 0, '', 'maxwidth300');
	print '</td>';
	print "</tr>\n";

	if ((! empty($conf->salaries->enabled) && ! empty($user->rights->salaries->read))
	   || (! empty($conf->hrm->enabled) && ! empty($user->rights->hrm->employee->read)))
	{
		$langs->load("salaries");

		// THM
		print '<tr><td>';
		$text=$langs->trans("THM");
		print $form->textwithpicto($text, $langs->trans("THMDescription"), 1, 'help', 'classthm');
		print '</td>';
		print '<td>';
		print '<input size="8" type="text" name="thm" value="'.GETPOST('thm').'">';
		print '</td>';
		print "</tr>\n";

		// TJM
		print '<tr><td>';
		$text=$langs->trans("TJM");
		print $form->textwithpicto($text, $langs->trans("TJMDescription"), 1, 'help', 'classtjm');
		print '</td>';
		print '<td>';
		print '<input size="8" type="text" name="tjm" value="'.GETPOST('tjm').'">';
		print '</td>';
		print "</tr>\n";

		// Salary
		print '<tr><td>'.$langs->trans("Salary").'</td>';
		print '<td>';
		print '<input size="8" type="text" name="salary" value="'.GETPOST('salary').'">';
		print '</td>';
		print "</tr>\n";
	}

	// Weeklyhours
	print '<tr><td>'.$langs->trans("WeeklyHours").'</td>';
	print '<td>';
	print '<input size="8" type="text" name="weeklyhours" value="'.GETPOST('weeklyhours').'">';
	print '</td>';
	print "</tr>\n";

	// Date employment
	print '<tr><td>'.$langs->trans("DateEmployment").'</td>';
	print '<td>';
	echo $form->select_date(GETPOST('dateemployment'),'dateemployment',0,0,1,'form'.'dateemployment',1,0,1);
	print '</td>';
	print "</tr>\n";

	// User color
	if (! empty($conf->agenda->enabled))
	{
		print '<tr><td>'.$langs->trans("ColorUser").'</td>';
		print '<td>';
		print $formother->selectColor(GETPOST('color')?GETPOST('color'):$object->color, 'color', null, 1, '', 'hideifnotset');
		print '</td></tr>';
	}

	// Categories
	if (! empty($conf->categorie->enabled)  && ! empty($user->rights->categorie->lire))
	{
		print '<tr><td>' . fieldLabel('Categories', 'usercats') . '</td><td colspan="3">';
		$cate_arbo = $form->select_all_categories('user', null, 'parent', null, null, 1);
		print $form->multiselectarray('usercats', $cate_arbo, GETPOST('usercats', 'array'), null, null, null,
			null, '90%' );
		print "</td></tr>";
	}

	// Multicompany
	// This is now done with hook formObjectOptions
	/*
	 if (! empty($conf->multicompany->enabled) && is_object($mc))
	 {
	 if (empty($conf->global->MULTICOMPANY_TRANSVERSE_MODE) && $conf->entity == 1 && $user->admin && ! $user->entity)	// condition must be same for create and edit mode
	 {
	 print "<tr>".'<td>'.$langs->trans("Entity").'</td>';
	 print "<td>".$mc->select_entities($conf->entity);
	 print "</td></tr>\n";
	 }
	 else
	 {
	 print '<input type="hidden" name="entity" value="'.$conf->entity.'" />';
	 }
	 }
	 */

	if (!empty($conf->global->MAIN_USE_EXPENSE_IK))
	{
		print '<tr><td>'.$langs->trans("DefaultCategoryCar").'</td>';
		print '<td>';
		print $form->selectExpenseCategories($object->default_c_exp_tax_cat, 'default_c_exp_tax_cat', 1);
		print '</td></tr>';

		print '<tr><td>'.$langs->trans("DefaultRangeNumber").'</td>';
		print '<td>';
		$maxRangeNum = ExpenseReportIk::getMaxRangeNumber($object->default_c_exp_tax_cat);
		print $form->selectarray('default_range', range(0, $maxRangeNum), $object->default_range);
		print '</td></tr>';
	}

	// Other attributes
	$parameters=array('objectsrc' => $objectsrc, 'colspan' => ' colspan="3"');
	$reshook=$hookmanager->executeHooks('formObjectOptions',$parameters,$object,$action);    // Note that $action and $object may have been modified by hook
	print $hookmanager->resPrint;
	if (empty($reshook) && ! empty($extrafields->attribute_label))
	{
		print $object->showOptionals($extrafields,'edit');
	}

	// Note
	print '<tr><td class="tdtop">';
	print $langs->trans("Note");
	print '</td><td>';
	require_once DOL_DOCUMENT_ROOT.'/core/class/doleditor.class.php';
	$doleditor=new DolEditor('note','','',120,'dolibarr_notes','',false,true,$conf->global->FCKEDITOR_ENABLE_SOCIETE,ROWS_3,'90%');
	$doleditor->Create();
	print "</td></tr>\n";

	// Signature
	print '<tr><td class="tdtop">'.$langs->trans("Signature").'</td>';
	print '<td>';
	require_once DOL_DOCUMENT_ROOT.'/core/class/doleditor.class.php';
	$doleditor=new DolEditor('signature',GETPOST('signature'),'',138,'dolibarr_mailings','In',true,true,empty($conf->global->FCKEDITOR_ENABLE_USERSIGN)?0:1,ROWS_4,'90%');
	print $doleditor->Create(1);
	print '</td></tr>';

	print "</table>\n";

 	dol_fiche_end();

	print '<div align="center">';
	print '<input class="button" value="'.$langs->trans("CreateUser").'" name="create" type="submit">';
	//print '&nbsp; &nbsp; &nbsp;';
	//print '<input value="'.$langs->trans("Cancel").'" class="button" type="submit" name="cancel">';
	print '</div>';

	print "</form>";
}
else
{
	/* ************************************************************************** */
	/*                                                                            */
	/* View and edition                                                            */
	/*                                                                            */
	/* ************************************************************************** */

	if ($id > 0)
	{
		$object->fetch($id, '', '', 1);
		if ($res < 0) { dol_print_error($db,$object->error); exit; }
		$res=$object->fetch_optionals($object->id,$extralabels);

		// Check if user has rights
		$object->getrights();
		if (empty($object->nb_rights) && $object->statut != 0) setEventMessages($langs->trans('UserHasNoPermissions'), null, 'warnings');

		// Connexion ldap
		// pour recuperer passDoNotExpire et userChangePassNextLogon
		if (! empty($conf->ldap->enabled) && ! empty($object->ldap_sid))
		{
			$ldap = new Ldap();
			$result=$ldap->connect_bind();
			if ($result > 0)
			{
				$userSearchFilter = '('.$conf->global->LDAP_FILTER_CONNECTION.'('.$ldap->getUserIdentifier().'='.$object->login.'))';
				$entries = $ldap->fetch($object->login,$userSearchFilter);
				if (! $entries)
				{
					setEventMessages($ldap->error, $ldap->errors, 'errors');
				}

				$passDoNotExpire = 0;
				$userChangePassNextLogon = 0;
				$userDisabled = 0;
				$statutUACF = '';

				// Check options of user account
				if (count($ldap->uacf) > 0)
				{
					foreach ($ldap->uacf as $key => $statut)
					{
						if ($key == 65536)
						{
							$passDoNotExpire = 1;
							$statutUACF = $statut;
						}
					}
				}
				else
				{
					$userDisabled = 1;
					$statutUACF = "ACCOUNTDISABLE";
				}

				if ($ldap->pwdlastset == 0)
				{
					$userChangePassNextLogon = 1;
				}
			}
		}

		// Show tabs
		if ($mode == 'employee') // For HRM module development
		{
			$title = $langs->trans("Employee");
			$linkback = '<a href="'.DOL_URL_ROOT.'/hrm/employee/list.php">'.$langs->trans("BackToList").'</a>';
		}
		else
		{
			$title = $langs->trans("User");
			$linkback = '';

			if ($user->rights->user->user->lire || $user->admin) {
				$linkback = '<a href="'.DOL_URL_ROOT.'/user/index.php">'.$langs->trans("BackToList").'</a>';
			}
		}

		$head = user_prepare_head($object);

		/*
         * Confirmation reinitialisation mot de passe
         */
		if ($action == 'password')
		{
			print $form->formconfirm($_SERVER['PHP_SELF']."?id=$object->id",$langs->trans("ReinitPassword"),$langs->trans("ConfirmReinitPassword",$object->login),"confirm_password", '', 0, 1);
		}

		/*
         * Confirmation envoi mot de passe
         */
		if ($action == 'passwordsend')
		{
			print $form->formconfirm($_SERVER['PHP_SELF']."?id=$object->id",$langs->trans("SendNewPassword"),$langs->trans("ConfirmSendNewPassword",$object->login),"confirm_passwordsend", '', 0, 1);
		}

		/*
         * Confirm deactivation
         */
		if ($action == 'disable')
		{
			print $form->formconfirm($_SERVER['PHP_SELF']."?id=$object->id",$langs->trans("DisableAUser"),$langs->trans("ConfirmDisableUser",$object->login),"confirm_disable", '', 0, 1);
		}

		/*
         * Confirm activation
         */
		if ($action == 'enable')
		{
			print $form->formconfirm($_SERVER['PHP_SELF']."?id=$object->id",$langs->trans("EnableAUser"),$langs->trans("ConfirmEnableUser",$object->login),"confirm_enable", '', 0, 1);
		}

		/*
         * Confirmation suppression
         */
		if ($action == 'delete')
		{
			print $form->formconfirm($_SERVER['PHP_SELF']."?id=$object->id",$langs->trans("DeleteAUser"),$langs->trans("ConfirmDeleteUser",$object->login),"confirm_delete", '', 0, 1);
		}

		/*
         * Fiche en mode visu
         */
		if ($action != 'edit')
		{
			dol_fiche_head($head, 'user', $title, -1, 'user');

			dol_banner_tab($object,'id',$linkback,$user->rights->user->user->lire || $user->admin);

			print '<div class="fichecenter">';
			print '<div class="fichehalfleft">';

			print '<div class="underbanner clearboth"></div>';
			print '<table class="border tableforfield" width="100%">';

			// Login
			print '<tr><td class="titlefield">'.$langs->trans("Login").'</td>';
			if (! empty($object->ldap_sid) && $object->statut==0)
			{
				print '<td class="error">'.$langs->trans("LoginAccountDisableInDolibarr").'</td>';
			}
			else
			{
				print '<td>'.$object->login.'</td>';
			}
			print '</tr>'."\n";

			// Password
			print '<tr><td>'.$langs->trans("Password").'</td>';
			if (! empty($object->ldap_sid))
			{
				if ($passDoNotExpire)
				{
					print '<td>'.$langs->trans("LdapUacf_".$statutUACF).'</td>';
				}
				else if($userChangePassNextLogon)
				{
					print '<td class="warning">'.$langs->trans("UserMustChangePassNextLogon",$ldap->domainFQDN).'</td>';
				}
				else if($userDisabled)
				{
					print '<td class="warning">'.$langs->trans("LdapUacf_".$statutUACF,$ldap->domainFQDN).'</td>';
				}
				else
				{
					print '<td>'.$langs->trans("DomainPassword").'</td>';
				}
			}
			else
			{
				print '<td>';
				if ($object->pass) print preg_replace('/./i','*',$object->pass);
				else
				{
					if ($user->admin) print $langs->trans("Crypted").': '.$object->pass_indatabase_crypted;
					else print $langs->trans("Hidden");
				}
				print "</td>";
			}
			print '</tr>'."\n";

			// Employee
			print '<tr><td>'.$langs->trans("Employee").'</td><td colspan="2">';
			print yn($object->employee);
			print '</td></tr>'."\n";

			// Position/Job
			print '<tr><td>'.$langs->trans("PostOrFunction").'</td>';
			print '<td>'.$object->job.'</td>';
			print '</tr>'."\n";

			// Gender
			print '<tr><td>'.$langs->trans("Gender").'</td>';
			print '<td>';
			if ($object->gender) print $langs->trans("Gender".$object->gender);
			print '</td></tr>';

			// Date of birth
			print '<tr><td>'.$langs->trans("DateToBirth").'</td>';
			print '<td>';
			print dol_print_date($object->birth, 'day');
			print '</td>';
			print "</tr>\n";

			// API key
			if(! empty($conf->api->enabled) && $user->admin) {
				print '<tr><td>'.$langs->trans("ApiKey").'</td>';
				print '<td>';
				if (! empty($object->api_key)) print preg_replace('/./','*',$object->api_key);
				print '</td></tr>';
			}

			// Administrator
			print '<tr><td>'.$langs->trans("Administrator").'</td><td>';
			if (! empty($conf->multicompany->enabled) && $object->admin && ! $object->entity)
			{
				print $form->textwithpicto(yn($object->admin),$langs->trans("SuperAdministratorDesc"),1,"superadmin");
			}
			else if ($object->admin)
			{
				print $form->textwithpicto(yn($object->admin),$langs->trans("AdministratorDesc"),1,"admin");
			}
			else
			{
				print yn($object->admin);
			}
			print '</td></tr>'."\n";

			// Type
			print '<tr><td>';
			$text=$langs->trans("Type");
			print $form->textwithpicto($text, $langs->trans("InternalExternalDesc"));
			print '</td><td>';
			$type=$langs->trans("Internal");
			if ($object->societe_id > 0) $type=$langs->trans("External");
			print $type;
			if ($object->ldap_sid) print ' ('.$langs->trans("DomainUser").')';
			print '</td></tr>'."\n";

			// Ldap sid
			if ($object->ldap_sid)
			{
				print '<tr><td>'.$langs->trans("Type").'</td><td>';
				print $langs->trans("DomainUser",$ldap->domainFQDN);
				print '</td></tr>'."\n";
			}

			// Accountancy code
			if ($conf->accounting->enabled)
			{
				print '<tr><td>'.$langs->trans("AccountancyCode").'</td>';
				print '<td>'.$object->accountancy_code.'</td></tr>';
			}

<<<<<<< HEAD
			// TODO Move this into tab RH, visible when salarie or RH is visible (HierarchicalResponsible must be on both tab)

			// Hierarchy
			print '<tr><td>'.$langs->trans("HierarchicalResponsible").'</td>';
			print '<td>';
			if (empty($object->fk_user)) print $langs->trans("None");
			else {
				$huser=new User($db);
				$huser->fetch($object->fk_user);
				print $huser->getNomUrl(1);
			}
			print '</td>';
			print "</tr>\n";

			if ((! empty($conf->salaries->enabled) && ! empty($user->rights->salaries->read))
				|| (! empty($conf->hrm->enabled) && ! empty($user->rights->hrm->employee->read)))
			{
				$langs->load("salaries");

				// THM
				print '<tr><td>';
				$text=$langs->trans("THM");
				print $form->textwithpicto($text, $langs->trans("THMDescription"), 1, 'help', 'classthm');
				print '</td>';
				print '<td>';
				print ($object->thm!=''?price($object->thm,'',$langs,1,-1,-1,$conf->currency):'');
				print '</td>';
				print "</tr>\n";

				// TJM
				print '<tr><td>';
				$text=$langs->trans("TJM");
				print $form->textwithpicto($text, $langs->trans("TJMDescription"), 1, 'help', 'classtjm');
				print '</td>';
				print '<td>';
				print ($object->tjm!=''?price($object->tjm,'',$langs,1,-1,-1,$conf->currency):'');
				print '</td>';
				print "</tr>\n";

				// Salary
				print '<tr><td>'.$langs->trans("Salary").'</td>';
				print '<td>';
				print ($object->salary!=''?price($object->salary,'',$langs,1,-1,-1,$conf->currency):'');
				print '</td>';
				print "</tr>\n";
			}
=======
			//$childids = $user->getAllChildIds(1);

            if ((! empty($conf->salaries->enabled) && ! empty($user->rights->salaries->read))
                || (! empty($conf->hrm->enabled) && ! empty($user->rights->hrm->employee->read)))
            {
            	// Even a superior can't see this info of its subordinates wihtout $user->rights->salaries->read and $user->rights->hrm->employee->read (setting/viewing is reserverd to HR people).
            	// However, he can see the valuation of timesheet of its subordinates even without these permissions.
            	$langs->load("salaries");

	            // THM
			    print '<tr><td>';
			    $text=$langs->trans("THM");
			    print $form->textwithpicto($text, $langs->trans("THMDescription"), 1, 'help', 'classthm');
			    print '</td>';
			    print '<td>';
			    print ($object->thm!=''?price($object->thm,'',$langs,1,-1,-1,$conf->currency):'');
			    print '</td>';
			    print "</tr>\n";

	            // TJM
			    print '<tr><td>';
			    $text=$langs->trans("TJM");
			    print $form->textwithpicto($text, $langs->trans("TJMDescription"), 1, 'help', 'classtjm');
			    print '</td>';
			    print '<td>';
			    print ($object->tjm!=''?price($object->tjm,'',$langs,1,-1,-1,$conf->currency):'');
			    print '</td>';
			    print "</tr>\n";

			    // Salary
			    print '<tr><td>'.$langs->trans("Salary").'</td>';
			    print '<td>';
			    print ($object->salary!=''?price($object->salary,'',$langs,1,-1,-1,$conf->currency):'');
			    print '</td>';
			    print "</tr>\n";
            }
>>>>>>> 5a4480bd

			// Weeklyhours
			print '<tr><td>'.$langs->trans("WeeklyHours").'</td>';
			print '<td>';
			print price2num($object->weeklyhours);
			print '</td>';
			print "</tr>\n";

			// Date employment
			print '<tr><td>'.$langs->trans("DateEmployment").'</td>';
			print '<td>';
			print dol_print_date($object->dateemployment);
			print '</td>';
			print "</tr>\n";

			print '</table>';

			print '</div>';
			print '<div class="fichehalfright"><div class="ficheaddleft">';

			print '<div class="underbanner clearboth"></div>';
			print '<table class="border tableforfield" width="100%">';

			// Color user
			if (! empty($conf->agenda->enabled))
			{
				print '<tr><td>'.$langs->trans("ColorUser").'</td>';
				print '<td>';
				print $formother->showColor($object->color, '');
				print '</td>';
				print "</tr>\n";
			}

			// Categories
			if (! empty($conf->categorie->enabled)  && ! empty($user->rights->categorie->lire))
			{
				print '<tr><td>' . $langs->trans( "Categories" ) . '</td>';
				print '<td colspan="3">';
				print $form->showCategories( $object->id, 'user', 1 );
				print '</td></tr>';
			}

			if (isset($conf->file->main_authentication) && preg_match('/openid/',$conf->file->main_authentication) && ! empty($conf->global->MAIN_OPENIDURL_PERUSER))
			{
				print '<tr><td>'.$langs->trans("OpenIDURL").'</td>';
				print '<td>'.$object->openid.'</td>';
				print "</tr>\n";
			}

			print '<tr><td class="titlefield">'.$langs->trans("LastConnexion").'</td>';
			print '<td>'.dol_print_date($object->datelastlogin,"dayhour").'</td>';
			print "</tr>\n";

			print '<tr><td>'.$langs->trans("PreviousConnexion").'</td>';
			print '<td>'.dol_print_date($object->datepreviouslogin,"dayhour").'</td>';
			print "</tr>\n";

			if (!empty($conf->global->MAIN_USE_EXPENSE_IK))
			{
				print '<tr><td>'.$langs->trans("DefaultCategoryCar").'</td>';
				print '<td class="fk_c_exp_tax_cat">';
				print dol_getIdFromCode($db, $object->default_c_exp_tax_cat, 'c_exp_tax_cat', 'rowid', 'label');
				print '</td></tr>';

				print '<tr><td>'.$langs->trans("DefaultRangeNumber").'</td>';
				print '<td>';
				print $object->default_range;
				print '</td></tr>';
			}

			// Multicompany
			// This is now done with hook formObjectOptions (included into /core/tpl/extrafields_view.tpl.php)
			/*
		     if (! empty($conf->multicompany->enabled) && is_object($mc))
		     {
		     if (! empty($conf->multicompany->enabled) && empty($conf->global->MULTICOMPANY_TRANSVERSE_MODE) && $conf->entity == 1 && $user->admin && ! $user->entity)
		     {
		     print '<tr><td>' . $langs->trans("Entity") . '</td><td>';
		     if (empty($object->entity)) {
		     print $langs->trans("AllEntities");
		     } else {
		     $mc->getInfo($object->entity);
		     print $mc->label;
		     }
		     print "</td></tr>\n";
		     }
		     }*/

			// Other attributes
			include DOL_DOCUMENT_ROOT . '/core/tpl/extrafields_view.tpl.php';

			// Company / Contact
			if (! empty($conf->societe->enabled))
			{
				print '<tr><td>'.$langs->trans("LinkToCompanyContact").'</td>';
				print '<td>';
				if (isset($object->socid) && $object->socid > 0)
				{
					$societe = new Societe($db);
					$societe->fetch($object->socid);
					print $societe->getNomUrl(1,'');
				}
				else
				{
					print $langs->trans("ThisUserIsNot");
				}
				if (! empty($object->contactid))
				{
					$contact = new Contact($db);
					$contact->fetch($object->contactid);
					if ($object->socid > 0) print ' / ';
					else print '<br>';
					print '<a href="'.DOL_URL_ROOT.'/contact/card.php?id='.$object->contactid.'">'.img_object($langs->trans("ShowContact"),'contact').' '.dol_trunc($contact->getFullName($langs),32).'</a>';
				}
				print '</td>';
				print '</tr>'."\n";
			}

			// Module Adherent
			if (! empty($conf->adherent->enabled))
			{
				$langs->load("members");
				print '<tr><td>'.$langs->trans("LinkedToDolibarrMember").'</td>';
				print '<td>';
				if ($object->fk_member)
				{
					$adh=new Adherent($db);
					$adh->fetch($object->fk_member);
					$adh->ref=$adh->getFullname($langs);	// Force to show login instead of id
					print $adh->getNomUrl(1);
				}
				else
				{
					print $langs->trans("UserNotLinkedToMember");
				}
				print '</td>';
				print '</tr>'."\n";
			}

			// Signature
			print '<tr><td class="tdtop">'.$langs->trans('Signature').'</td><td>';
			print dol_htmlentitiesbr($object->signature);
			print "</td></tr>\n";

			print "</table>\n";
			print '</div>';

			print '</div></div>';
			print '<div style="clear:both"></div>';


			dol_fiche_end();


			/*
             * Buttons actions
             */

			print '<div class="tabsAction">';

			if (! empty($object->email))
			{
				$langs->load("mails");
				print '<div class="inline-block divButAction"><a class="butAction" href="'.$_SERVER['PHP_SELF'].'?id='.$object->id.'&amp;action=presend&amp;mode=init#presend">'.$langs->trans('SendMail').'</a></div>';
			}
			else
			{
				$langs->load("mails");
				print '<div class="inline-block divButAction"><a class="butActionRefused" href="#" title="'.dol_escape_htmltag($langs->trans("NoEMail")).'">'.$langs->trans('SendMail').'</a></div>';
			}

			if ($caneditfield && (empty($conf->multicompany->enabled) || ! $user->entity || ($object->entity == $conf->entity) || ($conf->global->MULTICOMPANY_TRANSVERSE_MODE && $conf->entity == 1)))
			{
				if (! empty($conf->global->MAIN_ONLY_LOGIN_ALLOWED))
				{
					print '<div class="inline-block divButAction"><a class="butActionRefused" href="#" title="'.dol_escape_htmltag($langs->trans("DisabledInMonoUserMode")).'">'.$langs->trans("Modify").'</a></div>';
				}
				else
				{
					print '<div class="inline-block divButAction"><a class="butAction" href="'.$_SERVER['PHP_SELF'].'?id='.$object->id.'&amp;action=edit">'.$langs->trans("Modify").'</a></div>';
				}
			}
			elseif ($caneditpassword && ! $object->ldap_sid &&
			(empty($conf->multicompany->enabled) || ! $user->entity || ($object->entity == $conf->entity) || ($conf->global->MULTICOMPANY_TRANSVERSE_MODE && $conf->entity == 1)))
			{
				print '<div class="inline-block divButAction"><a class="butAction" href="'.$_SERVER['PHP_SELF'].'?id='.$object->id.'&amp;action=edit">'.$langs->trans("EditPassword").'</a></div>';
			}

			// Si on a un gestionnaire de generation de mot de passe actif
			if ($conf->global->USER_PASSWORD_GENERATED != 'none')
			{
				if ($object->statut == 0)
				{
					print '<div class="inline-block divButAction"><a class="butActionRefused" href="#" title="'.dol_escape_htmltag($langs->trans("UserDisabled")).'">'.$langs->trans("ReinitPassword").'</a></div>';
				}
				elseif (($user->id != $id && $caneditpassword) && $object->login && !$object->ldap_sid &&
				((empty($conf->multicompany->enabled) && $object->entity == $user->entity) || ! $user->entity || ($object->entity == $conf->entity) || ($conf->global->MULTICOMPANY_TRANSVERSE_MODE && $conf->entity == 1)))
				{
					print '<div class="inline-block divButAction"><a class="butAction" href="'.$_SERVER['PHP_SELF'].'?id='.$object->id.'&amp;action=password">'.$langs->trans("ReinitPassword").'</a></div>';
				}

				if ($object->statut == 0)
				{
					print '<div class="inline-block divButAction"><a class="butActionRefused" href="#" title="'.dol_escape_htmltag($langs->trans("UserDisabled")).'">'.$langs->trans("SendNewPassword").'</a></div>';
				}
				else if (($user->id != $id && $caneditpassword) && $object->login && !$object->ldap_sid &&
				((empty($conf->multicompany->enabled) && $object->entity == $user->entity) || ! $user->entity || ($object->entity == $conf->entity) || ($conf->global->MULTICOMPANY_TRANSVERSE_MODE && $conf->entity == 1)))
				{
					if ($object->email) print '<div class="inline-block divButAction"><a class="butAction" href="'.$_SERVER['PHP_SELF'].'?id='.$object->id.'&amp;action=passwordsend">'.$langs->trans("SendNewPassword").'</a></div>';
					else print '<div class="inline-block divButAction"><a class="butActionRefused" href="#" title="'.dol_escape_htmltag($langs->trans("NoEMail")).'">'.$langs->trans("SendNewPassword").'</a></div>';
				}
			}

			// Activer
			if ($user->id <> $id && $candisableuser && $object->statut == 0 &&
			((empty($conf->multicompany->enabled) && $object->entity == $user->entity) || ! $user->entity || ($object->entity == $conf->entity) || ($conf->global->MULTICOMPANY_TRANSVERSE_MODE && $conf->entity == 1)))
			{
				print '<div class="inline-block divButAction"><a class="butAction" href="'.$_SERVER['PHP_SELF'].'?id='.$object->id.'&amp;action=enable">'.$langs->trans("Reactivate").'</a></div>';
			}
			// Desactiver
			if ($user->id <> $id && $candisableuser && $object->statut == 1 &&
			((empty($conf->multicompany->enabled) && $object->entity == $user->entity) || ! $user->entity || ($object->entity == $conf->entity) || ($conf->global->MULTICOMPANY_TRANSVERSE_MODE && $conf->entity == 1)))
			{
				print '<div class="inline-block divButAction"><a class="butActionDelete" href="'.$_SERVER['PHP_SELF'].'?action=disable&amp;id='.$object->id.'">'.$langs->trans("DisableUser").'</a></div>';
			}
			// Delete
			if ($user->id <> $id && $candisableuser &&
			((empty($conf->multicompany->enabled) && $object->entity == $user->entity) || ! $user->entity || ($object->entity == $conf->entity) || ($conf->global->MULTICOMPANY_TRANSVERSE_MODE && $conf->entity == 1)))
			{
				if ($user->admin || ! $object->admin) // If user edited is admin, delete is possible on for an admin
				{
					print '<div class="inline-block divButAction"><a class="butActionDelete" href="'.$_SERVER['PHP_SELF'].'?action=delete&amp;id='.$object->id.'">'.$langs->trans("DeleteUser").'</a></div>';
				}
				else
				{
					print '<div class="inline-block divButAction"><a class="butActionRefused" href="#" title="'.dol_escape_htmltag($langs->trans("MustBeAdminToDeleteOtherAdmin")).'">'.$langs->trans("DeleteUser").'</a></div>';
				}
			}

			print "</div>\n";



			//Select mail models is same action as presend
			if (GETPOST('modelselected')) $action = 'presend';

			// Presend form
			$modelmail='user';
			$defaulttopic='Information';
			$diroutput = $conf->user->dir_output;
			$trackid = 'user'.$object->id;

			include DOL_DOCUMENT_ROOT.'/core/tpl/card_presend.tpl.php';

			/*
			if ($action == 'presend')
			{
				// Show email form

				// By default if $action=='presend'
				$titreform='SendMail';
				$topicmail=1;
				$action='send';
				$modelmail='user';

				print '<div id="formmailbeforetitle" name="formmailbeforetitle"></div>';
				print '<div id="presend"></div>';
				print load_fiche_titre($langs->trans($titreform));

				dol_fiche_head();

				// Define output language
				$outputlangs = $langs;
				$newlang = '';
				if ($conf->global->MAIN_MULTILANGS && empty($newlang) && ! empty($_REQUEST['lang_id']))
					$newlang = $_REQUEST['lang_id'];
				//if ($conf->global->MAIN_MULTILANGS && empty($newlang))
				//    $newlang = $object->thirdparty->default_lang;

				// Cree l'objet formulaire mail
				include_once DOL_DOCUMENT_ROOT.'/core/class/html.formmail.class.php';
				$formmail = new FormMail($db);
				$formmail->param['langsmodels']=(empty($newlang)?$langs->defaultlang:$newlang);
				$formmail->fromtype = (GETPOST('fromtype')?GETPOST('fromtype'):(!empty($conf->global->MAIN_MAIL_DEFAULT_FROMTYPE)?$conf->global->MAIN_MAIL_DEFAULT_FROMTYPE:'user'));

				if($formmail->fromtype === 'user'){
					$formmail->fromid = $user->id;

				}
				$formmail->trackid='thi'.$object->id;
				if (! empty($conf->global->MAIN_EMAIL_ADD_TRACK_ID) && ($conf->global->MAIN_EMAIL_ADD_TRACK_ID & 2))	// If bit 2 is set
				{
					include DOL_DOCUMENT_ROOT.'/core/lib/functions2.lib.php';
					$formmail->frommail=dolAddEmailTrackId($formmail->frommail, 'thi'.$object->id);
				}
				$formmail->withfrom=1;
				$formmail->withtopic=$topicmail;
				$formmail->withto=GETPOST('sendto')?GETPOST('sendto'):$object->email;
				$formmail->withtofree=1;
				$formmail->withtocc=1;
				$formmail->withtoccc=$conf->global->MAIN_EMAIL_USECCC;
				$formmail->withfile=2;
				$formmail->withbody=1;
				$formmail->withdeliveryreceipt=1;
				$formmail->withcancel=1;
				// Tableau des substitutions
				$formmail->setSubstitFromObject($object, $outputlangs);
				$formmail->substit['__LASTNAME__']=$object->lastname;
				$formmail->substit['__FIRSTNAME__']=$object->firstname;

				// Tableau des parametres complementaires du post
				$formmail->param['action']=$action;
				$formmail->param['models']=$modelmail;
				$formmail->param['models_id']=GETPOST('modelmailselected','int');
				$formmail->param['socid']=$object->id;
				$formmail->param['returnurl']=$_SERVER["PHP_SELF"].'?id='.$object->id;

				// Init list of files
				if (GETPOST("mode")=='init')
				{
					$formmail->clear_attached_files();
					$formmail->add_attached_files($file,basename($file),dol_mimetype($file));
				}
				print $formmail->get_form();

				dol_fiche_end();
			}
			*/

			if (GETPOST('action','aZ09') != 'presend' && GETPOST('action','aZ09') != 'send')
			{
				/*
                 * List of groups of user
                 */

				if ($canreadgroup)
				{
					print load_fiche_titre($langs->trans("ListOfGroupsForUser"),'','');

					// On selectionne les groupes auquel fait parti le user
					$exclude = array();

					$usergroup=new UserGroup($db);
					$groupslist = $usergroup->listGroupsForUser($object->id);

					if (! empty($groupslist))
					{
						if (! (! empty($conf->multicompany->enabled) && ! empty($conf->global->MULTICOMPANY_TRANSVERSE_MODE)))
						{
							foreach($groupslist as $groupforuser)
							{
								$exclude[]=$groupforuser->id;
							}
						}
					}

					if ($caneditgroup)
					{
						print '<form action="'.$_SERVER['PHP_SELF'].'?id='.$id.'" method="POST">'."\n";
						print '<input type="hidden" name="token" value="'.$_SESSION['newtoken'].'" />';
						print '<input type="hidden" name="action" value="addgroup" />';
					}

					print '<table class="noborder" width="100%">'."\n";
					print '<tr class="liste_titre"><th class="liste_titre" width="25%">'.$langs->trans("Groups").'</th>'."\n";
					if (! empty($conf->multicompany->enabled) && ! empty($conf->global->MULTICOMPANY_TRANSVERSE_MODE) && $conf->entity == 1 && $user->admin && ! $user->entity)
					{
						print '<td class="liste_titre" width="25%">'.$langs->trans("Entity").'</td>';
					}
					print '<th align="right">';
					if ($caneditgroup)
					{
						// Users/Groups management only in master entity if transverse mode
						if (! empty($conf->multicompany->enabled) && $conf->entity > 1 && $conf->global->MULTICOMPANY_TRANSVERSE_MODE)
						{
							// nothing
						}
						else
						{
							print $form->select_dolgroups('', 'group', 1, $exclude, 0, '', '', $object->entity);
							print ' &nbsp; ';
							// Multicompany
							if (! empty($conf->multicompany->enabled))
							{
								if ($conf->entity == 1 && $conf->global->MULTICOMPANY_TRANSVERSE_MODE)
								{
									print '</td><td>'.$langs->trans("Entity").'</td>';
									print "<td>".$mc->select_entities($conf->entity);
								}
								else
								{
									print '<input type="hidden" name="entity" value="'.$conf->entity.'" />';
								}
							}
							else
							{
								print '<input type="hidden" name="entity" value="'.$conf->entity.'" />';
							}
							print '<input type="submit" class="button" value="'.$langs->trans("Add").'" />';
						}
					}
					print '</th></tr>'."\n";

					/*
                     * Groups assigned to user
                     */
					if (! empty($groupslist))
					{
						foreach($groupslist as $group)
						{


							print '<tr class="oddeven">';
							print '<td>';
							if ($caneditgroup)
							{
								print '<a href="'.DOL_URL_ROOT.'/user/group/card.php?id='.$group->id.'">'.img_object($langs->trans("ShowGroup"),"group").' '.$group->name.'</a>';
							}
							else
							{
								print img_object($langs->trans("ShowGroup"),"group").' '.$group->name;
							}
							print '</td>';
							if (! empty($conf->multicompany->enabled) && ! empty($conf->global->MULTICOMPANY_TRANSVERSE_MODE) && $conf->entity == 1 && $user->admin && ! $user->entity)
							{
								print '<td class="valeur">';
								if (! empty($group->usergroup_entity))
								{
									$nb=0;
									foreach($group->usergroup_entity as $group_entity)
									{
										$mc->getInfo($group_entity);
										print ($nb > 0 ? ', ' : '').$mc->label;
										print '<a href="'.$_SERVER['PHP_SELF'].'?id='.$object->id.'&amp;action=removegroup&amp;group='.$group->id.'&amp;entity='.$group_entity.'">';
										print img_delete($langs->trans("RemoveFromGroup"));
										print '</a>';
										$nb++;
									}
								}
							}
							print '<td align="right">';
							if ($caneditgroup && empty($conf->global->MULTICOMPANY_TRANSVERSE_MODE))
							{
								print '<a href="'.$_SERVER['PHP_SELF'].'?id='.$object->id.'&amp;action=removegroup&amp;group='.$group->id.'">';
								print img_delete($langs->trans("RemoveFromGroup"));
								print '</a>';
							}
							else
							{
								print "&nbsp;";
							}
							print "</td></tr>\n";
						}
					}
					else
					{
						print '<tr '.$bc[false].'><td colspan="3" class="opacitymedium">'.$langs->trans("None").'</td></tr>';
					}

					print "</table>";

					if ($caneditgroup)
					{
						print '</form>';
					}
					print "<br>";
				}
			}
		}

		/*
         * Fiche en mode edition
         */
		if ($action == 'edit' && ($canedituser || $caneditfield || $caneditpassword || ($user->id == $object->id)))
		{
			print '<form action="'.$_SERVER['PHP_SELF'].'?id='.$object->id.'" method="POST" name="updateuser" enctype="multipart/form-data">';
			print '<input type="hidden" name="token" value="'.$_SESSION['newtoken'].'">';
			print '<input type="hidden" name="action" value="update">';
			print '<input type="hidden" name="entity" value="'.$object->entity.'">';

			dol_fiche_head($head, 'user', $title, 0, 'user');

			print '<table width="100%" class="border">';

			// Ref/ID
			if (! empty($conf->global->MAIN_SHOW_TECHNICAL_ID))
			{
				print '<tr><td>'.$langs->trans("Ref").'</td>';
				print '<td>';
				print $object->id;
				print '</td>';
				print '</tr>';
			}

			// Lastname
			print "<tr>";
			print '<td class="fieldrequired">'.$langs->trans("Lastname").'</td>';
			print '<td>';
			if ($caneditfield && !$object->ldap_sid)
			{
				print '<input class="minwidth100" type="text" class="flat" name="lastname" value="'.$object->lastname.'">';
			}
			else
			{
				print '<input type="hidden" name="lastname" value="'.$object->lastname.'">';
				print $object->lastname;
			}
			print '</td>';
			print '</tr>';

			// Firstname
			print "<tr>".'<td>'.$langs->trans("Firstname").'</td>';
			print '<td>';
			if ($caneditfield && !$object->ldap_sid)
			{
				print '<input class="minwidth100" type="text" class="flat" name="firstname" value="'.$object->firstname.'">';
			}
			else
			{
				print '<input type="hidden" name="firstname" value="'.$object->firstname.'">';
				print $object->firstname;
			}
			print '</td></tr>';

			// Employee
			print '<tr>';
			print '<td>'.fieldLabel('Employee','employee',0).'</td><td>';
			print $form->selectyesno("employee",$object->employee,1);
			print '</td></tr>';

			// Position/Job
			print '<tr><td>'.$langs->trans("PostOrFunction").'</td>';
			print '<td>';
			if ($caneditfield)
			{
				print '<input size="30" type="text" name="job" value="'.$object->job.'">';
			}
			else
			{
				print '<input type="hidden" name="job" value="'.$object->job.'">';
		  		print $object->job;
			}
			print '</td></tr>';

			// Gender
			print '<tr><td>'.$langs->trans("Gender").'</td>';
			print '<td>';
			$arraygender=array('man'=>$langs->trans("Genderman"),'woman'=>$langs->trans("Genderwoman"));
			print $form->selectarray('gender', $arraygender, GETPOST('gender')?GETPOST('gender'):$object->gender, 1);
			print '</td></tr>';

			// Date birth
			print '<tr><td>'.$langs->trans("DateToBirth").'</td>';
			print '<td>';
			echo $form->select_date(GETPOST('birth')?GETPOST('birth'):$object->birth,'birth',0,0,1,'updateuser',1,0,1);
			print '</td>';
			print "</tr>\n";

			// Login
			print "<tr>".'<td><span class="fieldrequired">'.$langs->trans("Login").'</span></td>';
			print '<td>';
			if ($user->admin  && !$object->ldap_sid)
			{
				print '<input size="12" maxlength="24" type="text" class="flat" name="login" value="'.$object->login.'">';
			}
			else
			{
				print '<input type="hidden" name="login" value="'.$object->login.'">';
				print $object->login;
			}
			print '</td>';
			print '</tr>';

			// Pass
			print '<tr><td>'.$langs->trans("Password").'</td>';
			print '<td>';
			if ($object->ldap_sid)
			{
				$text=$langs->trans("DomainPassword");
			}
			else if ($caneditpassword)
			{
				$text='<input size="12" maxlength="32" type="password" class="flat" name="password" value="'.$object->pass.'" autocomplete="off">';
				if ($dolibarr_main_authentication && $dolibarr_main_authentication == 'http')
				{
					$text=$form->textwithpicto($text,$langs->trans("DolibarrInHttpAuthenticationSoPasswordUseless",$dolibarr_main_authentication),1,'warning');
				}
			}
			else
			{
				$text=preg_replace('/./i','*',$object->pass);
			}
			print $text;
			print "</td></tr>\n";

			// API key
			if(! empty($conf->api->enabled) && $user->admin)
			{
				print '<tr><td>'.$langs->trans("ApiKey").'</td>';
				print '<td>';
				print '<input class="minwidth300" maxsize="32" type="text" id="api_key" name="api_key" value="'.$object->api_key.'" autocomplete="off">';
				if (! empty($conf->use_javascript_ajax))
					print '&nbsp;'.img_picto($langs->trans('Generate'), 'refresh', 'id="generate_api_key" class="linkobject"');
				print '</td></tr>';
			}

			// Administrator
			print '<tr><td>'.$langs->trans("Administrator").'</td>';
			if ($object->socid > 0)
			{
				$langs->load("admin");
				print '<td>';
				print '<input type="hidden" name="admin" value="'.$object->admin.'">'.yn($object->admin);
				print ' ('.$langs->trans("ExternalUser").')';
				print '</td></tr>';
			}
			else
			{
				print '<td>';
				$nbAdmin = $user->getNbOfUsers('active','',1);
				$nbSuperAdmin = $user->getNbOfUsers('active','superadmin',1);
				//var_dump($nbAdmin);
				//var_dump($nbSuperAdmin);
				if ($user->admin								// Need to be admin to allow downgrade of an admin
				&& ($user->id != $object->id)                   // Don't downgrade ourself
				&& (
					(empty($conf->multicompany->enabled) && $nbAdmin >= 1)
					|| (! empty($conf->multicompany->enabled) && ($object->entity > 0 || $nbSuperAdmin > 1))    // Don't downgrade a superadmin if alone
					)
				)
				{
					print $form->selectyesno('admin',$object->admin,1);

					if (! empty($conf->multicompany->enabled) && ! $user->entity && empty($conf->global->MULTICOMPANY_TRANSVERSE_MODE))
					{
						if ($conf->use_javascript_ajax)
						{
							print '<script type="text/javascript">
									$(function() {
										var admin = $("select[name=admin]").val();
										if (admin == 0) {
											$("input[name=superadmin]")
													.prop("disabled", true)
													.prop("checked", false);
										}
										if ($("input[name=superadmin]").is(":checked")) {
											$("select[name=entity]")
													.prop("disabled", true);
										}
										$("select[name=admin]").change(function() {
											 if ( $(this).val() == 0 ) {
											 	$("input[name=superadmin]")
													.prop("disabled", true)
													.prop("checked", false);
											 	$("select[name=entity]")
													.prop("disabled", false);
											 } else {
											 	$("input[name=superadmin]")
													.prop("disabled", false);
											 }
										});
										$("input[name=superadmin]").change(function() {
											if ( $(this).is(":checked")) {
												$("select[name=entity]")
													.prop("disabled", true);
											} else {
												$("select[name=entity]")
													.prop("disabled", false);
											}
										});
									});
								</script>';
						}

						$checked=(($object->admin && ! $object->entity) ? ' checked' : '');
						print '<input type="checkbox" name="superadmin" value="1"'.$checked.' /> '.$langs->trans("SuperAdministrator");
					}
				}
				else
				{
					$yn = yn($object->admin);
					print '<input type="hidden" name="admin" value="'.$object->admin.'">';
					print '<input type="hidden" name="superadmin" value="'.(empty($object->entity) ? 1 : 0).'">';
					if (! empty($conf->multicompany->enabled) && empty($object->entity)) print $form->textwithpicto($yn,$langs->trans("DontDowngradeSuperAdmin"),1,'warning');
					else print $yn;
				}
				print '</td></tr>';
			}

		   	// Type
		   	print '<tr><td>'.$langs->trans("Type").'</td>';
		   	print '<td>';
		   	if ($user->id == $object->id || ! $user->admin)
		   	{
			   	$type=$langs->trans("Internal");
			   	if ($object->socid) $type=$langs->trans("External");
			   	print $form->textwithpicto($type,$langs->trans("InternalExternalDesc"));
			   	if ($object->ldap_sid) print ' ('.$langs->trans("DomainUser").')';
		   	}
		   	else
			{
				$type=0;
				if ($object->contact_id) $type=$object->contact_id;
				print $form->selectcontacts(0,$type,'contactid',2,'','',1,'',false,1);
			   	if ($object->ldap_sid) print ' ('.$langs->trans("DomainUser").')';
			}
		   	print '</td></tr>';

			// Address
			print '<tr><td class="tdtop">'.fieldLabel('Address','address').'</td>';
			print '<td><textarea name="address" id="address" class="quatrevingtpercent" rows="3" wrap="soft">';
			print $object->address;
			print '</textarea></td></tr>';

			// Zip
			print '<tr><td>'.fieldLabel('Zip','zipcode').'</td><td>';
			print $formcompany->select_ziptown($object->zip, 'zipcode', array('town', 'selectcountry_id', 'state_id'), 6);
			print '</td></tr>';

			// Town
			print '<tr><td>'.fieldLabel('Town','town').'</td><td>';
			print $formcompany->select_ziptown($object->town, 'town', array('zipcode', 'selectcountry_id', 'state_id'));
			print '</td></tr>';

			// Country
			print '<tr><td>'.fieldLabel('Country','selectcounty_id').'</td><td>';
			print $form->select_country((GETPOST('country_id')!=''?GETPOST('country_id'):$object->country_id),'country_id');
			if ($user->admin) print info_admin($langs->trans("YouCanChangeValuesForThisListFromDictionarySetup"),1);
			print '</td></tr>';

			// State
			if (empty($conf->global->USER_DISABLE_STATE))
			{
				print '<tr><td class="tdoverflow">'.fieldLabel('State','state_id').'</td><td>';
				print $formcompany->select_state($object->state_id,$object->country_code, 'state_id');
				print '</td></tr>';
			}

			// Tel pro
			print "<tr>".'<td>'.$langs->trans("PhonePro").'</td>';
			print '<td>';
			if ($caneditfield  && empty($object->ldap_sid))
			{
				print '<input size="20" type="text" name="office_phone" class="flat" value="'.$object->office_phone.'">';
			}
			else
			{
				print '<input type="hidden" name="office_phone" value="'.$object->office_phone.'">';
				print $object->office_phone;
			}
			print '</td></tr>';

			// Tel mobile
			print "<tr>".'<td>'.$langs->trans("PhoneMobile").'</td>';
			print '<td>';
			if ($caneditfield && empty($object->ldap_sid))
			{
				print '<input size="20" type="text" name="user_mobile" class="flat" value="'.$object->user_mobile.'">';
			}
			else
			{
				print '<input type="hidden" name="user_mobile" value="'.$object->user_mobile.'">';
				print $object->user_mobile;
			}
			print '</td></tr>';

			// Fax
			print "<tr>".'<td>'.$langs->trans("Fax").'</td>';
			print '<td>';
			if ($caneditfield  && empty($object->ldap_sid))
			{
				print '<input size="20" type="text" name="office_fax" class="flat" value="'.$object->office_fax.'">';
			}
			else
			{
				print '<input type="hidden" name="office_fax" value="'.$object->office_fax.'">';
				print $object->office_fax;
			}
			print '</td></tr>';

			// Skype
			if (! empty($conf->skype->enabled))
			{
				print '<tr><td>'.$langs->trans("Skype").'</td>';
				print '<td>';
				if ($caneditfield  && empty($object->ldap_sid))
				{
					print '<input size="40" type="text" name="skype" class="flat" value="'.$object->skype.'">';
				}
				else
				{
					print '<input type="hidden" name="skype" value="'.$object->skype.'">';
					print $object->skype;
				}
				print '</td></tr>';
			}

			// EMail
			print "<tr>".'<td'.(! empty($conf->global->USER_MAIL_REQUIRED)?' class="fieldrequired"':'').'>'.$langs->trans("EMail").'</td>';
			print '<td>';
			if ($caneditfield  && empty($object->ldap_sid))
			{
				print '<input class="minwidth100" type="text" name="email" class="flat" value="'.$object->email.'">';
			}
			else
			{
				print '<input type="hidden" name="email" value="'.$object->email.'">';
				print $object->email;
			}
			print '</td></tr>';

			// OpenID url
			if (isset($conf->file->main_authentication) && preg_match('/openid/',$conf->file->main_authentication) && ! empty($conf->global->MAIN_OPENIDURL_PERUSER))
			{
				print "<tr>".'<td>'.$langs->trans("OpenIDURL").'</td>';
				print '<td>';
				if ($caneditfield)
				{
					print '<input class="minwidth100" type="url" name="openid" class="flat" value="'.$object->openid.'">';
				}
				else
				{
					print '<input type="hidden" name="openid" value="'.$object->openid.'">';
					print $object->openid;
				}
				print '</td></tr>';
			}

			// Accountancy code
			if ($conf->accounting->enabled)
			{
				print "<tr>";
				print '<td>'.$langs->trans("AccountancyCode").'</td>';
				print '<td>';
				if ($caneditfield)
				{
								print '<input size="30" type="text" class="flat" name="accountancy_code" value="'.$object->accountancy_code.'">';
				}
				else
				{
								print '<input type="hidden" name="accountancy_code" value="'.$object->accountancy_code.'">';
								print $object->accountancy_code;
				}
				print '</td>';
				print "</tr>";
			}

			// TODO Move this into tab RH (HierarchicalResponsible must be on both tab)

			// Hierarchy
			print '<tr><td>'.$langs->trans("HierarchicalResponsible").'</td>';
			print '<td>';
			if ($caneditfield)
			{
				print $form->select_dolusers($object->fk_user, 'fk_user', 1, array($object->id), 0, '', 0, $object->entity, 0, 0, '', 0, '', 'maxwidth300');
			}
			else
			{
		  		print '<input type="hidden" name="fk_user" value="'.$object->fk_user.'">';
				$huser=new User($db);
				$huser->fetch($object->fk_user);
				print $huser->getNomUrl(1);
			}
			print '</td>';
			print "</tr>\n";

			if ((! empty($conf->salaries->enabled) && ! empty($user->rights->salaries->read))
			   || (! empty($conf->hrm->enabled) && ! empty($user->rights->hrm->employee->read)))
			{
				$langs->load("salaries");

				// THM
				print '<tr><td>';
				$text=$langs->trans("THM");
				print $form->textwithpicto($text, $langs->trans("THMDescription"), 1, 'help', 'classthm');
				print '</td>';
				print '<td>';
				print '<input size="8" type="text" name="thm" value="'.price2num(GETPOST('thm')?GETPOST('thm'):$object->thm).'">';
				print '</td>';
				print "</tr>\n";

				// TJM
				print '<tr><td>';
				$text=$langs->trans("TJM");
				print $form->textwithpicto($text, $langs->trans("TJMDescription"), 1, 'help', 'classthm');
				print '</td>';
				print '<td>';
				print '<input size="8" type="text" name="tjm" value="'.price2num(GETPOST('tjm')?GETPOST('tjm'):$object->tjm).'">';
				print '</td>';
				print "</tr>\n";

				// Salary
				print '<tr><td>'.$langs->trans("Salary").'</td>';
				print '<td>';
				print '<input size="8" type="text" name="salary" value="'.price2num(GETPOST('salary')?GETPOST('salary'):$object->salary).'">';
				print '</td>';
				print "</tr>\n";
			}

			// Weeklyhours
			print '<tr><td>'.$langs->trans("WeeklyHours").'</td>';
			print '<td>';
			print '<input size="8" type="text" name="weeklyhours" value="'.price2num(GETPOST('weeklyhours')?GETPOST('weeklyhours'):$object->weeklyhours).'">';
			print '</td>';
			print "</tr>\n";

			// Date employment
			print '<tr><td>'.$langs->trans("DateEmployment").'</td>';
			print '<td>';
			echo $form->select_date(GETPOST('dateemployment')?GETPOST('dateemployment'):$object->dateemployment,'dateemployment',0,0,1,'form'.'dateemployment',1,0,1);
			print '</td>';
			print "</tr>\n";

			// User color
			if (! empty($conf->agenda->enabled))
			{
				print '<tr><td>'.$langs->trans("ColorUser").'</td>';
				print '<td>';
				print $formother->selectColor(GETPOST('color')?GETPOST('color'):$object->color, 'color', null, 1, '', 'hideifnotset');
				print '</td></tr>';
			}

			// Photo
			print '<tr>';
			print '<td>'.$langs->trans("Photo").'</td>';
			print '<td>';
			print $form->showphoto('userphoto',$object,60,0,$caneditfield,'photowithmargin','small');
			print '</td>';
			print '</tr>';

			// Categories
			if (!empty( $conf->categorie->enabled ) && !empty( $user->rights->categorie->lire ))
			{
				print '<tr><td>' . fieldLabel( 'Categories', 'usercats' ) . '</td>';
				print '<td>';
				$cate_arbo = $form->select_all_categories( Categorie::TYPE_CONTACT, null, null, null, null, 1 );
				$c = new Categorie( $db );
				$cats = $c->containing($object->id, Categorie::TYPE_USER);
				foreach ($cats as $cat) {
					$arrayselected[] = $cat->id;
				}
				print $form->multiselectarray( 'usercats', $cate_arbo, $arrayselected, '', 0, '', 0, '90%' );
				print "</td></tr>";
			}

			// Status
			print '<tr><td>'.$langs->trans("Status").'</td>';
			print '<td>';
			print $object->getLibStatut(4);
			print '</td></tr>';

			// Company / Contact
			if (! empty($conf->societe->enabled))
			{
				print '<tr><td width="25%">'.$langs->trans("LinkToCompanyContact").'</td>';
				print '<td>';
				if ($object->socid > 0)
				{
					$societe = new Societe($db);
					$societe->fetch($object->socid);
					print $societe->getNomUrl(1,'');
					if ($object->contactid)
					{
						$contact = new Contact($db);
						$contact->fetch($object->contactid);
						print ' / <a href="'.DOL_URL_ROOT.'/contact/card.php?id='.$object->contactid.'">'.img_object($langs->trans("ShowContact"),'contact').' '.dol_trunc($contact->getFullName($langs),32).'</a>';
					}
				}
				else
				{
					print $langs->trans("ThisUserIsNot");
				}
				print ' ('.$langs->trans("UseTypeFieldToChange").')';
				print '</td>';
				print "</tr>\n";
			}

			// Module Adherent
			if (! empty($conf->adherent->enabled))
			{
				$langs->load("members");
				print '<tr><td width="25%">'.$langs->trans("LinkedToDolibarrMember").'</td>';
				print '<td>';
				if ($object->fk_member)
				{
					$adh=new Adherent($db);
					$adh->fetch($object->fk_member);
					$adh->ref=$adh->login;	// Force to show login instead of id
					print $adh->getNomUrl(1);
				}
				else
				{
					print $langs->trans("UserNotLinkedToMember");
				}
				print '</td>';
				print "</tr>\n";
			}

			if (!empty($conf->global->MAIN_USE_EXPENSE_IK))
			{
				print '<tr><td>'.$langs->trans("DefaultCategoryCar").'</td>';
				print '<td>';
				print $form->selectExpenseCategories($object->default_c_exp_tax_cat, 'default_c_exp_tax_cat', 1);
				print '</td></tr>';

				print '<tr><td>'.$langs->trans("DefaultRangeNumber").'</td>';
				print '<td>';
				$maxRangeNum = ExpenseReportIk::getMaxRangeNumber($object->default_c_exp_tax_cat);
				print $form->selectarray('default_range', range(0, $maxRangeNum), $object->default_range);
				print '</td></tr>';
			}

			// Multicompany
			// This is now done with hook formObjectOptions
			/*
            // TODO check if user not linked with the current entity before change entity (thirdparty, invoice, etc.) !!
            if (! empty($conf->multicompany->enabled) && is_object($mc))
            {
            	if (empty($conf->multicompany->transverse_mode) && $conf->entity == 1 && $user->admin && ! $user->entity)
            	{
            		print "<tr>".'<td>'.$langs->trans("Entity").'</td>';
            		print "<td>".$mc->select_entities($object->entity, 'entity', '', 0, 1);		// last parameter 1 means, show also a choice 0=>'all entities'
            		print "</td></tr>\n";
            	}
            	else
            	{
            		print '<input type="hidden" name="entity" value="'.$conf->entity.'" />';
            	}
            }
            */

			// Other attributes
			$parameters=array('colspan' => ' colspan="2"');
			$reshook=$hookmanager->executeHooks('formObjectOptions',$parameters,$object,$action);    // Note that $action and $object may have been modified by hook
			print $hookmanager->resPrint;
			if (empty($reshook) && ! empty($extrafields->attribute_label))
			{
				print $object->showOptionals($extrafields,'edit');
			}

			// Signature
			print "<tr>".'<td class="tdtop">'.$langs->trans("Signature").'</td>';
			print '<td>';
			if ($caneditfield)
			{
				require_once DOL_DOCUMENT_ROOT.'/core/class/doleditor.class.php';
				$doleditor=new DolEditor('signature',$object->signature,'',138,'dolibarr_mailings','In',false,true,empty($conf->global->FCKEDITOR_ENABLE_USERSIGN)?0:1,ROWS_4,'90%');
				print $doleditor->Create(1);
			}
			else
			{
				print dol_htmlentitiesbr($object->signature);
			}
			print '</td></tr>';

			print '</table>';

			dol_fiche_end();

			print '<div align="center">';
			print '<input value="'.$langs->trans("Save").'" class="button" type="submit" name="save">';
			print '&nbsp; &nbsp; &nbsp;';
			print '<input value="'.$langs->trans("Cancel").'" class="button" type="submit" name="cancel">';
			print '</div>';

			print '</form>';
		}

		if ($action != 'edit' && $action != 'presend')
		{
			print '<div class="fichecenter"><div class="fichehalfleft">';
			/*
             * Documents generes
            */
			$filename = dol_sanitizeFileName($object->ref);
			$filedir = $conf->user->dir_output . "/" . dol_sanitizeFileName($object->ref);
			$urlsource = $_SERVER["PHP_SELF"] . "?id=" . $object->id;
			$genallowed = $user->rights->user->user->creer;
			$delallowed = $user->rights->user->user->supprimer;

			print $formfile->showdocuments('user', $filename, $filedir, $urlsource, $genallowed, $delallowed, $object->modelpdf, 1, 0, 0, 28, 0, '', 0, '', $soc->default_lang);
			$somethingshown = $formfile->numoffiles;

			// Show links to link elements
			$linktoelem = $form->showLinkToObjectBlock($object, null, null);
			$somethingshown = $form->showLinkedObjectBlock($object, $linktoelem);

			print '</div><div class="fichehalfright"><div class="ficheaddleft">';

			// List of actions on element
			include_once DOL_DOCUMENT_ROOT . '/core/class/html.formactions.class.php';
			$formactions = new FormActions($db);
			$somethingshown = $formactions->showactions($object, 'user', $socid, 1);


			print '</div></div></div>';
		}

		if (! empty($conf->ldap->enabled) && ! empty($object->ldap_sid)) $ldap->close();
	}

}

if (! empty($conf->api->enabled) && ! empty($conf->use_javascript_ajax))
{
	print "\n".'<script type="text/javascript">';
	print '$(document).ready(function () {
            $("#generate_api_key").click(function() {
                $.get( "'.DOL_URL_ROOT.'/core/ajax/security.php", {
                    action: \'getrandompassword\',
                    generic: true
                },
                function(token) {
                    $("#api_key").val(token);
                });
            });
    });';
	print '</script>';
}

llxFooter();
$db->close();<|MERGE_RESOLUTION|>--- conflicted
+++ resolved
@@ -1433,7 +1433,6 @@
 				print '<td>'.$object->accountancy_code.'</td></tr>';
 			}
 
-<<<<<<< HEAD
 			// TODO Move this into tab RH, visible when salarie or RH is visible (HierarchicalResponsible must be on both tab)
 
 			// Hierarchy
@@ -1448,9 +1447,13 @@
 			print '</td>';
 			print "</tr>\n";
 
+			//$childids = $user->getAllChildIds(1);
+
 			if ((! empty($conf->salaries->enabled) && ! empty($user->rights->salaries->read))
 				|| (! empty($conf->hrm->enabled) && ! empty($user->rights->hrm->employee->read)))
 			{
+            	// Even a superior can't see this info of its subordinates wihtout $user->rights->salaries->read and $user->rights->hrm->employee->read (setting/viewing is reserverd to HR people).
+            	// However, he can see the valuation of timesheet of its subordinates even without these permissions.
 				$langs->load("salaries");
 
 				// THM
@@ -1480,44 +1483,6 @@
 				print '</td>';
 				print "</tr>\n";
 			}
-=======
-			//$childids = $user->getAllChildIds(1);
-
-            if ((! empty($conf->salaries->enabled) && ! empty($user->rights->salaries->read))
-                || (! empty($conf->hrm->enabled) && ! empty($user->rights->hrm->employee->read)))
-            {
-            	// Even a superior can't see this info of its subordinates wihtout $user->rights->salaries->read and $user->rights->hrm->employee->read (setting/viewing is reserverd to HR people).
-            	// However, he can see the valuation of timesheet of its subordinates even without these permissions.
-            	$langs->load("salaries");
-
-	            // THM
-			    print '<tr><td>';
-			    $text=$langs->trans("THM");
-			    print $form->textwithpicto($text, $langs->trans("THMDescription"), 1, 'help', 'classthm');
-			    print '</td>';
-			    print '<td>';
-			    print ($object->thm!=''?price($object->thm,'',$langs,1,-1,-1,$conf->currency):'');
-			    print '</td>';
-			    print "</tr>\n";
-
-	            // TJM
-			    print '<tr><td>';
-			    $text=$langs->trans("TJM");
-			    print $form->textwithpicto($text, $langs->trans("TJMDescription"), 1, 'help', 'classtjm');
-			    print '</td>';
-			    print '<td>';
-			    print ($object->tjm!=''?price($object->tjm,'',$langs,1,-1,-1,$conf->currency):'');
-			    print '</td>';
-			    print "</tr>\n";
-
-			    // Salary
-			    print '<tr><td>'.$langs->trans("Salary").'</td>';
-			    print '<td>';
-			    print ($object->salary!=''?price($object->salary,'',$langs,1,-1,-1,$conf->currency):'');
-			    print '</td>';
-			    print "</tr>\n";
-            }
->>>>>>> 5a4480bd
 
 			// Weeklyhours
 			print '<tr><td>'.$langs->trans("WeeklyHours").'</td>';
