<?php
/* Copyright (C) 2002-2006 Rodolphe Quiedeville <rodolphe@quiedeville.org>
 * Copyright (C) 2002-2003 Jean-Louis Bergamo   <jlb@j1b.org>
 * Copyright (C) 2004-2015 Laurent Destailleur  <eldy@users.sourceforge.net>
 * Copyright (C) 2004      Eric Seigne          <eric.seigne@ryxeo.com>
 * Copyright (C) 2005-2018 Regis Houssin        <regis.houssin@inodbox.com>
 * Copyright (C) 2005      Lionel Cousteix      <etm_ltd@tiscali.co.uk>
 * Copyright (C) 2011      Herve Prot           <herve.prot@symeos.com>
 * Copyright (C) 2012-2018 Juanjo Menent        <jmenent@2byte.es>
 * Copyright (C) 2013      Florian Henry        <florian.henry@open-concept.pro>
 * Copyright (C) 2013-2016 Alexandre Spangaro   <aspangaro@open-dsi.fr>
 * Copyright (C) 2015-2017 Jean-François Ferry  <jfefe@aternatik.fr>
 * Copyright (C) 2015      Ari Elbaz (elarifr)  <github@accedinfo.com>
 * Copyright (C) 2015-2018 Charlene Benke       <charlie@patas-monkey.com>
 * Copyright (C) 2016      Raphaël Doursenaud   <rdoursenaud@gpcsolutions.fr>
 * Copyright (C) 2018-2019  Frédéric France     <frederic.france@netlogic.fr>
 * Copyright (C) 2018       David Beniamine     <David.Beniamine@Tetras-Libre.fr>
 *
 * This program is free software; you can redistribute it and/or modify
 * it under the terms of the GNU General Public License as published by
 * the Free Software Foundation; either version 3 of the License, or
 * (at your option) any later version.
 *
 * This program is distributed in the hope that it will be useful,
 * but WITHOUT ANY WARRANTY; without even the implied warranty of
 * MERCHANTABILITY or FITNESS FOR A PARTICULAR PURPOSE.  See the
 * GNU General Public License for more details.
 *
 * You should have received a copy of the GNU General Public License
 * along with this program. If not, see <http://www.gnu.org/licenses/>.
 */

/**
 *       \file       htdocs/user/card.php
 *       \brief      Tab of user card
 */

require '../main.inc.php';
require_once DOL_DOCUMENT_ROOT.'/user/class/user.class.php';
require_once DOL_DOCUMENT_ROOT.'/user/class/usergroup.class.php';
require_once DOL_DOCUMENT_ROOT.'/contact/class/contact.class.php';
require_once DOL_DOCUMENT_ROOT.'/core/class/html.formfile.class.php';
require_once DOL_DOCUMENT_ROOT.'/core/lib/images.lib.php';
require_once DOL_DOCUMENT_ROOT.'/core/lib/usergroups.lib.php';
require_once DOL_DOCUMENT_ROOT.'/core/class/extrafields.class.php';
require_once DOL_DOCUMENT_ROOT.'/core/class/html.formcompany.class.php';
require_once DOL_DOCUMENT_ROOT.'/core/class/html.formother.class.php';
if (! empty($conf->ldap->enabled)) require_once DOL_DOCUMENT_ROOT.'/core/class/ldap.class.php';
if (! empty($conf->adherent->enabled)) require_once DOL_DOCUMENT_ROOT.'/adherents/class/adherent.class.php';
if (! empty($conf->categorie->enabled)) require_once DOL_DOCUMENT_ROOT.'/categories/class/categorie.class.php';
if (! empty($conf->stock->enabled)) require_once DOL_DOCUMENT_ROOT.'/product/class/html.formproduct.class.php';

$id			= GETPOST('id', 'int');
$action		= GETPOST('action', 'aZ09');
$mode		= GETPOST('mode', 'alpha');
$confirm	= GETPOST('confirm', 'alpha');
$group		= GETPOST("group", "int", 3);
$cancel		= GETPOST('cancel', 'alpha');
$contextpage= GETPOST('contextpage', 'aZ')?GETPOST('contextpage', 'aZ'):'useracard';   // To manage different context of search

// Define value to know what current user can do on users
$canadduser=(! empty($user->admin) || $user->rights->user->user->creer);
$canreaduser=(! empty($user->admin) || $user->rights->user->user->lire);
$canedituser=(! empty($user->admin) || $user->rights->user->user->creer);
$candisableuser=(! empty($user->admin) || $user->rights->user->user->supprimer);
$canreadgroup=$canreaduser;
$caneditgroup=$canedituser;
if (! empty($conf->global->MAIN_USE_ADVANCED_PERMS))
{
	$canreadgroup=(! empty($user->admin) || $user->rights->user->group_advance->read);
	$caneditgroup=(! empty($user->admin) || $user->rights->user->group_advance->write);
}

// Define value to know what current user can do on properties of edited user
if ($id)
{
	// $user est le user qui edite, $id est l'id de l'utilisateur edite
	$caneditfield=((($user->id == $id) && $user->rights->user->self->creer)
	|| (($user->id != $id) && $user->rights->user->user->creer));
	$caneditpassword=((($user->id == $id) && $user->rights->user->self->password)
	|| (($user->id != $id) && $user->rights->user->user->password));
}

// Security check
$socid=0;
if ($user->societe_id > 0) $socid = $user->societe_id;
$feature2='user';

$result = restrictedArea($user, 'user', $id, 'user&user', $feature2);

if ($user->id <> $id && ! $canreaduser) accessforbidden();

// Load translation files required by page
$langs->loadLangs(array('users', 'companies', 'ldap', 'admin', 'hrm', 'stocks'));

$object = new User($db);
$extrafields = new ExtraFields($db);

// fetch optionals attributes and labels
$extralabels=$extrafields->fetch_name_optionals_label($object->table_element);

$socialnetworks = getArrayOfSocialNetworks();

// Initialize technical object to manage hooks. Note that conf->hooks_modules contains array
$hookmanager->initHooks(array('usercard','globalcard'));



/**
 * Actions
 */
$parameters=array('id' => $id, 'socid' => $socid, 'group' => $group, 'caneditgroup' => $caneditgroup);
$reshook=$hookmanager->executeHooks('doActions', $parameters, $object, $action);    // Note that $action and $object may have been modified by some hooks
if ($reshook < 0) setEventMessages($hookmanager->error, $hookmanager->errors, 'errors');

if (empty($reshook)) {

	if ($action == 'confirm_disable' && $confirm == "yes" && $candisableuser) {
		if ($id <> $user->id) {
			$object->fetch($id);
			$object->setstatus(0);
			header("Location: ".$_SERVER['PHP_SELF'].'?id='.$id);
			exit;
		}
	}
	if ($action == 'confirm_enable' && $confirm == "yes" && $candisableuser) {
		$error = 0;

		if ($id <> $user->id) {
			$object->fetch($id);

			if (!empty($conf->file->main_limit_users)) {
				$nb = $object->getNbOfUsers("active");
				if ($nb >= $conf->file->main_limit_users) {
					$error ++;
					setEventMessages($langs->trans("YourQuotaOfUsersIsReached"), null, 'errors');
				}
			}

			if (!$error) {
				$object->setstatus(1);
				header("Location: ".$_SERVER['PHP_SELF'].'?id='.$id);
				exit;
			}
		}
	}

	if ($action == 'confirm_delete' && $confirm == "yes" && $candisableuser)
	{
		if ($id <> $user->id)
		{
			if (! GETPOSTISSET('token'))
			{
				print 'Error, token required for this critical operation';
				exit;
			}

			$object = new User($db);
			$object->fetch($id);

			$result = $object->delete($user);
			if ($result < 0) {
				$langs->load("errors");
				setEventMessages($langs->trans("ErrorUserCannotBeDelete"), null, 'errors');
			} else {
				setEventMessages($langs->trans("RecordDeleted"), null);
				header("Location: ".DOL_URL_ROOT."/user/list.php?restore_lastsearch_values=1");
				exit;
			}
		}
	}

	// Action Add user
	if ($action == 'add' && $canadduser) {
		$error = 0;

		if (!$_POST["lastname"]) {
			$error ++;
			setEventMessages($langs->trans("NameNotDefined"), null, 'errors');
			$action = "create";       // Go back to create page
		}
		if (!$_POST["login"]) {
			$error ++;
			setEventMessages($langs->trans("LoginNotDefined"), null, 'errors');
			$action = "create";       // Go back to create page
		}

		if (!empty($conf->file->main_limit_users)) { // If option to limit users is set
			$nb = $object->getNbOfUsers("active");
			if ($nb >= $conf->file->main_limit_users) {
				$error ++;
				setEventMessages($langs->trans("YourQuotaOfUsersIsReached"), null, 'errors');
				$action = "create";       // Go back to create page
			}
		}

		if (!$error) {
			$object->lastname = GETPOST("lastname", 'alphanohtml');
			$object->firstname = GETPOST("firstname", 'alphanohtml');
			$object->login = GETPOST("login", 'alphanohtml');
			$object->api_key = GETPOST("api_key", 'alphanohtml');
			$object->gender = GETPOST("gender", 'aZ09');
			$birth = dol_mktime(0, 0, 0, GETPOST('birthmonth', 'int'), GETPOST('birthday', 'int'), GETPOST('birthyear', 'int'));
			$object->birth = $birth;
			$object->admin = GETPOST("admin", 'int');
			$object->address = GETPOST('address', 'alphanohtml');
			$object->zip = GETPOST('zipcode', 'alphanohtml');
			$object->town = GETPOST('town', 'alphanohtml');
			$object->country_id = GETPOST('country_id', 'int');
			$object->state_id = GETPOST('state_id', 'int');
			$object->office_phone = GETPOST("office_phone", 'alphanohtml');
			$object->office_fax = GETPOST("office_fax", 'alphanohtml');
			$object->user_mobile = GETPOST("user_mobile", 'alphanohtml');

<<<<<<< HEAD
			//$object->skype = GETPOST("skype", 'alphanohtml');
			//$object->twitter = GETPOST("twitter", 'alphanohtml');
			//$object->facebook = GETPOST("facebook", 'alphanohtml');
			//$object->linkedin = GETPOST("linkedin", 'alphanohtml');
			$object->socialnetworks = array();
			if (! empty($conf->socialnetworks->enabled)) {
				foreach ($socialnetworks as $key => $value) {
					$object->socialnetworks[$key] = GETPOST($key, 'alphanohtml');
				}
			}
			$object->email = preg_replace('/\s+/', '', GETPOST("email", 'alpha'));
			$object->job = GETPOST("job", 'alpha');
=======
			$object->skype = GETPOST("skype", 'alphanohtml');
			$object->twitter = GETPOST("twitter", 'alphanohtml');
			$object->facebook = GETPOST("facebook", 'alphanohtml');
			$object->linkedin = GETPOST("linkedin", 'alphanohtml');

			$object->email = preg_replace('/\s+/', '', GETPOST("email", 'alphanohtml'));
			$object->job = GETPOST("job", 'nohtml');
>>>>>>> 211d4ec7
			$object->signature = GETPOST("signature", 'none');
			$object->accountancy_code = GETPOST("accountancy_code", 'alphanohtml');
			$object->note = GETPOST("note", 'none');
			$object->ldap_sid = GETPOST("ldap_sid", 'alphanohtml');
			$object->fk_user = GETPOST("fk_user", 'int') > 0 ? GETPOST("fk_user", 'int') : 0;
			$object->employee = GETPOST('employee', 'alphanohtml');

			$object->thm = GETPOST("thm", 'alphanohtml') != '' ? GETPOST("thm", 'alphanohtml') : '';
			$object->tjm = GETPOST("tjm", 'alphanohtml') != '' ? GETPOST("tjm", 'alphanohtml') : '';
			$object->salary = GETPOST("salary", 'alphanohtml') != '' ? GETPOST("salary", 'alphanohtml') : '';
			$object->salaryextra = GETPOST("salaryextra", 'alphanohtml') != '' ? GETPOST("salaryextra", 'alphanohtml') : '';
			$object->weeklyhours = GETPOST("weeklyhours", 'alphanohtml') != '' ? GETPOST("weeklyhours", 'alphanohtml') : '';

			$object->color = GETPOST("color", 'alphanohtml') != '' ? GETPOST("color", 'alphanohtml') : '';
			$dateemployment = dol_mktime(0, 0, 0, GETPOST('dateemploymentmonth', 'int'), GETPOST('dateemploymentday', 'int'), GETPOST('dateemploymentyear', 'int'));
			$object->dateemployment = $dateemployment;

			$dateemploymentend = dol_mktime(0, 0, 0, GETPOST('dateemploymentendmonth', 'int'), GETPOST('dateemploymentendday', 'int'), GETPOST('dateemploymentendyear', 'int'));
			$object->dateemploymentend = $dateemploymentend;

			$object->fk_warehouse = GETPOST('fk_warehouse', 'int');

			// Fill array 'array_options' with data from add form
			$ret = $extrafields->setOptionalsFromPost($extralabels, $object);
			if ($ret < 0) {
				$error ++;
			}

			// Set entity property
			$entity = GETPOST('entity', 'int');
			if (! empty($conf->multicompany->enabled)) {
				if (GETPOST('superadmin', 'int')) {
					$object->entity = 0;
				} else {
					if (! empty($conf->global->MULTICOMPANY_TRANSVERSE_MODE)) {
						$object->entity = 1; // all users are forced into master entity
					} else {
						$object->entity = ($entity == '' ? 1 : $entity);
					}
				}
			} else {
				$object->entity = ($entity == '' ? 1 : $entity);
				/*if ($user->admin && $user->entity == 0 && GETPOST("admin",'alpha'))
				{
				}*/
			}

			$db->begin();

			$id = $object->create($user);
			if ($id > 0) {
				if (GETPOST('password')) {
					$object->setPassword($user, GETPOST('password'));
				}
				if (! empty($conf->categorie->enabled)) {
					// Categories association
					$usercats = GETPOST('usercats', 'array');
					$object->setCategories($usercats);
				}
				$db->commit();

				header("Location: ".$_SERVER['PHP_SELF'].'?id='.$id);
				exit;
			}
			else
			{
				$langs->load("errors");
				$db->rollback();
				setEventMessages($object->error, $object->errors, 'errors');
				$action = "create";       // Go back to create page
			}
		}
	}

	// Action add usergroup
	if (($action == 'addgroup' || $action == 'removegroup') && $caneditgroup)
	{
		if ($group)
		{
			$editgroup = new UserGroup($db);
			$editgroup->fetch($group);
			$editgroup->oldcopy=clone $editgroup;

			$object->fetch($id);
			if ($action == 'addgroup') {
				$result = $object->SetInGroup($group, $editgroup->entity);
			}
			if ($action == 'removegroup') {
				$result = $object->RemoveFromGroup($group, $editgroup->entity);
			}

			if ($result > 0) {
				header("Location: ".$_SERVER['PHP_SELF'].'?id='.$id);
				exit;
			}
			else
			{
				setEventMessages($object->error, $object->errors, 'errors');
			}
		}
	}

	if ($action == 'update' && ! $cancel)
	{
		require_once DOL_DOCUMENT_ROOT.'/core/lib/files.lib.php';

		if ($caneditfield)    // Case we can edit all field
		{
			$error = 0;

			if (! GETPOST("lastname", 'alpha')) {
				setEventMessages($langs->trans("NameNotDefined"), null, 'errors');
				$action = "edit";       // Go back to create page
				$error ++;
			}
			if (! GETPOST("login", 'alpha')) {
				setEventMessages($langs->trans("LoginNotDefined"), null, 'errors');
				$action = "edit";       // Go back to create page
				$error ++;
			}

			if (!$error)
			{
				$object->fetch($id);

				$object->oldcopy = clone $object;

				$db->begin();

				$object->lastname = GETPOST("lastname", 'alphanohtml');
				$object->firstname = GETPOST("firstname", 'alphanohtml');
				$object->login = GETPOST("login", 'alphanohtml');
				$object->gender = GETPOST("gender", 'aZ09');
				$birth = dol_mktime(0, 0, 0, GETPOST('birthmonth', 'int'), GETPOST('birthday', 'int'), GETPOST('birthyear', 'int'));
				$object->birth = $birth;
				$object->pass = GETPOST("password", 'none');
				$object->api_key = (GETPOST("api_key", 'alphanohtml')) ? GETPOST("api_key", 'alphanohtml') : $object->api_key;
				if (! empty($user->admin)) $object->admin = GETPOST("admin", "int"); 	// admin flag can only be set/unset by an admin user. A test is also done later when forging sql request
				$object->address = GETPOST('address', 'alphanohtml');
				$object->zip = GETPOST('zipcode', 'alphanohtml');
				$object->town = GETPOST('town', 'alphanohtml');
				$object->country_id = GETPOST('country_id', 'int');
				$object->state_id = GETPOST('state_id', 'int');
				$object->office_phone = GETPOST("office_phone", 'alphanohtml');
				$object->office_fax = GETPOST("office_fax", 'alphanohtml');
				$object->user_mobile = GETPOST("user_mobile", 'alphanohtml');
<<<<<<< HEAD
				//$object->skype = GETPOST("skype", 'alpha');
				//$object->twitter = GETPOST("twitter", 'alpha');
				//$object->facebook = GETPOST("facebook", 'alpha');
				//$object->linkedin = GETPOST("linkedin", 'alpha');
				$object->socialnetworks = array();
				if (! empty($conf->socialnetworks->enabled)) {
					foreach ($socialnetworks as $key => $value) {
						$object->socialnetworks[$key] = GETPOST($key, 'alpha');
					}
				}
				$object->email = preg_replace('/\s+/', '', GETPOST("email", 'alpha'));
				$object->job = GETPOST("job", 'alpha');
=======

				$object->skype = GETPOST("skype", 'alphanohtml');
				$object->twitter = GETPOST("twitter", 'alphanohtml');
				$object->facebook = GETPOST("facebook", 'alphanohtml');
				$object->linkedin = GETPOST("linkedin", 'alphanohtml');

				$object->email = preg_replace('/\s+/', '', GETPOST("email", 'alphanohtml'));
				$object->job = GETPOST("job", 'nohtml');
>>>>>>> 211d4ec7
				$object->signature = GETPOST("signature", 'none');
				$object->accountancy_code = GETPOST("accountancy_code", 'alphanohtml');
				$object->openid = GETPOST("openid", 'alphanohtml');
				$object->fk_user = GETPOST("fk_user", 'int') > 0 ? GETPOST("fk_user", 'int') : 0;
				$object->employee = GETPOST('employee', 'int');

				$object->thm = GETPOST("thm", 'alphanohtml') != '' ? GETPOST("thm", 'alphanohtml') : '';
				$object->tjm = GETPOST("tjm", 'alphanohtml') != '' ? GETPOST("tjm", 'alphanohtml') : '';
				$object->salary = GETPOST("salary", 'alphanohtml') != '' ? GETPOST("salary", 'alphanohtml') : '';
				$object->salaryextra = GETPOST("salaryextra", 'alphanohtml') != '' ? GETPOST("salaryextra", 'alphanohtml') : '';
				$object->weeklyhours = GETPOST("weeklyhours", 'alphanohtml') != '' ? GETPOST("weeklyhours", 'alphanohtml') : '';

				$object->color = GETPOST("color", 'alphanohtml') != '' ? GETPOST("color", 'alphanohtml') : '';
				$dateemployment = dol_mktime(0, 0, 0, GETPOST('dateemploymentmonth', 'int'), GETPOST('dateemploymentday', 'int'), GETPOST('dateemploymentyear', 'int'));
				$object->dateemployment = $dateemployment;
				$dateemploymentend = dol_mktime(0, 0, 0, GETPOST('dateemploymentendmonth', 'int'), GETPOST('dateemploymentendday', 'int'), GETPOST('dateemploymentendyear', 'int'));
				$object->dateemploymentend = $dateemploymentend;

                if (! empty($conf->stock->enabled))
                {
				    $object->fk_warehouse = GETPOST('fk_warehouse', 'int');
                }

				if (! empty($conf->multicompany->enabled))
				{
					if (! empty($_POST["superadmin"]))
					{
						$object->entity = 0;
					}
					elseif (! empty($conf->global->MULTICOMPANY_TRANSVERSE_MODE))
					{
						$object->entity = 1; // all users in master entity
					}
					else
					{
						$object->entity = (! GETPOST('entity', 'int') ? 0 : GETPOST('entity', 'int'));
					}
				}
				else
				{
					$object->entity = (! GETPOST('entity', 'int') ? 0 : GETPOST('entity', 'int'));
				}

				// Fill array 'array_options' with data from add form
				$ret = $extrafields->setOptionalsFromPost($extralabels, $object);
				if ($ret < 0) {
					$error ++;
				}

				if (GETPOST('deletephoto')) {
					$object->photo = '';
				}
				if (!empty($_FILES['photo']['name']))
				{
				    $isimage=image_format_supported($_FILES['photo']['name']);
				    if ($isimage > 0)
				    {
    					$object->photo = dol_sanitizeFileName($_FILES['photo']['name']);
				    }
				    else
				    {
				        $error++;
				        $langs->load("errors");
				        setEventMessages($langs->trans("ErrorBadImageFormat"), null, 'errors');
				        dol_syslog($langs->transnoentities("ErrorBadImageFormat"), LOG_INFO);
				    }
				}

				if (!$error) {
					$ret = $object->update($user);
					if ($ret < 0) {
						$error++;
						if ($db->errno() == 'DB_ERROR_RECORD_ALREADY_EXISTS') {
							$langs->load("errors");
							setEventMessages($langs->trans("ErrorLoginAlreadyExists", $object->login), null, 'errors');
						}
						else
						{
							setEventMessages($object->error, $object->errors, 'errors');
						}
					}
				}

				if (!$error && GETPOSTISSET('contactid')) {
					$contactid = GETPOST('contactid', 'int');

					if ($contactid > 0) {
						$contact = new Contact($db);
						$contact->fetch($contactid);

						$sql = "UPDATE ".MAIN_DB_PREFIX."user";
						$sql .= " SET fk_socpeople=".$db->escape($contactid);
						if (!empty($contact->socid)) {
							$sql .= ", fk_soc=".$db->escape($contact->socid);
						}
						$sql .= " WHERE rowid=".$object->id;
					} else {
						$sql = "UPDATE ".MAIN_DB_PREFIX."user";
						$sql .= " SET fk_socpeople=NULL, fk_soc=NULL";
						$sql .= " WHERE rowid=".$object->id;
					}
					dol_syslog("usercard::update", LOG_DEBUG);
					$resql = $db->query($sql);
					if (!$resql) {
						$error ++;
						setEventMessages($db->lasterror(), null, 'errors');
					}
				}

				if (!$error && !count($object->errors)) {
					if (GETPOST('deletephoto') && $object->photo) {
						$fileimg = $conf->user->dir_output.'/'.get_exdir(0, 0, 0, 0, $object, 'user').'/'.$object->id.'/logos/'.$object->photo;
						$dirthumbs = $conf->user->dir_output.'/'.get_exdir(0, 0, 0, 0, $object, 'user').'/'.$object->id.'/logos/thumbs';
						dol_delete_file($fileimg);
						dol_delete_dir_recursive($dirthumbs);
					}

					if (isset($_FILES['photo']['tmp_name']) && trim($_FILES['photo']['tmp_name'])) {
						$dir = $conf->user->dir_output.'/'.get_exdir(0, 0, 0, 0, $object, 'user').'/'.$object->id;

						dol_mkdir($dir);

						if (@is_dir($dir)) {
							$newfile = $dir.'/'.dol_sanitizeFileName($_FILES['photo']['name']);
							$result = dol_move_uploaded_file($_FILES['photo']['tmp_name'], $newfile, 1, 0, $_FILES['photo']['error']);

							if (!$result > 0) {
								setEventMessages($langs->trans("ErrorFailedToSaveFile"), null, 'errors');
							} else {
								// Create thumbs
								$object->addThumbs($newfile);
							}
						} else {
							$error ++;
							$langs->load("errors");
							setEventMessages($langs->trans("ErrorFailedToCreateDir", $dir), $mesgs, 'errors');
						}
					}
				}

				if (! $error && ! count($object->errors))
				{
					// Then we add the associated categories
					$categories = GETPOST('usercats', 'array');
					$object->setCategories($categories);
				}

				if (!$error && !count($object->errors)) {
					setEventMessages($langs->trans("UserModified"), null, 'mesgs');
					$db->commit();

					$login = $_SESSION["dol_login"];
					if ($login && $login == $object->oldcopy->login && $object->oldcopy->login != $object->login)    // Current user has changed its login
					{
						$error++;
						$langs->load("errors");
						setEventMessages($langs->transnoentitiesnoconv("WarningYourLoginWasModifiedPleaseLogin"), null, 'warnings');
					}
				}
				else {
					$db->rollback();
				}
			}
		}
		else
		{
			if ($caneditpassword)    // Case we can edit only password
			{
				dol_syslog("Not allowed to change fields, only password");

				$object->fetch($id);

				$object->oldcopy = clone $object;

				$ret = $object->setPassword($user, GETPOST("password"));
				if ($ret < 0)
				{
					setEventMessages($object->error, $object->errors, 'errors');
				}
			}
		}
	}

	// Change password with a new generated one
	if ((($action == 'confirm_password' && $confirm == 'yes')
			|| ($action == 'confirm_passwordsend' && $confirm == 'yes')) && $caneditpassword
	) {
		$object->fetch($id);

		$newpassword = $object->setPassword($user, '');
		if ($newpassword < 0) {
			// Echec
			setEventMessages($langs->trans("ErrorFailedToSetNewPassword"), null, 'errors');
		} else {
			// Succes
			if ($action == 'confirm_passwordsend' && $confirm == 'yes') {
				if ($object->send_password($user, $newpassword) > 0)
				{
					setEventMessages($langs->trans("PasswordChangedAndSentTo", $object->email), null, 'mesgs');
				}
				else
				{
					setEventMessages($object->error, $object->errors, 'errors');
				}
			}
			else
			{
				setEventMessages($langs->trans("PasswordChangedTo", $newpassword), null, 'warnings');
			}
		}
	}

	// Action initialisation donnees depuis record LDAP
	if ($action == 'adduserldap') {
		$selecteduser = $_POST['users'];

		$required_fields = array(
			$conf->global->LDAP_KEY_USERS,
			$conf->global->LDAP_FIELD_NAME,
			$conf->global->LDAP_FIELD_FIRSTNAME,
			$conf->global->LDAP_FIELD_LOGIN,
			$conf->global->LDAP_FIELD_LOGIN_SAMBA,
			$conf->global->LDAP_FIELD_PASSWORD,
			$conf->global->LDAP_FIELD_PASSWORD_CRYPTED,
			$conf->global->LDAP_FIELD_PHONE,
			$conf->global->LDAP_FIELD_FAX,
			$conf->global->LDAP_FIELD_MOBILE,
			$conf->global->LDAP_FIELD_SKYPE,
			$conf->global->LDAP_FIELD_MAIL,
			$conf->global->LDAP_FIELD_TITLE,
			$conf->global->LDAP_FIELD_DESCRIPTION,
			$conf->global->LDAP_FIELD_SID
		);

		$ldap = new Ldap();
		$result = $ldap->connect_bind();
		if ($result >= 0) {
			// Remove from required_fields all entries not configured in LDAP (empty) and duplicated
			$required_fields = array_unique(array_values(array_filter($required_fields, "dol_validElement")));

			$ldapusers = $ldap->getRecords($selecteduser, $conf->global->LDAP_USER_DN, $conf->global->LDAP_KEY_USERS, $required_fields);
			//print_r($ldapusers);

			if (is_array($ldapusers)) {
				foreach ($ldapusers as $key => $attribute) {
					$ldap_lastname = $attribute[$conf->global->LDAP_FIELD_NAME];
					$ldap_firstname = $attribute[$conf->global->LDAP_FIELD_FIRSTNAME];
					$ldap_login = $attribute[$conf->global->LDAP_FIELD_LOGIN];
					$ldap_loginsmb = $attribute[$conf->global->LDAP_FIELD_LOGIN_SAMBA];
					$ldap_pass = $attribute[$conf->global->LDAP_FIELD_PASSWORD];
					$ldap_pass_crypted = $attribute[$conf->global->LDAP_FIELD_PASSWORD_CRYPTED];
					$ldap_phone = $attribute[$conf->global->LDAP_FIELD_PHONE];
					$ldap_fax = $attribute[$conf->global->LDAP_FIELD_FAX];
					$ldap_mobile = $attribute[$conf->global->LDAP_FIELD_MOBILE];
					$ldap_social['skype'] = $attribute[$conf->global->LDAP_FIELD_SKYPE];
					$ldap_social['twitter'] = $attribute[$conf->global->LDAP_FIELD_TWITTER];
					$ldap_social['facebook'] = $attribute[$conf->global->LDAP_FIELD_FACEBOOK];
					$ldap_social['linkedin'] = $attribute[$conf->global->LDAP_FIELD_LINKEDIN];
					$ldap_mail = $attribute[$conf->global->LDAP_FIELD_MAIL];
					$ldap_sid = $attribute[$conf->global->LDAP_FIELD_SID];
				}
			}
		}
		else
		{
			setEventMessages($ldap->error, $ldap->errors, 'errors');
		}
	}

	// Actions to send emails
	$trigger_name='USER_SENTBYMAIL';
	$paramname='id';    // Name of param key to open the card
	$mode='emailfromuser';
	$trackid='use'.$id;
	include DOL_DOCUMENT_ROOT.'/core/actions_sendmails.inc.php';

	// Actions to build doc
	$upload_dir = $conf->user->dir_output;
	$permissioncreate=$user->rights->user->user->creer;
	include DOL_DOCUMENT_ROOT.'/core/actions_builddoc.inc.php';
}


/*
 * View
 */

$form = new Form($db);
$formother=new FormOther($db);
$formcompany = new FormCompany($db);
$formfile = new FormFile($db);
if (! empty($conf->stock->enabled)) $formproduct = new FormProduct($db);

llxHeader('', $langs->trans("UserCard"));

if ($action == 'create' || $action == 'adduserldap')
{
	/* ************************************************************************** */
	/*                                                                            */
	/* Affichage fiche en mode creation                                           */
	/*                                                                            */
	/* ************************************************************************** */

	print load_fiche_titre($langs->trans("NewUser"));

	print $langs->trans("CreateInternalUserDesc")."<br>\n";
	print "<br>";


	if (! empty($conf->ldap->enabled) && (isset($conf->global->LDAP_SYNCHRO_ACTIVE) && $conf->global->LDAP_SYNCHRO_ACTIVE == 'ldap2dolibarr'))
	{
		/*
         * Affiche formulaire d'ajout d'un compte depuis LDAP
         * si on est en synchro LDAP vers Dolibarr
         */

		$ldap = new Ldap();
		$result = $ldap->connect_bind();
		if ($result >= 0)
		{
			$required_fields=array(
				$conf->global->LDAP_KEY_USERS,
				$conf->global->LDAP_FIELD_FULLNAME,
				$conf->global->LDAP_FIELD_NAME,
				$conf->global->LDAP_FIELD_FIRSTNAME,
				$conf->global->LDAP_FIELD_LOGIN,
				$conf->global->LDAP_FIELD_LOGIN_SAMBA,
				$conf->global->LDAP_FIELD_PASSWORD,
				$conf->global->LDAP_FIELD_PASSWORD_CRYPTED,
				$conf->global->LDAP_FIELD_PHONE,
				$conf->global->LDAP_FIELD_FAX,
				$conf->global->LDAP_FIELD_MOBILE,
				$conf->global->LDAP_FIELD_SKYPE,
				$conf->global->LDAP_FIELD_MAIL,
				$conf->global->LDAP_FIELD_TITLE,
				$conf->global->LDAP_FIELD_DESCRIPTION,
				$conf->global->LDAP_FIELD_SID
			);

			// Remove from required_fields all entries not configured in LDAP (empty) and duplicated
			$required_fields=array_unique(array_values(array_filter($required_fields, "dol_validElement")));

			// Get from LDAP database an array of results
			$ldapusers = $ldap->getRecords('*', $conf->global->LDAP_USER_DN, $conf->global->LDAP_KEY_USERS, $required_fields, 1);

			if (is_array($ldapusers))
			{
				$liste=array();
				foreach ($ldapusers as $key => $ldapuser)
				{
					// Define the label string for this user
					$label='';
					foreach ($required_fields as $value)
					{
						if ($value)
						{
							$label.=$value."=".$ldapuser[$value]." ";
						}
					}
					$liste[$key] = $label;
				}
			}
			else
			{
				setEventMessages($ldap->error, $ldap->errors, 'errors');
			}
		}
		else
		{
			setEventMessages($ldap->error, $ldap->errors, 'errors');
		}

		// If user list is full, we show drop-down list
	   	print "\n\n<!-- Form liste LDAP debut -->\n";

	   	print '<form name="add_user_ldap" action="'.$_SERVER["PHP_SELF"].'" method="post">';
	   	print '<input type="hidden" name="token" value="'.$_SESSION['newtoken'].'">';
	   	print '<table class="border centpercent"><tr>';
	   	print '<td width="160">';
	   	print $langs->trans("LDAPUsers");
	   	print '</td>';
	   	print '<td>';
	   	print '<input type="hidden" name="action" value="adduserldap">';
		if (is_array($liste) && count($liste))
		{
			print $form->selectarray('users', $liste, '', 1);
			print ajax_combobox('users');
		}
	   	print '</td><td class="center">';
	   	print '<input type="submit" class="button" value="'.dol_escape_htmltag($langs->trans('Get')).'"'.(count($liste)?'':' disabled').'>';
	   	print '</td></tr></table>';
	   	print '</form>';

	   	print "\n<!-- Form liste LDAP fin -->\n\n";
	   	print '<br>';
	}


	print '<form action="'.$_SERVER['PHP_SELF'].'" method="POST" name="createuser">';
	print '<input type="hidden" name="token" value="'.$_SESSION['newtoken'].'">';
	print '<input type="hidden" name="action" value="add">';
	if (! empty($ldap_sid)) print '<input type="hidden" name="ldap_sid" value="'.dol_escape_htmltag($ldap_sid).'">';
	print '<input type="hidden" name="entity" value="'.$conf->entity.'">';

	dol_fiche_head('', '', '', 0, '');

	print dol_set_focus('#lastname');

	print '<table class="border centpercent">';

	// Lastname
	print '<tr>';
	print '<td class="titlefieldcreate"><span class="fieldrequired">'.$langs->trans("Lastname").'</span></td>';
	print '<td>';
	if (! empty($ldap_lastname))
	{
		print '<input type="hidden" id="lastname" name="lastname" value="'.$ldap_lastname.'">';
		print $ldap_lastname;
	}
	else
	{
		print '<input class="minwidth100" type="text" id="lastname" name="lastname" value="'.GETPOST('lastname').'">';
	}
	print '</td></tr>';

	// Firstname
	print '<tr><td>'.$langs->trans("Firstname").'</td>';
	print '<td>';
	if (! empty($ldap_firstname))
	{
		print '<input type="hidden" name="firstname" value="'.$ldap_firstname.'">';
		print $ldap_firstname;
	}
	else
	{
		print '<input class="minwidth100" type="text" name="firstname" value="'.GETPOST('firstname').'">';
	}
	print '</td></tr>';

	// Login
	print '<tr><td><span class="fieldrequired">'.$langs->trans("Login").'</span></td>';
	print '<td>';
	if (! empty($ldap_login))
	{
		print '<input type="hidden" name="login" value="'.$ldap_login.'">';
		print $ldap_login;
	}
	elseif (! empty($ldap_loginsmb))
	{
		print '<input type="hidden" name="login" value="'.$ldap_loginsmb.'">';
		print $ldap_loginsmb;
	}
	else
	{
		print '<input class="maxwidth200" maxsize="24" type="text" name="login" value="'.dol_escape_htmltag(GETPOST('login', 'alpha')).'">';
	}
	print '</td></tr>';

	$generated_password='';
	if (empty($ldap_sid))    // ldap_sid is for activedirectory
	{
		require_once DOL_DOCUMENT_ROOT.'/core/lib/security2.lib.php';
		$generated_password=getRandomPassword(false);
	}
	$password=$generated_password;

	// Password
	print '<tr><td class="fieldrequired">'.$langs->trans("Password").'</td>';
	print '<td>';
	$valuetoshow='';
	if (preg_match('/ldap/', $dolibarr_main_authentication))
	{
		$valuetoshow.=($valuetoshow?', ':'').$langs->trans("PasswordOfUserInLDAP");
	}
	if (preg_match('/http/', $dolibarr_main_authentication))
	{
		$valuetoshow.=($valuetoshow?', ':'').$langs->trans("HTTPBasicPassword");
	}
	if (preg_match('/dolibarr/', $dolibarr_main_authentication))
	{
		if (! empty($ldap_pass))	// For very old system comaptibilty. Now clear password can't be viewed from LDAP read
		{
			$valuetoshow.= ($valuetoshow?', ':'').'<input type="hidden" name="password" value="'.$ldap_pass.'">';	// Dolibarr password is preffiled with LDAP known password
			$valuetoshow.= preg_replace('/./i', '*', $ldap_pass);
		}
		else
		{
			// We do not use a field password but a field text to show new password to use.
			$valuetoshow.= ($valuetoshow?', ':'').'<input size="30" maxsize="32" type="text" name="password" value="'.$password.'" autocomplete="new-password">';
		}
	}

	// Other form for user password
	$parameters=array('valuetoshow' => $valuetoshow, 'password' => $password);
	$reshook=$hookmanager->executeHooks('printUserPasswordField', $parameters, $object, $action);    // Note that $action and $object may have been modified by hook
	if ($reshook > 0) $valuetoshow=$hookmanager->resPrint;	// to replace
	else $valuetoshow.=$hookmanager->resPrint;				// to add

	print $valuetoshow;
	print '</td></tr>';

	if (! empty($conf->api->enabled))
	{
		// API key
		$generated_api_key = '';
		require_once DOL_DOCUMENT_ROOT.'/core/lib/security2.lib.php';
			$generated_password=getRandomPassword(false);
		print '<tr><td>'.$langs->trans("ApiKey").'</td>';
		print '<td>';
		print '<input size="30" maxsize="32" type="text" id="api_key" name="api_key" value="'.$api_key.'" autocomplete="off">';
		if (! empty($conf->use_javascript_ajax))
			print '&nbsp;'.img_picto($langs->trans('Generate'), 'refresh', 'id="generate_api_key" class="linkobject"');
		print '</td></tr>';
	}
	else
	{
		require_once DOL_DOCUMENT_ROOT.'/core/lib/security2.lib.php';
		// PARTIAL WORKAROUND
		$generated_fake_api_key=getRandomPassword(false);
		print '<input type="hidden" name="api_key" value="'.$generated_fake_api_key.'">';
	}

	// Administrator
	if (! empty($user->admin))
	{
		print '<tr><td>'.$langs->trans("Administrator").'</td>';
		print '<td>';
		print $form->selectyesno('admin', GETPOST('admin'), 1);

		if (! empty($conf->multicompany->enabled) && ! $user->entity)
		{
			if (! empty($conf->use_javascript_ajax))
			{
				print '<script type="text/javascript">
                            $(function() {
                                $("select[name=admin]").change(function() {
                                     if ( $(this).val() == 0 ) {
                                        $("input[name=superadmin]")
                                            .prop("disabled", true)
                                            .prop("checked", false);
                                        $("select[name=entity]")
                                            .prop("disabled", false);
                                     } else {
                                        $("input[name=superadmin]")
                                            .prop("disabled", false);
                                     }
                                });
                                $("input[name=superadmin]").change(function() {
                                    if ( $(this).is(":checked") ) {
                                        $("select[name=entity]")
                                            .prop("disabled", true);
                                    } else {
                                        $("select[name=entity]")
                                            .prop("disabled", false);
                                    }
                                });
                            });
                    </script>';
			}
			$checked=(GETPOST('superadmin', 'int')?' checked':'');
			$disabled=(GETPOST('superadmin', 'int')?'':' disabled');
			print '<input type="checkbox" name="superadmin" value="1"'.$checked.$disabled.' /> '.$langs->trans("SuperAdministrator");
		}
		print "</td></tr>\n";
	}

	// Type
	print '<tr><td>'.$langs->trans("Type").'</td>';
	print '<td>';
	print $form->textwithpicto($langs->trans("Internal"), $langs->trans("InternalExternalDesc"), 1, 'help', '', 0, 2);
	print '</td></tr>';

	// Gender
	print '<tr><td>'.$langs->trans("Gender").'</td>';
	print '<td>';
	$arraygender=array('man'=>$langs->trans("Genderman"),'woman'=>$langs->trans("Genderwoman"));
	print $form->selectarray('gender', $arraygender, GETPOST('gender'), 1);
	print '</td></tr>';

	// Employee
	$defaultemployee=1;
	print '<tr>';
	print '<td>'.$langs->trans('Employee').'</td><td>';
	print $form->selectyesno("employee", (GETPOST('employee')!=''?GETPOST('employee'):$defaultemployee), 1);
	print '</td></tr>';

	// Hierarchy
	print '<tr><td class="titlefieldcreate">'.$langs->trans("HierarchicalResponsible").'</td>';
	print '<td>';
	print $form->select_dolusers($object->fk_user, 'fk_user', 1, array($object->id), 0, '', 0, $conf->entity, 0, 0, '', 0, '', 'maxwidth300');
	print '</td>';
	print "</tr>\n";


	print '</table><hr><table class="border centpercent">';


	// Address
	print '<tr><td class="tdtop titlefieldcreate">'.$form->editfieldkey('Address', 'address', '', $object, 0).'</td>';
	print '<td><textarea name="address" id="address" class="quatrevingtpercent" rows="3" wrap="soft">';
	print $object->address;
	print '</textarea></td></tr>';

	// Zip
	print '<tr><td>'.$form->editfieldkey('Zip', 'zipcode', '', $object, 0).'</td><td>';
	print $formcompany->select_ziptown($object->zip, 'zipcode', array('town','selectcountry_id','state_id'), 6);
	print '</td></tr>';

	// Town
	print '<tr><td>'.$form->editfieldkey('Town', 'town', '', $object, 0).'</td><td>';
	print $formcompany->select_ziptown($object->town, 'town', array('zipcode','selectcountry_id','state_id'));
	print '</td></tr>';

	// Country
	print '<tr><td>'.$form->editfieldkey('Country', 'selectcountry_id', '', $object, 0).'</td><td class="maxwidthonsmartphone">';
	print $form->select_country((GETPOST('country_id')!=''?GETPOST('country_id'):$object->country_id));
	if ($user->admin) print info_admin($langs->trans("YouCanChangeValuesForThisListFromDictionarySetup"), 1);
	print '</td></tr>';

	// State
	if (empty($conf->global->USER_DISABLE_STATE))
	{
		print '<tr><td>'.$form->editfieldkey('State', 'state_id', '', $object, 0).'</td><td class="maxwidthonsmartphone">';
		print $formcompany->select_state($object->state_id, $object->country_code, 'state_id');
		print '</td></tr>';
	}

	// Tel
	print '<tr><td>'.$langs->trans("PhonePro").'</td>';
	print '<td>';
	if (! empty($ldap_phone))
	{
		print '<input type="hidden" name="office_phone" value="'.$ldap_phone.'">';
		print $ldap_phone;
	}
	else
	{
		print '<input size="20" type="text" name="office_phone" value="'.GETPOST('office_phone').'">';
	}
	print '</td></tr>';

	// Tel portable
	print '<tr><td>'.$langs->trans("PhoneMobile").'</td>';
	print '<td>';
	if (! empty($ldap_mobile))
	{
		print '<input type="hidden" name="user_mobile" value="'.$ldap_mobile.'">';
		print $ldap_mobile;
	}
	else
	{
		print '<input size="20" type="text" name="user_mobile" value="'.GETPOST('user_mobile').'">';
	}
	print '</td></tr>';

	// Fax
	print '<tr><td>'.$langs->trans("Fax").'</td>';
	print '<td>';
	if (! empty($ldap_fax))
	{
		print '<input type="hidden" name="office_fax" value="'.$ldap_fax.'">';
		print $ldap_fax;
	}
	else
	{
		print '<input size="20" type="text" name="office_fax" value="'.GETPOST('office_fax').'">';
	}
	print '</td></tr>';

	if (! empty($conf->socialnetworks->enabled)) {
		foreach ($socialnetworks as $key => $value) {
			if ($value['active']) {
				print '<tr><td>'.$langs->trans($value['label']).'</td>';
				print '<td>';
				if (! empty($ldap_social[$key])) {
					print '<input type="hidden" name="'.$key.'" value="'.$ldap_social[$key].'">';
					print $ldap_social[$key];
				} else {
					print '<input class="maxwidth200" type="text" name="'.$key.'" value="'.GETPOST($key, 'alphanohtml').'">';
				}
				print '</td></tr>';
			} else {
				// if social network is not active but value exist we do not want to loose it
				if (! empty($ldap_social[$key])) {
					print '<input type="hidden" name="'.$key.'" value="'.$ldap_social[$key].'">';
				} else {
					print '<input type="hidden" name="'.$key.'" value="'.GETPOST($key, 'alphanohtml').'">';
				}
			}
		}
	}
	// // Skype
	// if (! empty($conf->socialnetworks->enabled))
	// {
	// 	print '<tr><td>'.$langs->trans("Skype").'</td>';
	// 	print '<td>';
	// 	if (! empty($ldap_skype))
	// 	{
	// 		print '<input type="hidden" name="skype" value="'.$ldap_skype.'">';
	// 		print $ldap_skype;
	// 	}
	// 	else
	// 	{
	// 		print '<input class="maxwidth200" type="text" name="skype" value="'.GETPOST('skype', 'alpha').'">';
	// 	}
	// 	print '</td></tr>';
	// }

	// // Twitter
	// if (! empty($conf->socialnetworks->enabled))
	// {
	// 	print '<tr><td>'.$langs->trans("Twitter").'</td>';
	// 	print '<td>';
	// 	if (! empty($ldap_twitter))
	// 	{
	// 		print '<input type="hidden" name="twitter" value="'.$ldap_twitter.'">';
	// 		print $ldap_twitter;
	// 	}
	// 	else
	// 	{
	// 		print '<input class="maxwidth200" type="text" name="twitter" value="'.GETPOST('twitter', 'alpha').'">';
	// 	}
	// 	print '</td></tr>';
	// }

	// // Facebook
	// if (! empty($conf->socialnetworks->enabled))
	// {
	// 	print '<tr><td>'.$langs->trans("Facebook").'</td>';
	// 	print '<td>';
	// 	if (! empty($ldap_facebook))
	// 	{
	// 		print '<input type="hidden" name="facebook" value="'.$ldap_facebook.'">';
	// 		print $ldap_facebook;
	// 	}
	// 	else
	// 	{
	// 		print '<input class="maxwidth200" type="text" name="facebook" value="'.GETPOST('facebook', 'alpha').'">';
	// 	}
	// 	print '</td></tr>';
	// }

    // // LinkedIn
    // if (! empty($conf->socialnetworks->enabled))
    // {
    //     print '<tr><td>'.$langs->trans("LinkedIn").'</td>';
    //     print '<td>';
    //     if (! empty($ldap_linkedin))
    //     {
    //         print '<input type="hidden" name="linkedin" value="'.$ldap_linkedin.'">';
    //         print $ldap_linkedin;
    //     }
    //     else
    //     {
    //         print '<input class="maxwidth200" type="text" name="linkedin" value="'.GETPOST('linkedin', 'alpha').'">';
    //     }
    //     print '</td></tr>';
    // }

	// EMail
	print '<tr><td'.(! empty($conf->global->USER_MAIL_REQUIRED)?' class="fieldrequired"':'').'>'.$langs->trans("EMail").'</td>';
	print '<td>';
	if (! empty($ldap_mail))
	{
		print '<input type="hidden" name="email" value="'.$ldap_mail.'">';
		print $ldap_mail;
	}
	else
	{
		print '<input size="40" type="text" name="email" value="'.GETPOST('email').'">';
	}
	print '</td></tr>';

	// Accountancy code
	if ($conf->accounting->enabled)
	{
		print '<tr><td>'.$langs->trans("AccountancyCode").'</td>';
		print '<td>';
		print '<input size="30" type="text" name="accountancy_code" value="'.GETPOST('accountancy_code').'">';
		print '</td></tr>';
	}

	// User color
	if (! empty($conf->agenda->enabled))
	{
		print '<tr><td>'.$langs->trans("ColorUser").'</td>';
		print '<td>';
		print $formother->selectColor(GETPOST('color')?GETPOST('color'):$object->color, 'color', null, 1, '', 'hideifnotset');
		print '</td></tr>';
	}

	// Categories
	if (! empty($conf->categorie->enabled)  && ! empty($user->rights->categorie->lire))
	{
		print '<tr><td>' . $form->editfieldkey('Categories', 'usercats', '', $object, 0) . '</td><td colspan="3">';
		$cate_arbo = $form->select_all_categories('user', null, 'parent', null, null, 1);
        print $form->multiselectarray('usercats', $cate_arbo, GETPOST('usercats', 'array'), null, null, null, null, '90%');
		print "</td></tr>";
	}

	// Multicompany
	if (! empty($conf->multicompany->enabled) && is_object($mc))
	{
		// This is now done with hook formObjectOptions. Keep this code for backward compatibility with old multicompany module
		if (! method_exists($mc, 'formObjectOptions'))
		{
			if (empty($conf->global->MULTICOMPANY_TRANSVERSE_MODE) && $conf->entity == 1 && $user->admin && ! $user->entity)	// condition must be same for create and edit mode
			{
				 print "<tr>".'<td>'.$langs->trans("Entity").'</td>';
				 print "<td>".$mc->select_entities($conf->entity);
				 print "</td></tr>\n";
			}
			else
			{
				 print '<input type="hidden" name="entity" value="'.$conf->entity.'" />';
			}
		}
	}

	// Other attributes
	$parameters=array('objectsrc' => $objectsrc, 'colspan' => ' colspan="3"');
	$reshook=$hookmanager->executeHooks('formObjectOptions', $parameters, $object, $action);    // Note that $action and $object may have been modified by hook
	print $hookmanager->resPrint;
	if (empty($reshook))
	{
		print $object->showOptionals($extrafields, 'edit');
	}

	// Note
	print '<tr><td class="tdtop">';
	print $langs->trans("Note");
	print '</td><td>';
	require_once DOL_DOCUMENT_ROOT.'/core/class/doleditor.class.php';
	$doleditor=new DolEditor('note', '', '', 120, 'dolibarr_notes', '', false, true, $conf->global->FCKEDITOR_ENABLE_SOCIETE, ROWS_3, '90%');
	$doleditor->Create();
	print "</td></tr>\n";

	// Signature
	print '<tr><td class="tdtop">'.$langs->trans("Signature").'</td>';
	print '<td>';
	require_once DOL_DOCUMENT_ROOT.'/core/class/doleditor.class.php';
	$doleditor=new DolEditor('signature', GETPOST('signature'), '', 138, 'dolibarr_notes', 'In', true, true, empty($conf->global->FCKEDITOR_ENABLE_USERSIGN)?0:1, ROWS_4, '90%');
	print $doleditor->Create(1);
	print '</td></tr>';


	print '</table><hr><table class="border centpercent">';


	// TODO Move this into tab RH (HierarchicalResponsible must be on both tab)

	// Position/Job
	print '<tr><td class="titlefieldcreate">'.$langs->trans("PostOrFunction").'</td>';
	print '<td>';
	print '<input class="maxwidth200" type="text" name="job" value="'.GETPOST('job', 'nohtml').'">';
	print '</td></tr>';

	// Default warehouse
    if (! empty($conf->stock->enabled))
    {
		print '<tr><td>'.$langs->trans("DefaultWarehouse").'</td><td>';
		print $formproduct->selectWarehouses($object->fk_warehouse, 'fk_warehouse', 'warehouseopen', 1);
		print '</td></tr>';
	}

	if ((! empty($conf->salaries->enabled) && ! empty($user->rights->salaries->read))
		|| (! empty($conf->hrm->enabled) && ! empty($user->rights->hrm->employee->read)))
	{
		$langs->load("salaries");

		// THM
		print '<tr><td>';
		$text=$langs->trans("THM");
		print $form->textwithpicto($text, $langs->trans("THMDescription"), 1, 'help', 'classthm');
		print '</td>';
		print '<td>';
		print '<input size="8" type="text" name="thm" value="'.GETPOST('thm').'">';
		print '</td>';
		print "</tr>\n";

		// TJM
		print '<tr><td>';
		$text=$langs->trans("TJM");
		print $form->textwithpicto($text, $langs->trans("TJMDescription"), 1, 'help', 'classtjm');
		print '</td>';
		print '<td>';
		print '<input size="8" type="text" name="tjm" value="'.GETPOST('tjm').'">';
		print '</td>';
		print "</tr>\n";

		// Salary
		print '<tr><td>'.$langs->trans("Salary").'</td>';
		print '<td>';
		print '<input size="8" type="text" name="salary" value="'.GETPOST('salary').'">';
		print '</td>';
		print "</tr>\n";
	}

	// Weeklyhours
	print '<tr><td>'.$langs->trans("WeeklyHours").'</td>';
	print '<td>';
	print '<input size="8" type="text" name="weeklyhours" value="'.GETPOST('weeklyhours').'">';
	print '</td>';
	print "</tr>\n";

	// Date employment
	print '<tr><td>'.$langs->trans("DateEmployment").'</td>';
	print '<td>';
	print $form->selectDate(GETPOST('dateemployment'), 'dateemployment', 0, 0, 1, 'formdateemployment', 1, 0);
	print '</td>';
	print "</tr>\n";

	// Date employment END
	print '<tr><td>'.$langs->trans("DateEmploymentEnd").'</td>';
	print '<td>';
	print $form->selectDate(GETPOST('dateemploymentend'), 'dateemploymentend', 0, 0, 1, 'formdateemploymentend', 1, 0);
	print '</td>';
	print "</tr>\n";

	// Date birth
	print '<tr><td>'.$langs->trans("DateToBirth").'</td>';
	print '<td>';
	print $form->selectDate(GETPOST('birth'), 'birth', 0, 0, 1, 'createuser', 1, 0);
	print '</td>';
	print "</tr>\n";

	print "</table>\n";

 	dol_fiche_end();

	print '<div class="center">';
	print '<input class="button" value="'.$langs->trans("CreateUser").'" name="create" type="submit">';
	//print '&nbsp; &nbsp; &nbsp;';
	//print '<input value="'.$langs->trans("Cancel").'" class="button" type="submit" name="cancel">';
	print '</div>';

	print "</form>";
}
else
{
	/* ************************************************************************** */
	/*                                                                            */
	/* View and edition                                                            */
	/*                                                                            */
	/* ************************************************************************** */

	if ($id > 0)
	{
		$object->fetch($id, '', '', 1);
		if ($res < 0) { dol_print_error($db, $object->error); exit; }
		$res=$object->fetch_optionals();

		// Check if user has rights
		if (empty($conf->global->MULTICOMPANY_TRANSVERSE_MODE))
		{
			$object->getrights();
			if (empty($object->nb_rights) && $object->statut != 0 && empty($object->admin)) setEventMessages($langs->trans('UserHasNoPermissions'), null, 'warnings');
		}

		// Connexion ldap
		// pour recuperer passDoNotExpire et userChangePassNextLogon
		if (! empty($conf->ldap->enabled) && ! empty($object->ldap_sid))
		{
			$ldap = new Ldap();
			$result=$ldap->connect_bind();
			if ($result > 0)
			{
				$userSearchFilter = '('.$conf->global->LDAP_FILTER_CONNECTION.'('.$ldap->getUserIdentifier().'='.$object->login.'))';
				$entries = $ldap->fetch($object->login, $userSearchFilter);
				if (! $entries)
				{
					setEventMessages($ldap->error, $ldap->errors, 'errors');
				}

				$passDoNotExpire = 0;
				$userChangePassNextLogon = 0;
				$userDisabled = 0;
				$statutUACF = '';

				// Check options of user account
				if (count($ldap->uacf) > 0)
				{
					foreach ($ldap->uacf as $key => $statut)
					{
						if ($key == 65536)
						{
							$passDoNotExpire = 1;
							$statutUACF = $statut;
						}
					}
				}
				else
				{
					$userDisabled = 1;
					$statutUACF = "ACCOUNTDISABLE";
				}

				if ($ldap->pwdlastset == 0)
				{
					$userChangePassNextLogon = 1;
				}
			}
		}

		// Show tabs
		if ($mode == 'employee') // For HRM module development
		{
			$title = $langs->trans("Employee");
			$linkback = '<a href="'.DOL_URL_ROOT.'/hrm/employee/list.php?restore_lastsearch_values=1">'.$langs->trans("BackToList").'</a>';
		}
		else
		{
			$title = $langs->trans("User");
			$linkback = '';

			if ($user->rights->user->user->lire || $user->admin) {
				$linkback = '<a href="'.DOL_URL_ROOT.'/user/list.php?restore_lastsearch_values=1">'.$langs->trans("BackToList").'</a>';
			}
		}

		$head = user_prepare_head($object);

		/*
         * Confirmation reinitialisation mot de passe
         */
		if ($action == 'password')
		{
			print $form->formconfirm($_SERVER['PHP_SELF']."?id=$object->id", $langs->trans("ReinitPassword"), $langs->trans("ConfirmReinitPassword", $object->login), "confirm_password", '', 0, 1);
		}

		/*
         * Confirmation envoi mot de passe
         */
		if ($action == 'passwordsend')
		{
			print $form->formconfirm($_SERVER['PHP_SELF']."?id=$object->id", $langs->trans("SendNewPassword"), $langs->trans("ConfirmSendNewPassword", $object->login), "confirm_passwordsend", '', 0, 1);
		}

		/*
         * Confirm deactivation
         */
		if ($action == 'disable')
		{
			print $form->formconfirm($_SERVER['PHP_SELF']."?id=$object->id", $langs->trans("DisableAUser"), $langs->trans("ConfirmDisableUser", $object->login), "confirm_disable", '', 0, 1);
		}

		/*
         * Confirm activation
         */
		if ($action == 'enable')
		{
			print $form->formconfirm($_SERVER['PHP_SELF']."?id=$object->id", $langs->trans("EnableAUser"), $langs->trans("ConfirmEnableUser", $object->login), "confirm_enable", '', 0, 1);
		}

		/*
         * Confirmation suppression
         */
		if ($action == 'delete')
		{
			print $form->formconfirm($_SERVER['PHP_SELF']."?id=$object->id", $langs->trans("DeleteAUser"), $langs->trans("ConfirmDeleteUser", $object->login), "confirm_delete", '', 0, 1);
		}

		/*
         * Fiche en mode visu
         */
		if ($action != 'edit')
		{
			dol_fiche_head($head, 'user', $title, -1, 'user');

			dol_banner_tab($object, 'id', $linkback, $user->rights->user->user->lire || $user->admin);

			print '<div class="fichecenter">';
			print '<div class="fichehalfleft">';

			print '<div class="underbanner clearboth"></div>';
			print '<table class="border tableforfield" width="100%">';

			// Login
			print '<tr><td class="titlefield">'.$langs->trans("Login").'</td>';
			if (! empty($object->ldap_sid) && $object->statut==0)
			{
				print '<td class="error">'.$langs->trans("LoginAccountDisableInDolibarr").'</td>';
			}
			else
			{
				print '<td>'.$object->login.'</td>';
			}
			print '</tr>'."\n";

			// Password
			print '<tr><td>'.$langs->trans("Password").'</td>';

			print '<td class="wordbreak">';
			$valuetoshow='';
			if (preg_match('/ldap/', $dolibarr_main_authentication))
			{
				if (! empty($object->ldap_sid))
				{
					if ($passDoNotExpire)
					{
						$valuetoshow.=($valuetoshow?(' '.$langs->trans("or").' '):'').$langs->trans("LdapUacf_".$statutUACF);
					}
					elseif($userChangePassNextLogon)
					{
						$valuetoshow.=($valuetoshow?(' '.$langs->trans("or").' '):'').'<span class="warning">'.$langs->trans("UserMustChangePassNextLogon", $ldap->domainFQDN).'</span>';
					}
					elseif($userDisabled)
					{
						$valuetoshow.=($valuetoshow?(' '.$langs->trans("or").' '):'').'<span class="warning">'.$langs->trans("LdapUacf_".$statutUACF, $ldap->domainFQDN).'</span>';
					}
					else
					{
						$valuetoshow.=($valuetoshow?(' '.$langs->trans("or").' '):'').$langs->trans("PasswordOfUserInLDAP");
					}
				}
				else
				{
					$valuetoshow.=($valuetoshow?(' '.$langs->trans("or").' '):'').$langs->trans("PasswordOfUserInLDAP");
				}
			}
			if (preg_match('/http/', $dolibarr_main_authentication))
			{
				$valuetoshow.=($valuetoshow?(' '.$langs->trans("or").' '):'').$langs->trans("HTTPBasicPassword");
			}
			if (preg_match('/dolibarr/', $dolibarr_main_authentication))
			{
				if ($object->pass) $valuetoshow.= ($valuetoshow?(' '.$langs->trans("or").' '):'').preg_replace('/./i', '*', $object->pass);
				else
				{
					if ($user->admin) $valuetoshow.= ($valuetoshow?(' '.$langs->trans("or").' '):'').$langs->trans("Crypted").': '.$object->pass_indatabase_crypted;
					else $valuetoshow.= ($valuetoshow?(' '.$langs->trans("or").' '):'').$langs->trans("Hidden");
				}
			}

			// Other form for user password
			$parameters=array('valuetoshow' => $valuetoshow);
			$reshook=$hookmanager->executeHooks('printUserPasswordField', $parameters, $object, $action);    // Note that $action and $object may have been modified by hook
			if ($reshook > 0) $valuetoshow=$hookmanager->resPrint;	// to replace
			else $valuetoshow.=$hookmanager->resPrint;				// to add

			print $valuetoshow;
			print "</td>";
			print '</tr>'."\n";

			// API key
			if (! empty($conf->api->enabled) && $user->admin) {
				print '<tr><td>'.$langs->trans("ApiKey").'</td>';
				print '<td>';
				if (! empty($object->api_key)) print preg_replace('/./', '*', $object->api_key);
				print '</td></tr>';
			}

			// Administrator
			print '<tr><td>'.$langs->trans("Administrator").'</td><td>';
			if (! empty($conf->multicompany->enabled) && $object->admin && ! $object->entity)
			{
				print $form->textwithpicto(yn($object->admin), $langs->trans("SuperAdministratorDesc"), 1, "superadmin");
			}
			elseif ($object->admin)
			{
				print $form->textwithpicto(yn($object->admin), $langs->trans("AdministratorDesc"), 1, "admin");
			}
			else
			{
				print yn($object->admin);
			}
			print '</td></tr>'."\n";

			// Type
			print '<tr><td>';
			$text=$langs->trans("Type");
			print $form->textwithpicto($text, $langs->trans("InternalExternalDesc"));
			print '</td><td>';
			$type=$langs->trans("Internal");
			if ($object->societe_id > 0) $type=$langs->trans("External");
			print $type;
			if ($object->ldap_sid) print ' ('.$langs->trans("DomainUser").')';
			print '</td></tr>'."\n";

			// Ldap sid
			if ($object->ldap_sid)
			{
				print '<tr><td>'.$langs->trans("Type").'</td><td>';
				print $langs->trans("DomainUser", $ldap->domainFQDN);
				print '</td></tr>'."\n";
			}

			// Gender
			print '<tr><td>'.$langs->trans("Gender").'</td>';
			print '<td>';
			if ($object->gender) print $langs->trans("Gender".$object->gender);
			print '</td></tr>';

			// Employee
			print '<tr><td>'.$langs->trans("Employee").'</td><td colspan="2">';
			print yn($object->employee);
			print '</td></tr>'."\n";

			// TODO Move this into tab RH, visible when salarie or RH is visible (HierarchicalResponsible must be on both tab)

			// Hierarchy
			print '<tr><td>'.$langs->trans("HierarchicalResponsible").'</td>';
			print '<td>';
			if (empty($object->fk_user)) print $langs->trans("None");
			else {
				$huser=new User($db);
				$huser->fetch($object->fk_user);
				print $huser->getNomUrl(1);
			}
			print '</td>';
			print "</tr>\n";

			// Position/Job
			print '<tr><td>'.$langs->trans("PostOrFunction").'</td>';
			print '<td>'.$object->job.'</td>';
			print '</tr>'."\n";

			// Default warehouse
            if (! empty($conf->stock->enabled))
            {
				require_once DOL_DOCUMENT_ROOT .'/product/stock/class/entrepot.class.php';
				$warehousestatic=new Entrepot($db);
				$warehousestatic->fetch($object->fk_warehouse);
				print '<tr><td>'.$langs->trans("DefaultWarehouse").'</td><td>';
				print $warehousestatic->getNomUrl();
				print '</td></tr>';
            }

			//$childids = $user->getAllChildIds(1);

			if ((! empty($conf->salaries->enabled) && ! empty($user->rights->salaries->read))
				|| (! empty($conf->hrm->enabled) && ! empty($user->rights->hrm->employee->read)))
			{
            	// Even a superior can't see this info of its subordinates wihtout $user->rights->salaries->read and $user->rights->hrm->employee->read (setting/viewing is reserverd to HR people).
            	// However, he can see the valuation of timesheet of its subordinates even without these permissions.
				$langs->load("salaries");

				// THM
				print '<tr><td>';
				$text=$langs->trans("THM");
				print $form->textwithpicto($text, $langs->trans("THMDescription"), 1, 'help', 'classthm');
				print '</td>';
				print '<td>';
				print ($object->thm!=''?price($object->thm, '', $langs, 1, -1, -1, $conf->currency):'');
				print '</td>';
				print "</tr>\n";

				// TJM
				print '<tr><td>';
				$text=$langs->trans("TJM");
				print $form->textwithpicto($text, $langs->trans("TJMDescription"), 1, 'help', 'classtjm');
				print '</td>';
				print '<td>';
				print ($object->tjm!=''?price($object->tjm, '', $langs, 1, -1, -1, $conf->currency):'');
				print '</td>';
				print "</tr>\n";

				// Salary
				print '<tr><td>'.$langs->trans("Salary").'</td>';
				print '<td>';
				print ($object->salary!=''?price($object->salary, '', $langs, 1, -1, -1, $conf->currency):'');
				print '</td>';
				print "</tr>\n";
			}

			// Weeklyhours
			print '<tr><td>'.$langs->trans("WeeklyHours").'</td>';
			print '<td>';
			print price2num($object->weeklyhours);
			print '</td>';
			print "</tr>\n";

			// Date employment
			print '<tr><td>'.$langs->trans("DateEmployment").'</td>';
			print '<td>';
			print dol_print_date($object->dateemployment, 'day');
			print '</td>';
			print "</tr>\n";

			// Date employment
			print '<tr><td>'.$langs->trans("DateEmploymentEnd").'</td>';
			print '<td>';
			print dol_print_date($object->dateemploymentend);
			print '</td>';
			print "</tr>\n";

			// Date of birth
			print '<tr><td>'.$langs->trans("DateToBirth").'</td>';
			print '<td>';
			print dol_print_date($object->birth, 'day');
			print '</td>';
			print "</tr>\n";

			// Accountancy code
			if ($conf->accounting->enabled)
			{
				print '<tr><td>'.$langs->trans("AccountancyCode").'</td>';
				print '<td>'.$object->accountancy_code.'</td></tr>';
			}

			print '</table>';

			print '</div>';
			print '<div class="fichehalfright"><div class="ficheaddleft">';

			print '<div class="underbanner clearboth"></div>';
			print '<table class="border tableforfield centpercent">';

			// Color user
			if (! empty($conf->agenda->enabled))
			{
				print '<tr><td>'.$langs->trans("ColorUser").'</td>';
				print '<td>';
				print $formother->showColor($object->color, '');
				print '</td>';
				print "</tr>\n";
			}

			// Categories
			if (! empty($conf->categorie->enabled)  && ! empty($user->rights->categorie->lire))
			{
				print '<tr><td>' . $langs->trans("Categories") . '</td>';
				print '<td colspan="3">';
				print $form->showCategories($object->id, 'user', 1);
				print '</td></tr>';
			}

			if (isset($conf->file->main_authentication) && preg_match('/openid/', $conf->file->main_authentication) && ! empty($conf->global->MAIN_OPENIDURL_PERUSER))
			{
				print '<tr><td>'.$langs->trans("OpenIDURL").'</td>';
				print '<td>'.$object->openid.'</td>';
				print "</tr>\n";
			}

			print '<tr><td class="titlefield">'.$langs->trans("LastConnexion").'</td>';
			print '<td>'.dol_print_date($object->datelastlogin, "dayhour").'</td>';
			print "</tr>\n";

			print '<tr><td>'.$langs->trans("PreviousConnexion").'</td>';
			print '<td>'.dol_print_date($object->datepreviouslogin, "dayhour").'</td>';
			print "</tr>\n";

		    // Multicompany
			if (! empty($conf->multicompany->enabled) && is_object($mc))
			{
				// This is now done with hook formObjectOptions. Keep this code for backward compatibility with old multicompany module
				if (! method_exists($mc, 'formObjectOptions'))
				{
				    if (! empty($conf->multicompany->enabled) && empty($conf->global->MULTICOMPANY_TRANSVERSE_MODE) && $conf->entity == 1 && $user->admin && ! $user->entity)
				    {
				     	print '<tr><td>' . $langs->trans("Entity") . '</td><td>';
				     	if (empty($object->entity)) {
				     		print $langs->trans("AllEntities");
				     	} else {
				     		$mc->getInfo($object->entity);
				     		print $mc->label;
				     	}
				     	print "</td></tr>\n";
				    }
                }
			}

			// Other attributes
			include DOL_DOCUMENT_ROOT . '/core/tpl/extrafields_view.tpl.php';

			// Company / Contact
			if (! empty($conf->societe->enabled))
			{
				print '<tr><td>'.$langs->trans("LinkToCompanyContact").'</td>';
				print '<td>';
				if (isset($object->socid) && $object->socid > 0)
				{
					$societe = new Societe($db);
					$societe->fetch($object->socid);
					print $societe->getNomUrl(1, '');
				}
				else
				{
					print $langs->trans("ThisUserIsNot");
				}
				if (! empty($object->contactid))
				{
					$contact = new Contact($db);
					$contact->fetch($object->contactid);
					if ($object->socid > 0) print ' / ';
					else print '<br>';
					print '<a href="'.DOL_URL_ROOT.'/contact/card.php?id='.$object->contactid.'">'.img_object($langs->trans("ShowContact"), 'contact').' '.dol_trunc($contact->getFullName($langs), 32).'</a>';
				}
				print '</td>';
				print '</tr>'."\n";
			}

			// Module Adherent
			if (! empty($conf->adherent->enabled))
			{
				$langs->load("members");
				print '<tr><td>'.$langs->trans("LinkedToDolibarrMember").'</td>';
				print '<td>';
				if ($object->fk_member)
				{
					$adh=new Adherent($db);
					$adh->fetch($object->fk_member);
					$adh->ref=$adh->getFullname($langs);	// Force to show login instead of id
					print $adh->getNomUrl(1);
				}
				else
				{
					print $langs->trans("UserNotLinkedToMember");
				}
				print '</td>';
				print '</tr>'."\n";
			}

			// Signature
			print '<tr><td class="tdtop">'.$langs->trans('Signature').'</td><td>';
			print dol_htmlentitiesbr($object->signature);
			print "</td></tr>\n";

			print "</table>\n";
			print '</div>';

			print '</div></div>';
			print '<div style="clear:both"></div>';


			dol_fiche_end();


			/*
             * Buttons actions
             */

			print '<div class="tabsAction">';

			$parameters=array();
			$reshook=$hookmanager->executeHooks('addMoreActionsButtons', $parameters, $object, $action);    // Note that $action and $object may have been modified by hook
			if (empty($reshook))
			{
				if (! empty($object->email))
				{
					$langs->load("mails");
					print '<div class="inline-block divButAction"><a class="butAction" href="'.$_SERVER['PHP_SELF'].'?id='.$object->id.'&amp;action=presend&amp;mode=init#formmailbeforetitle">'.$langs->trans('SendMail').'</a></div>';
				}
				else
				{
					$langs->load("mails");
					print '<div class="inline-block divButAction"><a class="butActionRefused classfortooltip" href="#" title="'.dol_escape_htmltag($langs->trans("NoEMail")).'">'.$langs->trans('SendMail').'</a></div>';
				}

				if ($caneditfield && (empty($conf->multicompany->enabled) || ! $user->entity || ($object->entity == $conf->entity) || ($conf->global->MULTICOMPANY_TRANSVERSE_MODE && $conf->entity == 1)))
				{
					if (! empty($conf->global->MAIN_ONLY_LOGIN_ALLOWED))
					{
						print '<div class="inline-block divButAction"><a class="butActionRefused classfortooltip" href="#" title="'.dol_escape_htmltag($langs->trans("DisabledInMonoUserMode")).'">'.$langs->trans("Modify").'</a></div>';
					}
					else
					{
						print '<div class="inline-block divButAction"><a class="butAction" href="'.$_SERVER['PHP_SELF'].'?id='.$object->id.'&amp;action=edit">'.$langs->trans("Modify").'</a></div>';
					}
				}
				elseif ($caneditpassword && ! $object->ldap_sid &&
				(empty($conf->multicompany->enabled) || ! $user->entity || ($object->entity == $conf->entity) || ($conf->global->MULTICOMPANY_TRANSVERSE_MODE && $conf->entity == 1)))
				{
					print '<div class="inline-block divButAction"><a class="butAction" href="'.$_SERVER['PHP_SELF'].'?id='.$object->id.'&amp;action=edit">'.$langs->trans("EditPassword").'</a></div>';
				}

				// Si on a un gestionnaire de generation de mot de passe actif
				if ($conf->global->USER_PASSWORD_GENERATED != 'none')
				{
					if ($object->statut == 0)
					{
						print '<div class="inline-block divButAction"><a class="butActionRefused classfortooltip" href="#" title="'.dol_escape_htmltag($langs->trans("UserDisabled")).'">'.$langs->trans("ReinitPassword").'</a></div>';
					}
					elseif (($user->id != $id && $caneditpassword) && $object->login && !$object->ldap_sid &&
					((empty($conf->multicompany->enabled) && $object->entity == $user->entity) || ! $user->entity || ($object->entity == $conf->entity) || ($conf->global->MULTICOMPANY_TRANSVERSE_MODE && $conf->entity == 1)))
					{
						print '<div class="inline-block divButAction"><a class="butAction" href="'.$_SERVER['PHP_SELF'].'?id='.$object->id.'&amp;action=password">'.$langs->trans("ReinitPassword").'</a></div>';
					}

					if ($object->statut == 0)
					{
						print '<div class="inline-block divButAction"><a class="butActionRefused classfortooltip" href="#" title="'.dol_escape_htmltag($langs->trans("UserDisabled")).'">'.$langs->trans("SendNewPassword").'</a></div>';
					}
					elseif (($user->id != $id && $caneditpassword) && $object->login && !$object->ldap_sid &&
					((empty($conf->multicompany->enabled) && $object->entity == $user->entity) || ! $user->entity || ($object->entity == $conf->entity) || ($conf->global->MULTICOMPANY_TRANSVERSE_MODE && $conf->entity == 1)))
					{
						if ($object->email) print '<div class="inline-block divButAction"><a class="butAction" href="'.$_SERVER['PHP_SELF'].'?id='.$object->id.'&amp;action=passwordsend">'.$langs->trans("SendNewPassword").'</a></div>';
						else print '<div class="inline-block divButAction"><a class="butActionRefused classfortooltip" href="#" title="'.dol_escape_htmltag($langs->trans("NoEMail")).'">'.$langs->trans("SendNewPassword").'</a></div>';
					}
				}

				// Enable user
				if ($user->id <> $id && $candisableuser && $object->statut == 0 &&
				((empty($conf->multicompany->enabled) && $object->entity == $user->entity) || ! $user->entity || ($object->entity == $conf->entity) || ($conf->global->MULTICOMPANY_TRANSVERSE_MODE && $conf->entity == 1)))
				{
					print '<div class="inline-block divButAction"><a class="butAction" href="'.$_SERVER['PHP_SELF'].'?id='.$object->id.'&amp;action=enable">'.$langs->trans("Reactivate").'</a></div>';
				}
				// Disable user
				if ($user->id <> $id && $candisableuser && $object->statut == 1 &&
				((empty($conf->multicompany->enabled) && $object->entity == $user->entity) || ! $user->entity || ($object->entity == $conf->entity) || ($conf->global->MULTICOMPANY_TRANSVERSE_MODE && $conf->entity == 1)))
				{
					print '<div class="inline-block divButAction"><a class="butActionDelete" href="'.$_SERVER['PHP_SELF'].'?action=disable&amp;id='.$object->id.'">'.$langs->trans("DisableUser").'</a></div>';
				}
				else
				{
				    if ($user->id == $id)
				    {
				        print '<div class="inline-block divButAction"><a class="butActionRefused classfortooltip" href="#" title="'.$langs->trans("CantDisableYourself").'">'.$langs->trans("DisableUser").'</a></div>';
				    }
				}
				// Delete
				if ($user->id <> $id && $candisableuser &&
				((empty($conf->multicompany->enabled) && $object->entity == $user->entity) || ! $user->entity || ($object->entity == $conf->entity) || ($conf->global->MULTICOMPANY_TRANSVERSE_MODE && $conf->entity == 1)))
				{
					if ($user->admin || ! $object->admin) // If user edited is admin, delete is possible on for an admin
					{
						print '<div class="inline-block divButAction"><a class="butActionDelete" href="'.$_SERVER['PHP_SELF'].'?action=delete&amp;id='.$object->id.'">'.$langs->trans("DeleteUser").'</a></div>';
					}
					else
					{
						print '<div class="inline-block divButAction"><a class="butActionRefused classfortooltip" href="#" title="'.dol_escape_htmltag($langs->trans("MustBeAdminToDeleteOtherAdmin")).'">'.$langs->trans("DeleteUser").'</a></div>';
					}
				}
			}

			print "</div>\n";



			//Select mail models is same action as presend
			if (GETPOST('modelselected')) $action = 'presend';

			// Presend form
			$modelmail='user';
			$defaulttopic='Information';
			$diroutput = $conf->user->dir_output;
			$trackid = 'use'.$object->id;

			include DOL_DOCUMENT_ROOT.'/core/tpl/card_presend.tpl.php';

			if ($action != 'presend' && $action != 'send')
			{
				/*
                 * List of groups of user
                 */

				if ($canreadgroup)
				{
					print load_fiche_titre($langs->trans("ListOfGroupsForUser"), '', '');

					// On selectionne les groupes auquel fait parti le user
					$exclude = array();

					$usergroup=new UserGroup($db);
					$groupslist = $usergroup->listGroupsForUser($object->id);

					if (! empty($groupslist))
					{
						foreach($groupslist as $groupforuser)
						{
							$exclude[]=$groupforuser->id;
						}
					}

					if ($caneditgroup)
					{
						print '<form action="'.$_SERVER['PHP_SELF'].'?id='.$id.'" method="POST">'."\n";
						print '<input type="hidden" name="token" value="'.$_SESSION['newtoken'].'" />';
						print '<input type="hidden" name="action" value="addgroup" />';
					}

					print '<table class="noborder" width="100%">'."\n";

					// Other form for add user to group
					$parameters=array('caneditgroup' => $caneditgroup, 'groupslist' => $groupslist, 'exclude' => $exclude);
					$reshook=$hookmanager->executeHooks('formAddUserToGroup', $parameters, $object, $action);    // Note that $action and $object may have been modified by hook
					print $hookmanager->resPrint;

					if (empty($reshook))
					{
						print '<tr class="liste_titre"><th class="liste_titre">'.$langs->trans("Groups").'</th>'."\n";
						print '<th class="liste_titre right">';
						if ($caneditgroup)
						{
							print $form->select_dolgroups('', 'group', 1, $exclude, 0, '', '', $object->entity);
							print ' &nbsp; ';
							print '<input type="hidden" name="entity" value="'.$conf->entity.'" />';
							print '<input type="submit" class="button" value="'.$langs->trans("Add").'" />';
						}
						print '</th></tr>'."\n";

						/*
						 * Groups assigned to user
						 */
						if (! empty($groupslist))
						{
							foreach($groupslist as $group)
							{
								print '<tr class="oddeven">';
								print '<td>';
								if ($caneditgroup)
								{
									print '<a href="'.DOL_URL_ROOT.'/user/group/card.php?id='.$group->id.'">'.img_object($langs->trans("ShowGroup"), "group").' '.$group->name.'</a>';
								}
								else
								{
									print img_object($langs->trans("ShowGroup"), "group").' '.$group->name;
								}
								print '</td>';
								print '<td class="right">';
								if ($caneditgroup)
								{
									print '<a href="'.$_SERVER['PHP_SELF'].'?id='.$object->id.'&amp;action=removegroup&amp;group='.$group->id.'">';
									print img_picto($langs->trans("RemoveFromGroup"), 'unlink');
									print '</a>';
								}
								else
								{
									print "&nbsp;";
								}
								print "</td></tr>\n";
							}
						}
						else
						{
							print '<tr class="oddeven"><td colspan="3" class="opacitymedium">'.$langs->trans("None").'</td></tr>';
						}
					}

					print "</table>";

					if ($caneditgroup)
					{
						print '</form>';
					}
					print "<br>";
				}
			}
		}

		/*
         * Fiche en mode edition
         */
		if ($action == 'edit' && ($canedituser || $caneditfield || $caneditpassword || ($user->id == $object->id)))
		{
			print '<form action="'.$_SERVER['PHP_SELF'].'?id='.$object->id.'" method="POST" name="updateuser" enctype="multipart/form-data">';
			print '<input type="hidden" name="token" value="'.$_SESSION['newtoken'].'">';
			print '<input type="hidden" name="action" value="update">';
			print '<input type="hidden" name="entity" value="'.$object->entity.'">';

			dol_fiche_head($head, 'user', $title, 0, 'user');

			print '<table class="border centpercent">';

			// Ref/ID
			if (! empty($conf->global->MAIN_SHOW_TECHNICAL_ID))
			{
				print '<tr><td class="titlefield">'.$langs->trans("Ref").'</td>';
				print '<td>';
				print $object->id;
				print '</td>';
				print '</tr>';
			}

			// Lastname
			print "<tr>";
			print '<td class="titlefield fieldrequired">'.$langs->trans("Lastname").'</td>';
			print '<td>';
			if ($caneditfield && !$object->ldap_sid)
			{
				print '<input class="minwidth100" type="text" class="flat" name="lastname" value="'.$object->lastname.'">';
			}
			else
			{
				print '<input type="hidden" name="lastname" value="'.$object->lastname.'">';
				print $object->lastname;
			}
			print '</td>';
			print '</tr>';

			// Firstname
			print "<tr>".'<td>'.$langs->trans("Firstname").'</td>';
			print '<td>';
			if ($caneditfield && !$object->ldap_sid)
			{
				print '<input class="minwidth100" type="text" class="flat" name="firstname" value="'.$object->firstname.'">';
			}
			else
			{
				print '<input type="hidden" name="firstname" value="'.$object->firstname.'">';
				print $object->firstname;
			}
			print '</td></tr>';

			// Login
			print "<tr>".'<td><span class="fieldrequired">'.$langs->trans("Login").'</span></td>';
			print '<td>';
			if ($user->admin  && !$object->ldap_sid)
			{
				print '<input size="12" maxlength="24" type="text" class="flat" name="login" value="'.$object->login.'">';
			}
			else
			{
				print '<input type="hidden" name="login" value="'.$object->login.'">';
				print $object->login;
			}
			print '</td>';
			print '</tr>';

			// Pass
			print '<tr><td>'.$langs->trans("Password").'</td>';
			print '<td>';
			$valuetoshow='';
			if (preg_match('/ldap/', $dolibarr_main_authentication))
			{
				$valuetoshow.=($valuetoshow?(' '.$langs->trans("or").' '):'').$langs->trans("PasswordOfUserInLDAP");
			}
			if (preg_match('/http/', $dolibarr_main_authentication))
			{
				$valuetoshow.=($valuetoshow?(' '.$langs->trans("or").' '):'').$form->textwithpicto($text, $langs->trans("DolibarrInHttpAuthenticationSoPasswordUseless", $dolibarr_main_authentication), 1, 'warning');
			}
			if (preg_match('/dolibarr/', $dolibarr_main_authentication))
			{
				if ($caneditpassword)
				{
					$valuetoshow.=($valuetoshow?(' '.$langs->trans("or").' '):'').'<input size="12" maxlength="32" type="password" class="flat" name="password" value="'.$object->pass.'" autocomplete="new-password">';
				}
				else
				{
					$valuetoshow.=($valuetoshow?(' '.$langs->trans("or").' '):'').preg_replace('/./i', '*', $object->pass);
				}
			}

			// Other form for user password
			$parameters=array('valuetoshow' => $valuetoshow, 'caneditpassword' => $caneditpassword);
			$reshook=$hookmanager->executeHooks('printUserPasswordField', $parameters, $object, $action);    // Note that $action and $object may have been modified by hook
			if ($reshook > 0) $valuetoshow=$hookmanager->resPrint;	// to replace
			else $valuetoshow.=$hookmanager->resPrint;				// to add

			print $valuetoshow;
			print "</td></tr>\n";

			// API key
			if(! empty($conf->api->enabled) && $user->admin)
			{
				print '<tr><td>'.$langs->trans("ApiKey").'</td>';
				print '<td>';
				print '<input class="minwidth300" maxsize="32" type="text" id="api_key" name="api_key" value="'.$object->api_key.'" autocomplete="off">';
				if (! empty($conf->use_javascript_ajax))
					print '&nbsp;'.img_picto($langs->trans('Generate'), 'refresh', 'id="generate_api_key" class="linkobject"');
				print '</td></tr>';
			}

			// Administrator
			print '<tr><td>'.$langs->trans("Administrator").'</td>';
			if ($object->socid > 0)
			{
				$langs->load("admin");
				print '<td>';
				print '<input type="hidden" name="admin" value="'.$object->admin.'">'.yn($object->admin);
				print ' ('.$langs->trans("ExternalUser").')';
				print '</td></tr>';
			}
			else
			{
				print '<td>';
				$nbAdmin = $user->getNbOfUsers('active', '', 1);
				$nbSuperAdmin = $user->getNbOfUsers('active', 'superadmin', 1);
				//var_dump($nbAdmin);
				//var_dump($nbSuperAdmin);
				if ($user->admin								// Need to be admin to allow downgrade of an admin
				&& ($user->id != $object->id)                   // Don't downgrade ourself
				&& (
					(empty($conf->multicompany->enabled) && $nbAdmin >= 1)
					|| (! empty($conf->multicompany->enabled) && (($object->entity > 0 || ($user->entity == 0 && $object->entity == 0)) || $nbSuperAdmin > 1))    // Don't downgrade a superadmin if alone
					)
				)
				{
					print $form->selectyesno('admin', $object->admin, 1);

					if (! empty($conf->multicompany->enabled) && ! $user->entity)
					{
						if ($conf->use_javascript_ajax)
						{
							print '<script type="text/javascript">
									$(function() {
										var admin = $("select[name=admin]").val();
										if (admin == 0) {
											$("input[name=superadmin]")
													.prop("disabled", true)
													.prop("checked", false);
										}
										if ($("input[name=superadmin]").is(":checked")) {
											$("select[name=entity]")
													.prop("disabled", true);
										}
										$("select[name=admin]").change(function() {
											 if ( $(this).val() == 0 ) {
											 	$("input[name=superadmin]")
													.prop("disabled", true)
													.prop("checked", false);
											 	$("select[name=entity]")
													.prop("disabled", false);
											 } else {
											 	$("input[name=superadmin]")
													.prop("disabled", false);
											 }
										});
										$("input[name=superadmin]").change(function() {
											if ( $(this).is(":checked")) {
												$("select[name=entity]")
													.prop("disabled", true);
											} else {
												$("select[name=entity]")
													.prop("disabled", false);
											}
										});
									});
								</script>';
						}

						$checked=(($object->admin && ! $object->entity) ? ' checked' : '');
						print '<input type="checkbox" name="superadmin" value="1"'.$checked.' /> '.$langs->trans("SuperAdministrator");
					}
				}
				else
				{
					$yn = yn($object->admin);
					print '<input type="hidden" name="admin" value="'.$object->admin.'">';
					print '<input type="hidden" name="superadmin" value="'.(empty($object->entity) ? 1 : 0).'">';
					if (! empty($conf->multicompany->enabled) && empty($object->entity)) print $form->textwithpicto($yn, $langs->trans("DontDowngradeSuperAdmin"), 1, 'warning');
					else print $yn;
				}
				print '</td></tr>';
			}

		   	// Type
		   	print '<tr><td>'.$langs->trans("Type").'</td>';
		   	print '<td>';
		   	if ($user->id == $object->id || ! $user->admin)
		   	{
			   	$type=$langs->trans("Internal");
			   	if ($object->socid) $type=$langs->trans("External");
			   	print $form->textwithpicto($type, $langs->trans("InternalExternalDesc"));
			   	if ($object->ldap_sid) print ' ('.$langs->trans("DomainUser").')';
		   	}
		   	else
			{
				$type=0;
				if ($object->contactid) $type=$object->contactid;
				print $form->selectcontacts(0, $type, 'contactid', 2, '', '', 1, '', false, 1);
			   	if ($object->ldap_sid) print ' ('.$langs->trans("DomainUser").')';
			}
		   	print '</td></tr>';

		   	// Gender
		   	print '<tr><td>'.$langs->trans("Gender").'</td>';
		   	print '<td>';
		   	$arraygender=array('man'=>$langs->trans("Genderman"),'woman'=>$langs->trans("Genderwoman"));
		   	print $form->selectarray('gender', $arraygender, GETPOST('gender')?GETPOST('gender'):$object->gender, 1);
		   	print '</td></tr>';

            // Employee
            print '<tr>';
            print '<td>'.$form->editfieldkey('Employee', 'employee', '', $object, 0).'</td><td>';
            if ($caneditfield) {
                 print $form->selectyesno("employee", $object->employee, 1);
			} else {
				if ($object->employee){
					print $langs->trans("Yes");
				} else {
					print $langs->trans("No");
				}
			}
		    print '</td></tr>';

		    // Hierarchy
		   	print '<tr><td class="titlefield">'.$langs->trans("HierarchicalResponsible").'</td>';
		   	print '<td>';
		   	if ($caneditfield)
		   	{
		   		print $form->select_dolusers($object->fk_user, 'fk_user', 1, array($object->id), 0, '', 0, $object->entity, 0, 0, '', 0, '', 'maxwidth300');
		   	}
		   	else
		   	{
		   		print '<input type="hidden" name="fk_user" value="'.$object->fk_user.'">';
		   		$huser=new User($db);
		   		$huser->fetch($object->fk_user);
		   		print $huser->getNomUrl(1);
		   	}
		   	print '</td>';
		   	print "</tr>\n";


		   	print '</table><hr><table class="border centpercent">';


			// Address
			print '<tr><td class="tdtop titlefield">'.$form->editfieldkey('Address', 'address', '', $object, 0).'</td>';
			print '<td><textarea name="address" id="address" class="quatrevingtpercent" rows="3" wrap="soft">';
			print $object->address;
			print '</textarea></td></tr>';

			// Zip
			print '<tr><td>'.$form->editfieldkey('Zip', 'zipcode', '', $object, 0).'</td><td>';
			print $formcompany->select_ziptown($object->zip, 'zipcode', array('town', 'selectcountry_id', 'state_id'), 6);
			print '</td></tr>';

			// Town
			print '<tr><td>'.$form->editfieldkey('Town', 'town', '', $object, 0).'</td><td>';
			print $formcompany->select_ziptown($object->town, 'town', array('zipcode', 'selectcountry_id', 'state_id'));
			print '</td></tr>';

			// Country
			print '<tr><td>'.$form->editfieldkey('Country', 'selectcounty_id', '', $object, 0).'</td><td>';
			print $form->select_country((GETPOST('country_id')!=''?GETPOST('country_id'):$object->country_id), 'country_id');
			if ($user->admin) print info_admin($langs->trans("YouCanChangeValuesForThisListFromDictionarySetup"), 1);
			print '</td></tr>';

			// State
			if (empty($conf->global->USER_DISABLE_STATE))
			{
				print '<tr><td class="tdoverflow">'.$form->editfieldkey('State', 'state_id', '', $object, 0).'</td><td>';
				print $formcompany->select_state($object->state_id, $object->country_code, 'state_id');
				print '</td></tr>';
			}

			// Tel pro
			print "<tr>".'<td>'.$langs->trans("PhonePro").'</td>';
			print '<td>';
			if ($caneditfield  && empty($object->ldap_sid))
			{
				print '<input size="20" type="text" name="office_phone" class="flat" value="'.$object->office_phone.'">';
			}
			else
			{
				print '<input type="hidden" name="office_phone" value="'.$object->office_phone.'">';
				print $object->office_phone;
			}
			print '</td></tr>';

			// Tel mobile
			print "<tr>".'<td>'.$langs->trans("PhoneMobile").'</td>';
			print '<td>';
			if ($caneditfield && empty($object->ldap_sid))
			{
				print '<input size="20" type="text" name="user_mobile" class="flat" value="'.$object->user_mobile.'">';
			}
			else
			{
				print '<input type="hidden" name="user_mobile" value="'.$object->user_mobile.'">';
				print $object->user_mobile;
			}
			print '</td></tr>';

			// Fax
			print "<tr>".'<td>'.$langs->trans("Fax").'</td>';
			print '<td>';
			if ($caneditfield  && empty($object->ldap_sid))
			{
				print '<input size="20" type="text" name="office_fax" class="flat" value="'.$object->office_fax.'">';
			}
			else
			{
				print '<input type="hidden" name="office_fax" value="'.$object->office_fax.'">';
				print $object->office_fax;
			}
			print '</td></tr>';

			if (! empty($conf->socialnetworks->enabled)) {
				foreach ($socialnetworks as $key => $value) {
					if ($value['active']) {
						print '<tr><td>'.$langs->trans($value['label']).'</td>';
						print '<td>';
						if ($caneditfield  && empty($object->ldap_sid)) {
							print '<input size="40" type="text" name="'.$key.'" class="flat" value="'.$object->socialnetworks[$key].'">';
						} else {
							print '<input type="hidden" name="'.$key.'" value="'.$object->socialnetworks[$key].'">';
							print $object->socialnetworks[$key];
						}
						print '</td></tr>';
					} else {
						// if social network is not active but value exist we do not want to loose it
						print '<input type="hidden" name="'.$key.'" value="'.$object->socialnetworks[$key].'">';
					}
				}
			}

			// // Skype
			// if (! empty($conf->socialnetworks->enabled))
			// {
			// 	print '<tr><td>'.$langs->trans("Skype").'</td>';
			// 	print '<td>';
			// 	if ($caneditfield  && empty($object->ldap_sid))
			// 	{
			// 		print '<input size="40" type="text" name="skype" class="flat" value="'.$object->skype.'">';
			// 	}
			// 	else
			// 	{
			// 		print '<input type="hidden" name="skype" value="'.$object->skype.'">';
			// 		print $object->skype;
			// 	}
			// 	print '</td></tr>';
			// }

			// // Twitter
			// if (! empty($conf->socialnetworks->enabled))
			// {
			// 	print '<tr><td>'.$langs->trans("Twitter").'</td>';
			// 	print '<td>';
			// 	if ($caneditfield  && empty($object->ldap_sid))
			// 	{
			// 		print '<input size="40" type="text" name="twitter" class="flat" value="'.$object->twitter.'">';
			// 	}
			// 	else
			// 	{
			// 		print '<input type="hidden" name="twitter" value="'.$object->twitter.'">';
			// 		print $object->twitter;
			// 	}
			// 	print '</td></tr>';
			// }

			// // Facebook
			// if (! empty($conf->socialnetworks->enabled))
			// {
			// 	print '<tr><td>'.$langs->trans("Facebook").'</td>';
			// 	print '<td>';
			// 	if ($caneditfield  && empty($object->ldap_sid))
			// 	{
			// 		print '<input size="40" type="text" name="facebook" class="flat" value="'.$object->facebook.'">';
			// 	}
			// 	else
			// 	{
			// 		print '<input type="hidden" name="facebook" value="'.$object->facebook.'">';
			// 		print $object->facebook;
			// 	}
			// 	print '</td></tr>';
			// }

            // // LinkedIn
            // if (! empty($conf->socialnetworks->enabled))
            // {
            //     print '<tr><td>'.$langs->trans("LinkedIn").'</td>';
            //     print '<td>';
            //     if ($caneditfield  && empty($object->ldap_sid))
            //     {
            //         print '<input size="40" type="text" name="linkedin" class="flat" value="'.$object->linkedin.'">';
            //     }
            //     else
            //     {
            //         print '<input type="hidden" name="linkedin" value="'.$object->linkedin.'">';
            //         print $object->linkedin;
            //     }
            //     print '</td></tr>';
            // }

			// EMail
			print "<tr>".'<td'.(! empty($conf->global->USER_MAIL_REQUIRED)?' class="fieldrequired"':'').'>'.$langs->trans("EMail").'</td>';
			print '<td>';
			if ($caneditfield  && empty($object->ldap_sid))
			{
				print '<input class="minwidth100" type="text" name="email" class="flat" value="'.$object->email.'">';
			}
			else
			{
				print '<input type="hidden" name="email" value="'.$object->email.'">';
				print $object->email;
			}
			print '</td></tr>';

			// OpenID url
			if (isset($conf->file->main_authentication) && preg_match('/openid/', $conf->file->main_authentication) && ! empty($conf->global->MAIN_OPENIDURL_PERUSER))
			{
				print "<tr>".'<td>'.$langs->trans("OpenIDURL").'</td>';
				print '<td>';
				if ($caneditfield)
				{
					print '<input class="minwidth100" type="url" name="openid" class="flat" value="'.$object->openid.'">';
				}
				else
				{
					print '<input type="hidden" name="openid" value="'.$object->openid.'">';
					print $object->openid;
				}
				print '</td></tr>';
			}

			print '</table><hr><table class="border centpercent">';

			// Accountancy code
			if ($conf->accounting->enabled)
			{
				print "<tr>";
				print '<td>'.$langs->trans("AccountancyCode").'</td>';
				print '<td>';
				if ($caneditfield)
				{
					print '<input size="30" type="text" class="flat" name="accountancy_code" value="'.$object->accountancy_code.'">';
				}
				else
				{
					print '<input type="hidden" name="accountancy_code" value="'.$object->accountancy_code.'">';
					print $object->accountancy_code;
				}
				print '</td>';
				print "</tr>";
			}

			// User color
			if (! empty($conf->agenda->enabled))
			{
				print '<tr><td>'.$langs->trans("ColorUser").'</td>';
				print '<td>';
				if ($caneditfield)
				{
					print $formother->selectColor(GETPOST('color')?GETPOST('color'):$object->color, 'color', null, 1, '', 'hideifnotset');
				}else{
					print $formother->showColor($object->color, '');
				}
				print '</td></tr>';
			}

			// Photo
			print '<tr>';
			print '<td>'.$langs->trans("Photo").'</td>';
			print '<td>';
			print $form->showphoto('userphoto', $object, 60, 0, $caneditfield, 'photowithmargin', 'small');
			print '</td>';
			print '</tr>';

			// Categories
			if (!empty($conf->categorie->enabled) && !empty($user->rights->categorie->lire))
			{
				print '<tr><td>' . $form->editfieldkey('Categories', 'usercats', '', $object, 0) . '</td>';
				print '<td>';
				$cate_arbo = $form->select_all_categories(Categorie::TYPE_USER, null, null, null, null, 1);
				$c = new Categorie($db);
				$cats = $c->containing($object->id, Categorie::TYPE_USER);
				foreach ($cats as $cat) {
					$arrayselected[] = $cat->id;
				}
				if ($caneditfield)
				{
					print $form->multiselectarray('usercats', $cate_arbo, $arrayselected, '', 0, '', 0, '90%');
				}else{
					print $form->showCategories($object->id, 'user', 1);
				}
				print "</td></tr>";
			}

			// Status
			print '<tr><td>'.$langs->trans("Status").'</td>';
			print '<td>';
			print $object->getLibStatut(4);
			print '</td></tr>';

			// Company / Contact
			if (! empty($conf->societe->enabled))
			{
				print '<tr><td width="25%">'.$langs->trans("LinkToCompanyContact").'</td>';
				print '<td>';
				if ($object->socid > 0)
				{
					$societe = new Societe($db);
					$societe->fetch($object->socid);
					print $societe->getNomUrl(1, '');
					if ($object->contactid)
					{
						$contact = new Contact($db);
						$contact->fetch($object->contactid);
						print ' / <a href="'.DOL_URL_ROOT.'/contact/card.php?id='.$object->contactid.'">'.img_object($langs->trans("ShowContact"), 'contact').' '.dol_trunc($contact->getFullName($langs), 32).'</a>';
					}
				}
				else
				{
					print $langs->trans("ThisUserIsNot");
				}
				print ' ('.$langs->trans("UseTypeFieldToChange").')';
				print '</td>';
				print "</tr>\n";
			}

			// Module Adherent
			if (! empty($conf->adherent->enabled))
			{
				$langs->load("members");
				print '<tr><td width="25%">'.$langs->trans("LinkedToDolibarrMember").'</td>';
				print '<td>';
				if ($object->fk_member)
				{
					$adh=new Adherent($db);
					$adh->fetch($object->fk_member);
					$adh->ref=$adh->login;	// Force to show login instead of id
					print $adh->getNomUrl(1);
				}
				else
				{
					print $langs->trans("UserNotLinkedToMember");
				}
				print '</td>';
				print "</tr>\n";
			}

            // Multicompany
            // TODO check if user not linked with the current entity before change entity (thirdparty, invoice, etc.) !!
            if (! empty($conf->multicompany->enabled) && is_object($mc))
            {
            	// This is now done with hook formObjectOptions. Keep this code for backward compatibility with old multicompany module
            	if (! method_exists($mc, 'formObjectOptions'))
            	{
            		if (empty($conf->multicompany->transverse_mode) && $conf->entity == 1 && $user->admin && ! $user->entity)
	            	{
	            		print "<tr>".'<td>'.$langs->trans("Entity").'</td>';
	            		print "<td>".$mc->select_entities($object->entity, 'entity', '', 0, 1, false, false, 1);		// last parameter 1 means, show also a choice 0=>'all entities'
	            		print "</td></tr>\n";
	            	}
	            	else
	            	{
	            		print '<input type="hidden" name="entity" value="'.$conf->entity.'" />';
	            	}
	            }
			}

			// Other attributes
			$parameters=array('colspan' => ' colspan="2"');
			$reshook=$hookmanager->executeHooks('formObjectOptions', $parameters, $object, $action);    // Note that $action and $object may have been modified by hook
			print $hookmanager->resPrint;
			if (empty($reshook))
			{
				if ($caneditfield)
				{
					print $object->showOptionals($extrafields, 'edit');
				}else{
					print $object->showOptionals($extrafields, 'view');
				}
			}

			// Signature
			print '<tr><td class="tdtop">'.$langs->trans("Signature").'</td>';
			print '<td>';
			if ($caneditfield)
			{
				require_once DOL_DOCUMENT_ROOT.'/core/class/doleditor.class.php';
				$doleditor=new DolEditor('signature', $object->signature, '', 138, 'dolibarr_notes', 'In', false, true, empty($conf->global->FCKEDITOR_ENABLE_USERSIGN)?0:1, ROWS_4, '90%');
				print $doleditor->Create(1);
			}
			else
			{
				print dol_htmlentitiesbr($object->signature);
			}
			print '</td></tr>';


			print '</table><hr><table class="border centpercent">';


			// TODO Move this into tab RH (HierarchicalResponsible must be on both tab)

			// Position/Job
			print '<tr><td class="titlefield">'.$langs->trans("PostOrFunction").'</td>';
			print '<td>';
			if ($caneditfield)
			{
				print '<input size="30" type="text" name="job" value="'.$object->job.'">';
			}
			else
			{
				print '<input type="hidden" name="job" value="'.$object->job.'">';
				print $object->job;
			}
			print '</td></tr>';

			// Default warehouse
            if (! empty($conf->stock->enabled))
            {
                print '<tr><td>'.$langs->trans("DefaultWarehouse").'</td><td>';
                print $formproduct->selectWarehouses($object->fk_warehouse, 'fk_warehouse', 'warehouseopen', 1);
                print ' <a href="'.DOL_URL_ROOT.'/product/stock/card.php?action=create&amp;backtopage='.urlencode($_SERVER['PHP_SELF'].'?id='.$object->id.'&action=edit').'">'.$langs->trans("AddWarehouse").'</a>';
                print '</td></tr>';
            }

			if ((! empty($conf->salaries->enabled) && ! empty($user->rights->salaries->read))
				|| (! empty($conf->hrm->enabled) && ! empty($user->rights->hrm->employee->read)))
			{
				$langs->load("salaries");

				// THM
				print '<tr><td>';
				$text=$langs->trans("THM");
				print $form->textwithpicto($text, $langs->trans("THMDescription"), 1, 'help', 'classthm');
				print '</td>';
				print '<td>';
				if($caneditfield){
					print '<input size="8" type="text" name="thm" value="'.price2num(GETPOST('thm')?GETPOST('thm'):$object->thm).'">';
				}else{
					print ($object->thm!=''?price($object->thm, '', $langs, 1, -1, -1, $conf->currency):'');
				}
				print '</td>';
				print "</tr>\n";

				// TJM
				print '<tr><td>';
				$text=$langs->trans("TJM");
				print $form->textwithpicto($text, $langs->trans("TJMDescription"), 1, 'help', 'classthm');
				print '</td>';
				print '<td>';
				if($caneditfield)
				{
					print '<input size="8" type="text" name="tjm" value="'.price2num(GETPOST('tjm')?GETPOST('tjm'):$object->tjm).'">';
				}else{
					print ($object->tjm!=''?price($object->tjm, '', $langs, 1, -1, -1, $conf->currency):'');
				}
				print '</td>';
				print "</tr>\n";

				// Salary
				print '<tr><td>'.$langs->trans("Salary").'</td>';
				print '<td>';
				print '<input size="8" type="text" name="salary" value="'.price2num(GETPOST('salary')?GETPOST('salary'):$object->salary).'">';
				print '</td>';
				print "</tr>\n";
			}

			// Weeklyhours
			print '<tr><td>'.$langs->trans("WeeklyHours").'</td>';
			print '<td>';
			if($caneditfield)
			{
				print '<input size="8" type="text" name="weeklyhours" value="'.price2num(GETPOST('weeklyhours')?GETPOST('weeklyhours'):$object->weeklyhours).'">';
			}else{
				print price2num($object->weeklyhours);
			}
			print '</td>';
			print "</tr>\n";

			// Date employment
			print '<tr><td>'.$langs->trans("DateEmployment").'</td>';
			print '<td>';
			if($caneditfield)
			{
				print $form->selectDate(GETPOST('dateemployment')?GETPOST('dateemployment'):$object->dateemployment, 'dateemployment', 0, 0, 1, 'formdateemployment', 1, 0);
			}else{
				print dol_print_date($object->dateemployment, 'day');
			}
			print '</td>';
			print "</tr>\n";

			// Date employmentEnd
			print '<tr><td>'.$langs->trans("DateEmploymentEnd").'</td>';
			print '<td>';
			if($caneditfield)
			{
				print $form->selectDate(GETPOST('dateemploymentend')?GETPOST('dateemploymentend'):$object->dateemploymentend, 'dateemploymentend', 0, 0, 1, 'formdateemploymentend', 1, 0);
			}else{
				print dol_print_date($object->dateemploymentend, 'day');
			}
			print '</td>';
			print "</tr>\n";


			// Date birth
			print '<tr><td>'.$langs->trans("DateToBirth").'</td>';
			print '<td>';
			if($caneditfield)
			{
				echo $form->selectDate(GETPOST('birth')?GETPOST('birth'):$object->birth, 'birth', 0, 0, 1, 'updateuser', 1, 0);
			}else{
				print dol_print_date($object->birth, 'day');
			}
			print '</td>';
			print "</tr>\n";

			print '</table>';

			dol_fiche_end();

			print '<div class="center">';
			print '<input value="'.$langs->trans("Save").'" class="button" type="submit" name="save">';
			print '&nbsp; &nbsp; &nbsp;';
			print '<input value="'.$langs->trans("Cancel").'" class="button" type="submit" name="cancel">';
			print '</div>';

			print '</form>';
		}

		if ($action != 'edit' && $action != 'presend')
		{
			print '<div class="fichecenter"><div class="fichehalfleft">';
			/*
             * Documents generes
             */
			$filename = dol_sanitizeFileName($object->ref);
			$filedir = $conf->user->dir_output . "/" . dol_sanitizeFileName($object->ref);
			$urlsource = $_SERVER["PHP_SELF"] . "?id=" . $object->id;
			$genallowed = $user->rights->user->user->lire;
			$delallowed = $user->rights->user->user->creer;

			print $formfile->showdocuments('user', $filename, $filedir, $urlsource, $genallowed, $delallowed, $object->modelpdf, 1, 0, 0, 28, 0, '', 0, '', $soc->default_lang);
			$somethingshown = $formfile->numoffiles;

			// Show links to link elements
			$linktoelem = $form->showLinkToObjectBlock($object, null, null);
			$somethingshown = $form->showLinkedObjectBlock($object, $linktoelem);

			print '</div><div class="fichehalfright"><div class="ficheaddleft">';

			// List of actions on element
			include_once DOL_DOCUMENT_ROOT . '/core/class/html.formactions.class.php';
			$formactions = new FormActions($db);
			$somethingshown = $formactions->showactions($object, 'user', $socid, 1);


			print '</div></div></div>';
		}

		if (! empty($conf->ldap->enabled) && ! empty($object->ldap_sid)) $ldap->close();
	}
}

if (! empty($conf->api->enabled) && ! empty($conf->use_javascript_ajax))
{
	print "\n".'<script type="text/javascript">';
	print '$(document).ready(function () {
            $("#generate_api_key").click(function() {
                $.get( "'.DOL_URL_ROOT.'/core/ajax/security.php", {
                    action: \'getrandompassword\',
                    generic: true
                },
                function(token) {
                    $("#api_key").val(token);
                });
            });
    });';
	print '</script>';
}

// End of page
llxFooter();
$db->close();<|MERGE_RESOLUTION|>--- conflicted
+++ resolved
@@ -212,7 +212,6 @@
 			$object->office_fax = GETPOST("office_fax", 'alphanohtml');
 			$object->user_mobile = GETPOST("user_mobile", 'alphanohtml');
 
-<<<<<<< HEAD
 			//$object->skype = GETPOST("skype", 'alphanohtml');
 			//$object->twitter = GETPOST("twitter", 'alphanohtml');
 			//$object->facebook = GETPOST("facebook", 'alphanohtml');
@@ -223,17 +222,9 @@
 					$object->socialnetworks[$key] = GETPOST($key, 'alphanohtml');
 				}
 			}
-			$object->email = preg_replace('/\s+/', '', GETPOST("email", 'alpha'));
-			$object->job = GETPOST("job", 'alpha');
-=======
-			$object->skype = GETPOST("skype", 'alphanohtml');
-			$object->twitter = GETPOST("twitter", 'alphanohtml');
-			$object->facebook = GETPOST("facebook", 'alphanohtml');
-			$object->linkedin = GETPOST("linkedin", 'alphanohtml');
 
 			$object->email = preg_replace('/\s+/', '', GETPOST("email", 'alphanohtml'));
 			$object->job = GETPOST("job", 'nohtml');
->>>>>>> 211d4ec7
 			$object->signature = GETPOST("signature", 'none');
 			$object->accountancy_code = GETPOST("accountancy_code", 'alphanohtml');
 			$object->note = GETPOST("note", 'none');
@@ -380,29 +371,18 @@
 				$object->office_phone = GETPOST("office_phone", 'alphanohtml');
 				$object->office_fax = GETPOST("office_fax", 'alphanohtml');
 				$object->user_mobile = GETPOST("user_mobile", 'alphanohtml');
-<<<<<<< HEAD
-				//$object->skype = GETPOST("skype", 'alpha');
-				//$object->twitter = GETPOST("twitter", 'alpha');
-				//$object->facebook = GETPOST("facebook", 'alpha');
-				//$object->linkedin = GETPOST("linkedin", 'alpha');
+				//$object->skype = GETPOST("skype", 'alphanohtml');
+				//$object->twitter = GETPOST("twitter", 'alphanohtml');
+				//$object->facebook = GETPOST("facebook", 'alphanohtml');
+				//$object->linkedin = GETPOST("linkedin", 'alphanohtml');
 				$object->socialnetworks = array();
 				if (! empty($conf->socialnetworks->enabled)) {
 					foreach ($socialnetworks as $key => $value) {
-						$object->socialnetworks[$key] = GETPOST($key, 'alpha');
-					}
-				}
-				$object->email = preg_replace('/\s+/', '', GETPOST("email", 'alpha'));
-				$object->job = GETPOST("job", 'alpha');
-=======
-
-				$object->skype = GETPOST("skype", 'alphanohtml');
-				$object->twitter = GETPOST("twitter", 'alphanohtml');
-				$object->facebook = GETPOST("facebook", 'alphanohtml');
-				$object->linkedin = GETPOST("linkedin", 'alphanohtml');
-
+						$object->socialnetworks[$key] = GETPOST($key, 'alphanohtml');
+					}
+				}
 				$object->email = preg_replace('/\s+/', '', GETPOST("email", 'alphanohtml'));
 				$object->job = GETPOST("job", 'nohtml');
->>>>>>> 211d4ec7
 				$object->signature = GETPOST("signature", 'none');
 				$object->accountancy_code = GETPOST("accountancy_code", 'alphanohtml');
 				$object->openid = GETPOST("openid", 'alphanohtml');
