--- conflicted
+++ resolved
@@ -1885,11 +1885,7 @@
 						print dolGetButtonAction($langs->trans('ReinitPassword'), '', 'default', $_SERVER['PHP_SELF'].'#', '', false, $params);
 					} elseif (($user->id != $id && $caneditpassword) && $object->login && !$object->ldap_sid &&
 					((empty($conf->multicompany->enabled) && $object->entity == $user->entity) || !$user->entity || ($object->entity == $conf->entity) || ($conf->global->MULTICOMPANY_TRANSVERSE_MODE && $conf->entity == 1))) {
-<<<<<<< HEAD
-						print dolGetButtonAction($langs->trans('ReinitPassword'), '', 'default', $_SERVER['PHP_SELF'].'?id='.$object->id.'&amp;action=password', '', true, $params);
-=======
-						print '<div class="inline-block divButAction"><a class="butAction" href="'.$_SERVER['PHP_SELF'].'?id='.$object->id.'&action=password&token='.newToken().'">'.$langs->trans("ReinitPassword").'</a></div>';
->>>>>>> d2a336d0
+						print dolGetButtonAction($langs->trans('ReinitPassword'), '', 'default', $_SERVER['PHP_SELF'].'?id='.$object->id.'&action=password&token='.newToken(), '', true, $params);
 					}
 
 					if ($object->statut == 0) {
@@ -1898,11 +1894,7 @@
 					} elseif (($user->id != $id && $caneditpassword) && $object->login && !$object->ldap_sid &&
 					((empty($conf->multicompany->enabled) && $object->entity == $user->entity) || !$user->entity || ($object->entity == $conf->entity) || ($conf->global->MULTICOMPANY_TRANSVERSE_MODE && $conf->entity == 1))) {
 						if ($object->email) {
-<<<<<<< HEAD
-							print dolGetButtonAction($langs->trans('SendNewPassword'), '', 'default', $_SERVER['PHP_SELF'].'?id='.$object->id.'&amp;action=passwordsend', '', true, $params);
-=======
-							print '<div class="inline-block divButAction"><a class="butAction" href="'.$_SERVER['PHP_SELF'].'?id='.$object->id.'&action=passwordsend&token='.newToken().'">'.$langs->trans("SendNewPassword").'</a></div>';
->>>>>>> d2a336d0
+							print dolGetButtonAction($langs->trans('SendNewPassword'), '', 'default', $_SERVER['PHP_SELF'].'?id='.$object->id.'&action=passwordsend&token='.newToken(), '', true, $params);
 						} else {
 							$params['attr']['title'] = $langs->trans('NoEMail');
 							print dolGetButtonAction($langs->trans('SendNewPassword'), '', 'default', $_SERVER['PHP_SELF'].'#', '', false, $params);
@@ -1924,11 +1916,7 @@
 				// Disable user
 				if ($user->id <> $id && $candisableuser && $object->statut == 1 &&
 				((empty($conf->multicompany->enabled) && $object->entity == $user->entity) || !$user->entity || ($object->entity == $conf->entity) || ($conf->global->MULTICOMPANY_TRANSVERSE_MODE && $conf->entity == 1))) {
-<<<<<<< HEAD
-					print dolGetButtonAction($langs->trans('DisableUser'), '', 'default', $_SERVER['PHP_SELF'] . '?action=disable&id=' . $object->id . '&token='.newToken().$langs->trans("DisableUser"), '', true, $params);
-=======
-					print '<div class="inline-block divButAction"><a class="butActionDelete" href="'.$_SERVER['PHP_SELF'].'?id='.$object->id.'&action=disable&token='.newToken().'">'.$langs->trans("DisableUser").'</a></div>';
->>>>>>> d2a336d0
+					print dolGetButtonAction($langs->trans('DisableUser'), '', 'default', $_SERVER['PHP_SELF'] . '?id=' . $object->id . '&action=disable&token='.newToken().$langs->trans("DisableUser"), '', true, $params);
 				} else {
 					if ($user->id == $id) {
 						$params['attr']['title'] = $langs->trans('CantDisableYourself');
