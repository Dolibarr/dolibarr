<?php
/* Copyright (C) 2004-2007 Laurent Destailleur  <eldy@users.sourceforge.net>
 * Copyright (C) 2005-2015 Regis Houssin        <regis.houssin@capnetworks.com>
 *
 * This program is free software; you can redistribute it and/or modify
 * it under the terms of the GNU General Public License as published by
 * the Free Software Foundation; either version 3 of the License, or
 * (at your option) any later version.
 *
 * This program is distributed in the hope that it will be useful,
 * but WITHOUT ANY WARRANTY; without even the implied warranty of
 * MERCHANTABILITY or FITNESS FOR A PARTICULAR PURPOSE.  See the
 * GNU General Public License for more details.
 *
 * You should have received a copy of the GNU General Public License
 * along with this program. If not, see <http://www.gnu.org/licenses/>.
 */

/**
 *      \file       htdocs/user/info.php
 *      \ingroup    core
 *		\brief      Page des informations d'un utilisateur
 */

require '../main.inc.php';
require_once DOL_DOCUMENT_ROOT.'/core/lib/functions2.lib.php';
require_once DOL_DOCUMENT_ROOT.'/core/lib/usergroups.lib.php';
require_once DOL_DOCUMENT_ROOT.'/user/class/user.class.php';

$langs->load("users");

// Security check
$id = GETPOST('id','int');
$object = new User($db);
$object->fetch($id);

// Security check
$socid=0;
if ($user->societe_id > 0) $socid = $user->societe_id;
$feature2 = (($socid && $user->rights->user->self->creer)?'':'user');
if ($user->id == $id)	// A user can always read its own card
{
	$feature2='';
}
$result = restrictedArea($user, 'user', $id, 'user&user', $feature2);

<<<<<<< HEAD
// If user is not user read and no permission to read other users, we stop
if (($object->id != $user->id) && (! $user->rights->user->user->lire))
=======
// If user is not user that read and no permission to read other users, we stop
if (($fuser->id != $user->id) && (! $user->rights->user->user->lire))
>>>>>>> 6fb53ecb
  accessforbidden();



/*
 * View
 */

llxHeader();

$object->info($id);

$head = user_prepare_head($object);

$title = $langs->trans("User");
dol_fiche_head($head, 'info', $title, 0, 'user');


print '<table width="100%"><tr><td>';
dol_print_object_info($object);
print '</td></tr></table>';

print '</div>';

$db->close();

llxFooter();<|MERGE_RESOLUTION|>--- conflicted
+++ resolved
@@ -44,13 +44,8 @@
 }
 $result = restrictedArea($user, 'user', $id, 'user&user', $feature2);
 
-<<<<<<< HEAD
-// If user is not user read and no permission to read other users, we stop
+// If user is not user that read and no permission to read other users, we stop
 if (($object->id != $user->id) && (! $user->rights->user->user->lire))
-=======
-// If user is not user that read and no permission to read other users, we stop
-if (($fuser->id != $user->id) && (! $user->rights->user->user->lire))
->>>>>>> 6fb53ecb
   accessforbidden();
 
 
