--- conflicted
+++ resolved
@@ -113,11 +113,7 @@
  *
  * @param 	integer $jk 	Number of email
  * @param 	object 	$mbox 	object connection imap
-<<<<<<< HEAD
- * @return 	array<array{type:string,filename:string,pos:int}> 	type, filename, pos
-=======
  * @return 	array<array{type:int,filename:string,pos:int}> 	type, filename, pos
->>>>>>> cc80841a
  */
 function getAttachments($jk, $mbox)
 {
@@ -151,15 +147,9 @@
  * Get content of a joined file from its position into a given email
  *
  * @param integer $jk numéro du mail
-<<<<<<< HEAD
- * @param integer $fpos position de la pièce jointe
- * @param integer $type type de la pièce jointe
- * @param object $mbox object connection imaap
-=======
  * @param string $fpos position de la pièce jointe
  * @param integer $type type de la pièce jointe
  * @param object $mbox object connection imap
->>>>>>> cc80841a
  * @return mixed data
  */
 function getFileData($jk, $fpos, $type, $mbox)
