<?php
/* Copyright (C) ---Put here your own copyright and developer email---
 *
 * This program is free software: you can redistribute it and/or modify
 * it under the terms of the GNU General Public License as published by
 * the Free Software Foundation, either version 3 of the License, or
 * (at your option) any later version.
 *
 * This program is distributed in the hope that it will be useful,
 * but WITHOUT ANY WARRANTY; without even the implied warranty of
 * MERCHANTABILITY or FITNESS FOR A PARTICULAR PURPOSE.  See the
 * GNU General Public License for more details.
 *
 * You should have received a copy of the GNU General Public License
 * along with this program.  If not, see <https://www.gnu.org/licenses/>.
 */

/**
 * \file    	emailcollector/lib/emailcollector.lib.php
 * \ingroup 	emailcollector
 * \brief   	Library files with common functions for EmailCollector
 */


/**
 * Prepare array of tabs for EmailCollector
 *
 * @param	EmailCollector	$object		EmailCollector
 * @return 	array						Array of tabs
 */
function emailcollectorPrepareHead($object)
{
	global $db, $langs, $conf;

	$langs->load("emailcollector@emailcollector");

	$h = 0;
	$head = array();

	$head[$h][0] = dol_buildpath("/admin/emailcollector_card.php", 1).'?id='.$object->id;
	$head[$h][1] = $langs->trans("EmailCollector");
	$head[$h][2] = 'card';
	$h++;

	/*if (isset($object->fields['note_public']) || isset($object->fields['note_private']))
	{
		$nbNote = 0;
		if (!empty($object->note_private)) $nbNote++;
		if (!empty($object->note_public)) $nbNote++;
		$head[$h][0] = dol_buildpath('/emailcollector/emailcollector_note.php', 1).'?id='.$object->id;
		$head[$h][1] = $langs->trans('Notes');
		if ($nbNote > 0) $head[$h][1].= '<span class="badge marginleftonlyshort">'.$nbNote.'</span>';
		$head[$h][2] = 'note';
		$h++;
	}*/

	/*require_once DOL_DOCUMENT_ROOT.'/core/lib/files.lib.php';
	require_once DOL_DOCUMENT_ROOT.'/core/class/link.class.php';
	$upload_dir = $conf->emailcollector->dir_output . "/emailcollector/" . dol_sanitizeFileName($object->ref);
	$nbFiles = count(dol_dir_list($upload_dir,'files',0,'','(\.meta|_preview.*\.png)$'));
	$nbLinks=Link::count($db, $object->element, $object->id);
	$head[$h][0] = dol_buildpath("/emailcollector/emailcollector_document.php", 1).'?id='.$object->id;
	$head[$h][1] = $langs->trans('Documents');
	if (($nbFiles+$nbLinks) > 0) $head[$h][1].= '<span class="badge marginleftonlyshort">'.($nbFiles+$nbLinks).'</span>';
	$head[$h][2] = 'document';
	$h++;

	$head[$h][0] = dol_buildpath("/emailcollector/emailcollector_agenda.php", 1).'?id='.$object->id;
	$head[$h][1] = $langs->trans("Events");
	$head[$h][2] = 'agenda';
	$h++;
	*/

	// Show more tabs from modules
	// Entries must be declared in modules descriptor with line
	//$this->tabs = array(
	//	'entity:+tabname:Title:@emailcollector:/emailcollector/mypage.php?id=__ID__'
	//); // to add new tab
	//$this->tabs = array(
	//	'entity:-tabname:Title:@emailcollector:/emailcollector/mypage.php?id=__ID__'
	//); // to remove a tab
	complete_head_from_modules($conf, $langs, $object, $head, $h, 'emailcollector');

	complete_head_from_modules($conf, $langs, $object, $head, $h, 'emailcollector', 'remove');

	return $head;
}

/**
<<<<<<< HEAD
 * Récupère les parties d'un message
 * @param object $structure structure du message
 * @return object|boolean parties du message|false en cas d'erreur
=======
 * Get parts of a message
 *
 * @param 	object 			$structure 		Structure of message
 * @return 	object|boolean 					Parties du message|false en cas d'erreur
>>>>>>> 503d1a04
 */
function getParts($structure)
{
	return isset($structure->parts) ? $structure->parts : false;
}

/**
<<<<<<< HEAD
 * Tableau définissant la pièce jointe
 * @param object $part partie du message
 * @return object|boolean définition du message|false en cas d'erreur
=======
 * Array with joined files
 *
 * @param 	object 			$part 		Part of message
 * @return 	object|boolean 				Definition of message|false en cas d'erreur
>>>>>>> 503d1a04
 */
function getDParameters($part)
{
	return $part->ifdparameters ? $part->dparameters : false;
}

/**
<<<<<<< HEAD
 * Récupère les pièces d'un mail donné
 * @param integer $jk numéro du mail
 * @param object $mbox object connection imaap
 * @return array type, filename, pos
=======
 * Get attachments of a given mail
 *
 * @param 	integer $jk 	Number of email
 * @param 	object 	$mbox 	object connection imaap
 * @return 	array 			type, filename, pos
>>>>>>> 503d1a04
 */
function getAttachments($jk, $mbox)
{
	$structure = imap_fetchstructure($mbox, $jk);
	$parts = getParts($structure);
	$fpos = 2;
	$attachments = array();
	$nb = count($parts);
	if ($parts && $nb) {
		for ($i = 1; $i < $nb; $i++) {
			$part = $parts[$i];

			if ($part->ifdisposition && strtolower($part->disposition) == "attachment") {
				$ext = $part->subtype;
				$params = getDParameters($part);

				if ($params) {
					$filename = $part->dparameters[0]->value;
					$filename = imap_utf8($filename);
					$attachments[] = array('type' => $part->type, 'filename' => $filename, 'pos' => $fpos);
				}
			}
			$fpos++;
		}
	}
	return $attachments;
}

/**
<<<<<<< HEAD
 * Récupère la contenu de la pièce jointe par rapport a sa position dans un mail donné
=======
 * Get content of a joined file from its position into a given email
 *
>>>>>>> 503d1a04
 * @param integer $jk numéro du mail
 * @param integer $fpos position de la pièce jointe
 * @param integer $type type de la pièce jointe
 * @param object $mbox object connection imaap
 * @return mixed data
 */
function getFileData($jk, $fpos, $type, $mbox)
{
	$mege = imap_fetchbody($mbox, $jk, $fpos);
	$data = getDecodeValue($mege, $type);

	return $data;
}

/**
<<<<<<< HEAD
 * Sauvegarde de la pièce jointe dans le dossier défini avec un nom unique
 * @param string $path chemin de sauvegarde dui fichier
 * @param string $filename nom du fichier
 * @param mixed $data contenu à sauvegarder
 * @return string emplacement du fichier
=======
 * Save joined file into a directory with a given name
 *
 * @param 	string 		$path 		Path to file
 * @param 	string 		$filename 	Name of file
 * @param 	mixed 		$data 		contenu à sauvegarder
 * @return 	string 					emplacement du fichier
>>>>>>> 503d1a04
 **/
function saveAttachment($path, $filename, $data)
{
	global $lang;
	$tmp = explode('.', $filename);
	$ext = array_pop($tmp);
	$filename = implode('.', $tmp);
	if (!file_exists($path)) {
		if (dol_mkdir($path) < 0) {
			return -1;
		}
	}

	$i = 1;
	$filepath = $path . $filename . '.' . $ext;

	while (file_exists($filepath)) {
		$filepath = $path . $filename . '(' . $i . ').' . $ext;
		$i++;
	}
	file_put_contents($filepath, $data);
	return $filepath;
}

/**
<<<<<<< HEAD
 * Décode le contenu du message
 * @param string $message message
 * @param integer $coding type de contenu
 * @return message décodé
=======
 * Decode content of a message
 *
 * @param 	string 		$message 	Message
 * @param 	integer 	$coding 	Type of content
 * @return 	string					Decoded message
>>>>>>> 503d1a04
 **/
function getDecodeValue($message, $coding)
{
	switch ($coding) {
		case 0: //text
		case 1: //multipart
			$message = imap_8bit($message);
			break;
		case 2: //message
			$message = imap_binary($message);
			break;
		case 3: //application
		case 5: //image
		case 6: //video
		case 7: //other
			$message = imap_base64($message);
			break;
		case 4: //audio
			$message = imap_qprint($message);
			break;
	}

	return $message;
}<|MERGE_RESOLUTION|>--- conflicted
+++ resolved
@@ -87,16 +87,10 @@
 }
 
 /**
-<<<<<<< HEAD
- * Récupère les parties d'un message
- * @param object $structure structure du message
- * @return object|boolean parties du message|false en cas d'erreur
-=======
  * Get parts of a message
  *
  * @param 	object 			$structure 		Structure of message
  * @return 	object|boolean 					Parties du message|false en cas d'erreur
->>>>>>> 503d1a04
  */
 function getParts($structure)
 {
@@ -104,16 +98,10 @@
 }
 
 /**
-<<<<<<< HEAD
- * Tableau définissant la pièce jointe
- * @param object $part partie du message
- * @return object|boolean définition du message|false en cas d'erreur
-=======
  * Array with joined files
  *
  * @param 	object 			$part 		Part of message
  * @return 	object|boolean 				Definition of message|false en cas d'erreur
->>>>>>> 503d1a04
  */
 function getDParameters($part)
 {
@@ -121,18 +109,11 @@
 }
 
 /**
-<<<<<<< HEAD
- * Récupère les pièces d'un mail donné
- * @param integer $jk numéro du mail
- * @param object $mbox object connection imaap
- * @return array type, filename, pos
-=======
  * Get attachments of a given mail
  *
  * @param 	integer $jk 	Number of email
  * @param 	object 	$mbox 	object connection imaap
  * @return 	array 			type, filename, pos
->>>>>>> 503d1a04
  */
 function getAttachments($jk, $mbox)
 {
@@ -162,12 +143,8 @@
 }
 
 /**
-<<<<<<< HEAD
- * Récupère la contenu de la pièce jointe par rapport a sa position dans un mail donné
-=======
  * Get content of a joined file from its position into a given email
  *
->>>>>>> 503d1a04
  * @param integer $jk numéro du mail
  * @param integer $fpos position de la pièce jointe
  * @param integer $type type de la pièce jointe
@@ -183,20 +160,12 @@
 }
 
 /**
-<<<<<<< HEAD
- * Sauvegarde de la pièce jointe dans le dossier défini avec un nom unique
- * @param string $path chemin de sauvegarde dui fichier
- * @param string $filename nom du fichier
- * @param mixed $data contenu à sauvegarder
- * @return string emplacement du fichier
-=======
  * Save joined file into a directory with a given name
  *
  * @param 	string 		$path 		Path to file
  * @param 	string 		$filename 	Name of file
  * @param 	mixed 		$data 		contenu à sauvegarder
  * @return 	string 					emplacement du fichier
->>>>>>> 503d1a04
  **/
 function saveAttachment($path, $filename, $data)
 {
@@ -222,18 +191,11 @@
 }
 
 /**
-<<<<<<< HEAD
- * Décode le contenu du message
- * @param string $message message
- * @param integer $coding type de contenu
- * @return message décodé
-=======
  * Decode content of a message
  *
  * @param 	string 		$message 	Message
  * @param 	integer 	$coding 	Type of content
  * @return 	string					Decoded message
->>>>>>> 503d1a04
  **/
 function getDecodeValue($message, $coding)
 {
