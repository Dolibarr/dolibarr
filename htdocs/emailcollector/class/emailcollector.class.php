--- conflicted
+++ resolved
@@ -2566,14 +2566,6 @@
 										$this->errors = $tickettocreate->errors;
 									} else {
 										if ($attachments) {
-<<<<<<< HEAD
-											if (!empty($conf->global->MAIN_IMAP_USE_PHPIMAP)) {
-												$destdir = $conf->ticket->dir_output.'/'.$tickettocreate->ref;
-												if (!dol_is_dir($destdir)) {
-													return -1;
-													dol_mkdir($destdir);
-													$this->getmsg($connection, $imapemail, $destdir);
-=======
 											$destdir = $conf->ticket->dir_output.'/'.$tickettocreate->ref;
 											if (!dol_is_dir($destdir)) {
 												dol_mkdir($destdir);
@@ -2581,7 +2573,6 @@
 											if (!empty($conf->global->MAIN_IMAP_USE_PHPIMAP) && $this->acces_type == 1) {
 												foreach ($attachments as $attachment) {
 													$attachment->save($destdir.'/');
->>>>>>> 24925d0a
 												}
 											} else {
 												$this->getmsg($connection, $imapemail, $destdir);
