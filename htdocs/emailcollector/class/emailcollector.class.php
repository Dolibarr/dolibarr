--- conflicted
+++ resolved
@@ -2951,50 +2951,10 @@
 								$description = dol_concatdesc($description, "-----");
 								$description = dol_concatdesc($description, $messagetext);
 
-<<<<<<< HEAD
-							$tickettocreate->subject = $subject;
-							$tickettocreate->message = $description;
-							$tickettocreate->type_code = (!empty($conf->global->MAIN_EMAILCOLLECTOR_TICKET_TYPE_CODE) ? $conf->global->MAIN_EMAILCOLLECTOR_TICKET_TYPE_CODE : dol_getIdFromCode($this->db, 1, 'c_ticket_type', 'use_default', 'code', 1));
-							$tickettocreate->category_code = (!empty($conf->global->MAIN_EMAILCOLLECTOR_TICKET_CATEGORY_CODE) ? $conf->global->MAIN_EMAILCOLLECTOR_TICKET_CATEGORY_CODE : dol_getIdFromCode($this->db, 1, 'c_ticket_category', 'use_default', 'code', 1));
-							$tickettocreate->severity_code = (!empty($conf->global->MAIN_EMAILCOLLECTOR_TICKET_SEVERITY_CODE) ? $conf->global->MAIN_EMAILCOLLECTOR_TICKET_SEVERITY_CODE : dol_getIdFromCode($this->db, 1, 'c_ticket_severity', 'use_default', 'code', 1));
-							$tickettocreate->origin_email = $from;
-							$tickettocreate->fk_user_create = $user->id;
-							$tickettocreate->datec = $date;
-							$tickettocreate->fk_project = $projectstatic->id;
-							$tickettocreate->notify_tiers_at_create = getDolGlobalInt('TICKET_CHECK_NOTIFY_THIRDPARTY_AT_CREATION');
-							$tickettocreate->note_private = $descriptionfull;
-							$tickettocreate->entity = $conf->entity;
-							$tickettocreate->email_msgid = $msgid;
-							//$tickettocreate->fk_contact = $contactstatic->id;
-
-							$savesocid = $tickettocreate->socid;
-
-							// Overwrite values with values extracted from source email.
-							// This may overwrite any $projecttocreate->xxx properties.
-							$errorforthisaction = $this->overwritePropertiesOfObject($tickettocreate, $operation['actionparam'], $messagetext, $subject, $header);
-
-							// Set ticket ref if not yet defined
-							if (empty($tickettocreate->ref)) {
-								// Get next Ref
-								$defaultref = '';
-								$modele = empty($conf->global->TICKET_ADDON) ? 'mod_ticket_simple' : $conf->global->TICKET_ADDON;
-
-								// Search template files
-								$file = ''; $classname = ''; $filefound = 0; $reldir = '';
-								$dirmodels = array_merge(array('/'), (array) $conf->modules_parts['models']);
-								foreach ($dirmodels as $reldir) {
-									$file = dol_buildpath($reldir."core/modules/ticket/".$modele.'.php', 0);
-									if (file_exists($file)) {
-										$filefound = 1;
-										$classname = $modele;
-										break;
-									}
-=======
 								$descriptionfull = $description;
 								if (empty($conf->global->MAIN_EMAILCOLLECTOR_MAIL_WITHOUT_HEADER)) {
 									$descriptionfull = dol_concatdesc($descriptionfull, "----- Header");
 									$descriptionfull = dol_concatdesc($descriptionfull, $header);
->>>>>>> 18bbbf57
 								}
 
 								$tickettocreate->subject = $subject;
@@ -3006,7 +2966,7 @@
 								$tickettocreate->fk_user_create = $user->id;
 								$tickettocreate->datec = dol_now();
 								$tickettocreate->fk_project = $projectstatic->id;
-								$tickettocreate->notify_tiers_at_create = 0;
+								$tickettocreate->notify_tiers_at_create = getDolGlobalInt('TICKET_CHECK_NOTIFY_THIRDPARTY_AT_CREATION');
 								$tickettocreate->note_private = $descriptionfull;
 								$tickettocreate->entity = $conf->entity;
 								$tickettocreate->email_msgid = $msgid;
