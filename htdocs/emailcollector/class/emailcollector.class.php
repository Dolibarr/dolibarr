--- conflicted
+++ resolved
@@ -1430,10 +1430,7 @@
 						//$search .= ($search ? ' ' : '').'NOT BODY "'.str_replace('"', '', $rule['rulevalue']).'"';
 						$searchfilterexcludebody = preg_replace('/^!/', '', $rule['rulevalue']);
 					} else {
-<<<<<<< HEAD
-=======
 						// Warning: Google doesn't implement IMAP properly, and only matches whole words,
->>>>>>> 53c83541
 						$search .= ($search ? ' ' : '').'BODY "'.str_replace('"', '', $rule['rulevalue']).'"';
 					}
 				}
