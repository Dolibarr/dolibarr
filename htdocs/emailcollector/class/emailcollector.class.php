<?php
/* Copyright (C) 2017  Laurent Destailleur <eldy@users.sourceforge.net>
 *
 * This program is free software; you can redistribute it and/or modify
 * it under the terms of the GNU General Public License as published by
 * the Free Software Foundation; either version 3 of the License, or
 * (at your option) any later version.
 *
 * This program is distributed in the hope that it will be useful,
 * but WITHOUT ANY WARRANTY; without even the implied warranty of
 * MERCHANTABILITY or FITNESS FOR A PARTICULAR PURPOSE.  See the
 * GNU General Public License for more details.
 *
 * You should have received a copy of the GNU General Public License
 * along with this program. If not, see <https://www.gnu.org/licenses/>.
 */

/**
 *    \file        htdocs/emailcollector/class/emailcollector.class.php
 *    \ingroup     emailcollector
 *    \brief       This file is a CRUD class file for EmailCollector (Create/Read/Update/Delete)
 */

// Put here all includes required by your class file
include_once DOL_DOCUMENT_ROOT .'/emailcollector/lib/emailcollector.lib.php';

require_once DOL_DOCUMENT_ROOT .'/core/class/commonobject.class.php';
require_once DOL_DOCUMENT_ROOT .'/core/lib/files.lib.php';

require_once DOL_DOCUMENT_ROOT .'/comm/propal/class/propal.class.php';                   // Customer Proposal
require_once DOL_DOCUMENT_ROOT .'/commande/class/commande.class.php';                    // Sale Order
require_once DOL_DOCUMENT_ROOT .'/compta/facture/class/facture.class.php';               // Customer Invoice
require_once DOL_DOCUMENT_ROOT .'/contact/class/contact.class.php';                      // Contact / Address
require_once DOL_DOCUMENT_ROOT .'/expedition/class/expedition.class.php';                // Shipping / Delivery
require_once DOL_DOCUMENT_ROOT .'/fourn/class/fournisseur.commande.class.php';           // Purchase Order
require_once DOL_DOCUMENT_ROOT .'/fourn/class/fournisseur.facture.class.php';            // Purchase Invoice
require_once DOL_DOCUMENT_ROOT .'/projet/class/project.class.php';                       // Project
require_once DOL_DOCUMENT_ROOT .'/reception/class/reception.class.php';                  // Reception
require_once DOL_DOCUMENT_ROOT .'/recruitment/class/recruitmentcandidature.class.php';   // Recruiting
require_once DOL_DOCUMENT_ROOT .'/societe/class/societe.class.php';                      // Third-Party
require_once DOL_DOCUMENT_ROOT .'/supplier_proposal/class/supplier_proposal.class.php';  // Supplier Proposal
require_once DOL_DOCUMENT_ROOT .'/ticket/class/ticket.class.php';                        // Ticket
//require_once DOL_DOCUMENT_ROOT .'/expensereport/class/expensereport.class.php';        // Expense Report
//require_once DOL_DOCUMENT_ROOT .'/holiday/class/holiday.class.php';                    // Holidays (leave request)


use Webklex\PHPIMAP\ClientManager;
use Webklex\PHPIMAP\Exceptions\ConnectionFailedException;
use Webklex\PHPIMAP\Exceptions\InvalidWhereQueryCriteriaException;
use Webklex\PHPIMAP\Exceptions\GetMessagesFailedException;

use OAuth\Common\Storage\DoliStorage;
use OAuth\Common\Consumer\Credentials;


/**
 * Class for EmailCollector
 */
class EmailCollector extends CommonObject
{
	/**
	 * @var string ID to identify managed object
	 */
	public $element = 'emailcollector';

	/**
	 * @var string Name of table without prefix where object is stored
	 */
	public $table_element = 'emailcollector_emailcollector';

	/**
	 * @var int  Does emailcollector support multicompany module ? 0=No test on entity, 1=Test with field entity, 2=Test with link by societe
	 */
	public $ismultientitymanaged = 1;

	/**
	 * @var int  Does emailcollector support extrafields ? 0=No, 1=Yes
	 */
	public $isextrafieldmanaged = 0;

	/**
	 * @var string String with name of icon for emailcollector. Must be the part after the 'object_' into object_emailcollector.png
	 */
	public $picto = 'email';

	/**
	 * @var string    Field with ID of parent key if this field has a parent
	 */
	public $fk_element = 'fk_emailcollector';

	/**
	 * @var array	List of child tables. To test if we can delete object.
	 */
	protected $childtables = array();

	/**
	 * @var array	List of child tables. To know object to delete on cascade.
	 */
	protected $childtablesoncascade = array('emailcollector_emailcollectorfilter', 'emailcollector_emailcollectoraction');


	/**
	 *  'type' if the field format.
	 *  'label' the translation key.
	 *  'enabled' is a condition when the field must be managed.
	 *  'visible' says if field is visible in list (Examples: 0=Not visible, 1=Visible on list and create/update/view forms, 2=Visible on list only. Using a negative value means field is not shown by default on list but can be selected for viewing)
	 *  'notnull' is set to 1 if not null in database. Set to -1 if we must set data to null if empty ('' or 0).
	 *  'default' is a default value for creation (can still be replaced by the global setup of default values)
	 *  'index' if we want an index in database.
	 *  'foreignkey'=>'tablename.field' if the field is a foreign key (it is recommanded to name the field fk_...).
	 *  'position' is the sort order of field.
	 *  'searchall' is 1 if we want to search in this field when making a search from the quick search button.
	 *  'isameasure' must be set to 1 if you want to have a total on list for this field. Field type must be summable like integer or double(24,8).
	 *  'css' is the CSS style to use on field. For example: 'maxwidth200'
	 *  'help' is a string visible as a tooltip on field
	 *  'comment' is not used. You can store here any text of your choice. It is not used by application.
	 *  'showoncombobox' if value of the field must be visible into the label of the combobox that list record
	 *  'arrayofkeyval' to set list of value if type is a list of predefined values. For example: array("0"=>"Draft","1"=>"Active","-1"=>"Cancel")
	 */

	// BEGIN MODULEBUILDER PROPERTIES
	/**
	 * @var array  Array with all fields and their property. Do not use it as a static var. It may be modified by constructor.
	 */
	public $fields = array(
		'rowid'         => array('type'=>'integer', 'label'=>'TechnicalID', 'visible'=>2, 'enabled'=>1, 'position'=>1, 'notnull'=>1, 'index'=>1),
		'entity'        => array('type'=>'integer', 'label'=>'Entity', 'enabled'=>1, 'visible'=>0, 'default'=>1, 'notnull'=>1, 'index'=>1, 'position'=>20),
		'ref'           => array('type'=>'varchar(128)', 'label'=>'Ref', 'enabled'=>1, 'visible'=>1, 'notnull'=>1, 'showoncombobox'=>1, 'index'=>1, 'position'=>10, 'searchall'=>1, 'help'=>'Example: MyCollector1', 'csslist'=>'tdoverflowmax200'),
		'label'         => array('type'=>'varchar(255)', 'label'=>'Label', 'visible'=>1, 'enabled'=>1, 'position'=>30, 'notnull'=>-1, 'searchall'=>1, 'help'=>'Example: My Email collector', 'csslist'=>'tdoverflowmax150'),
		'description'   => array('type'=>'text', 'label'=>'Description', 'visible'=>-1, 'enabled'=>1, 'position'=>60, 'notnull'=>-1, 'cssview'=>'small', 'csslist'=>'small tdoverflowmax200'),
		'host'          => array('type'=>'varchar(255)', 'label'=>'EMailHost', 'visible'=>1, 'enabled'=>1, 'position'=>90, 'notnull'=>1, 'searchall'=>1, 'comment'=>"IMAP server", 'help'=>'Example: imap.gmail.com', 'csslist'=>'tdoverflowmax125'),
		'port'          => array('type'=>'varchar(10)', 'label'=>'EMailHostPort', 'visible'=>1, 'enabled'=>1, 'position'=>91, 'notnull'=>1, 'searchall'=>0, 'comment'=>"IMAP server port", 'help'=>'Example: 993', 'csslist'=>'tdoverflowmax50', 'default'=>'993'),
		'hostcharset'   => array('type'=>'varchar(16)', 'label'=>'HostCharset', 'visible'=>-1, 'enabled'=>1, 'position'=>92, 'notnull'=>0, 'searchall'=>0, 'comment'=>"IMAP server charset", 'help'=>'Example: "UTF-8" (May be "US-ASCII" with some Office365)', 'default'=>'UTF-8'),
		'imap_encryption'  => array('type'=>'varchar(16)', 'label'=>'ImapEncryption', 'visible'=>-1, 'enabled'=>1, 'position'=>93, 'searchall'=>0, 'comment'=>"IMAP encryption", 'help'=>'ImapEncryptionHelp', 'arrayofkeyval'=> array('ssl'=>'SSL', 'tls' => 'TLS', 'notls' => 'NOTLS'), 'default'=>'ssl'),
		'norsh'  => array('type'=>'integer', 'label'=>'NoRSH', 'visible'=>-1, 'enabled'=>"!getDolGlobalInt('MAIN_IMAP_USE_PHPIMAP')", 'position'=>94, 'searchall'=>0, 'help'=>'NoRSHHelp', 'arrayofkeyval'=> array(0 =>'No', 1 => 'Yes'), 'default'=> 0),
		'acces_type'     => array('type'=>'integer', 'label'=>'accessType', 'visible'=>-1, 'enabled'=>"getDolGlobalInt('MAIN_IMAP_USE_PHPIMAP')", 'position'=>101, 'notnull'=>1, 'index'=>1, 'comment'=>"IMAP login type", 'arrayofkeyval'=>array('0'=>'loginPassword', '1'=>'oauthToken'), 'default'=>'0', 'help'=>''),
		'login'         => array('type'=>'varchar(128)', 'label'=>'Login', 'visible'=>-1, 'enabled'=>1, 'position'=>102, 'notnull'=>-1, 'index'=>1, 'comment'=>"IMAP login", 'help'=>'Example: myaccount@gmail.com'),
		'password'      => array('type'=>'password', 'label'=>'Password', 'visible'=>-1, 'enabled'=>"1", 'position'=>103, 'notnull'=>-1, 'comment'=>"IMAP password", 'help'=>'WithGMailYouCanCreateADedicatedPassword'),
		'oauth_service' => array('type'=>'varchar(128)', 'label'=>'oauthService', 'visible'=>-1, 'enabled'=>"getDolGlobalInt('MAIN_IMAP_USE_PHPIMAP')", 'position'=>104, 'notnull'=>0, 'index'=>1, 'comment'=>"IMAP login oauthService", 'arrayofkeyval'=>array(), 'help'=>'TokenMustHaveBeenCreated'),
		'source_directory' => array('type'=>'varchar(255)', 'label'=>'MailboxSourceDirectory', 'visible'=>-1, 'enabled'=>1, 'position'=>104, 'notnull'=>1, 'default' => 'Inbox', 'help'=>'Example: INBOX'),
		'target_directory' => array('type'=>'varchar(255)', 'label'=>'MailboxTargetDirectory', 'visible'=>1, 'enabled'=>1, 'position'=>110, 'notnull'=>0, 'help'=>"EmailCollectorTargetDir"),
		'maxemailpercollect' => array('type'=>'integer', 'label'=>'MaxEmailCollectPerCollect', 'visible'=>-1, 'enabled'=>1, 'position'=>111, 'default'=>100),
		'datelastresult' => array('type'=>'datetime', 'label'=>'DateLastCollectResult', 'visible'=>1, 'enabled'=>'$action != "create" && $action != "edit"', 'position'=>121, 'notnull'=>-1, 'csslist'=>'nowraponall'),
		'codelastresult' => array('type'=>'varchar(16)', 'label'=>'CodeLastResult', 'visible'=>1, 'enabled'=>'$action != "create" && $action != "edit"', 'position'=>122, 'notnull'=>-1,),
		'lastresult' => array('type'=>'varchar(255)', 'label'=>'LastResult', 'visible'=>1, 'enabled'=>'$action != "create" && $action != "edit"', 'position'=>123, 'notnull'=>-1, 'cssview'=>'small', 'csslist'=>'small tdoverflowmax200'),
		'datelastok' => array('type'=>'datetime', 'label'=>'DateLastcollectResultOk', 'visible'=>1, 'enabled'=>'$action != "create"', 'position'=>125, 'notnull'=>-1, 'csslist'=>'nowraponall'),
		'note_public' => array('type'=>'html', 'label'=>'NotePublic', 'visible'=>0, 'enabled'=>1, 'position'=>61, 'notnull'=>-1,),
		'note_private' => array('type'=>'html', 'label'=>'NotePrivate', 'visible'=>0, 'enabled'=>1, 'position'=>62, 'notnull'=>-1,),
		'date_creation' => array('type'=>'datetime', 'label'=>'DateCreation', 'visible'=>-2, 'enabled'=>1, 'position'=>500, 'notnull'=>1,),
		'tms' => array('type'=>'timestamp', 'label'=>'DateModification', 'visible'=>-2, 'enabled'=>1, 'position'=>501, 'notnull'=>1,),
		//'date_validation' => array('type'=>'datetime',     'label'=>'DateCreation',     'enabled'=>1, 'visible'=>-2, 'position'=>502),
		'fk_user_creat' => array('type'=>'integer:User:user/class/user.class.php', 'label'=>'UserAuthor', 'visible'=>-2, 'enabled'=>1, 'position'=>510, 'notnull'=>1,),
		'fk_user_modif' => array('type'=>'integer:User:user/class/user.class.php', 'label'=>'UserModif', 'visible'=>-2, 'enabled'=>1, 'position'=>511, 'notnull'=>-1,),
		//'fk_user_valid' =>array('type'=>'integer',      'label'=>'UserValidation',        'enabled'=>1, 'visible'=>-1, 'position'=>512),
		'import_key' => array('type'=>'varchar(14)', 'label'=>'ImportId', 'visible'=>-2, 'enabled'=>1, 'position'=>1000, 'notnull'=>-1,),
		'status' => array('type'=>'integer', 'label'=>'Status', 'visible'=>1, 'enabled'=>1, 'position'=>1000, 'notnull'=>1, 'index'=>1, 'arrayofkeyval'=>array('0'=>'Inactive', '1'=>'Active'))
	);


	/**
	 * @var int ID
	 */
	public $rowid;

	/**
	 * @var string Ref
	 */
	public $ref;

	/**
	 * @var int Entity
	 */
	public $entity;

	/**
	 * @var string label
	 */
	public $label;


	/**
	 * @var int Status
	 */
	public $status;

	/**
	 * @var integer|string date_creation
	 */
	public $date_creation;

	/**
	 * @var int timestamp
	 */
	public $tms;

	/**
	 * @var int ID
	 */
	public $fk_user_creat;

	/**
	 * @var int ID
	 */
	public $fk_user_modif;

	/**
	 * @var string import key
	 */
	public $import_key;

	public $host;
	public $port;
	public $hostcharset;
	public $login;
	public $password;
	public $acces_type;
	public $oauth_service;
	public $imap_encryption;
	public $norsh;
	public $source_directory;
	public $target_directory;
	public $maxemailpercollect;

	/**
	 * @var integer|string $datelastresult
	 */
	public $datelastresult;

	public $codelastresult;
	public $lastresult;
	public $datelastok;
	// END MODULEBUILDER PROPERTIES

	public $filters;
	public $actions;

	public $debuginfo;

	const STATUS_DISABLED = 0;
	const STATUS_ENABLED = 1;


	/**
	 * Constructor
	 *
	 * @param DoliDb $db Database handler
	 */
	public function __construct(DoliDB $db)
	{
		global $conf, $langs;

		$this->db = $db;

		if (empty($conf->global->MAIN_SHOW_TECHNICAL_ID) && isset($this->fields['rowid'])) {
			$this->fields['rowid']['visible'] = 0;
		}
		if (!isModEnabled('multicompany') && isset($this->fields['entity'])) {
			$this->fields['entity']['enabled'] = 0;
		}

		// List of oauth services
		$oauthservices = array();

		foreach ($conf->global as $key => $val) {
			if (!empty($val) && preg_match('/^OAUTH_.*_ID$/', $key)) {
				$key = preg_replace('/^OAUTH_/', '', $key);
				$key = preg_replace('/_ID$/', '', $key);
				if (preg_match('/^.*-/', $key)) {
					$name = preg_replace('/^.*-/', '', $key);
				} else {
					$name = $langs->trans("NoName");
				}
				$provider = preg_replace('/-.*$/', '', $key);
				$provider = ucfirst(strtolower($provider));

				$oauthservices[$key] = $name." (".$provider.")";
			}
		}

		$this->fields['oauth_service']['arrayofkeyval'] = $oauthservices;

		// Unset fields that are disabled
		foreach ($this->fields as $key => $val) {
			if (isset($val['enabled']) && empty($val['enabled'])) {
				unset($this->fields[$key]);
			}
		}

		// Translate some data of arrayofkeyval
		foreach ($this->fields as $key => $val) {
			if (!empty($val['arrayofkeyval']) && is_array($val['arrayofkeyval'])) {
				foreach ($val['arrayofkeyval'] as $key2 => $val2) {
					$this->fields[$key]['arrayofkeyval'][$key2] = $langs->trans($val2);
				}
			}
		}
	}

	/**
	 * Create object into database
	 *
	 * @param  User $user      User that creates
	 * @param  bool $notrigger false=launch triggers after, true=disable triggers
	 * @return int             <0 if KO, Id of created object if OK
	 */
	public function create(User $user, $notrigger = false)
	{
		global $langs;

		// Check parameters
		if ($this->host && preg_match('/^http:/i', trim($this->host))) {
			$langs->load("errors");
			$this->error = $langs->trans("ErrorHostMustNotStartWithHttp", $this->host);
			return -1;
		}

		include_once DOL_DOCUMENT_ROOT.'/core/lib/security.lib.php';
		$this->password = dolEncrypt($this->password);

		$id = $this->createCommon($user, $notrigger);

		$this->password = dolDecrypt($this->password);

		if (is_array($this->filters) && count($this->filters)) {
			$emailcollectorfilter = new EmailCollectorFilter($this->db);

			foreach ($this->filters as $filter) {
				$emailcollectorfilter->type = $filter['type'];
				$emailcollectorfilter->rulevalue = $filter['rulevalue'];
				$emailcollectorfilter->fk_emailcollector = $this->id;
				$emailcollectorfilter->status = $filter['status'];

				$emailcollectorfilter->create($user);
			}
		}

		if (is_array($this->actions) && count($this->actions)) {
			$emailcollectoroperation = new EmailCollectorAction($this->db);

			foreach ($this->actions as $operation) {
				$emailcollectoroperation->type = $operation['type'];
				$emailcollectoroperation->actionparam = $operation['actionparam'];
				$emailcollectoroperation->fk_emailcollector = $this->id;
				$emailcollectoroperation->status = $operation['status'];
				$emailcollectoroperation->position = $operation['position'];

				$emailcollectoroperation->create($user);
			}
		}

		return $id;
	}

	/**
	 * Clone and object into another one
	 *
	 * @param  	User 	$user      	User that creates
	 * @param  	int 	$fromid     Id of object to clone
	 * @return 	mixed 				New object created, <0 if KO
	 */
	public function createFromClone(User $user, $fromid)
	{
		global $langs, $extrafields;
		$error = 0;

		dol_syslog(__METHOD__, LOG_DEBUG);

		$object = new self($this->db);

		$this->db->begin();

		// Load source object
		$object->fetchCommon($fromid);

		$object->fetchFilters(); // Rules
		$object->fetchActions(); // Operations

		// Reset some properties
		unset($object->id);
		unset($object->fk_user_creat);
		unset($object->import_key);
		unset($object->password);

		// Clear fields
		$object->ref = "copy_of_".$object->ref;
		$object->label = $langs->trans("CopyOf")." ".$object->label;
		if (empty($object->host)) {
			$object->host = 'imap.example.com';
		}
		// Clear extrafields that are unique
		if (is_array($object->array_options) && count($object->array_options) > 0) {
			$extrafields->fetch_name_optionals_label($this->table_element);
			foreach ($object->array_options as $key => $option) {
				$shortkey = preg_replace('/options_/', '', $key);
				if (!empty($extrafields->attributes[$this->element]['unique'][$shortkey])) {
					//var_dump($key); var_dump($clonedObj->array_options[$key]); exit;
					unset($object->array_options[$key]);
				}
			}
		}

		// Create clone
		$object->context['createfromclone'] = 'createfromclone';
		$result = $object->create($user);
		if ($result < 0) {
			$error++;
			$this->error = $object->error;
			$this->errors = $object->errors;
		}

		unset($object->context['createfromclone']);

		// End
		if (!$error) {
			$this->db->commit();
			return $object;
		} else {
			$this->db->rollback();
			return -1;
		}
	}

	/**
	 * Load object in memory from the database
	 *
	 * @param int    $id   Id object
	 * @param string $ref  Ref
	 * @return int         <0 if KO, 0 if not found, >0 if OK
	 */
	public function fetch($id, $ref = null)
	{
		$result = $this->fetchCommon($id, $ref);

		include_once DOL_DOCUMENT_ROOT.'/core/lib/security.lib.php';
		$this->password = dolDecrypt($this->password);

		//if ($result > 0 && !empty($this->table_element_line)) $this->fetchLines();
		return $result;
	}

	/**
	 * Load object lines in memory from the database
	 *
	 * @return int         <0 if KO, 0 if not found, >0 if OK
	 */
	/*
	 public function fetchLines()
	 {
	 $this->lines=array();

	 // Load lines with object EmailCollectorLine

	 return count($this->lines)?1:0;
	 }
	 */

	/**
	 * Fetch all account and load objects into an array
	 *
	 * @param   User    $user           User
	 * @param   int     $activeOnly     filter if active
	 * @param   string  $sortfield      field for sorting
	 * @param   string  $sortorder      sorting order
	 * @param   int     $limit          sort limit
	 * @param   int     $page           page to start on
	 * @return  array   Array with key => EmailCollector object
	 */
	public function fetchAll(User $user, $activeOnly = 0, $sortfield = 's.rowid', $sortorder = 'ASC', $limit = 100, $page = 0)
	{
		global $langs;

		$obj_ret = array();

		$sql = "SELECT s.rowid";
		$sql .= " FROM ".MAIN_DB_PREFIX."emailcollector_emailcollector as s";
		$sql .= ' WHERE s.entity IN ('.getEntity('emailcollector').')';
		if ($activeOnly) {
			$sql .= " AND s.status = 1";
		}
		$sql .= $this->db->order($sortfield, $sortorder);
		if ($limit) {
			if ($page < 0) {
				$page = 0;
			}
			$offset = $limit * $page;

			$sql .= $this->db->plimit($limit + 1, $offset);
		}

		$result = $this->db->query($sql);
		if ($result) {
			$num = $this->db->num_rows($result);
			$i = 0;
			while ($i < $num) {
				$obj = $this->db->fetch_object($result);
				$emailcollector_static = new EmailCollector($this->db);
				if ($emailcollector_static->fetch($obj->rowid)) {
					$obj_ret[] = $emailcollector_static;
				}
				$i++;
			}
		} else {
			$this->errors[] = 'EmailCollector::fetchAll Error when retrieve emailcollector list';
			dol_syslog('EmailCollector::fetchAll Error when retrieve emailcollector list', LOG_ERR);
			$ret = -1;
		}
		if (!count($obj_ret)) {
			dol_syslog('EmailCollector::fetchAll No emailcollector found', LOG_DEBUG);
		}

		return $obj_ret;
	}

	/**
	 * Update object into database
	 *
	 * @param  User $user      User that modifies
	 * @param  bool $notrigger false=launch triggers after, true=disable triggers
	 * @return int             <0 if KO, >0 if OK
	 */
	public function update(User $user, $notrigger = false)
	{
		global $langs;

		// Check parameters
		if ($this->host && preg_match('/^http:/i', trim($this->host))) {
			$langs->load("errors");
			$this->error = $langs->trans("ErrorHostMustNotStartWithHttp", $this->host);
			return -1;
		}

		include_once DOL_DOCUMENT_ROOT.'/core/lib/security.lib.php';
		$this->password = dolEncrypt($this->password);

		$result = $this->updateCommon($user, $notrigger);

		$this->password = dolDecrypt($this->password);

		return $result;
	}

	/**
	 * Delete object in database
	 *
	 * @param User $user       User that deletes
	 * @param bool $notrigger  false=launch triggers after, true=disable triggers
	 * @return int             <0 if KO, >0 if OK
	 */
	public function delete(User $user, $notrigger = false)
	{
		return $this->deleteCommon($user, $notrigger, 1);
	}

	/**
	 *  Return a link to the object card (with optionaly the picto)
	 *
	 *	@param	int		$withpicto					Include picto in link (0=No picto, 1=Include picto into link, 2=Only picto)
	 *	@param	string	$option						On what the link point to ('nolink', ...)
	 *  @param	int  	$notooltip					1=Disable tooltip
	 *  @param  string  $morecss            		Add more css on link
	 *  @param  int     $save_lastsearch_value    	-1=Auto, 0=No save of lastsearch_values when clicking, 1=Save lastsearch_values whenclicking
	 *	@return	string								String with URL
	 */
	public function getNomUrl($withpicto = 0, $option = '', $notooltip = 0, $morecss = '', $save_lastsearch_value = -1)
	{
		global $conf, $langs, $action, $hookmanager;

		if (!empty($conf->dol_no_mouse_hover)) {
			$notooltip = 1; // Force disable tooltips
		}

		$result = '';

		$label = '<u>'.$langs->trans("EmailCollector").'</u>';
		$label .= '<br>';
		$label .= '<b>'.$langs->trans('Ref').':</b> '.$this->ref;

		$url = DOL_URL_ROOT.'/admin/emailcollector_card.php?id='.$this->id;

		if ($option != 'nolink') {
			// Add param to save lastsearch_values or not
			$add_save_lastsearch_values = ($save_lastsearch_value == 1 ? 1 : 0);
			if ($save_lastsearch_value == -1 && isset($_SERVER["PHP_SELF"]) && preg_match('/list\.php/', $_SERVER["PHP_SELF"])) {
				$add_save_lastsearch_values = 1;
			}
			if ($add_save_lastsearch_values) {
				$url .= '&save_lastsearch_values=1';
			}
		}

		$linkclose = '';
		if (empty($notooltip)) {
			if (!empty($conf->global->MAIN_OPTIMIZEFORTEXTBROWSER)) {
				$label = $langs->trans("ShowEmailCollector");
				$linkclose .= ' alt="'.dol_escape_htmltag($label, 1).'"';
			}
			$linkclose .= ' title="'.dol_escape_htmltag($label, 1).'"';
			$linkclose .= ' class="classfortooltip'.($morecss ? ' '.$morecss : '').'"';
		} else {
			$linkclose = ($morecss ? ' class="'.$morecss.'"' : '');
		}

		$linkstart = '<a href="'.$url.'"';
		$linkstart .= $linkclose.'>';
		$linkend = '</a>';

		$result .= $linkstart;
		if ($withpicto) {
			$result .= img_object(($notooltip ? '' : $label), ($this->picto ? $this->picto : 'generic'), ($notooltip ? (($withpicto != 2) ? 'class="paddingright"' : '') : 'class="'.(($withpicto != 2) ? 'paddingright ' : '').'classfortooltip"'), 0, 0, $notooltip ? 0 : 1);
		}
		if ($withpicto != 2) {
			$result .= $this->ref;
		}
		$result .= $linkend;
		//if ($withpicto != 2) $result.=(($addlabel && $this->label) ? $sep . dol_trunc($this->label, ($addlabel > 1 ? $addlabel : 0)) : '');

		$hookmanager->initHooks(array('emailcollectordao'));
		$parameters = array('id'=>$this->id, 'getnomurl' => &$result);
		$reshook = $hookmanager->executeHooks('getNomUrl', $parameters, $this, $action); // Note that $action and $object may have been modified by some hooks
		if ($reshook > 0) {
			$result = $hookmanager->resPrint;
		} else {
			$result .= $hookmanager->resPrint;
		}

		return $result;
	}

	/**
	 *  Return label of the status
	 *
	 *  @param  int		$mode          0=long label, 1=short label, 2=Picto + short label, 3=Picto, 4=Picto + long label, 5=Short label + Picto, 6=Long label + Picto
	 *  @return	string 			       Label of status
	 */
	public function getLibStatut($mode = 0)
	{
		return $this->LibStatut($this->status, $mode);
	}

	// phpcs:disable PEAR.NamingConventions.ValidFunctionName.ScopeNotCamelCaps
	/**
	 *  Return the status
	 *
	 *  @param	int		$status        Id status
	 *  @param  int		$mode          0=long label, 1=short label, 2=Picto + short label, 3=Picto, 4=Picto + long label, 5=Short label + Picto, 6=Long label + Picto
	 *  @return string 			       Label of status
	 */
	public function LibStatut($status, $mode = 0)
	{
		// phpcs:enable
		if (empty($this->labelStatus) || empty($this->labelStatusShort)) {
			global $langs;
			//$langs->load("mymodule");
			$this->labelStatus[self::STATUS_ENABLED] = $langs->transnoentitiesnoconv('Enabled');
			$this->labelStatus[self::STATUS_DISABLED] = $langs->transnoentitiesnoconv('Disabled');
			$this->labelStatusShort[self::STATUS_ENABLED] = $langs->transnoentitiesnoconv('Enabled');
			$this->labelStatusShort[self::STATUS_DISABLED] = $langs->transnoentitiesnoconv('Disabled');
		}

		$statusType = 'status5';
		if ($status == self::STATUS_ENABLED) {
			$statusType = 'status4';
		}

		return dolGetStatus($this->labelStatus[$status], $this->labelStatusShort[$status], '', $statusType, $mode);
	}

	/**
	 *	Charge les informations d'ordre info dans l'objet commande
	 *
	 *	@param  int		$id       Id of order
	 *	@return	void
	 */
	public function info($id)
	{
		$sql = 'SELECT rowid, date_creation as datec, tms as datem,';
		$sql .= ' fk_user_creat, fk_user_modif';
		$sql .= ' FROM '.MAIN_DB_PREFIX.$this->table_element.' as t';
		$sql .= ' WHERE t.rowid = '.((int) $id);
		$result = $this->db->query($sql);
		if ($result) {
			if ($this->db->num_rows($result)) {
				$obj = $this->db->fetch_object($result);
				$this->id = $obj->rowid;

				$this->user_creation_id = $obj->fk_user_creat;
				$this->user_modification_id = $obj->fk_user_modif;
				$this->date_creation     = $this->db->jdate($obj->datec);
				$this->date_modification = empty($obj->datem) ? '' : $this->db->jdate($obj->datem);
			}

			$this->db->free($result);
		} else {
			dol_print_error($this->db);
		}
	}

	/**
	 * Initialise object with example values
	 * Id must be 0 if object instance is a specimen
	 *
	 * @return void
	 */
	public function initAsSpecimen()
	{
		$this->host = 'localhost';
		$this->login = 'alogin';

		$this->initAsSpecimenCommon();
	}

	/**
	 * Fetch filters
	 *
	 * @return 	int		<0 if KO, >0 if OK
	 * @see fetchActions()
	 */
	public function fetchFilters()
	{
		$this->filters = array();

		$sql = 'SELECT rowid, type, rulevalue, status';
		$sql .= ' FROM '.MAIN_DB_PREFIX.'emailcollector_emailcollectorfilter';
		$sql .= ' WHERE fk_emailcollector = '.((int) $this->id);
		//$sql.= ' ORDER BY position';

		$resql = $this->db->query($sql);
		if ($resql) {
			$num = $this->db->num_rows($resql);
			$i = 0;
			while ($i < $num) {
				$obj = $this->db->fetch_object($resql);
				$this->filters[$obj->rowid] = array('id'=>$obj->rowid, 'type'=>$obj->type, 'rulevalue'=>$obj->rulevalue, 'status'=>$obj->status);
				$i++;
			}
			$this->db->free($resql);
		} else {
			dol_print_error($this->db);
		}

		return 1;
	}

	/**
	 * Fetch actions
	 *
	 * @return 	int		<0 if KO, >0 if OK
	 * @see fetchFilters()
	 */
	public function fetchActions()
	{
		$this->actions = array();

		$sql = 'SELECT rowid, type, actionparam, status';
		$sql .= ' FROM '.MAIN_DB_PREFIX.'emailcollector_emailcollectoraction';
		$sql .= ' WHERE fk_emailcollector = '.((int) $this->id);
		$sql .= ' ORDER BY position';

		$resql = $this->db->query($sql);
		if ($resql) {
			$num = $this->db->num_rows($resql);
			$i = 0;
			while ($i < $num) {
				$obj = $this->db->fetch_object($resql);
				$this->actions[$obj->rowid] = array('id'=>$obj->rowid, 'type'=>$obj->type, 'actionparam'=>$obj->actionparam, 'status'=>$obj->status);
				$i++;
			}
			$this->db->free($resql);

			return 1;
		} else {
			dol_print_error($this->db);

			return -1;
		}
	}


	/**
	 * Return the connectstring to use with IMAP connection function
	 *
	 * @return string
	 */
	public function getConnectStringIMAP()
	{
		global $conf;

		// Connect to IMAP
		$flags = '/service=imap'; // IMAP
		if (!empty($conf->global->IMAP_FORCE_TLS)) {
			$flags .= '/tls';
		} elseif (empty($this->imap_encryption) || ($this->imap_encryption == 'ssl' && !empty($conf->global->IMAP_FORCE_NOSSL))) {
			$flags .= '';
		} else {
			$flags .= '/' . $this->imap_encryption;
		}

		$flags .= '/novalidate-cert';
		//$flags.='/readonly';
		//$flags.='/debug';
		if (!empty($this->norsh) || !empty($conf->global->IMAP_FORCE_NORSH)) {
			$flags .= '/norsh';
		}
		//Used in shared mailbox from Office365
		if (strpos($this->login, '/') != false) {
			$partofauth = explode('/', $this->login);
			$flags .= '/authuser='.$partofauth[0].'/user='.$partofauth[1];
		}

		$connectstringserver = '{'.$this->host.':'.$this->port.$flags.'}';

		return $connectstringserver;
	}

	/**
	 * Convert str to UTF-7 imap default mailbox names
	 *
	 * @param 	string $str			String to encode
	 * @return 	string				Encode string
	 */
	public function getEncodedUtf7($str)
	{
		if (function_exists('mb_convert_encoding')) {
			// change spaces by entropy because mb_convert fail with spaces
			$str = preg_replace("/ /", "xyxy", $str);
			// if mb_convert work
			if ($str = mb_convert_encoding($str, "UTF-7")) {
				// change characters
				$str = preg_replace("/\+A/", "&A", $str);
				// change to spaces again
				$str = preg_replace("/xyxy/", " ", $str);
				return $str;
			} else {
				// print error and return false
				$this->error = "error: is not possible to encode this string '".$str."'";
				return false;
			}
		} else {
			return $str;
		}
	}

	/**
	 * Action executed by scheduler
	 * CAN BE A CRON TASK. In such a case, paramerts come from the schedule job setup field 'Parameters'
	 *
	 * @return	int			0 if OK, <>0 if KO (this function is used also by cron so only 0 is OK)
	 */
	public function doCollect()
	{
		global $user;

		$nberror = 0;

		$arrayofcollectors = $this->fetchAll($user, 1);

		// Loop on each collector
		foreach ($arrayofcollectors as $emailcollector) {
			$result = $emailcollector->doCollectOneCollector(0);
			dol_syslog("doCollect result = ".$result." for emailcollector->id = ".$emailcollector->id);

			$this->error .= 'EmailCollector ID '.$emailcollector->id.':'.$emailcollector->error.'<br>';
			if (!empty($emailcollector->errors)) {
				$this->error .= join('<br>', $emailcollector->errors);
			}
			$this->output .= 'EmailCollector ID '.$emailcollector->id.': '.$emailcollector->lastresult.'<br>';
		}

		return $nberror;
	}

	/**
	 * overwitePropertiesOfObject
	 *
	 * @param	object	$object			Current object we will set ->properties
	 * @param	string	$actionparam	Action parameters
	 * @param	string	$messagetext	Body
	 * @param	string	$subject		Subject
	 * @param   string  $header         Header
	 * @param	string	$operationslog	String with logs of operations done
	 * @return	int						0=OK, Nb of error if error
	 */
	private function overwritePropertiesOfObject(&$object, $actionparam, $messagetext, $subject, $header, &$operationslog)
	{
		global $conf, $langs;

		$errorforthisaction = 0;

		// set output lang
		$outputlangs = $langs;
		$newlang = '';
		if (getDolGlobalInt('MAIN_MULTILANGS') && empty($newlang) && GETPOST('lang_id', 'aZ09')) {
			$newlang = GETPOST('lang_id', 'aZ09');
		}
		if (getDolGlobalInt('MAIN_MULTILANGS') && empty($newlang)) {
			$newlang = $object->thirdparty->default_lang;
		}
		if (!empty($newlang)) {
			$outputlangs = new Translate('', $conf);
			$outputlangs->setDefaultLang($newlang);
		}

		// Overwrite values with values extracted from source email
		// $this->actionparam = 'opportunity_status=123;abc=EXTRACT:BODY:....'
		$arrayvaluetouse = dolExplodeIntoArray($actionparam, '(\n\r|\r|\n|;)', '=');

		$tmp = array();

		// Loop on each property set into actionparam
		foreach ($arrayvaluetouse as $propertytooverwrite => $valueforproperty) {
			$tmpclass = '';
			$tmpproperty = '';
			$tmparray = explode('.', $propertytooverwrite);
			if (count($tmparray) == 2) {
				$tmpclass = $tmparray[0];
				$tmpproperty = $tmparray[1];
			} else {
				$tmpproperty = $tmparray[0];
			}
			if ($tmpclass && ($tmpclass != $object->element)) {
				continue; // Property is for another type of object
			}

			//if (property_exists($object, $tmpproperty) || preg_match('/^options_/', $tmpproperty))
			if ($tmpproperty) {
				$sourcestring = '';
				$sourcefield = '';
				$regexstring = '';
				//$transformationstring='';
				$regforregex = array();
				if (preg_match('/^EXTRACT:([a-zA-Z0-9_]+):(.*):([^:])$/', $valueforproperty, $regforregex)) {
					$sourcefield = $regforregex[1];
					$regexstring = $regforregex[2];
					//$transofrmationstring=$regforregex[3];
				} elseif (preg_match('/^EXTRACT:([a-zA-Z0-9_]+):(.*)$/', $valueforproperty, $regforregex)) {
					$sourcefield = $regforregex[1];
					$regexstring = $regforregex[2];
				}

				if (!empty($sourcefield) && !empty($regexstring)) {
					if (strtolower($sourcefield) == 'body') {
						$sourcestring = $messagetext;
					} elseif (strtolower($sourcefield) == 'subject') {
						$sourcestring = $subject;
					} elseif (strtolower($sourcefield) == 'header') {
						$sourcestring = $header;
					}

					if ($sourcestring) {
						$regforval = array();
						$regexoptions = '';
						if (strtolower($sourcefield) == 'body') {
							$regexoptions = 'ms'; // The m means ^ and $ char is valid at each new line. The s means the char '.' is valid for new lines char too
						}
						if (strtolower($sourcefield) == 'header') {
							$regexoptions = 'm'; // The m means ^ and $ char is valid at each new line.
						}

						//var_dump($tmpproperty.' - '.$regexstring.' - '.$regexoptions.' - '.$sourcestring);
						if (preg_match('/'.$regexstring.'/'.$regexoptions, $sourcestring, $regforval)) {
							// Overwrite param $tmpproperty
							$valueextracted = isset($regforval[count($regforval) - 1]) ?trim($regforval[count($regforval) - 1]) : null;
							if (strtolower($sourcefield) == 'header') {		// extract from HEADER
								if (preg_match('/^options_/', $tmpproperty)) {
									$object->array_options[preg_replace('/^options_/', '', $tmpproperty)] = $this->decodeSMTPSubject($valueextracted);
								} else {
									if (property_exists($object, $tmpproperty)) {
										$object->$tmpproperty = $this->decodeSMTPSubject($valueextracted);
									} else {
										$tmp[$tmpproperty] = $this->decodeSMTPSubject($valueextracted);
									}
								}
							} else {	// extract from BODY
								if (preg_match('/^options_/', $tmpproperty)) {
									$object->array_options[preg_replace('/^options_/', '', $tmpproperty)] = $this->decodeSMTPSubject($valueextracted);
								} else {
									if (property_exists($object, $tmpproperty)) {
										$object->$tmpproperty = $this->decodeSMTPSubject($valueextracted);
									} else {
										$tmp[$tmpproperty] = $this->decodeSMTPSubject($valueextracted);
									}
								}
							}
							if (preg_match('/^options_/', $tmpproperty)) {
								$operationslog .= '<br>Regex /'.dol_escape_htmltag($regexstring).'/'.dol_escape_htmltag($regexoptions).' into '.strtolower($sourcefield).' -> found '.dol_escape_htmltag(dol_trunc($object->array_options[preg_replace('/^options_/', '', $tmpproperty)], 128));
							} else {
								if (property_exists($object, $tmpproperty)) {
									$operationslog .= '<br>Regex /'.dol_escape_htmltag($regexstring).'/'.dol_escape_htmltag($regexoptions).' into '.strtolower($sourcefield).' -> found '.dol_escape_htmltag(dol_trunc($object->$tmpproperty, 128));
								} else {
									$operationslog .= '<br>Regex /'.dol_escape_htmltag($regexstring).'/'.dol_escape_htmltag($regexoptions).' into '.strtolower($sourcefield).' -> found '.dol_escape_htmltag(dol_trunc($tmp[$tmpproperty], 128));
								}
							}
						} else {
							// Regex not found
							if (property_exists($object, $tmpproperty)) {
								$object->$tmpproperty = null;
							} else {
								$tmp[$tmpproperty] = null;
							}

							$operationslog .= '<br>Regex /'.dol_escape_htmltag($regexstring).'/'.dol_escape_htmltag($regexoptions).' into '.strtolower($sourcefield).' -> not found, so property '.dol_escape_htmltag($tmpproperty).' is set to null.';
						}
					} else {
						// Nothing can be done for this param
						$errorforthisaction++;
						$this->error = 'The extract rule to use to overwrite properties has on an unknown source (must be HEADER, SUBJECT or BODY)';
						$this->errors[] = $this->error;

						$operationslog .= '<br>'.$this->error;
					}
				} elseif (preg_match('/^(SET|SETIFEMPTY):(.*)$/', $valueforproperty, $regforregex)) {
					$valuecurrent = '';
					if (preg_match('/^options_/', $tmpproperty)) {
						$valuecurrent = $object->array_options[preg_replace('/^options_/', '', $tmpproperty)];
					} else {
						if (property_exists($object, $tmpproperty)) {
							$valuecurrent = $object->$tmpproperty;
						} else {
							$valuecurrent = $tmp[$tmpproperty];
						}
					}

					if ($regforregex[1] == 'SET' || empty($valuecurrent)) {
						$valuetouse = $regforregex[2];
						$substitutionarray = getCommonSubstitutionArray($outputlangs, 0, null, $object);
						complete_substitutions_array($substitutionarray, $outputlangs, $object);
						$matcharray = array();
						preg_match_all('/__([a-z0-9]+(?:_[a-z0-9]+)?)__/i', $valuetouse, $matcharray);
						//var_dump($tmpproperty.' - '.$object->$tmpproperty.' - '.$valuetouse); var_dump($matcharray);
						if (is_array($matcharray[1])) {    // $matcharray[1] is an array with the list of substitution key found without the __X__ syntax into the SET entry
							foreach ($matcharray[1] as $keytoreplace) {
								if ($keytoreplace) {
									if (preg_match('/^options_/', $keytoreplace)) {
										$substitutionarray['__'.$keytoreplace.'__'] = $object->array_options[preg_replace('/^options_/', '', $keytoreplace)];
									} else {
										if (property_exists($object, $keytoreplace)) {
											$substitutionarray['__'.$keytoreplace.'__'] = $object->$keytoreplace;
										} else {
											$substitutionarray['__'.$keytoreplace.'__'] = $tmp[$keytoreplace];
										}
									}
								}
							}
						}
						//var_dump($substitutionarray);
						//dol_syslog('substitutionarray='.var_export($substitutionarray, true));

						$valuetouse = make_substitutions($valuetouse, $substitutionarray);
						if (preg_match('/^options_/', $tmpproperty)) {
							$object->array_options[preg_replace('/^options_/', '', $tmpproperty)] = $valuetouse;

							$operationslog .= '<br>Set value '.dol_escape_htmltag($valuetouse).' into object->array_options['.dol_escape_htmltag(preg_replace('/^options_/', '', $tmpproperty)).']';
						} else {
							if (property_exists($object, $tmpproperty)) {
								$object->$tmpproperty = $valuetouse;
							} else {
								$tmp[$tmpproperty] = $valuetouse;
							}

							$operationslog .= '<br>Set value '.dol_escape_htmltag($valuetouse).' into object->'.dol_escape_htmltag($tmpproperty);
						}
					}
				} else {
					$errorforthisaction++;
					$this->error = 'Bad syntax for description of action parameters: '.$actionparam;
					$this->errors[] = $this->error;
				}
			}
		}

		return $errorforthisaction;
	}

	/**
	 * Execute collect for current collector loaded previously with fetch.
	 *
	 * @param	int		$mode		0=Mode production, 1=Mode test (read IMAP and try SQL update then rollback), 2=Mode test with no SQL updates
	 * @return	int					<0 if KO, >0 if OK
	 */
	public function doCollectOneCollector($mode = 0)
	{
		global $db, $conf, $langs, $user;
		global $hookmanager;

		//$conf->global->SYSLOG_FILE = 'DOL_DATA_ROOT/dolibarr_mydedicatedlofile.log';

		require_once DOL_DOCUMENT_ROOT.'/comm/action/class/actioncomm.class.php';
		if (!empty($conf->global->MAIN_IMAP_USE_PHPIMAP)) {
			require_once DOL_DOCUMENT_ROOT.'/includes/webklex/php-imap/vendor/autoload.php';
		}

		dol_syslog("EmailCollector::doCollectOneCollector start for id=".$this->id." - ".$this->ref, LOG_INFO);

		$langs->loadLangs(array("project", "companies", "mails", "errors", "ticket", "agenda", "commercial"));

		$error = 0;
		$this->output = '';
		$this->error = '';
		$this->debuginfo = '';

		$search = '';
		$searchhead = '';
		$searchfilterdoltrackid = 0;
		$searchfilternodoltrackid = 0;
		$searchfilterisanswer = 0;
		$searchfilterisnotanswer = 0;
		$searchfilterreplyto = 0;
		$searchfilterexcludebodyarray = array();
		$searchfilterexcludesubjectarray = array();
		$operationslog = '';

		$now = dol_now();


		if (empty($this->host)) {
			$this->error = $langs->trans('ErrorFieldRequired', $langs->transnoentitiesnoconv('EMailHost'));
			return -1;
		}
		if (empty($this->login)) {
			$this->error = $langs->trans('ErrorFieldRequired', $langs->transnoentitiesnoconv('Login'));
			return -1;
		}
		if (empty($this->source_directory)) {
			$this->error = $langs->trans('ErrorFieldRequired', $langs->transnoentitiesnoconv('MailboxSourceDirectory'));
			return -1;
		}

		$this->fetchFilters();
		$this->fetchActions();

		if (!empty($conf->global->MAIN_IMAP_USE_PHPIMAP)) {
			if ($this->acces_type == 1) {
				// Mode OAUth2 with PHP-IMAP
				$supportedoauth2array = array();

				require_once DOL_DOCUMENT_ROOT.'/core/lib/oauth.lib.php'; // define $supportedoauth2array
				$keyforsupportedoauth2array = $this->oauth_service;
				if (preg_match('/^.*-/', $keyforsupportedoauth2array)) {
					$keyforprovider = preg_replace('/^.*-/', '', $keyforsupportedoauth2array);
				} else {
					$keyforprovider = '';
				}
				$keyforsupportedoauth2array = preg_replace('/-.*$/', '', $keyforsupportedoauth2array);
				$keyforsupportedoauth2array = 'OAUTH_'.$keyforsupportedoauth2array.'_NAME';

				$OAUTH_SERVICENAME = (empty($supportedoauth2array[$keyforsupportedoauth2array]['name']) ? 'Unknown' : $supportedoauth2array[$keyforsupportedoauth2array]['name'].($keyforprovider ? '-'.$keyforprovider : ''));

				require_once DOL_DOCUMENT_ROOT.'/includes/OAuth/bootstrap.php';
				//$debugtext = "Host: ".$this->host."<br>Port: ".$this->port."<br>Login: ".$this->login."<br>Password: ".$this->password."<br>access type: ".$this->acces_type."<br>oauth service: ".$this->oauth_service."<br>Max email per collect: ".$this->maxemailpercollect;
				//dol_syslog($debugtext);

				$token = '';

				$storage = new DoliStorage($db, $conf, $keyforprovider);

				try {
					$tokenobj = $storage->retrieveAccessToken($OAUTH_SERVICENAME);

					$expire = true;
					// Is token expired or will token expire in the next 30 seconds
					// if (is_object($tokenobj)) {
					// 	$expire = ($tokenobj->getEndOfLife() !== -9002 && $tokenobj->getEndOfLife() !== -9001 && time() > ($tokenobj->getEndOfLife() - 30));
					// }
					// Token expired so we refresh it
					if (is_object($tokenobj) && $expire) {
						$credentials = new Credentials(
							getDolGlobalString('OAUTH_'.$this->oauth_service.'_ID'),
							getDolGlobalString('OAUTH_'.$this->oauth_service.'_SECRET'),
							getDolGlobalString('OAUTH_'.$this->oauth_service.'_URLAUTHORIZE')
							);
						$serviceFactory = new \OAuth\ServiceFactory();
						$oauthname = explode('-', $OAUTH_SERVICENAME);
						// ex service is Google-Emails we need only the first part Google
						$apiService = $serviceFactory->createService($oauthname[0], $credentials, $storage, array());
						// We have to save the token because Google give it only once
						$refreshtoken = $tokenobj->getRefreshToken();
						$tokenobj = $apiService->refreshAccessToken($tokenobj);
						$tokenobj->setRefreshToken($refreshtoken);
						$storage->storeAccessToken($OAUTH_SERVICENAME, $tokenobj);
					}
					$tokenobj = $storage->retrieveAccessToken($OAUTH_SERVICENAME);
					if (is_object($tokenobj)) {
						$token = $tokenobj->getAccessToken();
					} else {
						$this->error = "Token not found";
						return -1;
					}
				} catch (Exception $e) {
					// Return an error if token not found
					$this->error = $e->getMessage();
					dol_syslog("CMailFile::sendfile: mail end error=".$this->error, LOG_ERR);
					return -1;
				}

				$cm = new ClientManager();
				$client = $cm->make([
					'host'           => $this->host,
					'port'           => $this->port,
					'encryption'     => !empty($this->imap_encryption) ? $this->imap_encryption : false,
					'validate_cert'  => true,
					'protocol'       => 'imap',
					'username'       => $this->login,
					'password'       => $token,
					'authentication' => "oauth",
				]);
			} else {
				// Mode login/pass with PHP-IMAP
				$cm = new ClientManager();
				$client = $cm->make([
					'host'           => $this->host,
					'port'           => $this->port,
					'encryption'     => !empty($this->imap_encryption) ? $this->imap_encryption : false,
					'validate_cert'  => true,
					'protocol'       => 'imap',
					'username'       => $this->login,
					'password'       => $this->password,
					'authentication' => "login",
				]);
			}

			try {
				$client->connect();
			} catch (ConnectionFailedException $e) {
				$this->error = $e->getMessage();
				$this->errors[] = $this->error;
				dol_syslog("EmailCollector::doCollectOneCollector ".$this->error, LOG_ERR);
				return -1;
			}

			$host = dol_getprefix('email');
		} else {
			// Use native IMAP functions
			if (!function_exists('imap_open')) {
				$this->error = 'IMAP function not enabled on your PHP';
				return -2;
			}
			$sourcedir = $this->source_directory;
			$targetdir = ($this->target_directory ? $this->target_directory : ''); // Can be '[Gmail]/Trash' or 'mytag'

			$connectstringserver = $this->getConnectStringIMAP();
			$connectstringsource = $connectstringserver.imap_utf7_encode($sourcedir);
			$connectstringtarget = $connectstringserver.imap_utf7_encode($targetdir);

			$connection = imap_open($connectstringsource, $this->login, $this->password);
			if (!$connection) {
				$this->error = 'Failed to open IMAP connection '.$connectstringsource.' '.imap_last_error();
				return -3;
			}
			imap_errors(); // Clear stack of errors.

			$host = dol_getprefix('email');
			//$host = '123456';

			// Define the IMAP search string
			// See https://tools.ietf.org/html/rfc3501#section-6.4.4 for IMAPv4 (PHP not yet compatible)
			// See https://tools.ietf.org/html/rfc1064 page 13 for IMAPv2
			//$search='ALL';
		}

		if (!empty($conf->global->MAIN_IMAP_USE_PHPIMAP)) {
			// Use PHPIMAP external library
			$criteria = array(array('UNDELETED')); // Seems not supported by some servers
			foreach ($this->filters as $rule) {
				if (empty($rule['status'])) {
					continue;
				}

				$not = '';
				if (strpos($rule['rulevalue'], '!') === 0) {
					// The value start with !, so we exclude the criteria
					$not = 'NOT ';
				}

				if ($rule['type'] == 'from') {
					$tmprulevaluearray = explode('*', $rule['rulevalue']);
					if (count($tmprulevaluearray) >= 2) {
						foreach ($tmprulevaluearray as $tmprulevalue) {
							array_push($criteria, array($not."FROM" => $tmprulevalue));
						}
					} else {
						array_push($criteria, array($not."FROM" => $rule['rulevalue']));
					}
				}
				if ($rule['type'] == 'to') {
					$tmprulevaluearray = explode('*', $rule['rulevalue']);
					if (count($tmprulevaluearray) >= 2) {
						foreach ($tmprulevaluearray as $tmprulevalue) {
							array_push($criteria, array($not."TO" => $tmprulevalue));
						}
					} else {
						array_push($criteria, array($not."TO" => $rule['rulevalue']));
					}
				}
				if ($rule['type'] == 'bcc') {
					array_push($criteria, array($not."BCC" => $rule['rulevalue']));
				}
				if ($rule['type'] == 'cc') {
					array_push($criteria, array($not."CC" => $rule['rulevalue']));
				}
				if ($rule['type'] == 'subject') {
					if (strpos($rule['rulevalue'], '!') === 0) {
						//array_push($criteria, array("NOT SUBJECT" => $rule['rulevalue']));
						$searchfilterexcludesubjectarray[] = preg_replace('/^!/', '', $rule['rulevalue']);
					} else {
						array_push($criteria, array("SUBJECT" => $rule['rulevalue']));
					}
				}
				if ($rule['type'] == 'body') {
					if (strpos($rule['rulevalue'], '!') === 0) {
						//array_push($criteria, array("NOT BODY" => $rule['rulevalue']));
						$searchfilterexcludebodyarray[] = preg_replace('/^!/', '', $rule['rulevalue']);
					} else {
						array_push($criteria, array("BODY" => $rule['rulevalue']));
					}
				}
				if ($rule['type'] == 'header') {
					array_push($criteria, array($not."HEADER" => $rule['rulevalue']));
				}

				/* seems not used */
				/*
				 if ($rule['type'] == 'notinsubject') {
				 array_push($criteria, array($not."SUBJECT NOT" => $rule['rulevalue']));
				 }
				 if ($rule['type'] == 'notinbody') {
				 array_push($criteria, array($not."BODY NOT" => $rule['rulevalue']));
				 }*/

				if ($rule['type'] == 'seen') {
					array_push($criteria, array($not."SEEN"));
				}
				if ($rule['type'] == 'unseen') {
					array_push($criteria, array($not."UNSEEN"));
				}
				if ($rule['type'] == 'unanswered') {
					array_push($criteria, array($not."UNANSWERED"));
				}
				if ($rule['type'] == 'answered') {
					array_push($criteria, array($not."ANSWERED"));
				}
				if ($rule['type'] == 'smaller') {
					array_push($criteria, array($not."SMALLER"));
				}
				if ($rule['type'] == 'larger') {
					array_push($criteria, array($not."LARGER"));
				}

				// Rules to filter after the search imap
				if ($rule['type'] == 'withtrackingidinmsgid') {
					$searchfilterdoltrackid++; $searchhead .= '/Message-ID.*@'.preg_quote($host, '/').'/';
				}
				if ($rule['type'] == 'withouttrackingidinmsgid') {
					$searchfilterdoltrackid++; $searchhead .= '/Message-ID.*@'.preg_quote($host, '/').'/';
				}
				if ($rule['type'] == 'withtrackingid') {
					$searchfilterdoltrackid++; $searchhead .= '/References.*@'.preg_quote($host, '/').'/';
				}
				if ($rule['type'] == 'withouttrackingid') {
					$searchfilternodoltrackid++; $searchhead .= '! /References.*@'.preg_quote($host, '/').'/';
				}

				if ($rule['type'] == 'isanswer') {
					$searchfilterisanswer++; $searchhead .= '/References.*@.*/';
				}
				if ($rule['type'] == 'isnotanswer') {
					$searchfilterisnotanswer++; $searchhead .= '! /References.*@.*/';
				}

				if ($rule['type'] == 'replyto') {
					$searchfilterreplyto++; $searchhead .= '/Reply-To.*'.preg_quote($rule['rulevalue'], '/').'/';
				}
			}

			if (empty($targetdir)) {	// Use last date as filter if there is no targetdir defined.
				$fromdate = 0;
				if ($this->datelastok) {
					$fromdate = $this->datelastok;
				}
				if ($fromdate > 0) {
					// $search .= ($search ? ' ' : '').'SINCE '.date('j-M-Y', $fromdate - 1); // SENTSINCE not supported. Date must be X-Abc-9999 (X on 1 digit if < 10)
					array_push($criteria, array("SINCE" => date('j-M-Y', $fromdate - 1)));
				}
				//$search.=($search?' ':'').'SINCE 8-Apr-2022';
			}

			dol_syslog("IMAP search string = ".var_export($criteria, true));
			$search = var_export($criteria, true);
		} else {
			// Use native IMAP functions
			$search = 'UNDELETED'; // Seems not supported by some servers
			foreach ($this->filters as $rule) {
				if (empty($rule['status'])) {
					continue;
				}

				// Forge the IMAP search string.
				// See https://www.rfc-editor.org/rfc/rfc3501

				$not = '';
				if (strpos($rule['rulevalue'], '!') === 0) {
					// The value start with !, so we exclude the criteria
					$not = 'NOT ';
				}

				if ($rule['type'] == 'from') {
					$tmprulevaluearray = explode('*', $rule['rulevalue']);	// Search on abc*def means searching on 'abc' and on 'def'
					if (count($tmprulevaluearray) >= 2) {
						foreach ($tmprulevaluearray as $tmprulevalue) {
							$search .= ($search ? ' ' : '').$not.'FROM "'.str_replace('"', '', $tmprulevalue).'"';
						}
					} else {
						$search .= ($search ? ' ' : '').$not.'FROM "'.str_replace('"', '', $rule['rulevalue']).'"';
					}
				}
				if ($rule['type'] == 'to') {
					$tmprulevaluearray = explode('*', $rule['rulevalue']);	// Search on abc*def means searching on 'abc' and on 'def'
					if (count($tmprulevaluearray) >= 2) {
						foreach ($tmprulevaluearray as $tmprulevalue) {
							$search .= ($search ? ' ' : '').$not.'TO "'.str_replace('"', '', $tmprulevalue).'"';
						}
					} else {
						$search .= ($search ? ' ' : '').$not.'TO "'.str_replace('"', '', $rule['rulevalue']).'"';
					}
				}
				if ($rule['type'] == 'bcc') {
					$search .= ($search ? ' ' : '').$not.'BCC';
				}
				if ($rule['type'] == 'cc') {
					$search .= ($search ? ' ' : '').$not.'CC';
				}
				if ($rule['type'] == 'subject') {
					if (strpos($rule['rulevalue'], '!') === 0) {
						//$search .= ($search ? ' ' : '').'NOT BODY "'.str_replace('"', '', $rule['rulevalue']).'"';
						$searchfilterexcludesubjectarray[] = preg_replace('/^!/', '', $rule['rulevalue']);
					} else {
						$search .= ($search ? ' ' : '').'SUBJECT "'.str_replace('"', '', $rule['rulevalue']).'"';
					}
				}
				if ($rule['type'] == 'body') {
					if (strpos($rule['rulevalue'], '!') === 0) {
						//$search .= ($search ? ' ' : '').'NOT BODY "'.str_replace('"', '', $rule['rulevalue']).'"';
						$searchfilterexcludebodyarray[] = preg_replace('/^!/', '', $rule['rulevalue']);
					} else {
						// Warning: Google doesn't implement IMAP properly, and only matches whole words,
						$search .= ($search ? ' ' : '').'BODY "'.str_replace('"', '', $rule['rulevalue']).'"';
					}
				}
				if ($rule['type'] == 'header') {
					$search .= ($search ? ' ' : '').$not.'HEADER '.$rule['rulevalue'];
				}

				/* seems not used */
				/*
				 if ($rule['type'] == 'notinsubject') {
				 $search .= ($search ? ' ' : '').'NOT SUBJECT "'.str_replace('"', '', $rule['rulevalue']).'"';
				 }
				 if ($rule['type'] == 'notinbody') {
				 $search .= ($search ? ' ' : '').'NOT BODY "'.str_replace('"', '', $rule['rulevalue']).'"';
				 }*/

				if ($rule['type'] == 'seen') {
					$search .= ($search ? ' ' : '').$not.'SEEN';
				}
				if ($rule['type'] == 'unseen') {
					$search .= ($search ? ' ' : '').$not.'UNSEEN';
				}
				if ($rule['type'] == 'unanswered') {
					$search .= ($search ? ' ' : '').$not.'UNANSWERED';
				}
				if ($rule['type'] == 'answered') {
					$search .= ($search ? ' ' : '').$not.'ANSWERED';
				}
				if ($rule['type'] == 'smaller') {
					$search .= ($search ? ' ' : '').$not.'SMALLER "'.str_replace('"', '', $rule['rulevalue']).'"';
				}
				if ($rule['type'] == 'larger') {
					$search .= ($search ? ' ' : '').$not.'LARGER "'.str_replace('"', '', $rule['rulevalue']).'"';
				}

				// Rules to filter after the search imap
				if ($rule['type'] == 'withtrackingidinmsgid') {
					$searchfilterdoltrackid++; $searchhead .= '/Message-ID.*@'.preg_quote($host, '/').'/';
				}
				if ($rule['type'] == 'withouttrackingidinmsgid') {
					$searchfilterdoltrackid++; $searchhead .= '/Message-ID.*@'.preg_quote($host, '/').'/';
				}
				if ($rule['type'] == 'withtrackingid') {
					$searchfilterdoltrackid++; $searchhead .= '/References.*@'.preg_quote($host, '/').'/';
				}
				if ($rule['type'] == 'withouttrackingid') {
					$searchfilternodoltrackid++; $searchhead .= '! /References.*@'.preg_quote($host, '/').'/';
				}

				if ($rule['type'] == 'isanswer') {
					$searchfilterisanswer++; $searchhead .= '/References.*@.*/';
				}
				if ($rule['type'] == 'isnotanswer') {
					$searchfilterisnotanswer++; $searchhead .= '! /References.*@.*/';
				}

				if ($rule['type'] == 'replyto') {
					$searchfilterreplyto++; $searchhead .= '/Reply-To.*'.preg_quote($rule['rulevalue'], '/').'/';
				}
			}

			if (empty($targetdir)) {	// Use last date as filter if there is no targetdir defined.
				$fromdate = 0;
				if ($this->datelastok) {
					$fromdate = $this->datelastok;
				}
				if ($fromdate > 0) {
					$search .= ($search ? ' ' : '').'SINCE '.date('j-M-Y', $fromdate - 1); // SENTSINCE not supported. Date must be X-Abc-9999 (X on 1 digit if < 10)
				}
				//$search.=($search?' ':'').'SINCE 8-Apr-2018';
			}

			dol_syslog("IMAP search string = ".$search);
			//var_dump($search);
		}

		$nbemailprocessed = 0;
		$nbemailok = 0;
		$nbactiondone = 0;
		$charset = ($this->hostcharset ? $this->hostcharset : "UTF-8");

		if (!empty($conf->global->MAIN_IMAP_USE_PHPIMAP)) {
			try {
				//$criteria = [['ALL']];
				//$Query = $client->getFolders()[0]->messages()->where($criteria);
				$f = $client->getFolders(false, $this->source_directory);
				$Query = $f[0]->messages()->where($criteria);
			} catch (InvalidWhereQueryCriteriaException $e) {
				$this->error = $e->getMessage();
				$this->errors[] = $this->error;
				dol_syslog("EmailCollector::doCollectOneCollector ".$this->error, LOG_ERR);
				return -1;
			} catch (Exception $e) {
				$this->error = $e->getMessage();
				$this->errors[] = $this->error;
				dol_syslog("EmailCollector::doCollectOneCollector ".$this->error, LOG_ERR);
				return -1;
			}

			try {
				//var_dump($Query->count());
				if ($mode > 0) {
					$Query->leaveUnread();
				}
				$arrayofemail = $Query->limit($this->maxemailpercollect)->setFetchOrder("asc")->get();
				//var_dump($arrayofemail);
			} catch (Exception $e) {
				$this->error = $e->getMessage();
				$this->errors[] = $this->error;
				dol_syslog("EmailCollector::doCollectOneCollector ".$this->error, LOG_ERR);
				return -1;
			}
		} else {
			// Scan IMAP inbox
			$arrayofemail = imap_search($connection, $search, SE_UID, $charset);

			if ($arrayofemail === false) {
				// Nothing found or search string not understood
				$mapoferrrors = imap_errors();
				if ($mapoferrrors !== false) {
					$error++;
					$this->error = "Search string not understood - ".join(',', $mapoferrrors);
					$this->errors[] = $this->error;
				}
			}
		}

		$arrayofemailtodelete = array();	// Track email to delete to make the deletion at end.

		// Loop on each email found
		if (!$error && !empty($arrayofemail) && count($arrayofemail) > 0) {
			// Loop to get part html and plain
			/*
			 0 multipart/mixed
			 1 multipart/alternative
			 1.1 text/plain
			 1.2 text/html
			 2 message/rfc822
			 2 multipart/mixed
			 2.1 multipart/alternative
			 2.1.1 text/plain
			 2.1.2 text/html
			 2.2 message/rfc822
			 2.2 multipart/alternative
			 2.2.1 text/plain
			 2.2.2 text/html
			 */
			dol_syslog("Start of loop on email", LOG_INFO, 1);

			$iforemailloop = 0;
			foreach ($arrayofemail as $imapemail) {
				if ($nbemailprocessed > 1000) {
					break; // Do not process more than 1000 email per launch (this is a different protection than maxnbcollectedpercollect)
				}
				$iforemailloop++;


				// GET header and overview datas
				if (!empty($conf->global->MAIN_IMAP_USE_PHPIMAP)) {
					$header = $imapemail->getHeader()->raw;
					$overview = $imapemail->getAttributes();
				} else {
					$header = imap_fetchheader($connection, $imapemail, FT_UID);
					$overview = imap_fetch_overview($connection, $imapemail, FT_UID);
				}

				$header = preg_replace('/\r\n\s+/m', ' ', $header); // When a header line is on several lines, merge lines

				$matches = array();
				preg_match_all('/([^: ]+): (.+?(?:\r\n\s(?:.+?))*)\r\n/m', $header, $matches);
				$headers = array_combine($matches[1], $matches[2]);
				//var_dump($headers);exit;

				if (!empty($headers['in-reply-to']) && empty($headers['In-Reply-To'])) {
					$headers['In-Reply-To'] = $headers['in-reply-to'];
				}
				if (!empty($headers['references']) && empty($headers['References'])) {
					$headers['References'] = $headers['references'];
				}
				if (!empty($headers['message-id']) && empty($headers['Message-ID'])) {
					$headers['Message-ID'] = $headers['message-id'];
				}
				if (!empty($headers['subject']) && empty($headers['Subject'])) {
					$headers['Subject'] = $headers['subject'];
				}

				$headers['Subject'] = $this->decodeSMTPSubject($headers['Subject']);

				$emailto = $this->decodeSMTPSubject($overview[0]->to);

<<<<<<< HEAD
				$operationslog .= '<br>** Process email #'.dol_escape_htmltag($iforemailloop)." - ".dol_escape_htmltag((string) $imapemail)." - References: ".dol_escape_htmltag($headers['References']??'')." - Subject: ".dol_escape_htmltag($headers['Subject']);
=======
				$operationslog .= '<br>** Process email #'.dol_escape_htmltag($iforemailloop);
				if (getDolGlobalInt('MAIN_IMAP_USE_PHPIMAP')) {
					/** @var Webklex\PHPIMAP\Message $imapemail */
					// $operationslog .= " - ".dol_escape_htmltag((string) $imapemail);
				} else {
					$operationslog .= " - ".dol_escape_htmltag((string) $imapemail);
				}
				$operationslog .= " - References: ".dol_escape_htmltag($headers['References']??'')." - Subject: ".dol_escape_htmltag($headers['Subject']);
>>>>>>> 6bb5c384
				dol_syslog("** Process email ".$iforemailloop." References: ".($headers['References']??'')." Subject: ".$headers['Subject']);


				$trackidfoundintorecipienttype = '';
				$trackidfoundintorecipientid = 0;
				$reg = array();
				// See also later list of all supported tags...
				if (preg_match('/\+(thi|ctc|use|mem|sub|proj|tas|con|tic|pro|ord|inv|spro|sor|sin|leav|stockinv|job|surv|salary)([0-9]+)@/', $emailto, $reg)) {
					$trackidfoundintorecipienttype = $reg[1];
					$trackidfoundintorecipientid = $reg[2];
				} elseif (preg_match('/\+emailing-(\w+)@/', $emailto, $reg)) {	// Can be 'emailing-test' or 'emailing-IdMailing-IdRecipient'
					$trackidfoundintorecipienttype = 'emailing';
					$trackidfoundintorecipientid = $reg[1];
				}

				// If there is a filter on trackid
				if ($searchfilterdoltrackid > 0) {
					if (empty($trackidfoundintorecipienttype)) {
						if (empty($headers['References']) || !preg_match('/@'.preg_quote($host, '/').'/', $headers['References'])) {
							$nbemailprocessed++;
							dol_syslog(" Discarded - No suffix in email recipient and no Header References found matching signature of application so with a trackid");
							continue; // Exclude email
						}
					}
				}
				if ($searchfilternodoltrackid > 0) {
					if (!empty($trackidfoundintorecipienttype) || (!empty($headers['References']) && preg_match('/@'.preg_quote($host, '/').'/', $headers['References']))) {
						$nbemailprocessed++;
						dol_syslog(" Discarded - Suffix found into email or Header References found and matching signature of application so with a trackid");
						continue; // Exclude email
					}
				}

				if ($searchfilterisanswer > 0) {
					if (empty($headers['In-Reply-To'])) {
						$nbemailprocessed++;
						dol_syslog(" Discarded - Email is not an answer (no In-Reply-To header)");
						continue; // Exclude email
					}
					// Note: we can have
					// Message-ID=A, In-Reply-To=B, References=B and message can BE an answer or NOT (a transfer rewriten)
					$isanswer = 0;
					if (preg_match('/Re\s*:\s+/i', $headers['Subject'])) {
						$isanswer = 1;
					}
					//if ($headers['In-Reply-To'] != $headers['Message-ID'] && empty($headers['References'])) $isanswer = 1;	// If in-reply-to differs of message-id, this is a reply
					//if ($headers['In-Reply-To'] != $headers['Message-ID'] && !empty($headers['References']) && strpos($headers['References'], $headers['Message-ID']) !== false) $isanswer = 1;

					if (!$isanswer) {
						$nbemailprocessed++;
						dol_syslog(" Discarded - Email is not an answer (no RE prefix in subject)");
						continue; // Exclude email
					}
				}
				if ($searchfilterisnotanswer > 0) {
					if (!empty($headers['In-Reply-To'])) {
						// Note: we can have
						// Message-ID=A, In-Reply-To=B, References=B and message can BE an answer or NOT (a transfer rewriten)
						$isanswer = 0;
						if (preg_match('/Re\s*:\s+/i', $headers['Subject'])) {
							$isanswer = 1;
						}
						//if ($headers['In-Reply-To'] != $headers['Message-ID'] && empty($headers['References'])) $isanswer = 1;	// If in-reply-to differs of message-id, this is a reply
						//if ($headers['In-Reply-To'] != $headers['Message-ID'] && !empty($headers['References']) && strpos($headers['References'], $headers['Message-ID']) !== false) $isanswer = 1;
						if ($isanswer) {
							$nbemailprocessed++;
							dol_syslog(" Discarded - Email is an answer");
							continue; // Exclude email
						}
					}
				}

				//print "Process mail ".$iforemailloop." Subject: ".dol_escape_htmltag($headers['Subject'])." selected<br>\n";

				$thirdpartystatic = new Societe($this->db);
				$contactstatic = new Contact($this->db);
				$projectstatic = new Project($this->db);

				$nbactiondoneforemail = 0;
				$errorforemail = 0;
				$errorforactions = 0;
				$thirdpartyfoundby = '';
				$contactfoundby = '';
				$projectfoundby = '';
				$ticketfoundby = '';
				$candidaturefoundby = '';


				if (!empty($conf->global->MAIN_IMAP_USE_PHPIMAP)) {
					dol_syslog("msgid=".$overview['message_id']." date=".dol_print_date($overview['date'], 'dayrfc', 'gmt')." from=".$overview['from']." to=".$overview['to']." subject=".$overview['subject']);

					// Removed emojis
					$overview['subject'] = preg_replace('/[\x{10000}-\x{10FFFF}]/u', "\xEF\xBF\xBD", $overview['subject']);
				} else {
					dol_syslog("msgid=".$overview[0]->message_id." date=".dol_print_date($overview[0]->udate, 'dayrfc', 'gmt')." from=".$overview[0]->from." to=".$overview[0]->to." subject=".$overview[0]->subject);

					$overview[0]->subject = $this->decodeSMTPSubject($overview[0]->subject);

					$overview[0]->from = $this->decodeSMTPSubject($overview[0]->from);

					// Removed emojis
					$overview[0]->subject = preg_replace('/[\x{10000}-\x{10FFFF}]/u', "\xEF\xBF\xBD", $overview[0]->subject);
				}
				// GET IMAP email structure/content
				global $htmlmsg, $plainmsg, $charset, $attachments;

				if (getDolGlobalInt('MAIN_IMAP_USE_PHPIMAP')) {
					/** @var Webklex\PHPIMAP\Message $imapemail */
					if ($imapemail->hasHTMLBody()) {
						$htmlmsg = $imapemail->getHTMLBody();
					}
					if ($imapemail->hasTextBody()) {
						$plainmsg = $imapemail->getTextBody();
					}
					if ($imapemail->hasAttachments()) {
						$attachments = $imapemail->getAttachments()->all();
					} else {
						$attachments = [];
					}
				} else {
					$this->getmsg($connection, $imapemail);	// This set global var $charset, $htmlmsg, $plainmsg, $attachments
				}
				//print $plainmsg;
				//var_dump($plainmsg); exit;

				//$htmlmsg,$plainmsg,$charset,$attachments
				$messagetext = $plainmsg ? $plainmsg : dol_string_nohtmltag($htmlmsg, 0);
				// Removed emojis

				if (utf8_valid($messagetext)) {
					//$messagetext = preg_replace('/[\x{10000}-\x{10FFFF}]/u', "\xEF\xBF\xBD", $messagetext);
					$messagetext = $this->removeEmoji($messagetext);
				} else {
					$operationslog .= '<br>Discarded - Email body is not valid utf8';
					dol_syslog(" Discarded - Email body is not valid utf8");
					continue; // Exclude email
				}

				if (!empty($searchfilterexcludebodyarray)) {
					foreach ($searchfilterexcludebodyarray as $searchfilterexcludebody) {
						if (preg_match('/'.preg_quote($searchfilterexcludebody, '/').'/ms', $messagetext)) {
							$nbemailprocessed++;
							$operationslog .= '<br>Discarded - Email body contains string '.$searchfilterexcludebody;
							dol_syslog(" Discarded - Email body contains string ".$searchfilterexcludebody);
							continue 2; // Exclude email
						}
					}
				}

				//var_dump($plainmsg);
				//var_dump($htmlmsg);
				//var_dump($messagetext);
				//var_dump($charset);
				//var_dump($attachments);
				//exit;

				// Parse IMAP email structure
				/*
				 $structure = imap_fetchstructure($connection, $imapemail, FT_UID);

				 $partplain = $parthtml = -1;
				 $encodingplain = $encodinghtml = '';

				 $result = createPartArray($structure, '');

				 foreach($result as $part)
				 {
				 // $part['part_object']->type seems 0 for content
				 // $part['part_object']->type seems 5 for attachment
				 if (empty($part['part_object'])) continue;
				 if ($part['part_object']->subtype == 'HTML')
				 {
				 $parthtml=$part['part_number'];
				 if ($part['part_object']->encoding == 4)
				 {
				 $encodinghtml = 'aaa';
				 }
				 }
				 if ($part['part_object']->subtype == 'PLAIN')
				 {
				 $partplain=$part['part_number'];
				 if ($part['part_object']->encoding == 4)
				 {
				 $encodingplain = 'rr';
				 }
				 }
				 }
				 //var_dump($result);
				 //var_dump($partplain);
				 //var_dump($parthtml);

				 //var_dump($structure);
				 //var_dump($parthtml);
				 //var_dump($partplain);

				 $messagetext = imap_fetchbody($connection, $imapemail, ($parthtml != '-1' ? $parthtml : ($partplain != '-1' ? $partplain : 1)), FT_PEEK|FTP_UID);
				 */

				//var_dump($messagetext);
				//var_dump($structure->parts[0]->parts);
				//print $header;
				//print $messagetext;
				//exit;

				$fromstring = '';
				$replytostring = '';

				if (!empty($conf->global->MAIN_IMAP_USE_PHPIMAP)) {
					$fromstring = $overview['from'];
					//$replytostring = empty($overview['reply-to']) ? '' : $overview['reply-to'];

					$sender = $overview['sender'];
					$to = $overview['to'];
					$sendtocc = empty($overview['cc']) ? '' : $overview['cc'];
					$sendtobcc = empty($overview['bcc']) ? '' : $overview['bcc'];
					$date = $overview['date'];
					$msgid = str_replace(array('<', '>'), '', $overview['message_id']);
					$subject = $overview['subject'];
				} else {
					$fromstring = $overview[0]->from;
					//$replytostring = empty($overview[0]->replyto) ? '' : $overview[0]->replyto;

					$sender = $overview[0]->sender;
					$to = $overview[0]->to;
					$sendtocc = $overview[0]->cc;
					$sendtobcc = $overview[0]->bcc;
					$date = $overview[0]->udate;
					$msgid = str_replace(array('<', '>'), '', $overview[0]->message_id);
					$subject = $overview[0]->subject;
					//var_dump($msgid);exit;
				}

				if (!empty($searchfilterexcludesubjectarray)) {
					foreach ($searchfilterexcludesubjectarray as $searchfilterexcludesubject) {
						if (preg_match('/'.preg_quote($searchfilterexcludesubject, '/').'/ms', $subject)) {
							$nbemailprocessed++;
							$operationslog .= '<br>Discarded - Email subject contains string '.$searchfilterexcludesubject;
							dol_syslog(" Discarded - Email subject contains string ".$searchfilterexcludesubject);
							continue 2; // Exclude email
						}
					}
				}

				$reg = array();
				if (preg_match('/^(.*)<(.*)>$/', $fromstring, $reg)) {
					$from = $reg[2];
					$fromtext = $reg[1];
				} else {
					$from = $fromstring;
					$fromtext = '';
				}
				if (preg_match('/^(.*)<(.*)>$/', $replytostring, $reg)) {
					$replyto = $reg[2];
					$replytotext = $reg[1];
				} else {
					$replyto = $replytostring;
					$replytotext = '';
				}
				$fk_element_id = 0; $fk_element_type = '';

				$this->db->begin();

				$contactid = 0; $thirdpartyid = 0; $projectid = 0; $ticketid = 0;

				// Analyze TrackId in field References. For example:
				// References: <1542377954.SMTPs-dolibarr-thi649@8f6014fde11ec6cdec9a822234fc557e>
				// References: <1542377954.SMTPs-dolibarr-tic649@8f6014fde11ec6cdec9a822234fc557e>
				// References: <1542377954.SMTPs-dolibarr-abc649@8f6014fde11ec6cdec9a822234fc557e>
				$trackid = '';
				$objectid = 0;
				$objectemail = null;

				$reg = array();
				if (!empty($headers['References'])) {
					$arrayofreferences = preg_split('/(,|\s+)/', $headers['References']);
					// var_dump($headers['References']);
					// var_dump($arrayofreferences);

					foreach ($arrayofreferences as $reference) {
						//print "Process mail ".$iforemailloop." email_msgid ".$msgid.", date ".dol_print_date($date, 'dayhour').", subject ".$subject.", reference ".dol_escape_htmltag($reference)."<br>\n";
						if (!empty($trackidfoundintorecipienttype)) {
							$resultsearchtrackid = -1;
							$reg[1] = $trackidfoundintorecipienttype;
							$reg[2] = $trackidfoundintorecipientid;
						} else {
							$resultsearchtrackid = preg_match('/dolibarr-([a-z]+)([0-9]+)@'.preg_quote($host, '/').'/', $reference, $reg);
							if (empty($resultsearchtrackid) && getDolGlobalString('EMAIL_ALTERNATIVE_HOST_SIGNATURE')) {
								$resultsearchtrackid = preg_match('/dolibarr-([a-z]+)([0-9]+)@'.preg_quote(getDolGlobalString('EMAIL_ALTERNATIVE_HOST_SIGNATURE'), '/').'/', $reference, $reg);
							}
						}

						if (!empty($resultsearchtrackid)) {
							// We found a tracker (in recipient email or into a Reference matching the Dolibarr server)
							$trackid = $reg[1].$reg[2];

							$objectid = $reg[2];
							// See also list into interface_50_modAgenda_ActionsAuto
							if ($reg[1] == 'thi') {   // Third-party
								$objectemail = new Societe($this->db);
							}
							if ($reg[1] == 'ctc') {   // Contact
								$objectemail = new Contact($this->db);
							}
							if ($reg[1] == 'inv') {   // Customer Invoice
								$objectemail = new Facture($this->db);
							}
							if ($reg[1] == 'sinv') {   // Supplier Invoice
								$objectemail = new FactureFournisseur($this->db);
							}
							if ($reg[1] == 'pro') {   // Customer Proposal
								$objectemail = new Propal($this->db);
							}
							if ($reg[1] == 'ord') {   // Sale Order
								$objectemail = new Commande($this->db);
							}
							if ($reg[1] == 'shi') {   // Shipment
								$objectemail = new Expedition($this->db);
							}
							if ($reg[1] == 'spro') {   // Supplier Proposal
								$objectemail = new SupplierProposal($this->db);
							}
							if ($reg[1] == 'sord') {   // Supplier Order
								$objectemail = new CommandeFournisseur($this->db);
							}
							if ($reg[1] == 'rec') {   // Reception
								$objectemail = new Reception($this->db);
							}
							if ($reg[1] == 'proj') {   // Project
								$objectemail = new Project($this->db);
							}
							if ($reg[1] == 'tas') {   // Task
								$objectemail = new Task($this->db);
							}
							if ($reg[1] == 'con') {   // Contact
								$objectemail = new Contact($this->db);
							}
							if ($reg[1] == 'use') {   // User
								$objectemail = new User($this->db);
							}
							if ($reg[1] == 'tic') {   // Ticket
								$objectemail = new Ticket($this->db);
							}
							if ($reg[1] == 'recruitmentcandidature') {   // Recruiting Candidate
								$objectemail = new RecruitmentCandidature($this->db);
							}
							if ($reg[1] == 'mem') {   // Member
								$objectemail = new Adherent($this->db);
							}
							/*if ($reg[1] == 'leav') {   // Leave / Holiday
							 $objectemail = new Holiday($db);
							 }
							 if ($reg[1] == 'exp') {   // ExpenseReport
							 $objectemail = new ExpenseReport($db);
							 }*/
						} elseif (preg_match('/<(.*@.*)>/', $reference, $reg)) {
							// This is an external reference, we check if we have it in our database
							if (!is_object($objectemail)) {
								$sql = "SELECT rowid FROM ".MAIN_DB_PREFIX."ticket where email_msgid = '".$this->db->escape($reg[1])."'";
								$resql = $this->db->query($sql);
								if ($resql) {
									$obj = $this->db->fetch_object($resql);
									if ($obj) {
										$objectid = $obj->rowid;
										$objectemail = new Ticket($this->db);
										$ticketfoundby = $langs->transnoentitiesnoconv("EmailMsgID").' ('.$reg[1].')';
									}
								} else {
									$errorforemail++;
								}
							}

							if (!is_object($objectemail)) {
								$sql = "SELECT rowid FROM ".MAIN_DB_PREFIX."projet where email_msgid = '".$this->db->escape($reg[1])."'";
								$resql = $this->db->query($sql);
								if ($resql) {
									$obj = $this->db->fetch_object($resql);
									if ($obj) {
										$objectid = $obj->rowid;
										$objectemail = new Project($this->db);
										$projectfoundby = $langs->transnoentitiesnoconv("EmailMsgID").' ('.$reg[1].')';
									}
								} else {
									$errorforemail++;
								}
							}

							if (!is_object($objectemail)) {
								$sql = "SELECT rowid FROM ".MAIN_DB_PREFIX."recruitment_recruitmentcandidature where email_msgid = '".$this->db->escape($reg[1])."'";
								$resql = $this->db->query($sql);
								if ($resql) {
									$obj = $this->db->fetch_object($resql);
									if ($obj) {
										$objectid = $obj->rowid;
										$objectemail = new RecruitmentCandidature($this->db);
										$candidaturefoundby = $langs->transnoentitiesnoconv("EmailMsgID").' ('.$reg[1].')';
									}
								} else {
									$errorforemail++;
								}
							}
						}

						// Load object linked to email
						if (is_object($objectemail)) {
							$result = $objectemail->fetch($objectid);
							if ($result > 0) {
								$fk_element_id = $objectemail->id;
								$fk_element_type = $objectemail->element;
								// Fix fk_element_type
								if ($fk_element_type == 'facture') {
									$fk_element_type = 'invoice';
								}

								if (get_class($objectemail) != 'Societe') {
									$thirdpartyid = $objectemail->fk_soc ?? $objectemail->socid;
								} else {
									$thirdpartyid = $objectemail->id;
								}

								if (get_class($objectemail) != 'Contact') {
									$contactid = $objectemail->fk_socpeople;
								} else {
									$contactid = $objectemail->id;
								}

								if (get_class($objectemail) != 'Project') {
									$projectid = isset($objectemail->fk_project) ? $objectemail->fk_project : $objectemail->fk_projet;
								} else {
									$projectid = $objectemail->id;
								}
							}
						}

						// Project
						if ($projectid > 0) {
							$result = $projectstatic->fetch($projectid);
							if ($result <= 0) {
								$projectstatic->id = 0;
							} else {
								$projectid = $projectstatic->id;
								if ($trackid) {
									$projectfoundby = 'trackid ('.$trackid.')';
								}
								if (empty($contactid)) {
									$contactid = $projectstatic->fk_contact;
								}
								if (empty($thirdpartyid)) {
									$thirdpartyid = $projectstatic->fk_soc;
								}
							}
						}
						// Contact
						if ($contactid > 0) {
							$result = $contactstatic->fetch($contactid);
							if ($result <= 0) {
								$contactstatic->id = 0;
							} else {
								$contactid = $contactstatic->id;
								if ($trackid) {
									$contactfoundby = 'trackid ('.$trackid.')';
								}
								if (empty($thirdpartyid)) {
									$thirdpartyid = $contactstatic->fk_soc;
								}
							}
						}
						// Thirdparty
						if ($thirdpartyid > 0) {
							$result = $thirdpartystatic->fetch($thirdpartyid);
							if ($result <= 0) {
								$thirdpartystatic->id = 0;
							} else {
								$thirdpartyid = $thirdpartystatic->id;
								if ($trackid) {
									$thirdpartyfoundby = 'trackid ('.$trackid.')';
								}
							}
						}

						if (is_object($objectemail)) {
							break; // Exit loop of references. We already found an accurate reference
						}
					}
				}

				if (empty($contactid)) {		// Try to find contact using email
					$result = $contactstatic->fetch(0, null, '', $from);

					if ($result > 0) {
						dol_syslog("We found a contact with the email ".$from);
						$contactid = $contactstatic->id;
						$contactfoundby = 'email of contact ('.$from.')';
						if (empty($thirdpartyid) && $contactstatic->socid > 0) {
							$result = $thirdpartystatic->fetch($contactstatic->socid);
							if ($result > 0) {
								$thirdpartyid = $thirdpartystatic->id;
								$thirdpartyfoundby = 'email of contact ('.$from.')';
							}
						}
					}
				}

				if (empty($thirdpartyid)) {		// Try to find thirdparty using email
					$result = $thirdpartystatic->fetch(0, '', '', '', '', '', '', '', '', '', $from);
					if ($result > 0) {
						dol_syslog("We found a thirdparty with the email ".$from);
						$thirdpartyid = $thirdpartystatic->id;
						$thirdpartyfoundby = 'email ('.$from.')';
					}
				}

				/*
				 if ($replyto) {
				 if (empty($contactid)) {		// Try to find contact using email
				 $result = $contactstatic->fetch(0, null, '', $replyto);

				 if ($result > 0) {
				 dol_syslog("We found a contact with the email ".$replyto);
				 $contactid = $contactstatic->id;
				 $contactfoundby = 'email of contact ('.$replyto.')';
				 if (empty($thirdpartyid) && $contactstatic->socid > 0) {
				 $result = $thirdpartystatic->fetch($contactstatic->socid);
				 if ($result > 0) {
				 $thirdpartyid = $thirdpartystatic->id;
				 $thirdpartyfoundby = 'email of contact ('.$replyto.')';
				 }
				 }
				 }
				 }

				 if (empty($thirdpartyid)) {		// Try to find thirdparty using email
				 $result = $thirdpartystatic->fetch(0, '', '', '', '', '', '', '', '', '', $replyto);
				 if ($result > 0) {
				 dol_syslog("We found a thirdparty with the email ".$replyto);
				 $thirdpartyid = $thirdpartystatic->id;
				 $thirdpartyfoundby = 'email ('.$replyto.')';
				 }
				 }
				 }
				 */

				// Do operations (extract variables and creating data)
				if ($mode < 2) {	// 0=Mode production, 1=Mode test (read IMAP and try SQL update then rollback), 2=Mode test with no SQL updates
					foreach ($this->actions as $operation) {
						$errorforthisaction = 0;

						if ($errorforactions) {
							break;
						}
						if (empty($operation['status'])) {
							continue;
						}

						$operationslog .= '<br>* Process operation '.$operation['type'];

						// Make Operation
						dol_syslog("Execute action ".$operation['type']." actionparam=".$operation['actionparam'].' thirdpartystatic->id='.$thirdpartystatic->id.' contactstatic->id='.$contactstatic->id.' projectstatic->id='.$projectstatic->id);
						dol_syslog("Execute action fk_element_id=".$fk_element_id." fk_element_type=".$fk_element_type);	// If a Dolibarr tracker id is found, we should now the id of object

						$actioncode = 'EMAIL_IN';
						// If we scan the Sent box, we use the code for out email
						if ($this->source_directory == 'Sent') {
							$actioncode = 'EMAIL_OUT';
						}

						$description = $descriptiontitle = $descriptionmeta = $descriptionfull = '';

						$descriptiontitle = $langs->trans("RecordCreatedByEmailCollector", $this->ref, $msgid);

						$descriptionmeta = dol_concatdesc($descriptionmeta, $langs->trans("MailTopic").' : '.dol_escape_htmltag($subject));
						$descriptionmeta = dol_concatdesc($descriptionmeta, $langs->trans("MailFrom").($langs->trans("MailFrom") != 'From' ? ' (From)' : '').' : '.dol_escape_htmltag($fromstring));
						if ($sender) {
							$descriptionmeta = dol_concatdesc($descriptionmeta, $langs->trans("Sender").($langs->trans("Sender") != 'Sender' ? ' (Sender)' : '').' : '.dol_escape_htmltag($sender));
						}
						$descriptionmeta = dol_concatdesc($descriptionmeta, $langs->trans("MailTo").($langs->trans("MailTo") != 'To' ? ' (To)' : '').' : '.dol_escape_htmltag($to));
						if ($sendtocc) {
							$descriptionmeta = dol_concatdesc($descriptionmeta, $langs->trans("MailCC").($langs->trans("MailCC") != 'CC' ? ' (CC)' : '').' : '.dol_escape_htmltag($sendtocc));
						}

						// Search and create thirdparty
						if ($operation['type'] == 'loadthirdparty' || $operation['type'] == 'loadandcreatethirdparty') {
							if (empty($operation['actionparam'])) {
								$errorforactions++;
								$this->error = "Action loadthirdparty or loadandcreatethirdparty has empty parameter. Must be a rule like 'name=HEADER:^From:(.*);' or 'name=SET:xxx' or 'name=EXTRACT:(body|subject):regex where 'name' can be replaced with 'id' or 'email' to define how to set or extract data. More properties can also be set, for example client=SET:2;";
								$this->errors[] = $this->error;
							} else {
								$actionparam = $operation['actionparam'];
								$idtouseforthirdparty = '';
								$nametouseforthirdparty = '';
								$emailtouseforthirdparty = '';
								$namealiastouseforthirdparty = '';

								$operationslog .= '<br>Loop on each property to set into actionparam';

								// $actionparam = 'param=SET:aaa' or 'param=EXTRACT:BODY:....'
								$arrayvaluetouse = dolExplodeIntoArray($actionparam, '(\n\r|\r|\n|;)', '=');
								foreach ($arrayvaluetouse as $propertytooverwrite => $valueforproperty) {
									$sourcestring = '';
									$sourcefield = '';
									$regexstring = '';
									$regforregex = array();

									if (preg_match('/^EXTRACT:([a-zA-Z0-9_]+):(.*)$/', $valueforproperty, $regforregex)) {
										$sourcefield = $regforregex[1];
										$regexstring = $regforregex[2];
									}

									if (!empty($sourcefield) && !empty($regexstring)) {
										if (strtolower($sourcefield) == 'body') {
											$sourcestring = $messagetext;
										} elseif (strtolower($sourcefield) == 'subject') {
											$sourcestring = $subject;
										} elseif (strtolower($sourcefield) == 'header') {
											$sourcestring = $header;
										}

										if ($sourcestring) {
											$regforval = array();
											//var_dump($regexstring);var_dump($sourcestring);
											if (preg_match('/'.$regexstring.'/ms', $sourcestring, $regforval)) {
												//var_dump($regforval[count($regforval)-1]);exit;
												// Overwrite param $tmpproperty
												if ($propertytooverwrite == 'id') {
													$idtouseforthirdparty = isset($regforval[count($regforval) - 1]) ? trim($regforval[count($regforval) - 1]) : null;

													$operationslog .= '<br>propertytooverwrite='.$propertytooverwrite.' Regex /'.dol_escape_htmltag($regexstring).'/ms into '.strtoupper($sourcefield).' -> Found idtouseforthirdparty='.dol_escape_htmltag($idtouseforthirdparty);
												} elseif ($propertytooverwrite == 'email') {
													$emailtouseforthirdparty = isset($regforval[count($regforval) - 1]) ? trim($regforval[count($regforval) - 1]) : null;

													$operationslog .= '<br>propertytooverwrite='.$propertytooverwrite.' Regex /'.dol_escape_htmltag($regexstring).'/ms into '.strtoupper($sourcefield).' -> Found emailtouseforthirdparty='.dol_escape_htmltag($emailtouseforthirdparty);
												} elseif ($propertytooverwrite == 'name') {
													$nametouseforthirdparty = isset($regforval[count($regforval) - 1]) ? trim($regforval[count($regforval) - 1]) : null;

													$operationslog .= '<br>propertytooverwrite='.$propertytooverwrite.' Regex /'.dol_escape_htmltag($regexstring).'/ms into '.strtoupper($sourcefield).' -> Found nametouseforthirdparty='.dol_escape_htmltag($nametouseforthirdparty);
												} elseif ($propertytooverwrite == 'name_alias') {
													$namealiastouseforthirdparty = isset($regforval[count($regforval) - 1]) ? trim($regforval[count($regforval) - 1]) : null;

													$operationslog .= '<br>propertytooverwrite='.$propertytooverwrite.' Regex /'.dol_escape_htmltag($regexstring).'/ms into '.strtoupper($sourcefield).' -> Found namealiastouseforthirdparty='.dol_escape_htmltag($namealiastouseforthirdparty);
												} else {
													$operationslog .= '<br>propertytooverwrite='.$propertytooverwrite.' Regex /'.dol_escape_htmltag($regexstring).'/ms into '.strtoupper($sourcefield).' -> We discard this, not a field used to search an existing thirdparty';
												}
											} else {
												// Regex not found
												if (in_array($propertytooverwrite, array('id', 'email', 'name', 'name_alias'))) {
													$idtouseforthirdparty = null;
													$nametouseforthirdparty = null;
													$emailtouseforthirdparty = null;
													$namealiastouseforthirdparty = null;

													$operationslog .= '<br>propertytooverwrite='.$propertytooverwrite.' Regex /'.dol_escape_htmltag($regexstring).'/ms into '.strtoupper($sourcefield).' -> Not found. Property searched is critical so we cancel the search.';
												} else {
													$operationslog .= '<br>propertytooverwrite='.$propertytooverwrite.' Regex /'.dol_escape_htmltag($regexstring).'/ms into '.strtoupper($sourcefield).' -> Not found';
												}
											}
											//var_dump($object->$tmpproperty);exit;
										} else {
											// Nothing can be done for this param
											$errorforactions++;
											$this->error = 'The extract rule to use to load thirdparty for email '.$msgid.' has an unknown source (must be HEADER, SUBJECT or BODY)';
											$this->errors[] = $this->error;

											$operationslog .= '<br>'.$this->error;
										}
									} elseif (preg_match('/^(SET|SETIFEMPTY):(.*)$/', $valueforproperty, $reg)) {
										//if (preg_match('/^options_/', $tmpproperty)) $object->array_options[preg_replace('/^options_/', '', $tmpproperty)] = $reg[1];
										//else $object->$tmpproperty = $reg[1];
										// Example: id=SETIFEMPTY:123
										if ($propertytooverwrite == 'id') {
											$idtouseforthirdparty = $reg[2];

											$operationslog .= '<br>propertytooverwrite='.$propertytooverwrite.' We set property idtouseforthrdparty='.dol_escape_htmltag($idtouseforthirdparty);
										} elseif ($propertytooverwrite == 'email') {
											$emailtouseforthirdparty = $reg[2];

											$operationslog .= '<br>propertytooverwrite='.$propertytooverwrite.' We set property emailtouseforthrdparty='.dol_escape_htmltag($emailtouseforthirdparty);
										} elseif ($propertytooverwrite == 'name') {
											$nametouseforthirdparty = $reg[2];

											$operationslog .= '<br>propertytooverwrite='.$propertytooverwrite.' We set property nametouseforthirdparty='.dol_escape_htmltag($nametouseforthirdparty);
										} elseif ($propertytooverwrite == 'name_alias') {
											$namealiastouseforthirdparty = $reg[2];

											$operationslog .= '<br>propertytooverwrite='.$propertytooverwrite.' We set property namealiastouseforthirdparty='.dol_escape_htmltag($namealiastouseforthirdparty);
										}
									} else {
										$errorforactions++;
										$this->error = 'Bad syntax for description of action parameters: '.$actionparam;
										$this->errors[] = $this->error;
										break;
									}
								}

								if (!$errorforactions && ($idtouseforthirdparty || $emailtouseforthirdparty || $nametouseforthirdparty || $namealiastouseforthirdparty)) {
									// We make another search on thirdparty
									$operationslog .= '<br>We have this data to search thirdparty: id='.$idtouseforthirdparty.', email='.$emailtouseforthirdparty.', name='.$nametouseforthirdparty.', name_alias='.$namealiastouseforthirdparty;

									$tmpobject = new stdClass();
									$tmpobject->element == 'generic';
									$tmpobject->id = $idtouseforthirdparty;
									$tmpobject->name = $nametouseforthirdparty;
									$tmpobject->name_alias = $namealiastouseforthirdparty;
									$tmpobject->email = $emailtouseforthirdparty;

									$this->overwritePropertiesOfObject($tmpobject, $operation['actionparam'], $messagetext, $subject, $header, $operationslog);

									$idtouseforthirdparty = $tmpobject->id;
									$nametouseforthirdparty = $tmpobject->name;
									$namealiastouseforthirdparty = $tmpobject->name_alias;
									$emailtouseforthirdparty = $tmpobject->email;

									$operationslog .= '<br>We try to search existing thirdparty with '.$idtouseforthirdparty.' '.$emailtouseforthirdparty.' '.$nametouseforthirdparty.' '.$namealiastouseforthirdparty;

									$result = $thirdpartystatic->fetch($idtouseforthirdparty, $nametouseforthirdparty, '', '', '', '', '', '', '', '', $emailtouseforthirdparty, $namealiastouseforthirdparty);
									if ($result < 0) {
										$errorforactions++;
										$this->error = 'Error when getting thirdparty with name '.$nametouseforthirdparty.' (may be 2 record exists with same name ?)';
										$this->errors[] = $this->error;
										break;
									} elseif ($result == 0) {
										if ($operation['type'] == 'loadthirdparty') {
											dol_syslog("Third party with id=".$idtouseforthirdparty." email=".$emailtouseforthirdparty." name=".$nametouseforthirdparty." name_alias=".$namealiastouseforthirdparty." was not found");

											$errorforactions++;
											$langs->load("errors");
											$this->error = $langs->trans('ErrorFailedToLoadThirdParty', $idtouseforthirdparty, $emailtouseforthirdparty, $nametouseforthirdparty, $namealiastouseforthirdparty);
											$this->errors[] = $this->error;
										} elseif ($operation['type'] == 'loadandcreatethirdparty') {
											dol_syslog("Third party with id=".$idtouseforthirdparty." email=".$emailtouseforthirdparty." name=".$nametouseforthirdparty." name_alias=".$namealiastouseforthirdparty." was not found. We try to create it.");

											// Create thirdparty
											$thirdpartystatic = new Societe($db);
											$thirdpartystatic->name = $nametouseforthirdparty;
											if (!empty($namealiastouseforthirdparty)) {
												if ($namealiastouseforthirdparty != $nametouseforthirdparty) {
													$thirdpartystatic->name_alias = $namealiastouseforthirdparty;
												}
											} else {
												$thirdpartystatic->name_alias = (empty($replytostring) ? (empty($fromtext) ? '': $fromtext) : $replytostring);
											}
											$thirdpartystatic->email = (empty($emailtouseforthirdparty) ? (empty($replyto) ? (empty($from) ? '' : $from) : $replyto) : $emailtouseforthirdparty);

											// Overwrite values with values extracted from source email
											$errorforthisaction = $this->overwritePropertiesOfObject($thirdpartystatic, $operation['actionparam'], $messagetext, $subject, $header, $operationslog);

											if ($thirdpartystatic->client && empty($thirdpartystatic->code_client)) {
												$thirdpartystatic->code_client = 'auto';
											}
											if ($thirdpartystatic->fournisseur && empty($thirdpartystatic->code_fournisseur)) {
												$thirdpartystatic->code_fournisseur = 'auto';
											}

											if ($errorforthisaction) {
												$errorforactions++;
											} else {
												$result = $thirdpartystatic->create($user);
												if ($result <= 0) {
													$errorforactions++;
													$this->error = $thirdpartystatic->error;
													$this->errors = $thirdpartystatic->errors;
												} else {
													$operationslog .= '<br>Thirdparty created -> id = '.dol_escape_htmltag($thirdpartystatic->id);
												}
											}
										}
									} else {
										dol_syslog("One and only one existing third party has been found");

										$operationslog .= '<br>Thirdparty already exists with id = '.dol_escape_htmltag($thirdpartystatic->id);
									}
								}
							}
						} elseif ($operation['type'] == 'loadandcreatecontact') { // Search and create contact
							if (empty($operation['actionparam'])) {
								$errorforactions++;
								$this->error = "Action loadandcreatecontact has empty parameter. Must be 'SET:xxx' or 'EXTRACT:(body|subject):regex' to define how to extract data";
								$this->errors[] = $this->error;
							} else {
								$contact_static = new Contact($this->db);
								// Overwrite values with values extracted from source email
								$errorforthisaction = $this->overwritePropertiesOfObject($contact_static, $operation['actionparam'], $messagetext, $subject, $header, $operationslog);
								if ($errorforthisaction) {
									$errorforactions++;
								} else {
									if (!empty($contact_static->email) && $contact_static->email != $from) $from = $contact_static->email;

									$result = $contactstatic->fetch(0, null, '', $from);
									if ($result < 0) {
										$errorforactions++;
										$this->error = 'Error when getting contact with email ' . $from;
										$this->errors[] = $this->error;
										break;
									} elseif ($result == 0) {
										dol_syslog("Contact with email " . $from . " was not found. We try to create it.");
										$contactstatic = new Contact($this->db);

										// Create contact
										$contactstatic->email = $from;
										$operationslog .= '<br>We set property email='.dol_escape_htmltag($from);

										// Overwrite values with values extracted from source email
										$errorforthisaction = $this->overwritePropertiesOfObject($contactstatic, $operation['actionparam'], $messagetext, $subject, $header, $operationslog);

										if ($errorforthisaction) {
											$errorforactions++;
										} else {
											// Search country by name or code
											if (!empty($contactstatic->country)) {
												require_once DOL_DOCUMENT_ROOT . '/core/lib/company.lib.php';
												$result = getCountry('', 3, $this->db, '', 1, $contactstatic->country);
												if ($result == 'NotDefined') {
													$errorforactions++;
													$this->error = "Error country not found by this name '" . $contactstatic->country . "'";
												} elseif (!($result > 0)) {
													$errorforactions++;
													$this->error = "Error when search country by this name '" . $contactstatic->country . "'";
													$this->errors[] = $this->db->lasterror();
												} else {
													$contactstatic->country_id = $result;
													$operationslog .= '<br>We set property country_id='.dol_escape_htmltag($result);
												}
											} elseif (!empty($contactstatic->country_code)) {
												require_once DOL_DOCUMENT_ROOT . '/core/lib/company.lib.php';
												$result = getCountry($contactstatic->country_code, 3, $this->db);
												if ($result == 'NotDefined') {
													$errorforactions++;
													$this->error = "Error country not found by this code '" . $contactstatic->country_code . "'";
												} elseif (!($result > 0)) {
													$errorforactions++;
													$this->error = "Error when search country by this code '" . $contactstatic->country_code . "'";
													$this->errors[] = $this->db->lasterror();
												} else {
													$contactstatic->country_id = $result;
													$operationslog .= '<br>We set property country_id='.dol_escape_htmltag($result);
												}
											}

											if (!$errorforactions) {
												// Search state by name or code (for country if defined)
												if (!empty($contactstatic->state)) {
													require_once DOL_DOCUMENT_ROOT . '/core/lib/functions.lib.php';
													$result = dol_getIdFromCode($this->db, $contactstatic->state, 'c_departements', 'nom', 'rowid');
													if (empty($result)) {
														$errorforactions++;
														$this->error = "Error state not found by this name '" . $contactstatic->state . "'";
													} elseif (!($result > 0)) {
														$errorforactions++;
														$this->error = "Error when search state by this name '" . $contactstatic->state . "'";
														$this->errors[] = $this->db->lasterror();
													} else {
														$contactstatic->state_id = $result;
														$operationslog .= '<br>We set property state_id='.dol_escape_htmltag($result);
													}
												} elseif (!empty($contactstatic->state_code)) {
													require_once DOL_DOCUMENT_ROOT . '/core/lib/functions.lib.php';
													$result = dol_getIdFromCode($this->db, $contactstatic->state_code, 'c_departements', 'code_departement', 'rowid');
													if (empty($result)) {
														$errorforactions++;
														$this->error = "Error state not found by this code '" . $contactstatic->state_code . "'";
													} elseif (!($result > 0)) {
														$errorforactions++;
														$this->error = "Error when search state by this code '" . $contactstatic->state_code . "'";
														$this->errors[] = $this->db->lasterror();
													} else {
														$contactstatic->state_id = $result;
														$operationslog .= '<br>We set property state_id='.dol_escape_htmltag($result);
													}
												}
											}

											if (!$errorforactions) {
												$result = $contactstatic->create($user);
												if ($result <= 0) {
													$errorforactions++;
													$this->error = $contactstatic->error;
													$this->errors = $contactstatic->errors;
												} else {
													$operationslog .= '<br>Contact created -> id = '.dol_escape_htmltag($contactstatic->id);
												}
											}
										}
									}
								}
							}
						} elseif ($operation['type'] == 'recordevent') {
							// Create event
							$actioncomm = new ActionComm($this->db);

							$alreadycreated = $actioncomm->fetch(0, '', '', $msgid);
							if ($alreadycreated == 0) {
								if ($projectstatic->id > 0) {
									if ($projectfoundby) {
										$descriptionmeta = dol_concatdesc($descriptionmeta, 'Project found from '.$projectfoundby);
									}
								}
								if ($thirdpartystatic->id > 0) {
									if ($thirdpartyfoundby) {
										$descriptionmeta = dol_concatdesc($descriptionmeta, 'Third party found from '.$thirdpartyfoundby);
									}
								}
								if ($contactstatic->id > 0) {
									if ($contactfoundby) {
										$descriptionmeta = dol_concatdesc($descriptionmeta, 'Contact/address found from '.$contactfoundby);
									}
								}

								$description = $descriptiontitle;
								$description = dol_concatdesc($description, "-----");
								$description = dol_concatdesc($description, $descriptionmeta);
								$description = dol_concatdesc($description, "-----");
								$description = dol_concatdesc($description, $messagetext);

								$descriptionfull = $description;
								if (empty($conf->global->MAIN_EMAILCOLLECTOR_MAIL_WITHOUT_HEADER)) {
									$descriptionfull = dol_concatdesc($descriptionfull, "----- Header");
									$descriptionfull = dol_concatdesc($descriptionfull, $header);
								}

								// Insert record of emails sent
								$actioncomm->type_code   = 'AC_OTH_AUTO'; // Type of event ('AC_OTH', 'AC_OTH_AUTO', 'AC_XXX'...)
								$actioncomm->code        = 'AC_'.$actioncode;
								$actioncomm->label       = $langs->trans("ActionAC_".$actioncode).' - '.$langs->trans("MailFrom").' '.$from;
								$actioncomm->note_private = $descriptionfull;
								$actioncomm->fk_project  = $projectstatic->id;
								$actioncomm->datep       = $date;	// date of email
								$actioncomm->datef       = $date;	// date of email
								$actioncomm->percentage  = -1; // Not applicable
								$actioncomm->socid       = $thirdpartystatic->id;
								$actioncomm->contact_id = $contactstatic->id;
								$actioncomm->socpeopleassigned = (!empty($contactstatic->id) ? array($contactstatic->id => '') : array());
								$actioncomm->authorid    = $user->id; // User saving action
								$actioncomm->userownerid = $user->id; // Owner of action
								// Fields when action is an email (content should be added into note)
								$actioncomm->email_msgid = $msgid;
								$actioncomm->email_from  = $fromstring;
								$actioncomm->email_sender = $sender;
								$actioncomm->email_to    = $to;
								$actioncomm->email_tocc  = $sendtocc;
								$actioncomm->email_tobcc = $sendtobcc;
								$actioncomm->email_subject = $subject;
								$actioncomm->errors_to   = '';

								if (!in_array($fk_element_type, array('societe', 'contact', 'project', 'user'))) {
									$actioncomm->fk_element  = $fk_element_id;
									$actioncomm->elementid = $fk_element_id;
									$actioncomm->elementtype = $fk_element_type;
									if (is_object($objectemail) && $objectemail->module) {
										$actioncomm->elementtype .= '@'.$objectemail->module;
									}
								}

								//$actioncomm->extraparams = $extraparams;

								// Overwrite values with values extracted from source email
								$errorforthisaction = $this->overwritePropertiesOfObject($actioncomm, $operation['actionparam'], $messagetext, $subject, $header, $operationslog);

								//var_dump($fk_element_id);
								//var_dump($fk_element_type);
								//var_dump($alreadycreated);
								//var_dump($operation['type']);
								//var_dump($actioncomm);
								//exit;

								if ($errorforthisaction) {
									$errorforactions++;
								} else {
									$result = $actioncomm->create($user);
									if ($result <= 0) {
										$errorforactions++;
										$this->errors = $actioncomm->errors;
									} else {
										$operationslog .= '<br>Event created -> id='.dol_escape_htmltag($actioncomm->id);
									}
								}
							}
						} elseif ($operation['type'] == 'recordjoinpiece') {
							$data = [];
							if (!empty($conf->global->MAIN_IMAP_USE_PHPIMAP)) {
								foreach ($attachments as $attachment) {
									if ($attachment->getName() === 'undefined') {
										continue;
									}
									$data[$attachment->getName()] = $attachment->getContent();
								}
							} else {
								$pj = getAttachments($imapemail, $connection);
								foreach ($pj as $key => $val) {
									$data[$val['filename']] = getFileData($imapemail, $val['pos'], $val['type'], $connection);
								}
							}
							if (count($data) > 0) {
								$sql = "SELECT rowid as id FROM ".MAIN_DB_PREFIX."user WHERE email LIKE '%".$this->db->escape($from)."%'";
								$resql = $this->db->query($sql);
								if ($this->db->num_rows($resql) == 0) {
									$this->errors[] = "User Not allowed to add documents ({$from})";
								}
								$arrayobject = array(
									'propale' => array('table' => 'propal',
										'fields' => array('ref'),
										'class' => 'comm/propal/class/propal.class.php',
										'object' => 'Propal'),
									'holiday' => array('table' => 'holiday',
										'fields' => array('ref'),
										'class' => 'holiday/class/holiday.class.php',
										'object' => 'Holiday'),
									'expensereport' => array('table' => 'expensereport',
										'fields' => array('ref'),
										'class' => 'expensereport/class/expensereport.class.php',
										'object' => 'ExpenseReport'),
									'recruitment/recruitmentjobposition' => array('table' => 'recruitment_recruitmentjobposition',
										'fields' => array('ref'),
										'class' => 'recruitment/class/recruitmentjobposition.class.php',
										'object' => 'RecruitmentJobPosition'),
									'recruitment/recruitmentcandidature' => array('table' => 'recruitment_recruitmentcandidature',
										'fields' => array('ref'),
										'class' => 'recruitment/class/recruitmentcandidature.class.php',
										'object' => ' RecruitmentCandidature'),
									'societe' => array('table' => 'societe',
										'fields' => array('code_client', 'code_fournisseur'),
										'class' => 'societe/class/societe.class.php',
										'object' => 'Societe'),
									'commande' => array('table' => 'commande',
										'fields' => array('ref'),
										'class' => 'commande/class/commande.class.php',
										'object' => 'Commande'),
									'expedition' => array('table' => 'expedition',
										'fields' => array('ref'),
										'class' => 'expedition/class/expedition.class.php',
										'object' => 'Expedition'),
									'contract' => array('table' => 'contrat',
										'fields' => array('ref'),
										'class' => 'contrat/class/contrat.class.php',
										'object' => 'Contrat'),
									'fichinter' => array('table' => 'fichinter',
										'fields' => array('ref'),
										'class' => 'fichinter/class/fichinter.class.php',
										'object' => 'Fichinter'),
									'ticket' => array('table' => 'ticket',
										'fields' => array('ref'),
										'class' => 'ticket/class/ticket.class.php',
										'object' => 'Ticket'),
									'knowledgemanagement' => array('table' => 'knowledgemanagement_knowledgerecord',
										'fields' => array('ref'),
										'class' => 'knowledgemanagement/class/knowledgemanagement.class.php',
										'object' => 'KnowledgeRecord'),
									'supplier_proposal' => array('table' => 'supplier_proposal',
										'fields' => array('ref'),
										'class' => 'supplier_proposal/class/supplier_proposal.class.php',
										'object' => 'SupplierProposal'),
									'fournisseur/commande' => array('table' => 'commande_fournisseur',
										'fields' => array('ref', 'ref_supplier'),
										'class' => 'fourn/class/fournisseur.commande.class.php',
										'object' => 'SupplierProposal'),
									'facture' => array('table' => 'facture',
										'fields' => array('ref'),
										'class' => 'compta/facture/class/facture.class.php',
										'object' => 'Facture'),
									'fournisseur/facture' => array('table' => 'facture_fourn',
										'fields' => array('ref', 'ref_client'),
										'class' => 'fourn/class/fournisseur.facture.class.php',
										'object' => 'FactureFournisseur'),
									'produit' => array('table' => 'product',
										'fields' => array('ref'),
										'class' => 'product/class/product.class.php',
										'object' => 'Product'),
									'productlot' => array('table' => 'product_lot',
										'fields' => array('batch'),
										'class' => 'product/stock/class/productlot.class.php',
										'object' => 'Productlot'),
									'projet' => array('table' => 'projet',
										'fields' => array('ref'),
										'class' => 'projet/class/projet.class.php',
										'object' => 'Project'),
									'projet_task' => array('table' => 'projet_task',
										'fields' => array('ref'),
										'class' => 'projet/class/task.class.php',
										'object' => 'Task'),
									'ressource' => array('table' => 'resource',
										'fields' => array('ref'),
										'class' => 'ressource/class/dolressource.class.php',
										'object' => 'Dolresource'),
									'bom' => array('table' => 'bom_bom',
										'fields' => array('ref'),
										'class' => 'bom/class/bom.class.php',
										'object' => 'BOM'),
									'mrp' => array('table' => 'mrp_mo',
										'fields' => array('ref'),
										'class' => 'mrp/class/mo.class.php',
										'object' => 'Mo'),
								);

								if (!is_object($hookmanager)) {
									include_once DOL_DOCUMENT_ROOT.'/core/class/hookmanager.class.php';
									$hookmanager = new HookManager($this->db);
								}
								$hookmanager->initHooks(array('emailcolector'));
								$parameters = array('arrayobject' => $arrayobject);
								$reshook = $hookmanager->executeHooks('addmoduletoeamailcollectorjoinpiece', $parameters);    // Note that $action and $object may have been modified by some hooks
								if ($reshook > 0) {
									$arrayobject = $hookmanager->resArray;
								}

								$resultobj = array();

								foreach ($arrayobject as $key => $objectdesc) {
									$sql = 'SELECT DISTINCT t.rowid ';
									$sql .= ' FROM ' . MAIN_DB_PREFIX . $objectdesc['table'] . ' AS t';
									$sql .= ' WHERE ';
									foreach ($objectdesc['fields'] as $field) {
										$sql .= "'" .$this->db->escape($subject) . "'  LIKE CONCAT('%',  t." . $field . ", '%') OR ";
									}
									$sql = substr($sql, 0, -4);

									$ressqlobj = $this->db->query($sql);
									if ($ressqlobj) {
										while ($obj = $this->db->fetch_object($ressqlobj)) {
											$resultobj[$key][] = $obj->rowid;
										}
									}
								}
								$dirs = array();
								foreach ($resultobj as $mod => $ids) {
									$moddesc = $arrayobject[$mod];
									$elementpath = $mod;
									dol_include_once($moddesc['class']);
									$objectmanaged = new $moddesc['object']($this->db);
									foreach ($ids as $val) {
										$res = $objectmanaged->fetch($val);
										if ($res) {
											$path = ($objectmanaged->entity > 1 ? "/" . $objectmanaged->entity : '');
											$dirs[] = DOL_DATA_ROOT . $path . "/" . $elementpath . '/' . dol_sanitizeFileName($objectmanaged->ref) . '/';
										} else {
											$this->errors[] = 'object not found';
										}
									}
								}
								foreach ($dirs as $target) {
									$prefix = $this->actions[$this->id]['actionparam'];
									foreach ($data as $filename => $content) {
										$resr = saveAttachment($target, $prefix . '_' . $filename, $content);
										if ($resr == -1) {
											$this->errors[] = 'Doc not saved';
										}
									}
								}

								$operationslog .= '<br>Save attachment files on disk';
							} else {
								$this->errors[] = 'no joined piece';

								$operationslog .= '<br>No joinded files';
							}
						} elseif ($operation['type'] == 'project') {
							// Create project / lead
							$projecttocreate = new Project($this->db);
							$alreadycreated = $projecttocreate->fetch(0, '', '', $msgid);
							if ($alreadycreated == 0) {
								if ($thirdpartystatic->id > 0) {
									$projecttocreate->socid = $thirdpartystatic->id;
									if ($thirdpartyfoundby) {
										$descriptionmeta = dol_concatdesc($descriptionmeta, 'Third party found from '.$thirdpartyfoundby);
									}
								}
								if ($contactstatic->id > 0) {
									$projecttocreate->contact_id = $contactstatic->id;
									if ($contactfoundby) {
										$descriptionmeta = dol_concatdesc($descriptionmeta, 'Contact/address found from '.$contactfoundby);
									}
								}

								$description = $descriptiontitle;
								$description = dol_concatdesc($description, "-----");
								$description = dol_concatdesc($description, $descriptionmeta);
								$description = dol_concatdesc($description, "-----");
								$description = dol_concatdesc($description, $messagetext);

								$descriptionfull = $description;
								if (empty($conf->global->MAIN_EMAILCOLLECTOR_MAIL_WITHOUT_HEADER)) {
									$descriptionfull = dol_concatdesc($descriptionfull, "----- Header");
									$descriptionfull = dol_concatdesc($descriptionfull, $header);
								}

								$id_opp_status = dol_getIdFromCode($this->db, 'PROSP', 'c_lead_status', 'code', 'rowid');
								$percent_opp_status = dol_getIdFromCode($this->db, 'PROSP', 'c_lead_status', 'code', 'percent');

								$projecttocreate->title = $subject;
								$projecttocreate->date_start = $date;	// date of email
								$projecttocreate->date_end = '';
								$projecttocreate->opp_status = $id_opp_status;
								$projecttocreate->opp_percent = $percent_opp_status;
								$projecttocreate->description = dol_concatdesc(dolGetFirstLineOfText(dol_string_nohtmltag($description, 2), 10), '...'.$langs->transnoentities("SeePrivateNote").'...');
								$projecttocreate->note_private = $descriptionfull;
								$projecttocreate->entity = $conf->entity;
								$projecttocreate->email_msgid = $msgid;

								$savesocid = $projecttocreate->socid;

								// Overwrite values with values extracted from source email.
								// This may overwrite any $projecttocreate->xxx properties.
								$errorforthisaction = $this->overwritePropertiesOfObject($projecttocreate, $operation['actionparam'], $messagetext, $subject, $header, $operationslog);

								// Set project ref if not yet defined
								if (empty($projecttocreate->ref)) {
									// Get next Ref
									$defaultref = '';
									$modele = empty($conf->global->PROJECT_ADDON) ? 'mod_project_simple' : $conf->global->PROJECT_ADDON;

									// Search template files
									$file = ''; $classname = ''; $filefound = 0; $reldir = '';
									$dirmodels = array_merge(array('/'), (array) $conf->modules_parts['models']);
									foreach ($dirmodels as $reldir) {
										$file = dol_buildpath($reldir."core/modules/project/".$modele.'.php', 0);
										if (file_exists($file)) {
											$filefound = 1;
											$classname = $modele;
											break;
										}
									}

									if ($filefound) {
										if ($savesocid > 0) {
											if ($savesocid != $projecttocreate->socid) {
												$errorforactions++;
												setEventMessages('You loaded a thirdparty (id='.$savesocid.') and you force another thirdparty id (id='.$projecttocreate->socid.') by setting socid in operation with a different value', null, 'errors');
											}
										} else {
											if ($projecttocreate->socid > 0) {
												$thirdpartystatic->fetch($projecttocreate->socid);
											}
										}

										$result = dol_include_once($reldir."core/modules/project/".$modele.'.php');
										$modModuleToUseForNextValue = new $classname;
										$defaultref = $modModuleToUseForNextValue->getNextValue(($thirdpartystatic->id > 0 ? $thirdpartystatic : null), $projecttocreate);
									}
									$projecttocreate->ref = $defaultref;
								}


								if ($errorforthisaction) {
									$errorforactions++;
								} else {
									if (empty($projecttocreate->ref) || (is_numeric($projecttocreate->ref) && $projecttocreate->ref <= 0)) {
										$errorforactions++;
										$this->error = 'Failed to create project: Can\'t get a valid value for the field ref with numbering template = '.$modele.', thirdparty id = '.$thirdpartystatic->id;

										$operationslog .= '<br>'.$this->error;
									} else {
										// Create project
										$result = $projecttocreate->create($user);
										if ($result <= 0) {
											$errorforactions++;
											$this->error = 'Failed to create project: '.$langs->trans($projecttocreate->error);
											$this->errors = $projecttocreate->errors;

											$operationslog .= '<br>'.$this->error;
										} else {
											if ($attachments) {
												$destdir = $conf->project->dir_output.'/'.$projecttocreate->ref;
												if (!dol_is_dir($destdir)) {
													dol_mkdir($destdir);
												}
												if (!empty($conf->global->MAIN_IMAP_USE_PHPIMAP)) {
													foreach ($attachments as $attachment) {
														// $attachment->save($destdir.'/');
														$typeattachment = (string) $attachment->getDisposition();
														$filename = $attachment->getFilename();
														$content = $attachment->getContent();
														$this->saveAttachment($destdir, $filename, $content);
													}
												} else {
													$this->getmsg($connection, $imapemail, $destdir);
												}

												$operationslog .= '<br>Project created with attachments -> id='.dol_escape_htmltag($projecttocreate->id);
											} else {
												$operationslog .= '<br>Project created without attachments -> id='.dol_escape_htmltag($projecttocreate->id);
											}
										}
									}
								}
							} else {
								dol_syslog("Project already exists for msgid = ".dol_escape_htmltag($msgid).", so we do not recreate it.");

								$operationslog .= '<br>Project already exists for msgid ='.dol_escape_htmltag($msgid);
							}
						} elseif ($operation['type'] == 'ticket') {
							// Create ticket
							$tickettocreate = new Ticket($this->db);

							$alreadycreated = $tickettocreate->fetch(0, '', '', $msgid);
							if ($alreadycreated == 0) {
								if ($thirdpartystatic->id > 0) {
									$tickettocreate->socid = $thirdpartystatic->id;
									$tickettocreate->fk_soc = $thirdpartystatic->id;
									if ($thirdpartyfoundby) {
										$descriptionmeta = dol_concatdesc($descriptionmeta, 'Third party found from '.$thirdpartyfoundby);
									}
								}
								if ($contactstatic->id > 0) {
									$tickettocreate->contact_id = $contactstatic->id;
									if ($contactfoundby) {
										$descriptionmeta = dol_concatdesc($descriptionmeta, 'Contact/address found from '.$contactfoundby);
									}
								}

								$description = $descriptiontitle;
								$description = dol_concatdesc($description, "-----");
								$description = dol_concatdesc($description, $descriptionmeta);
								$description = dol_concatdesc($description, "-----");
								$description = dol_concatdesc($description, $messagetext);

								$descriptionfull = $description;
								if (empty($conf->global->MAIN_EMAILCOLLECTOR_MAIL_WITHOUT_HEADER)) {
									$descriptionfull = dol_concatdesc($descriptionfull, "----- Header");
									$descriptionfull = dol_concatdesc($descriptionfull, $header);
								}

								$tickettocreate->subject = $subject;
								$tickettocreate->message = $description;
								$tickettocreate->type_code = (!empty($conf->global->MAIN_EMAILCOLLECTOR_TICKET_TYPE_CODE) ? $conf->global->MAIN_EMAILCOLLECTOR_TICKET_TYPE_CODE : dol_getIdFromCode($this->db, 1, 'c_ticket_type', 'use_default', 'code', 1));
								$tickettocreate->category_code = (!empty($conf->global->MAIN_EMAILCOLLECTOR_TICKET_CATEGORY_CODE) ? $conf->global->MAIN_EMAILCOLLECTOR_TICKET_CATEGORY_CODE : dol_getIdFromCode($this->db, 1, 'c_ticket_category', 'use_default', 'code', 1));
								$tickettocreate->severity_code = (!empty($conf->global->MAIN_EMAILCOLLECTOR_TICKET_SEVERITY_CODE) ? $conf->global->MAIN_EMAILCOLLECTOR_TICKET_SEVERITY_CODE : dol_getIdFromCode($this->db, 1, 'c_ticket_severity', 'use_default', 'code', 1));
								$tickettocreate->origin_email = $from;
								$tickettocreate->fk_user_create = $user->id;
								$tickettocreate->datec = dol_now();
								$tickettocreate->fk_project = $projectstatic->id;
								$tickettocreate->notify_tiers_at_create = 0;
								$tickettocreate->note_private = $descriptionfull;
								$tickettocreate->entity = $conf->entity;
								$tickettocreate->email_msgid = $msgid;
								$tickettocreate->email_date = $date;
								//$tickettocreate->fk_contact = $contactstatic->id;

								$savesocid = $tickettocreate->socid;

								// Overwrite values with values extracted from source email.
								// This may overwrite any $projecttocreate->xxx properties.
								$errorforthisaction = $this->overwritePropertiesOfObject($tickettocreate, $operation['actionparam'], $messagetext, $subject, $header, $operationslog);

								// Set ticket ref if not yet defined
								if (empty($tickettocreate->ref)) {
									// Get next Ref
									$defaultref = '';
									$modele = empty($conf->global->TICKET_ADDON) ? 'mod_ticket_simple' : $conf->global->TICKET_ADDON;

									// Search template files
									$file = ''; $classname = ''; $filefound = 0; $reldir = '';
									$dirmodels = array_merge(array('/'), (array) $conf->modules_parts['models']);
									foreach ($dirmodels as $reldir) {
										$file = dol_buildpath($reldir."core/modules/ticket/".$modele.'.php', 0);
										if (file_exists($file)) {
											$filefound = 1;
											$classname = $modele;
											break;
										}
									}

									if ($filefound) {
										if ($savesocid > 0) {
											if ($savesocid != $tickettocreate->socid) {
												$errorforactions++;
												setEventMessages('You loaded a thirdparty (id='.$savesocid.') and you force another thirdparty id (id='.$tickettocreate->socid.') by setting socid in operation with a different value', null, 'errors');
											}
										} else {
											if ($tickettocreate->socid > 0) {
												$thirdpartystatic->fetch($tickettocreate->socid);
											}
										}

										$result = dol_include_once($reldir."core/modules/ticket/".$modele.'.php');
										$modModuleToUseForNextValue = new $classname;
										$defaultref = $modModuleToUseForNextValue->getNextValue(($thirdpartystatic->id > 0 ? $thirdpartystatic : null), $tickettocreate);
									}
									$tickettocreate->ref = $defaultref;
								}

								if ($errorforthisaction) {
									$errorforactions++;
								} else {
									if (is_numeric($tickettocreate->ref) && $tickettocreate->ref <= 0) {
										$errorforactions++;
										$this->error = 'Failed to create ticket: Can\'t get a valid value for the field ref with numbering template = '.$modele.', thirdparty id = '.$thirdpartystatic->id;
									} else {
										// Create project
										$result = $tickettocreate->create($user);
										if ($result <= 0) {
											$errorforactions++;
											$this->error = 'Failed to create ticket: '.$langs->trans($tickettocreate->error);
											$this->errors = $tickettocreate->errors;
										} else {
											if ($attachments) {
												$destdir = $conf->ticket->dir_output.'/'.$tickettocreate->ref;
												if (!dol_is_dir($destdir)) {
													dol_mkdir($destdir);
												}
												if (!empty($conf->global->MAIN_IMAP_USE_PHPIMAP)) {
													foreach ($attachments as $attachment) {
														// $attachment->save($destdir.'/');
														$typeattachment = (string) $attachment->getDisposition();
														$filename = $attachment->getFilename();
														$content = $attachment->getContent();
														$this->saveAttachment($destdir, $filename, $content);
													}
												} else {
													$this->getmsg($connection, $imapemail, $destdir);
												}

												$operationslog .= '<br>Ticket created with attachments -> id='.dol_escape_htmltag($tickettocreate->id);
											} else {
												$operationslog .= '<br>Ticket created without attachments -> id='.dol_escape_htmltag($tickettocreate->id);
											}
										}
									}
								}
							}
						} elseif ($operation['type'] == 'candidature') {
							// Create candidature
							$candidaturetocreate = new RecruitmentCandidature($this->db);

							$alreadycreated = $candidaturetocreate->fetch(0, '', $msgid);
							if ($alreadycreated == 0) {
								$description = $descriptiontitle;
								$description = dol_concatdesc($description, "-----");
								$description = dol_concatdesc($description, $descriptionmeta);
								$description = dol_concatdesc($description, "-----");
								$description = dol_concatdesc($description, $messagetext);

								$descriptionfull = $description;
								$descriptionfull = dol_concatdesc($descriptionfull, "----- Header");
								$descriptionfull = dol_concatdesc($descriptionfull, $header);

								$candidaturetocreate->subject = $subject;
								$candidaturetocreate->message = $description;
								$candidaturetocreate->type_code = 0;
								$candidaturetocreate->category_code = null;
								$candidaturetocreate->severity_code = null;
								$candidaturetocreate->email = $from;
								//$candidaturetocreate->lastname = $langs->trans("Anonymous").' - '.$from;
								$candidaturetocreate->fk_user_creat = $user->id;
								$candidaturetocreate->date_creation = dol_now();
								$candidaturetocreate->fk_project = $projectstatic->id;
								$candidaturetocreate->description = $description;
								$candidaturetocreate->note_private = $descriptionfull;
								$candidaturetocreate->entity = $conf->entity;
								$candidaturetocreate->email_msgid = $msgid;
								$candidaturetocreate->email_date = $date;		// date of email
								$candidaturetocreate->status = $candidaturetocreate::STATUS_DRAFT;
								//$candidaturetocreate->fk_contact = $contactstatic->id;

								// Overwrite values with values extracted from source email.
								// This may overwrite any $projecttocreate->xxx properties.
								$errorforthisaction = $this->overwritePropertiesOfObject($candidaturetocreate, $operation['actionparam'], $messagetext, $subject, $header, $operationslog);

								// Set candidature ref if not yet defined
								/*if (empty($candidaturetocreate->ref))				We do not need this because we create object in draft status
								 {
								 // Get next Ref
								 $defaultref = '';
								 $modele = empty($conf->global->CANDIDATURE_ADDON) ? 'mod_candidature_simple' : $conf->global->CANDIDATURE_ADDON;

								 // Search template files
								 $file = ''; $classname = ''; $filefound = 0; $reldir = '';
								 $dirmodels = array_merge(array('/'), (array) $conf->modules_parts['models']);
								 foreach ($dirmodels as $reldir)
								 {
								 $file = dol_buildpath($reldir."core/modules/ticket/".$modele.'.php', 0);
								 if (file_exists($file)) {
								 $filefound = 1;
								 $classname = $modele;
								 break;
								 }
								 }

								 if ($filefound) {
								 if ($savesocid > 0) {
								 if ($savesocid != $candidaturetocreate->socid) {
								 $errorforactions++;
								 setEventMessages('You loaded a thirdparty (id='.$savesocid.') and you force another thirdparty id (id='.$candidaturetocreate->socid.') by setting socid in operation with a different value', null, 'errors');
								 }
								 } else {
								 if ($candidaturetocreate->socid > 0)
								 {
								 $thirdpartystatic->fetch($candidaturetocreate->socid);
								 }
								 }

								 $result = dol_include_once($reldir."core/modules/ticket/".$modele.'.php');
								 $modModuleToUseForNextValue = new $classname;
								 $defaultref = $modModuleToUseForNextValue->getNextValue(($thirdpartystatic->id > 0 ? $thirdpartystatic : null), $tickettocreate);
								 }
								 $candidaturetocreate->ref = $defaultref;
								 }*/

								if ($errorforthisaction) {
									$errorforactions++;
								} else {
									// Create project
									$result = $candidaturetocreate->create($user);
									if ($result <= 0) {
										$errorforactions++;
										$this->error = 'Failed to create candidature: '.join(', ', $candidaturetocreate->errors);
										$this->errors = $candidaturetocreate->errors;
									}

									$operationslog .= '<br>Candidature created without attachments -> id='.dol_escape_htmltag($candidaturetocreate->id);
								}
							}
						} elseif (substr($operation['type'], 0, 4) == 'hook') {
							// Create event specific on hook
							// this code action is hook..... for support this call
							if (!is_object($hookmanager)) {
								include_once DOL_DOCUMENT_ROOT.'/core/class/hookmanager.class.php';
								$hookmanager = new HookManager($this->db);
								$hookmanager->initHooks(['emailcolector']);
							}

							$parameters = array(
								'connection'=>  $connection,
								'imapemail'=>$imapemail,
								'overview'=>$overview,

								'from' => $from,
								'fromtext' => $fromtext,

								'actionparam'=>  $operation['actionparam'],

								'thirdpartyid' => $thirdpartyid,
								'objectid'=> $objectid,
								'objectemail'=> $objectemail,

								'messagetext'=>$messagetext,
								'subject'=>$subject,
								'header'=>$header,
								'attachments'=>$attachments,
							);
							$reshook = $hookmanager->executeHooks('doCollectImapOneCollector', $parameters, $this, $operation['type']);

							if ($reshook < 0) {
								$errorforthisaction++;
								$this->error = $hookmanager->resPrint;
							}
							if ($errorforthisaction) {
								$errorforactions++;
								$operationslog .= '<br>Hook doCollectImapOneCollector executed with error';
							} else {
								$operationslog .= '<br>Hook doCollectImapOneCollector executed without error';
							}
						}

						if (!$errorforactions) {
							$nbactiondoneforemail++;
						}
					}
				}

				// Error for email or not ?
				if (!$errorforactions) {
					if (!empty($targetdir)) {
						if (!empty($conf->global->MAIN_IMAP_USE_PHPIMAP)) {
							// Move mail using PHP-IMAP
							dol_syslog("EmailCollector::doCollectOneCollector move message ".($imapemail->getHeader()->get('subject'))." to ".$targetdir, LOG_DEBUG);
							if (empty($mode)) {
								$imapemail->move($targetdir);
							}
						} else {
							dol_syslog("EmailCollector::doCollectOneCollector move message ".((string) $imapemail)." to ".$connectstringtarget, LOG_DEBUG);
							$operationslog .= '<br>Move mail '.((string) $imapemail).' - '.$msgid;

							$arrayofemailtodelete[$imapemail] = $msgid;
						}
					} else {
						if (!empty($conf->global->MAIN_IMAP_USE_PHPIMAP)) {
							dol_syslog("EmailCollector::doCollectOneCollector message '".($imapemail->getHeader()->get('subject'))."' using this->host=".$this->host.", this->access_type=".$this->acces_type." was set to read", LOG_DEBUG);
						} else {
							dol_syslog("EmailCollector::doCollectOneCollector message ".((string) $imapemail)." to ".$connectstringtarget." was set to read", LOG_DEBUG);
						}
					}
				} else {
					$errorforemail++;
				}


				unset($objectemail);
				unset($projectstatic);
				unset($thirdpartystatic);
				unset($contactstatic);

				$nbemailprocessed++;

				if (!$errorforemail) {
					$nbactiondone += $nbactiondoneforemail;
					$nbemailok++;

					if (empty($mode)) {
						$this->db->commit();
					} else {
						$this->db->rollback();
					}

					// Stop the loop to process email if we reach maximum collected per collect
					if ($this->maxemailpercollect > 0 && $nbemailok >= $this->maxemailpercollect) {
						dol_syslog("EmailCollect::doCollectOneCollector We reach maximum of ".$nbemailok." collected with success, so we stop this collector now.");
						break;
					}
				} else {
					$error++;

					$this->db->rollback();
				}
			}

			$output = $langs->trans('XEmailsDoneYActionsDone', $nbemailprocessed, $nbemailok, $nbactiondone);

			dol_syslog("End of loop on emails", LOG_INFO, -1);
		} else {
			$langs->load("admin");
			$output = $langs->trans('NoNewEmailToProcess');
			$output .= ' (defaultlang='.$langs->defaultlang.')';
		}

		// Disconnect
		if (!empty($conf->global->MAIN_IMAP_USE_PHPIMAP)) {
			$client->disconnect();
		} else {
			foreach ($arrayofemailtodelete as $imapemail => $msgid) {
				dol_syslog("EmailCollect::doCollectOneCollector delete email ".$imapemail." ".$msgid);

				$operationslog .= "<br> delete email ".$imapemail." ".$msgid;

				if (empty($mode) && empty($error)) {
					$res = imap_mail_move($connection, $imapemail, $targetdir, CP_UID);
					if ($res == false) {
						$errorforemail++;
						$this->error = imap_last_error();
						$this->errors[] = $this->error;

						$operationslog .= '<br>Error in move '.$this->error;

						dol_syslog(imap_last_error());
					}
				}
			}

			if (empty($mode) && empty($error)) {
				dol_syslog("Expunge", LOG_DEBUG);
				$operationslog .= "<br>Expunge";

				imap_expunge($connection); // To validate all moves
			}
			imap_close($connection);
		}

		$this->datelastresult = $now;
		$this->lastresult = $output;
		$this->debuginfo .= 'IMAP search string used : '.$search;
		if ($searchhead) {
			$this->debuginfo .= '<br>Then search string into email header : '.dol_escape_htmltag($searchhead);
		}
		if ($operationslog) {
			$this->debuginfo .= $operationslog;
		}

		if (empty($error) && empty($mode)) {
			$this->datelastok = $now;
		}

		if (!empty($this->errors)) {
			$this->lastresult .= "<br>".join("<br>", $this->errors);
		}
		$this->codelastresult = ($error ? 'KO' : 'OK');

		if (empty($mode)) {
			$this->update($user);
		}

		dol_syslog("EmailCollector::doCollectOneCollector end", LOG_INFO);

		return $error ? -1 : 1;
	}



	// Loop to get part html and plain. Code found on PHP imap_fetchstructure documentation

	/**
	 * getmsg
	 *
	 * @param 	Object $mbox     	Structure
	 * @param 	string $mid		    UID email
	 * @param 	string $destdir	    Target dir for attachments. Leave blank to parse without writing to disk.
	 * @return 	void
	 */
	private function getmsg($mbox, $mid, $destdir = '')
	{
		// input $mbox = IMAP stream, $mid = message id
		// output all the following:
		global $charset, $htmlmsg, $plainmsg, $attachments;
		$htmlmsg = $plainmsg = $charset = '';
		$attachments = array();

		// HEADER
		//$h = imap_header($mbox,$mid);
		// add code here to get date, from, to, cc, subject...

		// BODY
		$s = imap_fetchstructure($mbox, $mid, FT_UID);


		if (!$s->parts) {
			// simple
			$this->getpart($mbox, $mid, $s, 0); // pass 0 as part-number
		} else {
			// multipart: cycle through each part
			foreach ($s->parts as $partno0 => $p) {
				$this->getpart($mbox, $mid, $p, $partno0 + 1, $destdir);
			}
		}
	}

	/* partno string
	 0 multipart/mixed
	 1 multipart/alternative
	 1.1 text/plain
	 1.2 text/html
	 2 message/rfc822
	 2 multipart/mixed
	 2.1 multipart/alternative
	 2.1.1 text/plain
	 2.1.2 text/html
	 2.2 message/rfc822
	 2.2 multipart/alternative
	 2.2.1 text/plain
	 2.2.2 text/html
	 */

	/**
	 * Sub function for getpart(). Only called by createPartArray() and itself.
	 *
	 * @param 	Object		$mbox			Structure
	 * @param 	string		$mid			Part no
	 * @param 	Object		$p              Object p
	 * @param   string      $partno         Partno
	 * @param 	string 		$destdir	    Target dir for attachments. Leave blank to parse without writing to disk.
	 * @return	void
	 */
	private function getpart($mbox, $mid, $p, $partno, $destdir = '')
	{
		// $partno = '1', '2', '2.1', '2.1.3', etc for multipart, 0 if simple
		global $htmlmsg, $plainmsg, $charset, $attachments;

		// DECODE DATA
		$data = ($partno) ?
		imap_fetchbody($mbox, $mid, $partno, FT_UID) : // multipart
		imap_body($mbox, $mid, FT_UID); // simple
		// Any part may be encoded, even plain text messages, so check everything.
		if ($p->encoding == 4) {
			$data = quoted_printable_decode($data);
		} elseif ($p->encoding == 3) {
			$data = base64_decode($data);
		}

		// PARAMETERS
		// get all parameters, like charset, filenames of attachments, etc.
		$params = array();
		if ($p->parameters) {
			foreach ($p->parameters as $x) {
				$params[strtolower($x->attribute)] = $x->value;
			}
		}
		if (!empty($p->dparameters)) {
			foreach ($p->dparameters as $x) {
				$params[strtolower($x->attribute)] = $x->value;
			}
		}

		// ATTACHMENT
		// Any part with a filename is an attachment,
		// so an attached text file (type 0) is not mistaken as the message.
		if (!empty($params['filename']) || !empty($params['name'])) {
			// filename may be given as 'Filename' or 'Name' or both
			$filename = $params['filename'] ?? $params['name'];
			// filename may be encoded, so see imap_mime_header_decode()
			$attachments[$filename] = $data; // this is a problem if two files have same name

			if (strlen($destdir)) {
				if (substr($destdir, -1) != '/') $destdir .= '/';
<<<<<<< HEAD

				// Get file name (with extension)
				$file_name_complete = $params['filename'];
				$destination = $destdir.$file_name_complete;

				// Extract file extension
				$extension = pathinfo($file_name_complete, PATHINFO_EXTENSION);

				// Extract file name without extension
				$file_name = pathinfo($file_name_complete, PATHINFO_FILENAME);

				// Save an original file name variable to track while renaming if file already exists
				$file_name_original = $file_name;

				// Increment file name by 1
				$num = 1;

=======

				// Get file name (with extension)
				$file_name_complete = $params['filename'];
				$destination = $destdir.$file_name_complete;

				// Extract file extension
				$extension = pathinfo($file_name_complete, PATHINFO_EXTENSION);

				// Extract file name without extension
				$file_name = pathinfo($file_name_complete, PATHINFO_FILENAME);

				// Save an original file name variable to track while renaming if file already exists
				$file_name_original = $file_name;

				// Increment file name by 1
				$num = 1;

>>>>>>> 6bb5c384
				/**
				 * Check if the same file name already exists in the upload folder,
				 * append increment number to the original filename
				 */
				while (file_exists($destdir.$file_name.".".$extension)) {
					$file_name = $file_name_original . ' (' . $num . ')';
					$file_name_complete = $file_name . "." . $extension;
					$destination = $destdir.$file_name_complete;
					$num++;
				}

				$destination = dol_sanitizePathName($destination);

				file_put_contents($destination, $data);
			}
		}

		// TEXT
		if ($p->type == 0 && $data) {
			if (!empty($params['charset'])) {
				$data = $this->convertStringEncoding($data, $params['charset']);
			}
			// Messages may be split in different parts because of inline attachments,
			// so append parts together with blank row.
			if (strtolower($p->subtype) == 'plain') {
				$plainmsg .= trim($data)."\n\n";
			} else {
				$htmlmsg .= $data."<br><br>";
			}
			$charset = $params['charset']; // assume all parts are same charset
		} elseif ($p->type == 2 && $data) {
			// EMBEDDED MESSAGE
			// Many bounce notifications embed the original message as type 2,
			// but AOL uses type 1 (multipart), which is not handled here.
			// There are no PHP functions to parse embedded messages,
			// so this just appends the raw source to the main message.
			if (!empty($params['charset'])) {
				$data = $this->convertStringEncoding($data, $params['charset']);
			}
			$plainmsg .= $data."\n\n";
		}

		// SUBPART RECURSION
		if (!empty($p->parts)) {
			foreach ($p->parts as $partno0 => $p2) {
				$this->getpart($mbox, $mid, $p2, $partno.'.'.($partno0 + 1), $destdir); // 1.2, 1.2.1, etc.
			}
		}
	}

	/**
	 * Converts a string from one encoding to another.
	 *
	 * @param  string 	$string			String to convert
	 * @param  string 	$fromEncoding	String encoding
	 * @param  string 	$toEncoding		String return encoding
	 * @return string 					Converted string if conversion was successful, or the original string if not
	 * @throws Exception
	 */
	protected function convertStringEncoding($string, $fromEncoding, $toEncoding = 'UTF-8')
	{
		if (!$string || $fromEncoding == $toEncoding) {
			return $string;
		}
		$convertedString = function_exists('iconv') ? @iconv($fromEncoding, $toEncoding.'//IGNORE', $string) : null;
		if (!$convertedString && extension_loaded('mbstring')) {
			$convertedString = @mb_convert_encoding($string, $toEncoding, $fromEncoding);
		}
		if (!$convertedString) {
			throw new Exception('Mime string encoding conversion failed');
		}
		return $convertedString;
	}

	/**
	 * Decode a subject string according to RFC2047
	 * Example: '=?Windows-1252?Q?RE=A0:_ABC?=' => 'RE : ABC...'
	 * Example: '=?UTF-8?Q?A=C3=A9B?=' => 'AéB'
	 * Example: '=?UTF-8?B?2KLYstmF2KfbjNi0?=' =>
	 * Example: '=?utf-8?B?UkU6IG1vZHVsZSBkb2xpYmFyciBnZXN0aW9ubmFpcmUgZGUgZmljaGllcnMg?= =?utf-8?B?UsOpZsOpcmVuY2UgZGUgbGEgY29tbWFuZGUgVFVHRURJSklSIOKAkyBwYXNz?= =?utf-8?B?w6llIGxlIDIyLzA0LzIwMjA=?='
	 *
	 * @param 	string	$subject		Subject
	 * @return 	string					Decoded subject (in UTF-8)
	 */
	protected function decodeSMTPSubject($subject)
	{
		// Decode $overview[0]->subject according to RFC2047
		// Can use also imap_mime_header_decode($str)
		// Can use also mb_decode_mimeheader($str)
		// Can use also iconv_mime_decode($str, ICONV_MIME_DECODE_CONTINUE_ON_ERROR, 'UTF-8')
		if (function_exists('imap_mime_header_decode') && function_exists('iconv_mime_decode')) {
			$elements = imap_mime_header_decode($subject);
			$newstring = '';
			if (!empty($elements)) {
				$num = count($elements);
				for ($i = 0; $i < $num; $i++) {
					$stringinutf8 = (in_array(strtoupper($elements[$i]->charset), array('DEFAULT', 'UTF-8')) ? $elements[$i]->text : iconv_mime_decode($elements[$i]->text, ICONV_MIME_DECODE_CONTINUE_ON_ERROR, $elements[$i]->charset));
					$newstring .= $stringinutf8;
				}
				$subject = $newstring;
			}
		} elseif (!function_exists('mb_decode_mimeheader')) {
			$subject = mb_decode_mimeheader($subject);
		} elseif (function_exists('iconv_mime_decode')) {
			$subject = iconv_mime_decode($subject, ICONV_MIME_DECODE_CONTINUE_ON_ERROR, 'UTF-8');
		}

		return $subject;
	}

	/**
	 * Remove EMoji from email content
	 *
	 * @param string	$text		String to sanitize
	 * @return string				Sanitized string
	 */
	protected function removeEmoji($text)
	{
		// Supprimer les caractères emoji en utilisant une expression régulière
		$text = preg_replace('/[\x{1F600}-\x{1F64F}]/u', '', $text);
		$text = preg_replace('/[\x{1F300}-\x{1F5FF}]/u', '', $text);
		$text = preg_replace('/[\x{1F680}-\x{1F6FF}]/u', '', $text);
		$text = preg_replace('/[\x{2600}-\x{26FF}]/u', '', $text);
		$text = preg_replace('/[\x{2700}-\x{27BF}]/u', '', $text);
		$text = preg_replace('/[\x{1F900}-\x{1F9FF}]/u', '', $text);
		$text = preg_replace('/[\x{1F1E0}-\x{1F1FF}]/u', '', $text);

		return $text;
	}

	/**
	 * saveAttachment
	 *
	 * @param  string $destdir	destination
	 * @param  string $filename filename
	 * @param  string $content  content
	 * @return void
	 */
	private function saveAttachment($destdir, $filename, $content)
	{
		require_once DOL_DOCUMENT_ROOT .'/core/lib/images.lib.php';

		$tmparraysize = getDefaultImageSizes();
		$maxwidthsmall = $tmparraysize['maxwidthsmall'];
		$maxheightsmall = $tmparraysize['maxheightsmall'];
		$maxwidthmini = $tmparraysize['maxwidthmini'];
		$maxheightmini = $tmparraysize['maxheightmini'];
		$quality = $tmparraysize['quality'];

		file_put_contents($destdir.'/'.$filename, $content);
		if (image_format_supported($filename) == 1) {
			// Create thumbs
			vignette($destdir.'/'.$filename, $maxwidthsmall, $maxheightsmall, '_small', $quality, "thumbs");
			// Create mini thumbs for image (Ratio is near 16/9)
			vignette($destdir.'/'.$filename, $maxwidthmini, $maxheightmini, '_mini', $quality, "thumbs");
		}
		addFileIntoDatabaseIndex($destdir, $filename);
	}
}<|MERGE_RESOLUTION|>--- conflicted
+++ resolved
@@ -1632,9 +1632,6 @@
 
 				$emailto = $this->decodeSMTPSubject($overview[0]->to);
 
-<<<<<<< HEAD
-				$operationslog .= '<br>** Process email #'.dol_escape_htmltag($iforemailloop)." - ".dol_escape_htmltag((string) $imapemail)." - References: ".dol_escape_htmltag($headers['References']??'')." - Subject: ".dol_escape_htmltag($headers['Subject']);
-=======
 				$operationslog .= '<br>** Process email #'.dol_escape_htmltag($iforemailloop);
 				if (getDolGlobalInt('MAIN_IMAP_USE_PHPIMAP')) {
 					/** @var Webklex\PHPIMAP\Message $imapemail */
@@ -1643,7 +1640,6 @@
 					$operationslog .= " - ".dol_escape_htmltag((string) $imapemail);
 				}
 				$operationslog .= " - References: ".dol_escape_htmltag($headers['References']??'')." - Subject: ".dol_escape_htmltag($headers['Subject']);
->>>>>>> 6bb5c384
 				dol_syslog("** Process email ".$iforemailloop." References: ".($headers['References']??'')." Subject: ".$headers['Subject']);
 
 
@@ -3430,7 +3426,6 @@
 
 			if (strlen($destdir)) {
 				if (substr($destdir, -1) != '/') $destdir .= '/';
-<<<<<<< HEAD
 
 				// Get file name (with extension)
 				$file_name_complete = $params['filename'];
@@ -3448,25 +3443,6 @@
 				// Increment file name by 1
 				$num = 1;
 
-=======
-
-				// Get file name (with extension)
-				$file_name_complete = $params['filename'];
-				$destination = $destdir.$file_name_complete;
-
-				// Extract file extension
-				$extension = pathinfo($file_name_complete, PATHINFO_EXTENSION);
-
-				// Extract file name without extension
-				$file_name = pathinfo($file_name_complete, PATHINFO_FILENAME);
-
-				// Save an original file name variable to track while renaming if file already exists
-				$file_name_original = $file_name;
-
-				// Increment file name by 1
-				$num = 1;
-
->>>>>>> 6bb5c384
 				/**
 				 * Check if the same file name already exists in the upload folder,
 				 * append increment number to the original filename
