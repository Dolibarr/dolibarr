--- conflicted
+++ resolved
@@ -1592,16 +1592,8 @@
 					$header = $imapemail->getHeader()->raw;
 					$overview = $imapemail->getAttributes();
 				} else {
-<<<<<<< HEAD
-					$operationslog .= '<br>email = '.((string) $imapemail);
-
-					//$header = imap_headerinfo($connection, $imapemail);
-					$header = imap_fetchheader($connection, $imapemail, 0);
-					$overview = imap_fetch_overview($connection, $imapemail, 0);
-=======
 					$header = imap_fetchheader($connection, $imapemail, FT_UID);
 					$overview = imap_fetch_overview($connection, $imapemail, FT_UID);
->>>>>>> 4c51e35a
 				}
 
 				$header = preg_replace('/\r\n\s+/m', ' ', $header); // When a header line is on several lines, merge lines
@@ -1777,11 +1769,7 @@
 
 				// Parse IMAP email structure
 				/*
-<<<<<<< HEAD
-				 $structure = imap_fetchstructure($connection, $imapemail, 0);
-=======
 				 $structure = imap_fetchstructure($connection, $imapemail, FT_UID);
->>>>>>> 4c51e35a
 
 				 $partplain = $parthtml = -1;
 				 $encodingplain = $encodinghtml = '';
@@ -1818,11 +1806,7 @@
 				 //var_dump($parthtml);
 				 //var_dump($partplain);
 
-<<<<<<< HEAD
-				 $messagetext = imap_fetchbody($connection, $imapemail, ($parthtml != '-1' ? $parthtml : ($partplain != '-1' ? $partplain : 1)), FT_PEEK);
-=======
 				 $messagetext = imap_fetchbody($connection, $imapemail, ($parthtml != '-1' ? $parthtml : ($partplain != '-1' ? $partplain : 1)), FT_PEEK|FTP_UID);
->>>>>>> 4c51e35a
 				 */
 
 				//var_dump($messagetext);
@@ -3154,27 +3138,8 @@
 
 				// Error for email or not ?
 				if (!$errorforactions) {
-<<<<<<< HEAD
-					if (!empty($targetdir) && empty($mode)) {
-						if (empty($conf->global->MAIN_IMAP_USE_PHPIMAP)) {
-							dol_syslog("EmailCollector::doCollectOneCollector move message ".((string) $imapemail)." to ".$connectstringtarget, LOG_DEBUG);
-							$operationslog .= '<br>Move mail '.((string) $imapemail);
-
-							$res = imap_mail_move($connection, $imapemail, $targetdir, 0);
-							if ($res == false) {
-								$errorforemail++;
-								$this->error = imap_last_error();
-								$this->errors[] = $this->error;
-
-								$operationslog .= '<br>Error in move '.$this->error;
-
-								dol_syslog(imap_last_error());
-							}
-						} else {
-=======
 					if (!empty($targetdir)) {
 						if (!empty($conf->global->MAIN_IMAP_USE_PHPIMAP)) {
->>>>>>> 4c51e35a
 							// Move mail using PHP-IMAP
 							dol_syslog("EmailCollector::doCollectOneCollector move message ".($imapemail->getHeader()->get('subject'))." to ".$targetdir, LOG_DEBUG);
 							if (empty($mode)) {
