<?php
/* Copyright (C) 2017  Laurent Destailleur <eldy@users.sourceforge.net>
 *
 * This program is free software; you can redistribute it and/or modify
 * it under the terms of the GNU General Public License as published by
 * the Free Software Foundation; either version 3 of the License, or
 * (at your option) any later version.
 *
 * This program is distributed in the hope that it will be useful,
 * but WITHOUT ANY WARRANTY; without even the implied warranty of
 * MERCHANTABILITY or FITNESS FOR A PARTICULAR PURPOSE.  See the
 * GNU General Public License for more details.
 *
 * You should have received a copy of the GNU General Public License
 * along with this program. If not, see <https://www.gnu.org/licenses/>.
 */

/**
 *    \file        htdocs/emailcollector/class/emailcollector.class.php
 *    \ingroup     emailcollector
 *    \brief       This file is a CRUD class file for EmailCollector (Create/Read/Update/Delete)
 */

// Put here all includes required by your class file
include_once DOL_DOCUMENT_ROOT .'/emailcollector/lib/emailcollector.lib.php';

require_once DOL_DOCUMENT_ROOT .'/core/class/commonobject.class.php';
require_once DOL_DOCUMENT_ROOT .'/core/lib/files.lib.php';

require_once DOL_DOCUMENT_ROOT .'/comm/propal/class/propal.class.php';                   // Customer Proposal
require_once DOL_DOCUMENT_ROOT .'/commande/class/commande.class.php';                    // Sale Order
require_once DOL_DOCUMENT_ROOT .'/compta/facture/class/facture.class.php';               // Customer Invoice
require_once DOL_DOCUMENT_ROOT .'/contact/class/contact.class.php';                      // Contact / Address
require_once DOL_DOCUMENT_ROOT .'/expedition/class/expedition.class.php';                // Shipping / Delivery
require_once DOL_DOCUMENT_ROOT .'/fourn/class/fournisseur.commande.class.php';           // Purchase Order
require_once DOL_DOCUMENT_ROOT .'/fourn/class/fournisseur.facture.class.php';            // Purchase Invoice
require_once DOL_DOCUMENT_ROOT .'/projet/class/project.class.php';                       // Project
require_once DOL_DOCUMENT_ROOT .'/reception/class/reception.class.php';                  // Reception
require_once DOL_DOCUMENT_ROOT .'/recruitment/class/recruitmentcandidature.class.php';   // Recruiting
require_once DOL_DOCUMENT_ROOT .'/societe/class/societe.class.php';                      // Third-Party
require_once DOL_DOCUMENT_ROOT .'/supplier_proposal/class/supplier_proposal.class.php';  // Supplier Proposal
require_once DOL_DOCUMENT_ROOT .'/ticket/class/ticket.class.php';                        // Ticket
//require_once DOL_DOCUMENT_ROOT .'/expensereport/class/expensereport.class.php';        // Expense Report
//require_once DOL_DOCUMENT_ROOT .'/holiday/class/holiday.class.php';                    // Holidays (leave request)


use Webklex\PHPIMAP\ClientManager;
use Webklex\PHPIMAP\Exceptions\ConnectionFailedException;
use Webklex\PHPIMAP\Exceptions\InvalidWhereQueryCriteriaException;
use Webklex\PHPIMAP\Exceptions\GetMessagesFailedException;

use OAuth\Common\Storage\DoliStorage;
use OAuth\Common\Consumer\Credentials;


/**
 * Class for EmailCollector
 */
class EmailCollector extends CommonObject
{
	/**
	 * @var string ID to identify managed object
	 */
	public $element = 'emailcollector';

	/**
	 * @var string Name of table without prefix where object is stored
	 */
	public $table_element = 'emailcollector_emailcollector';

	/**
	 * @var int  Does emailcollector support multicompany module ? 0=No test on entity, 1=Test with field entity, 2=Test with link by societe
	 */
	public $ismultientitymanaged = 1;

	/**
	 * @var int  Does emailcollector support extrafields ? 0=No, 1=Yes
	 */
	public $isextrafieldmanaged = 0;

	/**
	 * @var string String with name of icon for emailcollector. Must be the part after the 'object_' into object_emailcollector.png
	 */
	public $picto = 'email';

	/**
	 * @var string    Field with ID of parent key if this field has a parent
	 */
	public $fk_element = 'fk_emailcollector';

	/**
	 * @var array	List of child tables. To test if we can delete object.
	 */
	protected $childtables = array();

	/**
	 * @var array	List of child tables. To know object to delete on cascade.
	 */
	protected $childtablesoncascade = array('emailcollector_emailcollectorfilter', 'emailcollector_emailcollectoraction');


	/**
	 *  'type' if the field format.
	 *  'label' the translation key.
	 *  'enabled' is a condition when the field must be managed.
	 *  'visible' says if field is visible in list (Examples: 0=Not visible, 1=Visible on list and create/update/view forms, 2=Visible on list only. Using a negative value means field is not shown by default on list but can be selected for viewing)
	 *  'notnull' is set to 1 if not null in database. Set to -1 if we must set data to null if empty ('' or 0).
	 *  'default' is a default value for creation (can still be replaced by the global setup of default values)
	 *  'index' if we want an index in database.
	 *  'foreignkey'=>'tablename.field' if the field is a foreign key (it is recommanded to name the field fk_...).
	 *  'position' is the sort order of field.
	 *  'searchall' is 1 if we want to search in this field when making a search from the quick search button.
	 *  'isameasure' must be set to 1 if you want to have a total on list for this field. Field type must be summable like integer or double(24,8).
	 *  'css' is the CSS style to use on field. For example: 'maxwidth200'
	 *  'help' is a string visible as a tooltip on field
	 *  'comment' is not used. You can store here any text of your choice. It is not used by application.
	 *  'showoncombobox' if value of the field must be visible into the label of the combobox that list record
	 *  'arrayofkeyval' to set list of value if type is a list of predefined values. For example: array("0"=>"Draft","1"=>"Active","-1"=>"Cancel")
	 */

	// BEGIN MODULEBUILDER PROPERTIES
	/**
	 * @var array  Array with all fields and their property. Do not use it as a static var. It may be modified by constructor.
	 */
	public $fields = array(
		'rowid'         => array('type'=>'integer', 'label'=>'TechnicalID', 'visible'=>2, 'enabled'=>1, 'position'=>1, 'notnull'=>1, 'index'=>1),
		'entity'        => array('type'=>'integer', 'label'=>'Entity', 'enabled'=>1, 'visible'=>0, 'default'=>1, 'notnull'=>1, 'index'=>1, 'position'=>20),
		'ref'           => array('type'=>'varchar(128)', 'label'=>'Ref', 'enabled'=>1, 'visible'=>1, 'notnull'=>1, 'showoncombobox'=>1, 'index'=>1, 'position'=>10, 'searchall'=>1, 'help'=>'Example: MyCollector1', 'csslist'=>'tdoverflowmax200'),
		'label'         => array('type'=>'varchar(255)', 'label'=>'Label', 'visible'=>1, 'enabled'=>1, 'position'=>30, 'notnull'=>-1, 'searchall'=>1, 'help'=>'Example: My Email collector', 'csslist'=>'tdoverflowmax150'),
		'description'   => array('type'=>'text', 'label'=>'Description', 'visible'=>-1, 'enabled'=>1, 'position'=>60, 'notnull'=>-1, 'cssview'=>'small', 'csslist'=>'small tdoverflowmax200'),
		'host'          => array('type'=>'varchar(255)', 'label'=>'EMailHost', 'visible'=>1, 'enabled'=>1, 'position'=>90, 'notnull'=>1, 'searchall'=>1, 'comment'=>"IMAP server", 'help'=>'Example: imap.gmail.com', 'csslist'=>'tdoverflowmax125'),
		'port'          => array('type'=>'varchar(10)', 'label'=>'EMailHostPort', 'visible'=>1, 'enabled'=>1, 'position'=>91, 'notnull'=>1, 'searchall'=>0, 'comment'=>"IMAP server port", 'help'=>'Example: 993', 'csslist'=>'tdoverflowmax50', 'default'=>'993'),
		'hostcharset'   => array('type'=>'varchar(16)', 'label'=>'HostCharset', 'visible'=>-1, 'enabled'=>1, 'position'=>92, 'notnull'=>0, 'searchall'=>0, 'comment'=>"IMAP server charset", 'help'=>'Example: "UTF-8" (May be "US-ASCII" with some Office365)', 'default'=>'UTF-8'),
		'acces_type'     => array('type'=>'integer', 'label'=>'accessType', 'visible'=>-1, 'enabled'=>"getDolGlobalInt('MAIN_IMAP_USE_PHPIMAP')", 'position'=>101, 'notnull'=>1, 'index'=>1, 'comment'=>"IMAP login type", 'arrayofkeyval'=>array('0'=>'loginPassword', '1'=>'oauthToken'), 'default'=>'0', 'help'=>''),
		'login'         => array('type'=>'varchar(128)', 'label'=>'Login', 'visible'=>-1, 'enabled'=>1, 'position'=>102, 'notnull'=>-1, 'index'=>1, 'comment'=>"IMAP login", 'help'=>'Example: myaccount@gmail.com'),
		'password'      => array('type'=>'password', 'label'=>'Password', 'visible'=>-1, 'enabled'=>"1", 'position'=>103, 'notnull'=>-1, 'comment'=>"IMAP password", 'help'=>'WithGMailYouCanCreateADedicatedPassword'),
		'oauth_service' => array('type'=>'varchar(128)', 'label'=>'oauthService', 'visible'=>-1, 'enabled'=>"getDolGlobalInt('MAIN_IMAP_USE_PHPIMAP')", 'position'=>104, 'notnull'=>0, 'index'=>1, 'comment'=>"IMAP login oauthService", 'arrayofkeyval'=>array(), 'help'=>'TokenMustHaveBeenCreated'),
		'source_directory' => array('type'=>'varchar(255)', 'label'=>'MailboxSourceDirectory', 'visible'=>-1, 'enabled'=>1, 'position'=>104, 'notnull'=>1, 'default' => 'Inbox', 'help'=>'Example: INBOX'),
		'target_directory' => array('type'=>'varchar(255)', 'label'=>'MailboxTargetDirectory', 'visible'=>1, 'enabled'=>1, 'position'=>110, 'notnull'=>0, 'help'=>"EmailCollectorTargetDir"),
		'maxemailpercollect' => array('type'=>'integer', 'label'=>'MaxEmailCollectPerCollect', 'visible'=>-1, 'enabled'=>1, 'position'=>111, 'default'=>100),
		'datelastresult' => array('type'=>'datetime', 'label'=>'DateLastCollectResult', 'visible'=>1, 'enabled'=>'$action != "create" && $action != "edit"', 'position'=>121, 'notnull'=>-1, 'csslist'=>'nowraponall'),
		'codelastresult' => array('type'=>'varchar(16)', 'label'=>'CodeLastResult', 'visible'=>1, 'enabled'=>'$action != "create" && $action != "edit"', 'position'=>122, 'notnull'=>-1,),
		'lastresult' => array('type'=>'varchar(255)', 'label'=>'LastResult', 'visible'=>1, 'enabled'=>'$action != "create" && $action != "edit"', 'position'=>123, 'notnull'=>-1, 'cssview'=>'small', 'csslist'=>'small tdoverflowmax200'),
		'datelastok' => array('type'=>'datetime', 'label'=>'DateLastcollectResultOk', 'visible'=>1, 'enabled'=>'$action != "create"', 'position'=>125, 'notnull'=>-1, 'csslist'=>'nowraponall'),
		'note_public' => array('type'=>'html', 'label'=>'NotePublic', 'visible'=>0, 'enabled'=>1, 'position'=>61, 'notnull'=>-1,),
		'note_private' => array('type'=>'html', 'label'=>'NotePrivate', 'visible'=>0, 'enabled'=>1, 'position'=>62, 'notnull'=>-1,),
		'date_creation' => array('type'=>'datetime', 'label'=>'DateCreation', 'visible'=>-2, 'enabled'=>1, 'position'=>500, 'notnull'=>1,),
		'tms' => array('type'=>'timestamp', 'label'=>'DateModification', 'visible'=>-2, 'enabled'=>1, 'position'=>501, 'notnull'=>1,),
		//'date_validation' => array('type'=>'datetime',     'label'=>'DateCreation',     'enabled'=>1, 'visible'=>-2, 'position'=>502),
		'fk_user_creat' => array('type'=>'integer:User:user/class/user.class.php', 'label'=>'UserAuthor', 'visible'=>-2, 'enabled'=>1, 'position'=>510, 'notnull'=>1,),
		'fk_user_modif' => array('type'=>'integer:User:user/class/user.class.php', 'label'=>'UserModif', 'visible'=>-2, 'enabled'=>1, 'position'=>511, 'notnull'=>-1,),
		//'fk_user_valid' =>array('type'=>'integer',      'label'=>'UserValidation',        'enabled'=>1, 'visible'=>-1, 'position'=>512),
		'import_key' => array('type'=>'varchar(14)', 'label'=>'ImportId', 'visible'=>-2, 'enabled'=>1, 'position'=>1000, 'notnull'=>-1,),
		'status' => array('type'=>'integer', 'label'=>'Status', 'visible'=>1, 'enabled'=>1, 'position'=>1000, 'notnull'=>1, 'index'=>1, 'arrayofkeyval'=>array('0'=>'Inactive', '1'=>'Active'))
	);


	/**
	 * @var int ID
	 */
	public $rowid;

	/**
	 * @var string Ref
	 */
	public $ref;

	/**
	 * @var int Entity
	 */
	public $entity;

	/**
	 * @var string label
	 */
	public $label;


	/**
	 * @var int Status
	 */
	public $status;

	/**
	 * @var integer|string date_creation
	 */
	public $date_creation;

	/**
	 * @var int timestamp
	 */
	public $tms;

	/**
	 * @var int ID
	 */
	public $fk_user_creat;

	/**
	 * @var int ID
	 */
	public $fk_user_modif;

	/**
	 * @var string import key
	 */
	public $import_key;

	public $host;
	public $port;
	public $hostcharset;
	public $login;
	public $password;
	public $acces_type;
	public $oauth_service;
	public $source_directory;
	public $target_directory;
	public $maxemailpercollect;

	/**
	 * @var integer|string $datelastresult
	 */
	public $datelastresult;

	public $codelastresult;
	public $lastresult;
	public $datelastok;
	// END MODULEBUILDER PROPERTIES

	public $filters;
	public $actions;

	public $debuginfo;

	const STATUS_DISABLED = 0;
	const STATUS_ENABLED = 1;


	/**
	 * Constructor
	 *
	 * @param DoliDb $db Database handler
	 */
	public function __construct(DoliDB $db)
	{
		global $conf, $langs;

		$this->db = $db;

		if (empty($conf->global->MAIN_SHOW_TECHNICAL_ID) && isset($this->fields['rowid'])) {
			$this->fields['rowid']['visible'] = 0;
		}
		if (!isModEnabled('multicompany') && isset($this->fields['entity'])) {
			$this->fields['entity']['enabled'] = 0;
		}

		// List of oauth services
		$oauthservices = array();

		foreach ($conf->global as $key => $val) {
			if (!empty($val) && preg_match('/^OAUTH_.*_ID$/', $key)) {
				$key = preg_replace('/^OAUTH_/', '', $key);
				$key = preg_replace('/_ID$/', '', $key);
				if (preg_match('/^.*-/', $key)) {
					$name = preg_replace('/^.*-/', '', $key);
				} else {
					$name = $langs->trans("NoName");
				}
				$provider = preg_replace('/-.*$/', '', $key);
				$provider = ucfirst(strtolower($provider));

				$oauthservices[$key] = $name." (".$provider.")";
			}
		}

		$this->fields['oauth_service']['arrayofkeyval'] = $oauthservices;

		// Unset fields that are disabled
		foreach ($this->fields as $key => $val) {
			if (isset($val['enabled']) && empty($val['enabled'])) {
				unset($this->fields[$key]);
			}
		}

		// Translate some data of arrayofkeyval
		foreach ($this->fields as $key => $val) {
			if (!empty($val['arrayofkeyval']) && is_array($val['arrayofkeyval'])) {
				foreach ($val['arrayofkeyval'] as $key2 => $val2) {
					$this->fields[$key]['arrayofkeyval'][$key2] = $langs->trans($val2);
				}
			}
		}
	}

	/**
	 * Create object into database
	 *
	 * @param  User $user      User that creates
	 * @param  bool $notrigger false=launch triggers after, true=disable triggers
	 * @return int             <0 if KO, Id of created object if OK
	 */
	public function create(User $user, $notrigger = false)
	{
		global $langs;

		// Check parameters
		if ($this->host && preg_match('/^http:/i', trim($this->host))) {
			$langs->load("errors");
			$this->error = $langs->trans("ErrorHostMustNotStartWithHttp", $this->host);
			return -1;
		}

		include_once DOL_DOCUMENT_ROOT.'/core/lib/security.lib.php';
		$this->password = dolEncrypt($this->password);

		$id = $this->createCommon($user, $notrigger);

		$this->password = dolDecrypt($this->password);

		if (is_array($this->filters) && count($this->filters)) {
			$emailcollectorfilter = new EmailCollectorFilter($this->db);

			foreach ($this->filters as $filter) {
				$emailcollectorfilter->type = $filter['type'];
				$emailcollectorfilter->rulevalue = $filter['rulevalue'];
				$emailcollectorfilter->fk_emailcollector = $this->id;
				$emailcollectorfilter->status = $filter['status'];

				$emailcollectorfilter->create($user);
			}
		}

		if (is_array($this->actions) && count($this->actions)) {
			$emailcollectoroperation = new EmailCollectorAction($this->db);

			foreach ($this->actions as $operation) {
				$emailcollectoroperation->type = $operation['type'];
				$emailcollectoroperation->actionparam = $operation['actionparam'];
				$emailcollectoroperation->fk_emailcollector = $this->id;
				$emailcollectoroperation->status = $operation['status'];
				$emailcollectoroperation->position = $operation['position'];

				$emailcollectoroperation->create($user);
			}
		}

		return $id;
	}

	/**
	 * Clone and object into another one
	 *
	 * @param  	User 	$user      	User that creates
	 * @param  	int 	$fromid     Id of object to clone
	 * @return 	mixed 				New object created, <0 if KO
	 */
	public function createFromClone(User $user, $fromid)
	{
		global $langs, $extrafields;
		$error = 0;

		dol_syslog(__METHOD__, LOG_DEBUG);

		$object = new self($this->db);

		$this->db->begin();

		// Load source object
		$object->fetchCommon($fromid);

		$object->fetchFilters(); // Rules
		$object->fetchActions(); // Operations

		// Reset some properties
		unset($object->id);
		unset($object->fk_user_creat);
		unset($object->import_key);
		unset($object->password);

		// Clear fields
		$object->ref = "copy_of_".$object->ref;
		$object->label = $langs->trans("CopyOf")." ".$object->label;
		if (empty($object->host)) {
			$object->host = 'imap.example.com';
		}
		// Clear extrafields that are unique
		if (is_array($object->array_options) && count($object->array_options) > 0) {
			$extrafields->fetch_name_optionals_label($this->table_element);
			foreach ($object->array_options as $key => $option) {
				$shortkey = preg_replace('/options_/', '', $key);
				if (!empty($extrafields->attributes[$this->element]['unique'][$shortkey])) {
					//var_dump($key); var_dump($clonedObj->array_options[$key]); exit;
					unset($object->array_options[$key]);
				}
			}
		}

		// Create clone
		$object->context['createfromclone'] = 'createfromclone';
		$result = $object->create($user);
		if ($result < 0) {
			$error++;
			$this->error = $object->error;
			$this->errors = $object->errors;
		}

		unset($object->context['createfromclone']);

		// End
		if (!$error) {
			$this->db->commit();
			return $object;
		} else {
			$this->db->rollback();
			return -1;
		}
	}

	/**
	 * Load object in memory from the database
	 *
	 * @param int    $id   Id object
	 * @param string $ref  Ref
	 * @return int         <0 if KO, 0 if not found, >0 if OK
	 */
	public function fetch($id, $ref = null)
	{
		$result = $this->fetchCommon($id, $ref);

		include_once DOL_DOCUMENT_ROOT.'/core/lib/security.lib.php';
		$this->password = dolDecrypt($this->password);

		//if ($result > 0 && !empty($this->table_element_line)) $this->fetchLines();
		return $result;
	}

	/**
	 * Load object lines in memory from the database
	 *
	 * @return int         <0 if KO, 0 if not found, >0 if OK
	 */
	/*
	public function fetchLines()
	{
		$this->lines=array();

		// Load lines with object EmailCollectorLine

		return count($this->lines)?1:0;
	}
	*/

	/**
	 * Fetch all account and load objects into an array
	 *
	 * @param   User    $user           User
	 * @param   int     $activeOnly     filter if active
	 * @param   string  $sortfield      field for sorting
	 * @param   string  $sortorder      sorting order
	 * @param   int     $limit          sort limit
	 * @param   int     $page           page to start on
	 * @return  array   Array with key => EmailCollector object
	 */
	public function fetchAll(User $user, $activeOnly = 0, $sortfield = 's.rowid', $sortorder = 'ASC', $limit = 100, $page = 0)
	{
		global $langs;

		$obj_ret = array();

		$sql = "SELECT s.rowid";
		$sql .= " FROM ".MAIN_DB_PREFIX."emailcollector_emailcollector as s";
		$sql .= ' WHERE s.entity IN ('.getEntity('emailcollector').')';
		if ($activeOnly) {
			$sql .= " AND s.status = 1";
		}
		$sql .= $this->db->order($sortfield, $sortorder);
		if ($limit) {
			if ($page < 0) {
				$page = 0;
			}
			$offset = $limit * $page;

			$sql .= $this->db->plimit($limit + 1, $offset);
		}

		$result = $this->db->query($sql);
		if ($result) {
			$num = $this->db->num_rows($result);
			$i = 0;
			while ($i < $num) {
				$obj = $this->db->fetch_object($result);
				$emailcollector_static = new EmailCollector($this->db);
				if ($emailcollector_static->fetch($obj->rowid)) {
					$obj_ret[] = $emailcollector_static;
				}
				$i++;
			}
		} else {
			$this->errors[] = 'EmailCollector::fetchAll Error when retrieve emailcollector list';
			dol_syslog('EmailCollector::fetchAll Error when retrieve emailcollector list', LOG_ERR);
			$ret = -1;
		}
		if (!count($obj_ret)) {
			dol_syslog('EmailCollector::fetchAll No emailcollector found', LOG_DEBUG);
		}

		return $obj_ret;
	}

	/**
	 * Update object into database
	 *
	 * @param  User $user      User that modifies
	 * @param  bool $notrigger false=launch triggers after, true=disable triggers
	 * @return int             <0 if KO, >0 if OK
	 */
	public function update(User $user, $notrigger = false)
	{
		global $langs;

		// Check parameters
		if ($this->host && preg_match('/^http:/i', trim($this->host))) {
			$langs->load("errors");
			$this->error = $langs->trans("ErrorHostMustNotStartWithHttp", $this->host);
			return -1;
		}

		include_once DOL_DOCUMENT_ROOT.'/core/lib/security.lib.php';
		$this->password = dolEncrypt($this->password);

		$result = $this->updateCommon($user, $notrigger);

		$this->password = dolDecrypt($this->password);

		return $result;
	}

	/**
	 * Delete object in database
	 *
	 * @param User $user       User that deletes
	 * @param bool $notrigger  false=launch triggers after, true=disable triggers
	 * @return int             <0 if KO, >0 if OK
	 */
	public function delete(User $user, $notrigger = false)
	{
		return $this->deleteCommon($user, $notrigger, 1);
	}

	/**
	 *  Return a link to the object card (with optionaly the picto)
	 *
	 *	@param	int		$withpicto					Include picto in link (0=No picto, 1=Include picto into link, 2=Only picto)
	 *	@param	string	$option						On what the link point to ('nolink', ...)
	 *  @param	int  	$notooltip					1=Disable tooltip
	 *  @param  string  $morecss            		Add more css on link
	 *  @param  int     $save_lastsearch_value    	-1=Auto, 0=No save of lastsearch_values when clicking, 1=Save lastsearch_values whenclicking
	 *	@return	string								String with URL
	 */
	public function getNomUrl($withpicto = 0, $option = '', $notooltip = 0, $morecss = '', $save_lastsearch_value = -1)
	{
		global $conf, $langs, $action, $hookmanager;

		if (!empty($conf->dol_no_mouse_hover)) {
			$notooltip = 1; // Force disable tooltips
		}

		$result = '';

		$label = '<u>'.$langs->trans("EmailCollector").'</u>';
		$label .= '<br>';
		$label .= '<b>'.$langs->trans('Ref').':</b> '.$this->ref;

		$url = DOL_URL_ROOT.'/admin/emailcollector_card.php?id='.$this->id;

		if ($option != 'nolink') {
			// Add param to save lastsearch_values or not
			$add_save_lastsearch_values = ($save_lastsearch_value == 1 ? 1 : 0);
			if ($save_lastsearch_value == -1 && preg_match('/list\.php/', $_SERVER["PHP_SELF"])) {
				$add_save_lastsearch_values = 1;
			}
			if ($add_save_lastsearch_values) {
				$url .= '&save_lastsearch_values=1';
			}
		}

		$linkclose = '';
		if (empty($notooltip)) {
			if (!empty($conf->global->MAIN_OPTIMIZEFORTEXTBROWSER)) {
				$label = $langs->trans("ShowEmailCollector");
				$linkclose .= ' alt="'.dol_escape_htmltag($label, 1).'"';
			}
			$linkclose .= ' title="'.dol_escape_htmltag($label, 1).'"';
			$linkclose .= ' class="classfortooltip'.($morecss ? ' '.$morecss : '').'"';
		} else {
			$linkclose = ($morecss ? ' class="'.$morecss.'"' : '');
		}

		$linkstart = '<a href="'.$url.'"';
		$linkstart .= $linkclose.'>';
		$linkend = '</a>';

		$result .= $linkstart;
		if ($withpicto) {
			$result .= img_object(($notooltip ? '' : $label), ($this->picto ? $this->picto : 'generic'), ($notooltip ? (($withpicto != 2) ? 'class="paddingright"' : '') : 'class="'.(($withpicto != 2) ? 'paddingright ' : '').'classfortooltip"'), 0, 0, $notooltip ? 0 : 1);
		}
		if ($withpicto != 2) {
			$result .= $this->ref;
		}
		$result .= $linkend;
		//if ($withpicto != 2) $result.=(($addlabel && $this->label) ? $sep . dol_trunc($this->label, ($addlabel > 1 ? $addlabel : 0)) : '');

		$hookmanager->initHooks(array('emailcollectordao'));
		$parameters = array('id'=>$this->id, 'getnomurl' => &$result);
		$reshook = $hookmanager->executeHooks('getNomUrl', $parameters, $this, $action); // Note that $action and $object may have been modified by some hooks
		if ($reshook > 0) {
			$result = $hookmanager->resPrint;
		} else {
			$result .= $hookmanager->resPrint;
		}

		return $result;
	}

	/**
	 *  Return label of the status
	 *
	 *  @param  int		$mode          0=long label, 1=short label, 2=Picto + short label, 3=Picto, 4=Picto + long label, 5=Short label + Picto, 6=Long label + Picto
	 *  @return	string 			       Label of status
	 */
	public function getLibStatut($mode = 0)
	{
		return $this->LibStatut($this->status, $mode);
	}

	// phpcs:disable PEAR.NamingConventions.ValidFunctionName.ScopeNotCamelCaps
	/**
	 *  Return the status
	 *
	 *  @param	int		$status        Id status
	 *  @param  int		$mode          0=long label, 1=short label, 2=Picto + short label, 3=Picto, 4=Picto + long label, 5=Short label + Picto, 6=Long label + Picto
	 *  @return string 			       Label of status
	 */
	public function LibStatut($status, $mode = 0)
	{
		// phpcs:enable
		if (empty($this->labelStatus) || empty($this->labelStatusShort)) {
			global $langs;
			//$langs->load("mymodule");
			$this->labelStatus[self::STATUS_ENABLED] = $langs->transnoentitiesnoconv('Enabled');
			$this->labelStatus[self::STATUS_DISABLED] = $langs->transnoentitiesnoconv('Disabled');
			$this->labelStatusShort[self::STATUS_ENABLED] = $langs->transnoentitiesnoconv('Enabled');
			$this->labelStatusShort[self::STATUS_DISABLED] = $langs->transnoentitiesnoconv('Disabled');
		}

		$statusType = 'status5';
		if ($status == self::STATUS_ENABLED) {
			$statusType = 'status4';
		}

		return dolGetStatus($this->labelStatus[$status], $this->labelStatusShort[$status], '', $statusType, $mode);
	}

	/**
	 *	Charge les informations d'ordre info dans l'objet commande
	 *
	 *	@param  int		$id       Id of order
	 *	@return	void
	 */
	public function info($id)
	{
		$sql = 'SELECT rowid, date_creation as datec, tms as datem,';
		$sql .= ' fk_user_creat, fk_user_modif';
		$sql .= ' FROM '.MAIN_DB_PREFIX.$this->table_element.' as t';
		$sql .= ' WHERE t.rowid = '.((int) $id);
		$result = $this->db->query($sql);
		if ($result) {
			if ($this->db->num_rows($result)) {
				$obj = $this->db->fetch_object($result);
				$this->id = $obj->rowid;

				$this->user_creation_id = $obj->fk_user_creat;
				$this->user_modification_id = $obj->fk_user_modif;
				$this->date_creation     = $this->db->jdate($obj->datec);
				$this->date_modification = empty($obj->datem) ? '' : $this->db->jdate($obj->datem);
			}

			$this->db->free($result);
		} else {
			dol_print_error($this->db);
		}
	}

	/**
	 * Initialise object with example values
	 * Id must be 0 if object instance is a specimen
	 *
	 * @return void
	 */
	public function initAsSpecimen()
	{
		$this->host = 'localhost';
		$this->login = 'alogin';

		$this->initAsSpecimenCommon();
	}

	/**
	 * Fetch filters
	 *
	 * @return 	int		<0 if KO, >0 if OK
	 * @see fetchActions()
	 */
	public function fetchFilters()
	{
		$this->filters = array();

		$sql = 'SELECT rowid, type, rulevalue, status';
		$sql .= ' FROM '.MAIN_DB_PREFIX.'emailcollector_emailcollectorfilter';
		$sql .= ' WHERE fk_emailcollector = '.((int) $this->id);
		//$sql.= ' ORDER BY position';

		$resql = $this->db->query($sql);
		if ($resql) {
			$num = $this->db->num_rows($resql);
			$i = 0;
			while ($i < $num) {
				$obj = $this->db->fetch_object($resql);
				$this->filters[$obj->rowid] = array('id'=>$obj->rowid, 'type'=>$obj->type, 'rulevalue'=>$obj->rulevalue, 'status'=>$obj->status);
				$i++;
			}
			$this->db->free($resql);
		} else {
			dol_print_error($this->db);
		}

		return 1;
	}

	/**
	 * Fetch actions
	 *
	 * @return 	int		<0 if KO, >0 if OK
	 * @see fetchFilters()
	 */
	public function fetchActions()
	{
		$this->actions = array();

		$sql = 'SELECT rowid, type, actionparam, status';
		$sql .= ' FROM '.MAIN_DB_PREFIX.'emailcollector_emailcollectoraction';
		$sql .= ' WHERE fk_emailcollector = '.((int) $this->id);
		$sql .= ' ORDER BY position';

		$resql = $this->db->query($sql);
		if ($resql) {
			$num = $this->db->num_rows($resql);
			$i = 0;
			while ($i < $num) {
				$obj = $this->db->fetch_object($resql);
				$this->actions[$obj->rowid] = array('id'=>$obj->rowid, 'type'=>$obj->type, 'actionparam'=>$obj->actionparam, 'status'=>$obj->status);
				$i++;
			}
			$this->db->free($resql);
		} else {
			dol_print_error($this->db);
		}
	}


	/**
	 * Return the connectstring to use with IMAP connection function
	 *
	 * @param	int		$ssl		Add /ssl tag
	 * @param	int		$norsh		Add /norsh to connectstring
	 * @return string
	 */
	public function getConnectStringIMAP($ssl = 1, $norsh = 0)
	{
		global $conf;

		// Connect to IMAP
		$flags = '/service=imap'; // IMAP
		if (!empty($conf->global->IMAP_FORCE_TLS)) {
			$flags .= '/tls';
		} elseif (empty($conf->global->IMAP_FORCE_NOSSL)) {
			if ($ssl) {
				$flags .= '/ssl';
			}
		}
		$flags .= '/novalidate-cert';
		//$flags.='/readonly';
		//$flags.='/debug';
		if ($norsh || !empty($conf->global->IMAP_FORCE_NORSH)) {
			$flags .= '/norsh';
		}
		//Used in shared mailbox from Office365
		if (strpos($this->login, '/') != false) {
			$partofauth = explode('/', $this->login);
			$flags .= '/authuser='.$partofauth[0].'/user='.$partofauth[1];
		}

		$connectstringserver = '{'.$this->host.':'.$this->port.$flags.'}';

		return $connectstringserver;
	}

	/**
	 * Convert str to UTF-7 imap default mailbox names
	 *
	 * @param 	string $str			String to encode
	 * @return 	string				Encode string
	 */
	public function getEncodedUtf7($str)
	{
		if (function_exists('mb_convert_encoding')) {
			// change spaces by entropy because mb_convert fail with spaces
			$str = preg_replace("/ /", "xyxy", $str);
			// if mb_convert work
			if ($str = mb_convert_encoding($str, "UTF-7")) {
				// change characters
				$str = preg_replace("/\+A/", "&A", $str);
				// change to spaces again
				$str = preg_replace("/xyxy/", " ", $str);
				return $str;
			} else {
				// print error and return false
				$this->error = "error: is not possible to encode this string '".$str."'";
				return false;
			}
		} else {
			return $str;
		}
	}

	/**
	 * Action executed by scheduler
	 * CAN BE A CRON TASK. In such a case, paramerts come from the schedule job setup field 'Parameters'
	 *
	 * @return	int			0 if OK, <>0 if KO (this function is used also by cron so only 0 is OK)
	 */
	public function doCollect()
	{
		global $user;

		$nberror = 0;

		$arrayofcollectors = $this->fetchAll($user, 1);

		// Loop on each collector
		foreach ($arrayofcollectors as $emailcollector) {
			$result = $emailcollector->doCollectOneCollector(0);
			dol_syslog("doCollect result = ".$result." for emailcollector->id = ".$emailcollector->id);

			$this->error .= 'EmailCollector ID '.$emailcollector->id.':'.$emailcollector->error.'<br>';
			if (!empty($emailcollector->errors)) {
				$this->error .= join('<br>', $emailcollector->errors);
			}
			$this->output .= 'EmailCollector ID '.$emailcollector->id.': '.$emailcollector->lastresult.'<br>';
		}

		return $nberror;
	}

	/**
	 * overwitePropertiesOfObject
	 *
	 * @param	object	$object			Current object we will set ->properties
	 * @param	string	$actionparam	Action parameters
	 * @param	string	$messagetext	Body
	 * @param	string	$subject		Subject
	 * @param   string  $header         Header
	 * @param	string	$operationslog	String with logs of operations done
	 * @return	int						0=OK, Nb of error if error
	 */
	private function overwritePropertiesOfObject(&$object, $actionparam, $messagetext, $subject, $header, &$operationslog)
	{
		global $conf, $langs;

		$errorforthisaction = 0;

		// set output lang
		$outputlangs = $langs;
		$newlang = '';
		if (getDolGlobalInt('MAIN_MULTILANGS') && empty($newlang) && GETPOST('lang_id', 'aZ09')) {
			$newlang = GETPOST('lang_id', 'aZ09');
		}
		if (getDolGlobalInt('MAIN_MULTILANGS') && empty($newlang)) {
			$newlang = $object->thirdparty->default_lang;
		}
		if (!empty($newlang)) {
			$outputlangs = new Translate('', $conf);
			$outputlangs->setDefaultLang($newlang);
		}

		// Overwrite values with values extracted from source email
		// $this->actionparam = 'opportunity_status=123;abc=EXTRACT:BODY:....'
<<<<<<< HEAD
		$arrayvaluetouse = dolExplodeIntoArray($actionparam, '(\n\r|\r|\n|;)', '=');
=======
		$arrayvaluetouse = dolExplodeIntoArray($actionparam, ';', '=');

		$tmp = array();

		// Loop on each property set into actionparam
>>>>>>> c5526330
		foreach ($arrayvaluetouse as $propertytooverwrite => $valueforproperty) {
			$tmpclass = '';
			$tmpproperty = '';
			$tmparray = explode('.', $propertytooverwrite);
			if (count($tmparray) == 2) {
				$tmpclass = $tmparray[0];
				$tmpproperty = $tmparray[1];
			} else {
				$tmpproperty = $tmparray[0];
			}
			if ($tmpclass && ($tmpclass != $object->element)) {
				continue; // Property is for another type of object
			}

			//if (property_exists($object, $tmpproperty) || preg_match('/^options_/', $tmpproperty))
			if ($tmpproperty) {
				$sourcestring = '';
				$sourcefield = '';
				$regexstring = '';
				//$transformationstring='';
				$regforregex = array();
				if (preg_match('/^EXTRACT:([a-zA-Z0-9_]+):(.*):([^:])$/', $valueforproperty, $regforregex)) {
					$sourcefield = $regforregex[1];
					$regexstring = $regforregex[2];
					//$transofrmationstring=$regforregex[3];
				} elseif (preg_match('/^EXTRACT:([a-zA-Z0-9_]+):(.*)$/', $valueforproperty, $regforregex)) {
					$sourcefield = $regforregex[1];
					$regexstring = $regforregex[2];
				}

				if (!empty($sourcefield) && !empty($regexstring)) {
					if (strtolower($sourcefield) == 'body') {
						$sourcestring = $messagetext;
					} elseif (strtolower($sourcefield) == 'subject') {
						$sourcestring = $subject;
					} elseif (strtolower($sourcefield) == 'header') {
						$sourcestring = $header;
					}

					if ($sourcestring) {
						$regforval = array();
						$regexoptions = '';
						if (strtolower($sourcefield) == 'body') {
							$regexoptions = 'ms'; // The m means ^ and $ char is valid at each new line. The s means the char '.' is valid for new lines char too
						}
						if (strtolower($sourcefield) == 'header') {
							$regexoptions = 'm'; // The m means ^ and $ char is valid at each new line.
						}

						//var_dump($tmpproperty.' - '.$regexstring.' - '.$regexoptions.' - '.$sourcestring);
						if (preg_match('/'.$regexstring.'/'.$regexoptions, $sourcestring, $regforval)) {
							// Overwrite param $tmpproperty
							$valueextracted = isset($regforval[count($regforval) - 1]) ?trim($regforval[count($regforval) - 1]) : null;
							if (strtolower($sourcefield) == 'header') {		// extract from HEADER
								if (preg_match('/^options_/', $tmpproperty)) {
									$object->array_options[preg_replace('/^options_/', '', $tmpproperty)] = $this->decodeSMTPSubject($valueextracted);
								} else {
									if (property_exists($object, $tmpproperty)) {
										$object->$tmpproperty = $this->decodeSMTPSubject($valueextracted);
									} else {
										$tmp[$tmpproperty] = $this->decodeSMTPSubject($valueextracted);
									}
								}
							} else {	// extract from BODY
								if (preg_match('/^options_/', $tmpproperty)) {
									$object->array_options[preg_replace('/^options_/', '', $tmpproperty)] = $this->decodeSMTPSubject($valueextracted);
								} else {
									if (property_exists($object, $tmpproperty)) {
										$object->$tmpproperty = $this->decodeSMTPSubject($valueextracted);
									} else {
										$tmp[$tmpproperty] = $this->decodeSMTPSubject($valueextracted);
									}
								}
							}
							if (preg_match('/^options_/', $tmpproperty)) {
								$operationslog .= '<br>Regex /'.dol_escape_htmltag($regexstring).'/'.dol_escape_htmltag($regexoptions).' into '.strtolower($sourcefield).' -> found '.dol_escape_htmltag(dol_trunc($object->array_options[preg_replace('/^options_/', '', $tmpproperty)], 128));
							} else {
								if (property_exists($object, $tmpproperty)) {
									$operationslog .= '<br>Regex /'.dol_escape_htmltag($regexstring).'/'.dol_escape_htmltag($regexoptions).' into '.strtolower($sourcefield).' -> found '.dol_escape_htmltag(dol_trunc($object->$tmpproperty, 128));
								} else {
									$operationslog .= '<br>Regex /'.dol_escape_htmltag($regexstring).'/'.dol_escape_htmltag($regexoptions).' into '.strtolower($sourcefield).' -> found '.dol_escape_htmltag(dol_trunc($tmp[$tmpproperty], 128));
								}
							}
						} else {
							// Regex not found
							if (property_exists($object, $tmpproperty)) {
								$object->$tmpproperty = null;
							} else {
								$tmp[$tmpproperty] = null;
							}

							$operationslog .= '<br>Regex /'.dol_escape_htmltag($regexstring).'/'.dol_escape_htmltag($regexoptions).' into '.strtolower($sourcefield).' -> not found, so property '.dol_escape_htmltag($tmpproperty).' is set to null.';
						}
					} else {
						// Nothing can be done for this param
						$errorforthisaction++;
						$this->error = 'The extract rule to use has on an unknown source (must be HEADER, SUBJECT or BODY)';
						$this->errors[] = $this->error;
					}
				} elseif (preg_match('/^(SET|SETIFEMPTY):(.*)$/', $valueforproperty, $regforregex)) {
					$valuecurrent = '';
					if (preg_match('/^options_/', $tmpproperty)) {
						$valuecurrent = $object->array_options[preg_replace('/^options_/', '', $tmpproperty)];
					} else {
						if (property_exists($object, $tmpproperty)) {
							$valuecurrent = $object->$tmpproperty;
						} else {
							$valuecurrent = $tmp[$tmpproperty];
						}
					}

					if ($regforregex[1] == 'SET' || empty($valuecurrent)) {
						$valuetouse = $regforregex[2];
						$substitutionarray = getCommonSubstitutionArray($outputlangs, 0, null, $object);
						complete_substitutions_array($substitutionarray, $outputlangs, $object);
						$matcharray = array();
						preg_match_all('/__([a-z0-9]+(?:_[a-z0-9]+)?)__/i', $valuetouse, $matcharray);
						//var_dump($tmpproperty.' - '.$object->$tmpproperty.' - '.$valuetouse); var_dump($matcharray);
						if (is_array($matcharray[1])) {    // $matcharray[1] is an array with the list of substitution key found without the __X__ syntax into the SET entry
							foreach ($matcharray[1] as $keytoreplace) {
								if ($keytoreplace) {
									if (preg_match('/^options_/', $keytoreplace)) {
										$substitutionarray['__'.$keytoreplace.'__'] = $object->array_options[preg_replace('/^options_/', '', $keytoreplace)];
									} else {
										if (property_exists($object, $keytoreplace)) {
											$substitutionarray['__'.$keytoreplace.'__'] = $object->$keytoreplace;
										} else {
											$substitutionarray['__'.$keytoreplace.'__'] = $tmp[$keytoreplace];
										}
									}
								}
							}
						}
						//var_dump($substitutionarray);
						dol_syslog('substitutionarray='.var_export($substitutionarray, true));
						//var_dump($substitutionarray);
						$valuetouse = make_substitutions($valuetouse, $substitutionarray);
						if (preg_match('/^options_/', $tmpproperty)) {
							$object->array_options[preg_replace('/^options_/', '', $tmpproperty)] = $valuetouse;

							$operationslog .= '<br>Set value '.dol_escape_htmltag($valuetouse).' into object->array_options['.dol_escape_htmltag(preg_replace('/^options_/', '', $tmpproperty)).']';
						} else {
							if (property_exists($object, $tmpproperty)) {
								$object->$tmpproperty = $valuetouse;
							} else {
								$tmp[$tmpproperty] = $valuetouse;
							}

							$operationslog .= '<br>Set value '.dol_escape_htmltag($valuetouse).' into object->'.dol_escape_htmltag($tmpproperty);
						}
					}
				} else {
					$errorforthisaction++;
					$this->error = 'Bad syntax for description of action parameters: '.$actionparam;
					$this->errors[] = $this->error;
				}
			}
		}

		return $errorforthisaction;
	}

	/**
	 * Execute collect for current collector loaded previously with fetch.
	 *
	 * @param	int		$mode		0=Mode production, 1=Mode test (read IMAP and try SQL update then rollback), 2=Mode test with no SQL updates
	 * @return	int					<0 if KO, >0 if OK
	 */
	public function doCollectOneCollector($mode = 0)
	{
		global $db, $conf, $langs, $user;
		global $hookmanager;

		//$conf->global->SYSLOG_FILE = 'DOL_DATA_ROOT/dolibarr_mydedicatedlofile.log';

		require_once DOL_DOCUMENT_ROOT.'/comm/action/class/actioncomm.class.php';
		if (!empty($conf->global->MAIN_IMAP_USE_PHPIMAP)) {
			require_once DOL_DOCUMENT_ROOT.'/includes/webklex/php-imap/vendor/autoload.php';
		}

		dol_syslog("EmailCollector::doCollectOneCollector start for id=".$this->id." - ".$this->ref, LOG_INFO);

		$langs->loadLangs(array("project", "companies", "mails", "errors", "ticket", "agenda", "commercial"));

		$error = 0;
		$this->output = '';
		$this->error = '';
		$this->debuginfo = '';

		$search = '';
		$searchhead = '';
		$searchfilterdoltrackid = 0;
		$searchfilternodoltrackid = 0;
		$searchfilterisanswer = 0;
		$searchfilterisnotanswer = 0;
		$searchfilterreplyto = 0;
		$operationslog = '';

		$now = dol_now();


		if (empty($this->host)) {
			$this->error = $langs->trans('ErrorFieldRequired', $langs->transnoentitiesnoconv('EMailHost'));
			return -1;
		}
		if (empty($this->login)) {
			$this->error = $langs->trans('ErrorFieldRequired', $langs->transnoentitiesnoconv('Login'));
			return -1;
		}
		if (empty($this->source_directory)) {
			$this->error = $langs->trans('ErrorFieldRequired', $langs->transnoentitiesnoconv('MailboxSourceDirectory'));
			return -1;
		}

		$this->fetchFilters();
		$this->fetchActions();

		if (!empty($conf->global->MAIN_IMAP_USE_PHPIMAP)) {
			if ($this->acces_type == 1) {
				// Mode OAUth2 with PHP-IMAP
				require_once DOL_DOCUMENT_ROOT.'/core/lib/oauth.lib.php'; // define $supportedoauth2array
				$keyforsupportedoauth2array = $this->oauth_service;
				if (preg_match('/^.*-/', $keyforsupportedoauth2array)) {
					$keyforprovider = preg_replace('/^.*-/', '', $keyforsupportedoauth2array);
				} else {
					$keyforprovider = '';
				}
				$keyforsupportedoauth2array = preg_replace('/-.*$/', '', $keyforsupportedoauth2array);
				$keyforsupportedoauth2array = 'OAUTH_'.$keyforsupportedoauth2array.'_NAME';

				$OAUTH_SERVICENAME = (empty($supportedoauth2array[$keyforsupportedoauth2array]['name']) ? 'Unknown' : $supportedoauth2array[$keyforsupportedoauth2array]['name'].($keyforprovider ? '-'.$keyforprovider : ''));

				require_once DOL_DOCUMENT_ROOT.'/includes/OAuth/bootstrap.php';
				//$debugtext = "Host: ".$this->host."<br>Port: ".$this->port."<br>Login: ".$this->login."<br>Password: ".$this->password."<br>access type: ".$this->acces_type."<br>oauth service: ".$this->oauth_service."<br>Max email per collect: ".$this->maxemailpercollect;
				//dol_syslog($debugtext);

				$token = '';

				$storage = new DoliStorage($db, $conf, $keyforprovider);

				try {
					$tokenobj = $storage->retrieveAccessToken($OAUTH_SERVICENAME);

					$expire = true;
					// Is token expired or will token expire in the next 30 seconds
					// if (is_object($tokenobj)) {
					// 	$expire = ($tokenobj->getEndOfLife() !== -9002 && $tokenobj->getEndOfLife() !== -9001 && time() > ($tokenobj->getEndOfLife() - 30));
					// }
					// Token expired so we refresh it
					if (is_object($tokenobj) && $expire) {
						$credentials = new Credentials(
							getDolGlobalString('OAUTH_'.$this->oauth_service.'_ID'),
							getDolGlobalString('OAUTH_'.$this->oauth_service.'_SECRET'),
							getDolGlobalString('OAUTH_'.$this->oauth_service.'_URLAUTHORIZE')
						);
						$serviceFactory = new \OAuth\ServiceFactory();
						$oauthname = explode('-', $OAUTH_SERVICENAME);
						// ex service is Google-Emails we need only the first part Google
						$apiService = $serviceFactory->createService($oauthname[0], $credentials, $storage, array());
						// We have to save the token because Google give it only once
						$refreshtoken = $tokenobj->getRefreshToken();
						$tokenobj = $apiService->refreshAccessToken($tokenobj);
						$tokenobj->setRefreshToken($refreshtoken);
						$storage->storeAccessToken($OAUTH_SERVICENAME, $tokenobj);
					}
					$tokenobj = $storage->retrieveAccessToken($OAUTH_SERVICENAME);
					if (is_object($tokenobj)) {
						$token = $tokenobj->getAccessToken();
					} else {
						$this->error = "Token not found";
						return -1;
					}
				} catch (Exception $e) {
					// Return an error if token not found
					$this->error = $e->getMessage();
					dol_syslog("CMailFile::sendfile: mail end error=".$this->error, LOG_ERR);
					return -1;
				}

				$cm = new ClientManager();
				$client = $cm->make([
					'host'           => $this->host,
					'port'           => $this->port,
					'encryption'     => 'ssl',
					'validate_cert'  => true,
					'protocol'       => 'imap',
					'username'       => $this->login,
					'password'       => $token,
					'authentication' => "oauth",
				]);
			} else {
				// Mode login/pass with PHP-IMAP
				$cm = new ClientManager();
				$client = $cm->make([
					'host'           => $this->host,
					'port'           => $this->port,
					'encryption'     => 'ssl',
					'validate_cert'  => true,
					'protocol'       => 'imap',
					'username'       => $this->login,
					'password'       => $this->password,
					'authentication' => "login",
				]);
			}

			try {
				$client->connect();
			} catch (ConnectionFailedException $e) {
				$this->error = $e->getMessage();
				$this->errors[] = $this->error;
				dol_syslog("EmailCollector::doCollectOneCollector ".$this->error, LOG_ERR);
				return -1;
			}

			$host = dol_getprefix('email');
		} else {
			// Use native IMAP functions
			if (!function_exists('imap_open')) {
				$this->error = 'IMAP function not enabled on your PHP';
				return -2;
			}
			$sourcedir = $this->source_directory;
			$targetdir = ($this->target_directory ? $this->target_directory : ''); // Can be '[Gmail]/Trash' or 'mytag'

			$connectstringserver = $this->getConnectStringIMAP();
			$connectstringsource = $connectstringserver.imap_utf7_encode($sourcedir);
			$connectstringtarget = $connectstringserver.imap_utf7_encode($targetdir);

			$connection = imap_open($connectstringsource, $this->login, $this->password);
			if (!$connection) {
				$this->error = 'Failed to open IMAP connection '.$connectstringsource.' '.imap_last_error();
				return -3;
			}
			imap_errors(); // Clear stack of errors.

			$host = dol_getprefix('email');
			//$host = '123456';

			// Define the IMAP search string
			// See https://tools.ietf.org/html/rfc3501#section-6.4.4 for IMAPv4 (PHP not yet compatible)
			// See https://tools.ietf.org/html/rfc1064 page 13 for IMAPv2
			//$search='ALL';
		}

		if (!empty($conf->global->MAIN_IMAP_USE_PHPIMAP)) {
			// Use PHPIMAP external library
			$criteria = array(array('UNDELETED')); // Seems not supported by some servers
			foreach ($this->filters as $rule) {
				if (empty($rule['status'])) {
					continue;
				}

				$not = '';
				if (strpos($rule['rulevalue'], '!') === 0) {
					// The value start with !, so we exclude the criteria
					$not = 'NOT ';
				}

				if ($rule['type'] == 'from') {
					$tmprulevaluearray = explode('*', $rule['rulevalue']);
					if (count($tmprulevaluearray) >= 2) {
						foreach ($tmprulevaluearray as $tmprulevalue) {
							array_push($criteria, array($not."FROM" => $tmprulevalue));
						}
					} else {
						array_push($criteria, array($not."FROM" => $rule['rulevalue']));
					}
				}
				if ($rule['type'] == 'to') {
					$tmprulevaluearray = explode('*', $rule['rulevalue']);
					if (count($tmprulevaluearray) >= 2) {
						foreach ($tmprulevaluearray as $tmprulevalue) {
							array_push($criteria, array($not."TO" => $tmprulevalue));
						}
					} else {
						array_push($criteria, array($not."TO" => $rule['rulevalue']));
					}
				}
				if ($rule['type'] == 'bcc') {
					array_push($criteria, array($not."BCC" => $rule['rulevalue']));
				}
				if ($rule['type'] == 'cc') {
					array_push($criteria, array($not."CC" => $rule['rulevalue']));
				}
				if ($rule['type'] == 'subject') {
					array_push($criteria, array($not."SUBJECT" => $rule['rulevalue']));
				}
				if ($rule['type'] == 'body') {
					array_push($criteria, array($not."BODY" => $rule['rulevalue']));
				}
				if ($rule['type'] == 'header') {
					array_push($criteria, array($not."HEADER" => $rule['rulevalue']));
				}

				/* seems not used */
				/*
				if ($rule['type'] == 'notinsubject') {
					array_push($criteria, array($not."SUBJECT NOT" => $rule['rulevalue']));
				}
				if ($rule['type'] == 'notinbody') {
					array_push($criteria, array($not."BODY NOT" => $rule['rulevalue']));
				}*/

				if ($rule['type'] == 'seen') {
					array_push($criteria, array($not."SEEN"));
				}
				if ($rule['type'] == 'unseen') {
					array_push($criteria, array($not."UNSEEN"));
				}
				if ($rule['type'] == 'unanswered') {
					array_push($criteria, array($not."UNANSWERED"));
				}
				if ($rule['type'] == 'answered') {
					array_push($criteria, array($not."ANSWERED"));
				}
				if ($rule['type'] == 'smaller') {
					array_push($criteria, array($not."SMALLER"));
				}
				if ($rule['type'] == 'larger') {
					array_push($criteria, array($not."LARGER"));
				}

				// Rules to filter after the search imap
				if ($rule['type'] == 'withtrackingidinmsgid') {
					$searchfilterdoltrackid++; $searchhead .= '/Message-ID.*@'.preg_quote($host, '/').'/';
				}
				if ($rule['type'] == 'withouttrackingidinmsgid') {
					$searchfilterdoltrackid++; $searchhead .= '/Message-ID.*@'.preg_quote($host, '/').'/';
				}
				if ($rule['type'] == 'withtrackingid') {
					$searchfilterdoltrackid++; $searchhead .= '/References.*@'.preg_quote($host, '/').'/';
				}
				if ($rule['type'] == 'withouttrackingid') {
					$searchfilternodoltrackid++; $searchhead .= '! /References.*@'.preg_quote($host, '/').'/';
				}

				if ($rule['type'] == 'isanswer') {
					$searchfilterisanswer++; $searchhead .= '/References.*@.*/';
				}
				if ($rule['type'] == 'isnotanswer') {
					$searchfilterisnotanswer++; $searchhead .= '! /References.*@.*/';
				}

				if ($rule['type'] == 'replyto') {
					$searchfilterreplyto++; $searchhead .= '/Reply-To.*'.preg_quote($rule['rulevalue'], '/').'/';
				}
			}

			if (empty($targetdir)) {	// Use last date as filter if there is no targetdir defined.
				$fromdate = 0;
				if ($this->datelastok) {
					$fromdate = $this->datelastok;
				}
				if ($fromdate > 0) {
					// $search .= ($search ? ' ' : '').'SINCE '.date('j-M-Y', $fromdate - 1); // SENTSINCE not supported. Date must be X-Abc-9999 (X on 1 digit if < 10)
					array_push($criteria, array("SINCE" => date('j-M-Y', $fromdate - 1)));
				}
				//$search.=($search?' ':'').'SINCE 8-Apr-2022';
			}

			dol_syslog("IMAP search string = ".var_export($criteria, true));
			$search = var_export($criteria, true);
		} else {
			// Use native IMAP functions
			$search = 'UNDELETED'; // Seems not supported by some servers
			foreach ($this->filters as $rule) {
				if (empty($rule['status'])) {
					continue;
				}

				// Forge the IMAP search string.
				// See https://www.rfc-editor.org/rfc/rfc3501

				$not = '';
				if (strpos($rule['rulevalue'], '!') === 0) {
					// The value start with !, so we exclude the criteria
					$not = 'NOT ';
				}

				if ($rule['type'] == 'from') {
					$tmprulevaluearray = explode('*', $rule['rulevalue']);	// Search on abc*def means searching on 'abc' and on 'def'
					if (count($tmprulevaluearray) >= 2) {
						foreach ($tmprulevaluearray as $tmprulevalue) {
							$search .= ($search ? ' ' : '').$not.'FROM "'.str_replace('"', '', $tmprulevalue).'"';
						}
					} else {
						$search .= ($search ? ' ' : '').$not.'FROM "'.str_replace('"', '', $rule['rulevalue']).'"';
					}
				}
				if ($rule['type'] == 'to') {
					$tmprulevaluearray = explode('*', $rule['rulevalue']);	// Search on abc*def means searching on 'abc' and on 'def'
					if (count($tmprulevaluearray) >= 2) {
						foreach ($tmprulevaluearray as $tmprulevalue) {
							$search .= ($search ? ' ' : '').$not.'TO "'.str_replace('"', '', $tmprulevalue).'"';
						}
					} else {
						$search .= ($search ? ' ' : '').$not.'TO "'.str_replace('"', '', $rule['rulevalue']).'"';
					}
				}
				if ($rule['type'] == 'bcc') {
					$search .= ($search ? ' ' : '').$not.'BCC';
				}
				if ($rule['type'] == 'cc') {
					$search .= ($search ? ' ' : '').$not.'CC';
				}
				if ($rule['type'] == 'subject') {
					$search .= ($search ? ' ' : '').$not.'SUBJECT "'.str_replace('"', '', $rule['rulevalue']).'"';
				}
				if ($rule['type'] == 'body') {
					$search .= ($search ? ' ' : '').$not.'BODY "'.str_replace('"', '', $rule['rulevalue']).'"';
				}
				if ($rule['type'] == 'header') {
					$search .= ($search ? ' ' : '').$not.'HEADER '.$rule['rulevalue'];
				}

				/* seems not used */
				/*
				if ($rule['type'] == 'notinsubject') {
					$search .= ($search ? ' ' : '').'NOT SUBJECT "'.str_replace('"', '', $rule['rulevalue']).'"';
				}
				if ($rule['type'] == 'notinbody') {
					$search .= ($search ? ' ' : '').'NOT BODY "'.str_replace('"', '', $rule['rulevalue']).'"';
				}*/

				if ($rule['type'] == 'seen') {
					$search .= ($search ? ' ' : '').$not.'SEEN';
				}
				if ($rule['type'] == 'unseen') {
					$search .= ($search ? ' ' : '').$not.'UNSEEN';
				}
				if ($rule['type'] == 'unanswered') {
					$search .= ($search ? ' ' : '').$not.'UNANSWERED';
				}
				if ($rule['type'] == 'answered') {
					$search .= ($search ? ' ' : '').$not.'ANSWERED';
				}
				if ($rule['type'] == 'smaller') {
					$search .= ($search ? ' ' : '').$not.'SMALLER "'.str_replace('"', '', $rule['rulevalue']).'"';
				}
				if ($rule['type'] == 'larger') {
					$search .= ($search ? ' ' : '').$not.'LARGER "'.str_replace('"', '', $rule['rulevalue']).'"';
				}

				// Rules to filter after the search imap
				if ($rule['type'] == 'withtrackingidinmsgid') {
					$searchfilterdoltrackid++; $searchhead .= '/Message-ID.*@'.preg_quote($host, '/').'/';
				}
				if ($rule['type'] == 'withouttrackingidinmsgid') {
					$searchfilterdoltrackid++; $searchhead .= '/Message-ID.*@'.preg_quote($host, '/').'/';
				}
				if ($rule['type'] == 'withtrackingid') {
					$searchfilterdoltrackid++; $searchhead .= '/References.*@'.preg_quote($host, '/').'/';
				}
				if ($rule['type'] == 'withouttrackingid') {
					$searchfilternodoltrackid++; $searchhead .= '! /References.*@'.preg_quote($host, '/').'/';
				}

				if ($rule['type'] == 'isanswer') {
					$searchfilterisanswer++; $searchhead .= '/References.*@.*/';
				}
				if ($rule['type'] == 'isnotanswer') {
					$searchfilterisnotanswer++; $searchhead .= '! /References.*@.*/';
				}

				if ($rule['type'] == 'replyto') {
					$searchfilterreplyto++; $searchhead .= '/Reply-To.*'.preg_quote($rule['rulevalue'], '/').'/';
				}
			}

			if (empty($targetdir)) {	// Use last date as filter if there is no targetdir defined.
				$fromdate = 0;
				if ($this->datelastok) {
					$fromdate = $this->datelastok;
				}
				if ($fromdate > 0) {
					$search .= ($search ? ' ' : '').'SINCE '.date('j-M-Y', $fromdate - 1); // SENTSINCE not supported. Date must be X-Abc-9999 (X on 1 digit if < 10)
				}
				//$search.=($search?' ':'').'SINCE 8-Apr-2018';
			}

			dol_syslog("IMAP search string = ".$search);
			//var_dump($search);
		}

		$nbemailprocessed = 0;
		$nbemailok = 0;
		$nbactiondone = 0;
		$charset = ($this->hostcharset ? $this->hostcharset : "UTF-8");

		if (!empty($conf->global->MAIN_IMAP_USE_PHPIMAP)) {
			try {
				//$criteria = [['ALL']];
				//$Query = $client->getFolders()[0]->messages()->where($criteria);
				$f = $client->getFolders(false, $this->source_directory);
				$Query = $f[0]->messages()->where($criteria);
			} catch (InvalidWhereQueryCriteriaException $e) {
				$this->error = $e->getMessage();
				$this->errors[] = $this->error;
				dol_syslog("EmailCollector::doCollectOneCollector ".$this->error, LOG_ERR);
				return -1;
			} catch (Exception $e) {
				$this->error = $e->getMessage();
				$this->errors[] = $this->error;
				dol_syslog("EmailCollector::doCollectOneCollector ".$this->error, LOG_ERR);
				return -1;
			}

			try {
				//var_dump($Query->count());
				if ($mode > 0) {
					$Query->leaveUnread();
				}
				$arrayofemail = $Query->limit($this->maxemailpercollect)->setFetchOrder("asc")->get();
				//var_dump($arrayofemail);
			} catch (Exception $e) {
				$this->error = $e->getMessage();
				$this->errors[] = $this->error;
				dol_syslog("EmailCollector::doCollectOneCollector ".$this->error, LOG_ERR);
				return -1;
			}
		} else {
			// Scan IMAP inbox
			$arrayofemail = imap_search($connection, $search, null, $charset);
			if ($arrayofemail === false) {
				// Nothing found or search string not understood
				$mapoferrrors = imap_errors();
				if ($mapoferrrors !== false) {
					$error++;
					$this->error = "Search string not understood - ".join(',', $mapoferrrors);
					$this->errors[] = $this->error;
				}
			}
		}

		// Loop on each email found
		if (!$error && !empty($arrayofemail) && count($arrayofemail) > 0) {
			// Loop to get part html and plain
			/*
			0 multipart/mixed
			1 multipart/alternative
			1.1 text/plain
			1.2 text/html
			2 message/rfc822
			2 multipart/mixed
			2.1 multipart/alternative
			2.1.1 text/plain
			2.1.2 text/html
			2.2 message/rfc822
			2.2 multipart/alternative
			2.2.1 text/plain
			2.2.2 text/html
			 */
			dol_syslog("Start of loop on email", LOG_INFO, 1);

			$iforemailloop = 0;
			foreach ($arrayofemail as $imapemail) {
				if ($nbemailprocessed > 1000) {
					break; // Do not process more than 1000 email per launch (this is a different protection than maxnbcollectedpercollect)
				}
				$iforemailloop++;


				// GET header and overview datas
				if (!empty($conf->global->MAIN_IMAP_USE_PHPIMAP)) {
					$header = $imapemail->getHeader()->raw;
					$overview = $imapemail->getAttributes();
				} else {
					//$header = imap_headerinfo($connection, $imapemail);
					$header = imap_fetchheader($connection, $imapemail, 0);
					$overview = imap_fetch_overview($connection, $imapemail, 0);
				}

				$header = preg_replace('/\r\n\s+/m', ' ', $header); // When a header line is on several lines, merge lines

				$matches = array();
				preg_match_all('/([^: ]+): (.+?(?:\r\n\s(?:.+?))*)\r\n/m', $header, $matches);
				$headers = array_combine($matches[1], $matches[2]);
				//var_dump($headers);exit;

				if (!empty($headers['in-reply-to']) && empty($headers['In-Reply-To'])) {
					$headers['In-Reply-To'] = $headers['in-reply-to'];
				}
				if (!empty($headers['references']) && empty($headers['References'])) {
					$headers['References'] = $headers['references'];
				}
				if (!empty($headers['message-id']) && empty($headers['Message-ID'])) {
					$headers['Message-ID'] = $headers['message-id'];
				}
				if (!empty($headers['subject']) && empty($headers['Subject'])) {
					$headers['Subject'] = $headers['subject'];
				}

				$headers['Subject'] = $this->decodeSMTPSubject($headers['Subject']);

				$emailto = $this->decodeSMTPSubject($overview[0]->to);

				$operationslog .= '<br>** Process email '.dol_escape_htmltag($iforemailloop)." - References: ".dol_escape_htmltag($headers['References'])." - Subject: ".dol_escape_htmltag($headers['Subject']);
				dol_syslog("** Process email ".$iforemailloop." References: ".$headers['References']." Subject: ".$headers['Subject']);


				$trackidfoundintorecipienttype = '';
				$trackidfoundintorecipientid = 0;
				$reg = array();
				// See also later list of all supported tags...
				if (preg_match('/\+(thi|ctc|use|mem|sub|proj|tas|con|tic|pro|ord|inv|spro|sor|sin|leav|stockinv|job|surv|salary)([0-9]+)@/', $emailto, $reg)) {
					$trackidfoundintorecipienttype = $reg[1];
					$trackidfoundintorecipientid = $reg[2];
				} elseif (preg_match('/\+emailing-(\w+)@/', $emailto, $reg)) {	// Can be 'emailing-test' or 'emailing-IdMailing-IdRecipient'
					$trackidfoundintorecipienttype = 'emailing';
					$trackidfoundintorecipientid = $reg[1];
				}

				// If there is a filter on trackid
				if ($searchfilterdoltrackid > 0) {
					if (empty($trackidfoundintorecipienttype)) {
						if (empty($headers['References']) || !preg_match('/@'.preg_quote($host, '/').'/', $headers['References'])) {
							$nbemailprocessed++;
							dol_syslog(" Discarded - No suffix in email recipient and no Header References found matching signature of application so with a trackid");
							continue; // Exclude email
						}
					}
				}
				if ($searchfilternodoltrackid > 0) {
					if (!empty($trackidfoundintorecipienttype) || (!empty($headers['References']) && preg_match('/@'.preg_quote($host, '/').'/', $headers['References']))) {
						$nbemailprocessed++;
						dol_syslog(" Discarded - Suffix found into email or Header References found and matching signature of application so with a trackid");
						continue; // Exclude email
					}
				}

				if ($searchfilterisanswer > 0) {
					if (empty($headers['In-Reply-To'])) {
						$nbemailprocessed++;
						dol_syslog(" Discarded - Email is not an answer (no In-Reply-To header)");
						continue; // Exclude email
					}
					// Note: we can have
					// Message-ID=A, In-Reply-To=B, References=B and message can BE an answer or NOT (a transfer rewriten)
					$isanswer = 0;
					if (preg_match('/Re\s*:\s+/i', $headers['Subject'])) {
						$isanswer = 1;
					}
					//if ($headers['In-Reply-To'] != $headers['Message-ID'] && empty($headers['References'])) $isanswer = 1;	// If in-reply-to differs of message-id, this is a reply
					//if ($headers['In-Reply-To'] != $headers['Message-ID'] && !empty($headers['References']) && strpos($headers['References'], $headers['Message-ID']) !== false) $isanswer = 1;

					if (!$isanswer) {
						$nbemailprocessed++;
						dol_syslog(" Discarded - Email is not an answer (no RE prefix in subject)");
						continue; // Exclude email
					}
				}
				if ($searchfilterisnotanswer > 0) {
					if (!empty($headers['In-Reply-To'])) {
						// Note: we can have
						// Message-ID=A, In-Reply-To=B, References=B and message can BE an answer or NOT (a transfer rewriten)
						$isanswer = 0;
						if (preg_match('/Re\s*:\s+/i', $headers['Subject'])) {
							$isanswer = 1;
						}
						//if ($headers['In-Reply-To'] != $headers['Message-ID'] && empty($headers['References'])) $isanswer = 1;	// If in-reply-to differs of message-id, this is a reply
						//if ($headers['In-Reply-To'] != $headers['Message-ID'] && !empty($headers['References']) && strpos($headers['References'], $headers['Message-ID']) !== false) $isanswer = 1;
						if ($isanswer) {
							$nbemailprocessed++;
							dol_syslog(" Discarded - Email is an answer");
							continue; // Exclude email
						}
					}
				}

				//print "Process mail ".$iforemailloop." Subject: ".dol_escape_htmltag($headers['Subject'])." selected<br>\n";

				$thirdpartystatic = new Societe($this->db);
				$contactstatic = new Contact($this->db);
				$projectstatic = new Project($this->db);

				$nbactiondoneforemail = 0;
				$errorforemail = 0;
				$errorforactions = 0;
				$thirdpartyfoundby = '';
				$contactfoundby = '';
				$projectfoundby = '';
				$ticketfoundby = '';
				$candidaturefoundby = '';

				$this->db->begin();


				if (!empty($conf->global->MAIN_IMAP_USE_PHPIMAP)) {
					dol_syslog("msgid=".$overview['message_id']." date=".dol_print_date($overview['date'], 'dayrfc', 'gmt')." from=".$overview['from']." to=".$overview['to']." subject=".$overview['subject']);

					// Removed emojis
					$overview['subject'] = preg_replace('/[\x{10000}-\x{10FFFF}]/u', "\xEF\xBF\xBD", $overview['subject']);
				} else {
					dol_syslog("msgid=".$overview[0]->message_id." date=".dol_print_date($overview[0]->udate, 'dayrfc', 'gmt')." from=".$overview[0]->from." to=".$overview[0]->to." subject=".$overview[0]->subject);

					$overview[0]->subject = $this->decodeSMTPSubject($overview[0]->subject);

					$overview[0]->from = $this->decodeSMTPSubject($overview[0]->from);

					// Removed emojis
					$overview[0]->subject = preg_replace('/[\x{10000}-\x{10FFFF}]/u', "\xEF\xBF\xBD", $overview[0]->subject);
				}
				// GET IMAP email structure/content

				global $htmlmsg, $plainmsg, $charset, $attachments;

				if (!empty($conf->global->MAIN_IMAP_USE_PHPIMAP)) {
					if ($imapemail->hasHTMLBody()) {
						$htmlmsg = $imapemail->getHTMLBody();
					}
					if ($imapemail->hasTextBody()) {
						$plainmsg = $imapemail->getTextBody();
					}
					if ($imapemail->hasAttachments()) {
						$attachments = $imapemail->getAttachments()->all();
					} else {
						$attachments = [];
					}
				} else {
					$this->getmsg($connection, $imapemail);
				}
				//print $plainmsg;
				//var_dump($plainmsg); exit;

				//$htmlmsg,$plainmsg,$charset,$attachments
				$messagetext = $plainmsg ? $plainmsg : dol_string_nohtmltag($htmlmsg, 0);
				// Removed emojis
				$messagetext = preg_replace('/[\x{10000}-\x{10FFFF}]/u', "\xEF\xBF\xBD", $messagetext);

				//var_dump($plainmsg);
				//var_dump($htmlmsg);
				//var_dump($messagetext);
				//var_dump($charset);
				//var_dump($attachments);
				//exit;

				// Parse IMAP email structure
				/*
				$structure = imap_fetchstructure($connection, $imapemail, 0);

				$partplain = $parthtml = -1;
				$encodingplain = $encodinghtml = '';

				$result = createPartArray($structure, '');

				foreach($result as $part)
				{
					// $part['part_object']->type seems 0 for content
					// $part['part_object']->type seems 5 for attachment
					if (empty($part['part_object'])) continue;
					if ($part['part_object']->subtype == 'HTML')
					{
						$parthtml=$part['part_number'];
						if ($part['part_object']->encoding == 4)
						{
							$encodinghtml = 'aaa';
						}
					}
					if ($part['part_object']->subtype == 'PLAIN')
					{
						$partplain=$part['part_number'];
						if ($part['part_object']->encoding == 4)
						{
							$encodingplain = 'rr';
						}
					}
				}
				//var_dump($result);
				//var_dump($partplain);
				//var_dump($parthtml);

				//var_dump($structure);
				//var_dump($parthtml);
				//var_dump($partplain);

				$messagetext = imap_fetchbody($connection, $imapemail, ($parthtml != '-1' ? $parthtml : ($partplain != '-1' ? $partplain : 1)), FT_PEEK);
				*/

				//var_dump($messagetext);
				//var_dump($structure->parts[0]->parts);
				//print $header;
				//print $messagetext;
				//exit;

				$fromstring = '';
				$replytostring = '';

				if (!empty($conf->global->MAIN_IMAP_USE_PHPIMAP)) {
					$fromstring = $overview['from'];
					//$replytostring = empty($overview['reply-to']) ? '' : $overview['reply-to'];

					$sender = $overview['sender'];
					$to = $overview['to'];
					$sendtocc = empty($overview['cc']) ? '' : $overview['cc'];
					$sendtobcc = empty($overview['bcc']) ? '' : $overview['bcc'];
					$date = $overview['date'];
					$msgid = str_replace(array('<', '>'), '', $overview['message_id']);
					$subject = $overview['subject'];
				} else {
					$fromstring = $overview[0]->from;
					//$replytostring = empty($overview[0]->replyto) ? '' : $overview[0]->replyto;

					$sender = $overview[0]->sender;
					$to = $overview[0]->to;
					$sendtocc = $overview[0]->cc;
					$sendtobcc = $overview[0]->bcc;
					$date = $overview[0]->udate;
					$msgid = str_replace(array('<', '>'), '', $overview[0]->message_id);
					$subject = $overview[0]->subject;
					//var_dump($msgid);exit;
				}


				$reg = array();
				if (preg_match('/^(.*)<(.*)>$/', $fromstring, $reg)) {
					$from = $reg[2];
					$fromtext = $reg[1];
				} else {
					$from = $fromstring;
					$fromtext = '';
				}
				if (preg_match('/^(.*)<(.*)>$/', $replytostring, $reg)) {
					$replyto = $reg[2];
					$replytotext = $reg[1];
				} else {
					$replyto = $replytostring;
					$replytotext = '';
				}
				$fk_element_id = 0; $fk_element_type = '';


				$contactid = 0; $thirdpartyid = 0; $projectid = 0; $ticketid = 0;

				// Analyze TrackId in field References. For example:
				// References: <1542377954.SMTPs-dolibarr-thi649@8f6014fde11ec6cdec9a822234fc557e>
				// References: <1542377954.SMTPs-dolibarr-tic649@8f6014fde11ec6cdec9a822234fc557e>
				// References: <1542377954.SMTPs-dolibarr-abc649@8f6014fde11ec6cdec9a822234fc557e>
				$trackid = '';
				$objectid = 0;
				$objectemail = null;

				$reg = array();
				if (!empty($headers['References'])) {
					$arrayofreferences = preg_split('/(,|\s+)/', $headers['References']);
					// var_dump($headers['References']);
					// var_dump($arrayofreferences);

					foreach ($arrayofreferences as $reference) {
						//print "Process mail ".$iforemailloop." email_msgid ".$msgid.", date ".dol_print_date($date, 'dayhour').", subject ".$subject.", reference ".dol_escape_htmltag($reference)."<br>\n";
						if (!empty($trackidfoundintorecipienttype)) {
							$resultsearchtrackid = -1;
							$reg[1] = $trackidfoundintorecipienttype;
							$reg[2] = $trackidfoundintorecipientid;
						} else {
							$resultsearchtrackid = preg_match('/dolibarr-([a-z]+)([0-9]+)@'.preg_quote($host, '/').'/', $reference, $reg);
							if (empty($resultsearchtrackid) && getDolGlobalString('EMAIL_ALTERNATIVE_HOST_SIGNATURE')) {
								$resultsearchtrackid = preg_match('/dolibarr-([a-z]+)([0-9]+)@'.preg_quote(getDolGlobalString('EMAIL_ALTERNATIVE_HOST_SIGNATURE'), '/').'/', $reference, $reg);
							}
						}

						if (!empty($resultsearchtrackid)) {
							// We found a tracker (in recipient email or into a Reference matching the Dolibarr server)
							$trackid = $reg[1].$reg[2];

							$objectid = $reg[2];
							// See also list into interface_50_modAgenda_ActionsAuto
							if ($reg[1] == 'thi') {   // Third-party
								$objectemail = new Societe($this->db);
							}
							if ($reg[1] == 'ctc') {   // Contact
								$objectemail = new Contact($this->db);
							}
							if ($reg[1] == 'inv') {   // Customer Invoice
								$objectemail = new Facture($this->db);
							}
							if ($reg[1] == 'sinv') {   // Supplier Invoice
								$objectemail = new FactureFournisseur($this->db);
							}
							if ($reg[1] == 'pro') {   // Customer Proposal
								$objectemail = new Propal($this->db);
							}
							if ($reg[1] == 'ord') {   // Sale Order
								$objectemail = new Commande($this->db);
							}
							if ($reg[1] == 'shi') {   // Shipment
								$objectemail = new Expedition($this->db);
							}
							if ($reg[1] == 'spro') {   // Supplier Proposal
								$objectemail = new SupplierProposal($this->db);
							}
							if ($reg[1] == 'sord') {   // Supplier Order
								$objectemail = new CommandeFournisseur($this->db);
							}
							if ($reg[1] == 'rec') {   // Reception
								$objectemail = new Reception($this->db);
							}
							if ($reg[1] == 'proj') {   // Project
								$objectemail = new Project($this->db);
							}
							if ($reg[1] == 'tas') {   // Task
								$objectemail = new Task($this->db);
							}
							if ($reg[1] == 'con') {   // Contact
								$objectemail = new Contact($this->db);
							}
							if ($reg[1] == 'use') {   // User
								$objectemail = new User($this->db);
							}
							if ($reg[1] == 'tic') {   // Ticket
								$objectemail = new Ticket($this->db);
							}
							if ($reg[1] == 'recruitmentcandidature') {   // Recruiting Candidate
								$objectemail = new RecruitmentCandidature($this->db);
							}
							if ($reg[1] == 'mem') {   // Member
								$objectemail = new Adherent($this->db);
							}
							/*if ($reg[1] == 'leav') {   // Leave / Holiday
								$objectemail = new Holiday($db);
							}
							if ($reg[1] == 'exp') {   // ExpenseReport
								$objectemail = new ExpenseReport($db);
							}*/
						} elseif (preg_match('/<(.*@.*)>/', $reference, $reg)) {
							// This is an external reference, we check if we have it in our database
							if (!is_object($objectemail)) {
								$sql = "SELECT rowid FROM ".MAIN_DB_PREFIX."ticket where email_msgid = '".$this->db->escape($reg[1])."'";
								$resql = $this->db->query($sql);
								if ($resql) {
									$obj = $this->db->fetch_object($resql);
									if ($obj) {
										$objectid = $obj->rowid;
										$objectemail = new Ticket($this->db);
										$ticketfoundby = $langs->transnoentitiesnoconv("EmailMsgID").' ('.$reg[1].')';
									}
								} else {
									$errorforemail++;
								}
							}

							if (!is_object($objectemail)) {
								$sql = "SELECT rowid FROM ".MAIN_DB_PREFIX."projet where email_msgid = '".$this->db->escape($reg[1])."'";
								$resql = $this->db->query($sql);
								if ($resql) {
									$obj = $this->db->fetch_object($resql);
									if ($obj) {
										$objectid = $obj->rowid;
										$objectemail = new Project($this->db);
										$projectfoundby = $langs->transnoentitiesnoconv("EmailMsgID").' ('.$reg[1].')';
									}
								} else {
									$errorforemail++;
								}
							}

							if (!is_object($objectemail)) {
								$sql = "SELECT rowid FROM ".MAIN_DB_PREFIX."recruitment_recruitmentcandidature where email_msgid = '".$this->db->escape($reg[1])."'";
								$resql = $this->db->query($sql);
								if ($resql) {
									$obj = $this->db->fetch_object($resql);
									if ($obj) {
										$objectid = $obj->rowid;
										$objectemail = new RecruitmentCandidature($this->db);
										$candidaturefoundby = $langs->transnoentitiesnoconv("EmailMsgID").' ('.$reg[1].')';
									}
								} else {
									$errorforemail++;
								}
							}
						}

						// Load object linked to email
						if (is_object($objectemail)) {
							$result = $objectemail->fetch($objectid);
							if ($result > 0) {
								$fk_element_id = $objectemail->id;
								$fk_element_type = $objectemail->element;
								// Fix fk_element_type
								if ($fk_element_type == 'facture') {
									$fk_element_type = 'invoice';
								}

								if (get_class($objectemail) != 'Societe') {
									$thirdpartyid = $objectemail->fk_soc;
								} else {
									$thirdpartyid = $objectemail->id;
								}

								if (get_class($objectemail) != 'Contact') {
									$contactid = $objectemail->fk_socpeople;
								} else {
									$contactid = $objectemail->id;
								}

								if (get_class($objectemail) != 'Project') {
									$projectid = isset($objectemail->fk_project) ? $objectemail->fk_project : $objectemail->fk_projet;
								} else {
									$projectid = $objectemail->id;
								}
							}
						}

						// Project
						if ($projectid > 0) {
							$result = $projectstatic->fetch($projectid);
							if ($result <= 0) {
								$projectstatic->id = 0;
							} else {
								$projectid = $projectstatic->id;
								if ($trackid) {
									$projectfoundby = 'trackid ('.$trackid.')';
								}
								if (empty($contactid)) {
									$contactid = $projectstatic->fk_contact;
								}
								if (empty($thirdpartyid)) {
									$thirdpartyid = $projectstatic->fk_soc;
								}
							}
						}
						// Contact
						if ($contactid > 0) {
							$result = $contactstatic->fetch($contactid);
							if ($result <= 0) {
								$contactstatic->id = 0;
							} else {
								$contactid = $contactstatic->id;
								if ($trackid) {
									$contactfoundby = 'trackid ('.$trackid.')';
								}
								if (empty($thirdpartyid)) {
									$thirdpartyid = $contactstatic->fk_soc;
								}
							}
						}
						// Thirdparty
						if ($thirdpartyid > 0) {
							$result = $thirdpartystatic->fetch($thirdpartyid);
							if ($result <= 0) {
								$thirdpartystatic->id = 0;
							} else {
								$thirdpartyid = $thirdpartystatic->id;
								if ($trackid) {
									$thirdpartyfoundby = 'trackid ('.$trackid.')';
								}
							}
						}

						if (is_object($objectemail)) {
							break; // Exit loop of references. We already found an accurate reference
						}
					}
				}

				if (empty($contactid)) {		// Try to find contact using email
					$result = $contactstatic->fetch(0, null, '', $from);

					if ($result > 0) {
						dol_syslog("We found a contact with the email ".$from);
						$contactid = $contactstatic->id;
						$contactfoundby = 'email of contact ('.$from.')';
						if (empty($thirdpartyid) && $contactstatic->socid > 0) {
							$result = $thirdpartystatic->fetch($contactstatic->socid);
							if ($result > 0) {
								$thirdpartyid = $thirdpartystatic->id;
								$thirdpartyfoundby = 'email of contact ('.$from.')';
							}
						}
					}
				}

				if (empty($thirdpartyid)) {		// Try to find thirdparty using email
					$result = $thirdpartystatic->fetch(0, '', '', '', '', '', '', '', '', '', $from);
					if ($result > 0) {
						dol_syslog("We found a thirdparty with the email ".$from);
						$thirdpartyid = $thirdpartystatic->id;;
						$thirdpartyfoundby = 'email ('.$from.')';
					}
				}

				/*
				if ($replyto) {
					if (empty($contactid)) {		// Try to find contact using email
						$result = $contactstatic->fetch(0, null, '', $replyto);

						if ($result > 0) {
							dol_syslog("We found a contact with the email ".$replyto);
							$contactid = $contactstatic->id;
							$contactfoundby = 'email of contact ('.$replyto.')';
							if (empty($thirdpartyid) && $contactstatic->socid > 0) {
								$result = $thirdpartystatic->fetch($contactstatic->socid);
								if ($result > 0) {
									$thirdpartyid = $thirdpartystatic->id;
									$thirdpartyfoundby = 'email of contact ('.$replyto.')';
								}
							}
						}
					}

					if (empty($thirdpartyid)) {		// Try to find thirdparty using email
						$result = $thirdpartystatic->fetch(0, '', '', '', '', '', '', '', '', '', $replyto);
						if ($result > 0) {
							dol_syslog("We found a thirdparty with the email ".$replyto);
							$thirdpartyid = $thirdpartystatic->id;;
							$thirdpartyfoundby = 'email ('.$replyto.')';
						}
					}
				}
				*/

				// Do operations (extract variables and creating data)
				if ($mode < 2) {	// 0=Mode production, 1=Mode test (read IMAP and try SQL update then rollback), 2=Mode test with no SQL updates
					foreach ($this->actions as $operation) {
						$errorforthisaction = 0;

						if ($errorforactions) {
							break;
						}
						if (empty($operation['status'])) {
							continue;
						}

						$operationslog .= '<br>* Process operation '.$operation['type'];

						// Make Operation
						dol_syslog("Execute action ".$operation['type']." actionparam=".$operation['actionparam'].' thirdpartystatic->id='.$thirdpartystatic->id.' contactstatic->id='.$contactstatic->id.' projectstatic->id='.$projectstatic->id);
						dol_syslog("Execute action fk_element_id=".$fk_element_id." fk_element_type=".$fk_element_type);	// If a Dolibarr tracker id is found, we should now the id of object

						$actioncode = 'EMAIL_IN';
						// If we scan the Sent box, we use the code for out email
						if ($this->source_directory == 'Sent') {
							$actioncode = 'EMAIL_OUT';
						}

						$description = $descriptiontitle = $descriptionmeta = $descriptionfull = '';

						$descriptiontitle = $langs->trans("RecordCreatedByEmailCollector", $this->ref, $msgid);

						$descriptionmeta = dol_concatdesc($descriptionmeta, $langs->trans("MailTopic").' : '.dol_escape_htmltag($subject));
						$descriptionmeta = dol_concatdesc($descriptionmeta, $langs->trans("MailFrom").($langs->trans("MailFrom") != 'From' ? ' (From)' : '').' : '.dol_escape_htmltag($fromstring));
						if ($sender) {
							$descriptionmeta = dol_concatdesc($descriptionmeta, $langs->trans("Sender").($langs->trans("Sender") != 'Sender' ? ' (Sender)' : '').' : '.dol_escape_htmltag($sender));
						}
						$descriptionmeta = dol_concatdesc($descriptionmeta, $langs->trans("MailTo").($langs->trans("MailTo") != 'To' ? ' (To)' : '').' : '.dol_escape_htmltag($to));
						if ($sendtocc) {
							$descriptionmeta = dol_concatdesc($descriptionmeta, $langs->trans("MailCC").($langs->trans("MailCC") != 'CC' ? ' (CC)' : '').' : '.dol_escape_htmltag($sendtocc));
						}

						// Search and create thirdparty
						if ($operation['type'] == 'loadthirdparty' || $operation['type'] == 'loadandcreatethirdparty') {
							if (empty($operation['actionparam'])) {
								$errorforactions++;
								$this->error = "Action loadthirdparty or loadandcreatethirdparty has empty parameter. Must be a rule like 'name=HEADER:^From:(.*);' or 'name=SET:xxx' or 'name=EXTRACT:(body|subject):regex where 'name' can be replaced with 'id' or 'email' to define how to set or extract data. More properties can also be set, for example client=SET:2;";
								$this->errors[] = $this->error;
							} else {
								$actionparam = $operation['actionparam'];
								$idtouseforthirdparty = '';
								$nametouseforthirdparty = '';
								$emailtouseforthirdparty = '';
								$namealiastouseforthirdparty = '';

								$operationslog .= '<br>Loop on each property to set into actionparam';

								// $actionparam = 'param=SET:aaa' or 'param=EXTRACT:BODY:....'
								$arrayvaluetouse = dolExplodeIntoArray($actionparam, '(\n\r|\r|\n|;)', '=');
								foreach ($arrayvaluetouse as $propertytooverwrite => $valueforproperty) {
									$sourcestring = '';
									$sourcefield = '';
									$regexstring = '';
									$regforregex = array();

									if (preg_match('/^EXTRACT:([a-zA-Z0-9_]+):(.*)$/', $valueforproperty, $regforregex)) {
										$sourcefield = $regforregex[1];
										$regexstring = $regforregex[2];
									}

									if (!empty($sourcefield) && !empty($regexstring)) {
										if (strtolower($sourcefield) == 'body') {
											$sourcestring = $messagetext;
										} elseif (strtolower($sourcefield) == 'subject') {
											$sourcestring = $subject;
										} elseif (strtolower($sourcefield) == 'header') {
											$sourcestring = $header;
										}

										if ($sourcestring) {
											$regforval = array();
											//var_dump($regexstring);var_dump($sourcestring);
											if (preg_match('/'.$regexstring.'/ms', $sourcestring, $regforval)) {
												//var_dump($regforval[count($regforval)-1]);exit;
												// Overwrite param $tmpproperty
												if ($propertytooverwrite == 'id') {
													$idtouseforthirdparty = isset($regforval[count($regforval) - 1]) ? trim($regforval[count($regforval) - 1]) : null;

													$operationslog .= '<br>propertytooverwrite='.$propertytooverwrite.' Regex /'.dol_escape_htmltag($regexstring).'/ms into '.strtoupper($sourcefield).' -> Found idtouseforthirdparty='.dol_escape_htmltag($idtouseforthirdparty);
												} elseif ($propertytooverwrite == 'email') {
													$emailtouseforthirdparty = isset($regforval[count($regforval) - 1]) ? trim($regforval[count($regforval) - 1]) : null;

													$operationslog .= '<br>propertytooverwrite='.$propertytooverwrite.' Regex /'.dol_escape_htmltag($regexstring).'/ms into '.strtoupper($sourcefield).' -> Found emailtouseforthirdparty='.dol_escape_htmltag($emailtouseforthirdparty);
												} elseif ($propertytooverwrite == 'name') {
													$nametouseforthirdparty = isset($regforval[count($regforval) - 1]) ? trim($regforval[count($regforval) - 1]) : null;

													$operationslog .= '<br>propertytooverwrite='.$propertytooverwrite.' Regex /'.dol_escape_htmltag($regexstring).'/ms into '.strtoupper($sourcefield).' -> Found nametouseforthirdparty='.dol_escape_htmltag($nametouseforthirdparty);
												} elseif ($propertytooverwrite == 'name_alias') {
													$namealiastouseforthirdparty = isset($regforval[count($regforval) - 1]) ? trim($regforval[count($regforval) - 1]) : null;

													$operationslog .= '<br>propertytooverwrite='.$propertytooverwrite.' Regex /'.dol_escape_htmltag($regexstring).'/ms into '.strtoupper($sourcefield).' -> Found namealiastouseforthirdparty='.dol_escape_htmltag($namealiastouseforthirdparty);
												} else {
													$operationslog .= '<br>propertytooverwrite='.$propertytooverwrite.' Regex /'.dol_escape_htmltag($regexstring).'/ms into '.strtoupper($sourcefield).' -> We discard this, not used to search existing thirdparty';
												}
											} else {
												// Regex not found
												$idtouseforthirdparty = null;
												$nametouseforthirdparty = null;
												$emailtouseforthirdparty = null;
												$namealiastouseforthirdparty = null;

												$operationslog .= '<br>propertytooverwrite='.$propertytooverwrite.' Regex /'.dol_escape_htmltag($regexstring).'/ms into '.strtoupper($sourcefield).' -> Not found';
											}
											//var_dump($object->$tmpproperty);exit;
										} else {
											// Nothing can be done for this param
											$errorforactions++;
											$this->error = 'The extract rule to use to load thirdparty has an unknown source (must be HEADER, SUBJECT or BODY)';
											$this->errors[] = $this->error;
										}
									} elseif (preg_match('/^(SET|SETIFEMPTY):(.*)$/', $valueforproperty, $reg)) {
										//if (preg_match('/^options_/', $tmpproperty)) $object->array_options[preg_replace('/^options_/', '', $tmpproperty)] = $reg[1];
										//else $object->$tmpproperty = $reg[1];
										// Example: id=SETIFEMPTY:123
										if ($propertytooverwrite == 'id') {
											$idtouseforthirdparty = $reg[2];

											$operationslog .= '<br>propertytooverwrite='.$propertytooverwrite.'We set property idtouseforthrdparty='.dol_escape_htmltag($idtouseforthirdparty);
										} elseif ($propertytooverwrite == 'email') {
											$emailtouseforthirdparty = $reg[2];

											$operationslog .= '<br>propertytooverwrite='.$propertytooverwrite.'We set property emailtouseforthrdparty='.dol_escape_htmltag($emailtouseforthirdparty);
										} elseif ($propertytooverwrite == 'name') {
											$nametouseforthirdparty = $reg[2];

											$operationslog .= '<br>propertytooverwrite='.$propertytooverwrite.'We set property nametouseforthirdparty='.dol_escape_htmltag($nametouseforthirdparty);
										} elseif ($propertytooverwrite == 'name_alias') {
											$namealiastouseforthirdparty = $reg[2];

											$operationslog .= '<br>propertytooverwrite='.$propertytooverwrite.'We set property namealiastouseforthirdparty='.dol_escape_htmltag($namealiastouseforthirdparty);
										}
									} else {
										$errorforactions++;
										$this->error = 'Bad syntax for description of action parameters: '.$actionparam;
										$this->errors[] = $this->error;
										break;
									}
								}

								if (!$errorforactions && ($idtouseforthirdparty || $emailtouseforthirdparty || $nametouseforthirdparty || $namealiastouseforthirdparty)) {
									// We make another search on thirdparty
									$operationslog .= '<br>We have this data to search thirdparty: '.$idtouseforthirdparty.' '.$emailtouseforthirdparty.' '.$nametouseforthirdparty.' '.$namealiastouseforthirdparty;

									$tmpobject = new stdClass();
									$tmpobject->element == 'generic';
									$tmpobject->id = $idtouseforthirdparty;
									$tmpobject->name = $nametouseforthirdparty;
									$tmpobject->name_alias = $namealiastouseforthirdparty;
									$tmpobject->email = $emailtouseforthirdparty;

									$this->overwritePropertiesOfObject($tmpobject, $operation['actionparam'], $messagetext, $subject, $header, $operationslog);

									$idtouseforthirdparty = $tmpobject->id;
									$nametouseforthirdparty = $tmpobject->name;
									$namealiastouseforthirdparty = $tmpobject->name_alias;
									$emailtouseforthirdparty = $tmpobject->email;

									$operationslog .= '<br>We try to search existing thirdparty with '.$idtouseforthirdparty.' '.$emailtouseforthirdparty.' '.$nametouseforthirdparty.' '.$namealiastouseforthirdparty;

									$result = $thirdpartystatic->fetch($idtouseforthirdparty, $nametouseforthirdparty, '', '', '', '', '', '', '', '', $emailtouseforthirdparty, $namealiastouseforthirdparty);
									if ($result < 0) {
										$errorforactions++;
										$this->error = 'Error when getting thirdparty with name '.$nametouseforthirdparty.' (may be 2 record exists with same name ?)';
										$this->errors[] = $this->error;
										break;
									} elseif ($result == 0) {
										if ($operation['type'] == 'loadthirdparty') {
											dol_syslog("Third party with id=".$idtouseforthirdparty." email=".$emailtouseforthirdparty." name=".$nametouseforthirdparty." name_alias=".$namealiastouseforthirdparty." was not found");

											$errorforactions++;
											$langs->load("errors");
											$this->error = $langs->trans('ErrorFailedToLoadThirdParty', $idtouseforthirdparty, $emailtouseforthirdparty, $nametouseforthirdparty, $namealiastouseforthirdparty);
											$this->errors[] = $this->error;
										} elseif ($operation['type'] == 'loadandcreatethirdparty') {
											dol_syslog("Third party with id=".$idtouseforthirdparty." email=".$emailtouseforthirdparty." name=".$nametouseforthirdparty." name_alias=".$namealiastouseforthirdparty." was not found. We try to create it.");

											// Create thirdparty
											$thirdpartystatic = new Societe($db);
											$thirdpartystatic->name = $nametouseforthirdparty;
											if (!empty($namealiastouseforthirdparty)) {
												if ($namealiastouseforthirdparty != $nametouseforthirdparty) {
													$thirdpartystatic->name_alias = $namealiastouseforthirdparty;
												}
											} else {
												$thirdpartystatic->name_alias = (empty($replytostring) ? (empty($fromtext) ? '': $fromtext) : $replytostring);
											}
											$thirdpartystatic->email = (empty($emailtouseforthirdparty) ? (empty($replyto) ? (empty($from) ? '' : $from) : $replyto) : $emailtouseforthirdparty);

											// Overwrite values with values extracted from source email
											$errorforthisaction = $this->overwritePropertiesOfObject($thirdpartystatic, $operation['actionparam'], $messagetext, $subject, $header, $operationslog);

											if ($thirdpartystatic->client && empty($thirdpartystatic->code_client)) {
												$thirdpartystatic->code_client = 'auto';
											}
											if ($thirdpartystatic->fournisseur && empty($thirdpartystatic->code_fournisseur)) {
												$thirdpartystatic->code_fournisseur = 'auto';
											}

											if ($errorforthisaction) {
												$errorforactions++;
											} else {
												$result = $thirdpartystatic->create($user);
												if ($result <= 0) {
													$errorforactions++;
													$this->error = $thirdpartystatic->error;
													$this->errors = $thirdpartystatic->errors;
												} else {
													$operationslog .= '<br>Thirdparty created -> id = '.dol_escape_htmltag($thirdpartystatic->id);
												}
											}
										}
									} else {
										dol_syslog("One and only one existing third party has been found");

										$operationslog .= '<br>Thirdparty already exists with id = '.dol_escape_htmltag($thirdpartystatic->id);
									}
								}
							}
						} elseif ($operation['type'] == 'loadandcreatecontact') { // Search and create contact
							if (empty($operation['actionparam'])) {
								$errorforactions++;
								$this->error = "Action loadandcreatecontact has empty parameter. Must be 'SET:xxx' or 'EXTRACT:(body|subject):regex' to define how to extract data";
								$this->errors[] = $this->error;
							} else {
								$contact_static = new Contact($this->db);
								// Overwrite values with values extracted from source email
								$errorforthisaction = $this->overwritePropertiesOfObject($contact_static, $operation['actionparam'], $messagetext, $subject, $header, $operationslog);
								if ($errorforthisaction) {
									$errorforactions++;
								} else {
									if (!empty($contact_static->email) && $contact_static->email != $from) $from = $contact_static->email;

									$result = $contactstatic->fetch(0, null, '', $from);
									if ($result < 0) {
										$errorforactions++;
										$this->error = 'Error when getting contact with email ' . $from;
										$this->errors[] = $this->error;
										break;
									} elseif ($result == 0) {
										dol_syslog("Contact with email " . $from . " was not found. We try to create it.");
										$contactstatic = new Contact($this->db);

										// Create contact
										$contactstatic->email = $from;
										$operationslog .= '<br>We set property email='.dol_escape_htmltag($from);

										// Overwrite values with values extracted from source email
										$errorforthisaction = $this->overwritePropertiesOfObject($contactstatic, $operation['actionparam'], $messagetext, $subject, $header, $operationslog);

										if ($errorforthisaction) {
											$errorforactions++;
										} else {
											// Search country by name or code
											if (!empty($contactstatic->country)) {
												require_once DOL_DOCUMENT_ROOT . '/core/lib/company.lib.php';
												$result = getCountry('', 3, $this->db, '', 1, $contactstatic->country);
												if ($result == 'NotDefined') {
													$errorforactions++;
													$this->error = "Error country not found by this name '" . $contactstatic->country . "'";
												} elseif (!($result > 0)) {
													$errorforactions++;
													$this->error = "Error when search country by this name '" . $contactstatic->country . "'";
													$this->errors[] = $this->db->lasterror();
												} else {
													$contactstatic->country_id = $result;
													$operationslog .= '<br>We set property country_id='.dol_escape_htmltag($result);
												}
											} elseif (!empty($contactstatic->country_code)) {
												require_once DOL_DOCUMENT_ROOT . '/core/lib/company.lib.php';
												$result = getCountry($contactstatic->country_code, 3, $this->db);
												if ($result == 'NotDefined') {
													$errorforactions++;
													$this->error = "Error country not found by this code '" . $contactstatic->country_code . "'";
												} elseif (!($result > 0)) {
													$errorforactions++;
													$this->error = "Error when search country by this code '" . $contactstatic->country_code . "'";
													$this->errors[] = $this->db->lasterror();
												} else {
													$contactstatic->country_id = $result;
													$operationslog .= '<br>We set property country_id='.dol_escape_htmltag($result);
												}
											}

											if (!$errorforactions) {
												// Search state by name or code (for country if defined)
												if (!empty($contactstatic->state)) {
													require_once DOL_DOCUMENT_ROOT . '/core/lib/functions.lib.php';
													$result = dol_getIdFromCode($this->db, $contactstatic->state, 'c_departements', 'nom', 'rowid');
													if (empty($result)) {
														$errorforactions++;
														$this->error = "Error state not found by this name '" . $contactstatic->state . "'";
													} elseif (!($result > 0)) {
														$errorforactions++;
														$this->error = "Error when search state by this name '" . $contactstatic->state . "'";
														$this->errors[] = $this->db->lasterror();
													} else {
														$contactstatic->state_id = $result;
														$operationslog .= '<br>We set property state_id='.dol_escape_htmltag($result);
													}
												} elseif (!empty($contactstatic->state_code)) {
													require_once DOL_DOCUMENT_ROOT . '/core/lib/functions.lib.php';
													$result = dol_getIdFromCode($this->db, $contactstatic->state_code, 'c_departements', 'code_departement', 'rowid');
													if (empty($result)) {
														$errorforactions++;
														$this->error = "Error state not found by this code '" . $contactstatic->state_code . "'";
													} elseif (!($result > 0)) {
														$errorforactions++;
														$this->error = "Error when search state by this code '" . $contactstatic->state_code . "'";
														$this->errors[] = $this->db->lasterror();
													} else {
														$contactstatic->state_id = $result;
														$operationslog .= '<br>We set property state_id='.dol_escape_htmltag($result);
													}
												}
											}

											if (!$errorforactions) {
												$result = $contactstatic->create($user);
												if ($result <= 0) {
													$errorforactions++;
													$this->error = $contactstatic->error;
													$this->errors = $contactstatic->errors;
												} else {
													$operationslog .= '<br>Contact created -> id = '.dol_escape_htmltag($contactstatic->id);
												}
											}
										}
									}
								}
							}
						} elseif ($operation['type'] == 'recordevent') {
							// Create event
							$actioncomm = new ActionComm($this->db);

							$alreadycreated = $actioncomm->fetch(0, '', '', $msgid);
							if ($alreadycreated == 0) {
								if ($projectstatic->id > 0) {
									if ($projectfoundby) {
										$descriptionmeta = dol_concatdesc($descriptionmeta, 'Project found from '.$projectfoundby);
									}
								}
								if ($thirdpartystatic->id > 0) {
									if ($thirdpartyfoundby) {
										$descriptionmeta = dol_concatdesc($descriptionmeta, 'Third party found from '.$thirdpartyfoundby);
									}
								}
								if ($contactstatic->id > 0) {
									if ($contactfoundby) {
										$descriptionmeta = dol_concatdesc($descriptionmeta, 'Contact/address found from '.$contactfoundby);
									}
								}

								$description = $descriptiontitle;
								$description = dol_concatdesc($description, "-----");
								$description = dol_concatdesc($description, $descriptionmeta);
								$description = dol_concatdesc($description, "-----");
								$description = dol_concatdesc($description, $messagetext);

								$descriptionfull = $description;
								if (empty($conf->global->MAIN_EMAILCOLLECTOR_MAIL_WITHOUT_HEADER)) {
									$descriptionfull = dol_concatdesc($descriptionfull, "----- Header");
									$descriptionfull = dol_concatdesc($descriptionfull, $header);
								}

								// Insert record of emails sent
								$actioncomm->type_code   = 'AC_OTH_AUTO'; // Type of event ('AC_OTH', 'AC_OTH_AUTO', 'AC_XXX'...)
								$actioncomm->code        = 'AC_'.$actioncode;
								$actioncomm->label       = $langs->trans("ActionAC_".$actioncode).' - '.$langs->trans("MailFrom").' '.$from;
								$actioncomm->note_private = $descriptionfull;
								$actioncomm->fk_project  = $projectstatic->id;
								$actioncomm->datep       = $date;	// date of email
								$actioncomm->datef       = $date;	// date of email
								$actioncomm->percentage  = -1; // Not applicable
								$actioncomm->socid       = $thirdpartystatic->id;
								$actioncomm->contact_id = $contactstatic->id;
								$actioncomm->socpeopleassigned = (!empty($contactstatic->id) ? array($contactstatic->id => '') : array());
								$actioncomm->authorid    = $user->id; // User saving action
								$actioncomm->userownerid = $user->id; // Owner of action
								// Fields when action is an email (content should be added into note)
								$actioncomm->email_msgid = $msgid;
								$actioncomm->email_from  = $fromstring;
								$actioncomm->email_sender = $sender;
								$actioncomm->email_to    = $to;
								$actioncomm->email_tocc  = $sendtocc;
								$actioncomm->email_tobcc = $sendtobcc;
								$actioncomm->email_subject = $subject;
								$actioncomm->errors_to   = '';

								if (!in_array($fk_element_type, array('societe', 'contact', 'project', 'user'))) {
									$actioncomm->fk_element  = $fk_element_id;
									$actioncomm->elementid = $fk_element_id;
									$actioncomm->elementtype = $fk_element_type;
									if (is_object($objectemail) && $objectemail->module) {
										$actioncomm->elementtype .= '@'.$objectemail->module;
									}
								}

								//$actioncomm->extraparams = $extraparams;

								// Overwrite values with values extracted from source email
								$errorforthisaction = $this->overwritePropertiesOfObject($actioncomm, $operation['actionparam'], $messagetext, $subject, $header, $operationslog);

								//var_dump($fk_element_id);
								//var_dump($fk_element_type);
								//var_dump($alreadycreated);
								//var_dump($operation['type']);
								//var_dump($actioncomm);
								//exit;

								if ($errorforthisaction) {
									$errorforactions++;
								} else {
									$result = $actioncomm->create($user);
									if ($result <= 0) {
										$errorforactions++;
										$this->errors = $actioncomm->errors;
									} else {
										$operationslog .= '<br>Event created -> id='.dol_escape_htmltag($actioncomm->id);
									}
								}
							}
						} elseif ($operation['type'] == 'recordjoinpiece') {
							$pj = getAttachments($imapemail, $connection);
							foreach ($pj as $key => $val) {
								$data[$val['filename']] = getFileData($imapemail, $val['pos'], $val['type'], $connection);
							}
							if (count($pj) > 0) {
								$sql = "SELECT rowid as id FROM ".MAIN_DB_PREFIX."user WHERE email LIKE '%".$this->db->escape($from)."%'";
								$resql = $this->db->query($sql);
								if ($this->db->num_rows($resql) == 0) {
									$this->errors[] = 'User Not allowed to add documents';
								}
								$arrayobject = array(
								'propale' => array('table' => 'propal',
									'fields' => array('ref'),
									'class' => 'comm/propal/class/propal.class.php',
									'object' => 'Propal'),
								'holiday' => array('table' => 'holiday',
									'fields' => array('ref'),
									'class' => 'holiday/class/holiday.class.php',
									'object' => 'Holiday'),
								'expensereport' => array('table' => 'expensereport',
									'fields' => array('ref'),
									'class' => 'expensereport/class/expensereport.class.php',
									'object' => 'ExpenseReport'),
								'recruitment/recruitmentjobposition' => array('table' => 'recruitment_recruitmentjobposition',
									'fields' => array('ref'),
									'class' => 'recruitment/class/recruitmentjobposition.class.php',
									'object' => 'RecruitmentJobPosition'),
								'recruitment/recruitmentcandidature' => array('table' => 'recruitment_recruitmentcandidature',
									'fields' => array('ref'),
									'class' => 'recruitment/class/recruitmentcandidature.class.php',
									'object' => ' RecruitmentCandidature'),
								'societe' => array('table' => 'societe',
									'fields' => array('code_client', 'code_fournisseur'),
									'class' => 'societe/class/societe.class.php',
									'object' => 'Societe'),
								'commande' => array('table' => 'commande',
									'fields' => array('ref'),
									'class' => 'commande/class/commande.class.php',
									'object' => 'Commande'),
								'expedition' => array('table' => 'expedition',
									'fields' => array('ref'),
									'class' => 'expedition/class/expedition.class.php',
									'object' => 'Expedition'),
								'contract' => array('table' => 'contrat',
									'fields' => array('ref'),
									'class' => 'contrat/class/contrat.class.php',
									'object' => 'Contrat'),
								'fichinter' => array('table' => 'fichinter',
									'fields' => array('ref'),
									'class' => 'fichinter/class/fichinter.class.php',
									'object' => 'Fichinter'),
								'ticket' => array('table' => 'ticket',
									'fields' => array('ref'),
									'class' => 'ticket/class/ticket.class.php',
									'object' => 'Ticket'),
								'knowledgemanagement' => array('table' => 'knowledgemanagement_knowledgerecord',
									'fields' => array('ref'),
									'class' => 'knowledgemanagement/class/knowledgemanagement.class.php',
									'object' => 'KnowledgeRecord'),
								'supplier_proposal' => array('table' => 'supplier_proposal',
									'fields' => array('ref'),
									'class' => 'supplier_proposal/class/supplier_proposal.class.php',
									'object' => 'SupplierProposal'),
								'fournisseur/commande' => array('table' => 'commande_fournisseur',
									'fields' => array('ref', 'ref_supplier'),
									'class' => 'fourn/class/fournisseur.commande.class.php',
									'object' => 'SupplierProposal'),
								'facture' => array('table' => 'facture',
									'fields' => array('ref'),
									'class' => 'compta/facture/class/facture.class.php',
									'object' => 'Facture'),
								'fournisseur/facture' => array('table' => 'facture_fourn',
									'fields' => array('ref', 'ref_client'),
									'class' => 'fourn/class/fournisseur.facture.class.php',
									'object' => 'FactureFournisseur'),
								'produit' => array('table' => 'product',
									'fields' => array('ref'),
									'class' => 'product/class/product.class.php',
									'object' => 'Product'),
								'productlot' => array('table' => 'product_lot',
									'fields' => array('batch'),
									'class' => 'product/stock/class/productlot.class.php',
									'object' => 'Productlot'),
								'projet' => array('table' => 'projet',
									'fields' => array('ref'),
									'class' => 'projet/class/projet.class.php',
									'object' => 'Project'),
								'projet_task' => array('table' => 'projet_task',
									'fields' => array('ref'),
									'class' => 'projet/class/task.class.php',
									'object' => 'Task'),
								'ressource' => array('table' => 'resource',
									'fields' => array('ref'),
									'class' => 'ressource/class/dolressource.class.php',
									'object' => 'Dolresource'),
								'bom' => array('table' => 'bom_bom',
									'fields' => array('ref'),
									'class' => 'bom/class/bom.class.php',
									'object' => 'BOM'),
								'mrp' => array('table' => 'mrp_mo',
									'fields' => array('ref'),
									'class' => 'mrp/class/mo.class.php',
									'object' => 'Mo'),
								);

								if (!is_object($hookmanager)) {
									include_once DOL_DOCUMENT_ROOT.'/core/class/hookmanager.class.php';
									$hookmanager = new HookManager($this->db);
								}
								$hookmanager->initHooks(array('emailcolector'));
								$parameters = array('arrayobject' => $arrayobject);
								$reshook = $hookmanager->executeHooks('addmoduletoeamailcollectorjoinpiece', $parameters);    // Note that $action and $object may have been modified by some hooks
								if ($reshook > 0) {
									$arrayobject = $hookmanager->resArray;
								}

								$resultobj = array();

								foreach ($arrayobject as $key => $objectdesc) {
									$sql = 'SELECT DISTINCT t.rowid ';
									$sql .= ' FROM ' . MAIN_DB_PREFIX . $objectdesc['table'] . ' AS t';
									$sql .= ' WHERE ';
									foreach ($objectdesc['fields'] as $field) {
										$sql .= "'" .$this->db->escape($subject) . "'  LIKE CONCAT('%',  t." . $field . ", '%') OR ";
									}
									$sql = substr($sql, 0, -4);

									$ressqlobj = $this->db->query($sql);
									if ($ressqlobj) {
										while ($obj = $this->db->fetch_object($ressqlobj)) {
											$resultobj[$key][] = $obj->rowid;
										}
									}
								}
								$dirs = array();
								foreach ($resultobj as $mod => $ids) {
									$moddesc = $arrayobject[$mod];
									$elementpath = $mod;
									dol_include_once($moddesc['class']);
									$objectmanaged = new $moddesc['object']($this->db);
									foreach ($ids as $val) {
										$res = $objectmanaged->fetch($val);
										if ($res) {
											$path = ($objectmanaged->entity > 1 ? "/" . $objectmanaged->entity : '');
											$dirs[] = DOL_DATA_ROOT . $path . "/" . $elementpath . '/' . dol_sanitizeFileName($objectmanaged->ref) . '/';
										} else {
											$this->errors[] = 'object not found';
										}
									}
								}
								foreach ($dirs as $target) {
									foreach ($data as $filename => $content) {
										$prefix = $this->actions[$this->id]['actionparam'];

										$resr = saveAttachment($target, $prefix . '_' . $filename, $content);
										if ($resr == -1) {
											$this->errors[] = 'Doc not saved';
										}
									}
								}

								$operationslog .= '<br>Save attachment files on disk';
							} else {
								$this->errors[] = 'no joined piece';

								$operationslog .= '<br>No joinded files';
							}
						} elseif ($operation['type'] == 'project') {
							// Create project / lead
							$projecttocreate = new Project($this->db);
							$alreadycreated = $projecttocreate->fetch(0, '', '', $msgid);
							if ($alreadycreated == 0) {
								if ($thirdpartystatic->id > 0) {
									$projecttocreate->socid = $thirdpartystatic->id;
									if ($thirdpartyfoundby) {
										$descriptionmeta = dol_concatdesc($descriptionmeta, 'Third party found from '.$thirdpartyfoundby);
									}
								}
								if ($contactstatic->id > 0) {
									$projecttocreate->contact_id = $contactstatic->id;
									if ($contactfoundby) {
										$descriptionmeta = dol_concatdesc($descriptionmeta, 'Contact/address found from '.$contactfoundby);
									}
								}

								$description = $descriptiontitle;
								$description = dol_concatdesc($description, "-----");
								$description = dol_concatdesc($description, $descriptionmeta);
								$description = dol_concatdesc($description, "-----");
								$description = dol_concatdesc($description, $messagetext);

								$descriptionfull = $description;
								if (empty($conf->global->MAIN_EMAILCOLLECTOR_MAIL_WITHOUT_HEADER)) {
									$descriptionfull = dol_concatdesc($descriptionfull, "----- Header");
									$descriptionfull = dol_concatdesc($descriptionfull, $header);
								}

								$id_opp_status = dol_getIdFromCode($this->db, 'PROSP', 'c_lead_status', 'code', 'rowid');
								$percent_opp_status = dol_getIdFromCode($this->db, 'PROSP', 'c_lead_status', 'code', 'percent');

								$projecttocreate->title = $subject;
								$projecttocreate->date_start = $date;	// date of email
								$projecttocreate->date_end = '';
								$projecttocreate->opp_status = $id_opp_status;
								$projecttocreate->opp_percent = $percent_opp_status;
								$projecttocreate->description = dol_concatdesc(dolGetFirstLineOfText(dol_string_nohtmltag($description, 2), 10), '...'.$langs->transnoentities("SeePrivateNote").'...');
								$projecttocreate->note_private = $descriptionfull;
								$projecttocreate->entity = $conf->entity;
								$projecttocreate->email_msgid = $msgid;

								$savesocid = $projecttocreate->socid;

								// Overwrite values with values extracted from source email.
								// This may overwrite any $projecttocreate->xxx properties.
								$errorforthisaction = $this->overwritePropertiesOfObject($projecttocreate, $operation['actionparam'], $messagetext, $subject, $header, $operationslog);

								// Set project ref if not yet defined
								if (empty($projecttocreate->ref)) {
									// Get next Ref
									$defaultref = '';
									$modele = empty($conf->global->PROJECT_ADDON) ? 'mod_project_simple' : $conf->global->PROJECT_ADDON;

									// Search template files
									$file = ''; $classname = ''; $filefound = 0; $reldir = '';
									$dirmodels = array_merge(array('/'), (array) $conf->modules_parts['models']);
									foreach ($dirmodels as $reldir) {
										$file = dol_buildpath($reldir."core/modules/project/".$modele.'.php', 0);
										if (file_exists($file)) {
											$filefound = 1;
											$classname = $modele;
											break;
										}
									}

									if ($filefound) {
										if ($savesocid > 0) {
											if ($savesocid != $projecttocreate->socid) {
												$errorforactions++;
												setEventMessages('You loaded a thirdparty (id='.$savesocid.') and you force another thirdparty id (id='.$projecttocreate->socid.') by setting socid in operation with a different value', null, 'errors');
											}
										} else {
											if ($projecttocreate->socid > 0) {
												$thirdpartystatic->fetch($projecttocreate->socid);
											}
										}

										$result = dol_include_once($reldir."core/modules/project/".$modele.'.php');
										$modModuleToUseForNextValue = new $classname;
										$defaultref = $modModuleToUseForNextValue->getNextValue(($thirdpartystatic->id > 0 ? $thirdpartystatic : null), $projecttocreate);
									}
									$projecttocreate->ref = $defaultref;
								}


								if ($errorforthisaction) {
									$errorforactions++;
								} else {
									if (empty($projecttocreate->ref) || (is_numeric($projecttocreate->ref) && $projecttocreate->ref <= 0)) {
										$errorforactions++;
										$this->error = 'Failed to create project: Can\'t get a valid value for the field ref with numbering template = '.$modele.', thirdparty id = '.$thirdpartystatic->id;
									} else {
										// Create project
										$result = $projecttocreate->create($user);
										if ($result <= 0) {
											$errorforactions++;
											$this->error = 'Failed to create project: '.$langs->trans($projecttocreate->error);
											$this->errors = $projecttocreate->errors;
										} else {
											if ($attachments) {
												$destdir = $conf->project->dir_output.'/'.$projecttocreate->ref;
												if (!dol_is_dir($destdir)) {
													dol_mkdir($destdir);
												}
												if (!empty($conf->global->MAIN_IMAP_USE_PHPIMAP)) {
													foreach ($attachments as $attachment) {
														$attachment->save($destdir.'/');
													}
												} else {
													$this->getmsg($connection, $imapemail, $destdir);
												}

												$operationslog .= '<br>Project created with attachments -> id='.dol_escape_htmltag($projecttocreate->id);
											} else {
												$operationslog .= '<br>Project created without attachments -> id='.dol_escape_htmltag($projecttocreate->id);
											}
										}
									}
								}
							} else {
								dol_syslog("Project already exists for msgid = ".dol_escape_htmltag($msgid).", so we do not recreate it.");

								$operationslog .= '<br>Project already exists for msgid ='.dol_escape_htmltag($msgid);
							}
						} elseif ($operation['type'] == 'ticket') {
							// Create ticket
							$tickettocreate = new Ticket($this->db);

							$alreadycreated = $tickettocreate->fetch(0, '', '', $msgid);
							if ($alreadycreated == 0) {
								if ($thirdpartystatic->id > 0) {
									$tickettocreate->socid = $thirdpartystatic->id;
									$tickettocreate->fk_soc = $thirdpartystatic->id;
									if ($thirdpartyfoundby) {
										$descriptionmeta = dol_concatdesc($descriptionmeta, 'Third party found from '.$thirdpartyfoundby);
									}
								}
								if ($contactstatic->id > 0) {
									$tickettocreate->contact_id = $contactstatic->id;
									if ($contactfoundby) {
										$descriptionmeta = dol_concatdesc($descriptionmeta, 'Contact/address found from '.$contactfoundby);
									}
								}

								$description = $descriptiontitle;
								$description = dol_concatdesc($description, "-----");
								$description = dol_concatdesc($description, $descriptionmeta);
								$description = dol_concatdesc($description, "-----");
								$description = dol_concatdesc($description, $messagetext);

								$descriptionfull = $description;
								if (empty($conf->global->MAIN_EMAILCOLLECTOR_MAIL_WITHOUT_HEADER)) {
									$descriptionfull = dol_concatdesc($descriptionfull, "----- Header");
									$descriptionfull = dol_concatdesc($descriptionfull, $header);
								}

								$tickettocreate->subject = $subject;
								$tickettocreate->message = $description;
								$tickettocreate->type_code = (!empty($conf->global->MAIN_EMAILCOLLECTOR_TICKET_TYPE_CODE) ? $conf->global->MAIN_EMAILCOLLECTOR_TICKET_TYPE_CODE : dol_getIdFromCode($this->db, 1, 'c_ticket_type', 'use_default', 'code', 1));
								$tickettocreate->category_code = (!empty($conf->global->MAIN_EMAILCOLLECTOR_TICKET_CATEGORY_CODE) ? $conf->global->MAIN_EMAILCOLLECTOR_TICKET_CATEGORY_CODE : dol_getIdFromCode($this->db, 1, 'c_ticket_category', 'use_default', 'code', 1));
								$tickettocreate->severity_code = (!empty($conf->global->MAIN_EMAILCOLLECTOR_TICKET_SEVERITY_CODE) ? $conf->global->MAIN_EMAILCOLLECTOR_TICKET_SEVERITY_CODE : dol_getIdFromCode($this->db, 1, 'c_ticket_severity', 'use_default', 'code', 1));
								$tickettocreate->origin_email = $from;
								$tickettocreate->fk_user_create = $user->id;
								$tickettocreate->datec = dol_now();
								$tickettocreate->fk_project = $projectstatic->id;
								$tickettocreate->notify_tiers_at_create = 0;
								$tickettocreate->note_private = $descriptionfull;
								$tickettocreate->entity = $conf->entity;
								$tickettocreate->email_msgid = $msgid;
								$tickettocreate->email_date = $date;
								//$tickettocreate->fk_contact = $contactstatic->id;

								$savesocid = $tickettocreate->socid;

								// Overwrite values with values extracted from source email.
								// This may overwrite any $projecttocreate->xxx properties.
								$errorforthisaction = $this->overwritePropertiesOfObject($tickettocreate, $operation['actionparam'], $messagetext, $subject, $header, $operationslog);

								// Set ticket ref if not yet defined
								if (empty($tickettocreate->ref)) {
									// Get next Ref
									$defaultref = '';
									$modele = empty($conf->global->TICKET_ADDON) ? 'mod_ticket_simple' : $conf->global->TICKET_ADDON;

									// Search template files
									$file = ''; $classname = ''; $filefound = 0; $reldir = '';
									$dirmodels = array_merge(array('/'), (array) $conf->modules_parts['models']);
									foreach ($dirmodels as $reldir) {
										$file = dol_buildpath($reldir."core/modules/ticket/".$modele.'.php', 0);
										if (file_exists($file)) {
											$filefound = 1;
											$classname = $modele;
											break;
										}
									}

									if ($filefound) {
										if ($savesocid > 0) {
											if ($savesocid != $tickettocreate->socid) {
												$errorforactions++;
												setEventMessages('You loaded a thirdparty (id='.$savesocid.') and you force another thirdparty id (id='.$tickettocreate->socid.') by setting socid in operation with a different value', null, 'errors');
											}
										} else {
											if ($tickettocreate->socid > 0) {
												$thirdpartystatic->fetch($tickettocreate->socid);
											}
										}

										$result = dol_include_once($reldir."core/modules/ticket/".$modele.'.php');
										$modModuleToUseForNextValue = new $classname;
										$defaultref = $modModuleToUseForNextValue->getNextValue(($thirdpartystatic->id > 0 ? $thirdpartystatic : null), $tickettocreate);
									}
									$tickettocreate->ref = $defaultref;
								}

								if ($errorforthisaction) {
									$errorforactions++;
								} else {
									if (is_numeric($tickettocreate->ref) && $tickettocreate->ref <= 0) {
										$errorforactions++;
										$this->error = 'Failed to create ticket: Can\'t get a valid value for the field ref with numbering template = '.$modele.', thirdparty id = '.$thirdpartystatic->id;
									} else {
										// Create project
										$result = $tickettocreate->create($user);
										if ($result <= 0) {
											$errorforactions++;
											$this->error = 'Failed to create ticket: '.$langs->trans($tickettocreate->error);
											$this->errors = $tickettocreate->errors;
										} else {
											if ($attachments) {
												$destdir = $conf->ticket->dir_output.'/'.$tickettocreate->ref;
												if (!dol_is_dir($destdir)) {
													dol_mkdir($destdir);
												}
												if (!empty($conf->global->MAIN_IMAP_USE_PHPIMAP)) {
													foreach ($attachments as $attachment) {
														$attachment->save($destdir.'/');
													}
												} else {
													$this->getmsg($connection, $imapemail, $destdir);
												}

												$operationslog .= '<br>Ticket created with attachments -> id='.dol_escape_htmltag($tickettocreate->id);
											} else {
												$operationslog .= '<br>Ticket created without attachments -> id='.dol_escape_htmltag($tickettocreate->id);
											}
										}
									}
								}
							}
						} elseif ($operation['type'] == 'candidature') {
							// Create candidature
							$candidaturetocreate = new RecruitmentCandidature($this->db);

							$alreadycreated = $candidaturetocreate->fetch(0, '', $msgid);
							if ($alreadycreated == 0) {
								$description = $descriptiontitle;
								$description = dol_concatdesc($description, "-----");
								$description = dol_concatdesc($description, $descriptionmeta);
								$description = dol_concatdesc($description, "-----");
								$description = dol_concatdesc($description, $messagetext);

								$descriptionfull = $description;
								$descriptionfull = dol_concatdesc($descriptionfull, "----- Header");
								$descriptionfull = dol_concatdesc($descriptionfull, $header);

								$candidaturetocreate->subject = $subject;
								$candidaturetocreate->message = $description;
								$candidaturetocreate->type_code = 0;
								$candidaturetocreate->category_code = null;
								$candidaturetocreate->severity_code = null;
								$candidaturetocreate->email = $from;
								//$candidaturetocreate->lastname = $langs->trans("Anonymous").' - '.$from;
								$candidaturetocreate->fk_user_creat = $user->id;
								$candidaturetocreate->date_creation = dol_now();
								$candidaturetocreate->fk_project = $projectstatic->id;
								$candidaturetocreate->description = $description;
								$candidaturetocreate->note_private = $descriptionfull;
								$candidaturetocreate->entity = $conf->entity;
								$candidaturetocreate->email_msgid = $msgid;
								$candidaturetocreate->email_date = $date;		// date of email
								$candidaturetocreate->status = $candidaturetocreate::STATUS_DRAFT;
								//$candidaturetocreate->fk_contact = $contactstatic->id;

								// Overwrite values with values extracted from source email.
								// This may overwrite any $projecttocreate->xxx properties.
								$errorforthisaction = $this->overwritePropertiesOfObject($candidaturetocreate, $operation['actionparam'], $messagetext, $subject, $header, $operationslog);

								// Set candidature ref if not yet defined
								/*if (empty($candidaturetocreate->ref))				We do not need this because we create object in draft status
								{
								// Get next Ref
								$defaultref = '';
								$modele = empty($conf->global->CANDIDATURE_ADDON) ? 'mod_candidature_simple' : $conf->global->CANDIDATURE_ADDON;

								// Search template files
								$file = ''; $classname = ''; $filefound = 0; $reldir = '';
								$dirmodels = array_merge(array('/'), (array) $conf->modules_parts['models']);
								foreach ($dirmodels as $reldir)
								{
									$file = dol_buildpath($reldir."core/modules/ticket/".$modele.'.php', 0);
									if (file_exists($file)) {
										$filefound = 1;
										$classname = $modele;
										break;
									}
								}

								if ($filefound) {
									if ($savesocid > 0) {
										if ($savesocid != $candidaturetocreate->socid) {
											$errorforactions++;
											setEventMessages('You loaded a thirdparty (id='.$savesocid.') and you force another thirdparty id (id='.$candidaturetocreate->socid.') by setting socid in operation with a different value', null, 'errors');
										}
									} else {
										if ($candidaturetocreate->socid > 0)
										{
											$thirdpartystatic->fetch($candidaturetocreate->socid);
										}
									}

									$result = dol_include_once($reldir."core/modules/ticket/".$modele.'.php');
									$modModuleToUseForNextValue = new $classname;
									$defaultref = $modModuleToUseForNextValue->getNextValue(($thirdpartystatic->id > 0 ? $thirdpartystatic : null), $tickettocreate);
								}
								$candidaturetocreate->ref = $defaultref;
								}*/

								if ($errorforthisaction) {
									$errorforactions++;
								} else {
									// Create project
									$result = $candidaturetocreate->create($user);
									if ($result <= 0) {
										$errorforactions++;
										$this->error = 'Failed to create candidature: '.join(', ', $candidaturetocreate->errors);
										$this->errors = $candidaturetocreate->errors;
									}

									$operationslog .= '<br>Candidature created without attachments -> id='.dol_escape_htmltag($candidaturetocreate->id);
								}
							}
						} elseif (substr($operation['type'], 0, 4) == 'hook') {
							// Create event specific on hook
							// this code action is hook..... for support this call
							if (!is_object($hookmanager)) {
								include_once DOL_DOCUMENT_ROOT.'/core/class/hookmanager.class.php';
								$hookmanager = new HookManager($this->db);
							}

							$parameters = array(
								'connection'=>  $connection,
								'imapemail'=>$imapemail,
								'overview'=>$overview,

								'from' => $from,
								'fromtext' => $fromtext,

								'actionparam'=>  $operation['actionparam'],

								'thirdpartyid' => $thirdpartyid,
								'objectid'=> $objectid,
								'objectemail'=> $objectemail,

								'messagetext'=>$messagetext,
								'subject'=>$subject,
								'header'=>$header,
								'attachments'=>$attachments,
							);
							$reshook = $hookmanager->executeHooks('doCollectImapOneCollector', $parameters, $this, $operation['type']);

							if ($reshook < 0) {
								$errorforthisaction++;
								$this->error = $hookmanager->resPrint;
							}
							if ($errorforthisaction) {
								$errorforactions++;
								$operationslog .= '<br>Hook doCollectImapOneCollector executed with error';
							} else {
								$operationslog .= '<br>Hook doCollectImapOneCollector executed without error';
							}
						}

						if (!$errorforactions) {
							$nbactiondoneforemail++;
						}
					}
				}

				// Error for email or not ?
				if (!$errorforactions) {
					if (!empty($targetdir) && empty($mode)) {
						if (empty($conf->global->MAIN_IMAP_USE_PHPIMAP)) {
							dol_syslog("EmailCollector::doCollectOneCollector move message ".((string) $imapemail)." to ".$connectstringtarget, LOG_DEBUG);
							$res = imap_mail_move($connection, $imapemail, $targetdir, 0);
							if ($res == false) {
								$errorforemail++;
								$this->error = imap_last_error();
								$this->errors[] = $this->error;
								dol_syslog(imap_last_error());
							}
						} else {
							// Move mail using PHP-IMAP
							dol_syslog("EmailCollector::doCollectOneCollector move message ".($imapemail->getHeader()->get('subject'))." to ".$targetdir, LOG_DEBUG);
							$imapemail->move($targetdir);
						}
					} else {
						if (empty($conf->global->MAIN_IMAP_USE_PHPIMAP)) {
							dol_syslog("EmailCollector::doCollectOneCollector message ".((string) $imapemail)." to ".$connectstringtarget." was set to read", LOG_DEBUG);
						} else {
							dol_syslog("EmailCollector::doCollectOneCollector message '".($imapemail->getHeader()->get('subject'))."' using this->host=".$this->host.", this->access_type=".$this->acces_type." was set to read", LOG_DEBUG);
						}
					}
				} else {
					$errorforemail++;
				}


				unset($objectemail);
				unset($projectstatic);
				unset($thirdpartystatic);
				unset($contactstatic);

				$nbemailprocessed++;

				if (!$errorforemail) {
					$nbactiondone += $nbactiondoneforemail;
					$nbemailok++;

					if (empty($mode)) {
						$this->db->commit();
					} else {
						$this->db->rollback();
					}

					// Stop the loop to process email if we reach maximum collected per collect
					if ($this->maxemailpercollect > 0 && $nbemailok >= $this->maxemailpercollect) {
						dol_syslog("EmailCollect::doCollectOneCollector We reach maximum of ".$nbemailok." collected with success, so we stop this collector now.");
						break;
					}
				} else {
					$error++;

					$this->db->rollback();
				}
			}

			$output = $langs->trans('XEmailsDoneYActionsDone', $nbemailprocessed, $nbemailok, $nbactiondone);

			dol_syslog("End of loop on emails", LOG_INFO, -1);
		} else {
			$output = $langs->trans('NoNewEmailToProcess');
		}

		if (!empty($conf->global->MAIN_IMAP_USE_PHPIMAP)) {
			$client->disconnect();
		} else {
			if (empty($mode) && empty($error)) {
				dol_syslog("Expunge", LOG_DEBUG);
				imap_expunge($connection); // To validate any move
			}
			imap_close($connection);
		}

		$this->datelastresult = $now;
		$this->lastresult = $output;
		$this->debuginfo .= 'IMAP search string used : '.$search;
		if ($searchhead) {
			$this->debuginfo .= '<br>Then search string into email header : '.dol_escape_htmltag($searchhead);
		}
		if ($operationslog) {
			$this->debuginfo .= $operationslog;
		}

		if (empty($error) && empty($mode)) {
			$this->datelastok = $now;
		}

		if (!empty($this->errors)) {
			$this->lastresult .= "<br>".join("<br>", $this->errors);
		}
		$this->codelastresult = ($error ? 'KO' : 'OK');

		if (empty($mode)) {
			$this->update($user);
		}

		dol_syslog("EmailCollector::doCollectOneCollector end", LOG_INFO);

		return $error ? -1 : 1;
	}



	// Loop to get part html and plain. Code found on PHP imap_fetchstructure documentation

	/**
	 * getmsg
	 *
	 * @param 	Object $mbox     	Structure
	 * @param 	string $mid		    prefix
	 * @param 	string $destdir	    Target dir for attachments
	 * @return 	array				Array with number and object
	 */
	private function getmsg($mbox, $mid, $destdir = '')
	{
		// input $mbox = IMAP stream, $mid = message id
		// output all the following:
		global $charset, $htmlmsg, $plainmsg, $attachments;
		$htmlmsg = $plainmsg = $charset = '';
		$attachments = array();

		// HEADER
		//$h = imap_header($mbox,$mid);
		// add code here to get date, from, to, cc, subject...

		// BODY
		$s = imap_fetchstructure($mbox, $mid);

		if (!$s->parts) {
			// simple
			$this->getpart($mbox, $mid, $s, 0); // pass 0 as part-number
		} else {
			// multipart: cycle through each part
			foreach ($s->parts as $partno0 => $p) {
				$this->getpart($mbox, $mid, $p, $partno0 + 1, $destdir);
			}
		}
	}

	/* partno string
	 0 multipart/mixed
	 1 multipart/alternative
	 1.1 text/plain
	 1.2 text/html
	 2 message/rfc822
	 2 multipart/mixed
	 2.1 multipart/alternative
	 2.1.1 text/plain
	 2.1.2 text/html
	 2.2 message/rfc822
	 2.2 multipart/alternative
	 2.2.1 text/plain
	 2.2.2 text/html
	 */

	/**
	 * Sub function for getpart(). Only called by createPartArray() and itself.
	 *
	 * @param 	Object		$mbox			Structure
	 * @param 	string		$mid			Part no
	 * @param 	Object		$p              Object p
	 * @param   string      $partno         Partno
	 * @param 	string 		$destdir	    Target dir for attachments
	 * @return	void
	 */
	private function getpart($mbox, $mid, $p, $partno, $destdir = '')
	{
		// $partno = '1', '2', '2.1', '2.1.3', etc for multipart, 0 if simple
		global $htmlmsg, $plainmsg, $charset, $attachments;

		// DECODE DATA
		$data = ($partno) ?
		imap_fetchbody($mbox, $mid, $partno) : // multipart
		imap_body($mbox, $mid); // simple
		// Any part may be encoded, even plain text messages, so check everything.
		if ($p->encoding == 4) {
			$data = quoted_printable_decode($data);
		} elseif ($p->encoding == 3) {
			$data = base64_decode($data);
		}

		// PARAMETERS
		// get all parameters, like charset, filenames of attachments, etc.
		$params = array();
		if ($p->parameters) {
			foreach ($p->parameters as $x) {
				$params[strtolower($x->attribute)] = $x->value;
			}
		}
		if ($p->dparameters) {
			foreach ($p->dparameters as $x) {
				$params[strtolower($x->attribute)] = $x->value;
			}
		}

		// ATTACHMENT
		// Any part with a filename is an attachment,
		// so an attached text file (type 0) is not mistaken as the message.
		if ($params['filename'] || $params['name']) {
			// filename may be given as 'Filename' or 'Name' or both
			$filename = ($params['filename']) ? $params['filename'] : $params['name'];
			// filename may be encoded, so see imap_mime_header_decode()
			$attachments[$filename] = $data; // this is a problem if two files have same name

			// Get file name (with extension)
			$file_name_complete =  $params['filename'];


			$destination = $destdir.'/'.$file_name_complete;

			// Extract file extension
			$extension = pathinfo($file_name_complete, PATHINFO_EXTENSION);

			// Extract file name without extension
			$file_name = pathinfo($file_name_complete, PATHINFO_FILENAME);

			// Save an original file name variable to track while renaming if file already exists
			$file_name_original = $file_name;

			// Increment file name by 1
			$num = 1;

			/**
			 * Check if the same file name already exists in the upload folder,
			 * append increment number to the original filename
			 */
			while (file_exists($destdir."/".$file_name.".".$extension)) {
				$file_name = $file_name_original . ' (' . $num . ')';
				$file_name_complete = $file_name . "." . $extension;
				$destination = $destdir.'/'.$file_name_complete;
				$num++;
			}

			$destination = dol_sanitizePathName($destination);

			file_put_contents($destination, $data);
		}

		// TEXT
		if ($p->type == 0 && $data) {
			if (!empty($params['charset'])) {
				$data = $this->convertStringEncoding($data, $params['charset']);
			}
			// Messages may be split in different parts because of inline attachments,
			// so append parts together with blank row.
			if (strtolower($p->subtype) == 'plain') {
				$plainmsg .= trim($data)."\n\n";
			} else {
				$htmlmsg .= $data."<br><br>";
			}
			$charset = $params['charset']; // assume all parts are same charset
		} elseif ($p->type == 2 && $data) {
			// EMBEDDED MESSAGE
			// Many bounce notifications embed the original message as type 2,
			// but AOL uses type 1 (multipart), which is not handled here.
			// There are no PHP functions to parse embedded messages,
			// so this just appends the raw source to the main message.
			if (!empty($params['charset'])) {
				$data = $this->convertStringEncoding($data, $params['charset']);
			}
			$plainmsg .= $data."\n\n";
		}

		// SUBPART RECURSION
		if ($p->parts) {
			foreach ($p->parts as $partno0 => $p2) {
				$this->getpart($mbox, $mid, $p2, $partno.'.'.($partno0 + 1)); // 1.2, 1.2.1, etc.
			}
		}
	}

	/**
	 * Converts a string from one encoding to another.
	 *
	 * @param  string 	$string			String to convert
	 * @param  string 	$fromEncoding	String encoding
	 * @param  string 	$toEncoding		String return encoding
	 * @return string 					Converted string if conversion was successful, or the original string if not
	 * @throws Exception
	 */
	protected function convertStringEncoding($string, $fromEncoding, $toEncoding = 'UTF-8')
	{
		if (!$string || $fromEncoding == $toEncoding) {
			return $string;
		}
		$convertedString = function_exists('iconv') ? @iconv($fromEncoding, $toEncoding.'//IGNORE', $string) : null;
		if (!$convertedString && extension_loaded('mbstring')) {
			$convertedString = @mb_convert_encoding($string, $toEncoding, $fromEncoding);
		}
		if (!$convertedString) {
			throw new Exception('Mime string encoding conversion failed');
		}
		return $convertedString;
	}

	/**
	 * Decode a subject string according to RFC2047
	 * Example: '=?Windows-1252?Q?RE=A0:_ABC?=' => 'RE : ABC...'
	 * Example: '=?UTF-8?Q?A=C3=A9B?=' => 'AéB'
	 * Example: '=?UTF-8?B?2KLYstmF2KfbjNi0?=' =>
	 * Example: '=?utf-8?B?UkU6IG1vZHVsZSBkb2xpYmFyciBnZXN0aW9ubmFpcmUgZGUgZmljaGllcnMg?= =?utf-8?B?UsOpZsOpcmVuY2UgZGUgbGEgY29tbWFuZGUgVFVHRURJSklSIOKAkyBwYXNz?= =?utf-8?B?w6llIGxlIDIyLzA0LzIwMjA=?='
	 *
	 * @param 	string	$subject		Subject
	 * @return 	string					Decoded subject (in UTF-8)
	 */
	protected function decodeSMTPSubject($subject)
	{
		// Decode $overview[0]->subject according to RFC2047
		// Can use also imap_mime_header_decode($str)
		// Can use also mb_decode_mimeheader($str)
		// Can use also iconv_mime_decode($str, ICONV_MIME_DECODE_CONTINUE_ON_ERROR, 'UTF-8')
		if (function_exists('imap_mime_header_decode') && function_exists('iconv_mime_decode')) {
			$elements = imap_mime_header_decode($subject);
			$newstring = '';
			if (!empty($elements)) {
				$num = count($elements);
				for ($i = 0; $i < $num; $i++) {
					$stringinutf8 = (in_array(strtoupper($elements[$i]->charset), array('DEFAULT', 'UTF-8')) ? $elements[$i]->text : iconv_mime_decode($elements[$i]->text, ICONV_MIME_DECODE_CONTINUE_ON_ERROR, $elements[$i]->charset));
					$newstring .= $stringinutf8;
				}
				$subject = $newstring;
			}
		} elseif (!function_exists('mb_decode_mimeheader')) {
			$subject = mb_decode_mimeheader($subject);
		} elseif (function_exists('iconv_mime_decode')) {
			$subject = iconv_mime_decode($subject, ICONV_MIME_DECODE_CONTINUE_ON_ERROR, 'UTF-8');
		}

		return $subject;
	}
}<|MERGE_RESOLUTION|>--- conflicted
+++ resolved
@@ -895,15 +895,11 @@
 
 		// Overwrite values with values extracted from source email
 		// $this->actionparam = 'opportunity_status=123;abc=EXTRACT:BODY:....'
-<<<<<<< HEAD
 		$arrayvaluetouse = dolExplodeIntoArray($actionparam, '(\n\r|\r|\n|;)', '=');
-=======
-		$arrayvaluetouse = dolExplodeIntoArray($actionparam, ';', '=');
 
 		$tmp = array();
 
 		// Loop on each property set into actionparam
->>>>>>> c5526330
 		foreach ($arrayvaluetouse as $propertytooverwrite => $valueforproperty) {
 			$tmpclass = '';
 			$tmpproperty = '';
