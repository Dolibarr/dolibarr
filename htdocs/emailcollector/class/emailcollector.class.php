<?php
/* Copyright (C) 2017  Laurent Destailleur <eldy@users.sourceforge.net>
 * Copyright (C) 2024  Frédéric France     <frederic.france@free.fr>
 * Copyright (C) 2024  MDW                 <mdeweerd@users.noreply.github.com>
 *
 * This program is free software; you can redistribute it and/or modify
 * it under the terms of the GNU General Public License as published by
 * the Free Software Foundation; either version 3 of the License, or
 * (at your option) any later version.
 *
 * This program is distributed in the hope that it will be useful,
 * but WITHOUT ANY WARRANTY; without even the implied warranty of
 * MERCHANTABILITY or FITNESS FOR A PARTICULAR PURPOSE.  See the
 * GNU General Public License for more details.
 *
 * You should have received a copy of the GNU General Public License
 * along with this program. If not, see <https://www.gnu.org/licenses/>.
 */

/**
 *    \file        htdocs/emailcollector/class/emailcollector.class.php
 *    \ingroup     emailcollector
 *    \brief       This file is a CRUD class file for EmailCollector (Create/Read/Update/Delete)
 */

// Put here all includes required by your class file
include_once DOL_DOCUMENT_ROOT .'/emailcollector/lib/emailcollector.lib.php';

require_once DOL_DOCUMENT_ROOT .'/core/class/commonobject.class.php';
require_once DOL_DOCUMENT_ROOT .'/core/lib/files.lib.php';
require_once DOL_DOCUMENT_ROOT .'/core/lib/functions2.lib.php';

require_once DOL_DOCUMENT_ROOT .'/comm/propal/class/propal.class.php';                   // Customer Proposal
require_once DOL_DOCUMENT_ROOT .'/commande/class/commande.class.php';                    // Sale Order
require_once DOL_DOCUMENT_ROOT .'/compta/facture/class/facture.class.php';               // Customer Invoice
require_once DOL_DOCUMENT_ROOT .'/contact/class/contact.class.php';                      // Contact / Address
require_once DOL_DOCUMENT_ROOT .'/expedition/class/expedition.class.php';                // Shipping / Delivery
require_once DOL_DOCUMENT_ROOT .'/fourn/class/fournisseur.commande.class.php';           // Purchase Order
require_once DOL_DOCUMENT_ROOT .'/fourn/class/fournisseur.facture.class.php';            // Purchase Invoice
require_once DOL_DOCUMENT_ROOT .'/projet/class/project.class.php';                       // Project
require_once DOL_DOCUMENT_ROOT .'/reception/class/reception.class.php';                  // Reception
require_once DOL_DOCUMENT_ROOT .'/recruitment/class/recruitmentcandidature.class.php';   // Recruiting
require_once DOL_DOCUMENT_ROOT .'/societe/class/societe.class.php';                      // Third-Party
require_once DOL_DOCUMENT_ROOT .'/supplier_proposal/class/supplier_proposal.class.php';  // Supplier Proposal
require_once DOL_DOCUMENT_ROOT .'/ticket/class/ticket.class.php';                        // Ticket
//require_once DOL_DOCUMENT_ROOT .'/expensereport/class/expensereport.class.php';        // Expense Report
//require_once DOL_DOCUMENT_ROOT .'/holiday/class/holiday.class.php';                    // Holidays (leave request)


use Webklex\PHPIMAP\ClientManager;
use Webklex\PHPIMAP\Exceptions\ConnectionFailedException;
use Webklex\PHPIMAP\Exceptions\InvalidWhereQueryCriteriaException;

use OAuth\Common\Storage\DoliStorage;
use OAuth\Common\Consumer\Credentials;

/**
 * Class for EmailCollector
 */
class EmailCollector extends CommonObject
{
	/**
	 * @var string ID to identify managed object
	 */
	public $element = 'emailcollector';

	/**
	 * @var string Name of table without prefix where object is stored
	 */
	public $table_element = 'emailcollector_emailcollector';

	/**
	 * @var string String with name of icon for emailcollector. Must be the part after the 'object_' into object_emailcollector.png
	 */
	public $picto = 'email';

	/**
	 * @var string    Field with ID of parent key if this field has a parent
	 */
	public $fk_element = 'fk_emailcollector';

	/**
	 * @var array<string, array<string>>	List of child tables. To test if we can delete object.
	 */
	protected $childtables = array();

	/**
	 * @var string[]	List of child tables. To know object to delete on cascade.
	 */
	protected $childtablesoncascade = array('emailcollector_emailcollectorfilter', 'emailcollector_emailcollectoraction');


	/**
	 *  'type' if the field format.
	 *  'label' the translation key.
	 *  'enabled' is a condition when the field must be managed.
	 *  'visible' says if field is visible in list (Examples: 0=Not visible, 1=Visible on list and create/update/view forms, 2=Visible on list only. Using a negative value means field is not shown by default on list but can be selected for viewing)
	 *  'notnull' is set to 1 if not null in database. Set to -1 if we must set data to null if empty ('' or 0).
	 *  'default' is a default value for creation (can still be replaced by the global setup of default values)
	 *  'index' if we want an index in database.
	 *  'foreignkey'=>'tablename.field' if the field is a foreign key (it is recommended to name the field fk_...).
	 *  'position' is the sort order of field.
	 *  'searchall' is 1 if we want to search in this field when making a search from the quick search button.
	 *  'isameasure' must be set to 1 if you want to have a total on list for this field. Field type must be summable like integer or double(24,8).
	 *  'css' is the CSS style to use on field. For example: 'maxwidth200'
	 *  'help' is a string visible as a tooltip on field
	 *  'comment' is not used. You can store here any text of your choice. It is not used by application.
	 *  'showoncombobox' if value of the field must be visible into the label of the combobox that list record
	 *  'arrayofkeyval' to set list of value if type is a list of predefined values. For example: array("0"=>"Draft","1"=>"Active","-1"=>"Cancel")
	 */

	// BEGIN MODULEBUILDER PROPERTIES
	/**
	 * @var array<string,array{type:string,label:string,enabled:int<0,2>|string,position:int,notnull?:int,visible:int,noteditable?:int,default?:string,index?:int,foreignkey?:string,searchall?:int,isameasure?:int,css?:string,csslist?:string,help?:string,showoncombobox?:int,disabled?:int,arrayofkeyval?:array<int,string>,comment?:string}>  Array with all fields and their property. Do not use it as a static var. It may be modified by constructor.
	 */
	public $fields = array(
		'rowid'         => array('type' => 'integer', 'label' => 'TechnicalID', 'visible' => 2, 'enabled' => 1, 'position' => 1, 'notnull' => 1, 'index' => 1),
		'entity'        => array('type' => 'integer', 'label' => 'Entity', 'enabled' => 1, 'visible' => 0, 'default' => 1, 'notnull' => 1, 'index' => 1, 'position' => 20),
		'ref'           => array('type' => 'varchar(128)', 'label' => 'Ref', 'enabled' => 1, 'visible' => 1, 'notnull' => 1, 'showoncombobox' => 1, 'index' => 1, 'position' => 10, 'searchall' => 1, 'help' => 'Example: MyCollector1', 'csslist' => 'tdoverflowmax200'),
		'label'         => array('type' => 'varchar(255)', 'label' => 'Label', 'visible' => 1, 'enabled' => 1, 'position' => 30, 'notnull' => -1, 'searchall' => 1, 'help' => 'Example: My Email collector', 'csslist' => 'tdoverflowmax150', 'tdcss'=>'titlefieldmiddle'),
		'description'   => array('type' => 'text', 'label' => 'Description', 'visible' => -1, 'enabled' => 1, 'position' => 60, 'notnull' => -1, 'cssview' => 'small', 'csslist' => 'small tdoverflowmax200'),
		'host'          => array('type' => 'varchar(255)', 'label' => 'EMailHost', 'visible' => 1, 'enabled' => 1, 'position' => 90, 'notnull' => 1, 'searchall' => 1, 'comment' => "IMAP server", 'help' => 'Example: imap.gmail.com', 'csslist' => 'tdoverflowmax125'),
		'port'          => array('type' => 'varchar(10)', 'label' => 'EMailHostPort', 'visible' => 1, 'enabled' => 1, 'position' => 91, 'notnull' => 1, 'searchall' => 0, 'comment' => "IMAP server port", 'help' => 'Example: 993', 'csslist' => 'tdoverflowmax50', 'default' => '993'),
		'imap_encryption'  => array('type' => 'varchar(16)', 'label' => 'ImapEncryption', 'visible' => -1, 'enabled' => 1, 'position' => 92, 'searchall' => 0, 'comment' => "IMAP encryption", 'help' => 'ImapEncryptionHelp', 'arrayofkeyval' => array('ssl' => 'SSL', 'tls' => 'TLS', 'notls' => 'NOTLS'), 'default' => 'ssl'),
		'hostcharset'   => array('type' => 'varchar(16)', 'label' => 'HostCharset', 'visible' => -1, 'enabled' => 1, 'position' => 93, 'notnull' => 0, 'searchall' => 0, 'comment' => "IMAP server charset", 'help' => 'Example: "UTF-8" (May be "US-ASCII" with some Office365)', 'default' => 'UTF-8'),
		'norsh'  => array('type' => 'integer', 'label' => 'NoRSH', 'visible' => -1, 'enabled' => "!getDolGlobalInt('MAIN_IMAP_USE_PHPIMAP')", 'position' => 94, 'searchall' => 0, 'help' => 'NoRSHHelp', 'arrayofkeyval' => array(0 => 'No', 1 => 'Yes'), 'default' => 0),
		'acces_type'     => array('type' => 'integer', 'label' => 'AuthenticationMethod', 'visible' => -1, 'enabled' => "getDolGlobalInt('MAIN_IMAP_USE_PHPIMAP')", 'position' => 101, 'notnull' => 1, 'index' => 1, 'comment' => "IMAP login type", 'arrayofkeyval' => array('0' => 'loginPassword', '1' => 'oauthToken'), 'default' => '0', 'help' => ''),
		'login'         => array('type' => 'varchar(128)', 'label' => 'Login', 'visible' => -1, 'enabled' => 1, 'position' => 102, 'notnull' => -1, 'index' => 1, 'comment' => "IMAP login", 'help' => 'Example: myaccount@gmail.com'),
		'password'      => array('type' => 'password', 'label' => 'Password', 'visible' => -1, 'enabled' => "1", 'position' => 103, 'notnull' => -1, 'comment' => "IMAP password", 'help' => 'WithGMailYouCanCreateADedicatedPassword'),
		'oauth_service' => array('type' => 'varchar(128)', 'label' => 'oauthService', 'visible' => -1, 'enabled' => "getDolGlobalInt('MAIN_IMAP_USE_PHPIMAP')", 'position' => 104, 'notnull' => 0, 'index' => 1, 'comment' => "IMAP login oauthService", 'arrayofkeyval' => array(), 'help' => 'TokenMustHaveBeenCreated'),
		'source_directory' => array('type' => 'varchar(255)', 'label' => 'MailboxSourceDirectory', 'visible' => -1, 'enabled' => 1, 'position' => 109, 'notnull' => 1, 'default' => 'Inbox', 'csslist' => 'tdoverflowmax100', 'help' => 'Example: INBOX, [Gmail]/Spam, [Gmail]/Draft, [Gmail]/Brouillons, [Gmail]/Sent Mail, [Gmail]/Messages envoyés, ...'),
		'target_directory' => array('type' => 'varchar(255)', 'label' => 'MailboxTargetDirectory', 'visible' => 1, 'enabled' => 1, 'position' => 110, 'notnull' => 0, 'csslist' => 'tdoverflowmax100', 'help' => "EmailCollectorTargetDir"),
		'maxemailpercollect' => array('type' => 'integer', 'label' => 'MaxEmailCollectPerCollect', 'visible' => -1, 'enabled' => 1, 'position' => 111, 'default' => 50),
		'datelastresult' => array('type' => 'datetime', 'label' => 'DateLastCollectResult', 'visible' => 1, 'enabled' => '$action != "create" && $action != "edit"', 'position' => 121, 'notnull' => -1, 'csslist' => 'nowraponall'),
		'codelastresult' => array('type' => 'varchar(16)', 'label' => 'CodeLastResult', 'visible' => 1, 'enabled' => '$action != "create" && $action != "edit"', 'position' => 122, 'notnull' => -1,),
		'lastresult' => array('type' => 'varchar(255)', 'label' => 'LastResult', 'visible' => 1, 'enabled' => '$action != "create" && $action != "edit"', 'position' => 123, 'notnull' => -1, 'cssview' => 'small', 'csslist' => 'small tdoverflowmax200'),
		'datelastok' => array('type' => 'datetime', 'label' => 'DateLastcollectResultOk', 'visible' => 1, 'enabled' => '$action != "create"', 'position' => 125, 'notnull' => -1, 'csslist' => 'nowraponall'),
		'note_public' => array('type' => 'html', 'label' => 'NotePublic', 'visible' => 0, 'enabled' => 1, 'position' => 61, 'notnull' => -1,),
		'note_private' => array('type' => 'html', 'label' => 'NotePrivate', 'visible' => 0, 'enabled' => 1, 'position' => 62, 'notnull' => -1,),
		'date_creation' => array('type' => 'datetime', 'label' => 'DateCreation', 'visible' => -2, 'enabled' => 1, 'position' => 500, 'notnull' => 1,),
		'tms' => array('type' => 'timestamp', 'label' => 'DateModification', 'visible' => -2, 'enabled' => 1, 'position' => 501, 'notnull' => 1,),
		//'date_validation' => array('type'=>'datetime',     'label'=>'DateCreation',     'enabled'=>1, 'visible'=>-2, 'position'=>502),
		'fk_user_creat' => array('type' => 'integer:User:user/class/user.class.php', 'label' => 'UserAuthor', 'visible' => -2, 'enabled' => 1, 'position' => 510, 'notnull' => 1,),
		'fk_user_modif' => array('type' => 'integer:User:user/class/user.class.php', 'label' => 'UserModif', 'visible' => -2, 'enabled' => 1, 'position' => 511, 'notnull' => -1,),
		//'fk_user_valid' =>array('type'=>'integer',      'label'=>'UserValidation',        'enabled'=>1, 'visible'=>-1, 'position'=>512),
		'import_key' => array('type' => 'varchar(14)', 'label' => 'ImportId', 'visible' => -2, 'enabled' => 1, 'position' => 1000, 'notnull' => -1,),
		'status' => array('type' => 'integer', 'label' => 'Status', 'visible' => 1, 'enabled' => 1, 'position' => 1000, 'notnull' => 1, 'default' => '0', 'index' => 1, 'arrayofkeyval' => array('0' => 'Inactive', '1' => 'Active'))
	);


	/**
	 * @var int ID
	 */
	public $rowid;

	/**
	 * @var string Ref
	 */
	public $ref;

	/**
	 * @var int Entity
	 */
	public $entity;

	/**
	 * @var string label
	 */
	public $label;

	/**
	 * @var string description
<<<<<<< HEAD
	*/
=======
	 */
>>>>>>> de4ebc34
	public $description;

	/**
	 * @var int Status
	 */
	public $status;

	/**
	 * @var integer|string date_creation
	 */
	public $date_creation;

	/**
	 * @var int ID
	 */
	public $fk_user_creat;

	/**
	 * @var int ID
	 */
	public $fk_user_modif;

	/**
	 * @var string import key
	 */
	public $import_key;

	public $host;
	public $port;
	public $hostcharset;
	public $login;
	public $password;
	public $acces_type;
	public $oauth_service;
	public $imap_encryption;
	public $norsh;
	public $source_directory;
	public $target_directory;
	public $maxemailpercollect;

	/**
	 * @var integer|string $datelastresult
	 */
	public $datelastresult;

	public $codelastresult;
	public $lastresult;
	public $datelastok;
	// END MODULEBUILDER PROPERTIES

	public $filters;
	public $actions;

	public $debuginfo;

	const STATUS_DISABLED = 0;
	const STATUS_ENABLED = 1;


	/**
	 * Constructor
	 *
	 * @param DoliDB $db Database handler
	 */
	public function __construct(DoliDB $db)
	{
		global $conf, $langs;

		$this->db = $db;

		$this->ismultientitymanaged = 1;
		$this->isextrafieldmanaged = 0;

		if (!getDolGlobalString('MAIN_SHOW_TECHNICAL_ID') && isset($this->fields['rowid'])) {
			$this->fields['rowid']['visible'] = 0;
		}
		if (!isModEnabled('multicompany') && isset($this->fields['entity'])) {
			$this->fields['entity']['enabled'] = 0;
		}

		// List of oauth services
		$oauthservices = array();

		foreach ($conf->global as $key => $val) {
			if (!empty($val) && preg_match('/^OAUTH_.*_ID$/', $key)) {
				$key = preg_replace('/^OAUTH_/', '', $key);
				$key = preg_replace('/_ID$/', '', $key);
				if (preg_match('/^.*-/', $key)) {
					$name = preg_replace('/^.*-/', '', $key);
				} else {
					$name = $langs->trans("NoName");
				}
				$provider = preg_replace('/-.*$/', '', $key);
				$provider = ucfirst(strtolower($provider));

				$oauthservices[$key] = $name." (".$provider.")";
			}
		}

		$this->fields['oauth_service']['arrayofkeyval'] = $oauthservices;

		// Unset fields that are disabled
		foreach ($this->fields as $key => $val) {
			if (isset($val['enabled']) && empty($val['enabled'])) {
				unset($this->fields[$key]);
			}
		}

		// Translate some data of arrayofkeyval
		foreach ($this->fields as $key => $val) {
			if (!empty($val['arrayofkeyval']) && is_array($val['arrayofkeyval'])) {
				foreach ($val['arrayofkeyval'] as $key2 => $val2) {
					$this->fields[$key]['arrayofkeyval'][$key2] = $langs->trans($val2);
				}
			}
		}
	}

	/**
	 * Create object into database
	 *
	 * @param  User $user      User that creates
	 * @param  int 	$notrigger 0=launch triggers after, 1=disable triggers
	 * @return int             Return integer <0 if KO, Id of created object if OK
	 */
	public function create(User $user, $notrigger = 0)
	{
		global $langs;

		// Check parameters
		if ($this->host && preg_match('/^http:/i', trim($this->host))) {
			$langs->load("errors");
			$this->error = $langs->trans("ErrorHostMustNotStartWithHttp", $this->host);
			return -1;
		}

		include_once DOL_DOCUMENT_ROOT.'/core/lib/security.lib.php';
		$this->password = dolEncrypt($this->password);

		$id = $this->createCommon($user, $notrigger);

		$this->password = dolDecrypt($this->password);

		if (is_array($this->filters) && count($this->filters)) {
			$emailcollectorfilter = new EmailCollectorFilter($this->db);

			foreach ($this->filters as $filter) {
				$emailcollectorfilter->type = $filter['type'];
				$emailcollectorfilter->rulevalue = $filter['rulevalue'];
				$emailcollectorfilter->fk_emailcollector = $this->id;
				$emailcollectorfilter->status = $filter['status'];

				$emailcollectorfilter->create($user);
			}
		}

		if (is_array($this->actions) && count($this->actions)) {
			$emailcollectoroperation = new EmailCollectorAction($this->db);

			foreach ($this->actions as $operation) {
				$emailcollectoroperation->type = $operation['type'];
				$emailcollectoroperation->actionparam = $operation['actionparam'];
				$emailcollectoroperation->fk_emailcollector = $this->id;
				$emailcollectoroperation->status = $operation['status'];
				$emailcollectoroperation->position = $operation['position'];

				$emailcollectoroperation->create($user);
			}
		}

		return $id;
	}

	/**
	 * Clone and object into another one
	 *
	 * @param  	User 	$user      	User that creates
	 * @param  	int 	$fromid     Id of object to clone
	 * @return 	mixed 				New object created, <0 if KO
	 */
	public function createFromClone(User $user, $fromid)
	{
		global $langs, $extrafields;
		$error = 0;

		dol_syslog(__METHOD__, LOG_DEBUG);

		$object = new self($this->db);

		$this->db->begin();

		// Load source object
		$object->fetchCommon($fromid);

		$object->fetchFilters(); // Rules
		$object->fetchActions(); // Operations

		// Reset some properties
		unset($object->id);
		unset($object->fk_user_creat);
		unset($object->import_key);
		unset($object->password);
		unset($object->lastresult);
		unset($object->codelastresult);
		unset($object->datelastresult);
		unset($object->datelastok);
		unset($object->debuginfo);

		// Clear fields
		$object->ref = "copy_of_".$object->ref;
		$object->label = $langs->trans("CopyOf")." ".$object->label;
		if (empty($object->host)) {
			$object->host = 'imap.example.com';
		}
		// Clear extrafields that are unique
		if (is_array($object->array_options) && count($object->array_options) > 0) {
			$extrafields->fetch_name_optionals_label($this->table_element);
			foreach ($object->array_options as $key => $option) {
				$shortkey = preg_replace('/options_/', '', $key);
				if (!empty($extrafields->attributes[$this->element]['unique'][$shortkey])) {
					//var_dump($key); var_dump($clonedObj->array_options[$key]); exit;
					unset($object->array_options[$key]);
				}
			}
		}

		// Create clone
		$object->context['createfromclone'] = 'createfromclone';
		$result = $object->create($user);
		if ($result < 0) {
			$error++;
			$this->error = $object->error;
			$this->errors = $object->errors;
		}

		unset($object->context['createfromclone']);

		// End
		if (!$error) {
			$this->db->commit();
			return $object;
		} else {
			$this->db->rollback();
			return -1;
		}
	}

	/**
	 * Load object in memory from the database
	 *
	 * @param int    $id   Id object
	 * @param string $ref  Ref
	 * @return int         Return integer <0 if KO, 0 if not found, >0 if OK
	 */
	public function fetch($id, $ref = null)
	{
		$result = $this->fetchCommon($id, $ref);

		include_once DOL_DOCUMENT_ROOT.'/core/lib/security.lib.php';
		$this->password = dolDecrypt($this->password);

		//if ($result > 0 && !empty($this->table_element_line)) $this->fetchLines();
		return $result;
	}

	/**
	 * Load object lines in memory from the database
	 *
	 * @return int         Return integer <0 if KO, 0 if not found, >0 if OK
	 */
	/*
	 public function fetchLines()
	 {
	 $this->lines=array();

	 // Load lines with object EmailCollectorLine

	 return count($this->lines)?1:0;
	 }
	 */

	/**
	 * Fetch all account and load objects into an array
	 *
	 * @param   User    $user           User
	 * @param   int     $activeOnly     filter if active
	 * @param   string  $sortfield      field for sorting
	 * @param   string  $sortorder      sorting order
	 * @param   int     $limit          sort limit
	 * @param   int     $page           page to start on
	 * @return  array   Array with key => EmailCollector object
	 */
	public function fetchAll(User $user, $activeOnly = 0, $sortfield = 's.rowid', $sortorder = 'ASC', $limit = 100, $page = 0)
	{
		global $langs;

		$obj_ret = array();

		$sql = "SELECT s.rowid";
		$sql .= " FROM ".MAIN_DB_PREFIX."emailcollector_emailcollector as s";
		$sql .= ' WHERE s.entity IN ('.getEntity('emailcollector').')';
		if ($activeOnly) {
			$sql .= " AND s.status = 1";
		}
		$sql .= $this->db->order($sortfield, $sortorder);
		if ($limit) {
			if ($page < 0) {
				$page = 0;
			}
			$offset = $limit * $page;

			$sql .= $this->db->plimit($limit + 1, $offset);
		}

		$result = $this->db->query($sql);
		if ($result) {
			$num = $this->db->num_rows($result);
			$i = 0;
			while ($i < $num) {
				$obj = $this->db->fetch_object($result);
				$emailcollector_static = new EmailCollector($this->db);
				if ($emailcollector_static->fetch($obj->rowid)) {
					$obj_ret[] = $emailcollector_static;
				}
				$i++;
			}
		} else {
			$this->errors[] = 'EmailCollector::fetchAll Error when retrieve emailcollector list';
			dol_syslog('EmailCollector::fetchAll Error when retrieve emailcollector list', LOG_ERR);
			$ret = -1;
		}
		if (!count($obj_ret)) {
			dol_syslog('EmailCollector::fetchAll No emailcollector found', LOG_DEBUG);
		}

		return $obj_ret;
	}

	/**
	 * Update object into database
	 *
	 * @param  User $user      User that modifies
	 * @param  int 	$notrigger 0=launch triggers after, 1=disable triggers
	 * @return int             Return integer <0 if KO, >0 if OK
	 */
	public function update(User $user, $notrigger = 0)
	{
		global $langs;

		// Check parameters
		if ($this->host && preg_match('/^http:/i', trim($this->host))) {
			$langs->load("errors");
			$this->error = $langs->trans("ErrorHostMustNotStartWithHttp", $this->host);
			return -1;
		}

		include_once DOL_DOCUMENT_ROOT.'/core/lib/security.lib.php';
		$this->password = dolEncrypt($this->password);

		$result = $this->updateCommon($user, $notrigger);

		$this->password = dolDecrypt($this->password);

		return $result;
	}

	/**
	 * Delete object in database
	 *
	 * @param User 	$user       User that deletes
	 * @param int 	$notrigger  0=launch triggers after, 1=disable triggers
	 * @return int             	Return integer <0 if KO, >0 if OK
	 */
	public function delete(User $user, $notrigger = 0)
	{
		return $this->deleteCommon($user, $notrigger, 1);
	}

	/**
	 *  Return a link to the object card (with optionally the picto)
	 *
	 *	@param	int		$withpicto					Include picto in link (0=No picto, 1=Include picto into link, 2=Only picto)
	 *	@param	string	$option						On what the link point to ('nolink', ...)
	 *  @param	int  	$notooltip					1=Disable tooltip
	 *  @param  string  $morecss            		Add more css on link
	 *  @param  int     $save_lastsearch_value    	-1=Auto, 0=No save of lastsearch_values when clicking, 1=Save lastsearch_values whenclicking
	 *	@return	string								String with URL
	 */
	public function getNomUrl($withpicto = 0, $option = '', $notooltip = 0, $morecss = '', $save_lastsearch_value = -1)
	{
		global $conf, $langs, $action, $hookmanager;

		if (!empty($conf->dol_no_mouse_hover)) {
			$notooltip = 1; // Force disable tooltips
		}

		$result = '';

		$label = '<u>'.$langs->trans("EmailCollector").'</u>';
		$label .= '<br>';
		$label .= '<b>'.$langs->trans('Ref').':</b> '.$this->ref;

		$url = DOL_URL_ROOT.'/admin/emailcollector_card.php?id='.$this->id;

		if ($option != 'nolink') {
			// Add param to save lastsearch_values or not
			$add_save_lastsearch_values = ($save_lastsearch_value == 1 ? 1 : 0);
			if ($save_lastsearch_value == -1 && isset($_SERVER["PHP_SELF"]) && preg_match('/list\.php/', $_SERVER["PHP_SELF"])) {
				$add_save_lastsearch_values = 1;
			}
			if ($add_save_lastsearch_values) {
				$url .= '&save_lastsearch_values=1';
			}
		}

		$linkclose = '';
		if (empty($notooltip)) {
			if (getDolGlobalString('MAIN_OPTIMIZEFORTEXTBROWSER')) {
				$label = $langs->trans("ShowEmailCollector");
				$linkclose .= ' alt="'.dol_escape_htmltag($label, 1).'"';
			}
			$linkclose .= ' title="'.dol_escape_htmltag($label, 1).'"';
			$linkclose .= ' class="classfortooltip'.($morecss ? ' '.$morecss : '').'"';
		} else {
			$linkclose = ($morecss ? ' class="'.$morecss.'"' : '');
		}

		$linkstart = '<a href="'.$url.'"';
		$linkstart .= $linkclose.'>';
		$linkend = '</a>';

		$result .= $linkstart;
		if ($withpicto) {
			$result .= img_object(($notooltip ? '' : $label), ($this->picto ? $this->picto : 'generic'), ($notooltip ? (($withpicto != 2) ? 'class="paddingright"' : '') : 'class="'.(($withpicto != 2) ? 'paddingright ' : '').'classfortooltip"'), 0, 0, $notooltip ? 0 : 1);
		}
		if ($withpicto != 2) {
			$result .= $this->ref;
		}
		$result .= $linkend;
		//if ($withpicto != 2) $result.=(($addlabel && $this->label) ? $sep . dol_trunc($this->label, ($addlabel > 1 ? $addlabel : 0)) : '');

		$hookmanager->initHooks(array('emailcollectordao'));
		$parameters = array('id' => $this->id, 'getnomurl' => &$result);
		$reshook = $hookmanager->executeHooks('getNomUrl', $parameters, $this, $action); // Note that $action and $object may have been modified by some hooks
		if ($reshook > 0) {
			$result = $hookmanager->resPrint;
		} else {
			$result .= $hookmanager->resPrint;
		}

		return $result;
	}

	/**
	 *  Return label of the status
	 *
	 *  @param  int		$mode          0=long label, 1=short label, 2=Picto + short label, 3=Picto, 4=Picto + long label, 5=Short label + Picto, 6=Long label + Picto
	 *  @return	string 			       Label of status
	 */
	public function getLibStatut($mode = 0)
	{
		return $this->LibStatut($this->status, $mode);
	}

	// phpcs:disable PEAR.NamingConventions.ValidFunctionName.ScopeNotCamelCaps
	/**
	 *  Return the status
	 *
	 *  @param	int		$status        Id status
	 *  @param  int		$mode          0=long label, 1=short label, 2=Picto + short label, 3=Picto, 4=Picto + long label, 5=Short label + Picto, 6=Long label + Picto
	 *  @return string 			       Label of status
	 */
	public function LibStatut($status, $mode = 0)
	{
		// phpcs:enable
		if (empty($this->labelStatus) || empty($this->labelStatusShort)) {
			global $langs;
			//$langs->load("mymodule");
			$this->labelStatus[self::STATUS_ENABLED] = $langs->transnoentitiesnoconv('Enabled');
			$this->labelStatus[self::STATUS_DISABLED] = $langs->transnoentitiesnoconv('Disabled');
			$this->labelStatusShort[self::STATUS_ENABLED] = $langs->transnoentitiesnoconv('Enabled');
			$this->labelStatusShort[self::STATUS_DISABLED] = $langs->transnoentitiesnoconv('Disabled');
		}

		$statusType = 'status5';
		if ($status == self::STATUS_ENABLED) {
			$statusType = 'status4';
		}

		return dolGetStatus($this->labelStatus[$status], $this->labelStatusShort[$status], '', $statusType, $mode);
	}

	/**
	 *	Charge les information d'ordre info dans l'objet commande
	 *
	 *	@param  int		$id       Id of order
	 *	@return	void
	 */
	public function info($id)
	{
		$sql = 'SELECT rowid, date_creation as datec, tms as datem,';
		$sql .= ' fk_user_creat, fk_user_modif';
		$sql .= ' FROM '.MAIN_DB_PREFIX.$this->table_element.' as t';
		$sql .= ' WHERE t.rowid = '.((int) $id);
		$result = $this->db->query($sql);
		if ($result) {
			if ($this->db->num_rows($result)) {
				$obj = $this->db->fetch_object($result);

				$this->id = $obj->rowid;

				$this->user_creation_id = $obj->fk_user_creat;
				$this->user_modification_id = $obj->fk_user_modif;
				$this->date_creation     = $this->db->jdate($obj->datec);
				$this->date_modification = empty($obj->datem) ? '' : $this->db->jdate($obj->datem);
			}

			$this->db->free($result);
		} else {
			dol_print_error($this->db);
		}
	}

	/**
	 * Initialise object with example values
	 * Id must be 0 if object instance is a specimen
	 *
	 * @return int
	 */
	public function initAsSpecimen()
	{
		$this->host = 'localhost';
		$this->login = 'alogin';

		return $this->initAsSpecimenCommon();
	}

	/**
	 * Fetch filters
	 *
	 * @return 	int		Return integer <0 if KO, >0 if OK
	 * @see fetchActions()
	 */
	public function fetchFilters()
	{
		$this->filters = array();

		$sql = 'SELECT rowid, type, rulevalue, status';
		$sql .= ' FROM '.MAIN_DB_PREFIX.'emailcollector_emailcollectorfilter';
		$sql .= ' WHERE fk_emailcollector = '.((int) $this->id);
		//$sql.= ' ORDER BY position';

		$resql = $this->db->query($sql);
		if ($resql) {
			$num = $this->db->num_rows($resql);
			$i = 0;
			while ($i < $num) {
				$obj = $this->db->fetch_object($resql);
				$this->filters[$obj->rowid] = array('id' => $obj->rowid, 'type' => $obj->type, 'rulevalue' => $obj->rulevalue, 'status' => $obj->status);
				$i++;
			}
			$this->db->free($resql);
		} else {
			dol_print_error($this->db);
		}

		return 1;
	}

	/**
	 * Fetch actions
	 *
	 * @return 	int		Return integer <0 if KO, >0 if OK
	 * @see fetchFilters()
	 */
	public function fetchActions()
	{
		$this->actions = array();

		$sql = 'SELECT rowid, type, actionparam, status';
		$sql .= ' FROM '.MAIN_DB_PREFIX.'emailcollector_emailcollectoraction';
		$sql .= ' WHERE fk_emailcollector = '.((int) $this->id);
		$sql .= ' ORDER BY position';

		$resql = $this->db->query($sql);
		if ($resql) {
			$num = $this->db->num_rows($resql);
			$i = 0;
			while ($i < $num) {
				$obj = $this->db->fetch_object($resql);
				$this->actions[$obj->rowid] = array('id' => $obj->rowid, 'type' => $obj->type, 'actionparam' => $obj->actionparam, 'status' => $obj->status);
				$i++;
			}
			$this->db->free($resql);

			return 1;
		} else {
			dol_print_error($this->db);

			return -1;
		}
	}


	/**
	 * Return the connectstring to use with IMAP connection function
	 *
	 * @return string
	 */
	public function getConnectStringIMAP()
	{
		// Connect to IMAP
		$flags = '/service=imap'; // IMAP
		if (getDolGlobalString('IMAP_FORCE_TLS')) {
			$flags .= '/tls';
		} elseif (empty($this->imap_encryption) || ($this->imap_encryption == 'ssl' && getDolGlobalString('IMAP_FORCE_NOSSL'))) {
			$flags .= '';
		} else {
			$flags .= '/' . $this->imap_encryption;
		}

		$flags .= '/novalidate-cert';
		//$flags.='/readonly';
		//$flags.='/debug';
		if (!empty($this->norsh) || getDolGlobalString('IMAP_FORCE_NORSH')) {
			$flags .= '/norsh';
		}
		//Used in shared mailbox from Office365
		if (!empty($this->login) && strpos($this->login, '/') != false) {
			$partofauth = explode('/', $this->login);
			$flags .= '/authuser='.$partofauth[0].'/user='.$partofauth[1];
		}

		$connectstringserver = '{'.$this->host.':'.$this->port.$flags.'}';

		return $connectstringserver;
	}

	/**
	 * Convert str to UTF-7 imap. Used to forge mailbox names.
	 *
	 * @param 	string $str			String to encode
	 * @return 	string|false		Encoded string, or false if error
	 */
	public function getEncodedUtf7($str)
	{
		if (function_exists('mb_convert_encoding')) {
			// change spaces by entropy because mb_convert fail with spaces
			$str = preg_replace("/ /", "xxxSPACExxx", $str);		// the replacement string must be valid in utf7 so _ can't be used
			$str = preg_replace("/\[Gmail\]/", "xxxGMAILxxx", $str);	// the replacement string must be valid in utf7 so _ can't be used
			// if mb_convert work
			if ($str = mb_convert_encoding($str, "UTF-7")) {
				// change characters
				$str = preg_replace("/\+A/", "&A", $str);
				// change to spaces again
				$str = preg_replace("/xxxSPACExxx/", " ", $str);
				// change to [Gmail] again
				$str = preg_replace("/xxxGMAILxxx/", "[Gmail]", $str);
				return $str;
			} else {
				// print error and return false
				$this->error = "error: is not possible to encode this string '".$str."'";
				return false;
			}
		} else {
			return $str;
		}
	}

	/**
	 * Action executed by scheduler
	 * CAN BE A CRON TASK. In such a case, parameters come from the schedule job setup field 'Parameters'
	 *
	 * @return	int			0 if OK, <>0 if KO (this function is used also by cron so only 0 is OK)
	 */
	public function doCollect()
	{
		global $user;

		$nberror = 0;

		$arrayofcollectors = $this->fetchAll($user, 1);

		// Loop on each collector
		foreach ($arrayofcollectors as $emailcollector) {
			$result = $emailcollector->doCollectOneCollector(0);
			dol_syslog("doCollect result = ".$result." for emailcollector->id = ".$emailcollector->id);

			$this->error .= 'EmailCollector ID '.$emailcollector->id.':'.$emailcollector->error.'<br>';
			if (!empty($emailcollector->errors)) {
				$this->error .= implode('<br>', $emailcollector->errors);
			}
			$this->output .= 'EmailCollector ID '.$emailcollector->id.': '.$emailcollector->lastresult.'<br>';
		}

		return $nberror;
	}

	/**
	 * overwitePropertiesOfObject
	 *
	 * @param	object	$object			Current object we will set ->properties
	 * @param	string	$actionparam	Action parameters
	 * @param	string	$messagetext	Body
	 * @param	string	$subject		Subject
	 * @param   string  $header         Header
	 * @param	string	$operationslog	String with logs of operations done
	 * @return	int						0=OK, Nb of error if error
	 */
	private function overwritePropertiesOfObject(&$object, $actionparam, $messagetext, $subject, $header, &$operationslog)
	{
		global $conf, $langs;

		$errorforthisaction = 0;

		// set output lang
		$outputlangs = $langs;
		$newlang = '';
		if (getDolGlobalInt('MAIN_MULTILANGS') && empty($newlang) && GETPOST('lang_id', 'aZ09')) {
			$newlang = GETPOST('lang_id', 'aZ09');
		}
		if (getDolGlobalInt('MAIN_MULTILANGS') && empty($newlang)) {
			$newlang = !empty($object->thirdparty->default_lang) ? $object->thirdparty->default_lang : $newlang;
		}
		if (!empty($newlang)) {
			$outputlangs = new Translate('', $conf);
			$outputlangs->setDefaultLang($newlang);
		}

		// Overwrite values with values extracted from source email
		// $this->actionparam = 'opportunity_status=123;abc=EXTRACT:BODY:....'
		$arrayvaluetouse = dolExplodeIntoArray($actionparam, '(\n\r|\r|\n|;)', '=');

		$tmp = array();

		// Loop on each property set into actionparam
		foreach ($arrayvaluetouse as $propertytooverwrite => $valueforproperty) {
			$tmpclass = '';
			$tmpproperty = '';
			$tmparray = explode('.', $propertytooverwrite);
			if (count($tmparray) == 2) {
				$tmpclass = $tmparray[0];
				$tmpproperty = $tmparray[1];
			} else {
				$tmpproperty = $tmparray[0];
			}
			if ($tmpclass && ($tmpclass != $object->element)) {
				continue; // Property is for another type of object
			}

			//if (property_exists($object, $tmpproperty) || preg_match('/^options_/', $tmpproperty))
			if ($tmpproperty) {
				$sourcestring = '';
				$sourcefield = '';
				$regexstring = '';
				//$transformationstring='';
				$regforregex = array();
				if (preg_match('/^EXTRACT:([a-zA-Z0-9_]+):(.*):([^:])$/', $valueforproperty, $regforregex)) {
					$sourcefield = $regforregex[1];
					$regexstring = $regforregex[2];
					//$transofrmationstring=$regforregex[3];
				} elseif (preg_match('/^EXTRACT:([a-zA-Z0-9_]+):(.*)$/', $valueforproperty, $regforregex)) {
					$sourcefield = $regforregex[1];
					$regexstring = $regforregex[2];
				}

				if (!empty($sourcefield) && !empty($regexstring)) {
					if (strtolower($sourcefield) == 'body') {
						$sourcestring = $messagetext;
					} elseif (strtolower($sourcefield) == 'subject') {
						$sourcestring = $subject;
					} elseif (strtolower($sourcefield) == 'header') {
						$sourcestring = $header;
					}

					if ($sourcestring) {
						$regforval = array();
						$regexoptions = '';
						if (strtolower($sourcefield) == 'body') {
							$regexoptions = 'ms'; // The m means ^ and $ char is valid at each new line. The s means the char '.' is valid for new lines char too
						}
						if (strtolower($sourcefield) == 'header') {
							$regexoptions = 'm'; // The m means ^ and $ char is valid at each new line.
						}

						//var_dump($tmpproperty.' - '.$regexstring.' - '.$regexoptions.' - '.$sourcestring);
						if (preg_match('/'.$regexstring.'/'.$regexoptions, $sourcestring, $regforval)) {
							// Overwrite param $tmpproperty
							$valueextracted = isset($regforval[count($regforval) - 1]) ? trim($regforval[count($regforval) - 1]) : null;
							if (strtolower($sourcefield) == 'header') {		// extract from HEADER
								if (preg_match('/^options_/', $tmpproperty)) {
									$object->array_options[preg_replace('/^options_/', '', $tmpproperty)] = $this->decodeSMTPSubject($valueextracted);
								} else {
									if (property_exists($object, $tmpproperty)) {
										$object->$tmpproperty = $this->decodeSMTPSubject($valueextracted);
									} else {
										$tmp[$tmpproperty] = $this->decodeSMTPSubject($valueextracted);
									}
								}
							} else {	// extract from BODY
								if (preg_match('/^options_/', $tmpproperty)) {
									$object->array_options[preg_replace('/^options_/', '', $tmpproperty)] = $this->decodeSMTPSubject($valueextracted);
								} else {
									if (property_exists($object, $tmpproperty)) {
										$object->$tmpproperty = $this->decodeSMTPSubject($valueextracted);
									} else {
										$tmp[$tmpproperty] = $this->decodeSMTPSubject($valueextracted);
									}
								}
							}
							if (preg_match('/^options_/', $tmpproperty)) {
								$operationslog .= '<br>Regex /'.dol_escape_htmltag($regexstring).'/'.dol_escape_htmltag($regexoptions).' into '.strtolower($sourcefield).' -> found '.dol_escape_htmltag(dol_trunc($object->array_options[preg_replace('/^options_/', '', $tmpproperty)], 128));
							} else {
								if (property_exists($object, $tmpproperty)) {
									$operationslog .= '<br>Regex /'.dol_escape_htmltag($regexstring).'/'.dol_escape_htmltag($regexoptions).' into '.strtolower($sourcefield).' -> found '.dol_escape_htmltag(dol_trunc($object->$tmpproperty, 128));
								} else {
									$operationslog .= '<br>Regex /'.dol_escape_htmltag($regexstring).'/'.dol_escape_htmltag($regexoptions).' into '.strtolower($sourcefield).' -> found '.dol_escape_htmltag(dol_trunc($tmp[$tmpproperty], 128));
								}
							}
						} else {
							// Regex not found
							if (property_exists($object, $tmpproperty)) {
								$object->$tmpproperty = null;
							} else {
								$tmp[$tmpproperty] = null;
							}

							$operationslog .= '<br>Regex /'.dol_escape_htmltag($regexstring).'/'.dol_escape_htmltag($regexoptions).' into '.strtolower($sourcefield).' -> not found, so property '.dol_escape_htmltag($tmpproperty).' is set to null.';
						}
					} else {
						// Nothing can be done for this param
						$errorforthisaction++;
						$this->error = 'The extract rule to use to overwrite properties has on an unknown source (must be HEADER, SUBJECT or BODY)';
						$this->errors[] = $this->error;

						$operationslog .= '<br>'.$this->error;
					}
				} elseif (preg_match('/^(SET|SETIFEMPTY):(.*)$/', $valueforproperty, $regforregex)) {
					$valuecurrent = '';
					if (preg_match('/^options_/', $tmpproperty)) {
						$valuecurrent = $object->array_options[preg_replace('/^options_/', '', $tmpproperty)];
					} else {
						if (property_exists($object, $tmpproperty)) {
							$valuecurrent = $object->$tmpproperty;
						} else {
							$valuecurrent = $tmp[$tmpproperty];
						}
					}

					if ($regforregex[1] == 'SET' || empty($valuecurrent)) {
						$valuetouse = $regforregex[2];
						$substitutionarray = getCommonSubstitutionArray($outputlangs, 0, null, $object);
						complete_substitutions_array($substitutionarray, $outputlangs, $object);
						$matcharray = array();
						preg_match_all('/__([a-z0-9]+(?:_[a-z0-9]+)?)__/i', $valuetouse, $matcharray);
						//var_dump($tmpproperty.' - '.$object->$tmpproperty.' - '.$valuetouse); var_dump($matcharray);
						if (is_array($matcharray[1])) {    // $matcharray[1] is an array with the list of substitution key found without the __X__ syntax into the SET entry
							foreach ($matcharray[1] as $keytoreplace) {
								if ($keytoreplace) {
									if (preg_match('/^options_/', $keytoreplace)) {
										$substitutionarray['__'.$keytoreplace.'__'] = $object->array_options[preg_replace('/^options_/', '', $keytoreplace)];
									} else {
										if (property_exists($object, $keytoreplace)) {
											$substitutionarray['__'.$keytoreplace.'__'] = $object->$keytoreplace;
										} else {
											$substitutionarray['__'.$keytoreplace.'__'] = $tmp[$keytoreplace];
										}
									}
								}
							}
						}
						//var_dump($substitutionarray);
						//dol_syslog('substitutionarray='.var_export($substitutionarray, true));

						$valuetouse = make_substitutions($valuetouse, $substitutionarray);
						if (preg_match('/^options_/', $tmpproperty)) {
							$object->array_options[preg_replace('/^options_/', '', $tmpproperty)] = $valuetouse;

							$operationslog .= '<br>Set value '.dol_escape_htmltag($valuetouse).' into object->array_options['.dol_escape_htmltag(preg_replace('/^options_/', '', $tmpproperty)).']';
						} else {
							if (property_exists($object, $tmpproperty)) {
								$object->$tmpproperty = $valuetouse;
							} else {
								$tmp[$tmpproperty] = $valuetouse;
							}

							$operationslog .= '<br>Set value '.dol_escape_htmltag($valuetouse).' into object->'.dol_escape_htmltag($tmpproperty);
						}
					}
				} else {
					$errorforthisaction++;
					$this->error = 'Bad syntax for description of action parameters: '.$actionparam;
					$this->errors[] = $this->error;
				}
			}
		}

		return $errorforthisaction;
	}

	/**
	 * Execute collect for current collector loaded previously with fetch.
	 *
	 * @param	int		$mode		0=Mode production, 1=Mode test (read IMAP and try SQL update then rollback), 2=Mode test with no SQL updates
	 * @return	int					Return integer <0 if KO, >0 if OK
	 */
	public function doCollectOneCollector($mode = 0)
	{
		global $db, $conf, $langs, $user;
		global $hookmanager;

		//$conf->global->SYSLOG_FILE = 'DOL_DATA_ROOT/dolibarr_mydedicatedlofile.log';

		require_once DOL_DOCUMENT_ROOT.'/comm/action/class/actioncomm.class.php';
		if (getDolGlobalString('MAIN_IMAP_USE_PHPIMAP')) {
			require_once DOL_DOCUMENT_ROOT.'/includes/webklex/php-imap/vendor/autoload.php';
		}

		dol_syslog("EmailCollector::doCollectOneCollector start for id=".$this->id." - ".$this->ref, LOG_INFO);

		$langs->loadLangs(array("project", "companies", "mails", "errors", "ticket", "agenda", "commercial"));

		$error = 0;
		$this->output = '';
		$this->error = '';
		$this->debuginfo = '';

		$search = '';
		$searchhead = '';
		$searchfilterdoltrackid = 0;
		$searchfilternodoltrackid = 0;
		$searchfilterisanswer = 0;
		$searchfilterisnotanswer = 0;
		$searchfilterreplyto = 0;
		$searchfilterexcludebodyarray = array();
		$searchfilterexcludesubjectarray = array();
		$operationslog = '';
		$rulesreplyto = array();

		$now = dol_now();

		if (empty($this->host)) {
			$this->error = $langs->trans('ErrorFieldRequired', $langs->transnoentitiesnoconv('EMailHost'));
			return -1;
		}
		if (empty($this->login)) {
			$this->error = $langs->trans('ErrorFieldRequired', $langs->transnoentitiesnoconv('Login'));
			return -1;
		}
		if (empty($this->source_directory)) {
			$this->error = $langs->trans('ErrorFieldRequired', $langs->transnoentitiesnoconv('MailboxSourceDirectory'));
			return -1;
		}

		$sourcedir = $this->source_directory;
		$targetdir = ($this->target_directory ? $this->target_directory : ''); // Can be '[Gmail]/Trash' or 'mytag'

		$this->fetchFilters();
		$this->fetchActions();

		$sourcedir = $this->source_directory;
		$targetdir = ($this->target_directory ? $this->target_directory : ''); // Can be '[Gmail]/Trash' or 'mytag'

		if (getDolGlobalString('MAIN_IMAP_USE_PHPIMAP')) {
			if ($this->acces_type == 1) {
				// Mode OAUth2 (access_type == 1) with PHP-IMAP
				$this->debuginfo .= 'doCollectOneCollector is using method MAIN_IMAP_USE_PHPIMAP=1, access_type=1 (OAUTH2)<br>';

				require_once DOL_DOCUMENT_ROOT.'/core/lib/oauth.lib.php';

				$supportedoauth2array = getSupportedOauth2Array();

				$keyforsupportedoauth2array = $this->oauth_service;
				if (preg_match('/^.*-/', $keyforsupportedoauth2array)) {
					$keyforprovider = preg_replace('/^.*-/', '', $keyforsupportedoauth2array);
				} else {
					$keyforprovider = '';
				}
				$keyforsupportedoauth2array = preg_replace('/-.*$/', '', $keyforsupportedoauth2array);
				$keyforsupportedoauth2array = 'OAUTH_'.$keyforsupportedoauth2array.'_NAME';

				$OAUTH_SERVICENAME = 'Unknown';
				if (array_key_exists($keyforsupportedoauth2array, $supportedoauth2array)
					&& array_key_exists('name', $supportedoauth2array[$keyforsupportedoauth2array])
					&& !empty($supportedoauth2array[$keyforsupportedoauth2array]['name'])) {
						$OAUTH_SERVICENAME = $supportedoauth2array[$keyforsupportedoauth2array]['name'].(!empty($keyforprovider) ? '-'.$keyforprovider : '');
				}

					require_once DOL_DOCUMENT_ROOT.'/includes/OAuth/bootstrap.php';
					//$debugtext = "Host: ".$this->host."<br>Port: ".$this->port."<br>Login: ".$this->login."<br>Password: ".$this->password."<br>access type: ".$this->acces_type."<br>oauth service: ".$this->oauth_service."<br>Max email per collect: ".$this->maxemailpercollect;
					//dol_syslog($debugtext);

					$token = '';

					$storage = new DoliStorage($db, $conf, $keyforprovider);

				try {
					$tokenobj = $storage->retrieveAccessToken($OAUTH_SERVICENAME);

					$expire = true;
					// TODO
					// Is token expired or will token expire in the next 30 seconds
					// if (is_object($tokenobj)) {
					// 	$expire = ($tokenobj->getEndOfLife() !== -9002 && $tokenobj->getEndOfLife() !== -9001 && time() > ($tokenobj->getEndOfLife() - 30));
					// }
					// Token expired so we refresh it
					if (is_object($tokenobj) && $expire) {
						$this->debuginfo .= 'Refresh token<br>';
						$credentials = new Credentials(
							getDolGlobalString('OAUTH_'.$this->oauth_service.'_ID'),
							getDolGlobalString('OAUTH_'.$this->oauth_service.'_SECRET'),
							getDolGlobalString('OAUTH_'.$this->oauth_service.'_URLAUTHORIZE')
							);
						$serviceFactory = new \OAuth\ServiceFactory();
						$oauthname = explode('-', $OAUTH_SERVICENAME);
						// ex service is Google-Emails we need only the first part Google
						$apiService = $serviceFactory->createService($oauthname[0], $credentials, $storage, array());
						// We have to save the token because Google give it only once
						$refreshtoken = $tokenobj->getRefreshToken();
						$tokenobj = $apiService->refreshAccessToken($tokenobj);
						$tokenobj->setRefreshToken($refreshtoken);
						$storage->storeAccessToken($OAUTH_SERVICENAME, $tokenobj);
					}
					$tokenobj = $storage->retrieveAccessToken($OAUTH_SERVICENAME);
					if (is_object($tokenobj)) {
						$token = $tokenobj->getAccessToken();
					} else {
						$this->error = "Token not found";
						return -1;
					}
				} catch (Exception $e) {
					// Return an error if token not found
					$this->error = $e->getMessage();
					dol_syslog("CMailFile::sendfile: mail end error=".$this->error, LOG_ERR);
					return -1;
				}

					$cm = new ClientManager();
					$client = $cm->make([
						'host'           => $this->host,
						'port'           => $this->port,
						'encryption'     => !empty($this->imap_encryption) ? $this->imap_encryption : false,
						'validate_cert'  => true,
						'protocol'       => 'imap',
						'username'       => $this->login,
						'password'       => $token,
						'authentication' => "oauth",
					]);
			} else {
				// Mode LOGIN (login/pass) with PHP-IMAP
				$this->debuginfo .= 'doCollectOneCollector is using method MAIN_IMAP_USE_PHPIMAP=1, access_type=0 (LOGIN)<br>';

				$cm = new ClientManager();
				$client = $cm->make([
					'host'           => $this->host,
					'port'           => $this->port,
					'encryption'     => !empty($this->imap_encryption) ? $this->imap_encryption : false,
					'validate_cert'  => true,
					'protocol'       => 'imap',
					'username'       => $this->login,
					'password'       => $this->password,
					'authentication' => "login",
				]);
			}

			try {
				$client->connect();
			} catch (ConnectionFailedException $e) {
				$this->error = $e->getMessage();
				$this->errors[] = $this->error;
				dol_syslog("EmailCollector::doCollectOneCollector ".$this->error, LOG_ERR);
				return -1;
			}

			$host = dol_getprefix('email');
		} else {
			// Use native IMAP functions
			$this->debuginfo .= 'doCollectOneCollector is using method MAIN_IMAP_USE_PHPIMAP=0 (native PHP imap, LOGIN)<br>';

			if (!function_exists('imap_open')) {
				$this->error = 'IMAP function not enabled on your PHP';
				return -2;
			}

			$connectstringserver = $this->getConnectStringIMAP();
			if (!getDolGlobalString('MAIL_DISABLE_UTF7_ENCODE_OF_DIR')) {
				$connectstringsource = $connectstringserver.$this->getEncodedUtf7($sourcedir);
				$connectstringtarget = $connectstringserver.$this->getEncodedUtf7($targetdir);
			} else {
				$connectstringsource = $connectstringserver.$sourcedir;
				$connectstringtarget = $connectstringserver.$targetdir;
			}

			$this->debuginfo .= 'connectstringsource = '.$connectstringsource.', $connectstringtarget='.$connectstringtarget.'<br>';

			$connection = imap_open($connectstringsource, $this->login, $this->password);
			if (!$connection) {
				$this->error = 'Failed to open IMAP connection '.$connectstringsource.' '.imap_last_error();
				return -3;
			}
			imap_errors(); // Clear stack of errors.

			$host = dol_getprefix('email');
			//$host = '123456';

			// Define the IMAP search string
			// See https://tools.ietf.org/html/rfc3501#section-6.4.4 for IMAPv4 (PHP not yet compatible)
			// See https://tools.ietf.org/html/rfc1064 page 13 for IMAPv2
			//$search='ALL';
		}

		if (getDolGlobalString('MAIN_IMAP_USE_PHPIMAP')) {
			// Use PHPIMAP external library
			$criteria = array(array('UNDELETED')); // Seems not supported by some servers
			foreach ($this->filters as $rule) {
				if (empty($rule['status'])) {
					continue;
				}

				$not = '';
				if (strpos($rule['rulevalue'], '!') === 0) {
					// The value start with !, so we exclude the criteria
					$not = 'NOT ';
					// Then remove the ! from the string for next filters
					$rule['rulevalue'] = substr($rule['rulevalue'], 1);
				}

				if ($rule['type'] == 'from') {
					$tmprulevaluearray = explode('*', $rule['rulevalue']);
					if (count($tmprulevaluearray) >= 2) {
						foreach ($tmprulevaluearray as $tmprulevalue) {
							array_push($criteria, array($not."FROM" => $tmprulevalue));
						}
					} else {
						array_push($criteria, array($not."FROM" => $rule['rulevalue']));
					}
				}
				if ($rule['type'] == 'to') {
					$tmprulevaluearray = explode('*', $rule['rulevalue']);
					if (count($tmprulevaluearray) >= 2) {
						foreach ($tmprulevaluearray as $tmprulevalue) {
							array_push($criteria, array($not."TO" => $tmprulevalue));
						}
					} else {
						array_push($criteria, array($not."TO" => $rule['rulevalue']));
					}
				}
				if ($rule['type'] == 'bcc') {
					array_push($criteria, array($not."BCC" => $rule['rulevalue']));
				}
				if ($rule['type'] == 'cc') {
					array_push($criteria, array($not."CC" => $rule['rulevalue']));
				}
				if ($rule['type'] == 'subject') {
					if (strpos($rule['rulevalue'], '!') === 0) {
						//array_push($criteria, array("NOT SUBJECT" => $rule['rulevalue']));
						$searchfilterexcludesubjectarray[] = preg_replace('/^!/', '', $rule['rulevalue']);
					} else {
						array_push($criteria, array("SUBJECT" => $rule['rulevalue']));
					}
				}
				if ($rule['type'] == 'body') {
					if (strpos($rule['rulevalue'], '!') === 0) {
						//array_push($criteria, array("NOT BODY" => $rule['rulevalue']));
						$searchfilterexcludebodyarray[] = preg_replace('/^!/', '', $rule['rulevalue']);
					} else {
						array_push($criteria, array("BODY" => $rule['rulevalue']));
					}
				}
				if ($rule['type'] == 'header') {
					array_push($criteria, array($not."HEADER" => $rule['rulevalue']));
				}

				/* seems not used */
				/*
				 if ($rule['type'] == 'notinsubject') {
				 array_push($criteria, array($not."SUBJECT NOT" => $rule['rulevalue']));
				 }
				 if ($rule['type'] == 'notinbody') {
				 array_push($criteria, array($not."BODY NOT" => $rule['rulevalue']));
				 }*/

				if ($rule['type'] == 'seen') {
					array_push($criteria, array($not."SEEN"));
				}
				if ($rule['type'] == 'unseen') {
					array_push($criteria, array($not."UNSEEN"));
				}
				if ($rule['type'] == 'unanswered') {
					array_push($criteria, array($not."UNANSWERED"));
				}
				if ($rule['type'] == 'answered') {
					array_push($criteria, array($not."ANSWERED"));
				}
				if ($rule['type'] == 'smaller') {
					array_push($criteria, array($not."SMALLER"));
				}
				if ($rule['type'] == 'larger') {
					array_push($criteria, array($not."LARGER"));
				}

				// Rules to filter after the search imap
				if ($rule['type'] == 'withtrackingidinmsgid') {
					$searchfilterdoltrackid++;
					$searchhead .= '/Message-ID.*@'.preg_quote($host, '/').'/';
				}
				if ($rule['type'] == 'withouttrackingidinmsgid') {
					$searchfilterdoltrackid++;
					$searchhead .= '/Message-ID.*@'.preg_quote($host, '/').'/';
				}
				if ($rule['type'] == 'withtrackingid') {
					$searchfilterdoltrackid++;
					$searchhead .= '/References.*@'.preg_quote($host, '/').'/';
				}
				if ($rule['type'] == 'withouttrackingid') {
					$searchfilternodoltrackid++;
					$searchhead .= '! /References.*@'.preg_quote($host, '/').'/';
				}

				if ($rule['type'] == 'isanswer') {
					$searchfilterisanswer++;
					$searchhead .= '/References.*@.*/';
				}
				if ($rule['type'] == 'isnotanswer') {
					$searchfilterisnotanswer++;
					$searchhead .= '! /References.*@.*/';
				}

				if ($rule['type'] == 'replyto') {
					$searchfilterreplyto++;
					$rulesreplyto[] = $rule['rulevalue'];
					$searchhead .= '/Reply-To.*'.preg_quote($rule['rulevalue'], '/').'/';
				}
			}

			if (empty($targetdir)) {	// Use last date as filter if there is no targetdir defined.
				$fromdate = 0;
				if ($this->datelastok) {
					$fromdate = $this->datelastok;
				}
				if ($fromdate > 0) {
					// $search .= ($search ? ' ' : '').'SINCE '.date('j-M-Y', $fromdate - 1); // SENTSINCE not supported. Date must be X-Abc-9999 (X on 1 digit if < 10)
					array_push($criteria, array("SINCE" => date('j-M-Y', $fromdate - 1)));
				}
				//$search.=($search?' ':'').'SINCE 8-Apr-2022';
			}

			dol_syslog("IMAP search string = ".var_export($criteria, true));
			$search = var_export($criteria, true);
		} else {
			// Use native IMAP functions
			$search = 'UNDELETED'; // Seems not supported by some servers
			foreach ($this->filters as $rule) {
				if (empty($rule['status'])) {
					continue;
				}

				// Forge the IMAP search string.
				// See https://www.rfc-editor.org/rfc/rfc3501

				$not = '';
				if (!empty($rule['rulevalue']) && strpos($rule['rulevalue'], '!') === 0) {
					// The value start with !, so we exclude the criteria
					$not = 'NOT ';
					// Then remove the ! from the string for next filters
					$rule['rulevalue'] = substr($rule['rulevalue'], 1);
				}

				if ($rule['type'] == 'from') {
					$tmprulevaluearray = explode('*', $rule['rulevalue']);	// Search on abc*def means searching on 'abc' and on 'def'
					if (count($tmprulevaluearray) >= 2) {
						foreach ($tmprulevaluearray as $tmprulevalue) {
							$search .= ($search ? ' ' : '').$not.'FROM "'.str_replace('"', '', $tmprulevalue).'"';
						}
					} else {
						$search .= ($search ? ' ' : '').$not.'FROM "'.str_replace('"', '', $rule['rulevalue']).'"';
					}
				}
				if ($rule['type'] == 'to') {
					$tmprulevaluearray = explode('*', $rule['rulevalue']);	// Search on abc*def means searching on 'abc' and on 'def'
					if (count($tmprulevaluearray) >= 2) {
						foreach ($tmprulevaluearray as $tmprulevalue) {
							$search .= ($search ? ' ' : '').$not.'TO "'.str_replace('"', '', $tmprulevalue).'"';
						}
					} else {
						$search .= ($search ? ' ' : '').$not.'TO "'.str_replace('"', '', $rule['rulevalue']).'"';
					}
				}
				if ($rule['type'] == 'bcc') {
					$search .= ($search ? ' ' : '').$not.'BCC';
				}
				if ($rule['type'] == 'cc') {
					$search .= ($search ? ' ' : '').$not.'CC';
				}
				if ($rule['type'] == 'subject') {
					if ($not) {
						//$search .= ($search ? ' ' : '').'NOT BODY "'.str_replace('"', '', $rule['rulevalue']).'"';
						$searchfilterexcludesubjectarray[] = $rule['rulevalue'];
					} else {
						$search .= ($search ? ' ' : '').'SUBJECT "'.str_replace('"', '', $rule['rulevalue']).'"';
					}
				}
				if ($rule['type'] == 'body') {
					if ($not) {
						//$search .= ($search ? ' ' : '').'NOT BODY "'.str_replace('"', '', $rule['rulevalue']).'"';
						$searchfilterexcludebodyarray[] = $rule['rulevalue'];
					} else {
						// Warning: Google doesn't implement IMAP properly, and only matches whole words,
						$search .= ($search ? ' ' : '').'BODY "'.str_replace('"', '', $rule['rulevalue']).'"';
					}
				}
				if ($rule['type'] == 'header') {
					$search .= ($search ? ' ' : '').$not.'HEADER '.$rule['rulevalue'];
				}

				/* seems not used */
				/*
				 if ($rule['type'] == 'notinsubject') {
				 $search .= ($search ? ' ' : '').'NOT SUBJECT "'.str_replace('"', '', $rule['rulevalue']).'"';
				 }
				 if ($rule['type'] == 'notinbody') {
				 $search .= ($search ? ' ' : '').'NOT BODY "'.str_replace('"', '', $rule['rulevalue']).'"';
				 }*/

				if ($rule['type'] == 'seen') {
					$search .= ($search ? ' ' : '').$not.'SEEN';
				}
				if ($rule['type'] == 'unseen') {
					$search .= ($search ? ' ' : '').$not.'UNSEEN';
				}
				if ($rule['type'] == 'unanswered') {
					$search .= ($search ? ' ' : '').$not.'UNANSWERED';
				}
				if ($rule['type'] == 'answered') {
					$search .= ($search ? ' ' : '').$not.'ANSWERED';
				}
				if ($rule['type'] == 'smaller') {
					$search .= ($search ? ' ' : '').$not.'SMALLER "'.str_replace('"', '', $rule['rulevalue']).'"';
				}
				if ($rule['type'] == 'larger') {
					$search .= ($search ? ' ' : '').$not.'LARGER "'.str_replace('"', '', $rule['rulevalue']).'"';
				}

				// Rules to filter after the search imap
				if ($rule['type'] == 'withtrackingidinmsgid') {
					$searchfilterdoltrackid++;
					$searchhead .= '/Message-ID.*@'.preg_quote($host, '/').'/';
				}
				if ($rule['type'] == 'withouttrackingidinmsgid') {
					$searchfilterdoltrackid++;
					$searchhead .= '/Message-ID.*@'.preg_quote($host, '/').'/';
				}
				if ($rule['type'] == 'withtrackingid') {
					$searchfilterdoltrackid++;
					$searchhead .= '/References.*@'.preg_quote($host, '/').'/';
				}
				if ($rule['type'] == 'withouttrackingid') {
					$searchfilternodoltrackid++;
					$searchhead .= '! /References.*@'.preg_quote($host, '/').'/';
				}

				if ($rule['type'] == 'isanswer') {
					$searchfilterisanswer++;
					$searchhead .= '/References.*@.*/';
				}
				if ($rule['type'] == 'isnotanswer') {
					$searchfilterisnotanswer++;
					$searchhead .= '! /References.*@.*/';
				}

				if ($rule['type'] == 'replyto') {
					$searchfilterreplyto++;
					$rulesreplyto[] = $rule['rulevalue'];
					$searchhead .= '/Reply-To.*'.preg_quote($rule['rulevalue'], '/').'/';
				}
			}

			if (empty($targetdir)) {	// Use last date as filter if there is no targetdir defined.
				$fromdate = 0;
				if ($this->datelastok) {
					$fromdate = $this->datelastok;
				}
				if ($fromdate > 0) {
					$search .= ($search ? ' ' : '').'SINCE '.date('j-M-Y', $fromdate - 1); // SENTSINCE not supported. Date must be X-Abc-9999 (X on 1 digit if < 10)
				}
				//$search.=($search?' ':'').'SINCE 8-Apr-2018';
			}

			dol_syslog("IMAP search string = ".$search);
			//var_dump($search);
		}

		$nbemailprocessed = 0;
		$nbemailok = 0;
		$nbactiondone = 0;
		$charset = ($this->hostcharset ? $this->hostcharset : "UTF-8");

		if (getDolGlobalString('MAIN_IMAP_USE_PHPIMAP')) {
			try {
				// Uncomment this to output debug info
				//$client->getConnection()->enableDebug();

				$tmpsourcedir = $sourcedir;
				if (!getDolGlobalString('MAIL_DISABLE_UTF7_ENCODE_OF_DIR')) {
					$tmpsourcedir = $this->getEncodedUtf7($sourcedir);
				}

				$f = $client->getFolders(false, $tmpsourcedir);	// Note the search of directory do a search on sourcedir*
				if ($f) {
					$folder = $f[0];
					if ($folder instanceof Webklex\PHPIMAP\Folder) {
						$Query = $folder->messages()->where($criteria);
					} else {
						$error++;
						$this->error = "Source directory ".$sourcedir." not found";
						$this->errors[] = $this->error;
						dol_syslog("EmailCollector::doCollectOneCollector ".$this->error, LOG_WARNING);
						return -1;
					}
				} else {
					$error++;
					$this->error = "Failed to execute getfolders";
					$this->errors[] = $this->error;
					dol_syslog("EmailCollector::doCollectOneCollector ".$this->error, LOG_ERR);
					return -1;
				}
			} catch (InvalidWhereQueryCriteriaException $e) {
				$this->error = $e->getMessage();
				$this->errors[] = $this->error;
				dol_syslog("EmailCollector::doCollectOneCollector ".$this->error, LOG_ERR);
				return -1;
			} catch (Exception $e) {
				$this->error = $e->getMessage();
				$this->errors[] = $this->error;
				dol_syslog("EmailCollector::doCollectOneCollector ".$this->error, LOG_ERR);
				return -1;
			}

			try {
				//var_dump($Query->count());
				if ($mode > 0) {
					$Query->leaveUnread();
				}
				$arrayofemail = $Query->limit($this->maxemailpercollect)->setFetchOrder("asc")->get();
				//var_dump($arrayofemail);
			} catch (Exception $e) {
				$this->error = $e->getMessage();
				$this->errors[] = $this->error;
				dol_syslog("EmailCollector::doCollectOneCollector ".$this->error, LOG_ERR);
				return -1;
			}
		} else {
			// Scan IMAP dir (for native IMAP, the source dir is inside the $connection variable)
			$arrayofemail = imap_search($connection, $search, SE_UID, $charset);

			if ($arrayofemail === false) {
				// Nothing found or search string not understood
				$mapoferrrors = imap_errors();
				if ($mapoferrrors !== false) {
					$error++;
					$this->error = "Search string not understood - ".implode(',', $mapoferrrors);
					$this->errors[] = $this->error;
				}
			}
		}

		$arrayofemailtodelete = array();	// Track email to delete to make the deletion at end.

		// Loop on each email found
		if (!$error && !empty($arrayofemail) && count($arrayofemail) > 0) {
			// Loop to get part html and plain
			/*
			 0 multipart/mixed
			 1 multipart/alternative
			 1.1 text/plain
			 1.2 text/html
			 2 message/rfc822
			 2 multipart/mixed
			 2.1 multipart/alternative
			 2.1.1 text/plain
			 2.1.2 text/html
			 2.2 message/rfc822
			 2.2 multipart/alternative
			 2.2.1 text/plain
			 2.2.2 text/html
			 */
			dol_syslog("Start of loop on email", LOG_INFO, 1);

			$iforemailloop = 0;
			foreach ($arrayofemail as $imapemail) {
				if ($nbemailprocessed > 1000) {
					break; // Do not process more than 1000 email per launch (this is a different protection than maxnbcollectedpercollect)
				}
				$iforemailloop++;


				// GET header and overview datas
				if (getDolGlobalString('MAIN_IMAP_USE_PHPIMAP')) {
					$header = $imapemail->getHeader()->raw;
					$overview = $imapemail->getAttributes();
				} else {
					$header = imap_fetchheader($connection, $imapemail, FT_UID);
					$overview = imap_fetch_overview($connection, $imapemail, FT_UID);
				}

				$header = preg_replace('/\r\n\s+/m', ' ', $header); // When a header line is on several lines, merge lines

				$matches = array();
				preg_match_all('/([^: ]+): (.+?(?:\r\n\s(?:.+?))*)\r\n/m', $header, $matches);
				$headers = array_combine($matches[1], $matches[2]);
				//var_dump($headers);exit;

				if (!empty($headers['in-reply-to']) && empty($headers['In-Reply-To'])) {
					$headers['In-Reply-To'] = $headers['in-reply-to'];
				}
				if (!empty($headers['references']) && empty($headers['References'])) {
					$headers['References'] = $headers['references'];
				}
				if (!empty($headers['message-id']) && empty($headers['Message-ID'])) {
					$headers['Message-ID'] = $headers['message-id'];
				}
				if (!empty($headers['subject']) && empty($headers['Subject'])) {
					$headers['Subject'] = $headers['subject'];
				}

				$headers['Subject'] = $this->decodeSMTPSubject($headers['Subject']);

				$emailto = $this->decodeSMTPSubject($overview[0]->to);

				$operationslog .= '<br>** Process email #'.dol_escape_htmltag($iforemailloop);

				if (getDolGlobalInt('MAIN_IMAP_USE_PHPIMAP')) {
					/** @var Webklex\PHPIMAP\Message $imapemail */
					// $operationslog .= " - ".dol_escape_htmltag((string) $imapemail);
					$msgid = str_replace(array('<', '>'), '', $overview['message_id']);
				} else {
					$operationslog .= " - ".dol_escape_htmltag((string) $imapemail);
					$msgid = str_replace(array('<', '>'), '', $overview[0]->message_id);
				}
				$operationslog .= " - MsgId: ".$msgid." - References: ".dol_escape_htmltag($headers['References'] ?? '')." - Subject: ".dol_escape_htmltag($headers['Subject']);

				dol_syslog("-- Process email ".$iforemailloop." References: ".($headers['References'] ?? '')." Subject: ".$headers['Subject']);


				$trackidfoundintorecipienttype = '';
				$trackidfoundintorecipientid = 0;
				$reg = array();
				// See also later list of all supported tags...
				// Note: "th[i]" to avoid matching a codespell suggestion to convert to "this".
				// TODO Add host after the @'.preg_quote($host, '/')
				if (preg_match('/\+(th[i]|ctc|use|mem|sub|proj|tas|con|tic|pro|ord|inv|spro|sor|sin|leav|stockinv|job|surv|salary)([0-9]+)@/', $emailto, $reg)) {
					$trackidfoundintorecipienttype = $reg[1];
					$trackidfoundintorecipientid = $reg[2];
				} elseif (preg_match('/\+emailing-(\w+)@/', $emailto, $reg)) {	// Can be 'emailing-test' or 'emailing-IdMailing-IdRecipient'
					$trackidfoundintorecipienttype = 'emailing';
					$trackidfoundintorecipientid = $reg[1];
				}

				$trackidfoundintomsgidtype = '';
				$trackidfoundintomsgidid = 0;
				$reg = array();
				// See also later list of all supported tags...
				// Note: "th[i]" to avoid matching a codespell suggestion to convert to "this".
				// TODO Add host after the @
				if (preg_match('/(?:[\+\-])(th[i]|ctc|use|mem|sub|proj|tas|con|tic|pro|ord|inv|spro|sor|sin|leav|stockinv|job|surv|salary)([0-9]+)@/', $msgid, $reg)) {
					$trackidfoundintomsgidtype = $reg[1];
					$trackidfoundintomsgidid = $reg[2];
				} elseif (preg_match('/(?:[\+\-])emailing-(\w+)@/', $msgid, $reg)) {	// Can be 'emailing-test' or 'emailing-IdMailing-IdRecipient'
					$trackidfoundintomsgidtype = 'emailing';
					$trackidfoundintomsgidid = $reg[1];
				}

				// If there is an emailcollecter filter on trackid
				if ($searchfilterdoltrackid > 0) {
					if (empty($trackidfoundintorecipienttype) && empty($trackidfoundintomsgidtype)) {
						if (empty($headers['References']) || !preg_match('/@'.preg_quote($host, '/').'/', $headers['References'])) {
							$nbemailprocessed++;
							dol_syslog(" Discarded - No suffix in email recipient and no Header References found matching the signature of the application, so with a trackid coming from the application");
							continue; // Exclude email
						}
					}
				}
				if ($searchfilternodoltrackid > 0) {
					if (!empty($trackidfoundintorecipienttype) || !empty($trackidfoundintomsgidtype) || (!empty($headers['References']) && preg_match('/@'.preg_quote($host, '/').'/', $headers['References']))) {
						$nbemailprocessed++;
						dol_syslog(" Discarded - Suffix found into email or Header References found and matching signature of application so with a trackid");
						continue; // Exclude email
					}
				}

				if ($searchfilterisanswer > 0) {
					if (empty($headers['In-Reply-To'])) {
						$nbemailprocessed++;
						dol_syslog(" Discarded - Email is not an answer (no In-Reply-To header)");
						continue; // Exclude email
					}
					$isanswer = 0;
					if (preg_match('/^(Re|AW)\s*:\s+/i', $headers['Subject'])) {
						$isanswer = 1;
					}
					if (getDolGlobalString('EMAILCOLLECTOR_USE_IN_REPLY_TO_TO_DETECT_ANSWERS')) {
						// Note: "In-Reply-To" to detect if mail is an answer of another mail is not reliable because we can have:
						// Message-ID=A, In-Reply-To=B, References=B and message can BE an answer but may be NOT (for example a transfer of an email rewritten)
						if (!empty($headers['In-Reply-To'])) {
							$isanswer = 1;
						}
					}
					//if ($headers['In-Reply-To'] != $headers['Message-ID'] && empty($headers['References'])) $isanswer = 1;	// If in-reply-to differs of message-id, this is a reply
					//if ($headers['In-Reply-To'] != $headers['Message-ID'] && !empty($headers['References']) && strpos($headers['References'], $headers['Message-ID']) !== false) $isanswer = 1;

					if (!$isanswer) {
						$nbemailprocessed++;
						dol_syslog(" Discarded - Email is not an answer (no RE prefix in subject)");
						continue; // Exclude email
					}
				}
				if ($searchfilterisnotanswer > 0) {
					if (!empty($headers['In-Reply-To'])) {
						// Note: we can have
						// Message-ID=A, In-Reply-To=B, References=B and message can BE an answer or NOT (a transfer rewritten)
						$isanswer = 0;
						if (preg_match('/Re\s*:\s+/i', $headers['Subject'])) {
							$isanswer = 1;
						}
						//if ($headers['In-Reply-To'] != $headers['Message-ID'] && empty($headers['References'])) $isanswer = 1;	// If in-reply-to differs of message-id, this is a reply
						//if ($headers['In-Reply-To'] != $headers['Message-ID'] && !empty($headers['References']) && strpos($headers['References'], $headers['Message-ID']) !== false) $isanswer = 1;
						if ($isanswer) {
							$nbemailprocessed++;
							dol_syslog(" Discarded - Email is an answer");
							continue; // Exclude email
						}
					}
				}
				if ($searchfilterreplyto > 0) {
					if (!empty($headers['Reply-To'])) {
						$isreplytook = 0;
						foreach ($rulesreplyto as $key => $rulereplyto) {
							if (preg_match('/'.preg_quote($rulereplyto, '/').'/', $headers['Reply-To'])) {
								$isreplytook ++;
							}
						}

						if (!$isreplytook || $isreplytook != count($rulesreplyto)) {
							$nbemailprocessed++;
							dol_syslog(" Discarded - Reply-to does not match");
							continue; // Exclude email
						}
					}
				}

				//print "Process mail ".$iforemailloop." Subject: ".dol_escape_htmltag($headers['Subject'])." selected<br>\n";

				$thirdpartystatic = new Societe($this->db);
				$contactstatic = new Contact($this->db);
				$projectstatic = new Project($this->db);

				$nbactiondoneforemail = 0;
				$errorforemail = 0;
				$errorforactions = 0;
				$thirdpartyfoundby = '';
				$contactfoundby = '';
				$projectfoundby = '';
				$ticketfoundby = '';
				$candidaturefoundby = '';


				if (getDolGlobalString('MAIN_IMAP_USE_PHPIMAP')) {
					dol_syslog("msgid=".$overview['message_id']." date=".dol_print_date($overview['date'], 'dayrfc', 'gmt')." from=".$overview['from']." to=".$overview['to']." subject=".$overview['subject']);

					// Removed emojis
					$overview['subject'] = removeEmoji($overview['subject'], getDolGlobalInt('MAIN_EMAIL_COLLECTOR_ACCEPT_EMOJIS', 1));
				} else {
					dol_syslog("msgid=".$overview[0]->message_id." date=".dol_print_date($overview[0]->udate, 'dayrfc', 'gmt')." from=".$overview[0]->from." to=".$overview[0]->to." subject=".$overview[0]->subject);

					$overview[0]->subject = $this->decodeSMTPSubject($overview[0]->subject);

					$overview[0]->from = $this->decodeSMTPSubject($overview[0]->from);

					// Removed emojis
					$overview[0]->subject = removeEmoji($overview[0]->subject, getDolGlobalInt('MAIN_EMAIL_COLLECTOR_ACCEPT_EMOJIS', 1));
				}
				// GET IMAP email structure/content
				global $htmlmsg, $plainmsg, $charset, $attachments;

				if (getDolGlobalInt('MAIN_IMAP_USE_PHPIMAP')) {
					/** @var Webklex\PHPIMAP\Message $imapemail */
					if ($imapemail->hasHTMLBody()) {
						$htmlmsg = $imapemail->getHTMLBody();
					}
					if ($imapemail->hasTextBody()) {
						$plainmsg = $imapemail->getTextBody();
					}
					if ($imapemail->hasAttachments()) {
						$attachments = $imapemail->getAttachments()->all();
					} else {
						$attachments = [];
					}
				} else {
					$this->getmsg($connection, $imapemail);	// This set global var $charset, $htmlmsg, $plainmsg, $attachments
				}
				'@phan-var-force Webklex\PHPIMAP\Attachment[] $attachments';

				//print $plainmsg;
				//var_dump($plainmsg); exit;

				//$htmlmsg,$plainmsg,$charset,$attachments
				$messagetext = $plainmsg ? $plainmsg : dol_string_nohtmltag($htmlmsg, 0);
				// Removed emojis

				if (utf8_valid($messagetext)) {
					$messagetext = removeEmoji($messagetext, getDolGlobalInt('MAIN_EMAIL_COLLECTOR_ACCEPT_EMOJIS', 1));
				} else {
					$operationslog .= '<br>Discarded - Email body is not valid utf8';
					dol_syslog(" Discarded - Email body is not valid utf8");
					continue; // Exclude email
				}

				if (!empty($searchfilterexcludebodyarray)) {
					foreach ($searchfilterexcludebodyarray as $searchfilterexcludebody) {
						if (preg_match('/'.preg_quote($searchfilterexcludebody, '/').'/ms', $messagetext)) {
							$nbemailprocessed++;
							$operationslog .= '<br>Discarded - Email body contains string '.$searchfilterexcludebody;
							dol_syslog(" Discarded - Email body contains string ".$searchfilterexcludebody);
							continue 2; // Exclude email
						}
					}
				}

				//var_dump($plainmsg);
				//var_dump($htmlmsg);
				//var_dump($messagetext);
				//var_dump($charset);
				//var_dump($attachments);
				//exit;

				// Parse IMAP email structure
				/*
				 $structure = imap_fetchstructure($connection, $imapemail, FT_UID);

				 $partplain = $parthtml = -1;
				 $encodingplain = $encodinghtml = '';

				 $result = createPartArray($structure, '');

				 foreach($result as $part)
				 {
				 // $part['part_object']->type seems 0 for content
				 // $part['part_object']->type seems 5 for attachment
				 if (empty($part['part_object'])) continue;
				 if ($part['part_object']->subtype == 'HTML')
				 {
				 $parthtml=$part['part_number'];
				 if ($part['part_object']->encoding == 4)
				 {
				 $encodinghtml = 'aaa';
				 }
				 }
				 if ($part['part_object']->subtype == 'PLAIN')
				 {
				 $partplain=$part['part_number'];
				 if ($part['part_object']->encoding == 4)
				 {
				 $encodingplain = 'rr';
				 }
				 }
				 }
				 //var_dump($result);
				 //var_dump($partplain);
				 //var_dump($parthtml);

				 //var_dump($structure);
				 //var_dump($parthtml);
				 //var_dump($partplain);

				 $messagetext = imap_fetchbody($connection, $imapemail, ($parthtml != '-1' ? $parthtml : ($partplain != '-1' ? $partplain : 1)), FT_PEEK|FTP_UID);
				 */

				//var_dump($messagetext);
				//var_dump($structure->parts[0]->parts);
				//print $header;
				//print $messagetext;
				//exit;

				$fromstring = '';
				$replytostring = '';

				if (getDolGlobalString('MAIN_IMAP_USE_PHPIMAP')) {
					$fromstring = $overview['from'];
					$replytostring = empty($overview['in_reply-to']) ? $headers['Reply-To'] : $overview['in_reply-to'];

					$sender = $overview['sender'];
					$to = $overview['to'];
					$sendtocc = empty($overview['cc']) ? '' : $overview['cc'];
					$sendtobcc = empty($overview['bcc']) ? '' : $overview['bcc'];
					$date = $overview['date'];
					$subject = $overview['subject'];
				} else {
					$fromstring = $overview[0]->from;
					$replytostring = (!empty($overview['in_reply-to']) ? $overview['in_reply-to'] : (!empty($headers['Reply-To']) ? $headers['Reply-To'] : "")) ;

					$sender = !empty($overview[0]->sender) ? $overview[0]->sender : '';
					$to = $overview[0]->to;
					$sendtocc = !empty($overview[0]->cc) ? $overview[0]->cc : '';
					$sendtobcc = !empty($overview[0]->bcc) ? $overview[0]->bcc : '';
					$date = $overview[0]->udate;
					$subject = $overview[0]->subject;
					//var_dump($msgid);exit;
				}

				if (!empty($searchfilterexcludesubjectarray)) {
					foreach ($searchfilterexcludesubjectarray as $searchfilterexcludesubject) {
						if (preg_match('/'.preg_quote($searchfilterexcludesubject, '/').'/ms', $subject)) {
							$nbemailprocessed++;
							$operationslog .= '<br>Discarded - Email subject contains string '.$searchfilterexcludesubject;
							dol_syslog(" Discarded - Email subject contains string ".$searchfilterexcludesubject);
							continue 2; // Exclude email
						}
					}
				}

				$reg = array();
				if (preg_match('/^(.*)<(.*)>$/', $fromstring, $reg)) {
					$from = $reg[2];
					$fromtext = $reg[1];
				} else {
					$from = $fromstring;
					$fromtext = '';
				}
				if (preg_match('/^(.*)<(.*)>$/', $replytostring, $reg)) {
					$replyto = $reg[2];
					$replytotext = $reg[1];
				} else {
					$replyto = $replytostring;
					$replytotext = '';
				}
				$fk_element_id = 0;
				$fk_element_type = '';


				$this->db->begin();

				$contactid = 0;
				$thirdpartyid = 0;
				$projectid = 0;
				$ticketid = 0;

				// Analyze TrackId in field References (already analyzed previously into the "To:" and "Message-Id").
				// For example:
				// References: <1542377954.SMTPs-dolibarr-thi649@8f6014fde11ec6cdec9a822234fc557e>
				// References: <1542377954.SMTPs-dolibarr-tic649@8f6014fde11ec6cdec9a822234fc557e>
				// References: <1542377954.SMTPs-dolibarr-abc649@8f6014fde11ec6cdec9a822234fc557e>
				$trackid = '';
				$objectid = 0;
				$objectemail = null;

				$reg = array();
				$arrayofreferences = array();
				if (!empty($headers['References'])) {
					$arrayofreferences = preg_split('/(,|\s+)/', $headers['References']);
				}
				if (!in_array('<'.$msgid.'>', $arrayofreferences)) {
					$arrayofreferences = array_merge($arrayofreferences, array('<'.$msgid.'>'));
				}
				// var_dump($headers['References']);
				// var_dump($arrayofreferences);

				foreach ($arrayofreferences as $reference) {
					//print "Process mail ".$iforemailloop." email_msgid ".$msgid.", date ".dol_print_date($date, 'dayhour').", subject ".$subject.", reference ".dol_escape_htmltag($reference)."<br>\n";
					if (!empty($trackidfoundintorecipienttype)) {
						$resultsearchtrackid = -1;		// trackid found
						$reg[1] = $trackidfoundintorecipienttype;
						$reg[2] = $trackidfoundintorecipientid;
					} elseif (!empty($trackidfoundintomsgidtype)) {
						$resultsearchtrackid = -1;		// trackid found
						$reg[1] = $trackidfoundintomsgidtype;
						$reg[2] = $trackidfoundintomsgidid;
					} else {
						$resultsearchtrackid = preg_match('/dolibarr-([a-z]+)([0-9]+)@'.preg_quote($host, '/').'/', $reference, $reg);	// trackid found or not
						if (empty($resultsearchtrackid) && getDolGlobalString('EMAIL_ALTERNATIVE_HOST_SIGNATURE')) {
							$resultsearchtrackid = preg_match('/dolibarr-([a-z]+)([0-9]+)@'.preg_quote(getDolGlobalString('EMAIL_ALTERNATIVE_HOST_SIGNATURE'), '/').'/', $reference, $reg);	// trackid found
						}
					}

					if (!empty($resultsearchtrackid)) {
						// We found a tracker (in recipient email or msgid or into a Reference matching the Dolibarr server)
						$trackid = $reg[1].$reg[2];

						$objectid = $reg[2];
						// See also list into interface_50_modAgenda_ActionsAuto
						if ($reg[1] == 'thi') {   // Third-party
							$objectemail = new Societe($this->db);
						}
						if ($reg[1] == 'ctc') {   // Contact
							$objectemail = new Contact($this->db);
						}
						if ($reg[1] == 'inv') {   // Customer Invoice
							$objectemail = new Facture($this->db);
						}
						if ($reg[1] == 'sinv') {   // Supplier Invoice
							$objectemail = new FactureFournisseur($this->db);
						}
						if ($reg[1] == 'pro') {   // Customer Proposal
							$objectemail = new Propal($this->db);
						}
						if ($reg[1] == 'ord') {   // Sale Order
							$objectemail = new Commande($this->db);
						}
						if ($reg[1] == 'shi') {   // Shipment
							$objectemail = new Expedition($this->db);
						}
						if ($reg[1] == 'spro') {   // Supplier Proposal
							$objectemail = new SupplierProposal($this->db);
						}
						if ($reg[1] == 'sord') {   // Supplier Order
							$objectemail = new CommandeFournisseur($this->db);
						}
						if ($reg[1] == 'rec') {   // Reception
							$objectemail = new Reception($this->db);
						}
						if ($reg[1] == 'proj') {   // Project
							$objectemail = new Project($this->db);
							$projectfoundby = 'TrackID dolibarr-'.$trackid.'@...';
						}
						if ($reg[1] == 'tas') {   // Task
							$objectemail = new Task($this->db);
						}
						if ($reg[1] == 'con') {   // Contact
							$objectemail = new Contact($this->db);
						}
						if ($reg[1] == 'use') {   // User
							$objectemail = new User($this->db);
						}
						if ($reg[1] == 'tic') {   // Ticket
							$objectemail = new Ticket($this->db);
							$ticketfoundby = 'TrackID dolibarr-'.$trackid.'@...';
						}
						if ($reg[1] == 'recruitmentcandidature') {   // Recruiting Candidate
							$objectemail = new RecruitmentCandidature($this->db);
							$candidaturefoundby = 'TrackID dolibarr-'.$trackid.'@...';
						}
						if ($reg[1] == 'mem') {   // Member
							$objectemail = new Adherent($this->db);
						}
						/*if ($reg[1] == 'leav') {   // Leave / Holiday
<<<<<<< HEAD
							$objectemail = new Holiday($db);
						}
						if ($reg[1] == 'exp') {   // ExpenseReport
							$objectemail = new ExpenseReport($db);
						}*/
=======
						 $objectemail = new Holiday($db);
						 }
						 if ($reg[1] == 'exp') {   // ExpenseReport
						 $objectemail = new ExpenseReport($db);
						 }*/
>>>>>>> de4ebc34
					} elseif (preg_match('/<(.*@.*)>/', $reference, $reg)) {
						// This is an external reference, we check if we have it in our database
						if (is_null($objectemail) && isModEnabled('ticket')) {
							$sql = "SELECT rowid FROM ".MAIN_DB_PREFIX."ticket";
							$sql .= " WHERE email_msgid = '".$this->db->escape($reg[1])."' OR origin_references like '%".$this->db->escape($this->db->escapeforlike($reg[1]))."%'";
							$resql = $this->db->query($sql);
							if ($resql) {
								$obj = $this->db->fetch_object($resql);
								if ($obj) {
									$objectid = $obj->rowid;
									$objectemail = new Ticket($this->db);
									$ticketfoundby = $langs->transnoentitiesnoconv("EmailMsgID").' ('.$reg[1].')';
								}
							} else {
								$errorforemail++;
							}
						}

						if (!is_object($objectemail) && isModEnabled('project')) {
							$sql = "SELECT rowid FROM ".MAIN_DB_PREFIX."projet where email_msgid = '".$this->db->escape($reg[1])."'";
							$resql = $this->db->query($sql);
							if ($resql) {
								$obj = $this->db->fetch_object($resql);
								if ($obj) {
									$objectid = $obj->rowid;
									$objectemail = new Project($this->db);
									$projectfoundby = $langs->transnoentitiesnoconv("EmailMsgID").' ('.$reg[1].')';
								}
							} else {
								$errorforemail++;
							}
						}

						if (!is_object($objectemail) && isModEnabled('recruitment')) {
							$sql = "SELECT rowid FROM ".MAIN_DB_PREFIX."recruitment_recruitmentcandidature where email_msgid = '".$this->db->escape($reg[1])."'";
							$resql = $this->db->query($sql);
							if ($resql) {
								$obj = $this->db->fetch_object($resql);
								if ($obj) {
									$objectid = $obj->rowid;
									$objectemail = new RecruitmentCandidature($this->db);
									$candidaturefoundby = $langs->transnoentitiesnoconv("EmailMsgID").' ('.$reg[1].')';
								}
							} else {
								$errorforemail++;
							}
						}
					}

					// Load object linked to email
					if (is_object($objectemail)) {
						$result = $objectemail->fetch($objectid);
						if ($result > 0) {
							$fk_element_id = $objectemail->id;
							$fk_element_type = $objectemail->element;
							// Fix fk_element_type
							if ($fk_element_type == 'facture') {
								$fk_element_type = 'invoice';
							}

							if (get_class($objectemail) != 'Societe') {
								$thirdpartyid = $objectemail->fk_soc ?? $objectemail->socid;
							} else {
								$thirdpartyid = $objectemail->id;
							}

							if (get_class($objectemail) != 'Contact') {
								$contactid = $objectemail->fk_socpeople;
							} else {
								$contactid = $objectemail->id;
							}

							if (get_class($objectemail) != 'Project') {
								$projectid = isset($objectemail->fk_project) ? $objectemail->fk_project : $objectemail->fk_projet;
							} else {
								$projectid = $objectemail->id;
							}

							if (get_class($objectemail) == 'Ticket') {
								$ticketid = $objectemail->id;

								$changeonticket_references = false;
								if (empty($trackid)) {
									$trackid = $objectemail->track_id;
								}
								if (empty($objectemail->origin_references)) {
									$objectemail->origin_references = $headers['References'];
									$changeonticket_references = true;
								} else {
									foreach ($arrayofreferences as $key => $referencetmp) {
										if (!str_contains($objectemail->origin_references, $referencetmp)) {
											$objectemail->origin_references.= " ".$referencetmp;
											$changeonticket_references = true;
										}
									}
								}
								if ($changeonticket_references) {
									$objectemail->update($user);
								}
							}
						}
					}

					// Project
					if ($projectid > 0) {
						$result = $projectstatic->fetch($projectid);
						if ($result <= 0) {
							$projectstatic->id = 0;
						} else {
							$projectid = $projectstatic->id;
							if ($trackid) {
								$projectfoundby = 'trackid ('.$trackid.')';
							}
							if (empty($contactid)) {
								$contactid = $projectstatic->fk_contact;
							}
							if (empty($thirdpartyid)) {
								$thirdpartyid = $projectstatic->fk_soc;
							}
						}
					}
					// Contact
					if ($contactid > 0) {
						$result = $contactstatic->fetch($contactid);
						if ($result <= 0) {
							$contactstatic->id = 0;
						} else {
							$contactid = $contactstatic->id;
							if ($trackid) {
								$contactfoundby = 'trackid ('.$trackid.')';
							}
							if (empty($thirdpartyid)) {
								$thirdpartyid = $contactstatic->fk_soc;
							}
						}
					}
					// Thirdparty
					if ($thirdpartyid > 0) {
						$result = $thirdpartystatic->fetch($thirdpartyid);
						if ($result <= 0) {
							$thirdpartystatic->id = 0;
						} else {
							$thirdpartyid = $thirdpartystatic->id;
							if ($trackid) {
								$thirdpartyfoundby = 'trackid ('.$trackid.')';
							}
						}
					}

					if (is_object($objectemail)) {
						break; // Exit loop of references. We already found an accurate reference
					}
				}

				if (empty($contactid)) {		// Try to find contact using email
					$result = $contactstatic->fetch(0, null, '', $from);

					if ($result > 0) {
						dol_syslog("We found a contact with the email ".$from);
						$contactid = $contactstatic->id;
						$contactfoundby = 'email of contact ('.$from.')';
						if (empty($thirdpartyid) && $contactstatic->socid > 0) {
							$result = $thirdpartystatic->fetch($contactstatic->socid);
							if ($result > 0) {
								$thirdpartyid = $thirdpartystatic->id;
								$thirdpartyfoundby = 'email of contact ('.$from.')';
							}
						}
					}
				}

				if (empty($thirdpartyid)) {		// Try to find thirdparty using email
					$result = $thirdpartystatic->fetch(0, '', '', '', '', '', '', '', '', '', $from);
					if ($result > 0) {
						dol_syslog("We found a thirdparty with the email ".$from);
						$thirdpartyid = $thirdpartystatic->id;
						$thirdpartyfoundby = 'email ('.$from.')';
					}
				}

				/*
				 if ($replyto) {
				 if (empty($contactid)) {		// Try to find contact using email
				 $result = $contactstatic->fetch(0, null, '', $replyto);

				 if ($result > 0) {
				 dol_syslog("We found a contact with the email ".$replyto);
				 $contactid = $contactstatic->id;
				 $contactfoundby = 'email of contact ('.$replyto.')';
				 if (empty($thirdpartyid) && $contactstatic->socid > 0) {
				 $result = $thirdpartystatic->fetch($contactstatic->socid);
				 if ($result > 0) {
				 $thirdpartyid = $thirdpartystatic->id;
				 $thirdpartyfoundby = 'email of contact ('.$replyto.')';
				 }
				 }
				 }
				 }

				 if (empty($thirdpartyid)) {		// Try to find thirdparty using email
				 $result = $thirdpartystatic->fetch(0, '', '', '', '', '', '', '', '', '', $replyto);
				 if ($result > 0) {
				 dol_syslog("We found a thirdparty with the email ".$replyto);
				 $thirdpartyid = $thirdpartystatic->id;
				 $thirdpartyfoundby = 'email ('.$replyto.')';
				 }
				 }
				 }
				 */

				// Do operations (extract variables and creating data)
				if ($mode < 2) {	// 0=Mode production, 1=Mode test (read IMAP and try SQL update then rollback), 2=Mode test with no SQL updates
					foreach ($this->actions as $operation) {
						$errorforthisaction = 0;
						$ticketalreadyexists = 0;
						if ($errorforactions) {
							break;
						}
						if (empty($operation['status'])) {
							continue;
						}

						$operationslog .= '<br>* Process operation '.$operation['type'];

						// Make Operation
						dol_syslog("Execute action ".$operation['type']." actionparam=".$operation['actionparam'].' thirdpartystatic->id='.$thirdpartystatic->id.' contactstatic->id='.$contactstatic->id.' projectstatic->id='.$projectstatic->id);
						dol_syslog("Execute action fk_element_id=".$fk_element_id." fk_element_type=".$fk_element_type);	// If a Dolibarr tracker id is found, we should now the id of object

						$actioncode = 'EMAIL_IN';
						// If we scan the Sent box, we use the code for out email
						if (preg_match('/Sent$/', $sourcedir)) {
							$actioncode = 'EMAIL_OUT';
						}

						$description = $descriptiontitle = $descriptionmeta = $descriptionfull = '';

						$descriptiontitle = $langs->trans("RecordCreatedByEmailCollector", $this->ref, $msgid);
						$descriptionmeta = dol_concatdesc($descriptionmeta, $langs->trans("MailTopic").' : '.dol_escape_htmltag($subject));
						$descriptionmeta = dol_concatdesc($descriptionmeta, $langs->trans("MailDate").($langs->trans("MailDate") != 'Date' ? ' (Date)' : '').' : '.dol_escape_htmltag(dol_print_date($date, "dayhourtext")));
						$descriptionmeta = dol_concatdesc($descriptionmeta, $langs->trans("MailFrom").($langs->trans("MailFrom") != 'From' ? ' (From)' : '').' : '.dol_escape_htmltag($fromstring));
						if ($sender) {
							$descriptionmeta = dol_concatdesc($descriptionmeta, $langs->trans("Sender").($langs->trans("Sender") != 'Sender' ? ' (Sender)' : '').' : '.dol_escape_htmltag($sender));
						}
						$descriptionmeta = dol_concatdesc($descriptionmeta, $langs->trans("MailTo").($langs->trans("MailTo") != 'To' ? ' (To)' : '').' : '.dol_escape_htmltag($to));
						if ($replyto) {
							$descriptionmeta = dol_concatdesc($descriptionmeta, $langs->trans("MailReply").($langs->trans("MailReply") != 'Reply to' ? ' (Reply to)' : '').' : '.dol_escape_htmltag($replyto));
						}
						if ($sendtocc) {
							$descriptionmeta = dol_concatdesc($descriptionmeta, $langs->trans("MailCC").($langs->trans("MailCC") != 'CC' ? ' (CC)' : '').' : '.dol_escape_htmltag($sendtocc));
						}

						if ($operation['type'] == 'ticket') {
							// Verify if ticket already exists to fall back on the right operation
							$tickettocreate = new Ticket($this->db);
							$errorfetchticket = 0;
							$alreadycreated = 0;
							if (!empty($trackid)) {
								$alreadycreated = $tickettocreate->fetch(0, '', $trackid);
<<<<<<< HEAD
							}
							if ($alreadycreated == 0 && !empty($msgid)) {
								$alreadycreated = $tickettocreate->fetch(0, '', '', $msgid);
							}
=======
							}
							if ($alreadycreated == 0 && !empty($msgid)) {
								$alreadycreated = $tickettocreate->fetch(0, '', '', $msgid);
							}
>>>>>>> de4ebc34
							if ($alreadycreated < 0) {
								$errorfetchticket++;
							}
							if (empty($errorfetchticket)) {
								if ($alreadycreated == 0) {
									$operationslog .= '<br>Ticket not found using trackid='.$trackid.' or msgid='.$msgid;
									$ticketalreadyexists = 0;
								} else {
									$operationslog .= '<br>Ticket already found using trackid='.$trackid.' or msgid='.$msgid;	// We change the operation type to do
									$ticketalreadyexists = 1;
									$operation['type'] = 'recordevent';
								}
							} else {
								$ticketalreadyexists = -1;
							}
						}

						// Process now the operation type

						// Search and create thirdparty
						if ($operation['type'] == 'loadthirdparty' || $operation['type'] == 'loadandcreatethirdparty') {
							if (empty($operation['actionparam'])) {
								$errorforactions++;
								$this->error = "Action loadthirdparty or loadandcreatethirdparty has empty parameter. Must be a rule like 'name=HEADER:^From:(.*);' or 'name=SET:xxx' or 'name=EXTRACT:(body|subject):regex where 'name' can be replaced with 'id' or 'email' to define how to set or extract data. More properties can also be set, for example client=SET:2;";
								$this->errors[] = $this->error;
							} else {
								$actionparam = $operation['actionparam'];
								$idtouseforthirdparty = '';
								$nametouseforthirdparty = '';
								$emailtouseforthirdparty = '';
								$namealiastouseforthirdparty = '';

								$operationslog .= '<br>Loop on each property to set into actionparam';

								// $actionparam = 'param=SET:aaa' or 'param=EXTRACT:BODY:....'
								$arrayvaluetouse = dolExplodeIntoArray($actionparam, '(\n\r|\r|\n|;)', '=');
								foreach ($arrayvaluetouse as $propertytooverwrite => $valueforproperty) {
									$sourcestring = '';
									$sourcefield = '';
									$regexstring = '';
									$regforregex = array();

									if (preg_match('/^EXTRACT:([a-zA-Z0-9_]+):(.*)$/', $valueforproperty, $regforregex)) {
										$sourcefield = $regforregex[1];
										$regexstring = $regforregex[2];
									}

									if (!empty($sourcefield) && !empty($regexstring)) {
										if (strtolower($sourcefield) == 'body') {
											$sourcestring = $messagetext;
										} elseif (strtolower($sourcefield) == 'subject') {
											$sourcestring = $subject;
										} elseif (strtolower($sourcefield) == 'header') {
											$sourcestring = $header;
										}

										if ($sourcestring) {
											$regforval = array();
											//var_dump($regexstring);var_dump($sourcestring);
											if (preg_match('/'.$regexstring.'/ms', $sourcestring, $regforval)) {
												//var_dump($regforval[count($regforval)-1]);exit;
												// Overwrite param $tmpproperty
												if ($propertytooverwrite == 'id') {
													$idtouseforthirdparty = isset($regforval[count($regforval) - 1]) ? trim($regforval[count($regforval) - 1]) : null;

													$operationslog .= '<br>propertytooverwrite='.$propertytooverwrite.' Regex /'.dol_escape_htmltag($regexstring).'/ms into '.strtoupper($sourcefield).' -> Found idtouseforthirdparty='.dol_escape_htmltag($idtouseforthirdparty);
												} elseif ($propertytooverwrite == 'email') {
													$emailtouseforthirdparty = isset($regforval[count($regforval) - 1]) ? trim($regforval[count($regforval) - 1]) : null;

													$operationslog .= '<br>propertytooverwrite='.$propertytooverwrite.' Regex /'.dol_escape_htmltag($regexstring).'/ms into '.strtoupper($sourcefield).' -> Found emailtouseforthirdparty='.dol_escape_htmltag($emailtouseforthirdparty);
												} elseif ($propertytooverwrite == 'name') {
													$nametouseforthirdparty = isset($regforval[count($regforval) - 1]) ? trim($regforval[count($regforval) - 1]) : null;

													$operationslog .= '<br>propertytooverwrite='.$propertytooverwrite.' Regex /'.dol_escape_htmltag($regexstring).'/ms into '.strtoupper($sourcefield).' -> Found nametouseforthirdparty='.dol_escape_htmltag($nametouseforthirdparty);
												} elseif ($propertytooverwrite == 'name_alias') {
													$namealiastouseforthirdparty = isset($regforval[count($regforval) - 1]) ? trim($regforval[count($regforval) - 1]) : null;

													$operationslog .= '<br>propertytooverwrite='.$propertytooverwrite.' Regex /'.dol_escape_htmltag($regexstring).'/ms into '.strtoupper($sourcefield).' -> Found namealiastouseforthirdparty='.dol_escape_htmltag($namealiastouseforthirdparty);
												} else {
													$operationslog .= '<br>propertytooverwrite='.$propertytooverwrite.' Regex /'.dol_escape_htmltag($regexstring).'/ms into '.strtoupper($sourcefield).' -> We discard this, not a field used to search an existing thirdparty';
												}
											} else {
												// Regex not found
												if (in_array($propertytooverwrite, array('id', 'email', 'name', 'name_alias'))) {
													$idtouseforthirdparty = null;
													$nametouseforthirdparty = null;
													$emailtouseforthirdparty = null;
													$namealiastouseforthirdparty = null;

													$operationslog .= '<br>propertytooverwrite='.$propertytooverwrite.' Regex /'.dol_escape_htmltag($regexstring).'/ms into '.strtoupper($sourcefield).' -> Not found. Property searched is critical so we cancel the search.';
												} else {
													$operationslog .= '<br>propertytooverwrite='.$propertytooverwrite.' Regex /'.dol_escape_htmltag($regexstring).'/ms into '.strtoupper($sourcefield).' -> Not found';
												}
											}
											//var_dump($object->$tmpproperty);exit;
										} else {
											// Nothing can be done for this param
											$errorforactions++;
											$this->error = 'The extract rule to use to load thirdparty for email '.$msgid.' has an unknown source (must be HEADER, SUBJECT or BODY)';
											$this->errors[] = $this->error;

											$operationslog .= '<br>'.$this->error;
										}
									} elseif (preg_match('/^(SET|SETIFEMPTY):(.*)$/', $valueforproperty, $reg)) {
										//if (preg_match('/^options_/', $tmpproperty)) $object->array_options[preg_replace('/^options_/', '', $tmpproperty)] = $reg[1];
										//else $object->$tmpproperty = $reg[1];
										// Example: id=SETIFEMPTY:123
										if ($propertytooverwrite == 'id') {
											$idtouseforthirdparty = $reg[2];

											$operationslog .= '<br>propertytooverwrite='.$propertytooverwrite.' We set property idtouseforthrdparty='.dol_escape_htmltag($idtouseforthirdparty);
										} elseif ($propertytooverwrite == 'email') {
											$emailtouseforthirdparty = $reg[2];

											$operationslog .= '<br>propertytooverwrite='.$propertytooverwrite.' We set property emailtouseforthrdparty='.dol_escape_htmltag($emailtouseforthirdparty);
										} elseif ($propertytooverwrite == 'name') {
											$nametouseforthirdparty = $reg[2];

											$operationslog .= '<br>propertytooverwrite='.$propertytooverwrite.' We set property nametouseforthirdparty='.dol_escape_htmltag($nametouseforthirdparty);
										} elseif ($propertytooverwrite == 'name_alias') {
											$namealiastouseforthirdparty = $reg[2];

											$operationslog .= '<br>propertytooverwrite='.$propertytooverwrite.' We set property namealiastouseforthirdparty='.dol_escape_htmltag($namealiastouseforthirdparty);
										}
									} else {
										$errorforactions++;
										$this->error = 'Bad syntax for description of action parameters: '.$actionparam;
										$this->errors[] = $this->error;
										break;
									}
								}

								if (!$errorforactions && ($idtouseforthirdparty || $emailtouseforthirdparty || $nametouseforthirdparty || $namealiastouseforthirdparty)) {
									// We make another search on thirdparty
									$operationslog .= '<br>We have this data to search thirdparty: id='.$idtouseforthirdparty.', email='.$emailtouseforthirdparty.', name='.$nametouseforthirdparty.', name_alias='.$namealiastouseforthirdparty;

									$tmpobject = new stdClass();
									$tmpobject->element = 'generic';
									$tmpobject->id = $idtouseforthirdparty;
									$tmpobject->name = $nametouseforthirdparty;
									$tmpobject->name_alias = $namealiastouseforthirdparty;
									$tmpobject->email = $emailtouseforthirdparty;

									$this->overwritePropertiesOfObject($tmpobject, $operation['actionparam'], $messagetext, $subject, $header, $operationslog);

									$idtouseforthirdparty = $tmpobject->id;
									$nametouseforthirdparty = $tmpobject->name;
									$namealiastouseforthirdparty = $tmpobject->name_alias;
									$emailtouseforthirdparty = $tmpobject->email;

									$operationslog .= '<br>We try to search existing thirdparty with '.$idtouseforthirdparty.' '.$emailtouseforthirdparty.' '.$nametouseforthirdparty.' '.$namealiastouseforthirdparty;

									$result = $thirdpartystatic->fetch($idtouseforthirdparty, $nametouseforthirdparty, '', '', '', '', '', '', '', '', $emailtouseforthirdparty, $namealiastouseforthirdparty);
									if ($result < 0) {
										$errorforactions++;
										$this->error = 'Error when getting thirdparty with name '.$nametouseforthirdparty.' (may be 2 record exists with same name ?)';
										$this->errors[] = $this->error;
										break;
									} elseif ($result == 0) {
										if ($operation['type'] == 'loadthirdparty') {
											dol_syslog("Third party with id=".$idtouseforthirdparty." email=".$emailtouseforthirdparty." name=".$nametouseforthirdparty." name_alias=".$namealiastouseforthirdparty." was not found");

											//search into contacts of thirdparty
											$resultContact = $contactstatic->fetch('', '', '', $emailtouseforthirdparty);
											if ($resultContact > 0) {
												$idtouseforthirdparty = $contactstatic->socid;
												$result = $thirdpartystatic->fetch($idtouseforthirdparty);
												if ($result > 0) {
													dol_syslog("Third party with id=".$idtouseforthirdparty." email=".$emailtouseforthirdparty." name=".$nametouseforthirdparty." name_alias=".$namealiastouseforthirdparty." was found thanks to linked contact search");
												} else {
													$errorforactions++;
													$langs->load("errors");
													$this->error = $langs->trans('ErrorFailedToLoadThirdParty', $idtouseforthirdparty, $emailtouseforthirdparty, $nametouseforthirdparty, $namealiastouseforthirdparty);
													$this->errors[] = $this->error;
												}
											} else {
												$errorforactions++;
												$langs->load("errors");
												$this->error = $langs->trans('ErrorFailedToLoadThirdParty', $idtouseforthirdparty, $emailtouseforthirdparty, $nametouseforthirdparty, $namealiastouseforthirdparty);
												$this->errors[] = $this->error;
											}
										} elseif ($operation['type'] == 'loadandcreatethirdparty') {
											dol_syslog("Third party with id=".$idtouseforthirdparty." email=".$emailtouseforthirdparty." name=".$nametouseforthirdparty." name_alias=".$namealiastouseforthirdparty." was not found. We try to create it.");

											// Create thirdparty
											$thirdpartystatic = new Societe($db);
											$thirdpartystatic->name = $nametouseforthirdparty;
											if (!empty($namealiastouseforthirdparty)) {
												if ($namealiastouseforthirdparty != $nametouseforthirdparty) {
													$thirdpartystatic->name_alias = $namealiastouseforthirdparty;
												}
											} else {
												$thirdpartystatic->name_alias = (empty($replytostring) ? (empty($fromtext) ? '' : $fromtext) : $replytostring);
											}
											$thirdpartystatic->email = (empty($emailtouseforthirdparty) ? (empty($replyto) ? (empty($from) ? '' : $from) : $replyto) : $emailtouseforthirdparty);

											// Overwrite values with values extracted from source email
											$errorforthisaction = $this->overwritePropertiesOfObject($thirdpartystatic, $operation['actionparam'], $messagetext, $subject, $header, $operationslog);

											if ($thirdpartystatic->client && empty($thirdpartystatic->code_client)) {
												$thirdpartystatic->code_client = 'auto';
											}
											if ($thirdpartystatic->fournisseur && empty($thirdpartystatic->code_fournisseur)) {
												$thirdpartystatic->code_fournisseur = 'auto';
											}

											if ($errorforthisaction) {
												$errorforactions++;
											} else {
												$result = $thirdpartystatic->create($user);
												if ($result <= 0) {
													$errorforactions++;
													$this->error = $thirdpartystatic->error;
													$this->errors = $thirdpartystatic->errors;
												} else {
													$operationslog .= '<br>Thirdparty created -> id = '.dol_escape_htmltag($thirdpartystatic->id);
												}
											}
										}
									} else {
										dol_syslog("One and only one existing third party has been found");

										$operationslog .= '<br>Thirdparty already exists with id = '.dol_escape_htmltag($thirdpartystatic->id);
									}
								}
							}
						} elseif ($operation['type'] == 'loadandcreatecontact') { // Search and create contact
							if (empty($operation['actionparam'])) {
								$errorforactions++;
								$this->error = "Action loadandcreatecontact has empty parameter. Must be 'SET:xxx' or 'EXTRACT:(body|subject):regex' to define how to extract data";
								$this->errors[] = $this->error;
							} else {
								$contact_static = new Contact($this->db);
								// Overwrite values with values extracted from source email
								$errorforthisaction = $this->overwritePropertiesOfObject($contact_static, $operation['actionparam'], $messagetext, $subject, $header, $operationslog);
								if ($errorforthisaction) {
									$errorforactions++;
								} else {
									if (!empty($contact_static->email) && $contact_static->email != $from) {
										$from = $contact_static->email;
									}

									$result = $contactstatic->fetch(0, null, '', $from);
									if ($result < 0) {
										$errorforactions++;
										$this->error = 'Error when getting contact with email ' . $from;
										$this->errors[] = $this->error;
										break;
									} elseif ($result == 0) {
										dol_syslog("Contact with email " . $from . " was not found. We try to create it.");
										$contactstatic = new Contact($this->db);

										// Create contact
										$contactstatic->email = $from;
										$operationslog .= '<br>We set property email='.dol_escape_htmltag($from);

										// Overwrite values with values extracted from source email
										$errorforthisaction = $this->overwritePropertiesOfObject($contactstatic, $operation['actionparam'], $messagetext, $subject, $header, $operationslog);

										if ($errorforthisaction) {
											$errorforactions++;
										} else {
											// Search country by name or code
											if (!empty($contactstatic->country)) {
												require_once DOL_DOCUMENT_ROOT . '/core/lib/company.lib.php';
												$result = getCountry('', 3, $this->db, '', 1, $contactstatic->country);
												if ($result == 'NotDefined') {
													$errorforactions++;
													$this->error = "Error country not found by this name '" . $contactstatic->country . "'";
												} elseif (!($result > 0)) {
													$errorforactions++;
													$this->error = "Error when search country by this name '" . $contactstatic->country . "'";
													$this->errors[] = $this->db->lasterror();
												} else {
													$contactstatic->country_id = $result;
													$operationslog .= '<br>We set property country_id='.dol_escape_htmltag($result);
												}
											} elseif (!empty($contactstatic->country_code)) {
												require_once DOL_DOCUMENT_ROOT . '/core/lib/company.lib.php';
												$result = getCountry($contactstatic->country_code, 3, $this->db);
												if ($result == 'NotDefined') {
													$errorforactions++;
													$this->error = "Error country not found by this code '" . $contactstatic->country_code . "'";
												} elseif (!($result > 0)) {
													$errorforactions++;
													$this->error = "Error when search country by this code '" . $contactstatic->country_code . "'";
													$this->errors[] = $this->db->lasterror();
												} else {
													$contactstatic->country_id = $result;
													$operationslog .= '<br>We set property country_id='.dol_escape_htmltag($result);
												}
											}

											if (!$errorforactions) {
												// Search state by name or code (for country if defined)
												if (!empty($contactstatic->state)) {
													require_once DOL_DOCUMENT_ROOT . '/core/lib/functions.lib.php';
													$result = dol_getIdFromCode($this->db, $contactstatic->state, 'c_departements', 'nom', 'rowid');
													if (empty($result)) {
														$errorforactions++;
														$this->error = "Error state not found by this name '" . $contactstatic->state . "'";
													} elseif (!($result > 0)) {
														$errorforactions++;
														$this->error = "Error when search state by this name '" . $contactstatic->state . "'";
														$this->errors[] = $this->db->lasterror();
													} else {
														$contactstatic->state_id = $result;
														$operationslog .= '<br>We set property state_id='.dol_escape_htmltag($result);
													}
												} elseif (!empty($contactstatic->state_code)) {
													require_once DOL_DOCUMENT_ROOT . '/core/lib/functions.lib.php';
													$result = dol_getIdFromCode($this->db, $contactstatic->state_code, 'c_departements', 'code_departement', 'rowid');
													if (empty($result)) {
														$errorforactions++;
														$this->error = "Error state not found by this code '" . $contactstatic->state_code . "'";
													} elseif (!($result > 0)) {
														$errorforactions++;
														$this->error = "Error when search state by this code '" . $contactstatic->state_code . "'";
														$this->errors[] = $this->db->lasterror();
													} else {
														$contactstatic->state_id = $result;
														$operationslog .= '<br>We set property state_id='.dol_escape_htmltag($result);
													}
												}
											}

											if (!$errorforactions) {
												$result = $contactstatic->create($user);
												if ($result <= 0) {
													$errorforactions++;
													$this->error = $contactstatic->error;
													$this->errors = $contactstatic->errors;
												} else {
													$operationslog .= '<br>Contact created -> id = '.dol_escape_htmltag($contactstatic->id);
												}
											}
										}
									}
								}
							}
						} elseif ($operation['type'] == 'recordevent') {
							// Create event
							$actioncomm = new ActionComm($this->db);

							$alreadycreated = $actioncomm->fetch(0, '', '', $msgid);
							if ($alreadycreated == 0) {
								$operationslog .= '<br>We did not find existing actionmail with msgid='.$msgid;

								if ($projectstatic->id > 0) {
									if ($projectfoundby) {
										$descriptionmeta = dol_concatdesc($descriptionmeta, 'Project found from '.$projectfoundby);
									}
								}
								if ($thirdpartystatic->id > 0) {
									if ($thirdpartyfoundby) {
										$descriptionmeta = dol_concatdesc($descriptionmeta, 'Third party found from '.$thirdpartyfoundby);
									}
								}
								if ($contactstatic->id > 0) {
									if ($contactfoundby) {
										$descriptionmeta = dol_concatdesc($descriptionmeta, 'Contact/address found from '.$contactfoundby);
									}
								}

								$description = $descriptiontitle;
								$description = dol_concatdesc($description, "-----");
								$description = dol_concatdesc($description, $descriptionmeta);
								$description = dol_concatdesc($description, "-----");
								$description = dol_concatdesc($description, $messagetext);

								$descriptionfull = $description;
								if (!getDolGlobalString('MAIN_EMAILCOLLECTOR_MAIL_WITHOUT_HEADER')) {
									$descriptionfull = dol_concatdesc($descriptionfull, "----- Header");
									$descriptionfull = dol_concatdesc($descriptionfull, $header);
								}

								// Insert record of emails sent
								$actioncomm->type_code   = 'AC_OTH_AUTO'; // Type of event ('AC_OTH', 'AC_OTH_AUTO', 'AC_XXX'...)
								$actioncomm->code        = 'AC_'.$actioncode;
								$actioncomm->label       = $langs->trans("ActionAC_".$actioncode).' - '.$langs->trans("MailFrom").' '.$from;
								$actioncomm->note_private = $descriptionfull;
								$actioncomm->fk_project  = $projectstatic->id;
								$actioncomm->datep       = $date;	// date of email
								$actioncomm->datef       = $date;	// date of email
								$actioncomm->percentage  = -1; // Not applicable
								$actioncomm->socid       = $thirdpartystatic->id;
								$actioncomm->contact_id = $contactstatic->id;
								$actioncomm->socpeopleassigned = (!empty($contactstatic->id) ? array($contactstatic->id) : array());
								$actioncomm->authorid    = $user->id; // User saving action
								$actioncomm->userownerid = $user->id; // Owner of action
								// Fields when action is an email (content should be added into note)
								$actioncomm->email_msgid = $msgid;
								$actioncomm->email_from  = $fromstring;
								$actioncomm->email_sender = $sender;
								$actioncomm->email_to    = $to;
								$actioncomm->email_tocc  = $sendtocc;
								$actioncomm->email_tobcc = $sendtobcc;
								$actioncomm->email_subject = $subject;
								$actioncomm->errors_to   = '';

								if (!in_array($fk_element_type, array('societe', 'contact', 'project', 'user'))) {
									$actioncomm->fk_element  = $fk_element_id;
									$actioncomm->elementid = $fk_element_id;
									$actioncomm->elementtype = $fk_element_type;
									if (is_object($objectemail) && $objectemail->module) {
										$actioncomm->elementtype .= '@'.$objectemail->module;
									}
								}

								//$actioncomm->extraparams = $extraparams;

								// Overwrite values with values extracted from source email
								$errorforthisaction = $this->overwritePropertiesOfObject($actioncomm, $operation['actionparam'], $messagetext, $subject, $header, $operationslog);

								if ($errorforthisaction) {
									$errorforactions++;
								} else {
									$result = $actioncomm->create($user);
									if ($result <= 0) {
										$errorforactions++;
										$this->errors = $actioncomm->errors;
									} else {
										if ($fk_element_type == "ticket" && is_object($objectemail)) {
											if ($objectemail->status == Ticket::STATUS_CLOSED || $objectemail->status == Ticket::STATUS_CANCELED) {
												if ($objectemail->fk_user_assign != null) {
													$res = $objectemail->setStatut(Ticket::STATUS_ASSIGNED);
												} else {
													$res = $objectemail->setStatut(Ticket::STATUS_NOT_READ);
												}

												if ($res) {
													$operationslog .= '<br>Ticket Re-Opened successfully -> ref='.$objectemail->ref;
												} else {
													$errorforactions++;
													$this->error = 'Error while changing the tcket status -> ref='.$objectemail->ref;
													$this->errors[] = $this->error;
												}
											}
											if (!empty($attachments)) {
												// There is an attachment for the ticket -> store attachment
												$ticket = new Ticket($this->db);
												$ticket->fetch($fk_element_id);
												$destdir = $conf->ticket->dir_output.'/'.$ticket->ref;
												if (!dol_is_dir($destdir)) {
													dol_mkdir($destdir);
												}
												if (getDolGlobalString('MAIN_IMAP_USE_PHPIMAP')) {
													foreach ($attachments as $attachment) {
														$attachment->save($destdir.'/');
													}
												} else {
													$this->getmsg($connection, $imapemail, $destdir);
												}
											}
										}

										$operationslog .= '<br>Event created -> id='.dol_escape_htmltag($actioncomm->id);
									}
								}
							}
						} elseif ($operation['type'] == 'recordjoinpiece') {
							$data = [];
							if (getDolGlobalString('MAIN_IMAP_USE_PHPIMAP')) {
								foreach ($attachments as $attachment) {
									if ($attachment->getName() === 'undefined') {
										continue;
									}
									$data[$attachment->getName()] = $attachment->getContent();
								}
							} else {
								$pj = getAttachments($imapemail, $connection);
								foreach ($pj as $key => $val) {
									$data[$val['filename']] = getFileData($imapemail, $val['pos'], $val['type'], $connection);
								}
							}
							if (count($data) > 0) {
								$sql = "SELECT rowid as id FROM ".MAIN_DB_PREFIX."user WHERE email LIKE '%".$this->db->escape($from)."%'";
								$resql = $this->db->query($sql);
								if ($this->db->num_rows($resql) == 0) {
									$this->errors[] = "User Not allowed to add documents ({$from})";
								}
								$arrayobject = array(
									'propale' => array('table' => 'propal',
										'fields' => array('ref'),
										'class' => 'comm/propal/class/propal.class.php',
										'object' => 'Propal'),
									'holiday' => array('table' => 'holiday',
										'fields' => array('ref'),
										'class' => 'holiday/class/holiday.class.php',
										'object' => 'Holiday'),
									'expensereport' => array('table' => 'expensereport',
										'fields' => array('ref'),
										'class' => 'expensereport/class/expensereport.class.php',
										'object' => 'ExpenseReport'),
									'recruitment/recruitmentjobposition' => array('table' => 'recruitment_recruitmentjobposition',
										'fields' => array('ref'),
										'class' => 'recruitment/class/recruitmentjobposition.class.php',
										'object' => 'RecruitmentJobPosition'),
									'recruitment/recruitmentcandidature' => array('table' => 'recruitment_recruitmentcandidature',
										'fields' => array('ref'),
										'class' => 'recruitment/class/recruitmentcandidature.class.php',
										'object' => ' RecruitmentCandidature'),
									'societe' => array('table' => 'societe',
										'fields' => array('code_client', 'code_fournisseur'),
										'class' => 'societe/class/societe.class.php',
										'object' => 'Societe'),
									'commande' => array('table' => 'commande',
										'fields' => array('ref'),
										'class' => 'commande/class/commande.class.php',
										'object' => 'Commande'),
									'expedition' => array('table' => 'expedition',
										'fields' => array('ref'),
										'class' => 'expedition/class/expedition.class.php',
										'object' => 'Expedition'),
									'contract' => array('table' => 'contrat',
										'fields' => array('ref'),
										'class' => 'contrat/class/contrat.class.php',
										'object' => 'Contrat'),
									'fichinter' => array('table' => 'fichinter',
										'fields' => array('ref'),
										'class' => 'fichinter/class/fichinter.class.php',
										'object' => 'Fichinter'),
									'ticket' => array('table' => 'ticket',
										'fields' => array('ref'),
										'class' => 'ticket/class/ticket.class.php',
										'object' => 'Ticket'),
									'knowledgemanagement' => array('table' => 'knowledgemanagement_knowledgerecord',
										'fields' => array('ref'),
										'class' => 'knowledgemanagement/class/knowledgemanagement.class.php',
										'object' => 'KnowledgeRecord'),
									'supplier_proposal' => array('table' => 'supplier_proposal',
										'fields' => array('ref'),
										'class' => 'supplier_proposal/class/supplier_proposal.class.php',
										'object' => 'SupplierProposal'),
									'fournisseur/commande' => array('table' => 'commande_fournisseur',
										'fields' => array('ref', 'ref_supplier'),
										'class' => 'fourn/class/fournisseur.commande.class.php',
										'object' => 'SupplierProposal'),
									'facture' => array('table' => 'facture',
										'fields' => array('ref'),
										'class' => 'compta/facture/class/facture.class.php',
										'object' => 'Facture'),
									'fournisseur/facture' => array('table' => 'facture_fourn',
										'fields' => array('ref', 'ref_client'),
										'class' => 'fourn/class/fournisseur.facture.class.php',
										'object' => 'FactureFournisseur'),
									'produit' => array('table' => 'product',
										'fields' => array('ref'),
										'class' => 'product/class/product.class.php',
										'object' => 'Product'),
									'productlot' => array('table' => 'product_lot',
										'fields' => array('batch'),
										'class' => 'product/stock/class/productlot.class.php',
										'object' => 'Productlot'),
									'projet' => array('table' => 'projet',
										'fields' => array('ref'),
										'class' => 'projet/class/projet.class.php',
										'object' => 'Project'),
									'projet_task' => array('table' => 'projet_task',
										'fields' => array('ref'),
										'class' => 'projet/class/task.class.php',
										'object' => 'Task'),
									'ressource' => array('table' => 'resource',
										'fields' => array('ref'),
										'class' => 'ressource/class/dolressource.class.php',
										'object' => 'Dolresource'),
									'bom' => array('table' => 'bom_bom',
										'fields' => array('ref'),
										'class' => 'bom/class/bom.class.php',
										'object' => 'BOM'),
									'mrp' => array('table' => 'mrp_mo',
										'fields' => array('ref'),
										'class' => 'mrp/class/mo.class.php',
										'object' => 'Mo'),
								);

								if (!is_object($hookmanager)) {
									include_once DOL_DOCUMENT_ROOT.'/core/class/hookmanager.class.php';
									$hookmanager = new HookManager($this->db);
								}
								$hookmanager->initHooks(array('emailcolector'));
								$parameters = array('arrayobject' => $arrayobject);
								$reshook = $hookmanager->executeHooks('addmoduletoeamailcollectorjoinpiece', $parameters);    // Note that $action and $object may have been modified by some hooks
								if ($reshook > 0) {
									$arrayobject = $hookmanager->resArray;
								}

								$resultobj = array();

								foreach ($arrayobject as $key => $objectdesc) {
									$sql = 'SELECT DISTINCT t.rowid ';
									$sql .= ' FROM ' . MAIN_DB_PREFIX . $this->db->sanitize($objectdesc['table']) . ' AS t';
									$sql .= ' WHERE ';
									foreach ($objectdesc['fields'] as $field) {
										$sql .= "('" .$this->db->escape($subject) . "'  LIKE CONCAT('%',  t." . $this->db->sanitize($field) . ", '%') AND t." . $this->db->sanitize($field) . " <> '') OR ";
									}
									$sql = substr($sql, 0, -4);

									$ressqlobj = $this->db->query($sql);
									if ($ressqlobj) {
										while ($obj = $this->db->fetch_object($ressqlobj)) {
											$resultobj[$key][] = $obj->rowid;
										}
									}
								}
								$dirs = array();
								foreach ($resultobj as $mod => $ids) {
									$moddesc = $arrayobject[$mod];
									$elementpath = $mod;
									dol_include_once($moddesc['class']);
									$objectmanaged = new $moddesc['object']($this->db);
									foreach ($ids as $val) {
										$res = $objectmanaged->fetch($val);
										if ($res) {
											$path = ($objectmanaged->entity > 1 ? "/" . $objectmanaged->entity : '');
											$dirs[] = DOL_DATA_ROOT . $path . "/" . $elementpath . '/' . dol_sanitizeFileName($objectmanaged->ref) . '/';
										} else {
											$this->errors[] = 'object not found';
										}
									}
								}
								foreach ($dirs as $target) {
									$prefix = $this->actions[$this->id]['actionparam'];
									foreach ($data as $filename => $content) {
										$resr = saveAttachment($target, $prefix . '_' . $filename, $content);
										if ($resr == -1) {
											$this->errors[] = 'Doc not saved';
										}
									}
								}

								$operationslog .= '<br>Save attachment files on disk';
							} else {
								$this->errors[] = 'no joined piece';

								$operationslog .= '<br>No joinded files';
							}
						} elseif ($operation['type'] == 'project') {
							// Create project / lead
							$projecttocreate = new Project($this->db);
							$alreadycreated = $projecttocreate->fetch(0, '', '', $msgid);
							if ($alreadycreated == 0) {
								if ($thirdpartystatic->id > 0) {
									$projecttocreate->socid = $thirdpartystatic->id;
									if ($thirdpartyfoundby) {
										$descriptionmeta = dol_concatdesc($descriptionmeta, 'Third party found from '.$thirdpartyfoundby);
									}
								}
								if ($contactstatic->id > 0) {
									$projecttocreate->contact_id = $contactstatic->id;
									if ($contactfoundby) {
										$descriptionmeta = dol_concatdesc($descriptionmeta, 'Contact/address found from '.$contactfoundby);
									}
								}

								$description = $descriptiontitle;
								$description = dol_concatdesc($description, "-----");
								$description = dol_concatdesc($description, $descriptionmeta);
								$description = dol_concatdesc($description, "-----");
								$description = dol_concatdesc($description, $messagetext);

								$descriptionfull = $description;
								if (!getDolGlobalString('MAIN_EMAILCOLLECTOR_MAIL_WITHOUT_HEADER')) {
									$descriptionfull = dol_concatdesc($descriptionfull, "----- Header");
									$descriptionfull = dol_concatdesc($descriptionfull, $header);
								}

								$id_opp_status = dol_getIdFromCode($this->db, 'PROSP', 'c_lead_status', 'code', 'rowid');
								$percent_opp_status = dol_getIdFromCode($this->db, 'PROSP', 'c_lead_status', 'code', 'percent');

								$projecttocreate->title = $subject;
								$projecttocreate->date_start = $date;	// date of email
								$projecttocreate->date_end = 0;
								$projecttocreate->opp_status = $id_opp_status;
								$projecttocreate->opp_percent = $percent_opp_status;
								$projecttocreate->description = dol_concatdesc(dolGetFirstLineOfText(dol_string_nohtmltag($description, 2), 10), '...'.$langs->transnoentities("SeePrivateNote").'...');
								$projecttocreate->note_private = $descriptionfull;
								$projecttocreate->entity = $conf->entity;
								$projecttocreate->email_msgid = $msgid;

								$savesocid = $projecttocreate->socid;

								// Overwrite values with values extracted from source email.
								// This may overwrite any $projecttocreate->xxx properties.
								$errorforthisaction = $this->overwritePropertiesOfObject($projecttocreate, $operation['actionparam'], $messagetext, $subject, $header, $operationslog);

								// Set project ref if not yet defined
								if (empty($projecttocreate->ref)) {
									// Get next Ref
									$defaultref = '';
									$modele = !getDolGlobalString('PROJECT_ADDON') ? 'mod_project_simple' : $conf->global->PROJECT_ADDON;

									// Search template files
									$file = '';
									$classname = '';
									$reldir = '';
									$dirmodels = array_merge(array('/'), (array) $conf->modules_parts['models']);
									foreach ($dirmodels as $reldir) {
										$file = dol_buildpath($reldir."core/modules/project/".$modele.'.php', 0);
										if (file_exists($file)) {
											$classname = $modele;
											break;
										}
									}

									if ($classname !== '') {
										if ($savesocid > 0) {
											if ($savesocid != $projecttocreate->socid) {
												$errorforactions++;
												setEventMessages('You loaded a thirdparty (id='.$savesocid.') and you force another thirdparty id (id='.$projecttocreate->socid.') by setting socid in operation with a different value', null, 'errors');
											}
										} else {
											if ($projecttocreate->socid > 0) {
												$thirdpartystatic->fetch($projecttocreate->socid);
											}
										}

										$result = dol_include_once($reldir."core/modules/project/".$modele.'.php');
										$modModuleToUseForNextValue = new $classname();
										$defaultref = $modModuleToUseForNextValue->getNextValue(($thirdpartystatic->id > 0 ? $thirdpartystatic : null), $projecttocreate);
									}
									$projecttocreate->ref = $defaultref;
								}


								if ($errorforthisaction) {
									$errorforactions++;
								} else {
									if (empty($projecttocreate->ref) || (is_numeric($projecttocreate->ref) && $projecttocreate->ref <= 0)) {
										$errorforactions++;
										$this->error = 'Failed to create project: Can\'t get a valid value for the field ref with numbering template = '.$modele.', thirdparty id = '.$thirdpartystatic->id;

										$operationslog .= '<br>'.$this->error;
									} else {
										// Create project
										$result = $projecttocreate->create($user);
										if ($result <= 0) {
											$errorforactions++;
											$this->error = 'Failed to create project: '.$langs->trans($projecttocreate->error);
											$this->errors = $projecttocreate->errors;

											$operationslog .= '<br>'.$this->error;
										} else {
											if ($attachments) {
												$destdir = $conf->project->dir_output.'/'.$projecttocreate->ref;
												if (!dol_is_dir($destdir)) {
													dol_mkdir($destdir);
												}
												if (getDolGlobalString('MAIN_IMAP_USE_PHPIMAP')) {
													foreach ($attachments as $attachment) {
														// $attachment->save($destdir.'/');
														$typeattachment = (string) $attachment->getDisposition();
														$filename = $attachment->getFilename();
														$content = $attachment->getContent();
														$this->saveAttachment($destdir, $filename, $content);
													}
												} else {
													$this->getmsg($connection, $imapemail, $destdir);
												}

												$operationslog .= '<br>Project created with attachments -> id='.dol_escape_htmltag($projecttocreate->id);
											} else {
												$operationslog .= '<br>Project created without attachments -> id='.dol_escape_htmltag($projecttocreate->id);
											}
										}
									}
								}
							} else {
								dol_syslog("Project already exists for msgid = ".dol_escape_htmltag($msgid).", so we do not recreate it.");

								$operationslog .= '<br>Project already exists for msgid ='.dol_escape_htmltag($msgid);
							}
						} elseif ($operation['type'] == 'ticket') {
							// Create ticket
							$tickettocreate = new Ticket($this->db);
							if ($ticketalreadyexists == 0) {
								if ($thirdpartystatic->id > 0) {
									$tickettocreate->socid = $thirdpartystatic->id;
									$tickettocreate->fk_soc = $thirdpartystatic->id;
									if ($thirdpartyfoundby) {
										$descriptionmeta = dol_concatdesc($descriptionmeta, 'Third party found from '.$thirdpartyfoundby);
									}
								}
								if ($contactstatic->id > 0) {
									$tickettocreate->contact_id = $contactstatic->id;
									if ($contactfoundby) {
										$descriptionmeta = dol_concatdesc($descriptionmeta, 'Contact/address found from '.$contactfoundby);
									}
								}

								$description = $descriptiontitle;
								$description = dol_concatdesc($description, "-----");
								$description = dol_concatdesc($description, $descriptionmeta);
								$description = dol_concatdesc($description, "-----");
								$description = dol_concatdesc($description, $messagetext);

								$descriptionfull = $description;
								if (!getDolGlobalString('MAIN_EMAILCOLLECTOR_MAIL_WITHOUT_HEADER')) {
									$descriptionfull = dol_concatdesc($descriptionfull, "----- Header");
									$descriptionfull = dol_concatdesc($descriptionfull, $header);
								}

								$tickettocreate->subject = $subject;
								$tickettocreate->message = $description;
								$tickettocreate->type_code = (getDolGlobalString('MAIN_EMAILCOLLECTOR_TICKET_TYPE_CODE') ? $conf->global->MAIN_EMAILCOLLECTOR_TICKET_TYPE_CODE : dol_getIdFromCode($this->db, 1, 'c_ticket_type', 'use_default', 'code', 1));
								$tickettocreate->category_code = (getDolGlobalString('MAIN_EMAILCOLLECTOR_TICKET_CATEGORY_CODE') ? $conf->global->MAIN_EMAILCOLLECTOR_TICKET_CATEGORY_CODE : dol_getIdFromCode($this->db, 1, 'c_ticket_category', 'use_default', 'code', 1));
								$tickettocreate->severity_code = (getDolGlobalString('MAIN_EMAILCOLLECTOR_TICKET_SEVERITY_CODE') ? $conf->global->MAIN_EMAILCOLLECTOR_TICKET_SEVERITY_CODE : dol_getIdFromCode($this->db, 1, 'c_ticket_severity', 'use_default', 'code', 1));
								$tickettocreate->origin_email = $from;
								$tickettocreate->origin_replyto = (!empty($replyto) ? $replyto : null);
								$tickettocreate->origin_references = (!empty($headers['References']) ? $headers['References'] : null);
								$tickettocreate->fk_user_create = $user->id;
								$tickettocreate->datec = dol_now();
								$tickettocreate->fk_project = $projectstatic->id;
								$tickettocreate->notify_tiers_at_create = getDolGlobalInt('TICKET_CHECK_NOTIFY_THIRDPARTY_AT_CREATION');
								$tickettocreate->note_private = $descriptionfull;
								$tickettocreate->entity = $conf->entity;
								$tickettocreate->email_msgid = $msgid;
								$tickettocreate->email_date = $date;
								//$tickettocreate->fk_contact = $contactstatic->id;

								$savesocid = $tickettocreate->socid;

								// Overwrite values with values extracted from source email.
								// This may overwrite any $projecttocreate->xxx properties.
								$errorforthisaction = $this->overwritePropertiesOfObject($tickettocreate, $operation['actionparam'], $messagetext, $subject, $header, $operationslog);

								// Set ticket ref if not yet defined
								if (empty($tickettocreate->ref)) {
									// Get next Ref
									$defaultref = '';
									$modele = getDolGlobalString('TICKET_ADDON', 'mod_ticket_simple');

									// Search template files
									$file = '';
									$classname = '';
									$reldir = '';
									$dirmodels = array_merge(array('/'), (array) $conf->modules_parts['models']);
									foreach ($dirmodels as $reldir) {
										$file = dol_buildpath($reldir."core/modules/ticket/".$modele.'.php', 0);
										if (file_exists($file)) {
											$classname = $modele;
											break;
										}
									}

									if ($classname !== '') {
										if ($savesocid > 0) {
											if ($savesocid != $tickettocreate->socid) {
												$errorforactions++;
												setEventMessages('You loaded a thirdparty (id='.$savesocid.') and you force another thirdparty id (id='.$tickettocreate->socid.') by setting socid in operation with a different value', null, 'errors');
											}
										} else {
											if ($tickettocreate->socid > 0) {
												$thirdpartystatic->fetch($tickettocreate->socid);
											}
										}

										$result = dol_include_once($reldir."core/modules/ticket/".$modele.'.php');
										$modModuleToUseForNextValue = new $classname();
										$defaultref = $modModuleToUseForNextValue->getNextValue(($thirdpartystatic->id > 0 ? $thirdpartystatic : null), $tickettocreate);
									}
									$tickettocreate->ref = $defaultref;
								}

								if ($errorforthisaction) {
									$errorforactions++;
								} else {
									if (is_numeric($tickettocreate->ref) && $tickettocreate->ref <= 0) {
										$errorforactions++;
										$this->error = 'Failed to create ticket: Can\'t get a valid value for the field ref with numbering template = '.$modele.', thirdparty id = '.$thirdpartystatic->id;
									} else {
										// Create ticket
										$result = $tickettocreate->create($user);
										if ($result <= 0) {
											$errorforactions++;
											$this->error = 'Failed to create ticket: '.$langs->trans($tickettocreate->error);
											$this->errors = $tickettocreate->errors;
										} else {
											if ($attachments) {
												$destdir = $conf->ticket->dir_output.'/'.$tickettocreate->ref;
												if (!dol_is_dir($destdir)) {
													dol_mkdir($destdir);
												}
												if (getDolGlobalString('MAIN_IMAP_USE_PHPIMAP')) {
													foreach ($attachments as $attachment) {
														// $attachment->save($destdir.'/');
														$typeattachment = (string) $attachment->getDisposition();
														$filename = $attachment->getFilename();
														$content = $attachment->getContent();
														$this->saveAttachment($destdir, $filename, $content);
													}
												} else {
													$this->getmsg($connection, $imapemail, $destdir);
												}

												$operationslog .= '<br>Ticket created with attachments -> id='.dol_escape_htmltag($tickettocreate->id);
											} else {
												$operationslog .= '<br>Ticket created without attachments -> id='.dol_escape_htmltag($tickettocreate->id);
											}
										}
									}
								}
							}
						} elseif ($operation['type'] == 'candidature') {
							// Create candidature
							$candidaturetocreate = new RecruitmentCandidature($this->db);

							$alreadycreated = $candidaturetocreate->fetch(0, '', $msgid);
							if ($alreadycreated == 0) {
								$description = $descriptiontitle;
								$description = dol_concatdesc($description, "-----");
								$description = dol_concatdesc($description, $descriptionmeta);
								$description = dol_concatdesc($description, "-----");
								$description = dol_concatdesc($description, $messagetext);

								$descriptionfull = $description;
								$descriptionfull = dol_concatdesc($descriptionfull, "----- Header");
								$descriptionfull = dol_concatdesc($descriptionfull, $header);

								$candidaturetocreate->subject = $subject;
								$candidaturetocreate->message = $description;
								$candidaturetocreate->type_code = 0;
								$candidaturetocreate->category_code = null;
								$candidaturetocreate->severity_code = null;
								$candidaturetocreate->email = $from;
								//$candidaturetocreate->lastname = $langs->trans("Anonymous").' - '.$from;
								$candidaturetocreate->fk_user_creat = $user->id;
								$candidaturetocreate->date_creation = dol_now();
								$candidaturetocreate->fk_project = $projectstatic->id;
								$candidaturetocreate->description = $description;
								$candidaturetocreate->note_private = $descriptionfull;
								$candidaturetocreate->entity = $conf->entity;
								$candidaturetocreate->email_msgid = $msgid;
								$candidaturetocreate->email_date = $date;		// date of email
								$candidaturetocreate->status = $candidaturetocreate::STATUS_DRAFT;
								//$candidaturetocreate->fk_contact = $contactstatic->id;

								// Overwrite values with values extracted from source email.
								// This may overwrite any $projecttocreate->xxx properties.
								$errorforthisaction = $this->overwritePropertiesOfObject($candidaturetocreate, $operation['actionparam'], $messagetext, $subject, $header, $operationslog);

								// Set candidature ref if not yet defined
								/*if (empty($candidaturetocreate->ref))				We do not need this because we create object in draft status
								 {
								 // Get next Ref
								 $defaultref = '';
								 $modele = empty($conf->global->CANDIDATURE_ADDON) ? 'mod_candidature_simple' : $conf->global->CANDIDATURE_ADDON;

								 // Search template files
								 $file = ''; $classname = ''; $filefound = 0; $reldir = '';
								 $dirmodels = array_merge(array('/'), (array) $conf->modules_parts['models']);
								 foreach ($dirmodels as $reldir)
								 {
								 $file = dol_buildpath($reldir."core/modules/ticket/".$modele.'.php', 0);
								 if (file_exists($file)) {
								 $filefound = 1;
								 $classname = $modele;
								 break;
								 }
								 }

								 if ($filefound) {
								 if ($savesocid > 0) {
								 if ($savesocid != $candidaturetocreate->socid) {
								 $errorforactions++;
								 setEventMessages('You loaded a thirdparty (id='.$savesocid.') and you force another thirdparty id (id='.$candidaturetocreate->socid.') by setting socid in operation with a different value', null, 'errors');
								 }
								 } else {
								 if ($candidaturetocreate->socid > 0)
								 {
								 $thirdpartystatic->fetch($candidaturetocreate->socid);
								 }
								 }

								 $result = dol_include_once($reldir."core/modules/ticket/".$modele.'.php');
								 $modModuleToUseForNextValue = new $classname;
								 $defaultref = $modModuleToUseForNextValue->getNextValue(($thirdpartystatic->id > 0 ? $thirdpartystatic : null), $tickettocreate);
								 }
								 $candidaturetocreate->ref = $defaultref;
								 }*/

								if ($errorforthisaction) {
									$errorforactions++;
								} else {
									// Create project
									$result = $candidaturetocreate->create($user);
									if ($result <= 0) {
										$errorforactions++;
										$this->error = 'Failed to create candidature: '.implode(', ', $candidaturetocreate->errors);
										$this->errors = $candidaturetocreate->errors;
									}

									$operationslog .= '<br>Candidature created without attachments -> id='.dol_escape_htmltag($candidaturetocreate->id);
								}
							}
						} elseif (substr($operation['type'], 0, 4) == 'hook') {
							// Create event specific on hook
							// this code action is hook..... for support this call
							if (!is_object($hookmanager)) {
								include_once DOL_DOCUMENT_ROOT.'/core/class/hookmanager.class.php';
								$hookmanager = new HookManager($this->db);
								$hookmanager->initHooks(['emailcolector']);
							}

							$parameters = array(
								'connection' =>  $connection,
								'imapemail' => $imapemail,
								'overview' => $overview,

								'from' => $from,
								'fromtext' => $fromtext,

								'actionparam' =>  $operation['actionparam'],

								'thirdpartyid' => $thirdpartyid,
								'objectid' => $objectid,
								'objectemail' => $objectemail,

								'messagetext' => $messagetext,
								'subject' => $subject,
								'header' => $header,
								'attachments' => $attachments,
							);
							$reshook = $hookmanager->executeHooks('doCollectImapOneCollector', $parameters, $this, $operation['type']);

							if ($reshook < 0) {
								$errorforthisaction++;
								$this->error = $hookmanager->resPrint;
							}
							if ($errorforthisaction) {
								$errorforactions++;
								$operationslog .= '<br>Hook doCollectImapOneCollector executed with error';
							} else {
								$operationslog .= '<br>Hook doCollectImapOneCollector executed without error';
							}
						}

						if (!$errorforactions) {
							$nbactiondoneforemail++;
						}
					}
				}

				// Error for email or not ?
				if (!$errorforactions) {
					if (!empty($targetdir)) {
						if (getDolGlobalString('MAIN_IMAP_USE_PHPIMAP')) {
							// Move mail using PHP-IMAP
							dol_syslog("EmailCollector::doCollectOneCollector move message ".($imapemail->getHeader()->get('subject'))." to ".$targetdir, LOG_DEBUG);

							if (empty($mode)) {	// $mode > 0 is test
								$operationslog .= '<br>Move mail '.($this->uidAsString($imapemail)).' - '.$msgid.' to '.$targetdir;

								$tmptargetdir = $targetdir;
								if (!getDolGlobalString('MAIL_DISABLE_UTF7_ENCODE_OF_DIR')) {
									$tmptargetdir = $this->getEncodedUtf7($targetdir);
								}

								$result = $imapemail->move($tmptargetdir);

								if (empty($result)) {
									dol_syslog("Failed to move email into target directory ".$targetdir);
									$operationslog .= '<br>Failed to move email into target directory '.$targetdir;
									$errorforemail++;
								}
							} else {
								$operationslog .= '<br>Do not move mail '.($this->uidAsString($imapemail)).' - '.$msgid.' (test mode)';
							}
						} else {
							dol_syslog("EmailCollector::doCollectOneCollector move message ".($this->uidAsString($imapemail))." to ".$connectstringtarget, LOG_DEBUG);
							$operationslog .= '<br>Move mail '.($this->uidAsString($imapemail)).' - '.$msgid;

							$arrayofemailtodelete[$imapemail] = $msgid;
							// Note: Real move is done later using $arrayofemailtodelete
						}
					} else {
						if (getDolGlobalString('MAIN_IMAP_USE_PHPIMAP')) {
							dol_syslog("EmailCollector::doCollectOneCollector message '".($imapemail->getHeader()->get('subject'))."' using this->host=".$this->host.", this->access_type=".$this->acces_type." was set to read", LOG_DEBUG);
						} else {
							dol_syslog("EmailCollector::doCollectOneCollector message ".($this->uidAsString($imapemail))." to ".$connectstringtarget." was set to read", LOG_DEBUG);
						}
					}
				} else {
					$errorforemail++;
				}


				unset($objectemail);
				unset($projectstatic);
				unset($thirdpartystatic);
				unset($contactstatic);

				$nbemailprocessed++;

				if (!$errorforemail) {
					$nbactiondone += $nbactiondoneforemail;
					$nbemailok++;

					if (empty($mode)) {
						$this->db->commit();
					} else {
						$this->db->rollback();
					}

					// Stop the loop to process email if we reach maximum collected per collect
					if ($this->maxemailpercollect > 0 && $nbemailok >= $this->maxemailpercollect) {
						dol_syslog("EmailCollect::doCollectOneCollector We reach maximum of ".$nbemailok." collected with success, so we stop this collector now.");
						break;
					}
				} else {
					$error++;

					$this->db->rollback();
				}
			}

			$output = $langs->trans('XEmailsDoneYActionsDone', $nbemailprocessed, $nbemailok, $nbactiondone);

			dol_syslog("End of loop on emails", LOG_INFO, -1);
		} else {
			$langs->load("admin");
			$output = $langs->trans('NoNewEmailToProcess');
			$output .= ' (defaultlang='.$langs->defaultlang.')';
		}

		// Disconnect
		if (getDolGlobalString('MAIN_IMAP_USE_PHPIMAP')) {
			$client->disconnect();
		} else {
			foreach ($arrayofemailtodelete as $imapemail => $msgid) {
				dol_syslog("EmailCollect::doCollectOneCollector delete email ".$imapemail." ".$msgid);

				$operationslog .= "<br> delete email ".$imapemail." ".$msgid;

				if (empty($mode) && empty($error)) {
					$res = imap_mail_move($connection, $imapemail, $targetdir, CP_UID);
					if ($res == false) {
						// $errorforemail++;  // Not in loop, not needed, not initialised
						$this->error = imap_last_error();
						$this->errors[] = $this->error;

						$operationslog .= '<br>Error in move '.$this->error;

						dol_syslog(imap_last_error());
					}
				}
			}

			if (empty($mode) && empty($error)) {
				dol_syslog("Expunge", LOG_DEBUG);
				$operationslog .= "<br>Expunge";

				imap_expunge($connection); // To validate all moves
			}
			imap_close($connection);
		}

		$this->datelastresult = $now;
		$this->lastresult = $output;
		if (getDolGlobalString('MAIN_IMAP_USE_PHPIMAP')) {
			$this->debuginfo .= 'IMAP search array used : '.$search;
		} else {
			$this->debuginfo .= 'IMAP search string used : '.$search;
		}
		if ($searchhead) {
			$this->debuginfo .= '<br>Then search string into email header : '.dol_escape_htmltag($searchhead);
		}
		if ($operationslog) {
			$this->debuginfo .= $operationslog;
		}

		if (empty($error) && empty($mode)) {
			$this->datelastok = $now;
		}

		if (!empty($this->errors)) {
			$this->lastresult .= "<br>".implode("<br>", $this->errors);
		}
		$this->codelastresult = ($error ? 'KO' : 'OK');

		if (empty($mode)) {
			$this->update($user);
		}

		dol_syslog("EmailCollector::doCollectOneCollector end", LOG_INFO);

		return $error ? -1 : 1;
	}



	// Loop to get part html and plain. Code found on PHP imap_fetchstructure documentation

	/**
	 * getmsg
	 *
	 * @param 	Object $mbox     	Structure
	 * @param 	string $mid		    UID email
	 * @param 	string $destdir	    Target dir for attachments. Leave blank to parse without writing to disk.
	 * @return 	void
	 */
	private function getmsg($mbox, $mid, $destdir = '')
	{
		// input $mbox = IMAP stream, $mid = message id
		// output all the following:
		global $charset, $htmlmsg, $plainmsg, $attachments;
		$htmlmsg = $plainmsg = $charset = '';
		$attachments = array();

		// HEADER
		//$h = imap_header($mbox,$mid);
		// add code here to get date, from, to, cc, subject...

		// BODY @phan-suppress-next-line PhanTypeMismatchArgumentInternal
		$s = imap_fetchstructure($mbox, $mid, FT_UID);


		if (!$s->parts) {
			// simple
			$this->getpart($mbox, $mid, $s, 0); // pass 0 as part-number
		} else {
			// multipart: cycle through each part
			foreach ($s->parts as $partno0 => $p) {
				$this->getpart($mbox, $mid, $p, $partno0 + 1, $destdir);
			}
		}
	}

	/* partno string
	 0 multipart/mixed
	 1 multipart/alternative
	 1.1 text/plain
	 1.2 text/html
	 2 message/rfc822
	 2 multipart/mixed
	 2.1 multipart/alternative
	 2.1.1 text/plain
	 2.1.2 text/html
	 2.2 message/rfc822
	 2.2 multipart/alternative
	 2.2.1 text/plain
	 2.2.2 text/html
	 */

	/**
	 * Sub function for getpart(). Only called by createPartArray() and itself.
	 *
	 * @param 	Object		$mbox			Structure
	 * @param 	string		$mid			Part no
	 * @param 	Object		$p              Object p
	 * @param   string      $partno         Partno
	 * @param 	string 		$destdir	    Target dir for attachments. Leave blank to parse without writing to disk.
	 * @return	void
	 */
	private function getpart($mbox, $mid, $p, $partno, $destdir = '')
	{
		// $partno = '1', '2', '2.1', '2.1.3', etc for multipart, 0 if simple
		global $htmlmsg, $plainmsg, $charset, $attachments;

		// DECODE DATA
		$data = ($partno) ?
		imap_fetchbody($mbox, $mid, $partno, FT_UID) : // multipart @phan-suppress-current-line PhanTypeMismatchArgumentInternal
		imap_body($mbox, $mid, FT_UID); // simple @phan-suppress-current-line PhanTypeMismatchArgumentInternal
		// Any part may be encoded, even plain text messages, so check everything.
		if ($p->encoding == 4) {
			$data = quoted_printable_decode($data);
		} elseif ($p->encoding == 3) {
			$data = base64_decode($data);
		}

		// PARAMETERS
		// get all parameters, like charset, filenames of attachments, etc.
		$params = array();
		if ($p->parameters) {
			foreach ($p->parameters as $x) {
				$params[strtolower($x->attribute)] = $x->value;
			}
		}
		if (!empty($p->dparameters)) {
			foreach ($p->dparameters as $x) {
				$params[strtolower($x->attribute)] = $x->value;
			}
		}
		'@phan-var-force array{filename?:string,name?:string,charset?:string} $params';

		// ATTACHMENT
		// Any part with a filename is an attachment,
		// so an attached text file (type 0) is not mistaken as the message.
		if (!empty($params['filename']) || !empty($params['name'])) {
			// filename may be given as 'Filename' or 'Name' or both
			$filename = $params['filename'] ?? $params['name'];
			// filename may be encoded, so see imap_mime_header_decode()
			$attachments[$filename] = $data; // this is a problem if two files have same name

			if (strlen($destdir)) {
				if (substr($destdir, -1) != '/') {
					$destdir .= '/';
				}

				// Get file name (with extension)
				$file_name_complete = $filename;
				$destination = $destdir.$file_name_complete;

				// Extract file extension
				$extension = pathinfo($file_name_complete, PATHINFO_EXTENSION);

				// Extract file name without extension
				$file_name = pathinfo($file_name_complete, PATHINFO_FILENAME);

				// Save an original file name variable to track while renaming if file already exists
				$file_name_original = $file_name;

				// Increment file name by 1
				$num = 1;

				/**
				 * Check if the same file name already exists in the upload folder,
				 * append increment number to the original filename
				 */
				while (file_exists($destdir.$file_name.".".$extension)) {
					$file_name = $file_name_original . ' (' . $num . ')';
					$file_name_complete = $file_name . "." . $extension;
					$destination = $destdir.$file_name_complete;
					$num++;
				}

				$destination = dol_sanitizePathName($destination);

				file_put_contents($destination, $data);
			}
		}

		// TEXT
		if ($p->type == 0 && $data) {
			if (!empty($params['charset'])) {
				$data = $this->convertStringEncoding($data, $params['charset']);
			}
			// Messages may be split in different parts because of inline attachments,
			// so append parts together with blank row.
			if (strtolower($p->subtype) == 'plain') {
				$plainmsg .= trim($data)."\n\n";
			} else {
				$htmlmsg .= $data."<br><br>";
			}
			$charset = $params['charset']; // assume all parts are same charset
		} elseif ($p->type == 2 && $data) {
			// EMBEDDED MESSAGE
			// Many bounce notifications embed the original message as type 2,
			// but AOL uses type 1 (multipart), which is not handled here.
			// There are no PHP functions to parse embedded messages,
			// so this just appends the raw source to the main message.
			if (!empty($params['charset'])) {
				$data = $this->convertStringEncoding($data, $params['charset']);
			}
			$plainmsg .= $data."\n\n";
		}

		// SUBPART RECURSION
		if (!empty($p->parts)) {
			foreach ($p->parts as $partno0 => $p2) {
				$this->getpart($mbox, $mid, $p2, $partno.'.'.($partno0 + 1), $destdir); // 1.2, 1.2.1, etc.
			}
		}
	}

	/**
	 * Converts a string from one encoding to another.
	 *
	 * @param  string 	$string			String to convert
	 * @param  string 	$fromEncoding	String encoding
	 * @param  string 	$toEncoding		String return encoding
	 * @return string 					Converted string if conversion was successful, or the original string if not
	 * @throws Exception
	 */
	protected function convertStringEncoding($string, $fromEncoding, $toEncoding = 'UTF-8')
	{
		if (!$string || $fromEncoding == $toEncoding) {
			return $string;
		}
		$convertedString = function_exists('iconv') ? @iconv($fromEncoding, $toEncoding.'//IGNORE', $string) : null;
		if (!$convertedString && extension_loaded('mbstring')) {
			$convertedString = @mb_convert_encoding($string, $toEncoding, $fromEncoding);
		}
		if (!$convertedString) {
			throw new Exception('Mime string encoding conversion failed');
		}
		return $convertedString;
	}

	/**
	 * Decode a subject string according to RFC2047
	 * Example: '=?Windows-1252?Q?RE=A0:_ABC?=' => 'RE : ABC...'
	 * Example: '=?UTF-8?Q?A=C3=A9B?=' => 'AéB'
	 * Example: '=?UTF-8?B?2KLYstmF2KfbjNi0?=' =>
	 * Example: '=?utf-8?B?UkU6IG1vZHVsZSBkb2xpYmFyciBnZXN0aW9ubmFpcmUgZGUgZmljaGllcnMg?= =?utf-8?B?UsOpZsOpcmVuY2UgZGUgbGEgY29tbWFuZGUgVFVHRURJSklSIOKAkyBwYXNz?= =?utf-8?B?w6llIGxlIDIyLzA0LzIwMjA=?='
	 *
	 * @param 	string	$subject		Subject
	 * @return 	string					Decoded subject (in UTF-8)
	 */
	protected function decodeSMTPSubject($subject)
	{
		// Decode $overview[0]->subject according to RFC2047
		// Can use also imap_mime_header_decode($str)
		// Can use also mb_decode_mimeheader($str)
		// Can use also iconv_mime_decode($str, ICONV_MIME_DECODE_CONTINUE_ON_ERROR, 'UTF-8')
		if (function_exists('imap_mime_header_decode') && function_exists('iconv_mime_decode')) {
			$elements = imap_mime_header_decode($subject);
			$newstring = '';
			if (!empty($elements)) {
				$num = count($elements);
				for ($i = 0; $i < $num; $i++) {
					$stringinutf8 = (in_array(strtoupper($elements[$i]->charset), array('DEFAULT', 'UTF-8')) ? $elements[$i]->text : iconv_mime_decode($elements[$i]->text, ICONV_MIME_DECODE_CONTINUE_ON_ERROR, $elements[$i]->charset));
					$newstring .= $stringinutf8;
				}
				$subject = $newstring;
			}
		} elseif (!function_exists('mb_decode_mimeheader')) {
			$subject = mb_decode_mimeheader($subject);
		} elseif (function_exists('iconv_mime_decode')) {
			$subject = iconv_mime_decode($subject, ICONV_MIME_DECODE_CONTINUE_ON_ERROR, 'UTF-8');
		}

		return $subject;
	}

	/**
	 * saveAttachment
	 *
	 * @param  string $destdir	destination
	 * @param  string $filename filename
	 * @param  string $content  content
	 * @return void
	 */
	private function saveAttachment($destdir, $filename, $content)
	{
		require_once DOL_DOCUMENT_ROOT .'/core/lib/images.lib.php';

		$tmparraysize = getDefaultImageSizes();
		$maxwidthsmall = $tmparraysize['maxwidthsmall'];
		$maxheightsmall = $tmparraysize['maxheightsmall'];
		$maxwidthmini = $tmparraysize['maxwidthmini'];
		$maxheightmini = $tmparraysize['maxheightmini'];
		$quality = $tmparraysize['quality'];

		file_put_contents($destdir.'/'.$filename, $content);
		if (image_format_supported($filename) == 1) {
			// Create thumbs
			vignette($destdir.'/'.$filename, $maxwidthsmall, $maxheightsmall, '_small', $quality, "thumbs");
			// Create mini thumbs for image (Ratio is near 16/9)
			vignette($destdir.'/'.$filename, $maxwidthmini, $maxheightmini, '_mini', $quality, "thumbs");
		}
		addFileIntoDatabaseIndex($destdir, $filename);
	}

	/**
	 * Get UID of message as a string
	 *
	 * @param int|Webklex\PHPIMAP\Message	$imapemail		UID as int (if native IMAP) or as object (if external library)
	 * @return string						UID as string
	 */
	protected function uidAsString($imapemail)
	{
		if (is_object($imapemail)) {
			return $imapemail->getAttributes()["uid"];
		} else {
			return (string) $imapemail;
		}
	}
}<|MERGE_RESOLUTION|>--- conflicted
+++ resolved
@@ -170,11 +170,7 @@
 
 	/**
 	 * @var string description
-<<<<<<< HEAD
-	*/
-=======
-	 */
->>>>>>> de4ebc34
+	 */
 	public $description;
 
 	/**
@@ -2119,19 +2115,11 @@
 							$objectemail = new Adherent($this->db);
 						}
 						/*if ($reg[1] == 'leav') {   // Leave / Holiday
-<<<<<<< HEAD
 							$objectemail = new Holiday($db);
 						}
 						if ($reg[1] == 'exp') {   // ExpenseReport
 							$objectemail = new ExpenseReport($db);
 						}*/
-=======
-						 $objectemail = new Holiday($db);
-						 }
-						 if ($reg[1] == 'exp') {   // ExpenseReport
-						 $objectemail = new ExpenseReport($db);
-						 }*/
->>>>>>> de4ebc34
 					} elseif (preg_match('/<(.*@.*)>/', $reference, $reg)) {
 						// This is an external reference, we check if we have it in our database
 						if (is_null($objectemail) && isModEnabled('ticket')) {
@@ -2390,17 +2378,10 @@
 							$alreadycreated = 0;
 							if (!empty($trackid)) {
 								$alreadycreated = $tickettocreate->fetch(0, '', $trackid);
-<<<<<<< HEAD
 							}
 							if ($alreadycreated == 0 && !empty($msgid)) {
 								$alreadycreated = $tickettocreate->fetch(0, '', '', $msgid);
 							}
-=======
-							}
-							if ($alreadycreated == 0 && !empty($msgid)) {
-								$alreadycreated = $tickettocreate->fetch(0, '', '', $msgid);
-							}
->>>>>>> de4ebc34
 							if ($alreadycreated < 0) {
 								$errorfetchticket++;
 							}
