--- conflicted
+++ resolved
@@ -548,11 +548,7 @@
 			}
 		}
 
-<<<<<<< HEAD
-		if ($webcontent && !empty($conf->global->PARTNERSHIP_BACKLINKS_TO_CHECK) && preg_match('/' . getDolGlobalString('PARTNERSHIP_BACKLINKS_TO_CHECK').'/', $webcontent)) {
-=======
 		if ($webcontent && getDolGlobalString('PARTNERSHIP_BACKLINKS_TO_CHECK') && preg_match('/' . getDolGlobalString('PARTNERSHIP_BACKLINKS_TO_CHECK').'/', $webcontent)) {
->>>>>>> 729451fa
 			$found = 1;
 		}
 
