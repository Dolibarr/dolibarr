<?php
/* Copyright (C) 2021 NextGestion  <contact@nextgestion.com>
 *
 * This program is free software; you can redistribute it and/or modify
 * it under the terms of the GNU General Public License as published by
 * the Free Software Foundation; either version 3 of the License, or
 * (at your option) any later version.
 *
 * This program is distributed in the hope that it will be useful,
 * but WITHOUT ANY WARRANTY; without even the implied warranty of
 * MERCHANTABILITY or FITNESS FOR A PARTICULAR PURPOSE.  See the
 * GNU General Public License for more details.
 *
 * You should have received a copy of the GNU General Public License
 * along with this program. If not, see <http://www.gnu.org/licenses/>.
 */

/**
 *  \file       partnership/class/partnershiputils.class.php
 *  \ingroup    partnership
 *  \brief      Class with utilities
 */

//require_once(DOL_DOCUMENT_ROOT."/core/class/commonobject.class.php");
//require_once(DOL_DOCUMENT_ROOT."/societe/class/societe.class.php");
require_once DOL_DOCUMENT_ROOT.'/comm/action/class/actioncomm.class.php';
require_once DOL_DOCUMENT_ROOT.'/core/lib/date.lib.php';
require_once DOL_DOCUMENT_ROOT.'/core/lib/files.lib.php';
require_once DOL_DOCUMENT_ROOT.'/core/lib/geturl.lib.php';
require_once DOL_DOCUMENT_ROOT.'/partnership/lib/partnership.lib.php';
require_once DOL_DOCUMENT_ROOT.'/partnership/class/partnership.class.php';
require_once DOL_DOCUMENT_ROOT.'/societe/class/societe.class.php';
require_once DOL_DOCUMENT_ROOT.'/adherents/class/adherent.class.php';

/**
 *	Class with cron tasks of Partnership module
 */
class PartnershipUtils
{
	public $db; //!< To store db handler
	public $error; //!< To return error code (or message)
	public $errors = array(); //!< To return several error codes (or messages)


	/**
	 *  Constructor
	 *
	 *  @param	DoliDb		$db      Database handler
	 */
	public function __construct($db)
	{
		$this->db = $db;
		return 1;
	}

	/**
	 * Action executed by scheduler to cancel status of partnership when subscription is expired + x days. (Max number of action batch per call = $conf->global->PARTNERSHIP_MAX_EXPIRATION_CANCEL_PER_CALL)
	 *
	 * CAN BE A CRON TASK
	 *
	 * @return  int                 0 if OK, <>0 if KO (this function is used also by cron so only 0 is OK)
	 */
	public function doCancelStatusOfMemberPartnership()
	{
		global $conf, $langs, $user;

<<<<<<< HEAD
		$managedfor	= empty($conf->global->PARTNERSHIP_IS_MANAGED_FOR) ? 'thirdparty' : $conf->global->PARTNERSHIP_IS_MANAGED_FOR;
=======
		$managedfor	= getDolGlobalString('PARTNERSHIP_IS_MANAGED_FOR', 'thirdparty');
>>>>>>> 503d1a04

		if ($managedfor != 'member') {
			return 0; // If option 'PARTNERSHIP_IS_MANAGED_FOR' = 'thirdparty', this cron job does nothing.
		}

		$partnership = new Partnership($this->db);
		$MAXPERCALL = (empty($conf->global->PARTNERSHIP_MAX_EXPIRATION_CANCEL_PER_CALL) ? 25 : $conf->global->PARTNERSHIP_MAX_EXPIRATION_CANCEL_PER_CALL); // Limit to 25 per call

		$langs->loadLangs(array("partnership", "member"));

		$error = 0;
		$erroremail = '';
		$this->output = '';
		$this->error = '';
		$partnershipsprocessed = array();

		$gracedelay = $conf->global->PARTNERSHIP_NBDAYS_AFTER_MEMBER_EXPIRATION_BEFORE_CANCEL;
		if ($gracedelay < 1) {
			$this->error = 'BadValueForDelayBeforeCancelCheckSetup';
			return -1;
		}

		dol_syslog(get_class($this)."::doCancelStatusOfMemberPartnership cancel expired partnerships with grace delay of ".$gracedelay);

		$now = dol_now();
		$datetotest = dol_time_plus_duree($now, -1 * abs($gracedelay), 'd');

		$this->db->begin();

		$sql = "SELECT p.rowid, p.fk_member, p.status";
		$sql .= ", d.datefin, d.fk_adherent_type, dty.subscription";
		$sql .= " FROM ".MAIN_DB_PREFIX."partnership as p";
		$sql .= " LEFT JOIN ".MAIN_DB_PREFIX."adherent as d on (d.rowid = p.fk_member)";
		$sql .= " LEFT JOIN ".MAIN_DB_PREFIX."adherent_type as dty on (dty.rowid = d.fk_adherent_type)";
		$sql .= " WHERE fk_member > 0";
		$sql .= " AND (d.datefin < '".$this->db->idate($datetotest)."' AND dty.subscription = 1)";
		$sql .= " AND p.status = ".((int) $partnership::STATUS_APPROVED); // Only accepted not yet canceled
		$sql .= $this->db->order('d.rowid', 'ASC');
		// Limit is managed into loop later

		$resql = $this->db->query($sql);
		if ($resql) {
			$numofexpiredmembers = $this->db->num_rows($resql);

			$somethingdoneonpartnership = 0;
			$ifetchpartner = 0;
			while ($ifetchpartner < $numofexpiredmembers) {
				$ifetchpartner++;

				$obj = $this->db->fetch_object($resql);
				if ($obj) {
					if (!empty($partnershipsprocessed[$obj->rowid])) continue;

					if ($somethingdoneonpartnership >= $MAXPERCALL) {
						dol_syslog("We reach the limit of ".$MAXPERCALL." partnership processed, so we quit loop for this batch doCancelStatusOfMemberPartnership to avoid to reach email quota.", LOG_WARNING);
						break;
					}

					$object = new Partnership($this->db);
					$object->fetch($obj->rowid);

					// Get expiration date
					$expirationdate = $obj->datefin;

					if ($expirationdate && $expirationdate < $now) {  // If contract expired (we already had a test into main select, this is a security)
						$somethingdoneonpartnership++;

						$result = $object->cancel($user, 0);
						// $conf->global->noapachereload = null;
						if ($result < 0) {
							$error++;
							$this->error = $object->error;
							if (is_array($object->errors) && count($object->errors)) {
								if (is_array($this->errors)) $this->errors = array_merge($this->errors, $object->errors);
								else $this->errors = $object->errors;
							}
						} else {
							$partnershipsprocessed[$object->id] = $object->ref;

							// Send an email to inform member
							$labeltemplate = '(SendingEmailOnPartnershipCanceled)';

							dol_syslog("Now we will send an email to member id=".$object->fk_member." with label ".$labeltemplate);

							// Send deployment email
							include_once DOL_DOCUMENT_ROOT.'/core/class/html.formmail.class.php';
							include_once DOL_DOCUMENT_ROOT.'/core/class/CMailFile.class.php';
							$formmail = new FormMail($this->db);

							// Define output language
							$outputlangs = $langs;
							$newlang = '';
							if ($conf->global->MAIN_MULTILANGS && empty($newlang) && GETPOST('lang_id', 'aZ09')) $newlang = GETPOST('lang_id', 'aZ09');
							if (!empty($newlang)) {
								$outputlangs = new Translate("", $conf);
								$outputlangs->setDefaultLang($newlang);
								$outputlangs->loadLangs(array('main', 'member', 'partnership'));
							}

							$arraydefaultmessage = $formmail->getEMailTemplate($this->db, 'partnership_send', $user, $outputlangs, 0, 1, $labeltemplate);

							$substitutionarray = getCommonSubstitutionArray($outputlangs, 0, null, $object);
							complete_substitutions_array($substitutionarray, $outputlangs, $object);

							$subject = make_substitutions($arraydefaultmessage->topic, $substitutionarray, $outputlangs);
							$msg     = make_substitutions($arraydefaultmessage->content, $substitutionarray, $outputlangs);
							$from = dol_string_nospecial($conf->global->MAIN_INFO_SOCIETE_NOM, ' ', array(",")).' <'.$conf->global->MAIN_INFO_SOCIETE_MAIL.'>';

							$adherent = new Adherent($this->db);
							$adherent->fetch($object->fk_member);
							$to = $adherent->email;

							$cmail = new CMailFile($subject, $to, $from, $msg, array(), array(), array(), '', '', 0, 1);
							$result = $cmail->sendfile();
							if (!$result || $cmail->error) {
								$erroremail .= ($erroremail ? ', ' : '').$cmail->error;
								$this->errors[] = $cmail->error;
								if (is_array($cmail->errors) && count($cmail->errors) > 0) $this->errors += $cmail->errors;
							}
						}
					}
				}
			}
		} else {
			$error++;
			$this->error = $this->db->lasterror();
		}

		if (!$error) {
			$this->db->commit();
			$this->output = $numofexpiredmembers.' expired partnership members found'."\n";
			if ($erroremail) $this->output .= '. Got errors when sending some email : '.$erroremail;
		} else {
			$this->db->rollback();
			$this->output = "Rollback after error\n";
			$this->output .= $numofexpiredmembers.' expired partnership members found'."\n";
			if ($erroremail) $this->output .= '. Got errors when sending some email : '.$erroremail;
		}

		return ($error ? 1 : 0);
	}


	/**
	 * Action executed by scheduler to check if Dolibarr backlink not found on partner website. (Max number of action batch per call = $conf->global->PARTNERSHIP_MAX_WARNING_BACKLINK_PER_CALL)
	 *
	 * CAN BE A CRON TASK
	 *
	 * @return  int                 0 if OK, <>0 if KO (this function is used also by cron so only 0 is OK)
	 */
	public function doWarningOfPartnershipIfDolibarrBacklinkNotfound()
	{
		global $conf, $langs, $user;

		$managedfor = getDolGlobalString('PARTNERSHIP_IS_MANAGED_FOR');

		$partnership = new Partnership($this->db);
		$MAXPERCALL = (empty($conf->global->PARTNERSHIP_MAX_WARNING_BACKLINK_PER_CALL) ? 10 : $conf->global->PARTNERSHIP_MAX_WARNING_BACKLINK_PER_CALL); // Limit to 10 per call

		$langs->loadLangs(array("partnership", "member"));

		$error = 0;
		$erroremail = '';
		$this->output = '';
		$this->error = '';
		$partnershipsprocessed = array();

		$gracedelay = $conf->global->PARTNERSHIP_NBDAYS_AFTER_MEMBER_EXPIRATION_BEFORE_CANCEL;
		if ($gracedelay < 1) {
			$this->error = 'BadValueForDelayBeforeCancelCheckSetup';
			return -1;
		}

		$fk_partner = ($managedfor == 'member') ? 'fk_member' : 'fk_soc';

		dol_syslog(get_class($this)."::doWarningOfPartnershipIfDolibarrBacklinkNotfound Warning of partnership");

		$now = dol_now();
		$datetotest = dol_time_plus_duree($now, -1 * abs($gracedelay), 'd');

		$this->db->begin();

		$sql = "SELECT p.rowid, p.status, p.".$fk_partner;
		$sql .= ", p.last_check_backlink";

		$sql .= ', partner.url, partner.email';

		$sql .= " FROM ".MAIN_DB_PREFIX."partnership as p";

		if ($managedfor == 'member') {
			$sql .= " LEFT JOIN ".MAIN_DB_PREFIX."adherent as partner on (partner.rowid = p.fk_member)";
		} else {
			$sql .= " LEFT JOIN ".MAIN_DB_PREFIX."societe as partner on (partner.rowid = p.fk_soc)";
		}

		$sql .= " WHERE 1 = 1";
		$sql .= " AND p.".$fk_partner." > 0";
		$sql .= " AND p.status = ".((int) $partnership::STATUS_APPROVED); // Only accepted not yet canceled
		$sql .= " AND (p.last_check_backlink IS NULL OR p.last_check_backlink <= '".$this->db->idate($now - 7 * 24 * 3600)."')"; // Every week, check that website contains a link to dolibarr.
		$sql .= $this->db->order('p.rowid', 'ASC');
		// Limit is managed into loop later

		$resql = $this->db->query($sql);
		if ($resql) {
			$numofexpiredmembers = $this->db->num_rows($resql);
			$somethingdoneonpartnership = 0;
			$ifetchpartner = 0;
			$websitenotfound = '';
			while ($ifetchpartner < $numofexpiredmembers) {
				$ifetchpartner++;

				$obj = $this->db->fetch_object($resql);
				if ($obj) {
					if (!empty($partnershipsprocessed[$obj->rowid])) continue;

					if ($somethingdoneonpartnership >= $MAXPERCALL) {
						dol_syslog("We reach the limit of ".$MAXPERCALL." partnership processed, so we quit loop for this batch doWarningOfPartnershipIfDolibarrBacklinkNotfound to avoid to reach email quota.", LOG_WARNING);
						break;
					}

					$backlinkfound = 0;

					$object = new Partnership($this->db);
					$object->fetch($obj->rowid);

					if ($managedfor == 'member') {
						$fk_partner = $object->fk_member;
					} else {
						$fk_partner = $object->fk_soc;
					}

					$website = $obj->url;

					if (empty($website)) {
						$websitenotfound .= ($websitenotfound ? ', ' : '').'Website not found for id="'.$fk_partner.'"'."\n";
					} else {
						$backlinkfound = $this->checkDolibarrBacklink($website);
					}

					if (!$backlinkfound) {
						$tmpcount = $object->count_last_url_check_error + 1;

						if ($tmpcount > 2 && $tmpcount <= 4) { // Send Warning Email
							if (!empty($obj->email)) {
								$emailnotfound .= ($emailnotfound ? ', ' : '').'Email not found for id="'.$fk_partner.'"'."\n";
							} else {
								$labeltemplate = '(SendingEmailOnPartnershipWillSoonBeCanceled)';

								dol_syslog("Now we will send an email to partner id=".$fk_partner." with label ".$labeltemplate);

								// Send deployment email
								include_once DOL_DOCUMENT_ROOT.'/core/class/html.formmail.class.php';
								include_once DOL_DOCUMENT_ROOT.'/core/class/CMailFile.class.php';
								$formmail = new FormMail($this->db);

								// Define output language
								$outputlangs = $langs;
								$newlang = '';
								if ($conf->global->MAIN_MULTILANGS && empty($newlang) && GETPOST('lang_id', 'aZ09')) $newlang = GETPOST('lang_id', 'aZ09');
								if (!empty($newlang)) {
									$outputlangs = new Translate("", $conf);
									$outputlangs->setDefaultLang($newlang);
									$outputlangs->loadLangs(array('main', 'member', 'partnership'));
								}

								$arraydefaultmessage = $formmail->getEMailTemplate($this->db, 'partnership_send', $user, $outputlangs, 0, 1, $labeltemplate);

								$substitutionarray = getCommonSubstitutionArray($outputlangs, 0, null, $object);
								complete_substitutions_array($substitutionarray, $outputlangs, $object);

								$subject = make_substitutions($arraydefaultmessage->topic, $substitutionarray, $outputlangs);
								$msg     = make_substitutions($arraydefaultmessage->content, $substitutionarray, $outputlangs);
								$from = dol_string_nospecial($conf->global->MAIN_INFO_SOCIETE_NOM, ' ', array(",")).' <'.$conf->global->MAIN_INFO_SOCIETE_MAIL.'>';

								$to = $obj->email;

								$cmail = new CMailFile($subject, $to, $from, $msg, array(), array(), array(), '', '', 0, 1);
								$result = $cmail->sendfile();
								if (!$result || $cmail->error) {
									$erroremail .= ($erroremail ? ', ' : '').$cmail->error;
									$this->errors[] = $cmail->error;
									if (is_array($cmail->errors) && count($cmail->errors) > 0) $this->errors += $cmail->errors;
								}
							}
						} elseif ($tmpcount > 4) { // Cancel Partnership
							$object->status = $object::STATUS_CANCELED;
							$object->reason_decline_or_cancel = $langs->trans('BacklinkNotFoundOnPartnerWebsite');
						}

						$object->count_last_url_check_error = $tmpcount;
					} else {
						$object->count_last_url_check_error = 0;
						$object->reason_decline_or_cancel = '';
					}

					$partnershipsprocessed[$object->id] = $object->ref;

					$object->last_check_backlink = $this->db->idate($now);

					$object->update($user);
				}
			}
		} else {
			$error++;
			$this->error = $this->db->lasterror();
		}

		if (!$error) {
			$this->db->commit();
			$this->output = $numofexpiredmembers.' partnership checked'."\n";
			if ($erroremail) $this->output .= '. Got errors when sending some email : '.$erroremail."\n";
			if ($emailnotfound) $this->output .= '. Email not found for some partner : '.$emailnotfound."\n";
			if ($websitenotfound) $this->output .= '. Website not found for some partner : '.$websitenotfound."\n";
		} else {
			$this->db->rollback();
			$this->output = "Rollback after error\n";
			$this->output .= $numofexpiredmembers.' partnership checked'."\n";
			if ($erroremail) $this->output .= '. Got errors when sending some email : '.$erroremail."\n";
			if ($emailnotfound) $this->output .= '. Email not found for some partner : '.$emailnotfound."\n";
			if ($websitenotfound) $this->output .= '. Website not found for some partner : '.$websitenotfound."\n";
		}

		return ($error ? 1 : 0);
	}

	/**
	 * Action to check if Dolibarr backlink not found on partner website
	 *
	 * @param  $website      Website	Partner's website
	 * @return  int                 	0 if KO, 1 if OK
	 */
	private function checkDolibarrBacklink($website = null)
	{
		global $conf, $langs, $user;

		$found 		= 0;
		$error 		= 0;
		$webcontent = '';

		// $website = 'https://nextgestion.com/'; // For Test
		$tmpgeturl = getURLContent($website, 'GET', '', 1, array(), array('http', 'https'), 0);
		if ($tmpgeturl['curl_error_no']) {
			$error++;
			dol_syslog('Error getting '.$website.': '.$tmpgeturl['curl_error_msg']);
		} elseif ($tmpgeturl['http_code'] != '200') {
			$error++;
			dol_syslog('Error getting '.$website.': '.$tmpgeturl['curl_error_msg']);
		} else {
			$urlContent = $tmpgeturl['content'];
			$dom = new DOMDocument();
			@$dom->loadHTML($urlContent);

			$xpath = new DOMXPath($dom);
			$hrefs = $xpath->evaluate("//a");

			for ($i = 0; $i < $hrefs->length; $i++) {
				$href = $hrefs->item($i);
				$url = $href->getAttribute('href');
				$url = filter_var($url, FILTER_SANITIZE_URL);
				if (!filter_var($url, FILTER_VALIDATE_URL) === false) {
					$webcontent .= $url;
				}
			}
		}

		if ($webcontent && !empty($conf->global->PARTNERSHIP_BACKLINKS_TO_CHECK) && preg_match('/'.$conf->global->PARTNERSHIP_BACKLINKS_TO_CHECK.'/', $webcontent)) {
			$found = 1;
		}

		return $found;
	}
}<|MERGE_RESOLUTION|>--- conflicted
+++ resolved
@@ -64,11 +64,7 @@
 	{
 		global $conf, $langs, $user;
 
-<<<<<<< HEAD
-		$managedfor	= empty($conf->global->PARTNERSHIP_IS_MANAGED_FOR) ? 'thirdparty' : $conf->global->PARTNERSHIP_IS_MANAGED_FOR;
-=======
 		$managedfor	= getDolGlobalString('PARTNERSHIP_IS_MANAGED_FOR', 'thirdparty');
->>>>>>> 503d1a04
 
 		if ($managedfor != 'member') {
 			return 0; // If option 'PARTNERSHIP_IS_MANAGED_FOR' = 'thirdparty', this cron job does nothing.
