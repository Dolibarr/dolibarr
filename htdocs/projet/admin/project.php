<?php
/* Copyright (C) 2010-2014	Regis Houssin		<regis.houssin@inodbox.com>
 * Copyright (C) 2011-2016	Laurent Destailleur	<eldy@users.sourceforge.net>
 * Copyright (C) 2011-2015	Juanjo Menent		<jmenent@2byte.es>
 * Copyright (C) 2011-2018	Philippe Grand		<philippe.grand@atoo-net.com>
 * Copyright (C) 2013		Florian Henry		<florian.henry@open-concept.pro>
 * Copyright (C) 2015       Marcos García       <marcosgdf@gmail.com>
 * Copyright (C) 2018		Ferran Marcet		<fmarcet@2byte.es>
 * Copyright (C) 2024		MDW							<mdeweerd@users.noreply.github.com>
 * Copyright (C) 2024       Frédéric France             <frederic.france@free.fr>
 *
 * This program is free software; you can redistribute it and/or modify
 * it under the terms of the GNU General Public License as published by
 * the Free Software Foundation; either version 3 of the License, or
 * (at your option) any later version.
 *
 * This program is distributed in the hope that it will be useful,
 * but WITHOUT ANY WARRANTY; without even the implied warranty of
 * MERCHANTABILITY or FITNESS FOR A PARTICULAR PURPOSE.  See the
 * GNU General Public License for more details.
 *
 * You should have received a copy of the GNU General Public License
 * along with this program. If not, see <https://www.gnu.org/licenses/>.
 */

/**
 *  \file       htdocs/projet/admin/project.php
 *  \ingroup    project
 *  \brief      Page to setup project module
 */

// Load Dolibarr environment
require '../../main.inc.php';
require_once DOL_DOCUMENT_ROOT.'/core/lib/admin.lib.php';
require_once DOL_DOCUMENT_ROOT.'/core/lib/project.lib.php';
require_once DOL_DOCUMENT_ROOT.'/projet/class/project.class.php';
require_once DOL_DOCUMENT_ROOT.'/projet/class/task.class.php';

// Load translation files required by the page
$langs->loadLangs(array('admin', 'errors', 'other', 'projects'));

if (!$user->admin) {
	accessforbidden();
}

$action = GETPOST('action', 'aZ09');
$modulepart = GETPOST('modulepart', 'aZ09');

$value = GETPOST('value', 'alpha');
$label = GETPOST('label', 'alpha');
$scandir = GETPOST('scan_dir', 'alpha');
$type = 'project';


/*
 * Actions
 */

include DOL_DOCUMENT_ROOT.'/core/actions_setmoduleoptions.inc.php';

if ($action == 'updateMask') {
	$maskconstproject = GETPOST('maskconstproject', 'aZ09');
	$maskproject = GETPOST('maskproject', 'alpha');

	if ($maskconstproject && preg_match('/_MASK$/', $maskconstproject)) {
		$res = dolibarr_set_const($db, $maskconstproject, $maskproject, 'chaine', 0, '', $conf->entity);
	}

	if (!($res > 0)) {
		$error++;
	}

	if (!$error) {
		setEventMessages($langs->trans("SetupSaved"), null, 'mesgs');
	} else {
		setEventMessages($langs->trans("Error"), null, 'errors');
	}
}

if ($action == 'updateMaskTask') {
	$maskconstmasktask = GETPOST('maskconsttask', 'aZ09');
	$masktaskt = GETPOST('masktask', 'alpha');

	if ($maskconstmasktask && preg_match('/_MASK$/', $maskconstmasktask)) {
		$res = dolibarr_set_const($db, $maskconstmasktask, $masktaskt, 'chaine', 0, '', $conf->entity);
	}

	if (!($res > 0)) {
		$error++;
	}

	if (!$error) {
		setEventMessages($langs->trans("SetupSaved"), null, 'mesgs');
	} else {
		setEventMessages($langs->trans("Error"), null, 'errors');
	}
} elseif ($action == 'specimen') {
	$modele = GETPOST('module', 'alpha');

	$project = new Project($db);
	$project->initAsSpecimen();

	// Search template files
	$file = '';
	$classname = '';
	$dirmodels = array_merge(array('/'), (array) $conf->modules_parts['models']);
	foreach ($dirmodels as $reldir) {
		$file = dol_buildpath($reldir."core/modules/project/doc/pdf_".$modele.".modules.php", 0);
		if (file_exists($file)) {
			$classname = "pdf_".$modele;
			break;
		}
	}

	if ($classname !== '') {
		require_once $file;

		$module = new $classname($db);

		'@phan-var-force ModelePDFProjects $module';

		if ($module->write_file($project, $langs) > 0) {
			header("Location: ".DOL_URL_ROOT."/document.php?modulepart=project&file=SPECIMEN.pdf");
			return;
		} else {
			setEventMessages($obj->error, $obj->errors, 'errors');
			dol_syslog($obj->error, LOG_ERR);
		}
	} else {
		setEventMessages($langs->trans("ErrorModuleNotFound"), null, 'errors');
		dol_syslog($langs->trans("ErrorModuleNotFound"), LOG_ERR);
	}
} elseif ($action == 'specimentask') {
	$modele = GETPOST('module', 'alpha');

	$project = new Project($db);
	$project->initAsSpecimen();

	// Search template files
	$file = '';
	$classname = '';
	$dirmodels = array_merge(array('/'), (array) $conf->modules_parts['models']);
	foreach ($dirmodels as $reldir) {
		$file = dol_buildpath($reldir."core/modules/project/task/doc/pdf_".$modele.".modules.php", 0);
		if (file_exists($file)) {
			$classname = "pdf_".$modele;
			break;
		}
	}

	if ($classname !== '') {
		require_once $file;

		$module = new $classname($db);

		'@phan-var-force ModelePDFTask $module';

		if ($module->write_file($project, $langs) > 0) {
			header("Location: ".DOL_URL_ROOT."/document.php?modulepart=project_task&file=SPECIMEN.pdf");
			return;
		} else {
			setEventMessages($obj->error, $obj->errors, 'errors');
			dol_syslog($obj->error, LOG_ERR);
		}
	} else {
		setEventMessages($langs->trans("ErrorModuleNotFound"), null, 'errors');
		dol_syslog($langs->trans("ErrorModuleNotFound"), LOG_ERR);
	}
} elseif ($action == 'set') {
	// Activate a model
	$ret = addDocumentModel($value, $type, $label, $scandir);
} elseif ($action == 'settask') {
	// Activate a model for task
	$ret = addDocumentModel($value, 'project_task', $label, $scandir);
} elseif ($action == 'del') {
	$ret = delDocumentModel($value, $type);
	if ($ret > 0) {
		if (getDolGlobalString('PROJECT_ADDON_PDF') == "$value") {
			dolibarr_del_const($db, 'PROJECT_ADDON_PDF', $conf->entity);
		}
	}
} elseif ($action == 'deltask') {
	$ret = delDocumentModel($value, 'project_task');
	if ($ret > 0) {
		if (getDolGlobalString('PROJECT_TASK_ADDON_PDF') == "$value") {
			dolibarr_del_const($db, 'PROJECT_TASK_ADDON_PDF', $conf->entity);
		}
	}
} elseif ($action == 'setdoc') {
	// Set default model
	dolibarr_set_const($db, "PROJECT_ADDON_PDF", $value, 'chaine', 0, '', $conf->entity);

	// On active le modele
	$ret = delDocumentModel($value, $type);
	if ($ret > 0) {
		$ret = addDocumentModel($value, $type, $label, $scandir);
	}
} elseif ($action == 'setdoctask') {
	if (dolibarr_set_const($db, "PROJECT_TASK_ADDON_PDF", $value, 'chaine', 0, '', $conf->entity)) {
		// La constante qui a ete lue en avant du nouveau set
		// on passe donc par une variable pour avoir un affichage coherent
		$conf->global->PROJECT_TASK_ADDON_PDF = $value;
	}

	// On active le modele
	$ret = delDocumentModel($value, 'project_task');
	if ($ret > 0) {
		$ret = addDocumentModel($value, 'project_task', $label, $scandir);
	}
} elseif ($action == 'setmod') {
	// TODO Verifier si module numerotation choisi peut etre active
	// par appel methode canBeActivated

	dolibarr_set_const($db, "PROJECT_ADDON", $value, 'chaine', 0, '', $conf->entity);
} elseif ($action == 'setmodtask') {
	// TODO Verifier si module numerotation choisi peut etre active
	// par appel methode canBeActivated

	dolibarr_set_const($db, "PROJECT_TASK_ADDON", $value, 'chaine', 0, '', $conf->entity);
} elseif ($action == 'updateoptions') {
	if (GETPOST('PROJECT_USE_SEARCH_TO_SELECT')) {
		$companysearch = GETPOST('activate_PROJECT_USE_SEARCH_TO_SELECT', 'alpha');
		if (dolibarr_set_const($db, "PROJECT_USE_SEARCH_TO_SELECT", $companysearch, 'chaine', 0, '', $conf->entity)) {
			$conf->global->PROJECT_USE_SEARCH_TO_SELECT = $companysearch;
		}
	}
	if (GETPOST('PROJECT_ALLOW_TO_LINK_FROM_OTHER_COMPANY')) {
		$projectToSelect = GETPOST('projectToSelect', 'alpha');
		dolibarr_set_const($db, 'PROJECT_ALLOW_TO_LINK_FROM_OTHER_COMPANY', $projectToSelect, 'chaine', 0, '', $conf->entity); //Allow to disable this configuration if empty value
	}
	if (GETPOST('PROJECT_TIMESHEET_PREVENT_AFTER_MONTHS')) {
		$timesheetFreezeDuration = GETPOST('timesheetFreezeDuration', 'alpha');
		dolibarr_set_const($db, 'PROJECT_TIMESHEET_PREVENT_AFTER_MONTHS', intval($timesheetFreezeDuration), 'chaine', 0, '', $conf->entity); //Allow to disable this configuration if empty value
	}
} elseif (preg_match('/^(set|del)_?([A-Z_]+)$/', $action, $reg)) {
	// Set boolean (on/off) constants
	if (!dolibarr_set_const($db, $reg[2], ($reg[1] === 'set' ? '1' : '0'), 'chaine', 0, '', $conf->entity) > 0) {
		dol_print_error($db);
	}
}

/*
 * View
 */

$dirmodels = array_merge(array('/'), (array) $conf->modules_parts['models']);

llxHeader("", $langs->trans("ProjectsSetup"), '', '', 0, 0, '', '', '', 'mod-project page-admin');

$form = new Form($db);

$linkback = '<a href="'.DOL_URL_ROOT.'/admin/modules.php?restore_lastsearch_values=1">'.$langs->trans("BackToModuleList").'</a>';
print load_fiche_titre($langs->trans("ProjectsSetup"), $linkback, 'title_setup');

$head = project_admin_prepare_head();

print dol_get_fiche_head($head, 'project', $langs->trans("Projects"), -1, 'project');



// Main options
$form = new Form($db);

print '<form method="POST" action="'.$_SERVER['PHP_SELF'].'">';
print '<input type="hidden" name="token" value="'.newToken().'">';
print '<input type="hidden" name="action" value="setmainoptions">';

print '<table class="noborder centpercent">';
print '<tr class="liste_titre">';
print "<td>".$langs->trans("Parameters")."</td>\n";
print '<td class="right" width="60">'.$langs->trans("Value").'</td>'."\n";
print '<td width="80">&nbsp;</td></tr>'."\n";

print '<tr class="oddeven">';
print '<td width="80%">'.$langs->trans("ManageOpportunitiesStatus").'</td>';
print '<td width="60" class="right">';
print ajax_constantonoff("PROJECT_USE_OPPORTUNITIES", null, null, 0, 0, 1);
print '</td><td class="right">';
print "</td>";
print '</tr>';


print '<tr class="oddeven">';
print '<td width="80%">'.$langs->trans("ManageTasks").'</td>';
print '<td width="60" class="right">';
print ajax_constantonoff("PROJECT_HIDE_TASKS", array(), null, 1);
print '</td><td class="right">';
print "</td>";
print '</tr>';

print '</table></form>';

print '<br>';



/*
 * Projects Numbering model
 */

print load_fiche_titre($langs->trans("ProjectsNumberingModules"), '', '');

print '<div class="div-table-responsive-no-min">'; // You can use div-table-responsive-no-min if you don't need reserved height for your table
print '<table class="noborder centpercent">';
print '<tr class="liste_titre">';
print '<td width="100">'.$langs->trans("Name").'</td>';
print '<td>'.$langs->trans("Description").'</td>';
print '<td>'.$langs->trans("Example").'</td>';
print '<td class="center" width="60">'.$langs->trans("Activated").'</td>';
print '<td class="center" width="80">'.$langs->trans("ShortInfo").'</td>';
print "</tr>\n";

clearstatcache();

foreach ($dirmodels as $reldir) {
	$dir = dol_buildpath($reldir."core/modules/project/");

	if (is_dir($dir)) {
		$handle = opendir($dir);
		if (is_resource($handle)) {
			while (($file = readdir($handle)) !== false) {
				if (preg_match('/^(mod_.*)\.php$/i', $file, $reg)) {
					$file = $reg[1];
					$classname = substr($file, 4);

					require_once $dir.$file.'.php';

					$module = new $file();
<<<<<<< HEAD
=======
					'@phan-var-force ModeleNumRefProjects $module';
>>>>>>> cc80841a

					// Show modules according to features level
					if ($module->version == 'development' && getDolGlobalInt('MAIN_FEATURES_LEVEL') < 2) {
						continue;
					}
					if ($module->version == 'experimental' && getDolGlobalInt('MAIN_FEATURES_LEVEL') < 1) {
						continue;
					}

					if ($module->isEnabled()) {
						print '<tr class="oddeven"><td>'.$module->name."</td><td>\n";
						print $module->info($langs);
						print '</td>';

						// Show example of numbering model
						print '<td class="nowrap">';
						$tmp = $module->getExample();
						if (preg_match('/^Error/', $tmp)) {
							$langs->load("errors");
							print '<div class="error">'.$langs->trans($tmp).'</div>';
						} elseif ($tmp == 'NotConfigured') {
							print $langs->trans($tmp);
						} else {
							print $tmp;
						}
						print '</td>'."\n";

						print '<td class="center">';
						if (getDolGlobalString('PROJECT_ADDON') == 'mod_'.$classname) {
							print img_picto($langs->trans("Activated"), 'switch_on');
						} else {
							print '<a class="reposition" href="'.$_SERVER["PHP_SELF"].'?action=setmod&token='.newToken().'&value=mod_'.$classname.'" alt="'.$langs->trans("Default").'">'.img_picto($langs->trans("Disabled"), 'switch_off').'</a>';
						}
						print '</td>';

						$project = new Project($db);
						$project->initAsSpecimen();

						// Info
						$htmltooltip = '';
						$htmltooltip .= ''.$langs->trans("Version").': <b>'.$module->getVersion().'</b><br>';
						$nextval = $module->getNextValue($mysoc, $project);
						if ((string) $nextval != $langs->trans("NotAvailable")) {
							$htmltooltip .= ''.$langs->trans("NextValue").': ';
							if ($nextval) {
								$htmltooltip .= $nextval.'<br>';
							} else {
								$htmltooltip .= $langs->trans($module->error).'<br>';
							}
						}

						print '<td class="center">';
						print $form->textwithpicto('', $htmltooltip, 1, 0);
						print '</td>';

						print '</tr>';
					}
				}
			}
			closedir($handle);
		}
	}
}

print '</table>';
print '</div>';
print '<br>';

if (!getDolGlobalString('PROJECT_HIDE_TASKS')) {
	// Task numbering module
	print load_fiche_titre($langs->trans("TasksNumberingModules"), '', '');

	print '<div class="div-table-responsive-no-min">'; // You can use div-table-responsive-no-min if you don't need reserved height for your table
	print '<table class="noborder centpercent">';
	print '<tr class="liste_titre">';
	print '<td width="100">'.$langs->trans("Name").'</td>';
	print '<td>'.$langs->trans("Description").'</td>';
	print '<td>'.$langs->trans("Example").'</td>';
	print '<td class="center" width="60">'.$langs->trans("Activated").'</td>';
	print '<td class="center" width="80">'.$langs->trans("ShortInfo").'</td>';
	print "</tr>\n";

	clearstatcache();

	foreach ($dirmodels as $reldir) {
		$dir = dol_buildpath($reldir."core/modules/project/task/");

		if (is_dir($dir)) {
			$handle = opendir($dir);
			if (is_resource($handle)) {
				while (($file = readdir($handle)) !== false) {
					if (preg_match('/^(mod_.*)\.php$/i', $file, $reg)) {
						$file = $reg[1];
						$classname = substr($file, 4);

						require_once $dir.$file.'.php';

						$module = new $file();
<<<<<<< HEAD
=======
						'@phan-var-force ModeleNumRefTask $module';
>>>>>>> cc80841a

						// Show modules according to features level
						if ($module->version == 'development' && getDolGlobalInt('MAIN_FEATURES_LEVEL') < 2) {
							continue;
						}
						if ($module->version == 'experimental' && getDolGlobalInt('MAIN_FEATURES_LEVEL') < 1) {
							continue;
						}

						if ($module->isEnabled()) {
							print '<tr class="oddeven"><td>'.$module->name."</td><td>\n";
							print $module->info($langs);
							print '</td>';

							// Show example of numbering module
							print '<td class="nowrap">';
							$tmp = $module->getExample();
							if (preg_match('/^Error/', $tmp)) {
								$langs->load("errors");
								print '<div class="error">'.$langs->trans($tmp).'</div>';
							} elseif ($tmp == 'NotConfigured') {
								print $langs->trans($tmp);
							} else {
								print $tmp;
							}
							print '</td>'."\n";

							print '<td class="center">';
							if ($conf->global->PROJECT_TASK_ADDON == 'mod_'.$classname) {
								print img_picto($langs->trans("Activated"), 'switch_on');
							} else {
								print '<a class="reposition" href="'.$_SERVER["PHP_SELF"].'?action=setmodtask&token='.newToken().'&value=mod_'.$classname.'" alt="'.$langs->trans("Default").'">'.img_picto($langs->trans("Disabled"), 'switch_off').'</a>';
							}
							print '</td>';

							$project = new Project($db);
							$project->initAsSpecimen();

							// Info
							$htmltooltip = '';
							$htmltooltip .= ''.$langs->trans("Version").': <b>'.$module->getVersion().'</b><br>';
							$nextval = $module->getNextValue($mysoc, $project);
							if ("$nextval" != $langs->trans("NotAvailable")) {	// Keep " on nextval
								$htmltooltip .= ''.$langs->trans("NextValue").': ';
								if ($nextval) {
									$htmltooltip .= $nextval.'<br>';
								} else {
									$htmltooltip .= $langs->trans($module->error).'<br>';
								}
							}

							print '<td class="center">';
							print $form->textwithpicto('', $htmltooltip, 1, 0);
							print '</td>';

							print '</tr>';
						}
					}
				}
				closedir($handle);
			}
		}
	}

	print '</table>';
	print '</div>';
	print '<br>';
}


/*
 * Document templates generators
 */

print load_fiche_titre($langs->trans("ProjectsModelModule"), '', '');

// Defini tableau def de modele
$type = 'project';
$def = array();

$sql = "SELECT nom";
$sql .= " FROM ".MAIN_DB_PREFIX."document_model";
$sql .= " WHERE type = '".$db->escape($type)."'";
$sql .= " AND entity = ".$conf->entity;

$resql = $db->query($sql);
if ($resql) {
	$i = 0;
	$num_rows = $db->num_rows($resql);
	while ($i < $num_rows) {
		$array = $db->fetch_array($resql);
		if (is_array($array)) {
			array_push($def, $array[0]);
		}
		$i++;
	}
} else {
	dol_print_error($db);
}

print '<div class="div-table-responsive-no-min">'; // You can use div-table-responsive-no-min if you don't need reserved height for your table
print '<table class="noborder" width="100%">'."\n";
print '<tr class="liste_titre">'."\n";
print '  <td width="100">'.$langs->trans("Name")."</td>\n";
print "  <td>".$langs->trans("Description")."</td>\n";
print '<td class="center" width="60">'.$langs->trans("Activated")."</td>\n";
print '<td class="center" width="60">'.$langs->trans("Default")."</td>\n";
print '<td class="center" width="80">'.$langs->trans("ShortInfo").'</td>';
print '<td class="center" width="80">'.$langs->trans("Preview").'</td>';
print "</tr>\n";

clearstatcache();

$filelist = array();
foreach ($dirmodels as $reldir) {
	foreach (array('', '/doc') as $valdir) {
		$dir = dol_buildpath($reldir."core/modules/project/".$valdir);

		if (is_dir($dir)) {
			$handle = opendir($dir);
			if (is_resource($handle)) {
				while (($file = readdir($handle)) !== false) {
					$filelist[] = $file;
				}
				closedir($handle);
				arsort($filelist);

				foreach ($filelist as $file) {
					if (preg_match('/\.modules\.php$/i', $file) && preg_match('/^(pdf_|doc_)/', $file)) {
						if (file_exists($dir.'/'.$file)) {
							$name = substr($file, 4, dol_strlen($file) - 16);
							$classname = substr($file, 0, dol_strlen($file) - 12);

							require_once $dir.'/'.$file;
							$module = new $classname($db);

							$modulequalified = 1;
							if ($module->version == 'development' && getDolGlobalInt('MAIN_FEATURES_LEVEL') < 2) {
								$modulequalified = 0;
							}
							if ($module->version == 'experimental' && getDolGlobalInt('MAIN_FEATURES_LEVEL') < 1) {
								$modulequalified = 0;
							}

							if ($modulequalified) {
								print '<tr class="oddeven"><td width="100">';
								print(empty($module->name) ? $name : $module->name);
								print "</td><td>\n";
								if (method_exists($module, 'info')) {
									print $module->info($langs);
								} else {
									print $module->description;
								}
								print "</td>\n";

								// Active
								if (in_array($name, $def)) {
									print "<td class=\"center\">\n";
									print '<a class="reposition" href="'.$_SERVER["PHP_SELF"].'?action=del&token='.newToken().'&value='.urlencode($name).'&scan_dir='.urlencode($module->scandir).'&label='.urlencode($module->name).'">';
									print img_picto($langs->trans("Enabled"), 'switch_on');
									print '</a>';
									print "</td>";
								} else {
									print "<td class=\"center\">\n";
									print '<a class="reposition" href="'.$_SERVER["PHP_SELF"].'?action=set&token='.newToken().'&value='.urlencode($name).'&scan_dir='.urlencode($module->scandir).'&label='.urlencode($module->name).'">'.img_picto($langs->trans("Disabled"), 'switch_off').'</a>';
									print "</td>";
								}

								// Default
								print "<td class=\"center\">";
								if (getDolGlobalString('PROJECT_ADDON_PDF') == "$name") {
									print img_picto($langs->trans("Default"), 'on');
								} else {
									print '<a class="reposition" href="'.$_SERVER["PHP_SELF"].'?action=setdoc&token='.newToken().'&value='.urlencode($name).'&scan_dir='.urlencode($module->scandir).'&label='.urlencode($module->name).'" alt="'.$langs->trans("Default").'">'.img_picto($langs->trans("Disabled"), 'off').'</a>';
								}
								print '</td>';

								// Info
								$htmltooltip = ''.$langs->trans("Name").': '.$module->name;
								$htmltooltip .= '<br>'.$langs->trans("Type").': '.($module->type ? $module->type : $langs->trans("Unknown"));
								if ($module->type == 'pdf') {
									$htmltooltip .= '<br>'.$langs->trans("Width").'/'.$langs->trans("Height").': '.$module->page_largeur.'/'.$module->page_hauteur;
								}
								$htmltooltip .= '<br><br><u>'.$langs->trans("FeaturesSupported").':</u>';
								$htmltooltip .= '<br>'.$langs->trans("Logo").': '.yn($module->option_logo, 1, 1);

								print '<td class="center">';
								print $form->textwithpicto('', $htmltooltip, 1, 0);
								print '</td>';

								// Preview
								print '<td class="center">';
								if ($module->type == 'pdf') {
									print '<a href="'.$_SERVER["PHP_SELF"].'?action=specimen&module='.$name.'">'.img_object($langs->trans("Preview"), 'bill').'</a>';
								} else {
									print img_object($langs->trans("PreviewNotAvailable"), 'generic');
								}
								print '</td>';

								print "</tr>\n";
							}
						}
					}
				}
			}
		}
	}
}

print '</table>';
print '</div>';
print '<br>';



if (!getDolGlobalString('PROJECT_HIDE_TASKS')) {
	/*
	 * Modeles documents for Task
	 */

	print load_fiche_titre($langs->trans("TaskModelModule"), '', '');

	// Defini tableau def de modele
	$type = 'project_task';
	$def = array();

	$sql = "SELECT nom";
	$sql .= " FROM ".MAIN_DB_PREFIX."document_model";
	$sql .= " WHERE type = '".$db->escape($type)."'";
	$sql .= " AND entity = ".$conf->entity;

	$resql = $db->query($sql);
	if ($resql) {
		$i = 0;
		$num_rows = $db->num_rows($resql);
		while ($i < $num_rows) {
			$array = $db->fetch_array($resql);
			if (is_array($array)) {
				array_push($def, $array[0]);
			}
			$i++;
		}
	} else {
		dol_print_error($db);
	}

	print '<div class="div-table-responsive-no-min">'; // You can use div-table-responsive-no-min if you don't need reserved height for your table
	print '<table class="noborder" width="100%">'."\n";
	print '<tr class="liste_titre">'."\n";
	print '  <td width="100">'.$langs->trans("Name")."</td>\n";
	print "  <td>".$langs->trans("Description")."</td>\n";
	print '<td class="center" width="60">'.$langs->trans("Activated")."</td>\n";
	print '<td class="center" width="60">'.$langs->trans("Default")."</td>\n";
	print '<td class="center" width="80">'.$langs->trans("ShortInfo").'</td>';
	print '<td class="center" width="80">'.$langs->trans("Preview").'</td>';
	print "</tr>\n";

	clearstatcache();

	foreach ($dirmodels as $reldir) {
		foreach (array('', '/doc') as $valdir) {
			$dir = dol_buildpath($reldir."core/modules/project/task/".$valdir);

			if (is_dir($dir)) {
				$handle = opendir($dir);
				if (is_resource($handle)) {
					while (($file = readdir($handle)) !== false) {
						$filelist[] = $file;
					}
					closedir($handle);
					arsort($filelist);

					foreach ($filelist as $file) {
						if (preg_match('/\.modules\.php$/i', $file) && preg_match('/^(pdf_|doc_)/', $file)) {
							if (file_exists($dir.'/'.$file)) {
								$name = substr($file, 4, dol_strlen($file) - 16);
								$classname = substr($file, 0, dol_strlen($file) - 12);

								require_once $dir.'/'.$file;
								$module = new $classname($db);

								$modulequalified = 1;
								if ($module->version == 'development' && getDolGlobalInt('MAIN_FEATURES_LEVEL') < 2) {
									$modulequalified = 0;
								}
								if ($module->version == 'experimental' && getDolGlobalInt('MAIN_FEATURES_LEVEL') < 1) {
									$modulequalified = 0;
								}

								if ($modulequalified) {
									print '<tr class="oddeven"><td width="100">';
									print(empty($module->name) ? $name : $module->name);
									print "</td><td>\n";
									if (method_exists($module, 'info')) {
										print $module->info($langs);
									} else {
										print $module->description;
									}
									print "</td>\n";

									// Active
									if (in_array($name, $def)) {
										print '<td class="center">'."\n";
										print '<a class="reposition" href="'.$_SERVER["PHP_SELF"].'?action=deltask&token='.newToken().'&value='.urlencode($name).'&scan_dir='.urlencode($module->scandir).'&label='.urlencode($module->name).'">';
										print img_picto($langs->trans("Enabled"), 'switch_on');
										print '</a>';
										print "</td>";
									} else {
										print '<td class="center">'."\n";
										print '<a class="reposition" href="'.$_SERVER["PHP_SELF"].'?action=settask&token='.newToken().'&value='.urlencode($name).'&scan_dir='.urlencode($module->scandir).'&label='.urlencode($module->name).'">'.img_picto($langs->trans("Disabled"), 'switch_off').'</a>';
										print "</td>";
									}

									// Default
									print '<td class="center">';
									if ($conf->global->PROJECT_TASK_ADDON_PDF == "$name") {
										print img_picto($langs->trans("Default"), 'on');
									} else {
										print '<a class="reposition" href="'.$_SERVER["PHP_SELF"].'?action=setdoctask&token='.newToken().'&value='.urlencode($name).'&scan_dir='.urlencode($module->scandir).'&label='.urlencode($module->name).'" alt="'.$langs->trans("Default").'">'.img_picto($langs->trans("Disabled"), 'off').'</a>';
									}
									print '</td>';

									// Info
									$htmltooltip = ''.$langs->trans("Name").': '.$module->name;
									$htmltooltip .= '<br>'.$langs->trans("Type").': '.($module->type ? $module->type : $langs->trans("Unknown"));
									if ($module->type == 'pdf') {
										$htmltooltip .= '<br>'.$langs->trans("Width").'/'.$langs->trans("Height").': '.$module->page_largeur.'/'.$module->page_hauteur;
									}
									$htmltooltip .= '<br><br><u>'.$langs->trans("FeaturesSupported").':</u>';
									$htmltooltip .= '<br>'.$langs->trans("Logo").': '.yn($module->option_logo, 1, 1);

									print '<td class="center">';
									print $form->textwithpicto('', $htmltooltip, 1, 0);
									print '</td>';

									// Preview
									print '<td class="center">';
									if ($module->type == 'pdf') {
										print '<a href="'.$_SERVER["PHP_SELF"].'?action=specimentask&module='.$name.'">'.img_object($langs->trans("Preview"), 'bill').'</a>';
									} else {
										print img_object($langs->trans("PreviewNotAvailable"), 'generic');
									}
									print '</td>';
									print "</tr>\n";
								}
							}
						}
					}
				}
			}
		}
	}

	print '</table>';
	print '</div>';
	print '<br>';
}


print load_fiche_titre($langs->trans("Other"), '', '');

// Other options
$form = new Form($db);

print '<form method="POST" action="'.$_SERVER['PHP_SELF'].'">';
print '<input type="hidden" name="token" value="'.newToken().'">';
print '<input type="hidden" name="action" value="updateoptions">';
print '<input type="hidden" name="page_y" value="">';

print '<div class="div-table-responsive-no-min">'; // You can use div-table-responsive-no-min if you don't need reserved height for your table
print '<table class="noborder centpercent">';
print '<tr class="liste_titre">';
print "<td>".$langs->trans("Parameters")."</td>\n";
print '<td class="right" width="60">'.$langs->trans("Value").'</td>'."\n";
print '<td width="80">&nbsp;</td></tr>'."\n";

print '<tr class="oddeven">';
print '<td width="80%">'.$langs->trans("UseSearchToSelectProject").'</td>';
if (!$conf->use_javascript_ajax) {
	print '<td class="nowrap right" colspan="2">';
	print $langs->trans("NotAvailableWhenAjaxDisabled");
	print "</td>";
} else {
	print '<td width="60" class="right">';
	$arrval = array('0' => $langs->trans("No"),
		'1' => $langs->trans("Yes").' ('.$langs->trans("NumberOfKeyToSearch", 1).')',
		'2' => $langs->trans("Yes").' ('.$langs->trans("NumberOfKeyToSearch", 2).')',
		'3' => $langs->trans("Yes").' ('.$langs->trans("NumberOfKeyToSearch", 3).')',
	);
	print $form->selectarray("activate_PROJECT_USE_SEARCH_TO_SELECT", $arrval, getDolGlobalString("PROJECT_USE_SEARCH_TO_SELECT"));
	print '</td><td class="right">';
	print '<input type="submit" class="button small reposition" name="PROJECT_USE_SEARCH_TO_SELECT" value="'.$langs->trans("Modify").'">';
	print "</td>";
}
print '</tr>';

print '<tr class="oddeven">';
print '<td>'.$langs->trans("AllowToSelectProjectFromOtherCompany").'</td>';

print '<td class="right" width="60" colspan="2">';
print '<input type="text" id="projectToSelect" name="projectToSelect" value="' . getDolGlobalString('PROJECT_ALLOW_TO_LINK_FROM_OTHER_COMPANY').'"/>&nbsp;';
print $form->textwithpicto('', $langs->trans('AllowToLinkFromOtherCompany'));
print '<input type="submit" class="button small reposition" name="PROJECT_ALLOW_TO_LINK_FROM_OTHER_COMPANY" value="'.$langs->trans("Modify").'">';
print '</td>';
print '</tr>';

$key = 'PROJECT_CLASSIFY_CLOSED_WHEN_ALL_TASKS_DONE';
echo '<tr class="oddeven">',
'<td class="left">',
$form->textwithpicto($langs->transnoentities($key), $langs->transnoentities($key . '_help')),
'</td>',
'<td class="right" colspan="2">',
ajax_constantonoff($key),
'</td>',
'</tr>';

print '<tr class="oddeven">';
print '<td>'.$langs->trans("TimesheetPreventAfterFollowingMonths").'</td>';

print '<td class="right" width="60" colspan="2">';
print '<input type="number" class="width50" id="timesheetFreezeDuration" name="timesheetFreezeDuration" min="0" step="1" value="' . getDolGlobalString('PROJECT_TIMESHEET_PREVENT_AFTER_MONTHS').'"/>&nbsp;';
print '<input type="submit" class="button small reposition" name="PROJECT_TIMESHEET_PREVENT_AFTER_MONTHS" value="'.$langs->trans("Modify").'">';
print '</td>';
print '</tr>';

print '<tr class="oddeven">';
print '<td class="left">';
print $form->textwithpicto($langs->transnoentities('PROJECT_DISPLAY_LINKED_BY_CONTACT'), $langs->transnoentities('PROJECT_DISPLAY_LINKED_BY_CONTACT_help'));
print '</td>';
print '<td class="right" colspan="2">';
print ajax_constantonoff('PROJECT_DISPLAY_LINKED_BY_CONTACT');
print '</td>';
print '</tr>';

print '</table>';
print '</div>';

print '</form>';

// End of page
llxFooter();
$db->close();<|MERGE_RESOLUTION|>--- conflicted
+++ resolved
@@ -326,10 +326,7 @@
 					require_once $dir.$file.'.php';
 
 					$module = new $file();
-<<<<<<< HEAD
-=======
 					'@phan-var-force ModeleNumRefProjects $module';
->>>>>>> cc80841a
 
 					// Show modules according to features level
 					if ($module->version == 'development' && getDolGlobalInt('MAIN_FEATURES_LEVEL') < 2) {
@@ -428,10 +425,7 @@
 						require_once $dir.$file.'.php';
 
 						$module = new $file();
-<<<<<<< HEAD
-=======
 						'@phan-var-force ModeleNumRefTask $module';
->>>>>>> cc80841a
 
 						// Show modules according to features level
 						if ($module->version == 'development' && getDolGlobalInt('MAIN_FEATURES_LEVEL') < 2) {
