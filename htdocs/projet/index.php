<?php
/* Copyright (C) 2001-2005 Rodolphe Quiedeville <rodolphe@quiedeville.org>
 * Copyright (C) 2004-2015 Laurent Destailleur  <eldy@users.sourceforge.net>
 * Copyright (C) 2005-2010 Regis Houssin        <regis.houssin@capnetworks.com>
 *
 * This program is free software; you can redistribute it and/or modify
 * it under the terms of the GNU General Public License as published by
 * the Free Software Foundation; either version 3 of the License, or
 * (at your option) any later version.
 *
 * This program is distributed in the hope that it will be useful,
 * but WITHOUT ANY WARRANTY; without even the implied warranty of
 * MERCHANTABILITY or FITNESS FOR A PARTICULAR PURPOSE.  See the
 * GNU General Public License for more details.
 *
 * You should have received a copy of the GNU General Public License
 * along with this program. If not, see <http://www.gnu.org/licenses/>.
 */

/**
 *       \file       htdocs/projet/index.php
 *       \ingroup    projet
 *       \brief      Main project home page
 */

require '../main.inc.php';
require_once DOL_DOCUMENT_ROOT.'/projet/class/project.class.php';
require_once DOL_DOCUMENT_ROOT.'/projet/class/task.class.php';
require_once DOL_DOCUMENT_ROOT.'/core/lib/project.lib.php';
require_once DOL_DOCUMENT_ROOT.'/core/lib/date.lib.php';


$langs->load("projects");
$langs->load("companies");

$mine = GETPOST('mode')=='mine' ? 1 : 0;

// Security check
$socid=0;
if ($user->societe_id > 0) $socid=$user->societe_id;
if (!$user->rights->projet->lire) accessforbidden();

$sortfield = GETPOST("sortfield",'alpha');
$sortorder = GETPOST("sortorder",'alpha');


/*
 * View
 */

$socstatic=new Societe($db);
$projectstatic=new Project($db);
$userstatic=new User($db);
$form=new Form($db);

$projectsListId = $projectstatic->getProjectsAuthorizedForUser($user,($mine?$mine:(empty($user->rights->projet->all->lire)?0:2)),1);
//var_dump($projectsListId);


llxHeader("",$langs->trans("Projects"),"EN:Module_Projects|FR:Module_Projets|ES:M&oacute;dulo_Proyectos");

$text=$langs->trans("Projects");
if ($mine) $text=$langs->trans("MyProjects");

print_fiche_titre($text,'','title_project.png');

// Show description of content
if ($mine) print $langs->trans("MyProjectsDesc").'<br><br>';
else
{
	if (! empty($user->rights->projet->all->lire) && ! $socid) print $langs->trans("ProjectsDesc").'<br><br>';
	else print $langs->trans("ProjectsPublicDesc").'<br><br>';
}


// Get list of ponderated percent for each status
$listofoppstatus=array(); $listofopplabel=array(); $listofoppcode=array();
$sql = "SELECT cls.rowid, cls.code, cls.percent, cls.label";
$sql.= " FROM ".MAIN_DB_PREFIX."c_lead_status as cls";
$resql = $db->query($sql);
if ( $resql )
{
	$num = $db->num_rows($resql);
	$i = 0;

	while ($i < $num)
	{
		$objp = $db->fetch_object($resql);
		$listofoppstatus[$objp->rowid]=$objp->percent;
		$listofopplabel[$objp->rowid]=$objp->label;
		$listofoppcode[$objp->rowid]=$objp->code;
		$i++;
	}
}
else dol_print_error($db);



print '<div class="fichecenter"><div class="fichethirdleft">';

// Search project
if (! empty($conf->projet->enabled) && $user->rights->projet->lire)
{
	$var=false;
	print '<form method="post" action="'.DOL_URL_ROOT.'/projet/list.php">';
	print '<input type="hidden" name="token" value="'.$_SESSION['newtoken'].'">';
	print '<table class="noborder nohover" width="100%">';
	print '<tr class="liste_titre"><td colspan="3">'.$langs->trans("SearchAProject").'</td></tr>';
	print '<tr '.$bc[$var].'>';
	print '<td class="nowrap"><label for="sf_ref">'.$langs->trans("Ref").'</label>:</td><td><input type="text" class="flat" name="search_ref" id="sf_ref" size="18"></td>';
	print '<td rowspan="3"><input type="submit" value="'.$langs->trans("Search").'" class="button"></td></tr>';
	print '<tr '.$bc[$var].'><td class="nowrap"><label for="syear">'.$langs->trans("Year").'</label>:</td><td><input type="text" class="flat" name="search_year" id="search_year" size="18"></td>';
	print '<tr '.$bc[$var].'><td class="nowrap"><label for="sall">'.$langs->trans("Other").'</label>:</td><td><input type="text" class="flat" name="search_all" id="search_all" size="18"></td>';
	print '</tr>';
	print "</table></form>\n";
	print "<br>\n";
}


/*
 * Statistics
 */

if (! empty($conf->global->PROJECT_USE_OPPORTUNITIES))
{
<<<<<<< HEAD
	$sql = "SELECT COUNT(p.rowid) as nb, SUM(p.opp_amount) as opp_amount, p.fk_opp_status as opp_status";
=======
	$sql = "SELECT count(p.rowid), p.fk_opp_status as status";
>>>>>>> 04ba12fa
	$sql.= " FROM ".MAIN_DB_PREFIX."projet as p";
	$sql.= " WHERE p.entity = ".$conf->entity;
	$sql.= " AND p.fk_statut = 1";
	if ($mine || empty($user->rights->projet->all->lire)) $sql.= " AND p.rowid IN (".$projectsListId.")";
	if ($socid)	$sql.= "  AND (p.fk_soc IS NULL OR p.fk_soc = 0 OR p.fk_soc = ".$socid.")";
	$sql.= " GROUP BY p.fk_opp_status";
	$resql = $db->query($sql);
	if ($resql)
	{
	    $num = $db->num_rows($resql);
	    $i = 0;

<<<<<<< HEAD
	    $totalnb=0;
	    $totalamount=0;
	    $ponderated_opp_amount=0;
	    $valsnb=array();
	    $valsamount=array();
	    $dataseries=array();
	    // -1=Canceled, 0=Draft, 1=Validated, (2=Accepted/On process not managed for customer orders), 3=Closed (Sent/Received, billed or not)
	    while ($i < $num)
	    {
	        $obj = $db->fetch_object($resql);
	        if ($obj)
	        {
	            //if ($row[1]!=-1 && ($row[1]!=3 || $row[2]!=1))
	            {
	                $valsnb[$obj->opp_status]=$obj->nb;
	                $valsamount[$obj->opp_status]=$obj->opp_amount;
	                $totalnb+=$obj->nb;
	                $totalamount+=$obj->opp_amount;
	                $ponderated_opp_amount = $ponderated_opp_amount + price2num($listofoppstatus[$obj->opp_status] * $obj->opp_amount / 100);
=======
	    $total=0;
	    $totalinprocess=0;
	    $dataseries=array();
	    $vals=array();
	    // -1=Canceled, 0=Draft, 1=Validated, (2=Accepted/On process not managed for customer orders), 3=Closed (Sent/Received, billed or not)
	    while ($i < $num)
	    {
	        $row = $db->fetch_row($resql);
	        if ($row)
	        {
	            //if ($row[1]!=-1 && ($row[1]!=3 || $row[2]!=1))
	            {
	                $vals[$row[1]]=$row[0];
	                $totalinprocess+=$row[0];
>>>>>>> 04ba12fa
	            }
	            $total+=$row[0];
	        }
	        $i++;
	    }
	    $db->free($resql);

	    print '<table class="noborder nohover" width="100%">';
	    print '<tr class="liste_titre"><td colspan="2">'.$langs->trans("Statistics").' - '.$langs->trans("OpportunitiesStatusForOpenedProjects").'</td></tr>'."\n";
	    $var=true;
	    $listofstatus=array_keys($listofoppstatus);
	    foreach ($listofstatus as $status)
	    {
	    	$labelstatus = '';

			$code = dol_getIdFromCode($db, $status, 'c_lead_status', 'rowid', 'code');
	        if ($code) $labelstatus = $langs->trans("OppStatus".$code);
	        if (empty($labelstatus)) $labelstatus=$listofopplabel[$status];

<<<<<<< HEAD
	        //$labelstatus .= ' ('.$langs->trans("Coeff").': '.price2num($listofoppstatus[$status]).')';
	        $labelstatus .= ' - '.price2num($listofoppstatus[$status]).'%';

	        $dataseries[]=array('label'=>$labelstatus,'data'=>(isset($valsamount[$status])?(float) $valsamount[$status]:0));
=======
	        $labelstatus .= ' ('.$langs->trans("Coeff").': '.$listofoppstatus[$status].')';

	        $dataseries[]=array('label'=>$labelstatus,'data'=>(isset($vals[$status])?(int) $vals[$status]:0));
>>>>>>> 04ba12fa
	        if (! $conf->use_javascript_ajax)
	        {
	            $var=!$var;
	            print "<tr ".$bc[$var].">";
	            print '<td>'.$labelstatus.'</td>';
<<<<<<< HEAD
	            print '<td align="right"><a href="list.php?statut='.$status.'">'.price((isset($valsamount[$status])?(float) $valsamount[$status]:0), 0, '', 1, -1, -1, $conf->currency).'</a></td>';
=======
	            print '<td align="right"><a href="list.php?statut='.$status.'">'.(isset($vals[$status])?$vals[$status]:0).'</a></td>';
>>>>>>> 04ba12fa
	            print "</tr>\n";
	        }
	    }
	    if ($conf->use_javascript_ajax)
	    {
	        print '<tr class="impair"><td align="center" colspan="2">';
	        $data=array('series'=>$dataseries);
<<<<<<< HEAD
	        dol_print_graph('stats',400,180,$data,1,'pie',0,'');
=======
	        dol_print_graph('stats',400,180,$data,1,'pie',1);
>>>>>>> 04ba12fa
	        print '</td></tr>';
	    }
	    //if ($totalinprocess != $total)
	    //print '<tr class="liste_total"><td>'.$langs->trans("Total").' ('.$langs->trans("CustomersOrdersRunning").')</td><td align="right">'.$totalinprocess.'</td></tr>';
<<<<<<< HEAD
	    print '<tr class="liste_total"><td>'.$langs->trans("OpportunityTotalAmount").'</td><td align="right">'.price($totalamount, 0, '', 1, -1, -1, $conf->currency).'</td></tr>';
	    print '<tr class="liste_total"><td>'.$langs->trans("OpportunityPonderatedAmount").'</td><td align="right">'.price($ponderated_opp_amount, 0, '', 1, -1, -1, $conf->currency).'</td></tr>';
=======
	    print '<tr class="liste_total"><td>'.$langs->trans("Total").'</td><td align="right">'.$total.'</td></tr>';
>>>>>>> 04ba12fa
	    print "</table><br>";
	}
	else
	{
	    dol_print_error($db);
	}
}


// List of draft projects
print_projecttasks_array($db,$form,$socid,$projectsListId,0,0,$listofoppstatus);


print '</div><div class="fichetwothirdright"><div class="ficheaddleft">';


print '<table class="noborder" width="100%">';
print '<tr class="liste_titre">';
print_liste_field_titre($langs->trans("OpenedProjectsByThirdparties"),$_SERVER["PHP_SELF"],"s.nom","","","",$sortfield,$sortorder);
print_liste_field_titre($langs->trans("NbOfProjects"),"","","","",'align="right"',$sortfield,$sortorder);
print "</tr>\n";

$sql = "SELECT COUNT(p.rowid) as nb, SUM(p.opp_amount)";
$sql.= ", s.nom as name, s.rowid as socid";
$sql.= " FROM ".MAIN_DB_PREFIX."projet as p";
$sql.= " LEFT JOIN ".MAIN_DB_PREFIX."societe as s on p.fk_soc = s.rowid";
$sql.= " WHERE p.entity = ".$conf->entity;
$sql.= " AND p.fk_statut = 1";
if ($mine || empty($user->rights->projet->all->lire)) $sql.= " AND p.rowid IN (".$projectsListId.")";
if ($socid)	$sql.= "  AND (p.fk_soc IS NULL OR p.fk_soc = 0 OR p.fk_soc = ".$socid.")";
$sql.= " GROUP BY s.nom, s.rowid";

$var=true;
$resql = $db->query($sql);
if ( $resql )
{
	$num = $db->num_rows($resql);
	$i = 0;

	while ($i < $num)
	{
		$obj = $db->fetch_object($resql);
		$var=!$var;
		print "<tr ".$bc[$var].">";
		print '<td class="nowrap">';
		if ($obj->socid)
		{
			$socstatic->id=$obj->socid;
			$socstatic->name=$obj->name;
			print $socstatic->getNomUrl(1);
		}
		else
		{
			print $langs->trans("OthersNotLinkedToThirdParty");
		}
		print '</td>';
		print '<td align="right"><a href="'.DOL_URL_ROOT.'/projet/list.php?socid='.$obj->socid.'&search_status=1">'.$obj->nb.'</a></td>';
		print "</tr>\n";

		$i++;
	}

	$db->free($resql);
}
else
{
	dol_print_error($db);
}
print "</table>";


print '<br>';


print_projecttasks_array($db,$form,$socid,$projectsListId,0,1,$listofoppstatus);



print '</div></div></div>';


llxFooter();

$db->close();<|MERGE_RESOLUTION|>--- conflicted
+++ resolved
@@ -123,11 +123,7 @@
 
 if (! empty($conf->global->PROJECT_USE_OPPORTUNITIES))
 {
-<<<<<<< HEAD
-	$sql = "SELECT COUNT(p.rowid) as nb, SUM(p.opp_amount) as opp_amount, p.fk_opp_status as opp_status";
-=======
 	$sql = "SELECT count(p.rowid), p.fk_opp_status as status";
->>>>>>> 04ba12fa
 	$sql.= " FROM ".MAIN_DB_PREFIX."projet as p";
 	$sql.= " WHERE p.entity = ".$conf->entity;
 	$sql.= " AND p.fk_statut = 1";
@@ -140,27 +136,6 @@
 	    $num = $db->num_rows($resql);
 	    $i = 0;
 
-<<<<<<< HEAD
-	    $totalnb=0;
-	    $totalamount=0;
-	    $ponderated_opp_amount=0;
-	    $valsnb=array();
-	    $valsamount=array();
-	    $dataseries=array();
-	    // -1=Canceled, 0=Draft, 1=Validated, (2=Accepted/On process not managed for customer orders), 3=Closed (Sent/Received, billed or not)
-	    while ($i < $num)
-	    {
-	        $obj = $db->fetch_object($resql);
-	        if ($obj)
-	        {
-	            //if ($row[1]!=-1 && ($row[1]!=3 || $row[2]!=1))
-	            {
-	                $valsnb[$obj->opp_status]=$obj->nb;
-	                $valsamount[$obj->opp_status]=$obj->opp_amount;
-	                $totalnb+=$obj->nb;
-	                $totalamount+=$obj->opp_amount;
-	                $ponderated_opp_amount = $ponderated_opp_amount + price2num($listofoppstatus[$obj->opp_status] * $obj->opp_amount / 100);
-=======
 	    $total=0;
 	    $totalinprocess=0;
 	    $dataseries=array();
@@ -175,7 +150,6 @@
 	            {
 	                $vals[$row[1]]=$row[0];
 	                $totalinprocess+=$row[0];
->>>>>>> 04ba12fa
 	            }
 	            $total+=$row[0];
 	        }
@@ -195,26 +169,15 @@
 	        if ($code) $labelstatus = $langs->trans("OppStatus".$code);
 	        if (empty($labelstatus)) $labelstatus=$listofopplabel[$status];
 
-<<<<<<< HEAD
-	        //$labelstatus .= ' ('.$langs->trans("Coeff").': '.price2num($listofoppstatus[$status]).')';
-	        $labelstatus .= ' - '.price2num($listofoppstatus[$status]).'%';
-
-	        $dataseries[]=array('label'=>$labelstatus,'data'=>(isset($valsamount[$status])?(float) $valsamount[$status]:0));
-=======
 	        $labelstatus .= ' ('.$langs->trans("Coeff").': '.$listofoppstatus[$status].')';
 
 	        $dataseries[]=array('label'=>$labelstatus,'data'=>(isset($vals[$status])?(int) $vals[$status]:0));
->>>>>>> 04ba12fa
 	        if (! $conf->use_javascript_ajax)
 	        {
 	            $var=!$var;
 	            print "<tr ".$bc[$var].">";
 	            print '<td>'.$labelstatus.'</td>';
-<<<<<<< HEAD
-	            print '<td align="right"><a href="list.php?statut='.$status.'">'.price((isset($valsamount[$status])?(float) $valsamount[$status]:0), 0, '', 1, -1, -1, $conf->currency).'</a></td>';
-=======
 	            print '<td align="right"><a href="list.php?statut='.$status.'">'.(isset($vals[$status])?$vals[$status]:0).'</a></td>';
->>>>>>> 04ba12fa
 	            print "</tr>\n";
 	        }
 	    }
@@ -222,21 +185,12 @@
 	    {
 	        print '<tr class="impair"><td align="center" colspan="2">';
 	        $data=array('series'=>$dataseries);
-<<<<<<< HEAD
-	        dol_print_graph('stats',400,180,$data,1,'pie',0,'');
-=======
 	        dol_print_graph('stats',400,180,$data,1,'pie',1);
->>>>>>> 04ba12fa
 	        print '</td></tr>';
 	    }
 	    //if ($totalinprocess != $total)
 	    //print '<tr class="liste_total"><td>'.$langs->trans("Total").' ('.$langs->trans("CustomersOrdersRunning").')</td><td align="right">'.$totalinprocess.'</td></tr>';
-<<<<<<< HEAD
-	    print '<tr class="liste_total"><td>'.$langs->trans("OpportunityTotalAmount").'</td><td align="right">'.price($totalamount, 0, '', 1, -1, -1, $conf->currency).'</td></tr>';
-	    print '<tr class="liste_total"><td>'.$langs->trans("OpportunityPonderatedAmount").'</td><td align="right">'.price($ponderated_opp_amount, 0, '', 1, -1, -1, $conf->currency).'</td></tr>';
-=======
 	    print '<tr class="liste_total"><td>'.$langs->trans("Total").'</td><td align="right">'.$total.'</td></tr>';
->>>>>>> 04ba12fa
 	    print "</table><br>";
 	}
 	else
