--- conflicted
+++ resolved
@@ -832,7 +832,7 @@
 	$param .= '&optioncss='.urlencode($optioncss);
 }
 if ($socid) {
-	$param .= '&socid='.urlencode($socid);
+	$param .= '&socid='.urlencode((string) $socid);
 }
 if ($search_all != '') {
 	$param .= '&search_all='.urlencode($search_all);
@@ -951,12 +951,6 @@
 if ($search_date_modif_end) {
 	$param .= '&search_date_modif_end=' . urlencode($search_date_modif_end);
 }
-<<<<<<< HEAD
-if ($socid) {
-	$param .= '&socid='.urlencode((string) ($socid));
-}
-=======
->>>>>>> 59394213
 if (!empty($search_category_array)) {
 	foreach ($search_category_array as $tmpval) {
 		$param .= '&search_categegory_project_list[]='.urlencode($tmpval);
@@ -1624,16 +1618,6 @@
 					} else {
 						$stringassignedusers .= $c->getNomUrl(-2, '', 0, '', -1, 0, 'valignmiddle'.($ifisrt ? '' : ' notfirst'));
 					}
-<<<<<<< HEAD
-=======
-					/*} else {
-					 if (get_class($c) == 'User') {
-					 $stringassignedusers .= $c->getNomUrl(2, '', 0, 0, 24, 1, '', 'valignmiddle'.($ifisrt ? '' : ' notfirst'));
-					 } else {
-					 $stringassignedusers .= $c->getNomUrl(2, '', 0, '', -1, 0, 'valignmiddle'.($ifisrt ? '' : ' notfirst'));
-					 }
-					 }*/
->>>>>>> 59394213
 					$ifisrt = 0;
 				}
 			}
