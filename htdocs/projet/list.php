<?php
/* Copyright (C) 2001-2005 Rodolphe Quiedeville <rodolphe@quiedeville.org>
 * Copyright (C) 2004-2016 Laurent Destailleur  <eldy@users.sourceforge.net>
 * Copyright (C) 2005      Marc Bariley / Ocebo <marc@ocebo.com>
 * Copyright (C) 2005-2010 Regis Houssin        <regis.houssin@inodbox.com>
 * Copyright (C) 2013      Cédric Salvador      <csalvador@gpcsolutions.fr>
 * Copyright (C) 2015 	   Claudio Aschieri     <c.aschieri@19.coop>
 * Copyright (C) 2018 	   Ferran Marcet	    <fmarcet@2byte.es>
 *
 * This program is free software; you can redistribute it and/or modify
 * it under the terms of the GNU General Public License as published by
 * the Free Software Foundation; either version 3 of the License, or
 * (at your option) any later version.
 *
 * This program is distributed in the hope that it will be useful,
 * but WITHOUT ANY WARRANTY; without even the implied warranty of
 * MERCHANTABILITY or FITNESS FOR A PARTICULAR PURPOSE.  See the
 * GNU General Public License for more details.
 *
 * You should have received a copy of the GNU General Public License
 * along with this program. If not, see <http://www.gnu.org/licenses/>.
 */

/**
 *	\file       htdocs/projet/list.php
 *	\ingroup    projet
 *	\brief      Page to list projects
 */

require '../main.inc.php';
require_once DOL_DOCUMENT_ROOT.'/projet/class/project.class.php';
require_once DOL_DOCUMENT_ROOT.'/core/lib/date.lib.php';
require_once DOL_DOCUMENT_ROOT.'/core/class/html.formother.class.php';
require_once DOL_DOCUMENT_ROOT.'/core/class/html.formprojet.class.php';

// Load translation files required by the page
$langs->loadLangs(array('projects', 'companies', 'commercial'));

$action=GETPOST('action', 'alpha');
$massaction=GETPOST('massaction', 'alpha');
$show_files=GETPOST('show_files', 'int');
$confirm=GETPOST('confirm', 'alpha');
$toselect = GETPOST('toselect', 'array');
$contextpage=GETPOST('contextpage', 'aZ')?GETPOST('contextpage', 'aZ'):'projectlist';

$title = $langs->trans("Projects");

// Security check
$socid = (is_numeric($_GET["socid"]) ? $_GET["socid"] : 0 );
//if ($user->societe_id > 0) $socid = $user->societe_id;    // For external user, no check is done on company because readability is managed by public status of project and assignement.
if ($socid > 0)
{
	$soc = new Societe($db);
	$soc->fetch($socid);
	$title .= ' (<a href="list.php">'.$soc->name.'</a>)';
}
if (!$user->rights->projet->lire) accessforbidden();

$diroutputmassaction=$conf->projet->dir_output . '/temp/massgeneration/'.$user->id;

$limit = GETPOST('limit', 'int')?GETPOST('limit', 'int'):$conf->liste_limit;
$sortfield = GETPOST("sortfield", "alpha");
$sortorder = GETPOST("sortorder");
$page = GETPOST("page");
$page = is_numeric($page) ? $page : 0;
$page = $page == -1 ? 0 : $page;
if (! $sortfield) $sortfield="p.ref";
if (! $sortorder) $sortorder="ASC";
$offset = $limit * $page ;
$pageprev = $page - 1;
$pagenext = $page + 1;

$search_all=GETPOST('search_all', 'alphanohtml') ? GETPOST('search_all', 'alphanohtml') : GETPOST('sall', 'alphanohtml');
$search_categ=GETPOST("search_categ", 'alpha');
$search_ref=GETPOST("search_ref");
$search_label=GETPOST("search_label");
$search_societe=GETPOST("search_societe");
$search_year=GETPOST("search_year");
$search_status=GETPOST("search_status", 'int');
$search_opp_status=GETPOST("search_opp_status", 'alpha');
$search_opp_percent=GETPOST("search_opp_percent", 'alpha');
$search_opp_amount=GETPOST("search_opp_amount", 'alpha');
$search_budget_amount=GETPOST("search_budget_amount", 'alpha');
$search_public=GETPOST("search_public", 'int');
$search_project_user=GETPOST('search_project_user', 'int');
$search_sale=GETPOST('search_sale', 'int');
$optioncss = GETPOST('optioncss', 'alpha');

$mine = $_REQUEST['mode']=='mine' ? 1 : 0;
if ($mine) { $search_project_user = $user->id; $mine=0; }

$search_sday	= GETPOST('search_sday', 'int');
$search_smonth	= GETPOST('search_smonth', 'int');
$search_syear	= GETPOST('search_syear', 'int');
$search_eday	= GETPOST('search_eday', 'int');
$search_emonth	= GETPOST('search_emonth', 'int');
$search_eyear	= GETPOST('search_eyear', 'int');

if ($search_status == '') $search_status=-1;	// -1 or 1

// Initialize technical object to manage hooks of page. Note that conf->hooks_modules contains array of hook context
$object = new Project($db);
$hookmanager->initHooks(array('projectlist'));
$extrafields = new ExtraFields($db);

// fetch optionals attributes and labels
$extralabels = $extrafields->fetch_name_optionals_label('projet');
$search_array_options=$extrafields->getOptionalsFromPost($object->table_element, '', 'search_');

// List of fields to search into when doing a "search in all"
$fieldstosearchall = array(
	'p.ref'=>"Ref",
	'p.title'=>"Label",
	's.nom'=>"ThirdPartyName",
	"p.note_public"=>"NotePublic"
);
if (empty($user->socid)) $fieldstosearchall["p.note_private"]="NotePrivate";

$arrayfields=array(
	'p.ref'=>array('label'=>$langs->trans("Ref"), 'checked'=>1),
	'p.title'=>array('label'=>$langs->trans("Label"), 'checked'=>1),
	's.nom'=>array('label'=>$langs->trans("ThirdParty"), 'checked'=>1, 'enabled'=>(empty($conf->societe->enabled)?0:1)),
	'commercial'=>array('label'=>$langs->trans("SaleRepresentativesOfThirdParty"), 'checked'=>0),
	'p.dateo'=>array('label'=>$langs->trans("DateStart"), 'checked'=>1, 'position'=>100),
	'p.datee'=>array('label'=>$langs->trans("DateEnd"), 'checked'=>1, 'position'=>101),
	'p.public'=>array('label'=>$langs->trans("Visibility"), 'checked'=>1, 'position'=>102),
	'p.opp_amount'=>array('label'=>$langs->trans("OpportunityAmountShort"), 'checked'=>1, 'enabled'=>($conf->global->PROJECT_USE_OPPORTUNITIES?1:0), 'position'=>103),
	'p.fk_opp_status'=>array('label'=>$langs->trans("OpportunityStatusShort"), 'checked'=>1, 'enabled'=>($conf->global->PROJECT_USE_OPPORTUNITIES?1:0), 'position'=>104),
	'p.opp_percent'=>array('label'=>$langs->trans("OpportunityProbabilityShort"), 'checked'=>1, 'enabled'=>($conf->global->PROJECT_USE_OPPORTUNITIES?1:0), 'position'=>105),
	'p.budget_amount'=>array('label'=>$langs->trans("Budget"), 'checked'=>0, 'position'=>110),
	'p.bill_time'=>array('label'=>$langs->trans("BillTimeShort"), 'checked'=>0, 'position'=>115),
	'p.datec'=>array('label'=>$langs->trans("DateCreationShort"), 'checked'=>0, 'position'=>500),
	'p.tms'=>array('label'=>$langs->trans("DateModificationShort"), 'checked'=>0, 'position'=>500),
	'p.fk_statut'=>array('label'=>$langs->trans("Status"), 'checked'=>1, 'position'=>1000),
);
// Extra fields
if (is_array($extrafields->attribute_label) && count($extrafields->attribute_label))
{
   foreach($extrafields->attribute_label as $key => $val)
   {
		if (! empty($extrafields->attribute_list[$key])) $arrayfields["ef.".$key]=array('label'=>$extrafields->attribute_label[$key], 'checked'=>(($extrafields->attribute_list[$key]<0)?0:1), 'position'=>$extrafields->attribute_pos[$key], 'enabled'=>(abs($extrafields->attribute_list[$key])!=3 && $extrafields->attribute_perms[$key]));
   }
}



/*
 * Actions
 */

if (GETPOST('cancel', 'alpha')) { $action='list'; $massaction=''; }
if (! GETPOST('confirmmassaction', 'alpha') && $massaction != 'presend' && $massaction != 'confirm_presend' && $massaction != 'confirm_createbills') { $massaction=''; }

$parameters=array('socid'=>$socid);
$reshook=$hookmanager->executeHooks('doActions', $parameters, $object, $action);    // Note that $action and $object may have been modified by some hooks
if ($reshook < 0) setEventMessages($hookmanager->error, $hookmanager->errors, 'errors');

if (empty($reshook))
{
	// Selection of new fields
	include DOL_DOCUMENT_ROOT.'/core/actions_changeselectedfields.inc.php';

	// Purge search criteria
	if (GETPOST('button_removefilter_x', 'alpha') || GETPOST('button_removefilter.x', 'alpha') || GETPOST('button_removefilter', 'alpha')) // All tests are required to be compatible with all browsers
	{
		$search_all='';
		$search_categ='';
		$search_ref="";
		$search_label="";
		$search_societe="";
		$search_year="";
		$search_status=-1;
		$search_opp_status=-1;
		$search_opp_amount='';
		$search_opp_percent='';
		$search_budget_amount='';
		$search_public="";
		$search_sale="";
		$search_project_user='';
		$search_sday="";
		$search_smonth="";
		$search_syear="";
		$search_eday="";
		$search_emonth="";
		$search_eyear="";
		$toselect='';
		$search_array_options=array();
	}


	// Mass actions
	$objectclass='Project';
	$objectlabel='Project';
	$permtoread = $user->rights->projet->lire;
	$permtodelete = $user->rights->projet->supprimer;
	$uploaddir = $conf->projet->dir_output;
	include DOL_DOCUMENT_ROOT.'/core/actions_massactions.inc.php';

    // Close records
    if (! $error && $massaction == 'close' && $user->rights->projet->creer)
    {
        $db->begin();

        $objecttmp=new $objectclass($db);
        $nbok = 0;
        foreach($toselect as $toselectid)
        {
            $result=$objecttmp->fetch($toselectid);
            if ($result > 0)
            {
                $userWrite  = $object->restrictedProjectArea($user, 'write');
                if ($userWrite > 0 && $objecttmp->statut == 1) {
                    $result = $objecttmp->setClose($user);
                    if ($result <= 0) {
                        setEventMessages($objecttmp->error, $objecttmp->errors, 'errors');
                        $error++;
                        break;
                    } else $nbok++;
                } elseif($userWrite <= 0) {
                    setEventMessages($langs->trans("DontHavePermissionForCloseProject", $objecttmp->ref), null, 'warnings');
                } else {
                    setEventMessages($langs->trans("DontHaveTheValidateStatus", $objecttmp->ref), null, 'warnings');
                }
            }
            else
            {
                setEventMessages($objecttmp->error, $objecttmp->errors, 'errors');
                $error++;
                break;
            }
        }

        if (! $error)
        {
            if ($nbok > 1) setEventMessages($langs->trans("RecordsClosed", $nbok), null, 'mesgs');
            else setEventMessages($langs->trans("RecordsClosed", $nbok), null, 'mesgs');
            $db->commit();
        }
        else
        {
            $db->rollback();
        }
    }
}


/*
 * View
 */

$socstatic = new Societe($db);
$form = new Form($db);
$formother = new FormOther($db);
$formproject = new FormProjets($db);

$title=$langs->trans("Projects");
//if ($search_project_user == $user->id) $title=$langs->trans("MyProjects");


// Get list of project id allowed to user (in a string list separated by coma)
$projectsListId='';
if (! $user->rights->projet->all->lire) $projectsListId = $object->getProjectsAuthorizedForUser($user, 0, 1, $socid);

// Get id of types of contacts for projects (This list never contains a lot of elements)
$listofprojectcontacttype=array();
$sql = "SELECT ctc.rowid, ctc.code FROM ".MAIN_DB_PREFIX."c_type_contact as ctc";
$sql.= " WHERE ctc.element = '" . $object->element . "'";
$sql.= " AND ctc.source = 'internal'";
$resql = $db->query($sql);
if ($resql)
{
	while($obj = $db->fetch_object($resql))
	{
		$listofprojectcontacttype[$obj->rowid]=$obj->code;
	}
}
else dol_print_error($db);
if (count($listofprojectcontacttype) == 0) $listofprojectcontacttype[0]='0';    // To avoid sql syntax error if not found


$distinct='DISTINCT';   // We add distinct until we are added a protection to be sure a contact of a project and task is only once.
$sql = "SELECT ".$distinct." p.rowid as id, p.ref, p.title, p.fk_statut, p.fk_opp_status, p.public, p.fk_user_creat";
$sql.= ", p.datec as date_creation, p.dateo as date_start, p.datee as date_end, p.opp_amount, p.opp_percent, p.tms as date_update, p.budget_amount, p.bill_time";
$sql.= ", s.nom as name, s.rowid as socid";
$sql.= ", cls.code as opp_status_code";
// We'll need these fields in order to filter by categ
if ($search_categ) $sql .= ", cs.fk_categorie, cs.fk_project";
// Add fields for extrafields
foreach ($extrafields->attribute_label as $key => $val) $sql.=($extrafields->attribute_type[$key] != 'separate' ? ",ef.".$key.' as options_'.$key : '');
// Add fields from hooks
$parameters=array();
$reshook=$hookmanager->executeHooks('printFieldListSelect', $parameters);    // Note that $action and $object may have been modified by hook
$sql.=$hookmanager->resPrint;
$sql.= " FROM ".MAIN_DB_PREFIX."projet as p";
if (is_array($extrafields->attribute_label) && count($extrafields->attribute_label)) $sql.= " LEFT JOIN ".MAIN_DB_PREFIX."projet_extrafields as ef on (p.rowid = ef.fk_object)";
$sql.= " LEFT JOIN ".MAIN_DB_PREFIX."societe as s on p.fk_soc = s.rowid";
$sql.= " LEFT JOIN ".MAIN_DB_PREFIX."c_lead_status as cls on p.fk_opp_status = cls.rowid";
// We'll need this table joined to the select in order to filter by categ
if (! empty($search_categ)) $sql.= ' LEFT JOIN '.MAIN_DB_PREFIX."categorie_project as cs ON p.rowid = cs.fk_project"; // We'll need this table joined to the select in order to filter by categ
// We'll need this table joined to the select in order to filter by sale
// No check is done on company permission because readability is managed by public status of project and assignement.
//if ($search_sale > 0 || (! $user->rights->societe->client->voir && ! $socid)) $sql .= " LEFT JOIN ".MAIN_DB_PREFIX."societe_commerciaux as sc ON sc.fk_soc = s.rowid";
if ($search_sale > 0) $sql .= " LEFT JOIN ".MAIN_DB_PREFIX."societe_commerciaux as sc ON sc.fk_soc = s.rowid";
if ($search_project_user > 0)
{
	$sql.=", ".MAIN_DB_PREFIX."element_contact as ecp";
}
$sql.= " WHERE p.entity IN (".getEntity('project').')';
if (! $user->rights->projet->all->lire) $sql.= " AND p.rowid IN (".$projectsListId.")";     // public and assigned to, or restricted to company for external users
// No need to check if company is external user, as filtering of projects must be done by getProjectsAuthorizedForUser
if ($socid > 0) $sql.= " AND (p.fk_soc = ".$socid.")";	// This filter if when we use a hard coded filter on company on url (not related to filter for external users)
if ($search_categ > 0)    $sql.= " AND cs.fk_categorie = ".$db->escape($search_categ);
if ($search_categ == -2)  $sql.= " AND cs.fk_categorie IS NULL";
if ($search_ref) $sql .= natural_search('p.ref', $search_ref);
if ($search_label) $sql .= natural_search('p.title', $search_label);
if ($search_societe) $sql .= natural_search('s.nom', $search_societe);
if ($search_opp_amount) $sql .= natural_search('p.opp_amount', $search_opp_amount, 1);
if ($search_opp_percent) $sql .= natural_search('p.opp_percent', $search_opp_percent, 1);
if ($search_smonth > 0)
{
	if ($search_syear > 0 && empty($search_sday))
		$sql.= " AND p.dateo BETWEEN '".$db->idate(dol_get_first_day($search_syear, $search_smonth, false))."' AND '".$db->idate(dol_get_last_day($search_syear, $search_smonth, false))."'";
	elseif ($search_syear > 0 && ! empty($search_sday))
		$sql.= " AND p.dateo BETWEEN '".$db->idate(dol_mktime(0, 0, 0, $search_smonth, $search_sday, $search_syear))."' AND '".$db->idate(dol_mktime(23, 59, 59, $search_smonth, $search_sday, $search_syear))."'";
	else
		$sql.= " AND date_format(p.dateo, '%m') = '".$search_smonth."'";
}
elseif ($search_syear > 0)
{
	$sql.= " AND p.dateo BETWEEN '".$db->idate(dol_get_first_day($search_syear, 1, false))."' AND '".$db->idate(dol_get_last_day($search_syear, 12, false))."'";
}
if ($search_emonth > 0)
{
	if ($search_eyear > 0 && empty($search_eday))
		$sql.= " AND p.datee BETWEEN '".$db->idate(dol_get_first_day($search_eyear, $search_emonth, false))."' AND '".$db->idate(dol_get_last_day($search_eyear, $search_emonth, false))."'";
	elseif ($search_eyear > 0 && ! empty($search_eday))
		$sql.= " AND p.datee BETWEEN '".$db->idate(dol_mktime(0, 0, 0, $search_emonth, $search_eday, $search_eyear))."' AND '".$db->idate(dol_mktime(23, 59, 59, $search_emonth, $search_eday, $search_eyear))."'";
	else
		$sql.= " AND date_format(p.datee, '%m') = '".$search_emonth."'";
}
elseif ($search_eyear > 0)
{
	$sql.= " AND p.datee BETWEEN '".$db->idate(dol_get_first_day($search_eyear, 1, false))."' AND '".$db->idate(dol_get_last_day($search_eyear, 12, false))."'";
}
if ($search_all) $sql .= natural_search(array_keys($fieldstosearchall), $search_all);
if ($search_status >= 0)
{
	if ($search_status == 99) $sql .= " AND p.fk_statut <> 2";
	else $sql .= " AND p.fk_statut = ".$db->escape($search_status);
}
if ($search_opp_status)
{
	if (is_numeric($search_opp_status) && $search_opp_status > 0) $sql .= " AND p.fk_opp_status = ".$db->escape($search_opp_status);
	if ($search_opp_status == 'all') $sql .= " AND p.fk_opp_status IS NOT NULL";
	if ($search_opp_status == 'openedopp') $sql .= " AND p.fk_opp_status IS NOT NULL AND p.fk_opp_status NOT IN (SELECT rowid FROM ".MAIN_DB_PREFIX."c_lead_status WHERE code IN ('WON','LOST'))";
	if ($search_opp_status == 'notopenedopp') $sql .= " AND (p.fk_opp_status IS NULL OR p.fk_opp_status IN (SELECT rowid FROM ".MAIN_DB_PREFIX."c_lead_status WHERE code IN ('WON')))";
	if ($search_opp_status == 'none') $sql .= " AND p.fk_opp_status IS NULL";
}
if ($search_public!='') $sql .= " AND p.public = ".$db->escape($search_public);
// For external user, no check is done on company permission because readability is managed by public status of project and assignement.
//if ($socid > 0) $sql.= " AND s.rowid = ".$socid;
if ($search_sale > 0) $sql.= " AND sc.fk_user = " .$search_sale;
// No check is done on company permission because readability is managed by public status of project and assignement.
//if (! $user->rights->societe->client->voir && ! $socid) $sql.= " AND ((s.rowid = sc.fk_soc AND sc.fk_user = " .$user->id.") OR (s.rowid IS NULL))";
if ($search_project_user > 0) $sql.= " AND ecp.fk_c_type_contact IN (".join(',', array_keys($listofprojectcontacttype)).") AND ecp.element_id = p.rowid AND ecp.fk_socpeople = ".$search_project_user;
if ($search_opp_amount != '') $sql .= natural_search('p.opp_amount', $search_opp_amount, 1);
if ($search_budget_amount != '') $sql .= natural_search('p.budget_amount', $search_budget_amount, 1);
// Add where from extra fields
include DOL_DOCUMENT_ROOT.'/core/tpl/extrafields_list_search_sql.tpl.php';
// Add where from hooks
$parameters=array();
$reshook=$hookmanager->executeHooks('printFieldListWhere', $parameters);    // Note that $action and $object may have been modified by hook
$sql.=$hookmanager->resPrint;
$sql.= $db->order($sortfield, $sortorder);

$nbtotalofrecords = '';
if (empty($conf->global->MAIN_DISABLE_FULL_SCANLIST))
{
	$result = $db->query($sql);
	$nbtotalofrecords = $db->num_rows($result);
	if (($page * $limit) > $nbtotalofrecords)	// if total resultset is smaller then paging size (filtering), goto and load page 0
	{
		$page = 0;
		$offset = 0;
	}
}

$sql.= $db->plimit($limit + 1, $offset);

dol_syslog("list allowed project", LOG_DEBUG);

$resql = $db->query($sql);
if (! $resql)
{
	dol_print_error($db);
	exit;
}

$num = $db->num_rows($resql);

$arrayofselected=is_array($toselect)?$toselect:array();

if ($num == 1 && ! empty($conf->global->MAIN_SEARCH_DIRECT_OPEN_IF_ONLY_ONE) && $search_all)
{
	$obj = $db->fetch_object($resql);
	header("Location: ".DOL_URL_ROOT.'/projet/card.php?id='.$obj->id);
	exit;
}

$help_url="EN:Module_Projects|FR:Module_Projets|ES:M&oacute;dulo_Proyectos";
llxHeader("", $title, $help_url);

$param='';
if (! empty($contextpage) && $contextpage != $_SERVER["PHP_SELF"]) $param.='&contextpage='.$contextpage;
if ($limit > 0 && $limit != $conf->liste_limit) $param.='&limit='.$limit;
if ($search_all != '') 			$param.='&search_all='.$search_all;
if ($search_sday)              		    $param.='&search_sday='.$search_sday;
if ($search_smonth)              		$param.='&search_smonth='.$search_smonth;
if ($search_syear)               		$param.='&search_syear=' .$search_syear;
if ($search_eday)               		$param.='&search_eday='.$search_eday;
if ($search_emonth)              		$param.='&search_emonth='.$search_emonth;
if ($search_eyear)               		$param.='&search_eyear=' .$search_eyear;
if ($socid)				        $param.='&socid='.$socid;
if ($search_ref != '') 			$param.='&search_ref='.$search_ref;
if ($search_label != '') 		$param.='&search_label='.$search_label;
if ($search_societe != '') 		$param.='&search_societe='.$search_societe;
if ($search_status >= 0) 		$param.='&search_status='.$search_status;
if ((is_numeric($search_opp_status) && $search_opp_status >= 0) || in_array($search_opp_status, array('all','openedopp','notopenedopp','none'))) 	    $param.='&search_opp_status='.urlencode($search_opp_status);
if ($search_opp_percent != '') 	$param.='&search_opp_percent='.urlencode($search_opp_percent);
if ($search_public != '') 		$param.='&search_public='.$search_public;
if ($search_project_user != '')   $param.='&search_project_user='.$search_project_user;
if ($search_sale > 0)    		$param.='&search_sale='.$search_sale;
if ($search_opp_amount != '')    $param.='&search_opp_amount='.$search_opp_amount;
if ($search_budget_amount != '') $param.='&search_budget_amount='.$search_budget_amount;
if ($optioncss != '') $param.='&optioncss='.$optioncss;
// Add $param from extra fields
include DOL_DOCUMENT_ROOT.'/core/tpl/extrafields_list_search_param.tpl.php';

// List of mass actions available
$arrayofmassactions =  array(
	'generate_doc'=>$langs->trans("Generate"),
//    'presend'=>$langs->trans("SendByMail"),
//    'builddoc'=>$langs->trans("PDFMerge"),
);
//if($user->rights->societe->creer) $arrayofmassactions['createbills']=$langs->trans("CreateInvoiceForThisCustomer");
if ($user->rights->projet->creer) $arrayofmassactions['close']=$langs->trans("Close");
if ($user->rights->societe->supprimer) $arrayofmassactions['predelete']=$langs->trans("Delete");
if (in_array($massaction, array('presend','predelete'))) $arrayofmassactions=array();

$massactionbutton=$form->selectMassAction('', $arrayofmassactions);

$newcardbutton='';
if ($user->rights->projet->creer)
{
	$newcardbutton = '<a class="butActionNew" href="'.DOL_URL_ROOT.'/projet/card.php?action=create"><span class="valignmiddle text-plus-circle">'.$langs->trans('NewProject').'</span>';
	$newcardbutton.= '<span class="fa fa-plus-circle valignmiddle"></span>';
	$newcardbutton.= '</a>';
}

print '<form method="POST" id="searchFormList" action="'.$_SERVER["PHP_SELF"].'">';
if ($optioncss != '') print '<input type="hidden" name="optioncss" value="'.$optioncss.'">';
print '<input type="hidden" name="token" value="'.$_SESSION['newtoken'].'">';
print '<input type="hidden" name="formfilteraction" id="formfilteraction" value="list">';
print '<input type="hidden" name="action" value="list">';
print '<input type="hidden" name="sortfield" value="'.$sortfield.'">';
print '<input type="hidden" name="sortorder" value="'.$sortorder.'">';
print '<input type="hidden" name="page" value="'.$page.'">';
print '<input type="hidden" name="type" value="'.$type.'">';
print '<input type="hidden" name="contextpage" value="'.$contextpage.'">';

print_barre_liste($title, $page, $_SERVER["PHP_SELF"], $param, $sortfield, $sortorder, $massactionbutton, $num, $nbtotalofrecords, 'title_project', 0, $newcardbutton, '', $limit);

// Show description of content
print '<div class="opacitymedium">';
if ($search_project_user == $user->id) print $langs->trans("MyProjectsDesc").'<br><br>';
else
{
	if ($user->rights->projet->all->lire && ! $socid) print $langs->trans("ProjectsDesc").'<br><br>';
	else print $langs->trans("ProjectsPublicDesc").'<br><br>';
}
print '</div>';

$topicmail="Information";
$modelmail="project";
$objecttmp=new Project($db);
$trackid='prj'.$object->id;
include DOL_DOCUMENT_ROOT.'/core/tpl/massactions_pre.tpl.php';

if ($search_all)
{
	foreach($fieldstosearchall as $key => $val) $fieldstosearchall[$key]=$langs->trans($val);
	print '<div class="divsearchfieldfilter">'.$langs->trans("FilterOnInto", $search_all) . join(', ', $fieldstosearchall).'</div>';
}

$moreforfilter='';

// Filter on categories
if (! empty($conf->categorie->enabled))
{
	require_once DOL_DOCUMENT_ROOT . '/categories/class/categorie.class.php';
	$moreforfilter.='<div class="divsearchfield">';
	$moreforfilter.=$langs->trans('ProjectCategories'). ': ';
	$moreforfilter.=$formother->select_categories('project', $search_categ, 'search_categ', 1, 1, 'maxwidth300');
	$moreforfilter.='</div>';
}

// If the user can view user other than himself
$moreforfilter.='<div class="divsearchfield">';
$moreforfilter.=$langs->trans('ProjectsWithThisUserAsContact'). ': ';
$includeonly='hierachyme';
if (empty($user->rights->user->user->lire)) $includeonly=array($user->id);
$moreforfilter.=$form->select_dolusers($search_project_user?$search_project_user:'', 'search_project_user', 1, '', 0, $includeonly, '', 0, 0, 0, '', 0, '', 'maxwidth200');
$moreforfilter.='</div>';

// If the user can view thirdparties other than his'
if ($user->rights->societe->client->voir || $socid)
{
	$langs->load("commercial");
	$moreforfilter.='<div class="divsearchfield">';
	$moreforfilter.=$langs->trans('ThirdPartiesOfSaleRepresentative'). ': ';
	$moreforfilter.=$formother->select_salesrepresentatives($search_sale, 'search_sale', $user, 0, 1, 'maxwidth200');
	$moreforfilter.='</div>';
}

if (! empty($moreforfilter))
{
	print '<div class="liste_titre liste_titre_bydiv centpercent">';
	print $moreforfilter;
	$parameters=array();
	$reshook=$hookmanager->executeHooks('printFieldPreListTitle', $parameters);    // Note that $action and $object may have been modified by hook
	print $hookmanager->resPrint;
	print '</div>';
}

$varpage=empty($contextpage)?$_SERVER["PHP_SELF"]:$contextpage;
$selectedfields=$form->multiSelectArrayWithCheckbox('selectedfields', $arrayfields, $varpage);	// This also change content of $arrayfields
if ($massactionbutton) $selectedfields.=$form->showCheckAddButtons('checkforselect', 1);

print '<div class="div-table-responsive">';
print '<table class="tagtable nobottomiftotal liste'.($moreforfilter?" listwithfilterbefore":"").'">'."\n";

print '<tr class="liste_titre_filter">';
// Project ref
if (! empty($arrayfields['p.ref']['checked']))
{
	print '<td class="liste_titre">';
	print '<input type="text" class="flat" name="search_ref" value="'.dol_escape_htmltag($search_ref).'" size="6">';
	print '</td>';
}
// Project label
if (! empty($arrayfields['p.title']['checked']))
{
	print '<td class="liste_titre">';
	print '<input type="text" class="flat" name="search_label" size="8" value="'.dol_escape_htmltag($search_label).'">';
	print '</td>';
}
// Third party
if (! empty($arrayfields['s.nom']['checked']))
{
	print '<td class="liste_titre">';
	if ($socid > 0)
	{
		$tmpthirdparty=new Societe($db);
		$tmpthirdparty->fetch($socid);
		$search_societe=$tmpthirdparty->nom;
	}
	print '<input type="text" class="flat" name="search_societe" size="8" value="'.dol_escape_htmltag($search_societe).'">';
	print '</td>';
}
// Sale representative
if (! empty($arrayfields['commercial']['checked']))
{
	print '<td class="liste_titre">&nbsp;</td>';
}
// Start date
if (! empty($arrayfields['p.dateo']['checked']))
{
	print '<td class="liste_titre center nowraponall">';
	if (! empty($conf->global->MAIN_LIST_FILTER_ON_DAY)) print '<input class="flat valignmiddle" type="text" size="1" maxlength="2" name="search_sday" value="'.dol_escape_htmltag($search_sday).'">';
	print '<input class="flat valignmiddle" type="text" size="1" maxlength="2" name="search_smonth" value="'.dol_escape_htmltag($search_smonth).'">';
	$formother->select_year($search_syear?$search_syear:-1, 'search_syear', 1, 20, 5, 0, 0, '', 'widthauto valignmiddle');
	print '</td>';
}
// End date
if (! empty($arrayfields['p.datee']['checked']))
{
	print '<td class="liste_titre center nowraponall">';
	if (! empty($conf->global->MAIN_LIST_FILTER_ON_DAY)) print '<input class="flat valignmiddle" type="text" size="1" maxlength="2" name="search_eday" value="'.dol_escape_htmltag($search_eday).'">';
	print '<input class="flat valignmiddle" type="text" size="1" maxlength="2" name="search_emonth" value="'.dol_escape_htmltag($search_emonth).'">';
	$formother->select_year($search_eyear?$search_eyear:-1, 'search_eyear', 1, 20, 5, 0, 0, '', 'widthauto valignmiddle');
	print '</td>';
}
if (! empty($arrayfields['p.public']['checked']))
{
	print '<td class="liste_titre">';
	$array=array(''=>'',0 => $langs->trans("PrivateProject"),1 => $langs->trans("SharedProject"));
	print $form->selectarray('search_public', $array, $search_public);
	print '</td>';
}
// Opp status
if (! empty($arrayfields['p.fk_opp_status']['checked']))
{
	print '<td class="liste_titre nowrap center">';
	print $formproject->selectOpportunityStatus('search_opp_status', $search_opp_status, 1, 0, 1, 0, 'maxwidth100');
	print '</td>';
}
if (! empty($arrayfields['p.opp_amount']['checked']))
{
	print '<td class="liste_titre nowrap right">';
	print '<input type="text" class="flat" name="search_opp_amount" size="3" value="'.$search_opp_amount.'">';
	print '</td>';
}
if (! empty($arrayfields['p.opp_percent']['checked']))
{
	print '<td class="liste_titre nowrap right">';
	print '<input type="text" class="flat" name="search_opp_percent" size="2" value="'.$search_opp_percent.'">';
	print '</td>';
}
if (! empty($arrayfields['p.budget_amount']['checked']))
{
	print '<td class="liste_titre nowrap right">';
	print '<input type="text" class="flat" name="search_budget_amount" size="4" value="'.$search_budget_amount.'">';
	print '</td>';
}
if (! empty($arrayfields['p.bill_time']['checked']))
{
	print '<td class="liste_titre nowrap right">';
	print '';
	print '</td>';
}
// Extra fields
include DOL_DOCUMENT_ROOT.'/core/tpl/extrafields_list_search_input.tpl.php';

// Fields from hook
$parameters=array('arrayfields'=>$arrayfields);
$reshook=$hookmanager->executeHooks('printFieldListOption', $parameters);    // Note that $action and $object may have been modified by hook
print $hookmanager->resPrint;
if (! empty($arrayfields['p.datec']['checked']))
{
	// Date creation
	print '<td class="liste_titre">';
	print '</td>';
}
if (! empty($arrayfields['p.tms']['checked']))
{
	// Date modification
	print '<td class="liste_titre">';
	print '</td>';
}
if (! empty($arrayfields['p.fk_statut']['checked']))
{
	print '<td class="liste_titre nowrap right">';
	$arrayofstatus = array();
	foreach($object->statuts_short as $key => $val) $arrayofstatus[$key]=$langs->trans($val);
	$arrayofstatus['99']=$langs->trans("NotClosed").' ('.$langs->trans('Draft').' + '.$langs->trans('Opened').')';
	print $form->selectarray('search_status', $arrayofstatus, $search_status, 1, 0, 0, '', 0, 0, 0, '', 'maxwidth100 selectarrowonleft');
	print ajax_combobox('search_status');
	print '</td>';
}
// Action column
print '<td class="liste_titre right">';
$searchpicto=$form->showFilterButtons();
print $searchpicto;
print '</td>';

print '</tr>'."\n";

print '<tr class="liste_titre">';
if (! empty($arrayfields['p.ref']['checked']))           print_liste_field_titre($arrayfields['p.ref']['label'], $_SERVER["PHP_SELF"], "p.ref", "", $param, "", $sortfield, $sortorder);
if (! empty($arrayfields['p.title']['checked']))         print_liste_field_titre($arrayfields['p.title']['label'], $_SERVER["PHP_SELF"], "p.title", "", $param, "", $sortfield, $sortorder);
if (! empty($arrayfields['s.nom']['checked']))           print_liste_field_titre($arrayfields['s.nom']['label'], $_SERVER["PHP_SELF"], "s.nom", "", $param, "", $sortfield, $sortorder);
if (! empty($arrayfields['commercial']['checked']))      print_liste_field_titre($arrayfields['commercial']['label'], $_SERVER["PHP_SELF"], "", "", $param, "", $sortfield, $sortorder);
if (! empty($arrayfields['p.dateo']['checked']))         print_liste_field_titre($arrayfields['p.dateo']['label'], $_SERVER["PHP_SELF"], "p.dateo", "", $param, '', $sortfield, $sortorder, 'center ');
if (! empty($arrayfields['p.datee']['checked']))         print_liste_field_titre($arrayfields['p.datee']['label'], $_SERVER["PHP_SELF"], "p.datee", "", $param, '', $sortfield, $sortorder, 'center ');
if (! empty($arrayfields['p.public']['checked']))        print_liste_field_titre($arrayfields['p.public']['label'], $_SERVER["PHP_SELF"], "p.public", "", $param, "", $sortfield, $sortorder);
if (! empty($arrayfields['p.fk_opp_status']['checked'])) print_liste_field_titre($arrayfields['p.fk_opp_status']['label'], $_SERVER["PHP_SELF"], 'p.fk_opp_status', "", $param, '', $sortfield, $sortorder, 'center ');
if (! empty($arrayfields['p.opp_amount']['checked']))    print_liste_field_titre($arrayfields['p.opp_amount']['label'], $_SERVER["PHP_SELF"], 'p.opp_amount', "", $param, '', $sortfield, $sortorder, 'right ');
if (! empty($arrayfields['p.opp_percent']['checked']))   print_liste_field_titre($arrayfields['p.opp_percent']['label'], $_SERVER["PHP_SELF"], 'p.opp_percent', "", $param, '', $sortfield, $sortorder, 'right ');
if (! empty($arrayfields['p.budget_amount']['checked'])) print_liste_field_titre($arrayfields['p.budget_amount']['label'], $_SERVER["PHP_SELF"], 'p.budget_amount', "", $param, '', $sortfield, $sortorder, 'right ');
if (! empty($arrayfields['p.bill_time']['checked']))     print_liste_field_titre($arrayfields['p.bill_time']['label'], $_SERVER["PHP_SELF"], 'p.bill_time', "", $param, '', $sortfield, $sortorder, 'right ');
// Extra fields
include DOL_DOCUMENT_ROOT.'/core/tpl/extrafields_list_search_title.tpl.php';
// Hook fields
$parameters=array('arrayfields'=>$arrayfields,'param'=>$param,'sortfield'=>$sortfield,'sortorder'=>$sortorder);
$reshook=$hookmanager->executeHooks('printFieldListTitle', $parameters);    // Note that $action and $object may have been modified by hook
print $hookmanager->resPrint;
if (! empty($arrayfields['p.datec']['checked']))  print_liste_field_titre($arrayfields['p.datec']['label'], $_SERVER["PHP_SELF"], "p.datec", "", $param, '', $sortfield, $sortorder, 'center nowrap ');
if (! empty($arrayfields['p.tms']['checked']))    print_liste_field_titre($arrayfields['p.tms']['label'], $_SERVER["PHP_SELF"], "p.tms", "", $param, '', $sortfield, $sortorder, 'center nowrap ');
if (! empty($arrayfields['p.fk_statut']['checked'])) print_liste_field_titre($arrayfields['p.fk_statut']['label'], $_SERVER["PHP_SELF"], "p.fk_statut", "", $param, '', $sortfield, $sortorder, 'right ');
print_liste_field_titre($selectedfields, $_SERVER["PHP_SELF"], "", '', '', '', $sortfield, $sortorder, 'center maxwidthsearch ');
print "</tr>\n";

$i=0;
$totalarray=array();
while ($i < min($num, $limit))
{
	$obj = $db->fetch_object($resql);

	$object->id = $obj->id;
	$object->user_author_id = $obj->fk_user_creat;
	$object->public = $obj->public;
	$object->ref = $obj->ref;
	$object->datee = $db->jdate($obj->date_end);
	$object->statut = $obj->fk_statut;
	$object->opp_status = $obj->fk_opp_status;
	$object->title = $obj->title;

	$userAccess = $object->restrictedProjectArea($user);    // why this ?
	if ($userAccess >= 0)
	{
		print '<tr class="oddeven">';

		// Project url
		if (! empty($arrayfields['p.ref']['checked']))
		{
			print '<td class="nowrap">';
			print $object->getNomUrl(1);
			if ($object->hasDelay()) print img_warning($langs->trans('Late'));
			print '</td>';
			if (! $i) $totalarray['nbfield']++;
		}
		// Title
		if (! empty($arrayfields['p.title']['checked']))
		{
<<<<<<< HEAD
			print '<td class="tdoverflowmax100">';
=======
			print '<td class="tdoverflowmax200">';
>>>>>>> fa95f557
			print dol_trunc($obj->title, 80);
			print '</td>';
			if (! $i) $totalarray['nbfield']++;
		}
		// Company
		if (! empty($arrayfields['s.nom']['checked']))
		{
			print '<td class="tdoverflowmax100">';
			if ($obj->socid)
			{
				$socstatic->id=$obj->socid;
				$socstatic->name=$obj->name;
				print $socstatic->getNomUrl(1);
			}
			else
			{
				print '&nbsp;';
			}
			print '</td>';
			if (! $i) $totalarray['nbfield']++;
		}
		// Sales Representatives
		if (! empty($arrayfields['commercial']['checked']))
		{
			print '<td>';
			if ($obj->socid)
			{
				$socstatic->id=$obj->socid;
				$socstatic->name=$obj->name;
				$listsalesrepresentatives=$socstatic->getSalesRepresentatives($user);
				$nbofsalesrepresentative=count($listsalesrepresentatives);
				if ($nbofsalesrepresentative > 3)   // We print only number
				{
					print '<a href="'.DOL_URL_ROOT.'/societe/commerciaux.php?socid='.$socstatic->id.'">';
					print $nbofsalesrepresentative;
					print '</a>';
				}
				elseif ($nbofsalesrepresentative > 0)
				{
					$userstatic=new User($db);
					$j=0;
					foreach($listsalesrepresentatives as $val)
					{
						$userstatic->id=$val['id'];
						$userstatic->lastname=$val['lastname'];
						$userstatic->firstname=$val['firstname'];
						$userstatic->email=$val['email'];
						$userstatic->statut=$val['statut'];
						$userstatic->entity=$val['entity'];
						$userstatic->photo=$val['photo'];
						//print $userstatic->getNomUrl(1, '', 0, 0, 12);
						print $userstatic->getNomUrl(-2);
						$j++;
						if ($j < $nbofsalesrepresentative) print ' ';
					}
				}
				//else print $langs->trans("NoSalesRepresentativeAffected");
			}
			else
			{
				print '&nbsp';
			}
			print '</td>';
			if (! $i) $totalarray['nbfield']++;
		}
		// Date start
		if (! empty($arrayfields['p.dateo']['checked']))
		{
			print '<td class="center">';
			print dol_print_date($db->jdate($obj->date_start), 'day');
			print '</td>';
			if (! $i) $totalarray['nbfield']++;
		}
		// Date end
		if (! empty($arrayfields['p.datee']['checked']))
		{
			print '<td class="center">';
			print dol_print_date($db->jdate($obj->date_end), 'day');
			print '</td>';
			if (! $i) $totalarray['nbfield']++;
		}
		// Visibility
		if (! empty($arrayfields['p.public']['checked']))
		{
			print '<td class="left">';
			if ($obj->public) print $langs->trans('SharedProject');
			else print $langs->trans('PrivateProject');
			print '</td>';
			if (! $i) $totalarray['nbfield']++;
		}
		// Opp Status
		if (! empty($arrayfields['p.fk_opp_status']['checked']))
		{
			print '<td class="center">';
			if ($obj->opp_status_code) print $langs->trans("OppStatus".$obj->opp_status_code);
			print '</td>';
			if (! $i) $totalarray['nbfield']++;
		}
		// Opp Amount
		if (! empty($arrayfields['p.opp_amount']['checked']))
		{
			print '<td class="right">';
			//if ($obj->opp_status_code)
			if (strcmp($obj->opp_amount, ''))
			{
				print price($obj->opp_amount, 1, $langs, 1, -1, -1, '');
				$totalarray['totalopp'] += $obj->opp_amount;
			}
			print '</td>';
			if (! $i) $totalarray['nbfield']++;
			if (! $i) $totalarray['totaloppfield']=$totalarray['nbfield'];
		}
		// Opp percent
		if (! empty($arrayfields['p.opp_percent']['checked']))
		{
			print '<td class="right">';
			if ($obj->opp_percent) print price($obj->opp_percent, 1, $langs, 1, 0).'%';
			print '</td>';
			if (! $i) $totalarray['nbfield']++;
		}
		// Budget
		if (! empty($arrayfields['p.budget_amount']['checked']))
		{
			print '<td class="right">';
			if ($obj->budget_amount != '')
			{
				print price($obj->budget_amount, 1, $langs, 1, -1, -1);
				$totalarray['totalbudget'] += $obj->budget_amount;
			}
			print '</td>';
			if (! $i) $totalarray['nbfield']++;
			if (! $i) $totalarray['totalbudgetfield']=$totalarray['nbfield'];
		}
		// Bill time
		if (! empty($arrayfields['p.bill_time']['checked']))
		{
			print '<td class="right">';
			if ($obj->bill_time)
			{
				print yn($obj->bill_time);
			}
			print '</td>';
			if (! $i) $totalarray['nbfield']++;
		}
		// Extra fields
		include DOL_DOCUMENT_ROOT.'/core/tpl/extrafields_list_print_fields.tpl.php';
		// Fields from hook
		$parameters=array('arrayfields'=>$arrayfields, 'obj'=>$obj);
		$reshook=$hookmanager->executeHooks('printFieldListValue', $parameters);    // Note that $action and $object may have been modified by hook
		print $hookmanager->resPrint;
		// Date creation
		if (! empty($arrayfields['p.datec']['checked']))
		{
			print '<td class="center">';
			print dol_print_date($db->jdate($obj->date_creation), 'dayhour', 'tzuser');
			print '</td>';
			if (! $i) $totalarray['nbfield']++;
		}
		// Date modification
		if (! empty($arrayfields['p.tms']['checked']))
		{
			print '<td class="center">';
			print dol_print_date($db->jdate($obj->date_update), 'dayhour', 'tzuser');
			print '</td>';
			if (! $i) $totalarray['nbfield']++;
		}
		// Status
		if (! empty($arrayfields['p.fk_statut']['checked']))
		{
			print '<td class="right">'.$object->getLibStatut(5).'</td>';
			if (! $i) $totalarray['nbfield']++;
		}
		// Action column
		print '<td class="nowrap center">';
		if ($massactionbutton || $massaction)   // If we are in select mode (massactionbutton defined) or if we have already selected and sent an action ($massaction) defined
		{
			$selected=0;
			if (in_array($obj->id, $arrayofselected)) $selected=1;
			print '<input id="cb'.$obj->id.'" class="flat checkforselect" type="checkbox" name="toselect[]" value="'.$obj->id.'"'.($selected?' checked="checked"':'').'>';
		}
		print '</td>';
		if (! $i) $totalarray['nbfield']++;

		print "</tr>\n";
	}

	$i++;
}

// Show total line
if (isset($totalarray['totaloppfield']) || isset($totalarray['totalbudgetfield']))
{
	print '<tr class="liste_total">';
	$i=0;
	while ($i < $totalarray['nbfield'])
	{
		$i++;
		if ($i == 1)
		{
			if ($num < $limit && empty($offset)) print '<td class="left">'.$langs->trans("Total").'</td>';
			else print '<td class="left">'.$langs->trans("Totalforthispage").'</td>';
		}
		elseif ($totalarray['totaloppfield'] == $i) print '<td class="right">'.price($totalarray['totalopp'], 1, $langs, 1, -1, -1).'</td>';
		elseif ($totalarray['totalbudgetfield'] == $i) print '<td class="right">'.price($totalarray['totalbudget'], 1, $langs, 1, -1, -1).'</td>';
		else print '<td></td>';
	}
	print '</tr>';
}

$db->free($resql);

$parameters=array('sql' => $sql);
$reshook=$hookmanager->executeHooks('printFieldListFooter', $parameters);    // Note that $action and $object may have been modified by hook
print $hookmanager->resPrint;

print "</table>\n";
print '</div>';
print "</form>\n";

// End of page
llxFooter();
$db->close();<|MERGE_RESOLUTION|>--- conflicted
+++ resolved
@@ -722,11 +722,7 @@
 		// Title
 		if (! empty($arrayfields['p.title']['checked']))
 		{
-<<<<<<< HEAD
-			print '<td class="tdoverflowmax100">';
-=======
 			print '<td class="tdoverflowmax200">';
->>>>>>> fa95f557
 			print dol_trunc($obj->title, 80);
 			print '</td>';
 			if (! $i) $totalarray['nbfield']++;
