<?php
/* Copyright (C) 2001-2005 Rodolphe Quiedeville <rodolphe@quiedeville.org>
 * Copyright (C) 2004-2019 Laurent Destailleur  <eldy@users.sourceforge.net>
 * Copyright (C) 2005      Marc Bariley / Ocebo <marc@ocebo.com>
 * Copyright (C) 2005-2010 Regis Houssin        <regis.houssin@inodbox.com>
 * Copyright (C) 2013      Cédric Salvador      <csalvador@gpcsolutions.fr>
 * Copyright (C) 2015 	   Claudio Aschieri     <c.aschieri@19.coop>
 * Copyright (C) 2018 	   Ferran Marcet	    <fmarcet@2byte.es>
 * Copyright (C) 2019 	   Juanjo Menent	    <jmenent@2byte.es>
 * Copyright (C) 2020	   Tobias Sean			<tobias.sekan@startmail.com>
 *
 * This program is free software; you can redistribute it and/or modify
 * it under the terms of the GNU General Public License as published by
 * the Free Software Foundation; either version 3 of the License, or
 * (at your option) any later version.
 *
 * This program is distributed in the hope that it will be useful,
 * but WITHOUT ANY WARRANTY; without even the implied warranty of
 * MERCHANTABILITY or FITNESS FOR A PARTICULAR PURPOSE.  See the
 * GNU General Public License for more details.
 *
 * You should have received a copy of the GNU General Public License
 * along with this program. If not, see <https://www.gnu.org/licenses/>.
 */

/**
 *	\file       htdocs/projet/list.php
 *	\ingroup    project
 *	\brief      Page to list projects
 */

require '../main.inc.php';
require_once DOL_DOCUMENT_ROOT.'/projet/class/project.class.php';
require_once DOL_DOCUMENT_ROOT.'/core/lib/date.lib.php';
require_once DOL_DOCUMENT_ROOT.'/core/class/html.formother.class.php';
require_once DOL_DOCUMENT_ROOT.'/core/class/html.formprojet.class.php';

if (!empty($conf->categorie->enabled)) {
	require_once DOL_DOCUMENT_ROOT.'/core/class/html.formcategory.class.php';
	require_once DOL_DOCUMENT_ROOT.'/categories/class/categorie.class.php';
}

// Load translation files required by the page
$langs->loadLangs(array('projects', 'companies', 'commercial'));
if (!empty($conf->eventorganization->enabled) && $conf->eventorganization->enabled) {
	$langs->loadLangs(array('eventorganization'));
}

$action = GETPOST('action', 'aZ09');
$massaction = GETPOST('massaction', 'alpha');
$show_files = GETPOST('show_files', 'int');
$confirm = GETPOST('confirm', 'alpha');
$toselect = GETPOST('toselect', 'array');
$contextpage = GETPOST('contextpage', 'aZ') ?GETPOST('contextpage', 'aZ') : 'projectlist';

$title = $langs->trans("Projects");

// Security check
$socid = GETPOST('socid', 'int');
//if ($user->socid > 0) $socid = $user->socid;    // For external user, no check is done on company because readability is managed by public status of project and assignement.
if ($socid > 0) {
	$soc = new Societe($db);
	$soc->fetch($socid);
	$title .= ' (<a href="list.php">'.$soc->name.'</a>)';
}
if (!$user->rights->projet->lire) {
	accessforbidden();
}

$diroutputmassaction = $conf->projet->dir_output.'/temp/massgeneration/'.$user->id;

$limit = GETPOST('limit', 'int') ?GETPOST('limit', 'int') : $conf->liste_limit;
$sortfield = GETPOST("sortfield", "aZ09comma");
$sortorder = GETPOST("sortorder", 'aZ09comma');
$page = GETPOSTISSET('pageplusone') ? (GETPOST('pageplusone') - 1) : GETPOST("page", 'int');
if (empty($page) || $page < 0 || GETPOST('button_search', 'alpha') || GETPOST('button_removefilter', 'alpha')) {
	// If $page is not defined, or '' or -1 or if we click on clear filters
	$page = 0;
}
if (!$sortfield) {
	$sortfield = "p.ref";
}
if (!$sortorder) {
	$sortorder = "ASC";
}
$offset = $limit * $page;
$pageprev = $page - 1;
$pagenext = $page + 1;

$search_all = GETPOST('search_all', 'alphanohtml') ? GETPOST('search_all', 'alphanohtml') : GETPOST('sall', 'alphanohtml');
$search_ref = GETPOST("search_ref", 'alpha');
$search_label = GETPOST("search_label", 'alpha');
$search_societe = GETPOST("search_societe", 'alpha');
$search_status = GETPOST("search_status", 'int');
$search_opp_status = GETPOST("search_opp_status", 'alpha');
$search_opp_percent = GETPOST("search_opp_percent", 'alpha');
$search_opp_amount = GETPOST("search_opp_amount", 'alpha');
$search_budget_amount = GETPOST("search_budget_amount", 'alpha');
$search_public = GETPOST("search_public", 'int');
$search_project_user = GETPOST('search_project_user', 'int');
$search_sale = GETPOST('search_sale', 'int');
$search_usage_opportunity = GETPOST('search_usage_opportunity', 'int');
$search_usage_task = GETPOST('search_usage_task', 'int');
$search_usage_bill_time = GETPOST('search_usage_bill_time', 'int');
$search_usage_event_organization = GETPOST('search_usage_event_organization', 'int');
$search_accept_conference_suggestions = GETPOST('search_accept_conference_suggestions', 'int');
$search_accept_booth_suggestions = GETPOST('search_accept_booth_suggestions', 'int');
$search_price_registration = GETPOST("search_price_registration", 'alpha');
$search_price_booth = GETPOST("search_price_booth", 'alpha');
$optioncss = GETPOST('optioncss', 'alpha');

$mine = ((GETPOST('mode') == 'mine') ? 1 : 0);
if ($mine) {
	$search_project_user = $user->id; $mine = 0;
}

$search_sday	= GETPOST('search_sday', 'int');
$search_smonth	= GETPOST('search_smonth', 'int');
$search_syear	= GETPOST('search_syear', 'int');
$search_eday	= GETPOST('search_eday', 'int');
$search_emonth	= GETPOST('search_emonth', 'int');
$search_eyear	= GETPOST('search_eyear', 'int');


$search_date_start_startmonth = GETPOST('search_date_start_startmonth', 'int');
$search_date_start_startyear = GETPOST('search_date_start_startyear', 'int');
$search_date_start_startday = GETPOST('search_date_start_startday', 'int');
$search_date_start_start = dol_mktime(0, 0, 0, $search_date_start_startmonth, $search_date_start_startday, $search_date_start_startyear);	// Use tzserver
$search_date_start_endmonth = GETPOST('search_date_start_endmonth', 'int');
$search_date_start_endyear = GETPOST('search_date_start_endyear', 'int');
$search_date_start_endday = GETPOST('search_date_start_endday', 'int');
$search_date_start_end = dol_mktime(23, 59, 59, $search_date_start_endmonth, $search_date_start_endday, $search_date_start_endyear);	// Use tzserver

$search_date_end_startmonth = GETPOST('search_date_end_startmonth', 'int');
$search_date_end_startyear = GETPOST('search_date_end_startyear', 'int');
$search_date_end_startday = GETPOST('search_date_end_startday', 'int');
$search_date_end_start = dol_mktime(0, 0, 0, $search_date_end_startmonth, $search_date_end_startday, $search_date_end_startyear);	// Use tzserver
$search_date_end_endmonth = GETPOST('search_date_end_endmonth', 'int');
$search_date_end_endyear = GETPOST('search_date_end_endyear', 'int');
$search_date_end_endday = GETPOST('search_date_end_endday', 'int');
$search_date_end_end = dol_mktime(23, 59, 59, $search_date_end_endmonth, $search_date_end_endday, $search_date_end_endyear);	// Use tzserver


if ($search_status == '') {
	$search_status = -1; // -1 or 1
}

if (!empty($conf->categorie->enabled)) {
	$search_category_array = GETPOST("search_category_".Categorie::TYPE_PROJECT."_list", "array");
}

// Initialize technical object to manage hooks of page. Note that conf->hooks_modules contains array of hook context
$object = new Project($db);
$hookmanager->initHooks(array('projectlist'));
$extrafields = new ExtraFields($db);

// fetch optionals attributes and labels
$extrafields->fetch_name_optionals_label($object->table_element);

$search_array_options = $extrafields->getOptionalsFromPost($object->table_element, '', 'search_');

// List of fields to search into when doing a "search in all"
$fieldstosearchall = array();
foreach ($object->fields as $key => $val) {
	if (empty($val['searchall'])) {
		continue;
	}

	// Don't allow search in private notes for external users when doing "search in all"
	if (!empty($user->socid) && $key == "note_private") {
		continue;
	}

	$fieldstosearchall['p.'.$key] = $val['label'];
}

// Add name object fields to "search in all"
$fieldstosearchall['s.nom'] = "ThirdPartyName";

// Definition of array of fields for columns
$arrayfields = array();
foreach ($object->fields as $key => $val) {
	// If $val['visible']==0, then we never show the field
	if (!empty($val['visible'])) {
		$visible = dol_eval($val['visible'], 1);
		$arrayfields['p.'.$key] = array(
			'label'=>$val['label'],
			'checked'=>(($visible < 0) ? 0 : 1),
			'enabled'=>($visible != 3 && dol_eval($val['enabled'], 1)),
			'position'=>$val['position'],
			'help'=> isset($val['help']) ? $val['help'] : ''
		);
	}
}
// Extra fields
include DOL_DOCUMENT_ROOT.'/core/tpl/extrafields_list_array_fields.tpl.php';

// Add non object fields to fields for list
$arrayfields['s.nom'] = array('label'=>$langs->trans("ThirdParty"), 'checked'=>1, 'position'=>21, 'enabled'=>(empty($conf->societe->enabled) ? 0 : 1));
$arrayfields['commercial'] = array('label'=>$langs->trans("SaleRepresentativesOfThirdParty"), 'checked'=>0, 'position'=>23);
$arrayfields['c.assigned'] = array('label'=>$langs->trans("AssignedTo"), 'checked'=>-1, 'position'=>120);
$arrayfields['opp_weighted_amount'] = array('label'=>$langs->trans('OpportunityWeightedAmountShort'), 'checked'=>0, 'position'=> 116, 'enabled'=>(empty($conf->global->PROJECT_USE_OPPORTUNITIES) ? 0 : 1), 'position'=>106);
// Force some fields according to search_usage filter...
if (GETPOST('search_usage_opportunity')) {
	//$arrayfields['p.usage_opportunity']['visible'] = 1;	// Not require, filter on search_opp_status is enough
	//$arrayfields['p.usage_opportunity']['checked'] = 1;	// Not require, filter on search_opp_status is enough
}
if (GETPOST('search_usage_event_organization')) {
	$arrayfields['p.fk_opp_status']['enabled'] = 0;
	$arrayfields['p.opp_amount']['enabled'] = 0;
	$arrayfields['p.opp_percent']['enabled'] = 0;
	$arrayfields['opp_weighted_amount']['enabled'] = 0;
	$arrayfields['p.usage_organize_event']['visible'] = 1;
	$arrayfields['p.usage_organize_event']['checked'] = 1;
}

$object->fields = dol_sort_array($object->fields, 'position');
$arrayfields = dol_sort_array($arrayfields, 'position');


/*
 * Actions
 */

if (GETPOST('cancel', 'alpha')) {
	$action = 'list'; $massaction = '';
}
if (!GETPOST('confirmmassaction', 'alpha') && $massaction != 'presend' && $massaction != 'confirm_presend' && $massaction != 'confirm_createbills') {
	$massaction = '';
}

$parameters = array('socid'=>$socid);
$reshook = $hookmanager->executeHooks('doActions', $parameters, $object, $action); // Note that $action and $object may have been modified by some hooks
if ($reshook < 0) {
	setEventMessages($hookmanager->error, $hookmanager->errors, 'errors');
}

if (empty($reshook)) {
	// Selection of new fields
	include DOL_DOCUMENT_ROOT.'/core/actions_changeselectedfields.inc.php';

	// Purge search criteria
	if (GETPOST('button_removefilter_x', 'alpha') || GETPOST('button_removefilter.x', 'alpha') || GETPOST('button_removefilter', 'alpha')) { // All tests are required to be compatible with all browsers
		$search_all = '';
		$search_ref = "";
		$search_label = "";
		$search_societe = "";
		$search_status = -1;
		$search_opp_status = -1;
		$search_opp_amount = '';
		$search_opp_percent = '';
		$search_budget_amount = '';
		$search_public = "";
		$search_sale = "";
		$search_project_user = '';
		$search_sday = "";
		$search_smonth = "";
		$search_syear = "";
		$search_eday = "";
		$search_emonth = "";
		$search_eyear = "";
		$search_date_start_startmonth = "";
		$search_date_start_startyear = "";
		$search_date_start_startday = "";
		$search_date_start_start = "";
		$search_date_start_endmonth = "";
		$search_date_start_endyear = "";
		$search_date_start_endday = "";
		$search_date_start_end = "";
		$search_date_end_startmonth = "";
		$search_date_end_startyear = "";
		$search_date_end_startday = "";
		$search_date_end_start = "";
		$search_date_end_endmonth = "";
		$search_date_end_endyear = "";
		$search_date_end_endday = "";
		$search_date_end_end = "";
		$search_usage_opportunity = '';
		$search_usage_task = '';
		$search_usage_bill_time = '';
		$search_usage_event_organization = '';
		$search_accept_conference_suggestions = '';
		$search_accept_booth_suggestions = '';
		$search_price_registration = '';
		$search_price_booth = '';
		$toselect = '';
		$search_array_options = array();
		$search_category_array = array();
	}


	// Mass actions
	$objectclass = 'Project';
	$objectlabel = 'Project';
	$permissiontoread = $user->rights->projet->lire;
	$permissiontodelete = $user->rights->projet->supprimer;
	$permissiontoadd = $user->rights->projet->creer;
	$uploaddir = $conf->projet->dir_output;
	include DOL_DOCUMENT_ROOT.'/core/actions_massactions.inc.php';

	// Close records
	if (!$error && $massaction == 'close' && $user->rights->projet->creer) {
		$db->begin();

		$objecttmp = new $objectclass($db);
		$nbok = 0;
		foreach ($toselect as $toselectid) {
			$result = $objecttmp->fetch($toselectid);
			if ($result > 0) {
				$userWrite = $object->restrictedProjectArea($user, 'write');
				if ($userWrite > 0 && $objecttmp->statut == 1) {
					$result = $objecttmp->setClose($user);
					if ($result <= 0) {
						setEventMessages($objecttmp->error, $objecttmp->errors, 'errors');
						$error++;
						break;
					} else {
						$nbok++;
					}
				} elseif ($userWrite <= 0) {
					setEventMessages($langs->trans("DontHavePermissionForCloseProject", $objecttmp->ref), null, 'warnings');
				} else {
					setEventMessages($langs->trans("DontHaveTheValidateStatus", $objecttmp->ref), null, 'warnings');
				}
			} else {
				setEventMessages($objecttmp->error, $objecttmp->errors, 'errors');
				$error++;
				break;
			}
		}

		if (!$error) {
			if ($nbok > 1) {
				setEventMessages($langs->trans("RecordsClosed", $nbok), null, 'mesgs');
			} else {
				setEventMessages($langs->trans("RecordsClosed", $nbok), null, 'mesgs');
			}
			$db->commit();
		} else {
			$db->rollback();
		}
	}
}


/*
 * View
 */

$companystatic = new Societe($db);
$form = new Form($db);
$formother = new FormOther($db);
$formproject = new FormProjets($db);

$help_url = "EN:Module_Projects|FR:Module_Projets|ES:M&oacute;dulo_Proyectos";
$title = $langs->trans("Projects");


// Get list of project id allowed to user (in a string list separated by comma)
$projectsListId = '';
if (empty($user->rights->projet->all->lire)) {
	$projectsListId = $object->getProjectsAuthorizedForUser($user, 0, 1, $socid);
}

// Get id of types of contacts for projects (This list never contains a lot of elements)
$listofprojectcontacttype = array();
$sql = "SELECT ctc.rowid, ctc.code FROM ".MAIN_DB_PREFIX."c_type_contact as ctc";
$sql .= " WHERE ctc.element = '".$db->escape($object->element)."'";
$sql .= " AND ctc.source = 'internal'";
$resql = $db->query($sql);
if ($resql) {
	while ($obj = $db->fetch_object($resql)) {
		$listofprojectcontacttype[$obj->rowid] = $obj->code;
	}
} else {
	dol_print_error($db);
}
if (count($listofprojectcontacttype) == 0) {
	$listofprojectcontacttype[0] = '0'; // To avoid sql syntax error if not found
}

$distinct = 'DISTINCT'; // We add distinct until we are added a protection to be sure a contact of a project and task is only once.
$sql = "SELECT ".$distinct." p.rowid as id, p.ref, p.title, p.fk_statut as status, p.fk_opp_status, p.public, p.fk_user_creat,";
$sql .= " p.datec as date_creation, p.dateo as date_start, p.datee as date_end, p.opp_amount, p.opp_percent, (p.opp_amount*p.opp_percent/100) as opp_weighted_amount, p.tms as date_update, p.budget_amount,";
$sql .= " p.usage_opportunity, p.usage_task, p.usage_bill_time, p.usage_organize_event,";
$sql .= " p.email_msgid,";
$sql .= " accept_conference_suggestions, accept_booth_suggestions, price_registration, price_booth,";
$sql .= " s.rowid as socid, s.nom as name, s.name_alias as alias, s.email, s.email, s.phone, s.fax, s.address, s.town, s.zip, s.fk_pays, s.client, s.code_client,";
$sql .= " country.code as country_code,";
$sql .= " cls.code as opp_status_code";
// Add fields from extrafields
if (!empty($extrafields->attributes[$object->table_element]['label'])) {
	foreach ($extrafields->attributes[$object->table_element]['label'] as $key => $val) {
		$sql .= ($extrafields->attributes[$object->table_element]['type'][$key] != 'separate' ? ", ef.".$key." as options_".$key : '');
	}
}
// Add fields from hooks
$parameters = array();
$reshook = $hookmanager->executeHooks('printFieldListSelect', $parameters, $object); // Note that $action and $object may have been modified by hook
$sql .= preg_replace('/^,/', '', $hookmanager->resPrint);
$sql = preg_replace('/,\s*$/', '', $sql);
$sql .= " FROM ".MAIN_DB_PREFIX.$object->table_element." as p";
if (!empty($conf->categorie->enabled)) {
	$sql .= Categorie::getFilterJoinQuery(Categorie::TYPE_PROJECT, "p.rowid");
}
if (!empty($extrafields->attributes[$object->table_element]['label']) &&is_array($extrafields->attributes[$object->table_element]['label']) && count($extrafields->attributes[$object->table_element]['label'])) {
	$sql .= " LEFT JOIN ".MAIN_DB_PREFIX.$object->table_element."_extrafields as ef on (p.rowid = ef.fk_object)";
}
$sql .= " LEFT JOIN ".MAIN_DB_PREFIX."societe as s on p.fk_soc = s.rowid";
$sql .= " LEFT JOIN ".MAIN_DB_PREFIX."c_country as country on (country.rowid = s.fk_pays)";
$sql .= " LEFT JOIN ".MAIN_DB_PREFIX."c_lead_status as cls on p.fk_opp_status = cls.rowid";
// We'll need this table joined to the select in order to filter by sale
// No check is done on company permission because readability is managed by public status of project and assignement.
//if ($search_sale > 0 || (! $user->rights->societe->client->voir && ! $socid)) $sql .= " LEFT JOIN ".MAIN_DB_PREFIX."societe_commerciaux as sc ON sc.fk_soc = s.rowid";
if ($search_sale > 0) {
	$sql .= " LEFT JOIN ".MAIN_DB_PREFIX."societe_commerciaux as sc ON sc.fk_soc = s.rowid";
}
if ($search_project_user > 0) {
	$sql .= ", ".MAIN_DB_PREFIX."element_contact as ecp";
}
$sql .= " WHERE p.entity IN (".getEntity('project').')';
if (!empty($conf->categorie->enabled)) {
	$sql .= Categorie::getFilterSelectQuery(Categorie::TYPE_PROJECT, "p.rowid", $search_category_array);
}
if (empty($user->rights->projet->all->lire)) {
	$sql .= " AND p.rowid IN (".$db->sanitize($projectsListId).")"; // public and assigned to, or restricted to company for external users
}
// No need to check if company is external user, as filtering of projects must be done by getProjectsAuthorizedForUser
if ($socid > 0) {
	$sql .= " AND (p.fk_soc = ".((int) $socid).")"; // This filter if when we use a hard coded filter on company on url (not related to filter for external users)
}
if ($search_ref) {
	$sql .= natural_search('p.ref', $search_ref);
}
if ($search_label) {
	$sql .= natural_search('p.title', $search_label);
}
if ($search_societe) {
	$sql .= natural_search('s.nom', $search_societe);
}
if ($search_opp_amount) {
	$sql .= natural_search('p.opp_amount', $search_opp_amount, 1);
}
if ($search_opp_percent) {
	$sql .= natural_search('p.opp_percent', $search_opp_percent, 1);
}
$sql .= dolSqlDateFilter('p.dateo', $search_sday, $search_smonth, $search_syear);
$sql .= dolSqlDateFilter('p.datee', $search_eday, $search_emonth, $search_eyear);


if ($search_date_start_start) {
	$sql .= " AND p.dateo >= '".$db->idate($search_date_start_start)."'";
}
if ($search_date_start_end) {
	$sql .= " AND p.dateo <= '".$db->idate($search_date_start_end)."'";
}

if ($search_date_end_start) {
	$sql .= " AND p.datee >= '".$db->idate($search_date_end_start)."'";
}
if ($search_date_end_end) {
	$sql .= " AND p.datee <= '".$db->idate($search_date_end_end)."'";
}

if ($search_all) {
	$sql .= natural_search(array_keys($fieldstosearchall), $search_all);
}
if ($search_status >= 0) {
	if ($search_status == 99) {
		$sql .= " AND p.fk_statut <> 2";
	} else {
		$sql .= " AND p.fk_statut = ".((int) $search_status);
	}
}
if ($search_opp_status) {
	if (is_numeric($search_opp_status) && $search_opp_status > 0) {
		$sql .= " AND p.fk_opp_status = ".((int) $search_opp_status);
	}
	if ($search_opp_status == 'all') {
		$sql .= " AND (p.fk_opp_status IS NOT NULL AND p.fk_opp_status <> -1)";
	}
	if ($search_opp_status == 'openedopp') {
		$sql .= " AND p.fk_opp_status IS NOT NULL AND p.fk_opp_status <> -1 AND p.fk_opp_status NOT IN (SELECT rowid FROM ".MAIN_DB_PREFIX."c_lead_status WHERE code IN ('WON','LOST'))";
	}
	if ($search_opp_status == 'notopenedopp') {
		$sql .= " AND (p.fk_opp_status IS NULL OR p.fk_opp_status = -1 OR p.fk_opp_status IN (SELECT rowid FROM ".MAIN_DB_PREFIX."c_lead_status WHERE code = 'WON'))";
	}
	if ($search_opp_status == 'none') {
		$sql .= " AND (p.fk_opp_status IS NULL OR p.fk_opp_status = -1)";
	}
}
if ($search_public != '') {
	$sql .= " AND p.public = ".((int) $search_public);
}
// For external user, no check is done on company permission because readability is managed by public status of project and assignement.
//if ($socid > 0) $sql.= " AND s.rowid = ".((int) $socid);
if ($search_sale > 0) {
	$sql .= " AND sc.fk_user = ".((int) $search_sale);
}
// No check is done on company permission because readability is managed by public status of project and assignement.
//if (! $user->rights->societe->client->voir && ! $socid) $sql.= " AND ((s.rowid = sc.fk_soc AND sc.fk_user = ".((int) $user->id).") OR (s.rowid IS NULL))";
if ($search_project_user > 0) {
	$sql .= " AND ecp.fk_c_type_contact IN (".$db->sanitize(join(',', array_keys($listofprojectcontacttype))).") AND ecp.element_id = p.rowid AND ecp.fk_socpeople = ".((int) $search_project_user);
}
if ($search_opp_amount != '') {
	$sql .= natural_search('p.opp_amount', $search_opp_amount, 1);
}
if ($search_budget_amount != '') {
	$sql .= natural_search('p.budget_amount', $search_budget_amount, 1);
}
if ($search_usage_opportunity != '' && $search_usage_opportunity >= 0) {
	$sql .= natural_search('p.usage_opportunity', $search_usage_opportunity, 2);
}
if ($search_usage_task != '' && $search_usage_task >= 0) {
	$sql .= natural_search('p.usage_task', $search_usage_task, 2);
}
if ($search_usage_bill_time != '' && $search_usage_bill_time >= 0) {
	$sql .= natural_search('p.usage_bill_time', $search_usage_bill_time, 2);
}
if ($search_usage_event_organization != '' && $search_usage_event_organization >= 0) {
	$sql .= natural_search('p.usage_organize_event', $search_usage_event_organization, 2);
}
if ($search_accept_conference_suggestions != '' && $search_accept_conference_suggestions >= 0) {
	$sql .= natural_search('p.accept_conference_suggestions', $search_accept_conference_suggestions, 2);
}
if ($search_accept_booth_suggestions != '' && $search_accept_booth_suggestions >= 0) {
	$sql .= natural_search('p.accept_booth_suggestions', $search_accept_booth_suggestions, 2);
}
if ($search_price_registration != '') {
	$sql .= natural_search('p.price_registration', $search_price_registration, 1);
}
if ($search_price_booth != '') {
	$sql .= natural_search('p.price_booth', $search_price_booth, 1);
}
// Add where from extra fields
include DOL_DOCUMENT_ROOT.'/core/tpl/extrafields_list_search_sql.tpl.php';
// Add where from hooks
$parameters = array();
$reshook = $hookmanager->executeHooks('printFieldListWhere', $parameters, $object); // Note that $action and $object may have been modified by hook
$sql .= $hookmanager->resPrint;
$sql .= $db->order($sortfield, $sortorder);

// Count total nb of records
$nbtotalofrecords = '';
if (empty($conf->global->MAIN_DISABLE_FULL_SCANLIST)) {
	$resql = $db->query($sql);
	$nbtotalofrecords = $db->num_rows($resql);
	if (($page * $limit) > $nbtotalofrecords) {	// if total of record found is smaller than page * limit, goto and load page 0
		$page = 0;
		$offset = 0;
	}
}
// if total of record found is smaller than limit, no need to do paging and to restart another select with limits set.
if (is_numeric($nbtotalofrecords) && ($limit > $nbtotalofrecords || empty($limit))) {
	$num = $nbtotalofrecords;
} else {
	if (!empty($limit)) {
		$sql .= $db->plimit($limit + 1, $offset);
	}

	$resql = $db->query($sql);
	if (!$resql) {
		dol_print_error($db);
		exit;
	}

	$num = $db->num_rows($resql);
}

// Direct jump if only one record found
if ($num == 1 && !empty($conf->global->MAIN_SEARCH_DIRECT_OPEN_IF_ONLY_ONE) && $search_all) {
	$obj = $db->fetch_object($resql);
	header("Location: ".DOL_URL_ROOT.'/projet/card.php?id='.$obj->id);
	exit;
}


// Output page
// --------------------------------------------------------------------

dol_syslog("list allowed project", LOG_DEBUG);

llxHeader('', $title, $help_url);

$arrayofselected = is_array($toselect) ? $toselect : array();

$param = '';
if (!empty($contextpage) && $contextpage != $_SERVER["PHP_SELF"]) {
	$param .= '&contextpage='.urlencode($contextpage);
}
if ($limit > 0 && $limit != $conf->liste_limit) {
	$param .= '&limit='.urlencode($limit);
}
if ($search_all != '') {
	$param .= '&search_all='.urlencode($search_all);
}
if ($search_sday) {
	$param .= '&search_sday='.urlencode($search_sday);
}
if ($search_smonth) {
	$param .= '&search_smonth='.urlencode($search_smonth);
}
if ($search_syear) {
	$param .= '&search_syear='.urlencode($search_syear);
}
if ($search_eday) {
	$param .= '&search_eday='.urlencode($search_eday);
}
if ($search_emonth) {
	$param .= '&search_emonth='.urlencode($search_emonth);
}
if ($search_eyear) {
	$param .= '&search_eyear='.urlencode($search_eyear);
}
if ($search_date_start_startmonth) {
	$param .= '&search_date_start_startmonth='.urlencode($search_date_start_startmonth);
}
if ($search_date_start_startyear) {
	$param .= '&search_date_start_startyear='.urlencode($search_date_start_startyear);
}
if ($search_date_start_startday) {
	$param .= '&search_date_start_startday='.urlencode($search_date_start_startday);
}
if ($search_date_start_start) {
	$param .= '&search_date_start_start='.urlencode($search_date_start_start);
}
if ($search_date_start_endmonth) {
	$param .= '&search_date_start_endmonth='.urlencode($search_date_start_endmonth);
}
if ($search_date_start_endyear) {
	$param .= '&search_date_start_endyear='.urlencode($search_date_start_endyear);
}
if ($search_date_start_endday) {
	$param .= '&search_date_start_endday='.urlencode($search_date_start_endday);
}
if ($search_date_start_end) {
	$param .= '&search_date_start_end='.urlencode($search_date_start_end);
}
if ($search_date_end_startmonth) {
	$param .= '&search_date_end_startmonth='.urlencode($search_date_end_startmonth);
}
if ($search_date_end_startyear) {
	$param .= '&search_date_end_startyear='.urlencode($search_date_end_startyear);
}
if ($search_date_end_startday) {
	$param .= '&search_date_end_startday='.urlencode($search_date_end_startday);
}
if ($search_date_end_start) {
	$param .= '&search_date_end_start='.urlencode($search_date_end_start);
}
if ($search_date_end_endmonth) {
	$param .= '&search_date_end_endmonth='.urlencode($search_date_end_endmonth);
}
if ($search_date_end_endyear) {
	$param .= '&search_date_end_endyear='.urlencode($search_date_end_endyear);
}
if ($search_date_end_endday) {
	$param .= '&search_date_end_endday='.urlencode($search_date_end_endday);
}
if ($search_date_end_end) {
	$param .= '&search_date_end_end=' . urlencode($search_date_end_end);
}
if ($socid) {
	$param .= '&socid='.urlencode($socid);
}
if (!empty($search_categ)) {
	$param .= '&search_categ='.urlencode($search_categ);
}
if ($search_ref != '') {
	$param .= '&search_ref='.urlencode($search_ref);
}
if ($search_label != '') {
	$param .= '&search_label='.urlencode($search_label);
}
if ($search_societe != '') {
	$param .= '&search_societe='.urlencode($search_societe);
}
if ($search_status >= 0) {
	$param .= '&search_status='.urlencode($search_status);
}
if ((is_numeric($search_opp_status) && $search_opp_status >= 0) || in_array($search_opp_status, array('all', 'openedopp', 'notopenedopp', 'none'))) {
	$param .= '&search_opp_status='.urlencode($search_opp_status);
}
if ($search_opp_percent != '') {
	$param .= '&search_opp_percent='.urlencode($search_opp_percent);
}
if ($search_public != '') {
	$param .= '&search_public='.urlencode($search_public);
}
if ($search_project_user != '') {
	$param .= '&search_project_user='.urlencode($search_project_user);
}
if ($search_sale > 0) {
	$param .= '&search_sale='.urlencode($search_sale);
}
if ($search_opp_amount != '') {
	$param .= '&search_opp_amount='.urlencode($search_opp_amount);
}
if ($search_budget_amount != '') {
	$param .= '&search_budget_amount='.urlencode($search_budget_amount);
}
if ($search_usage_task != '') {
	$param .= '&search_usage_task='.urlencode($search_usage_task);
}
if ($search_usage_bill_time != '') {
	$param .= '&search_usage_opportunity='.urlencode($search_usage_bill_time);
}
if ($search_usage_event_organization != '') {
	$param .= '&search_usage_event_organization='.urlencode($search_usage_event_organization);
}
if ($search_accept_conference_suggestions != '') {
	$param .= '&search_accept_conference_suggestions='.urlencode($search_accept_conference_suggestions);
}
if ($search_accept_booth_suggestions != '') {
	$param .= '&search_accept_booth_suggestions='.urlencode($search_accept_booth_suggestions);
}
if ($search_price_registration != '') {
	$param .= '&search_price_registration='.urlencode($search_price_registration);
}
if ($search_price_booth != '') {
	$param .= '&search_price_booth='.urlencode($search_price_booth);
}
if ($optioncss != '') {
	$param .= '&optioncss='.urlencode($optioncss);
}
// Add $param from extra fields
include DOL_DOCUMENT_ROOT.'/core/tpl/extrafields_list_search_param.tpl.php';

// List of mass actions available
$arrayofmassactions = array(
	'generate_doc'=>img_picto('', 'pdf', 'class="pictofixedwidth"').$langs->trans("ReGeneratePDF"),
	//'builddoc'=>img_picto('', 'pdf', 'class="pictofixedwidth"').$langs->trans("PDFMerge"),
	//'presend'=>img_picto('', 'email', 'class="pictofixedwidth"').$langs->trans("SendByMail"),
);
//if($user->rights->societe->creer) $arrayofmassactions['createbills']=$langs->trans("CreateInvoiceForThisCustomer");
if ($user->rights->projet->creer) {
	$arrayofmassactions['close'] = img_picto('', 'close_title', 'class="pictofixedwidth"').$langs->trans("Close");
}
if ($user->rights->projet->supprimer) {
	$arrayofmassactions['predelete'] = img_picto('', 'delete', 'class="pictofixedwidth"').$langs->trans("Delete");
}
if ($user->rights->projet->creer) {
	$arrayofmassactions['preaffecttag'] = img_picto('', 'category', 'class="pictofixedwidth"').$langs->trans("AffectTag");
}
if (in_array($massaction, array('presend', 'predelete', 'preaffecttag'))) {
	$arrayofmassactions = array();
}

$massactionbutton = $form->selectMassAction('', $arrayofmassactions);

$url = DOL_URL_ROOT.'/projet/card.php?action=create';
if (!empty($socid)) {
	$url .= '&socid='.$socid;
}
if ($search_usage_event_organization == 1) {
	$url .= '&usage_organize_event=1';
}
$newcardbutton = dolGetButtonTitle($langs->trans('NewProject'), '', 'fa fa-plus-circle', $url, '', $user->rights->projet->creer);

print '<form method="POST" id="searchFormList" action="'.$_SERVER["PHP_SELF"].'">';
if ($optioncss != '') {
	print '<input type="hidden" name="optioncss" value="'.$optioncss.'">';
}
print '<input type="hidden" name="token" value="'.newToken().'">';
print '<input type="hidden" name="formfilteraction" id="formfilteraction" value="list">';
print '<input type="hidden" name="action" value="list">';
print '<input type="hidden" name="sortfield" value="'.$sortfield.'">';
print '<input type="hidden" name="sortorder" value="'.$sortorder.'">';
print '<input type="hidden" name="contextpage" value="'.$contextpage.'">';

// Show description of content
$texthelp = '';
if ($search_project_user == $user->id) {
	$texthelp .= $langs->trans("MyProjectsDesc");
} else {
	if ($user->rights->projet->all->lire && !$socid) {
		$texthelp .= $langs->trans("ProjectsDesc");
	} else {
		$texthelp .= $langs->trans("ProjectsPublicDesc");
	}
}

print_barre_liste($form->textwithpicto($title, $texthelp), $page, $_SERVER["PHP_SELF"], $param, $sortfield, $sortorder, $massactionbutton, $num, $nbtotalofrecords, 'project', 0, $newcardbutton, '', $limit, 0, 0, 1);


$topicmail = "Information";
$modelmail = "project";
$objecttmp = new Project($db);
$trackid = 'proj'.$object->id;
include DOL_DOCUMENT_ROOT.'/core/tpl/massactions_pre.tpl.php';

if ($search_all) {
	foreach ($fieldstosearchall as $key => $val) {
		$fieldstosearchall[$key] = $langs->trans($val);
	}
	print '<div class="divsearchfieldfilter">'.$langs->trans("FilterOnInto", $search_all).join(', ', $fieldstosearchall).'</div>';
}

$moreforfilter = '';

// If the user can view user other than himself
$moreforfilter .= '<div class="divsearchfield">';
$tmptitle = $langs->trans('ProjectsWithThisUserAsContact');
//$includeonly = 'hierarchyme';
$includeonly = '';
if (empty($user->rights->user->user->lire)) {
	$includeonly = array($user->id);
}
$moreforfilter .= img_picto($tmptitle, 'user', 'class="pictofixedwidth"').$form->select_dolusers($search_project_user ? $search_project_user : '', 'search_project_user', $tmptitle, '', 0, $includeonly, '', 0, 0, 0, '', 0, '', 'maxwidth250');
$moreforfilter .= '</div>';

// If the user can view thirdparties other than his'
if ($user->rights->societe->client->voir || $socid) {
	$langs->load("commercial");
	$moreforfilter .= '<div class="divsearchfield">';
	$tmptitle = $langs->trans('ThirdPartiesOfSaleRepresentative');
	$moreforfilter .= img_picto($tmptitle, 'user', 'class="pictofixedwidth"').$formother->select_salesrepresentatives($search_sale, 'search_sale', $user, 0, $tmptitle, 'maxwidth250');
	$moreforfilter .= '</div>';
}

// Filter on categories
if (!empty($conf->categorie->enabled) && $user->rights->categorie->lire) {
	$formcategory = new FormCategory($db);
	$moreforfilter .= $formcategory->getFilterBox(Categorie::TYPE_PROJECT, $search_category_array);
}

if (!empty($moreforfilter)) {
	print '<div class="liste_titre liste_titre_bydiv centpercent">';
	print $moreforfilter;
	$parameters = array();
	$reshook = $hookmanager->executeHooks('printFieldPreListTitle', $parameters); // Note that $action and $object may have been modified by hook
	print $hookmanager->resPrint;
	print '</div>';
}

$varpage = empty($contextpage) ? $_SERVER["PHP_SELF"] : $contextpage;
$selectedfields = $form->multiSelectArrayWithCheckbox('selectedfields', $arrayfields, $varpage); // This also change content of $arrayfields
$selectedfields .= (count($arrayofmassactions) ? $form->showCheckAddButtons('checkforselect', 1) : '');


print '<div class="div-table-responsive">';
print '<table class="tagtable nobottomiftotal liste'.($moreforfilter ? " listwithfilterbefore" : "").'">'."\n";

// Fields title search
// --------------------------------------------------------------------
print '<tr class="liste_titre_filter">';
// Project ref
if (!empty($arrayfields['p.ref']['checked'])) {
	print '<td class="liste_titre">';
	print '<input type="text" class="flat" name="search_ref" value="'.dol_escape_htmltag($search_ref).'" size="6">';
	print '</td>';
}
// Project label
if (!empty($arrayfields['p.title']['checked'])) {
	print '<td class="liste_titre">';
	print '<input type="text" class="flat" name="search_label" size="8" value="'.dol_escape_htmltag($search_label).'">';
	print '</td>';
}
// Third party
if (!empty($arrayfields['s.nom']['checked'])) {
	print '<td class="liste_titre">';
	if ($socid > 0) {
		$tmpthirdparty = new Societe($db);
		$tmpthirdparty->fetch($socid);
		$search_societe = $tmpthirdparty->name;
	}
	print '<input type="text" class="flat" name="search_societe" size="8" value="'.dol_escape_htmltag($search_societe).'">';
	print '</td>';
}
// Sale representative
if (!empty($arrayfields['commercial']['checked'])) {
	print '<td class="liste_titre">&nbsp;</td>';
}
// Start date
if (!empty($arrayfields['p.dateo']['checked'])) {
	print '<td class="liste_titre center nowraponall">';
	/*if (!empty($conf->global->MAIN_LIST_FILTER_ON_DAY)) {
		print '<input class="flat valignmiddle" type="text" size="1" maxlength="2" name="search_sday" value="'.dol_escape_htmltag($search_sday).'">';
	}
	print '<input class="flat valignmiddle" type="text" size="1" maxlength="2" name="search_smonth" value="'.dol_escape_htmltag($search_smonth).'">';
	$formother->select_year($search_syear ? $search_syear : -1, 'search_syear', 1, 20, 5, 0, 0, '', 'widthauto valignmiddle');*/
	print '<div class="nowrap">';
	print $form->selectDate($search_date_start_start ? $search_date_start_start : -1, 'search_date_start_start', 0, 0, 1, '', 1, 0, 0, '', '', '', '', 1, '', $langs->trans('From'));
	print '</div>';
	print '<div class="nowrap">';
	print $form->selectDate($search_date_start_end ? $search_date_start_end : -1, 'search_date_start_end', 0, 0, 1, '', 1, 0, 0, '', '', '', '', 1, '', $langs->trans('to'));
	print '</div>';
	print '</td>';
}
// End date
if (!empty($arrayfields['p.datee']['checked'])) {
	print '<td class="liste_titre center nowraponall">';
	/*if (!empty($conf->global->MAIN_LIST_FILTER_ON_DAY)) {
		print '<input class="flat valignmiddle" type="text" size="1" maxlength="2" name="search_eday" value="'.dol_escape_htmltag($search_eday).'">';
	}
	print '<input class="flat valignmiddle" type="text" size="1" maxlength="2" name="search_emonth" value="'.dol_escape_htmltag($search_emonth).'">';
	$formother->select_year($search_eyear ? $search_eyear : -1, 'search_eyear', 1, 20, 5, 0, 0, '', 'widthauto valignmiddle');*/
	print '<div class="nowrap">';
	print $form->selectDate($search_date_end_start ? $search_date_end_start : -1, 'search_date_end_start', 0, 0, 1, '', 1, 0, 0, '', '', '', '', 1, '', $langs->trans('From'));
	print '</div>';
	print '<div class="nowrap">';
	print $form->selectDate($search_date_end_end ? $search_date_end_end : -1, 'search_date_end_end', 0, 0, 1, '', 1, 0, 0, '', '', '', '', 1, '', $langs->trans('to'));
	print '</div>';
	print '</td>';
}
if (!empty($arrayfields['p.public']['checked'])) {
	print '<td class="liste_titre">';
	$array = array(''=>'', 0 => $langs->trans("PrivateProject"), 1 => $langs->trans("SharedProject"));
	print $form->selectarray('search_public', $array, $search_public);
	print '</td>';
}
// Opp status
if (!empty($arrayfields['p.fk_opp_status']['checked'])) {
	print '<td class="liste_titre nowrap center">';
	print $formproject->selectOpportunityStatus('search_opp_status', $search_opp_status, 1, 0, 1, 0, 'maxwidth100', 1);
	print '</td>';
}
if (!empty($arrayfields['p.opp_amount']['checked'])) {
	print '<td class="liste_titre nowrap right">';
	print '<input type="text" class="flat" name="search_opp_amount" size="3" value="'.$search_opp_amount.'">';
	print '</td>';
}
if (!empty($arrayfields['p.opp_percent']['checked'])) {
	print '<td class="liste_titre nowrap right">';
	print '<input type="text" class="flat" name="search_opp_percent" size="2" value="'.$search_opp_percent.'">';
	print '</td>';
}
if (!empty($arrayfields['opp_weighted_amount']['checked'])) {
	print '<td class="liste_titre nowrap right">';
	print '</td>';
}
if (!empty($arrayfields['p.budget_amount']['checked'])) {
	print '<td class="liste_titre nowrap right">';
	print '<input type="text" class="flat" name="search_budget_amount" size="4" value="'.$search_budget_amount.'">';
	print '</td>';
}
if (!empty($arrayfields['c.assigned']['checked'])) {
	print '<td class="liste_titre right">';
	print '</td>';
}
if (!empty($arrayfields['p.usage_opportunity']['checked'])) {
	print '<td class="liste_titre nowrap right">';
	print $form->selectyesno('search_usage_opportunity', $search_usage_opportunity, 1, false, 1);
	print '';
	print '</td>';
}
if (!empty($arrayfields['p.usage_task']['checked'])) {
	print '<td class="liste_titre nowrap right">';
	print $form->selectyesno('search_usage_task', $search_usage_task, 1, false, 1);
	print '</td>';
}
if (!empty($arrayfields['p.usage_bill_time']['checked'])) {
	print '<td class="liste_titre nowrap right">';
	print $form->selectyesno('search_usage_bill_time', $search_usage_bill_time, 1, false, 1);
	print '</td>';
}
if (!empty($arrayfields['p.usage_organize_event']['checked'])) {
	print '<td class="liste_titre nowrap right">';
	print $form->selectyesno('search_usage_event_organization', $search_usage_event_organization, 1, false, 1);
	print '</td>';
}
if (!empty($arrayfields['p.accept_conference_suggestions']['checked'])) {
	print '<td class="liste_titre nowrap right">';
	print $form->selectyesno('search_accept_conference_suggestions', $search_accept_conference_suggestions, 1, false, 1);
	print '</td>';
}
if (!empty($arrayfields['p.accept_booth_suggestions']['checked'])) {
	print '<td class="liste_titre nowrap right">';
	print $form->selectyesno('search_accept_booth_suggestions', $search_accept_booth_suggestions, 1, false, 1);
	print '</td>';
}
if (!empty($arrayfields['p.price_registration']['checked'])) {
	print '<td class="liste_titre nowrap right">';
	print '<input type="text" class="flat" name="search_price_registration" size="4" value="'.$search_price_registration.'">';
	print '</td>';
}
if (!empty($arrayfields['p.price_booth']['checked'])) {
	print '<td class="liste_titre nowrap right">';
	print '<input type="text" class="flat" name="search_price_booth" size="4" value="'.$search_price_booth.'">';
	print '</td>';
}
// Extra fields
include DOL_DOCUMENT_ROOT.'/core/tpl/extrafields_list_search_input.tpl.php';

// Fields from hook
$parameters = array('arrayfields'=>$arrayfields);
$reshook = $hookmanager->executeHooks('printFieldListOption', $parameters); // Note that $action and $object may have been modified by hook
print $hookmanager->resPrint;
if (!empty($arrayfields['p.datec']['checked'])) {
	// Date creation
	print '<td class="liste_titre">';
	print '</td>';
}
if (!empty($arrayfields['p.tms']['checked'])) {
	// Date modification
	print '<td class="liste_titre">';
	print '</td>';
}
if (!empty($arrayfields['p.email_msgid']['checked'])) {
	// Email msg id
	print '<td class="liste_titre">';
	print '</td>';
}
if (!empty($arrayfields['p.fk_statut']['checked'])) {
	print '<td class="liste_titre nowrap right">';
	$arrayofstatus = array();
	foreach ($object->statuts_short as $key => $val) {
		$arrayofstatus[$key] = $langs->trans($val);
	}
	$arrayofstatus['99'] = $langs->trans("NotClosed").' ('.$langs->trans('Draft').' + '.$langs->trans('Opened').')';
	print $form->selectarray('search_status', $arrayofstatus, $search_status, 1, 0, 0, '', 0, 0, 0, '', 'minwidth75imp maxwidth125 selectarrowonleft');
	print ajax_combobox('search_status');
	print '</td>';
}
// Action column
print '<td class="liste_titre maxwidthsearch">';
$searchpicto = $form->showFilterButtons();
print $searchpicto;
print '</td>';

print '</tr>'."\n";

print '<tr class="liste_titre">';
if (!empty($arrayfields['p.ref']['checked'])) {
	print_liste_field_titre($arrayfields['p.ref']['label'], $_SERVER["PHP_SELF"], "p.ref", "", $param, "", $sortfield, $sortorder);
}
if (!empty($arrayfields['p.title']['checked'])) {
	print_liste_field_titre($arrayfields['p.title']['label'], $_SERVER["PHP_SELF"], "p.title", "", $param, "", $sortfield, $sortorder);
}
if (!empty($arrayfields['s.nom']['checked'])) {
	print_liste_field_titre($arrayfields['s.nom']['label'], $_SERVER["PHP_SELF"], "s.nom", "", $param, "", $sortfield, $sortorder);
}
if (!empty($arrayfields['commercial']['checked'])) {
	print_liste_field_titre($arrayfields['commercial']['label'], $_SERVER["PHP_SELF"], "", "", $param, "", $sortfield, $sortorder, 'tdoverflowmax100imp ');
}
if (!empty($arrayfields['p.dateo']['checked'])) {
	print_liste_field_titre($arrayfields['p.dateo']['label'], $_SERVER["PHP_SELF"], "p.dateo", "", $param, '', $sortfield, $sortorder, 'center ');
}
if (!empty($arrayfields['p.datee']['checked'])) {
	print_liste_field_titre($arrayfields['p.datee']['label'], $_SERVER["PHP_SELF"], "p.datee", "", $param, '', $sortfield, $sortorder, 'center ');
}
if (!empty($arrayfields['p.public']['checked'])) {
	print_liste_field_titre($arrayfields['p.public']['label'], $_SERVER["PHP_SELF"], "p.public", "", $param, "", $sortfield, $sortorder);
}
if (!empty($arrayfields['p.fk_opp_status']['checked'])) {
	print_liste_field_titre($arrayfields['p.fk_opp_status']['label'], $_SERVER["PHP_SELF"], 'p.fk_opp_status', "", $param, '', $sortfield, $sortorder, 'center ');
}
if (!empty($arrayfields['p.opp_amount']['checked'])) {
	print_liste_field_titre($arrayfields['p.opp_amount']['label'], $_SERVER["PHP_SELF"], 'p.opp_amount', "", $param, '', $sortfield, $sortorder, 'right ');
}
if (!empty($arrayfields['p.opp_percent']['checked'])) {
	print_liste_field_titre($arrayfields['p.opp_percent']['label'], $_SERVER['PHP_SELF'], 'p.opp_percent', "", $param, '', $sortfield, $sortorder, 'right ');
}
if (!empty($arrayfields['opp_weighted_amount']['checked'])) {
	print_liste_field_titre($arrayfields['opp_weighted_amount']['label'], $_SERVER['PHP_SELF'], 'opp_weighted_amount', '', $param, '', $sortfield, $sortorder, 'right ');
}
if (!empty($arrayfields['p.budget_amount']['checked'])) {
	print_liste_field_titre($arrayfields['p.budget_amount']['label'], $_SERVER["PHP_SELF"], 'p.budget_amount', "", $param, '', $sortfield, $sortorder, 'right ');
}
if (!empty($arrayfields['c.assigned']['checked'])) {
	print_liste_field_titre($arrayfields['c.assigned']['label'], $_SERVER["PHP_SELF"], "", '', $param, '', $sortfield, $sortorder, 'center ', '');
}
if (!empty($arrayfields['p.usage_opportunity']['checked'])) {
	print_liste_field_titre($arrayfields['p.usage_opportunity']['label'], $_SERVER["PHP_SELF"], 'p.usage_opportunity', "", $param, '', $sortfield, $sortorder, 'right ');
}
if (!empty($arrayfields['p.usage_task']['checked'])) {
	print_liste_field_titre($arrayfields['p.usage_task']['label'], $_SERVER["PHP_SELF"], 'p.usage_task', "", $param, '', $sortfield, $sortorder, 'right ');
}
if (!empty($arrayfields['p.usage_bill_time']['checked'])) {
	print_liste_field_titre($arrayfields['p.usage_bill_time']['label'], $_SERVER["PHP_SELF"], 'p.usage_bill_time', "", $param, '', $sortfield, $sortorder, 'right ');
}
if (!empty($arrayfields['p.usage_organize_event']['checked'])) {
	print_liste_field_titre($arrayfields['p.usage_organize_event']['label'], $_SERVER["PHP_SELF"], 'p.usage_organize_event', "", $param, '', $sortfield, $sortorder, 'right ');
}
if (!empty($arrayfields['p.accept_conference_suggestions']['checked'])) {
	print_liste_field_titre($arrayfields['p.accept_conference_suggestions']['label'], $_SERVER["PHP_SELF"], 'p.accept_conference_suggestions', "", $param, '', $sortfield, $sortorder, 'right ');
}
if (!empty($arrayfields['p.accept_booth_suggestions']['checked'])) {
	print_liste_field_titre($arrayfields['p.accept_booth_suggestions']['label'], $_SERVER["PHP_SELF"], 'p.accept_booth_suggestions', "", $param, '', $sortfield, $sortorder, 'right ');
}
if (!empty($arrayfields['p.price_registration']['checked'])) {
	print_liste_field_titre($arrayfields['p.price_registration']['label'], $_SERVER["PHP_SELF"], 'p.price_registration', "", $param, '', $sortfield, $sortorder, 'right ');
}
if (!empty($arrayfields['p.price_booth']['checked'])) {
	print_liste_field_titre($arrayfields['p.price_booth']['label'], $_SERVER["PHP_SELF"], 'p.price_booth', "", $param, '', $sortfield, $sortorder, 'right ');
}
// Extra fields
include DOL_DOCUMENT_ROOT.'/core/tpl/extrafields_list_search_title.tpl.php';
// Hook fields
$parameters = array('arrayfields'=>$arrayfields, 'param'=>$param, 'sortfield'=>$sortfield, 'sortorder'=>$sortorder);
$reshook = $hookmanager->executeHooks('printFieldListTitle', $parameters); // Note that $action and $object may have been modified by hook
print $hookmanager->resPrint;
if (!empty($arrayfields['p.datec']['checked'])) {
	print_liste_field_titre($arrayfields['p.datec']['label'], $_SERVER["PHP_SELF"], "p.datec", "", $param, '', $sortfield, $sortorder, 'center nowrap ');
}
if (!empty($arrayfields['p.tms']['checked'])) {
	print_liste_field_titre($arrayfields['p.tms']['label'], $_SERVER["PHP_SELF"], "p.tms", "", $param, '', $sortfield, $sortorder, 'center nowrap ');
}
if (!empty($arrayfields['p.email_msgid']['checked'])) {
	print_liste_field_titre($arrayfields['p.email_msgid']['label'], $_SERVER["PHP_SELF"], "p.email_msgid", "", $param, '', $sortfield, $sortorder, 'center ');
}
if (!empty($arrayfields['p.fk_statut']['checked'])) {
	print_liste_field_titre($arrayfields['p.fk_statut']['label'], $_SERVER["PHP_SELF"], "p.fk_statut", "", $param, '', $sortfield, $sortorder, 'right ');
}
print_liste_field_titre($selectedfields, $_SERVER["PHP_SELF"], "", '', '', '', $sortfield, $sortorder, 'center maxwidthsearch ');
print "</tr>\n";

$i = 0;
$totalarray = array(
	'nbfield' => 0,
	'val' => array(),
);
while ($i < min($num, $limit)) {
	$obj = $db->fetch_object($resql);

	$object->id = $obj->id;
	$object->user_author_id = $obj->fk_user_creat;
	$object->public = $obj->public;
	$object->ref = $obj->ref;
	$object->datee = $db->jdate($obj->date_end);
	$object->statut = $obj->status; // deprecated
	$object->status = $obj->status;
	$object->public = $obj->public;
	$object->opp_status = $obj->fk_opp_status;
	$object->title = $obj->title;

	$userAccess = $object->restrictedProjectArea($user); // why this ?
	if ($userAccess >= 0) {
		$companystatic->id = $obj->socid;
		$companystatic->name = $obj->name;
		$companystatic->name_alias = $obj->alias;
		$companystatic->client = $obj->client;
		$companystatic->code_client = $obj->code_client;
		$companystatic->email = $obj->email;
		$companystatic->phone = $obj->phone;
		$companystatic->address = $obj->address;
		$companystatic->zip = $obj->zip;
		$companystatic->town = $obj->town;
		$companystatic->country_code = $obj->country_code;

		print '<tr class="oddeven">';

		// Project url
		if (!empty($arrayfields['p.ref']['checked'])) {
			print '<td class="nowraponall">';
			print $object->getNomUrl(1, (!empty(GETPOST('search_usage_event_organization', 'int'))?'eventorganization':''));
			if ($object->hasDelay()) {
				print img_warning($langs->trans('Late'));
			}
			print '</td>';
			if (!$i) {
				$totalarray['nbfield']++;
			}
		}
		// Title
		if (!empty($arrayfields['p.title']['checked'])) {
			print '<td class="tdoverflowmax200">';
			print dol_trunc($obj->title, 80);
			print '</td>';
			if (!$i) {
				$totalarray['nbfield']++;
			}
		}
		// Company
		if (!empty($arrayfields['s.nom']['checked'])) {
			print '<td class="tdoverflowmax100">';
			if ($obj->socid) {
				print $companystatic->getNomUrl(1);
			} else {
				print '&nbsp;';
			}
			print '</td>';
			if (!$i) {
				$totalarray['nbfield']++;
			}
		}
		// Sales Representatives
		if (!empty($arrayfields['commercial']['checked'])) {
			print '<td>';
			if ($obj->socid) {
				$companystatic->id = $obj->socid;
				$companystatic->name = $obj->name;
				$listsalesrepresentatives = $companystatic->getSalesRepresentatives($user);
				$nbofsalesrepresentative = count($listsalesrepresentatives);
				if ($nbofsalesrepresentative > 6) {
					// We print only number
					print $nbofsalesrepresentative;
				} elseif ($nbofsalesrepresentative > 0) {
					$userstatic = new User($db);
					$j = 0;
					foreach ($listsalesrepresentatives as $val) {
						$userstatic->id = $val['id'];
						$userstatic->lastname = $val['lastname'];
						$userstatic->firstname = $val['firstname'];
						$userstatic->email = $val['email'];
						$userstatic->statut = $val['statut'];
						$userstatic->entity = $val['entity'];
						$userstatic->photo = $val['photo'];
						$userstatic->login = $val['login'];
						$userstatic->office_phone = $val['office_phone'];
						$userstatic->office_fax = $val['office_fax'];
						$userstatic->user_mobile = $val['user_mobile'];
						$userstatic->job = $val['job'];
						$userstatic->gender = $val['gender'];
						print ($nbofsalesrepresentative < 2) ? $userstatic->getNomUrl(-1, '', 0, 0, 12) : $userstatic->getNomUrl(-2);
						$j++;
						if ($j < $nbofsalesrepresentative) {
							print ' ';
						}
					}
				}
				//else print $langs->trans("NoSalesRepresentativeAffected");
			} else {
				print '&nbsp;';
			}
			print '</td>';
			if (!$i) {
				$totalarray['nbfield']++;
			}
		}
		// Date start
		if (!empty($arrayfields['p.dateo']['checked'])) {
			print '<td class="center">';
			print dol_print_date($db->jdate($obj->date_start), 'day');
			print '</td>';
			if (!$i) {
				$totalarray['nbfield']++;
			}
		}
		// Date end
		if (!empty($arrayfields['p.datee']['checked'])) {
			print '<td class="center">';
			print dol_print_date($db->jdate($obj->date_end), 'day');
			print '</td>';
			if (!$i) {
				$totalarray['nbfield']++;
			}
		}
		// Visibility
		if (!empty($arrayfields['p.public']['checked'])) {
			print '<td class="left">';
			if ($obj->public) {
				print $langs->trans('SharedProject');
			} else {
				print $langs->trans('PrivateProject');
			}
			print '</td>';
			if (!$i) {
				$totalarray['nbfield']++;
			}
		}
		// Opp Status
		if (!empty($arrayfields['p.fk_opp_status']['checked'])) {
			print '<td class="center">';
			if ($obj->opp_status_code) {
				print $langs->trans("OppStatus".$obj->opp_status_code);
			}
			print '</td>';
			if (!$i) {
				$totalarray['nbfield']++;
			}
		}
		// Opp Amount
		if (!empty($arrayfields['p.opp_amount']['checked'])) {
			print '<td class="right">';
			//if ($obj->opp_status_code)
			if (strcmp($obj->opp_amount, '')) {
				print '<span class="amount">'.price($obj->opp_amount, 1, $langs, 1, -1, -1, '').'</span>';
				$totalarray['val']['p.opp_amount'] += $obj->opp_amount;
			}
			print '</td>';
			if (!$i) {
				$totalarray['nbfield']++;
			}
			if (!$i) {
				$totalarray['pos'][$totalarray['nbfield']] = 'p.opp_amount';
			}
		}
		// Opp percent
		if (!empty($arrayfields['p.opp_percent']['checked'])) {
			print '<td class="right">';
			if ($obj->opp_percent) {
				print price($obj->opp_percent, 1, $langs, 1, 0).'%';
			}
			print '</td>';
			if (!$i) {
				$totalarray['nbfield']++;
			}
		}
		// Opp weighted amount
		if (!empty($arrayfields['opp_weighted_amount']['checked'])) {
			if (!isset($totalarray['val']['opp_weighted_amount'])) {
				$totalarray['val']['opp_weighted_amount'] = 0;
			}
			print '<td align="right">';
			if ($obj->opp_weighted_amount) {
				print '<span class="amount">'.price($obj->opp_weighted_amount, 1, $langs, 1, -1, -1, '').'</span>';
				$totalarray['val']['opp_weighted_amount'] += $obj->opp_weighted_amount;
			}
			print '</td>';
			if (!$i) {
				$totalarray['nbfield']++;
			}
			if (!$i) {
				$totalarray['pos'][$totalarray['nbfield']] = 'opp_weighted_amount';
			}
		}
		// Budget
		if (!empty($arrayfields['p.budget_amount']['checked'])) {
			print '<td class="right">';
			if ($obj->budget_amount != '') {
				print '<span class="amount">'.price($obj->budget_amount, 1, $langs, 1, -1, -1).'</span>';
				$totalarray['val']['p.budget_amount'] += $obj->budget_amount;
			}
			print '</td>';
			if (!$i) {
				$totalarray['nbfield']++;
			}
			if (!$i) {
				$totalarray['pos'][$totalarray['nbfield']] = 'p.budget_amount';
			}
		}
		// Contacts of project
		if (!empty($arrayfields['c.assigned']['checked'])) {
			print '<td class="center">';
<<<<<<< HEAD
=======
			$ifisrt = 1;
>>>>>>> 2b19bcef
			foreach (array('internal', 'external') as $source) {
				$tab = $object->liste_contact(-1, $source);
				$numcontact = count($tab);
				if (!empty($numcontact)) {
					foreach ($tab as $contactproject) {
						//var_dump($contacttask);
						if ($source == 'internal') {
							$c = new User($db);
						} else {
							$c = new Contact($db);
						}
						$c->fetch($contactproject['id']);
						if (!empty($c->photo)) {
<<<<<<< HEAD
							print $c->getNomUrl(-2).'&nbsp;';
						} else {
							if (get_class($c) == 'User') {
								print $c->getNomUrl(2, '', 0, 0, 24, 1);//.'&nbsp;';
							} else {
								print $c->getNomUrl(2);//.'&nbsp;';
							}
						}
=======
							if (get_class($c) == 'User') {
								print $c->getNomUrl(-2, '', 0, 0, 24, 1, '', ($ifisrt ? '' : 'notfirst'));
							} else {
								print $c->getNomUrl(-2, '', 0, '', -1, 0, ($ifisrt ? '' : 'notfirst'));
							}
						} else {
							if (get_class($c) == 'User') {
								print $c->getNomUrl(2, '', 0, 0, 24, 1, '', ($ifisrt ? '' : 'notfirst'));
							} else {
								print $c->getNomUrl(2, '', 0, '', -1, 0, ($ifisrt ? '' : 'notfirst'));
							}
						}
						$ifisrt = 0;
>>>>>>> 2b19bcef
					}
				}
			}
			print '</td>';
		}
		// Usage opportunity
		if (!empty($arrayfields['p.usage_opportunity']['checked'])) {
			print '<td class="right">';
			if ($obj->usage_opportunity) {
				print yn($obj->usage_opportunity);
			}
			print '</td>';
			if (!$i) {
				$totalarray['nbfield']++;
			}
		}
		// Usage task
		if (!empty($arrayfields['p.usage_task']['checked'])) {
			print '<td class="right">';
			if ($obj->usage_task) {
				print yn($obj->usage_task);
			}
			print '</td>';
			if (!$i) {
				$totalarray['nbfield']++;
			}
		}
		// Bill time
		if (!empty($arrayfields['p.usage_bill_time']['checked'])) {
			print '<td class="right">';
			if ($obj->usage_bill_time) {
				print yn($obj->usage_bill_time);
			}
			print '</td>';
			if (!$i) {
				$totalarray['nbfield']++;
			}
		}
		// Event Organization
		if (!empty($arrayfields['p.usage_organize_event']['checked'])) {
			print '<td class="right">';
			if ($obj->usage_organize_event) {
				print yn($obj->usage_organize_event);
			}
			print '</td>';
			if (!$i) {
				$totalarray['nbfield']++;
			}
		}
		// Allow unknown people to suggest conferences
		if (!empty($arrayfields['p.accept_conference_suggestions']['checked'])) {
			print '<td class="right">';
			if ($obj->accept_conference_suggestions) {
				print yn($obj->accept_conference_suggestions);
			}
			print '</td>';
			if (!$i) {
				$totalarray['nbfield']++;
			}
		}
		// Allow unknown people to suggest booth
		if (!empty($arrayfields['p.accept_booth_suggestions']['checked'])) {
			print '<td class="right">';
			if ($obj->accept_booth_suggestions) {
				print yn($obj->accept_booth_suggestions);
			}
			print '</td>';
			if (!$i) {
				$totalarray['nbfield']++;
			}
		}
		// Price of registration
		if (!empty($arrayfields['p.price_registration']['checked'])) {
			print '<td class="right">';
			if ($obj->price_registration != '') {
				print '<span class="amount">'.price($obj->price_registration, 1, $langs, 1, -1, -1).'</span>';
				$totalarray['val']['p.price_registration'] += $obj->price_registration;
			}
			print '</td>';
			if (!$i) {
				$totalarray['nbfield']++;
			}
			if (!$i) {
				$totalarray['pos'][$totalarray['nbfield']] = 'p.price_registration';
			}
		}
		// Price of booth
		if (!empty($arrayfields['p.price_booth']['checked'])) {
			print '<td class="right">';
			if ($obj->price_booth != '') {
				print '<span class="amount">'.price($obj->price_booth, 1, $langs, 1, -1, -1).'</span>';
				$totalarray['val']['p.price_booth'] += $obj->price_booth;
			}
			print '</td>';
			if (!$i) {
				$totalarray['nbfield']++;
			}
			if (!$i) {
				$totalarray['pos'][$totalarray['nbfield']] = 'p.price_booth';
			}
		}
		// Extra fields
		include DOL_DOCUMENT_ROOT.'/core/tpl/extrafields_list_print_fields.tpl.php';
		// Fields from hook
		$parameters = array('arrayfields'=>$arrayfields, 'obj'=>$obj, 'i'=>$i, 'totalarray'=>&$totalarray);
		$reshook = $hookmanager->executeHooks('printFieldListValue', $parameters); // Note that $action and $object may have been modified by hook
		print $hookmanager->resPrint;
		// Date creation
		if (!empty($arrayfields['p.datec']['checked'])) {
			print '<td class="center nowraponall">';
			print dol_print_date($db->jdate($obj->date_creation), 'dayhour', 'tzuser');
			print '</td>';
			if (!$i) {
				$totalarray['nbfield']++;
			}
		}
		// Date modification
		if (!empty($arrayfields['p.tms']['checked'])) {
			print '<td class="center nowraponall">';
			print dol_print_date($db->jdate($obj->date_update), 'dayhour', 'tzuser');
			print '</td>';
			if (!$i) {
				$totalarray['nbfield']++;
			}
		}
		// Email MsgID
		if (!empty($arrayfields['p.email_msgid']['checked'])) {
			print '<td class="center">';
			print $obj->email_msgid;
			print '</td>';
			if (!$i) $totalarray['nbfield']++;
		}
		// Status
		if (!empty($arrayfields['p.fk_statut']['checked'])) {
			print '<td class="right">'.$object->getLibStatut(5).'</td>';
			if (!$i) {
				$totalarray['nbfield']++;
			}
		}
		// Action column
		print '<td class="nowrap center">';
		if ($massactionbutton || $massaction) {   // If we are in select mode (massactionbutton defined) or if we have already selected and sent an action ($massaction) defined
			$selected = 0;
			if (in_array($obj->id, $arrayofselected)) {
				$selected = 1;
			}
			print '<input id="cb'.$obj->id.'" class="flat checkforselect" type="checkbox" name="toselect[]" value="'.$obj->id.'"'.($selected ? ' checked="checked"' : '').'>';
		}
		print '</td>';
		if (!$i) {
			$totalarray['nbfield']++;
		}

		print "</tr>\n";
	}

	$i++;
}

// Show total line
include DOL_DOCUMENT_ROOT.'/core/tpl/list_print_total.tpl.php';

$db->free($resql);

$parameters = array('sql' => $sql);
$reshook = $hookmanager->executeHooks('printFieldListFooter', $parameters); // Note that $action and $object may have been modified by hook
print $hookmanager->resPrint;

print "</table>\n";
print '</div>';
print "</form>\n";

// End of page
llxFooter();
$db->close();<|MERGE_RESOLUTION|>--- conflicted
+++ resolved
@@ -1323,10 +1323,7 @@
 		// Contacts of project
 		if (!empty($arrayfields['c.assigned']['checked'])) {
 			print '<td class="center">';
-<<<<<<< HEAD
-=======
 			$ifisrt = 1;
->>>>>>> 2b19bcef
 			foreach (array('internal', 'external') as $source) {
 				$tab = $object->liste_contact(-1, $source);
 				$numcontact = count($tab);
@@ -1340,16 +1337,6 @@
 						}
 						$c->fetch($contactproject['id']);
 						if (!empty($c->photo)) {
-<<<<<<< HEAD
-							print $c->getNomUrl(-2).'&nbsp;';
-						} else {
-							if (get_class($c) == 'User') {
-								print $c->getNomUrl(2, '', 0, 0, 24, 1);//.'&nbsp;';
-							} else {
-								print $c->getNomUrl(2);//.'&nbsp;';
-							}
-						}
-=======
 							if (get_class($c) == 'User') {
 								print $c->getNomUrl(-2, '', 0, 0, 24, 1, '', ($ifisrt ? '' : 'notfirst'));
 							} else {
@@ -1363,7 +1350,6 @@
 							}
 						}
 						$ifisrt = 0;
->>>>>>> 2b19bcef
 					}
 				}
 			}
