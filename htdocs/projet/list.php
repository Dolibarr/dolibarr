<?php
/* Copyright (C) 2001-2005 Rodolphe Quiedeville <rodolphe@quiedeville.org>
 * Copyright (C) 2004-2019 Laurent Destailleur  <eldy@users.sourceforge.net>
 * Copyright (C) 2005      Marc Bariley / Ocebo <marc@ocebo.com>
 * Copyright (C) 2005-2010 Regis Houssin        <regis.houssin@inodbox.com>
 * Copyright (C) 2013      Cédric Salvador      <csalvador@gpcsolutions.fr>
 * Copyright (C) 2015 	   Claudio Aschieri     <c.aschieri@19.coop>
 * Copyright (C) 2018 	   Ferran Marcet	    <fmarcet@2byte.es>
 * Copyright (C) 2019 	   Juanjo Menent	    <jmenent@2byte.es>
 * Copyright (C) 2020	   Tobias Sean			<tobias.sekan@startmail.com>
 *
 * This program is free software; you can redistribute it and/or modify
 * it under the terms of the GNU General Public License as published by
 * the Free Software Foundation; either version 3 of the License, or
 * (at your option) any later version.
 *
 * This program is distributed in the hope that it will be useful,
 * but WITHOUT ANY WARRANTY; without even the implied warranty of
 * MERCHANTABILITY or FITNESS FOR A PARTICULAR PURPOSE.  See the
 * GNU General Public License for more details.
 *
 * You should have received a copy of the GNU General Public License
 * along with this program. If not, see <https://www.gnu.org/licenses/>.
 */

/**
 *	\file       htdocs/projet/list.php
 *	\ingroup    project
 *	\brief      Page to list projects
 */

// Load Dolibarr environment
require '../main.inc.php';
require_once DOL_DOCUMENT_ROOT.'/projet/class/project.class.php';
require_once DOL_DOCUMENT_ROOT.'/core/lib/date.lib.php';
require_once DOL_DOCUMENT_ROOT.'/core/class/html.formother.class.php';
require_once DOL_DOCUMENT_ROOT.'/core/class/html.formprojet.class.php';
require_once DOL_DOCUMENT_ROOT.'/core/class/html.formcompany.class.php';
require_once DOL_DOCUMENT_ROOT.'/projet/class/task.class.php';

if (isModEnabled('categorie')) {
	require_once DOL_DOCUMENT_ROOT.'/core/class/html.formcategory.class.php';
	require_once DOL_DOCUMENT_ROOT.'/categories/class/categorie.class.php';
}

// Load translation files required by the page
$langs->loadLangs(array('projects', 'companies', 'commercial'));
if (isModEnabled('eventorganization') && $conf->eventorganization->enabled) {
	$langs->loadLangs(array('eventorganization'));
}

$action = GETPOST('action', 'aZ09');
$massaction = GETPOST('massaction', 'alpha');
$show_files = GETPOST('show_files', 'int');
$confirm = GETPOST('confirm', 'alpha');
$toselect = GETPOST('toselect', 'array');
$optioncss = GETPOST('optioncss', 'alpha');
$contextpage = GETPOST('contextpage', 'aZ') ?GETPOST('contextpage', 'aZ') : 'projectlist';
$mode = GETPOST('mode', 'alpha');


$title = $langs->trans("Projects");

// Security check
$socid = GETPOST('socid', 'int');
//if ($user->socid > 0) $socid = $user->socid;    // For external user, no check is done on company because readability is managed by public status of project and assignement.
if ($socid > 0) {
	$soc = new Societe($db);
	$soc->fetch($socid);
	$title .= ' (<a href="list.php">'.$soc->name.'</a>)';
}
if (!$user->rights->projet->lire) {
	accessforbidden();
}

$diroutputmassaction = $conf->project->dir_output.'/temp/massgeneration/'.$user->id;

$limit = GETPOST('limit', 'int') ?GETPOST('limit', 'int') : $conf->liste_limit;
$sortfield = GETPOST('sortfield', 'aZ09comma');
$sortorder = GETPOST('sortorder', 'aZ09comma');
$page = GETPOSTISSET('pageplusone') ? (GETPOST('pageplusone') - 1) : GETPOST("page", 'int');
if (empty($page) || $page < 0 || GETPOST('button_search', 'alpha') || GETPOST('button_removefilter', 'alpha')) {
	// If $page is not defined, or '' or -1 or if we click on clear filters
	$page = 0;
}
if (!$sortfield) {
	$sortfield = "p.ref";
}
if (!$sortorder) {
	$sortorder = "ASC";
}
$offset = $limit * $page;
$pageprev = $page - 1;
$pagenext = $page + 1;

$search_all = GETPOST('search_all', 'alphanohtml') ? GETPOST('search_all', 'alphanohtml') : GETPOST('sall', 'alphanohtml');
$search_ref = GETPOST("search_ref", 'alpha');
$search_label = GETPOST("search_label", 'alpha');
$search_societe = GETPOST("search_societe", 'alpha');
$search_societe_alias = GETPOST("search_societe_alias", 'alpha');
$search_status = GETPOST("search_status", 'int');
$search_opp_status = GETPOST("search_opp_status", 'alpha');
$search_opp_percent = GETPOST("search_opp_percent", 'alpha');
$search_opp_amount = GETPOST("search_opp_amount", 'alpha');
$search_budget_amount = GETPOST("search_budget_amount", 'alpha');
$search_public = GETPOST("search_public", 'int');
$search_project_user = GETPOST('search_project_user', 'int');
$search_project_contact = GETPOST('search_project_contact', 'int');
$search_sale = GETPOST('search_sale', 'int');
$search_usage_opportunity = GETPOST('search_usage_opportunity', 'int');
$search_usage_task = GETPOST('search_usage_task', 'int');
$search_usage_bill_time = GETPOST('search_usage_bill_time', 'int');
$search_usage_event_organization = GETPOST('search_usage_event_organization', 'int');
$search_accept_conference_suggestions = GETPOST('search_accept_conference_suggestions', 'int');
$search_accept_booth_suggestions = GETPOST('search_accept_booth_suggestions', 'int');
$search_price_registration = GETPOST("search_price_registration", 'alpha');
$search_price_booth = GETPOST("search_price_booth", 'alpha');
$search_login = GETPOST('search_login', 'alpha');
$search_import_key = GETPOST('search_import_key', 'alpha');
$searchCategoryCustomerOperator = 0;
if (GETPOSTISSET('formfilteraction')) {
	$searchCategoryCustomerOperator = GETPOST('search_category_customer_operator', 'int');
} elseif (!empty($conf->global->MAIN_SEARCH_CAT_OR_BY_DEFAULT)) {
	$searchCategoryCustomerOperator = $conf->global->MAIN_SEARCH_CAT_OR_BY_DEFAULT;
}
$searchCategoryCustomerList = GETPOST('search_category_customer_list', 'array');


$mine = ((GETPOST('mode') == 'mine') ? 1 : 0);
if ($mine) {
	$search_project_user = $user->id; $mine = 0;
}

$search_sday	= GETPOST('search_sday', 'int');
$search_smonth	= GETPOST('search_smonth', 'int');
$search_syear	= GETPOST('search_syear', 'int');
$search_eday	= GETPOST('search_eday', 'int');
$search_emonth	= GETPOST('search_emonth', 'int');
$search_eyear	= GETPOST('search_eyear', 'int');

$search_date_start_startmonth = GETPOST('search_date_start_startmonth', 'int');
$search_date_start_startyear = GETPOST('search_date_start_startyear', 'int');
$search_date_start_startday = GETPOST('search_date_start_startday', 'int');
$search_date_start_start = dol_mktime(0, 0, 0, $search_date_start_startmonth, $search_date_start_startday, $search_date_start_startyear);	// Use tzserver
$search_date_start_endmonth = GETPOST('search_date_start_endmonth', 'int');
$search_date_start_endyear = GETPOST('search_date_start_endyear', 'int');
$search_date_start_endday = GETPOST('search_date_start_endday', 'int');
$search_date_start_end = dol_mktime(23, 59, 59, $search_date_start_endmonth, $search_date_start_endday, $search_date_start_endyear);	// Use tzserver

$search_date_end_startmonth = GETPOST('search_date_end_startmonth', 'int');
$search_date_end_startyear = GETPOST('search_date_end_startyear', 'int');
$search_date_end_startday = GETPOST('search_date_end_startday', 'int');
$search_date_end_start = dol_mktime(0, 0, 0, $search_date_end_startmonth, $search_date_end_startday, $search_date_end_startyear);	// Use tzserver
$search_date_end_endmonth = GETPOST('search_date_end_endmonth', 'int');
$search_date_end_endyear = GETPOST('search_date_end_endyear', 'int');
$search_date_end_endday = GETPOST('search_date_end_endday', 'int');
$search_date_end_end = dol_mktime(23, 59, 59, $search_date_end_endmonth, $search_date_end_endday, $search_date_end_endyear);	// Use tzserver

if (isModEnabled('categorie')) {
	$search_category_array = GETPOST("search_category_".Categorie::TYPE_PROJECT."_list", "array");
}

if ($search_status == '') {
	$search_status = -1; // -1 or 1
}


// Initialize technical object to manage hooks of page. Note that conf->hooks_modules contains array of hook context
$object = new Project($db);
$hookmanager->initHooks(array('projectlist'));
$extrafields = new ExtraFields($db);

// fetch optionals attributes and labels
$extrafields->fetch_name_optionals_label($object->table_element);

$search_array_options = $extrafields->getOptionalsFromPost($object->table_element, '', 'search_');

// List of fields to search into when doing a "search in all"
$fieldstosearchall = array();
foreach ($object->fields as $key => $val) {
	if (empty($val['searchall'])) {
		continue;
	}

	// Don't allow search in private notes for external users when doing "search in all"
	if (!empty($user->socid) && $key == "note_private") {
		continue;
	}

	$fieldstosearchall['p.'.$key] = $val['label'];
}

// Add name object fields to "search in all"
$fieldstosearchall['s.nom'] = "ThirdPartyName";
$fieldstosearchall['s.name_alias'] = "AliasNameShort";
$fieldstosearchall['s.code_client'] = "CustomerCode";

// Definition of array of fields for columns
$arrayfields = array();
foreach ($object->fields as $key => $val) {
	// If $val['visible']==0, then we never show the field
	if (!empty($val['visible'])) {
		$visible = dol_eval($val['visible'], 1, 1, '1');
		$arrayfields['p.'.$key] = array(
			'label'=>$val['label'],
			'checked'=>(($visible < 0) ? 0 : 1),
			'enabled'=>($visible != 3 && dol_eval($val['enabled'], 1, 1, '1')),
			'position'=>$val['position'],
			'help'=> isset($val['help']) ? $val['help'] : ''
		);
	}
}
// Extra fields
include DOL_DOCUMENT_ROOT.'/core/tpl/extrafields_list_array_fields.tpl.php';

// Add non object fields to fields for list
$arrayfields['s.nom'] = array('label'=>$langs->trans("ThirdParty"), 'checked'=>1, 'position'=>21, 'enabled'=>(!isModEnabled('societe') ? 0 : 1));
$arrayfields['s.name_alias'] = array('label'=>"AliasNameShort", 'checked'=>0, 'position'=>22);
$arrayfields['commercial'] = array('label'=>$langs->trans("SaleRepresentativesOfThirdParty"), 'checked'=>0, 'position'=>23);
$arrayfields['c.assigned'] = array('label'=>$langs->trans("AssignedTo"), 'checked'=>1, 'position'=>120);
$arrayfields['opp_weighted_amount'] = array('label'=>$langs->trans('OpportunityWeightedAmountShort'), 'checked'=>0, 'enabled'=>(empty($conf->global->PROJECT_USE_OPPORTUNITIES) ? 0 : 1), 'position'=>106);
$arrayfields['u.login'] = array('label'=>"Author", 'checked'=>-1, 'position'=>165);
// Force some fields according to search_usage filter...
if (GETPOST('search_usage_opportunity')) {
	//$arrayfields['p.usage_opportunity']['visible'] = 1;	// Not require, filter on search_opp_status is enough
	//$arrayfields['p.usage_opportunity']['checked'] = 1;	// Not require, filter on search_opp_status is enough
}
if (GETPOST('search_usage_event_organization')) {
	$arrayfields['p.fk_opp_status']['enabled'] = 0;
	$arrayfields['p.opp_amount']['enabled'] = 0;
	$arrayfields['p.opp_percent']['enabled'] = 0;
	$arrayfields['opp_weighted_amount']['enabled'] = 0;
	$arrayfields['p.usage_organize_event']['visible'] = 1;
	$arrayfields['p.usage_organize_event']['checked'] = 1;
}

$object->fields = dol_sort_array($object->fields, 'position');
$arrayfields = dol_sort_array($arrayfields, 'position');


/*
 * Actions
 */

if (GETPOST('cancel', 'alpha')) {
	$action = 'list';
	$massaction = '';
}
if (!GETPOST('confirmmassaction', 'alpha') && $massaction != 'presend' && $massaction != 'confirm_presend') {
	$massaction = '';
}

$parameters = array('socid'=>$socid);
$reshook = $hookmanager->executeHooks('doActions', $parameters, $object, $action); // Note that $action and $object may have been modified by some hooks
if ($reshook < 0) {
	setEventMessages($hookmanager->error, $hookmanager->errors, 'errors');
}

if (empty($reshook)) {
	// Selection of new fields
	include DOL_DOCUMENT_ROOT.'/core/actions_changeselectedfields.inc.php';

	// Purge search criteria
	if (GETPOST('button_removefilter_x', 'alpha') || GETPOST('button_removefilter.x', 'alpha') || GETPOST('button_removefilter', 'alpha')) { // All tests are required to be compatible with all browsers
		$search_all = '';
		$search_ref = "";
		$search_label = "";
		$search_societe = "";
		$search_societe_alias = '';
		$search_status = -1;
		$search_opp_status = -1;
		$search_opp_amount = '';
		$search_opp_percent = '';
		$search_budget_amount = '';
		$search_public = "";
		$search_sale = "";
		$search_project_user = '';
		$search_project_contact = '';
		$search_sday = "";
		$search_smonth = "";
		$search_syear = "";
		$search_eday = "";
		$search_emonth = "";
		$search_eyear = "";
		$search_date_start_startmonth = "";
		$search_date_start_startyear = "";
		$search_date_start_startday = "";
		$search_date_start_start = "";
		$search_date_start_endmonth = "";
		$search_date_start_endyear = "";
		$search_date_start_endday = "";
		$search_date_start_end = "";
		$search_date_end_startmonth = "";
		$search_date_end_startyear = "";
		$search_date_end_startday = "";
		$search_date_end_start = "";
		$search_date_end_endmonth = "";
		$search_date_end_endyear = "";
		$search_date_end_endday = "";
		$search_date_end_end = "";
		$search_usage_opportunity = '';
		$search_usage_task = '';
		$search_usage_bill_time = '';
		$search_usage_event_organization = '';
		$search_accept_conference_suggestions = '';
		$search_accept_booth_suggestions = '';
		$search_price_registration = '';
		$search_price_booth = '';
		$search_login = '';
		$search_import_key = '';
		$toselect = array();
		$search_array_options = array();
		$search_category_array = array();
	}


	// Mass actions
	$objectclass = 'Project';
	$objectlabel = 'Project';
	$permissiontoread = $user->rights->projet->lire;
	$permissiontodelete = $user->rights->projet->supprimer;
	$permissiontoadd = $user->rights->projet->creer;
	$uploaddir = $conf->project->dir_output;
	include DOL_DOCUMENT_ROOT.'/core/actions_massactions.inc.php';

	// Close records
	if (!$error && $massaction == 'close' && $user->rights->projet->creer) {
		$db->begin();

		$objecttmp = new $objectclass($db);
		$nbok = 0;
		foreach ($toselect as $toselectid) {
			$result = $objecttmp->fetch($toselectid);
			if ($result > 0) {
				$userWrite = $object->restrictedProjectArea($user, 'write');
				if ($userWrite > 0 && $objecttmp->statut == 1) {
					$result = $objecttmp->setClose($user);
					if ($result <= 0) {
						setEventMessages($objecttmp->error, $objecttmp->errors, 'errors');
						$error++;
						break;
					} else {
						$nbok++;
					}
				} elseif ($userWrite <= 0) {
					setEventMessages($langs->trans("DontHavePermissionForCloseProject", $objecttmp->ref), null, 'warnings');
				} else {
					setEventMessages($langs->trans("DontHaveTheValidateStatus", $objecttmp->ref), null, 'warnings');
				}
			} else {
				setEventMessages($objecttmp->error, $objecttmp->errors, 'errors');
				$error++;
				break;
			}
		}

		if (!$error) {
			if ($nbok > 1) {
				setEventMessages($langs->trans("RecordsClosed", $nbok), null, 'mesgs');
			} else {
				setEventMessages($langs->trans("RecordsClosed", $nbok), null, 'mesgs');
			}
			$db->commit();
		} else {
			$db->rollback();
		}
	}
}


/*
 * View
 */

$form = new Form($db);
$formcompany = new FormCompany($db);

$now = dol_now();

$companystatic = new Societe($db);
$taskstatic = new Task($db);
$formother = new FormOther($db);
$formproject = new FormProjets($db);
$userstatic = new User($db);

$help_url = "EN:Module_Projects|FR:Module_Projets|ES:M&oacute;dulo_Proyectos";
$title = $langs->trans("LeadsOrProjects");
if (empty($conf->global->PROJECT_USE_OPPORTUNITIES)) {
	$title = $langs->trans("Projects");
}
if (isset($conf->global->PROJECT_USE_OPPORTUNITIES) && $conf->global->PROJECT_USE_OPPORTUNITIES == 2) {	// 2 = leads only
	$title = $langs->trans("Leads");
}
$morejs = array();
$morecss = array();


// Get list of project id allowed to user (in a string list separated by comma)
$projectsListId = '';
if (empty($user->rights->projet->all->lire)) {
	$projectsListId = $object->getProjectsAuthorizedForUser($user, 0, 1, $socid);
}

// Get id of types of contacts for projects (This list never contains a lot of elements)
$listofprojectcontacttype = array();
$listofprojectcontacttypeexternal = array();
$sql = "SELECT ctc.rowid, ctc.code, ctc.source FROM ".MAIN_DB_PREFIX."c_type_contact as ctc";
$sql .= " WHERE ctc.element = '".$db->escape($object->element)."'";
$resql = $db->query($sql);
if ($resql) {
	while ($obj = $db->fetch_object($resql)) {
		if ($obj->source == 'internal') $listofprojectcontacttype[$obj->rowid] = $obj->code;
		else $listofprojectcontacttypeexternal[$obj->rowid] = $obj->code;
	}
} else {
	dol_print_error($db);
}
if (count($listofprojectcontacttype) == 0) {
	$listofprojectcontacttype[0] = '0'; // To avoid sql syntax error if not found
}
if (count($listofprojectcontacttypeexternal) == 0) {
	$listofprojectcontacttypeexternal[0] = '0'; // To avoid sql syntax error if not found
}

$varpage = empty($contextpage) ? $_SERVER["PHP_SELF"] : $contextpage;
$selectedfields = $form->multiSelectArrayWithCheckbox('selectedfields', $arrayfields, $varpage); // This also change content of $arrayfields

$distinct = 'DISTINCT'; // We add distinct until we have added a protection to be sure a contact of a project and task is only once.
$sql = "SELECT ".$distinct." p.rowid as id, p.ref, p.title, p.fk_statut as status, p.fk_opp_status, p.public, p.fk_user_creat,";
$sql .= " p.datec as date_creation, p.dateo as date_start, p.datee as date_end, p.opp_amount, p.opp_percent, (p.opp_amount*p.opp_percent/100) as opp_weighted_amount, p.tms as date_update, p.budget_amount,";
$sql .= " p.usage_opportunity, p.usage_task, p.usage_bill_time, p.usage_organize_event,";
$sql .= " p.email_msgid, p.import_key,";
$sql .= " p.accept_conference_suggestions, p.accept_booth_suggestions, p.price_registration, p.price_booth,";
$sql .= " s.rowid as socid, s.nom as name, s.name_alias as alias, s.email, s.email, s.phone, s.fax, s.address, s.town, s.zip, s.fk_pays, s.client, s.code_client,";
$sql .= " country.code as country_code,";
$sql .= " cls.code as opp_status_code,";
$sql .= ' u.login, u.lastname, u.firstname, u.email as user_email, u.statut as user_statut, u.entity, u.photo, u.office_phone, u.office_fax, u.user_mobile, u.job, u.gender';
// Add fields from extrafields
if (!empty($extrafields->attributes[$object->table_element]['label'])) {
	foreach ($extrafields->attributes[$object->table_element]['label'] as $key => $val) {
		$sql .= ($extrafields->attributes[$object->table_element]['type'][$key] != 'separate' ? ", ef.".$key." as options_".$key : '');
	}
}
// Add fields from hooks
$parameters = array();
$reshook = $hookmanager->executeHooks('printFieldListSelect', $parameters, $object); // Note that $action and $object may have been modified by hook
$sql .= $hookmanager->resPrint;
$sql = preg_replace('/,\s*$/', '', $sql);

$sqlfields = $sql; // $sql fields to remove for count total

$sql .= " FROM ".MAIN_DB_PREFIX.$object->table_element." as p";
if (!empty($extrafields->attributes[$object->table_element]['label']) &&is_array($extrafields->attributes[$object->table_element]['label']) && count($extrafields->attributes[$object->table_element]['label'])) {
	$sql .= " LEFT JOIN ".MAIN_DB_PREFIX.$object->table_element."_extrafields as ef on (p.rowid = ef.fk_object)";
}
$sql .= " LEFT JOIN ".MAIN_DB_PREFIX."societe as s on p.fk_soc = s.rowid";
$sql .= " LEFT JOIN ".MAIN_DB_PREFIX."c_country as country on (country.rowid = s.fk_pays)";
$sql .= " LEFT JOIN ".MAIN_DB_PREFIX."c_lead_status as cls on p.fk_opp_status = cls.rowid";
$sql .= ' LEFT JOIN '.MAIN_DB_PREFIX.'user AS u ON p.fk_user_creat = u.rowid';
// We'll need this table joined to the select in order to filter by sale
// No check is done on company permission because readability is managed by public status of project and assignement.
//if ($search_sale > 0 || (! $user->rights->societe->client->voir && ! $socid)) $sql .= " LEFT JOIN ".MAIN_DB_PREFIX."societe_commerciaux as sc ON sc.fk_soc = s.rowid";
if ($search_sale > 0) {
	$sql .= " LEFT JOIN ".MAIN_DB_PREFIX."societe_commerciaux as sc ON sc.fk_soc = s.rowid";
}
if ($search_project_user > 0) {
	$sql .= ", ".MAIN_DB_PREFIX."element_contact as ecp";
}
if ($search_project_contact > 0) {
	$sql .= ", ".MAIN_DB_PREFIX."element_contact as ecp_contact";
}

$reshook = $hookmanager->executeHooks('printFieldListFrom', $parameters, $object); // Note that $action and $object may have been modified by hook
$sql .= $hookmanager->resPrint;

$sql .= " WHERE p.entity IN (".getEntity('project').')';
if (empty($user->rights->projet->all->lire)) {
	$sql .= " AND p.rowid IN (".$db->sanitize($projectsListId).")"; // public and assigned to, or restricted to company for external users
}
// No need to check if company is external user, as filtering of projects must be done by getProjectsAuthorizedForUser
if ($socid > 0) {
	$sql .= " AND (p.fk_soc = ".((int) $socid).")"; // This filter if when we use a hard coded filter on company on url (not related to filter for external users)
}
if ($search_ref) {
	$sql .= natural_search('p.ref', $search_ref);
}
if ($search_label) {
	$sql .= natural_search('p.title', $search_label);
}
if (empty($arrayfields['s.name_alias']['checked']) && $search_societe) {
	$sql .= natural_search(array("s.nom", "s.name_alias"), $search_societe);
} else {
	if ($search_societe) {
		$sql .= natural_search('s.nom', $search_societe);
	}
	if ($search_societe_alias) {
		$sql .= natural_search('s.name_alias', $search_societe_alias);
	}
}
if ($search_opp_amount) {
	$sql .= natural_search('p.opp_amount', $search_opp_amount, 1);
}
if ($search_opp_percent) {
	$sql .= natural_search('p.opp_percent', $search_opp_percent, 1);
}
$sql .= dolSqlDateFilter('p.dateo', $search_sday, $search_smonth, $search_syear);
$sql .= dolSqlDateFilter('p.datee', $search_eday, $search_emonth, $search_eyear);


if ($search_date_start_start) {
	$sql .= " AND p.dateo >= '".$db->idate($search_date_start_start)."'";
}
if ($search_date_start_end) {
	$sql .= " AND p.dateo <= '".$db->idate($search_date_start_end)."'";
}

if ($search_date_end_start) {
	$sql .= " AND p.datee >= '".$db->idate($search_date_end_start)."'";
}
if ($search_date_end_end) {
	$sql .= " AND p.datee <= '".$db->idate($search_date_end_end)."'";
}

if ($search_all) {
	$sql .= natural_search(array_keys($fieldstosearchall), $search_all);
}
if ($search_status >= 0) {
	if ($search_status == 99) {
		$sql .= " AND p.fk_statut <> 2";
	} else {
		$sql .= " AND p.fk_statut = ".((int) $search_status);
	}
}
if ($search_opp_status) {
	if (is_numeric($search_opp_status) && $search_opp_status > 0) {
		$sql .= " AND p.fk_opp_status = ".((int) $search_opp_status);
	}
	if ($search_opp_status == 'all') {
		$sql .= " AND (p.fk_opp_status IS NOT NULL AND p.fk_opp_status <> -1)";
	}
	if ($search_opp_status == 'openedopp') {
		$sql .= " AND p.fk_opp_status IS NOT NULL AND p.fk_opp_status <> -1 AND p.fk_opp_status NOT IN (SELECT rowid FROM ".MAIN_DB_PREFIX."c_lead_status WHERE code IN ('WON','LOST'))";
	}
	if ($search_opp_status == 'notopenedopp') {
		$sql .= " AND (p.fk_opp_status IS NULL OR p.fk_opp_status = -1 OR p.fk_opp_status IN (SELECT rowid FROM ".MAIN_DB_PREFIX."c_lead_status WHERE code = 'WON'))";
	}
	if ($search_opp_status == 'none') {
		$sql .= " AND (p.fk_opp_status IS NULL OR p.fk_opp_status = -1)";
	}
}
if ($search_public != '') {
	$sql .= " AND p.public = ".((int) $search_public);
}
// For external user, no check is done on company permission because readability is managed by public status of project and assignement.
//if ($socid > 0) $sql.= " AND s.rowid = ".((int) $socid);
if ($search_sale > 0) {
	$sql .= " AND sc.fk_user = ".((int) $search_sale);
}
// No check is done on company permission because readability is managed by public status of project and assignement.
//if (! $user->rights->societe->client->voir && ! $socid) $sql.= " AND ((s.rowid = sc.fk_soc AND sc.fk_user = ".((int) $user->id).") OR (s.rowid IS NULL))";
if ($search_project_user > 0) {
	// TODO Replace this with a EXISTS and remove the link to table + DISTINCT
	$sql .= " AND ecp.fk_c_type_contact IN (".$db->sanitize(join(',', array_keys($listofprojectcontacttype))).") AND ecp.element_id = p.rowid AND ecp.fk_socpeople = ".((int) $search_project_user);
}
if ($search_project_contact > 0) {
	// TODO Replace this with a EXISTS and remove the link to table + DISTINCT
	$sql .= " AND ecp_contact.fk_c_type_contact IN (".$db->sanitize(join(',', array_keys($listofprojectcontacttypeexternal))).") AND ecp_contact.element_id = p.rowid AND ecp_contact.fk_socpeople = ".((int) $search_project_contact);
}
if ($search_opp_amount != '') {
	$sql .= natural_search('p.opp_amount', $search_opp_amount, 1);
}
if ($search_budget_amount != '') {
	$sql .= natural_search('p.budget_amount', $search_budget_amount, 1);
}
if ($search_usage_opportunity != '' && $search_usage_opportunity >= 0) {
	$sql .= natural_search('p.usage_opportunity', $search_usage_opportunity, 2);
}
if ($search_usage_task != '' && $search_usage_task >= 0) {
	$sql .= natural_search('p.usage_task', $search_usage_task, 2);
}
if ($search_usage_bill_time != '' && $search_usage_bill_time >= 0) {
	$sql .= natural_search('p.usage_bill_time', $search_usage_bill_time, 2);
}
if ($search_usage_event_organization != '' && $search_usage_event_organization >= 0) {
	$sql .= natural_search('p.usage_organize_event', $search_usage_event_organization, 2);
}
if ($search_accept_conference_suggestions != '' && $search_accept_conference_suggestions >= 0) {
	$sql .= natural_search('p.accept_conference_suggestions', $search_accept_conference_suggestions, 2);
}
if ($search_accept_booth_suggestions != '' && $search_accept_booth_suggestions >= 0) {
	$sql .= natural_search('p.accept_booth_suggestions', $search_accept_booth_suggestions, 2);
}
if ($search_price_registration != '') {
	$sql .= natural_search('p.price_registration', $search_price_registration, 1);
}
if ($search_price_booth != '') {
	$sql .= natural_search('p.price_booth', $search_price_booth, 1);
}
if ($search_login) {
	$sql .= natural_search(array('u.login', 'u.firstname', 'u.lastname'), $search_login);
}
if ($search_import_key) {
	$sql .= natural_search(array('p.import_key'), $search_import_key);
}
// Search for tag/category ($searchCategoryProjectList is an array of ID)
$searchCategoryProjectList = $search_category_array;
$searchCategoryProjectOperator = 0;
if (!empty($searchCategoryProjectList)) {
	$searchCategoryProjectSqlList = array();
	$listofcategoryid = '';
	foreach ($searchCategoryProjectList as $searchCategoryProject) {
		if (intval($searchCategoryProject) == -2) {
			$searchCategoryProjectSqlList[] = "NOT EXISTS (SELECT ck.fk_project FROM ".MAIN_DB_PREFIX."categorie_project as ck WHERE p.rowid = ck.fk_project)";
		} elseif (intval($searchCategoryProject) > 0) {
			if ($searchCategoryProjectOperator == 0) {
				$searchCategoryProjectSqlList[] = " EXISTS (SELECT ck.fk_project FROM ".MAIN_DB_PREFIX."categorie_project as ck WHERE p.rowid = ck.fk_project AND ck.fk_categorie = ".((int) $searchCategoryProject).")";
			} else {
				$listofcategoryid .= ($listofcategoryid ? ', ' : '') .((int) $searchCategoryProject);
			}
		}
	}
	if ($listofcategoryid) {
		$searchCategoryProjectSqlList[] = " EXISTS (SELECT ck.fk_project FROM ".MAIN_DB_PREFIX."categorie_project as ck WHERE p.rowid = ck.fk_project AND ck.fk_categorie IN (".$db->sanitize($listofcategoryid)."))";
	}
	if ($searchCategoryProjectOperator == 1) {
		if (!empty($searchCategoryProjectSqlList)) {
			$sql .= " AND (".implode(' OR ', $searchCategoryProjectSqlList).")";
		}
	} else {
		if (!empty($searchCategoryProjectSqlList)) {
			$sql .= " AND (".implode(' AND ', $searchCategoryProjectSqlList).")";
		}
	}
}
$searchCategoryCustomerSqlList = array();
if ($searchCategoryCustomerOperator == 1) {
	$existsCategoryCustomerList = array();
	foreach ($searchCategoryCustomerList as $searchCategoryCustomer) {
		if (intval($searchCategoryCustomer) == -2) {
			$sqlCategoryCustomerNotExists  = " NOT EXISTS (";
			$sqlCategoryCustomerNotExists .= " SELECT cat_cus.fk_soc";
			$sqlCategoryCustomerNotExists .= " FROM ".$db->prefix()."categorie_societe AS cat_cus";
			$sqlCategoryCustomerNotExists .= " WHERE cat_cus.fk_soc = p.fk_soc";
			$sqlCategoryCustomerNotExists .= " )";
			$searchCategoryCustomerSqlList[] = $sqlCategoryCustomerNotExists;
		} elseif (intval($searchCategoryCustomer) > 0) {
			$existsCategoryCustomerList[] = $db->escape($searchCategoryCustomer);
		}
	}
	if (!empty($existsCategoryCustomerList)) {
		$sqlCategoryCustomerExists = " EXISTS (";
		$sqlCategoryCustomerExists .= " SELECT cat_cus.fk_soc";
		$sqlCategoryCustomerExists .= " FROM ".$db->prefix()."categorie_societe AS cat_cus";
		$sqlCategoryCustomerExists .= " WHERE cat_cus.fk_soc = p.fk_soc";
		$sqlCategoryCustomerExists .= " AND cat_cus.fk_categorie IN (".$db->sanitize(implode(',', $existsCategoryCustomerList)).")";
		$sqlCategoryCustomerExists .= " )";
		$searchCategoryCustomerSqlList[] = $sqlCategoryCustomerExists;
	}
	if (!empty($searchCategoryCustomerSqlList)) {
		$sql .= " AND (".implode(' OR ', $searchCategoryCustomerSqlList).")";
	}
} else {
	foreach ($searchCategoryCustomerList as $searchCategoryCustomer) {
		if (intval($searchCategoryCustomer) == -2) {
			$sqlCategoryCustomerNotExists = " NOT EXISTS (";
			$sqlCategoryCustomerNotExists .= " SELECT cat_cus.fk_soc";
			$sqlCategoryCustomerNotExists .= " FROM ".$db->prefix()."categorie_societe AS cat_cus";
			$sqlCategoryCustomerNotExists .= " WHERE cat_cus.fk_soc = p.fk_soc";
			$sqlCategoryCustomerNotExists .= " )";
			$searchCategoryCustomerSqlList[] = $sqlCategoryCustomerNotExists;
		} elseif (intval($searchCategoryCustomer) > 0) {
			$searchCategoryCustomerSqlList[] = "p.fk_soc IN (SELECT fk_soc FROM ".$db->prefix()."categorie_societe WHERE fk_categorie = ".((int) $searchCategoryCustomer).")";
		}
	}
	if (!empty($searchCategoryCustomerSqlList)) {
		$sql .= " AND (".implode(' AND ', $searchCategoryCustomerSqlList).")";
	}
}
// Add where from extra fields
include DOL_DOCUMENT_ROOT.'/core/tpl/extrafields_list_search_sql.tpl.php';
// Add where from hooks
$parameters = array();
$reshook = $hookmanager->executeHooks('printFieldListWhere', $parameters, $object); // Note that $action and $object may have been modified by hook
$sql .= $hookmanager->resPrint;
//print $sql;

// Count total nb of records
$nbtotalofrecords = '';
if (empty($conf->global->MAIN_DISABLE_FULL_SCANLIST)) {
	/* The fast and low memory method to get and count full list converts the sql into a sql count */
	$sqlforcount = preg_replace('/^'.preg_quote($sqlfields, '/').'/', 'SELECT COUNT(*) as nbtotalofrecords', $sql);
	$sqlforcount = preg_replace('/GROUP BY .*$/', '', $sqlforcount);
	$resql = $db->query($sqlforcount);
	if ($resql) {
		$objforcount = $db->fetch_object($resql);
		$nbtotalofrecords = $objforcount->nbtotalofrecords;
	} else {
		dol_print_error($db);
	}

	if (($page * $limit) > $nbtotalofrecords) {	// if total resultset is smaller then paging size (filtering), goto and load page 0
		$page = 0;
		$offset = 0;
	}
	$db->free($resql);
}

// Complete request and execute it with limit
$sql .= $db->order($sortfield, $sortorder);
if ($limit) {
	$sql .= $db->plimit($limit + 1, $offset);
}

$resql = $db->query($sql);
if (!$resql) {
	dol_print_error($db);
	exit;
}

$num = $db->num_rows($resql);

// Direct jump if only one record found
if ($num == 1 && !empty($conf->global->MAIN_SEARCH_DIRECT_OPEN_IF_ONLY_ONE) && $search_all && !$page) {
	$obj = $db->fetch_object($resql);
	header("Location: ".DOL_URL_ROOT.'/projet/card.php?id='.$obj->id);
	exit;
}


// Output page
// --------------------------------------------------------------------

llxHeader('', $title, $help_url);

$arrayofselected = is_array($toselect) ? $toselect : array();

$param = '';
if (!empty($mode)) {
	$param .= '&mode='.urlencode($mode);
}
if (!empty($contextpage) && $contextpage != $_SERVER["PHP_SELF"]) {
	$param .= '&contextpage='.urlencode($contextpage);
}
if ($limit > 0 && $limit != $conf->liste_limit) {
	$param .= '&limit='.((int) $limit);
}
if ($search_all != '') {
	$param .= '&search_all='.urlencode($search_all);
}
if ($search_sday) {
	$param .= '&search_sday='.urlencode($search_sday);
}
if ($search_smonth) {
	$param .= '&search_smonth='.urlencode($search_smonth);
}
if ($search_syear) {
	$param .= '&search_syear='.urlencode($search_syear);
}
if ($search_eday) {
	$param .= '&search_eday='.urlencode($search_eday);
}
if ($search_emonth) {
	$param .= '&search_emonth='.urlencode($search_emonth);
}
if ($search_eyear) {
	$param .= '&search_eyear='.urlencode($search_eyear);
}
if ($search_date_start_startmonth) {
	$param .= '&search_date_start_startmonth='.urlencode($search_date_start_startmonth);
}
if ($search_date_start_startyear) {
	$param .= '&search_date_start_startyear='.urlencode($search_date_start_startyear);
}
if ($search_date_start_startday) {
	$param .= '&search_date_start_startday='.urlencode($search_date_start_startday);
}
if ($search_date_start_start) {
	$param .= '&search_date_start_start='.urlencode($search_date_start_start);
}
if ($search_date_start_endmonth) {
	$param .= '&search_date_start_endmonth='.urlencode($search_date_start_endmonth);
}
if ($search_date_start_endyear) {
	$param .= '&search_date_start_endyear='.urlencode($search_date_start_endyear);
}
if ($search_date_start_endday) {
	$param .= '&search_date_start_endday='.urlencode($search_date_start_endday);
}
if ($search_date_start_end) {
	$param .= '&search_date_start_end='.urlencode($search_date_start_end);
}
if ($search_date_end_startmonth) {
	$param .= '&search_date_end_startmonth='.urlencode($search_date_end_startmonth);
}
if ($search_date_end_startyear) {
	$param .= '&search_date_end_startyear='.urlencode($search_date_end_startyear);
}
if ($search_date_end_startday) {
	$param .= '&search_date_end_startday='.urlencode($search_date_end_startday);
}
if ($search_date_end_start) {
	$param .= '&search_date_end_start='.urlencode($search_date_end_start);
}
if ($search_date_end_endmonth) {
	$param .= '&search_date_end_endmonth='.urlencode($search_date_end_endmonth);
}
if ($search_date_end_endyear) {
	$param .= '&search_date_end_endyear='.urlencode($search_date_end_endyear);
}
if ($search_date_end_endday) {
	$param .= '&search_date_end_endday='.urlencode($search_date_end_endday);
}
if ($search_date_end_end) {
	$param .= '&search_date_end_end=' . urlencode($search_date_end_end);
}
if ($socid) {
	$param .= '&socid='.urlencode($socid);
}
<<<<<<< HEAD
if (!empty($search_category_array)) {
	foreach ($search_category_array as $tmpval) {
		$param .= '&search_categegory_project_list[]='.urlencode($tmpval);
	}
}
=======
>>>>>>> ef9d7d8d
if ($search_ref != '') {
	$param .= '&search_ref='.urlencode($search_ref);
}
if ($search_label != '') {
	$param .= '&search_label='.urlencode($search_label);
}
if ($search_societe != '') {
	$param .= '&search_societe='.urlencode($search_societe);
}
if ($search_societe_alias != '') {
	$param .= '&search_societe_alias='.urlencode($search_societe_alias);
}
if ($search_status >= 0) {
	$param .= '&search_status='.urlencode($search_status);
}
if ((is_numeric($search_opp_status) && $search_opp_status >= 0) || in_array($search_opp_status, array('all', 'openedopp', 'notopenedopp', 'none'))) {
	$param .= '&search_opp_status='.urlencode($search_opp_status);
}
if ($search_opp_percent != '') {
	$param .= '&search_opp_percent='.urlencode($search_opp_percent);
}
if ($search_public != '') {
	$param .= '&search_public='.urlencode($search_public);
}
if ($search_project_user > 0) {
	$param .= '&search_project_user='.urlencode($search_project_user);
}
if ($search_project_contact > 0) {
	$param .= '&search_project_contact='.urlencode($search_project_contact);
}
if ($search_sale > 0) {
	$param .= '&search_sale='.urlencode($search_sale);
}
if ($search_opp_amount != '') {
	$param .= '&search_opp_amount='.urlencode($search_opp_amount);
}
if ($search_budget_amount != '') {
	$param .= '&search_budget_amount='.urlencode($search_budget_amount);
}
if ($search_usage_task != '') {
	$param .= '&search_usage_task='.urlencode($search_usage_task);
}
if ($search_usage_bill_time != '') {
	$param .= '&search_usage_opportunity='.urlencode($search_usage_bill_time);
}
if ($search_usage_event_organization != '') {
	$param .= '&search_usage_event_organization='.urlencode($search_usage_event_organization);
}
if ($search_accept_conference_suggestions != '') {
	$param .= '&search_accept_conference_suggestions='.urlencode($search_accept_conference_suggestions);
}
if ($search_accept_booth_suggestions != '') {
	$param .= '&search_accept_booth_suggestions='.urlencode($search_accept_booth_suggestions);
}
if ($search_price_registration != '') {
	$param .= '&search_price_registration='.urlencode($search_price_registration);
}
if ($search_price_booth != '') {
	$param .= '&search_price_booth='.urlencode($search_price_booth);
}
if ($search_login) {
	$param .= '&search_login='.urlencode($search_login);
}
if ($search_import_key) {
	$param .= '&search_import_key='.urlencode($search_import_key);
}
if ($optioncss != '') {
	$param .= '&optioncss='.urlencode($optioncss);
}
foreach ($searchCategoryCustomerList as $searchCategoryCustomer) {
	$param .= "&search_category_customer_list[]=".urlencode($searchCategoryCustomer);
}
// Add $param from extra fields
include DOL_DOCUMENT_ROOT.'/core/tpl/extrafields_list_search_param.tpl.php';

// List of mass actions available
$arrayofmassactions = array(
	'validate'=>img_picto('', 'check', 'class="pictofixedwidth"').$langs->trans("Validate"),
	'generate_doc'=>img_picto('', 'pdf', 'class="pictofixedwidth"').$langs->trans("ReGeneratePDF"),
	//'builddoc'=>img_picto('', 'pdf', 'class="pictofixedwidth"').$langs->trans("PDFMerge"),
	//'presend'=>img_picto('', 'email', 'class="pictofixedwidth"').$langs->trans("SendByMail"),
);
//if($user->rights->societe->creer) $arrayofmassactions['createbills']=$langs->trans("CreateInvoiceForThisCustomer");
if ($user->rights->projet->creer) {
	$arrayofmassactions['close'] = img_picto('', 'close_title', 'class="pictofixedwidth"').$langs->trans("Close");
	$arrayofmassactions['preaffectuser'] = img_picto('', 'user', 'class="pictofixedwidth"').$langs->trans("AffectUser");
}
if ($user->rights->projet->supprimer) {
	$arrayofmassactions['predelete'] = img_picto('', 'delete', 'class="pictofixedwidth"').$langs->trans("Delete");
}
if (isModEnabled('category') && $user->rights->projet->creer) {
	$arrayofmassactions['preaffecttag'] = img_picto('', 'category', 'class="pictofixedwidth"').$langs->trans("AffectTag");
}
if (in_array($massaction, array('presend', 'predelete', 'preaffecttag', 'preaffectuser'))) {
	$arrayofmassactions = array();
}

$massactionbutton = $form->selectMassAction('', $arrayofmassactions);

$url = DOL_URL_ROOT.'/projet/card.php?action=create';
if (!empty($socid)) {
	$url .= '&socid='.$socid;
}
if ($search_usage_event_organization == 1) {
	$url .= '&usage_organize_event=1';
}

$newcardbutton = '';
$newcardbutton .= dolGetButtonTitle($langs->trans('ViewList'), '', 'fa fa-bars imgforviewmode', $_SERVER["PHP_SELF"].'?mode=common'.preg_replace('/(&|\?)*mode=[^&]+/', '', $param), '', ((empty($mode) || $mode == 'common') ? 2 : 1), array('morecss'=>'reposition'));
$newcardbutton .= dolGetButtonTitle($langs->trans('ViewKanban'), '', 'fa fa-th-list imgforviewmode', $_SERVER["PHP_SELF"].'?mode=kanban'.preg_replace('/(&|\?)*mode=[^&]+/', '', $param), '', ($mode == 'kanban' ? 2 : 1), array('morecss'=>'reposition'));
$newcardbutton .= dolGetButtonTitle($langs->trans('NewProject'), '', 'fa fa-plus-circle', $url, '', $user->rights->projet->creer);

print '<form method="POST" id="searchFormList" action="'.$_SERVER["PHP_SELF"].'">';
if ($optioncss != '') {
	print '<input type="hidden" name="optioncss" value="'.$optioncss.'">';
}
print '<input type="hidden" name="token" value="'.newToken().'">';
print '<input type="hidden" name="formfilteraction" id="formfilteraction" value="list">';
print '<input type="hidden" name="action" value="list">';
print '<input type="hidden" name="sortfield" value="'.$sortfield.'">';
print '<input type="hidden" name="sortorder" value="'.$sortorder.'">';
print '<input type="hidden" name="contextpage" value="'.$contextpage.'">';
print '<input type="hidden" name="mode" value="'.$mode.'">';


// Show description of content
$texthelp = '';
if ($search_project_user == $user->id) {
	$texthelp .= $langs->trans("MyProjectsDesc");
} else {
	if ($user->rights->projet->all->lire && !$socid) {
		$texthelp .= $langs->trans("ProjectsDesc");
	} else {
		$texthelp .= $langs->trans("ProjectsPublicDesc");
	}
}

print_barre_liste($form->textwithpicto($title, $texthelp), $page, $_SERVER["PHP_SELF"], $param, $sortfield, $sortorder, $massactionbutton, $num, $nbtotalofrecords, 'project', 0, $newcardbutton, '', $limit, 0, 0, 1);


$topicmail = "Information";
$modelmail = "project";
$objecttmp = new Project($db);
$trackid = 'proj'.$object->id;
include DOL_DOCUMENT_ROOT.'/core/tpl/massactions_pre.tpl.php';

if ($search_all) {
	foreach ($fieldstosearchall as $key => $val) {
		$fieldstosearchall[$key] = $langs->trans($val);
	}
	print '<div class="divsearchfieldfilter">'.$langs->trans("FilterOnInto", $search_all).join(', ', $fieldstosearchall).'</div>';
}

$moreforfilter = '';

// If the user can view user other than himself
$moreforfilter .= '<div class="divsearchfield">';
$tmptitle = $langs->trans('ProjectsWithThisUserAsContact');
//$includeonly = 'hierarchyme';
$includeonly = '';
if (empty($user->rights->user->user->lire)) {
	$includeonly = array($user->id);
}
$moreforfilter .= img_picto($tmptitle, 'user', 'class="pictofixedwidth"').$form->select_dolusers($search_project_user ? $search_project_user : '', 'search_project_user', $tmptitle, '', 0, $includeonly, '', 0, 0, 0, '', 0, '', 'maxwidth250 widthcentpercentminusx');
$moreforfilter .= '</div>';

$moreforfilter .= '<div class="divsearchfield">';
$tmptitle = $langs->trans('ProjectsWithThisContact');
$moreforfilter .= img_picto($tmptitle, 'contact', 'class="pictofixedwidth"').$form->selectcontacts(0, $search_project_contact ? $search_project_contact : '', 'search_project_contact', $tmptitle, '', '', 0, 'maxwidth250 widthcentpercentminusx');
$moreforfilter .= '</div>';

// If the user can view thirdparties other than his'
if ($user->rights->user->user->lire) {
	$langs->load("commercial");
	$moreforfilter .= '<div class="divsearchfield">';
	$tmptitle = $langs->trans('ThirdPartiesOfSaleRepresentative');
	$moreforfilter .= img_picto($tmptitle, 'user', 'class="pictofixedwidth"').$formother->select_salesrepresentatives($search_sale, 'search_sale', $user, 0, $tmptitle, 'maxwidth250 widthcentpercentminusx');
	$moreforfilter .= '</div>';
}

// Filter on categories
if (isModEnabled('categorie') && $user->rights->categorie->lire) {
	$formcategory = new FormCategory($db);
	$moreforfilter .= $formcategory->getFilterBox(Categorie::TYPE_PROJECT, $search_category_array, 'minwidth300imp widthcentpercentminusx');
}
// Filter on customer categories
if (!empty($conf->global->MAIN_SEARCH_CATEGORY_CUSTOMER_ON_PROJECT_LIST) && !empty($conf->categorie->enabled) && $user->rights->categorie->lire) {
	$moreforfilter .= '<div class="divsearchfield">';
	$tmptitle = $langs->transnoentities('CustomersProspectsCategoriesShort');
	$moreforfilter .= img_picto($tmptitle, 'category', 'class="pictofixedwidth"');
	$categoriesArr = $form->select_all_categories(Categorie::TYPE_CUSTOMER, '', '', 64, 0, 1);
	$categoriesArr[-2] = '- '.$langs->trans('NotCategorized').' -';
	$moreforfilter .= Form::multiselectarray('search_category_customer_list', $categoriesArr, $searchCategoryCustomerList, 0, 0, 'minwidth300', 0, 0, '', 'category', $tmptitle);
	$moreforfilter .= ' <input type="checkbox" class="valignmiddle" id="search_category_customer_operator" name="search_category_customer_operator" value="1"'.($searchCategoryCustomerOperator == 1 ? ' checked="checked"' : '').'/>';
	$moreforfilter .= $form->textwithpicto('', $langs->trans('UseOrOperatorForCategories') . ' : ' . $tmptitle, 1, 'help', '', 0, 2, 'tooltip_cat_cus'); // Tooltip on click
	$moreforfilter .= '</div>';
}

if (!empty($moreforfilter)) {
	print '<div class="liste_titre liste_titre_bydiv centpercent">';
	print $moreforfilter;
	$parameters = array();
	$reshook = $hookmanager->executeHooks('printFieldPreListTitle', $parameters); // Note that $action and $object may have been modified by hook
	print $hookmanager->resPrint;
	print '</div>';
}

$varpage = empty($contextpage) ? $_SERVER["PHP_SELF"] : $contextpage;
$selectedfields = $form->multiSelectArrayWithCheckbox('selectedfields', $arrayfields, $varpage, getDolGlobalString('MAIN_CHECKBOX_LEFT_COLUMN', '')); // This also change content of $arrayfields
$selectedfields .= (count($arrayofmassactions) ? $form->showCheckAddButtons('checkforselect', 1) : '');


print '<div class="div-table-responsive">';
print '<table class="tagtable nobottomiftotal liste'.($moreforfilter ? " listwithfilterbefore" : "").'">'."\n";

// Fields title search
// --------------------------------------------------------------------
print '<tr class="liste_titre_filter">';
// Action column
if (!empty($conf->global->MAIN_CHECKBOX_LEFT_COLUMN)) {
	print '<td class="liste_titre maxwidthsearch">';
	$searchpicto = $form->showFilterButtons('left');
	print $searchpicto;
	print '</td>';
}
// Project ref
if (!empty($arrayfields['p.ref']['checked'])) {
	print '<td class="liste_titre">';
	print '<input type="text" class="flat" name="search_ref" value="'.dol_escape_htmltag($search_ref).'" size="6">';
	print '</td>';
}
// Project label
if (!empty($arrayfields['p.title']['checked'])) {
	print '<td class="liste_titre">';
	print '<input type="text" class="flat" name="search_label" size="8" value="'.dol_escape_htmltag($search_label).'">';
	print '</td>';
}
// Third party
if (!empty($arrayfields['s.nom']['checked'])) {
	print '<td class="liste_titre">';
	if ($socid > 0) {
		$tmpthirdparty = new Societe($db);
		$tmpthirdparty->fetch($socid);
		$search_societe = $tmpthirdparty->name;
	}
	print '<input type="text" class="flat" name="search_societe" size="8" value="'.dol_escape_htmltag($search_societe).'">';
	print '</td>';
}

// Alias
if (!empty($arrayfields['s.name_alias']['checked'])) {
	print '<td class="liste_titre">';
	if ($socid > 0) {
		$tmpthirdparty = new Societe($db);
		$tmpthirdparty->fetch($socid);
		$search_societe_alias = $tmpthirdparty->name_alias;
	}
	print '<input type="text" class="flat" name="search_societe_alias" size="8" value="'.dol_escape_htmltag($search_societe_alias).'">';
	print '</td>';
}
// Sale representative
if (!empty($arrayfields['commercial']['checked'])) {
	print '<td class="liste_titre">&nbsp;</td>';
}
// Start date
if (!empty($arrayfields['p.dateo']['checked'])) {
	print '<td class="liste_titre center nowraponall">';
	/*if (!empty($conf->global->MAIN_LIST_FILTER_ON_DAY)) {
		print '<input class="flat valignmiddle" type="text" size="1" maxlength="2" name="search_sday" value="'.dol_escape_htmltag($search_sday).'">';
	}
	print '<input class="flat valignmiddle" type="text" size="1" maxlength="2" name="search_smonth" value="'.dol_escape_htmltag($search_smonth).'">';
	print $formother->selectyear($search_syear ? $search_syear : -1, 'search_syear', 1, 20, 5, 0, 0, '', 'widthauto valignmiddle');*/
	print '<div class="nowrap">';
	print $form->selectDate($search_date_start_start ? $search_date_start_start : -1, 'search_date_start_start', 0, 0, 1, '', 1, 0, 0, '', '', '', '', 1, '', $langs->trans('From'));
	print '</div>';
	print '<div class="nowrap">';
	print $form->selectDate($search_date_start_end ? $search_date_start_end : -1, 'search_date_start_end', 0, 0, 1, '', 1, 0, 0, '', '', '', '', 1, '', $langs->trans('to'));
	print '</div>';
	print '</td>';
}
// End date
if (!empty($arrayfields['p.datee']['checked'])) {
	print '<td class="liste_titre center nowraponall">';
	/*if (!empty($conf->global->MAIN_LIST_FILTER_ON_DAY)) {
		print '<input class="flat valignmiddle" type="text" size="1" maxlength="2" name="search_eday" value="'.dol_escape_htmltag($search_eday).'">';
	}
	print '<input class="flat valignmiddle" type="text" size="1" maxlength="2" name="search_emonth" value="'.dol_escape_htmltag($search_emonth).'">';
	print $formother->selectyear($search_eyear ? $search_eyear : -1, 'search_eyear', 1, 20, 5, 0, 0, '', 'widthauto valignmiddle');*/
	print '<div class="nowrap">';
	print $form->selectDate($search_date_end_start ? $search_date_end_start : -1, 'search_date_end_start', 0, 0, 1, '', 1, 0, 0, '', '', '', '', 1, '', $langs->trans('From'));
	print '</div>';
	print '<div class="nowrap">';
	print $form->selectDate($search_date_end_end ? $search_date_end_end : -1, 'search_date_end_end', 0, 0, 1, '', 1, 0, 0, '', '', '', '', 1, '', $langs->trans('to'));
	print '</div>';
	print '</td>';
}
// Visibility
if (!empty($arrayfields['p.public']['checked'])) {
	print '<td class="liste_titre center">';
	$array = array(''=>'', 0 => $langs->trans("PrivateProject"), 1 => $langs->trans("SharedProject"));
	print $form->selectarray('search_public', $array, $search_public, 0, 0, 0, '', 0, 0, 0, '', 'maxwidth75');
	print '</td>';
}
if (!empty($arrayfields['c.assigned']['checked'])) {
	print '<td class="liste_titre center">';
	print '</td>';
}
// Opp status
if (!empty($arrayfields['p.fk_opp_status']['checked'])) {
	print '<td class="liste_titre nowrap center">';
	print $formproject->selectOpportunityStatus('search_opp_status', $search_opp_status, 1, 1, 1, 0, 'maxwidth125 nowrapoption', 1, 1);
	print '</td>';
}
if (!empty($arrayfields['p.opp_amount']['checked'])) {
	print '<td class="liste_titre nowrap right">';
	print '<input type="text" class="flat" name="search_opp_amount" size="3" value="'.$search_opp_amount.'">';
	print '</td>';
}
if (!empty($arrayfields['p.opp_percent']['checked'])) {
	print '<td class="liste_titre nowrap right">';
	print '<input type="text" class="flat" name="search_opp_percent" size="2" value="'.$search_opp_percent.'">';
	print '</td>';
}
if (!empty($arrayfields['opp_weighted_amount']['checked'])) {
	print '<td class="liste_titre nowrap right">';
	print '</td>';
}
if (!empty($arrayfields['p.budget_amount']['checked'])) {
	print '<td class="liste_titre nowrap right">';
	print '<input type="text" class="flat" name="search_budget_amount" size="4" value="'.$search_budget_amount.'">';
	print '</td>';
}
if (!empty($arrayfields['p.usage_opportunity']['checked'])) {
	print '<td class="liste_titre nowrap right">';
	print $form->selectyesno('search_usage_opportunity', $search_usage_opportunity, 1, false, 1);
	print '';
	print '</td>';
}
if (!empty($arrayfields['p.usage_task']['checked'])) {
	print '<td class="liste_titre nowrap right">';
	print $form->selectyesno('search_usage_task', $search_usage_task, 1, false, 1);
	print '</td>';
}
if (!empty($arrayfields['p.usage_bill_time']['checked'])) {
	print '<td class="liste_titre nowrap right">';
	print $form->selectyesno('search_usage_bill_time', $search_usage_bill_time, 1, false, 1);
	print '</td>';
}
if (!empty($arrayfields['p.usage_organize_event']['checked'])) {
	print '<td class="liste_titre nowrap right">';
	print $form->selectyesno('search_usage_event_organization', $search_usage_event_organization, 1, false, 1);
	print '</td>';
}
if (!empty($arrayfields['p.accept_conference_suggestions']['checked'])) {
	print '<td class="liste_titre nowrap right">';
	print $form->selectyesno('search_accept_conference_suggestions', $search_accept_conference_suggestions, 1, false, 1);
	print '</td>';
}
if (!empty($arrayfields['p.accept_booth_suggestions']['checked'])) {
	print '<td class="liste_titre nowrap right">';
	print $form->selectyesno('search_accept_booth_suggestions', $search_accept_booth_suggestions, 1, false, 1);
	print '</td>';
}
if (!empty($arrayfields['p.price_registration']['checked'])) {
	print '<td class="liste_titre nowrap right">';
	print '<input type="text" class="flat" name="search_price_registration" size="4" value="'.$search_price_registration.'">';
	print '</td>';
}
if (!empty($arrayfields['p.price_booth']['checked'])) {
	print '<td class="liste_titre nowrap right">';
	print '<input type="text" class="flat" name="search_price_booth" size="4" value="'.$search_price_booth.'">';
	print '</td>';
}
if (!empty($arrayfields['u.login']['checked'])) {
	// Author
	print '<td class="liste_titre" align="center">';
	print '<input class="flat" size="4" type="text" name="search_login" value="'.dol_escape_htmltag($search_login).'">';
	print '</td>';
}
// Extra fields
include DOL_DOCUMENT_ROOT.'/core/tpl/extrafields_list_search_input.tpl.php';

// Fields from hook
$parameters = array('arrayfields'=>$arrayfields);
$reshook = $hookmanager->executeHooks('printFieldListOption', $parameters); // Note that $action and $object may have been modified by hook
print $hookmanager->resPrint;
if (!empty($arrayfields['p.datec']['checked'])) {
	// Date creation
	print '<td class="liste_titre">';
	print '</td>';
}
if (!empty($arrayfields['p.tms']['checked'])) {
	// Date modification
	print '<td class="liste_titre">';
	print '</td>';
}
if (!empty($arrayfields['p.email_msgid']['checked'])) {
	// Email msg id
	print '<td class="liste_titre">';
	print '</td>';
}
if (!empty($arrayfields['p.import_key']['checked'])) {
	// Import key
	print '<td class="liste_titre">';
	print '<input class="flat width75" type="text" name="search_import_key" value="'.dol_escape_htmltag($search_import_key).'">';
	print '</td>';
}
if (!empty($arrayfields['p.fk_statut']['checked'])) {
	print '<td class="liste_titre center parentonrightofpage">';
	$arrayofstatus = array();
	foreach ($object->statuts_short as $key => $val) {
		$arrayofstatus[$key] = $langs->trans($val);
	}
	$arrayofstatus['99'] = $langs->trans("NotClosed").' ('.$langs->trans('Draft').' + '.$langs->trans('Opened').')';
	print $form->selectarray('search_status', $arrayofstatus, $search_status, 1, 0, 0, '', 0, 0, 0, '', 'search_status width100 onrightofpage', 1);
	print '</td>';
}
// Action column
if (empty($conf->global->MAIN_CHECKBOX_LEFT_COLUMN)) {
	print '<td class="liste_titre maxwidthsearch">';
	$searchpicto = $form->showFilterButtons();
	print $searchpicto;
	print '</td>';
}
print '</tr>'."\n";

$totalarray = array();
$totalarray['nbfield'] = 0;

// Fields title label
// --------------------------------------------------------------------
print '<tr class="liste_titre">';
if (getDolGlobalString('MAIN_CHECKBOX_LEFT_COLUMN')) {
	print getTitleFieldOfList(($mode != 'kanban' ? $selectedfields : ''), 0, $_SERVER["PHP_SELF"], '', '', '', '', $sortfield, $sortorder, 'center maxwidthsearch ')."\n";
	$totalarray['nbfield']++;
}
if (!empty($arrayfields['p.ref']['checked'])) {
	print_liste_field_titre($arrayfields['p.ref']['label'], $_SERVER["PHP_SELF"], "p.ref", "", $param, "", $sortfield, $sortorder);
	$totalarray['nbfield']++;
}
if (!empty($arrayfields['p.title']['checked'])) {
	print_liste_field_titre($arrayfields['p.title']['label'], $_SERVER["PHP_SELF"], "p.title", "", $param, "", $sortfield, $sortorder);
	$totalarray['nbfield']++;
}
if (!empty($arrayfields['s.nom']['checked'])) {
	print_liste_field_titre($arrayfields['s.nom']['label'], $_SERVER["PHP_SELF"], "s.nom", "", $param, "", $sortfield, $sortorder);
	$totalarray['nbfield']++;
}
if (!empty($arrayfields['s.name_alias']['checked'])) {
	print_liste_field_titre($arrayfields['s.name_alias']['label'], $_SERVER["PHP_SELF"], "s.name_alias", "", $param, "", $sortfield, $sortorder);
	$totalarray['nbfield']++;
}
if (!empty($arrayfields['commercial']['checked'])) {
	print_liste_field_titre($arrayfields['commercial']['label'], $_SERVER["PHP_SELF"], "", "", $param, "", $sortfield, $sortorder, 'tdoverflowmax100imp ');
	$totalarray['nbfield']++;
}
if (!empty($arrayfields['p.dateo']['checked'])) {
	print_liste_field_titre($arrayfields['p.dateo']['label'], $_SERVER["PHP_SELF"], "p.dateo", "", $param, '', $sortfield, $sortorder, 'center ');
	$totalarray['nbfield']++;
}
if (!empty($arrayfields['p.datee']['checked'])) {
	print_liste_field_titre($arrayfields['p.datee']['label'], $_SERVER["PHP_SELF"], "p.datee", "", $param, '', $sortfield, $sortorder, 'center ');
	$totalarray['nbfield']++;
}
if (!empty($arrayfields['p.public']['checked'])) {
	print_liste_field_titre($arrayfields['p.public']['label'], $_SERVER["PHP_SELF"], "p.public", "", $param, "", $sortfield, $sortorder, 'center ');
	$totalarray['nbfield']++;
}
if (!empty($arrayfields['c.assigned']['checked'])) {
	print_liste_field_titre($arrayfields['c.assigned']['label'], $_SERVER["PHP_SELF"], "", '', $param, '', $sortfield, $sortorder, 'center ', '');
	$totalarray['nbfield']++;
}
if (!empty($arrayfields['p.fk_opp_status']['checked'])) {
	print_liste_field_titre($arrayfields['p.fk_opp_status']['label'], $_SERVER["PHP_SELF"], 'p.fk_opp_status', "", $param, '', $sortfield, $sortorder, 'center ');
	$totalarray['nbfield']++;
}
if (!empty($arrayfields['p.opp_amount']['checked'])) {
	print_liste_field_titre($arrayfields['p.opp_amount']['label'], $_SERVER["PHP_SELF"], 'p.opp_amount', "", $param, '', $sortfield, $sortorder, 'right ');
	$totalarray['nbfield']++;
}
if (!empty($arrayfields['p.opp_percent']['checked'])) {
	print_liste_field_titre($arrayfields['p.opp_percent']['label'], $_SERVER['PHP_SELF'], 'p.opp_percent', "", $param, '', $sortfield, $sortorder, 'right ');
	$totalarray['nbfield']++;
}
if (!empty($arrayfields['opp_weighted_amount']['checked'])) {
	print_liste_field_titre($arrayfields['opp_weighted_amount']['label'], $_SERVER['PHP_SELF'], 'opp_weighted_amount', '', $param, '', $sortfield, $sortorder, 'right ');
	$totalarray['nbfield']++;
}
if (!empty($arrayfields['p.budget_amount']['checked'])) {
	print_liste_field_titre($arrayfields['p.budget_amount']['label'], $_SERVER["PHP_SELF"], 'p.budget_amount', "", $param, '', $sortfield, $sortorder, 'right ');
	$totalarray['nbfield']++;
}
if (!empty($arrayfields['p.usage_opportunity']['checked'])) {
	print_liste_field_titre($arrayfields['p.usage_opportunity']['label'], $_SERVER["PHP_SELF"], 'p.usage_opportunity', "", $param, '', $sortfield, $sortorder, 'right ');
	$totalarray['nbfield']++;
}
if (!empty($arrayfields['p.usage_task']['checked'])) {
	print_liste_field_titre($arrayfields['p.usage_task']['label'], $_SERVER["PHP_SELF"], 'p.usage_task', "", $param, '', $sortfield, $sortorder, 'right ');
	$totalarray['nbfield']++;
}
if (!empty($arrayfields['p.usage_bill_time']['checked'])) {
	print_liste_field_titre($arrayfields['p.usage_bill_time']['label'], $_SERVER["PHP_SELF"], 'p.usage_bill_time', "", $param, '', $sortfield, $sortorder, 'right ');
	$totalarray['nbfield']++;
}
if (!empty($arrayfields['p.usage_organize_event']['checked'])) {
	print_liste_field_titre($arrayfields['p.usage_organize_event']['label'], $_SERVER["PHP_SELF"], 'p.usage_organize_event', "", $param, '', $sortfield, $sortorder, 'right ');
	$totalarray['nbfield']++;
}
if (!empty($arrayfields['p.accept_conference_suggestions']['checked'])) {
	print_liste_field_titre($arrayfields['p.accept_conference_suggestions']['label'], $_SERVER["PHP_SELF"], 'p.accept_conference_suggestions', "", $param, '', $sortfield, $sortorder, 'right ');
	$totalarray['nbfield']++;
}
if (!empty($arrayfields['p.accept_booth_suggestions']['checked'])) {
	print_liste_field_titre($arrayfields['p.accept_booth_suggestions']['label'], $_SERVER["PHP_SELF"], 'p.accept_booth_suggestions', "", $param, '', $sortfield, $sortorder, 'right ');
	$totalarray['nbfield']++;
}
if (!empty($arrayfields['p.price_registration']['checked'])) {
	print_liste_field_titre($arrayfields['p.price_registration']['label'], $_SERVER["PHP_SELF"], 'p.price_registration', "", $param, '', $sortfield, $sortorder, 'right ');
	$totalarray['nbfield']++;
}
if (!empty($arrayfields['p.price_booth']['checked'])) {
	print_liste_field_titre($arrayfields['p.price_booth']['label'], $_SERVER["PHP_SELF"], 'p.price_booth', "", $param, '', $sortfield, $sortorder, 'right ');
	$totalarray['nbfield']++;
}
if (!empty($arrayfields['u.login']['checked'])) {
	print_liste_field_titre($arrayfields['u.login']['label'], $_SERVER["PHP_SELF"], 'u.login', '', $param, 'align="center"', $sortfield, $sortorder);
	$totalarray['nbfield']++;
}
// Extra fields
include DOL_DOCUMENT_ROOT.'/core/tpl/extrafields_list_search_title.tpl.php';
// Hook fields
$parameters = array('arrayfields'=>$arrayfields, 'param'=>$param, 'sortfield'=>$sortfield, 'sortorder'=>$sortorder, 'totalarray'=>&$totalarray);
$reshook = $hookmanager->executeHooks('printFieldListTitle', $parameters, $object, $action); // Note that $action and $object may have been modified by hook
print $hookmanager->resPrint;
if (!empty($arrayfields['p.datec']['checked'])) {
	print_liste_field_titre($arrayfields['p.datec']['label'], $_SERVER["PHP_SELF"], "p.datec", "", $param, '', $sortfield, $sortorder, 'center nowrap ');
	$totalarray['nbfield']++;
}
if (!empty($arrayfields['p.tms']['checked'])) {
	print_liste_field_titre($arrayfields['p.tms']['label'], $_SERVER["PHP_SELF"], "p.tms", "", $param, '', $sortfield, $sortorder, 'center nowrap ');
	$totalarray['nbfield']++;
}
if (!empty($arrayfields['p.email_msgid']['checked'])) {
	print_liste_field_titre($arrayfields['p.email_msgid']['label'], $_SERVER["PHP_SELF"], "p.email_msgid", "", $param, '', $sortfield, $sortorder, 'center ');
	$totalarray['nbfield']++;
}
if (!empty($arrayfields['p.import_key']['checked'])) {
	print_liste_field_titre($arrayfields['p.import_key']['label'], $_SERVER["PHP_SELF"], "p.import_key", "", $param, '', $sortfield, $sortorder, '');
	$totalarray['nbfield']++;
}
if (!empty($arrayfields['p.fk_statut']['checked'])) {
	print_liste_field_titre($arrayfields['p.fk_statut']['label'], $_SERVER["PHP_SELF"], "p.fk_statut", "", $param, '', $sortfield, $sortorder, 'center ');
	$totalarray['nbfield']++;
}
// Action column
if (!getDolGlobalString('MAIN_CHECKBOX_LEFT_COLUMN')) {
	print getTitleFieldOfList(($mode != 'kanban' ? $selectedfields : ''), 0, $_SERVER["PHP_SELF"], '', '', '', '', $sortfield, $sortorder, 'center maxwidthsearch ')."\n";
	$totalarray['nbfield']++;
}
print '</tr>'."\n";


$i = 0;
$savnbfield = $totalarray['nbfield'];
$totalarray = array(
	'nbfield' => 0,
	'val' => array()
);
$imaxinloop = ($limit ? min($num, $limit) : $num);
while ($i < $imaxinloop) {
	$obj = $db->fetch_object($resql);
	if (empty($obj)) {
		break; // Should not happen
	}

	$object->id = $obj->id;
	$object->ref = $obj->ref;
	$object->title = $obj->title;
	$object->fk_opp_status = $obj->fk_opp_status;
	$object->user_author_id = $obj->fk_user_creat;
	$object->date_creation = $db->jdate($obj->date_creation);
	$object->date_start = $db->jdate($obj->date_start);
	$object->date_end = $db->jdate($obj->date_end);
	$object->statut = $obj->status; // deprecated
	$object->status = $obj->status;
	$object->public = $obj->public;
	$object->opp_percent = $obj->opp_percent;
	$object->opp_status = $obj->fk_opp_status;
	$object->opp_status_code = $obj->opp_status_code;
	$object->opp_amount = !empty($obj->opp_ammount) ? $obj->opp_ammount : "";
	$object->opp_weighted_amount = $obj->opp_weighted_amount;
	$object->budget_amount = $obj->budget_amount;
	$object->usage_opportunity = $obj->usage_opportunity;
	$object->usage_task = $obj->usage_task;
	$object->usage_bill_time = $obj->usage_bill_time;
	$object->usage_organize_event = $obj->usage_organize_event;
	$object->email_msgid = $obj->email_msgid;
	$object->import_key = $obj->import_key;


	//$userAccess = $object->restrictedProjectArea($user); // disabled, permission on project must be done by the select
	//if ($userAccess >= 0) {
		// Thirdparty
		$companystatic->id = $obj->socid;
		$companystatic->name = $obj->name;
		$companystatic->name_alias = $obj->alias;
		$companystatic->client = $obj->client;
		$companystatic->code_client = $obj->code_client;
		$companystatic->email = $obj->email;
		$companystatic->phone = $obj->phone;
		$companystatic->address = $obj->address;
		$companystatic->zip = $obj->zip;
		$companystatic->town = $obj->town;
		$companystatic->country_code = $obj->country_code;

	if ($mode == 'kanban') {
		if ($i == 0) {
			print '<tr><td colspan="'.$savnbfield.'">';
			print '<div class="box-flex-container kanban">';
		}

		print $object->getKanbanView('');

		if ($i == ($imaxinloop - 1)) {
			print '</div>';
			print '</td></tr>';
		}
	} else {
		// Show here line of result
		$j = 0;
		print '<tr data-rowid="'.$object->id.'" class="oddeven">';
		// Action column
		if (getDolGlobalString('MAIN_CHECKBOX_LEFT_COLUMN')) {
			print '<td class="nowrap center">';
			if ($massactionbutton || $massaction) {   // If we are in select mode (massactionbutton defined) or if we have already selected and sent an action ($massaction) defined
				$selected = 0;
				if (in_array($object->id, $arrayofselected)) {
					$selected = 1;
				}
				print '<input id="cb'.$object->id.'" class="flat checkforselect" type="checkbox" name="toselect[]" value="'.$object->id.'"'.($selected ? ' checked="checked"' : '').'>';
			}
			print '</td>';
			if (!$i) {
				$totalarray['nbfield']++;
			}
		}
		// Project url
		if (!empty($arrayfields['p.ref']['checked'])) {
			print '<td class="nowraponall">';
			print $object->getNomUrl(1, (!empty(GETPOST('search_usage_event_organization', 'int'))?'eventorganization':''));
			if ($object->hasDelay()) {
				print img_warning($langs->trans('Late'));
			}
			print '</td>';
			if (!$i) {
				$totalarray['nbfield']++;
			}
		}
		// Title
		if (!empty($arrayfields['p.title']['checked'])) {
			print '<td class="tdoverflowmax200" title="'.dol_escape_htmltag($obj->title).'">';
			print dol_escape_htmltag($obj->title);
			print '</td>';
			if (!$i) {
				$totalarray['nbfield']++;
			}
		}
		// Company
		if (!empty($arrayfields['s.nom']['checked'])) {
			print '<td class="tdoverflowmax125">';
			if ($obj->socid) {
				print $companystatic->getNomUrl(1, '', 0, 0, -1, empty($arrayfields['s.name_alias']['checked']) ? 0 : 1);
			} else {
				print '&nbsp;';
			}
			print '</td>';
			if (!$i) {
				$totalarray['nbfield']++;
			}
		}
		// Alias
		if (!empty($arrayfields['s.name_alias']['checked'])) {
			print '<td class="tdoverflowmax100">';
			if ($obj->socid) {
				print $companystatic->name_alias;
			} else {
				print '&nbsp;';
			}
			print '</td>';
			if (!$i) {
				$totalarray['nbfield']++;
			}
		}
		// Sales Representatives
		if (!empty($arrayfields['commercial']['checked'])) {
			print '<td class="tdoverflowmax150">';
			if ($obj->socid) {
				$companystatic->id = $obj->socid;
				$companystatic->name = $obj->name;
				$listsalesrepresentatives = $companystatic->getSalesRepresentatives($user);
				$nbofsalesrepresentative = count($listsalesrepresentatives);
				if ($nbofsalesrepresentative > 6) {
					// We print only number
					print $nbofsalesrepresentative;
				} elseif ($nbofsalesrepresentative > 0) {
					$userstatic = new User($db);
					$j = 0;
					foreach ($listsalesrepresentatives as $val) {
						$userstatic->id = $val['id'];
						$userstatic->lastname = $val['lastname'];
						$userstatic->firstname = $val['firstname'];
						$userstatic->email = $val['email'];
						$userstatic->statut = $val['statut'];
						$userstatic->entity = $val['entity'];
						$userstatic->photo = $val['photo'];
						$userstatic->login = $val['login'];
						$userstatic->office_phone = $val['office_phone'];
						$userstatic->office_fax = $val['office_fax'];
						$userstatic->user_mobile = $val['user_mobile'];
						$userstatic->job = $val['job'];
						$userstatic->gender = $val['gender'];
						print ($nbofsalesrepresentative < 2) ? $userstatic->getNomUrl(-1, '', 0, 0, 12) : $userstatic->getNomUrl(-2);
						$j++;
						if ($j < $nbofsalesrepresentative) {
							print ' ';
						}
					}
				}
				//else print $langs->trans("NoSalesRepresentativeAffected");
			} else {
				print '&nbsp;';
			}
			print '</td>';
			if (!$i) {
				$totalarray['nbfield']++;
			}
		}

		// Date start project
		if (!empty($arrayfields['p.dateo']['checked'])) {
			print '<td class="center">';
			print dol_print_date($db->jdate($obj->date_start), 'day');
			print '</td>';
			if (!$i) {
				$totalarray['nbfield']++;
			}
		}
		// Date end project
		if (!empty($arrayfields['p.datee']['checked'])) {
			print '<td class="center">';
			print dol_print_date($db->jdate($obj->date_end), 'day');
			print '</td>';
			if (!$i) {
				$totalarray['nbfield']++;
			}
		}

		// Visibility
		if (!empty($arrayfields['p.public']['checked'])) {
			print '<td class="center">';
			if ($obj->public) {
				print img_picto($langs->trans('SharedProject'), 'world', 'class="paddingrightonly"');
				//print $langs->trans('SharedProject');
			} else {
				print img_picto($langs->trans('PrivateProject'), 'private', 'class="paddingrightonly"');
				//print $langs->trans('PrivateProject');
			}
			print '</td>';
			if (!$i) {
				$totalarray['nbfield']++;
			}
		}
		// Contacts of project
		if (!empty($arrayfields['c.assigned']['checked'])) {
			print '<td class="center nowraponall tdoverflowmax200">';
			$ifisrt = 1;
			foreach (array('internal', 'external') as $source) {
				$tab = $object->liste_contact(-1, $source, 0, '', 1);
				$numcontact = count($tab);
				if (!empty($numcontact)) {
					foreach ($tab as $contactproject) {
						//var_dump($contacttask);
						if ($source == 'internal') {
							$c = new User($db);
						} else {
							$c = new Contact($db);
						}
						$c->fetch($contactproject['id']);
						if (!empty($c->photo)) {
							if (get_class($c) == 'User') {
								print $c->getNomUrl(-2, '', 0, 0, 24, 1, '', ($ifisrt ? '' : 'notfirst'));
							} else {
								print $c->getNomUrl(-2, '', 0, '', -1, 0, ($ifisrt ? '' : 'notfirst'));
							}
						} else {
							if (get_class($c) == 'User') {
								print $c->getNomUrl(2, '', 0, 0, 24, 1, '', ($ifisrt ? '' : 'notfirst'));
							} else {
								print $c->getNomUrl(2, '', 0, '', -1, 0, ($ifisrt ? '' : 'notfirst'));
							}
						}
						$ifisrt = 0;
					}
				}
			}
			print '</td>';
			if (!$i) {
				$totalarray['nbfield']++;
			}
		}
		// Opp Status
		if (!empty($arrayfields['p.fk_opp_status']['checked'])) {
			print '<td class="center">';
			if ($obj->opp_status_code) {
				print $langs->trans("OppStatus".$obj->opp_status_code);
			}
			print '</td>';
			if (!$i) {
				$totalarray['nbfield']++;
			}
		}
		// Opp Amount
		if (!empty($arrayfields['p.opp_amount']['checked'])) {
			print '<td class="right">';
			//if ($obj->opp_status_code)
			if (strcmp($obj->opp_amount, '')) {
				print '<span class="amount">'.price($obj->opp_amount, 1, $langs, 1, -1, -1, '').'</span>';
				if (!isset($totalarray['val']['p.opp_amount'])) {
					$totalarray['val']['p.opp_amount'] = $obj->opp_amount;
				} else {
					$totalarray['val']['p.opp_amount'] += $obj->opp_amount;
				}
			}
			print '</td>';
			if (!$i) {
				$totalarray['nbfield']++;
			}
			if (!$i) {
				$totalarray['pos'][$totalarray['nbfield']] = 'p.opp_amount';
			}
		}
		// Opp percent
		if (!empty($arrayfields['p.opp_percent']['checked'])) {
			print '<td class="right">';
			if ($obj->opp_percent) {
				print price($obj->opp_percent, 1, $langs, 1, 0).'%';
			}
			print '</td>';
			if (!$i) {
				$totalarray['nbfield']++;
			}
		}
		// Opp weighted amount
		if (!empty($arrayfields['opp_weighted_amount']['checked'])) {
			if (!isset($totalarray['val']['opp_weighted_amount'])) {
				$totalarray['val']['opp_weighted_amount'] = 0;
			}
			print '<td align="right">';
			if ($obj->opp_weighted_amount) {
				print '<span class="amount">'.price($obj->opp_weighted_amount, 1, $langs, 1, -1, -1, '').'</span>';
				$totalarray['val']['opp_weighted_amount'] += $obj->opp_weighted_amount;
			}
			print '</td>';
			if (!$i) {
				$totalarray['nbfield']++;
			}
			if (!$i) {
				$totalarray['pos'][$totalarray['nbfield']] = 'opp_weighted_amount';
			}
		}
		// Budget
		if (!empty($arrayfields['p.budget_amount']['checked'])) {
			print '<td class="right">';
			if ($obj->budget_amount != '') {
				print '<span class="amount">'.price($obj->budget_amount, 1, $langs, 1, -1, -1).'</span>';
				if (!isset($totalarray['val']['p.budget_amount'])) {
					$totalarray['val']['p.budget_amount'] = $obj->budget_amount;
				} else {
					$totalarray['val']['p.budget_amount'] += $obj->budget_amount;
				}
			}
			print '</td>';
			if (!$i) {
				$totalarray['nbfield']++;
			}
			if (!$i) {
				$totalarray['pos'][$totalarray['nbfield']] = 'p.budget_amount';
			}
		}
		// Usage opportunity
		if (!empty($arrayfields['p.usage_opportunity']['checked'])) {
			print '<td class="right">';
			if ($obj->usage_opportunity) {
				print yn($obj->usage_opportunity);
			}
			print '</td>';
			if (!$i) {
				$totalarray['nbfield']++;
			}
		}
		// Usage task
		if (!empty($arrayfields['p.usage_task']['checked'])) {
			print '<td class="right">';
			if ($obj->usage_task) {
				print yn($obj->usage_task);
			}
			print '</td>';
			if (!$i) {
				$totalarray['nbfield']++;
			}
		}
		// Bill time
		if (!empty($arrayfields['p.usage_bill_time']['checked'])) {
			print '<td class="right">';
			if ($obj->usage_bill_time) {
				print yn($obj->usage_bill_time);
			}
			print '</td>';
			if (!$i) {
				$totalarray['nbfield']++;
			}
		}
		// Event Organization
		if (!empty($arrayfields['p.usage_organize_event']['checked'])) {
			print '<td class="right">';
			if ($obj->usage_organize_event) {
				print yn($obj->usage_organize_event);
			}
			print '</td>';
			if (!$i) {
				$totalarray['nbfield']++;
			}
		}
		// Allow unknown people to suggest conferences
		if (!empty($arrayfields['p.accept_conference_suggestions']['checked'])) {
			print '<td class="right">';
			if ($obj->accept_conference_suggestions) {
				print yn($obj->accept_conference_suggestions);
			}
			print '</td>';
			if (!$i) {
				$totalarray['nbfield']++;
			}
		}
		// Allow unknown people to suggest booth
		if (!empty($arrayfields['p.accept_booth_suggestions']['checked'])) {
			print '<td class="right">';
			if ($obj->accept_booth_suggestions) {
				print yn($obj->accept_booth_suggestions);
			}
			print '</td>';
			if (!$i) {
				$totalarray['nbfield']++;
			}
		}
		// Price of registration
		if (!empty($arrayfields['p.price_registration']['checked'])) {
			print '<td class="right">';
			if ($obj->price_registration != '') {
				print '<span class="amount">'.price($obj->price_registration, 1, $langs, 1, -1, -1).'</span>';
				$totalarray['val']['p.price_registration'] += $obj->price_registration;
			}
			print '</td>';
			if (!$i) {
				$totalarray['nbfield']++;
			}
			if (!$i) {
				$totalarray['pos'][$totalarray['nbfield']] = 'p.price_registration';
			}
		}
		// Price of booth
		if (!empty($arrayfields['p.price_booth']['checked'])) {
			print '<td class="right">';
			if ($obj->price_booth != '') {
				print '<span class="amount">'.price($obj->price_booth, 1, $langs, 1, -1, -1).'</span>';
				$totalarray['val']['p.price_booth'] += $obj->price_booth;
			}
			print '</td>';
			if (!$i) {
				$totalarray['nbfield']++;
			}
			if (!$i) {
				$totalarray['pos'][$totalarray['nbfield']] = 'p.price_booth';
			}
		}
		// Author
		$userstatic->id = $obj->fk_user_creat;
		$userstatic->login = $obj->login;
		$userstatic->lastname = $obj->lastname;
		$userstatic->firstname = $obj->firstname;
		$userstatic->email = $obj->user_email;
		$userstatic->statut = $obj->user_statut;
		$userstatic->entity = $obj->entity;
		$userstatic->photo = $obj->photo;
		$userstatic->office_phone = $obj->office_phone;
		$userstatic->office_fax = $obj->office_fax;
		$userstatic->user_mobile = $obj->user_mobile;
		$userstatic->job = $obj->job;
		$userstatic->gender = $obj->gender;

		if (!empty($arrayfields['u.login']['checked'])) {
			print '<td class="center tdoverflowmax150">';
			if ($userstatic->id) {
				print $userstatic->getNomUrl(-1);
			} else {
				print '&nbsp;';
			}
			print "</td>\n";
			if (!$i) {
				$totalarray['nbfield']++;
			}
		}
		// Extra fields
		include DOL_DOCUMENT_ROOT.'/core/tpl/extrafields_list_print_fields.tpl.php';
		// Fields from hook
		$parameters = array('arrayfields'=>$arrayfields, 'object'=>$object, 'obj'=>$obj, 'i'=>$i, 'totalarray'=>&$totalarray);
		$reshook = $hookmanager->executeHooks('printFieldListValue', $parameters, $object, $action); // Note that $action and $object may have been modified by hook
		print $hookmanager->resPrint;
		// Date creation
		if (!empty($arrayfields['p.datec']['checked'])) {
			print '<td class="center nowraponall">';
			print dol_print_date($db->jdate($obj->date_creation), 'dayhour', 'tzuser');
			print '</td>';
			if (!$i) {
				$totalarray['nbfield']++;
			}
		}
		// Date modification
		if (!empty($arrayfields['p.tms']['checked'])) {
			print '<td class="center nowraponall">';
			print dol_print_date($db->jdate($obj->date_update), 'dayhour', 'tzuser');
			print '</td>';
			if (!$i) {
				$totalarray['nbfield']++;
			}
		}
		// Email MsgID
		if (!empty($arrayfields['p.email_msgid']['checked'])) {
			print '<td class="center">';
			print $obj->email_msgid;
			print '</td>';
			if (!$i) $totalarray['nbfield']++;
		}
		// Import key
		if (!empty($arrayfields['p.import_key']['checked'])) {
			print '<td class="right">'.dol_escape_htmltag($obj->import_key).'</td>';
			if (!$i) {
				$totalarray['nbfield']++;
			}
		}
		// Status
		if (!empty($arrayfields['p.fk_statut']['checked'])) {
			print '<td class="right">'.$object->getLibStatut(5).'</td>';
			if (!$i) {
				$totalarray['nbfield']++;
			}
		}
		// Action column
		if (!getDolGlobalString('MAIN_CHECKBOX_LEFT_COLUMN')) {
			print '<td class="nowrap center">';
			if ($massactionbutton || $massaction) {   // If we are in select mode (massactionbutton defined) or if we have already selected and sent an action ($massaction) defined
				$selected = 0;
				if (in_array($object->id, $arrayofselected)) {
					$selected = 1;
				}
				print '<input id="cb'.$object->id.'" class="flat checkforselect" type="checkbox" name="toselect[]" value="'.$object->id.'"'.($selected ? ' checked="checked"' : '').'>';
			}
			print '</td>';
			if (!$i) {
				$totalarray['nbfield']++;
			}
		}

		print '</tr>'."\n";
	}
	//}

	$i++;
}

// Show total line
include DOL_DOCUMENT_ROOT.'/core/tpl/list_print_total.tpl.php';

// If no record found
if ($num == 0) {
	$colspan = 1;
	foreach ($arrayfields as $key => $val) {
		if (!empty($val['checked'])) {
			$colspan++;
		}
	}
	print '<tr><td colspan="'.$colspan.'"><span class="opacitymedium">'.$langs->trans("NoRecordFound").'</span></td></tr>';
}

$db->free($resql);

$parameters = array('arrayfields'=>$arrayfields, 'sql' => $sql);
$reshook = $hookmanager->executeHooks('printFieldListFooter', $parameters, $object, $action); // Note that $action and $object may have been modified by hook
print $hookmanager->resPrint;

print '</table>'."\n";
print '</div>'."\n";

print '</form>'."\n";

// End of page
llxFooter();
$db->close();<|MERGE_RESOLUTION|>--- conflicted
+++ resolved
@@ -816,14 +816,11 @@
 if ($socid) {
 	$param .= '&socid='.urlencode($socid);
 }
-<<<<<<< HEAD
 if (!empty($search_category_array)) {
 	foreach ($search_category_array as $tmpval) {
 		$param .= '&search_categegory_project_list[]='.urlencode($tmpval);
 	}
 }
-=======
->>>>>>> ef9d7d8d
 if ($search_ref != '') {
 	$param .= '&search_ref='.urlencode($search_ref);
 }
