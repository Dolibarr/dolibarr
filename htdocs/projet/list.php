<?php
/* Copyright (C) 2001-2005 Rodolphe Quiedeville <rodolphe@quiedeville.org>
 * Copyright (C) 2004-2019 Laurent Destailleur  <eldy@users.sourceforge.net>
 * Copyright (C) 2005      Marc Bariley / Ocebo <marc@ocebo.com>
 * Copyright (C) 2005-2010 Regis Houssin        <regis.houssin@inodbox.com>
 * Copyright (C) 2013      Cédric Salvador      <csalvador@gpcsolutions.fr>
 * Copyright (C) 2015 	   Claudio Aschieri     <c.aschieri@19.coop>
 * Copyright (C) 2018 	   Ferran Marcet	    <fmarcet@2byte.es>
 * Copyright (C) 2019 	   Juanjo Menent	    <jmenent@2byte.es>
 * Copyright (C) 2020	   Tobias Sean			<tobias.sekan@startmail.com>
 *
 * This program is free software; you can redistribute it and/or modify
 * it under the terms of the GNU General Public License as published by
 * the Free Software Foundation; either version 3 of the License, or
 * (at your option) any later version.
 *
 * This program is distributed in the hope that it will be useful,
 * but WITHOUT ANY WARRANTY; without even the implied warranty of
 * MERCHANTABILITY or FITNESS FOR A PARTICULAR PURPOSE.  See the
 * GNU General Public License for more details.
 *
 * You should have received a copy of the GNU General Public License
 * along with this program. If not, see <https://www.gnu.org/licenses/>.
 */

/**
 *	\file       htdocs/projet/list.php
 *	\ingroup    project
 *	\brief      Page to list projects
 */

// Load Dolibarr environment
require '../main.inc.php';
require_once DOL_DOCUMENT_ROOT.'/projet/class/project.class.php';
require_once DOL_DOCUMENT_ROOT.'/core/lib/date.lib.php';
require_once DOL_DOCUMENT_ROOT.'/core/class/html.formother.class.php';
require_once DOL_DOCUMENT_ROOT.'/core/class/html.formprojet.class.php';

if (isModEnabled('categorie')) {
	require_once DOL_DOCUMENT_ROOT.'/core/class/html.formcategory.class.php';
	require_once DOL_DOCUMENT_ROOT.'/categories/class/categorie.class.php';
}

// Load translation files required by the page
$langs->loadLangs(array('projects', 'companies', 'commercial'));
if (isModEnabled('eventorganization') && $conf->eventorganization->enabled) {
	$langs->loadLangs(array('eventorganization'));
}

$action = GETPOST('action', 'aZ09');
$massaction = GETPOST('massaction', 'alpha');
$show_files = GETPOST('show_files', 'int');
$confirm = GETPOST('confirm', 'alpha');
$toselect = GETPOST('toselect', 'array');
$contextpage = GETPOST('contextpage', 'aZ') ?GETPOST('contextpage', 'aZ') : 'projectlist';

$title = $langs->trans("Projects");

// Security check
$socid = GETPOST('socid', 'int');
//if ($user->socid > 0) $socid = $user->socid;    // For external user, no check is done on company because readability is managed by public status of project and assignement.
if ($socid > 0) {
	$soc = new Societe($db);
	$soc->fetch($socid);
	$title .= ' (<a href="list.php">'.$soc->name.'</a>)';
}
if (!$user->rights->projet->lire) {
	accessforbidden();
}

$diroutputmassaction = $conf->project->dir_output.'/temp/massgeneration/'.$user->id;

$limit = GETPOST('limit', 'int') ?GETPOST('limit', 'int') : $conf->liste_limit;
$sortfield = GETPOST('sortfield', 'aZ09comma');
$sortorder = GETPOST('sortorder', 'aZ09comma');
$page = GETPOSTISSET('pageplusone') ? (GETPOST('pageplusone') - 1) : GETPOST("page", 'int');
if (empty($page) || $page < 0 || GETPOST('button_search', 'alpha') || GETPOST('button_removefilter', 'alpha')) {
	// If $page is not defined, or '' or -1 or if we click on clear filters
	$page = 0;
}
if (!$sortfield) {
	$sortfield = "p.ref";
}
if (!$sortorder) {
	$sortorder = "ASC";
}
$offset = $limit * $page;
$pageprev = $page - 1;
$pagenext = $page + 1;

$search_all = GETPOST('search_all', 'alphanohtml') ? GETPOST('search_all', 'alphanohtml') : GETPOST('sall', 'alphanohtml');
$search_ref = GETPOST("search_ref", 'alpha');
$search_label = GETPOST("search_label", 'alpha');
$search_societe = GETPOST("search_societe", 'alpha');
$search_societe_alias = GETPOST("search_societe_alias", 'alpha');
$search_status = GETPOST("search_status", 'int');
$search_opp_status = GETPOST("search_opp_status", 'alpha');
$search_opp_percent = GETPOST("search_opp_percent", 'alpha');
$search_opp_amount = GETPOST("search_opp_amount", 'alpha');
$search_budget_amount = GETPOST("search_budget_amount", 'alpha');
$search_public = GETPOST("search_public", 'int');
$search_project_user = GETPOST('search_project_user', 'int');
$search_project_contact = GETPOST('search_project_contact', 'int');
$search_sale = GETPOST('search_sale', 'int');
$search_usage_opportunity = GETPOST('search_usage_opportunity', 'int');
$search_usage_task = GETPOST('search_usage_task', 'int');
$search_usage_bill_time = GETPOST('search_usage_bill_time', 'int');
$search_usage_event_organization = GETPOST('search_usage_event_organization', 'int');
$search_accept_conference_suggestions = GETPOST('search_accept_conference_suggestions', 'int');
$search_accept_booth_suggestions = GETPOST('search_accept_booth_suggestions', 'int');
$search_price_registration = GETPOST("search_price_registration", 'alpha');
$search_price_booth = GETPOST("search_price_booth", 'alpha');
$search_login = GETPOST('search_login', 'alpha');
$optioncss = GETPOST('optioncss', 'alpha');

$mine = ((GETPOST('mode') == 'mine') ? 1 : 0);
if ($mine) {
	$search_project_user = $user->id; $mine = 0;
}

$search_sday	= GETPOST('search_sday', 'int');
$search_smonth	= GETPOST('search_smonth', 'int');
$search_syear	= GETPOST('search_syear', 'int');
$search_eday	= GETPOST('search_eday', 'int');
$search_emonth	= GETPOST('search_emonth', 'int');
$search_eyear	= GETPOST('search_eyear', 'int');


$search_date_start_startmonth = GETPOST('search_date_start_startmonth', 'int');
$search_date_start_startyear = GETPOST('search_date_start_startyear', 'int');
$search_date_start_startday = GETPOST('search_date_start_startday', 'int');
$search_date_start_start = dol_mktime(0, 0, 0, $search_date_start_startmonth, $search_date_start_startday, $search_date_start_startyear);	// Use tzserver
$search_date_start_endmonth = GETPOST('search_date_start_endmonth', 'int');
$search_date_start_endyear = GETPOST('search_date_start_endyear', 'int');
$search_date_start_endday = GETPOST('search_date_start_endday', 'int');
$search_date_start_end = dol_mktime(23, 59, 59, $search_date_start_endmonth, $search_date_start_endday, $search_date_start_endyear);	// Use tzserver

$search_date_end_startmonth = GETPOST('search_date_end_startmonth', 'int');
$search_date_end_startyear = GETPOST('search_date_end_startyear', 'int');
$search_date_end_startday = GETPOST('search_date_end_startday', 'int');
$search_date_end_start = dol_mktime(0, 0, 0, $search_date_end_startmonth, $search_date_end_startday, $search_date_end_startyear);	// Use tzserver
$search_date_end_endmonth = GETPOST('search_date_end_endmonth', 'int');
$search_date_end_endyear = GETPOST('search_date_end_endyear', 'int');
$search_date_end_endday = GETPOST('search_date_end_endday', 'int');
$search_date_end_end = dol_mktime(23, 59, 59, $search_date_end_endmonth, $search_date_end_endday, $search_date_end_endyear);	// Use tzserver


if ($search_status == '') {
	$search_status = -1; // -1 or 1
}

if (isModEnabled('categorie')) {
	$search_category_array = GETPOST("search_category_".Categorie::TYPE_PROJECT."_list", "array");
}

// Initialize technical object to manage hooks of page. Note that conf->hooks_modules contains array of hook context
$object = new Project($db);
$hookmanager->initHooks(array('projectlist'));
$extrafields = new ExtraFields($db);

// fetch optionals attributes and labels
$extrafields->fetch_name_optionals_label($object->table_element);

$search_array_options = $extrafields->getOptionalsFromPost($object->table_element, '', 'search_');

// List of fields to search into when doing a "search in all"
$fieldstosearchall = array();
foreach ($object->fields as $key => $val) {
	if (empty($val['searchall'])) {
		continue;
	}

	// Don't allow search in private notes for external users when doing "search in all"
	if (!empty($user->socid) && $key == "note_private") {
		continue;
	}

	$fieldstosearchall['p.'.$key] = $val['label'];
}

// Add name object fields to "search in all"
$fieldstosearchall['s.nom'] = "ThirdPartyName";

// Definition of array of fields for columns
$arrayfields = array();
foreach ($object->fields as $key => $val) {
	// If $val['visible']==0, then we never show the field
	if (!empty($val['visible'])) {
		$visible = dol_eval($val['visible'], 1, 1, '1');
		$arrayfields['p.'.$key] = array(
			'label'=>$val['label'],
			'checked'=>(($visible < 0) ? 0 : 1),
			'enabled'=>($visible != 3 && dol_eval($val['enabled'], 1, 1, '1')),
			'position'=>$val['position'],
			'help'=> isset($val['help']) ? $val['help'] : ''
		);
	}
}
// Extra fields
include DOL_DOCUMENT_ROOT.'/core/tpl/extrafields_list_array_fields.tpl.php';

// Add non object fields to fields for list
$arrayfields['s.nom'] = array('label'=>$langs->trans("ThirdParty"), 'checked'=>1, 'position'=>21, 'enabled'=>(!isModEnabled('societe') ? 0 : 1));
$arrayfields['s.name_alias'] = array('label'=>"AliasNameShort", 'checked'=>0, 'position'=>22);
$arrayfields['commercial'] = array('label'=>$langs->trans("SaleRepresentativesOfThirdParty"), 'checked'=>0, 'position'=>23);
$arrayfields['c.assigned'] = array('label'=>$langs->trans("AssignedTo"), 'checked'=>-1, 'position'=>120);
$arrayfields['opp_weighted_amount'] = array('label'=>$langs->trans('OpportunityWeightedAmountShort'), 'checked'=>0, 'position'=> 116, 'enabled'=>(empty($conf->global->PROJECT_USE_OPPORTUNITIES) ? 0 : 1), 'position'=>106);
$arrayfields['u.login'] = array('label'=>"Author", 'checked'=>1, 'position'=>165);
// Force some fields according to search_usage filter...
if (GETPOST('search_usage_opportunity')) {
	//$arrayfields['p.usage_opportunity']['visible'] = 1;	// Not require, filter on search_opp_status is enough
	//$arrayfields['p.usage_opportunity']['checked'] = 1;	// Not require, filter on search_opp_status is enough
}
if (GETPOST('search_usage_event_organization')) {
	$arrayfields['p.fk_opp_status']['enabled'] = 0;
	$arrayfields['p.opp_amount']['enabled'] = 0;
	$arrayfields['p.opp_percent']['enabled'] = 0;
	$arrayfields['opp_weighted_amount']['enabled'] = 0;
	$arrayfields['p.usage_organize_event']['visible'] = 1;
	$arrayfields['p.usage_organize_event']['checked'] = 1;
}

$object->fields = dol_sort_array($object->fields, 'position');
$arrayfields = dol_sort_array($arrayfields, 'position');


/*
 * Actions
 */

if (GETPOST('cancel', 'alpha')) {
	$action = 'list';
	$massaction = '';
}
if (!GETPOST('confirmmassaction', 'alpha') && $massaction != 'presend' && $massaction != 'confirm_presend') {
	$massaction = '';
}

$parameters = array('socid'=>$socid);
$reshook = $hookmanager->executeHooks('doActions', $parameters, $object, $action); // Note that $action and $object may have been modified by some hooks
if ($reshook < 0) {
	setEventMessages($hookmanager->error, $hookmanager->errors, 'errors');
}

if (empty($reshook)) {
	// Selection of new fields
	include DOL_DOCUMENT_ROOT.'/core/actions_changeselectedfields.inc.php';

	// Purge search criteria
	if (GETPOST('button_removefilter_x', 'alpha') || GETPOST('button_removefilter.x', 'alpha') || GETPOST('button_removefilter', 'alpha')) { // All tests are required to be compatible with all browsers
		$search_all = '';
		$search_ref = "";
		$search_label = "";
		$search_societe = "";
		$search_societe_alias = '';
		$search_status = -1;
		$search_opp_status = -1;
		$search_opp_amount = '';
		$search_opp_percent = '';
		$search_budget_amount = '';
		$search_public = "";
		$search_sale = "";
		$search_project_user = '';
		$search_project_contact = '';
		$search_sday = "";
		$search_smonth = "";
		$search_syear = "";
		$search_eday = "";
		$search_emonth = "";
		$search_eyear = "";
		$search_date_start_startmonth = "";
		$search_date_start_startyear = "";
		$search_date_start_startday = "";
		$search_date_start_start = "";
		$search_date_start_endmonth = "";
		$search_date_start_endyear = "";
		$search_date_start_endday = "";
		$search_date_start_end = "";
		$search_date_end_startmonth = "";
		$search_date_end_startyear = "";
		$search_date_end_startday = "";
		$search_date_end_start = "";
		$search_date_end_endmonth = "";
		$search_date_end_endyear = "";
		$search_date_end_endday = "";
		$search_date_end_end = "";
		$search_usage_opportunity = '';
		$search_usage_task = '';
		$search_usage_bill_time = '';
		$search_usage_event_organization = '';
		$search_accept_conference_suggestions = '';
		$search_accept_booth_suggestions = '';
		$search_price_registration = '';
		$search_price_booth = '';
		$search_login = '';
		$toselect = array();
		$search_array_options = array();
		$search_category_array = array();
	}


	// Mass actions
	$objectclass = 'Project';
	$objectlabel = 'Project';
	$permissiontoread = $user->rights->projet->lire;
	$permissiontodelete = $user->rights->projet->supprimer;
	$permissiontoadd = $user->rights->projet->creer;
	$uploaddir = $conf->project->dir_output;
	include DOL_DOCUMENT_ROOT.'/core/actions_massactions.inc.php';

	// Close records
	if (!$error && $massaction == 'close' && $user->rights->projet->creer) {
		$db->begin();

		$objecttmp = new $objectclass($db);
		$nbok = 0;
		foreach ($toselect as $toselectid) {
			$result = $objecttmp->fetch($toselectid);
			if ($result > 0) {
				$userWrite = $object->restrictedProjectArea($user, 'write');
				if ($userWrite > 0 && $objecttmp->statut == 1) {
					$result = $objecttmp->setClose($user);
					if ($result <= 0) {
						setEventMessages($objecttmp->error, $objecttmp->errors, 'errors');
						$error++;
						break;
					} else {
						$nbok++;
					}
				} elseif ($userWrite <= 0) {
					setEventMessages($langs->trans("DontHavePermissionForCloseProject", $objecttmp->ref), null, 'warnings');
				} else {
					setEventMessages($langs->trans("DontHaveTheValidateStatus", $objecttmp->ref), null, 'warnings');
				}
			} else {
				setEventMessages($objecttmp->error, $objecttmp->errors, 'errors');
				$error++;
				break;
			}
		}

		if (!$error) {
			if ($nbok > 1) {
				setEventMessages($langs->trans("RecordsClosed", $nbok), null, 'mesgs');
			} else {
				setEventMessages($langs->trans("RecordsClosed", $nbok), null, 'mesgs');
			}
			$db->commit();
		} else {
			$db->rollback();
		}
	}
}


/*
 * View
 */

$form = new Form($db);

$companystatic = new Societe($db);
$formother = new FormOther($db);
$formproject = new FormProjets($db);

$help_url = "EN:Module_Projects|FR:Module_Projets|ES:M&oacute;dulo_Proyectos";
$title = $langs->trans("LeadsOrProjects");
if (empty($conf->global->PROJECT_USE_OPPORTUNITIES)) {
	$title = $langs->trans("Projects");
}
if (isset($conf->global->PROJECT_USE_OPPORTUNITIES) && $conf->global->PROJECT_USE_OPPORTUNITIES == 2) {	// 2 = leads only
	$title = $langs->trans("Leads");
}
$morejs = array();
$morecss = array();


// Get list of project id allowed to user (in a string list separated by comma)
$projectsListId = '';
if (empty($user->rights->projet->all->lire)) {
	$projectsListId = $object->getProjectsAuthorizedForUser($user, 0, 1, $socid);
}

// Get id of types of contacts for projects (This list never contains a lot of elements)
$listofprojectcontacttype = array();
$listofprojectcontacttypeexternal = array();
$sql = "SELECT ctc.rowid, ctc.code, ctc.source FROM ".MAIN_DB_PREFIX."c_type_contact as ctc";
$sql .= " WHERE ctc.element = '".$db->escape($object->element)."'";
$resql = $db->query($sql);
if ($resql) {
	while ($obj = $db->fetch_object($resql)) {
		if ($obj->source == 'internal') $listofprojectcontacttype[$obj->rowid] = $obj->code;
		else $listofprojectcontacttypeexternal[$obj->rowid] = $obj->code;
	}
} else {
	dol_print_error($db);
}
if (count($listofprojectcontacttype) == 0) {
	$listofprojectcontacttype[0] = '0'; // To avoid sql syntax error if not found
}
if (count($listofprojectcontacttypeexternal) == 0) {
	$listofprojectcontacttypeexternal[0] = '0'; // To avoid sql syntax error if not found
}

$distinct = 'DISTINCT'; // We add distinct until we are added a protection to be sure a contact of a project and task is only once.
$sql = "SELECT ".$distinct." p.rowid as id, p.ref, p.title, p.fk_statut as status, p.fk_opp_status, p.public, p.fk_user_creat,";
$sql .= " p.datec as date_creation, p.dateo as date_start, p.datee as date_end, p.opp_amount, p.opp_percent, (p.opp_amount*p.opp_percent/100) as opp_weighted_amount, p.tms as date_update, p.budget_amount,";
$sql .= " p.usage_opportunity, p.usage_task, p.usage_bill_time, p.usage_organize_event,";
$sql .= " p.email_msgid,";
$sql .= " p.accept_conference_suggestions, p.accept_booth_suggestions, p.price_registration, p.price_booth,";
$sql .= " s.rowid as socid, s.nom as name, s.name_alias as alias, s.email, s.email, s.phone, s.fax, s.address, s.town, s.zip, s.fk_pays, s.client, s.code_client,";
$sql .= " country.code as country_code,";
$sql .= " cls.code as opp_status_code,";
$sql .= ' u.login, u.lastname, u.firstname, u.email as user_email, u.statut as user_statut, u.entity, u.photo, u.office_phone, u.office_fax, u.user_mobile, u.job, u.gender';
// Add fields from extrafields
if (!empty($extrafields->attributes[$object->table_element]['label'])) {
	foreach ($extrafields->attributes[$object->table_element]['label'] as $key => $val) {
		$sql .= ($extrafields->attributes[$object->table_element]['type'][$key] != 'separate' ? ", ef.".$key." as options_".$key : '');
	}
}
// Add fields from hooks
$parameters = array();
$reshook = $hookmanager->executeHooks('printFieldListSelect', $parameters, $object); // Note that $action and $object may have been modified by hook
$sql .= preg_replace('/^,/', '', $hookmanager->resPrint);
$sql = preg_replace('/,\s*$/', '', $sql);
$sql .= " FROM ".MAIN_DB_PREFIX.$object->table_element." as p";
if (isModEnabled('categorie')) {
	$sql .= Categorie::getFilterJoinQuery(Categorie::TYPE_PROJECT, "p.rowid");
}
if (!empty($extrafields->attributes[$object->table_element]['label']) &&is_array($extrafields->attributes[$object->table_element]['label']) && count($extrafields->attributes[$object->table_element]['label'])) {
	$sql .= " LEFT JOIN ".MAIN_DB_PREFIX.$object->table_element."_extrafields as ef on (p.rowid = ef.fk_object)";
}
$sql .= " LEFT JOIN ".MAIN_DB_PREFIX."societe as s on p.fk_soc = s.rowid";
$sql .= " LEFT JOIN ".MAIN_DB_PREFIX."c_country as country on (country.rowid = s.fk_pays)";
$sql .= " LEFT JOIN ".MAIN_DB_PREFIX."c_lead_status as cls on p.fk_opp_status = cls.rowid";
$sql .= ' LEFT JOIN '.MAIN_DB_PREFIX.'user AS u ON p.fk_user_creat = u.rowid';
// We'll need this table joined to the select in order to filter by sale
// No check is done on company permission because readability is managed by public status of project and assignement.
//if ($search_sale > 0 || (! $user->rights->societe->client->voir && ! $socid)) $sql .= " LEFT JOIN ".MAIN_DB_PREFIX."societe_commerciaux as sc ON sc.fk_soc = s.rowid";
if ($search_sale > 0) {
	$sql .= " LEFT JOIN ".MAIN_DB_PREFIX."societe_commerciaux as sc ON sc.fk_soc = s.rowid";
}
if ($search_project_user > 0) {
	$sql .= ", ".MAIN_DB_PREFIX."element_contact as ecp";
}
if ($search_project_contact > 0) {
	$sql .= ", ".MAIN_DB_PREFIX."element_contact as ecp_contact";
}
$sql .= " WHERE p.entity IN (".getEntity('project').')';
if (isModEnabled('categorie')) {
	$sql .= Categorie::getFilterSelectQuery(Categorie::TYPE_PROJECT, "p.rowid", $search_category_array);
}
if (empty($user->rights->projet->all->lire)) {
	$sql .= " AND p.rowid IN (".$db->sanitize($projectsListId).")"; // public and assigned to, or restricted to company for external users
}
// No need to check if company is external user, as filtering of projects must be done by getProjectsAuthorizedForUser
if ($socid > 0) {
	$sql .= " AND (p.fk_soc = ".((int) $socid).")"; // This filter if when we use a hard coded filter on company on url (not related to filter for external users)
}
if ($search_ref) {
	$sql .= natural_search('p.ref', $search_ref);
}
if ($search_label) {
	$sql .= natural_search('p.title', $search_label);
}
if ($search_societe) {
	$sql .= natural_search('s.nom', $search_societe);
}
if ($search_societe_alias) {
	$sql .= natural_search('s.name_alias', $search_societe_alias);
}
if ($search_opp_amount) {
	$sql .= natural_search('p.opp_amount', $search_opp_amount, 1);
}
if ($search_opp_percent) {
	$sql .= natural_search('p.opp_percent', $search_opp_percent, 1);
}
$sql .= dolSqlDateFilter('p.dateo', $search_sday, $search_smonth, $search_syear);
$sql .= dolSqlDateFilter('p.datee', $search_eday, $search_emonth, $search_eyear);


if ($search_date_start_start) {
	$sql .= " AND p.dateo >= '".$db->idate($search_date_start_start)."'";
}
if ($search_date_start_end) {
	$sql .= " AND p.dateo <= '".$db->idate($search_date_start_end)."'";
}

if ($search_date_end_start) {
	$sql .= " AND p.datee >= '".$db->idate($search_date_end_start)."'";
}
if ($search_date_end_end) {
	$sql .= " AND p.datee <= '".$db->idate($search_date_end_end)."'";
}

if ($search_all) {
	$sql .= natural_search(array_keys($fieldstosearchall), $search_all);
}
if ($search_status >= 0) {
	if ($search_status == 99) {
		$sql .= " AND p.fk_statut <> 2";
	} else {
		$sql .= " AND p.fk_statut = ".((int) $search_status);
	}
}
if ($search_opp_status) {
	if (is_numeric($search_opp_status) && $search_opp_status > 0) {
		$sql .= " AND p.fk_opp_status = ".((int) $search_opp_status);
	}
	if ($search_opp_status == 'all') {
		$sql .= " AND (p.fk_opp_status IS NOT NULL AND p.fk_opp_status <> -1)";
	}
	if ($search_opp_status == 'openedopp') {
		$sql .= " AND p.fk_opp_status IS NOT NULL AND p.fk_opp_status <> -1 AND p.fk_opp_status NOT IN (SELECT rowid FROM ".MAIN_DB_PREFIX."c_lead_status WHERE code IN ('WON','LOST'))";
	}
	if ($search_opp_status == 'notopenedopp') {
		$sql .= " AND (p.fk_opp_status IS NULL OR p.fk_opp_status = -1 OR p.fk_opp_status IN (SELECT rowid FROM ".MAIN_DB_PREFIX."c_lead_status WHERE code = 'WON'))";
	}
	if ($search_opp_status == 'none') {
		$sql .= " AND (p.fk_opp_status IS NULL OR p.fk_opp_status = -1)";
	}
}
if ($search_public != '') {
	$sql .= " AND p.public = ".((int) $search_public);
}
// For external user, no check is done on company permission because readability is managed by public status of project and assignement.
//if ($socid > 0) $sql.= " AND s.rowid = ".((int) $socid);
if ($search_sale > 0) {
	$sql .= " AND sc.fk_user = ".((int) $search_sale);
}
// No check is done on company permission because readability is managed by public status of project and assignement.
//if (! $user->rights->societe->client->voir && ! $socid) $sql.= " AND ((s.rowid = sc.fk_soc AND sc.fk_user = ".((int) $user->id).") OR (s.rowid IS NULL))";
if ($search_project_user > 0) {
	$sql .= " AND ecp.fk_c_type_contact IN (".$db->sanitize(join(',', array_keys($listofprojectcontacttype))).") AND ecp.element_id = p.rowid AND ecp.fk_socpeople = ".((int) $search_project_user);
}
if ($search_project_contact > 0) {
	$sql .= " AND ecp_contact.fk_c_type_contact IN (".$db->sanitize(join(',', array_keys($listofprojectcontacttypeexternal))).") AND ecp_contact.element_id = p.rowid AND ecp_contact.fk_socpeople = ".((int) $search_project_contact);
}
if ($search_opp_amount != '') {
	$sql .= natural_search('p.opp_amount', $search_opp_amount, 1);
}
if ($search_budget_amount != '') {
	$sql .= natural_search('p.budget_amount', $search_budget_amount, 1);
}
if ($search_usage_opportunity != '' && $search_usage_opportunity >= 0) {
	$sql .= natural_search('p.usage_opportunity', $search_usage_opportunity, 2);
}
if ($search_usage_task != '' && $search_usage_task >= 0) {
	$sql .= natural_search('p.usage_task', $search_usage_task, 2);
}
if ($search_usage_bill_time != '' && $search_usage_bill_time >= 0) {
	$sql .= natural_search('p.usage_bill_time', $search_usage_bill_time, 2);
}
if ($search_usage_event_organization != '' && $search_usage_event_organization >= 0) {
	$sql .= natural_search('p.usage_organize_event', $search_usage_event_organization, 2);
}
if ($search_accept_conference_suggestions != '' && $search_accept_conference_suggestions >= 0) {
	$sql .= natural_search('p.accept_conference_suggestions', $search_accept_conference_suggestions, 2);
}
if ($search_accept_booth_suggestions != '' && $search_accept_booth_suggestions >= 0) {
	$sql .= natural_search('p.accept_booth_suggestions', $search_accept_booth_suggestions, 2);
}
if ($search_price_registration != '') {
	$sql .= natural_search('p.price_registration', $search_price_registration, 1);
}
if ($search_price_booth != '') {
	$sql .= natural_search('p.price_booth', $search_price_booth, 1);
}
if ($search_login) {
	$sql .= natural_search(array('u.login', 'u.firstname', 'u.lastname'), $search_login);
}
// Add where from extra fields
include DOL_DOCUMENT_ROOT.'/core/tpl/extrafields_list_search_sql.tpl.php';
// Add where from hooks
$parameters = array();
$reshook = $hookmanager->executeHooks('printFieldListWhere', $parameters, $object); // Note that $action and $object may have been modified by hook
$sql .= $hookmanager->resPrint;
$sql .= $db->order($sortfield, $sortorder);

// Count total nb of records
$nbtotalofrecords = '';
if (empty($conf->global->MAIN_DISABLE_FULL_SCANLIST)) {
	$resql = $db->query($sql);
	$nbtotalofrecords = $db->num_rows($resql);
	if (($page * $limit) > $nbtotalofrecords) {	// if total of record found is smaller than page * limit, goto and load page 0
		$page = 0;
		$offset = 0;
	}
}
// if total of record found is smaller than limit, no need to do paging and to restart another select with limits set.
if (is_numeric($nbtotalofrecords) && ($limit > $nbtotalofrecords || empty($limit))) {
	$num = $nbtotalofrecords;
} else {
	if (!empty($limit)) {
		$sql .= $db->plimit($limit + 1, $offset);
	}

	$resql = $db->query($sql);
	if (!$resql) {
		dol_print_error($db);
		exit;
	}

	$num = $db->num_rows($resql);
}

// Direct jump if only one record found
if ($num == 1 && !empty($conf->global->MAIN_SEARCH_DIRECT_OPEN_IF_ONLY_ONE) && $search_all) {
	$obj = $db->fetch_object($resql);
	header("Location: ".DOL_URL_ROOT.'/projet/card.php?id='.$obj->id);
	exit;
}


// Output page
// --------------------------------------------------------------------

dol_syslog("list allowed project", LOG_DEBUG);

llxHeader('', $title, $help_url);

$arrayofselected = is_array($toselect) ? $toselect : array();

$param = '';
if (!empty($contextpage) && $contextpage != $_SERVER["PHP_SELF"]) {
	$param .= '&contextpage='.urlencode($contextpage);
}
if ($limit > 0 && $limit != $conf->liste_limit) {
	$param .= '&limit='.urlencode($limit);
}
if ($search_all != '') {
	$param .= '&search_all='.urlencode($search_all);
}
if ($search_sday) {
	$param .= '&search_sday='.urlencode($search_sday);
}
if ($search_smonth) {
	$param .= '&search_smonth='.urlencode($search_smonth);
}
if ($search_syear) {
	$param .= '&search_syear='.urlencode($search_syear);
}
if ($search_eday) {
	$param .= '&search_eday='.urlencode($search_eday);
}
if ($search_emonth) {
	$param .= '&search_emonth='.urlencode($search_emonth);
}
if ($search_eyear) {
	$param .= '&search_eyear='.urlencode($search_eyear);
}
if ($search_date_start_startmonth) {
	$param .= '&search_date_start_startmonth='.urlencode($search_date_start_startmonth);
}
if ($search_date_start_startyear) {
	$param .= '&search_date_start_startyear='.urlencode($search_date_start_startyear);
}
if ($search_date_start_startday) {
	$param .= '&search_date_start_startday='.urlencode($search_date_start_startday);
}
if ($search_date_start_start) {
	$param .= '&search_date_start_start='.urlencode($search_date_start_start);
}
if ($search_date_start_endmonth) {
	$param .= '&search_date_start_endmonth='.urlencode($search_date_start_endmonth);
}
if ($search_date_start_endyear) {
	$param .= '&search_date_start_endyear='.urlencode($search_date_start_endyear);
}
if ($search_date_start_endday) {
	$param .= '&search_date_start_endday='.urlencode($search_date_start_endday);
}
if ($search_date_start_end) {
	$param .= '&search_date_start_end='.urlencode($search_date_start_end);
}
if ($search_date_end_startmonth) {
	$param .= '&search_date_end_startmonth='.urlencode($search_date_end_startmonth);
}
if ($search_date_end_startyear) {
	$param .= '&search_date_end_startyear='.urlencode($search_date_end_startyear);
}
if ($search_date_end_startday) {
	$param .= '&search_date_end_startday='.urlencode($search_date_end_startday);
}
if ($search_date_end_start) {
	$param .= '&search_date_end_start='.urlencode($search_date_end_start);
}
if ($search_date_end_endmonth) {
	$param .= '&search_date_end_endmonth='.urlencode($search_date_end_endmonth);
}
if ($search_date_end_endyear) {
	$param .= '&search_date_end_endyear='.urlencode($search_date_end_endyear);
}
if ($search_date_end_endday) {
	$param .= '&search_date_end_endday='.urlencode($search_date_end_endday);
}
if ($search_date_end_end) {
	$param .= '&search_date_end_end=' . urlencode($search_date_end_end);
}
if ($socid) {
	$param .= '&socid='.urlencode($socid);
}
if (!empty($search_categ)) {
	$param .= '&search_categ='.urlencode($search_categ);
}
if ($search_ref != '') {
	$param .= '&search_ref='.urlencode($search_ref);
}
if ($search_label != '') {
	$param .= '&search_label='.urlencode($search_label);
}
if ($search_societe != '') {
	$param .= '&search_societe='.urlencode($search_societe);
}
if ($search_societe_alias != '') {
	$param .= '&search_societe_alias='.urlencode($search_societe_alias);
}
if ($search_status >= 0) {
	$param .= '&search_status='.urlencode($search_status);
}
if ((is_numeric($search_opp_status) && $search_opp_status >= 0) || in_array($search_opp_status, array('all', 'openedopp', 'notopenedopp', 'none'))) {
	$param .= '&search_opp_status='.urlencode($search_opp_status);
}
if ($search_opp_percent != '') {
	$param .= '&search_opp_percent='.urlencode($search_opp_percent);
}
if ($search_public != '') {
	$param .= '&search_public='.urlencode($search_public);
}
if ($search_project_user > 0) {
	$param .= '&search_project_user='.urlencode($search_project_user);
}
if ($search_project_contact != '') {
	$param .= '&search_project_user='.urlencode($search_project_contact);
}
if ($search_sale > 0) {
	$param .= '&search_sale='.urlencode($search_sale);
}
if ($search_opp_amount != '') {
	$param .= '&search_opp_amount='.urlencode($search_opp_amount);
}
if ($search_budget_amount != '') {
	$param .= '&search_budget_amount='.urlencode($search_budget_amount);
}
if ($search_usage_task != '') {
	$param .= '&search_usage_task='.urlencode($search_usage_task);
}
if ($search_usage_bill_time != '') {
	$param .= '&search_usage_opportunity='.urlencode($search_usage_bill_time);
}
if ($search_usage_event_organization != '') {
	$param .= '&search_usage_event_organization='.urlencode($search_usage_event_organization);
}
if ($search_accept_conference_suggestions != '') {
	$param .= '&search_accept_conference_suggestions='.urlencode($search_accept_conference_suggestions);
}
if ($search_accept_booth_suggestions != '') {
	$param .= '&search_accept_booth_suggestions='.urlencode($search_accept_booth_suggestions);
}
if ($search_price_registration != '') {
	$param .= '&search_price_registration='.urlencode($search_price_registration);
}
if ($search_price_booth != '') {
	$param .= '&search_price_booth='.urlencode($search_price_booth);
}
if ($search_login) {
	$param .= '&search_login='.urlencode($search_login);
}
if ($optioncss != '') {
	$param .= '&optioncss='.urlencode($optioncss);
}
// Add $param from extra fields
include DOL_DOCUMENT_ROOT.'/core/tpl/extrafields_list_search_param.tpl.php';

// List of mass actions available
$arrayofmassactions = array(
	'generate_doc'=>img_picto('', 'pdf', 'class="pictofixedwidth"').$langs->trans("ReGeneratePDF"),
	//'builddoc'=>img_picto('', 'pdf', 'class="pictofixedwidth"').$langs->trans("PDFMerge"),
	//'presend'=>img_picto('', 'email', 'class="pictofixedwidth"').$langs->trans("SendByMail"),
);
//if($user->rights->societe->creer) $arrayofmassactions['createbills']=$langs->trans("CreateInvoiceForThisCustomer");
if ($user->rights->projet->creer) {
	$arrayofmassactions['close'] = img_picto('', 'close_title', 'class="pictofixedwidth"').$langs->trans("Close");
}
if ($user->rights->projet->supprimer) {
	$arrayofmassactions['predelete'] = img_picto('', 'delete', 'class="pictofixedwidth"').$langs->trans("Delete");
}
if ($user->rights->projet->creer) {
	$arrayofmassactions['preaffecttag'] = img_picto('', 'category', 'class="pictofixedwidth"').$langs->trans("AffectTag");
}
if (in_array($massaction, array('presend', 'predelete', 'preaffecttag'))) {
	$arrayofmassactions = array();
}

$massactionbutton = $form->selectMassAction('', $arrayofmassactions);

$url = DOL_URL_ROOT.'/projet/card.php?action=create';
if (!empty($socid)) {
	$url .= '&socid='.$socid;
}
if ($search_usage_event_organization == 1) {
	$url .= '&usage_organize_event=1';
}
$newcardbutton = dolGetButtonTitle($langs->trans('NewProject'), '', 'fa fa-plus-circle', $url, '', $user->rights->projet->creer);

print '<form method="POST" id="searchFormList" action="'.$_SERVER["PHP_SELF"].'">';
if ($optioncss != '') {
	print '<input type="hidden" name="optioncss" value="'.$optioncss.'">';
}
print '<input type="hidden" name="token" value="'.newToken().'">';
print '<input type="hidden" name="formfilteraction" id="formfilteraction" value="list">';
print '<input type="hidden" name="action" value="list">';
print '<input type="hidden" name="sortfield" value="'.$sortfield.'">';
print '<input type="hidden" name="sortorder" value="'.$sortorder.'">';
print '<input type="hidden" name="contextpage" value="'.$contextpage.'">';

// Show description of content
$texthelp = '';
if ($search_project_user == $user->id) {
	$texthelp .= $langs->trans("MyProjectsDesc");
} else {
	if ($user->rights->projet->all->lire && !$socid) {
		$texthelp .= $langs->trans("ProjectsDesc");
	} else {
		$texthelp .= $langs->trans("ProjectsPublicDesc");
	}
}

print_barre_liste($form->textwithpicto($title, $texthelp), $page, $_SERVER["PHP_SELF"], $param, $sortfield, $sortorder, $massactionbutton, $num, $nbtotalofrecords, 'project', 0, $newcardbutton, '', $limit, 0, 0, 1);


$topicmail = "Information";
$modelmail = "project";
$objecttmp = new Project($db);
$trackid = 'proj'.$object->id;
include DOL_DOCUMENT_ROOT.'/core/tpl/massactions_pre.tpl.php';

if ($search_all) {
	foreach ($fieldstosearchall as $key => $val) {
		$fieldstosearchall[$key] = $langs->trans($val);
	}
	print '<div class="divsearchfieldfilter">'.$langs->trans("FilterOnInto", $search_all).join(', ', $fieldstosearchall).'</div>';
}

$moreforfilter = '';

// If the user can view user other than himself
$moreforfilter .= '<div class="divsearchfield">';
$tmptitle = $langs->trans('ProjectsWithThisUserAsContact');
//$includeonly = 'hierarchyme';
$includeonly = '';
if (empty($user->rights->user->user->lire)) {
	$includeonly = array($user->id);
}
$moreforfilter .= img_picto($tmptitle, 'user', 'class="pictofixedwidth"').$form->select_dolusers($search_project_user ? $search_project_user : '', 'search_project_user', $tmptitle, '', 0, $includeonly, '', 0, 0, 0, '', 0, '', 'maxwidth250 widthcentpercentminusx');
$moreforfilter .= '</div>';

$moreforfilter .= '<div class="divsearchfield">';
$tmptitle = $langs->trans('ProjectsWithThisContact');
$moreforfilter .= img_picto($tmptitle, 'user', 'class="pictofixedwidth"').$form->selectcontacts(0, $search_project_contact ? $search_project_contact : '', 'search_project_contact', $tmptitle, '', '', 0, 'maxwidth250 widthcentpercentminusx');
$moreforfilter .= '</div>';

// If the user can view thirdparties other than his'
if ($user->rights->user->user->lire) {
	$langs->load("commercial");
	$moreforfilter .= '<div class="divsearchfield">';
	$tmptitle = $langs->trans('ThirdPartiesOfSaleRepresentative');
	$moreforfilter .= img_picto($tmptitle, 'user', 'class="pictofixedwidth"').$formother->select_salesrepresentatives($search_sale, 'search_sale', $user, 0, $tmptitle, 'maxwidth250 widthcentpercentminusx');
	$moreforfilter .= '</div>';
}

// Filter on categories
if (isModEnabled('categorie') && $user->rights->categorie->lire) {
	$formcategory = new FormCategory($db);
	$moreforfilter .= $formcategory->getFilterBox(Categorie::TYPE_PROJECT, $search_category_array);
}

if (!empty($moreforfilter)) {
	print '<div class="liste_titre liste_titre_bydiv centpercent">';
	print $moreforfilter;
	$parameters = array();
	$reshook = $hookmanager->executeHooks('printFieldPreListTitle', $parameters); // Note that $action and $object may have been modified by hook
	print $hookmanager->resPrint;
	print '</div>';
}

$varpage = empty($contextpage) ? $_SERVER["PHP_SELF"] : $contextpage;
$selectedfields = $form->multiSelectArrayWithCheckbox('selectedfields', $arrayfields, $varpage, getDolGlobalString('MAIN_CHECKBOX_LEFT_COLUMN', '')); // This also change content of $arrayfields
$selectedfields .= (count($arrayofmassactions) ? $form->showCheckAddButtons('checkforselect', 1) : '');


print '<div class="div-table-responsive">';
print '<table class="tagtable nobottomiftotal liste'.($moreforfilter ? " listwithfilterbefore" : "").'">'."\n";

// Fields title search
// --------------------------------------------------------------------
<<<<<<< HEAD
print '<tr class="liste_titre_filter">';
=======
print '<tr class="liste_titre">';
>>>>>>> cb7db080
// Action column
if (!empty($conf->global->MAIN_CHECKBOX_LEFT_COLUMN)) {
	print '<td class="liste_titre maxwidthsearch">';
	$searchpicto = $form->showFilterButtons('left');
	print $searchpicto;
	print '</td>';
}
// Project ref
if (!empty($arrayfields['p.ref']['checked'])) {
	print '<td class="liste_titre">';
	print '<input type="text" class="flat" name="search_ref" value="'.dol_escape_htmltag($search_ref).'" size="6">';
	print '</td>';
}
// Project label
if (!empty($arrayfields['p.title']['checked'])) {
	print '<td class="liste_titre">';
	print '<input type="text" class="flat" name="search_label" size="8" value="'.dol_escape_htmltag($search_label).'">';
	print '</td>';
}
// Third party
if (!empty($arrayfields['s.nom']['checked'])) {
	print '<td class="liste_titre">';
	if ($socid > 0) {
		$tmpthirdparty = new Societe($db);
		$tmpthirdparty->fetch($socid);
		$search_societe = $tmpthirdparty->name;
	}
	print '<input type="text" class="flat" name="search_societe" size="8" value="'.dol_escape_htmltag($search_societe).'">';
	print '</td>';
}

// Alias
if (!empty($arrayfields['s.name_alias']['checked'])) {
	print '<td class="liste_titre">';
	if ($socid > 0) {
		$tmpthirdparty = new Societe($db);
		$tmpthirdparty->fetch($socid);
		$search_societe_alias = $tmpthirdparty->name_alias;
	}
	print '<input type="text" class="flat" name="search_societe_alias" size="8" value="'.dol_escape_htmltag($search_societe_alias).'">';
	print '</td>';
}
// Sale representative
if (!empty($arrayfields['commercial']['checked'])) {
	print '<td class="liste_titre">&nbsp;</td>';
}
// Start date
if (!empty($arrayfields['p.dateo']['checked'])) {
	print '<td class="liste_titre center nowraponall">';
	/*if (!empty($conf->global->MAIN_LIST_FILTER_ON_DAY)) {
		print '<input class="flat valignmiddle" type="text" size="1" maxlength="2" name="search_sday" value="'.dol_escape_htmltag($search_sday).'">';
	}
	print '<input class="flat valignmiddle" type="text" size="1" maxlength="2" name="search_smonth" value="'.dol_escape_htmltag($search_smonth).'">';
	print $formother->selectyear($search_syear ? $search_syear : -1, 'search_syear', 1, 20, 5, 0, 0, '', 'widthauto valignmiddle');*/
	print '<div class="nowrap">';
	print $form->selectDate($search_date_start_start ? $search_date_start_start : -1, 'search_date_start_start', 0, 0, 1, '', 1, 0, 0, '', '', '', '', 1, '', $langs->trans('From'));
	print '</div>';
	print '<div class="nowrap">';
	print $form->selectDate($search_date_start_end ? $search_date_start_end : -1, 'search_date_start_end', 0, 0, 1, '', 1, 0, 0, '', '', '', '', 1, '', $langs->trans('to'));
	print '</div>';
	print '</td>';
}
// End date
if (!empty($arrayfields['p.datee']['checked'])) {
	print '<td class="liste_titre center nowraponall">';
	/*if (!empty($conf->global->MAIN_LIST_FILTER_ON_DAY)) {
		print '<input class="flat valignmiddle" type="text" size="1" maxlength="2" name="search_eday" value="'.dol_escape_htmltag($search_eday).'">';
	}
	print '<input class="flat valignmiddle" type="text" size="1" maxlength="2" name="search_emonth" value="'.dol_escape_htmltag($search_emonth).'">';
	print $formother->selectyear($search_eyear ? $search_eyear : -1, 'search_eyear', 1, 20, 5, 0, 0, '', 'widthauto valignmiddle');*/
	print '<div class="nowrap">';
	print $form->selectDate($search_date_end_start ? $search_date_end_start : -1, 'search_date_end_start', 0, 0, 1, '', 1, 0, 0, '', '', '', '', 1, '', $langs->trans('From'));
	print '</div>';
	print '<div class="nowrap">';
	print $form->selectDate($search_date_end_end ? $search_date_end_end : -1, 'search_date_end_end', 0, 0, 1, '', 1, 0, 0, '', '', '', '', 1, '', $langs->trans('to'));
	print '</div>';
	print '</td>';
}
if (!empty($arrayfields['p.public']['checked'])) {
	print '<td class="liste_titre center">';
	$array = array(''=>'', 0 => $langs->trans("PrivateProject"), 1 => $langs->trans("SharedProject"));
	print $form->selectarray('search_public', $array, $search_public);
	print '</td>';
}
if (!empty($arrayfields['c.assigned']['checked'])) {
	print '<td class="liste_titre center">';
	print '</td>';
}
// Opp status
if (!empty($arrayfields['p.fk_opp_status']['checked'])) {
	print '<td class="liste_titre nowrap center">';
	print $formproject->selectOpportunityStatus('search_opp_status', $search_opp_status, 1, 0, 1, 0, 'maxwidth100 nowrapoption', 1, 0);
	print '</td>';
}
if (!empty($arrayfields['p.opp_amount']['checked'])) {
	print '<td class="liste_titre nowrap right">';
	print '<input type="text" class="flat" name="search_opp_amount" size="3" value="'.$search_opp_amount.'">';
	print '</td>';
}
if (!empty($arrayfields['p.opp_percent']['checked'])) {
	print '<td class="liste_titre nowrap right">';
	print '<input type="text" class="flat" name="search_opp_percent" size="2" value="'.$search_opp_percent.'">';
	print '</td>';
}
if (!empty($arrayfields['opp_weighted_amount']['checked'])) {
	print '<td class="liste_titre nowrap right">';
	print '</td>';
}
if (!empty($arrayfields['p.budget_amount']['checked'])) {
	print '<td class="liste_titre nowrap right">';
	print '<input type="text" class="flat" name="search_budget_amount" size="4" value="'.$search_budget_amount.'">';
	print '</td>';
}
if (!empty($arrayfields['p.usage_opportunity']['checked'])) {
	print '<td class="liste_titre nowrap right">';
	print $form->selectyesno('search_usage_opportunity', $search_usage_opportunity, 1, false, 1);
	print '';
	print '</td>';
}
if (!empty($arrayfields['p.usage_task']['checked'])) {
	print '<td class="liste_titre nowrap right">';
	print $form->selectyesno('search_usage_task', $search_usage_task, 1, false, 1);
	print '</td>';
}
if (!empty($arrayfields['p.usage_bill_time']['checked'])) {
	print '<td class="liste_titre nowrap right">';
	print $form->selectyesno('search_usage_bill_time', $search_usage_bill_time, 1, false, 1);
	print '</td>';
}
if (!empty($arrayfields['p.usage_organize_event']['checked'])) {
	print '<td class="liste_titre nowrap right">';
	print $form->selectyesno('search_usage_event_organization', $search_usage_event_organization, 1, false, 1);
	print '</td>';
}
if (!empty($arrayfields['p.accept_conference_suggestions']['checked'])) {
	print '<td class="liste_titre nowrap right">';
	print $form->selectyesno('search_accept_conference_suggestions', $search_accept_conference_suggestions, 1, false, 1);
	print '</td>';
}
if (!empty($arrayfields['p.accept_booth_suggestions']['checked'])) {
	print '<td class="liste_titre nowrap right">';
	print $form->selectyesno('search_accept_booth_suggestions', $search_accept_booth_suggestions, 1, false, 1);
	print '</td>';
}
if (!empty($arrayfields['p.price_registration']['checked'])) {
	print '<td class="liste_titre nowrap right">';
	print '<input type="text" class="flat" name="search_price_registration" size="4" value="'.$search_price_registration.'">';
	print '</td>';
}
if (!empty($arrayfields['p.price_booth']['checked'])) {
	print '<td class="liste_titre nowrap right">';
	print '<input type="text" class="flat" name="search_price_booth" size="4" value="'.$search_price_booth.'">';
	print '</td>';
}
if (!empty($arrayfields['u.login']['checked'])) {
	// Author
	print '<td class="liste_titre" align="center">';
	print '<input class="flat" size="4" type="text" name="search_login" value="'.dol_escape_htmltag($search_login).'">';
	print '</td>';
}
// Extra fields
include DOL_DOCUMENT_ROOT.'/core/tpl/extrafields_list_search_input.tpl.php';

// Fields from hook
$parameters = array('arrayfields'=>$arrayfields);
$reshook = $hookmanager->executeHooks('printFieldListOption', $parameters); // Note that $action and $object may have been modified by hook
print $hookmanager->resPrint;
if (!empty($arrayfields['p.datec']['checked'])) {
	// Date creation
	print '<td class="liste_titre">';
	print '</td>';
}
if (!empty($arrayfields['p.tms']['checked'])) {
	// Date modification
	print '<td class="liste_titre">';
	print '</td>';
}
if (!empty($arrayfields['p.email_msgid']['checked'])) {
	// Email msg id
	print '<td class="liste_titre">';
	print '</td>';
}
if (!empty($arrayfields['p.fk_statut']['checked'])) {
	print '<td class="liste_titre nowrap right">';
	$arrayofstatus = array();
	foreach ($object->statuts_short as $key => $val) {
		$arrayofstatus[$key] = $langs->trans($val);
	}
	$arrayofstatus['99'] = $langs->trans("NotClosed").' ('.$langs->trans('Draft').' + '.$langs->trans('Opened').')';
	print $form->selectarray('search_status', $arrayofstatus, $search_status, 1, 0, 0, '', 0, 0, 0, '', 'minwidth75imp maxwidth125 selectarrowonleft');
	print ajax_combobox('search_status');
	print '</td>';
}
// Action column
if (empty($conf->global->MAIN_CHECKBOX_LEFT_COLUMN)) {
	print '<td class="liste_titre maxwidthsearch">';
	$searchpicto = $form->showFilterButtons();
	print $searchpicto;
	print '</td>';
}
print '</tr>'."\n";

print '<tr class="liste_titre">';
if (!empty($conf->global->MAIN_CHECKBOX_LEFT_COLUMN)) {
	print_liste_field_titre($selectedfields, $_SERVER["PHP_SELF"], "", '', '', '', $sortfield, $sortorder, 'center maxwidthsearch ');
}
if (!empty($arrayfields['p.ref']['checked'])) {
	print_liste_field_titre($arrayfields['p.ref']['label'], $_SERVER["PHP_SELF"], "p.ref", "", $param, "", $sortfield, $sortorder);
}
if (!empty($arrayfields['p.title']['checked'])) {
	print_liste_field_titre($arrayfields['p.title']['label'], $_SERVER["PHP_SELF"], "p.title", "", $param, "", $sortfield, $sortorder);
}
if (!empty($arrayfields['s.nom']['checked'])) {
	print_liste_field_titre($arrayfields['s.nom']['label'], $_SERVER["PHP_SELF"], "s.nom", "", $param, "", $sortfield, $sortorder);
}
if (!empty($arrayfields['s.name_alias']['checked'])) {
	print_liste_field_titre($arrayfields['s.name_alias']['label'], $_SERVER["PHP_SELF"], "s.name_alias", "", $param, "", $sortfield, $sortorder);
}
if (!empty($arrayfields['commercial']['checked'])) {
	print_liste_field_titre($arrayfields['commercial']['label'], $_SERVER["PHP_SELF"], "", "", $param, "", $sortfield, $sortorder, 'tdoverflowmax100imp ');
}
if (!empty($arrayfields['p.dateo']['checked'])) {
	print_liste_field_titre($arrayfields['p.dateo']['label'], $_SERVER["PHP_SELF"], "p.dateo", "", $param, '', $sortfield, $sortorder, 'center ');
}
if (!empty($arrayfields['p.datee']['checked'])) {
	print_liste_field_titre($arrayfields['p.datee']['label'], $_SERVER["PHP_SELF"], "p.datee", "", $param, '', $sortfield, $sortorder, 'center ');
}
if (!empty($arrayfields['p.public']['checked'])) {
	print_liste_field_titre($arrayfields['p.public']['label'], $_SERVER["PHP_SELF"], "p.public", "", $param, "", $sortfield, $sortorder, 'center ');
}
if (!empty($arrayfields['c.assigned']['checked'])) {
	print_liste_field_titre($arrayfields['c.assigned']['label'], $_SERVER["PHP_SELF"], "", '', $param, '', $sortfield, $sortorder, 'center ', '');
}
if (!empty($arrayfields['p.fk_opp_status']['checked'])) {
	print_liste_field_titre($arrayfields['p.fk_opp_status']['label'], $_SERVER["PHP_SELF"], 'p.fk_opp_status', "", $param, '', $sortfield, $sortorder, 'center ');
}
if (!empty($arrayfields['p.opp_amount']['checked'])) {
	print_liste_field_titre($arrayfields['p.opp_amount']['label'], $_SERVER["PHP_SELF"], 'p.opp_amount', "", $param, '', $sortfield, $sortorder, 'right ');
}
if (!empty($arrayfields['p.opp_percent']['checked'])) {
	print_liste_field_titre($arrayfields['p.opp_percent']['label'], $_SERVER['PHP_SELF'], 'p.opp_percent', "", $param, '', $sortfield, $sortorder, 'right ');
}
if (!empty($arrayfields['opp_weighted_amount']['checked'])) {
	print_liste_field_titre($arrayfields['opp_weighted_amount']['label'], $_SERVER['PHP_SELF'], 'opp_weighted_amount', '', $param, '', $sortfield, $sortorder, 'right ');
}
if (!empty($arrayfields['p.budget_amount']['checked'])) {
	print_liste_field_titre($arrayfields['p.budget_amount']['label'], $_SERVER["PHP_SELF"], 'p.budget_amount', "", $param, '', $sortfield, $sortorder, 'right ');
}
if (!empty($arrayfields['p.usage_opportunity']['checked'])) {
	print_liste_field_titre($arrayfields['p.usage_opportunity']['label'], $_SERVER["PHP_SELF"], 'p.usage_opportunity', "", $param, '', $sortfield, $sortorder, 'right ');
}
if (!empty($arrayfields['p.usage_task']['checked'])) {
	print_liste_field_titre($arrayfields['p.usage_task']['label'], $_SERVER["PHP_SELF"], 'p.usage_task', "", $param, '', $sortfield, $sortorder, 'right ');
}
if (!empty($arrayfields['p.usage_bill_time']['checked'])) {
	print_liste_field_titre($arrayfields['p.usage_bill_time']['label'], $_SERVER["PHP_SELF"], 'p.usage_bill_time', "", $param, '', $sortfield, $sortorder, 'right ');
}
if (!empty($arrayfields['p.usage_organize_event']['checked'])) {
	print_liste_field_titre($arrayfields['p.usage_organize_event']['label'], $_SERVER["PHP_SELF"], 'p.usage_organize_event', "", $param, '', $sortfield, $sortorder, 'right ');
}
if (!empty($arrayfields['p.accept_conference_suggestions']['checked'])) {
	print_liste_field_titre($arrayfields['p.accept_conference_suggestions']['label'], $_SERVER["PHP_SELF"], 'p.accept_conference_suggestions', "", $param, '', $sortfield, $sortorder, 'right ');
}
if (!empty($arrayfields['p.accept_booth_suggestions']['checked'])) {
	print_liste_field_titre($arrayfields['p.accept_booth_suggestions']['label'], $_SERVER["PHP_SELF"], 'p.accept_booth_suggestions', "", $param, '', $sortfield, $sortorder, 'right ');
}
if (!empty($arrayfields['p.price_registration']['checked'])) {
	print_liste_field_titre($arrayfields['p.price_registration']['label'], $_SERVER["PHP_SELF"], 'p.price_registration', "", $param, '', $sortfield, $sortorder, 'right ');
}
if (!empty($arrayfields['p.price_booth']['checked'])) {
	print_liste_field_titre($arrayfields['p.price_booth']['label'], $_SERVER["PHP_SELF"], 'p.price_booth', "", $param, '', $sortfield, $sortorder, 'right ');
}
if (!empty($arrayfields['u.login']['checked'])) {
	print_liste_field_titre($arrayfields['u.login']['label'], $_SERVER["PHP_SELF"], 'u.login', '', $param, 'align="center"', $sortfield, $sortorder);
}
// Extra fields
include DOL_DOCUMENT_ROOT.'/core/tpl/extrafields_list_search_title.tpl.php';
// Hook fields
$parameters = array('arrayfields'=>$arrayfields, 'param'=>$param, 'sortfield'=>$sortfield, 'sortorder'=>$sortorder);
$reshook = $hookmanager->executeHooks('printFieldListTitle', $parameters); // Note that $action and $object may have been modified by hook
print $hookmanager->resPrint;
if (!empty($arrayfields['p.datec']['checked'])) {
	print_liste_field_titre($arrayfields['p.datec']['label'], $_SERVER["PHP_SELF"], "p.datec", "", $param, '', $sortfield, $sortorder, 'center nowrap ');
}
if (!empty($arrayfields['p.tms']['checked'])) {
	print_liste_field_titre($arrayfields['p.tms']['label'], $_SERVER["PHP_SELF"], "p.tms", "", $param, '', $sortfield, $sortorder, 'center nowrap ');
}
if (!empty($arrayfields['p.email_msgid']['checked'])) {
	print_liste_field_titre($arrayfields['p.email_msgid']['label'], $_SERVER["PHP_SELF"], "p.email_msgid", "", $param, '', $sortfield, $sortorder, 'center ');
}
if (!empty($arrayfields['p.fk_statut']['checked'])) {
	print_liste_field_titre($arrayfields['p.fk_statut']['label'], $_SERVER["PHP_SELF"], "p.fk_statut", "", $param, '', $sortfield, $sortorder, 'right ');
}
if (empty($conf->global->MAIN_CHECKBOX_LEFT_COLUMN)) {
	print_liste_field_titre($selectedfields, $_SERVER["PHP_SELF"], "", '', '', '', $sortfield, $sortorder, 'center maxwidthsearch ');
}
print "</tr>\n";

$userstatic = new User($db);

$i = 0;
$totalarray = array(
	'nbfield' => 0,
	'val' => array(),
);
$imaxinloop = ($limit ? min($num, $limit) : $num);
while ($i < $imaxinloop) {
	$obj = $db->fetch_object($resql);
	if (empty($obj)) {
		break; // Should not happen
	}

	$object->id = $obj->id;
	$object->user_author_id = $obj->fk_user_creat;
	$object->public = $obj->public;
	$object->ref = $obj->ref;
	$object->datee = $db->jdate($obj->date_end);
	$object->statut = $obj->status; // deprecated
	$object->status = $obj->status;
	$object->public = $obj->public;
	$object->opp_status = $obj->fk_opp_status;
	$object->title = $obj->title;

	$userAccess = $object->restrictedProjectArea($user); // why this ?
	if ($userAccess >= 0) {
		$companystatic->id = $obj->socid;
		$companystatic->name = $obj->name;
		$companystatic->name_alias = $obj->alias;
		$companystatic->client = $obj->client;
		$companystatic->code_client = $obj->code_client;
		$companystatic->email = $obj->email;
		$companystatic->phone = $obj->phone;
		$companystatic->address = $obj->address;
		$companystatic->zip = $obj->zip;
		$companystatic->town = $obj->town;
		$companystatic->country_code = $obj->country_code;

		print '<tr class="oddeven">';

		// Action column
		if (!empty($conf->global->MAIN_CHECKBOX_LEFT_COLUMN)) {
			print '<td class="nowrap center">';
			if ($massactionbutton || $massaction) {   // If we are in select mode (massactionbutton defined) or if we have already selected and sent an action ($massaction) defined
				$selected = 0;
				if (in_array($obj->id, $arrayofselected)) {
					$selected = 1;
				}
				print '<input id="cb'.$obj->id.'" class="flat checkforselect" type="checkbox" name="toselect[]" value="'.$obj->id.'"'.($selected ? ' checked="checked"' : '').'>';
			}
			print '</td>';
		}
		// Project url
		if (!empty($arrayfields['p.ref']['checked'])) {
			print '<td class="nowraponall">';
			print $object->getNomUrl(1, (!empty(GETPOST('search_usage_event_organization', 'int'))?'eventorganization':''));
			if ($object->hasDelay()) {
				print img_warning($langs->trans('Late'));
			}
			print '</td>';
			if (!$i) {
				$totalarray['nbfield']++;
			}
		}
		// Title
		if (!empty($arrayfields['p.title']['checked'])) {
			print '<td class="tdoverflowmax200" title="'.dol_escape_htmltag($obj->title).'">';
			print $obj->title;
			print '</td>';
			if (!$i) {
				$totalarray['nbfield']++;
			}
		}
		// Company
		if (!empty($arrayfields['s.nom']['checked'])) {
			print '<td class="tdoverflowmax100">';
			if ($obj->socid) {
				print $companystatic->getNomUrl(1, '', 0, 0, -1, empty($arrayfields['s.name_alias']['checked']) ? 0 : 1);
			} else {
				print '&nbsp;';
			}
			print '</td>';
			if (!$i) {
				$totalarray['nbfield']++;
			}
		}
		// Alias
		if (!empty($arrayfields['s.name_alias']['checked'])) {
			print '<td class="tdoverflowmax100">';
			if ($obj->socid) {
				print $companystatic->name_alias;
			} else {
				print '&nbsp;';
			}
			print '</td>';
			if (!$i) {
				$totalarray['nbfield']++;
			}
		}
		// Sales Representatives
		if (!empty($arrayfields['commercial']['checked'])) {
			print '<td>';
			if ($obj->socid) {
				$companystatic->id = $obj->socid;
				$companystatic->name = $obj->name;
				$listsalesrepresentatives = $companystatic->getSalesRepresentatives($user);
				$nbofsalesrepresentative = count($listsalesrepresentatives);
				if ($nbofsalesrepresentative > 6) {
					// We print only number
					print $nbofsalesrepresentative;
				} elseif ($nbofsalesrepresentative > 0) {
					$userstatic = new User($db);
					$j = 0;
					foreach ($listsalesrepresentatives as $val) {
						$userstatic->id = $val['id'];
						$userstatic->lastname = $val['lastname'];
						$userstatic->firstname = $val['firstname'];
						$userstatic->email = $val['email'];
						$userstatic->statut = $val['statut'];
						$userstatic->entity = $val['entity'];
						$userstatic->photo = $val['photo'];
						$userstatic->login = $val['login'];
						$userstatic->office_phone = $val['office_phone'];
						$userstatic->office_fax = $val['office_fax'];
						$userstatic->user_mobile = $val['user_mobile'];
						$userstatic->job = $val['job'];
						$userstatic->gender = $val['gender'];
						print ($nbofsalesrepresentative < 2) ? $userstatic->getNomUrl(-1, '', 0, 0, 12) : $userstatic->getNomUrl(-2);
						$j++;
						if ($j < $nbofsalesrepresentative) {
							print ' ';
						}
					}
				}
				//else print $langs->trans("NoSalesRepresentativeAffected");
			} else {
				print '&nbsp;';
			}
			print '</td>';
			if (!$i) {
				$totalarray['nbfield']++;
			}
		}
		// Date start
		if (!empty($arrayfields['p.dateo']['checked'])) {
			print '<td class="center">';
			print dol_print_date($db->jdate($obj->date_start), 'day');
			print '</td>';
			if (!$i) {
				$totalarray['nbfield']++;
			}
		}
		// Date end
		if (!empty($arrayfields['p.datee']['checked'])) {
			print '<td class="center">';
			print dol_print_date($db->jdate($obj->date_end), 'day');
			print '</td>';
			if (!$i) {
				$totalarray['nbfield']++;
			}
		}
		// Visibility
		if (!empty($arrayfields['p.public']['checked'])) {
			print '<td class="center">';
			if ($obj->public) {
				print img_picto($langs->trans('SharedProject'), 'world', 'class="paddingrightonly"');
				//print $langs->trans('SharedProject');
			} else {
				print img_picto($langs->trans('PrivateProject'), 'private', 'class="paddingrightonly"');
				//print $langs->trans('PrivateProject');
			}
			print '</td>';
			if (!$i) {
				$totalarray['nbfield']++;
			}
		}
		// Contacts of project
		if (!empty($arrayfields['c.assigned']['checked'])) {
			print '<td class="center">';
			$ifisrt = 1;
			foreach (array('internal', 'external') as $source) {
				$tab = $object->liste_contact(-1, $source);
				$numcontact = count($tab);
				if (!empty($numcontact)) {
					foreach ($tab as $contactproject) {
						//var_dump($contacttask);
						if ($source == 'internal') {
							$c = new User($db);
						} else {
							$c = new Contact($db);
						}
						$c->fetch($contactproject['id']);
						if (!empty($c->photo)) {
							if (get_class($c) == 'User') {
								print $c->getNomUrl(-2, '', 0, 0, 24, 1, '', ($ifisrt ? '' : 'notfirst'));
							} else {
								print $c->getNomUrl(-2, '', 0, '', -1, 0, ($ifisrt ? '' : 'notfirst'));
							}
						} else {
							if (get_class($c) == 'User') {
								print $c->getNomUrl(2, '', 0, 0, 24, 1, '', ($ifisrt ? '' : 'notfirst'));
							} else {
								print $c->getNomUrl(2, '', 0, '', -1, 0, ($ifisrt ? '' : 'notfirst'));
							}
						}
						$ifisrt = 0;
					}
				}
			}
			print '</td>';
		}
		// Opp Status
		if (!empty($arrayfields['p.fk_opp_status']['checked'])) {
			print '<td class="center">';
			if ($obj->opp_status_code) {
				print $langs->trans("OppStatus".$obj->opp_status_code);
			}
			print '</td>';
			if (!$i) {
				$totalarray['nbfield']++;
			}
		}
		// Opp Amount
		if (!empty($arrayfields['p.opp_amount']['checked'])) {
			print '<td class="right">';
			//if ($obj->opp_status_code)
			if (strcmp($obj->opp_amount, '')) {
				print '<span class="amount">'.price($obj->opp_amount, 1, $langs, 1, -1, -1, '').'</span>';
				$totalarray['val']['p.opp_amount'] += $obj->opp_amount;
			}
			print '</td>';
			if (!$i) {
				$totalarray['nbfield']++;
			}
			if (!$i) {
				$totalarray['pos'][$totalarray['nbfield']] = 'p.opp_amount';
			}
		}
		// Opp percent
		if (!empty($arrayfields['p.opp_percent']['checked'])) {
			print '<td class="right">';
			if ($obj->opp_percent) {
				print price($obj->opp_percent, 1, $langs, 1, 0).'%';
			}
			print '</td>';
			if (!$i) {
				$totalarray['nbfield']++;
			}
		}
		// Opp weighted amount
		if (!empty($arrayfields['opp_weighted_amount']['checked'])) {
			if (!isset($totalarray['val']['opp_weighted_amount'])) {
				$totalarray['val']['opp_weighted_amount'] = 0;
			}
			print '<td align="right">';
			if ($obj->opp_weighted_amount) {
				print '<span class="amount">'.price($obj->opp_weighted_amount, 1, $langs, 1, -1, -1, '').'</span>';
				$totalarray['val']['opp_weighted_amount'] += $obj->opp_weighted_amount;
			}
			print '</td>';
			if (!$i) {
				$totalarray['nbfield']++;
			}
			if (!$i) {
				$totalarray['pos'][$totalarray['nbfield']] = 'opp_weighted_amount';
			}
		}
		// Budget
		if (!empty($arrayfields['p.budget_amount']['checked'])) {
			print '<td class="right">';
			if ($obj->budget_amount != '') {
				print '<span class="amount">'.price($obj->budget_amount, 1, $langs, 1, -1, -1).'</span>';
				$totalarray['val']['p.budget_amount'] += $obj->budget_amount;
			}
			print '</td>';
			if (!$i) {
				$totalarray['nbfield']++;
			}
			if (!$i) {
				$totalarray['pos'][$totalarray['nbfield']] = 'p.budget_amount';
			}
		}
		// Usage opportunity
		if (!empty($arrayfields['p.usage_opportunity']['checked'])) {
			print '<td class="right">';
			if ($obj->usage_opportunity) {
				print yn($obj->usage_opportunity);
			}
			print '</td>';
			if (!$i) {
				$totalarray['nbfield']++;
			}
		}
		// Usage task
		if (!empty($arrayfields['p.usage_task']['checked'])) {
			print '<td class="right">';
			if ($obj->usage_task) {
				print yn($obj->usage_task);
			}
			print '</td>';
			if (!$i) {
				$totalarray['nbfield']++;
			}
		}
		// Bill time
		if (!empty($arrayfields['p.usage_bill_time']['checked'])) {
			print '<td class="right">';
			if ($obj->usage_bill_time) {
				print yn($obj->usage_bill_time);
			}
			print '</td>';
			if (!$i) {
				$totalarray['nbfield']++;
			}
		}
		// Event Organization
		if (!empty($arrayfields['p.usage_organize_event']['checked'])) {
			print '<td class="right">';
			if ($obj->usage_organize_event) {
				print yn($obj->usage_organize_event);
			}
			print '</td>';
			if (!$i) {
				$totalarray['nbfield']++;
			}
		}
		// Allow unknown people to suggest conferences
		if (!empty($arrayfields['p.accept_conference_suggestions']['checked'])) {
			print '<td class="right">';
			if ($obj->accept_conference_suggestions) {
				print yn($obj->accept_conference_suggestions);
			}
			print '</td>';
			if (!$i) {
				$totalarray['nbfield']++;
			}
		}
		// Allow unknown people to suggest booth
		if (!empty($arrayfields['p.accept_booth_suggestions']['checked'])) {
			print '<td class="right">';
			if ($obj->accept_booth_suggestions) {
				print yn($obj->accept_booth_suggestions);
			}
			print '</td>';
			if (!$i) {
				$totalarray['nbfield']++;
			}
		}
		// Price of registration
		if (!empty($arrayfields['p.price_registration']['checked'])) {
			print '<td class="right">';
			if ($obj->price_registration != '') {
				print '<span class="amount">'.price($obj->price_registration, 1, $langs, 1, -1, -1).'</span>';
				$totalarray['val']['p.price_registration'] += $obj->price_registration;
			}
			print '</td>';
			if (!$i) {
				$totalarray['nbfield']++;
			}
			if (!$i) {
				$totalarray['pos'][$totalarray['nbfield']] = 'p.price_registration';
			}
		}
		// Price of booth
		if (!empty($arrayfields['p.price_booth']['checked'])) {
			print '<td class="right">';
			if ($obj->price_booth != '') {
				print '<span class="amount">'.price($obj->price_booth, 1, $langs, 1, -1, -1).'</span>';
				$totalarray['val']['p.price_booth'] += $obj->price_booth;
			}
			print '</td>';
			if (!$i) {
				$totalarray['nbfield']++;
			}
			if (!$i) {
				$totalarray['pos'][$totalarray['nbfield']] = 'p.price_booth';
			}
		}
		// Author
		$userstatic->id = $obj->fk_user_creat;
		$userstatic->login = $obj->login;
		$userstatic->lastname = $obj->lastname;
		$userstatic->firstname = $obj->firstname;
		$userstatic->email = $obj->user_email;
		$userstatic->statut = $obj->user_statut;
		$userstatic->entity = $obj->entity;
		$userstatic->photo = $obj->photo;
		$userstatic->office_phone = $obj->office_phone;
		$userstatic->office_fax = $obj->office_fax;
		$userstatic->user_mobile = $obj->user_mobile;
		$userstatic->job = $obj->job;
		$userstatic->gender = $obj->gender;

		if (!empty($arrayfields['u.login']['checked'])) {
			print '<td class="center tdoverflowmax200">';
			if ($userstatic->id) {
				print $userstatic->getNomUrl(-1);
			} else {
				print '&nbsp;';
			}
			print "</td>\n";
			if (!$i) {
				$totalarray['nbfield']++;
			}
		}
		// Extra fields
		include DOL_DOCUMENT_ROOT.'/core/tpl/extrafields_list_print_fields.tpl.php';
		// Fields from hook
		$parameters = array('arrayfields'=>$arrayfields, 'obj'=>$obj, 'i'=>$i, 'totalarray'=>&$totalarray);
		$reshook = $hookmanager->executeHooks('printFieldListValue', $parameters); // Note that $action and $object may have been modified by hook
		print $hookmanager->resPrint;
		// Date creation
		if (!empty($arrayfields['p.datec']['checked'])) {
			print '<td class="center nowraponall">';
			print dol_print_date($db->jdate($obj->date_creation), 'dayhour', 'tzuser');
			print '</td>';
			if (!$i) {
				$totalarray['nbfield']++;
			}
		}
		// Date modification
		if (!empty($arrayfields['p.tms']['checked'])) {
			print '<td class="center nowraponall">';
			print dol_print_date($db->jdate($obj->date_update), 'dayhour', 'tzuser');
			print '</td>';
			if (!$i) {
				$totalarray['nbfield']++;
			}
		}
		// Email MsgID
		if (!empty($arrayfields['p.email_msgid']['checked'])) {
			print '<td class="center">';
			print $obj->email_msgid;
			print '</td>';
			if (!$i) $totalarray['nbfield']++;
		}
		// Status
		if (!empty($arrayfields['p.fk_statut']['checked'])) {
			print '<td class="right">'.$object->getLibStatut(5).'</td>';
			if (!$i) {
				$totalarray['nbfield']++;
			}
		}
		// Action column
		if (empty($conf->global->MAIN_CHECKBOX_LEFT_COLUMN)) {
			print '<td class="nowrap center">';
			if ($massactionbutton || $massaction) {   // If we are in select mode (massactionbutton defined) or if we have already selected and sent an action ($massaction) defined
				$selected = 0;
<<<<<<< HEAD
				if (in_array($obj->id, $arrayofselected)) {
					$selected = 1;
				}
				print '<input id="cb'.$obj->id.'" class="flat checkforselect" type="checkbox" name="toselect[]" value="'.$obj->id.'"'.($selected ? ' checked="checked"' : '').'>';
=======
				if (in_array($object->id, $arrayofselected)) {
					$selected = 1;
				}
				print '<input id="cb'.$object->id.'" class="flat checkforselect" type="checkbox" name="toselect[]" value="'.$object->id.'"'.($selected ? ' checked="checked"' : '').'>';
>>>>>>> cb7db080
			}
			print '</td>';
		}
		if (!$i) {
			$totalarray['nbfield']++;
		}

		print "</tr>\n";
	}

	$i++;
}

// Show total line
include DOL_DOCUMENT_ROOT.'/core/tpl/list_print_total.tpl.php';

// If no record found
if ($num == 0) {
	$colspan = 1;
	foreach ($arrayfields as $key => $val) {
		if (!empty($val['checked'])) {
			$colspan++;
		}
	}
	print '<tr><td colspan="'.$colspan.'"><span class="opacitymedium">'.$langs->trans("NoRecordFound").'</span></td></tr>';
}

$db->free($resql);

$parameters = array('arrayfields'=>$arrayfields, 'sql' => $sql);
$reshook = $hookmanager->executeHooks('printFieldListFooter', $parameters, $object, $action); // Note that $action and $object may have been modified by hook
print $hookmanager->resPrint;

print "</table>\n";
print '</div>';

print "</form>\n";

// End of page
llxFooter();
$db->close();<|MERGE_RESOLUTION|>--- conflicted
+++ resolved
@@ -894,11 +894,7 @@
 
 // Fields title search
 // --------------------------------------------------------------------
-<<<<<<< HEAD
 print '<tr class="liste_titre_filter">';
-=======
-print '<tr class="liste_titre">';
->>>>>>> cb7db080
 // Action column
 if (!empty($conf->global->MAIN_CHECKBOX_LEFT_COLUMN)) {
 	print '<td class="liste_titre maxwidthsearch">';
@@ -1646,17 +1642,10 @@
 			print '<td class="nowrap center">';
 			if ($massactionbutton || $massaction) {   // If we are in select mode (massactionbutton defined) or if we have already selected and sent an action ($massaction) defined
 				$selected = 0;
-<<<<<<< HEAD
 				if (in_array($obj->id, $arrayofselected)) {
 					$selected = 1;
 				}
 				print '<input id="cb'.$obj->id.'" class="flat checkforselect" type="checkbox" name="toselect[]" value="'.$obj->id.'"'.($selected ? ' checked="checked"' : '').'>';
-=======
-				if (in_array($object->id, $arrayofselected)) {
-					$selected = 1;
-				}
-				print '<input id="cb'.$object->id.'" class="flat checkforselect" type="checkbox" name="toselect[]" value="'.$object->id.'"'.($selected ? ' checked="checked"' : '').'>';
->>>>>>> cb7db080
 			}
 			print '</td>';
 		}
