--- conflicted
+++ resolved
@@ -205,8 +205,10 @@
 	$i = 0;
 
 	$param='';
+	if ($mine)				        $param.='&mode=mine';
 	if ($month)              		$param.='&month='.$month;
 	if ($year)               		$param.='&year=' .$year;
+	if ($socid)				        $param.='&socid='.$socid;
 	if ($search_all != '') 			$param.='&search_all='.$search_all;
 	if ($search_ref != '') 			$param.='&search_ref='.$search_ref;
 	if ($search_label != '') 		$param.='&search_label='.$search_label;
@@ -232,7 +234,6 @@
 		else print $langs->trans("ProjectsPublicDesc").'<br><br>';
 	}
 
-<<<<<<< HEAD
 	if ($search_all)
 	{
 		print $langs->trans("Filter")." (".$langs->trans("Ref").", ".$langs->trans("Label")." ".$langs->trans("or")." ".$langs->trans("ThirdParty")."): ";
@@ -267,29 +268,17 @@
     	print '</div>';
 	}
 
-=======
-	$param='';
-	if ($mine)				$param.='mode=mine';
-	if ($socid)				$param.='&socid='.$socid;
-	if ($search_ref)		$param.='&search_ref='.$search_ref;
-	if ($search_label)		$param.='&search_label='.$search_label;
-	if ($search_societe)	$param.='&search_societe='.$search_societe;
-	
-	print '<form method="get" action="'.$_SERVER["PHP_SELF"].'">';
->>>>>>> 2bb1945a
-
 	print '<table class="noborder" width="100%">';
 
 	print '<tr class="liste_titre">';
 	print_liste_field_titre($langs->trans("Ref"),$_SERVER["PHP_SELF"],"p.ref","",$param,"",$sortfield,$sortorder);
 	print_liste_field_titre($langs->trans("Label"),$_SERVER["PHP_SELF"],"p.title","",$param,"",$sortfield,$sortorder);
 	print_liste_field_titre($langs->trans("ThirdParty"),$_SERVER["PHP_SELF"],"s.nom","",$param,"",$sortfield,$sortorder);
-<<<<<<< HEAD
 	print_liste_field_titre($langs->trans("SalesRepresentative"),$_SERVER["PHP_SELF"],"","",$param,"",$sortfield,$sortorder);
 	if (empty($conf->global->PROJECT_LIST_HIDE_STARTDATE)) print_liste_field_titre($langs->trans("DateStart"),$_SERVER["PHP_SELF"],"p.dateo","",$param,'align="center"',$sortfield,$sortorder);
 	print_liste_field_titre($langs->trans("DateEnd"),$_SERVER["PHP_SELF"],"p.datee","",$param,'align="center"',$sortfield,$sortorder);
 	print_liste_field_titre($langs->trans("Visibility"),$_SERVER["PHP_SELF"],"p.public","",$param,"",$sortfield,$sortorder);
-    if (! empty($conf->global->PROJECT_USE_OPPORTUNITIES)) 
+    if (! empty($conf->global->PROJECT_USE_OPPORTUNITIES))
     {
     	print_liste_field_titre($langs->trans("OpportunityAmountShort"),$_SERVER["PHP_SELF"],'p.opp_amount',"",$param,'',$sortfield,$sortorder);
     	print_liste_field_titre($langs->trans("OpportunityStatusShort"),$_SERVER["PHP_SELF"],'p.fk_opp_status',"",$param,'',$sortfield,$sortorder);
@@ -299,10 +288,6 @@
     print $hookmanager->resPrint;
     print_liste_field_titre($langs->trans("Status"),$_SERVER["PHP_SELF"],'p.fk_statut',"",$param,'align="right"',$sortfield,$sortorder);
 	print_liste_field_titre('',$_SERVER["PHP_SELF"],"",'','','',$sortfield,$sortorder,'maxwidthsearch ');
-=======
-	print_liste_field_titre($langs->trans("Visibility"),$_SERVER["PHP_SELF"],"p.public","",$param,"",$sortfield,$sortorder);
-	print_liste_field_titre($langs->trans("Status"),$_SERVER["PHP_SELF"],'p.fk_statut',"",$param,'align="right"',$sortfield,$sortorder);
->>>>>>> 2bb1945a
 	print "</tr>\n";
 
 	print '<tr class="liste_titre">';
@@ -439,13 +424,13 @@
     		print '</td>';
 
     		// Date start
-			if (empty($conf->global->PROJECT_LIST_HIDE_STARTDATE)) 
+			if (empty($conf->global->PROJECT_LIST_HIDE_STARTDATE))
 			{
 				print '<td class="center">';
 	    		print dol_print_date($db->jdate($objp->date_start),'day');
 	    		print '</td>';
 			}
-			
+
     		// Date end
     		print '<td class="center">';
     		print dol_print_date($db->jdate($objp->date_end),'day');
@@ -466,7 +451,7 @@
     			print '<td>';
     			if ($objp->opp_status_code) print $langs->trans("OppAmount".$objp->opp_amount);
     			print '</td>';
-    			
+
     			print '<td>';
     			if ($objp->opp_status_code) print $langs->trans("OppStatusShort".$objp->opp_status_code);
     			print '</td>';
