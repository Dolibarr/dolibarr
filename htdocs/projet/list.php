<?php
/* Copyright (C) 2001-2005 Rodolphe Quiedeville <rodolphe@quiedeville.org>
 * Copyright (C) 2004-2016 Laurent Destailleur  <eldy@users.sourceforge.net>
 * Copyright (C) 2005      Marc Bariley / Ocebo <marc@ocebo.com>
 * Copyright (C) 2005-2010 Regis Houssin        <regis.houssin@capnetworks.com>
 * Copyright (C) 2013      Cédric Salvador      <csalvador@gpcsolutions.fr>
 * Copyright (C) 2015 	   Claudio Aschieri     <c.aschieri@19.coop>
 *
 * This program is free software; you can redistribute it and/or modify
 * it under the terms of the GNU General Public License as published by
 * the Free Software Foundation; either version 3 of the License, or
 * (at your option) any later version.
 *
 * This program is distributed in the hope that it will be useful,
 * but WITHOUT ANY WARRANTY; without even the implied warranty of
 * MERCHANTABILITY or FITNESS FOR A PARTICULAR PURPOSE.  See the
 * GNU General Public License for more details.
 *
 * You should have received a copy of the GNU General Public License
 * along with this program. If not, see <http://www.gnu.org/licenses/>.
 */

/**
 *	\file       htdocs/projet/list.php
 *	\ingroup    projet
 *	\brief      Page to list projects
 */

require '../main.inc.php';
require_once DOL_DOCUMENT_ROOT.'/projet/class/project.class.php';
require_once DOL_DOCUMENT_ROOT.'/core/lib/date.lib.php';
require_once DOL_DOCUMENT_ROOT.'/core/class/html.formother.class.php';
require_once DOL_DOCUMENT_ROOT.'/core/class/html.formprojet.class.php';

$langs->load('projects');
$langs->load('companies');
$langs->load('commercial');

$title = $langs->trans("Projects");

// Security check
$socid = (is_numeric($_GET["socid"]) ? $_GET["socid"] : 0 );
if ($user->societe_id > 0) $socid=$user->societe_id;
if ($socid > 0)
{
	$soc = new Societe($db);
	$soc->fetch($socid);
	$title .= ' (<a href="list.php">'.$soc->name.'</a>)';
}
if (!$user->rights->projet->lire) accessforbidden();


$limit = GETPOST("limit")?GETPOST("limit","int"):$conf->liste_limit;
$sortfield = GETPOST("sortfield","alpha");
$sortorder = GETPOST("sortorder");
$page = GETPOST("page");
$page = is_numeric($page) ? $page : 0;
$page = $page == -1 ? 0 : $page;
if (! $sortfield) $sortfield="p.ref";
if (! $sortorder) $sortorder="ASC";
$offset = $conf->liste_limit * $page ;
$pageprev = $page - 1;
$pagenext = $page + 1;

$search_all=GETPOST("search_all");
$search_categ=GETPOST("search_categ",'alpha');
$search_ref=GETPOST("search_ref");
$search_label=GETPOST("search_label");
$search_societe=GETPOST("search_societe");
$search_year=GETPOST("search_year");
$search_all=GETPOST("search_all");
$search_status=GETPOST("search_status",'int');
$search_opp_status=GETPOST("search_opp_status",'alpha');
$search_opp_percent=GETPOST("search_opp_percent",'alpha');
$search_opp_amount=GETPOST("search_opp_amount",'alpha');
$search_budget_amount=GETPOST("search_budget_amount",'alpha');
$search_public=GETPOST("search_public",'int');
$search_user=GETPOST('search_user','int');
$search_sale=GETPOST('search_sale','int');
$optioncss = GETPOST('optioncss','alpha');

$mine = $_REQUEST['mode']=='mine' ? 1 : 0;
if ($mine) { $search_user = $user->id; $mine=0; }

$sday	= GETPOST('sday','int');
$smonth	= GETPOST('smonth','int');
$syear	= GETPOST('syear','int');
$day	= GETPOST('day','int');
$month	= GETPOST('month','int');
$year	= GETPOST('year','int');

if ($search_status == '') $search_status=-1;	// -1 or 1


// Initialize context for list
$contextpage=GETPOST('contextpage','aZ')?GETPOST('contextpage','aZ'):'projectlist';

// Initialize technical object to manage hooks of thirdparties. Note that conf->hooks_modules contains array array
$hookmanager->initHooks(array($contextpage));
$extrafields = new ExtraFields($db);

// fetch optionals attributes and labels
$extralabels = $extrafields->fetch_name_optionals_label('projet');
$search_array_options=$extrafields->getOptionalsFromPost($extralabels,'','search_');

// List of fields to search into when doing a "search in all"
$fieldstosearchall = array(
	'p.ref'=>"Ref",
	'p.title'=>"Label",
	's.nom'=>"ThirdPartyName",
    "p.note_public"=>"NotePublic"
);
if (empty($user->socid)) $fieldstosearchall["p.note_private"]="NotePrivate";

$arrayfields=array(
    'p.ref'=>array('label'=>$langs->trans("Ref"), 'checked'=>1),
    'p.title'=>array('label'=>$langs->trans("Label"), 'checked'=>1),
    's.nom'=>array('label'=>$langs->trans("ThirdParty"), 'checked'=>1, 'enabled'=>$conf->societe->enabled),
    'commercial'=>array('label'=>$langs->trans("SalesRepresentative"), 'checked'=>1),
	'p.dateo'=>array('label'=>$langs->trans("DateStart"), 'checked'=>1, 'position'=>100),
    'p.datee'=>array('label'=>$langs->trans("DateEnd"), 'checked'=>1, 'position'=>101),
    'p.public'=>array('label'=>$langs->trans("Visibility"), 'checked'=>1, 'position'=>102),
    'p.opp_amount'=>array('label'=>$langs->trans("OpportunityAmountShort"), 'checked'=>1, 'enabled'=>($conf->global->PROJECT_USE_OPPORTUNITIES?1:0), 'position'=>103),
    'p.fk_opp_status'=>array('label'=>$langs->trans("OpportunityStatusShort"), 'checked'=>1, 'enabled'=>($conf->global->PROJECT_USE_OPPORTUNITIES?1:0), 'position'=>104),
    'p.opp_percent'=>array('label'=>$langs->trans("OpportunityProbabilityShort"), 'checked'=>1, 'enabled'=>($conf->global->PROJECT_USE_OPPORTUNITIES?1:0), 'position'=>105),
    'p.budget_amount'=>array('label'=>$langs->trans("Budget"), 'checked'=>0, 'position'=>110),
    'p.datec'=>array('label'=>$langs->trans("DateCreationShort"), 'checked'=>0, 'position'=>500),
    'p.tms'=>array('label'=>$langs->trans("DateModificationShort"), 'checked'=>0, 'position'=>500),
    'p.fk_statut'=>array('label'=>$langs->trans("Status"), 'checked'=>1, 'position'=>1000),
);
// Extra fields
if (is_array($extrafields->attribute_label) && count($extrafields->attribute_label))
{
   foreach($extrafields->attribute_label as $key => $val) 
   {
       $arrayfields["ef.".$key]=array('label'=>$extrafields->attribute_label[$key], 'checked'=>$extrafields->attribute_list[$key], 'position'=>$extrafields->attribute_pos[$key], 'enabled'=>$extrafields->attribute_perms[$key]);
   }
}


/*
 * Actions
 */

if (GETPOST('cancel')) { $action='list'; $massaction=''; }
if (! GETPOST('confirmmassaction') && $massaction != 'presend' && $massaction != 'confirm_presend' && $massaction != 'confirm_createbills') { $massaction=''; }

$parameters=array('socid'=>$socid);
$reshook=$hookmanager->executeHooks('doActions',$parameters,$object,$action);    // Note that $action and $object may have been modified by some hooks
if ($reshook < 0) setEventMessages($hookmanager->error, $hookmanager->errors, 'errors');

if (empty($reshook))
{
    // Selection of new fields
    include DOL_DOCUMENT_ROOT.'/core/actions_changeselectedfields.inc.php';

    // Purge search criteria
    if (GETPOST("button_removefilter_x") || GETPOST("button_removefilter.x") || GETPOST("button_removefilter")) // Both test are required to be compatible with all browsers
    {
    	$search_all='';
    	$search_categ='';
    	$search_ref="";
    	$search_label="";
    	$search_societe="";
    	$search_year="";
    	$search_status=-1;
    	$search_opp_status=-1;
    	$search_opp_amount='';
    	$search_opp_percent='';
    	$search_budget_amount='';
    	$search_public="";
    	$search_sale="";
    	$search_user='';
    	$sday="";
    	$smonth="";
    	$syear="";
    	$day="";
    	$month="";
    	$year="";
    	$search_array_options=array();
    }
}


/*
 * View
 */

$projectstatic = new Project($db);
$socstatic = new Societe($db);
$form = new Form($db);
$formother = new FormOther($db);
$formproject = new FormProjets($db);

$title=$langs->trans("Projects");
if ($search_user == $user->id) $title=$langs->trans("MyProjects");

// Get list of project id allowed to user (in a string list separated by coma)
if (! $user->rights->projet->all->lire) $projectsListId = $projectstatic->getProjectsAuthorizedForUser($user,0,1,$socid);

// Get id of types of contacts for projects (This list never contains a lot of elements)
$listofprojectcontacttype=array();
$sql = "SELECT ctc.rowid, ctc.code FROM ".MAIN_DB_PREFIX."c_type_contact as ctc";
$sql.= " WHERE ctc.element = '" . $projectstatic->element . "'";
$sql.= " AND ctc.source = 'internal'";
$resql = $db->query($sql);
if ($resql)
{
    while($obj = $db->fetch_object($resql))
    {
        $listofprojectcontacttype[$obj->rowid]=$obj->code;
    }
}
else dol_print_error($db);
if (count($listofprojectcontacttype) == 0) $listofprojectcontacttype[0]='0';    // To avoid sql syntax error if not found


$distinct='DISTINCT';   // We add distinct until we are added a protection to be sure a contact of a project and task is only once.
$sql = "SELECT ".$distinct." p.rowid as projectid, p.ref, p.title, p.fk_statut, p.fk_opp_status, p.public, p.fk_user_creat";
$sql.= ", p.datec as date_creation, p.dateo as date_start, p.datee as date_end, p.opp_amount, p.opp_percent, p.tms as date_update, p.budget_amount";
$sql.= ", s.nom as name, s.rowid as socid";
$sql.= ", cls.code as opp_status_code";
// We'll need these fields in order to filter by categ
if ($search_categ) $sql .= ", cs.fk_categorie, cs.fk_project";
// Add fields for extrafields
foreach ($extrafields->attribute_label as $key => $val) $sql.=($extrafields->attribute_type[$key] != 'separate' ? ",ef.".$key.' as options_'.$key : '');
// Add fields from hooks
$parameters=array();
$reshook=$hookmanager->executeHooks('printFieldListSelect',$parameters);    // Note that $action and $object may have been modified by hook
$sql.=$hookmanager->resPrint;
$sql.= " FROM ".MAIN_DB_PREFIX."projet as p";
if (is_array($extrafields->attribute_label) && count($extrafields->attribute_label)) $sql.= " LEFT JOIN ".MAIN_DB_PREFIX."projet_extrafields as ef on (p.rowid = ef.fk_object)";
$sql.= " LEFT JOIN ".MAIN_DB_PREFIX."societe as s on p.fk_soc = s.rowid";
$sql.= " LEFT JOIN ".MAIN_DB_PREFIX."c_lead_status as cls on p.fk_opp_status = cls.rowid";
// We'll need this table joined to the select in order to filter by categ
if (! empty($search_categ)) $sql.= ' LEFT JOIN '.MAIN_DB_PREFIX."categorie_project as cs ON p.rowid = cs.fk_project"; // We'll need this table joined to the select in order to filter by categ
// We'll need this table joined to the select in order to filter by sale
if ($search_sale > 0 || (! $user->rights->societe->client->voir && ! $socid)) $sql .= " LEFT JOIN ".MAIN_DB_PREFIX."societe_commerciaux as sc ON sc.fk_soc = s.rowid";
if ($search_user > 0)
{
	$sql.=", ".MAIN_DB_PREFIX."element_contact as ecp";
}
$sql.= " WHERE p.entity IN (".getEntity('project',1).')';
if (! $user->rights->projet->all->lire) $sql.= " AND p.rowid IN (".$projectsListId.")";     // public and assigned to, or restricted to company for external users
// No need to check company, as filtering of projects must be done by getProjectsAuthorizedForUser
if ($socid) $sql.= "  AND (p.fk_soc IS NULL OR p.fk_soc = 0 OR p.fk_soc = ".$socid.")";
if ($search_categ > 0)    $sql.= " AND cs.fk_categorie = ".$db->escape($search_categ);
if ($search_categ == -2)  $sql.= " AND cs.fk_categorie IS NULL";
if ($search_ref) $sql .= natural_search('p.ref', $search_ref);
if ($search_label) $sql .= natural_search('p.title', $search_label);
if ($search_societe) $sql .= natural_search('s.nom', $search_societe);
if ($search_opp_amount) $sql .= natural_search('p.opp_amount', $search_opp_amount, 1);
if ($search_opp_percent) $sql .= natural_search('p.opp_percent', $search_opp_percent, 1);
if ($smonth > 0)
{
    if ($syear > 0 && empty($sday))
    	$sql.= " AND p.dateo BETWEEN '".$db->idate(dol_get_first_day($syear,$smonth,false))."' AND '".$db->idate(dol_get_last_day($syear,$smonth,false))."'";
    else if ($syear > 0 && ! empty($sday))
    	$sql.= " AND p.dateo BETWEEN '".$db->idate(dol_mktime(0, 0, 0, $smonth, $sday, $syear))."' AND '".$db->idate(dol_mktime(23, 59, 59, $smonth, $sday, $syear))."'";
    else
    	$sql.= " AND date_format(p.dateo, '%m') = '".$smonth."'";
}
else if ($syear > 0)
{
    $sql.= " AND p.dateo BETWEEN '".$db->idate(dol_get_first_day($syear,1,false))."' AND '".$db->idate(dol_get_last_day($syear,12,false))."'";
}
if ($month > 0)
{
    if ($year > 0 && empty($day))
    	$sql.= " AND p.datee BETWEEN '".$db->idate(dol_get_first_day($year,$month,false))."' AND '".$db->idate(dol_get_last_day($year,$month,false))."'";
    else if ($year > 0 && ! empty($day))
    	$sql.= " AND p.datee BETWEEN '".$db->idate(dol_mktime(0, 0, 0, $month, $day, $year))."' AND '".$db->idate(dol_mktime(23, 59, 59, $month, $day, $year))."'";
    else
    	$sql.= " AND date_format(p.datee, '%m') = '".$month."'";
}
else if ($year > 0)
{
    $sql.= " AND p.datee BETWEEN '".$db->idate(dol_get_first_day($year,1,false))."' AND '".$db->idate(dol_get_last_day($year,12,false))."'";
}
if ($search_all) $sql .= natural_search(array_keys($fieldstosearchall), $search_all);
if ($search_status >= 0) 
{
    if ($search_status == 99) $sql .= " AND p.fk_statut <> 2";
    else $sql .= " AND p.fk_statut = ".$db->escape($search_status);
}
if ($search_opp_status) 
{
    if (is_numeric($search_opp_status) && $search_opp_status > 0) $sql .= " AND p.fk_opp_status = ".$db->escape($search_opp_status);
    if ($search_opp_status == 'all') $sql .= " AND p.fk_opp_status IS NOT NULL";
    if ($search_opp_status == 'openedopp') $sql .= " AND p.fk_opp_status IS NOT NULL AND p.fk_opp_status NOT IN (SELECT rowid FROM ".MAIN_DB_PREFIX."c_lead_status WHERE code IN ('WON','LOST'))";
    if ($search_opp_status == 'none') $sql .= " AND p.fk_opp_status IS NULL";
}
if ($search_public!='') $sql .= " AND p.public = ".$db->escape($search_public);
if ($search_sale > 0) $sql.= " AND sc.fk_user = " .$search_sale;
if (! $user->rights->societe->client->voir && ! $socid) $sql.= " AND ((s.rowid = sc.fk_soc AND sc.fk_user = " .$user->id.") OR (s.rowid IS NULL))";
if ($search_user > 0) $sql.= " AND ecp.fk_c_type_contact IN (".join(',',array_keys($listofprojectcontacttype)).") AND ecp.element_id = p.rowid AND ecp.fk_socpeople = ".$search_user; 
if ($search_opp_amount != '') $sql .= natural_search('p.opp_amount', $search_opp_amount, 1);
if ($search_budget_amount != '') $sql .= natural_search('p.budget_amount', $search_budget_amount, 1);
// Add where from extra fields
foreach ($search_array_options as $key => $val)
{
    $crit=$val;
    $tmpkey=preg_replace('/search_options_/','',$key);
    $typ=$extrafields->attribute_type[$tmpkey];
    $mode=0;
    if (in_array($typ, array('int','double'))) $mode=1;    // Search on a numeric
    if ($val && ( ($crit != '' && ! in_array($typ, array('select'))) || ! empty($crit))) 
    {
        $sql .= natural_search('ef.'.$tmpkey, $crit, $mode);
    }
}
// Add where from hooks
$parameters=array();
$reshook=$hookmanager->executeHooks('printFieldListWhere',$parameters);    // Note that $action and $object may have been modified by hook
$sql.=$hookmanager->resPrint;
$sql.= $db->order($sortfield,$sortorder);

$nbtotalofrecords = 0;
if (empty($conf->global->MAIN_DISABLE_FULL_SCANLIST))
{
    $result = $db->query($sql);
    $nbtotalofrecords = $db->num_rows($result);
}

$sql.= $db->plimit($limit + 1,$offset);

//print $sql;
dol_syslog("list allowed project", LOG_DEBUG);
//print $sql;
$resql = $db->query($sql);
if (! $resql)
{
    dol_print_error($db);
    exit;
}

$var=true;
$num = $db->num_rows($resql);

if ($num == 1 && ! empty($conf->global->MAIN_SEARCH_DIRECT_OPEN_IF_ONLY_ONE) && $search_all)
{
    $obj = $db->fetch_object($resql);
    $id = $obj->projectid;
    header("Location: ".DOL_URL_ROOT.'/projet/card.php?id='.$id);
    exit;
}

llxHeader("",$title,"EN:Module_Projects|FR:Module_Projets|ES:M&oacute;dulo_Proyectos");

$param='';
if (! empty($contextpage) && $contextpage != $_SERVER["PHP_SELF"]) $param.='&contextpage='.$contextpage;
if ($limit > 0 && $limit != $conf->liste_limit) $param.='&limit='.$limit;
if ($sday)              		$param.='&sday='.$day;
if ($smonth)              		$param.='&smonth='.$smonth;
if ($syear)               		$param.='&syear=' .$syear;
if ($day)               		$param.='&day='.$day;
if ($month)              		$param.='&month='.$month;
if ($year)               		$param.='&year=' .$year;
if ($socid)				        $param.='&socid='.$socid;
if ($search_all != '') 			$param.='&search_all='.$search_all;
if ($search_ref != '') 			$param.='&search_ref='.$search_ref;
if ($search_label != '') 		$param.='&search_label='.$search_label;
if ($search_societe != '') 		$param.='&search_societe='.$search_societe;
if ($search_status >= 0) 		$param.='&search_status='.$search_status;
if ((is_numeric($search_opp_status) && $search_opp_status >= 0) || in_array($search_opp_status, array('all','openedopp','none'))) 	$param.='&search_opp_status='.urlencode($search_opp_status);
if ((is_numeric($search_opp_percent) && $search_opp_percent >= 0) || in_array($search_opp_percent, array('all','openedopp','none'))) 	$param.='&search_opp_percent='.urlencode($search_opp_percent);
if ($search_public != '') 		$param.='&search_public='.$search_public;
if ($search_user > 0)    		$param.='&search_user='.$search_user;
if ($search_sale > 0)    		$param.='&search_sale='.$search_sale;
if ($search_opp_amount != '')    $param.='&search_opp_amount='.$search_opp_amount;
if ($search_budget_amount != '') $param.='&search_budget_amount='.$search_budget_amount;
if ($optioncss != '') $param.='&optioncss='.$optioncss;
// Add $param from extra fields
foreach ($search_array_options as $key => $val)
{
    $crit=$val;
    $tmpkey=preg_replace('/search_options_/','',$key);
    if ($val != '') $param.='&search_options_'.$tmpkey.'='.urlencode($val);
}

$text=$langs->trans("Projects");
if ($search_user == $user->id) $text=$langs->trans('MyProjects');

print '<form method="POST" id="searchFormList" action="'.$_SERVER["PHP_SELF"].'">';
if ($optioncss != '') print '<input type="hidden" name="optioncss" value="'.$optioncss.'">';
print '<input type="hidden" name="token" value="'.$_SESSION['newtoken'].'">';
print '<input type="hidden" name="formfilteraction" id="formfilteraction" value="list">';
print '<input type="hidden" name="action" value="list">';
print '<input type="hidden" name="sortfield" value="'.$sortfield.'">';
print '<input type="hidden" name="sortorder" value="'.$sortorder.'">';
print '<input type="hidden" name="type" value="'.$type.'">';
print '<input type="hidden" name="contextpage" value="'.$contextpage.'">';

print_barre_liste($text, $page, $_SERVER["PHP_SELF"], $param, $sortfield, $sortorder, "", $num, $nbtotalofrecords, 'title_project', 0, '', '', $limit);

// Show description of content
if ($search_user == $user->id) print $langs->trans("MyProjectsDesc").'<br><br>';
else
{
	if ($user->rights->projet->all->lire && ! $socid) print $langs->trans("ProjectsDesc").'<br><br>';
	else print $langs->trans("ProjectsPublicDesc").'<br><br>';
}

if ($search_all)
{
    foreach($fieldstosearchall as $key => $val) $fieldstosearchall[$key]=$langs->trans($val);
    print $langs->trans("FilterOnInto", $search_all) . join(', ',$fieldstosearchall);
}

$moreforfilter='';

// Filter on categories
if (! empty($conf->categorie->enabled))
{
    require_once DOL_DOCUMENT_ROOT . '/categories/class/categorie.class.php';
    $moreforfilter.='<div class="divsearchfield">';
    $moreforfilter.=$langs->trans('Categories'). ': ';
    $moreforfilter.=$formother->select_categories('project',$search_categ,'search_categ',1);
    $moreforfilter.='</div>';
}

// If the user can view user other than himself
$moreforfilter.='<div class="divsearchfield">';
$moreforfilter.=$langs->trans('ProjectsWithThisUserAsContact'). ': ';
$includeonly='';
if (empty($user->rights->user->user->lire)) $includeonly=array($user->id);
$moreforfilter.=$form->select_dolusers($search_user, 'search_user', 1, '', 0, $includeonly, '', 0, 0, 0, '', 0, '', 'maxwidth300');
$moreforfilter.='</div>';

// If the user can view thirdparties other than his'
if ($user->rights->societe->client->voir || $socid)
{
	$langs->load("commercial");
	$moreforfilter.='<div class="divsearchfield">';
	$moreforfilter.=$langs->trans('ThirdPartiesOfSaleRepresentative'). ': ';
	$moreforfilter.=$formother->select_salesrepresentatives($search_sale, 'search_sale', $user, 0, 1, 'maxwidth300');
	$moreforfilter.='</div>';
}

if (! empty($moreforfilter))
{
	print '<div class="liste_titre liste_titre_bydiv centpercent">';
	print $moreforfilter;
	$parameters=array();
	$reshook=$hookmanager->executeHooks('printFieldPreListTitle',$parameters);    // Note that $action and $object may have been modified by hook
	print $hookmanager->resPrint;
<<<<<<< HEAD
	if (! empty($arrayfields['p.datec']['checked']))  print_liste_field_titre($arrayfields['p.datec']['label'],$_SERVER["PHP_SELF"],"p.datec","",$param,'align="center" class="nowrap"',$sortfield,$sortorder);
	if (! empty($arrayfields['p.tms']['checked']))    print_liste_field_titre($arrayfields['p.tms']['label'],$_SERVER["PHP_SELF"],"p.tms","",$param,'align="center" class="nowrap"',$sortfield,$sortorder);
	if (! empty($arrayfields['p.fk_statut']['checked'])) print_liste_field_titre($arrayfields['p.fk_statut']['label'],$_SERVER["PHP_SELF"],"p.fk_statut","",$param,'align="right"',$sortfield,$sortorder);
	print_liste_field_titre($selectedfields, $_SERVER["PHP_SELF"],"",'','','align="right"',$sortfield,$sortorder,'maxwidthsearch ');
	print "</tr>\n";

	print '<tr class="liste_titre">';
	if (! empty($arrayfields['p.ref']['checked']))
	{
    	print '<td class="liste_titre">';
    	print '<input type="text" class="flat" name="search_ref" value="'.$search_ref.'" size="6">';
    	print '</td>';
	}
	if (! empty($arrayfields['p.title']['checked']))
	{
    	print '<td class="liste_titre">';
    	print '<input type="text" class="flat" name="search_label" size="8" value="'.$search_label.'">';
    	print '</td>';
	}
	if (! empty($arrayfields['s.nom']['checked']))
	{
    	print '<td class="liste_titre">';
    	print '<input type="text" class="flat" name="search_societe" size="8" value="'.$search_societe.'">';
    	print '</td>';
	}
	// Sale representative
	if (! empty($arrayfields['commercial']['checked']))
	{
    	print '<td class="liste_titre">&nbsp;</td>';
	}
	// Start date
	if (! empty($arrayfields['p.dateo']['checked']))
	{
		print '<td class="liste_titre center">';
		if (! empty($conf->global->MAIN_LIST_FILTER_ON_DAY)) print '<input class="flat" type="text" size="1" maxlength="2" name="sday" value="'.$sday.'">';
		print '<input class="flat" type="text" size="1" maxlength="2" name="smonth" value="'.$smonth.'">';
		$formother->select_year($syear?$syear:-1,'syear',1, 20, 5);
		print '</td>';
	}
	// End date
	if (! empty($arrayfields['p.datee']['checked']))
	{
    	print '<td class="liste_titre center">';
    	if (! empty($conf->global->MAIN_LIST_FILTER_ON_DAY)) print '<input class="flat" type="text" size="1" maxlength="2" name="day" value="'.$day.'">';
    	print '<input class="flat" type="text" size="1" maxlength="2" name="month" value="'.$month.'">';
    	$formother->select_year($year?$year:-1,'year',1, 20, 5);
    	print '</td>';
	}
	if (! empty($arrayfields['p.public']['checked']))
	{
    	print '<td class="liste_titre">';
    	$array=array(''=>'',0 => $langs->trans("PrivateProject"),1 => $langs->trans("SharedProject"));
        print Form::selectarray('search_public',$array,$search_public);
        print '</td>';
	}
	if (! empty($arrayfields['p.opp_amount']['checked']))
	{
		print '<td class="liste_titre nowrap right">';
    	print '<input type="text" class="flat" name="search_opp_amount" size="3" value="'.$search_opp_amount.'">';
		print '</td>';
	}
	if (! empty($arrayfields['p.fk_opp_status']['checked']))
	{
    	print '<td class="liste_titre nowrap center">';
		print $formproject->selectOpportunityStatus('search_opp_status',$search_opp_status,1,1,1);
	    print '</td>';
    }
	if (! empty($arrayfields['p.opp_percent']['checked']))
	{
		print '<td class="liste_titre nowrap right">';
    	print '<input type="text" class="flat" name="search_opp_percent" size="2" value="'.$search_opp_percent.'">';
		print '</td>';
	}
	if (! empty($arrayfields['p.budget_amount']['checked']))
	{
		print '<td class="liste_titre nowrap" align="right">';
		print '<input type="text" class="flat" name="search_budget_amount" size="4" value="'.$search_budget_amount.'">';
	    print '</td>';
	}
    // Extra fields
    if (is_array($extrafields->attribute_label) && count($extrafields->attribute_label))
=======
	print '</div>';
}

$varpage=empty($contextpage)?$_SERVER["PHP_SELF"]:$contextpage;
$selectedfields=$form->multiSelectArrayWithCheckbox('selectedfields', $arrayfields, $varpage);	// This also change content of $arrayfields

print '<table class="liste '.($moreforfilter?"listwithfilterbefore":"").'">';
		
print '<tr class="liste_titre">';
if (! empty($arrayfields['p.ref']['checked']))           print_liste_field_titre($arrayfields['p.ref']['label'],$_SERVER["PHP_SELF"],"p.ref","",$param,"",$sortfield,$sortorder);
if (! empty($arrayfields['p.title']['checked']))         print_liste_field_titre($arrayfields['p.title']['label'],$_SERVER["PHP_SELF"],"p.title","",$param,"",$sortfield,$sortorder);
if (! empty($arrayfields['s.nom']['checked']))           print_liste_field_titre($arrayfields['s.nom']['label'],$_SERVER["PHP_SELF"],"s.nom","",$param,"",$sortfield,$sortorder);
if (! empty($arrayfields['commercial']['checked']))      print_liste_field_titre($arrayfields['commercial']['label'],$_SERVER["PHP_SELF"],"","",$param,"",$sortfield,$sortorder);
if (! empty($arrayfields['p.dateo']['checked']))         print_liste_field_titre($arrayfields['p.dateo']['label'],$_SERVER["PHP_SELF"],"p.dateo","",$param,'align="center"',$sortfield,$sortorder);
if (! empty($arrayfields['p.datee']['checked']))         print_liste_field_titre($arrayfields['p.datee']['label'],$_SERVER["PHP_SELF"],"p.datee","",$param,'align="center"',$sortfield,$sortorder);
if (! empty($arrayfields['p.public']['checked']))        print_liste_field_titre($arrayfields['p.public']['label'],$_SERVER["PHP_SELF"],"p.public","",$param,"",$sortfield,$sortorder);
if (! empty($arrayfields['p.opp_amount']['checked']))    print_liste_field_titre($arrayfields['p.opp_amount']['label'],$_SERVER["PHP_SELF"],'p.opp_amount',"",$param,'align="right"',$sortfield,$sortorder);
if (! empty($arrayfields['p.fk_opp_status']['checked'])) print_liste_field_titre($arrayfields['p.fk_opp_status']['label'],$_SERVER["PHP_SELF"],'p.fk_opp_status',"",$param,'align="center"',$sortfield,$sortorder);
if (! empty($arrayfields['p.opp_percent']['checked']))   print_liste_field_titre($arrayfields['p.opp_percent']['label'],$_SERVER["PHP_SELF"],'p.opp_percent',"",$param,'align="right"',$sortfield,$sortorder);
if (! empty($arrayfields['p.budget_amount']['checked'])) print_liste_field_titre($arrayfields['p.budget_amount']['label'],$_SERVER["PHP_SELF"],'p.budget_amount',"",$param,'align="right"',$sortfield,$sortorder);
// Extra fields
if (is_array($extrafields->attribute_label) && count($extrafields->attribute_label))
{
   foreach($extrafields->attribute_label as $key => $val) 
   {
       if (! empty($arrayfields["ef.".$key]['checked'])) 
       {
			$align=$extrafields->getAlignFlag($key);
			print_liste_field_titre($extralabels[$key],$_SERVER["PHP_SELF"],"ef.".$key,"",$param,($align?'align="'.$align.'"':''),$sortfield,$sortorder);
       }
   }
}
// Hook fields
$parameters=array('arrayfields'=>$arrayfields);
$reshook=$hookmanager->executeHooks('printFieldListTitle',$parameters);    // Note that $action and $object may have been modified by hook
print $hookmanager->resPrint;
if (! empty($arrayfields['p.datec']['checked']))  print_liste_field_titre($arrayfields['p.datec']['label'],$_SERVER["PHP_SELF"],"p.datec","",$param,'align="center" class="nowrap"',$sortfield,$sortorder);
if (! empty($arrayfields['p.tms']['checked']))    print_liste_field_titre($arrayfields['p.tms']['label'],$_SERVER["PHP_SELF"],"p.tms","",$param,'align="center" class="nowrap"',$sortfield,$sortorder);
if (! empty($arrayfields['p.fk_statut']['checked'])) print_liste_field_titre($arrayfields['p.fk_statut']['label'],$_SERVER["PHP_SELF"],"p.fk_statut","",$param,'align="right"',$sortfield,$sortorder);
print_liste_field_titre($selectedfields, $_SERVER["PHP_SELF"],"",'','','align="right"',$sortfield,$sortorder,'maxwidthsearch ');
print "</tr>\n";

print '<tr class="liste_titre">';
if (! empty($arrayfields['p.ref']['checked']))
{
	print '<td class="liste_titre">';
	print '<input type="text" class="flat" name="search_ref" value="'.$search_ref.'" size="6">';
	print '</td>';
}
if (! empty($arrayfields['p.title']['checked']))
{
	print '<td class="liste_titre">';
	print '<input type="text" class="flat" name="search_label" size="8" value="'.$search_label.'">';
	print '</td>';
}
if (! empty($arrayfields['s.nom']['checked']))
{
	print '<td class="liste_titre">';
	print '<input type="text" class="flat" name="search_societe" size="8" value="'.$search_societe.'">';
	print '</td>';
}
// Sale representative
if (! empty($arrayfields['commercial']['checked']))
{
	print '<td class="liste_titre">&nbsp;</td>';
}
// Start date
if (! empty($arrayfields['p.dateo']['checked']))
{
	print '<td class="liste_titre center">';
	if (! empty($conf->global->MAIN_LIST_FILTER_ON_DAY)) print '<input class="flat" type="text" size="1" maxlength="2" name="sday" value="'.$sday.'">';
	print '<input class="flat" type="text" size="1" maxlength="2" name="smonth" value="'.$smonth.'">';
	$formother->select_year($syear?$syear:-1,'syear',1, 20, 5);
	print '</td>';
}
// End date
if (! empty($arrayfields['p.datee']['checked']))
{
	print '<td class="liste_titre center">';
	if (! empty($conf->global->MAIN_LIST_FILTER_ON_DAY)) print '<input class="flat" type="text" size="1" maxlength="2" name="day" value="'.$day.'">';
	print '<input class="flat" type="text" size="1" maxlength="2" name="month" value="'.$month.'">';
	$formother->select_year($year?$year:-1,'year',1, 20, 5);
	print '</td>';
}
if (! empty($arrayfields['p.public']['checked']))
{
	print '<td class="liste_titre">';
	$array=array(''=>'',0 => $langs->trans("PrivateProject"),1 => $langs->trans("SharedProject"));
    print $form->selectarray('search_public',$array,$search_public);
    print '</td>';
}
if (! empty($arrayfields['p.opp_amount']['checked']))
{
	print '<td class="liste_titre nowrap right">';
	print '<input type="text" class="flat" name="search_opp_amount" size="3" value="'.$search_opp_amount.'">';
	print '</td>';
}
if (! empty($arrayfields['p.fk_opp_status']['checked']))
{
	print '<td class="liste_titre nowrap center">';
	print $formproject->selectOpportunityStatus('search_opp_status',$search_opp_status,1,1,1);
    print '</td>';
}
if (! empty($arrayfields['p.opp_percent']['checked']))
{
	print '<td class="liste_titre nowrap right">';
	print '<input type="text" class="flat" name="search_opp_percent" size="2" value="'.$search_opp_percent.'">';
	print '</td>';
}
if (! empty($arrayfields['p.budget_amount']['checked']))
{
	print '<td class="liste_titre nowrap" align="right">';
	print '<input type="text" class="flat" name="search_budget_amount" size="4" value="'.$search_budget_amount.'">';
    print '</td>';
}
// Extra fields
if (is_array($extrafields->attribute_label) && count($extrafields->attribute_label))
{
    foreach($extrafields->attribute_label as $key => $val)
>>>>>>> 18d18787
    {
        if (! empty($arrayfields["ef.".$key]['checked']))
        {
            $align=$extrafields->getAlignFlag($key);
            $typeofextrafield=$extrafields->attribute_type[$key];
            print '<td class="liste_titre'.($align?' '.$align:'').'">';
        	if (in_array($typeofextrafield, array('varchar', 'int', 'double', 'select')))
			{
			    $crit=$val;
				$tmpkey=preg_replace('/search_options_/','',$key);
				$searchclass='';
				if (in_array($typeofextrafield, array('varchar', 'select'))) $searchclass='searchstring';
				if (in_array($typeofextrafield, array('int', 'double'))) $searchclass='searchnum';
				print '<input class="flat'.($searchclass?' '.$searchclass:'').'" size="4" type="text" name="search_options_'.$tmpkey.'" value="'.dol_escape_htmltag($search_array_options['search_options_'.$tmpkey]).'">';
			}
            print '</td>';
        }
<<<<<<< HEAD
	}
	// Fields from hook
    $parameters=array('arrayfields'=>$arrayfields);
    $reshook=$hookmanager->executeHooks('printFieldListOption',$parameters);    // Note that $action and $object may have been modified by hook
    print $hookmanager->resPrint;
    if (! empty($arrayfields['p.datec']['checked']))
    {
        // Date creation
        print '<td class="liste_titre">';
        print '</td>';
    }
    if (! empty($arrayfields['p.tms']['checked']))
    {
        // Date modification
        print '<td class="liste_titre">';
        print '</td>';
    }
    if (! empty($arrayfields['p.fk_statut']['checked']))
    {
    	print '<td class="liste_titre nowrap" align="right">';
    	print Form::selectarray('search_status', array('-1'=>'', '0'=>$langs->trans('Draft'),'1'=>$langs->trans('Opened'),'2'=>$langs->trans('Closed')),$search_status);
        print '</td>';
=======
>>>>>>> 18d18787
    }
}
// Fields from hook
$parameters=array('arrayfields'=>$arrayfields);
$reshook=$hookmanager->executeHooks('printFieldListOption',$parameters);    // Note that $action and $object may have been modified by hook
print $hookmanager->resPrint;
if (! empty($arrayfields['p.datec']['checked']))
{
    // Date creation
    print '<td class="liste_titre">';
    print '</td>';
}
if (! empty($arrayfields['p.tms']['checked']))
{
    // Date modification
    print '<td class="liste_titre">';
    print '</td>';
}
if (! empty($arrayfields['p.fk_statut']['checked']))
{
	print '<td class="liste_titre nowrap" align="right">';
    $arrayofstatus = array();
    foreach($projectstatic->statuts_short as $key => $val) $arrayofstatus[$key]=$langs->trans($val);
    $arrayofstatus['99']=$langs->trans("NotClosed").' ('.$langs->trans('Draft').'+'.$langs->trans('Opened').')';
	print $form->selectarray('search_status', $arrayofstatus, $search_status, 1, 0, 0, '', 0, 0, 0, '', 'maxwidth100');
    print '</td>';
}
// Action column
print '<td class="liste_titre" align="right">';
$searchpitco=$form->showFilterAndCheckAddButtons(0);
print $searchpitco;
print '</td>';

print '</tr>'."\n";

$i=0;
$var=true;
$totalarray=array();
while ($i < min($num,$limit))
{
	$obj = $db->fetch_object($resql);

	$projectstatic->id = $obj->projectid;
	$projectstatic->user_author_id = $obj->fk_user_creat;
	$projectstatic->public = $obj->public;
	$projectstatic->ref = $obj->ref;
	$projectstatic->datee = $obj->date_end;
	$projectstatic->statut = $obj->fk_statut;
	$projectstatic->opp_status = $obj->fk_opp_status;
	 
	$userAccess = $projectstatic->restrictedProjectArea($user);    // why this ?
	if ($userAccess >= 0)
	{
		$var=!$var;
		print "<tr ".$bc[$var].">";

		// Project url
    	if (! empty($arrayfields['p.ref']['checked']))
    	{
    		print '<td class="nowrap">';
    		print $projectstatic->getNomUrl(1);
    		if ($projectstatic->hasDelay()) print img_warning($langs->trans('Late'));
    		print '</td>';
		    if (! $i) $totalarray['nbfield']++;
    	}
		// Title
    	if (! empty($arrayfields['p.title']['checked']))
    	{
        	print '<td>';
    		print dol_trunc($obj->title,80);
    		print '</td>';
		    if (! $i) $totalarray['nbfield']++;
    	}
		// Company
    	if (! empty($arrayfields['s.nom']['checked']))
    	{
        	print '<td>';
    		if ($obj->socid)
    		{
    			$socstatic->id=$obj->socid;
    			$socstatic->name=$obj->name;
    			print $socstatic->getNomUrl(1);
    		}
    		else
    		{
    			print '&nbsp;';
    		}
    		print '</td>';
		    if (! $i) $totalarray['nbfield']++;
    	}
		// Sales Representatives
    	if (! empty($arrayfields['commercial']['checked']))
    	{
        	print '<td>';
    		if ($obj->socid)
    		{
    			$socstatic->id=$obj->socid;
    			$socstatic->name=$obj->name;
    		    $listsalesrepresentatives=$socstatic->getSalesRepresentatives($user);
    			$nbofsalesrepresentative=count($listsalesrepresentatives);
    			if ($nbofsalesrepresentative > 3)   // We print only number
    			{
    				print '<a href="'.DOL_URL_ROOT.'/societe/commerciaux.php?socid='.$socstatic->id.'">';
    				print $nbofsalesrepresentative;
    				print '</a>';
    			}
    			else if ($nbofsalesrepresentative > 0)
    			{
    				$userstatic=new User($db);
    				$j=0;
    				foreach($listsalesrepresentatives as $val)
    				{
    					$userstatic->id=$val['id'];
    					$userstatic->lastname=$val['lastname'];
    					$userstatic->firstname=$val['firstname'];
    					$userstatic->email=$val['email'];
    					$userstatic->statut=$val['statut'];
    					$userstatic->entity=$val['entity'];
    					print $userstatic->getNomUrl(1);
    					$j++;
    					if ($j < $nbofsalesrepresentative) print ', ';
    				}
    			}
    			//else print $langs->trans("NoSalesRepresentativeAffected");
    		}
    		else
    		{
    			print '&nbsp';
    		}
    		print '</td>';
		    if (! $i) $totalarray['nbfield']++;
    	}
		// Date start
    	if (! empty($arrayfields['p.dateo']['checked']))
    	{
			print '<td class="center">';
    		print dol_print_date($db->jdate($obj->date_start),'day');
    		print '</td>';
		    if (! $i) $totalarray['nbfield']++;
    	}
		// Date end
    	if (! empty($arrayfields['p.datee']['checked']))
    	{
			print '<td class="center">';
    		print dol_print_date($db->jdate($obj->date_end),'day');
    		print '</td>';
		    if (! $i) $totalarray['nbfield']++;
    	}
		// Visibility
    	if (! empty($arrayfields['p.public']['checked']))
    	{
    		print '<td align="left">';
    		if ($obj->public) print $langs->trans('SharedProject');
    		else print $langs->trans('PrivateProject');
    		print '</td>';
		    if (! $i) $totalarray['nbfield']++;
    	}
    	// Amount
    	if (! empty($arrayfields['p.opp_amount']['checked']))
    	{
			print '<td align="right">';
			if ($obj->opp_status_code) 
			{
			    print price($obj->opp_amount, 1, '', 1, -1, -1, '');
			    $totalarray['totalopp'] += $obj->opp_amount;
			}
			print '</td>';
			if (! $i) $totalarray['nbfield']++;
			if (! $i) $totalarray['totaloppfield']=$totalarray['nbfield'];
    	}
    	if (! empty($arrayfields['p.fk_opp_status']['checked']))
    	{
            print '<td align="middle">';
			if ($obj->opp_status_code) print $langs->trans("OppStatusShort".$obj->opp_status_code);
			print '</td>';
		    if (! $i) $totalarray['nbfield']++;
    	}
	    if (! empty($arrayfields['p.opp_percent']['checked']))
    	{
			print '<td align="right">';
			if ($obj->opp_percent) print price($obj->opp_percent, 1, '', 1, 0).'%';
			print '</td>';
		    if (! $i) $totalarray['nbfield']++;
    	}
	    if (! empty($arrayfields['p.budget_amount']['checked']))
    	{
			print '<td align="right">';
			if ($obj->budget_amount != '') 
			{
			    print price($obj->budget_amount, 1, '', 1, -1, -1);
			    $totalarray['totalbudget'] += $obj->budget_amount;
			}
			print '</td>';
			if (! $i) $totalarray['nbfield']++;
			if (! $i) $totalarray['totalbudgetfield']=$totalarray['nbfield'];
    	}
		// Extra fields
		if (is_array($extrafields->attribute_label) && count($extrafields->attribute_label))
		{
		    foreach($extrafields->attribute_label as $key => $val)
		    {
		        if (! empty($arrayfields["ef.".$key]['checked']))
		        {
		            print '<td';
		            $align=$extrafields->getAlignFlag($key);
		            if ($align) print ' align="'.$align.'"';
		            print '>';
		            $tmpkey='options_'.$key;
		            print $extrafields->showOutputField($key, $obj->$tmpkey, '', 1);
		            print '</td>';
		        }
		    }
		    if (! $i) $totalarray['nbfield']++;
		}
		// Fields from hook
		$parameters=array('arrayfields'=>$arrayfields, 'obj'=>$obj);
		$reshook=$hookmanager->executeHooks('printFieldListValue',$parameters);    // Note that $action and $object may have been modified by hook
		print $hookmanager->resPrint;
		// Date creation
		if (! empty($arrayfields['p.datec']['checked']))
		{
		    print '<td align="center">';
		    print dol_print_date($db->jdate($obj->date_creation), 'dayhour');
		    print '</td>';
			if (! $i) $totalarray['nbfield']++;
		}
		// Date modification
		if (! empty($arrayfields['p.tms']['checked']))
		{
		    print '<td align="center">';
		    print dol_print_date($db->jdate($obj->date_update), 'dayhour');
		    print '</td>';
			if (! $i) $totalarray['nbfield']++;
		}
		// Status
		if (! empty($arrayfields['p.fk_statut']['checked']))
		{
    		$projectstatic->statut = $obj->fk_statut;
    		print '<td align="right">'.$projectstatic->getLibStatut(5).'</td>';
			if (! $i) $totalarray['nbfield']++;
		}
        // Action column
        print '<td class="nowrap" align="center">';
        if ($massactionbutton || $massaction)   // If we are in select mode (massactionbutton defined) or if we have already selected and sent an action ($massaction) defined
        {
            $selected=0;
    		if (in_array($obj->rowid, $arrayofselected)) $selected=1;
    		print '<input id="cb'.$obj->rowid.'" class="flat checkforselect" type="checkbox" name="toselect[]" value="'.$obj->rowid.'"'.($selected?' checked="checked"':'').'>';
        }
        print '</td>';
		if (! $i) $totalarray['nbfield']++;
		
		print "</tr>\n";

	}

	$i++;

}

// Show total line
if (isset($totalarray['totaloppfield']) || isset($totalarray['totalbudgetfield']))
{
    print '<tr class="liste_total">';
    $i=0;
    while ($i < $totalarray['nbfield'])
    {
        $i++;
        if ($i == 1)
        {
            if ($num < $limit) print '<td align="left">'.$langs->trans("Total").'</td>';
            else print '<td align="left">'.$langs->trans("Totalforthispage").'</td>';
        }
        elseif ($totalarray['totaloppfield'] == $i) print '<td align="right">'.price($totalarray['totalopp']).'</td>';
        elseif ($totalarray['totalbudgetfield'] == $i) print '<td align="right">'.price($totalarray['totalbudget']).'</td>';
        else print '<td></td>';
    }
    print '</tr>';
}

$db->free($resql);

$parameters=array('sql' => $sql);
$reshook=$hookmanager->executeHooks('printFieldListFooter',$parameters);    // Note that $action and $object may have been modified by hook
print $hookmanager->resPrint;

print "</table>\n";
print "</form>\n";


llxFooter();

$db->close();<|MERGE_RESOLUTION|>--- conflicted
+++ resolved
@@ -278,7 +278,7 @@
     $sql.= " AND p.datee BETWEEN '".$db->idate(dol_get_first_day($year,1,false))."' AND '".$db->idate(dol_get_last_day($year,12,false))."'";
 }
 if ($search_all) $sql .= natural_search(array_keys($fieldstosearchall), $search_all);
-if ($search_status >= 0) 
+if ($search_status >= 0)
 {
     if ($search_status == 99) $sql .= " AND p.fk_statut <> 2";
     else $sql .= " AND p.fk_statut = ".$db->escape($search_status);
@@ -444,89 +444,6 @@
 	$parameters=array();
 	$reshook=$hookmanager->executeHooks('printFieldPreListTitle',$parameters);    // Note that $action and $object may have been modified by hook
 	print $hookmanager->resPrint;
-<<<<<<< HEAD
-	if (! empty($arrayfields['p.datec']['checked']))  print_liste_field_titre($arrayfields['p.datec']['label'],$_SERVER["PHP_SELF"],"p.datec","",$param,'align="center" class="nowrap"',$sortfield,$sortorder);
-	if (! empty($arrayfields['p.tms']['checked']))    print_liste_field_titre($arrayfields['p.tms']['label'],$_SERVER["PHP_SELF"],"p.tms","",$param,'align="center" class="nowrap"',$sortfield,$sortorder);
-	if (! empty($arrayfields['p.fk_statut']['checked'])) print_liste_field_titre($arrayfields['p.fk_statut']['label'],$_SERVER["PHP_SELF"],"p.fk_statut","",$param,'align="right"',$sortfield,$sortorder);
-	print_liste_field_titre($selectedfields, $_SERVER["PHP_SELF"],"",'','','align="right"',$sortfield,$sortorder,'maxwidthsearch ');
-	print "</tr>\n";
-
-	print '<tr class="liste_titre">';
-	if (! empty($arrayfields['p.ref']['checked']))
-	{
-    	print '<td class="liste_titre">';
-    	print '<input type="text" class="flat" name="search_ref" value="'.$search_ref.'" size="6">';
-    	print '</td>';
-	}
-	if (! empty($arrayfields['p.title']['checked']))
-	{
-    	print '<td class="liste_titre">';
-    	print '<input type="text" class="flat" name="search_label" size="8" value="'.$search_label.'">';
-    	print '</td>';
-	}
-	if (! empty($arrayfields['s.nom']['checked']))
-	{
-    	print '<td class="liste_titre">';
-    	print '<input type="text" class="flat" name="search_societe" size="8" value="'.$search_societe.'">';
-    	print '</td>';
-	}
-	// Sale representative
-	if (! empty($arrayfields['commercial']['checked']))
-	{
-    	print '<td class="liste_titre">&nbsp;</td>';
-	}
-	// Start date
-	if (! empty($arrayfields['p.dateo']['checked']))
-	{
-		print '<td class="liste_titre center">';
-		if (! empty($conf->global->MAIN_LIST_FILTER_ON_DAY)) print '<input class="flat" type="text" size="1" maxlength="2" name="sday" value="'.$sday.'">';
-		print '<input class="flat" type="text" size="1" maxlength="2" name="smonth" value="'.$smonth.'">';
-		$formother->select_year($syear?$syear:-1,'syear',1, 20, 5);
-		print '</td>';
-	}
-	// End date
-	if (! empty($arrayfields['p.datee']['checked']))
-	{
-    	print '<td class="liste_titre center">';
-    	if (! empty($conf->global->MAIN_LIST_FILTER_ON_DAY)) print '<input class="flat" type="text" size="1" maxlength="2" name="day" value="'.$day.'">';
-    	print '<input class="flat" type="text" size="1" maxlength="2" name="month" value="'.$month.'">';
-    	$formother->select_year($year?$year:-1,'year',1, 20, 5);
-    	print '</td>';
-	}
-	if (! empty($arrayfields['p.public']['checked']))
-	{
-    	print '<td class="liste_titre">';
-    	$array=array(''=>'',0 => $langs->trans("PrivateProject"),1 => $langs->trans("SharedProject"));
-        print Form::selectarray('search_public',$array,$search_public);
-        print '</td>';
-	}
-	if (! empty($arrayfields['p.opp_amount']['checked']))
-	{
-		print '<td class="liste_titre nowrap right">';
-    	print '<input type="text" class="flat" name="search_opp_amount" size="3" value="'.$search_opp_amount.'">';
-		print '</td>';
-	}
-	if (! empty($arrayfields['p.fk_opp_status']['checked']))
-	{
-    	print '<td class="liste_titre nowrap center">';
-		print $formproject->selectOpportunityStatus('search_opp_status',$search_opp_status,1,1,1);
-	    print '</td>';
-    }
-	if (! empty($arrayfields['p.opp_percent']['checked']))
-	{
-		print '<td class="liste_titre nowrap right">';
-    	print '<input type="text" class="flat" name="search_opp_percent" size="2" value="'.$search_opp_percent.'">';
-		print '</td>';
-	}
-	if (! empty($arrayfields['p.budget_amount']['checked']))
-	{
-		print '<td class="liste_titre nowrap" align="right">';
-		print '<input type="text" class="flat" name="search_budget_amount" size="4" value="'.$search_budget_amount.'">';
-	    print '</td>';
-	}
-    // Extra fields
-    if (is_array($extrafields->attribute_label) && count($extrafields->attribute_label))
-=======
 	print '</div>';
 }
 
@@ -534,7 +451,7 @@
 $selectedfields=$form->multiSelectArrayWithCheckbox('selectedfields', $arrayfields, $varpage);	// This also change content of $arrayfields
 
 print '<table class="liste '.($moreforfilter?"listwithfilterbefore":"").'">';
-		
+
 print '<tr class="liste_titre">';
 if (! empty($arrayfields['p.ref']['checked']))           print_liste_field_titre($arrayfields['p.ref']['label'],$_SERVER["PHP_SELF"],"p.ref","",$param,"",$sortfield,$sortorder);
 if (! empty($arrayfields['p.title']['checked']))         print_liste_field_titre($arrayfields['p.title']['label'],$_SERVER["PHP_SELF"],"p.title","",$param,"",$sortfield,$sortorder);
@@ -550,9 +467,9 @@
 // Extra fields
 if (is_array($extrafields->attribute_label) && count($extrafields->attribute_label))
 {
-   foreach($extrafields->attribute_label as $key => $val) 
+   foreach($extrafields->attribute_label as $key => $val)
    {
-       if (! empty($arrayfields["ef.".$key]['checked'])) 
+       if (! empty($arrayfields["ef.".$key]['checked']))
        {
 			$align=$extrafields->getAlignFlag($key);
 			print_liste_field_titre($extralabels[$key],$_SERVER["PHP_SELF"],"ef.".$key,"",$param,($align?'align="'.$align.'"':''),$sortfield,$sortorder);
@@ -615,7 +532,7 @@
 {
 	print '<td class="liste_titre">';
 	$array=array(''=>'',0 => $langs->trans("PrivateProject"),1 => $langs->trans("SharedProject"));
-    print $form->selectarray('search_public',$array,$search_public);
+    print Form::selectarray('search_public',$array,$search_public);
     print '</td>';
 }
 if (! empty($arrayfields['p.opp_amount']['checked']))
@@ -646,7 +563,6 @@
 if (is_array($extrafields->attribute_label) && count($extrafields->attribute_label))
 {
     foreach($extrafields->attribute_label as $key => $val)
->>>>>>> 18d18787
     {
         if (! empty($arrayfields["ef.".$key]['checked']))
         {
@@ -664,31 +580,6 @@
 			}
             print '</td>';
         }
-<<<<<<< HEAD
-	}
-	// Fields from hook
-    $parameters=array('arrayfields'=>$arrayfields);
-    $reshook=$hookmanager->executeHooks('printFieldListOption',$parameters);    // Note that $action and $object may have been modified by hook
-    print $hookmanager->resPrint;
-    if (! empty($arrayfields['p.datec']['checked']))
-    {
-        // Date creation
-        print '<td class="liste_titre">';
-        print '</td>';
-    }
-    if (! empty($arrayfields['p.tms']['checked']))
-    {
-        // Date modification
-        print '<td class="liste_titre">';
-        print '</td>';
-    }
-    if (! empty($arrayfields['p.fk_statut']['checked']))
-    {
-    	print '<td class="liste_titre nowrap" align="right">';
-    	print Form::selectarray('search_status', array('-1'=>'', '0'=>$langs->trans('Draft'),'1'=>$langs->trans('Opened'),'2'=>$langs->trans('Closed')),$search_status);
-        print '</td>';
-=======
->>>>>>> 18d18787
     }
 }
 // Fields from hook
@@ -713,7 +604,7 @@
     $arrayofstatus = array();
     foreach($projectstatic->statuts_short as $key => $val) $arrayofstatus[$key]=$langs->trans($val);
     $arrayofstatus['99']=$langs->trans("NotClosed").' ('.$langs->trans('Draft').'+'.$langs->trans('Opened').')';
-	print $form->selectarray('search_status', $arrayofstatus, $search_status, 1, 0, 0, '', 0, 0, 0, '', 'maxwidth100');
+	print Form::selectarray('search_status', $arrayofstatus, $search_status, 1, 0, 0, '', 0, 0, 0, '', 'maxwidth100');
     print '</td>';
 }
 // Action column
@@ -738,7 +629,7 @@
 	$projectstatic->datee = $obj->date_end;
 	$projectstatic->statut = $obj->fk_statut;
 	$projectstatic->opp_status = $obj->fk_opp_status;
-	 
+
 	$userAccess = $projectstatic->restrictedProjectArea($user);    // why this ?
 	if ($userAccess >= 0)
 	{
@@ -850,7 +741,7 @@
     	if (! empty($arrayfields['p.opp_amount']['checked']))
     	{
 			print '<td align="right">';
-			if ($obj->opp_status_code) 
+			if ($obj->opp_status_code)
 			{
 			    print price($obj->opp_amount, 1, '', 1, -1, -1, '');
 			    $totalarray['totalopp'] += $obj->opp_amount;
@@ -876,7 +767,7 @@
 	    if (! empty($arrayfields['p.budget_amount']['checked']))
     	{
 			print '<td align="right">';
-			if ($obj->budget_amount != '') 
+			if ($obj->budget_amount != '')
 			{
 			    print price($obj->budget_amount, 1, '', 1, -1, -1);
 			    $totalarray['totalbudget'] += $obj->budget_amount;
@@ -940,7 +831,7 @@
         }
         print '</td>';
 		if (! $i) $totalarray['nbfield']++;
-		
+
 		print "</tr>\n";
 
 	}
