--- conflicted
+++ resolved
@@ -192,11 +192,7 @@
 	$search_status = (GETPOST('search_status', 'intcomma') != '' ? GETPOST('search_status', 'intcomma') : '0,1');
 }
 
-<<<<<<< HEAD
 // Initialize a technical object to manage hooks of page. Note that conf->hooks_modules contains an array of hook context
-=======
-// Initialize technical object to manage hooks of page. Note that conf->hooks_modules contains array of hook context
->>>>>>> 263c1e54
 $object = new Project($db);
 $hookmanager->initHooks(array('projectlist'));
 $extrafields = new ExtraFields($db);
@@ -235,11 +231,7 @@
 		$arrayfields['p.'.$key] = array(
 			'label' => $val['label'],
 			'checked' => (($visible < 0) ? 0 : 1),
-<<<<<<< HEAD
-			'enabled' => (abs($visible) != 3 && (int) dol_eval($val['enabled'], 1, 1, '1')),
-=======
 			'enabled' => (abs($visible) != 3 && (bool) dol_eval($val['enabled'], 1)),
->>>>>>> 263c1e54
 			'position' => $val['position'],
 			'help' => isset($val['help']) ? $val['help'] : ''
 		);
@@ -251,12 +243,8 @@
 // Add non object fields to fields for list
 $arrayfields['s.nom'] = array('label' => $langs->trans("ThirdParty"), 'checked' => 1, 'position' => 21, 'enabled' => (!isModEnabled('societe') ? 0 : 1));
 $arrayfields['s.name_alias'] = array('label' => "AliasNameShort", 'checked' => 0, 'position' => 22);
-<<<<<<< HEAD
 $arrayfields['co.country_code'] = array('label' => "Country", 'checked' => -1, 'position' => 23);
 $arrayfields['commercial'] = array('label' => $langs->trans("SaleRepresentativesOfThirdParty"), 'checked' => 0, 'position' => 25);
-=======
-$arrayfields['commercial'] = array('label' => $langs->trans("SaleRepresentativesOfThirdParty"), 'checked' => 0, 'position' => 23);
->>>>>>> 263c1e54
 $arrayfields['c.assigned'] = array('label' => $langs->trans("AssignedTo"), 'checked' => 1, 'position' => 120);
 $arrayfields['opp_weighted_amount'] = array('label' => $langs->trans('OpportunityWeightedAmountShort'), 'checked' => 0, 'enabled' => (!getDolGlobalString('PROJECT_USE_OPPORTUNITIES') ? 0 : 1), 'position' => 106);
 $arrayfields['u.login'] = array('label' => "Author", 'checked' => -1, 'position' => 165);
@@ -539,11 +527,7 @@
 $selectedfields = $form->multiSelectArrayWithCheckbox('selectedfields', $arrayfields, $varpage); // This also change content of $arrayfields
 
 $sql = "SELECT p.rowid as id, p.ref, p.title, p.fk_statut as status, p.fk_opp_status, p.public, p.fk_user_creat,";
-<<<<<<< HEAD
 $sql .= " p.datec as date_creation, p.dateo as date_start, p.datee as date_end, p.opp_amount, p.opp_percent, (p.opp_amount * p.opp_percent / 100) as opp_weighted_amount, p.tms as date_modification, p.budget_amount,";
-=======
-$sql .= " p.datec as date_creation, p.dateo as date_start, p.datee as date_end, p.opp_amount, p.opp_percent, (p.opp_amount*p.opp_percent/100) as opp_weighted_amount, p.tms as date_modification, p.budget_amount,";
->>>>>>> 263c1e54
 $sql .= " p.usage_opportunity, p.usage_task, p.usage_bill_time, p.usage_organize_event,";
 $sql .= " p.email_msgid, p.import_key,";
 $sql .= " p.accept_conference_suggestions, p.accept_booth_suggestions, p.price_registration, p.price_booth,";
