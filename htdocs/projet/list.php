<?php
/* Copyright (C) 2001-2005 Rodolphe Quiedeville <rodolphe@quiedeville.org>
 * Copyright (C) 2004-2016 Laurent Destailleur  <eldy@users.sourceforge.net>
 * Copyright (C) 2005      Marc Bariley / Ocebo <marc@ocebo.com>
 * Copyright (C) 2005-2010 Regis Houssin        <regis.houssin@capnetworks.com>
 * Copyright (C) 2013      Cédric Salvador      <csalvador@gpcsolutions.fr>
 * Copyright (C) 2015 	   Claudio Aschieri     <c.aschieri@19.coop>
 *
 * This program is free software; you can redistribute it and/or modify
 * it under the terms of the GNU General Public License as published by
 * the Free Software Foundation; either version 3 of the License, or
 * (at your option) any later version.
 *
 * This program is distributed in the hope that it will be useful,
 * but WITHOUT ANY WARRANTY; without even the implied warranty of
 * MERCHANTABILITY or FITNESS FOR A PARTICULAR PURPOSE.  See the
 * GNU General Public License for more details.
 *
 * You should have received a copy of the GNU General Public License
 * along with this program. If not, see <http://www.gnu.org/licenses/>.
 */

/**
 *	\file       htdocs/projet/list.php
 *	\ingroup    projet
 *	\brief      Page to list projects
 */

require '../main.inc.php';
require_once DOL_DOCUMENT_ROOT.'/projet/class/project.class.php';
require_once DOL_DOCUMENT_ROOT.'/core/lib/date.lib.php';
require_once DOL_DOCUMENT_ROOT.'/core/class/html.formother.class.php';
require_once DOL_DOCUMENT_ROOT.'/core/class/html.formprojet.class.php';

$langs->load('projects');
$langs->load('companies');
$langs->load('commercial');

$title = $langs->trans("Projects");

// Security check
$socid = (is_numeric($_GET["socid"]) ? $_GET["socid"] : 0 );
//if ($user->societe_id > 0) $socid = $user->societe_id;    // For external user, no check is done on company because readability is managed by public status of project and assignement.
if ($socid > 0)
{
	$soc = new Societe($db);
	$soc->fetch($socid);
	$title .= ' (<a href="list.php">'.$soc->name.'</a>)';
}
if (!$user->rights->projet->lire) accessforbidden();


$limit = GETPOST("limit")?GETPOST("limit","int"):$conf->liste_limit;
$sortfield = GETPOST("sortfield","alpha");
$sortorder = GETPOST("sortorder");
$page = GETPOST("page");
$page = is_numeric($page) ? $page : 0;
$page = $page == -1 ? 0 : $page;
if (! $sortfield) $sortfield="p.ref";
if (! $sortorder) $sortorder="ASC";
$offset = $limit * $page ;
$pageprev = $page - 1;
$pagenext = $page + 1;

$search_all=GETPOST("search_all");
$search_categ=GETPOST("search_categ",'alpha');
$search_ref=GETPOST("search_ref");
$search_label=GETPOST("search_label");
$search_societe=GETPOST("search_societe");
$search_year=GETPOST("search_year");
$search_all=GETPOST("search_all");
$search_status=GETPOST("search_status",'int');
$search_opp_status=GETPOST("search_opp_status",'alpha');
$search_opp_percent=GETPOST("search_opp_percent",'alpha');
$search_opp_amount=GETPOST("search_opp_amount",'alpha');
$search_budget_amount=GETPOST("search_budget_amount",'alpha');
$search_public=GETPOST("search_public",'int');
$search_user=GETPOST('search_user','int');
$search_sale=GETPOST('search_sale','int');
$optioncss = GETPOST('optioncss','alpha');

$mine = $_REQUEST['mode']=='mine' ? 1 : 0;
if ($mine) { $search_user = $user->id; $mine=0; }

$sday	= GETPOST('sday','int');
$smonth	= GETPOST('smonth','int');
$syear	= GETPOST('syear','int');
$day	= GETPOST('day','int');
$month	= GETPOST('month','int');
$year	= GETPOST('year','int');

if ($search_status == '') $search_status=-1;	// -1 or 1


// Initialize context for list
$contextpage=GETPOST('contextpage','aZ')?GETPOST('contextpage','aZ'):'projectlist';

// Initialize technical object to manage hooks of thirdparties. Note that conf->hooks_modules contains array array
$hookmanager->initHooks(array($contextpage));
$extrafields = new ExtraFields($db);

// fetch optionals attributes and labels
$extralabels = $extrafields->fetch_name_optionals_label('projet');
$search_array_options=$extrafields->getOptionalsFromPost($extralabels,'','search_');

// List of fields to search into when doing a "search in all"
$fieldstosearchall = array(
	'p.ref'=>"Ref",
	'p.title'=>"Label",
	's.nom'=>"ThirdPartyName",
    "p.note_public"=>"NotePublic"
);
if (empty($user->socid)) $fieldstosearchall["p.note_private"]="NotePrivate";

$arrayfields=array(
    'p.ref'=>array('label'=>$langs->trans("Ref"), 'checked'=>1),
    'p.title'=>array('label'=>$langs->trans("Label"), 'checked'=>1),
    's.nom'=>array('label'=>$langs->trans("ThirdParty"), 'checked'=>1, 'enabled'=>$conf->societe->enabled),
    'commercial'=>array('label'=>$langs->trans("SalesRepresentative"), 'checked'=>1),
	'p.dateo'=>array('label'=>$langs->trans("DateStart"), 'checked'=>1, 'position'=>100),
    'p.datee'=>array('label'=>$langs->trans("DateEnd"), 'checked'=>1, 'position'=>101),
    'p.public'=>array('label'=>$langs->trans("Visibility"), 'checked'=>1, 'position'=>102),
    'p.opp_amount'=>array('label'=>$langs->trans("OpportunityAmountShort"), 'checked'=>1, 'enabled'=>($conf->global->PROJECT_USE_OPPORTUNITIES?1:0), 'position'=>103),
    'p.fk_opp_status'=>array('label'=>$langs->trans("OpportunityStatusShort"), 'checked'=>1, 'enabled'=>($conf->global->PROJECT_USE_OPPORTUNITIES?1:0), 'position'=>104),
    'p.opp_percent'=>array('label'=>$langs->trans("OpportunityProbabilityShort"), 'checked'=>1, 'enabled'=>($conf->global->PROJECT_USE_OPPORTUNITIES?1:0), 'position'=>105),
    'p.budget_amount'=>array('label'=>$langs->trans("Budget"), 'checked'=>0, 'position'=>110),
    'p.datec'=>array('label'=>$langs->trans("DateCreationShort"), 'checked'=>0, 'position'=>500),
    'p.tms'=>array('label'=>$langs->trans("DateModificationShort"), 'checked'=>0, 'position'=>500),
    'p.fk_statut'=>array('label'=>$langs->trans("Status"), 'checked'=>1, 'position'=>1000),
);
// Extra fields
if (is_array($extrafields->attribute_label) && count($extrafields->attribute_label))
{
   foreach($extrafields->attribute_label as $key => $val) 
   {
       $arrayfields["ef.".$key]=array('label'=>$extrafields->attribute_label[$key], 'checked'=>$extrafields->attribute_list[$key], 'position'=>$extrafields->attribute_pos[$key], 'enabled'=>$extrafields->attribute_perms[$key]);
   }
}


/*
 * Actions
 */

if (GETPOST('cancel')) { $action='list'; $massaction=''; }
if (! GETPOST('confirmmassaction') && $massaction != 'presend' && $massaction != 'confirm_presend' && $massaction != 'confirm_createbills') { $massaction=''; }

$parameters=array('socid'=>$socid);
$reshook=$hookmanager->executeHooks('doActions',$parameters,$object,$action);    // Note that $action and $object may have been modified by some hooks
if ($reshook < 0) setEventMessages($hookmanager->error, $hookmanager->errors, 'errors');

if (empty($reshook))
{
    // Selection of new fields
    include DOL_DOCUMENT_ROOT.'/core/actions_changeselectedfields.inc.php';

    // Purge search criteria
    if (GETPOST("button_removefilter_x") || GETPOST("button_removefilter.x") || GETPOST("button_removefilter")) // Both test are required to be compatible with all browsers
    {
    	$search_all='';
    	$search_categ='';
    	$search_ref="";
    	$search_label="";
    	$search_societe="";
    	$search_year="";
    	$search_status=-1;
    	$search_opp_status=-1;
    	$search_opp_amount='';
    	$search_opp_percent='';
    	$search_budget_amount='';
    	$search_public="";
    	$search_sale="";
    	$search_user='';
    	$sday="";
    	$smonth="";
    	$syear="";
    	$day="";
    	$month="";
    	$year="";
    	$search_array_options=array();
    }
}


/*
 * View
 */

$projectstatic = new Project($db);
$socstatic = new Societe($db);
$form = new Form($db);
$formother = new FormOther($db);
$formproject = new FormProjets($db);

$title=$langs->trans("Projects");
if ($search_user == $user->id) $title=$langs->trans("MyProjects");

// Get list of project id allowed to user (in a string list separated by coma)
$projectsListId='';
if (! $user->rights->projet->all->lire) $projectsListId = $projectstatic->getProjectsAuthorizedForUser($user,0,1,$socid);

// Get id of types of contacts for projects (This list never contains a lot of elements)
$listofprojectcontacttype=array();
$sql = "SELECT ctc.rowid, ctc.code FROM ".MAIN_DB_PREFIX."c_type_contact as ctc";
$sql.= " WHERE ctc.element = '" . $projectstatic->element . "'";
$sql.= " AND ctc.source = 'internal'";
$resql = $db->query($sql);
if ($resql)
{
    while($obj = $db->fetch_object($resql))
    {
        $listofprojectcontacttype[$obj->rowid]=$obj->code;
    }
}
else dol_print_error($db);
if (count($listofprojectcontacttype) == 0) $listofprojectcontacttype[0]='0';    // To avoid sql syntax error if not found


$distinct='DISTINCT';   // We add distinct until we are added a protection to be sure a contact of a project and task is only once.
$sql = "SELECT ".$distinct." p.rowid as projectid, p.ref, p.title, p.fk_statut, p.fk_opp_status, p.public, p.fk_user_creat";
$sql.= ", p.datec as date_creation, p.dateo as date_start, p.datee as date_end, p.opp_amount, p.opp_percent, p.tms as date_update, p.budget_amount";
$sql.= ", s.nom as name, s.rowid as socid";
$sql.= ", cls.code as opp_status_code";
// We'll need these fields in order to filter by categ
if ($search_categ) $sql .= ", cs.fk_categorie, cs.fk_project";
// Add fields for extrafields
foreach ($extrafields->attribute_label as $key => $val) $sql.=($extrafields->attribute_type[$key] != 'separate' ? ",ef.".$key.' as options_'.$key : '');
// Add fields from hooks
$parameters=array();
$reshook=$hookmanager->executeHooks('printFieldListSelect',$parameters);    // Note that $action and $object may have been modified by hook
$sql.=$hookmanager->resPrint;
$sql.= " FROM ".MAIN_DB_PREFIX."projet as p";
if (is_array($extrafields->attribute_label) && count($extrafields->attribute_label)) $sql.= " LEFT JOIN ".MAIN_DB_PREFIX."projet_extrafields as ef on (p.rowid = ef.fk_object)";
$sql.= " LEFT JOIN ".MAIN_DB_PREFIX."societe as s on p.fk_soc = s.rowid";
$sql.= " LEFT JOIN ".MAIN_DB_PREFIX."c_lead_status as cls on p.fk_opp_status = cls.rowid";
// We'll need this table joined to the select in order to filter by categ
if (! empty($search_categ)) $sql.= ' LEFT JOIN '.MAIN_DB_PREFIX."categorie_project as cs ON p.rowid = cs.fk_project"; // We'll need this table joined to the select in order to filter by categ
// We'll need this table joined to the select in order to filter by sale
// For external user, no check is done on company permission because readability is managed by public status of project and assignement.
//if ($search_sale > 0 || (! $user->rights->societe->client->voir && ! $socid)) $sql .= " LEFT JOIN ".MAIN_DB_PREFIX."societe_commerciaux as sc ON sc.fk_soc = s.rowid";
if ($search_sale > 0) $sql .= " LEFT JOIN ".MAIN_DB_PREFIX."societe_commerciaux as sc ON sc.fk_soc = s.rowid";
if ($search_user > 0)
{
	$sql.=", ".MAIN_DB_PREFIX."element_contact as ecp";
}
$sql.= " WHERE p.entity IN (".getEntity('project',1).')';
if (! $user->rights->projet->all->lire) $sql.= " AND p.rowid IN (".$projectsListId.")";     // public and assigned to, or restricted to company for external users
// No need to check company, as filtering of projects must be done by getProjectsAuthorizedForUser
<<<<<<< HEAD
if ($socid) $sql.= "  AND (p.fk_soc IS NULL OR p.fk_soc = 0 OR p.fk_soc = ".$socid.")";
=======
if ($socid) $sql.= " AND (p.fk_soc IS NULL OR p.fk_soc = 0 OR p.fk_soc = ".$socid.")";
>>>>>>> ee8112dd
if ($search_categ > 0)    $sql.= " AND cs.fk_categorie = ".$db->escape($search_categ);
if ($search_categ == -2)  $sql.= " AND cs.fk_categorie IS NULL";
if ($search_ref) $sql .= natural_search('p.ref', $search_ref);
if ($search_label) $sql .= natural_search('p.title', $search_label);
if ($search_societe) $sql .= natural_search('s.nom', $search_societe);
if ($search_opp_amount) $sql .= natural_search('p.opp_amount', $search_opp_amount, 1);
if ($search_opp_percent) $sql .= natural_search('p.opp_percent', $search_opp_percent, 1);
if ($smonth > 0)
{
    if ($syear > 0 && empty($sday))
    	$sql.= " AND p.dateo BETWEEN '".$db->idate(dol_get_first_day($syear,$smonth,false))."' AND '".$db->idate(dol_get_last_day($syear,$smonth,false))."'";
    else if ($syear > 0 && ! empty($sday))
    	$sql.= " AND p.dateo BETWEEN '".$db->idate(dol_mktime(0, 0, 0, $smonth, $sday, $syear))."' AND '".$db->idate(dol_mktime(23, 59, 59, $smonth, $sday, $syear))."'";
    else
    	$sql.= " AND date_format(p.dateo, '%m') = '".$smonth."'";
}
else if ($syear > 0)
{
    $sql.= " AND p.dateo BETWEEN '".$db->idate(dol_get_first_day($syear,1,false))."' AND '".$db->idate(dol_get_last_day($syear,12,false))."'";
}
if ($month > 0)
{
    if ($year > 0 && empty($day))
    	$sql.= " AND p.datee BETWEEN '".$db->idate(dol_get_first_day($year,$month,false))."' AND '".$db->idate(dol_get_last_day($year,$month,false))."'";
    else if ($year > 0 && ! empty($day))
    	$sql.= " AND p.datee BETWEEN '".$db->idate(dol_mktime(0, 0, 0, $month, $day, $year))."' AND '".$db->idate(dol_mktime(23, 59, 59, $month, $day, $year))."'";
    else
    	$sql.= " AND date_format(p.datee, '%m') = '".$month."'";
}
else if ($year > 0)
{
    $sql.= " AND p.datee BETWEEN '".$db->idate(dol_get_first_day($year,1,false))."' AND '".$db->idate(dol_get_last_day($year,12,false))."'";
}
if ($search_all) $sql .= natural_search(array_keys($fieldstosearchall), $search_all);
if ($search_status >= 0) 
{
    if ($search_status == 99) $sql .= " AND p.fk_statut <> 2";
    else $sql .= " AND p.fk_statut = ".$db->escape($search_status);
}
if ($search_opp_status) 
{
    if (is_numeric($search_opp_status) && $search_opp_status > 0) $sql .= " AND p.fk_opp_status = ".$db->escape($search_opp_status);
    if ($search_opp_status == 'all') $sql .= " AND p.fk_opp_status IS NOT NULL";
    if ($search_opp_status == 'openedopp') $sql .= " AND p.fk_opp_status IS NOT NULL AND p.fk_opp_status NOT IN (SELECT rowid FROM ".MAIN_DB_PREFIX."c_lead_status WHERE code IN ('WON','LOST'))";
    if ($search_opp_status == 'none') $sql .= " AND p.fk_opp_status IS NULL";
}
if ($search_public!='') $sql .= " AND p.public = ".$db->escape($search_public);
if ($search_sale > 0) $sql.= " AND sc.fk_user = " .$search_sale;
// For external user, no check is done on company permission because readability is managed by public status of project and assignement.
//if (! $user->rights->societe->client->voir && ! $socid) $sql.= " AND ((s.rowid = sc.fk_soc AND sc.fk_user = " .$user->id.") OR (s.rowid IS NULL))";
if ($search_user > 0) $sql.= " AND ecp.fk_c_type_contact IN (".join(',',array_keys($listofprojectcontacttype)).") AND ecp.element_id = p.rowid AND ecp.fk_socpeople = ".$search_user; 
if ($search_opp_amount != '') $sql .= natural_search('p.opp_amount', $search_opp_amount, 1);
if ($search_budget_amount != '') $sql .= natural_search('p.budget_amount', $search_budget_amount, 1);
// Add where from extra fields
foreach ($search_array_options as $key => $val)
{
    $crit=$val;
    $tmpkey=preg_replace('/search_options_/','',$key);
    $typ=$extrafields->attribute_type[$tmpkey];
    $mode=0;
    if (in_array($typ, array('int','double'))) $mode=1;    // Search on a numeric
    if ($val && ( ($crit != '' && ! in_array($typ, array('select'))) || ! empty($crit))) 
    {
        $sql .= natural_search('ef.'.$tmpkey, $crit, $mode);
    }
}
// Add where from hooks
$parameters=array();
$reshook=$hookmanager->executeHooks('printFieldListWhere',$parameters);    // Note that $action and $object may have been modified by hook
$sql.=$hookmanager->resPrint;
$sql.= $db->order($sortfield,$sortorder);

$nbtotalofrecords = '';
if (empty($conf->global->MAIN_DISABLE_FULL_SCANLIST))
{
    $result = $db->query($sql);
    $nbtotalofrecords = $db->num_rows($result);
}

$sql.= $db->plimit($limit + 1,$offset);

//print $sql;
dol_syslog("list allowed project", LOG_DEBUG);
//print $sql;
$resql = $db->query($sql);
if (! $resql)
{
    dol_print_error($db);
    exit;
}

$var=true;
$num = $db->num_rows($resql);

if ($num == 1 && ! empty($conf->global->MAIN_SEARCH_DIRECT_OPEN_IF_ONLY_ONE) && $search_all)
{
    $obj = $db->fetch_object($resql);
    $id = $obj->projectid;
    header("Location: ".DOL_URL_ROOT.'/projet/card.php?id='.$id);
    exit;
}

llxHeader("",$title,"EN:Module_Projects|FR:Module_Projets|ES:M&oacute;dulo_Proyectos");

$param='';
if (! empty($contextpage) && $contextpage != $_SERVER["PHP_SELF"]) $param.='&contextpage='.$contextpage;
if ($limit > 0 && $limit != $conf->liste_limit) $param.='&limit='.$limit;
if ($sday)              		$param.='&sday='.$day;
if ($smonth)              		$param.='&smonth='.$smonth;
if ($syear)               		$param.='&syear=' .$syear;
if ($day)               		$param.='&day='.$day;
if ($month)              		$param.='&month='.$month;
if ($year)               		$param.='&year=' .$year;
if ($socid)				        $param.='&socid='.$socid;
if ($search_all != '') 			$param.='&search_all='.$search_all;
if ($search_ref != '') 			$param.='&search_ref='.$search_ref;
if ($search_label != '') 		$param.='&search_label='.$search_label;
if ($search_societe != '') 		$param.='&search_societe='.$search_societe;
if ($search_status >= 0) 		$param.='&search_status='.$search_status;
if ((is_numeric($search_opp_status) && $search_opp_status >= 0) || in_array($search_opp_status, array('all','openedopp','none'))) 	$param.='&search_opp_status='.urlencode($search_opp_status);
if ((is_numeric($search_opp_percent) && $search_opp_percent >= 0) || in_array($search_opp_percent, array('all','openedopp','none'))) 	$param.='&search_opp_percent='.urlencode($search_opp_percent);
if ($search_public != '') 		$param.='&search_public='.$search_public;
if ($search_user > 0)    		$param.='&search_user='.$search_user;
if ($search_sale > 0)    		$param.='&search_sale='.$search_sale;
if ($search_opp_amount != '')    $param.='&search_opp_amount='.$search_opp_amount;
if ($search_budget_amount != '') $param.='&search_budget_amount='.$search_budget_amount;
if ($optioncss != '') $param.='&optioncss='.$optioncss;
// Add $param from extra fields
foreach ($search_array_options as $key => $val)
{
    $crit=$val;
    $tmpkey=preg_replace('/search_options_/','',$key);
    if ($val != '') $param.='&search_options_'.$tmpkey.'='.urlencode($val);
}

$text=$langs->trans("Projects");
if ($search_user == $user->id) $text=$langs->trans('MyProjects');

print '<form method="POST" id="searchFormList" action="'.$_SERVER["PHP_SELF"].'">';
if ($optioncss != '') print '<input type="hidden" name="optioncss" value="'.$optioncss.'">';
print '<input type="hidden" name="token" value="'.$_SESSION['newtoken'].'">';
print '<input type="hidden" name="formfilteraction" id="formfilteraction" value="list">';
print '<input type="hidden" name="action" value="list">';
print '<input type="hidden" name="sortfield" value="'.$sortfield.'">';
print '<input type="hidden" name="sortorder" value="'.$sortorder.'">';
print '<input type="hidden" name="type" value="'.$type.'">';
print '<input type="hidden" name="contextpage" value="'.$contextpage.'">';

print_barre_liste($text, $page, $_SERVER["PHP_SELF"], $param, $sortfield, $sortorder, "", $num, $nbtotalofrecords, 'title_project', 0, '', '', $limit);

// Show description of content
if ($search_user == $user->id) print $langs->trans("MyProjectsDesc").'<br><br>';
else
{
	if ($user->rights->projet->all->lire && ! $socid) print $langs->trans("ProjectsDesc").'<br><br>';
	else print $langs->trans("ProjectsPublicDesc").'<br><br>';
}

if ($search_all)
{
    foreach($fieldstosearchall as $key => $val) $fieldstosearchall[$key]=$langs->trans($val);
    print $langs->trans("FilterOnInto", $search_all) . join(', ',$fieldstosearchall);
}

$moreforfilter='';

// Filter on categories
if (! empty($conf->categorie->enabled))
{
    require_once DOL_DOCUMENT_ROOT . '/categories/class/categorie.class.php';
    $moreforfilter.='<div class="divsearchfield">';
    $moreforfilter.=$langs->trans('Categories'). ': ';
    $moreforfilter.=$formother->select_categories('project',$search_categ,'search_categ',1);
    $moreforfilter.='</div>';
}

// If the user can view user other than himself
$moreforfilter.='<div class="divsearchfield">';
$moreforfilter.=$langs->trans('ProjectsWithThisUserAsContact'). ': ';
$includeonly='';
if (empty($user->rights->user->user->lire)) $includeonly=array($user->id);
$moreforfilter.=$form->select_dolusers($search_user, 'search_user', 1, '', 0, $includeonly, '', 0, 0, 0, '', 0, '', 'maxwidth300');
$moreforfilter.='</div>';

// If the user can view thirdparties other than his'
if ($user->rights->societe->client->voir || $socid)
{
	$langs->load("commercial");
	$moreforfilter.='<div class="divsearchfield">';
	$moreforfilter.=$langs->trans('ThirdPartiesOfSaleRepresentative'). ': ';
	$moreforfilter.=$formother->select_salesrepresentatives($search_sale, 'search_sale', $user, 0, 1, 'maxwidth300');
	$moreforfilter.='</div>';
}

if (! empty($moreforfilter))
{
	print '<div class="liste_titre liste_titre_bydiv centpercent">';
	print $moreforfilter;
	$parameters=array();
	$reshook=$hookmanager->executeHooks('printFieldPreListTitle',$parameters);    // Note that $action and $object may have been modified by hook
	print $hookmanager->resPrint;
	print '</div>';
}

$varpage=empty($contextpage)?$_SERVER["PHP_SELF"]:$contextpage;
$selectedfields=$form->multiSelectArrayWithCheckbox('selectedfields', $arrayfields, $varpage);	// This also change content of $arrayfields

print '<div class="div-table-responsive">';
print '<table class="tagtable liste'.($moreforfilter?" listwithfilterbefore":"").'">'."\n";
		
print '<tr class="liste_titre">';
if (! empty($arrayfields['p.ref']['checked']))           print_liste_field_titre($arrayfields['p.ref']['label'],$_SERVER["PHP_SELF"],"p.ref","",$param,"",$sortfield,$sortorder);
if (! empty($arrayfields['p.title']['checked']))         print_liste_field_titre($arrayfields['p.title']['label'],$_SERVER["PHP_SELF"],"p.title","",$param,"",$sortfield,$sortorder);
if (! empty($arrayfields['s.nom']['checked']))           print_liste_field_titre($arrayfields['s.nom']['label'],$_SERVER["PHP_SELF"],"s.nom","",$param,"",$sortfield,$sortorder);
if (! empty($arrayfields['commercial']['checked']))      print_liste_field_titre($arrayfields['commercial']['label'],$_SERVER["PHP_SELF"],"","",$param,"",$sortfield,$sortorder);
if (! empty($arrayfields['p.dateo']['checked']))         print_liste_field_titre($arrayfields['p.dateo']['label'],$_SERVER["PHP_SELF"],"p.dateo","",$param,'align="center"',$sortfield,$sortorder);
if (! empty($arrayfields['p.datee']['checked']))         print_liste_field_titre($arrayfields['p.datee']['label'],$_SERVER["PHP_SELF"],"p.datee","",$param,'align="center"',$sortfield,$sortorder);
if (! empty($arrayfields['p.public']['checked']))        print_liste_field_titre($arrayfields['p.public']['label'],$_SERVER["PHP_SELF"],"p.public","",$param,"",$sortfield,$sortorder);
if (! empty($arrayfields['p.opp_amount']['checked']))    print_liste_field_titre($arrayfields['p.opp_amount']['label'],$_SERVER["PHP_SELF"],'p.opp_amount',"",$param,'align="right"',$sortfield,$sortorder);
if (! empty($arrayfields['p.fk_opp_status']['checked'])) print_liste_field_titre($arrayfields['p.fk_opp_status']['label'],$_SERVER["PHP_SELF"],'p.fk_opp_status',"",$param,'align="center"',$sortfield,$sortorder);
if (! empty($arrayfields['p.opp_percent']['checked']))   print_liste_field_titre($arrayfields['p.opp_percent']['label'],$_SERVER["PHP_SELF"],'p.opp_percent',"",$param,'align="right"',$sortfield,$sortorder);
if (! empty($arrayfields['p.budget_amount']['checked'])) print_liste_field_titre($arrayfields['p.budget_amount']['label'],$_SERVER["PHP_SELF"],'p.budget_amount',"",$param,'align="right"',$sortfield,$sortorder);
// Extra fields
if (is_array($extrafields->attribute_label) && count($extrafields->attribute_label))
{
   foreach($extrafields->attribute_label as $key => $val) 
   {
       if (! empty($arrayfields["ef.".$key]['checked'])) 
       {
			$align=$extrafields->getAlignFlag($key);
			print_liste_field_titre($extralabels[$key],$_SERVER["PHP_SELF"],"ef.".$key,"",$param,($align?'align="'.$align.'"':''),$sortfield,$sortorder);
       }
   }
}
// Hook fields
$parameters=array('arrayfields'=>$arrayfields);
$reshook=$hookmanager->executeHooks('printFieldListTitle',$parameters);    // Note that $action and $object may have been modified by hook
print $hookmanager->resPrint;
if (! empty($arrayfields['p.datec']['checked']))  print_liste_field_titre($arrayfields['p.datec']['label'],$_SERVER["PHP_SELF"],"p.datec","",$param,'align="center" class="nowrap"',$sortfield,$sortorder);
if (! empty($arrayfields['p.tms']['checked']))    print_liste_field_titre($arrayfields['p.tms']['label'],$_SERVER["PHP_SELF"],"p.tms","",$param,'align="center" class="nowrap"',$sortfield,$sortorder);
if (! empty($arrayfields['p.fk_statut']['checked'])) print_liste_field_titre($arrayfields['p.fk_statut']['label'],$_SERVER["PHP_SELF"],"p.fk_statut","",$param,'align="right"',$sortfield,$sortorder);
print_liste_field_titre($selectedfields, $_SERVER["PHP_SELF"],"",'','','align="right"',$sortfield,$sortorder,'maxwidthsearch ');
print "</tr>\n";

print '<tr class="liste_titre">';
if (! empty($arrayfields['p.ref']['checked']))
{
	print '<td class="liste_titre">';
	print '<input type="text" class="flat" name="search_ref" value="'.$search_ref.'" size="6">';
	print '</td>';
}
if (! empty($arrayfields['p.title']['checked']))
{
	print '<td class="liste_titre">';
	print '<input type="text" class="flat" name="search_label" size="8" value="'.$search_label.'">';
	print '</td>';
}
if (! empty($arrayfields['s.nom']['checked']))
{
	print '<td class="liste_titre">';
	print '<input type="text" class="flat" name="search_societe" size="8" value="'.$search_societe.'">';
	print '</td>';
}
// Sale representative
if (! empty($arrayfields['commercial']['checked']))
{
	print '<td class="liste_titre">&nbsp;</td>';
}
// Start date
if (! empty($arrayfields['p.dateo']['checked']))
{
	print '<td class="liste_titre center">';
	if (! empty($conf->global->MAIN_LIST_FILTER_ON_DAY)) print '<input class="flat" type="text" size="1" maxlength="2" name="sday" value="'.$sday.'">';
	print '<input class="flat" type="text" size="1" maxlength="2" name="smonth" value="'.$smonth.'">';
	$formother->select_year($syear?$syear:-1,'syear',1, 20, 5);
	print '</td>';
}
// End date
if (! empty($arrayfields['p.datee']['checked']))
{
	print '<td class="liste_titre center">';
	if (! empty($conf->global->MAIN_LIST_FILTER_ON_DAY)) print '<input class="flat" type="text" size="1" maxlength="2" name="day" value="'.$day.'">';
	print '<input class="flat" type="text" size="1" maxlength="2" name="month" value="'.$month.'">';
	$formother->select_year($year?$year:-1,'year',1, 20, 5);
	print '</td>';
}
if (! empty($arrayfields['p.public']['checked']))
{
	print '<td class="liste_titre">';
	$array=array(''=>'',0 => $langs->trans("PrivateProject"),1 => $langs->trans("SharedProject"));
    print $form->selectarray('search_public',$array,$search_public);
    print '</td>';
}
if (! empty($arrayfields['p.opp_amount']['checked']))
{
	print '<td class="liste_titre nowrap right">';
	print '<input type="text" class="flat" name="search_opp_amount" size="3" value="'.$search_opp_amount.'">';
	print '</td>';
}
if (! empty($arrayfields['p.fk_opp_status']['checked']))
{
	print '<td class="liste_titre nowrap center">';
	print $formproject->selectOpportunityStatus('search_opp_status',$search_opp_status,1,1,1);
    print '</td>';
}
if (! empty($arrayfields['p.opp_percent']['checked']))
{
	print '<td class="liste_titre nowrap right">';
	print '<input type="text" class="flat" name="search_opp_percent" size="2" value="'.$search_opp_percent.'">';
	print '</td>';
}
if (! empty($arrayfields['p.budget_amount']['checked']))
{
	print '<td class="liste_titre nowrap" align="right">';
	print '<input type="text" class="flat" name="search_budget_amount" size="4" value="'.$search_budget_amount.'">';
    print '</td>';
}
// Extra fields
if (is_array($extrafields->attribute_label) && count($extrafields->attribute_label))
{
    foreach($extrafields->attribute_label as $key => $val)
    {
        if (! empty($arrayfields["ef.".$key]['checked']))
        {
            $align=$extrafields->getAlignFlag($key);
            $typeofextrafield=$extrafields->attribute_type[$key];
            print '<td class="liste_titre'.($align?' '.$align:'').'">';
        	if (in_array($typeofextrafield, array('varchar', 'int', 'double', 'select')))
			{
			    $crit=$val;
				$tmpkey=preg_replace('/search_options_/','',$key);
				$searchclass='';
				if (in_array($typeofextrafield, array('varchar', 'select'))) $searchclass='searchstring';
				if (in_array($typeofextrafield, array('int', 'double'))) $searchclass='searchnum';
				print '<input class="flat'.($searchclass?' '.$searchclass:'').'" size="4" type="text" name="search_options_'.$tmpkey.'" value="'.dol_escape_htmltag($search_array_options['search_options_'.$tmpkey]).'">';
			}
            print '</td>';
        }
    }
}
// Fields from hook
$parameters=array('arrayfields'=>$arrayfields);
$reshook=$hookmanager->executeHooks('printFieldListOption',$parameters);    // Note that $action and $object may have been modified by hook
print $hookmanager->resPrint;
if (! empty($arrayfields['p.datec']['checked']))
{
    // Date creation
    print '<td class="liste_titre">';
    print '</td>';
}
if (! empty($arrayfields['p.tms']['checked']))
{
    // Date modification
    print '<td class="liste_titre">';
    print '</td>';
}
if (! empty($arrayfields['p.fk_statut']['checked']))
{
	print '<td class="liste_titre nowrap" align="right">';
    $arrayofstatus = array();
    foreach($projectstatic->statuts_short as $key => $val) $arrayofstatus[$key]=$langs->trans($val);
    $arrayofstatus['99']=$langs->trans("NotClosed").' ('.$langs->trans('Draft').'+'.$langs->trans('Opened').')';
	print $form->selectarray('search_status', $arrayofstatus, $search_status, 1, 0, 0, '', 0, 0, 0, '', 'maxwidth100');
    print '</td>';
}
// Action column
print '<td class="liste_titre" align="right">';
$searchpitco=$form->showFilterAndCheckAddButtons(0);
print $searchpitco;
print '</td>';

print '</tr>'."\n";

$i=0;
$var=true;
$totalarray=array();
while ($i < min($num,$limit))
{
	$obj = $db->fetch_object($resql);

	$projectstatic->id = $obj->projectid;
	$projectstatic->user_author_id = $obj->fk_user_creat;
	$projectstatic->public = $obj->public;
	$projectstatic->ref = $obj->ref;
	$projectstatic->datee = $db->jdate($obj->date_end);
	$projectstatic->statut = $obj->fk_statut;
	$projectstatic->opp_status = $obj->fk_opp_status;
	 
	$userAccess = $projectstatic->restrictedProjectArea($user);    // why this ?
	if ($userAccess >= 0)
	{
		$var=!$var;
		print "<tr ".$bc[$var].">";

		// Project url
    	if (! empty($arrayfields['p.ref']['checked']))
    	{
    		print '<td class="nowrap">';
    		print $projectstatic->getNomUrl(1);
    		if ($projectstatic->hasDelay()) print img_warning($langs->trans('Late'));
    		print '</td>';
		    if (! $i) $totalarray['nbfield']++;
    	}
		// Title
    	if (! empty($arrayfields['p.title']['checked']))
    	{
        	print '<td>';
    		print dol_trunc($obj->title,80);
    		print '</td>';
		    if (! $i) $totalarray['nbfield']++;
    	}
		// Company
    	if (! empty($arrayfields['s.nom']['checked']))
    	{
        	print '<td>';
    		if ($obj->socid)
    		{
    			$socstatic->id=$obj->socid;
    			$socstatic->name=$obj->name;
    			print $socstatic->getNomUrl(1);
    		}
    		else
    		{
    			print '&nbsp;';
    		}
    		print '</td>';
		    if (! $i) $totalarray['nbfield']++;
    	}
		// Sales Representatives
    	if (! empty($arrayfields['commercial']['checked']))
    	{
        	print '<td>';
    		if ($obj->socid)
    		{
    			$socstatic->id=$obj->socid;
    			$socstatic->name=$obj->name;
    		    $listsalesrepresentatives=$socstatic->getSalesRepresentatives($user);
    			$nbofsalesrepresentative=count($listsalesrepresentatives);
    			if ($nbofsalesrepresentative > 3)   // We print only number
    			{
    				print '<a href="'.DOL_URL_ROOT.'/societe/commerciaux.php?socid='.$socstatic->id.'">';
    				print $nbofsalesrepresentative;
    				print '</a>';
    			}
    			else if ($nbofsalesrepresentative > 0)
    			{
    				$userstatic=new User($db);
    				$j=0;
    				foreach($listsalesrepresentatives as $val)
    				{
    					$userstatic->id=$val['id'];
    					$userstatic->lastname=$val['lastname'];
    					$userstatic->firstname=$val['firstname'];
    					$userstatic->email=$val['email'];
    					$userstatic->statut=$val['statut'];
    					$userstatic->entity=$val['entity'];
    					print $userstatic->getNomUrl(1);
    					$j++;
    					if ($j < $nbofsalesrepresentative) print ', ';
    				}
    			}
    			//else print $langs->trans("NoSalesRepresentativeAffected");
    		}
    		else
    		{
    			print '&nbsp';
    		}
    		print '</td>';
		    if (! $i) $totalarray['nbfield']++;
    	}
		// Date start
    	if (! empty($arrayfields['p.dateo']['checked']))
    	{
			print '<td class="center">';
    		print dol_print_date($db->jdate($obj->date_start),'day');
    		print '</td>';
		    if (! $i) $totalarray['nbfield']++;
    	}
		// Date end
    	if (! empty($arrayfields['p.datee']['checked']))
    	{
			print '<td class="center">';
    		print dol_print_date($db->jdate($obj->date_end),'day');
    		print '</td>';
		    if (! $i) $totalarray['nbfield']++;
    	}
		// Visibility
    	if (! empty($arrayfields['p.public']['checked']))
    	{
    		print '<td align="left">';
    		if ($obj->public) print $langs->trans('SharedProject');
    		else print $langs->trans('PrivateProject');
    		print '</td>';
		    if (! $i) $totalarray['nbfield']++;
    	}
    	// Amount
    	if (! empty($arrayfields['p.opp_amount']['checked']))
    	{
			print '<td align="right">';
			if ($obj->opp_status_code) 
			{
			    print price($obj->opp_amount, 1, '', 1, -1, -1, '');
			    $totalarray['totalopp'] += $obj->opp_amount;
			}
			print '</td>';
			if (! $i) $totalarray['nbfield']++;
			if (! $i) $totalarray['totaloppfield']=$totalarray['nbfield'];
    	}
    	if (! empty($arrayfields['p.fk_opp_status']['checked']))
    	{
            print '<td align="middle">';
			if ($obj->opp_status_code) print $langs->trans("OppStatusShort".$obj->opp_status_code);
			print '</td>';
		    if (! $i) $totalarray['nbfield']++;
    	}
	    if (! empty($arrayfields['p.opp_percent']['checked']))
    	{
			print '<td align="right">';
			if ($obj->opp_percent) print price($obj->opp_percent, 1, '', 1, 0).'%';
			print '</td>';
		    if (! $i) $totalarray['nbfield']++;
    	}
	    if (! empty($arrayfields['p.budget_amount']['checked']))
    	{
			print '<td align="right">';
			if ($obj->budget_amount != '') 
			{
			    print price($obj->budget_amount, 1, '', 1, -1, -1);
			    $totalarray['totalbudget'] += $obj->budget_amount;
			}
			print '</td>';
			if (! $i) $totalarray['nbfield']++;
			if (! $i) $totalarray['totalbudgetfield']=$totalarray['nbfield'];
    	}
		// Extra fields
		if (is_array($extrafields->attribute_label) && count($extrafields->attribute_label))
		{
		    foreach($extrafields->attribute_label as $key => $val)
		    {
		        if (! empty($arrayfields["ef.".$key]['checked']))
		        {
		            print '<td';
		            $align=$extrafields->getAlignFlag($key);
		            if ($align) print ' align="'.$align.'"';
		            print '>';
		            $tmpkey='options_'.$key;
		            print $extrafields->showOutputField($key, $obj->$tmpkey, '', 1);
		            print '</td>';
		        }
		    }
		    if (! $i) $totalarray['nbfield']++;
		}
		// Fields from hook
		$parameters=array('arrayfields'=>$arrayfields, 'obj'=>$obj);
		$reshook=$hookmanager->executeHooks('printFieldListValue',$parameters);    // Note that $action and $object may have been modified by hook
		print $hookmanager->resPrint;
		// Date creation
		if (! empty($arrayfields['p.datec']['checked']))
		{
		    print '<td align="center">';
		    print dol_print_date($db->jdate($obj->date_creation), 'dayhour');
		    print '</td>';
			if (! $i) $totalarray['nbfield']++;
		}
		// Date modification
		if (! empty($arrayfields['p.tms']['checked']))
		{
		    print '<td align="center">';
		    print dol_print_date($db->jdate($obj->date_update), 'dayhour');
		    print '</td>';
			if (! $i) $totalarray['nbfield']++;
		}
		// Status
		if (! empty($arrayfields['p.fk_statut']['checked']))
		{
    		$projectstatic->statut = $obj->fk_statut;
    		print '<td align="right">'.$projectstatic->getLibStatut(5).'</td>';
			if (! $i) $totalarray['nbfield']++;
		}
        // Action column
        print '<td class="nowrap" align="center">';
        if ($massactionbutton || $massaction)   // If we are in select mode (massactionbutton defined) or if we have already selected and sent an action ($massaction) defined
        {
            $selected=0;
    		if (in_array($obj->rowid, $arrayofselected)) $selected=1;
    		print '<input id="cb'.$obj->rowid.'" class="flat checkforselect" type="checkbox" name="toselect[]" value="'.$obj->rowid.'"'.($selected?' checked="checked"':'').'>';
        }
        print '</td>';
		if (! $i) $totalarray['nbfield']++;
		
		print "</tr>\n";

	}

	$i++;

}

// Show total line
if (isset($totalarray['totaloppfield']) || isset($totalarray['totalbudgetfield']))
{
    print '<tr class="liste_total">';
    $i=0;
    while ($i < $totalarray['nbfield'])
    {
        $i++;
        if ($i == 1)
        {
            if ($num < $limit) print '<td align="left">'.$langs->trans("Total").'</td>';
            else print '<td align="left">'.$langs->trans("Totalforthispage").'</td>';
        }
        elseif ($totalarray['totaloppfield'] == $i) print '<td align="right">'.price($totalarray['totalopp']).'</td>';
        elseif ($totalarray['totalbudgetfield'] == $i) print '<td align="right">'.price($totalarray['totalbudget']).'</td>';
        else print '<td></td>';
    }
    print '</tr>';
}

$db->free($resql);

$parameters=array('sql' => $sql);
$reshook=$hookmanager->executeHooks('printFieldListFooter',$parameters);    // Note that $action and $object may have been modified by hook
print $hookmanager->resPrint;

print "</table>\n";
print '</div>';
print "</form>\n";


llxFooter();

$db->close();<|MERGE_RESOLUTION|>--- conflicted
+++ resolved
@@ -246,11 +246,7 @@
 $sql.= " WHERE p.entity IN (".getEntity('project',1).')';
 if (! $user->rights->projet->all->lire) $sql.= " AND p.rowid IN (".$projectsListId.")";     // public and assigned to, or restricted to company for external users
 // No need to check company, as filtering of projects must be done by getProjectsAuthorizedForUser
-<<<<<<< HEAD
-if ($socid) $sql.= "  AND (p.fk_soc IS NULL OR p.fk_soc = 0 OR p.fk_soc = ".$socid.")";
-=======
 if ($socid) $sql.= " AND (p.fk_soc IS NULL OR p.fk_soc = 0 OR p.fk_soc = ".$socid.")";
->>>>>>> ee8112dd
 if ($search_categ > 0)    $sql.= " AND cs.fk_categorie = ".$db->escape($search_categ);
 if ($search_categ == -2)  $sql.= " AND cs.fk_categorie IS NULL";
 if ($search_ref) $sql .= natural_search('p.ref', $search_ref);
