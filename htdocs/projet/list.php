--- conflicted
+++ resolved
@@ -70,13 +70,9 @@
 $search_all=GETPOST("search_all");
 $search_status=GETPOST("search_status",'int');
 $search_opp_status=GETPOST("search_opp_status",'alpha');
-<<<<<<< HEAD
 $search_opp_percent=GETPOST("search_opp_percent",'alpha');
 $search_opp_amount=GETPOST("search_opp_amount",'alpha');
-=======
-$search_opp_amount=GETPOST("search_opp_amount",'alpha');
 $search_budget_amount=GETPOST("search_budget_amount",'alpha');
->>>>>>> f514400d
 $search_public=GETPOST("search_public",'int');
 $search_user=GETPOST('search_user','int');
 $search_sale=GETPOST('search_sale','int');
@@ -123,15 +119,10 @@
 	'p.dateo'=>array('label'=>$langs->trans("DateStart"), 'checked'=>1, 'position'=>100),
     'p.datee'=>array('label'=>$langs->trans("DateEnd"), 'checked'=>1, 'position'=>101),
     'p.public'=>array('label'=>$langs->trans("Visibility"), 'checked'=>1, 'position'=>102),
-<<<<<<< HEAD
     'p.opp_amount'=>array('label'=>$langs->trans("OpportunityAmountShort"), 'checked'=>1, 'enabled'=>($conf->global->PROJECT_USE_OPPORTUNITIES?1:0), 'position'=>103),
     'p.fk_opp_status'=>array('label'=>$langs->trans("OpportunityStatusShort"), 'checked'=>1, 'enabled'=>($conf->global->PROJECT_USE_OPPORTUNITIES?1:0), 'position'=>104),
     'p.opp_percent'=>array('label'=>$langs->trans("OpportunityProbabilityShort"), 'checked'=>1, 'enabled'=>($conf->global->PROJECT_USE_OPPORTUNITIES?1:0), 'position'=>105),
-=======
-    'p.opp_amount'=>array('label'=>$langs->trans("OpportunityAmountShort"), 'checked'=>1, 'enabled'=>$conf->global->PROJECT_USE_OPPORTUNITIES, 'position'=>103),
-	'p.fk_opp_status'=>array('label'=>$langs->trans("OpportunityStatusShort"), 'checked'=>1, 'enabled'=>$conf->global->PROJECT_USE_OPPORTUNITIES, 'position'=>104),
     'p.budget_amount'=>array('label'=>$langs->trans("Budget"), 'checked'=>0, 'position'=>110),
->>>>>>> f514400d
     'p.datec'=>array('label'=>$langs->trans("DateCreationShort"), 'checked'=>0, 'position'=>500),
     'p.tms'=>array('label'=>$langs->trans("DateModificationShort"), 'checked'=>0, 'position'=>500),
     'p.fk_statut'=>array('label'=>$langs->trans("Status"), 'checked'=>1, 'position'=>1000),
@@ -163,11 +154,8 @@
 	$search_status=-1;
 	$search_opp_status=-1;
 	$search_opp_amount='';
-<<<<<<< HEAD
 	$search_opp_percent='';
-=======
 	$search_budget_amount='';
->>>>>>> f514400d
 	$search_public="";
 	$search_sale="";
 	$search_user='';
@@ -218,11 +206,7 @@
 
 $distinct='DISTINCT';   // We add distinct until we are added a protection to be sure a contact of a project and task is only once.
 $sql = "SELECT ".$distinct." p.rowid as projectid, p.ref, p.title, p.fk_statut, p.fk_opp_status, p.public, p.fk_user_creat";
-<<<<<<< HEAD
-$sql.= ", p.datec as date_creation, p.dateo as date_start, p.datee as date_end, p.opp_amount, p.opp_percent, p.tms as date_update";
-=======
-$sql.= ", p.datec as date_creation, p.dateo as date_start, p.datee as date_end, p.opp_amount, p.tms as date_update, p.budget_amount";
->>>>>>> f514400d
+$sql.= ", p.datec as date_creation, p.dateo as date_start, p.datee as date_end, p.opp_amount, p.opp_percent, p.tms as date_update, p.budget_amount";
 $sql.= ", s.nom as name, s.rowid as socid";
 $sql.= ", cls.code as opp_status_code";
 // Add fields for extrafields
@@ -430,15 +414,10 @@
 	if (! empty($arrayfields['p.datee']['checked']))         print_liste_field_titre($arrayfields['p.datee']['label'],$_SERVER["PHP_SELF"],"p.datee","",$param,'align="center"',$sortfield,$sortorder);
 	if (! empty($arrayfields['p.public']['checked']))        print_liste_field_titre($arrayfields['p.public']['label'],$_SERVER["PHP_SELF"],"p.public","",$param,"",$sortfield,$sortorder);
     if (! empty($arrayfields['p.opp_amount']['checked']))    print_liste_field_titre($arrayfields['p.opp_amount']['label'],$_SERVER["PHP_SELF"],'p.opp_amount',"",$param,'align="right"',$sortfield,$sortorder);
-<<<<<<< HEAD
 	if (! empty($arrayfields['p.fk_opp_status']['checked'])) print_liste_field_titre($arrayfields['p.fk_opp_status']['label'],$_SERVER["PHP_SELF"],'p.fk_opp_status',"",$param,'align="center"',$sortfield,$sortorder);
     if (! empty($arrayfields['p.opp_percent']['checked']))   print_liste_field_titre($arrayfields['p.opp_percent']['label'],$_SERVER["PHP_SELF"],'p.opp_percent',"",$param,'align="right"',$sortfield,$sortorder);
-	// Extra fields
-=======
-    if (! empty($arrayfields['p.fk_opp_status']['checked'])) print_liste_field_titre($arrayfields['p.fk_opp_status']['label'],$_SERVER["PHP_SELF"],'p.fk_opp_status',"",$param,'align="center"',$sortfield,$sortorder);
     if (! empty($arrayfields['p.budget_amount']['checked'])) print_liste_field_titre($arrayfields['p.budget_amount']['label'],$_SERVER["PHP_SELF"],'p.budget_amount',"",$param,'align="center"',$sortfield,$sortorder);
     // Extra fields
->>>>>>> f514400d
 	if (is_array($extrafields->attribute_label) && count($extrafields->attribute_label))
 	{
 	   foreach($extrafields->attribute_label as $key => $val) 
@@ -511,15 +490,9 @@
 	}
 	if (! empty($arrayfields['p.opp_amount']['checked']))
 	{
-<<<<<<< HEAD
 		print '<td class="liste_titre nowrap right">';
     	print '<input type="text" class="flat" name="search_opp_amount" size="3" value="'.$search_opp_amount.'">';
 		print '</td>';
-=======
-		print '<td class="liste_titre nowrap" align="right">';
-		print '<input type="text" class="flat" name="search_opp_amount" size="4" value="'.$search_opp_amount.'">';
-	    print '</td>';
->>>>>>> f514400d
 	}
 	if (! empty($arrayfields['p.fk_opp_status']['checked']))
 	{
@@ -527,18 +500,12 @@
 		print $formproject->selectOpportunityStatus('search_opp_status',$search_opp_status,1,1,1);
 	    print '</td>';
     }
-<<<<<<< HEAD
 	if (! empty($arrayfields['p.opp_percent']['checked']))
 	{
 		print '<td class="liste_titre nowrap right">';
     	print '<input type="text" class="flat" name="search_opp_percent" size="2" value="'.$search_opp_percent.'">';
 		print '</td>';
 	}
-	// Extra fields
-	if (is_array($extrafields->attribute_label) && count($extrafields->attribute_label))
-	{
-        foreach($extrafields->attribute_label as $key => $val) 
-=======
 	if (! empty($arrayfields['p.budget_amount']['checked']))
 	{
 		print '<td class="liste_titre nowrap" align="right">';
@@ -549,7 +516,6 @@
     if (is_array($extrafields->attribute_label) && count($extrafields->attribute_label))
     {
         foreach($extrafields->attribute_label as $key => $val)
->>>>>>> f514400d
         {
             if (! empty($arrayfields["ef.".$key]['checked']))
             {
@@ -716,11 +682,7 @@
         	if (! empty($arrayfields['p.opp_amount']['checked']))
         	{
     			print '<td align="right">';
-<<<<<<< HEAD
     			if ($obj->opp_status_code) print price($obj->opp_amount, 1, '', 1, -1, -1, '');
-=======
-    			if ($obj->opp_status_code) print price($obj->opp_amount, 1, '', 1, - 1, - 1);
->>>>>>> f514400d
     			print '</td>';
         	}
         	if (! empty($arrayfields['p.fk_opp_status']['checked']))
@@ -729,17 +691,16 @@
     			if ($obj->opp_status_code) print $langs->trans("OppStatusShort".$obj->opp_status_code);
     			print '</td>';
     		}
-<<<<<<< HEAD
     	    if (! empty($arrayfields['p.opp_percent']['checked']))
         	{
     			print '<td align="right">';
     			if ($obj->opp_percent) print price($obj->opp_percent, 1, '', 1, 0).'%';
-=======
+    			print '</td>';
+    	    }
     	    if (! empty($arrayfields['p.budget_amount']['checked']))
         	{
     			print '<td align="right">';
-    			if ($obj->budget_amount != '') print price($obj->budget_amount, 1, '', 1, - 1, - 1);
->>>>>>> f514400d
+    			if ($obj->budget_amount != '') print price($obj->budget_amount, 1, '', 1, -1, -1);
     			print '</td>';
         	}
     		// Extra fields
