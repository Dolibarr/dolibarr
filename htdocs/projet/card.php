<?php
/* Copyright (C) 2001-2005 Rodolphe Quiedeville <rodolphe@quiedeville.org>
 * Copyright (C) 2004-2016 Laurent Destailleur  <eldy@users.sourceforge.net>
 * Copyright (C) 2005-2012 Regis Houssin        <regis.houssin@inodbox.com>
 *
 * This program is free software; you can redistribute it and/or modify
 * it under the terms of the GNU General Public License as published by
 * the Free Software Foundation; either version 3 of the License, or
 * (at your option) any later version.
 *
 * This program is distributed in the hope that it will be useful,
 * but WITHOUT ANY WARRANTY; without even the implied warranty of
 * MERCHANTABILITY or FITNESS FOR A PARTICULAR PURPOSE.  See the
 * GNU General Public License for more details.
 *
 * You should have received a copy of the GNU General Public License
 * along with this program. If not, see <https://www.gnu.org/licenses/>.
 */

/**
 *	\file       htdocs/projet/card.php
 *	\ingroup    projet
 *	\brief      Project card
 */

require '../main.inc.php';
require_once DOL_DOCUMENT_ROOT.'/projet/class/project.class.php';
require_once DOL_DOCUMENT_ROOT.'/projet/class/task.class.php';
require_once DOL_DOCUMENT_ROOT.'/core/lib/project.lib.php';
require_once DOL_DOCUMENT_ROOT.'/core/class/doleditor.class.php';
require_once DOL_DOCUMENT_ROOT.'/core/class/html.formprojet.class.php';
require_once DOL_DOCUMENT_ROOT.'/core/class/html.formfile.class.php';
require_once DOL_DOCUMENT_ROOT.'/core/modules/project/modules_project.php';
require_once DOL_DOCUMENT_ROOT.'/core/class/extrafields.class.php';
require_once DOL_DOCUMENT_ROOT.'/categories/class/categorie.class.php';

// Load translation files required by the page
$langsLoad=array('projects', 'companies');
if (!empty($conf->eventorganization->enabled)) {
	$langsLoad[]='eventorganization';
}

$langs->loadLangs($langsLoad);

$id = GETPOST('id', 'int');
$ref = GETPOST('ref', 'alpha');
$action = GETPOST('action', 'aZ09');
$backtopage = GETPOST('backtopage', 'alpha');
$cancel = GETPOST('cancel', 'alpha');
$confirm = GETPOST('confirm', 'aZ09');
$status = GETPOST('status', 'int');
$opp_status = GETPOST('opp_status', 'int');
$opp_percent = price2num(GETPOST('opp_percent', 'alpha'));

if ($id == '' && $ref == '' && ($action != "create" && $action != "add" && $action != "update" && !GETPOST("cancel"))) {
	accessforbidden();
}

$mine = GETPOST('mode') == 'mine' ? 1 : 0;
//if (! $user->rights->projet->all->lire) $mine=1;	// Special for projects

// Initialize technical object to manage hooks of page. Note that conf->hooks_modules contains array of hook context
$hookmanager->initHooks(array('projectcard', 'globalcard'));

$object = new Project($db);
$extrafields = new ExtraFields($db);

// Load object
//include DOL_DOCUMENT_ROOT.'/core/actions_fetchobject.inc.php';  // Can't use generic include because when creating a project, ref is defined and we dont want error if fetch fails from ref.
if ($id > 0 || !empty($ref)) {
	$ret = $object->fetch($id, $ref); // If we create project, ref may be defined into POST but record does not yet exists into database
	if ($ret > 0) {
		$object->fetch_thirdparty();
		if (!empty($conf->global->PROJECT_ALLOW_COMMENT_ON_PROJECT) && method_exists($object, 'fetchComments') && empty($object->comments)) {
			$object->fetchComments();
		}
		$id = $object->id;
	}
}

// fetch optionals attributes and labels
$extrafields->fetch_name_optionals_label($object->table_element);

$date_start = dol_mktime(0, 0, 0, GETPOST('projectstartmonth', 'int'), GETPOST('projectstartday', 'int'), GETPOST('projectstartyear', 'int'));
$date_end = dol_mktime(0, 0, 0, GETPOST('projectendmonth', 'int'), GETPOST('projectendday', 'int'), GETPOST('projectendyear', 'int'));

// Security check
$socid = GETPOST('socid', 'int');
//if ($user->socid > 0) $socid = $user->socid;    // For external user, no check is done on company because readability is managed by public status of project and assignement.
restrictedArea($user, 'projet', $object->id, 'projet&project');

$permissiondellink = $user->rights->projet->creer;	// Used by the include of actions_dellink.inc.php


/*
 * Actions
 */

$parameters = array('id'=>$socid, 'objcanvas'=>$objcanvas);
$reshook = $hookmanager->executeHooks('doActions', $parameters, $object, $action); // Note that $action and $object may have been modified by some hooks
if ($reshook < 0) {
	setEventMessages($hookmanager->error, $hookmanager->errors, 'errors');
}

if (empty($reshook)) {
	// Cancel
	if ($cancel) {
		if (GETPOST("comefromclone") == 1) {
			$result = $object->delete($user);
			if ($result > 0) {
				header("Location: index.php");
				exit;
			} else {
				dol_syslog($object->error, LOG_DEBUG);
				setEventMessages($langs->trans("CantRemoveProject", $langs->transnoentitiesnoconv("ProjectOverview")), null, 'errors');
			}
		}
		if ($backtopage) {
			header("Location: ".$backtopage);
			exit;
		}

		$action = '';
	}

	include DOL_DOCUMENT_ROOT.'/core/actions_dellink.inc.php';		// Must be include, not include_once

	if ($action == 'add' && $user->rights->projet->creer) {
		$error = 0;
		if (!GETPOST('ref')) {
			setEventMessages($langs->trans("ErrorFieldRequired", $langs->transnoentities("Ref")), null, 'errors');
			$error++;
		}
		if (!GETPOST('title')) {
			setEventMessages($langs->trans("ErrorFieldRequired", $langs->transnoentities("ProjectLabel")), null, 'errors');
			$error++;
		}

		if (!empty($conf->global->PROJECT_USE_OPPORTUNITIES)) {
			if (GETPOST('opp_amount') != '' && !(GETPOST('opp_status') > 0)) {
				$error++;
				setEventMessages($langs->trans("ErrorOppStatusRequiredIfAmount"), null, 'errors');
			}
		}

		// Create with status validated immediatly
		if (!empty($conf->global->PROJECT_CREATE_NO_DRAFT)) {
			$status = Project::STATUS_VALIDATED;
		}

		if (!$error) {
			$error = 0;

			$db->begin();

			$object->ref             = GETPOST('ref', 'alphanohtml');
			$object->title           = GETPOST('title', 'alphanohtml');
			$object->socid           = GETPOST('socid', 'int');
			$object->description     = GETPOST('description', 'restricthtml'); // Do not use 'alpha' here, we want field as it is
			$object->public          = GETPOST('public', 'alphanohtml');
			$object->opp_amount      = price2num(GETPOST('opp_amount', 'alphanohtml'));
			$object->budget_amount   = price2num(GETPOST('budget_amount', 'alphanohtml'));
			$object->date_c = dol_now();
			$object->date_start      = $date_start;
			$object->date_end        = $date_end;
			$object->statut          = $status;
			$object->opp_status      = $opp_status;
			$object->opp_percent     = $opp_percent;
			$object->usage_opportunity    = (GETPOST('usage_opportunity', 'alpha') == 'on' ? 1 : 0);
			$object->usage_task           = (GETPOST('usage_task', 'alpha') == 'on' ? 1 : 0);
			$object->usage_bill_time      = (GETPOST('usage_bill_time', 'alpha') == 'on' ? 1 : 0);
			$object->usage_organize_event = (GETPOST('usage_organize_event', 'alpha') == 'on' ? 1 : 0);

			// Fill array 'array_options' with data from add form
			$ret = $extrafields->setOptionalsFromPost(null, $object);
			if ($ret < 0) {
				$error++;
			}

			$result = $object->create($user);
			if (!$error && $result > 0) {
				// Add myself as project leader
				$typeofcontact = 'PROJECTLEADER';
				$result = $object->add_contact($user->id, $typeofcontact, 'internal');
<<<<<<< HEAD
				if ($result < 0) {
=======

				// -3 means type not found (PROJECTLEADER renamed, de-activated or deleted), so don't prevent creation if it has been the case
				if ($result == -3) {
					setEventMessage('ErrorPROJECTLEADERRoleMissingRestoreIt', 'errors');
                    $error++;
				} elseif ($result < 0) {
>>>>>>> 6167d8a0
					$langs->load("errors");
					setEventMessages($object->error, $object->errors, 'errors');
					$error++;
				}
			} else {
				$langs->load("errors");
				setEventMessages($object->error, $object->errors, 'errors');
				$error++;
			}
			if (!$error && !empty($object->id) > 0) {
				// Category association
				$categories = GETPOST('categories', 'array');
				$result = $object->setCategories($categories);
				if ($result < 0) {
					$langs->load("errors");
					setEventMessages($object->error, $object->errors, 'errors');
					$error++;
				}
			}

			if (!$error) {
				$db->commit();

				if (!empty($backtopage)) {
					$backtopage = preg_replace('/--IDFORBACKTOPAGE--/', $object->id, $backtopage); // New method to autoselect project after a New on another form object creation
					$backtopage = $backtopage.'&projectid='.$object->id; // Old method
					header("Location: ".$backtopage);
					exit;
				} else {
					header("Location:card.php?id=".$object->id);
					exit;
				}
			} else {
				$db->rollback();
				unset($_POST["ref"]);
				$action = 'create';
			}
		} else {
			$action = 'create';
		}
	}

	if ($action == 'update' && empty(GETPOST('cancel')) && $user->rights->projet->creer) {
		$error = 0;

		if (empty($ref)) {
			$error++;
			setEventMessages($langs->trans("ErrorFieldRequired", $langs->transnoentities("Ref")), null, 'errors');
		}
		if (!GETPOST("title")) {
			$error++;
			setEventMessages($langs->trans("ErrorFieldRequired", $langs->transnoentities("ProjectLabel")), null, 'errors');
		}

		$db->begin();

		if (!$error) {
			$object->oldcopy = clone $object;

			$old_start_date = $object->date_start;

			$object->ref          = GETPOST('ref', 'alpha');
			$object->title        = GETPOST('title', 'alphanohtml'); // Do not use 'alpha' here, we want field as it is
			$object->statut       = GETPOST('status', 'int');
			$object->socid        = GETPOST('socid', 'int');
			$object->description  = GETPOST('description', 'restricthtml'); // Do not use 'alpha' here, we want field as it is
			$object->public       = GETPOST('public', 'alpha');
			$object->date_start   = (!GETPOST('projectstart')) ? '' : $date_start;
			$object->date_end     = (!GETPOST('projectend')) ? '' : $date_end;
			if (GETPOSTISSET('opp_amount')) {
				$object->opp_amount   = price2num(GETPOST('opp_amount', 'alpha'));
			}
			if (GETPOSTISSET('budget_amount')) {
				$object->budget_amount = price2num(GETPOST('budget_amount', 'alpha'));
			}
			if (GETPOSTISSET('opp_status')) {
				$object->opp_status   = $opp_status;
			}
			if (GETPOSTISSET('opp_percent')) {
				$object->opp_percent  = $opp_percent;
			}
			$object->usage_opportunity    = (GETPOST('usage_opportunity', 'alpha') == 'on' ? 1 : 0);
			$object->usage_task           = (GETPOST('usage_task', 'alpha') == 'on' ? 1 : 0);
			$object->usage_bill_time      = (GETPOST('usage_bill_time', 'alpha') == 'on' ? 1 : 0);
			$object->usage_organize_event = (GETPOST('usage_organize_event', 'alpha') == 'on' ? 1 : 0);

			// Fill array 'array_options' with data from add form
			$ret = $extrafields->setOptionalsFromPost(null, $object, '@GETPOSTISSET');
			if ($ret < 0) {
				$error++;
			}
		}

		if (!empty($conf->global->PROJECT_USE_OPPORTUNITIES)) {
			if ($object->opp_amount && ($object->opp_status <= 0)) {
				$error++;
				setEventMessages($langs->trans("ErrorOppStatusRequiredIfAmount"), null, 'errors');
			}
		}

		if (!$error) {
			$result = $object->update($user);
			if ($result < 0) {
				$error++;
				if ($result == -4) {
					setEventMessages($langs->trans("ErrorRefAlreadyExists"), null, 'errors');
				} else {
					setEventMessages($object->error, $object->errors, 'errors');
				}
			} else {
				// Category association
				$categories = GETPOST('categories', 'array');
				$result = $object->setCategories($categories);
				if ($result < 0) {
					$error++;
					setEventMessages($object->error, $object->errors, 'errors');
				}
			}
		}

		if (!$error) {
			if (GETPOST("reportdate") && ($object->date_start != $old_start_date)) {
				$result = $object->shiftTaskDate($old_start_date);
				if ($result < 0) {
					$error++;
					setEventMessages($langs->trans("ErrorShiftTaskDate").':'.$object->error, $object->errors, 'errors');
				}
			}
		}

		// Check if we must change status
		if (GETPOST('closeproject')) {
			$resclose = $object->setClose($user);
			if ($resclose < 0) {
				$error++;
				setEventMessages($langs->trans("FailedToCloseProject").':'.$object->error, $object->errors, 'errors');
			}
		}


		if ($error) {
			$db->rollback();
			$action = 'edit';
		} else {
			$db->commit();

			if (GETPOST('socid', 'int') > 0) {
				$object->fetch_thirdparty(GETPOST('socid', 'int'));
			} else {
				unset($object->thirdparty);
			}
		}
	}

	// Build doc
	if ($action == 'builddoc' && $user->rights->projet->creer) {
		// Save last template used to generate document
		if (GETPOST('model')) {
			$object->setDocModel($user, GETPOST('model', 'alpha'));
		}

		$outputlangs = $langs;
		if (GETPOST('lang_id', 'aZ09')) {
			$outputlangs = new Translate("", $conf);
			$outputlangs->setDefaultLang(GETPOST('lang_id', 'aZ09'));
		}
		$result = $object->generateDocument($object->model_pdf, $outputlangs);
		if ($result <= 0) {
			setEventMessages($object->error, $object->errors, 'errors');
			$action = '';
		}
	}

	// Delete file in doc form
	if ($action == 'remove_file' && $user->rights->projet->creer) {
		if ($object->id > 0) {
			require_once DOL_DOCUMENT_ROOT.'/core/lib/files.lib.php';

			$langs->load("other");
			$upload_dir = $conf->projet->dir_output;
			$file = $upload_dir.'/'.GETPOST('file');
			$ret = dol_delete_file($file, 0, 0, 0, $object);
			if ($ret) {
				setEventMessages($langs->trans("FileWasRemoved", GETPOST('file')), null, 'mesgs');
			} else {
				setEventMessages($langs->trans("ErrorFailToDeleteFile", GETPOST('file')), null, 'errors');
			}
			$action = '';
		}
	}


	if ($action == 'confirm_validate' && $confirm == 'yes') {
		$result = $object->setValid($user);
		if ($result <= 0) {
			setEventMessages($object->error, $object->errors, 'errors');
		}
	}

	if ($action == 'confirm_close' && $confirm == 'yes') {
		$result = $object->setClose($user);
		if ($result <= 0) {
			setEventMessages($object->error, $object->errors, 'errors');
		}
	}

	if ($action == 'confirm_reopen' && $confirm == 'yes') {
		$result = $object->setValid($user);
		if ($result <= 0) {
			setEventMessages($object->error, $object->errors, 'errors');
		}
	}

	if ($action == 'confirm_delete' && GETPOST("confirm") == "yes" && $user->rights->projet->supprimer) {
		$object->fetch($id);
		$result = $object->delete($user);
		if ($result > 0) {
			setEventMessages($langs->trans("RecordDeleted"), null, 'mesgs');
			header("Location: list.php?restore_lastsearch_values=1");
			exit;
		} else {
			dol_syslog($object->error, LOG_DEBUG);
			setEventMessages($object->error, $object->errors, 'errors');
		}
	}

	if ($action == 'confirm_clone' && $user->rights->projet->creer && $confirm == 'yes') {
		$clone_contacts = GETPOST('clone_contacts') ? 1 : 0;
		$clone_tasks = GETPOST('clone_tasks') ? 1 : 0;
		$clone_project_files = GETPOST('clone_project_files') ? 1 : 0;
		$clone_task_files = GETPOST('clone_task_files') ? 1 : 0;
		$clone_notes = GETPOST('clone_notes') ? 1 : 0;
		$move_date = GETPOST('move_date') ? 1 : 0;
		$clone_thirdparty = GETPOST('socid', 'int') ?GETPOST('socid', 'int') : 0;

		$result = $object->createFromClone($user, $object->id, $clone_contacts, $clone_tasks, $clone_project_files, $clone_task_files, $clone_notes, $move_date, 0, $clone_thirdparty);
		if ($result <= 0) {
			setEventMessages($object->error, $object->errors, 'errors');
		} else {
			// Load new object
			$newobject = new Project($db);
			$newobject->fetch($result);
			$newobject->fetch_optionals();
			$newobject->fetch_thirdparty(); // Load new object
			$object = $newobject;
			$action = 'edit';
			$comefromclone = true;
		}
	}

	// Actions to send emails
	$triggersendname = 'PROJECT_SENTBYMAIL';
	$paramname = 'id';
	$autocopy = 'MAIN_MAIL_AUTOCOPY_PROJECT_TO'; // used to know the automatic BCC to add
	$trackid = 'proj'.$object->id;
	include DOL_DOCUMENT_ROOT.'/core/actions_sendmails.inc.php';
}


/*
 *	View
 */

$form = new Form($db);
$formfile = new FormFile($db);
$formproject = new FormProjets($db);
$userstatic = new User($db);

$title = $langs->trans("Project").' - '.$object->ref.($object->thirdparty->name ? ' - '.$object->thirdparty->name : '').($object->title ? ' - '.$object->title : '');
if (!empty($conf->global->MAIN_HTML_TITLE) && preg_match('/projectnameonly/', $conf->global->MAIN_HTML_TITLE)) {
	$title = $object->ref.($object->thirdparty->name ? ' - '.$object->thirdparty->name : '').($object->title ? ' - '.$object->title : '');
}
$help_url = "EN:Module_Projects|FR:Module_Projets|ES:M&oacute;dulo_Proyectos|DE:Modul_Projekte";

llxHeader("", $title, $help_url);

$titleboth = $langs->trans("LeadsOrProjects");
$titlenew = $langs->trans("NewLeadOrProject"); // Leads and opportunities by default
if (empty($conf->global->PROJECT_USE_OPPORTUNITIES)) {
	$titleboth = $langs->trans("Projects");
	$titlenew = $langs->trans("NewProject");
}
if ($conf->global->PROJECT_USE_OPPORTUNITIES == 2) {	// 2 = leads only
	$titleboth = $langs->trans("Leads");
	$titlenew = $langs->trans("NewLead");
}

if ($action == 'create' && $user->rights->projet->creer) {
	/*
	 * Create
	 */

	$thirdparty = new Societe($db);
	if ($socid > 0) {
		$thirdparty->fetch($socid);
	}

	print load_fiche_titre($titlenew, '', 'project');

	print '<form action="'.$_SERVER["PHP_SELF"].'" method="POST">';
	print '<input type="hidden" name="token" value="'.newToken().'">';
	print '<input type="hidden" name="action" value="add">';
	print '<input type="hidden" name="backtopage" value="'.$backtopage.'">';

	print dol_get_fiche_head();

	print '<table class="border centpercent tableforfieldcreate">';

	$defaultref = '';
	$modele = empty($conf->global->PROJECT_ADDON) ? 'mod_project_simple' : $conf->global->PROJECT_ADDON;

	// Search template files
	$file = ''; $classname = ''; $filefound = 0;
	$dirmodels = array_merge(array('/'), (array) $conf->modules_parts['models']);
	foreach ($dirmodels as $reldir) {
		$file = dol_buildpath($reldir."core/modules/project/".$modele.'.php', 0);
		if (file_exists($file)) {
			$filefound = 1;
			$classname = $modele;
			break;
		}
	}

	if ($filefound) {
		$result = dol_include_once($reldir."core/modules/project/".$modele.'.php');
		$modProject = new $classname;

		$defaultref = $modProject->getNextValue($thirdparty, $object);
	}

	if (is_numeric($defaultref) && $defaultref <= 0) {
		$defaultref = '';
	}

	// Ref
	$suggestedref = (GETPOST("ref") ? GETPOST("ref") : $defaultref);
	print '<tr><td class="titlefieldcreate"><span class="fieldrequired">'.$langs->trans("Ref").'</span></td><td><input size="12" type="text" name="ref" value="'.dol_escape_htmltag($suggestedref).'">';
	print ' '.$form->textwithpicto('', $langs->trans("YouCanCompleteRef", $suggestedref));
	print '</td></tr>';

	// Label
	print '<tr><td><span class="fieldrequired">'.$langs->trans("ProjectLabel").'</span></td><td><input class="minwidth500" type="text" name="title" value="'.dol_escape_htmltag(GETPOST("title", 'alphanohtml')).'" autofocus></td></tr>';

	// Usage (opp, task, bill time, ...)
	if (!empty($conf->global->PROJECT_USE_OPPORTUNITIES) || empty($conf->global->PROJECT_HIDE_TASKS) || !empty($conf->eventorganization->enabled)) {
		print '<tr><td class="tdtop">';
		print $langs->trans("Usage");
		print '</td>';
		print '<td>';
		if (!empty($conf->global->PROJECT_USE_OPPORTUNITIES)) {
			print '<input type="checkbox" id="usage_opportunity" name="usage_opportunity"'.(GETPOSTISSET('usage_opportunity') ? (GETPOST('usage_opportunity', 'alpha') != '' ? ' checked="checked"' : '') : ' checked="checked"').'"> ';
			$htmltext = $langs->trans("ProjectFollowOpportunity");
			print '<label for="usage_opportunity">'.$form->textwithpicto($langs->trans("ProjectFollowOpportunity"), $htmltext).'</label>';
			print '<script>';
			print '$( document ).ready(function() {
					jQuery("#usage_opportunity").change(function() {
						if (jQuery("#usage_opportunity").prop("checked")) {
							console.log("Show opportunities fields");
							jQuery(".classuseopportunity").show();
						} else {
							console.log("Hide opportunities fields "+jQuery("#usage_opportunity").prop("checked"));
							jQuery(".classuseopportunity").hide();
						}
					});
				});';
			print '</script>';
			print '<br>';
		}
		if (empty($conf->global->PROJECT_HIDE_TASKS)) {
			print '<input type="checkbox" id="usage_task" name="usage_task"'.(GETPOSTISSET('usage_task') ? (GETPOST('usage_task', 'alpha') != '' ? ' checked="checked"' : '') : ' checked="checked"').'"> ';
			$htmltext = $langs->trans("ProjectFollowTasks");
			print '<label for="usage_task">'.$form->textwithpicto($langs->trans("ProjectFollowTasks"), $htmltext).'</label>';
			print '<br>';
		}
		if (empty($conf->global->PROJECT_HIDE_TASKS) && !empty($conf->global->PROJECT_BILL_TIME_SPENT)) {
			print '<input type="checkbox" id="usage_bill_time" name="usage_bill_time"'.(GETPOST('usage_bill_time', 'alpha') != '' ? ' checked="checked"' : '').'"> ';
			$htmltext = $langs->trans("ProjectBillTimeDescription");
			print '<label for="usage_bill_time">'.$form->textwithpicto($langs->trans("BillTime"), $htmltext).'</label>';
			print '<br>';
		}
		if (!empty($conf->eventorganization->enabled)) {
			print '<input type="checkbox" id="usage_organize_event" name="usage_organize_event"'.(GETPOST('usage_organize_event', 'alpha')!=''?' checked="checked"':'').'"> ';
			$htmltext = $langs->trans("EventOrganizationDescriptionLong");
			print '<label for="usage_organize_event">'.$form->textwithpicto($langs->trans("ManageOrganizeEvent"), $htmltext).'</label>';
		}
		print '</td>';
		print '</tr>';
	}

	// Thirdparty
	if ($conf->societe->enabled) {
		print '<tr><td>';
		print (empty($conf->global->PROJECT_THIRDPARTY_REQUIRED) ? '' : '<span class="fieldrequired">');
		print $langs->trans("ThirdParty");
		print (empty($conf->global->PROJECT_THIRDPARTY_REQUIRED) ? '' : '</span>');
		print '</td><td class="maxwidthonsmartphone">';
		$filteronlist = '';
		if (!empty($conf->global->PROJECT_FILTER_FOR_THIRDPARTY_LIST)) {
			$filteronlist = $conf->global->PROJECT_FILTER_FOR_THIRDPARTY_LIST;
		}
		$text = img_picto('', 'company').$form->select_company(GETPOST('socid', 'int'), 'socid', $filteronlist, 'SelectThirdParty', 1, 0, array(), 0, 'minwidth300 widthcentpercentminusxx');
		if (empty($conf->global->PROJECT_CAN_ALWAYS_LINK_TO_ALL_SUPPLIERS) && empty($conf->dol_use_jmobile)) {
			$texthelp = $langs->trans("IfNeedToUseOtherObjectKeepEmpty");
			print $form->textwithtooltip($text.' '.img_help(), $texthelp, 1);
		} else {
			print $text;
		}
		if (!GETPOSTISSET('backtopage')) {
			print ' <a href="'.DOL_URL_ROOT.'/societe/card.php?action=create&backtopage='.urlencode($_SERVER["PHP_SELF"].'?action=create').'"><span class="fa fa-plus-circle valignmiddle paddingleft" title="'.$langs->trans("AddThirdParty").'"></span></a>';
		}
		print '</td></tr>';
	}

	// Status
	if ($status != '') {
		print '<tr><td>'.$langs->trans("Status").'</td><td>';
		print '<input type="hidden" name="status" value="'.$status.'">';
		print $object->LibStatut($status, 4);
		print '</td></tr>';
	}

	// Visibility
	print '<tr><td>'.$langs->trans("Visibility").'</td><td class="maxwidthonsmartphone">';
	$array = array();
	if (empty($conf->global->PROJECT_DISABLE_PRIVATE_PROJECT)) {
		$array[0] = $langs->trans("PrivateProject");
	}
	if (empty($conf->global->PROJECT_DISABLE_PUBLIC_PROJECT)) {
		$array[1] = $langs->trans("SharedProject");
	}

	if (count($array) > 0) {
		print $form->selectarray('public', $array, GETPOST('public'), 0, 0, 0, '', 0, 0, 0, '', '', 1);
	} else {
		print '<input type="hidden" name="public" id="public" value="'.GETPOST('public').'">';

		if (GETPOST('public') == 0) {
			print $langs->trans("PrivateProject");
		} else {
			print $langs->trans("SharedProject");
		}
	}
	print '</td></tr>';

	// Date start
	print '<tr><td>'.$langs->trans("DateStart").'</td><td>';
	print $form->selectDate(($date_start ? $date_start : ''), 'projectstart', 0, 0, 0, '', 1, 0);
	print '</td></tr>';

	// Date end
	print '<tr><td>'.$langs->trans("DateEnd").'</td><td>';
	print $form->selectDate(($date_end ? $date_end : -1), 'projectend', 0, 0, 0, '', 1, 0);
	print '</td></tr>';

	if (!empty($conf->global->PROJECT_USE_OPPORTUNITIES)) {
		// Opportunity status
		print '<tr class="classuseopportunity"><td>'.$langs->trans("OpportunityStatus").'</td>';
		print '<td class="maxwidthonsmartphone">';
		print $formproject->selectOpportunityStatus('opp_status', GETPOST('opp_status') ?GETPOST('opp_status') : $object->opp_status, 1, 0, 0, 0, '', 0, 1);
		print '</tr>';

		// Opportunity probability
		print '<tr class="classuseopportunity"><td>'.$langs->trans("OpportunityProbability").'</td>';
		print '<td><input size="5" type="text" id="opp_percent" name="opp_percent" value="'.dol_escape_htmltag(GETPOSTISSET('opp_percent') ? GETPOST('opp_percent') : '').'"><span class="hideonsmartphone"> %</span>';
		print '<input type="hidden" name="opp_percent_not_set" id="opp_percent_not_set" value="'.dol_escape_htmltag(GETPOSTISSET('opp_percent') ? '0' : '1').'">';
		print '</td>';
		print '</tr>';

		// Opportunity amount
		print '<tr class="classuseopportunity"><td>'.$langs->trans("OpportunityAmount").'</td>';
		print '<td><input size="5" type="text" name="opp_amount" value="'.dol_escape_htmltag(GETPOSTISSET('opp_amount') ? GETPOST('opp_amount') : '').'"></td>';
		print '</tr>';
	}

	// Budget
	print '<tr><td>'.$langs->trans("Budget").'</td>';
	print '<td><input size="5" type="text" name="budget_amount" value="'.dol_escape_htmltag(GETPOSTISSET('budget_amount') ? GETPOST('budget_amount') : '').'"></td>';
	print '</tr>';

	// Description
	print '<tr><td class="tdtop">'.$langs->trans("Description").'</td>';
	print '<td>';
	$doleditor = new DolEditor('description', GETPOST("description", 'restricthtml'), '', 90, 'dolibarr_notes', '', false, true, $conf->global->FCKEDITOR_ENABLE_SOCIETE, ROWS_3, '90%');
	$doleditor->Create();
	print '</td></tr>';

	if ($conf->categorie->enabled) {
		// Categories
		print '<tr><td>'.$langs->trans("Categories").'</td><td colspan="3">';
		$cate_arbo = $form->select_all_categories(Categorie::TYPE_PROJECT, '', 'parent', 64, 0, 1);
		$arrayselected = GETPOST('categories', 'array');
		print img_picto('', 'category').$form->multiselectarray('categories', $cate_arbo, $arrayselected, '', 0, 'quatrevingtpercent widthcentpercentminusx', 0, 0);
		print "</td></tr>";
	}

	// Other options
	$parameters = array();
	$reshook = $hookmanager->executeHooks('formObjectOptions', $parameters, $object, $action); // Note that $action and $object may have been modified by hook
	print $hookmanager->resPrint;
	if (empty($reshook)) {
		print $object->showOptionals($extrafields, 'create');
	}

	print '</table>';

	print dol_get_fiche_end();

	print '<div class="center">';
	print '<input type="submit" class="button" value="'.$langs->trans("CreateDraft").'">';
	if (!empty($backtopage)) {
		print ' &nbsp; &nbsp; ';
		print '<input type="submit" class="button button-cancel" name="cancel" value="'.$langs->trans("Cancel").'">';
	} else {
		print ' &nbsp; &nbsp; ';
		print '<input type="button" class="button button-cancel" value="'.$langs->trans("Cancel").'" onClick="javascript:history.go(-1)">';
	}
	print '</div>';

	print '</form>';

	// Change probability from status
	print '<script type="text/javascript" language="javascript">
        jQuery(document).ready(function() {
        	function change_percent()
        	{
                var element = jQuery("#opp_status option:selected");
                var defaultpercent = element.attr("defaultpercent");
                /*if (jQuery("#opp_percent_not_set").val() == "") */
                jQuery("#opp_percent").val(defaultpercent);
        	}
        	/*init_myfunc();*/
        	jQuery("#opp_status").change(function() {
        		change_percent();
        	});

        	jQuery("#usage_task").change(function() {
        		console.log("We click on usage task "+jQuery("#usage_task").is(":checked"));
                if (! jQuery("#usage_task").is(":checked")) {
                    jQuery("#usage_bill_time").prop("checked", false);
                }
        	});

        	jQuery("#usage_bill_time").change(function() {
        		console.log("We click on usage to bill time");
                if (jQuery("#usage_bill_time").is(":checked")) {
                    jQuery("#usage_task").prop("checked", true);
                }
        	});
        });
        </script>';
} elseif ($object->id > 0) {
	/*
	 * Show or edit
	 */

	$res = $object->fetch_optionals();

	// To verify role of users
	$userAccess = $object->restrictedProjectArea($user, 'read');
	$userWrite  = $object->restrictedProjectArea($user, 'write');
	$userDelete = $object->restrictedProjectArea($user, 'delete');
	//print "userAccess=".$userAccess." userWrite=".$userWrite." userDelete=".$userDelete;


	// Confirmation validation
	if ($action == 'validate') {
		print $form->formconfirm($_SERVER["PHP_SELF"].'?id='.$object->id, $langs->trans('ValidateProject'), $langs->trans('ConfirmValidateProject'), 'confirm_validate', '', 0, 1);
	}
	// Confirmation close
	if ($action == 'close') {
		print $form->formconfirm($_SERVER["PHP_SELF"]."?id=".$object->id, $langs->trans("CloseAProject"), $langs->trans("ConfirmCloseAProject"), "confirm_close", '', '', 1);
	}
	// Confirmation reopen
	if ($action == 'reopen') {
		print $form->formconfirm($_SERVER["PHP_SELF"]."?id=".$object->id, $langs->trans("ReOpenAProject"), $langs->trans("ConfirmReOpenAProject"), "confirm_reopen", '', '', 1);
	}
	// Confirmation delete
	if ($action == 'delete') {
		$text = $langs->trans("ConfirmDeleteAProject");
		$task = new Task($db);
		$taskarray = $task->getTasksArray(0, 0, $object->id, 0, 0);
		$nboftask = count($taskarray);
		if ($nboftask) {
			$text .= '<br>'.img_warning().' '.$langs->trans("ThisWillAlsoRemoveTasks", $nboftask);
		}
		print $form->formconfirm($_SERVER["PHP_SELF"]."?id=".$object->id, $langs->trans("DeleteAProject"), $text, "confirm_delete", '', '', 1);
	}

	// Clone confirmation
	if ($action == 'clone') {
		$formquestion = array(
			'text' => $langs->trans("ConfirmClone"),
			array('type' => 'other', 'name' => 'socid', 'label' => $langs->trans("SelectThirdParty"), 'value' => $form->select_company(GETPOST('socid', 'int') > 0 ?GETPOST('socid', 'int') : $object->socid, 'socid', '', "None", 0, 0, null, 0, 'minwidth200')),
			array('type' => 'checkbox', 'name' => 'clone_contacts', 'label' => $langs->trans("CloneContacts"), 'value' => true),
			array('type' => 'checkbox', 'name' => 'clone_tasks', 'label' => $langs->trans("CloneTasks"), 'value' => true),
			array('type' => 'checkbox', 'name' => 'move_date', 'label' => $langs->trans("CloneMoveDate"), 'value' => true),
			array('type' => 'checkbox', 'name' => 'clone_notes', 'label' => $langs->trans("CloneNotes"), 'value' => true),
			array('type' => 'checkbox', 'name' => 'clone_project_files', 'label' => $langs->trans("CloneProjectFiles"), 'value' => false),
			array('type' => 'checkbox', 'name' => 'clone_task_files', 'label' => $langs->trans("CloneTaskFiles"), 'value' => false)
		);

		print $form->formconfirm($_SERVER["PHP_SELF"]."?id=".$object->id, $langs->trans("ToClone"), $langs->trans("ConfirmCloneProject"), "confirm_clone", $formquestion, '', 1, 300, 590);
	}


	print '<form action="'.$_SERVER["PHP_SELF"].'" method="POST">';
	print '<input type="hidden" name="token" value="'.newToken().'">';
	print '<input type="hidden" name="action" value="update">';
	print '<input type="hidden" name="id" value="'.$object->id.'">';
	print '<input type="hidden" name="comefromclone" value="'.$comefromclone.'">';

	$head = project_prepare_head($object);

	if ($action == 'edit' && $userWrite > 0) {
		print dol_get_fiche_head($head, 'project', $langs->trans("Project"), 0, ($object->public ? 'projectpub' : 'project'));

		print '<table class="border centpercent">';

		// Ref
		$suggestedref = $object->ref;
		print '<tr><td class="titlefield fieldrequired">'.$langs->trans("Ref").'</td>';
		print '<td><input size="12" name="ref" value="'.$suggestedref.'">';
		print ' '.$form->textwithpicto('', $langs->trans("YouCanCompleteRef", $suggestedref));
		print '</td></tr>';

		// Label
		print '<tr><td class="fieldrequired">'.$langs->trans("ProjectLabel").'</td>';
		print '<td><input class="quatrevingtpercent" name="title" value="'.dol_escape_htmltag($object->title).'"></td></tr>';

		// Status
		print '<tr><td class="fieldrequired">'.$langs->trans("Status").'</td><td>';
		print '<select class="flat" name="status">';
		foreach ($object->statuts_short as $key => $val) {
			print '<option value="'.$key.'"'.((GETPOSTISSET('status') ?GETPOST('status') : $object->statut) == $key ? ' selected="selected"' : '').'>'.$langs->trans($val).'</option>';
		}
		print '</select>';
		print '</td></tr>';

		// Usage
		if (!empty($conf->global->PROJECT_USE_OPPORTUNITIES) || empty($conf->global->PROJECT_HIDE_TASKS) || !empty($conf->eventorganization->enabled)) {
			print '<tr><td class="tdtop">';
			print $langs->trans("Usage");
			print '</td>';
			print '<td>';
			if (!empty($conf->global->PROJECT_USE_OPPORTUNITIES)) {
				print '<input type="checkbox" id="usage_opportunity" name="usage_opportunity"'.(GETPOSTISSET('usage_opportunity') ? (GETPOST('usage_opportunity', 'alpha') != '' ? ' checked="checked"' : '') : ($object->usage_opportunity ? ' checked="checked"' : '')).'"> ';
				$htmltext = $langs->trans("ProjectFollowOpportunity");
				print '<label for="usage_opportunity">'.$form->textwithpicto($langs->trans("ProjectFollowOpportunity"), $htmltext).'</label>';
				print '<script>';
				print '$( document ).ready(function() {
				jQuery("#usage_opportunity").change(function() {
						if (jQuery("#usage_opportunity").prop("checked")) {
							console.log("Show opportunities fields");
							jQuery(".classuseopportunity").show();
						} else {
							console.log("Hide opportunities fields "+jQuery("#usage_opportunity").prop("checked"));
							jQuery(".classuseopportunity").hide();
						}
					});
				});';
				print '</script>';
				print '<br>';
			}
			if (empty($conf->global->PROJECT_HIDE_TASKS)) {
				print '<input type="checkbox" id="usage_task" name="usage_task"' . (GETPOSTISSET('usage_task') ? (GETPOST('usage_task', 'alpha') != '' ? ' checked="checked"' : '') : ($object->usage_task ? ' checked="checked"' : '')) . '"> ';
				$htmltext = $langs->trans("ProjectFollowTasks");
				print '<label for="usage_task">'.$form->textwithpicto($langs->trans("ProjectFollowTasks"), $htmltext).'</label>';
				print '<br>';
			}
			if (empty($conf->global->PROJECT_HIDE_TASKS) && !empty($conf->global->PROJECT_BILL_TIME_SPENT)) {
				print '<input type="checkbox" id="usage_bill_time" name="usage_bill_time"' . (GETPOSTISSET('usage_bill_time') ? (GETPOST('usage_bill_time', 'alpha') != '' ? ' checked="checked"' : '') : ($object->usage_bill_time ? ' checked="checked"' : '')) . '"> ';
				$htmltext = $langs->trans("ProjectBillTimeDescription");
				print '<label for="usage_bill_time">'.$form->textwithpicto($langs->trans("BillTime"), $htmltext).'</label>';
				print '<br>';
			}
			if (!empty($conf->eventorganization->enabled)) {
				print '<input type="checkbox" id="usage_organize_event" name="usage_organize_event"'. (GETPOSTISSET('usage_organize_event') ? (GETPOST('usage_organize_event', 'alpha') != '' ? ' checked="checked"' : '') : ($object->usage_organize_event ? ' checked="checked"' : '')) . '"> ';
				$htmltext = $langs->trans("EventOrganizationDescriptionLong");
				print '<label for="usage_organize_event">'.$form->textwithpicto($langs->trans("ManageOrganizeEvent"), $htmltext).'</label>';
			}
			print '</td></tr>';
		}
		print '</td></tr>';

		// Thirdparty
		if ($conf->societe->enabled) {
			print '<tr><td>';
			print (empty($conf->global->PROJECT_THIRDPARTY_REQUIRED) ? '' : '<span class="fieldrequired">');
			print $langs->trans("ThirdParty");
			print (empty($conf->global->PROJECT_THIRDPARTY_REQUIRED) ? '' : '</span>');
			print '</td><td>';
			$filteronlist = '';
			if (!empty($conf->global->PROJECT_FILTER_FOR_THIRDPARTY_LIST)) {
				$filteronlist = $conf->global->PROJECT_FILTER_FOR_THIRDPARTY_LIST;
			}
			$text = $form->select_company($object->thirdparty->id, 'socid', $filteronlist, 'None', 1, 0, array(), 0, 'minwidth300');
			if (empty($conf->global->PROJECT_CAN_ALWAYS_LINK_TO_ALL_SUPPLIERS) && empty($conf->dol_use_jmobile)) {
				$texthelp = $langs->trans("IfNeedToUseOtherObjectKeepEmpty");
				print $form->textwithtooltip($text.' '.img_help(), $texthelp, 1, 0, '', '', 2);
			} else {
				print $text;
			}
			print '</td></tr>';
		}

		// Visibility
		print '<tr><td>'.$langs->trans("Visibility").'</td><td>';
		$array = array();
		if (empty($conf->global->PROJECT_DISABLE_PRIVATE_PROJECT)) {
			$array[0] = $langs->trans("PrivateProject");
		}
		if (empty($conf->global->PROJECT_DISABLE_PUBLIC_PROJECT)) {
			$array[1] = $langs->trans("SharedProject");
		}

		if (count($array) > 0) {
			print $form->selectarray('public', $array, $object->public, 0, 0, 0, '', 0, 0, 0, '', '', 1);
		} else {
			print '<input type="hidden" id="public" name="public" value="'.$object->public.'">';

			if ($object->public == 0) {
				print $langs->trans("PrivateProject");
			} else {
				print $langs->trans("SharedProject");
			}
		}
		print '</td></tr>';

		if (!empty($conf->global->PROJECT_USE_OPPORTUNITIES)) {
			$classfortr = ($object->usage_opportunity ? '' : ' hideobject');
			// Opportunity status
			print '<tr class="classuseopportunity'.$classfortr.'"><td>'.$langs->trans("OpportunityStatus").'</td>';
			print '<td>';
			print $formproject->selectOpportunityStatus('opp_status', $object->opp_status, 1, 0, 0, 0, 'inline-block valignmiddle', 0, 1);
			print '<div id="divtocloseproject" class="inline-block valign" style="display: none;"> &nbsp; &nbsp; ';
			print '<input type="checkbox" id="inputcloseproject" name="closeproject" />';
			print '<label for="inputcloseproject">'.$langs->trans("AlsoCloseAProject").'</label>';
			print '</div>';
			print '</td>';
			print '</tr>';

			// Opportunity probability
			print '<tr class="classuseopportunity'.$classfortr.'"><td>'.$langs->trans("OpportunityProbability").'</td>';
			print '<td><input size="5" type="text" id="opp_percent" name="opp_percent" value="'.(GETPOSTISSET('opp_percent') ? GETPOST('opp_percent') : (strcmp($object->opp_percent, '') ?vatrate($object->opp_percent) : '')).'"> %';
			print '<span id="oldopppercent"></span>';
			print '</td>';
			print '</tr>';

			// Opportunity amount
			print '<tr class="classuseopportunity'.$classfortr.'"><td>'.$langs->trans("OpportunityAmount").'</td>';
			print '<td><input size="5" type="text" name="opp_amount" value="'.(GETPOSTISSET('opp_amount') ? GETPOST('opp_amount') : (strcmp($object->opp_amount, '') ? price2num($object->opp_amount) : '')).'"></td>';
			print '</tr>';
		}

		// Date start
		print '<tr><td>'.$langs->trans("DateStart").'</td><td>';
		print $form->selectDate($object->date_start ? $object->date_start : -1, 'projectstart', 0, 0, 0, '', 1, 0);
		print ' &nbsp; &nbsp; <input type="checkbox" class="valignmiddle" id="reportdate" name="reportdate" value="yes" ';
		if ($comefromclone) {
			print ' checked ';
		}
		print '/><label for="reportdate">'.$langs->trans("ProjectReportDate").'</label>';
		print '</td></tr>';

		// Date end
		print '<tr><td>'.$langs->trans("DateEnd").'</td><td>';
		print $form->selectDate($object->date_end ? $object->date_end : -1, 'projectend', 0, 0, 0, '', 1, 0);
		print '</td></tr>';

		// Budget
		print '<tr><td>'.$langs->trans("Budget").'</td>';
		print '<td><input size="5" type="text" name="budget_amount" value="'.(GETPOSTISSET('budget_amount') ? GETPOST('budget_amount') : (strcmp($object->budget_amount, '') ? price2num($object->budget_amount) : '')).'"></td>';
		print '</tr>';

		// Description
		print '<tr><td class="tdtop">'.$langs->trans("Description").'</td>';
		print '<td>';
		$doleditor = new DolEditor('description', $object->description, '', 90, 'dolibarr_notes', '', false, true, $conf->global->FCKEDITOR_ENABLE_SOCIETE, ROWS_3, '90%');
		$doleditor->Create();
		print '</td></tr>';

		// Tags-Categories
		if ($conf->categorie->enabled) {
			print '<tr><td>'.$langs->trans("Categories").'</td><td>';
			$cate_arbo = $form->select_all_categories(Categorie::TYPE_PROJECT, '', 'parent', 64, 0, 1);
			$c = new Categorie($db);
			$cats = $c->containing($object->id, Categorie::TYPE_PROJECT);
			foreach ($cats as $cat) {
				$arrayselected[] = $cat->id;
			}
			print img_picto('', 'category').$form->multiselectarray('categories', $cate_arbo, $arrayselected, 0, 0, 'quatrevingtpercent widthcentpercentminusx', 0, '0');
			print "</td></tr>";
		}

		// Other options
		$parameters = array();
		$reshook = $hookmanager->executeHooks('formObjectOptions', $parameters, $object, $action); // Note that $action and $object may have been modified by hook
		print $hookmanager->resPrint;
		if (empty($reshook)) {
			print $object->showOptionals($extrafields, 'edit');
		}

		print '</table>';
	} else {
		print dol_get_fiche_head($head, 'project', $langs->trans("Project"), -1, ($object->public ? 'projectpub' : 'project'));

		// Project card

		$linkback = '<a href="'.DOL_URL_ROOT.'/projet/list.php?restore_lastsearch_values=1">'.$langs->trans("BackToList").'</a>';

		$morehtmlref = '<div class="refidno">';
		// Title
		$morehtmlref .= dol_escape_htmltag($object->title);
		// Thirdparty
		$morehtmlref .= '<br>'.$langs->trans('ThirdParty').' : ';
		if ($object->thirdparty->id > 0) {
			$morehtmlref .= $object->thirdparty->getNomUrl(1, 'project');
		}
		$morehtmlref .= '</div>';

		// Define a complementary filter for search of next/prev ref.
		if (!$user->rights->projet->all->lire) {
			$objectsListId = $object->getProjectsAuthorizedForUser($user, 0, 0);
			$object->next_prev_filter = " rowid IN (".$db->sanitize(count($objectsListId) ? join(',', array_keys($objectsListId)) : '0').")";
		}

		dol_banner_tab($object, 'ref', $linkback, 1, 'ref', 'ref', $morehtmlref);

		print '<div class="fichecenter">';
		print '<div class="fichehalfleft">';
		print '<div class="underbanner clearboth"></div>';

		print '<table class="border tableforfield" width="100%">';

		// Usage
		if (!empty($conf->global->PROJECT_USE_OPPORTUNITIES) || empty($conf->global->PROJECT_HIDE_TASKS) || !empty($conf->eventorganization->enabled)) {
			print '<tr><td class="tdtop">';
			print $langs->trans("Usage");
			print '</td>';
			print '<td>';
			if (!empty($conf->global->PROJECT_USE_OPPORTUNITIES)) {
				print '<input type="checkbox" disabled name="usage_opportunity"'.(GETPOSTISSET('usage_opportunity') ? (GETPOST('usage_opportunity', 'alpha') != '' ? ' checked="checked"' : '') : ($object->usage_opportunity ? ' checked="checked"' : '')).'"> ';
				$htmltext = $langs->trans("ProjectFollowOpportunity");
				print $form->textwithpicto($langs->trans("ProjectFollowOpportunity"), $htmltext);
				print '<br>';
			}
			if (empty($conf->global->PROJECT_HIDE_TASKS)) {
				print '<input type="checkbox" disabled name="usage_task"'.(GETPOSTISSET('usage_task') ? (GETPOST('usage_task', 'alpha') != '' ? ' checked="checked"' : '') : ($object->usage_task ? ' checked="checked"' : '')).'"> ';
				$htmltext = $langs->trans("ProjectFollowTasks");
				print $form->textwithpicto($langs->trans("ProjectFollowTasks"), $htmltext);
				print '<br>';
			}
			if (empty($conf->global->PROJECT_HIDE_TASKS) && !empty($conf->global->PROJECT_BILL_TIME_SPENT)) {
				print '<input type="checkbox" disabled name="usage_bill_time"'.(GETPOSTISSET('usage_bill_time') ? (GETPOST('usage_bill_time', 'alpha') != '' ? ' checked="checked"' : '') : ($object->usage_bill_time ? ' checked="checked"' : '')).'"> ';
				$htmltext = $langs->trans("ProjectBillTimeDescription");
				print $form->textwithpicto($langs->trans("BillTime"), $htmltext);
				print '<br>';
			}

			if (!empty($conf->eventorganization->enabled)) {
				print '<input type="checkbox" disabled name="usage_organize_event"'.(GETPOSTISSET('usage_organize_event') ? (GETPOST('usage_organize_event', 'alpha') != '' ? ' checked="checked"' : '') : ($object->usage_organize_event ? ' checked="checked"' : '')).'"> ';
				$htmltext = $langs->trans("EventOrganizationDescriptionLong");
				print $form->textwithpicto($langs->trans("ManageOrganizeEvent"), $htmltext);
			}
			print '</td></tr>';
		}

		// Visibility
		print '<tr><td class="titlefield">'.$langs->trans("Visibility").'</td><td>';
		if ($object->public) {
			print $langs->trans('SharedProject');
		} else {
			print $langs->trans('PrivateProject');
		}
		print '</td></tr>';

		if (!empty($conf->global->PROJECT_USE_OPPORTUNITIES) && !empty($object->usage_opportunity)) {
			// Opportunity status
			print '<tr><td>'.$langs->trans("OpportunityStatus").'</td><td>';
			$code = dol_getIdFromCode($db, $object->opp_status, 'c_lead_status', 'rowid', 'code');
			if ($code) {
				print $langs->trans("OppStatus".$code);
			}
			print '</td></tr>';

			// Opportunity percent
			print '<tr><td>'.$langs->trans("OpportunityProbability").'</td><td>';
			if (strcmp($object->opp_percent, '')) {
				print price($object->opp_percent, 0, $langs, 1, 0).' %';
			}
			print '</td></tr>';

			// Opportunity Amount
			print '<tr><td>'.$langs->trans("OpportunityAmount").'</td><td>';
			/*if ($object->opp_status)
			{
			   print price($obj->opp_amount, 1, $langs, 1, 0, -1, $conf->currency);
			}*/
			if (strcmp($object->opp_amount, '')) {
				print price($object->opp_amount, 0, $langs, 1, 0, -1, $conf->currency);
			}
			print '</td></tr>';

			// Opportunity Weighted Amount
			print '<tr><td>'.$langs->trans('OpportunityWeightedAmount').'</td><td>';
			if (strcmp($object->opp_amount, '') && strcmp($object->opp_percent, '')) {
				print price($object->opp_amount * $object->opp_percent / 100, 0, $langs, 1, 0, -1, $conf->currency);
			}
			print '</td></tr>';
		}

		// Date start - end
		print '<tr><td>'.$langs->trans("DateStart").' - '.$langs->trans("DateEnd").'</td><td>';
		$start = dol_print_date($object->date_start, 'day');
		print ($start ? $start : '?');
		$end = dol_print_date($object->date_end, 'day');
		print ' - ';
		print ($end ? $end : '?');
		if ($object->hasDelay()) {
			print img_warning("Late");
		}
		print '</td></tr>';

		// Budget
		print '<tr><td>'.$langs->trans("Budget").'</td><td>';
		if (strcmp($object->budget_amount, '')) {
			print price($object->budget_amount, 0, $langs, 1, 0, 0, $conf->currency);
		}
		print '</td></tr>';

		// Other attributes
		$cols = 2;
		include DOL_DOCUMENT_ROOT.'/core/tpl/extrafields_view.tpl.php';

		print '</table>';

		print '</div>';
		print '<div class="fichehalfright">';
		print '<div class="ficheaddleft">';
		print '<div class="underbanner clearboth"></div>';

		print '<table class="border tableforfield" width="100%">';

		// Description
		print '<td class="titlefield tdtop">'.$langs->trans("Description").'</td><td>';
		print dol_htmlentitiesbr($object->description);
		print '</td></tr>';

		// Categories
		if ($conf->categorie->enabled) {
			print '<tr><td class="valignmiddle">'.$langs->trans("Categories").'</td><td>';
			print $form->showCategories($object->id, Categorie::TYPE_PROJECT, 1);
			print "</td></tr>";
		}

		print '</table>';

		print '</div>';
		print '</div>';
		print '</div>';

		print '<div class="clearboth"></div>';
	}

	print dol_get_fiche_end();

	if ($action == 'edit' && $userWrite > 0) {
		print '<div class="center">';
		print '<input name="update" class="button" type="submit" value="'.$langs->trans("Save").'">&nbsp; &nbsp; &nbsp;';
		print '<input type="submit" class="button button-cancel" name="cancel" value="'.$langs->trans("Cancel").'">';
		print '</div>';
	}

	print '</form>';

	// Change probability from status
	if (!empty($conf->use_javascript_ajax) && !empty($conf->global->PROJECT_USE_OPPORTUNITIES)) {
		// Default value to close or not when we set opp to 'WON'.
		$defaultcheckedwhenoppclose = 1;
		if (empty($conf->global->PROJECT_HIDE_TASKS)) {
			$defaultcheckedwhenoppclose = 0;
		}

		print '<!-- Javascript to manage opportunity status change -->';
		print '<script type="text/javascript" language="javascript">
            jQuery(document).ready(function() {
            	function change_percent()
            	{
                    var element = jQuery("#opp_status option:selected");
                    var defaultpercent = element.attr("defaultpercent");
                    var defaultcloseproject = '.$defaultcheckedwhenoppclose.';
                    var elemcode = element.attr("elemcode");
                    var oldpercent = \''.dol_escape_js($object->opp_percent).'\';

                    console.log("We select "+elemcode);

                    /* Define if checkbox to close is checked or not */
                    var closeproject = 0;
                    if (elemcode == \'LOST\') closeproject = 1;
                    if (elemcode == \'WON\') closeproject = defaultcloseproject;
                    if (closeproject) jQuery("#inputcloseproject").prop("checked", true);
                    else jQuery("#inputcloseproject").prop("checked", false);

                    /* Make the close project checkbox visible or not */
                    console.log("closeproject="+closeproject);
                    if (elemcode == \'WON\' || elemcode == \'LOST\')
                    {
                        jQuery("#divtocloseproject").show();
                    }
                    else
                    {
                        jQuery("#divtocloseproject").hide();
                    }

                    /* Change percent with default percent (defaultpercent) if new status (defaultpercent) is higher than current (jQuery("#opp_percent").val()) */
                    console.log("oldpercent="+oldpercent);
                    if (oldpercent != \'\' && (parseFloat(defaultpercent) < parseFloat(oldpercent)))
                    {
                        if (jQuery("#opp_percent").val() != \'\' && oldpercent != \'\') jQuery("#oldopppercent").text(\' - '.dol_escape_js($langs->transnoentities("PreviousValue")).': \'+oldpercent+\' %\');
                        if (parseFloat(oldpercent) != 100) { jQuery("#opp_percent").val(oldpercent); }
                        else { jQuery("#opp_percent").val(defaultpercent); }
                    }
                    else
                    {
                    	if ((parseFloat(jQuery("#opp_percent").val()) < parseFloat(defaultpercent)));
                    	{
                        	if (jQuery("#opp_percent").val() != \'\' && oldpercent != \'\') jQuery("#oldopppercent").text(\' - '.dol_escape_js($langs->transnoentities("PreviousValue")).': \'+oldpercent+\' %\');
                        	jQuery("#opp_percent").val(defaultpercent);
                    	}
                    }
            	}

            	jQuery("#opp_status").change(function() {
            		change_percent();
            	});
        });
        </script>';
	}

	/*
	 * Actions Buttons
	 */
	print '<div class="tabsAction">';
	$parameters = array();
	$reshook = $hookmanager->executeHooks('addMoreActionsButtons', $parameters, $object, $action); // Note that $action and $object may have been
																							  // modified by hook
	if (empty($reshook)) {
		if ($action != "edit" && $action != 'presend') {
			// Create event
			/*if ($conf->agenda->enabled && ! empty($conf->global->MAIN_ADD_EVENT_ON_ELEMENT_CARD)) 				// Add hidden condition because this is not a
				// "workflow" action so should appears somewhere else on
				// page.
			{
				print '<a class="butAction" href="'.DOL_URL_ROOT.'/comm/action/card.php?action=create&amp;origin=' . $object->element . '&amp;originid=' . $object->id . '&amp;socid=' . $object->socid . '&amp;projectid=' . $object->id . '">' . $langs->trans("AddAction") . '</a>';
			}*/

			// Send
			if (empty($user->socid)) {
				if ($object->statut != Project::STATUS_CLOSED) {
					print '<a class="butAction" href="card.php?id='.$object->id.'&amp;action=presend&mode=init#formmailbeforetitle">'.$langs->trans('SendMail').'</a>';
				}
			}

			// Modify
			if ($object->statut != Project::STATUS_CLOSED && $user->rights->projet->creer) {
				if ($userWrite > 0) {
					print '<a class="butAction" href="card.php?id='.$object->id.'&amp;action=edit">'.$langs->trans("Modify").'</a>';
				} else {
					print '<a class="butActionRefused classfortooltip" href="#" title="'.$langs->trans("NotOwnerOfProject").'">'.$langs->trans('Modify').'</a>';
				}
			}

			// Validate
			if ($object->statut == Project::STATUS_DRAFT && $user->rights->projet->creer) {
				if ($userWrite > 0) {
					print '<a class="butAction" href="card.php?id='.$object->id.'&action=validate">'.$langs->trans("Validate").'</a>';
				} else {
					print '<a class="butActionRefused classfortooltip" href="#" title="'.$langs->trans("NotOwnerOfProject").'">'.$langs->trans('Validate').'</a>';
				}
			}

			// Close
			if ($object->statut == Project::STATUS_VALIDATED && $user->rights->projet->creer) {
				if ($userWrite > 0) {
					print '<a class="butAction" href="card.php?id='.$object->id.'&amp;action=close">'.$langs->trans("Close").'</a>';
				} else {
					print '<a class="butActionRefused classfortooltip" href="#" title="'.$langs->trans("NotOwnerOfProject").'">'.$langs->trans('Close').'</a>';
				}
			}

			// Reopen
			if ($object->statut == Project::STATUS_CLOSED && $user->rights->projet->creer) {
				if ($userWrite > 0) {
					print '<a class="butAction" href="card.php?id='.$object->id.'&amp;action=reopen">'.$langs->trans("ReOpen").'</a>';
				} else {
					print '<a class="butActionRefused classfortooltip" href="#" title="'.$langs->trans("NotOwnerOfProject").'">'.$langs->trans('ReOpen').'</a>';
				}
			}

			// Add button to create objects from project
			if (!empty($conf->global->PROJECT_SHOW_CREATE_OBJECT_BUTTON)) {
				if (!empty($conf->propal->enabled) && $user->rights->propal->creer) {
					$langs->load("propal");
					print '<a class="butAction" href="'.DOL_URL_ROOT.'/comm/propal/card.php?action=create&projectid='.$object->id.'&socid='.$object->socid.'">'.$langs->trans("AddProp").'</a>';
				}
				if (!empty($conf->commande->enabled) && $user->rights->commande->creer) {
					$langs->load("orders");
					print '<a class="butAction" href="'.DOL_URL_ROOT.'/commande/card.php?action=create&projectid='.$object->id.'&socid='.$object->socid.'">'.$langs->trans("CreateOrder").'</a>';
				}
				if (!empty($conf->facture->enabled) && $user->rights->facture->creer) {
					$langs->load("bills");
					print '<a class="butAction" href="'.DOL_URL_ROOT.'/compta/facture/card.php?action=create&projectid='.$object->id.'&socid='.$object->socid.'">'.$langs->trans("CreateBill").'</a>';
				}
				if (!empty($conf->supplier_proposal->enabled) && $user->rights->supplier_proposal->creer) {
					$langs->load("supplier_proposal");
					print '<a class="butAction" href="'.DOL_URL_ROOT.'/supplier_proposal/card.php?action=create&projectid='.$object->id.'&socid='.$object->socid.'">'.$langs->trans("AddSupplierProposal").'</a>';
				}
				if (!empty($conf->supplier_order->enabled) && ($user->rights->fournisseur->commande->creer || $user->rights->supplier_order->creer)) {
					$langs->load("suppliers");
					print '<a class="butAction" href="'.DOL_URL_ROOT.'/fourn/commande/card.php?action=create&projectid='.$object->id.'&socid='.$object->socid.'">'.$langs->trans("AddSupplierOrder").'</a>';
				}
				if (!empty($conf->supplier_invoice->enabled) && ($user->rights->fournisseur->facture->creer || $user->rights->supplier_invoice->creer)) {
					$langs->load("suppliers");
					print '<a class="butAction" href="'.DOL_URL_ROOT.'/fourn/facture/card.php?action=create&projectid='.$object->id.'&socid='.$object->socid.'">'.$langs->trans("AddSupplierInvoice").'</a>';
				}
				if (!empty($conf->ficheinter->enabled) && $user->rights->ficheinter->creer) {
					$langs->load("interventions");
					print '<a class="butAction" href="'.DOL_URL_ROOT.'/fichinter/card.php?action=create&projectid='.$object->id.'&socid='.$object->socid.'">'.$langs->trans("AddIntervention").'</a>';
				}
				if (!empty($conf->contrat->enabled) && $user->rights->contrat->creer) {
					$langs->load("contracts");
					print '<a class="butAction" href="'.DOL_URL_ROOT.'/contrat/card.php?action=create&projectid='.$object->id.'&socid='.$object->socid.'">'.$langs->trans("AddContract").'</a>';
				}
				if (!empty($conf->expensereport->enabled) && $user->rights->expensereport->creer) {
					$langs->load("trips");
					print '<a class="butAction" href="'.DOL_URL_ROOT.'/expensereport/card.php?action=create&projectid='.$object->id.'&socid='.$object->socid.'">'.$langs->trans("AddTrip").'</a>';
				}
				if (!empty($conf->don->enabled) && $user->rights->don->creer) {
					$langs->load("donations");
					print '<a class="butAction" href="'.DOL_URL_ROOT.'/don/card.php?action=create&projectid='.$object->id.'&socid='.$object->socid.'">'.$langs->trans("AddDonation").'</a>';
				}
			}

			// Clone
			if ($user->rights->projet->creer) {
				if ($userWrite > 0) {
					print '<a class="butAction" href="card.php?id='.$object->id.'&action=clone">'.$langs->trans('ToClone').'</a>';
				} else {
					print '<a class="butActionRefused classfortooltip" href="#" title="'.$langs->trans("NotOwnerOfProject").'">'.$langs->trans('ToClone').'</a>';
				}
			}

			// Delete
			if ($user->rights->projet->supprimer || ($object->statut == Project::STATUS_DRAFT && $user->rights->projet->creer)) {
				if ($userDelete > 0 || ($object->statut == Project::STATUS_DRAFT && $user->rights->projet->creer)) {
					print '<a class="butActionDelete" href="card.php?id='.$object->id.'&amp;action=delete&amp;token='.newToken().'">'.$langs->trans("Delete").'</a>';
				} else {
					print '<a class="butActionRefused classfortooltip" href="#" title="'.$langs->trans("NotOwnerOfProject").'">'.$langs->trans('Delete').'</a>';
				}
			}
		}
	}

	print "</div>";

	if (GETPOST('modelselected')) {
		$action = 'presend';
	}

	if ($action != 'presend') {
		print '<div class="fichecenter"><div class="fichehalfleft">';
		print '<a name="builddoc"></a>'; // ancre

		/*
		 * Generated documents
		 */
		$filename = dol_sanitizeFileName($object->ref);
		$filedir = $conf->projet->dir_output."/".dol_sanitizeFileName($object->ref);
		$urlsource = $_SERVER["PHP_SELF"]."?id=".$object->id;
		$genallowed = ($user->rights->projet->lire && $userAccess > 0);
		$delallowed = ($user->rights->projet->creer && $userWrite > 0);

		print $formfile->showdocuments('project', $filename, $filedir, $urlsource, $genallowed, $delallowed, $object->model_pdf);

		print '</div><div class="fichehalfright"><div class="ficheaddleft">';

		$MAXEVENT = 10;

		$morehtmlright = '<a href="'.DOL_URL_ROOT.'/projet/info.php?id='.$object->id.'">';
		$morehtmlright .= $langs->trans("SeeAll");
		$morehtmlright .= '</a>';

		// List of actions on element
		include_once DOL_DOCUMENT_ROOT.'/core/class/html.formactions.class.php';
		$formactions = new FormActions($db);
		$somethingshown = $formactions->showactions($object, 'project', 0, 1, '', $MAXEVENT, '', $morehtmlright);

		print '</div></div></div>';
	}

	// Presend form
	$modelmail = 'project';
	$defaulttopic = 'SendProjectRef';
	$diroutput = $conf->projet->dir_output;
	$autocopy = 'MAIN_MAIL_AUTOCOPY_PROJECT_TO'; // used to know the automatic BCC to add
	$trackid = 'proj'.$object->id;

	include DOL_DOCUMENT_ROOT.'/core/tpl/card_presend.tpl.php';

	// Hook to add more things on page
	$parameters = array();
	$reshook = $hookmanager->executeHooks('mainCardTabAddMore', $parameters, $object, $action); // Note that $action and $object may have been modified by hook
} else {
	print $langs->trans("RecordNotFound");
}

// End of page
llxFooter();
$db->close();<|MERGE_RESOLUTION|>--- conflicted
+++ resolved
@@ -182,16 +182,12 @@
 				// Add myself as project leader
 				$typeofcontact = 'PROJECTLEADER';
 				$result = $object->add_contact($user->id, $typeofcontact, 'internal');
-<<<<<<< HEAD
-				if ($result < 0) {
-=======
 
 				// -3 means type not found (PROJECTLEADER renamed, de-activated or deleted), so don't prevent creation if it has been the case
 				if ($result == -3) {
 					setEventMessage('ErrorPROJECTLEADERRoleMissingRestoreIt', 'errors');
                     $error++;
 				} elseif ($result < 0) {
->>>>>>> 6167d8a0
 					$langs->load("errors");
 					setEventMessages($object->error, $object->errors, 'errors');
 					$error++;
