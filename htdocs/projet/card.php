--- conflicted
+++ resolved
@@ -701,7 +701,6 @@
 		$formquestion=array(
 			'text' => $langs->trans("ConfirmClone"),
 			array('type' => 'other','name' => 'socid','label' => $langs->trans("SelectThirdParty"),'value' => $form->select_company(GETPOST('socid', 'int')>0?GETPOST('socid', 'int'):$object->socid, 'socid', '', "None", 0, 0, null, 0, 'minwidth200')),
-<<<<<<< HEAD
 			array('type' => 'checkbox', 'name' => 'clone_contacts',		'label' => $langs->trans("CloneContacts"), 			'value' => true),
 			array('type' => 'checkbox', 'name' => 'clone_tasks',   		'label' => $langs->trans("CloneTasks"), 			'value' => true),
 			array('type' => 'checkbox', 'name' => 'move_date',   		'label' => $langs->trans("CloneMoveDate"), 			'value' => true),
@@ -790,106 +789,6 @@
 			print '</td>';
 			print '</tr>';
 
-			// Opportunity probability
-			print '<tr><td>'.$langs->trans("OpportunityProbability").'</td>';
-			print '<td><input size="5" type="text" id="opp_percent" name="opp_percent" value="'.(isset($_POST['opp_percent'])?GETPOST('opp_percent'):(strcmp($object->opp_percent,'')?price($object->opp_percent,0,$langs,1,0):'')).'"> %';
-			print '<span id="oldopppercent"></span>';
-			print '</td>';
-			print '</tr>';
-
-			// Opportunity amount
-			print '<tr><td>'.$langs->trans("OpportunityAmount").'</td>';
-			print '<td><input size="5" type="text" name="opp_amount" value="'.(isset($_POST['opp_amount'])?GETPOST('opp_amount'):(strcmp($object->opp_amount,'')?price($object->opp_amount,0,$langs,1,0):'')).'"></td>';
-			print '</tr>';
-		}
-
-		// Date start
-		print '<tr><td>'.$langs->trans("DateStart").'</td><td>';
-		print $form->select_date($object->date_start?$object->date_start:-1,'projectstart',0,0,0,'',1,0,1);
-		print ' &nbsp; &nbsp; <input type="checkbox" class="valignmiddle" name="reportdate" value="yes" ';
-		if ($comefromclone){print ' checked ';}
-=======
-            array('type' => 'checkbox', 'name' => 'clone_contacts',		'label' => $langs->trans("CloneContacts"), 			'value' => true),
-            array('type' => 'checkbox', 'name' => 'clone_tasks',   		'label' => $langs->trans("CloneTasks"), 			'value' => true),
-        	array('type' => 'checkbox', 'name' => 'move_date',   		'label' => $langs->trans("CloneMoveDate"), 			'value' => true),
-            array('type' => 'checkbox', 'name' => 'clone_notes',   		'label' => $langs->trans("CloneNotes"), 			'value' => true),
-        	array('type' => 'checkbox', 'name' => 'clone_project_files','label' => $langs->trans("CloneProjectFiles"),	    'value' => false),
-        	array('type' => 'checkbox', 'name' => 'clone_task_files',	'label' => $langs->trans("CloneTaskFiles"),         'value' => false)
-        );
-
-        print $form->formconfirm($_SERVER["PHP_SELF"]."?id=".$object->id, $langs->trans("CloneProject"), $langs->trans("ConfirmCloneProject"), "confirm_clone", $formquestion, '', 1, 300, 590);
-    }
-
-
-    print '<form action="'.$_SERVER["PHP_SELF"].'" method="POST">';
-    print '<input type="hidden" name="token" value="'.$_SESSION['newtoken'].'">';
-    print '<input type="hidden" name="action" value="update">';
-    print '<input type="hidden" name="id" value="'.$object->id.'">';
-    print '<input type="hidden" name="comefromclone" value="'.$comefromclone.'">';
-
-    $head=project_prepare_head($object);
-
-    if ($action == 'edit' && $userWrite > 0)
-    {
-        dol_fiche_head($head, 'project', $langs->trans("Project"), 0, ($object->public?'projectpub':'project'));
-
-        print '<table class="border" width="100%">';
-
-        // Ref
-        $suggestedref=$object->ref;
-        print '<tr><td class="titlefield fieldrequired">'.$langs->trans("Ref").'</td>';
-        print '<td><input size="12" name="ref" value="'.$suggestedref.'">';
-        print ' '.$form->textwithpicto('', $langs->trans("YouCanCompleteRef", $suggestedref));
-        print '</td></tr>';
-
-        // Label
-        print '<tr><td class="fieldrequired">'.$langs->trans("Label").'</td>';
-        print '<td><input class="quatrevingtpercent" name="title" value="'.$object->title.'"></td></tr>';
-
-        // Thirdparty
-        if ($conf->societe->enabled)
-        {
-            print '<tr><td>';
-            print (empty($conf->global->PROJECT_THIRDPARTY_REQUIRED)?'':'<span class="fieldrequired">');
-            print $langs->trans("ThirdParty");
-            print (empty($conf->global->PROJECT_THIRDPARTY_REQUIRED)?'':'</span>');
-            print '</td><td>';
-    	    $filteronlist='';
-    	    if (! empty($conf->global->PROJECT_FILTER_FOR_THIRDPARTY_LIST)) $filteronlist=$conf->global->PROJECT_FILTER_FOR_THIRDPARTY_LIST;
-            $text=$form->select_thirdparty_list($object->thirdparty->id, 'socid', $filteronlist, 'None', 1, 0, array(), '', 0, 0, 'minwidth300');
-	        if (empty($conf->global->PROJECT_CAN_ALWAYS_LINK_TO_ALL_SUPPLIERS) && empty($conf->dol_use_jmobile))
-		    {
-	            $texthelp=$langs->trans("IfNeedToUseOhterObjectKeepEmpty");
-	            print $form->textwithtooltip($text.' '.img_help(), $texthelp, 1, 0, '', '', 2);
-	    	}
-	    	else print $text;
-	        print '</td></tr>';
-        }
-
-        // Visibility
-        print '<tr><td>'.$langs->trans("Visibility").'</td><td>';
-        $array=array();
-        if (empty($conf->global->PROJECT_DISABLE_PRIVATE_PROJECT)) $array[0] = $langs->trans("PrivateProject");
-        if (empty($conf->global->PROJECT_DISABLE_PUBLIC_PROJECT)) $array[1] = $langs->trans("SharedProject");
-        print $form->selectarray('public',$array,$object->public);
-        print '</td></tr>';
-
-        // Status
-        print '<tr><td>'.$langs->trans("Status").'</td><td>'.$object->getLibStatut(4).'</td></tr>';
-
-    	if (! empty($conf->global->PROJECT_USE_OPPORTUNITIES))
-	    {
-	        // Opportunity status
-		    print '<tr><td>'.$langs->trans("OpportunityStatus").'</td>';
-	    	print '<td>';
-		    print $formproject->selectOpportunityStatus('opp_status', $object->opp_status, 1, 0, 0, 0, 'inline-block valignmiddle');
-		    print '<div id="divtocloseproject" class="inline-block valign" style="display: none;"> &nbsp; &nbsp; ';
-		    print '<input type="checkbox" id="inputcloseproject" name="closeproject" /> ';
-		    print $langs->trans("AlsoCloseAProject");
-		    print '</div>';
-		    print '</td>';
-		    print '</tr>';
-
 		    // Opportunity probability
 		    print '<tr><td>'.$langs->trans("OpportunityProbability").'</td>';
 		    print '<td><input size="5" type="text" id="opp_percent" name="opp_percent" value="'.(isset($_POST['opp_percent'])?GETPOST('opp_percent'):(strcmp($object->opp_percent,'')?vatrate($object->opp_percent):'')).'"> %';
@@ -903,12 +802,11 @@
 		    print '</tr>';
 	    }
 
-        // Date start
-        print '<tr><td>'.$langs->trans("DateStart").'</td><td>';
-        print $form->select_date($object->date_start?$object->date_start:-1,'projectstart',0,0,0,'',1,0,1);
-        print ' &nbsp; &nbsp; <input type="checkbox" class="valignmiddle" name="reportdate" value="yes" ';
-        if ($comefromclone){print ' checked ';}
->>>>>>> 906a9eaa
+		// Date start
+		print '<tr><td>'.$langs->trans("DateStart").'</td><td>';
+		print $form->select_date($object->date_start?$object->date_start:-1,'projectstart',0,0,0,'',1,0,1);
+		print ' &nbsp; &nbsp; <input type="checkbox" class="valignmiddle" name="reportdate" value="yes" ';
+		if ($comefromclone){print ' checked ';}
 		print '/> '. $langs->trans("ProjectReportDate");
 		print '</td></tr>';
 
