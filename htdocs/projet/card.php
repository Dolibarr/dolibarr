<?php
/* Copyright (C) 2001-2005 Rodolphe Quiedeville <rodolphe@quiedeville.org>
 * Copyright (C) 2004-2016 Laurent Destailleur  <eldy@users.sourceforge.net>
 * Copyright (C) 2005-2012 Regis Houssin        <regis.houssin@inodbox.com>
 *
 * This program is free software; you can redistribute it and/or modify
 * it under the terms of the GNU General Public License as published by
 * the Free Software Foundation; either version 3 of the License, or
 * (at your option) any later version.
 *
 * This program is distributed in the hope that it will be useful,
 * but WITHOUT ANY WARRANTY; without even the implied warranty of
 * MERCHANTABILITY or FITNESS FOR A PARTICULAR PURPOSE.  See the
 * GNU General Public License for more details.
 *
 * You should have received a copy of the GNU General Public License
 * along with this program. If not, see <https://www.gnu.org/licenses/>.
 */

/**
 *	\file       htdocs/projet/card.php
 *	\ingroup    projet
 *	\brief      Project card
 */

require '../main.inc.php';
require_once DOL_DOCUMENT_ROOT.'/projet/class/project.class.php';
require_once DOL_DOCUMENT_ROOT.'/projet/class/task.class.php';
require_once DOL_DOCUMENT_ROOT.'/core/lib/project.lib.php';
require_once DOL_DOCUMENT_ROOT.'/core/class/doleditor.class.php';
require_once DOL_DOCUMENT_ROOT.'/core/class/html.formprojet.class.php';
require_once DOL_DOCUMENT_ROOT.'/core/class/html.formfile.class.php';
require_once DOL_DOCUMENT_ROOT.'/core/modules/project/modules_project.php';
require_once DOL_DOCUMENT_ROOT.'/core/class/extrafields.class.php';
require_once DOL_DOCUMENT_ROOT.'/categories/class/categorie.class.php';

// Load translation files required by the page
$langsLoad=array('projects', 'companies');
if (!empty($conf->eventorganization->enabled)) {
	$langsLoad[]='eventorganization';
}

$langs->loadLangs($langsLoad);

$id = GETPOST('id', 'int');
$ref = GETPOST('ref', 'alpha');
$action = GETPOST('action', 'aZ09');
$backtopage = GETPOST('backtopage', 'alpha');
$cancel = GETPOST('cancel', 'alpha');
$confirm = GETPOST('confirm', 'aZ09');
$status = GETPOST('status', 'int');
$opp_status = GETPOST('opp_status', 'int');
$opp_percent = price2num(GETPOST('opp_percent', 'alpha'));

if ($id == '' && $ref == '' && ($action != "create" && $action != "add" && $action != "update" && !GETPOST("cancel"))) {
	accessforbidden();
}

$mine = GETPOST('mode') == 'mine' ? 1 : 0;
//if (! $user->rights->projet->all->lire) $mine=1;	// Special for projects

// Initialize technical object to manage hooks of page. Note that conf->hooks_modules contains array of hook context
$hookmanager->initHooks(array('projectcard', 'globalcard'));

$object = new Project($db);
$extrafields = new ExtraFields($db);

// Load object
//include DOL_DOCUMENT_ROOT.'/core/actions_fetchobject.inc.php';  // Can't use generic include because when creating a project, ref is defined and we dont want error if fetch fails from ref.
if ($id > 0 || !empty($ref)) {
	$ret = $object->fetch($id, $ref); // If we create project, ref may be defined into POST but record does not yet exists into database
	if ($ret > 0) {
		$object->fetch_thirdparty();
		if (!empty($conf->global->PROJECT_ALLOW_COMMENT_ON_PROJECT) && method_exists($object, 'fetchComments') && empty($object->comments)) {
			$object->fetchComments();
		}
		$id = $object->id;
	}
}

// fetch optionals attributes and labels
$extrafields->fetch_name_optionals_label($object->table_element);

$date_start = dol_mktime(0, 0, 0, GETPOST('projectstartmonth', 'int'), GETPOST('projectstartday', 'int'), GETPOST('projectstartyear', 'int'));
$date_end = dol_mktime(0, 0, 0, GETPOST('projectendmonth', 'int'), GETPOST('projectendday', 'int'), GETPOST('projectendyear', 'int'));

// Security check
$socid = GETPOST('socid', 'int');
//if ($user->socid > 0) $socid = $user->socid;    // For external user, no check is done on company because readability is managed by public status of project and assignement.
restrictedArea($user, 'projet', $object->id, 'projet&project');

<<<<<<< HEAD
=======
$permissiondellink = $user->rights->projet->creer;	// Used by the include of actions_dellink.inc.php

>>>>>>> 95dc2558

/*
 * Actions
 */

$parameters = array('id'=>$socid, 'objcanvas'=>$objcanvas);
$reshook = $hookmanager->executeHooks('doActions', $parameters, $object, $action); // Note that $action and $object may have been modified by some hooks
if ($reshook < 0) {
	setEventMessages($hookmanager->error, $hookmanager->errors, 'errors');
}

if (empty($reshook)) {
	$backurlforlist = DOL_URL_ROOT.'/projet/list.php';

	// Cancel
	if ($cancel) {
		if (GETPOST("comefromclone") == 1) {
			$result = $object->delete($user);
			if ($result > 0) {
				header("Location: index.php");
				exit;
			} else {
				dol_syslog($object->error, LOG_DEBUG);
				setEventMessages($langs->trans("CantRemoveProject", $langs->transnoentitiesnoconv("ProjectOverview")), null, 'errors');
			}
		}
	}

	if (empty($backtopage) || ($cancel && empty($id))) {
		if (empty($backtopage) || ($cancel && strpos($backtopage, '__ID__'))) {
			if (empty($id) && (($action != 'add' && $action != 'create') || $cancel)) {
				$backtopage = $backurlforlist;
			} else {
				$backtopage = DOL_URL_ROOT.'/projet/card.php?id='.((!empty($id) && $id > 0) ? $id : '__ID__');
			}
		}
	}

	if ($cancel) {
		if (!empty($backtopageforcancel)) {
			header("Location: ".$backtopageforcancel);
			exit;
		} elseif (!empty($backtopage)) {
			header("Location: ".$backtopage);
			exit;
		}
		$action = '';
	}

	include DOL_DOCUMENT_ROOT.'/core/actions_dellink.inc.php';		// Must be include, not include_once

	if ($action == 'add' && $user->rights->projet->creer) {
		$error = 0;
		if (!GETPOST('ref')) {
			setEventMessages($langs->trans("ErrorFieldRequired", $langs->transnoentities("Ref")), null, 'errors');
			$error++;
		}
		if (!GETPOST('title')) {
			setEventMessages($langs->trans("ErrorFieldRequired", $langs->transnoentities("ProjectLabel")), null, 'errors');
			$error++;
		}

		if (!empty($conf->global->PROJECT_USE_OPPORTUNITIES)) {
			if (GETPOST('opp_amount') != '' && !(GETPOST('opp_status') > 0)) {
				$error++;
				setEventMessages($langs->trans("ErrorOppStatusRequiredIfAmount"), null, 'errors');
			}
		}

		// Create with status validated immediatly
		if (!empty($conf->global->PROJECT_CREATE_NO_DRAFT)) {
			$status = Project::STATUS_VALIDATED;
		}

		if (!$error) {
			$error = 0;

			$db->begin();

			$object->ref             = GETPOST('ref', 'alphanohtml');
			$object->title           = GETPOST('title', 'alphanohtml');
			$object->socid           = GETPOST('socid', 'int');
			$object->description     = GETPOST('description', 'restricthtml'); // Do not use 'alpha' here, we want field as it is
			$object->public          = GETPOST('public', 'alphanohtml');
			$object->opp_amount      = price2num(GETPOST('opp_amount', 'alphanohtml'));
			$object->budget_amount   = price2num(GETPOST('budget_amount', 'alphanohtml'));
			$object->date_c = dol_now();
			$object->date_start      = $date_start;
			$object->date_end        = $date_end;
			$object->statut          = $status;
			$object->opp_status      = $opp_status;
			$object->opp_percent     = $opp_percent;
			$object->usage_opportunity    = (GETPOST('usage_opportunity', 'alpha') == 'on' ? 1 : 0);
			$object->usage_task           = (GETPOST('usage_task', 'alpha') == 'on' ? 1 : 0);
			$object->usage_bill_time      = (GETPOST('usage_bill_time', 'alpha') == 'on' ? 1 : 0);
			$object->usage_organize_event = (GETPOST('usage_organize_event', 'alpha') == 'on' ? 1 : 0);

			// Fill array 'array_options' with data from add form
			$ret = $extrafields->setOptionalsFromPost(null, $object);
			if ($ret < 0) {
				$error++;
			}

			$result = $object->create($user);
			if (!$error && $result > 0) {
				// Add myself as project leader
				$typeofcontact = 'PROJECTLEADER';
				$result = $object->add_contact($user->id, $typeofcontact, 'internal');

				// -3 means type not found (PROJECTLEADER renamed, de-activated or deleted), so don't prevent creation if it has been the case
				if ($result == -3) {
					setEventMessage('ErrorPROJECTLEADERRoleMissingRestoreIt', 'errors');
					$error++;
				} elseif ($result < 0) {
					$langs->load("errors");
					setEventMessages($object->error, $object->errors, 'errors');
					$error++;
				}
			} else {
				$langs->load("errors");
				setEventMessages($object->error, $object->errors, 'errors');
				$error++;
			}
			if (!$error && !empty($object->id) > 0) {
				// Category association
				$categories = GETPOST('categories', 'array');
				$result = $object->setCategories($categories);
				if ($result < 0) {
					$langs->load("errors");
					setEventMessages($object->error, $object->errors, 'errors');
					$error++;
				}
			}

			if (!$error) {
				$db->commit();

				if (!empty($backtopage)) {
					$backtopage = preg_replace('/--IDFORBACKTOPAGE--|__ID__/', $object->id, $backtopage); // New method to autoselect project after a New on another form object creation
					$backtopage = $backtopage.'&projectid='.$object->id; // Old method
					header("Location: ".$backtopage);
					exit;
				} else {
					header("Location:card.php?id=".$object->id);
					exit;
				}
			} else {
				$db->rollback();
				unset($_POST["ref"]);
				$action = 'create';
			}
		} else {
			$action = 'create';
		}
	}

	if ($action == 'update' && empty(GETPOST('cancel')) && $user->rights->projet->creer) {
		$error = 0;

		if (empty($ref)) {
			$error++;
			setEventMessages($langs->trans("ErrorFieldRequired", $langs->transnoentities("Ref")), null, 'errors');
		}
		if (!GETPOST("title")) {
			$error++;
			setEventMessages($langs->trans("ErrorFieldRequired", $langs->transnoentities("ProjectLabel")), null, 'errors');
		}

		$db->begin();

		if (!$error) {
			$object->oldcopy = clone $object;

			$old_start_date = $object->date_start;

			$object->ref          = GETPOST('ref', 'alpha');
			$object->title        = GETPOST('title', 'alphanohtml'); // Do not use 'alpha' here, we want field as it is
			$object->statut       = GETPOST('status', 'int');
			$object->socid        = GETPOST('socid', 'int');
			$object->description  = GETPOST('description', 'restricthtml'); // Do not use 'alpha' here, we want field as it is
			$object->public       = GETPOST('public', 'alpha');
			$object->date_start   = (!GETPOST('projectstart')) ? '' : $date_start;
			$object->date_end     = (!GETPOST('projectend')) ? '' : $date_end;
			if (GETPOSTISSET('opp_amount')) {
				$object->opp_amount   = price2num(GETPOST('opp_amount', 'alpha'));
			}
			if (GETPOSTISSET('budget_amount')) {
				$object->budget_amount = price2num(GETPOST('budget_amount', 'alpha'));
			}
			if (GETPOSTISSET('opp_status')) {
				$object->opp_status   = $opp_status;
			}
			if (GETPOSTISSET('opp_percent')) {
				$object->opp_percent  = $opp_percent;
			}
			$object->usage_opportunity    = (GETPOST('usage_opportunity', 'alpha') == 'on' ? 1 : 0);
			$object->usage_task           = (GETPOST('usage_task', 'alpha') == 'on' ? 1 : 0);
			$object->usage_bill_time      = (GETPOST('usage_bill_time', 'alpha') == 'on' ? 1 : 0);
			$object->usage_organize_event = (GETPOST('usage_organize_event', 'alpha') == 'on' ? 1 : 0);

			// Fill array 'array_options' with data from add form
			$ret = $extrafields->setOptionalsFromPost(null, $object, '@GETPOSTISSET');
			if ($ret < 0) {
				$error++;
			}
		}

		if (!empty($conf->global->PROJECT_USE_OPPORTUNITIES)) {
			if ($object->opp_amount && ($object->opp_status <= 0)) {
				$error++;
				setEventMessages($langs->trans("ErrorOppStatusRequiredIfAmount"), null, 'errors');
			}
		}

		if (!$error) {
			$result = $object->update($user);
			if ($result < 0) {
				$error++;
				if ($result == -4) {
					setEventMessages($langs->trans("ErrorRefAlreadyExists"), null, 'errors');
				} else {
					setEventMessages($object->error, $object->errors, 'errors');
				}
			} else {
				// Category association
				$categories = GETPOST('categories', 'array');
				$result = $object->setCategories($categories);
				if ($result < 0) {
					$error++;
					setEventMessages($object->error, $object->errors, 'errors');
				}
			}
		}

		if (!$error) {
			if (GETPOST("reportdate") && ($object->date_start != $old_start_date)) {
				$result = $object->shiftTaskDate($old_start_date);
				if ($result < 0) {
					$error++;
					setEventMessages($langs->trans("ErrorShiftTaskDate").':'.$object->error, $object->errors, 'errors');
				}
			}
		}

		// Check if we must change status
		if (GETPOST('closeproject')) {
			$resclose = $object->setClose($user);
			if ($resclose < 0) {
				$error++;
				setEventMessages($langs->trans("FailedToCloseProject").':'.$object->error, $object->errors, 'errors');
			}
		}


		if ($error) {
			$db->rollback();
			$action = 'edit';
		} else {
			$db->commit();

			if (GETPOST('socid', 'int') > 0) {
				$object->fetch_thirdparty(GETPOST('socid', 'int'));
			} else {
				unset($object->thirdparty);
			}
		}
	}

	// Build doc
	if ($action == 'builddoc' && $user->rights->projet->creer) {
		// Save last template used to generate document
		if (GETPOST('model')) {
			$object->setDocModel($user, GETPOST('model', 'alpha'));
		}

		$outputlangs = $langs;
		if (GETPOST('lang_id', 'aZ09')) {
			$outputlangs = new Translate("", $conf);
			$outputlangs->setDefaultLang(GETPOST('lang_id', 'aZ09'));
		}
		$result = $object->generateDocument($object->model_pdf, $outputlangs);
		if ($result <= 0) {
			setEventMessages($object->error, $object->errors, 'errors');
			$action = '';
		}
	}

	// Delete file in doc form
	if ($action == 'remove_file' && $user->rights->projet->creer) {
		if ($object->id > 0) {
			require_once DOL_DOCUMENT_ROOT.'/core/lib/files.lib.php';

			$langs->load("other");
			$upload_dir = $conf->projet->dir_output;
			$file = $upload_dir.'/'.GETPOST('file');
			$ret = dol_delete_file($file, 0, 0, 0, $object);
			if ($ret) {
				setEventMessages($langs->trans("FileWasRemoved", GETPOST('file')), null, 'mesgs');
			} else {
				setEventMessages($langs->trans("ErrorFailToDeleteFile", GETPOST('file')), null, 'errors');
			}
			$action = '';
		}
	}


	if ($action == 'confirm_validate' && $confirm == 'yes') {
		$result = $object->setValid($user);
		if ($result <= 0) {
			setEventMessages($object->error, $object->errors, 'errors');
		}
	}

	if ($action == 'confirm_close' && $confirm == 'yes') {
		$result = $object->setClose($user);
		if ($result <= 0) {
			setEventMessages($object->error, $object->errors, 'errors');
		}
	}

	if ($action == 'confirm_reopen' && $confirm == 'yes') {
		$result = $object->setValid($user);
		if ($result <= 0) {
			setEventMessages($object->error, $object->errors, 'errors');
		}
	}

	if ($action == 'confirm_delete' && GETPOST("confirm") == "yes" && $user->rights->projet->supprimer) {
		$object->fetch($id);
		$result = $object->delete($user);
		if ($result > 0) {
			setEventMessages($langs->trans("RecordDeleted"), null, 'mesgs');
			header("Location: list.php?restore_lastsearch_values=1");
			exit;
		} else {
			dol_syslog($object->error, LOG_DEBUG);
			setEventMessages($object->error, $object->errors, 'errors');
		}
	}

	if ($action == 'confirm_clone' && $user->rights->projet->creer && $confirm == 'yes') {
		$clone_contacts = GETPOST('clone_contacts') ? 1 : 0;
		$clone_tasks = GETPOST('clone_tasks') ? 1 : 0;
		$clone_project_files = GETPOST('clone_project_files') ? 1 : 0;
		$clone_task_files = GETPOST('clone_task_files') ? 1 : 0;
		$clone_notes = GETPOST('clone_notes') ? 1 : 0;
		$move_date = GETPOST('move_date') ? 1 : 0;
		$clone_thirdparty = GETPOST('socid', 'int') ?GETPOST('socid', 'int') : 0;

		$result = $object->createFromClone($user, $object->id, $clone_contacts, $clone_tasks, $clone_project_files, $clone_task_files, $clone_notes, $move_date, 0, $clone_thirdparty);
		if ($result <= 0) {
			setEventMessages($object->error, $object->errors, 'errors');
		} else {
			// Load new object
			$newobject = new Project($db);
			$newobject->fetch($result);
			$newobject->fetch_optionals();
			$newobject->fetch_thirdparty(); // Load new object
			$object = $newobject;
			$action = 'edit';
			$comefromclone = true;
		}
	}

	// Actions to send emails
	$triggersendname = 'PROJECT_SENTBYMAIL';
	$paramname = 'id';
	$autocopy = 'MAIN_MAIL_AUTOCOPY_PROJECT_TO'; // used to know the automatic BCC to add
	$trackid = 'proj'.$object->id;
	include DOL_DOCUMENT_ROOT.'/core/actions_sendmails.inc.php';
}


/*
 *	View
 */

$form = new Form($db);
$formfile = new FormFile($db);
$formproject = new FormProjets($db);
$userstatic = new User($db);

$title = $langs->trans("Project").' - '.$object->ref.(!empty($object->thirdparty->name) ? ' - '.$object->thirdparty->name : '').(!empty($object->title) ? ' - '.$object->title : '');
if (!empty($conf->global->MAIN_HTML_TITLE) && preg_match('/projectnameonly/', $conf->global->MAIN_HTML_TITLE)) {
	$title = $object->ref.(!empty($object->thirdparty->name) ? ' - '.$object->thirdparty->name : '').(!empty($object->title) ? ' - '.$object->title : '');
}
$help_url = "EN:Module_Projects|FR:Module_Projets|ES:M&oacute;dulo_Proyectos|DE:Modul_Projekte";

llxHeader("", $title, $help_url);

$titleboth = $langs->trans("LeadsOrProjects");
$titlenew = $langs->trans("NewLeadOrProject"); // Leads and opportunities by default
if (empty($conf->global->PROJECT_USE_OPPORTUNITIES)) {
	$titleboth = $langs->trans("Projects");
	$titlenew = $langs->trans("NewProject");
}
if ($conf->global->PROJECT_USE_OPPORTUNITIES == 2) {	// 2 = leads only
	$titleboth = $langs->trans("Leads");
	$titlenew = $langs->trans("NewLead");
}

if ($action == 'create' && $user->rights->projet->creer) {
	/*
	 * Create
	 */

	$thirdparty = new Societe($db);
	if ($socid > 0) {
		$thirdparty->fetch($socid);
	}

	print load_fiche_titre($titlenew, '', 'project');

	print '<form action="'.$_SERVER["PHP_SELF"].'" method="POST">';
	print '<input type="hidden" name="token" value="'.newToken().'">';
	print '<input type="hidden" name="action" value="add">';
	print '<input type="hidden" name="backtopage" value="'.$backtopage.'">';

	print dol_get_fiche_head();

	print '<table class="border centpercent tableforfieldcreate">';

	$defaultref = '';
	$modele = empty($conf->global->PROJECT_ADDON) ? 'mod_project_simple' : $conf->global->PROJECT_ADDON;

	// Search template files
	$file = ''; $classname = ''; $filefound = 0;
	$dirmodels = array_merge(array('/'), (array) $conf->modules_parts['models']);
	foreach ($dirmodels as $reldir) {
		$file = dol_buildpath($reldir."core/modules/project/".$modele.'.php', 0);
		if (file_exists($file)) {
			$filefound = 1;
			$classname = $modele;
			break;
		}
	}

	if ($filefound) {
		$result = dol_include_once($reldir."core/modules/project/".$modele.'.php');
		$modProject = new $classname;

		$defaultref = $modProject->getNextValue($thirdparty, $object);
	}

	if (is_numeric($defaultref) && $defaultref <= 0) {
		$defaultref = '';
	}

	// Ref
	$suggestedref = (GETPOST("ref") ? GETPOST("ref") : $defaultref);
<<<<<<< HEAD
	print '<tr><td class="titlefieldcreate"><span class="fieldrequired">'.$langs->trans("Ref").'</span></td><td><input size="12" type="text" name="ref" value="'.dol_escape_htmltag($suggestedref).'">';
=======
	print '<tr><td class="titlefieldcreate"><span class="fieldrequired">'.$langs->trans("Ref").'</span></td><td class><input class="maxwidth150onsmartphone" type="text" name="ref" value="'.dol_escape_htmltag($suggestedref).'">';
>>>>>>> 95dc2558
	print ' '.$form->textwithpicto('', $langs->trans("YouCanCompleteRef", $suggestedref));
	print '</td></tr>';

	// Label
	print '<tr><td><span class="fieldrequired">'.$langs->trans("ProjectLabel").'</span></td><td><input class="width500 maxwidth150onsmartphone" type="text" name="title" value="'.dol_escape_htmltag(GETPOST("title", 'alphanohtml')).'" autofocus></td></tr>';

	// Usage (opp, task, bill time, ...)
	if (!empty($conf->global->PROJECT_USE_OPPORTUNITIES) || empty($conf->global->PROJECT_HIDE_TASKS) || !empty($conf->eventorganization->enabled)) {
		print '<tr><td class="tdtop">';
		print $langs->trans("Usage");
		print '</td>';
		print '<td>';
		if (!empty($conf->global->PROJECT_USE_OPPORTUNITIES)) {
			print '<input type="checkbox" id="usage_opportunity" name="usage_opportunity"'.(GETPOSTISSET('usage_opportunity') ? (GETPOST('usage_opportunity', 'alpha') != '' ? ' checked="checked"' : '') : ' checked="checked"').'"> ';
			$htmltext = $langs->trans("ProjectFollowOpportunity");
			print '<label for="usage_opportunity">'.$form->textwithpicto($langs->trans("ProjectFollowOpportunity"), $htmltext).'</label>';
			print '<script>';
			print '$( document ).ready(function() {
					jQuery("#usage_opportunity").change(function() {
						if (jQuery("#usage_opportunity").prop("checked")) {
							console.log("Show opportunities fields");
							jQuery(".classuseopportunity").show();
						} else {
							console.log("Hide opportunities fields "+jQuery("#usage_opportunity").prop("checked"));
							jQuery(".classuseopportunity").hide();
						}
					});
				});';
			print '</script>';
			print '<br>';
		}
		if (empty($conf->global->PROJECT_HIDE_TASKS)) {
			print '<input type="checkbox" id="usage_task" name="usage_task"'.(GETPOSTISSET('usage_task') ? (GETPOST('usage_task', 'alpha') != '' ? ' checked="checked"' : '') : ' checked="checked"').'"> ';
			$htmltext = $langs->trans("ProjectFollowTasks");
			print '<label for="usage_task">'.$form->textwithpicto($langs->trans("ProjectFollowTasks"), $htmltext).'</label>';
			print '<br>';
		}
		if (empty($conf->global->PROJECT_HIDE_TASKS) && !empty($conf->global->PROJECT_BILL_TIME_SPENT)) {
			print '<input type="checkbox" id="usage_bill_time" name="usage_bill_time"'.(GETPOST('usage_bill_time', 'alpha') != '' ? ' checked="checked"' : '').'"> ';
			$htmltext = $langs->trans("ProjectBillTimeDescription");
			print '<label for="usage_bill_time">'.$form->textwithpicto($langs->trans("BillTime"), $htmltext).'</label>';
			print '<br>';
		}
		if (!empty($conf->eventorganization->enabled)) {
<<<<<<< HEAD
			print '<input type="checkbox" name="usage_organize_event"'.(GETPOST('usage_organize_event', 'alpha')!=''?' checked="checked"':'').'"> ';
			$htmltext = $langs->trans("EventOrganizationDescriptionLong");
			print $form->textwithpicto($langs->trans("ManageOrganizeEvent"), $htmltext);
=======
			print '<input type="checkbox" id="usage_organize_event" name="usage_organize_event"'.(GETPOST('usage_organize_event', 'alpha')!=''?' checked="checked"':'').'"> ';
			$htmltext = $langs->trans("EventOrganizationDescriptionLong");
			print '<label for="usage_organize_event">'.$form->textwithpicto($langs->trans("ManageOrganizeEvent"), $htmltext).'</label>';
>>>>>>> 95dc2558
		}
		print '</td>';
		print '</tr>';
	}

	// Thirdparty
	if ($conf->societe->enabled) {
		print '<tr><td>';
		print (empty($conf->global->PROJECT_THIRDPARTY_REQUIRED) ? '' : '<span class="fieldrequired">');
		print $langs->trans("ThirdParty");
		print (empty($conf->global->PROJECT_THIRDPARTY_REQUIRED) ? '' : '</span>');
		print '</td><td class="maxwidthonsmartphone">';
		$filteronlist = '';
		if (!empty($conf->global->PROJECT_FILTER_FOR_THIRDPARTY_LIST)) {
			$filteronlist = $conf->global->PROJECT_FILTER_FOR_THIRDPARTY_LIST;
		}
		$text = img_picto('', 'company').$form->select_company(GETPOST('socid', 'int'), 'socid', $filteronlist, 'SelectThirdParty', 1, 0, array(), 0, 'minwidth300 widthcentpercentminusxx');
		if (empty($conf->global->PROJECT_CAN_ALWAYS_LINK_TO_ALL_SUPPLIERS) && empty($conf->dol_use_jmobile)) {
			$texthelp = $langs->trans("IfNeedToUseOtherObjectKeepEmpty");
			print $form->textwithtooltip($text.' '.img_help(), $texthelp, 1);
		} else {
			print $text;
		}
		if (!GETPOSTISSET('backtopage')) {
			print ' <a href="'.DOL_URL_ROOT.'/societe/card.php?action=create&backtopage='.urlencode($_SERVER["PHP_SELF"].'?action=create').'"><span class="fa fa-plus-circle valignmiddle paddingleft" title="'.$langs->trans("AddThirdParty").'"></span></a>';
		}
		print '</td></tr>';
	}

	// Status
	if ($status != '') {
		print '<tr><td>'.$langs->trans("Status").'</td><td>';
		print '<input type="hidden" name="status" value="'.$status.'">';
		print $object->LibStatut($status, 4);
		print '</td></tr>';
	}

	// Visibility
	print '<tr><td>'.$langs->trans("Visibility").'</td><td class="maxwidthonsmartphone">';
	$array = array();
	if (empty($conf->global->PROJECT_DISABLE_PRIVATE_PROJECT)) {
		$array[0] = $langs->trans("PrivateProject");
	}
	if (empty($conf->global->PROJECT_DISABLE_PUBLIC_PROJECT)) {
		$array[1] = $langs->trans("SharedProject");
	}

	if (count($array) > 0) {
<<<<<<< HEAD
		print $form->selectarray('public', $array, GETPOSTISSET('public') ? GETPOST('public') : $object->public, 0, 0, 0, '', 0, 0, 0, '', '', 1);
	} else {
		print '<input type="hidden" name="public" id="public" value="'.(GETPOSTISSET('public') ? GETPOST('public') : $object->public).'">';

		if ( (GETPOSTISSET('public') ? GETPOST('public') : $object->public)==0) {
=======
		print $form->selectarray('public', $array, GETPOST('public'), 0, 0, 0, '', 0, 0, 0, '', '', 1);
	} else {
		print '<input type="hidden" name="public" id="public" value="'.GETPOST('public').'">';

		if (GETPOST('public') == 0) {
>>>>>>> 95dc2558
			print $langs->trans("PrivateProject");
		} else {
			print $langs->trans("SharedProject");
		}
	}
	print '</td></tr>';

	// Date start
	print '<tr><td>'.$langs->trans("DateStart").'</td><td>';
	print $form->selectDate(($date_start ? $date_start : ''), 'projectstart', 0, 0, 0, '', 1, 0);
	print '</td></tr>';

	// Date end
	print '<tr><td>'.$langs->trans("DateEnd").'</td><td>';
	print $form->selectDate(($date_end ? $date_end : -1), 'projectend', 0, 0, 0, '', 1, 0);
	print '</td></tr>';

	if (!empty($conf->global->PROJECT_USE_OPPORTUNITIES)) {
		// Opportunity status
		print '<tr class="classuseopportunity"><td>'.$langs->trans("OpportunityStatus").'</td>';
		print '<td class="maxwidthonsmartphone">';
		print $formproject->selectOpportunityStatus('opp_status', GETPOSTISSET('opp_status') ? GETPOST('opp_status') : $object->opp_status, 1, 0, 0, 0, '', 0, 1);
		print '</tr>';

		// Opportunity probability
		print '<tr class="classuseopportunity"><td>'.$langs->trans("OpportunityProbability").'</td>';
		print '<td><input size="5" type="text" id="opp_percent" name="opp_percent" value="'.dol_escape_htmltag(GETPOSTISSET('opp_percent') ? GETPOST('opp_percent') : '').'"><span class="hideonsmartphone"> %</span>';
		print '<input type="hidden" name="opp_percent_not_set" id="opp_percent_not_set" value="'.dol_escape_htmltag(GETPOSTISSET('opp_percent') ? '0' : '1').'">';
		print '</td>';
		print '</tr>';

		// Opportunity amount
		print '<tr class="classuseopportunity"><td>'.$langs->trans("OpportunityAmount").'</td>';
		print '<td><input size="5" type="text" name="opp_amount" value="'.dol_escape_htmltag(GETPOSTISSET('opp_amount') ? GETPOST('opp_amount') : '').'"></td>';
		print '</tr>';
	}

	// Budget
	print '<tr><td>'.$langs->trans("Budget").'</td>';
	print '<td><input size="5" type="text" name="budget_amount" value="'.dol_escape_htmltag(GETPOSTISSET('budget_amount') ? GETPOST('budget_amount') : '').'"></td>';
	print '</tr>';

	// Description
	print '<tr><td class="tdtop">'.$langs->trans("Description").'</td>';
	print '<td>';
	$doleditor = new DolEditor('description', GETPOST("description", 'restricthtml'), '', 90, 'dolibarr_notes', '', false, true, getDolGlobalString('FCKEDITOR_ENABLE_SOCIETE'), ROWS_3, '90%');
	$doleditor->Create();
	print '</td></tr>';

	if (!empty($conf->categorie->enabled)) {
		// Categories
		print '<tr><td>'.$langs->trans("Categories").'</td><td colspan="3">';
		$cate_arbo = $form->select_all_categories(Categorie::TYPE_PROJECT, '', 'parent', 64, 0, 1);
		$arrayselected = GETPOST('categories', 'array');
		print img_picto('', 'category').$form->multiselectarray('categories', $cate_arbo, $arrayselected, '', 0, 'quatrevingtpercent widthcentpercentminusx', 0, 0);
		print "</td></tr>";
	}

	// Other options
	$parameters = array();
	$reshook = $hookmanager->executeHooks('formObjectOptions', $parameters, $object, $action); // Note that $action and $object may have been modified by hook
	print $hookmanager->resPrint;
	if (empty($reshook)) {
		print $object->showOptionals($extrafields, 'create');
	}

	print '</table>';

	print dol_get_fiche_end();

	print $form->buttonsSaveCancel('CreateDraft');

	print '</form>';

	// Change probability from status
	print '<script type="text/javascript">
        jQuery(document).ready(function() {
        	function change_percent()
        	{
                var element = jQuery("#opp_status option:selected");
                var defaultpercent = element.attr("defaultpercent");
                /*if (jQuery("#opp_percent_not_set").val() == "") */
                jQuery("#opp_percent").val(defaultpercent);
        	}
        	/*init_myfunc();*/
        	jQuery("#opp_status").change(function() {
        		change_percent();
        	});

        	jQuery("#usage_task").change(function() {
        		console.log("We click on usage task "+jQuery("#usage_task").is(":checked"));
                if (! jQuery("#usage_task").is(":checked")) {
                    jQuery("#usage_bill_time").prop("checked", false);
                }
        	});

        	jQuery("#usage_bill_time").change(function() {
        		console.log("We click on usage to bill time");
                if (jQuery("#usage_bill_time").is(":checked")) {
                    jQuery("#usage_task").prop("checked", true);
                }
        	});
        });
        </script>';
} elseif ($object->id > 0) {
	/*
	 * Show or edit
	 */

	$res = $object->fetch_optionals();

	// To verify role of users
	$userAccess = $object->restrictedProjectArea($user, 'read');
	$userWrite  = $object->restrictedProjectArea($user, 'write');
	$userDelete = $object->restrictedProjectArea($user, 'delete');
	//print "userAccess=".$userAccess." userWrite=".$userWrite." userDelete=".$userDelete;


	// Confirmation validation
	if ($action == 'validate') {
		print $form->formconfirm($_SERVER["PHP_SELF"].'?id='.$object->id, $langs->trans('ValidateProject'), $langs->trans('ConfirmValidateProject'), 'confirm_validate', '', 0, 1);
	}
	// Confirmation close
	if ($action == 'close') {
		print $form->formconfirm($_SERVER["PHP_SELF"]."?id=".$object->id, $langs->trans("CloseAProject"), $langs->trans("ConfirmCloseAProject"), "confirm_close", '', '', 1);
	}
	// Confirmation reopen
	if ($action == 'reopen') {
		print $form->formconfirm($_SERVER["PHP_SELF"]."?id=".$object->id, $langs->trans("ReOpenAProject"), $langs->trans("ConfirmReOpenAProject"), "confirm_reopen", '', '', 1);
	}
	// Confirmation delete
	if ($action == 'delete') {
		$text = $langs->trans("ConfirmDeleteAProject");
		$task = new Task($db);
		$taskarray = $task->getTasksArray(0, 0, $object->id, 0, 0);
		$nboftask = count($taskarray);
		if ($nboftask) {
			$text .= '<br>'.img_warning().' '.$langs->trans("ThisWillAlsoRemoveTasks", $nboftask);
		}
		print $form->formconfirm($_SERVER["PHP_SELF"]."?id=".$object->id, $langs->trans("DeleteAProject"), $text, "confirm_delete", '', '', 1);
	}

	// Clone confirmation
	if ($action == 'clone') {
		$formquestion = array(
			'text' => $langs->trans("ConfirmClone"),
			array('type' => 'other', 'name' => 'socid', 'label' => $langs->trans("SelectThirdParty"), 'value' => $form->select_company(GETPOST('socid', 'int') > 0 ?GETPOST('socid', 'int') : $object->socid, 'socid', '', "None", 0, 0, null, 0, 'minwidth200')),
			array('type' => 'checkbox', 'name' => 'clone_contacts', 'label' => $langs->trans("CloneContacts"), 'value' => true),
			array('type' => 'checkbox', 'name' => 'clone_tasks', 'label' => $langs->trans("CloneTasks"), 'value' => true),
			array('type' => 'checkbox', 'name' => 'move_date', 'label' => $langs->trans("CloneMoveDate"), 'value' => true),
			array('type' => 'checkbox', 'name' => 'clone_notes', 'label' => $langs->trans("CloneNotes"), 'value' => true),
			array('type' => 'checkbox', 'name' => 'clone_project_files', 'label' => $langs->trans("CloneProjectFiles"), 'value' => false),
			array('type' => 'checkbox', 'name' => 'clone_task_files', 'label' => $langs->trans("CloneTaskFiles"), 'value' => false)
		);

		print $form->formconfirm($_SERVER["PHP_SELF"]."?id=".$object->id, $langs->trans("ToClone"), $langs->trans("ConfirmCloneProject"), "confirm_clone", $formquestion, '', 1, 300, 590);
	}


	print '<form action="'.$_SERVER["PHP_SELF"].'" method="POST">';
	print '<input type="hidden" name="token" value="'.newToken().'">';
	print '<input type="hidden" name="action" value="update">';
	print '<input type="hidden" name="id" value="'.$object->id.'">';
	print '<input type="hidden" name="comefromclone" value="'.$comefromclone.'">';

	$head = project_prepare_head($object);

	if ($action == 'edit' && $userWrite > 0) {
		print dol_get_fiche_head($head, 'project', $langs->trans("Project"), 0, ($object->public ? 'projectpub' : 'project'));

		print '<table class="border centpercent">';

		// Ref
		$suggestedref = $object->ref;
		print '<tr><td class="titlefield fieldrequired">'.$langs->trans("Ref").'</td>';
		print '<td><input size="25" name="ref" value="'.$suggestedref.'">';
		print ' '.$form->textwithpicto('', $langs->trans("YouCanCompleteRef", $suggestedref));
		print '</td></tr>';

		// Label
		print '<tr><td class="fieldrequired">'.$langs->trans("ProjectLabel").'</td>';
		print '<td><input class="quatrevingtpercent" name="title" value="'.dol_escape_htmltag($object->title).'"></td></tr>';

		// Status
		print '<tr><td class="fieldrequired">'.$langs->trans("Status").'</td><td>';
		print '<select class="flat" name="status">';
		foreach ($object->statuts_short as $key => $val) {
			print '<option value="'.$key.'"'.((GETPOSTISSET('status') ?GETPOST('status') : $object->statut) == $key ? ' selected="selected"' : '').'>'.$langs->trans($val).'</option>';
		}
		print '</select>';
		print '</td></tr>';

		// Usage
		if (!empty($conf->global->PROJECT_USE_OPPORTUNITIES) || empty($conf->global->PROJECT_HIDE_TASKS) || !empty($conf->eventorganization->enabled)) {
			print '<tr><td class="tdtop">';
			print $langs->trans("Usage");
			print '</td>';
			print '<td>';
			if (!empty($conf->global->PROJECT_USE_OPPORTUNITIES)) {
				print '<input type="checkbox" id="usage_opportunity" name="usage_opportunity"'.(GETPOSTISSET('usage_opportunity') ? (GETPOST('usage_opportunity', 'alpha') != '' ? ' checked="checked"' : '') : ($object->usage_opportunity ? ' checked="checked"' : '')).'"> ';
				$htmltext = $langs->trans("ProjectFollowOpportunity");
<<<<<<< HEAD
				print $form->textwithpicto($langs->trans("ProjectFollowOpportunity"), $htmltext);
=======
				print '<label for="usage_opportunity">'.$form->textwithpicto($langs->trans("ProjectFollowOpportunity"), $htmltext).'</label>';
>>>>>>> 95dc2558
				print '<script>';
				print '$( document ).ready(function() {
				jQuery("#usage_opportunity").change(function() {
						if (jQuery("#usage_opportunity").prop("checked")) {
							console.log("Show opportunities fields");
							jQuery(".classuseopportunity").show();
						} else {
							console.log("Hide opportunities fields "+jQuery("#usage_opportunity").prop("checked"));
							jQuery(".classuseopportunity").hide();
						}
					});
				});';
				print '</script>';
				print '<br>';
			}
			if (empty($conf->global->PROJECT_HIDE_TASKS)) {
<<<<<<< HEAD
				print '<input type="checkbox" name="usage_task"' . (GETPOSTISSET('usage_task') ? (GETPOST('usage_task', 'alpha') != '' ? ' checked="checked"' : '') : ($object->usage_task ? ' checked="checked"' : '')) . '"> ';
				$htmltext = $langs->trans("ProjectFollowTasks");
				print $form->textwithpicto($langs->trans("ProjectFollowTasks"), $htmltext);
				print '<br>';
			}
			if (empty($conf->global->PROJECT_HIDE_TASKS) && !empty($conf->global->PROJECT_BILL_TIME_SPENT)) {
				print '<input type="checkbox" name="usage_bill_time"' . (GETPOSTISSET('usage_bill_time') ? (GETPOST('usage_bill_time', 'alpha') != '' ? ' checked="checked"' : '') : ($object->usage_bill_time ? ' checked="checked"' : '')) . '"> ';
				$htmltext = $langs->trans("ProjectBillTimeDescription");
				print $form->textwithpicto($langs->trans("BillTime"), $htmltext);
				print '<br>';
			}
			if (!empty($conf->eventorganization->enabled)) {
				print '<input type="checkbox" name="usage_organize_event"'. (GETPOSTISSET('usage_organize_event') ? (GETPOST('usage_organize_event', 'alpha') != '' ? ' checked="checked"' : '') : ($object->usage_organize_event ? ' checked="checked"' : '')) . '"> ';
				$htmltext = $langs->trans("EventOrganizationDescriptionLong");
				print $form->textwithpicto($langs->trans("ManageOrganizeEvent"), $htmltext);
=======
				print '<input type="checkbox" id="usage_task" name="usage_task"' . (GETPOSTISSET('usage_task') ? (GETPOST('usage_task', 'alpha') != '' ? ' checked="checked"' : '') : ($object->usage_task ? ' checked="checked"' : '')) . '"> ';
				$htmltext = $langs->trans("ProjectFollowTasks");
				print '<label for="usage_task">'.$form->textwithpicto($langs->trans("ProjectFollowTasks"), $htmltext).'</label>';
				print '<br>';
			}
			if (empty($conf->global->PROJECT_HIDE_TASKS) && !empty($conf->global->PROJECT_BILL_TIME_SPENT)) {
				print '<input type="checkbox" id="usage_bill_time" name="usage_bill_time"' . (GETPOSTISSET('usage_bill_time') ? (GETPOST('usage_bill_time', 'alpha') != '' ? ' checked="checked"' : '') : ($object->usage_bill_time ? ' checked="checked"' : '')) . '"> ';
				$htmltext = $langs->trans("ProjectBillTimeDescription");
				print '<label for="usage_bill_time">'.$form->textwithpicto($langs->trans("BillTime"), $htmltext).'</label>';
				print '<br>';
			}
			if (!empty($conf->eventorganization->enabled)) {
				print '<input type="checkbox" id="usage_organize_event" name="usage_organize_event"'. (GETPOSTISSET('usage_organize_event') ? (GETPOST('usage_organize_event', 'alpha') != '' ? ' checked="checked"' : '') : ($object->usage_organize_event ? ' checked="checked"' : '')) . '"> ';
				$htmltext = $langs->trans("EventOrganizationDescriptionLong");
				print '<label for="usage_organize_event">'.$form->textwithpicto($langs->trans("ManageOrganizeEvent"), $htmltext).'</label>';
>>>>>>> 95dc2558
			}
			print '</td></tr>';
		}
		print '</td></tr>';

		// Thirdparty
		if ($conf->societe->enabled) {
			print '<tr><td>';
			print (empty($conf->global->PROJECT_THIRDPARTY_REQUIRED) ? '' : '<span class="fieldrequired">');
			print $langs->trans("ThirdParty");
			print (empty($conf->global->PROJECT_THIRDPARTY_REQUIRED) ? '' : '</span>');
			print '</td><td>';
			$filteronlist = '';
			if (!empty($conf->global->PROJECT_FILTER_FOR_THIRDPARTY_LIST)) {
				$filteronlist = $conf->global->PROJECT_FILTER_FOR_THIRDPARTY_LIST;
			}
			$text = $form->select_company($object->thirdparty->id, 'socid', $filteronlist, 'None', 1, 0, array(), 0, 'minwidth300');
			if (empty($conf->global->PROJECT_CAN_ALWAYS_LINK_TO_ALL_SUPPLIERS) && empty($conf->dol_use_jmobile)) {
				$texthelp = $langs->trans("IfNeedToUseOtherObjectKeepEmpty");
				print $form->textwithtooltip($text.' '.img_help(), $texthelp, 1, 0, '', '', 2);
			} else {
				print $text;
			}
			print '</td></tr>';
		}

		// Visibility
		print '<tr><td>'.$langs->trans("Visibility").'</td><td>';
		$array = array();
		if (empty($conf->global->PROJECT_DISABLE_PRIVATE_PROJECT)) {
			$array[0] = $langs->trans("PrivateProject");
		}
		if (empty($conf->global->PROJECT_DISABLE_PUBLIC_PROJECT)) {
			$array[1] = $langs->trans("SharedProject");
		}

		if (count($array) > 0) {
			print $form->selectarray('public', $array, $object->public, 0, 0, 0, '', 0, 0, 0, '', '', 1);
		} else {
			print '<input type="hidden" id="public" name="public" value="'.$object->public.'">';

			if ($object->public == 0) {
				print $langs->trans("PrivateProject");
			} else {
				print $langs->trans("SharedProject");
			}
		}
		print '</td></tr>';

		if (!empty($conf->global->PROJECT_USE_OPPORTUNITIES)) {
			$classfortr = ($object->usage_opportunity ? '' : ' hideobject');
			// Opportunity status
			print '<tr class="classuseopportunity'.$classfortr.'"><td>'.$langs->trans("OpportunityStatus").'</td>';
			print '<td>';
			print $formproject->selectOpportunityStatus('opp_status', $object->opp_status, 1, 0, 0, 0, 'inline-block valignmiddle', 0, 1);
			print '<div id="divtocloseproject" class="inline-block valign" style="display: none;"> &nbsp; &nbsp; ';
			print '<input type="checkbox" id="inputcloseproject" name="closeproject" />';
			print '<label for="inputcloseproject">'.$langs->trans("AlsoCloseAProject").'</label>';
			print '</div>';
			print '</td>';
			print '</tr>';

			// Opportunity probability
			print '<tr class="classuseopportunity'.$classfortr.'"><td>'.$langs->trans("OpportunityProbability").'</td>';
			print '<td><input size="5" type="text" id="opp_percent" name="opp_percent" value="'.(GETPOSTISSET('opp_percent') ? GETPOST('opp_percent') : (strcmp($object->opp_percent, '') ?vatrate($object->opp_percent) : '')).'"> %';
			print '<span id="oldopppercent"></span>';
			print '</td>';
			print '</tr>';

			// Opportunity amount
			print '<tr class="classuseopportunity'.$classfortr.'"><td>'.$langs->trans("OpportunityAmount").'</td>';
			print '<td><input size="5" type="text" name="opp_amount" value="'.(GETPOSTISSET('opp_amount') ? GETPOST('opp_amount') : (strcmp($object->opp_amount, '') ? price2num($object->opp_amount) : '')).'"></td>';
			print '</tr>';
		}

		// Date start
		print '<tr><td>'.$langs->trans("DateStart").'</td><td>';
		print $form->selectDate($object->date_start ? $object->date_start : -1, 'projectstart', 0, 0, 0, '', 1, 0);
		print ' &nbsp; &nbsp; <input type="checkbox" class="valignmiddle" id="reportdate" name="reportdate" value="yes" ';
		if ($comefromclone) {
			print ' checked ';
		}
		print '/><label for="reportdate">'.$langs->trans("ProjectReportDate").'</label>';
		print '</td></tr>';

		// Date end
		print '<tr><td>'.$langs->trans("DateEnd").'</td><td>';
		print $form->selectDate($object->date_end ? $object->date_end : -1, 'projectend', 0, 0, 0, '', 1, 0);
		print '</td></tr>';

		// Budget
		print '<tr><td>'.$langs->trans("Budget").'</td>';
		print '<td><input size="5" type="text" name="budget_amount" value="'.(GETPOSTISSET('budget_amount') ? GETPOST('budget_amount') : (strcmp($object->budget_amount, '') ? price2num($object->budget_amount) : '')).'"></td>';
		print '</tr>';

		// Description
		print '<tr><td class="tdtop">'.$langs->trans("Description").'</td>';
		print '<td>';
		$doleditor = new DolEditor('description', $object->description, '', 90, 'dolibarr_notes', '', false, true, $conf->global->FCKEDITOR_ENABLE_SOCIETE, ROWS_3, '90%');
		$doleditor->Create();
		print '</td></tr>';

		// Tags-Categories
		if ($conf->categorie->enabled) {
			print '<tr><td>'.$langs->trans("Categories").'</td><td>';
			$cate_arbo = $form->select_all_categories(Categorie::TYPE_PROJECT, '', 'parent', 64, 0, 1);
			$c = new Categorie($db);
			$cats = $c->containing($object->id, Categorie::TYPE_PROJECT);
			foreach ($cats as $cat) {
				$arrayselected[] = $cat->id;
			}
			print img_picto('', 'category').$form->multiselectarray('categories', $cate_arbo, $arrayselected, 0, 0, 'quatrevingtpercent widthcentpercentminusx', 0, '0');
			print "</td></tr>";
		}

		// Other options
		$parameters = array();
		$reshook = $hookmanager->executeHooks('formObjectOptions', $parameters, $object, $action); // Note that $action and $object may have been modified by hook
		print $hookmanager->resPrint;
		if (empty($reshook)) {
			print $object->showOptionals($extrafields, 'edit');
		}

		print '</table>';
	} else {
		print dol_get_fiche_head($head, 'project', $langs->trans("Project"), -1, ($object->public ? 'projectpub' : 'project'));

		// Project card

		$linkback = '<a href="'.DOL_URL_ROOT.'/projet/list.php?restore_lastsearch_values=1">'.$langs->trans("BackToList").'</a>';

		$morehtmlref = '<div class="refidno">';
		// Title
		$morehtmlref .= dol_escape_htmltag($object->title);
		// Thirdparty
		$morehtmlref .= '<br>'.$langs->trans('ThirdParty').' : ';
		if (!empty($object->thirdparty->id) && $object->thirdparty->id > 0) {
			$morehtmlref .= $object->thirdparty->getNomUrl(1, 'project');
		}
		$morehtmlref .= '</div>';

		// Define a complementary filter for search of next/prev ref.
		if (empty($user->rights->projet->all->lire)) {
			$objectsListId = $object->getProjectsAuthorizedForUser($user, 0, 0);
			$object->next_prev_filter = " rowid IN (".$db->sanitize(count($objectsListId) ? join(',', array_keys($objectsListId)) : '0').")";
		}

		dol_banner_tab($object, 'ref', $linkback, 1, 'ref', 'ref', $morehtmlref);

		print '<div class="fichecenter">';
		print '<div class="fichehalfleft">';
		print '<div class="underbanner clearboth"></div>';

		print '<table class="border tableforfield" width="100%">';

		// Usage
		if (!empty($conf->global->PROJECT_USE_OPPORTUNITIES) || empty($conf->global->PROJECT_HIDE_TASKS) || !empty($conf->eventorganization->enabled)) {
			print '<tr><td class="tdtop">';
			print $langs->trans("Usage");
			print '</td>';
			print '<td>';
			if (!empty($conf->global->PROJECT_USE_OPPORTUNITIES)) {
				print '<input type="checkbox" disabled name="usage_opportunity"'.(GETPOSTISSET('usage_opportunity') ? (GETPOST('usage_opportunity', 'alpha') != '' ? ' checked="checked"' : '') : ($object->usage_opportunity ? ' checked="checked"' : '')).'"> ';
				$htmltext = $langs->trans("ProjectFollowOpportunity");
				print $form->textwithpicto($langs->trans("ProjectFollowOpportunity"), $htmltext);
				print '<br>';
			}
			if (empty($conf->global->PROJECT_HIDE_TASKS)) {
				print '<input type="checkbox" disabled name="usage_task"'.(GETPOSTISSET('usage_task') ? (GETPOST('usage_task', 'alpha') != '' ? ' checked="checked"' : '') : ($object->usage_task ? ' checked="checked"' : '')).'"> ';
				$htmltext = $langs->trans("ProjectFollowTasks");
				print $form->textwithpicto($langs->trans("ProjectFollowTasks"), $htmltext);
				print '<br>';
			}
			if (empty($conf->global->PROJECT_HIDE_TASKS) && !empty($conf->global->PROJECT_BILL_TIME_SPENT)) {
				print '<input type="checkbox" disabled name="usage_bill_time"'.(GETPOSTISSET('usage_bill_time') ? (GETPOST('usage_bill_time', 'alpha') != '' ? ' checked="checked"' : '') : ($object->usage_bill_time ? ' checked="checked"' : '')).'"> ';
				$htmltext = $langs->trans("ProjectBillTimeDescription");
				print $form->textwithpicto($langs->trans("BillTime"), $htmltext);
				print '<br>';
			}

			if (!empty($conf->eventorganization->enabled)) {
				print '<input type="checkbox" disabled name="usage_organize_event"'.(GETPOSTISSET('usage_organize_event') ? (GETPOST('usage_organize_event', 'alpha') != '' ? ' checked="checked"' : '') : ($object->usage_organize_event ? ' checked="checked"' : '')).'"> ';
				$htmltext = $langs->trans("EventOrganizationDescriptionLong");
				print $form->textwithpicto($langs->trans("ManageOrganizeEvent"), $htmltext);
			}
			print '</td></tr>';
		}

		// Visibility
		print '<tr><td class="titlefield">'.$langs->trans("Visibility").'</td><td>';
		if ($object->public) {
			print $langs->trans('SharedProject');
		} else {
			print $langs->trans('PrivateProject');
		}
		print '</td></tr>';

		if (!empty($conf->global->PROJECT_USE_OPPORTUNITIES) && !empty($object->usage_opportunity)) {
			// Opportunity status
			print '<tr><td>'.$langs->trans("OpportunityStatus").'</td><td>';
			$code = dol_getIdFromCode($db, $object->opp_status, 'c_lead_status', 'rowid', 'code');
			if ($code) {
				print $langs->trans("OppStatus".$code);
			}
			print '</td></tr>';

			// Opportunity percent
			print '<tr><td>'.$langs->trans("OpportunityProbability").'</td><td>';
			if (strcmp($object->opp_percent, '')) {
				print price($object->opp_percent, 0, $langs, 1, 0).' %';
			}
			print '</td></tr>';

			// Opportunity Amount
			print '<tr><td>'.$langs->trans("OpportunityAmount").'</td><td>';
			/*if ($object->opp_status)
			{
			   print price($obj->opp_amount, 1, $langs, 1, 0, -1, $conf->currency);
			}*/
			if (strcmp($object->opp_amount, '')) {
				print '<span class="amount">'.price($object->opp_amount, 0, $langs, 1, 0, -1, $conf->currency).'</span>';
			}
			print '</td></tr>';

			// Opportunity Weighted Amount
			print '<tr><td>'.$langs->trans('OpportunityWeightedAmount').'</td><td>';
			if (strcmp($object->opp_amount, '') && strcmp($object->opp_percent, '')) {
				print '<span class="amount">'.price($object->opp_amount * $object->opp_percent / 100, 0, $langs, 1, 0, -1, $conf->currency).'</span>';
			}
			print '</td></tr>';
		}

		// Date start - end
		print '<tr><td>'.$langs->trans("DateStart").' - '.$langs->trans("DateEnd").'</td><td>';
		$start = dol_print_date($object->date_start, 'day');
		print ($start ? $start : '?');
		$end = dol_print_date($object->date_end, 'day');
		print ' - ';
		print ($end ? $end : '?');
		if ($object->hasDelay()) {
			print img_warning("Late");
		}
		print '</td></tr>';

		// Budget
		print '<tr><td>'.$langs->trans("Budget").'</td><td>';
		if (strcmp($object->budget_amount, '')) {
			print '<span class="amount">'.price($object->budget_amount, 0, $langs, 1, 0, 0, $conf->currency).'</span>';
		}
		print '</td></tr>';

		// Other attributes
		$cols = 2;
		include DOL_DOCUMENT_ROOT.'/core/tpl/extrafields_view.tpl.php';

		print '</table>';

		print '</div>';
		print '<div class="fichehalfright">';
		print '<div class="underbanner clearboth"></div>';

		print '<table class="border tableforfield centpercent">';

		// Description
		print '<td class="titlefield tdtop">'.$langs->trans("Description").'</td><td>';
		print dol_htmlentitiesbr($object->description);
		print '</td></tr>';

		// Categories
		if ($conf->categorie->enabled) {
			print '<tr><td class="valignmiddle">'.$langs->trans("Categories").'</td><td>';
			print $form->showCategories($object->id, Categorie::TYPE_PROJECT, 1);
			print "</td></tr>";
		}

		print '</table>';

		print '</div>';
		print '</div>';

		print '<div class="clearboth"></div>';
	}

	print dol_get_fiche_end();

	if ($action == 'edit' && $userWrite > 0) {
		print $form->buttonsSaveCancel();
	}

	print '</form>';

	// Change probability from status
	if (!empty($conf->use_javascript_ajax) && !empty($conf->global->PROJECT_USE_OPPORTUNITIES)) {
		// Default value to close or not when we set opp to 'WON'.
		$defaultcheckedwhenoppclose = 1;
		if (empty($conf->global->PROJECT_HIDE_TASKS)) {
			$defaultcheckedwhenoppclose = 0;
		}

		print '<!-- Javascript to manage opportunity status change -->';
		print '<script type="text/javascript">
            jQuery(document).ready(function() {
            	function change_percent()
            	{
                    var element = jQuery("#opp_status option:selected");
                    var defaultpercent = element.attr("defaultpercent");
                    var defaultcloseproject = '.$defaultcheckedwhenoppclose.';
                    var elemcode = element.attr("elemcode");
                    var oldpercent = \''.dol_escape_js($object->opp_percent).'\';

                    console.log("We select "+elemcode);

                    /* Define if checkbox to close is checked or not */
                    var closeproject = 0;
                    if (elemcode == \'LOST\') closeproject = 1;
                    if (elemcode == \'WON\') closeproject = defaultcloseproject;
                    if (closeproject) jQuery("#inputcloseproject").prop("checked", true);
                    else jQuery("#inputcloseproject").prop("checked", false);

                    /* Make the close project checkbox visible or not */
                    console.log("closeproject="+closeproject);
                    if (elemcode == \'WON\' || elemcode == \'LOST\')
                    {
                        jQuery("#divtocloseproject").show();
                    }
                    else
                    {
                        jQuery("#divtocloseproject").hide();
                    }

                    /* Change percent with default percent (defaultpercent) if new status (defaultpercent) is higher than current (jQuery("#opp_percent").val()) */
                    console.log("oldpercent="+oldpercent);
                    if (oldpercent != \'\' && (parseFloat(defaultpercent) < parseFloat(oldpercent)))
                    {
                        if (jQuery("#opp_percent").val() != \'\' && oldpercent != \'\') jQuery("#oldopppercent").text(\' - '.dol_escape_js($langs->transnoentities("PreviousValue")).': \'+oldpercent+\' %\');
                        if (parseFloat(oldpercent) != 100) { jQuery("#opp_percent").val(oldpercent); }
                        else { jQuery("#opp_percent").val(defaultpercent); }
                    }
                    else
                    {
                    	if ((parseFloat(jQuery("#opp_percent").val()) < parseFloat(defaultpercent)));
                    	{
                        	if (jQuery("#opp_percent").val() != \'\' && oldpercent != \'\') jQuery("#oldopppercent").text(\' - '.dol_escape_js($langs->transnoentities("PreviousValue")).': \'+oldpercent+\' %\');
                        	jQuery("#opp_percent").val(defaultpercent);
                    	}
                    }
            	}

            	jQuery("#opp_status").change(function() {
            		change_percent();
            	});
        });
        </script>';
	}

	/*
	 * Actions Buttons
	 */
	print '<div class="tabsAction">';
	$parameters = array();
	$reshook = $hookmanager->executeHooks('addMoreActionsButtons', $parameters, $object, $action); // Note that $action and $object may have been
																							  // modified by hook
	if (empty($reshook)) {
		if ($action != "edit" && $action != 'presend') {
			// Create event
			/*if ($conf->agenda->enabled && ! empty($conf->global->MAIN_ADD_EVENT_ON_ELEMENT_CARD)) 				// Add hidden condition because this is not a
				// "workflow" action so should appears somewhere else on
				// page.
			{
				print '<a class="butAction" href="'.DOL_URL_ROOT.'/comm/action/card.php?action=create&amp;origin=' . $object->element . '&amp;originid=' . $object->id . '&amp;socid=' . $object->socid . '&amp;projectid=' . $object->id . '">' . $langs->trans("AddAction") . '</a>';
			}*/

			// Send
			if (empty($user->socid)) {
				if ($object->statut != Project::STATUS_CLOSED) {
					print '<a class="butAction" href="card.php?id='.$object->id.'&amp;action=presend&mode=init#formmailbeforetitle">'.$langs->trans('SendMail').'</a>';
				}
			}

			// Modify
			if ($object->statut != Project::STATUS_CLOSED && $user->rights->projet->creer) {
				if ($userWrite > 0) {
					print '<a class="butAction" href="card.php?id='.$object->id.'&action=edit&token='.newToken().'">'.$langs->trans("Modify").'</a>';
				} else {
					print '<a class="butActionRefused classfortooltip" href="#" title="'.$langs->trans("NotOwnerOfProject").'">'.$langs->trans('Modify').'</a>';
				}
			}

			// Validate
			if ($object->statut == Project::STATUS_DRAFT && $user->rights->projet->creer) {
				if ($userWrite > 0) {
					print '<a class="butAction" href="card.php?id='.$object->id.'&action=validate&token='.newToken().'">'.$langs->trans("Validate").'</a>';
				} else {
					print '<a class="butActionRefused classfortooltip" href="#" title="'.$langs->trans("NotOwnerOfProject").'">'.$langs->trans('Validate').'</a>';
				}
			}

			// Close
			if ($object->statut == Project::STATUS_VALIDATED && $user->rights->projet->creer) {
				if ($userWrite > 0) {
					print '<a class="butAction" href="card.php?id='.$object->id.'&amp;action=close">'.$langs->trans("Close").'</a>';
				} else {
					print '<a class="butActionRefused classfortooltip" href="#" title="'.$langs->trans("NotOwnerOfProject").'">'.$langs->trans('Close').'</a>';
				}
			}

			// Reopen
			if ($object->statut == Project::STATUS_CLOSED && $user->rights->projet->creer) {
				if ($userWrite > 0) {
					print '<a class="butAction" href="card.php?id='.$object->id.'&action=reopen&token='.newToken().'">'.$langs->trans("ReOpen").'</a>';
				} else {
					print '<a class="butActionRefused classfortooltip" href="#" title="'.$langs->trans("NotOwnerOfProject").'">'.$langs->trans('ReOpen').'</a>';
				}
			}

			// Add button to create objects from project
			if (!empty($conf->global->PROJECT_SHOW_CREATE_OBJECT_BUTTON)) {
				if (!empty($conf->propal->enabled) && $user->rights->propal->creer) {
					$langs->load("propal");
					print '<a class="butAction" href="'.DOL_URL_ROOT.'/comm/propal/card.php?action=create&projectid='.$object->id.'&socid='.$object->socid.'">'.$langs->trans("AddProp").'</a>';
				}
				if (!empty($conf->commande->enabled) && $user->rights->commande->creer) {
					$langs->load("orders");
					print '<a class="butAction" href="'.DOL_URL_ROOT.'/commande/card.php?action=create&projectid='.$object->id.'&socid='.$object->socid.'">'.$langs->trans("CreateOrder").'</a>';
				}
				if (!empty($conf->facture->enabled) && $user->rights->facture->creer) {
					$langs->load("bills");
					print '<a class="butAction" href="'.DOL_URL_ROOT.'/compta/facture/card.php?action=create&projectid='.$object->id.'&socid='.$object->socid.'">'.$langs->trans("CreateBill").'</a>';
				}
				if (!empty($conf->supplier_proposal->enabled) && $user->rights->supplier_proposal->creer) {
					$langs->load("supplier_proposal");
					print '<a class="butAction" href="'.DOL_URL_ROOT.'/supplier_proposal/card.php?action=create&projectid='.$object->id.'&socid='.$object->socid.'">'.$langs->trans("AddSupplierProposal").'</a>';
				}
				if (!empty($conf->supplier_order->enabled) && ($user->rights->fournisseur->commande->creer || $user->rights->supplier_order->creer)) {
					$langs->load("suppliers");
					print '<a class="butAction" href="'.DOL_URL_ROOT.'/fourn/commande/card.php?action=create&projectid='.$object->id.'&socid='.$object->socid.'">'.$langs->trans("AddSupplierOrder").'</a>';
				}
				if (!empty($conf->supplier_invoice->enabled) && ($user->rights->fournisseur->facture->creer || $user->rights->supplier_invoice->creer)) {
					$langs->load("suppliers");
					print '<a class="butAction" href="'.DOL_URL_ROOT.'/fourn/facture/card.php?action=create&projectid='.$object->id.'&socid='.$object->socid.'">'.$langs->trans("AddSupplierInvoice").'</a>';
				}
				if (!empty($conf->ficheinter->enabled) && $user->rights->ficheinter->creer) {
					$langs->load("interventions");
					print '<a class="butAction" href="'.DOL_URL_ROOT.'/fichinter/card.php?action=create&projectid='.$object->id.'&socid='.$object->socid.'">'.$langs->trans("AddIntervention").'</a>';
				}
				if (!empty($conf->contrat->enabled) && $user->rights->contrat->creer) {
					$langs->load("contracts");
					print '<a class="butAction" href="'.DOL_URL_ROOT.'/contrat/card.php?action=create&projectid='.$object->id.'&socid='.$object->socid.'">'.$langs->trans("AddContract").'</a>';
				}
				if (!empty($conf->expensereport->enabled) && $user->rights->expensereport->creer) {
					$langs->load("trips");
					print '<a class="butAction" href="'.DOL_URL_ROOT.'/expensereport/card.php?action=create&projectid='.$object->id.'&socid='.$object->socid.'">'.$langs->trans("AddTrip").'</a>';
				}
				if (!empty($conf->don->enabled) && $user->rights->don->creer) {
					$langs->load("donations");
					print '<a class="butAction" href="'.DOL_URL_ROOT.'/don/card.php?action=create&projectid='.$object->id.'&socid='.$object->socid.'">'.$langs->trans("AddDonation").'</a>';
				}
			}

			// Clone
			if ($user->rights->projet->creer) {
				if ($userWrite > 0) {
					print '<a class="butAction" href="card.php?id='.$object->id.'&action=clone">'.$langs->trans('ToClone').'</a>';
				} else {
					print '<a class="butActionRefused classfortooltip" href="#" title="'.$langs->trans("NotOwnerOfProject").'">'.$langs->trans('ToClone').'</a>';
				}
			}

			// Delete
			if ($user->rights->projet->supprimer || ($object->statut == Project::STATUS_DRAFT && $user->rights->projet->creer)) {
				if ($userDelete > 0 || ($object->statut == Project::STATUS_DRAFT && $user->rights->projet->creer)) {
					print '<a class="butActionDelete" href="card.php?id='.$object->id.'&action=delete&token='.newToken().'">'.$langs->trans("Delete").'</a>';
				} else {
					print '<a class="butActionRefused classfortooltip" href="#" title="'.$langs->trans("NotOwnerOfProject").'">'.$langs->trans('Delete').'</a>';
				}
			}
		}
	}

	print "</div>";

	if (GETPOST('modelselected')) {
		$action = 'presend';
	}

	if ($action != 'presend') {
		print '<div class="fichecenter"><div class="fichehalfleft">';
		print '<a name="builddoc"></a>'; // ancre

		/*
		 * Generated documents
		 */
		$filename = dol_sanitizeFileName($object->ref);
		$filedir = $conf->projet->dir_output."/".dol_sanitizeFileName($object->ref);
		$urlsource = $_SERVER["PHP_SELF"]."?id=".$object->id;
		$genallowed = ($user->rights->projet->lire && $userAccess > 0);
		$delallowed = ($user->rights->projet->creer && $userWrite > 0);

		print $formfile->showdocuments('project', $filename, $filedir, $urlsource, $genallowed, $delallowed, $object->model_pdf);

		print '</div><div class="fichehalfright">';

		$MAXEVENT = 10;

		$morehtmlcenter = dolGetButtonTitle($langs->trans('SeeAll'), '', 'fa fa-list-alt imgforviewmode', DOL_URL_ROOT.'/projet/info.php?id='.$object->id);

		// List of actions on element
		include_once DOL_DOCUMENT_ROOT.'/core/class/html.formactions.class.php';
		$formactions = new FormActions($db);
		$somethingshown = $formactions->showactions($object, 'project', 0, 1, '', $MAXEVENT, '', $morehtmlcenter);

		print '</div></div>';
	}

	// Presend form
	$modelmail = 'project';
	$defaulttopic = 'SendProjectRef';
	$diroutput = $conf->projet->dir_output;
	$autocopy = 'MAIN_MAIL_AUTOCOPY_PROJECT_TO'; // used to know the automatic BCC to add
	$trackid = 'proj'.$object->id;

	include DOL_DOCUMENT_ROOT.'/core/tpl/card_presend.tpl.php';

	// Hook to add more things on page
	$parameters = array();
	$reshook = $hookmanager->executeHooks('mainCardTabAddMore', $parameters, $object, $action); // Note that $action and $object may have been modified by hook
} else {
	print $langs->trans("RecordNotFound");
}

// End of page
llxFooter();
$db->close();<|MERGE_RESOLUTION|>--- conflicted
+++ resolved
@@ -89,11 +89,8 @@
 //if ($user->socid > 0) $socid = $user->socid;    // For external user, no check is done on company because readability is managed by public status of project and assignement.
 restrictedArea($user, 'projet', $object->id, 'projet&project');
 
-<<<<<<< HEAD
-=======
 $permissiondellink = $user->rights->projet->creer;	// Used by the include of actions_dellink.inc.php
 
->>>>>>> 95dc2558
 
 /*
  * Actions
@@ -544,11 +541,7 @@
 
 	// Ref
 	$suggestedref = (GETPOST("ref") ? GETPOST("ref") : $defaultref);
-<<<<<<< HEAD
-	print '<tr><td class="titlefieldcreate"><span class="fieldrequired">'.$langs->trans("Ref").'</span></td><td><input size="12" type="text" name="ref" value="'.dol_escape_htmltag($suggestedref).'">';
-=======
 	print '<tr><td class="titlefieldcreate"><span class="fieldrequired">'.$langs->trans("Ref").'</span></td><td class><input class="maxwidth150onsmartphone" type="text" name="ref" value="'.dol_escape_htmltag($suggestedref).'">';
->>>>>>> 95dc2558
 	print ' '.$form->textwithpicto('', $langs->trans("YouCanCompleteRef", $suggestedref));
 	print '</td></tr>';
 
@@ -593,15 +586,9 @@
 			print '<br>';
 		}
 		if (!empty($conf->eventorganization->enabled)) {
-<<<<<<< HEAD
-			print '<input type="checkbox" name="usage_organize_event"'.(GETPOST('usage_organize_event', 'alpha')!=''?' checked="checked"':'').'"> ';
-			$htmltext = $langs->trans("EventOrganizationDescriptionLong");
-			print $form->textwithpicto($langs->trans("ManageOrganizeEvent"), $htmltext);
-=======
 			print '<input type="checkbox" id="usage_organize_event" name="usage_organize_event"'.(GETPOST('usage_organize_event', 'alpha')!=''?' checked="checked"':'').'"> ';
 			$htmltext = $langs->trans("EventOrganizationDescriptionLong");
 			print '<label for="usage_organize_event">'.$form->textwithpicto($langs->trans("ManageOrganizeEvent"), $htmltext).'</label>';
->>>>>>> 95dc2558
 		}
 		print '</td>';
 		print '</tr>';
@@ -650,19 +637,11 @@
 	}
 
 	if (count($array) > 0) {
-<<<<<<< HEAD
-		print $form->selectarray('public', $array, GETPOSTISSET('public') ? GETPOST('public') : $object->public, 0, 0, 0, '', 0, 0, 0, '', '', 1);
-	} else {
-		print '<input type="hidden" name="public" id="public" value="'.(GETPOSTISSET('public') ? GETPOST('public') : $object->public).'">';
-
-		if ( (GETPOSTISSET('public') ? GETPOST('public') : $object->public)==0) {
-=======
 		print $form->selectarray('public', $array, GETPOST('public'), 0, 0, 0, '', 0, 0, 0, '', '', 1);
 	} else {
 		print '<input type="hidden" name="public" id="public" value="'.GETPOST('public').'">';
 
 		if (GETPOST('public') == 0) {
->>>>>>> 95dc2558
 			print $langs->trans("PrivateProject");
 		} else {
 			print $langs->trans("SharedProject");
@@ -864,11 +843,7 @@
 			if (!empty($conf->global->PROJECT_USE_OPPORTUNITIES)) {
 				print '<input type="checkbox" id="usage_opportunity" name="usage_opportunity"'.(GETPOSTISSET('usage_opportunity') ? (GETPOST('usage_opportunity', 'alpha') != '' ? ' checked="checked"' : '') : ($object->usage_opportunity ? ' checked="checked"' : '')).'"> ';
 				$htmltext = $langs->trans("ProjectFollowOpportunity");
-<<<<<<< HEAD
-				print $form->textwithpicto($langs->trans("ProjectFollowOpportunity"), $htmltext);
-=======
 				print '<label for="usage_opportunity">'.$form->textwithpicto($langs->trans("ProjectFollowOpportunity"), $htmltext).'</label>';
->>>>>>> 95dc2558
 				print '<script>';
 				print '$( document ).ready(function() {
 				jQuery("#usage_opportunity").change(function() {
@@ -885,23 +860,6 @@
 				print '<br>';
 			}
 			if (empty($conf->global->PROJECT_HIDE_TASKS)) {
-<<<<<<< HEAD
-				print '<input type="checkbox" name="usage_task"' . (GETPOSTISSET('usage_task') ? (GETPOST('usage_task', 'alpha') != '' ? ' checked="checked"' : '') : ($object->usage_task ? ' checked="checked"' : '')) . '"> ';
-				$htmltext = $langs->trans("ProjectFollowTasks");
-				print $form->textwithpicto($langs->trans("ProjectFollowTasks"), $htmltext);
-				print '<br>';
-			}
-			if (empty($conf->global->PROJECT_HIDE_TASKS) && !empty($conf->global->PROJECT_BILL_TIME_SPENT)) {
-				print '<input type="checkbox" name="usage_bill_time"' . (GETPOSTISSET('usage_bill_time') ? (GETPOST('usage_bill_time', 'alpha') != '' ? ' checked="checked"' : '') : ($object->usage_bill_time ? ' checked="checked"' : '')) . '"> ';
-				$htmltext = $langs->trans("ProjectBillTimeDescription");
-				print $form->textwithpicto($langs->trans("BillTime"), $htmltext);
-				print '<br>';
-			}
-			if (!empty($conf->eventorganization->enabled)) {
-				print '<input type="checkbox" name="usage_organize_event"'. (GETPOSTISSET('usage_organize_event') ? (GETPOST('usage_organize_event', 'alpha') != '' ? ' checked="checked"' : '') : ($object->usage_organize_event ? ' checked="checked"' : '')) . '"> ';
-				$htmltext = $langs->trans("EventOrganizationDescriptionLong");
-				print $form->textwithpicto($langs->trans("ManageOrganizeEvent"), $htmltext);
-=======
 				print '<input type="checkbox" id="usage_task" name="usage_task"' . (GETPOSTISSET('usage_task') ? (GETPOST('usage_task', 'alpha') != '' ? ' checked="checked"' : '') : ($object->usage_task ? ' checked="checked"' : '')) . '"> ';
 				$htmltext = $langs->trans("ProjectFollowTasks");
 				print '<label for="usage_task">'.$form->textwithpicto($langs->trans("ProjectFollowTasks"), $htmltext).'</label>';
@@ -917,7 +875,6 @@
 				print '<input type="checkbox" id="usage_organize_event" name="usage_organize_event"'. (GETPOSTISSET('usage_organize_event') ? (GETPOST('usage_organize_event', 'alpha') != '' ? ' checked="checked"' : '') : ($object->usage_organize_event ? ' checked="checked"' : '')) . '"> ';
 				$htmltext = $langs->trans("EventOrganizationDescriptionLong");
 				print '<label for="usage_organize_event">'.$form->textwithpicto($langs->trans("ManageOrganizeEvent"), $htmltext).'</label>';
->>>>>>> 95dc2558
 			}
 			print '</td></tr>';
 		}
