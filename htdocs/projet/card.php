<?php
/* Copyright (C) 2001-2005 Rodolphe Quiedeville <rodolphe@quiedeville.org>
 * Copyright (C) 2004-2016 Laurent Destailleur  <eldy@users.sourceforge.net>
 * Copyright (C) 2005-2012 Regis Houssin        <regis.houssin@capnetworks.com>
 *
 * This program is free software; you can redistribute it and/or modify
 * it under the terms of the GNU General Public License as published by
 * the Free Software Foundation; either version 3 of the License, or
 * (at your option) any later version.
 *
 * This program is distributed in the hope that it will be useful,
 * but WITHOUT ANY WARRANTY; without even the implied warranty of
 * MERCHANTABILITY or FITNESS FOR A PARTICULAR PURPOSE.  See the
 * GNU General Public License for more details.
 *
 * You should have received a copy of the GNU General Public License
 * along with this program. If not, see <http://www.gnu.org/licenses/>.
 */

/**
 *	\file       htdocs/projet/card.php
 *	\ingroup    projet
 *	\brief      Project card
 */

require '../main.inc.php';
require_once DOL_DOCUMENT_ROOT.'/projet/class/project.class.php';
require_once DOL_DOCUMENT_ROOT.'/projet/class/task.class.php';
require_once DOL_DOCUMENT_ROOT.'/core/lib/project.lib.php';
require_once DOL_DOCUMENT_ROOT.'/core/class/html.formprojet.class.php';
require_once DOL_DOCUMENT_ROOT.'/core/class/html.formfile.class.php';
require_once DOL_DOCUMENT_ROOT.'/core/modules/project/modules_project.php';
require_once DOL_DOCUMENT_ROOT.'/core/class/extrafields.class.php';
require_once DOL_DOCUMENT_ROOT.'/categories/class/categorie.class.php';

$langs->load("projects");
$langs->load('companies');

$id=GETPOST('id','int');
$ref=GETPOST('ref','alpha');
$action=GETPOST('action','alpha');
$backtopage=GETPOST('backtopage','alpha');
$cancel=GETPOST('cancel','alpha');
$status=GETPOST('status','int');
$opp_status=GETPOST('opp_status','int');
$opp_percent=price2num(GETPOST('opp_percent','alpha'));

if ($id == '' && $ref == '' && ($action != "create" && $action != "add" && $action != "update" && ! $_POST["cancel"])) accessforbidden();

$mine = GETPOST('mode')=='mine' ? 1 : 0;
//if (! $user->rights->projet->all->lire) $mine=1;	// Special for projects

// Initialize technical object to manage hooks of thirdparties. Note that conf->hooks_modules contains array array
$hookmanager->initHooks(array('projectcard','globalcard'));

$object = new Project($db);
$extrafields = new ExtraFields($db);

// Load object
//include DOL_DOCUMENT_ROOT.'/core/actions_fetchobject.inc.php';  // Can't use generic include because when creating a project, ref is defined and we dont want error if fetch fails from ref.
if ($id > 0 || ! empty($ref))
{
    $ret = $object->fetch($id,$ref);	// If we create project, ref may be defined into POST but record does not yet exists into database
    if ($ret > 0) {
        $object->fetch_thirdparty();
        $id=$object->id;
    }
}

// Security check
$socid=GETPOST('socid');
//if ($user->societe_id > 0) $socid = $user->societe_id;    // For external user, no check is done on company because readability is managed by public status of project and assignement.
$result = restrictedArea($user, 'projet', $object->id,'projet&project');

// fetch optionals attributes and labels
$extralabels=$extrafields->fetch_name_optionals_label($object->table_element);

$date_start=dol_mktime(0,0,0,GETPOST('projectstartmonth','int'),GETPOST('projectstartday','int'),GETPOST('projectstartyear','int'));
$date_end=dol_mktime(0,0,0,GETPOST('projectendmonth','int'),GETPOST('projectendday','int'),GETPOST('projectendyear','int'));


/*
 * Actions
 */

$parameters=array('id'=>$socid, 'objcanvas'=>$objcanvas);
$reshook=$hookmanager->executeHooks('doActions',$parameters,$object,$action);    // Note that $action and $object may have been modified by some hooks
if ($reshook < 0) setEventMessages($hookmanager->error, $hookmanager->errors, 'errors');

if (empty($reshook))
{
	// Cancel
	if ($cancel)
	{
		if (GETPOST("comefromclone")==1)
		{
		    $result=$object->delete($user);
		    if ($result > 0)
		    {
		        header("Location: index.php");
		        exit;
		    }
		    else
		    {
		        dol_syslog($object->error,LOG_DEBUG);
			    setEventMessages($langs->trans("CantRemoveProject"), null, 'errors');
		    }
		}
		if ($backtopage)
		{
	    	header("Location: ".$backtopage);
	    	exit;
		}

		$action = '';
	}

	if ($action == 'add' && $user->rights->projet->creer)
	{
	    $error=0;
	    if (empty($_POST["ref"]))
	    {
		    setEventMessages($langs->trans("ErrorFieldRequired", $langs->transnoentities("Ref")), null, 'errors');
	        $error++;
	    }
	    if (empty($_POST["title"]))
	    {
		    setEventMessages($langs->trans("ErrorFieldRequired", $langs->transnoentities("Label")), null, 'errors');
	        $error++;
	    }

	    if (GETPOST('opp_amount') != '' && ! (GETPOST('opp_status') > 0))
	    {
	        $error++;
	        setEventMessages($langs->trans("ErrorOppStatusRequiredIfAmount"), null, 'errors');
	    }

	    if (! $error)
	    {
	        $error=0;

	        $db->begin();

	        $object->ref             = GETPOST('ref','alpha');
	        $object->title           = GETPOST('title','none'); // Do not use 'alpha' here, we want field as it is
	        $object->socid           = GETPOST('socid','int');
	        $object->description     = GETPOST('description','none'); // Do not use 'alpha' here, we want field as it is
	        $object->public          = GETPOST('public','alpha');
	        $object->opp_amount      = price2num(GETPOST('opp_amount'));
	        $object->budget_amount   = price2num(GETPOST('budget_amount'));
	        $object->datec=dol_now();
	        $object->date_start=$date_start;
	        $object->date_end=$date_end;
	        $object->statuts         = $status;
	        $object->opp_status      = $opp_status;
	        $object->opp_percent     = $opp_percent;

	        // Fill array 'array_options' with data from add form
	        $ret = $extrafields->setOptionalsFromPost($extralabels,$object);
			if ($ret < 0) $error++;

	        $result = $object->create($user);
	        if (! $error && $result > 0)
	        {
	            // Add myself as project leader
	            $result = $object->add_contact($user->id, 'PROJECTLEADER', 'internal');
	            if ($result < 0)
	            {
	                $langs->load("errors");
		            setEventMessages($langs->trans($object->error), null, 'errors');
	                $error++;
	            }
	        }
	        else
	        {
	            $langs->load("errors");
		        setEventMessages($langs->trans($object->error), null, 'errors');
	            $error++;
	        }
	        if (! $error && !empty($object->id) > 0)
	        {
	        	// Category association
	        	$categories = GETPOST('categories');
	        	$result=$object->setCategories($categories);
	        	if ($result<0) {
		        	$langs->load("errors");
		        	setEventMessages($object->error, $object->errors, 'errors');
		        	$error++;
	        	}
	        }

	        if (! $error)
	        {
	            $db->commit();

        		if ($backtopage)
				{
			    	header("Location: ".$backtopage.'&projectid='.$object->id);
			    	exit;
				}
				else
				{
	            	header("Location:card.php?id=".$object->id);
	            	exit;
				}
	        }
	        else
	        {
	            $db->rollback();

	            $action = 'create';
	        }
	    }
	    else
	    {
	        $action = 'create';
	    }
	}

	if ($action == 'update' && ! $_POST["cancel"] && $user->rights->projet->creer)
	{
	    $error=0;

	    if (empty($ref))
	    {
	        $error++;
	        //$_GET["id"]=$_POST["id"]; // We return on the project card
		    setEventMessages($langs->trans("ErrorFieldRequired", $langs->transnoentities("Ref")), null, 'errors');
	    }
	    if (empty($_POST["title"]))
	    {
	        $error++;
	        //$_GET["id"]=$_POST["id"]; // We return on the project card
		    setEventMessages($langs->trans("ErrorFieldRequired", $langs->transnoentities("Label")), null, 'errors');
	    }

	    $db->begin();

	    if (! $error)
	    {
			$object->oldcopy = clone $object;

			$old_start_date = $object->date_start;

	        $object->ref          = GETPOST('ref','alpha');
	        $object->title        = GETPOST('title','none'); // Do not use 'alpha' here, we want field as it is
	        $object->socid        = GETPOST('socid','int');
	        $object->description  = GETPOST('description','none');	// Do not use 'alpha' here, we want field as it is
	        $object->public       = GETPOST('public','alpha');
	        $object->date_start   = empty($_POST["projectstart"])?'':$date_start;
	        $object->date_end     = empty($_POST["projectend"])?'':$date_end;
	        if (isset($_POST['opp_amount']))    $object->opp_amount   = price2num(GETPOST('opp_amount'));
	        if (isset($_POST['budget_amount'])) $object->budget_amount= price2num(GETPOST('budget_amount'));
	        if (isset($_POST['opp_status']))    $object->opp_status   = $opp_status;
	        if (isset($_POST['opp_percent']))   $object->opp_percent  = $opp_percent;

	        // Fill array 'array_options' with data from add form
	        $ret = $extrafields->setOptionalsFromPost($extralabels,$object);
			if ($ret < 0) $error++;
	    }

		if ($object->opp_amount && ($object->opp_status <= 0))
	    {
	       	$error++;
	    	setEventMessages($langs->trans("ErrorOppStatusRequiredIfAmount"), null, 'errors');
	    }

	    if (! $error)
	    {
	    	$result=$object->update($user);
	    	if ($result < 0)
	    	{
	    	    $error++;
	    	    if ($result == -4) setEventMessages($langs->trans("ErrorRefAlreadyExists"), null, 'errors');
		        else setEventMessages($object->error, $object->errors, 'errors');
	    	}else {
	    		// Category association
	    		$categories = GETPOST('categories');
	    		$result=$object->setCategories($categories);
	    		if ($result < 0)
	    		{
	    			$error++;
	    			setEventMessages($object->error, $object->errors, 'errors');
	    		}
	    	}
	    }

	    if (! $error)
	    {
	    	if (GETPOST("reportdate") && ($object->date_start!=$old_start_date))
	    	{
	    		$result=$object->shiftTaskDate($old_start_date);
	    		if ($result < 0)
	    		{
	    			$error++;
				    setEventMessages($langs->trans("ErrorShiftTaskDate").':'.$object->error, $object->errors, 'errors');
	    		}
	    	}
	    }

		// Check if we must change status
	    if (GETPOST('closeproject'))
	    {
	        $resclose = $object->setClose($user);
	        if ($resclose < 0)
	        {
	            $error++;
			    setEventMessages($langs->trans("FailedToCloseProject").':'.$object->error, $object->errors, 'errors');
	        }
	    }


	    if ($error)
	    {
			$db->rollback();
	    	$action='edit';
	    }
	    else
		{
	    	$db->commit();

			if (GETPOST('socid','int') > 0) $object->fetch_thirdparty(GETPOST('socid','int'));
			else unset($object->thirdparty);
	    }

	}

	// Build doc
	if ($action == 'builddoc' && $user->rights->projet->creer)
	{
		// Save last template used to generate document
		if (GETPOST('model')) $object->setDocModel($user, GETPOST('model','alpha'));

	    $outputlangs = $langs;
	    if (GETPOST('lang_id'))
	    {
	        $outputlangs = new Translate("",$conf);
	        $outputlangs->setDefaultLang(GETPOST('lang_id'));
	    }
	    $result= $object->generateDocument($object->modelpdf, $outputlangs);
	    if ($result <= 0)
	    {
	        setEventMessages($object->error, $object->errors, 'errors');
	        $action='';
	    }
	}

	// Delete file in doc form
	if ($action == 'remove_file' && $user->rights->projet->creer)
	{
	    if ($object->id > 0)
	    {
			require_once DOL_DOCUMENT_ROOT . '/core/lib/files.lib.php';

			$langs->load("other");
			$upload_dir = $conf->projet->dir_output;
			$file = $upload_dir . '/' . GETPOST('file');
			$ret = dol_delete_file($file, 0, 0, 0, $object);
			if ($ret)
				setEventMessages($langs->trans("FileWasRemoved", GETPOST('file')), null, 'mesgs');
			else
				setEventMessages($langs->trans("ErrorFailToDeleteFile", GETPOST('file')), null, 'errors');
			$action = '';
	    }
	}


	if ($action == 'confirm_validate' && GETPOST('confirm') == 'yes')
	{
	    $result = $object->setValid($user);
	    if ($result <= 0)
	    {
	        setEventMessages($object->error, $object->errors, 'errors');
	    }
	}

	if ($action == 'confirm_close' && GETPOST('confirm') == 'yes')
	{
	    $result = $object->setClose($user);
	    if ($result <= 0)
	    {
	        setEventMessages($object->error, $object->errors, 'errors');
	    }
	}

	if ($action == 'confirm_reopen' && GETPOST('confirm') == 'yes')
	{
	    $result = $object->setValid($user);
	    if ($result <= 0)
	    {
	        setEventMessages($object->error, $object->errors, 'errors');
	    }
	}

	if ($action == 'confirm_delete' && GETPOST("confirm") == "yes" && $user->rights->projet->supprimer)
	{
	    $object->fetch($id);
	    $result=$object->delete($user);
	    if ($result > 0)
	    {
	        setEventMessages($langs->trans("RecordDeleted"), null, 'mesgs');
	    	header("Location: index.php");
	        exit;
	    }
	    else
	    {
	        dol_syslog($object->error,LOG_DEBUG);
	        setEventMessages($object->error, $object->errors, 'errors');
	    }
	}

	if ($action == 'confirm_clone' && $user->rights->projet->creer && GETPOST('confirm') == 'yes')
	{
	    $clone_contacts=GETPOST('clone_contacts')?1:0;
	    $clone_tasks=GETPOST('clone_tasks')?1:0;
		$clone_project_files = GETPOST('clone_project_files') ? 1 : 0;
		$clone_task_files = GETPOST('clone_task_files') ? 1 : 0;
	    $clone_notes=GETPOST('clone_notes')?1:0;
	    $move_date=GETPOST('move_date')?1:0;
	    $clone_thirdparty=GETPOST('socid','int')?GETPOST('socid','int'):0;

	    $result=$object->createFromClone($object->id,$clone_contacts,$clone_tasks,$clone_project_files,$clone_task_files,$clone_notes,$move_date,0,$clone_thirdparty);
	    if ($result <= 0)
	    {
	        setEventMessages($object->error, $object->errors, 'errors');
	    }
	    else
	    {
	        // Load new object
	    	$newobject=new Project($db);
	    	$newobject->fetch($result);
	    	$newobject->fetch_optionals();
	    	$newobject->fetch_thirdparty();	// Load new object
	    	$object=$newobject;
	    	$action='edit';
	    	$comefromclone=true;
	    }
	}
}


/*
 *	View
 */

$form = new Form($db);
$formfile = new FormFile($db);
$formproject = new FormProjets($db);
$userstatic = new User($db);

$title=$langs->trans("Project").' - '.$object->ref.($object->thirdparty->name?' - '.$object->thirdparty->name:'').($object->title?' - '.$object->title:'');
if (! empty($conf->global->MAIN_HTML_TITLE) && preg_match('/projectnameonly/',$conf->global->MAIN_HTML_TITLE)) $title=$object->ref.($object->thirdparty->name?' - '.$object->thirdparty->name:'').($object->title?' - '.$object->title:'');
$help_url="EN:Module_Projects|FR:Module_Projets|ES:M&oacute;dulo_Proyectos";

llxHeader("",$title,$help_url);


if ($action == 'create' && $user->rights->projet->creer)
{
    /*
     * Create
     */

	$thirdparty=new Societe($db);
	if ($socid > 0) $thirdparty->fetch($socid);

    print load_fiche_titre($langs->trans("NewProject"), '', 'title_project');

    print '<form action="'.$_SERVER["PHP_SELF"].'" method="POST">';
    print '<input type="hidden" name="token" value="'.$_SESSION['newtoken'].'">';
    print '<input type="hidden" name="action" value="add">';
    print '<input type="hidden" name="backtopage" value="'.$backtopage.'">';

    dol_fiche_head();

    print '<table class="border" width="100%">';

    $defaultref='';
    $modele = empty($conf->global->PROJECT_ADDON)?'mod_project_simple':$conf->global->PROJECT_ADDON;

    // Search template files
    $file=''; $classname=''; $filefound=0;
    $dirmodels=array_merge(array('/'),(array) $conf->modules_parts['models']);
    foreach($dirmodels as $reldir)
    {
    	$file=dol_buildpath($reldir."core/modules/project/".$modele.'.php',0);
    	if (file_exists($file))
    	{
    		$filefound=1;
    		$classname = $modele;
    		break;
    	}
    }

    if ($filefound)
    {
	    $result=dol_include_once($reldir."core/modules/project/".$modele.'.php');
	    $modProject = new $classname;

	    $defaultref = $modProject->getNextValue($thirdparty,$object);
    }

    if (is_numeric($defaultref) && $defaultref <= 0) $defaultref='';

    // Ref
    $suggestedref=($_POST["ref"]?$_POST["ref"]:$defaultref);
    print '<tr><td class="titlefieldcreate"><span class="fieldrequired">'.$langs->trans("Ref").'</span></td><td><input size="12" type="text" name="ref" value="'.$suggestedref.'">';
    print ' '.$form->textwithpicto('', $langs->trans("YouCanCompleteRef", $suggestedref));
    print '</td></tr>';

    // Label
    print '<tr><td><span class="fieldrequired">'.$langs->trans("Label").'</span></td><td><input size="80" type="text" name="title" value="'.GETPOST("title",'none').'"></td></tr>';

    // Thirdparty
    if ($conf->societe->enabled)
    {
        print '<tr><td>';
        print (empty($conf->global->PROJECT_THIRDPARTY_REQUIRED)?'':'<span class="fieldrequired">');
        print $langs->trans("ThirdParty");
        print (empty($conf->global->PROJECT_THIRDPARTY_REQUIRED)?'':'</span>');
        print '</td><td class="maxwidthonsmartphone">';
        $filteronlist='';
        if (! empty($conf->global->PROJECT_FILTER_FOR_THIRDPARTY_LIST)) $filteronlist=$conf->global->PROJECT_FILTER_FOR_THIRDPARTY_LIST;
       	$text=$form->select_thirdparty_list(GETPOST('socid','int'), 'socid', $filteronlist, 'SelectThirdParty', 1, 0, array(), '', 0, 0, 'minwidth300');
        if (empty($conf->global->PROJECT_CAN_ALWAYS_LINK_TO_ALL_SUPPLIERS) && empty($conf->dol_use_jmobile))
        {
        	$texthelp=$langs->trans("IfNeedToUseOhterObjectKeepEmpty");
        	print $form->textwithtooltip($text.' '.img_help(),$texthelp,1);
        }
        else print $text;
        print ' <a href="'.DOL_URL_ROOT.'/societe/card.php?action=create&backtopage='.urlencode($_SERVER["PHP_SELF"].'?action=create').'">'.$langs->trans("AddThirdParty").'</a>';
        print '</td></tr>';
    }

    // Status
    if ($status != '')
    {
    	print '<tr><td>'.$langs->trans("Status").'</td><td>';
    	print '<input type="hidden" name="status" value="'.$status.'">';
    	print $object->LibStatut($status, 4);
	    print '</td></tr>';
    }

    // Visibility
    print '<tr><td>'.$langs->trans("Visibility").'</td><td class="maxwidthonsmartphone">';
    $array=array();
    if (empty($conf->global->PROJECT_DISABLE_PRIVATE_PROJECT)) $array[0] = $langs->trans("PrivateProject");
    if (empty($conf->global->PROJECT_DISABLE_PUBLIC_PROJECT)) $array[1] = $langs->trans("SharedProject");
    print $form->selectarray('public',$array,GETPOST('public')?GETPOST('public'):(isset($conf->global->PROJECT_DEFAULT_PUBLIC)?$conf->global->PROJECT_DEFAULT_PUBLIC:$object->public));
    print '</td></tr>';

    // Date start
    print '<tr><td>'.$langs->trans("DateStart").'</td><td>';
    print $form->select_date(($date_start?$date_start:''),'projectstart',0,0,0,'',1,0,1);
    print '</td></tr>';

    // Date end
    print '<tr><td>'.$langs->trans("DateEnd").'</td><td>';
    print $form->select_date(($date_end?$date_end:-1),'projectend',0,0,0,'',1,0,1);
    print '</td></tr>';

    if (! empty($conf->global->PROJECT_USE_OPPORTUNITIES))
    {
	    // Opportunity status
	    print '<tr><td>'.$langs->trans("OpportunityStatus").'</td>';
	    print '<td class="maxwidthonsmartphone">';
	    print $formproject->selectOpportunityStatus('opp_status', GETPOST('opp_status')?GETPOST('opp_status'):$object->opp_status);
	    print '</tr>';

	    // Opportunity probability
	    print '<tr><td>'.$langs->trans("OpportunityProbability").'</td>';
	    print '<td><input size="5" type="text" id="opp_percent" name="opp_percent" value="'.(GETPOST('opp_percent')!=''?GETPOST('opp_percent'):'').'"><span class="hideonsmartphone"> %</span>';
	    print '<input type="hidden" name="opp_percent_not_set" id="opp_percent_not_set" value="'.(GETPOST('opp_percent')!=''?'0':'1').'">';
	    print '</td>';
	    print '</tr>';

	    // Opportunity amount
	    print '<tr><td>'.$langs->trans("OpportunityAmount").'</td>';
	    print '<td><input size="5" type="text" name="opp_amount" value="'.(GETPOST('opp_amount')!=''?GETPOST('opp_amount'):'').'"></td>';
	    print '</tr>';
    }

	// Budget
	print '<tr><td>'.$langs->trans("Budget").'</td>';
	print '<td><input size="5" type="text" name="budget_amount" value="'.(GETPOST('budget_amount')!=''?GETPOST('budget_amount'):'').'"></td>';
	print '</tr>';

    // Description
    print '<tr><td class="tdtop">'.$langs->trans("Description").'</td>';
    print '<td>';
    print '<textarea name="description" wrap="soft" class="centpercent" rows="'.ROWS_3.'">'.dol_escape_htmltag(GETPOST("description",'none')).'</textarea>';
    print '</td></tr>';

    if ($conf->categorie->enabled) {
    	// Categories
    	print '<tr><td>'.$langs->trans("Categories").'</td><td colspan="3">';
    	$cate_arbo = $form->select_all_categories(Categorie::TYPE_PROJECT, '', 'parent', 64, 0, 1);
    	$arrayselected=GETPOST('categories', 'array');
    	print $form->multiselectarray('categories', $cate_arbo, $arrayselected, '', 0, '', 0, '100%');
    	print "</td></tr>";
    }

    // Other options
    $parameters=array();
    $reshook=$hookmanager->executeHooks('formObjectOptions',$parameters,$object,$action); // Note that $action and $object may have been modified by hook
    if (empty($reshook) && ! empty($extrafields->attribute_label))
    {
    	print $object->showOptionals($extrafields,'edit');
    }

    print '</table>';

    dol_fiche_end();

    print '<div class="center">';
    print '<input type="submit" class="button" value="'.$langs->trans("CreateDraft").'">';
    if (! empty($backtopage))
    {
        print ' &nbsp; &nbsp; ';
	    print '<input type="submit" class="button" name="cancel" value="'.$langs->trans("Cancel").'">';
    }
    else
    {
        print ' &nbsp; &nbsp; ';
        print '<input type="button" class="button" value="' . $langs->trans("Cancel") . '" onClick="javascript:history.go(-1)">';
    }
    print '</div>';

    print '</form>';

    // Change probability from status
    print '<script type="text/javascript" language="javascript">
        jQuery(document).ready(function() {
        	function change_percent()
        	{
                var element = jQuery("#opp_status option:selected");
                var defaultpercent = element.attr("defaultpercent");
                /*if (jQuery("#opp_percent_not_set").val() == "") */
                jQuery("#opp_percent").val(defaultpercent);
        	}
        	/*init_myfunc();*/
        	jQuery("#opp_status").change(function() {
        		change_percent();
        	});
        });
        </script>';
}
elseif ($object->id > 0)
{
    /*
     * Show or edit
     */

    $res=$object->fetch_optionals($object->id,$extralabels);

    // To verify role of users
    $userAccess = $object->restrictedProjectArea($user,'read');
    $userWrite  = $object->restrictedProjectArea($user,'write');
    $userDelete = $object->restrictedProjectArea($user,'delete');
    //print "userAccess=".$userAccess." userWrite=".$userWrite." userDelete=".$userDelete;


    // Confirmation validation
    if ($action == 'validate')
    {
        print $form->formconfirm($_SERVER["PHP_SELF"].'?id='.$object->id, $langs->trans('ValidateProject'), $langs->trans('ConfirmValidateProject'), 'confirm_validate','',0,1);
    }
    // Confirmation close
    if ($action == 'close')
    {
        print $form->formconfirm($_SERVER["PHP_SELF"]."?id=".$object->id,$langs->trans("CloseAProject"),$langs->trans("ConfirmCloseAProject"),"confirm_close",'','',1);
    }
    // Confirmation reopen
    if ($action == 'reopen')
    {
        print $form->formconfirm($_SERVER["PHP_SELF"]."?id=".$object->id,$langs->trans("ReOpenAProject"),$langs->trans("ConfirmReOpenAProject"),"confirm_reopen",'','',1);
    }
    // Confirmation delete
    if ($action == 'delete')
    {
        $text=$langs->trans("ConfirmDeleteAProject");
        $task=new Task($db);
        $taskarray=$task->getTasksArray(0,0,$object->id,0,0);
        $nboftask=count($taskarray);
        if ($nboftask) $text.='<br>'.img_warning().' '.$langs->trans("ThisWillAlsoRemoveTasks",$nboftask);
        print $form->formconfirm($_SERVER["PHP_SELF"]."?id=".$object->id,$langs->trans("DeleteAProject"),$text,"confirm_delete",'','',1);
    }

    // Clone confirmation
    if ($action == 'clone')
    {
        $formquestion=array(
    		'text' => $langs->trans("ConfirmClone"),
			array('type' => 'other','name' => 'socid','label' => $langs->trans("SelectThirdParty"),'value' => $form->select_company(GETPOST('socid', 'int')>0?GETPOST('socid', 'int'):$object->socid, 'socid', '', "None", 0, 0, null, 0, 'minwidth200')),
            array('type' => 'checkbox', 'name' => 'clone_contacts',		'label' => $langs->trans("CloneContacts"), 			'value' => true),
            array('type' => 'checkbox', 'name' => 'clone_tasks',   		'label' => $langs->trans("CloneTasks"), 			'value' => true),
        	array('type' => 'checkbox', 'name' => 'move_date',   		'label' => $langs->trans("CloneMoveDate"), 			'value' => true),
            array('type' => 'checkbox', 'name' => 'clone_notes',   		'label' => $langs->trans("CloneNotes"), 			'value' => true),
        	array('type' => 'checkbox', 'name' => 'clone_project_files','label' => $langs->trans("CloneProjectFiles"),	    'value' => false),
        	array('type' => 'checkbox', 'name' => 'clone_task_files',	'label' => $langs->trans("CloneTaskFiles"),         'value' => false)
        );

        print $form->formconfirm($_SERVER["PHP_SELF"]."?id=".$object->id, $langs->trans("CloneProject"), $langs->trans("ConfirmCloneProject"), "confirm_clone", $formquestion, '', 1, 300, 590);
    }


    print '<form action="'.$_SERVER["PHP_SELF"].'" method="POST">';
    print '<input type="hidden" name="token" value="'.$_SESSION['newtoken'].'">';
    print '<input type="hidden" name="action" value="update">';
    print '<input type="hidden" name="id" value="'.$object->id.'">';
    print '<input type="hidden" name="comefromclone" value="'.$comefromclone.'">';

    $head=project_prepare_head($object);

    if ($action == 'edit' && $userWrite > 0)
    {
        dol_fiche_head($head, 'project', $langs->trans("Project"), 0, ($object->public?'projectpub':'project'));

        print '<table class="border" width="100%">';

        // Ref
        $suggestedref=$object->ref;
        print '<tr><td class="titlefield fieldrequired">'.$langs->trans("Ref").'</td>';
        print '<td><input size="12" name="ref" value="'.$suggestedref.'">';
        print ' '.$form->textwithpicto('', $langs->trans("YouCanCompleteRef", $suggestedref));
        print '</td></tr>';

        // Label
        print '<tr><td class="fieldrequired">'.$langs->trans("Label").'</td>';
        print '<td><input class="quatrevingtpercent" name="title" value="'.$object->title.'"></td></tr>';

        // Thirdparty
        if ($conf->societe->enabled)
        {
            print '<tr><td>';
            print (empty($conf->global->PROJECT_THIRDPARTY_REQUIRED)?'':'<span class="fieldrequired">');
            print $langs->trans("ThirdParty");
            print (empty($conf->global->PROJECT_THIRDPARTY_REQUIRED)?'':'</span>');
            print '</td><td>';
    	    $filteronlist='';
    	    if (! empty($conf->global->PROJECT_FILTER_FOR_THIRDPARTY_LIST)) $filteronlist=$conf->global->PROJECT_FILTER_FOR_THIRDPARTY_LIST;
            $text=$form->select_thirdparty_list($object->thirdparty->id, 'socid', $filteronlist, 'None', 1, 0, array(), '', 0, 0, 'minwidth300');
	        if (empty($conf->global->PROJECT_CAN_ALWAYS_LINK_TO_ALL_SUPPLIERS) && empty($conf->dol_use_jmobile))
		    {
	            $texthelp=$langs->trans("IfNeedToUseOhterObjectKeepEmpty");
	            print $form->textwithtooltip($text.' '.img_help(), $texthelp, 1, 0, '', '', 2);
	    	}
	    	else print $text;
	        print '</td></tr>';
        }

        // Visibility
        print '<tr><td>'.$langs->trans("Visibility").'</td><td>';
        $array=array();
        if (empty($conf->global->PROJECT_DISABLE_PRIVATE_PROJECT)) $array[0] = $langs->trans("PrivateProject");
        if (empty($conf->global->PROJECT_DISABLE_PUBLIC_PROJECT)) $array[1] = $langs->trans("SharedProject");
        print $form->selectarray('public',$array,$object->public);
        print '</td></tr>';

        // Status
        print '<tr><td>'.$langs->trans("Status").'</td><td>'.$object->getLibStatut(4).'</td></tr>';

    	if (! empty($conf->global->PROJECT_USE_OPPORTUNITIES))
	    {
	        // Opportunity status
		    print '<tr><td>'.$langs->trans("OpportunityStatus").'</td>';
	    	print '<td>';
		    print $formproject->selectOpportunityStatus('opp_status', $object->opp_status, 1, 0, 0, 0, 'inline-block valignmiddle');
		    print '<div id="divtocloseproject" class="inline-block valign" style="display: none;"> &nbsp; &nbsp; ';
		    print '<input type="checkbox" id="inputcloseproject" name="closeproject" /> ';
		    print $langs->trans("AlsoCloseAProject");
		    print '</div>';
		    print '</td>';
		    print '</tr>';

		    // Opportunity probability
		    print '<tr><td>'.$langs->trans("OpportunityProbability").'</td>';
		    print '<td><input size="5" type="text" id="opp_percent" name="opp_percent" value="'.(isset($_POST['opp_percent'])?GETPOST('opp_percent'):(strcmp($object->opp_percent,'')?price($object->opp_percent,0,$langs,1,0):'')).'"> %';
            print '<span id="oldopppercent"></span>';
		    print '</td>';
		    print '</tr>';

		    // Opportunity amount
		    print '<tr><td>'.$langs->trans("OpportunityAmount").'</td>';
		    print '<td><input size="5" type="text" name="opp_amount" value="'.(isset($_POST['opp_amount'])?GETPOST('opp_amount'):(strcmp($object->opp_amount,'')?price($object->opp_amount,0,$langs,1,0):'')).'"></td>';
		    print '</tr>';
	    }

        // Date start
        print '<tr><td>'.$langs->trans("DateStart").'</td><td>';
        print $form->select_date($object->date_start?$object->date_start:-1,'projectstart',0,0,0,'',1,0,1);
        print ' &nbsp; &nbsp; <input type="checkbox" class="valignmiddle" name="reportdate" value="yes" ';
        if ($comefromclone){print ' checked ';}
		print '/> '. $langs->trans("ProjectReportDate");
        print '</td></tr>';

        // Date end
        print '<tr><td>'.$langs->trans("DateEnd").'</td><td>';
        print $form->select_date($object->date_end?$object->date_end:-1,'projectend',0,0,0,'',1,0,1);
        print '</td></tr>';

	    // Budget
	    print '<tr><td>'.$langs->trans("Budget").'</td>';
	    print '<td><input size="5" type="text" name="budget_amount" value="'.(isset($_POST['budget_amount'])?GETPOST('budget_amount'):(strcmp($object->budget_amount,'')?price($object->budget_amount,0,$langs,1,0):'')).'"></td>';
	    print '</tr>';

	    // Description
        print '<tr><td class="tdtop">'.$langs->trans("Description").'</td>';
        print '<td>';
        print '<textarea name="description" wrap="soft" class="centpercent" rows="'.ROWS_3.'">'.$object->description.'</textarea>';
        print '</td></tr>';

        // Tags-Categories
        if ($conf->categorie->enabled)
        {
        	print '<tr><td class="tdtop">'.$langs->trans("Categories").'</td><td>';
        	$cate_arbo = $form->select_all_categories(Categorie::TYPE_PROJECT, '', 'parent', 64, 0, 1);
        	$c = new Categorie($db);
        	$cats = $c->containing($object->id,Categorie::TYPE_PROJECT);
        	foreach($cats as $cat) {
        		$arrayselected[] = $cat->id;
        	}
        	print $form->multiselectarray('categories', $cate_arbo, $arrayselected, '', 0, '', 0, '100%');
        	print "</td></tr>";
        }

        // Other options
        $parameters=array();
        $reshook=$hookmanager->executeHooks('formObjectOptions',$parameters,$object,$action); // Note that $action and $object may have been modified by hook
        if (empty($reshook) && ! empty($extrafields->attribute_label))
        {
        	print $object->showOptionals($extrafields,'edit');
        }

        print '</table>';
    }
    else
    {
        dol_fiche_head($head, 'project', $langs->trans("Project"), -1, ($object->public?'projectpub':'project'));

        // Project card

<<<<<<< HEAD
        $linkback = '<a href="'.DOL_URL_ROOT.'/projet/list.php?restore_lastsearch_values=1">'.$langs->trans("BackToList").'</a>';
=======
        $linkback = '<a href="'.DOL_URL_ROOT.'/projet/list.php">'.$langs->trans("BackToList").'</a>';
>>>>>>> 3555bd2b

        $morehtmlref='<div class="refidno">';
        // Title
        $morehtmlref.=$object->title;
        // Thirdparty
<<<<<<< HEAD
        $morehtmlref.='<br>'.$langs->trans('ThirdParty') . ' : ';
=======
>>>>>>> 3555bd2b
        if ($object->thirdparty->id > 0)
        {
            $morehtmlref .= $object->thirdparty->getNomUrl(1, 'project');
        }
        $morehtmlref.='</div>';

        // Define a complementary filter for search of next/prev ref.
        if (! $user->rights->projet->all->lire)
        {
            $objectsListId = $object->getProjectsAuthorizedForUser($user,0,0);
            $object->next_prev_filter=" rowid in (".(count($objectsListId)?join(',',array_keys($objectsListId)):'0').")";
        }

	    dol_banner_tab($object, 'ref', $linkback, 1, 'ref', 'ref', $morehtmlref);


	    print '<div class="fichecenter">';
	    print '<div class="fichehalfleft">';
	    print '<div class="underbanner clearboth"></div>';

        print '<table class="border" width="100%">';

        // Visibility
        print '<tr><td class="titlefield">'.$langs->trans("Visibility").'</td><td>';
        if ($object->public) print $langs->trans('SharedProject');
        else print $langs->trans('PrivateProject');
        print '</td></tr>';

    	if (! empty($conf->global->PROJECT_USE_OPPORTUNITIES))
	    {
	        // Opportunity status
	        print '<tr><td>'.$langs->trans("OpportunityStatus").'</td><td>';
	        $code = dol_getIdFromCode($db, $object->opp_status, 'c_lead_status', 'rowid', 'code');
	        if ($code) print $langs->trans("OppStatus".$code);
	        print '</td></tr>';

	        // Opportunity percent
	        print '<tr><td>'.$langs->trans("OpportunityProbability").'</td><td>';
	        if (strcmp($object->opp_percent,'')) print price($object->opp_percent,0,$langs,1,0).' %';
	        print '</td></tr>';

	        // Opportunity Amount
	        print '<tr><td>'.$langs->trans("OpportunityAmount").'</td><td>';
	        if (strcmp($object->opp_amount,'')) print price($object->opp_amount,0,$langs,1,0,0,$conf->currency);
	        print '</td></tr>';
	    }

        // Date start - end
        print '<tr><td>'.$langs->trans("DateStart").' - '.$langs->trans("DateEnd").'</td><td>';
<<<<<<< HEAD
		$start = dol_print_date($object->date_start,'dayhour');
		print ($start?$start:'?');
		$end = dol_print_date($object->date_end,'dayhour');
		print ' - ';
		print ($end?$end:'?');
		if ($object->hasDelay()) print img_warning("Late");
=======
        print dol_print_date($object->date_start,'day');
        $end=dol_print_date($object->date_end,'day');
        if ($end)
        {
            print ' - '.$end;
            if ($object->hasDelay()) print img_warning($langs->trans('Late'));
        }
>>>>>>> 3555bd2b
        print '</td></tr>';

        // Budget
        print '<tr><td>'.$langs->trans("Budget").'</td><td>';
        if (strcmp($object->budget_amount, '')) print price($object->budget_amount,0,$langs,1,0,0,$conf->currency);
        print '</td></tr>';

        // Other attributes
        $cols = 2;
        include DOL_DOCUMENT_ROOT . '/core/tpl/extrafields_view.tpl.php';

        print '</table>';

        print '</div>';
        print '<div class="fichehalfright">';
        print '<div class="ficheaddleft">';
        print '<div class="underbanner clearboth"></div>';

        print '<table class="border" width="100%">';

        // Description
        print '<td class="titlefield tdtop">'.$langs->trans("Description").'</td><td>';
        print nl2br($object->description);
        print '</td></tr>';

        // Categories
        if($conf->categorie->enabled) {
            print '<tr><td valign="middle">'.$langs->trans("Categories").'</td><td>';
            print $form->showCategories($object->id,'project',1);
            print "</td></tr>";
        }

        print '</table>';

        print '</div>';
        print '</div>';
        print '</div>';

        print '<div class="clearboth"></div>';
    }

    dol_fiche_end();

	if ($action == 'edit' && $userWrite > 0)
	{
	    print '<div align="center">';
    	print '<input name="update" class="button" type="submit" value="'.$langs->trans("Modify").'">&nbsp; &nbsp; &nbsp;';
    	print '<input type="submit" class="button" name="cancel" value="'.$langs->trans("Cancel").'">';
    	print '</div>';
	}

    print '</form>';

    // Change probability from status
    if (! empty($conf->use_javascript_ajax) && ! empty($conf->global->PROJECT_USE_OPPORTUNITIES))
    {
        // Default value to close or not when we set opp to 'WON'.
        $defaultcheckedwhenoppclose=1;
        if (empty($conf->global->PROJECT_HIDE_TASKS)) $defaultcheckedwhenoppclose=0;

        print '<!-- Javascript to manage opportunity status change -->';
        print '<script type="text/javascript" language="javascript">
            jQuery(document).ready(function() {
            	function change_percent()
            	{
                    var element = jQuery("#opp_status option:selected");
                    var defaultpercent = element.attr("defaultpercent");
                    var defaultcloseproject = '.$defaultcheckedwhenoppclose.';
                    var elemcode = element.attr("elemcode");
                    var oldpercent = \''.dol_escape_js($object->opp_percent).'\';

                    console.log("We select "+elemcode);

                    /* Define if checkbox to close is checked or not */
                    closeproject = 0;
                    if (elemcode == \'LOST\') closeproject = 1;
                    if (elemcode == \'WON\') closeproject = defaultcloseproject;
                    if (closeproject) jQuery("#inputcloseproject").prop("checked", true);
                    else jQuery("#inputcloseproject").prop("checked", false);
<<<<<<< HEAD

                    /* Make close project visible or not */
=======
                    console.log("closeproject="+closeproject);

                    /* Make the close project checkbox visible or not */
>>>>>>> 3555bd2b
                    if (elemcode == \'WON\' || elemcode == \'LOST\')
                    {
                        jQuery("#divtocloseproject").show();
                    }
                    else
                    {
                        jQuery("#divtocloseproject").hide();
                    }

                    /* Change percent of default percent of new status is higher */
                    if (parseFloat(jQuery("#opp_percent").val()) != parseFloat(defaultpercent))
                    {
                        if (jQuery("#opp_percent").val() != \'\' && oldpercent != \'\') jQuery("#oldopppercent").text(\' - '.dol_escape_js($langs->transnoentities("PreviousValue")).': \'+oldpercent+\' %\');
                        jQuery("#opp_percent").val(defaultpercent);
                    }
            	}

            	jQuery("#opp_status").change(function() {
            		change_percent();
            	});
        });
        </script>';
    }

    /*
     * Boutons actions
     */
    print '<div class="tabsAction">';
    $parameters = array();
    $reshook = $hookmanager->executeHooks('addMoreActionsButtons', $parameters, $object, $action); // Note that $action and $object may have been
	                                                                                          // modified by hook
    if (empty($reshook))
    {
	    if ($action != "edit" )
	    {

        	// Create event
        	if ($conf->agenda->enabled && ! empty($conf->global->MAIN_ADD_EVENT_ON_ELEMENT_CARD)) 				// Add hidden condition because this is not a
            	// "workflow" action so should appears somewhere else on
            	// page.
        	{
            	print '<div class="inline-block divButAction"><a class="butAction" href="'.DOL_URL_ROOT.'/comm/action/card.php?action=create&amp;origin=' . $object->element . '&amp;originid=' . $object->id . '&amp;socid=' . $object->socid . '&amp;projectid=' . $object->id . '">' . $langs->trans("AddAction") . '</a></div>';
        	}

		// Modify
	        if ($object->statut != 2 && $user->rights->projet->creer)
	        {
	            if ($userWrite > 0)
	            {
	                print '<div class="inline-block divButAction"><a class="butAction" href="card.php?id='.$object->id.'&amp;action=edit">'.$langs->trans("Modify").'</a></div>';
	            }
	            else
	            {
	                print '<div class="inline-block divButAction"><a class="butActionRefused" href="#" title="'.$langs->trans("NotOwnerOfProject").'">'.$langs->trans('Modify').'</a></div>';
	            }
	        }

	    	// Validate
	        if ($object->statut == 0 && $user->rights->projet->creer)
	        {
	            if ($userWrite > 0)
	            {
	                print '<div class="inline-block divButAction"><a class="butAction" href="card.php?id='.$object->id.'&action=validate">'.$langs->trans("Validate").'</a></div>';
	            }
	            else
	            {
	                print '<div class="inline-block divButAction"><a class="butActionRefused" href="#" title="'.$langs->trans("NotOwnerOfProject").'">'.$langs->trans('Validate').'</a></div>';
	            }
	        }

	        // Close
	        if ($object->statut == 1 && $user->rights->projet->creer)
	        {
	            if ($userWrite > 0)
	            {
	                print '<div class="inline-block divButAction"><a class="butAction" href="card.php?id='.$object->id.'&amp;action=close">'.$langs->trans("Close").'</a></div>';
	            }
	            else
	            {
	                print '<div class="inline-block divButAction"><a class="butActionRefused" href="#" title="'.$langs->trans("NotOwnerOfProject").'">'.$langs->trans('Close').'</a></div>';
	            }
	        }

	        // Reopen
	        if ($object->statut == 2 && $user->rights->projet->creer)
	        {
	            if ($userWrite > 0)
	            {
	                print '<div class="inline-block divButAction"><a class="butAction" href="card.php?id='.$object->id.'&amp;action=reopen">'.$langs->trans("ReOpen").'</a></div>';
	            }
	            else
	            {
	                print '<div class="inline-block divButAction"><a class="butActionRefused" href="#" title="'.$langs->trans("NotOwnerOfProject").'">'.$langs->trans('ReOpen').'</a></div>';
	            }
	        }

	        // Add button to create objects from project
	        if (! empty($conf->global->PROJECT_SHOW_CREATE_OBJECT_BUTTON))
	        {
	            if (! empty($conf->propal->enabled) && $user->rights->propal->creer)
	            {
	                $langs->load("propal");
	                print '<div class="inline-block divButAction"><a class="butAction" href="'.DOL_URL_ROOT.'/comm/propal/card.php?action=create&projectid='.$object->id.'&socid='.$object->socid.'">'.$langs->trans("AddProp").'</a></div>';
	            }
	            if (! empty($conf->commande->enabled) && $user->rights->commande->creer)
	            {
	                $langs->load("orders");
	                print '<div class="inline-block divButAction"><a class="butAction" href="'.DOL_URL_ROOT.'/commande/card.php?action=create&projectid='.$object->id.'&socid='.$object->socid.'">'.$langs->trans("CreateOrder").'</a></div>';
	            }
	            if (! empty($conf->facture->enabled) && $user->rights->facture->creer)
	            {
	                $langs->load("bills");
	                print '<div class="inline-block divButAction"><a class="butAction" href="'.DOL_URL_ROOT.'/compta/facture/card.php?action=create&projectid='.$object->id.'&socid='.$object->socid.'">'.$langs->trans("CreateBill").'</a></div>';
	            }
	            if (! empty($conf->supplier_proposal->enabled) && $user->rights->supplier_proposal->creer)
	            {
	                $langs->load("supplier_proposal");
	                print '<div class="inline-block divButAction"><a class="butAction" href="'.DOL_URL_ROOT.'/supplier_proposal/card.php?action=create&projectid='.$object->id.'&socid='.$object->socid.'">'.$langs->trans("AddSupplierProposal").'</a></div>';
	            }
	            if (! empty($conf->supplier_order->enabled) && $user->rights->fournisseur->commande->creer)
	            {
	                $langs->load("suppliers");
	                print '<div class="inline-block divButAction"><a class="butAction" href="'.DOL_URL_ROOT.'/fourn/commande/card.php?action=create&projectid='.$object->id.'&socid='.$object->socid.'">'.$langs->trans("AddSupplierOrder").'</a></div>';
	            }
	            if (! empty($conf->supplier_invoice->enabled) && $user->rights->fournisseur->facture->creer)
	            {
	                $langs->load("suppliers");
	                print '<div class="inline-block divButAction"><a class="butAction" href="'.DOL_URL_ROOT.'/fourn/facture/card.php?action=create&projectid='.$object->id.'&socid='.$object->socid.'">'.$langs->trans("AddSupplierInvoice").'</a></div>';
	            }
	            if (! empty($conf->ficheinter->enabled) && $user->rights->ficheinter->creer)
	            {
	                $langs->load("interventions");
	                print '<div class="inline-block divButAction"><a class="butAction" href="'.DOL_URL_ROOT.'/fichinter/card.php?action=create&projectid='.$object->id.'&socid='.$object->socid.'">'.$langs->trans("AddIntervention").'</a></div>';
	            }
	            if (! empty($conf->contrat->enabled) && $user->rights->contrat->creer)
	            {
	                $langs->load("contracts");
	                print '<div class="inline-block divButAction"><a class="butAction" href="'.DOL_URL_ROOT.'/contrat/card.php?action=create&projectid='.$object->id.'&socid='.$object->socid.'">'.$langs->trans("AddContract").'</a></div>';
	            }
	            if (! empty($conf->expensereport->enabled) && $user->rights->expensereport->creer)
	            {
	                $langs->load("trips");
	                print '<div class="inline-block divButAction"><a class="butAction" href="'.DOL_URL_ROOT.'/expensereport/card.php?action=create&projectid='.$object->id.'&socid='.$object->socid.'">'.$langs->trans("AddTrip").'</a></div>';
	            }
	            if (! empty($conf->don->enabled) && $user->rights->don->creer)
	            {
	                $langs->load("donations");
	                print '<div class="inline-block divButAction"><a class="butAction" href="'.DOL_URL_ROOT.'/don/card.php?action=create&projectid='.$object->id.'&socid='.$object->socid.'">'.$langs->trans("AddDonation").'</a></div>';
	            }
	        }

	        // Clone
	        if ($user->rights->projet->creer)
	        {
	            if ($userWrite > 0)
	            {
	                print '<div class="inline-block divButAction"><a class="butAction" href="card.php?id='.$object->id.'&action=clone">'.$langs->trans('ToClone').'</a></div>';
	            }
	            else
	            {
	                print '<div class="inline-block divButAction"><a class="butActionRefused" href="#" title="'.$langs->trans("NotOwnerOfProject").'">'.$langs->trans('ToClone').'</a></div>';
	            }
	        }

	        // Delete
	        if ($user->rights->projet->supprimer || ($object->statut == 0 && $user->rights->projet->creer))
	        {
	            if ($userDelete > 0 || ($object->statut == 0 && $user->rights->projet->creer))
	            {
	                print '<div class="inline-block divButAction"><a class="butActionDelete" href="card.php?id='.$object->id.'&amp;action=delete">'.$langs->trans("Delete").'</a></div>';
	            }
	            else
	            {
	                print '<div class="inline-block divButAction"><a class="butActionRefused" href="#" title="'.$langs->trans("NotOwnerOfProject").'">'.$langs->trans('Delete').'</a></div>';
	            }
	        }
         }
    }

    print "</div>";

    if ($action != 'presend')
    {
        print '<div class="fichecenter"><div class="fichehalfleft">';
        print '<a name="builddoc"></a>'; // ancre

        /*
         * Documents generes
         */
        $filename=dol_sanitizeFileName($object->ref);
        $filedir=$conf->projet->dir_output . "/" . dol_sanitizeFileName($object->ref);
        $urlsource=$_SERVER["PHP_SELF"]."?id=".$object->id;
        $genallowed=($user->rights->projet->lire && $userAccess > 0);
        $delallowed=($user->rights->projet->creer && $userWrite > 0);

        $var=true;

        print $formfile->showdocuments('project',$filename,$filedir,$urlsource,$genallowed,$delallowed,$object->modelpdf);

        print '</div><div class="fichehalfright"><div class="ficheaddleft">';


        print '</div></div></div>';
    }

    // Hook to add more things on page
    $parameters=array();
    $reshook=$hookmanager->executeHooks('mainCardTabAddMore',$parameters,$object,$action); // Note that $action and $object may have been modified by hook
}
else
{
    print $langs->trans("RecordNotFound");
}

llxFooter();

$db->close();<|MERGE_RESOLUTION|>--- conflicted
+++ resolved
@@ -840,20 +840,13 @@
 
         // Project card
 
-<<<<<<< HEAD
         $linkback = '<a href="'.DOL_URL_ROOT.'/projet/list.php?restore_lastsearch_values=1">'.$langs->trans("BackToList").'</a>';
-=======
-        $linkback = '<a href="'.DOL_URL_ROOT.'/projet/list.php">'.$langs->trans("BackToList").'</a>';
->>>>>>> 3555bd2b
 
         $morehtmlref='<div class="refidno">';
         // Title
         $morehtmlref.=$object->title;
         // Thirdparty
-<<<<<<< HEAD
         $morehtmlref.='<br>'.$langs->trans('ThirdParty') . ' : ';
-=======
->>>>>>> 3555bd2b
         if ($object->thirdparty->id > 0)
         {
             $morehtmlref .= $object->thirdparty->getNomUrl(1, 'project');
@@ -903,22 +896,12 @@
 
         // Date start - end
         print '<tr><td>'.$langs->trans("DateStart").' - '.$langs->trans("DateEnd").'</td><td>';
-<<<<<<< HEAD
 		$start = dol_print_date($object->date_start,'dayhour');
 		print ($start?$start:'?');
 		$end = dol_print_date($object->date_end,'dayhour');
 		print ' - ';
 		print ($end?$end:'?');
 		if ($object->hasDelay()) print img_warning("Late");
-=======
-        print dol_print_date($object->date_start,'day');
-        $end=dol_print_date($object->date_end,'day');
-        if ($end)
-        {
-            print ' - '.$end;
-            if ($object->hasDelay()) print img_warning($langs->trans('Late'));
-        }
->>>>>>> 3555bd2b
         print '</td></tr>';
 
         // Budget
@@ -993,19 +976,14 @@
                     console.log("We select "+elemcode);
 
                     /* Define if checkbox to close is checked or not */
-                    closeproject = 0;
+                    var closeproject = 0;
                     if (elemcode == \'LOST\') closeproject = 1;
                     if (elemcode == \'WON\') closeproject = defaultcloseproject;
                     if (closeproject) jQuery("#inputcloseproject").prop("checked", true);
                     else jQuery("#inputcloseproject").prop("checked", false);
-<<<<<<< HEAD
-
-                    /* Make close project visible or not */
-=======
+
+                    /* Make the close project checkbox visible or not */
                     console.log("closeproject="+closeproject);
-
-                    /* Make the close project checkbox visible or not */
->>>>>>> 3555bd2b
                     if (elemcode == \'WON\' || elemcode == \'LOST\')
                     {
                         jQuery("#divtocloseproject").show();
