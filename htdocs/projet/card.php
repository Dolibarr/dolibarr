<?php
/* Copyright (C) 2001-2005 Rodolphe Quiedeville <rodolphe@quiedeville.org>
 * Copyright (C) 2004-2016 Laurent Destailleur  <eldy@users.sourceforge.net>
 * Copyright (C) 2005-2012 Regis Houssin        <regis.houssin@inodbox.com>
 *
 * This program is free software; you can redistribute it and/or modify
 * it under the terms of the GNU General Public License as published by
 * the Free Software Foundation; either version 3 of the License, or
 * (at your option) any later version.
 *
 * This program is distributed in the hope that it will be useful,
 * but WITHOUT ANY WARRANTY; without even the implied warranty of
 * MERCHANTABILITY or FITNESS FOR A PARTICULAR PURPOSE.  See the
 * GNU General Public License for more details.
 *
 * You should have received a copy of the GNU General Public License
 * along with this program. If not, see <https://www.gnu.org/licenses/>.
 */

/**
 *	\file       htdocs/projet/card.php
 *	\ingroup    projet
 *	\brief      Project card
 */

require '../main.inc.php';
require_once DOL_DOCUMENT_ROOT.'/projet/class/project.class.php';
require_once DOL_DOCUMENT_ROOT.'/projet/class/task.class.php';
require_once DOL_DOCUMENT_ROOT.'/core/lib/project.lib.php';
require_once DOL_DOCUMENT_ROOT.'/core/class/doleditor.class.php';
require_once DOL_DOCUMENT_ROOT.'/core/class/html.formprojet.class.php';
require_once DOL_DOCUMENT_ROOT.'/core/class/html.formfile.class.php';
require_once DOL_DOCUMENT_ROOT.'/core/modules/project/modules_project.php';
require_once DOL_DOCUMENT_ROOT.'/core/class/extrafields.class.php';
require_once DOL_DOCUMENT_ROOT.'/categories/class/categorie.class.php';

// Load translation files required by the page
$langsLoad=array('projects', 'companies');
if (!empty($conf->eventorganization->enabled)) {
	$langsLoad[]='eventorganization';
}

$langs->loadLangs($langsLoad);

$id = GETPOST('id', 'int');
$ref = GETPOST('ref', 'alpha');
$action = GETPOST('action', 'aZ09');
$backtopage = GETPOST('backtopage', 'alpha');
$cancel = GETPOST('cancel', 'alpha');
$confirm = GETPOST('confirm', 'aZ09');
$status = GETPOST('status', 'int');
$opp_status = GETPOST('opp_status', 'int');
$opp_percent = price2num(GETPOST('opp_percent', 'alpha'));

if ($id == '' && $ref == '' && ($action != "create" && $action != "add" && $action != "update" && !GETPOST("cancel"))) {
	accessforbidden();
}

$mine = GETPOST('mode') == 'mine' ? 1 : 0;
//if (! $user->rights->projet->all->lire) $mine=1;	// Special for projects

// Initialize technical object to manage hooks of page. Note that conf->hooks_modules contains array of hook context
$hookmanager->initHooks(array('projectcard', 'globalcard'));

$object = new Project($db);
$extrafields = new ExtraFields($db);

// Load object
//include DOL_DOCUMENT_ROOT.'/core/actions_fetchobject.inc.php';  // Can't use generic include because when creating a project, ref is defined and we dont want error if fetch fails from ref.
if ($id > 0 || !empty($ref)) {
	$ret = $object->fetch($id, $ref); // If we create project, ref may be defined into POST but record does not yet exists into database
	if ($ret > 0) {
		$object->fetch_thirdparty();
		if (!empty($conf->global->PROJECT_ALLOW_COMMENT_ON_PROJECT) && method_exists($object, 'fetchComments') && empty($object->comments)) {
			$object->fetchComments();
		}
		$id = $object->id;
	}
}

// fetch optionals attributes and labels
$extrafields->fetch_name_optionals_label($object->table_element);

$date_start = dol_mktime(0, 0, 0, GETPOST('projectstartmonth', 'int'), GETPOST('projectstartday', 'int'), GETPOST('projectstartyear', 'int'));
$date_end = dol_mktime(0, 0, 0, GETPOST('projectendmonth', 'int'), GETPOST('projectendday', 'int'), GETPOST('projectendyear', 'int'));

// Security check
$socid = GETPOST('socid', 'int');
//if ($user->socid > 0) $socid = $user->socid;    // For external user, no check is done on company because readability is managed by public status of project and assignement.
restrictedArea($user, 'projet', $object->id, 'projet&project');

$permissiondellink = $user->rights->projet->creer;	// Used by the include of actions_dellink.inc.php


/*
 * Actions
 */

$parameters = array('id'=>$socid, 'objcanvas'=>$objcanvas);
$reshook = $hookmanager->executeHooks('doActions', $parameters, $object, $action); // Note that $action and $object may have been modified by some hooks
if ($reshook < 0) {
	setEventMessages($hookmanager->error, $hookmanager->errors, 'errors');
}

if (empty($reshook)) {
	// Cancel
	if ($cancel) {
		if (GETPOST("comefromclone") == 1) {
			$result = $object->delete($user);
			if ($result > 0) {
				header("Location: index.php");
				exit;
			} else {
				dol_syslog($object->error, LOG_DEBUG);
				setEventMessages($langs->trans("CantRemoveProject", $langs->transnoentitiesnoconv("ProjectOverview")), null, 'errors');
			}
		}
		if ($backtopage) {
			header("Location: ".$backtopage);
			exit;
		}

		$action = '';
	}

	include DOL_DOCUMENT_ROOT.'/core/actions_dellink.inc.php';		// Must be include, not include_once

	if ($action == 'add' && $user->rights->projet->creer) {
		$error = 0;
		if (!GETPOST('ref')) {
			setEventMessages($langs->trans("ErrorFieldRequired", $langs->transnoentities("Ref")), null, 'errors');
			$error++;
		}
		if (!GETPOST('title')) {
			setEventMessages($langs->trans("ErrorFieldRequired", $langs->transnoentities("ProjectLabel")), null, 'errors');
			$error++;
		}

		if (!empty($conf->global->PROJECT_USE_OPPORTUNITIES)) {
			if (GETPOST('opp_amount') != '' && !(GETPOST('opp_status') > 0)) {
				$error++;
				setEventMessages($langs->trans("ErrorOppStatusRequiredIfAmount"), null, 'errors');
			}
		}

		// Create with status validated immediatly
		if (!empty($conf->global->PROJECT_CREATE_NO_DRAFT)) {
			$status = Project::STATUS_VALIDATED;
		}

		if (!$error) {
			$error = 0;

			$db->begin();

			$object->ref             = GETPOST('ref', 'alphanohtml');
			$object->title           = GETPOST('title', 'alphanohtml');
			$object->socid           = GETPOST('socid', 'int');
			$object->description     = GETPOST('description', 'restricthtml'); // Do not use 'alpha' here, we want field as it is
			$object->public          = GETPOST('public', 'alphanohtml');
			$object->opp_amount      = price2num(GETPOST('opp_amount', 'alphanohtml'));
			$object->budget_amount   = price2num(GETPOST('budget_amount', 'alphanohtml'));
			$object->date_c = dol_now();
			$object->date_start      = $date_start;
			$object->date_end        = $date_end;
			$object->statut          = $status;
			$object->opp_status      = $opp_status;
			$object->opp_percent     = $opp_percent;
			$object->usage_opportunity    = (GETPOST('usage_opportunity', 'alpha') == 'on' ? 1 : 0);
			$object->usage_task           = (GETPOST('usage_task', 'alpha') == 'on' ? 1 : 0);
			$object->usage_bill_time      = (GETPOST('usage_bill_time', 'alpha') == 'on' ? 1 : 0);
			$object->usage_organize_event = (GETPOST('usage_organize_event', 'alpha') == 'on' ? 1 : 0);

			// Fill array 'array_options' with data from add form
			$ret = $extrafields->setOptionalsFromPost(null, $object);
			if ($ret < 0) {
				$error++;
			}

			$result = $object->create($user);
			if (!$error && $result > 0) {
				// Add myself as project leader
				$typeofcontact = 'PROJECTLEADER';	// TODO If use rename this code in dictionary, the add_contact will generate an error.
				$result = $object->add_contact($user->id, $typeofcontact, 'internal');
				if ($result < 0) {
					$langs->load("errors");
					setEventMessages($object->error, $object->errors, 'errors');
					$error++;
				}
			} else {
				$langs->load("errors");
				setEventMessages($object->error, $object->errors, 'errors');
				$error++;
			}
			if (!$error && !empty($object->id) > 0) {
				// Category association
				$categories = GETPOST('categories', 'array');
				$result = $object->setCategories($categories);
				if ($result < 0) {
					$langs->load("errors");
					setEventMessages($object->error, $object->errors, 'errors');
					$error++;
				}
			}

			if (!$error) {
				$db->commit();

				if (!empty($backtopage)) {
					$backtopage = preg_replace('/--IDFORBACKTOPAGE--/', $object->id, $backtopage); // New method to autoselect project after a New on another form object creation
					$backtopage = $backtopage.'&projectid='.$object->id; // Old method
					header("Location: ".$backtopage);
					exit;
				} else {
					header("Location:card.php?id=".$object->id);
					exit;
				}
			} else {
				$db->rollback();
				unset($_POST["ref"]);
				$action = 'create';
			}
		} else {
			$action = 'create';
		}
	}

	if ($action == 'update' && empty(GETPOST('cancel')) && $user->rights->projet->creer) {
		$error = 0;

		if (empty($ref)) {
			$error++;
			setEventMessages($langs->trans("ErrorFieldRequired", $langs->transnoentities("Ref")), null, 'errors');
		}
		if (!GETPOST("title")) {
			$error++;
			setEventMessages($langs->trans("ErrorFieldRequired", $langs->transnoentities("ProjectLabel")), null, 'errors');
		}

		$db->begin();

		if (!$error) {
			$object->oldcopy = clone $object;

			$old_start_date = $object->date_start;

			$object->ref          = GETPOST('ref', 'alpha');
			$object->title        = GETPOST('title', 'alphanohtml'); // Do not use 'alpha' here, we want field as it is
			$object->statut       = GETPOST('status', 'int');
			$object->socid        = GETPOST('socid', 'int');
			$object->description  = GETPOST('description', 'restricthtml'); // Do not use 'alpha' here, we want field as it is
			$object->public       = GETPOST('public', 'alpha');
			$object->date_start   = (!GETPOST('projectstart')) ? '' : $date_start;
			$object->date_end     = (!GETPOST('projectend')) ? '' : $date_end;
			if (GETPOSTISSET('opp_amount')) {
				$object->opp_amount   = price2num(GETPOST('opp_amount', 'alpha'));
			}
			if (GETPOSTISSET('budget_amount')) {
				$object->budget_amount = price2num(GETPOST('budget_amount', 'alpha'));
			}
			if (GETPOSTISSET('opp_status')) {
				$object->opp_status   = $opp_status;
			}
			if (GETPOSTISSET('opp_percent')) {
				$object->opp_percent  = $opp_percent;
			}
			$object->usage_opportunity    = (GETPOST('usage_opportunity', 'alpha') == 'on' ? 1 : 0);
			$object->usage_task           = (GETPOST('usage_task', 'alpha') == 'on' ? 1 : 0);
			$object->usage_bill_time      = (GETPOST('usage_bill_time', 'alpha') == 'on' ? 1 : 0);
			$object->usage_organize_event = (GETPOST('usage_organize_event', 'alpha') == 'on' ? 1 : 0);

			// Fill array 'array_options' with data from add form
<<<<<<< HEAD
			$ret = $extrafields->setOptionalsFromPost(null, $object);
			if ($ret < 0) {
				$error++;
			}
=======
			$ret = $extrafields->setOptionalsFromPost(null, $object, '@GETPOSTISSET');
			if ($ret < 0) $error++;
>>>>>>> e47e3b97
		}

		if (!empty($conf->global->PROJECT_USE_OPPORTUNITIES)) {
			if ($object->opp_amount && ($object->opp_status <= 0)) {
				$error++;
				setEventMessages($langs->trans("ErrorOppStatusRequiredIfAmount"), null, 'errors');
			}
		}

		if (!$error) {
			$result = $object->update($user);
			if ($result < 0) {
				$error++;
				if ($result == -4) {
					setEventMessages($langs->trans("ErrorRefAlreadyExists"), null, 'errors');
				} else {
					setEventMessages($object->error, $object->errors, 'errors');
				}
			} else {
				// Category association
				$categories = GETPOST('categories', 'array');
				$result = $object->setCategories($categories);
				if ($result < 0) {
					$error++;
					setEventMessages($object->error, $object->errors, 'errors');
				}
			}
		}

		if (!$error) {
			if (GETPOST("reportdate") && ($object->date_start != $old_start_date)) {
				$result = $object->shiftTaskDate($old_start_date);
				if ($result < 0) {
					$error++;
					setEventMessages($langs->trans("ErrorShiftTaskDate").':'.$object->error, $object->errors, 'errors');
				}
			}
		}

		// Check if we must change status
		if (GETPOST('closeproject')) {
			$resclose = $object->setClose($user);
			if ($resclose < 0) {
				$error++;
				setEventMessages($langs->trans("FailedToCloseProject").':'.$object->error, $object->errors, 'errors');
			}
		}


		if ($error) {
			$db->rollback();
			$action = 'edit';
		} else {
			$db->commit();

			if (GETPOST('socid', 'int') > 0) {
				$object->fetch_thirdparty(GETPOST('socid', 'int'));
			} else {
				unset($object->thirdparty);
			}
		}
	}

	// Build doc
	if ($action == 'builddoc' && $user->rights->projet->creer) {
		// Save last template used to generate document
		if (GETPOST('model')) {
			$object->setDocModel($user, GETPOST('model', 'alpha'));
		}

		$outputlangs = $langs;
		if (GETPOST('lang_id', 'aZ09')) {
			$outputlangs = new Translate("", $conf);
			$outputlangs->setDefaultLang(GETPOST('lang_id', 'aZ09'));
		}
		$result = $object->generateDocument($object->model_pdf, $outputlangs);
		if ($result <= 0) {
			setEventMessages($object->error, $object->errors, 'errors');
			$action = '';
		}
	}

	// Delete file in doc form
	if ($action == 'remove_file' && $user->rights->projet->creer) {
		if ($object->id > 0) {
			require_once DOL_DOCUMENT_ROOT.'/core/lib/files.lib.php';

			$langs->load("other");
			$upload_dir = $conf->projet->dir_output;
			$file = $upload_dir.'/'.GETPOST('file');
			$ret = dol_delete_file($file, 0, 0, 0, $object);
			if ($ret) {
				setEventMessages($langs->trans("FileWasRemoved", GETPOST('file')), null, 'mesgs');
			} else {
				setEventMessages($langs->trans("ErrorFailToDeleteFile", GETPOST('file')), null, 'errors');
			}
			$action = '';
		}
	}


	if ($action == 'confirm_validate' && $confirm == 'yes') {
		$result = $object->setValid($user);
		if ($result <= 0) {
			setEventMessages($object->error, $object->errors, 'errors');
		}
	}

	if ($action == 'confirm_close' && $confirm == 'yes') {
		$result = $object->setClose($user);
		if ($result <= 0) {
			setEventMessages($object->error, $object->errors, 'errors');
		}
	}

	if ($action == 'confirm_reopen' && $confirm == 'yes') {
		$result = $object->setValid($user);
		if ($result <= 0) {
			setEventMessages($object->error, $object->errors, 'errors');
		}
	}

	if ($action == 'confirm_delete' && GETPOST("confirm") == "yes" && $user->rights->projet->supprimer) {
		$object->fetch($id);
		$result = $object->delete($user);
		if ($result > 0) {
			setEventMessages($langs->trans("RecordDeleted"), null, 'mesgs');
			header("Location: list.php?restore_lastsearch_values=1");
			exit;
		} else {
			dol_syslog($object->error, LOG_DEBUG);
			setEventMessages($object->error, $object->errors, 'errors');
		}
	}

	if ($action == 'confirm_clone' && $user->rights->projet->creer && $confirm == 'yes') {
		$clone_contacts = GETPOST('clone_contacts') ? 1 : 0;
		$clone_tasks = GETPOST('clone_tasks') ? 1 : 0;
		$clone_project_files = GETPOST('clone_project_files') ? 1 : 0;
		$clone_task_files = GETPOST('clone_task_files') ? 1 : 0;
		$clone_notes = GETPOST('clone_notes') ? 1 : 0;
		$move_date = GETPOST('move_date') ? 1 : 0;
		$clone_thirdparty = GETPOST('socid', 'int') ?GETPOST('socid', 'int') : 0;

		$result = $object->createFromClone($user, $object->id, $clone_contacts, $clone_tasks, $clone_project_files, $clone_task_files, $clone_notes, $move_date, 0, $clone_thirdparty);
		if ($result <= 0) {
			setEventMessages($object->error, $object->errors, 'errors');
		} else {
			// Load new object
			$newobject = new Project($db);
			$newobject->fetch($result);
			$newobject->fetch_optionals();
			$newobject->fetch_thirdparty(); // Load new object
			$object = $newobject;
			$action = 'edit';
			$comefromclone = true;
		}
	}

	// Actions to send emails
	$triggersendname = 'PROJECT_SENTBYMAIL';
	$paramname = 'id';
	$autocopy = 'MAIN_MAIL_AUTOCOPY_PROJECT_TO'; // used to know the automatic BCC to add
	$trackid = 'proj'.$object->id;
	include DOL_DOCUMENT_ROOT.'/core/actions_sendmails.inc.php';
}


/*
 *	View
 */

$form = new Form($db);
$formfile = new FormFile($db);
$formproject = new FormProjets($db);
$userstatic = new User($db);

$title = $langs->trans("Project").' - '.$object->ref.($object->thirdparty->name ? ' - '.$object->thirdparty->name : '').($object->title ? ' - '.$object->title : '');
if (!empty($conf->global->MAIN_HTML_TITLE) && preg_match('/projectnameonly/', $conf->global->MAIN_HTML_TITLE)) {
	$title = $object->ref.($object->thirdparty->name ? ' - '.$object->thirdparty->name : '').($object->title ? ' - '.$object->title : '');
}
$help_url = "EN:Module_Projects|FR:Module_Projets|ES:M&oacute;dulo_Proyectos|DE:Modul_Projekte";

llxHeader("", $title, $help_url);

$titleboth = $langs->trans("LeadsOrProjects");
$titlenew = $langs->trans("NewLeadOrProject"); // Leads and opportunities by default
if (empty($conf->global->PROJECT_USE_OPPORTUNITIES)) {
	$titleboth = $langs->trans("Projects");
	$titlenew = $langs->trans("NewProject");
}
if ($conf->global->PROJECT_USE_OPPORTUNITIES == 2) {	// 2 = leads only
	$titleboth = $langs->trans("Leads");
	$titlenew = $langs->trans("NewLead");
}

if ($action == 'create' && $user->rights->projet->creer) {
	/*
	 * Create
	 */

	$thirdparty = new Societe($db);
	if ($socid > 0) {
		$thirdparty->fetch($socid);
	}

	print load_fiche_titre($titlenew, '', 'project');

	print '<form action="'.$_SERVER["PHP_SELF"].'" method="POST">';
	print '<input type="hidden" name="token" value="'.newToken().'">';
	print '<input type="hidden" name="action" value="add">';
	print '<input type="hidden" name="backtopage" value="'.$backtopage.'">';

	print dol_get_fiche_head();

	print '<table class="border centpercent tableforfieldcreate">';

	$defaultref = '';
	$modele = empty($conf->global->PROJECT_ADDON) ? 'mod_project_simple' : $conf->global->PROJECT_ADDON;

	// Search template files
	$file = ''; $classname = ''; $filefound = 0;
	$dirmodels = array_merge(array('/'), (array) $conf->modules_parts['models']);
	foreach ($dirmodels as $reldir) {
		$file = dol_buildpath($reldir."core/modules/project/".$modele.'.php', 0);
		if (file_exists($file)) {
			$filefound = 1;
			$classname = $modele;
			break;
		}
	}

	if ($filefound) {
		$result = dol_include_once($reldir."core/modules/project/".$modele.'.php');
		$modProject = new $classname;

		$defaultref = $modProject->getNextValue($thirdparty, $object);
	}

	if (is_numeric($defaultref) && $defaultref <= 0) {
		$defaultref = '';
	}

	// Ref
	$suggestedref = (GETPOST("ref") ? GETPOST("ref") : $defaultref);
	print '<tr><td class="titlefieldcreate"><span class="fieldrequired">'.$langs->trans("Ref").'</span></td><td><input size="12" type="text" name="ref" value="'.dol_escape_htmltag($suggestedref).'">';
	print ' '.$form->textwithpicto('', $langs->trans("YouCanCompleteRef", $suggestedref));
	print '</td></tr>';

	// Label
	print '<tr><td><span class="fieldrequired">'.$langs->trans("ProjectLabel").'</span></td><td><input class="minwidth500" type="text" name="title" value="'.dol_escape_htmltag(GETPOST("title", 'alphanohtml')).'" autofocus></td></tr>';

	// Usage (opp, task, bill time, ...)
	if (!empty($conf->global->PROJECT_USE_OPPORTUNITIES) || empty($conf->global->PROJECT_HIDE_TASKS) || !empty($conf->eventorganization->enabled)) {
		print '<tr><td class="tdtop">';
		print $langs->trans("Usage");
		print '</td>';
		print '<td>';
		if (!empty($conf->global->PROJECT_USE_OPPORTUNITIES)) {
			print '<input type="checkbox" id="usage_opportunity" name="usage_opportunity"'.(GETPOSTISSET('usage_opportunity') ? (GETPOST('usage_opportunity', 'alpha') != '' ? ' checked="checked"' : '') : ' checked="checked"').'"> ';
			$htmltext = $langs->trans("ProjectFollowOpportunity");
			print '<label for="usage_opportunity">'.$form->textwithpicto($langs->trans("ProjectFollowOpportunity"), $htmltext).'</label>';
			print '<script>';
			print '$( document ).ready(function() {
					jQuery("#usage_opportunity").change(function() {
						if (jQuery("#usage_opportunity").prop("checked")) {
							console.log("Show opportunities fields");
							jQuery(".classuseopportunity").show();
						} else {
							console.log("Hide opportunities fields "+jQuery("#usage_opportunity").prop("checked"));
							jQuery(".classuseopportunity").hide();
						}
					});
				});';
			print '</script>';
			print '<br>';
		}
		if (empty($conf->global->PROJECT_HIDE_TASKS)) {
			print '<input type="checkbox" id="usage_task" name="usage_task"'.(GETPOSTISSET('usage_task') ? (GETPOST('usage_task', 'alpha') != '' ? ' checked="checked"' : '') : ' checked="checked"').'"> ';
			$htmltext = $langs->trans("ProjectFollowTasks");
			print '<label for="usage_task">'.$form->textwithpicto($langs->trans("ProjectFollowTasks"), $htmltext).'</label>';
			print '<br>';
		}
		if (empty($conf->global->PROJECT_HIDE_TASKS) && !empty($conf->global->PROJECT_BILL_TIME_SPENT)) {
			print '<input type="checkbox" id="usage_bill_time" name="usage_bill_time"'.(GETPOST('usage_bill_time', 'alpha') != '' ? ' checked="checked"' : '').'"> ';
			$htmltext = $langs->trans("ProjectBillTimeDescription");
			print '<label for="usage_bill_time">'.$form->textwithpicto($langs->trans("BillTime"), $htmltext).'</label>';
			print '<br>';
		}
		if (!empty($conf->eventorganization->enabled)) {
			print '<input type="checkbox" id="usage_organize_event" name="usage_organize_event"'.(GETPOST('usage_organize_event', 'alpha')!=''?' checked="checked"':'').'"> ';
			$htmltext = $langs->trans("EventOrganizationDescriptionLong");
			print '<label for="usage_organize_event">'.$form->textwithpicto($langs->trans("ManageOrganizeEvent"), $htmltext).'</label>';
		}
		print '</td>';
		print '</tr>';
	}

	// Thirdparty
	if ($conf->societe->enabled) {
		print '<tr><td>';
		print (empty($conf->global->PROJECT_THIRDPARTY_REQUIRED) ? '' : '<span class="fieldrequired">');
		print $langs->trans("ThirdParty");
		print (empty($conf->global->PROJECT_THIRDPARTY_REQUIRED) ? '' : '</span>');
		print '</td><td class="maxwidthonsmartphone">';
		$filteronlist = '';
		if (!empty($conf->global->PROJECT_FILTER_FOR_THIRDPARTY_LIST)) {
			$filteronlist = $conf->global->PROJECT_FILTER_FOR_THIRDPARTY_LIST;
		}
		$text = img_picto('', 'company').$form->select_company(GETPOST('socid', 'int'), 'socid', $filteronlist, 'SelectThirdParty', 1, 0, array(), 0, 'minwidth300 widthcentpercentminusxx');
		if (empty($conf->global->PROJECT_CAN_ALWAYS_LINK_TO_ALL_SUPPLIERS) && empty($conf->dol_use_jmobile)) {
			$texthelp = $langs->trans("IfNeedToUseOtherObjectKeepEmpty");
			print $form->textwithtooltip($text.' '.img_help(), $texthelp, 1);
		} else {
			print $text;
		}
		if (!GETPOSTISSET('backtopage')) {
			print ' <a href="'.DOL_URL_ROOT.'/societe/card.php?action=create&backtopage='.urlencode($_SERVER["PHP_SELF"].'?action=create').'"><span class="fa fa-plus-circle valignmiddle paddingleft" title="'.$langs->trans("AddThirdParty").'"></span></a>';
		}
		print '</td></tr>';
	}

	// Status
	if ($status != '') {
		print '<tr><td>'.$langs->trans("Status").'</td><td>';
		print '<input type="hidden" name="status" value="'.$status.'">';
		print $object->LibStatut($status, 4);
		print '</td></tr>';
	}

	// Visibility
	print '<tr><td>'.$langs->trans("Visibility").'</td><td class="maxwidthonsmartphone">';
	$array = array();
	if (empty($conf->global->PROJECT_DISABLE_PRIVATE_PROJECT)) {
		$array[0] = $langs->trans("PrivateProject");
	}
	if (empty($conf->global->PROJECT_DISABLE_PUBLIC_PROJECT)) {
		$array[1] = $langs->trans("SharedProject");
	}

	if (count($array) > 0) {
		print $form->selectarray('public', $array, GETPOSTISSET('public') ? GETPOST('public') : $object->public, 0, 0, 0, '', 0, 0, 0, '', '', 1);
	} else {
		print '<input type="hidden" name="public" id="public" value="'.(GETPOSTISSET('public') ? GETPOST('public') : $object->public).'">';

		if ( (GETPOSTISSET('public') ? GETPOST('public') : $object->public)==0) {
			print $langs->trans("PrivateProject");
		} else {
			print $langs->trans("SharedProject");
		}
	}
	print '</td></tr>';

	// Date start
	print '<tr><td>'.$langs->trans("DateStart").'</td><td>';
	print $form->selectDate(($date_start ? $date_start : ''), 'projectstart', 0, 0, 0, '', 1, 0);
	print '</td></tr>';

	// Date end
	print '<tr><td>'.$langs->trans("DateEnd").'</td><td>';
	print $form->selectDate(($date_end ? $date_end : -1), 'projectend', 0, 0, 0, '', 1, 0);
	print '</td></tr>';

	if (!empty($conf->global->PROJECT_USE_OPPORTUNITIES)) {
		// Opportunity status
		print '<tr class="classuseopportunity"><td>'.$langs->trans("OpportunityStatus").'</td>';
		print '<td class="maxwidthonsmartphone">';
		print $formproject->selectOpportunityStatus('opp_status', GETPOST('opp_status') ?GETPOST('opp_status') : $object->opp_status, 1, 0, 0, 0, '', 0, 1);
		print '</tr>';

		// Opportunity probability
		print '<tr class="classuseopportunity"><td>'.$langs->trans("OpportunityProbability").'</td>';
		print '<td><input size="5" type="text" id="opp_percent" name="opp_percent" value="'.dol_escape_htmltag(GETPOSTISSET('opp_percent') ? GETPOST('opp_percent') : '').'"><span class="hideonsmartphone"> %</span>';
		print '<input type="hidden" name="opp_percent_not_set" id="opp_percent_not_set" value="'.dol_escape_htmltag(GETPOSTISSET('opp_percent') ? '0' : '1').'">';
		print '</td>';
		print '</tr>';

		// Opportunity amount
		print '<tr class="classuseopportunity"><td>'.$langs->trans("OpportunityAmount").'</td>';
		print '<td><input size="5" type="text" name="opp_amount" value="'.dol_escape_htmltag(GETPOSTISSET('opp_amount') ? GETPOST('opp_amount') : '').'"></td>';
		print '</tr>';
	}

	// Budget
	print '<tr><td>'.$langs->trans("Budget").'</td>';
	print '<td><input size="5" type="text" name="budget_amount" value="'.dol_escape_htmltag(GETPOSTISSET('budget_amount') ? GETPOST('budget_amount') : '').'"></td>';
	print '</tr>';

	// Description
	print '<tr><td class="tdtop">'.$langs->trans("Description").'</td>';
	print '<td>';
	$doleditor = new DolEditor('description', GETPOST("description", 'restricthtml'), '', 90, 'dolibarr_notes', '', false, true, $conf->global->FCKEDITOR_ENABLE_SOCIETE, ROWS_3, '90%');
	$doleditor->Create();
	print '</td></tr>';

	if ($conf->categorie->enabled) {
		// Categories
		print '<tr><td>'.$langs->trans("Categories").'</td><td colspan="3">';
		$cate_arbo = $form->select_all_categories(Categorie::TYPE_PROJECT, '', 'parent', 64, 0, 1);
		$arrayselected = GETPOST('categories', 'array');
		print img_picto('', 'category').$form->multiselectarray('categories', $cate_arbo, $arrayselected, '', 0, 'quatrevingtpercent widthcentpercentminusx', 0, 0);
		print "</td></tr>";
	}

	// Other options
	$parameters = array();
	$reshook = $hookmanager->executeHooks('formObjectOptions', $parameters, $object, $action); // Note that $action and $object may have been modified by hook
	print $hookmanager->resPrint;
	if (empty($reshook)) {
		print $object->showOptionals($extrafields, 'create');
	}

	print '</table>';

	print dol_get_fiche_end();

	print '<div class="center">';
	print '<input type="submit" class="button" value="'.$langs->trans("CreateDraft").'">';
	if (!empty($backtopage)) {
		print ' &nbsp; &nbsp; ';
		print '<input type="submit" class="button button-cancel" name="cancel" value="'.$langs->trans("Cancel").'">';
	} else {
		print ' &nbsp; &nbsp; ';
		print '<input type="button" class="button button-cancel" value="'.$langs->trans("Cancel").'" onClick="javascript:history.go(-1)">';
	}
	print '</div>';

	print '</form>';

	// Change probability from status
	print '<script type="text/javascript" language="javascript">
        jQuery(document).ready(function() {
        	function change_percent()
        	{
                var element = jQuery("#opp_status option:selected");
                var defaultpercent = element.attr("defaultpercent");
                /*if (jQuery("#opp_percent_not_set").val() == "") */
                jQuery("#opp_percent").val(defaultpercent);
        	}
        	/*init_myfunc();*/
        	jQuery("#opp_status").change(function() {
        		change_percent();
        	});

        	jQuery("#usage_task").change(function() {
        		console.log("We click on usage task "+jQuery("#usage_task").is(":checked"));
                if (! jQuery("#usage_task").is(":checked")) {
                    jQuery("#usage_bill_time").prop("checked", false);
                }
        	});

        	jQuery("#usage_bill_time").change(function() {
        		console.log("We click on usage to bill time");
                if (jQuery("#usage_bill_time").is(":checked")) {
                    jQuery("#usage_task").prop("checked", true);
                }
        	});
        });
        </script>';
} elseif ($object->id > 0) {
	/*
	 * Show or edit
	 */

	$res = $object->fetch_optionals();

	// To verify role of users
	$userAccess = $object->restrictedProjectArea($user, 'read');
	$userWrite  = $object->restrictedProjectArea($user, 'write');
	$userDelete = $object->restrictedProjectArea($user, 'delete');
	//print "userAccess=".$userAccess." userWrite=".$userWrite." userDelete=".$userDelete;


	// Confirmation validation
	if ($action == 'validate') {
		print $form->formconfirm($_SERVER["PHP_SELF"].'?id='.$object->id, $langs->trans('ValidateProject'), $langs->trans('ConfirmValidateProject'), 'confirm_validate', '', 0, 1);
	}
	// Confirmation close
	if ($action == 'close') {
		print $form->formconfirm($_SERVER["PHP_SELF"]."?id=".$object->id, $langs->trans("CloseAProject"), $langs->trans("ConfirmCloseAProject"), "confirm_close", '', '', 1);
	}
	// Confirmation reopen
	if ($action == 'reopen') {
		print $form->formconfirm($_SERVER["PHP_SELF"]."?id=".$object->id, $langs->trans("ReOpenAProject"), $langs->trans("ConfirmReOpenAProject"), "confirm_reopen", '', '', 1);
	}
	// Confirmation delete
	if ($action == 'delete') {
		$text = $langs->trans("ConfirmDeleteAProject");
		$task = new Task($db);
		$taskarray = $task->getTasksArray(0, 0, $object->id, 0, 0);
		$nboftask = count($taskarray);
		if ($nboftask) {
			$text .= '<br>'.img_warning().' '.$langs->trans("ThisWillAlsoRemoveTasks", $nboftask);
		}
		print $form->formconfirm($_SERVER["PHP_SELF"]."?id=".$object->id, $langs->trans("DeleteAProject"), $text, "confirm_delete", '', '', 1);
	}

	// Clone confirmation
	if ($action == 'clone') {
		$formquestion = array(
			'text' => $langs->trans("ConfirmClone"),
			array('type' => 'other', 'name' => 'socid', 'label' => $langs->trans("SelectThirdParty"), 'value' => $form->select_company(GETPOST('socid', 'int') > 0 ?GETPOST('socid', 'int') : $object->socid, 'socid', '', "None", 0, 0, null, 0, 'minwidth200')),
			array('type' => 'checkbox', 'name' => 'clone_contacts', 'label' => $langs->trans("CloneContacts"), 'value' => true),
			array('type' => 'checkbox', 'name' => 'clone_tasks', 'label' => $langs->trans("CloneTasks"), 'value' => true),
			array('type' => 'checkbox', 'name' => 'move_date', 'label' => $langs->trans("CloneMoveDate"), 'value' => true),
			array('type' => 'checkbox', 'name' => 'clone_notes', 'label' => $langs->trans("CloneNotes"), 'value' => true),
			array('type' => 'checkbox', 'name' => 'clone_project_files', 'label' => $langs->trans("CloneProjectFiles"), 'value' => false),
			array('type' => 'checkbox', 'name' => 'clone_task_files', 'label' => $langs->trans("CloneTaskFiles"), 'value' => false)
		);

		print $form->formconfirm($_SERVER["PHP_SELF"]."?id=".$object->id, $langs->trans("ToClone"), $langs->trans("ConfirmCloneProject"), "confirm_clone", $formquestion, '', 1, 300, 590);
	}


	print '<form action="'.$_SERVER["PHP_SELF"].'" method="POST">';
	print '<input type="hidden" name="token" value="'.newToken().'">';
	print '<input type="hidden" name="action" value="update">';
	print '<input type="hidden" name="id" value="'.$object->id.'">';
	print '<input type="hidden" name="comefromclone" value="'.$comefromclone.'">';

	$head = project_prepare_head($object);

	if ($action == 'edit' && $userWrite > 0) {
		print dol_get_fiche_head($head, 'project', $langs->trans("Project"), 0, ($object->public ? 'projectpub' : 'project'));

		print '<table class="border centpercent">';

		// Ref
		$suggestedref = $object->ref;
		print '<tr><td class="titlefield fieldrequired">'.$langs->trans("Ref").'</td>';
		print '<td><input size="12" name="ref" value="'.$suggestedref.'">';
		print ' '.$form->textwithpicto('', $langs->trans("YouCanCompleteRef", $suggestedref));
		print '</td></tr>';

		// Label
		print '<tr><td class="fieldrequired">'.$langs->trans("ProjectLabel").'</td>';
		print '<td><input class="quatrevingtpercent" name="title" value="'.dol_escape_htmltag($object->title).'"></td></tr>';

		// Status
		print '<tr><td class="fieldrequired">'.$langs->trans("Status").'</td><td>';
		print '<select class="flat" name="status">';
		foreach ($object->statuts_short as $key => $val) {
			print '<option value="'.$key.'"'.((GETPOSTISSET('status') ?GETPOST('status') : $object->statut) == $key ? ' selected="selected"' : '').'>'.$langs->trans($val).'</option>';
		}
		print '</select>';
		print '</td></tr>';

		// Usage
		if (!empty($conf->global->PROJECT_USE_OPPORTUNITIES) || empty($conf->global->PROJECT_HIDE_TASKS) || !empty($conf->eventorganization->enabled)) {
			print '<tr><td class="tdtop">';
			print $langs->trans("Usage");
			print '</td>';
			print '<td>';
			if (!empty($conf->global->PROJECT_USE_OPPORTUNITIES)) {
				print '<input type="checkbox" id="usage_opportunity" name="usage_opportunity"'.(GETPOSTISSET('usage_opportunity') ? (GETPOST('usage_opportunity', 'alpha') != '' ? ' checked="checked"' : '') : ($object->usage_opportunity ? ' checked="checked"' : '')).'"> ';
				$htmltext = $langs->trans("ProjectFollowOpportunity");
				print '<label for="usage_opportunity">'.$form->textwithpicto($langs->trans("ProjectFollowOpportunity"), $htmltext).'</label>';
				print '<script>';
				print '$( document ).ready(function() {
				jQuery("#usage_opportunity").change(function() {
						if (jQuery("#usage_opportunity").prop("checked")) {
							console.log("Show opportunities fields");
							jQuery(".classuseopportunity").show();
						} else {
							console.log("Hide opportunities fields "+jQuery("#usage_opportunity").prop("checked"));
							jQuery(".classuseopportunity").hide();
						}
					});
				});';
				print '</script>';
				print '<br>';
			}
			if (empty($conf->global->PROJECT_HIDE_TASKS)) {
				print '<input type="checkbox" id="usage_task" name="usage_task"' . (GETPOSTISSET('usage_task') ? (GETPOST('usage_task', 'alpha') != '' ? ' checked="checked"' : '') : ($object->usage_task ? ' checked="checked"' : '')) . '"> ';
				$htmltext = $langs->trans("ProjectFollowTasks");
				print '<label for="usage_task">'.$form->textwithpicto($langs->trans("ProjectFollowTasks"), $htmltext).'</label>';
				print '<br>';
			}
			if (empty($conf->global->PROJECT_HIDE_TASKS) && !empty($conf->global->PROJECT_BILL_TIME_SPENT)) {
				print '<input type="checkbox" id="usage_bill_time" name="usage_bill_time"' . (GETPOSTISSET('usage_bill_time') ? (GETPOST('usage_bill_time', 'alpha') != '' ? ' checked="checked"' : '') : ($object->usage_bill_time ? ' checked="checked"' : '')) . '"> ';
				$htmltext = $langs->trans("ProjectBillTimeDescription");
				print '<label for="usage_bill_time">'.$form->textwithpicto($langs->trans("BillTime"), $htmltext).'</label>';
				print '<br>';
			}
			if (!empty($conf->eventorganization->enabled)) {
				print '<input type="checkbox" id="usage_organize_event" name="usage_organize_event"'. (GETPOSTISSET('usage_organize_event') ? (GETPOST('usage_organize_event', 'alpha') != '' ? ' checked="checked"' : '') : ($object->usage_organize_event ? ' checked="checked"' : '')) . '"> ';
				$htmltext = $langs->trans("EventOrganizationDescriptionLong");
				print '<label for="usage_organize_event">'.$form->textwithpicto($langs->trans("ManageOrganizeEvent"), $htmltext).'</label>';
			}
			print '</td></tr>';
		}
		print '</td></tr>';

		// Thirdparty
		if ($conf->societe->enabled) {
			print '<tr><td>';
			print (empty($conf->global->PROJECT_THIRDPARTY_REQUIRED) ? '' : '<span class="fieldrequired">');
			print $langs->trans("ThirdParty");
			print (empty($conf->global->PROJECT_THIRDPARTY_REQUIRED) ? '' : '</span>');
			print '</td><td>';
			$filteronlist = '';
			if (!empty($conf->global->PROJECT_FILTER_FOR_THIRDPARTY_LIST)) {
				$filteronlist = $conf->global->PROJECT_FILTER_FOR_THIRDPARTY_LIST;
			}
			$text = $form->select_company($object->thirdparty->id, 'socid', $filteronlist, 'None', 1, 0, array(), 0, 'minwidth300');
			if (empty($conf->global->PROJECT_CAN_ALWAYS_LINK_TO_ALL_SUPPLIERS) && empty($conf->dol_use_jmobile)) {
				$texthelp = $langs->trans("IfNeedToUseOtherObjectKeepEmpty");
				print $form->textwithtooltip($text.' '.img_help(), $texthelp, 1, 0, '', '', 2);
			} else {
				print $text;
			}
			print '</td></tr>';
		}

		// Visibility
		print '<tr><td>'.$langs->trans("Visibility").'</td><td>';
		$array = array();
		if (empty($conf->global->PROJECT_DISABLE_PRIVATE_PROJECT)) {
			$array[0] = $langs->trans("PrivateProject");
		}
		if (empty($conf->global->PROJECT_DISABLE_PUBLIC_PROJECT)) {
			$array[1] = $langs->trans("SharedProject");
		}

		if (count($array) > 0) {
			print $form->selectarray('public', $array, $object->public, 0, 0, 0, '', 0, 0, 0, '', '', 1);
		} else {
			print '<input type="hidden" id="public" name="public" value="'.$object->public.'">';

			if ($object->public == 0) {
				print $langs->trans("PrivateProject");
			} else {
				print $langs->trans("SharedProject");
			}
		}
		print '</td></tr>';

		if (!empty($conf->global->PROJECT_USE_OPPORTUNITIES)) {
			$classfortr = ($object->usage_opportunity ? '' : ' hideobject');
			// Opportunity status
			print '<tr class="classuseopportunity'.$classfortr.'"><td>'.$langs->trans("OpportunityStatus").'</td>';
			print '<td>';
			print $formproject->selectOpportunityStatus('opp_status', $object->opp_status, 1, 0, 0, 0, 'inline-block valignmiddle', 0, 1);
			print '<div id="divtocloseproject" class="inline-block valign" style="display: none;"> &nbsp; &nbsp; ';
			print '<input type="checkbox" id="inputcloseproject" name="closeproject" />';
			print '<label for="inputcloseproject">'.$langs->trans("AlsoCloseAProject").'</label>';
			print '</div>';
			print '</td>';
			print '</tr>';

			// Opportunity probability
			print '<tr class="classuseopportunity'.$classfortr.'"><td>'.$langs->trans("OpportunityProbability").'</td>';
			print '<td><input size="5" type="text" id="opp_percent" name="opp_percent" value="'.(GETPOSTISSET('opp_percent') ? GETPOST('opp_percent') : (strcmp($object->opp_percent, '') ?vatrate($object->opp_percent) : '')).'"> %';
			print '<span id="oldopppercent"></span>';
			print '</td>';
			print '</tr>';

			// Opportunity amount
			print '<tr class="classuseopportunity'.$classfortr.'"><td>'.$langs->trans("OpportunityAmount").'</td>';
			print '<td><input size="5" type="text" name="opp_amount" value="'.(GETPOSTISSET('opp_amount') ? GETPOST('opp_amount') : (strcmp($object->opp_amount, '') ? price2num($object->opp_amount) : '')).'"></td>';
			print '</tr>';
		}

		// Date start
		print '<tr><td>'.$langs->trans("DateStart").'</td><td>';
		print $form->selectDate($object->date_start ? $object->date_start : -1, 'projectstart', 0, 0, 0, '', 1, 0);
		print ' &nbsp; &nbsp; <input type="checkbox" class="valignmiddle" id="reportdate" name="reportdate" value="yes" ';
		if ($comefromclone) {
			print ' checked ';
		}
		print '/><label for="reportdate">'.$langs->trans("ProjectReportDate").'</label>';
		print '</td></tr>';

		// Date end
		print '<tr><td>'.$langs->trans("DateEnd").'</td><td>';
		print $form->selectDate($object->date_end ? $object->date_end : -1, 'projectend', 0, 0, 0, '', 1, 0);
		print '</td></tr>';

		// Budget
		print '<tr><td>'.$langs->trans("Budget").'</td>';
		print '<td><input size="5" type="text" name="budget_amount" value="'.(GETPOSTISSET('budget_amount') ? GETPOST('budget_amount') : (strcmp($object->budget_amount, '') ? price2num($object->budget_amount) : '')).'"></td>';
		print '</tr>';

		// Description
		print '<tr><td class="tdtop">'.$langs->trans("Description").'</td>';
		print '<td>';
		$doleditor = new DolEditor('description', $object->description, '', 90, 'dolibarr_notes', '', false, true, $conf->global->FCKEDITOR_ENABLE_SOCIETE, ROWS_3, '90%');
		$doleditor->Create();
		print '</td></tr>';

		// Tags-Categories
		if ($conf->categorie->enabled) {
			print '<tr><td>'.$langs->trans("Categories").'</td><td>';
			$cate_arbo = $form->select_all_categories(Categorie::TYPE_PROJECT, '', 'parent', 64, 0, 1);
			$c = new Categorie($db);
			$cats = $c->containing($object->id, Categorie::TYPE_PROJECT);
			foreach ($cats as $cat) {
				$arrayselected[] = $cat->id;
			}
			print img_picto('', 'category').$form->multiselectarray('categories', $cate_arbo, $arrayselected, 0, 0, 'quatrevingtpercent widthcentpercentminusx', 0, '0');
			print "</td></tr>";
		}

		// Other options
		$parameters = array();
		$reshook = $hookmanager->executeHooks('formObjectOptions', $parameters, $object, $action); // Note that $action and $object may have been modified by hook
		print $hookmanager->resPrint;
		if (empty($reshook)) {
			print $object->showOptionals($extrafields, 'edit');
		}

		print '</table>';
	} else {
		print dol_get_fiche_head($head, 'project', $langs->trans("Project"), -1, ($object->public ? 'projectpub' : 'project'));

		// Project card

		$linkback = '<a href="'.DOL_URL_ROOT.'/projet/list.php?restore_lastsearch_values=1">'.$langs->trans("BackToList").'</a>';

		$morehtmlref = '<div class="refidno">';
		// Title
		$morehtmlref .= dol_escape_htmltag($object->title);
		// Thirdparty
		$morehtmlref .= '<br>'.$langs->trans('ThirdParty').' : ';
		if ($object->thirdparty->id > 0) {
			$morehtmlref .= $object->thirdparty->getNomUrl(1, 'project');
		}
		$morehtmlref .= '</div>';

		// Define a complementary filter for search of next/prev ref.
		if (!$user->rights->projet->all->lire) {
			$objectsListId = $object->getProjectsAuthorizedForUser($user, 0, 0);
			$object->next_prev_filter = " rowid IN (".$db->sanitize(count($objectsListId) ? join(',', array_keys($objectsListId)) : '0').")";
		}

		dol_banner_tab($object, 'ref', $linkback, 1, 'ref', 'ref', $morehtmlref);

		print '<div class="fichecenter">';
		print '<div class="fichehalfleft">';
		print '<div class="underbanner clearboth"></div>';

		print '<table class="border tableforfield" width="100%">';

		// Usage
		if (!empty($conf->global->PROJECT_USE_OPPORTUNITIES) || empty($conf->global->PROJECT_HIDE_TASKS) || !empty($conf->eventorganization->enabled)) {
			print '<tr><td class="tdtop">';
			print $langs->trans("Usage");
			print '</td>';
			print '<td>';
			if (!empty($conf->global->PROJECT_USE_OPPORTUNITIES)) {
				print '<input type="checkbox" disabled name="usage_opportunity"'.(GETPOSTISSET('usage_opportunity') ? (GETPOST('usage_opportunity', 'alpha') != '' ? ' checked="checked"' : '') : ($object->usage_opportunity ? ' checked="checked"' : '')).'"> ';
				$htmltext = $langs->trans("ProjectFollowOpportunity");
				print $form->textwithpicto($langs->trans("ProjectFollowOpportunity"), $htmltext);
				print '<br>';
			}
			if (empty($conf->global->PROJECT_HIDE_TASKS)) {
				print '<input type="checkbox" disabled name="usage_task"'.(GETPOSTISSET('usage_task') ? (GETPOST('usage_task', 'alpha') != '' ? ' checked="checked"' : '') : ($object->usage_task ? ' checked="checked"' : '')).'"> ';
				$htmltext = $langs->trans("ProjectFollowTasks");
				print $form->textwithpicto($langs->trans("ProjectFollowTasks"), $htmltext);
				print '<br>';
			}
			if (empty($conf->global->PROJECT_HIDE_TASKS) && !empty($conf->global->PROJECT_BILL_TIME_SPENT)) {
				print '<input type="checkbox" disabled name="usage_bill_time"'.(GETPOSTISSET('usage_bill_time') ? (GETPOST('usage_bill_time', 'alpha') != '' ? ' checked="checked"' : '') : ($object->usage_bill_time ? ' checked="checked"' : '')).'"> ';
				$htmltext = $langs->trans("ProjectBillTimeDescription");
				print $form->textwithpicto($langs->trans("BillTime"), $htmltext);
				print '<br>';
			}

			if (!empty($conf->eventorganization->enabled)) {
				print '<input type="checkbox" disabled name="usage_organize_event"'.(GETPOSTISSET('usage_organize_event') ? (GETPOST('usage_organize_event', 'alpha') != '' ? ' checked="checked"' : '') : ($object->usage_organize_event ? ' checked="checked"' : '')).'"> ';
				$htmltext = $langs->trans("EventOrganizationDescriptionLong");
				print $form->textwithpicto($langs->trans("ManageOrganizeEvent"), $htmltext);
			}
			print '</td></tr>';
		}

		// Visibility
		print '<tr><td class="titlefield">'.$langs->trans("Visibility").'</td><td>';
		if ($object->public) {
			print $langs->trans('SharedProject');
		} else {
			print $langs->trans('PrivateProject');
		}
		print '</td></tr>';

		if (!empty($conf->global->PROJECT_USE_OPPORTUNITIES) && !empty($object->usage_opportunity)) {
			// Opportunity status
			print '<tr><td>'.$langs->trans("OpportunityStatus").'</td><td>';
			$code = dol_getIdFromCode($db, $object->opp_status, 'c_lead_status', 'rowid', 'code');
			if ($code) {
				print $langs->trans("OppStatus".$code);
			}
			print '</td></tr>';

			// Opportunity percent
			print '<tr><td>'.$langs->trans("OpportunityProbability").'</td><td>';
			if (strcmp($object->opp_percent, '')) {
				print price($object->opp_percent, 0, $langs, 1, 0).' %';
			}
			print '</td></tr>';

			// Opportunity Amount
			print '<tr><td>'.$langs->trans("OpportunityAmount").'</td><td>';
			/*if ($object->opp_status)
			{
			   print price($obj->opp_amount, 1, $langs, 1, 0, -1, $conf->currency);
			}*/
			if (strcmp($object->opp_amount, '')) {
				print price($object->opp_amount, 0, $langs, 1, 0, -1, $conf->currency);
			}
			print '</td></tr>';

			// Opportunity Weighted Amount
			print '<tr><td>'.$langs->trans('OpportunityWeightedAmount').'</td><td>';
			if (strcmp($object->opp_amount, '') && strcmp($object->opp_percent, '')) {
				print price($object->opp_amount * $object->opp_percent / 100, 0, $langs, 1, 0, -1, $conf->currency);
			}
			print '</td></tr>';
		}

		// Date start - end
		print '<tr><td>'.$langs->trans("DateStart").' - '.$langs->trans("DateEnd").'</td><td>';
		$start = dol_print_date($object->date_start, 'day');
		print ($start ? $start : '?');
		$end = dol_print_date($object->date_end, 'day');
		print ' - ';
		print ($end ? $end : '?');
		if ($object->hasDelay()) {
			print img_warning("Late");
		}
		print '</td></tr>';

		// Budget
		print '<tr><td>'.$langs->trans("Budget").'</td><td>';
		if (strcmp($object->budget_amount, '')) {
			print price($object->budget_amount, 0, $langs, 1, 0, 0, $conf->currency);
		}
		print '</td></tr>';

		// Other attributes
		$cols = 2;
		include DOL_DOCUMENT_ROOT.'/core/tpl/extrafields_view.tpl.php';

		print '</table>';

		print '</div>';
		print '<div class="fichehalfright">';
		print '<div class="ficheaddleft">';
		print '<div class="underbanner clearboth"></div>';

		print '<table class="border tableforfield" width="100%">';

		// Description
		print '<td class="titlefield tdtop">'.$langs->trans("Description").'</td><td>';
		print dol_htmlentitiesbr($object->description);
		print '</td></tr>';

		// Categories
		if ($conf->categorie->enabled) {
			print '<tr><td class="valignmiddle">'.$langs->trans("Categories").'</td><td>';
			print $form->showCategories($object->id, Categorie::TYPE_PROJECT, 1);
			print "</td></tr>";
		}

		print '</table>';

		print '</div>';
		print '</div>';
		print '</div>';

		print '<div class="clearboth"></div>';
	}

	print dol_get_fiche_end();

	if ($action == 'edit' && $userWrite > 0) {
		print '<div class="center">';
		print '<input name="update" class="button" type="submit" value="'.$langs->trans("Save").'">&nbsp; &nbsp; &nbsp;';
		print '<input type="submit" class="button button-cancel" name="cancel" value="'.$langs->trans("Cancel").'">';
		print '</div>';
	}

	print '</form>';

	// Change probability from status
	if (!empty($conf->use_javascript_ajax) && !empty($conf->global->PROJECT_USE_OPPORTUNITIES)) {
		// Default value to close or not when we set opp to 'WON'.
		$defaultcheckedwhenoppclose = 1;
		if (empty($conf->global->PROJECT_HIDE_TASKS)) {
			$defaultcheckedwhenoppclose = 0;
		}

		print '<!-- Javascript to manage opportunity status change -->';
		print '<script type="text/javascript" language="javascript">
            jQuery(document).ready(function() {
            	function change_percent()
            	{
                    var element = jQuery("#opp_status option:selected");
                    var defaultpercent = element.attr("defaultpercent");
                    var defaultcloseproject = '.$defaultcheckedwhenoppclose.';
                    var elemcode = element.attr("elemcode");
                    var oldpercent = \''.dol_escape_js($object->opp_percent).'\';

                    console.log("We select "+elemcode);

                    /* Define if checkbox to close is checked or not */
                    var closeproject = 0;
                    if (elemcode == \'LOST\') closeproject = 1;
                    if (elemcode == \'WON\') closeproject = defaultcloseproject;
                    if (closeproject) jQuery("#inputcloseproject").prop("checked", true);
                    else jQuery("#inputcloseproject").prop("checked", false);

                    /* Make the close project checkbox visible or not */
                    console.log("closeproject="+closeproject);
                    if (elemcode == \'WON\' || elemcode == \'LOST\')
                    {
                        jQuery("#divtocloseproject").show();
                    }
                    else
                    {
                        jQuery("#divtocloseproject").hide();
                    }

                    /* Change percent with default percent (defaultpercent) if new status (defaultpercent) is higher than current (jQuery("#opp_percent").val()) */
                    console.log("oldpercent="+oldpercent);
                    if (oldpercent != \'\' && (parseFloat(defaultpercent) < parseFloat(oldpercent)))
                    {
                        if (jQuery("#opp_percent").val() != \'\' && oldpercent != \'\') jQuery("#oldopppercent").text(\' - '.dol_escape_js($langs->transnoentities("PreviousValue")).': \'+oldpercent+\' %\');
                        if (parseFloat(oldpercent) != 100) { jQuery("#opp_percent").val(oldpercent); }
                        else { jQuery("#opp_percent").val(defaultpercent); }
                    }
                    else
                    {
                    	if ((parseFloat(jQuery("#opp_percent").val()) < parseFloat(defaultpercent)));
                    	{
                        	if (jQuery("#opp_percent").val() != \'\' && oldpercent != \'\') jQuery("#oldopppercent").text(\' - '.dol_escape_js($langs->transnoentities("PreviousValue")).': \'+oldpercent+\' %\');
                        	jQuery("#opp_percent").val(defaultpercent);
                    	}
                    }
            	}

            	jQuery("#opp_status").change(function() {
            		change_percent();
            	});
        });
        </script>';
	}

	/*
	 * Actions Buttons
	 */
	print '<div class="tabsAction">';
	$parameters = array();
	$reshook = $hookmanager->executeHooks('addMoreActionsButtons', $parameters, $object, $action); // Note that $action and $object may have been
																							  // modified by hook
	if (empty($reshook)) {
		if ($action != "edit" && $action != 'presend') {
			// Create event
			/*if ($conf->agenda->enabled && ! empty($conf->global->MAIN_ADD_EVENT_ON_ELEMENT_CARD)) 				// Add hidden condition because this is not a
				// "workflow" action so should appears somewhere else on
				// page.
			{
				print '<a class="butAction" href="'.DOL_URL_ROOT.'/comm/action/card.php?action=create&amp;origin=' . $object->element . '&amp;originid=' . $object->id . '&amp;socid=' . $object->socid . '&amp;projectid=' . $object->id . '">' . $langs->trans("AddAction") . '</a>';
			}*/

			// Send
			if (empty($user->socid)) {
				if ($object->statut != Project::STATUS_CLOSED) {
					print '<a class="butAction" href="card.php?id='.$object->id.'&amp;action=presend&mode=init#formmailbeforetitle">'.$langs->trans('SendMail').'</a>';
				}
			}

			// Modify
			if ($object->statut != Project::STATUS_CLOSED && $user->rights->projet->creer) {
				if ($userWrite > 0) {
					print '<a class="butAction" href="card.php?id='.$object->id.'&amp;action=edit">'.$langs->trans("Modify").'</a>';
				} else {
					print '<a class="butActionRefused classfortooltip" href="#" title="'.$langs->trans("NotOwnerOfProject").'">'.$langs->trans('Modify').'</a>';
				}
			}

			// Validate
			if ($object->statut == Project::STATUS_DRAFT && $user->rights->projet->creer) {
				if ($userWrite > 0) {
					print '<a class="butAction" href="card.php?id='.$object->id.'&action=validate">'.$langs->trans("Validate").'</a>';
				} else {
					print '<a class="butActionRefused classfortooltip" href="#" title="'.$langs->trans("NotOwnerOfProject").'">'.$langs->trans('Validate').'</a>';
				}
			}

			// Close
			if ($object->statut == Project::STATUS_VALIDATED && $user->rights->projet->creer) {
				if ($userWrite > 0) {
					print '<a class="butAction" href="card.php?id='.$object->id.'&amp;action=close">'.$langs->trans("Close").'</a>';
				} else {
					print '<a class="butActionRefused classfortooltip" href="#" title="'.$langs->trans("NotOwnerOfProject").'">'.$langs->trans('Close').'</a>';
				}
			}

			// Reopen
			if ($object->statut == Project::STATUS_CLOSED && $user->rights->projet->creer) {
				if ($userWrite > 0) {
					print '<a class="butAction" href="card.php?id='.$object->id.'&amp;action=reopen">'.$langs->trans("ReOpen").'</a>';
				} else {
					print '<a class="butActionRefused classfortooltip" href="#" title="'.$langs->trans("NotOwnerOfProject").'">'.$langs->trans('ReOpen').'</a>';
				}
			}

			// Add button to create objects from project
			if (!empty($conf->global->PROJECT_SHOW_CREATE_OBJECT_BUTTON)) {
				if (!empty($conf->propal->enabled) && $user->rights->propal->creer) {
					$langs->load("propal");
					print '<a class="butAction" href="'.DOL_URL_ROOT.'/comm/propal/card.php?action=create&projectid='.$object->id.'&socid='.$object->socid.'">'.$langs->trans("AddProp").'</a>';
				}
				if (!empty($conf->commande->enabled) && $user->rights->commande->creer) {
					$langs->load("orders");
					print '<a class="butAction" href="'.DOL_URL_ROOT.'/commande/card.php?action=create&projectid='.$object->id.'&socid='.$object->socid.'">'.$langs->trans("CreateOrder").'</a>';
				}
				if (!empty($conf->facture->enabled) && $user->rights->facture->creer) {
					$langs->load("bills");
					print '<a class="butAction" href="'.DOL_URL_ROOT.'/compta/facture/card.php?action=create&projectid='.$object->id.'&socid='.$object->socid.'">'.$langs->trans("CreateBill").'</a>';
				}
				if (!empty($conf->supplier_proposal->enabled) && $user->rights->supplier_proposal->creer) {
					$langs->load("supplier_proposal");
					print '<a class="butAction" href="'.DOL_URL_ROOT.'/supplier_proposal/card.php?action=create&projectid='.$object->id.'&socid='.$object->socid.'">'.$langs->trans("AddSupplierProposal").'</a>';
				}
				if (!empty($conf->supplier_order->enabled) && ($user->rights->fournisseur->commande->creer || $user->rights->supplier_order->creer)) {
					$langs->load("suppliers");
					print '<a class="butAction" href="'.DOL_URL_ROOT.'/fourn/commande/card.php?action=create&projectid='.$object->id.'&socid='.$object->socid.'">'.$langs->trans("AddSupplierOrder").'</a>';
				}
				if (!empty($conf->supplier_invoice->enabled) && ($user->rights->fournisseur->facture->creer || $user->rights->supplier_invoice->creer)) {
					$langs->load("suppliers");
					print '<a class="butAction" href="'.DOL_URL_ROOT.'/fourn/facture/card.php?action=create&projectid='.$object->id.'&socid='.$object->socid.'">'.$langs->trans("AddSupplierInvoice").'</a>';
				}
				if (!empty($conf->ficheinter->enabled) && $user->rights->ficheinter->creer) {
					$langs->load("interventions");
					print '<a class="butAction" href="'.DOL_URL_ROOT.'/fichinter/card.php?action=create&projectid='.$object->id.'&socid='.$object->socid.'">'.$langs->trans("AddIntervention").'</a>';
				}
				if (!empty($conf->contrat->enabled) && $user->rights->contrat->creer) {
					$langs->load("contracts");
					print '<a class="butAction" href="'.DOL_URL_ROOT.'/contrat/card.php?action=create&projectid='.$object->id.'&socid='.$object->socid.'">'.$langs->trans("AddContract").'</a>';
				}
				if (!empty($conf->expensereport->enabled) && $user->rights->expensereport->creer) {
					$langs->load("trips");
					print '<a class="butAction" href="'.DOL_URL_ROOT.'/expensereport/card.php?action=create&projectid='.$object->id.'&socid='.$object->socid.'">'.$langs->trans("AddTrip").'</a>';
				}
				if (!empty($conf->don->enabled) && $user->rights->don->creer) {
					$langs->load("donations");
					print '<a class="butAction" href="'.DOL_URL_ROOT.'/don/card.php?action=create&projectid='.$object->id.'&socid='.$object->socid.'">'.$langs->trans("AddDonation").'</a>';
				}
			}

			// Clone
			if ($user->rights->projet->creer) {
				if ($userWrite > 0) {
					print '<a class="butAction" href="card.php?id='.$object->id.'&action=clone">'.$langs->trans('ToClone').'</a>';
				} else {
					print '<a class="butActionRefused classfortooltip" href="#" title="'.$langs->trans("NotOwnerOfProject").'">'.$langs->trans('ToClone').'</a>';
				}
			}

			// Delete
			if ($user->rights->projet->supprimer || ($object->statut == Project::STATUS_DRAFT && $user->rights->projet->creer)) {
				if ($userDelete > 0 || ($object->statut == Project::STATUS_DRAFT && $user->rights->projet->creer)) {
					print '<a class="butActionDelete" href="card.php?id='.$object->id.'&amp;action=delete&amp;token='.newToken().'">'.$langs->trans("Delete").'</a>';
				} else {
					print '<a class="butActionRefused classfortooltip" href="#" title="'.$langs->trans("NotOwnerOfProject").'">'.$langs->trans('Delete').'</a>';
				}
			}
		}
	}

	print "</div>";

	if (GETPOST('modelselected')) {
		$action = 'presend';
	}

	if ($action != 'presend') {
		print '<div class="fichecenter"><div class="fichehalfleft">';
		print '<a name="builddoc"></a>'; // ancre

		/*
		 * Generated documents
		 */
		$filename = dol_sanitizeFileName($object->ref);
		$filedir = $conf->projet->dir_output."/".dol_sanitizeFileName($object->ref);
		$urlsource = $_SERVER["PHP_SELF"]."?id=".$object->id;
		$genallowed = ($user->rights->projet->lire && $userAccess > 0);
		$delallowed = ($user->rights->projet->creer && $userWrite > 0);

		print $formfile->showdocuments('project', $filename, $filedir, $urlsource, $genallowed, $delallowed, $object->model_pdf);

		print '</div><div class="fichehalfright"><div class="ficheaddleft">';

		$MAXEVENT = 10;

		$morehtmlright = '<a href="'.DOL_URL_ROOT.'/projet/info.php?id='.$object->id.'">';
		$morehtmlright .= $langs->trans("SeeAll");
		$morehtmlright .= '</a>';

		// List of actions on element
		include_once DOL_DOCUMENT_ROOT.'/core/class/html.formactions.class.php';
		$formactions = new FormActions($db);
		$somethingshown = $formactions->showactions($object, 'project', 0, 1, '', $MAXEVENT, '', $morehtmlright);

		print '</div></div></div>';
	}

	// Presend form
	$modelmail = 'project';
	$defaulttopic = 'SendProjectRef';
	$diroutput = $conf->projet->dir_output;
	$autocopy = 'MAIN_MAIL_AUTOCOPY_PROJECT_TO'; // used to know the automatic BCC to add
	$trackid = 'proj'.$object->id;

	include DOL_DOCUMENT_ROOT.'/core/tpl/card_presend.tpl.php';

	// Hook to add more things on page
	$parameters = array();
	$reshook = $hookmanager->executeHooks('mainCardTabAddMore', $parameters, $object, $action); // Note that $action and $object may have been modified by hook
} else {
	print $langs->trans("RecordNotFound");
}

// End of page
llxFooter();
$db->close();<|MERGE_RESOLUTION|>--- conflicted
+++ resolved
@@ -270,15 +270,10 @@
 			$object->usage_organize_event = (GETPOST('usage_organize_event', 'alpha') == 'on' ? 1 : 0);
 
 			// Fill array 'array_options' with data from add form
-<<<<<<< HEAD
-			$ret = $extrafields->setOptionalsFromPost(null, $object);
+			$ret = $extrafields->setOptionalsFromPost(null, $object, '@GETPOSTISSET');
 			if ($ret < 0) {
 				$error++;
 			}
-=======
-			$ret = $extrafields->setOptionalsFromPost(null, $object, '@GETPOSTISSET');
-			if ($ret < 0) $error++;
->>>>>>> e47e3b97
 		}
 
 		if (!empty($conf->global->PROJECT_USE_OPPORTUNITIES)) {
