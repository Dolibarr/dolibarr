<?php
<<<<<<< HEAD
/* Copyright (C) 2001-2005  Rodolphe Quiedeville    <rodolphe@quiedeville.org>
 * Copyright (C) 2004-2016  Laurent Destailleur     <eldy@users.sourceforge.net>
 * Copyright (C) 2005-2012  Regis Houssin           <regis.houssin@inodbox.com>
 * Copyright (C) 2023       Charlene Benke          <charlene@patas_monkey.com>
 * Copyright (C) 2023       Christian Foellmann     <christian@foellmann.de>
 * Copyright (C) 2024       MDW                     <mdeweerd@users.noreply.github.com>
 * Copyright (C) 2024       Frédéric France         <frederic.france@free.fr>
 * Copyright (C) 2024       Alexandre Spangaro      <alexandre@inovea-conseil.com>
=======
/* Copyright (C) 2001-2005 Rodolphe Quiedeville <rodolphe@quiedeville.org>
 * Copyright (C) 2004-2016 Laurent Destailleur  <eldy@users.sourceforge.net>
 * Copyright (C) 2005-2012 Regis Houssin        <regis.houssin@inodbox.com>
 * Copyright (C) 2023      Charlene Benke       <charlene@patas_monkey.com>
 * Copyright (C) 2023      Christian Foellmann  <christian@foellmann.de>
 * Copyright (C) 2024      MDW                  <mdeweerd@users.noreply.github.com>
 * Copyright (C) 2024      Frédéric France      <frederic.france@free.fr>
>>>>>>> f09ef5de
 *
 * This program is free software; you can redistribute it and/or modify
 * it under the terms of the GNU General Public License as published by
 * the Free Software Foundation; either version 3 of the License, or
 * (at your option) any later version.
 *
 * This program is distributed in the hope that it will be useful,
 * but WITHOUT ANY WARRANTY; without even the implied warranty of
 * MERCHANTABILITY or FITNESS FOR A PARTICULAR PURPOSE.  See the
 * GNU General Public License for more details.
 *
 * You should have received a copy of the GNU General Public License
 * along with this program. If not, see <https://www.gnu.org/licenses/>.
 */

/**
 *	\file       htdocs/projet/card.php
 *	\ingroup    projet
 *	\brief      Project card
 */

// Load Dolibarr environment
require '../main.inc.php';
require_once DOL_DOCUMENT_ROOT.'/projet/class/project.class.php';
require_once DOL_DOCUMENT_ROOT.'/projet/class/task.class.php';
require_once DOL_DOCUMENT_ROOT.'/core/lib/project.lib.php';
require_once DOL_DOCUMENT_ROOT.'/core/class/doleditor.class.php';
require_once DOL_DOCUMENT_ROOT.'/core/class/html.formprojet.class.php';
require_once DOL_DOCUMENT_ROOT.'/core/class/html.formfile.class.php';
require_once DOL_DOCUMENT_ROOT.'/core/modules/project/modules_project.php';
require_once DOL_DOCUMENT_ROOT.'/core/class/extrafields.class.php';
require_once DOL_DOCUMENT_ROOT.'/categories/class/categorie.class.php';

// Load translation files required by the page
$langsLoad = array('projects', 'companies');
if (isModEnabled('eventorganization')) {
	$langsLoad[] = 'eventorganization';
}

$langs->loadLangs($langsLoad);

$id = GETPOSTINT('id');
$ref = GETPOST('ref', 'alpha');
$action = GETPOST('action', 'aZ09');
$backtopage = GETPOST('backtopage', 'alpha');
$backtopageforcancel = GETPOST('backtopageforcancel', 'alpha');
$backtopagejsfields = GETPOST('backtopagejsfields', 'alpha');
$cancel = GETPOST('cancel', 'alpha');
$confirm = GETPOST('confirm', 'aZ09');

$dol_openinpopup = '';
if (!empty($backtopagejsfields)) {
	$tmpbacktopagejsfields = explode(':', $backtopagejsfields);
	$dol_openinpopup = preg_replace('/[^a-z0-9_]/i', '', $tmpbacktopagejsfields[0]);
}

$status = GETPOSTINT('status');
$opp_status = GETPOSTINT('opp_status');
$opp_percent = price2num(GETPOST('opp_percent', 'alphanohtml'));
$objcanvas = GETPOST("objcanvas", "alphanohtml");
$comefromclone = GETPOST("comefromclone", "alphanohtml");
$date_start = dol_mktime(0, 0, 0, GETPOSTINT('projectstartmonth'), GETPOSTINT('projectstartday'), GETPOSTINT('projectstartyear'));
$date_end = dol_mktime(0, 0, 0, GETPOSTINT('projectendmonth'), GETPOSTINT('projectendday'), GETPOSTINT('projectendyear'));
$date_start_event = dol_mktime(GETPOSTINT('date_start_eventhour'), GETPOSTINT('date_start_eventmin'), GETPOSTINT('date_start_eventsec'), GETPOSTINT('date_start_eventmonth'), GETPOSTINT('date_start_eventday'), GETPOSTINT('date_start_eventyear'), 'tzuserrel');
$date_end_event = dol_mktime(GETPOSTINT('date_end_eventhour'), GETPOSTINT('date_end_eventmin'), GETPOSTINT('date_end_eventsec'), GETPOSTINT('date_end_eventmonth'), GETPOSTINT('date_end_eventday'), GETPOSTINT('date_end_eventyear'), 'tzuserrel');
$location = GETPOST('location', 'alphanohtml');
$fk_project = GETPOSTINT('fk_project');


$mine = GETPOST('mode') == 'mine' ? 1 : 0;
//if (! $user->rights->projet->all->lire) $mine=1;	// Special for projects

// Initialize a technical object to manage hooks of page. Note that conf->hooks_modules contains an array of hook context
$hookmanager->initHooks(array('projectcard', 'globalcard'));

$object = new Project($db);
$extrafields = new ExtraFields($db);

// Load object
//include DOL_DOCUMENT_ROOT.'/core/actions_fetchobject.inc.php';  // Can't use generic include because when creating a project, ref is defined and we don't want error if fetch fails from ref.
if ($id > 0 || !empty($ref)) {
	$ret = $object->fetch($id, $ref); // If we create project, ref may be defined into POST but record does not yet exists into database
	if ($ret > 0) {
		$object->fetch_thirdparty();
		if (getDolGlobalString('PROJECT_ALLOW_COMMENT_ON_PROJECT') && method_exists($object, 'fetchComments') && empty($object->comments)) {
			$object->fetchComments();
		}
		$id = $object->id;
	}
}

// fetch optionals attributes and labels
$extrafields->fetch_name_optionals_label($object->table_element);

// Security check
$socid = GETPOSTINT('socid');
//if ($user->socid > 0) $socid = $user->socid;    // For external user, no check is done on company because readability is managed by public status of project and assignment.
restrictedArea($user, 'projet', $object->id, 'projet&project');

if ($id == '' && $ref == '' && ($action != "create" && $action != "add" && $action != "update" && !GETPOST("cancel"))) {
	accessforbidden();
}

$permissiontoadd = $user->hasRight('projet', 'creer');
$permissiontodelete = $user->hasRight('projet', 'supprimer');
$permissiondellink = $user->hasRight('projet', 'creer');	// Used by the include of actions_dellink.inc.php


/*
 * Actions
 */

$parameters = array('id' => $socid, 'objcanvas' => $objcanvas);
$reshook = $hookmanager->executeHooks('doActions', $parameters, $object, $action); // Note that $action and $object may have been modified by some hooks
if ($reshook < 0) {
	setEventMessages($hookmanager->error, $hookmanager->errors, 'errors');
}

if (empty($reshook)) {
	$backurlforlist = DOL_URL_ROOT.'/projet/list.php';

	// Cancel
	if ($cancel) {
		if (GETPOST("comefromclone") == 1) {
			$result = $object->delete($user);
			if ($result > 0) {
				header("Location: index.php");
				exit;
			} else {
				dol_syslog($object->error, LOG_DEBUG);
				setEventMessages($langs->trans("CantRemoveProject", $langs->transnoentitiesnoconv("ProjectOverview")), null, 'errors');
			}
		}
	}

	if (empty($backtopage) || ($cancel && empty($id))) {
		if (empty($backtopage) || ($cancel && strpos($backtopage, '__ID__'))) {
			if (empty($id) && (($action != 'add' && $action != 'create') || $cancel)) {
				$backtopage = $backurlforlist;
			} else {
				$backtopage = DOL_URL_ROOT.'/projet/card.php?id='.((!empty($id) && $id > 0) ? $id : '__ID__');
			}
		}
	}

	if ($cancel) {
		if (!empty($backtopageforcancel)) {
			header("Location: ".$backtopageforcancel);
			exit;
		} elseif (!empty($backtopage)) {
			header("Location: ".$backtopage);
			exit;
		}
		$action = '';
	}

	include DOL_DOCUMENT_ROOT.'/core/actions_dellink.inc.php';		// Must be 'include', not 'include_once'

	// Action setdraft object
	if ($action == 'confirm_setdraft' && $confirm == 'yes' && $permissiontoadd) {
		$result = $object->setStatut($object::STATUS_DRAFT, null, '', 'PROJECT_MODIFY');
		if ($result >= 0) {
			// Nothing else done
		} else {
			$error++;
			setEventMessages($object->error, $object->errors, 'errors');
		}
		$action = '';

		// For backward compatibility
		$object->statut = $object::STATUS_DRAFT;	// this already set for $object->status by $object->setStatut()
	}

	// Action add
	if ($action == 'add' && $permissiontoadd) {
		$error = 0;
		if (!GETPOST('ref')) {
			setEventMessages($langs->trans("ErrorFieldRequired", $langs->transnoentities("Ref")), null, 'errors');
			$error++;
		}
		if (!GETPOST('title')) {
			setEventMessages($langs->trans("ErrorFieldRequired", $langs->transnoentities("ProjectLabel")), null, 'errors');
			$error++;
		}

		if (getDolGlobalString('PROJECT_USE_OPPORTUNITIES')) {
			if (GETPOST('usage_opportunity') != '' && !(GETPOST('opp_status') > 0)) {
				$error++;
				setEventMessages($langs->trans("ErrorOppStatusRequiredIfUsage"), null, 'errors');
			}
			if (GETPOST('opp_amount') != '' && !(GETPOST('opp_status') > 0)) {
				$error++;
				setEventMessages($langs->trans("ErrorOppStatusRequiredIfAmount"), null, 'errors');
			}
		}

		// Create with status validated immediately
		if (getDolGlobalString('PROJECT_CREATE_NO_DRAFT') && !$error) {
			$status = Project::STATUS_VALIDATED;
		}

		if (!$error) {
			$error = 0;

			$db->begin();

			$object->ref                  = GETPOST('ref', 'alphanohtml');
			$object->fk_project           = GETPOSTINT('fk_project');
			$object->title                = GETPOST('title', 'alphanohtml');
			$object->socid                = GETPOSTINT('socid');
			$object->description          = GETPOST('description', 'restricthtml'); // Do not use 'alpha' here, we want field as it is
<<<<<<< HEAD
			$object->public               = GETPOSTINT('public') ? 1 : 0;
=======
			$object->public               = GETPOST('public', 'alphanohtml');
>>>>>>> f09ef5de
			$object->opp_amount           = GETPOSTFLOAT('opp_amount');
			$object->budget_amount        = GETPOSTFLOAT('budget_amount');
			$object->date_c               = dol_now();
			$object->date_start           = $date_start;
			$object->date_end             = $date_end;
			$object->date_start_event     = $date_start_event;
			$object->date_end_event       = $date_end_event;
			$object->location             = $location;
<<<<<<< HEAD
			$object->status               = $status;
=======
			$object->statut               = $status;
>>>>>>> f09ef5de
			$object->opp_status           = $opp_status;
			$object->opp_percent          = $opp_percent;
			$object->usage_opportunity    = (GETPOST('usage_opportunity', 'alpha') == 'on' ? 1 : 0);
			$object->usage_task           = (GETPOST('usage_task', 'alpha') == 'on' ? 1 : 0);
			$object->usage_bill_time      = (GETPOST('usage_bill_time', 'alpha') == 'on' ? 1 : 0);
			$object->usage_organize_event = (GETPOST('usage_organize_event', 'alpha') == 'on' ? 1 : 0);

			// Fill array 'array_options' with data from add form
			$ret = $extrafields->setOptionalsFromPost(null, $object);
			if ($ret < 0) {
				$error++;
			}

			$result = $object->create($user);
			if (!$error && $result > 0) {
				// Add myself as Owner Contact Selected in the form
				$typeofcontact = GETPOST('typeofcontact');
				$result = $object->add_contact($user->id, $typeofcontact, 'internal');

				// -3 means type not found (renamed, de-activated or deleted), so don't prevent creation if it has been the case
				if ($result == -3) {
					setEventMessage('ErrorPROJECTLEADERRoleMissingRestoreIt', 'errors');
					$error++;
				} elseif ($result < 0) {
					$langs->load("errors");
					setEventMessages($object->error, $object->errors, 'errors');
					$error++;
				}
			} else {
				$langs->load("errors");
				setEventMessages($object->error, $object->errors, 'errors');
				$error++;
			}
			if (!$error && !empty($object->id) > 0) {
				// Category association
				$categories = GETPOST('categories', 'array');
				$result = $object->setCategories($categories);
				if ($result < 0) {
					$langs->load("errors");
					setEventMessages($object->error, $object->errors, 'errors');
					$error++;
				}
			}

			if (!$error) {
				$db->commit();

				if (!empty($backtopage)) {
					$backtopage = preg_replace('/--IDFORBACKTOPAGE--|__ID__/', (string) $object->id, $backtopage); // New method to autoselect project after a New on another form object creation
					$backtopage = $backtopage.'&projectid='.$object->id; // Old method
					header("Location: ".$backtopage);
					exit;
				} else {
					header("Location:card.php?id=".$object->id);
					exit;
				}
			} else {
				$db->rollback();
				unset($_POST["ref"]);
				$action = 'create';
			}
		} else {
			$action = 'create';
		}
	}

	if ($action == 'update' && empty(GETPOST('cancel')) && $permissiontoadd) {
		$error = 0;

		if (empty($ref)) {
			$error++;
			setEventMessages($langs->trans("ErrorFieldRequired", $langs->transnoentities("Ref")), null, 'errors');
		}
		if (!GETPOST("title")) {
			$error++;
			setEventMessages($langs->trans("ErrorFieldRequired", $langs->transnoentities("ProjectLabel")), null, 'errors');
		}

		$db->begin();

		if (!$error) {
			$object->oldcopy = clone $object;

			$old_start_date = $object->date_start;

			$object->ref          = GETPOST('ref', 'alpha');
			$object->fk_project   = GETPOSTINT('fk_project');
			$object->title        = GETPOST('title', 'alphanohtml'); // Do not use 'alpha' here, we want field as it is
<<<<<<< HEAD
			$object->status       = GETPOSTINT('status');
=======
			$object->statut       = GETPOSTINT('status');
>>>>>>> f09ef5de
			$object->socid        = GETPOSTINT('socid');
			$object->description  = GETPOST('description', 'restricthtml'); // Do not use 'alpha' here, we want field as it is
			$object->public       = GETPOSTINT('public') ? 1 : 0;
			$object->date_start   = (!GETPOST('projectstart')) ? '' : $date_start;
			$object->date_end     = (!GETPOST('projectend')) ? '' : $date_end;
			$object->date_start_event = (!GETPOST('date_start_event')) ? '' : $date_start_event;
			$object->date_end_event   = (!GETPOST('date_end_event')) ? '' : $date_end_event;
			$object->location     = $location;
			if (GETPOSTISSET('opp_amount')) {
				$object->opp_amount   = price2num(GETPOST('opp_amount', 'alpha'));
			}
			if (GETPOSTISSET('budget_amount')) {
				$object->budget_amount = price2num(GETPOST('budget_amount', 'alpha'));
			}
			if (GETPOSTISSET('opp_status')) {
				$object->opp_status   = $opp_status;
			}
			if (GETPOSTISSET('opp_percent')) {
				$object->opp_percent  = $opp_percent;
			}
			$object->usage_opportunity    = (GETPOST('usage_opportunity', 'alpha') == 'on' ? 1 : 0);
			$object->usage_task           = (GETPOST('usage_task', 'alpha') == 'on' ? 1 : 0);
			$object->usage_bill_time      = (GETPOST('usage_bill_time', 'alpha') == 'on' ? 1 : 0);
			$object->usage_organize_event = (GETPOST('usage_organize_event', 'alpha') == 'on' ? 1 : 0);

			// Fill array 'array_options' with data from add form
			$ret = $extrafields->setOptionalsFromPost(null, $object, '@GETPOSTISSET');
			if ($ret < 0) {
				$error++;
			}
		}

		if (getDolGlobalString('PROJECT_USE_OPPORTUNITIES')) {
			if ($object->opp_amount && ($object->opp_status <= 0)) {
				$error++;
				setEventMessages($langs->trans("ErrorOppStatusRequiredIfAmount"), null, 'errors');
			}
		}

		if (!$error) {
			$result = $object->update($user);
			if ($result < 0) {
				$error++;
				if ($result == -4) {
					setEventMessages($langs->trans("ErrorRefAlreadyExists"), null, 'errors');
				} else {
					setEventMessages($object->error, $object->errors, 'errors');
				}
			} else {
				// Category association
				$categories = GETPOST('categories', 'array');
				$result = $object->setCategories($categories);
				if ($result < 0) {
					$error++;
					setEventMessages($object->error, $object->errors, 'errors');
				}
			}
		}

		if (!$error) {
			if (GETPOST("reportdate") && ($object->date_start != $old_start_date)) {
				$result = $object->shiftTaskDate($old_start_date);
				if ($result < 0) {
					$error++;
					setEventMessages($langs->trans("ErrorShiftTaskDate").':'.$object->error, $object->errors, 'errors');
				}
			}
		}

		// Check if we must change status
		if (GETPOST('closeproject')) {
			$resclose = $object->setClose($user);
			if ($resclose < 0) {
				$error++;
				setEventMessages($langs->trans("FailedToCloseProject").':'.$object->error, $object->errors, 'errors');
			}
		}


		if ($error) {
			$db->rollback();
			$action = 'edit';
		} else {
			$db->commit();

			if (GETPOSTINT('socid') > 0) {
				$object->fetch_thirdparty(GETPOSTINT('socid'));
			} else {
				unset($object->thirdparty);
			}
		}
	}

	if ($action == 'set_opp_status' && $user->hasRight('projet', 'creer')) {
		$error = 0;
		if (GETPOSTISSET('opp_status')) {
			$object->opp_status   = $opp_status;
		}
		if (GETPOSTISSET('opp_percent')) {
			$object->opp_percent  = $opp_percent;
		}

		if (getDolGlobalString('PROJECT_USE_OPPORTUNITIES')) {
			if ($object->opp_amount && ($object->opp_status <= 0)) {
				$error++;
				setEventMessages($langs->trans("ErrorOppStatusRequiredIfAmount"), null, 'errors');
			}
		}

		if (!$error) {
			$result = $object->update($user);
			if ($result < 0) {
				$error++;
				if ($result == -4) {
					setEventMessages($langs->trans("ErrorRefAlreadyExists"), null, 'errors');
				} else {
					setEventMessages($object->error, $object->errors, 'errors');
				}
			}
		}

		if ($error) {
			$db->rollback();
			$action = 'edit';
		} else {
			$db->commit();
		}
	}

	// Build doc
	if ($action == 'builddoc' && $permissiontoadd) {
		// Save last template used to generate document
		if (GETPOST('model')) {
			$object->setDocModel($user, GETPOST('model', 'alpha'));
		}

		$outputlangs = $langs;
		if (GETPOST('lang_id', 'aZ09')) {
			$outputlangs = new Translate("", $conf);
			$outputlangs->setDefaultLang(GETPOST('lang_id', 'aZ09'));
		}
		$result = $object->generateDocument($object->model_pdf, $outputlangs);
		if ($result <= 0) {
			setEventMessages($object->error, $object->errors, 'errors');
			$action = '';
		}
	}

	// Delete file in doc form
	if ($action == 'remove_file' && $permissiontoadd) {
		if ($object->id > 0) {
			require_once DOL_DOCUMENT_ROOT.'/core/lib/files.lib.php';

			$langs->load("other");
			$upload_dir = $conf->project->multidir_output[$object->entity];
			$file = $upload_dir.'/'.GETPOST('file');
			$ret = dol_delete_file($file, 0, 0, 0, $object);
			if ($ret) {
				setEventMessages($langs->trans("FileWasRemoved", GETPOST('file')), null, 'mesgs');
			} else {
				setEventMessages($langs->trans("ErrorFailToDeleteFile", GETPOST('file')), null, 'errors');
			}
			$action = '';
		}
	}


	if ($action == 'confirm_validate' && $confirm == 'yes' && $permissiontoadd) {
		$result = $object->setValid($user);
		if ($result <= 0) {
			setEventMessages($object->error, $object->errors, 'errors');
		}
	}

	if ($action == 'confirm_close' && $confirm == 'yes' && $permissiontoadd) {
		$result = $object->setClose($user);
		if ($result <= 0) {
			setEventMessages($object->error, $object->errors, 'errors');
		}
	}

	if ($action == 'confirm_reopen' && $confirm == 'yes' && $permissiontoadd) {
		$result = $object->setValid($user);
		if ($result <= 0) {
			setEventMessages($object->error, $object->errors, 'errors');
		}
	}

	if ($action == 'confirm_delete' && $confirm == 'yes' && $permissiontodelete) {
		$object->fetch($id);
		$result = $object->delete($user);
		if ($result > 0) {
			setEventMessages($langs->trans("RecordDeleted"), null, 'mesgs');

			if (!empty($_SESSION['pageforbacktolist']) && !empty($_SESSION['pageforbacktolist']['project'])) {
				$tmpurl = $_SESSION['pageforbacktolist']['project'];
				$tmpurl = preg_replace('/__SOCID__/', (string) $object->socid, $tmpurl);
				$urlback = $tmpurl.(preg_match('/\?/', $tmpurl) ? '&' : '?'). 'restore_lastsearch_values=1';
			} else {
				$urlback = DOL_URL_ROOT.'/projet/list.php?restore_lastsearch_values=1';
			}

			header("Location: ".$urlback);
			exit;
		} else {
			dol_syslog($object->error, LOG_DEBUG);
			setEventMessages($object->error, $object->errors, 'errors');
		}
	}

	if ($action == 'confirm_clone' && $permissiontoadd && $confirm == 'yes') {
		$clone_contacts = GETPOST('clone_contacts') ? 1 : 0;
		$clone_tasks = GETPOST('clone_tasks') ? 1 : 0;
		$clone_project_files = GETPOST('clone_project_files') ? 1 : 0;
		$clone_task_files = GETPOST('clone_task_files') ? 1 : 0;
		$clone_notes = GETPOST('clone_notes') ? 1 : 0;
		$move_date = GETPOST('move_date') ? 1 : 0;
		$clone_thirdparty = GETPOSTINT('socid') ? GETPOSTINT('socid') : 0;

		$result = $object->createFromClone($user, $object->id, $clone_contacts, $clone_tasks, $clone_project_files, $clone_task_files, $clone_notes, $move_date, 0, $clone_thirdparty);
		if ($result <= 0) {
			setEventMessages($object->error, $object->errors, 'errors');
		} else {
			// Load new object
			$newobject = new Project($db);
			$newobject->fetch($result);
			$newobject->fetch_optionals();
			$newobject->fetch_thirdparty(); // Load new object
			$object = $newobject;
			$action = 'view';
			$comefromclone = true;

			setEventMessages($langs->trans("ProjectCreatedInDolibarr", $newobject->ref), null, 'mesgs');
			//var_dump($newobject); exit;
		}
	}

	// Actions to send emails
	$triggersendname = 'PROJECT_SENTBYMAIL';
	$paramname = 'id';
	$autocopy = 'MAIN_MAIL_AUTOCOPY_PROJECT_TO'; // used to know the automatic BCC to add
	$trackid = 'proj'.$object->id;
	include DOL_DOCUMENT_ROOT.'/core/actions_sendmails.inc.php';
}


/*
 *	View
 */

$form = new Form($db);
$formfile = new FormFile($db);
$formproject = new FormProjets($db);
$userstatic = new User($db);

$title = $langs->trans("Project").' - '.$object->ref.(!empty($object->thirdparty->name) ? ' - '.$object->thirdparty->name : '').(!empty($object->title) ? ' - '.$object->title : '');
if (getDolGlobalString('MAIN_HTML_TITLE') && preg_match('/projectnameonly/', getDolGlobalString('MAIN_HTML_TITLE'))) {
	$title = $object->ref.(!empty($object->thirdparty->name) ? ' - '.$object->thirdparty->name : '').(!empty($object->title) ? ' - '.$object->title : '');
}

$help_url = "EN:Module_Projects|FR:Module_Projets|ES:M&oacute;dulo_Proyectos|DE:Modul_Projekte";

llxHeader("", $title, $help_url, '', 0, 0, '', '', '', 'mod-project page-card');

$titleboth = $langs->trans("LeadsOrProjects");
$titlenew = $langs->trans("NewLeadOrProject"); // Leads and opportunities by default
if (!getDolGlobalInt('PROJECT_USE_OPPORTUNITIES')) {
	$titleboth = $langs->trans("Projects");
	$titlenew = $langs->trans("NewProject");
}
if (getDolGlobalInt('PROJECT_USE_OPPORTUNITIES') == 2) { // 2 = leads only
	$titleboth = $langs->trans("Leads");
	$titlenew = $langs->trans("NewLead");
}

if ($action == 'create' && $user->hasRight('projet', 'creer')) {
	/*
	 * Create
	 */

	$thirdparty = new Societe($db);
	if ($socid > 0) {
		$thirdparty->fetch($socid);
	}

	print load_fiche_titre($titlenew, '', 'project');

	print '<form action="'.$_SERVER["PHP_SELF"].'" method="POST">';
	print '<input type="hidden" name="action" value="add">';
	print '<input type="hidden" name="token" value="'.newToken().'">';
	print '<input type="hidden" name="backtopage" value="'.$backtopage.'">';
	print '<input type="hidden" name="backtopageforcancel" value="'.$backtopageforcancel.'">';
	print '<input type="hidden" name="backtopagejsfields" value="'.$backtopagejsfields.'">';
	print '<input type="hidden" name="dol_openinpopup" value="'.$dol_openinpopup.'">';

	print dol_get_fiche_head();

	print '<table class="border centpercent tableforfieldcreate">';

	$defaultref = '';
	$modele = getDolGlobalString('PROJECT_ADDON', 'mod_project_simple');

	// Search template files
	$file = '';
	$classname = '';
	$filefound = 0;
	$dirmodels = array_merge(array('/'), (array) $conf->modules_parts['models']);
	foreach ($dirmodels as $reldir) {
		$file = dol_buildpath($reldir."core/modules/project/".$modele.'.php', 0);
		if (file_exists($file)) {
			$filefound = 1;
			$classname = $modele;
			break;
		}
	}

	if ($filefound && !empty($classname)) {
		$result = dol_include_once($reldir."core/modules/project/".$modele.'.php');
		if (class_exists($classname)) {
			$modProject = new $classname();

			$defaultref = $modProject->getNextValue($thirdparty, $object);
		}
	}

	if (is_numeric($defaultref) && $defaultref <= 0) {
		$defaultref = '';
	}

	// Ref
	$suggestedref = (GETPOST("ref") ? GETPOST("ref") : $defaultref);
	print '<tr><td class="titlefieldcreate"><span class="fieldrequired">'.$langs->trans("Ref").'</span></td><td class><input class="maxwidth150onsmartphone" type="text" name="ref" value="'.dol_escape_htmltag($suggestedref).'">';
	if ($suggestedref) {
		print ' '.$form->textwithpicto('', $langs->trans("YouCanCompleteRef", $suggestedref));
	}
	print '</td></tr>';

	// Label
	print '<tr><td><span class="fieldrequired">'.$langs->trans("Label").'</span></td><td><input class="width500 maxwidth150onsmartphone" type="text" name="title" value="'.dol_escape_htmltag(GETPOST("title", 'alphanohtml')).'" autofocus></td></tr>';

	// Parent
	if (getDolGlobalInt('PROJECT_ENABLE_SUB_PROJECT')) {
		print '<tr><td>'.$langs->trans("Parent").'</td><td class="maxwidthonsmartphone">';
		print img_picto('', 'project', 'class="pictofixedwidth"');
		$formproject->select_projects(-1, '', 'fk_project', 64, 0, 1, 1, 0, 0, 0, '', 0, 0, '', '', '');
		print '</td></tr>';
	}

	// Usage (opp, task, bill time, ...)
	if (getDolGlobalString('PROJECT_USE_OPPORTUNITIES') || !getDolGlobalString('PROJECT_HIDE_TASKS') || isModEnabled('eventorganization')) {
		print '<tr><td class="tdtop">';
		print $langs->trans("Usage");
		print '</td>';
		print '<td>';
		if (getDolGlobalString('PROJECT_USE_OPPORTUNITIES')) {
			print '<input type="checkbox" id="usage_opportunity" name="usage_opportunity"'.(GETPOSTISSET('usage_opportunity') ? (GETPOST('usage_opportunity', 'alpha') ? ' checked="checked"' : '') : ' checked="checked"').'"> ';
			$htmltext = $langs->trans("ProjectFollowOpportunity");
			print '<label for="usage_opportunity">'.$form->textwithpicto($langs->trans("ProjectFollowOpportunity"), $htmltext).'</label>';
			print '<script>';
			print '$( document ).ready(function() {
					jQuery("#usage_opportunity").change(function() {
						if (jQuery("#usage_opportunity").prop("checked")) {
							console.log("Show opportunities fields");
							jQuery(".classuseopportunity").show();
						} else {
							console.log("Hide opportunities fields "+jQuery("#usage_opportunity").prop("checked"));
							jQuery(".classuseopportunity").hide();
						}
					});
					';
			if (GETPOSTISSET('usage_opportunity') && !GETPOST('usage_opportunity')) {
				print 'jQuery(".classuseopportunity").hide();';
			}
			print '});';
			print '</script>';
			print '<br>';
		}
		if (!getDolGlobalString('PROJECT_HIDE_TASKS')) {
			print '<input type="checkbox" id="usage_task" name="usage_task"'.(GETPOSTISSET('usage_task') ? (GETPOST('usage_task', 'alpha') ? ' checked="checked"' : '') : ' checked="checked"').'"> ';
			$htmltext = $langs->trans("ProjectFollowTasks");
			print '<label for="usage_task">'.$form->textwithpicto($langs->trans("ProjectFollowTasks"), $htmltext).'</label>';
			print '<script>';
			print '$( document ).ready(function() {
					jQuery("#usage_task").change(function() {
						if (jQuery("#usage_task").prop("checked")) {
							console.log("Show task fields");
							jQuery(".classusetask").show();
						} else {
							console.log("Hide tasks fields "+jQuery("#usage_task").prop("checked"));
							jQuery(".classusetask").hide();
						}
					});
					';
			if (GETPOSTISSET('usage_task') && !GETPOST('usage_task')) {
				print 'jQuery(".classusetask").hide();';
			}
			print '});';
			print '</script>';
			print '<br>';
		}
		if (!getDolGlobalString('PROJECT_HIDE_TASKS') && getDolGlobalString('PROJECT_BILL_TIME_SPENT')) {
			print '<input type="checkbox" id="usage_bill_time" name="usage_bill_time"'.(GETPOSTISSET('usage_bill_time') ? (GETPOST('usage_bill_time', 'alpha') ? ' checked="checked"' : '') : '').'"> ';
			$htmltext = $langs->trans("ProjectBillTimeDescription");
			print '<label for="usage_bill_time">'.$form->textwithpicto($langs->trans("BillTime"), $htmltext).'</label>';
			print '<script>';
			print '$( document ).ready(function() {
					jQuery("#usage_bill_time").change(function() {
						if (jQuery("#usage_bill_time").prop("checked")) {
							console.log("Show bill time fields");
							jQuery(".classusebilltime").show();
						} else {
							console.log("Hide bill time fields "+jQuery("#usage_bill_time").prop("checked"));
							jQuery(".classusebilltime").hide();
						}
					});
					';
			if (GETPOSTISSET('usage_bill_time') && !GETPOST('usage_bill_time')) {
				print 'jQuery(".classusebilltime").hide();';
			}
			print '});';
			print '</script>';
			print '<br>';
		}
		if (isModEnabled('eventorganization')) {
			print '<input type="checkbox" id="usage_organize_event" name="usage_organize_event"'.(GETPOSTISSET('usage_organize_event') ? (GETPOST('usage_organize_event', 'alpha') ? ' checked="checked"' : '') : '').'"> ';
			$htmltext = $langs->trans("EventOrganizationDescriptionLong");
			print '<label for="usage_organize_event">'.$form->textwithpicto($langs->trans("ManageOrganizeEvent"), $htmltext).'</label>';
			print '<script>';
			print '$( document ).ready(function() {
					jQuery("#usage_organize_event").change(function() {
						if (jQuery("#usage_organize_event").prop("checked")) {
							console.log("Show organize event fields");
							jQuery(".classuseorganizeevent").show();
						} else {
							console.log("Hide organize event fields "+jQuery("#usage_organize_event").prop("checked"));
							jQuery(".classuseorganizeevent").hide();
						}
					});
					';
			if (!GETPOST('usage_organize_event')) {
				print 'jQuery(".classuseorganizeevent").hide();';
			}
			print '});';
			print '</script>';
		}
		print '</td>';
		print '</tr>';
	}

	// Thirdparty
	if (isModEnabled('societe')) {
		print '<tr><td>';
		print(!getDolGlobalString('PROJECT_THIRDPARTY_REQUIRED') ? '' : '<span class="fieldrequired">');
		print $langs->trans("ThirdParty");
		print(!getDolGlobalString('PROJECT_THIRDPARTY_REQUIRED') ? '' : '</span>');
		print '</td><td class="maxwidthonsmartphone">';
		$filter = '';
		if (getDolGlobalString('PROJECT_FILTER_FOR_THIRDPARTY_LIST')) {
			$filter = getDolGlobalString('PROJECT_FILTER_FOR_THIRDPARTY_LIST');
		}
		$text = img_picto('', 'company', 'class="pictofixedwidth"').$form->select_company(GETPOSTINT('socid'), 'socid', $filter, 'SelectThirdParty', 1, 0, array(), 0, 'minwidth300 widthcentpercentminusxx maxwidth500');
		if (!getDolGlobalString('PROJECT_CAN_ALWAYS_LINK_TO_ALL_SUPPLIERS') && empty($conf->dol_use_jmobile)) {
			$texthelp = $langs->trans("IfNeedToUseOtherObjectKeepEmpty");
			print $form->textwithtooltip($text.' '.img_help(), $texthelp, 1);
		} else {
			print $text;
		}
		if (!GETPOSTISSET('backtopage')) {
			$url = '/societe/card.php?action=create&client=3&fournisseur=0&backtopage='.urlencode($_SERVER["PHP_SELF"].'?action=create');
			$newbutton = '<span class="fa fa-plus-circle valignmiddle paddingleft" title="'.$langs->trans("AddThirdParty").'"></span>';
			// TODO @LDR Implement this
			if (getDolGlobalInt('MAIN_FEATURES_LEVEL') >= 2) {
				$tmpbacktopagejsfields = 'addthirdparty:socid,search_socid';
				print dolButtonToOpenUrlInDialogPopup('addthirdparty', $langs->transnoentitiesnoconv('AddThirdParty'), $newbutton, $url, '', '', '', $tmpbacktopagejsfields);
			} else {
				print ' <a href="'.DOL_URL_ROOT.$url.'">'.$newbutton.'</a>';
			}
		}
		print '</td></tr>';
	}

	// Status
	if ($status != '') {
		print '<tr><td>'.$langs->trans("Status").'</td><td>';
		print '<input type="hidden" name="status" value="'.$status.'">';
		print $object->LibStatut($status, 4);
		print '</td></tr>';
	}

	// Visibility
	print '<tr><td>'.$langs->trans("Visibility").'</td><td class="maxwidthonsmartphone">';
	$array = array();
	if (!getDolGlobalString('PROJECT_DISABLE_PRIVATE_PROJECT')) {
		$array[0] = $langs->trans("PrivateProject");
	}
	if (!getDolGlobalString('PROJECT_DISABLE_PUBLIC_PROJECT')) {
		$array[1] = $langs->trans("SharedProject");
	}

	if (count($array) > 0) {
		print $form->selectarray('public', $array, GETPOSTINT('public') ? 1 : 0, 0, 0, 0, '', 0, 0, 0, '', '', 1);
	} else {
		print '<input type="hidden" name="public" id="public" value="'.(GETPOSTINT('public') ? 1 : 0).'">';

		if (GETPOSTINT('public') == 0) {
			print img_picto($langs->trans('PrivateProject'), 'private', 'class="paddingrightonly"');
			print $langs->trans("PrivateProject");
		} else {
			print img_picto($langs->trans('SharedProject'), 'world', 'class="paddingrightonly"');
			print $langs->trans("SharedProject");
		}
	}
	print '</td></tr>';

	if (getDolGlobalString('PROJECT_USE_OPPORTUNITIES')) {
		// Opportunity status
		print '<tr class="classuseopportunity"><td><span class="fieldrequired">'.$langs->trans("OpportunityStatus").'</span></td>';
		print '<td class="maxwidthonsmartphone">';
		print $formproject->selectOpportunityStatus('opp_status', GETPOSTISSET('opp_status') ? GETPOST('opp_status') : $object->opp_status, 1, 0, 0, 0, '', 0, 1);

		// Opportunity probability
		print ' <input class="width50 right" type="text" id="opp_percent" name="opp_percent" title="'.dol_escape_htmltag($langs->trans("OpportunityProbability")).'" value="'.dol_escape_htmltag(GETPOSTISSET('opp_percent') ? GETPOST('opp_percent') : '').'"><span class="hideonsmartphone"> %</span>';
		print '<input type="hidden" name="opp_percent_not_set" id="opp_percent_not_set" value="'.dol_escape_htmltag(GETPOSTISSET('opp_percent') ? '0' : '1').'">';
		print '</td>';
		print '</tr>';

		// Opportunity amount
		print '<tr class="classuseopportunity"><td>'.$langs->trans("OpportunityAmount").'</td>';
		print '<td><input class="width75 right" type="text" name="opp_amount" value="'.dol_escape_htmltag(GETPOSTISSET('opp_amount') ? GETPOST('opp_amount') : '').'">';
		print ' '.$langs->getCurrencySymbol($conf->currency);
		print '</td>';
		print '</tr>';
	}

	// Budget
	print '<tr><td>'.$langs->trans("Budget").'</td>';
	print '<td><input class="width75 right" type="text" name="budget_amount" value="'.dol_escape_htmltag(GETPOSTISSET('budget_amount') ? GETPOST('budget_amount') : '').'">';
	print ' '.$langs->getCurrencySymbol($conf->currency);
	print '</td>';
	print '</tr>';

	// Date project
	print '<tr><td>'.$langs->trans("Date").(isModEnabled('eventorganization') ? ' <span class="classuseorganizeevent">('.$langs->trans("Project").')</span>' : '').'</td><td>';
	print $form->selectDate(($date_start ? $date_start : ''), 'projectstart', 0, 0, 0, '', 1, 0);
	print ' <span class="opacitymedium"> '.$langs->trans("to").' </span> ';
	print $form->selectDate(($date_end ? $date_end : -1), 'projectend', 0, 0, 0, '', 1, 0);
	print '</td></tr>';

	if (isModEnabled('eventorganization')) {
		// Date event
		print '<tr class="classuseorganizeevent"><td>'.$langs->trans("Date").' ('.$langs->trans("Event").')</td><td>';
		print $form->selectDate(($date_start_event ? $date_start_event : -1), 'date_start_event', 1, 1, 1, '', 1, 0);
		print ' <span class="opacitymedium"> '.$langs->trans("to").' </span> ';
		print $form->selectDate(($date_end_event ? $date_end_event : -1), 'date_end_event', 1, 1, 1, '', 1, 0);
		print '</td></tr>';

		// Location
		print '<tr class="classuseorganizeevent"><td>'.$langs->trans("Location").'</td>';
		print '<td><input class="minwidth300 maxwidth500" type="text" name="location" value="'.dol_escape_htmltag($location).'"></td>';
		print '</tr>';
	}

	// Description
	print '<tr><td class="tdtop">'.$langs->trans("Description").'</td>';
	print '<td>';
	$doleditor = new DolEditor('description', GETPOST("description", 'restricthtml'), '', 90, 'dolibarr_notes', '', false, true, isModEnabled('fckeditor') && getDolGlobalString('FCKEDITOR_ENABLE_SOCIETE'), ROWS_3, '90%');
	$doleditor->Create();
	print '</td></tr>';

	if (isModEnabled('category')) {
		// Categories
		print '<tr><td>'.$langs->trans("Categories").'</td><td colspan="3">';
		$cate_arbo = $form->select_all_categories(Categorie::TYPE_PROJECT, '', 'parent', 64, 0, 3);
		$arrayselected = GETPOST('categories', 'array');
		print img_picto('', 'category', 'class="pictofixedwidth"').$form->multiselectarray('categories', $cate_arbo, $arrayselected, '', 0, 'quatrevingtpercent widthcentpercentminusx', 0, 0);
		print "</td></tr>";
	}

	// Selection of Owner contact type
	print '<tr><td class="tdtop">'.$langs->trans("ProjectContactTypeManager").'</td>';
	print '<td>';
	$contactList = $object->liste_type_contact('internal', 'position', 1);
	$typeofcontact = GETPOST('typeofcontact') ? GETPOST('typeofcontact') : 'PROJECTLEADER';
	print $form->selectarray('typeofcontact', $contactList, $typeofcontact, 0, 0, 0, '', 0, 0, 0, '', '', 1);
	print '</td></tr>';

	// Other options
	$parameters = array();
	$reshook = $hookmanager->executeHooks('formObjectOptions', $parameters, $object, $action); // Note that $action and $object may have been modified by hook
	print $hookmanager->resPrint;
	if (empty($reshook)) {
		print $object->showOptionals($extrafields, 'create');
	}

	print '</table>';

	print dol_get_fiche_end();

	print $form->buttonsSaveCancel('CreateDraft');

	print '</form>';

	// Change probability from status or role of project
	// Set also dependencies between use task and bill time
	print '<script type="text/javascript">
        jQuery(document).ready(function() {
        	function change_percent()
        	{
                var element = jQuery("#opp_status option:selected");
                var defaultpercent = element.attr("defaultpercent");
                /*if (jQuery("#opp_percent_not_set").val() == "") */
                jQuery("#opp_percent").val(defaultpercent);
        	}

			/*init_myfunc();*/
        	jQuery("#opp_status").change(function() {
        		change_percent();
        	});

        	jQuery("#usage_task").change(function() {
        		console.log("We click on usage task "+jQuery("#usage_task").is(":checked"));
                if (! jQuery("#usage_task").is(":checked")) {
                    jQuery("#usage_bill_time").prop("checked", false);
                }
        	});

        	jQuery("#usage_bill_time").change(function() {
        		console.log("We click on usage to bill time");
                if (jQuery("#usage_bill_time").is(":checked")) {
                    jQuery("#usage_task").prop("checked", true);
                }
        	});
        });
        </script>';
} elseif ($object->id > 0) {
	/*
	 * Show or edit
	 */

	$res = $object->fetch_optionals();

	// To verify role of users
	$userAccess = $object->restrictedProjectArea($user, 'read');
	$userWrite  = $object->restrictedProjectArea($user, 'write');
	$userDelete = $object->restrictedProjectArea($user, 'delete');
	//print "userAccess=".$userAccess." userWrite=".$userWrite." userDelete=".$userDelete;


	// Confirmation validation
	if ($action == 'validate') {
		print $form->formconfirm($_SERVER["PHP_SELF"].'?id='.$object->id, $langs->trans('ValidateProject'), $langs->trans('ConfirmValidateProject'), 'confirm_validate', '', 0, 1);
	}
	// Confirmation close
	if ($action == 'close') {
		print $form->formconfirm($_SERVER["PHP_SELF"]."?id=".$object->id, $langs->trans("CloseAProject"), $langs->trans("ConfirmCloseAProject"), "confirm_close", '', '', 1);
	}
	// Confirmation reopen
	if ($action == 'reopen') {
		print $form->formconfirm($_SERVER["PHP_SELF"]."?id=".$object->id, $langs->trans("ReOpenAProject"), $langs->trans("ConfirmReOpenAProject"), "confirm_reopen", '', '', 1);
	}
	// Confirmation delete
	if ($action == 'delete') {
		$text = $langs->trans("ConfirmDeleteAProject");
		$task = new Task($db);
		$taskarray = $task->getTasksArray(0, 0, $object->id, 0, 0);
		$nboftask = count($taskarray);
		if ($nboftask) {
			$text .= '<br>'.img_warning().' '.$langs->trans("ThisWillAlsoRemoveTasks", $nboftask);
		}
		print $form->formconfirm($_SERVER["PHP_SELF"]."?id=".$object->id, $langs->trans("DeleteAProject"), $text, "confirm_delete", '', '', 1);
	}

	// Clone confirmation
	if ($action == 'clone') {
		$formquestion = array(
			'text' => $langs->trans("ConfirmClone"),
			0 => array('type' => 'other', 'name' => 'socid', 'label' => $langs->trans("SelectThirdParty"), 'value' => $form->select_company(GETPOSTINT('socid') > 0 ? GETPOSTINT('socid') : $object->socid, 'socid', '', "None", 0, 0, null, 0, 'minwidth200 maxwidth250')),
			1 => array('type' => 'checkbox', 'name' => 'clone_contacts', 'label' => $langs->trans("CloneContacts"), 'value' => true),
			2 => array('type' => 'checkbox', 'name' => 'clone_tasks', 'label' => $langs->trans("CloneTasks"), 'value' => true),
			3 => array('type' => 'checkbox', 'name' => 'move_date', 'label' => $langs->trans("CloneMoveDate"), 'value' => true),
			4 => array('type' => 'checkbox', 'name' => 'clone_notes', 'label' => $langs->trans("CloneNotes"), 'value' => true),
			5 => array('type' => 'checkbox', 'name' => 'clone_project_files', 'label' => $langs->trans("CloneProjectFiles"), 'value' => false),
			6 => array('type' => 'checkbox', 'name' => 'clone_task_files', 'label' => $langs->trans("CloneTaskFiles"), 'value' => false)
		);

		print $form->formconfirm($_SERVER["PHP_SELF"]."?id=".$object->id, $langs->trans("ToClone"), $langs->trans("ConfirmCloneProject"), "confirm_clone", $formquestion, '', 1, 400, 590);
	}


	print '<form action="'.$_SERVER["PHP_SELF"].'" method="POST">';
	print '<input type="hidden" name="token" value="'.newToken().'">';
	print '<input type="hidden" name="action" value="update">';
	print '<input type="hidden" name="id" value="'.$object->id.'">';
	print '<input type="hidden" name="comefromclone" value="'.$comefromclone.'">';

	$head = project_prepare_head($object);

	if ($action == 'edit' && $userWrite > 0) {
		print dol_get_fiche_head($head, 'project', $langs->trans("Project"), 0, ($object->public ? 'projectpub' : 'project'));

		print '<table class="border centpercent">';

		// Ref
		$suggestedref = $object->ref;
		print '<tr><td class="titlefield fieldrequired">'.$langs->trans("Ref").'</td>';
		print '<td><input class="width200" name="ref" value="'.$suggestedref.'">';
		print ' '.$form->textwithpicto('', $langs->trans("YouCanCompleteRef", $suggestedref));
		print '</td></tr>';

		// Label
		print '<tr><td class="fieldrequired">'.$langs->trans("Label").'</td>';
		print '<td><input class="quatrevingtpercent" name="title" value="'.dol_escape_htmltag($object->title).'"></td></tr>';

		// Status
		print '<tr><td class="fieldrequired">'.$langs->trans("Status").'</td><td>';
		print '<select class="flat" name="status" id="status">';
		$statuses = $object->labelStatusShort;
		if (getDolGlobalString('MAIN_DISABLEDRAFTSTATUS') || getDolGlobalString('MAIN_DISABLEDRAFTSTATUS_PROJECT')) {
			unset($statuses[$object::STATUS_DRAFT]);
		}
		foreach ($statuses as $key => $val) {
			print '<option value="'.$key.'"'.((GETPOSTISSET('status') ? GETPOST('status') : $object->status) == $key ? ' selected="selected"' : '').'>'.$langs->trans($val).'</option>';
		}
		print '</select>';
		print ajax_combobox('status');
		print '</td></tr>';

		// Parent
		if (getDolGlobalInt('PROJECT_ENABLE_SUB_PROJECT')) {
			print '<tr><td>'.$langs->trans("Parent").'</td><td class="maxwidthonsmartphone">';
			print img_picto('', 'project', 'class="pictofixedwidth"');
			$formproject->select_projects(-1, $object->fk_project, 'fk_project', 64, 0, 1, 1, 0, 0, 0, '', 0, 0, '', '', '');
			print '</td></tr>';
		}

		// Usage
		if (getDolGlobalString('PROJECT_USE_OPPORTUNITIES') || !getDolGlobalString('PROJECT_HIDE_TASKS') || isModEnabled('eventorganization')) {
			print '<tr><td class="tdtop">';
			print $langs->trans("Usage");
			print '</td>';
			print '<td>';
			if (getDolGlobalString('PROJECT_USE_OPPORTUNITIES')) {
				print '<input type="checkbox" id="usage_opportunity" name="usage_opportunity"'.(GETPOSTISSET('usage_opportunity') ? (GETPOST('usage_opportunity', 'alpha') != '' ? ' checked="checked"' : '') : ($object->usage_opportunity ? ' checked="checked"' : '')).'> ';
				$htmltext = $langs->trans("ProjectFollowOpportunity");
				print '<label for="usage_opportunity">'.$form->textwithpicto($langs->trans("ProjectFollowOpportunity"), $htmltext).'</label>';
				print '<script>';
				print '$( document ).ready(function() {
					jQuery("#usage_opportunity").change(function() {
						set_usage_opportunity();
					});

					set_usage_opportunity();

					function set_usage_opportunity() {
						console.log("set_usage_opportunity");
						if (jQuery("#usage_opportunity").prop("checked")) {
							console.log("Show opportunities fields");
							jQuery(".classuseopportunity").show();
						} else {
							console.log("Hide opportunities fields "+jQuery("#usage_opportunity").prop("checked"));
							jQuery(".classuseopportunity").hide();
						}
					}
				});';
				print '</script>';
				print '<br>';
			}
			if (!getDolGlobalString('PROJECT_HIDE_TASKS')) {
				print '<input type="checkbox" id="usage_task" name="usage_task"' . (GETPOSTISSET('usage_task') ? (GETPOST('usage_task', 'alpha') != '' ? ' checked="checked"' : '') : ($object->usage_task ? ' checked="checked"' : '')) . '> ';
				$htmltext = $langs->trans("ProjectFollowTasks");
				print '<label for="usage_task">'.$form->textwithpicto($langs->trans("ProjectFollowTasks"), $htmltext).'</label>';
				print '<script>';
				print '$( document ).ready(function() {
					jQuery("#usage_task").change(function() {
						set_usage_task();
					});

					set_usage_task();

					function set_usage_task() {
						console.log("set_usage_task");
						if (jQuery("#usage_task").prop("checked")) {
							console.log("Show task fields");
							jQuery(".classusetask").show();
						} else {
							console.log("Hide task fields "+jQuery("#usage_task").prop("checked"));
							jQuery(".classusetask").hide();
						}
					}
				});';
				print '</script>';
				print '<br>';
			}
			if (!getDolGlobalString('PROJECT_HIDE_TASKS') && getDolGlobalString('PROJECT_BILL_TIME_SPENT')) {
				print '<input type="checkbox" id="usage_bill_time" name="usage_bill_time"' . (GETPOSTISSET('usage_bill_time') ? (GETPOST('usage_bill_time', 'alpha') != '' ? ' checked="checked"' : '') : ($object->usage_bill_time ? ' checked="checked"' : '')) . '> ';
				$htmltext = $langs->trans("ProjectBillTimeDescription");
				print '<label for="usage_bill_time">'.$form->textwithpicto($langs->trans("BillTime"), $htmltext).'</label>';
				print '<script>';
				print '$( document ).ready(function() {
					jQuery("#usage_bill_time").change(function() {
						set_usage_bill_time();
					});

					set_usage_bill_time();

					function set_usage_bill_time() {
						console.log("set_usage_bill_time");
						if (jQuery("#usage_bill_time").prop("checked")) {
							console.log("Show bill time fields");
							jQuery(".classusebilltime").show();
						} else {
							console.log("Hide bill time fields "+jQuery("#usage_bill_time").prop("checked"));
							jQuery(".classusebilltime").hide();
						}
					}
				});';
				print '</script>';
				print '<br>';
			}
			if (isModEnabled('eventorganization')) {
				print '<input type="checkbox" id="usage_organize_event" name="usage_organize_event"'. (GETPOSTISSET('usage_organize_event') ? (GETPOST('usage_organize_event', 'alpha') != '' ? ' checked="checked"' : '') : ($object->usage_organize_event ? ' checked="checked"' : '')) . '> ';
				$htmltext = $langs->trans("EventOrganizationDescriptionLong");
				print '<label for="usage_organize_event">'.$form->textwithpicto($langs->trans("ManageOrganizeEvent"), $htmltext).'</label>';
				print '<script>';
				print '$( document ).ready(function() {
					jQuery("#usage_organize_event").change(function() {
						set_usage_event();
					});

					set_usage_event();

					function set_usage_event() {
						console.log("set_usage_event");
						if (jQuery("#usage_organize_event").prop("checked")) {
							console.log("Show organize event fields");
							jQuery(".classuseorganizeevent").show();
						} else {
							console.log("Hide organize event fields "+jQuery("#usage_organize_event").prop("checked"));
							jQuery(".classuseorganizeevent").hide();
						}
					}
				});';
				print '</script>';
			}
			print '</td></tr>';
		}
		print '</td></tr>';

		// Thirdparty
		if (isModEnabled('societe')) {
			print '<tr><td>';
			print(!getDolGlobalString('PROJECT_THIRDPARTY_REQUIRED') ? '' : '<span class="fieldrequired">');
			print $langs->trans("ThirdParty");
			print(!getDolGlobalString('PROJECT_THIRDPARTY_REQUIRED') ? '' : '</span>');
			print '</td><td>';
			$filter = '';
			if (getDolGlobalString('PROJECT_FILTER_FOR_THIRDPARTY_LIST')) {
				$filter = getDolGlobalString('PROJECT_FILTER_FOR_THIRDPARTY_LIST');
			}
			$text = img_picto('', 'company', 'class="pictofixedwidth"');
			$text .= $form->select_company(!empty($object->thirdparty->id) ? $object->thirdparty->id : "", 'socid', $filter, 'None', 1, 0, array(), 0, 'minwidth300');
			if (!getDolGlobalString('PROJECT_CAN_ALWAYS_LINK_TO_ALL_SUPPLIERS') && empty($conf->dol_use_jmobile)) {
				$texthelp = $langs->trans("IfNeedToUseOtherObjectKeepEmpty");
				print $form->textwithtooltip($text.' '.img_help(), $texthelp, 1, 0, '', '', 2);
			} else {
				print $text;
			}
			print '</td></tr>';
		}

		// Visibility
		print '<tr><td>'.$langs->trans("Visibility").'</td><td>';
		$array = array();
		if (!getDolGlobalString('PROJECT_DISABLE_PRIVATE_PROJECT')) {
			$array[0] = $langs->trans("PrivateProject");
		}
		if (!getDolGlobalString('PROJECT_DISABLE_PUBLIC_PROJECT')) {
			$array[1] = $langs->trans("SharedProject");
		}

		if (count($array) > 0) {
			print $form->selectarray('public', $array, $object->public, 0, 0, 0, '', 0, 0, 0, '', '', 1);
		} else {
			print '<input type="hidden" id="public" name="public" value="'.$object->public.'">';

			if ($object->public == 0) {
				print img_picto($langs->trans('PrivateProject'), 'private', 'class="paddingrightonly"');
				print $langs->trans("PrivateProject");
			} else {
				print img_picto($langs->trans('SharedProject'), 'world', 'class="paddingrightonly"');
				print $langs->trans("SharedProject");
			}
		}
		print '</td></tr>';

		if (getDolGlobalString('PROJECT_USE_OPPORTUNITIES')) {
			$classfortr = ($object->usage_opportunity ? '' : ' hideobject');
			// Opportunity status
			print '<tr class="classuseopportunity'.$classfortr.'"><td>'.$langs->trans("OpportunityStatus").'</td>';
			print '<td>';
			print '<div>';
			print $formproject->selectOpportunityStatus('opp_status', $object->opp_status, 1, 0, 0, 0, 'minwidth150 inline-block valignmiddle', 1, 1);

			// Opportunity probability
			print ' <input class="width50 right" type="text" id="opp_percent" name="opp_percent" title="'.dol_escape_htmltag($langs->trans("OpportunityProbability")).'" value="'.(GETPOSTISSET('opp_percent') ? GETPOST('opp_percent') : (strcmp($object->opp_percent, '') ? vatrate($object->opp_percent) : '')).'"> %';
			print '<span id="oldopppercent" class="opacitymedium"></span>';
			print '</div>';

			print '<div id="divtocloseproject" class="inline-block valign clearboth paddingtop" style="display: none;">';
			print '<input type="checkbox" id="inputcloseproject" name="closeproject" />';
			print '<label for="inputcloseproject">';
			print $form->textwithpicto($langs->trans("AlsoCloseAProject"), $langs->trans("AlsoCloseAProjectTooltip")).'</label>';
			print ' </div>';

			print '</td>';
			print '</tr>';

			// Opportunity amount
			print '<tr class="classuseopportunity'.$classfortr.'"><td>'.$langs->trans("OpportunityAmount").'</td>';
			print '<td><input class="width75 right" type="text" name="opp_amount" value="'.(GETPOSTISSET('opp_amount') ? GETPOST('opp_amount') : (strcmp($object->opp_amount, '') ? price2num($object->opp_amount) : '')).'">';
			print $langs->getCurrencySymbol($conf->currency);
			print '</td>';
			print '</tr>';
		}

		// Budget
		print '<tr><td>'.$langs->trans("Budget").'</td>';
		print '<td><input class="width75 right" type="text" name="budget_amount" value="'.(GETPOSTISSET('budget_amount') ? GETPOST('budget_amount') : (strcmp($object->budget_amount, '') ? price2num($object->budget_amount) : '')).'">';
		print $langs->getCurrencySymbol($conf->currency);
		print '</td>';
		print '</tr>';

		// Date project
		print '<tr><td>'.$langs->trans("Date").(isModEnabled('eventorganization') ? ' <span class="classuseorganizeevent">('.$langs->trans("Project").')</span>' : '').'</td><td>';
		print $form->selectDate($object->date_start ? $object->date_start : -1, 'projectstart', 0, 0, 0, '', 1, 0);
		print ' <span class="opacitymedium"> '.$langs->trans("to").' </span> ';
		print $form->selectDate($object->date_end ? $object->date_end : -1, 'projectend', 0, 0, 0, '', 1, 0);
		$object->getLinesArray(null, 0);
		if (!empty($object->usage_task) && !empty($object->lines)) {
			print ' <span id="divreportdate" class="hidden">&nbsp; &nbsp; <input type="checkbox" class="valignmiddle" id="reportdate" name="reportdate" value="yes" ';
			if ($comefromclone) {
				print 'checked ';
			}
			print '/><label for="reportdate" class="valignmiddle opacitymedium">'.$langs->trans("ProjectReportDate").'</label></span>';
		}
		print '</td></tr>';

		if (isModEnabled('eventorganization')) {
			// Date event
			print '<tr class="classuseorganizeevent"><td>'.$langs->trans("Date").' ('.$langs->trans("Event").')</td><td>';
			print $form->selectDate(($date_start_event ? $date_start_event : ($object->date_start_event ? $object->date_start_event : -1)), 'date_start_event', 1, 1, 1, '', 1, 0);
			print ' <span class="opacitymedium"> '.$langs->trans("to").' </span> ';
			print $form->selectDate(($date_end_event ? $date_end_event : ($object->date_end_event ? $object->date_end_event : -1)), 'date_end_event', 1, 1, 1, '', 1, 0);
			print '</td></tr>';

			// Location
			print '<tr class="classuseorganizeevent"><td>'.$langs->trans("Location").'</td>';
			print '<td><input class="minwidth300 maxwidth500" type="text" name="location" value="'.dol_escape_htmltag(GETPOSTISSET('location') ? GETPOST('location') : $object->location).'"></td>';
			print '</tr>';
		}

		// Description
		print '<tr><td class="tdtop">'.$langs->trans("Description").'</td>';
		print '<td>';
		$doleditor = new DolEditor('description', $object->description, '', 90, 'dolibarr_notes', '', false, true, isModEnabled('fckeditor') && getDolGlobalInt('FCKEDITOR_ENABLE_SOCIETE'), ROWS_3, '90%');
		$doleditor->Create();
		print '</td></tr>';

		// Tags-Categories
		if (isModEnabled('category')) {
			$arrayselected = array();
			print '<tr><td>'.$langs->trans("Categories").'</td><td>';
			$cate_arbo = $form->select_all_categories(Categorie::TYPE_PROJECT, '', 'parent', 64, 0, 3);
			$c = new Categorie($db);
			$cats = $c->containing($object->id, Categorie::TYPE_PROJECT);
			foreach ($cats as $cat) {
				$arrayselected[] = $cat->id;
			}
			print img_picto('', 'category', 'class="pictofixedwidth"').$form->multiselectarray('categories', $cate_arbo, $arrayselected, 0, 0, 'quatrevingtpercent widthcentpercentminusx', 0, '0');
			print "</td></tr>";
		}

		// Other options
		$parameters = array();
		$reshook = $hookmanager->executeHooks('formObjectOptions', $parameters, $object, $action); // Note that $action and $object may have been modified by hook
		print $hookmanager->resPrint;
		if (empty($reshook)) {
			print $object->showOptionals($extrafields, 'edit');
		}

		print '</table>';
	} else {
		print dol_get_fiche_head($head, 'project', $langs->trans("Project"), -1, ($object->public ? 'projectpub' : 'project'), 0, '', '', 0, '', 1);

		// Project card

		if (!empty($_SESSION['pageforbacktolist']) && !empty($_SESSION['pageforbacktolist']['project'])) {
			$tmpurl = $_SESSION['pageforbacktolist']['project'];
			$tmpurl = preg_replace('/__SOCID__/', (string) $object->socid, $tmpurl);
			$linkback = '<a href="'.$tmpurl.(preg_match('/\?/', $tmpurl) ? '&' : '?'). 'restore_lastsearch_values=1">'.$langs->trans("BackToList").'</a>';
		} else {
			$linkback = '<a href="'.DOL_URL_ROOT.'/projet/list.php?restore_lastsearch_values=1">'.$langs->trans("BackToList").'</a>';
		}

		$morehtmlref = '<div class="refidno">';
		// Title
		$morehtmlref .= dol_escape_htmltag($object->title);
		$morehtmlref .= '<br>';
		// Thirdparty
		if (!empty($object->thirdparty->id) && $object->thirdparty->id > 0) {
			$morehtmlref .= $object->thirdparty->getNomUrl(1, 'project');
		}
		// Parent
		if (getDolGlobalInt('PROJECT_ENABLE_SUB_PROJECT')) {
			if (!empty($object->fk_project) && $object->fk_project) {
				$parent = new Project($db);
				$parent->fetch($object->fk_project);
				$morehtmlref .= $langs->trans("Child of").' '.$parent->getNomUrl(1, 'project').' '.$parent->title;
			}
		}
		$morehtmlref .= '</div>';

		// Define a complementary filter for search of next/prev ref.
		if (!$user->hasRight('projet', 'all', 'lire')) {
			$objectsListId = $object->getProjectsAuthorizedForUser($user, 0, 0);
			$object->next_prev_filter = "rowid IN (".$db->sanitize(count($objectsListId) ? implode(',', array_keys($objectsListId)) : '0').")";
		}

		dol_banner_tab($object, 'ref', $linkback, 1, 'ref', 'ref', $morehtmlref);

		print '<div class="fichecenter">';
		print '<div class="fichehalfleft">';
		print '<div class="underbanner clearboth"></div>';

		print '<table class="border tableforfield centpercent">';

		// Usage
		if (getDolGlobalString('PROJECT_USE_OPPORTUNITIES') || !getDolGlobalString('PROJECT_HIDE_TASKS') || isModEnabled('eventorganization')) {
			print '<tr><td class="tdtop">';
			print $langs->trans("Usage");
			print '</td>';
			print '<td>';
			if (getDolGlobalString('PROJECT_USE_OPPORTUNITIES')) {
				print '<input type="checkbox" disabled name="usage_opportunity"'.(GETPOSTISSET('usage_opportunity') ? (GETPOST('usage_opportunity', 'alpha') != '' ? ' checked="checked"' : '') : ($object->usage_opportunity ? ' checked="checked"' : '')).'> ';
				$htmltext = $langs->trans("ProjectFollowOpportunity");
				print $form->textwithpicto($langs->trans("ProjectFollowOpportunity"), $htmltext);
				print '<br>';
			}
			if (!getDolGlobalString('PROJECT_HIDE_TASKS')) {
				print '<input type="checkbox" disabled name="usage_task"'.(GETPOSTISSET('usage_task') ? (GETPOST('usage_task', 'alpha') != '' ? ' checked="checked"' : '') : ($object->usage_task ? ' checked="checked"' : '')).'> ';
				$htmltext = $langs->trans("ProjectFollowTasks");
				print $form->textwithpicto($langs->trans("ProjectFollowTasks"), $htmltext);
				print '<br>';
			}
			if (!getDolGlobalString('PROJECT_HIDE_TASKS') && getDolGlobalString('PROJECT_BILL_TIME_SPENT')) {
				print '<input type="checkbox" disabled name="usage_bill_time"'.(GETPOSTISSET('usage_bill_time') ? (GETPOST('usage_bill_time', 'alpha') != '' ? ' checked="checked"' : '') : ($object->usage_bill_time ? ' checked="checked"' : '')).'> ';
				$htmltext = $langs->trans("ProjectBillTimeDescription");
				print $form->textwithpicto($langs->trans("BillTime"), $htmltext);
				print '<br>';
			}

			if (isModEnabled('eventorganization')) {
				print '<input type="checkbox" disabled name="usage_organize_event"'.(GETPOSTISSET('usage_organize_event') ? (GETPOST('usage_organize_event', 'alpha') != '' ? ' checked="checked"' : '') : ($object->usage_organize_event ? ' checked="checked"' : '')).'> ';
				$htmltext = $langs->trans("EventOrganizationDescriptionLong");
				print $form->textwithpicto($langs->trans("ManageOrganizeEvent"), $htmltext);
			}
			print '</td></tr>';
		}

		// Visibility
		print '<tr><td class="titlefield">'.$langs->trans("Visibility").'</td><td>';
		if ($object->public) {
			print img_picto($langs->trans('SharedProject'), 'world', 'class="paddingrightonly"');
			print $langs->trans('SharedProject');
		} else {
			print img_picto($langs->trans('PrivateProject'), 'private', 'class="paddingrightonly"');
			print $langs->trans('PrivateProject');
		}
		print '</td></tr>';

		if (getDolGlobalString('PROJECT_USE_OPPORTUNITIES') && !empty($object->usage_opportunity)) {
			// Opportunity status
			print '<tr><td>'.$langs->trans("OpportunityStatus");
			if ($action != 'edit_opp_status' && $user->hasRight('projet', 'creer')) {
				print '<a class="editfielda paddingtop" href="'.$_SERVER["PHP_SELF"].'?action=edit_opp_status&token='.newToken().'&id='.$object->id.'">'.img_edit($langs->transnoentitiesnoconv('Edit'), 1).'</a>';
			}
			print '</td><td>';
			$html_name_status 	= ($action == 'edit_opp_status') ? 'opp_status' : 'none';
			$html_name_percent 	= ($action == 'edit_opp_status') ? 'opp_percent' : 'none';
			$percent_value = (GETPOSTISSET('opp_percent') ? GETPOST('opp_percent') : (strcmp($object->opp_percent, '') ? vatrate($object->opp_percent) : ''));
			$formproject->formOpportunityStatus($_SERVER['PHP_SELF'].'?socid='.$object->id, $object->opp_status, $percent_value, $html_name_status, $html_name_percent);
			print '</td></tr>';

			// Opportunity Amount
			print '<tr><td>'.$langs->trans("OpportunityAmount").'</td><td>';
			if (strcmp($object->opp_amount, '')) {
				print '<span class="amount">'.price($object->opp_amount, 0, $langs, 1, 0, -1, $conf->currency).'</span>';
				if (strcmp($object->opp_percent, '')) {
					print ' &nbsp; &nbsp; &nbsp; <span title="'.dol_escape_htmltag($langs->trans('OpportunityWeightedAmount')).'"><span class="opacitymedium">'.$langs->trans("OpportunityWeightedAmountShort").'</span>: <span class="amount">'.price($object->opp_amount * $object->opp_percent / 100, 0, $langs, 1, 0, -1, $conf->currency).'</span></span>';
				}
			}
			print '</td></tr>';
		}

		// Budget
		print '<tr><td>'.$langs->trans("Budget").'</td><td>';
		if (!is_null($object->budget_amount) && strcmp($object->budget_amount, '')) {
			print '<span class="amount">'.price($object->budget_amount, 0, $langs, 1, 0, 0, $conf->currency).'</span>';
		}
		print '</td></tr>';

		// Date start - end project
		print '<tr><td>'.$langs->trans("Dates").'</td><td>';
		$start = dol_print_date($object->date_start, 'day');
		print($start ? $start : '?');
		$end = dol_print_date($object->date_end, 'day');
		print ' <span class="opacitymedium">-</span> ';
		print($end ? $end : '?');
		if ($object->hasDelay()) {
			print img_warning("Late");
		}
		print '</td></tr>';

		// Other attributes
		$cols = 2;
		include DOL_DOCUMENT_ROOT.'/core/tpl/extrafields_view.tpl.php';

		print '</table>';

		print '</div>';
		print '<div class="fichehalfright">';
		print '<div class="underbanner clearboth"></div>';

		print '<table class="border tableforfield centpercent">';

		// Description
		print '<td class="titlefield tdtop">'.$langs->trans("Description").'</td><td>';
		print '<div class="longmessagecut">';
		print dolPrintHTML($object->description);
		print '</div>';
		print '</td></tr>';

		// Categories
		if (isModEnabled('category')) {
			print '<tr><td class="valignmiddle">'.$langs->trans("Categories").'</td><td>';
			print $form->showCategories($object->id, Categorie::TYPE_PROJECT, 1);
			print "</td></tr>";
		}

		print '</table>';

		print '</div>';
		print '</div>';

		print '<div class="clearboth"></div>';
	}

	print dol_get_fiche_end();

	if ($action == 'edit' && $userWrite > 0) {
		print $form->buttonsSaveCancel();
	}

	print '</form>';

	// Set also dependencies between use task and bill time
	print '<script type="text/javascript">
        jQuery(document).ready(function() {
        	jQuery("#usage_task").change(function() {
        		console.log("We click on usage task "+jQuery("#usage_task").is(":checked"));
                if (! jQuery("#usage_task").is(":checked")) {
                    jQuery("#usage_bill_time").prop("checked", false);
                }
        	});

        	jQuery("#usage_bill_time").change(function() {
        		console.log("We click on usage to bill time");
                if (jQuery("#usage_bill_time").is(":checked")) {
                    jQuery("#usage_task").prop("checked", true);
                }
        	});

			jQuery("#projectstart").change(function() {
				console.log("We modify the start date");
				jQuery("#divreportdate").show();
			});
        });
        </script>';

	// Change probability from status
	if (!empty($conf->use_javascript_ajax) && getDolGlobalString('PROJECT_USE_OPPORTUNITIES')) {
		// Default value to close or not when we set opp to 'WON'.
		$defaultcheckedwhenoppclose = 1;
		if (!getDolGlobalString('PROJECT_HIDE_TASKS')) {
			$defaultcheckedwhenoppclose = 0;
		}

		print '<!-- Javascript to manage opportunity status change -->';
		print '<script type="text/javascript">
            jQuery(document).ready(function() {
            	function change_percent()
            	{
                    var element = jQuery("#opp_status option:selected");
                    var defaultpercent = element.attr("defaultpercent");
                    var defaultcloseproject = '.((int) $defaultcheckedwhenoppclose).';
                    var elemcode = element.attr("elemcode");
                    var oldpercent = \''.dol_escape_js($object->opp_percent).'\';

                    console.log("We select "+elemcode);

                    /* Define if checkbox to close is checked or not */
                    var closeproject = 0;
                    if (elemcode == \'LOST\') closeproject = 1;
                    if (elemcode == \'WON\') closeproject = defaultcloseproject;
                    if (closeproject) jQuery("#inputcloseproject").prop("checked", true);
                    else jQuery("#inputcloseproject").prop("checked", false);

                    /* Make the close project checkbox visible or not */
                    console.log("closeproject="+closeproject);
                    if (elemcode == \'WON\' || elemcode == \'LOST\')
                    {
                        jQuery("#divtocloseproject").show();
                    }
                    else
                    {
                        jQuery("#divtocloseproject").hide();
                    }

                    /* Change percent with default percent (defaultpercent) if new status (defaultpercent) is higher than current (jQuery("#opp_percent").val()) */
                    if (oldpercent != \'\' && (parseFloat(defaultpercent) < parseFloat(oldpercent)))
                    {
	                    console.log("oldpercent="+oldpercent+" defaultpercent="+defaultpercent+" def < old");
                        if (jQuery("#opp_percent").val() != \'\' && oldpercent != \'\') {
							jQuery("#oldopppercent").text(\' - '.dol_escape_js($langs->transnoentities("PreviousValue")).': \'+price2numjs(oldpercent)+\' %\');
						}

						if (parseFloat(oldpercent) != 100 && elemcode != \'LOST\') { jQuery("#opp_percent").val(oldpercent); }
                        else { jQuery("#opp_percent").val(price2numjs(defaultpercent)); }
                    } else {
	                    console.log("oldpercent="+oldpercent+" defaultpercent="+defaultpercent);
                    	if (jQuery("#opp_percent").val() == \'\' || (parseFloat(jQuery("#opp_percent").val()) < parseFloat(defaultpercent))) {
                        	if (jQuery("#opp_percent").val() != \'\' && oldpercent != \'\') {
								jQuery("#oldopppercent").text(\' - '.dol_escape_js($langs->transnoentities("PreviousValue")).': \'+price2numjs(oldpercent)+\' %\');
							}
                        	jQuery("#opp_percent").val(price2numjs(defaultpercent));
                    	}
                    }
            	}

            	jQuery("#opp_status").change(function() {
            		change_percent();
            	});
        });
        </script>';
	}


	/*
	 * Actions Buttons
	 */

	print '<div class="tabsAction">';
	$parameters = array();
	$reshook = $hookmanager->executeHooks('addMoreActionsButtons', $parameters, $object, $action); // Note that $action and $object may have been
	// modified by hook
	if (empty($reshook)) {
		if ($action != "edit" && $action != 'presend') {
			// Create event
			/*if (isModEnabled('agenda') && !empty($conf->global->MAIN_ADD_EVENT_ON_ELEMENT_CARD)) 				// Add hidden condition because this is not a
				// "workflow" action so should appears somewhere else on
				// page.
			{
				print '<a class="butAction" href="'.DOL_URL_ROOT.'/comm/action/card.php?action=create&amp;origin=' . $object->element . '&amp;originid=' . $object->id . '&amp;socid=' . $object->socid . '&amp;projectid=' . $object->id . '">' . $langs->trans("AddAction") . '</a>';
			}*/

			// Send
			if (empty($user->socid)) {
				if ($object->status != Project::STATUS_CLOSED) {
					print dolGetButtonAction('', $langs->trans('SendMail'), 'default', $_SERVER["PHP_SELF"].'?action=presend&token='.newToken().'&id='.$object->id.'&mode=init#formmailbeforetitle', '');
				}
			}

			// Accounting Report
			/*
			$accouting_module_activated = isModEnabled('comptabilite') || isModEnabled('accounting');
			if ($accouting_module_activated && $object->status != Project::STATUS_DRAFT) {
				$start = dol_getdate((int) $object->date_start);
				$end = dol_getdate((int) $object->date_end);
				$url = DOL_URL_ROOT.'/compta/accounting-files.php?projectid='.$object->id;
				if (!empty($object->date_start)) $url .= '&amp;date_startday='.$start['mday'].'&amp;date_startmonth='.$start['mon'].'&amp;date_startyear='.$start['year'];
				if (!empty($object->date_end)) $url .= '&amp;date_stopday='.$end['mday'].'&amp;date_stopmonth='.$end['mon'].'&amp;date_stopyear='.$end['year'];
				print dolGetButtonAction('', $langs->trans('ExportAccountingReportButtonLabel'), 'default', $url, '');
			}
			*/

			// Back to draft
			if (!getDolGlobalString('MAIN_DISABLEDRAFTSTATUS') && !getDolGlobalString('MAIN_DISABLEDRAFTSTATUS_PROJECT')) {
				if ($object->status != Project::STATUS_DRAFT && $user->hasRight('projet', 'creer')) {
					if ($userWrite > 0) {
						print dolGetButtonAction('', $langs->trans('SetToDraft'), 'default', $_SERVER["PHP_SELF"].'?action=confirm_setdraft&amp;confirm=yes&amp;token='.newToken().'&amp;id='.$object->id, '');
					} else {
						print dolGetButtonAction($langs->trans('NotOwnerOfProject'), $langs->trans('SetToDraft'), 'default', $_SERVER['PHP_SELF']. '#', '', false);
					}
				}
			}

			// Modify
			if ($object->status != Project::STATUS_CLOSED && $user->hasRight('projet', 'creer')) {
				if ($userWrite > 0) {
					print dolGetButtonAction('', $langs->trans('Modify'), 'default', $_SERVER["PHP_SELF"].'?action=edit&token='.newToken().'&id='.$object->id, '');
				} else {
					print dolGetButtonAction($langs->trans('NotOwnerOfProject'), $langs->trans('Modify'), 'default', $_SERVER['PHP_SELF']. '#', '', false);
				}
			}

			// Validate
			if ($object->status == Project::STATUS_DRAFT && $user->hasRight('projet', 'creer')) {
				if ($userWrite > 0) {
					print dolGetButtonAction('', $langs->trans('Validate'), 'default', $_SERVER["PHP_SELF"].'?action=validate&amp;token='.newToken().'&amp;id='.$object->id, '');
				} else {
					print dolGetButtonAction($langs->trans('NotOwnerOfProject'), $langs->trans('Validate'), 'default', $_SERVER['PHP_SELF']. '#', '', false);
				}
			}

			// Close
			if ($object->status == Project::STATUS_VALIDATED && $user->hasRight('projet', 'creer')) {
				if ($userWrite > 0) {
					print dolGetButtonAction('', $langs->trans('Close'), 'default', $_SERVER["PHP_SELF"].'?action=close&amp;token='.newToken().'&amp;id='.$object->id, '');
				} else {
					print dolGetButtonAction($langs->trans('NotOwnerOfProject'), $langs->trans('Close'), 'default', $_SERVER['PHP_SELF']. '#', '', false);
				}
			}

			// Reopen
			if ($object->status == Project::STATUS_CLOSED && $user->hasRight('projet', 'creer')) {
				if ($userWrite > 0) {
					print dolGetButtonAction('', $langs->trans('ReOpen'), 'default', $_SERVER["PHP_SELF"].'?action=reopen&amp;token='.newToken().'&amp;id='.$object->id, '');
				} else {
					print dolGetButtonAction($langs->trans('NotOwnerOfProject'), $langs->trans('ReOpen'), 'default', $_SERVER['PHP_SELF']. '#', '', false);
				}
			}


			// Buttons Create
			if (!getDolGlobalString('PROJECT_HIDE_CREATE_OBJECT_BUTTON')) {
				$arrayforbutaction = array(
<<<<<<< HEAD
=======
					//1 => array('lang' => 'propal', 'enabled' => 1, 'perm' => 1, 'label' => 'XXX'),
>>>>>>> f09ef5de
					10 => array('lang' => 'propal', 'enabled' => isModEnabled("propal"), 'perm' => $user->hasRight('propal', 'creer'), 'label' => 'AddProp', 'url' => '/comm/propal/card.php?action=create&amp;projectid='.$object->id.'&amp;socid='.$object->socid),
					20 => array('lang' => 'orders', 'enabled' => isModEnabled("order"), 'perm' => $user->hasRight('commande', 'creer'), 'label' => 'CreateOrder', 'url' => '/commande/card.php?action=create&amp;projectid='.$object->id.'&amp;socid='.$object->socid),
					30 => array('lang' => 'bills', 'enabled' => isModEnabled("invoice"), 'perm' => $user->hasRight('facture', 'creer'), 'label' => 'CreateBill', 'url' => '/compta/facture/card.php?action=create&amp;projectid='.$object->id.'&amp;socid='.$object->socid),
					40 => array('lang' => 'supplier_proposal', 'enabled' => isModEnabled("supplier_proposal"), 'perm' => $user->hasRight('supplier_proposal', 'creer'), 'label' => 'AddSupplierProposal', 'url' => '/supplier_proposal/card.php?action=create&amp;projectid='.$object->id.'&amp;socid='.$object->socid),
					50 => array('lang' => 'suppliers', 'enabled' => isModEnabled("supplier_order"), 'perm' => $user->hasRight('fournisseur', 'commande', 'creer'), 'label' => 'AddSupplierOrder', 'url' => '/fourn/commande/card.php?action=create&amp;projectid='.$object->id.'&amp;socid='.$object->socid),
					60 => array('lang' => 'suppliers', 'enabled' => isModEnabled("supplier_invoice"), 'perm' => $user->hasRight('fournisseur', 'facture', 'creer'), 'label' => 'AddSupplierInvoice', 'url' => '/fourn/facture/card.php?action=create&amp;projectid='.$object->id.'&amp;socid='.$object->socid),
					70 => array('lang' => 'interventions', 'enabled' => isModEnabled("intervention"), 'perm' => $user->hasRight('fichinter', 'creer'), 'label' => 'AddIntervention', 'url' => '/fichinter/card.php?action=create&amp;projectid='.$object->id.'&amp;socid='.$object->socid),
					80 => array('lang' => 'contracts', 'enabled' => isModEnabled("contract"), 'perm' => $user->hasRight('contrat', 'creer'), 'label' => 'AddContract', 'url' => '/contrat/card.php?action=create&amp;projectid='.$object->id.'&amp;socid='.$object->socid),
					90 => array('lang' => 'trips', 'enabled' => isModEnabled("expensereport"), 'perm' => $user->hasRight('expensereport', 'creer'), 'label' => 'AddTrip', 'url' => '/expensereport/card.php?action=create&amp;projectid='.$object->id.'&amp;socid='.$object->socid),
<<<<<<< HEAD
				   100 => array('lang' => 'donations', 'enabled' => isModEnabled("don"), 'perm' => $user->hasRight('don', 'creer'), 'label' => 'AddDonation', 'url' => '/don/card.php?action=create&amp;projectid='.$object->id.'&amp;socid='.$object->socid),
=======
					100 => array('lang' => 'donations', 'enabled' => isModEnabled("don"), 'perm' => $user->hasRight('don', 'creer'), 'label' => 'AddDonation', 'url' => '/don/card.php?action=create&amp;projectid='.$object->id.'&amp;socid='.$object->socid),
>>>>>>> f09ef5de
				);

				$params = array('backtopage' => $_SERVER["PHP_SELF"].'?id='.$object->id);
				//$params = array('backtopage' => $_SERVER["PHP_SELF"].'?id='.$object->id, 'isDropDown' => true);

				print dolGetButtonAction('', $langs->trans("Create"), 'default', $arrayforbutaction, '', 1, $params);
			}

			// Clone
			if ($user->hasRight('projet', 'creer')) {
				if ($userWrite > 0) {
					print dolGetButtonAction('', $langs->trans('ToClone'), 'default', $_SERVER["PHP_SELF"].'?action=clone&token='.newToken().'&id='.((int) $object->id), '');
				} else {
					print dolGetButtonAction($langs->trans('NotOwnerOfProject'), $langs->trans('ToClone'), 'default', $_SERVER['PHP_SELF']. '#', '', false);
				}
			}

			// Delete
			if ($user->hasRight('projet', 'supprimer') || ($object->status == Project::STATUS_DRAFT && $user->hasRight('projet', 'creer'))) {
				if ($userDelete > 0 || ($object->status == Project::STATUS_DRAFT && $user->hasRight('projet', 'creer'))) {
					print dolGetButtonAction('', $langs->trans('Delete'), 'delete', $_SERVER["PHP_SELF"].'?action=delete&token='.newToken().'&id='.$object->id, '');
				} else {
					print dolGetButtonAction($langs->trans('NotOwnerOfProject'), $langs->trans('Delete'), 'default', $_SERVER['PHP_SELF']. '#', '', false);
				}
			}
		}
	}

	print "</div>";

	if (GETPOST('modelselected')) {
		$action = 'presend';
	}

	if ($action != 'presend') {
		print '<div class="fichecenter"><div class="fichehalfleft">';
		print '<a name="builddoc"></a>'; // ancre

		if (getDolGlobalInt('PROJECT_ENABLE_SUB_PROJECT')) {
			/*
			 * Sub-projects (children)
			 */
			$children = $object->getChildren();
			if ($children) {
				print '<table class="centpercent notopnoleftnoright table-fiche-title">';
				print '<tr class="titre"><td class="nobordernopadding valignmiddle col-title">';
				print '<div class="titre inline-block">'.$langs->trans('Sub-projects').'</div>';
				print '</td></tr></table>';

				print '<div class="div-table-responsive-no-min">';
				print '<table class="centpercent noborder'.($morecss ? ' '.$morecss : '').'">';
				print '<tr class="liste_titre">';
				print getTitleFieldOfList('Ref', 0, $_SERVER["PHP_SELF"], '', '', '', '', '', '', '', 1);
				print getTitleFieldOfList('Title', 0, $_SERVER["PHP_SELF"], '', '', '', '', '', '', '', 1);
				print getTitleFieldOfList('Status', 0, $_SERVER["PHP_SELF"], '', '', '', '', '', '', '', 1);
				print '</tr>';
				print "\n";

				$subproject = new Project($db);
				foreach ($children as $child) {
					$subproject->fetch($child->rowid);
					print '<tr class="oddeven">';
					print '<td class="nowraponall">'.$subproject->getNomUrl(1, 'project').'</td>';
					print '<td class="nowraponall tdoverflowmax125">'.$child->title.'</td>';
					print '<td class="nowraponall">'.$subproject->getLibStatut(5).'</td>';
					print '</tr>';
				}

				print '</table>';
				print '</div>';
			}
		}

		/*
		 * Generated documents
		 */
		$filename = dol_sanitizeFileName($object->ref);
		$filedir = $conf->project->multidir_output[$object->entity]."/".dol_sanitizeFileName($object->ref);
		$urlsource = $_SERVER["PHP_SELF"]."?id=".$object->id;
		$genallowed = ($user->hasRight('projet', 'lire') && $userAccess > 0);
		$delallowed = ($user->hasRight('projet', 'creer') && $userWrite > 0);

		print $formfile->showdocuments('project', $filename, $filedir, $urlsource, $genallowed, $delallowed, $object->model_pdf, 1, 0, 0, 0, 0, '', '', '', '', '', $object);

		print '</div><div class="fichehalfright">';

		$MAXEVENT = 10;

		$morehtmlcenter = '<div class="nowraponall">';
		$morehtmlcenter .= dolGetButtonTitle($langs->trans('FullConversation'), '', 'fa fa-comments imgforviewmode', DOL_URL_ROOT.'/projet/messaging.php?id='.$object->id);
		$morehtmlcenter .= dolGetButtonTitle($langs->trans('FullList'), '', 'fa fa-bars imgforviewmode', DOL_URL_ROOT.'/projet/agenda.php?id='.$object->id);
		$morehtmlcenter .= '</div>';

		// List of actions on element
		include_once DOL_DOCUMENT_ROOT.'/core/class/html.formactions.class.php';
		$formactions = new FormActions($db);
		$somethingshown = $formactions->showactions($object, 'project', 0, 1, '', $MAXEVENT, '', $morehtmlcenter);

		print '</div></div>';
	}

	// Presend form
	$modelmail = 'project';
	$defaulttopic = 'SendProjectRef';
	$defaulttopiclang = 'projects';
	$diroutput = $conf->project->multidir_output[$object->entity];
	$autocopy = 'MAIN_MAIL_AUTOCOPY_PROJECT_TO'; // used to know the automatic BCC to add
	$trackid = 'proj'.$object->id;

	include DOL_DOCUMENT_ROOT.'/core/tpl/card_presend.tpl.php';

	// Hook to add more things on page
	$parameters = array();
	$reshook = $hookmanager->executeHooks('mainCardTabAddMore', $parameters, $object, $action); // Note that $action and $object may have been modified by hook
} else {
	print $langs->trans("RecordNotFound");
}

// End of page
llxFooter();
$db->close();<|MERGE_RESOLUTION|>--- conflicted
+++ resolved
@@ -1,5 +1,4 @@
 <?php
-<<<<<<< HEAD
 /* Copyright (C) 2001-2005  Rodolphe Quiedeville    <rodolphe@quiedeville.org>
  * Copyright (C) 2004-2016  Laurent Destailleur     <eldy@users.sourceforge.net>
  * Copyright (C) 2005-2012  Regis Houssin           <regis.houssin@inodbox.com>
@@ -8,15 +7,6 @@
  * Copyright (C) 2024       MDW                     <mdeweerd@users.noreply.github.com>
  * Copyright (C) 2024       Frédéric France         <frederic.france@free.fr>
  * Copyright (C) 2024       Alexandre Spangaro      <alexandre@inovea-conseil.com>
-=======
-/* Copyright (C) 2001-2005 Rodolphe Quiedeville <rodolphe@quiedeville.org>
- * Copyright (C) 2004-2016 Laurent Destailleur  <eldy@users.sourceforge.net>
- * Copyright (C) 2005-2012 Regis Houssin        <regis.houssin@inodbox.com>
- * Copyright (C) 2023      Charlene Benke       <charlene@patas_monkey.com>
- * Copyright (C) 2023      Christian Foellmann  <christian@foellmann.de>
- * Copyright (C) 2024      MDW                  <mdeweerd@users.noreply.github.com>
- * Copyright (C) 2024      Frédéric France      <frederic.france@free.fr>
->>>>>>> f09ef5de
  *
  * This program is free software; you can redistribute it and/or modify
  * it under the terms of the GNU General Public License as published by
@@ -228,11 +218,7 @@
 			$object->title                = GETPOST('title', 'alphanohtml');
 			$object->socid                = GETPOSTINT('socid');
 			$object->description          = GETPOST('description', 'restricthtml'); // Do not use 'alpha' here, we want field as it is
-<<<<<<< HEAD
 			$object->public               = GETPOSTINT('public') ? 1 : 0;
-=======
-			$object->public               = GETPOST('public', 'alphanohtml');
->>>>>>> f09ef5de
 			$object->opp_amount           = GETPOSTFLOAT('opp_amount');
 			$object->budget_amount        = GETPOSTFLOAT('budget_amount');
 			$object->date_c               = dol_now();
@@ -241,11 +227,7 @@
 			$object->date_start_event     = $date_start_event;
 			$object->date_end_event       = $date_end_event;
 			$object->location             = $location;
-<<<<<<< HEAD
 			$object->status               = $status;
-=======
-			$object->statut               = $status;
->>>>>>> f09ef5de
 			$object->opp_status           = $opp_status;
 			$object->opp_percent          = $opp_percent;
 			$object->usage_opportunity    = (GETPOST('usage_opportunity', 'alpha') == 'on' ? 1 : 0);
@@ -334,11 +316,7 @@
 			$object->ref          = GETPOST('ref', 'alpha');
 			$object->fk_project   = GETPOSTINT('fk_project');
 			$object->title        = GETPOST('title', 'alphanohtml'); // Do not use 'alpha' here, we want field as it is
-<<<<<<< HEAD
 			$object->status       = GETPOSTINT('status');
-=======
-			$object->statut       = GETPOSTINT('status');
->>>>>>> f09ef5de
 			$object->socid        = GETPOSTINT('socid');
 			$object->description  = GETPOST('description', 'restricthtml'); // Do not use 'alpha' here, we want field as it is
 			$object->public       = GETPOSTINT('public') ? 1 : 0;
@@ -1685,10 +1663,7 @@
 			// Buttons Create
 			if (!getDolGlobalString('PROJECT_HIDE_CREATE_OBJECT_BUTTON')) {
 				$arrayforbutaction = array(
-<<<<<<< HEAD
-=======
 					//1 => array('lang' => 'propal', 'enabled' => 1, 'perm' => 1, 'label' => 'XXX'),
->>>>>>> f09ef5de
 					10 => array('lang' => 'propal', 'enabled' => isModEnabled("propal"), 'perm' => $user->hasRight('propal', 'creer'), 'label' => 'AddProp', 'url' => '/comm/propal/card.php?action=create&amp;projectid='.$object->id.'&amp;socid='.$object->socid),
 					20 => array('lang' => 'orders', 'enabled' => isModEnabled("order"), 'perm' => $user->hasRight('commande', 'creer'), 'label' => 'CreateOrder', 'url' => '/commande/card.php?action=create&amp;projectid='.$object->id.'&amp;socid='.$object->socid),
 					30 => array('lang' => 'bills', 'enabled' => isModEnabled("invoice"), 'perm' => $user->hasRight('facture', 'creer'), 'label' => 'CreateBill', 'url' => '/compta/facture/card.php?action=create&amp;projectid='.$object->id.'&amp;socid='.$object->socid),
@@ -1698,11 +1673,7 @@
 					70 => array('lang' => 'interventions', 'enabled' => isModEnabled("intervention"), 'perm' => $user->hasRight('fichinter', 'creer'), 'label' => 'AddIntervention', 'url' => '/fichinter/card.php?action=create&amp;projectid='.$object->id.'&amp;socid='.$object->socid),
 					80 => array('lang' => 'contracts', 'enabled' => isModEnabled("contract"), 'perm' => $user->hasRight('contrat', 'creer'), 'label' => 'AddContract', 'url' => '/contrat/card.php?action=create&amp;projectid='.$object->id.'&amp;socid='.$object->socid),
 					90 => array('lang' => 'trips', 'enabled' => isModEnabled("expensereport"), 'perm' => $user->hasRight('expensereport', 'creer'), 'label' => 'AddTrip', 'url' => '/expensereport/card.php?action=create&amp;projectid='.$object->id.'&amp;socid='.$object->socid),
-<<<<<<< HEAD
-				   100 => array('lang' => 'donations', 'enabled' => isModEnabled("don"), 'perm' => $user->hasRight('don', 'creer'), 'label' => 'AddDonation', 'url' => '/don/card.php?action=create&amp;projectid='.$object->id.'&amp;socid='.$object->socid),
-=======
 					100 => array('lang' => 'donations', 'enabled' => isModEnabled("don"), 'perm' => $user->hasRight('don', 'creer'), 'label' => 'AddDonation', 'url' => '/don/card.php?action=create&amp;projectid='.$object->id.'&amp;socid='.$object->socid),
->>>>>>> f09ef5de
 				);
 
 				$params = array('backtopage' => $_SERVER["PHP_SELF"].'?id='.$object->id);
