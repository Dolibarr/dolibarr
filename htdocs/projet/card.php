<?php
/* Copyright (C) 2001-2005 Rodolphe Quiedeville <rodolphe@quiedeville.org>
 * Copyright (C) 2004-2015 Laurent Destailleur  <eldy@users.sourceforge.net>
 * Copyright (C) 2005-2012 Regis Houssin        <regis.houssin@capnetworks.com>
 *
 * This program is free software; you can redistribute it and/or modify
 * it under the terms of the GNU General Public License as published by
 * the Free Software Foundation; either version 3 of the License, or
 * (at your option) any later version.
 *
 * This program is distributed in the hope that it will be useful,
 * but WITHOUT ANY WARRANTY; without even the implied warranty of
 * MERCHANTABILITY or FITNESS FOR A PARTICULAR PURPOSE.  See the
 * GNU General Public License for more details.
 *
 * You should have received a copy of the GNU General Public License
 * along with this program. If not, see <http://www.gnu.org/licenses/>.
 */

/**
 *	\file       htdocs/projet/card.php
 *	\ingroup    projet
 *	\brief      Project card
 */

require '../main.inc.php';
require_once DOL_DOCUMENT_ROOT.'/projet/class/project.class.php';
require_once DOL_DOCUMENT_ROOT.'/projet/class/task.class.php';
require_once DOL_DOCUMENT_ROOT.'/core/lib/project.lib.php';
require_once DOL_DOCUMENT_ROOT.'/core/class/html.formprojet.class.php';
require_once DOL_DOCUMENT_ROOT.'/core/class/html.formfile.class.php';
require_once DOL_DOCUMENT_ROOT.'/core/modules/project/modules_project.php';
require_once DOL_DOCUMENT_ROOT.'/core/class/extrafields.class.php';

$langs->load("projects");
$langs->load('companies');

$id=GETPOST('id','int');
$ref=GETPOST('ref','alpha');
$action=GETPOST('action','alpha');
$backtopage=GETPOST('backtopage','alpha');
$cancel=GETPOST('cancel','alpha');
$status=GETPOST('status','int');
$opp_status=GETPOST('opp_status','int');
$opp_percent=price2num(GETPOST('opp_percent','alpha'));

if ($id == '' && $ref == '' && ($action != "create" && $action != "add" && $action != "update" && ! $_POST["cancel"])) accessforbidden();

$mine = GETPOST('mode')=='mine' ? 1 : 0;
//if (! $user->rights->projet->all->lire) $mine=1;	// Special for projects

// Initialize technical object to manage hooks of thirdparties. Note that conf->hooks_modules contains array array
$hookmanager->initHooks(array('projectcard','globalcard'));

$object = new Project($db);
$extrafields = new ExtraFields($db);

// Load object
//include DOL_DOCUMENT_ROOT.'/core/actions_fetchobject.inc.php';  // Can't use generic include because when creating a project, ref is defined and we dont want error if fetch fails from ref.
if ($id > 0 || ! empty($ref))
{
    $ret = $object->fetch($id,$ref);	// If we create project, ref may be defined into POST but record does not yet exists into database
    if ($ret > 0) {
        $object->fetch_thirdparty();
        $id=$object->id;
    }
}

// Security check
$socid=GETPOST('socid');
if ($user->societe_id > 0) $socid=$user->societe_id;
$result = restrictedArea($user, 'projet', $object->id);

// fetch optionals attributes and labels
$extralabels=$extrafields->fetch_name_optionals_label($object->table_element);

$date_start=dol_mktime(0,0,0,GETPOST('projectstartmonth','int'),GETPOST('projectstartday','int'),GETPOST('projectstartyear','int'));
$date_end=dol_mktime(0,0,0,GETPOST('projectendmonth','int'),GETPOST('projectendday','int'),GETPOST('projectendyear','int'));


/*
 * Actions
 */

$parameters=array('id'=>$socid, 'objcanvas'=>$objcanvas);
$reshook=$hookmanager->executeHooks('doActions',$parameters,$object,$action);    // Note that $action and $object may have been modified by some hooks
if ($reshook < 0) setEventMessages($hookmanager->error, $hookmanager->errors, 'errors');

if (empty($reshook))
{
	// Cancel
	if ($cancel)
	{
		if (GETPOST("comefromclone")==1)
		{
		    $result=$object->delete($user);
		    if ($result > 0)
		    {
		        header("Location: index.php");
		        exit;
		    }
		    else
		    {
		        dol_syslog($object->error,LOG_DEBUG);
			    setEventMessages($langs->trans("CantRemoveProject"), null, 'errors');
		    }
		}
		if ($backtopage)
		{
	    	header("Location: ".$backtopage);
	    	exit;
		}

		$action = '';
	}

	if ($action == 'add' && $user->rights->projet->creer)
	{
	    $error=0;
	    if (empty($_POST["ref"]))
	    {
		    setEventMessages($langs->trans("ErrorFieldRequired", $langs->transnoentities("Ref")), null, 'errors');
	        $error++;
	    }
	    if (empty($_POST["title"]))
	    {
		    setEventMessages($langs->trans("ErrorFieldRequired", $langs->transnoentities("Label")), null, 'errors');
	        $error++;
	    }

	    if (! $error)
	    {
	        $error=0;

	        $db->begin();

	        $object->ref             = GETPOST('ref','alpha');
	        $object->title           = GETPOST('title'); // Do not use 'alpha' here, we want field as it is
	        $object->socid           = GETPOST('socid','int');
	        $object->description     = GETPOST('description'); // Do not use 'alpha' here, we want field as it is
	        $object->public          = GETPOST('public','alpha');
	        $object->opp_amount      = price2num(GETPOST('opp_amount'));
	        $object->budget_amount   = price2num(GETPOST('budget_amount'));
	        $object->datec=dol_now();
	        $object->date_start=$date_start;
	        $object->date_end=$date_end;
	        $object->statuts         = $status;
	        $object->opp_status      = $opp_status;
	        $object->opp_percent     = $opp_percent;

	        // Fill array 'array_options' with data from add form
	        $ret = $extrafields->setOptionalsFromPost($extralabels,$object);
			if ($ret < 0) $error++;

	        $result = $object->create($user);
	        if (! $error && $result > 0)
	        {
	            // Add myself as project leader
	            $result = $object->add_contact($user->id, 'PROJECTLEADER', 'internal');
	            if ($result < 0)
	            {
	                $langs->load("errors");
		            setEventMessages($langs->trans($object->error), null, 'errors');
	                $error++;
	            }
	        }
	        else
	        {
	            $langs->load("errors");
		        setEventMessages($langs->trans($object->error), null, 'errors');
	            $error++;
	        }

	        if (! $error)
	        {
	            $db->commit();

        		if ($backtopage)
				{
			    	header("Location: ".$backtopage.'&projectid='.$object->id);
			    	exit;
				}
				else
				{
	            	header("Location:card.php?id=".$object->id);
	            	exit;
				}
	        }
	        else
	        {
	            $db->rollback();

	            $action = 'create';
	        }
	    }
	    else
	    {
	        $action = 'create';
	    }
	}

	if ($action == 'update' && ! $_POST["cancel"] && $user->rights->projet->creer)
	{
	    $error=0;

	    if (empty($ref))
	    {
	        $error++;
	        //$_GET["id"]=$_POST["id"]; // We return on the project card
		    setEventMessages($langs->trans("ErrorFieldRequired", $langs->transnoentities("Ref")), null, 'errors');
	    }
	    if (empty($_POST["title"]))
	    {
	        $error++;
	        //$_GET["id"]=$_POST["id"]; // We return on the project card
		    setEventMessages($langs->trans("ErrorFieldRequired", $langs->transnoentities("Label")), null, 'errors');
	    }

	    $db->begin();

	    if (! $error)
	    {
			$object->oldcopy = clone $object;

			$old_start_date = $object->date_start;

	        $object->ref          = GETPOST('ref','alpha');
	        $object->title        = GETPOST('title'); // Do not use 'alpha' here, we want field as it is
	        $object->socid        = GETPOST('socid','int');
	        $object->description  = GETPOST('description');	// Do not use 'alpha' here, we want field as it is
	        $object->public       = GETPOST('public','alpha');
	        $object->date_start   = empty($_POST["projectstart"])?'':$date_start;
	        $object->date_end     = empty($_POST["projectend"])?'':$date_end;
	        if (isset($_POST['opp_amount']))    $object->opp_amount   = price2num(GETPOST('opp_amount'));
	        if (isset($_POST['budget_amount'])) $object->budget_amount= price2num(GETPOST('budget_amount'));
	        if (isset($_POST['opp_status']))    $object->opp_status   = $opp_status;
	        if (isset($_POST['opp_percent']))   $object->opp_percent  = $opp_percent;
	         
	        // Fill array 'array_options' with data from add form
	        $ret = $extrafields->setOptionalsFromPost($extralabels,$object);
			if ($ret < 0) $error++;
	    }

		if ($object->opp_amount && ($object->opp_status <= 0))
	    {
	       	$error++;
	    	setEventMessages($langs->trans("ErrorOppStatusRequiredIfAmount"), null, 'errors');
	    }
	    
	    if (! $error)
	    {
	    	$result=$object->update($user);
	    	if ($result < 0)
	    	{
	    		$error++;
		        setEventMessages($object->error, $object->errors,'errors');
	    	}
	    }

	    if (! $error)
	    {
	    	if (GETPOST("reportdate") && ($object->date_start!=$old_start_date))
	    	{
	    		$result=$object->shiftTaskDate($old_start_date);
	    		if ($result < 0)
	    		{
	    			$error++;
				    setEventMessages($langs->trans("ErrorShiftTaskDate").':'.$object->error, $langs->trans("ErrorShiftTaskDate").':'.$object->errors, 'errors');
	    		}
	    	}
	    }

	    if ($error)
	    {
			$db->rollback();
	    	$action='edit';
	    }
	    else
		{
	    	$db->commit();

			if (GETPOST('socid','int') > 0) $object->fetch_thirdparty(GETPOST('socid','int'));
			else unset($object->thirdparty);
	    }
	}

	// Build doc
	if ($action == 'builddoc' && $user->rights->projet->creer)
	{
		// Save last template used to generate document
		if (GETPOST('model')) $object->setDocModel($user, GETPOST('model','alpha'));

	    $outputlangs = $langs;
	    if (GETPOST('lang_id'))
	    {
	        $outputlangs = new Translate("",$conf);
	        $outputlangs->setDefaultLang(GETPOST('lang_id'));
	    }
	    $result= $object->generateDocument($object->modelpdf, $outputlangs);
	    if ($result <= 0)
	    {
	        setEventMessages($object->error, $object->errors, 'errors');
	        $action='';
	    }
	}

	// Delete file in doc form
	if ($action == 'remove_file' && $user->rights->projet->creer)
	{
	    require_once DOL_DOCUMENT_ROOT.'/core/lib/files.lib.php';

	    if ($object->id > 0)
	    {
	        $langs->load("other");
	        $upload_dir =	$conf->projet->dir_output . "/";
	        $urlfile=GETPOST('urlfile','alpha');
	        $file =	$upload_dir	. '/' .	$filetodelete;
	        $ret=dol_delete_file($file);
	        if ($ret) setEventMessages($langs->trans("FileWasRemoved", $urlfile), null, 'mesgs');
	        else setEventMessages($langs->trans("ErrorFailToDeleteFile", $urlfile), null, 'errors');
	    }
	}


	if ($action == 'confirm_validate' && GETPOST('confirm') == 'yes')
	{
	    $result = $object->setValid($user);
	    if ($result <= 0)
	    {
	        setEventMessages($object->error, $object->errors, 'errors');
	    }
	}

	if ($action == 'confirm_close' && GETPOST('confirm') == 'yes')
	{
	    $result = $object->setClose($user);
	    if ($result <= 0)
	    {
	        setEventMessages($object->error, $object->errors, 'errors');
	    }
	}

	if ($action == 'confirm_reopen' && GETPOST('confirm') == 'yes')
	{
	    $result = $object->setValid($user);
	    if ($result <= 0)
	    {
	        setEventMessages($object->error, $object->errors, 'errors');
	    }
	}

	if ($action == 'confirm_delete' && GETPOST("confirm") == "yes" && $user->rights->projet->supprimer)
	{
	    $object->fetch($id);
	    $result=$object->delete($user);
	    if ($result > 0)
	    {
	        setEventMessages($langs->trans("RecordDeleted"), null, 'mesgs');
	    	header("Location: index.php");
	        exit;
	    }
	    else
	    {
	        dol_syslog($object->error,LOG_DEBUG);
	        setEventMessages($object->error, $object->errors, 'errors');
	    }
	}

	if ($action == 'confirm_clone' && $user->rights->projet->creer && GETPOST('confirm') == 'yes')
	{
	    $clone_contacts=GETPOST('clone_contacts')?1:0;
	    $clone_tasks=GETPOST('clone_tasks')?1:0;
		$clone_project_files = GETPOST('clone_project_files') ? 1 : 0;
		$clone_task_files = GETPOST('clone_task_files') ? 1 : 0;
	    $clone_notes=GETPOST('clone_notes')?1:0;
	    $move_date=GETPOST('move_date')?1:0;
	    $result=$object->createFromClone($object->id,$clone_contacts,$clone_tasks,$clone_project_files,$clone_task_files,$clone_notes,$move_date);
	    if ($result <= 0)
	    {
	        setEventMessages($object->error, $object->errors, 'errors');
	    }
	    else
	    {
	    	$object->fetch($result);	// Load new object
	    	$action='edit';
	    	$comefromclone=true;
	    }
	}
}


/*
 *	View
 */

$form = new Form($db);
$formfile = new FormFile($db);
$formproject = new FormProjets($db);
$userstatic = new User($db);

$title=$langs->trans("Project").' - '.$object->ref.($object->thirdparty->name?' - '.$object->thirdparty->name:'').($object->title?' - '.$object->title:'');
if (! empty($conf->global->MAIN_HTML_TITLE) && preg_match('/projectnameonly/',$conf->global->MAIN_HTML_TITLE)) $title=$object->ref.($object->thirdparty->name?' - '.$object->thirdparty->name:'').($object->title?' - '.$object->title:'');
$help_url="EN:Module_Projects|FR:Module_Projets|ES:M&oacute;dulo_Proyectos";

llxHeader("",$title,$help_url);


if ($action == 'create' && $user->rights->projet->creer)
{
    /*
     * Create
     */

	$thirdparty=new Societe($db);
	if ($socid > 0) $thirdparty->fetch($socid);

    print load_fiche_titre($langs->trans("NewProject"), '', 'title_project');

    print '<form action="'.$_SERVER["PHP_SELF"].'" method="POST">';
    print '<input type="hidden" name="token" value="'.$_SESSION['newtoken'].'">';
    print '<input type="hidden" name="action" value="add">';
    print '<input type="hidden" name="backtopage" value="'.$backtopage.'">';

    dol_fiche_head();

    print '<table class="border" width="100%">';

    $defaultref='';
    $modele = empty($conf->global->PROJECT_ADDON)?'mod_project_simple':$conf->global->PROJECT_ADDON;

    // Search template files
    $file=''; $classname=''; $filefound=0;
    $dirmodels=array_merge(array('/'),(array) $conf->modules_parts['models']);
    foreach($dirmodels as $reldir)
    {
    	$file=dol_buildpath($reldir."core/modules/project/".$modele.'.php',0);
    	if (file_exists($file))
    	{
    		$filefound=1;
    		$classname = $modele;
    		break;
    	}
    }

    if ($filefound)
    {
	    $result=dol_include_once($reldir."core/modules/project/".$modele.'.php');
	    $modProject = new $classname;

	    $defaultref = $modProject->getNextValue($thirdparty,$object);
    }

    if (is_numeric($defaultref) && $defaultref <= 0) $defaultref='';

    // Ref
    $suggestedref=($_POST["ref"]?$_POST["ref"]:$defaultref);
<<<<<<< HEAD
    print '<tr><td width="25%"><span class="fieldrequired">'.$langs->trans("Ref").'</span></td><td><input size="12" type="text" name="ref" value="'.$suggestedref.'">';
    print ' '.$form->textwithpicto('', $langs->trans("YouCanCompleteRef", $suggestedref));
=======
    print '<tr><td><span class="fieldrequired">'.$langs->trans("Ref").'</span></td><td><input size="12" type="text" name="ref" value="'.$suggestedref.'">';
    print ' '.Form::textwithpicto('', $langs->trans("YouCanCompleteRef", $suggestedref));
>>>>>>> 19f6f704
    print '</td></tr>';

    // Label
    print '<tr><td><span class="fieldrequired">'.$langs->trans("Label").'</span></td><td><input size="80" type="text" name="title" value="'.GETPOST("title").'"></td></tr>';

    // Thirdparty
    print '<tr><td>'.$langs->trans("ThirdParty").'</td><td>';
    $filteronlist='';
    if (! empty($conf->global->PROJECT_FILTER_FOR_THIRDPARTY_LIST)) $filteronlist=$conf->global->PROJECT_FILTER_FOR_THIRDPARTY_LIST;
   	$text=$form->select_thirdparty_list(GETPOST('socid','int'),'socid',$filteronlist,'SelectThirdParty',1);
    if (empty($conf->global->PROJECT_CAN_ALWAYS_LINK_TO_ALL_SUPPLIERS) && empty($conf->dol_use_jmobile))
    {
    	$texthelp=$langs->trans("IfNeedToUseOhterObjectKeepEmpty");
    	print Form::textwithtooltip($text.' '.img_help(),$texthelp,1);
    }
    else print $text;
    print ' <a href="'.DOL_URL_ROOT.'/societe/soc.php?action=create&backtopage='.urlencode($_SERVER["PHP_SELF"].'?action=create').'">'.$langs->trans("AddThirdParty").'</a>';
    print '</td></tr>';

    // Status
    if ($status != '')
    {
    	print '<tr><td>'.$langs->trans("Status").'</td><td>';
    	print '<input type="hidden" name="status" value="'.$status.'">';
    	print $object->LibStatut($status, 4);
	    print '</td></tr>';
    }

    // Public
    print '<tr><td>'.$langs->trans("Visibility").'</td><td>';
    $array=array(0 => $langs->trans("PrivateProject"),1 => $langs->trans("SharedProject"));
    print Form::selectarray('public',$array,$object->public);
    print '</td></tr>';

    // Date start
    print '<tr><td>'.$langs->trans("DateStart").'</td><td>';
    print Form::select_date(($date_start?$date_start:''),'projectstart',0,0,0,'',1,0,1);
    print '</td></tr>';

    // Date end
    print '<tr><td>'.$langs->trans("DateEnd").'</td><td>';
    print Form::select_date(($date_end?$date_end:-1),'projectend',0,0,0,'',1,0,1);
    print '</td></tr>';

    if (! empty($conf->global->PROJECT_USE_OPPORTUNITIES))
    {
	    // Opportunity status
	    print '<tr><td>'.$langs->trans("OpportunityStatus").'</td>';
	    print '<td>';
	    print $formproject->selectOpportunityStatus('opp_status',$object->opp_status);
	    print '</tr>';

	    // Opportunity probability
	    print '<tr><td>'.$langs->trans("OpportunityProbability").'</td>';
	    print '<td><input size="5" type="text" id="opp_percent" name="opp_percent" value="'.(GETPOST('opp_percent')!=''?price(GETPOST('opp_percent')):'').'"> %';
	    print '<input type="hidden" name="opp_percent_not_set" id="opp_percent_not_set" value="'.(GETPOST('opp_percent')!=''?'0':'1').'">';
	    print '</td>';
	    print '</tr>';
	    
	    // Opportunity amount
	    print '<tr><td>'.$langs->trans("OpportunityAmount").'</td>';
	    print '<td><input size="5" type="text" name="opp_amount" value="'.(GETPOST('opp_amount')!=''?price(GETPOST('opp_amount')):'').'"></td>';
	    print '</tr>';
    }

	// Budget
	print '<tr><td>'.$langs->trans("Budget").'</td>';
	print '<td><input size="5" type="text" name="budget_amount" value="'.(GETPOST('budget_amount')!=''?price(GETPOST('budget_amount')):'').'"></td>';
	print '</tr>';

    // Description
    print '<tr><td class="tdtop">'.$langs->trans("Description").'</td>';
    print '<td>';
    print '<textarea name="description" wrap="soft" cols="80" rows="'.ROWS_3.'">'.$_POST["description"].'</textarea>';
    print '</td></tr>';

    // Other options
    $parameters=array();
    $reshook=$hookmanager->executeHooks('formObjectOptions',$parameters,$object,$action); // Note that $action and $object may have been modified by hook
    if (empty($reshook) && ! empty($extrafields->attribute_label))
    {
    	print $object->showOptionals($extrafields,'edit');
    }

    print '</table>';

    dol_fiche_end();

    print '<div class="center">';
    print '<input type="submit" class="button" value="'.$langs->trans("CreateDraft").'">';
    if (! empty($backtopage))
    {
        print ' &nbsp; &nbsp; ';
	    print '<input type="submit" class="button" name="cancel" value="'.$langs->trans("Cancel").'">';
    }
    print '</div>';

    print '</form>';
    
    // Change probability from status
    print '<script type="text/javascript" language="javascript">
        jQuery(document).ready(function() {
        	function change_percent()
        	{
                var element = jQuery("#opp_status option:selected"); 
                var defaultpercent = element.attr("defaultpercent");
                /*if (jQuery("#opp_percent_not_set").val() == "") */
                jQuery("#opp_percent").val(defaultpercent);
        	}
        	/*init_myfunc();*/
        	jQuery("#opp_status").change(function() {
        		change_percent();
        	});
        });
        </script>';
}
else
{
    /*
     * Show or edit
     */

    $res=$object->fetch_optionals($object->id,$extralabels);

    // To verify role of users
    $userAccess = $object->restrictedProjectArea($user,'read');
    $userWrite  = $object->restrictedProjectArea($user,'write');
    $userDelete = $object->restrictedProjectArea($user,'delete');
    //print "userAccess=".$userAccess." userWrite=".$userWrite." userDelete=".$userDelete;


    // Confirmation validation
    if ($action == 'validate')
    {
        print Form::formconfirm($_SERVER["PHP_SELF"].'?id='.$object->id, $langs->trans('ValidateProject'), $langs->trans('ConfirmValidateProject'), 'confirm_validate','',0,1);
    }
    // Confirmation close
    if ($action == 'close')
    {
        print Form::formconfirm($_SERVER["PHP_SELF"]."?id=".$object->id,$langs->trans("CloseAProject"),$langs->trans("ConfirmCloseAProject"),"confirm_close",'','',1);
    }
    // Confirmation reopen
    if ($action == 'reopen')
    {
        print Form::formconfirm($_SERVER["PHP_SELF"]."?id=".$object->id,$langs->trans("ReOpenAProject"),$langs->trans("ConfirmReOpenAProject"),"confirm_reopen",'','',1);
    }
    // Confirmation delete
    if ($action == 'delete')
    {
        $text=$langs->trans("ConfirmDeleteAProject");
        $task=new Task($db);
        $taskarray=$task->getTasksArray(0,0,$object->id,0,0);
        $nboftask=count($taskarray);
        if ($nboftask) $text.='<br>'.img_warning().' '.$langs->trans("ThisWillAlsoRemoveTasks",$nboftask);
        print Form::formconfirm($_SERVER["PHP_SELF"]."?id=".$object->id,$langs->trans("DeleteAProject"),$text,"confirm_delete",'','',1);
    }

    // Clone confirmation
    if ($action == 'clone')
    {
        $formquestion=array(
    		'text' => $langs->trans("ConfirmClone"),
            array('type' => 'checkbox', 'name' => 'clone_contacts',		'label' => $langs->trans("CloneContacts"), 			'value' => true),
            array('type' => 'checkbox', 'name' => 'clone_tasks',   		'label' => $langs->trans("CloneTasks"), 			'value' => true),
        	array('type' => 'checkbox', 'name' => 'move_date',   		'label' => $langs->trans("CloneMoveDate"), 			'value' => true),
            array('type' => 'checkbox', 'name' => 'clone_notes',   		'label' => $langs->trans("CloneNotes"), 			'value' => true),
        	array('type' => 'checkbox', 'name' => 'clone_project_files','label' => $langs->trans("CloneProjectFiles"),	    'value' => false),
        	array('type' => 'checkbox', 'name' => 'clone_task_files',	'label' => $langs->trans("CloneTaskFiles"),         'value' => false)
        );

        print Form::formconfirm($_SERVER["PHP_SELF"]."?id=".$object->id, $langs->trans("CloneProject"), $langs->trans("ConfirmCloneProject"), "confirm_clone", $formquestion, '', 1, 240);
    }



    print '<form action="'.$_SERVER["PHP_SELF"].'" method="POST">';
    print '<input type="hidden" name="token" value="'.$_SESSION['newtoken'].'">';
    print '<input type="hidden" name="action" value="update">';
    print '<input type="hidden" name="id" value="'.$object->id.'">';
    print '<input type="hidden" name="comefromclone" value="'.$comefromclone.'">';


    $head=project_prepare_head($object);
    dol_fiche_head($head, 'project', $langs->trans("Project"),0,($object->public?'projectpub':'project'));

    if ($action == 'edit' && $userWrite > 0)
    {
        print '<table class="border" width="100%">';

        // Ref
        $suggestedref=$object->ref;
        print '<tr><td class="fieldrequired" width="25%">'.$langs->trans("Ref").'</td>';
        print '<td><input size="12" name="ref" value="'.$suggestedref.'">';
        print ' '.Form::textwithpicto('', $langs->trans("YouCanCompleteRef", $suggestedref));
        print '</td></tr>';

        // Label
        print '<tr><td class="fieldrequired">'.$langs->trans("Label").'</td>';
        print '<td><input size="80" name="title" value="'.$object->title.'"></td></tr>';

        // Thirdparty
        print '<tr><td>'.$langs->trans("ThirdParty").'</td><td>';
	    $filteronlist='';
	    if (! empty($conf->global->PROJECT_FILTER_FOR_THIRDPARTY_LIST)) $filteronlist=$conf->global->PROJECT_FILTER_FOR_THIRDPARTY_LIST;
        $text=$form->select_thirdparty_list($object->thirdparty->id, 'socid', $filteronlist, 1, 1);
        $texthelp=$langs->trans("IfNeedToUseOhterObjectKeepEmpty");
        print Form::textwithtooltip($text.' '.img_help(), $texthelp, 1, 0, '', '', 2);
        print '</td></tr>';

        // Visibility
        print '<tr><td>'.$langs->trans("Visibility").'</td><td>';
        $array=array(0 => $langs->trans("PrivateProject"),1 => $langs->trans("SharedProject"));
        print Form::selectarray('public',$array,$object->public);
        print '</td></tr>';

        // Status
        print '<tr><td>'.$langs->trans("Status").'</td><td>'.$object->getLibStatut(4).'</td></tr>';

        // Date start
        print '<tr><td>'.$langs->trans("DateStart").'</td><td>';
        print Form::select_date($object->date_start?$object->date_start:-1,'projectstart',0,0,0,'',1,0,1);
        print ' &nbsp; &nbsp; <input type="checkbox" name="reportdate" value="yes" ';
        if ($comefromclone){print ' checked ';}
		print '/> '. $langs->trans("ProjectReportDate");
        print '</td></tr>';

        // Date end
        print '<tr><td>'.$langs->trans("DateEnd").'</td><td>';
        print Form::select_date($object->date_end?$object->date_end:-1,'projectend',0,0,0,'',1,0,1);
        print '</td></tr>';

    	if (! empty($conf->global->PROJECT_USE_OPPORTUNITIES))
	    {
	        // Opportunity status
		    print '<tr><td>'.$langs->trans("OpportunityStatus").'</td>';
	    	print '<td>';
		    print $formproject->selectOpportunityStatus('opp_status', $object->opp_status, 1);
		    print '</td>';
		    print '</tr>';

		    // Opportunity probability
		    print '<tr><td>'.$langs->trans("OpportunityProbability").'</td>';
		    print '<td><input size="5" type="text" id="opp_percent" name="opp_percent" value="'.(isset($_POST['opp_percent'])?GETPOST('opp_percent'):(strcmp($object->opp_percent,'')?price($object->opp_percent,0,$langs,1,0):'')).'"> %</td>';
		    print '</tr>';
		    
		    // Opportunity amount
		    print '<tr><td>'.$langs->trans("OpportunityAmount").'</td>';
		    print '<td><input size="5" type="text" name="opp_amount" value="'.(isset($_POST['opp_amount'])?GETPOST('opp_amount'):(strcmp($object->opp_amount,'')?price($object->opp_amount,0,$langs,1,0):'')).'"></td>';
		    print '</tr>';
	    }

	    // Budget
	    print '<tr><td>'.$langs->trans("Budget").'</td>';
	    print '<td><input size="5" type="text" name="budget_amount" value="'.(isset($_POST['budget_amount'])?GETPOST('budget_amount'):(strcmp($object->budget_amount,'')?price($object->budget_amount,0,$langs,1,0):'')).'"></td>';
	    print '</tr>';

	    // Description
        print '<tr><td valign="top">'.$langs->trans("Description").'</td>';
        print '<td>';
        print '<textarea name="description" wrap="soft" cols="80" rows="'.ROWS_3.'">'.$object->description.'</textarea>';
        print '</td></tr>';

        // Other options
        $parameters=array();
        $reshook=$hookmanager->executeHooks('formObjectOptions',$parameters,$object,$action); // Note that $action and $object may have been modified by hook
        if (empty($reshook) && ! empty($extrafields->attribute_label))
        {
        	print $object->showOptionals($extrafields,'edit');
        }

        print '</table>';
    }
    else
    {
        print '<table class="border" width="100%">';

        $linkback = '<a href="'.DOL_URL_ROOT.'/projet/list.php">'.$langs->trans("BackToList").'</a>';

        // Ref
        print '<tr><td width="25%">'.$langs->trans("Ref").'</td><td>';
        // Define a complementary filter for search of next/prev ref.
        if (! $user->rights->projet->all->lire)
        {
            $objectsListId = $object->getProjectsAuthorizedForUser($user,0,0);
            $object->next_prev_filter=" rowid in (".(count($objectsListId)?join(',',array_keys($objectsListId)):'0').")";
        }
        print Form::showrefnav($object, 'ref', $linkback, 1, 'ref', 'ref');
        print '</td></tr>';

        // Label
        print '<tr><td>'.$langs->trans("Label").'</td><td>'.$object->title.'</td></tr>';

        // Third party
        print '<tr><td>'.$langs->trans("ThirdParty").'</td><td>';
        if ($object->thirdparty->id > 0) print $object->thirdparty->getNomUrl(1, 'project');
        else print'&nbsp;';
        print '</td></tr>';

        // Visibility
        print '<tr><td>'.$langs->trans("Visibility").'</td><td>';
        if ($object->public) print $langs->trans('SharedProject');
        else print $langs->trans('PrivateProject');
        print '</td></tr>';

        // Statut
        print '<tr><td>'.$langs->trans("Status").'</td><td>'.$object->getLibStatut(4).'</td></tr>';

        // Date start
        print '<tr><td>'.$langs->trans("DateStart").'</td><td>';
        print dol_print_date($object->date_start,'day');
        print '</td></tr>';

        // Date end
        print '<tr><td>'.$langs->trans("DateEnd").'</td><td>';
        print dol_print_date($object->date_end,'day');
        print '</td></tr>';

    	if (! empty($conf->global->PROJECT_USE_OPPORTUNITIES))
	    {
	        // Opportunity status
	        print '<tr><td>'.$langs->trans("OpportunityStatus").'</td><td>';
	        $code = dol_getIdFromCode($db, $object->opp_status, 'c_lead_status', 'rowid', 'code');
	        if ($code) print $langs->trans("OppStatus".$code);
	        print '</td></tr>';

	        // Opportunity percent
	        print '<tr><td>'.$langs->trans("OpportunityProbability").'</td><td>';
	        if (strcmp($object->opp_percent,'')) print price($object->opp_percent,'',$langs,1,0).' %';
	        print '</td></tr>';
	        
	        // Opportunity Amount
	        print '<tr><td>'.$langs->trans("OpportunityAmount").'</td><td>';
	        if (strcmp($object->opp_amount,'')) print price($object->opp_amount,'',$langs,1,0,0,$conf->currency);
	        print '</td></tr>';
	    }

        // Budget
        print '<tr><td>'.$langs->trans("Budget").'</td><td>';
        if (strcmp($object->budget_amount, '')) print price($object->budget_amount,'',$langs,1,0,0,$conf->currency);
        print '</td></tr>';

        // Description
        print '<td class="tdtop">'.$langs->trans("Description").'</td><td>';
        print nl2br($object->description);
        print '</td></tr>';

        // Other options
        $parameters=array();
        $reshook=$hookmanager->executeHooks('formObjectOptions',$parameters,$object,$action); // Note that $action and $object may have been modified by hook
        if (empty($reshook) && ! empty($extrafields->attribute_label))
        {
        	print $object->showOptionals($extrafields);
        }
        print '</table>';
    }

    dol_fiche_end();

	if ($action == 'edit' && $userWrite > 0)
	{
	    print '<div align="center">';
    	print '<input name="update" class="button" type="submit" value="'.$langs->trans("Modify").'">&nbsp; &nbsp; &nbsp;';
    	print '<input type="submit" class="button" name="cancel" value="'.$langs->trans("Cancel").'">';
    	print '</div>';
	}

    print '</form>';

    // Change probability from status
    print '<script type="text/javascript" language="javascript">
        jQuery(document).ready(function() {
        	function change_percent()
        	{
                var element = jQuery("#opp_status option:selected");
                var defaultpercent = element.attr("defaultpercent");
                /*if (jQuery("#opp_percent_not_set").val() == "") */
                jQuery("#opp_percent").val(defaultpercent);
        	}
        	/*init_myfunc();*/
        	jQuery("#opp_status").change(function() {
        		change_percent();
        	});
        });
        </script>';
    
    
    /*
     * Boutons actions
     */
    print '<div class="tabsAction">';

    if ($action != "edit" )
    {
        // Modify
        if ($object->statut != 2 && $user->rights->projet->creer)
        {
            if ($userWrite > 0)
            {
                print '<div class="inline-block divButAction"><a class="butAction" href="card.php?id='.$object->id.'&amp;action=edit">'.$langs->trans("Modify").'</a></div>';
            }
            else
            {
                print '<div class="inline-block divButAction"><a class="butActionRefused" href="#" title="'.$langs->trans("NotOwnerOfProject").'">'.$langs->trans('Modify').'</a></div>';
            }
        }

    	// Validate
        if ($object->statut == 0 && $user->rights->projet->creer)
        {
            if ($userWrite > 0)
            {
                print '<div class="inline-block divButAction"><a class="butAction" href="card.php?id='.$object->id.'&action=validate">'.$langs->trans("Validate").'</a></div>';
            }
            else
            {
                print '<div class="inline-block divButAction"><a class="butActionRefused" href="#" title="'.$langs->trans("NotOwnerOfProject").'">'.$langs->trans('Validate').'</a></div>';
            }
        }

        // Close
        if (($object->statut == 0 || $object->statut == 1) && $user->rights->projet->creer)
        {
            if ($userWrite > 0)
            {
                print '<div class="inline-block divButAction"><a class="butAction" href="card.php?id='.$object->id.'&amp;action=close">'.$langs->trans("Close").'</a></div>';
            }
            else
            {
                print '<div class="inline-block divButAction"><a class="butActionRefused" href="#" title="'.$langs->trans("NotOwnerOfProject").'">'.$langs->trans('Close').'</a></div>';
            }
        }

        // Reopen
        if ($object->statut == 2 && $user->rights->projet->creer)
        {
            if ($userWrite > 0)
            {
                print '<div class="inline-block divButAction"><a class="butAction" href="card.php?id='.$object->id.'&amp;action=reopen">'.$langs->trans("ReOpen").'</a></div>';
            }
            else
            {
                print '<div class="inline-block divButAction"><a class="butActionRefused" href="#" title="'.$langs->trans("NotOwnerOfProject").'">'.$langs->trans('ReOpen').'</a></div>';
            }
        }

        // Clone
        if ($user->rights->projet->creer)
        {
            if ($userWrite > 0)
            {
                print '<div class="inline-block divButAction"><a class="butAction" href="card.php?id='.$object->id.'&action=clone">'.$langs->trans('ToClone').'</a></div>';
            }
            else
            {
                print '<div class="inline-block divButAction"><a class="butActionRefused" href="#" title="'.$langs->trans("NotOwnerOfProject").'">'.$langs->trans('ToClone').'</a></div>';
            }
        }

        // Delete
        if ($user->rights->projet->supprimer)
        {
            if ($userDelete > 0)
            {
                print '<div class="inline-block divButAction"><a class="butAction" href="card.php?id='.$object->id.'&amp;action=delete">'.$langs->trans("Delete").'</a></div>';
            }
            else
            {
                print '<div class="inline-block divButAction"><a class="butActionRefused" href="#" title="'.$langs->trans("NotOwnerOfProject").'">'.$langs->trans('Delete').'</a></div>';
            }
        }
    }

    print "</div>";
    print "<br>\n";

    if ($action != 'presend')
    {
        print '<div class="fichecenter"><div class="fichehalfleft">';
        print '<a name="builddoc"></a>'; // ancre

        /*
         * Documents generes
         */
        $filename=dol_sanitizeFileName($object->ref);
        $filedir=$conf->projet->dir_output . "/" . dol_sanitizeFileName($object->ref);
        $urlsource=$_SERVER["PHP_SELF"]."?id=".$object->id;
        $genallowed=($user->rights->projet->lire && $userAccess > 0);
        $delallowed=($user->rights->projet->creer && $userWrite > 0);

        $var=true;

        $somethingshown=$formfile->show_documents('project',$filename,$filedir,$urlsource,$genallowed,$delallowed,$object->modelpdf);

        print '</div></div class="fichehalfright">';

        if (!empty($object->id))
        {
	        // List of actions on element
	        include_once DOL_DOCUMENT_ROOT.'/core/class/html.formactions.class.php';
	        $formactions=new FormActions($db);
	        $somethingshown=$formactions->showactions($object,'project',$socid);
        }

        print '</div>';
    }

    // Hook to add more things on page
    $parameters=array();
    $reshook=$hookmanager->executeHooks('mainCardTabAddMore',$parameters,$object,$action); // Note that $action and $object may have been modified by hook
}

llxFooter();

$db->close();<|MERGE_RESOLUTION|>--- conflicted
+++ resolved
@@ -454,13 +454,8 @@
 
     // Ref
     $suggestedref=($_POST["ref"]?$_POST["ref"]:$defaultref);
-<<<<<<< HEAD
     print '<tr><td width="25%"><span class="fieldrequired">'.$langs->trans("Ref").'</span></td><td><input size="12" type="text" name="ref" value="'.$suggestedref.'">';
-    print ' '.$form->textwithpicto('', $langs->trans("YouCanCompleteRef", $suggestedref));
-=======
-    print '<tr><td><span class="fieldrequired">'.$langs->trans("Ref").'</span></td><td><input size="12" type="text" name="ref" value="'.$suggestedref.'">';
     print ' '.Form::textwithpicto('', $langs->trans("YouCanCompleteRef", $suggestedref));
->>>>>>> 19f6f704
     print '</td></tr>';
 
     // Label
