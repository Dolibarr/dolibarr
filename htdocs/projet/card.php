<?php
/* Copyright (C) 2001-2005 Rodolphe Quiedeville <rodolphe@quiedeville.org>
 * Copyright (C) 2004-2016 Laurent Destailleur  <eldy@users.sourceforge.net>
 * Copyright (C) 2005-2012 Regis Houssin        <regis.houssin@inodbox.com>
 *
 * This program is free software; you can redistribute it and/or modify
 * it under the terms of the GNU General Public License as published by
 * the Free Software Foundation; either version 3 of the License, or
 * (at your option) any later version.
 *
 * This program is distributed in the hope that it will be useful,
 * but WITHOUT ANY WARRANTY; without even the implied warranty of
 * MERCHANTABILITY or FITNESS FOR A PARTICULAR PURPOSE.  See the
 * GNU General Public License for more details.
 *
 * You should have received a copy of the GNU General Public License
 * along with this program. If not, see <https://www.gnu.org/licenses/>.
 */

/**
 *	\file       htdocs/projet/card.php
 *	\ingroup    projet
 *	\brief      Project card
 */

require '../main.inc.php';
require_once DOL_DOCUMENT_ROOT.'/projet/class/project.class.php';
require_once DOL_DOCUMENT_ROOT.'/projet/class/task.class.php';
require_once DOL_DOCUMENT_ROOT.'/core/lib/project.lib.php';
require_once DOL_DOCUMENT_ROOT.'/core/class/doleditor.class.php';
require_once DOL_DOCUMENT_ROOT.'/core/class/html.formprojet.class.php';
require_once DOL_DOCUMENT_ROOT.'/core/class/html.formfile.class.php';
require_once DOL_DOCUMENT_ROOT.'/core/modules/project/modules_project.php';
require_once DOL_DOCUMENT_ROOT.'/core/class/extrafields.class.php';
require_once DOL_DOCUMENT_ROOT.'/categories/class/categorie.class.php';

// Load translation files required by the page
$langs->loadLangs(array('projects', 'companies'));

$id = GETPOST('id', 'int');
$ref = GETPOST('ref', 'alpha');
$action = GETPOST('action', 'aZ09');
$backtopage = GETPOST('backtopage', 'alpha');
$cancel = GETPOST('cancel', 'alpha');
$confirm = GETPOST('confirm', 'aZ09');
$status = GETPOST('status', 'int');
$opp_status = GETPOST('opp_status', 'int');
$opp_percent = price2num(GETPOST('opp_percent', 'alpha'));

if ($id == '' && $ref == '' && ($action != "create" && $action != "add" && $action != "update" && !$_POST["cancel"])) accessforbidden();

$mine = GETPOST('mode') == 'mine' ? 1 : 0;
//if (! $user->rights->projet->all->lire) $mine=1;	// Special for projects

// Initialize technical object to manage hooks of page. Note that conf->hooks_modules contains array of hook context
$hookmanager->initHooks(array('projectcard', 'globalcard'));

$object = new Project($db);
$extrafields = new ExtraFields($db);

// Load object
//include DOL_DOCUMENT_ROOT.'/core/actions_fetchobject.inc.php';  // Can't use generic include because when creating a project, ref is defined and we dont want error if fetch fails from ref.
if ($id > 0 || !empty($ref))
{
	$ret = $object->fetch($id, $ref); // If we create project, ref may be defined into POST but record does not yet exists into database
	if ($ret > 0) {
		$object->fetch_thirdparty();
		if (!empty($conf->global->PROJECT_ALLOW_COMMENT_ON_PROJECT) && method_exists($object, 'fetchComments') && empty($object->comments)) $object->fetchComments();
		$id = $object->id;
	}
}

// Security check
$socid = GETPOST('socid', 'int');
//if ($user->socid > 0) $socid = $user->socid;    // For external user, no check is done on company because readability is managed by public status of project and assignement.
$result = restrictedArea($user, 'projet', $object->id, 'projet&project');

// fetch optionals attributes and labels
$extrafields->fetch_name_optionals_label($object->table_element);

$date_start = dol_mktime(0, 0, 0, GETPOST('projectstartmonth', 'int'), GETPOST('projectstartday', 'int'), GETPOST('projectstartyear', 'int'));
$date_end = dol_mktime(0, 0, 0, GETPOST('projectendmonth', 'int'), GETPOST('projectendday', 'int'), GETPOST('projectendyear', 'int'));


/*
 * Actions
 */

$parameters = array('id'=>$socid, 'objcanvas'=>$objcanvas);
$reshook = $hookmanager->executeHooks('doActions', $parameters, $object, $action); // Note that $action and $object may have been modified by some hooks
if ($reshook < 0) setEventMessages($hookmanager->error, $hookmanager->errors, 'errors');

if (empty($reshook))
{
	// Cancel
	if ($cancel)
	{
		if (GETPOST("comefromclone") == 1)
		{
			$result = $object->delete($user);
			if ($result > 0)
			{
				header("Location: index.php");
				exit;
			} else {
				dol_syslog($object->error, LOG_DEBUG);
				setEventMessages($langs->trans("CantRemoveProject", $langs->transnoentitiesnoconv("ProjectOverview")), null, 'errors');
			}
		}
		if ($backtopage)
		{
			header("Location: ".$backtopage);
			exit;
		}

		$action = '';
	}

	if ($action == 'add' && $user->rights->projet->creer)
	{
		$error = 0;
		if (!GETPOST('ref'))
		{
			setEventMessages($langs->trans("ErrorFieldRequired", $langs->transnoentities("Ref")), null, 'errors');
			$error++;
		}
		if (!GETPOST('title'))
		{
			setEventMessages($langs->trans("ErrorFieldRequired", $langs->transnoentities("ProjectLabel")), null, 'errors');
			$error++;
		}

		if (GETPOST('opp_amount') != '' && !(GETPOST('opp_status') > 0))
		{
			$error++;
			setEventMessages($langs->trans("ErrorOppStatusRequiredIfAmount"), null, 'errors');
		}

		// Create with status validated immediatly
		if (!empty($conf->global->PROJECT_CREATE_NO_DRAFT))
		{
			$status = Project::STATUS_VALIDATED;
		}

		if (!$error)
		{
			$error = 0;

			$db->begin();

			$object->ref             = GETPOST('ref', 'alphanohtml');
			$object->title           = GETPOST('title', 'alphanohtml');
			$object->socid           = GETPOST('socid', 'int');
			$object->description     = GETPOST('description', 'restricthtml'); // Do not use 'alpha' here, we want field as it is
			$object->public          = GETPOST('public', 'alphanohtml');
			$object->opp_amount      = price2num(GETPOST('opp_amount', 'alphanohtml'));
			$object->budget_amount   = price2num(GETPOST('budget_amount', 'alphanohtml'));
			$object->date_c = dol_now();
			$object->date_start      = $date_start;
			$object->date_end        = $date_end;
			$object->statut          = $status;
			$object->opp_status      = $opp_status;
			$object->opp_percent     = $opp_percent;
			$object->usage_opportunity    = (GETPOST('usage_opportunity', 'alpha') == 'on' ? 1 : 0);
			$object->usage_task           = (GETPOST('usage_task', 'alpha') == 'on' ? 1 : 0);
			$object->usage_bill_time      = (GETPOST('usage_bill_time', 'alpha') == 'on' ? 1 : 0);
			$object->usage_organize_event = (GETPOST('usage_organize_event', 'alpha') == 'on' ? 1 : 0);

			// Fill array 'array_options' with data from add form
			$ret = $extrafields->setOptionalsFromPost(null, $object);
			if ($ret < 0) $error++;

			$result = $object->create($user);
			if (!$error && $result > 0)
			{
				// Add myself as project leader
				$typeofcontact = 'PROJECTLEADER';	// TODO If use rename this code in dictionary, the add_contact will generate an error.
				$result = $object->add_contact($user->id, $typeofcontact, 'internal');
				if ($result < 0)
				{
					$langs->load("errors");
					setEventMessages($object->error, $object->errors, 'errors');
					$error++;
				}
			} else {
				$langs->load("errors");
				setEventMessages($object->error, $object->errors, 'errors');
				$error++;
			}
			if (!$error && !empty($object->id) > 0)
			{
				// Category association
				$categories = GETPOST('categories', 'array');
				$result = $object->setCategories($categories);
				if ($result < 0) {
					$langs->load("errors");
					setEventMessages($object->error, $object->errors, 'errors');
					$error++;
				}
			}

			if (!$error)
			{
				$db->commit();

				if (!empty($backtopage))
				{
					$backtopage = preg_replace('/--IDFORBACKTOPAGE--/', $object->id, $backtopage); // New method to autoselect project after a New on another form object creation
					$backtopage = $backtopage.'&projectid='.$object->id; // Old method
					header("Location: ".$backtopage);
					exit;
				} else {
					header("Location:card.php?id=".$object->id);
					exit;
				}
			} else {
				$db->rollback();
				unset($_POST["ref"]);
				$action = 'create';
			}
		} else {
			$action = 'create';
		}
	}

	if ($action == 'update' && !$_POST["cancel"] && $user->rights->projet->creer)
	{
		$error = 0;

		if (empty($ref))
		{
			$error++;
			//$_GET["id"]=$_POST["id"]; // We return on the project card
			setEventMessages($langs->trans("ErrorFieldRequired", $langs->transnoentities("Ref")), null, 'errors');
		}
		if (empty($_POST["title"]))
		{
			$error++;
			//$_GET["id"]=$_POST["id"]; // We return on the project card
			setEventMessages($langs->trans("ErrorFieldRequired", $langs->transnoentities("ProjectLabel")), null, 'errors');
		}

		$db->begin();

		if (!$error)
		{
			$object->oldcopy = clone $object;

			$old_start_date = $object->date_start;

			$object->ref          = GETPOST('ref', 'alpha');
			$object->title        = GETPOST('title', 'alphanohtml'); // Do not use 'alpha' here, we want field as it is
			$object->statut       = GETPOST('status', 'int');
			$object->socid        = GETPOST('socid', 'int');
			$object->description  = GETPOST('description', 'restricthtml'); // Do not use 'alpha' here, we want field as it is
			$object->public       = GETPOST('public', 'alpha');
			$object->date_start   = (!GETPOST('projectstart')) ? '' : $date_start;
			$object->date_end     = (!GETPOST('projectend')) ? '' : $date_end;
			if (GETPOSTISSET('opp_amount'))    $object->opp_amount   = price2num(GETPOST('opp_amount', 'alpha'));
			if (GETPOSTISSET('budget_amount')) $object->budget_amount = price2num(GETPOST('budget_amount', 'alpha'));
			if (GETPOSTISSET('opp_status'))    $object->opp_status   = $opp_status;
			if (GETPOSTISSET('opp_percent'))   $object->opp_percent  = $opp_percent;
			$object->usage_opportunity    = (GETPOST('usage_opportunity', 'alpha') == 'on' ? 1 : 0);
			$object->usage_task           = (GETPOST('usage_task', 'alpha') == 'on' ? 1 : 0);
			$object->usage_bill_time      = (GETPOST('usage_bill_time', 'alpha') == 'on' ? 1 : 0);
			$object->usage_organize_event = (GETPOST('usage_organize_event', 'alpha') == 'on' ? 1 : 0);

			// Fill array 'array_options' with data from add form
			$ret = $extrafields->setOptionalsFromPost(null, $object);
			if ($ret < 0) $error++;
		}

		if ($object->opp_amount && ($object->opp_status <= 0))
		{
		   	$error++;
			setEventMessages($langs->trans("ErrorOppStatusRequiredIfAmount"), null, 'errors');
		}

		if (!$error)
		{
			$result = $object->update($user);
			if ($result < 0)
			{
				$error++;
				if ($result == -4) setEventMessages($langs->trans("ErrorRefAlreadyExists"), null, 'errors');
				else setEventMessages($object->error, $object->errors, 'errors');
			} else {
				// Category association
				$categories = GETPOST('categories', 'array');
				$result = $object->setCategories($categories);
				if ($result < 0)
				{
					$error++;
					setEventMessages($object->error, $object->errors, 'errors');
				}
			}
		}

		if (!$error)
		{
			if (GETPOST("reportdate") && ($object->date_start != $old_start_date))
			{
				$result = $object->shiftTaskDate($old_start_date);
				if ($result < 0)
				{
					$error++;
					setEventMessages($langs->trans("ErrorShiftTaskDate").':'.$object->error, $object->errors, 'errors');
				}
			}
		}

		// Check if we must change status
		if (GETPOST('closeproject'))
		{
			$resclose = $object->setClose($user);
			if ($resclose < 0)
			{
				$error++;
				setEventMessages($langs->trans("FailedToCloseProject").':'.$object->error, $object->errors, 'errors');
			}
		}


		if ($error)
		{
			$db->rollback();
			$action = 'edit';
		} else {
			$db->commit();

			if (GETPOST('socid', 'int') > 0) $object->fetch_thirdparty(GETPOST('socid', 'int'));
			else unset($object->thirdparty);
		}
	}

	// Build doc
	if ($action == 'builddoc' && $user->rights->projet->creer)
	{
		// Save last template used to generate document
		if (GETPOST('model')) $object->setDocModel($user, GETPOST('model', 'alpha'));

		$outputlangs = $langs;
		if (GETPOST('lang_id', 'aZ09'))
		{
			$outputlangs = new Translate("", $conf);
			$outputlangs->setDefaultLang(GETPOST('lang_id', 'aZ09'));
		}
		$result = $object->generateDocument($object->model_pdf, $outputlangs);
		if ($result <= 0)
		{
			setEventMessages($object->error, $object->errors, 'errors');
			$action = '';
		}
	}

	// Delete file in doc form
	if ($action == 'remove_file' && $user->rights->projet->creer)
	{
		if ($object->id > 0)
		{
			require_once DOL_DOCUMENT_ROOT.'/core/lib/files.lib.php';

			$langs->load("other");
			$upload_dir = $conf->projet->dir_output;
			$file = $upload_dir.'/'.GETPOST('file');
			$ret = dol_delete_file($file, 0, 0, 0, $object);
			if ($ret)
				setEventMessages($langs->trans("FileWasRemoved", GETPOST('file')), null, 'mesgs');
			else setEventMessages($langs->trans("ErrorFailToDeleteFile", GETPOST('file')), null, 'errors');
			$action = '';
		}
	}


	if ($action == 'confirm_validate' && $confirm == 'yes')
	{
		$result = $object->setValid($user);
		if ($result <= 0)
		{
			setEventMessages($object->error, $object->errors, 'errors');
		}
	}

	if ($action == 'confirm_close' && $confirm == 'yes')
	{
		$result = $object->setClose($user);
		if ($result <= 0)
		{
			setEventMessages($object->error, $object->errors, 'errors');
		}
	}

	if ($action == 'confirm_reopen' && $confirm == 'yes')
	{
		$result = $object->setValid($user);
		if ($result <= 0)
		{
			setEventMessages($object->error, $object->errors, 'errors');
		}
	}

	if ($action == 'confirm_delete' && GETPOST("confirm") == "yes" && $user->rights->projet->supprimer)
	{
		$object->fetch($id);
		$result = $object->delete($user);
		if ($result > 0)
		{
			setEventMessages($langs->trans("RecordDeleted"), null, 'mesgs');
			header("Location: list.php?restore_lastsearch_values=1");
			exit;
		} else {
			dol_syslog($object->error, LOG_DEBUG);
			setEventMessages($object->error, $object->errors, 'errors');
		}
	}

	if ($action == 'confirm_clone' && $user->rights->projet->creer && $confirm == 'yes')
	{
		$clone_contacts = GETPOST('clone_contacts') ? 1 : 0;
		$clone_tasks = GETPOST('clone_tasks') ? 1 : 0;
		$clone_project_files = GETPOST('clone_project_files') ? 1 : 0;
		$clone_task_files = GETPOST('clone_task_files') ? 1 : 0;
		$clone_notes = GETPOST('clone_notes') ? 1 : 0;
		$move_date = GETPOST('move_date') ? 1 : 0;
		$clone_thirdparty = GETPOST('socid', 'int') ?GETPOST('socid', 'int') : 0;

		$result = $object->createFromClone($user, $object->id, $clone_contacts, $clone_tasks, $clone_project_files, $clone_task_files, $clone_notes, $move_date, 0, $clone_thirdparty);
		if ($result <= 0)
		{
			setEventMessages($object->error, $object->errors, 'errors');
		} else {
			// Load new object
			$newobject = new Project($db);
			$newobject->fetch($result);
			$newobject->fetch_optionals();
			$newobject->fetch_thirdparty(); // Load new object
			$object = $newobject;
			$action = 'edit';
			$comefromclone = true;
		}
	}

	// Actions to send emails
	$triggersendname = 'PROJECT_SENTBYMAIL';
	$paramname = 'id';
	$autocopy = 'MAIN_MAIL_AUTOCOPY_PROJECT_TO'; // used to know the automatic BCC to add
	$trackid = 'proj'.$object->id;
	include DOL_DOCUMENT_ROOT.'/core/actions_sendmails.inc.php';
}


/*
 *	View
 */

$form = new Form($db);
$formfile = new FormFile($db);
$formproject = new FormProjets($db);
$userstatic = new User($db);

$title = $langs->trans("Project").' - '.$object->ref.($object->thirdparty->name ? ' - '.$object->thirdparty->name : '').($object->title ? ' - '.$object->title : '');
if (!empty($conf->global->MAIN_HTML_TITLE) && preg_match('/projectnameonly/', $conf->global->MAIN_HTML_TITLE)) $title = $object->ref.($object->thirdparty->name ? ' - '.$object->thirdparty->name : '').($object->title ? ' - '.$object->title : '');
$help_url = "EN:Module_Projects|FR:Module_Projets|ES:M&oacute;dulo_Proyectos";

llxHeader("", $title, $help_url);

$titleboth = $langs->trans("LeadsOrProjects");
$titlenew = $langs->trans("NewLeadOrProject"); // Leads and opportunities by default
if ($conf->global->PROJECT_USE_OPPORTUNITIES == 0) {
	$titleboth = $langs->trans("Projects");
	$titlenew = $langs->trans("NewProject");
}
if ($conf->global->PROJECT_USE_OPPORTUNITIES == 2) {	// 2 = leads only
	$titleboth = $langs->trans("Leads");
	$titlenew = $langs->trans("NewLead");
}

if ($action == 'create' && $user->rights->projet->creer)
{
	/*
     * Create
     */

	$thirdparty = new Societe($db);
	if ($socid > 0) $thirdparty->fetch($socid);

	print load_fiche_titre($titlenew, '', 'project');

	print '<form action="'.$_SERVER["PHP_SELF"].'" method="POST">';
	print '<input type="hidden" name="token" value="'.newToken().'">';
	print '<input type="hidden" name="action" value="add">';
	print '<input type="hidden" name="backtopage" value="'.$backtopage.'">';

	print dol_get_fiche_head();

	print '<table class="border centpercent tableforfieldcreate">';

	$defaultref = '';
	$modele = empty($conf->global->PROJECT_ADDON) ? 'mod_project_simple' : $conf->global->PROJECT_ADDON;

	// Search template files
	$file = ''; $classname = ''; $filefound = 0;
	$dirmodels = array_merge(array('/'), (array) $conf->modules_parts['models']);
	foreach ($dirmodels as $reldir)
	{
		$file = dol_buildpath($reldir."core/modules/project/".$modele.'.php', 0);
		if (file_exists($file))
		{
			$filefound = 1;
			$classname = $modele;
			break;
		}
	}

	if ($filefound)
	{
		$result = dol_include_once($reldir."core/modules/project/".$modele.'.php');
		$modProject = new $classname;

		$defaultref = $modProject->getNextValue($thirdparty, $object);
	}

	if (is_numeric($defaultref) && $defaultref <= 0) $defaultref = '';

	// Ref
	$suggestedref = ($_POST["ref"] ? $_POST["ref"] : $defaultref);
	print '<tr><td class="titlefieldcreate"><span class="fieldrequired">'.$langs->trans("Ref").'</span></td><td><input size="12" type="text" name="ref" value="'.dol_escape_htmltag($suggestedref).'">';
	print ' '.$form->textwithpicto('', $langs->trans("YouCanCompleteRef", $suggestedref));
	print '</td></tr>';

	// Label
	print '<tr><td><span class="fieldrequired">'.$langs->trans("ProjectLabel").'</span></td><td><input class="minwidth500" type="text" name="title" value="'.dol_escape_htmltag(GETPOST("title", 'alphanohtml')).'" autofocus></td></tr>';

	// Usage (opp, task, bill time, ...)
<<<<<<< HEAD
	print '<tr><td class="tdtop">';
	print $langs->trans("Usage");
	print '</td>';
	print '<td>';
	if (!empty($conf->global->PROJECT_USE_OPPORTUNITIES)) {
		print '<input type="checkbox" id="usage_opportunity" name="usage_opportunity"'.(GETPOSTISSET('usage_opportunity') ? (GETPOST('usage_opportunity', 'alpha') != '' ? ' checked="checked"' : '') : ' checked="checked"').'"> ';
		$htmltext = $langs->trans("ProjectFollowOpportunity");
		print '<label for="usage_opportunity">'.$form->textwithpicto($langs->trans("ProjectFollowOpportunity"), $htmltext).'</label>';
		print '<script>';
		print '$( document ).ready(function() {
				jQuery("#usage_opportunity").change(function() {
					if (jQuery("#usage_opportunity").prop("checked")) {
						console.log("Show opportunities fields");
						jQuery(".classuseopportunity").show();
					} else {
						console.log("Hide opportunities fields "+jQuery("#usage_opportunity").prop("checked"));
						jQuery(".classuseopportunity").hide();
					}
				});
			});';
		print '</script>';
		print '<br>';
	}
	if (empty($conf->global->PROJECT_HIDE_TASKS))
	{
		print '<input type="checkbox" id="usage_task" name="usage_task"'.(GETPOSTISSET('usage_task') ? (GETPOST('usage_task', 'alpha') != '' ? ' checked="checked"' : '') : ' checked="checked"').'"> ';
		$htmltext = $langs->trans("ProjectFollowTasks");
		print '<label for="usage_task">'.$form->textwithpicto($langs->trans("ProjectFollowTasks"), $htmltext).'</label>';
		print '<br>';
	}
	if (empty($conf->global->PROJECT_HIDE_TASKS) && !empty($conf->global->PROJECT_BILL_TIME_SPENT))
	{
		print '<input type="checkbox" id="usage_bill_time" name="usage_bill_time"'.(GETPOST('usage_bill_time', 'alpha') != '' ? ' checked="checked"' : '').'"> ';
		$htmltext = $langs->trans("ProjectBillTimeDescription");
		print '<label for="usage_bill_time">'.$form->textwithpicto($langs->trans("BillTime"), $htmltext).'</label>';
		print '<br>';
=======
	if (!empty($conf->global->PROJECT_USE_OPPORTUNITIES) || empty($conf->global->PROJECT_HIDE_TASKS))
	{
		print '<tr><td class="tdtop">';
		print $langs->trans("Usage");
		print '</td>';
		print '<td>';
		if (!empty($conf->global->PROJECT_USE_OPPORTUNITIES))
		{
			print '<input type="checkbox" id="usage_opportunity" name="usage_opportunity"'.(GETPOSTISSET('usage_opportunity') ? (GETPOST('usage_opportunity', 'alpha') != '' ? ' checked="checked"' : '') : ' checked="checked"').'"> ';
			$htmltext = $langs->trans("ProjectFollowOpportunity");
			print $form->textwithpicto($langs->trans("ProjectFollowOpportunity"), $htmltext);
			print '<script>';
			print '$( document ).ready(function() {
					jQuery("#usage_opportunity").change(function() {
						if (jQuery("#usage_opportunity").prop("checked")) {
							console.log("Show opportunities fields");
							jQuery(".classuseopportunity").show();
						} else {
							console.log("Hide opportunities fields "+jQuery("#usage_opportunity").prop("checked"));
							jQuery(".classuseopportunity").hide();
						}
					});
				});';
			print '</script>';
			print '<br>';
		}
		if (empty($conf->global->PROJECT_HIDE_TASKS))
		{
			print '<input type="checkbox" id="usage_task" name="usage_task"'.(GETPOSTISSET('usage_task') ? (GETPOST('usage_task', 'alpha') != '' ? ' checked="checked"' : '') : ' checked="checked"').'"> ';
			$htmltext = $langs->trans("ProjectFollowTasks");
			print $form->textwithpicto($langs->trans("ProjectFollowTasks"), $htmltext);
			print '<br>';
		}
		if (empty($conf->global->PROJECT_HIDE_TASKS) && !empty($conf->global->PROJECT_BILL_TIME_SPENT))
		{
			print '<input type="checkbox" id="usage_bill_time" name="usage_bill_time"'.(GETPOST('usage_bill_time', 'alpha') != '' ? ' checked="checked"' : '').'"> ';
			$htmltext = $langs->trans("ProjectBillTimeDescription");
			print $form->textwithpicto($langs->trans("BillTime"), $htmltext);
			print '<br>';
		}
		/*
		print '<input type="checkbox" name="usage_organize_event"'.(GETPOST('usage_organize_event', 'alpha')!=''?' checked="checked"':'').'"> ';
		$htmltext = $langs->trans("OrganizeEvent");
		print $form->textwithpicto($langs->trans("OrganizeEvent"), $htmltext);*/
		print '</td>';
		print '</tr>';
>>>>>>> d5865dbf
	}

	// Thirdparty
	if ($conf->societe->enabled)
	{
		print '<tr><td>';
		print (empty($conf->global->PROJECT_THIRDPARTY_REQUIRED) ? '' : '<span class="fieldrequired">');
		print $langs->trans("ThirdParty");
		print (empty($conf->global->PROJECT_THIRDPARTY_REQUIRED) ? '' : '</span>');
		print '</td><td class="maxwidthonsmartphone">';
		$filteronlist = '';
		if (!empty($conf->global->PROJECT_FILTER_FOR_THIRDPARTY_LIST)) $filteronlist = $conf->global->PROJECT_FILTER_FOR_THIRDPARTY_LIST;
	   	$text = img_picto('', 'company').$form->select_company(GETPOST('socid', 'int'), 'socid', $filteronlist, 'SelectThirdParty', 1, 0, array(), 0, 'minwidth300 widthcentpercentminusxx');
		if (empty($conf->global->PROJECT_CAN_ALWAYS_LINK_TO_ALL_SUPPLIERS) && empty($conf->dol_use_jmobile))
		{
			$texthelp = $langs->trans("IfNeedToUseOtherObjectKeepEmpty");
			print $form->textwithtooltip($text.' '.img_help(), $texthelp, 1);
		} else print $text;
		if (!GETPOSTISSET('backtopage')) print ' <a href="'.DOL_URL_ROOT.'/societe/card.php?action=create&backtopage='.urlencode($_SERVER["PHP_SELF"].'?action=create').'"><span class="fa fa-plus-circle valignmiddle paddingleft" title="'.$langs->trans("AddThirdParty").'"></span></a>';
		print '</td></tr>';
	}

	// Status
	if ($status != '')
	{
		print '<tr><td>'.$langs->trans("Status").'</td><td>';
		print '<input type="hidden" name="status" value="'.$status.'">';
		print $object->LibStatut($status, 4);
		print '</td></tr>';
	}

	// Visibility
	print '<tr><td>'.$langs->trans("Visibility").'</td><td class="maxwidthonsmartphone">';
	$array = array();
	if (empty($conf->global->PROJECT_DISABLE_PRIVATE_PROJECT)) $array[0] = $langs->trans("PrivateProject");
	if (empty($conf->global->PROJECT_DISABLE_PUBLIC_PROJECT)) $array[1] = $langs->trans("SharedProject");
	print $form->selectarray('public', $array, GETPOST('public') ?GETPOST('public') : $object->public, 0, 0, 0, '', 0, 0, 0, '', '', 1);
	print '</td></tr>';

	// Date start
	print '<tr><td>'.$langs->trans("DateStart").'</td><td>';
	print $form->selectDate(($date_start ? $date_start : ''), 'projectstart', 0, 0, 0, '', 1, 0);
	print '</td></tr>';

	// Date end
	print '<tr><td>'.$langs->trans("DateEnd").'</td><td>';
	print $form->selectDate(($date_end ? $date_end : -1), 'projectend', 0, 0, 0, '', 1, 0);
	print '</td></tr>';

	if (!empty($conf->global->PROJECT_USE_OPPORTUNITIES))
	{
		// Opportunity status
		print '<tr class="classuseopportunity"><td>'.$langs->trans("OpportunityStatus").'</td>';
		print '<td class="maxwidthonsmartphone">';
		print $formproject->selectOpportunityStatus('opp_status', GETPOST('opp_status') ?GETPOST('opp_status') : $object->opp_status, 1, 0, 0, 0, '', 0, 1);
		print '</tr>';

		// Opportunity probability
		print '<tr class="classuseopportunity"><td>'.$langs->trans("OpportunityProbability").'</td>';
		print '<td><input size="5" type="text" id="opp_percent" name="opp_percent" value="'.dol_escape_htmltag(GETPOSTISSET('opp_percent') ? GETPOST('opp_percent') : '').'"><span class="hideonsmartphone"> %</span>';
		print '<input type="hidden" name="opp_percent_not_set" id="opp_percent_not_set" value="'.dol_escape_htmltag(GETPOSTISSET('opp_percent') ? '0' : '1').'">';
		print '</td>';
		print '</tr>';

		// Opportunity amount
		print '<tr class="classuseopportunity"><td>'.$langs->trans("OpportunityAmount").'</td>';
		print '<td><input size="5" type="text" name="opp_amount" value="'.dol_escape_htmltag(GETPOSTISSET('opp_amount') ? GETPOST('opp_amount') : '').'"></td>';
		print '</tr>';
	}

	// Budget
	print '<tr><td>'.$langs->trans("Budget").'</td>';
	print '<td><input size="5" type="text" name="budget_amount" value="'.dol_escape_htmltag(GETPOSTISSET('budget_amount') ? GETPOST('budget_amount') : '').'"></td>';
	print '</tr>';

	// Description
	print '<tr><td class="tdtop">'.$langs->trans("Description").'</td>';
	print '<td>';
	$doleditor = new DolEditor('description', GETPOST("description", 'restricthtml'), '', 90, 'dolibarr_notes', '', false, true, $conf->global->FCKEDITOR_ENABLE_SOCIETE, ROWS_3, '90%');
	$doleditor->Create();
	print '</td></tr>';

	if ($conf->categorie->enabled) {
		// Categories
		print '<tr><td>'.$langs->trans("Categories").'</td><td colspan="3">';
		$cate_arbo = $form->select_all_categories(Categorie::TYPE_PROJECT, '', 'parent', 64, 0, 1);
		$arrayselected = GETPOST('categories', 'array');
		print img_picto('', 'category').$form->multiselectarray('categories', $cate_arbo, $arrayselected, '', 0, 'quatrevingtpercent widthcentpercentminusx', 0, 0);
		print "</td></tr>";
	}

	// Other options
	$parameters = array();
	$reshook = $hookmanager->executeHooks('formObjectOptions', $parameters, $object, $action); // Note that $action and $object may have been modified by hook
	print $hookmanager->resPrint;
	if (empty($reshook))
	{
		print $object->showOptionals($extrafields, 'create');
	}

	print '</table>';

	print dol_get_fiche_end();

	print '<div class="center">';
	print '<input type="submit" class="button" value="'.$langs->trans("CreateDraft").'">';
	if (!empty($backtopage))
	{
		print ' &nbsp; &nbsp; ';
		print '<input type="submit" class="button button-cancel" name="cancel" value="'.$langs->trans("Cancel").'">';
	} else {
		print ' &nbsp; &nbsp; ';
		print '<input type="button" class="button button-cancel" value="'.$langs->trans("Cancel").'" onClick="javascript:history.go(-1)">';
	}
	print '</div>';

	print '</form>';

	// Change probability from status
	print '<script type="text/javascript" language="javascript">
        jQuery(document).ready(function() {
        	function change_percent()
        	{
                var element = jQuery("#opp_status option:selected");
                var defaultpercent = element.attr("defaultpercent");
                /*if (jQuery("#opp_percent_not_set").val() == "") */
                jQuery("#opp_percent").val(defaultpercent);
        	}
        	/*init_myfunc();*/
        	jQuery("#opp_status").change(function() {
        		change_percent();
        	});

        	jQuery("#usage_task").change(function() {
        		console.log("We click on usage task "+jQuery("#usage_task").is(":checked"));
                if (! jQuery("#usage_task").is(":checked")) {
                    jQuery("#usage_bill_time").prop("checked", false);
                }
        	});

        	jQuery("#usage_bill_time").change(function() {
        		console.log("We click on usage to bill time");
                if (jQuery("#usage_bill_time").is(":checked")) {
                    jQuery("#usage_task").prop("checked", true);
                }
        	});
        });
        </script>';
} elseif ($object->id > 0)
{
	/*
     * Show or edit
     */

	$res = $object->fetch_optionals();

	// To verify role of users
	$userAccess = $object->restrictedProjectArea($user, 'read');
	$userWrite  = $object->restrictedProjectArea($user, 'write');
	$userDelete = $object->restrictedProjectArea($user, 'delete');
	//print "userAccess=".$userAccess." userWrite=".$userWrite." userDelete=".$userDelete;


	// Confirmation validation
	if ($action == 'validate')
	{
		print $form->formconfirm($_SERVER["PHP_SELF"].'?id='.$object->id, $langs->trans('ValidateProject'), $langs->trans('ConfirmValidateProject'), 'confirm_validate', '', 0, 1);
	}
	// Confirmation close
	if ($action == 'close')
	{
		print $form->formconfirm($_SERVER["PHP_SELF"]."?id=".$object->id, $langs->trans("CloseAProject"), $langs->trans("ConfirmCloseAProject"), "confirm_close", '', '', 1);
	}
	// Confirmation reopen
	if ($action == 'reopen')
	{
		print $form->formconfirm($_SERVER["PHP_SELF"]."?id=".$object->id, $langs->trans("ReOpenAProject"), $langs->trans("ConfirmReOpenAProject"), "confirm_reopen", '', '', 1);
	}
	// Confirmation delete
	if ($action == 'delete')
	{
		$text = $langs->trans("ConfirmDeleteAProject");
		$task = new Task($db);
		$taskarray = $task->getTasksArray(0, 0, $object->id, 0, 0);
		$nboftask = count($taskarray);
		if ($nboftask) $text .= '<br>'.img_warning().' '.$langs->trans("ThisWillAlsoRemoveTasks", $nboftask);
		print $form->formconfirm($_SERVER["PHP_SELF"]."?id=".$object->id, $langs->trans("DeleteAProject"), $text, "confirm_delete", '', '', 1);
	}

	// Clone confirmation
	if ($action == 'clone')
	{
		$formquestion = array(
			'text' => $langs->trans("ConfirmClone"),
			array('type' => 'other', 'name' => 'socid', 'label' => $langs->trans("SelectThirdParty"), 'value' => $form->select_company(GETPOST('socid', 'int') > 0 ?GETPOST('socid', 'int') : $object->socid, 'socid', '', "None", 0, 0, null, 0, 'minwidth200')),
			array('type' => 'checkbox', 'name' => 'clone_contacts', 'label' => $langs->trans("CloneContacts"), 'value' => true),
			array('type' => 'checkbox', 'name' => 'clone_tasks', 'label' => $langs->trans("CloneTasks"), 'value' => true),
			array('type' => 'checkbox', 'name' => 'move_date', 'label' => $langs->trans("CloneMoveDate"), 'value' => true),
			array('type' => 'checkbox', 'name' => 'clone_notes', 'label' => $langs->trans("CloneNotes"), 'value' => true),
			array('type' => 'checkbox', 'name' => 'clone_project_files', 'label' => $langs->trans("CloneProjectFiles"), 'value' => false),
			array('type' => 'checkbox', 'name' => 'clone_task_files', 'label' => $langs->trans("CloneTaskFiles"), 'value' => false)
		);

		print $form->formconfirm($_SERVER["PHP_SELF"]."?id=".$object->id, $langs->trans("ToClone"), $langs->trans("ConfirmCloneProject"), "confirm_clone", $formquestion, '', 1, 300, 590);
	}


	print '<form action="'.$_SERVER["PHP_SELF"].'" method="POST">';
	print '<input type="hidden" name="token" value="'.newToken().'">';
	print '<input type="hidden" name="action" value="update">';
	print '<input type="hidden" name="id" value="'.$object->id.'">';
	print '<input type="hidden" name="comefromclone" value="'.$comefromclone.'">';

	$head = project_prepare_head($object);

	if ($action == 'edit' && $userWrite > 0)
	{
		print dol_get_fiche_head($head, 'project', $langs->trans("Project"), 0, ($object->public ? 'projectpub' : 'project'));

		print '<table class="border centpercent">';

		// Ref
		$suggestedref = $object->ref;
		print '<tr><td class="titlefield fieldrequired">'.$langs->trans("Ref").'</td>';
		print '<td><input size="12" name="ref" value="'.$suggestedref.'">';
		print ' '.$form->textwithpicto('', $langs->trans("YouCanCompleteRef", $suggestedref));
		print '</td></tr>';

		// Label
		print '<tr><td class="fieldrequired">'.$langs->trans("ProjectLabel").'</td>';
		print '<td><input class="quatrevingtpercent" name="title" value="'.dol_escape_htmltag($object->title).'"></td></tr>';

		// Status
		print '<tr><td class="fieldrequired">'.$langs->trans("Status").'</td><td>';
		print '<select class="flat" name="status">';
		foreach ($object->statuts_short as $key => $val)
		{
			print '<option value="'.$key.'"'.((GETPOSTISSET('status') ?GETPOST('status') : $object->statut) == $key ? ' selected="selected"' : '').'>'.$langs->trans($val).'</option>';
		}
		print '</select>';
		print '</td></tr>';

		// Usage
		if (!empty($conf->global->PROJECT_USE_OPPORTUNITIES) || empty($conf->global->PROJECT_HIDE_TASKS))
		{
			print '<tr><td class="tdtop">';
			print $langs->trans("Usage");
			print '</td>';
			print '<td>';
			if (!empty($conf->global->PROJECT_USE_OPPORTUNITIES))
			{
				print '<input type="checkbox" id="usage_opportunity" name="usage_opportunity"' . (GETPOSTISSET('usage_opportunity') ? (GETPOST('usage_opportunity', 'alpha') != '' ? ' checked="checked"' : '') : ($object->usage_opportunity ? ' checked="checked"' : '')) . '"> ';
				$htmltext = $langs->trans("ProjectFollowOpportunity");
				print $form->textwithpicto($langs->trans("ProjectFollowOpportunity"), $htmltext);
				print '<script>';
				print '$( document ).ready(function() {
				jQuery("#usage_opportunity").change(function() {
					if (jQuery("#usage_opportunity").prop("checked")) {
						console.log("Show opportunities fields");
						jQuery(".classuseopportunity").show();
					} else {
						console.log("Hide opportunities fields "+jQuery("#usage_opportunity").prop("checked"));
						jQuery(".classuseopportunity").hide();
					}
				});
			});';
				print '</script>';
				print '<br>';
			}
			if (empty($conf->global->PROJECT_HIDE_TASKS))
			{
				print '<input type="checkbox" name="usage_task"' . (GETPOSTISSET('usage_task') ? (GETPOST('usage_task', 'alpha') != '' ? ' checked="checked"' : '') : ($object->usage_task ? ' checked="checked"' : '')) . '"> ';
				$htmltext = $langs->trans("ProjectFollowTasks");
				print $form->textwithpicto($langs->trans("ProjectFollowTasks"), $htmltext);
				print '<br>';
			}
			if (empty($conf->global->PROJECT_HIDE_TASKS) && !empty($conf->global->PROJECT_BILL_TIME_SPENT))
			{
				print '<input type="checkbox" name="usage_bill_time"' . (GETPOSTISSET('usage_bill_time') ? (GETPOST('usage_bill_time', 'alpha') != '' ? ' checked="checked"' : '') : ($object->usage_bill_time ? ' checked="checked"' : '')) . '"> ';
				$htmltext = $langs->trans("ProjectBillTimeDescription");
				print $form->textwithpicto($langs->trans("BillTime"), $htmltext);
				print '<br>';
			}
			print '</td></tr>';
		}

		// Thirdparty
		if ($conf->societe->enabled)
		{
			print '<tr><td>';
			print (empty($conf->global->PROJECT_THIRDPARTY_REQUIRED) ? '' : '<span class="fieldrequired">');
			print $langs->trans("ThirdParty");
			print (empty($conf->global->PROJECT_THIRDPARTY_REQUIRED) ? '' : '</span>');
			print '</td><td>';
			$filteronlist = '';
			if (!empty($conf->global->PROJECT_FILTER_FOR_THIRDPARTY_LIST)) $filteronlist = $conf->global->PROJECT_FILTER_FOR_THIRDPARTY_LIST;
			$text = $form->select_company($object->thirdparty->id, 'socid', $filteronlist, 'None', 1, 0, array(), 0, 'minwidth300');
			if (empty($conf->global->PROJECT_CAN_ALWAYS_LINK_TO_ALL_SUPPLIERS) && empty($conf->dol_use_jmobile))
			{
				$texthelp = $langs->trans("IfNeedToUseOtherObjectKeepEmpty");
				print $form->textwithtooltip($text.' '.img_help(), $texthelp, 1, 0, '', '', 2);
			} else print $text;
			print '</td></tr>';
		}

		// Visibility
		print '<tr><td>'.$langs->trans("Visibility").'</td><td>';
		$array = array();
		if (empty($conf->global->PROJECT_DISABLE_PRIVATE_PROJECT)) $array[0] = $langs->trans("PrivateProject");
		if (empty($conf->global->PROJECT_DISABLE_PUBLIC_PROJECT)) $array[1] = $langs->trans("SharedProject");
		print $form->selectarray('public', $array, $object->public, 0, 0, 0, '', 0, 0, 0, '', '', 1);
		print '</td></tr>';

		if (!empty($conf->global->PROJECT_USE_OPPORTUNITIES))
		{
			$classfortr = ($object->usage_opportunity ? '' : ' hideobject');
			// Opportunity status
			print '<tr class="classuseopportunity'.$classfortr.'"><td>'.$langs->trans("OpportunityStatus").'</td>';
			print '<td>';
			print $formproject->selectOpportunityStatus('opp_status', $object->opp_status, 1, 0, 0, 0, 'inline-block valignmiddle', 0, 1);
			print '<div id="divtocloseproject" class="inline-block valign" style="display: none;"> &nbsp; &nbsp; ';
			print '<input type="checkbox" id="inputcloseproject" name="closeproject" /> ';
			print $langs->trans("AlsoCloseAProject");
			print '</div>';
			print '</td>';
			print '</tr>';

			// Opportunity probability
			print '<tr class="classuseopportunity'.$classfortr.'"><td>'.$langs->trans("OpportunityProbability").'</td>';
			print '<td><input size="5" type="text" id="opp_percent" name="opp_percent" value="'.(GETPOSTISSET('opp_percent') ? GETPOST('opp_percent') : (strcmp($object->opp_percent, '') ?vatrate($object->opp_percent) : '')).'"> %';
			print '<span id="oldopppercent"></span>';
			print '</td>';
			print '</tr>';

			// Opportunity amount
			print '<tr class="classuseopportunity'.$classfortr.'"><td>'.$langs->trans("OpportunityAmount").'</td>';
			print '<td><input size="5" type="text" name="opp_amount" value="'.(GETPOSTISSET('opp_amount') ? GETPOST('opp_amount') : (strcmp($object->opp_amount, '') ? price2num($object->opp_amount) : '')).'"></td>';
			print '</tr>';
		}

		// Date start
		print '<tr><td>'.$langs->trans("DateStart").'</td><td>';
		print $form->selectDate($object->date_start ? $object->date_start : -1, 'projectstart', 0, 0, 0, '', 1, 0);
		print ' &nbsp; &nbsp; <input type="checkbox" class="valignmiddle" name="reportdate" value="yes" ';
		if ($comefromclone) {print ' checked '; }
		print '/> '.$langs->trans("ProjectReportDate");
		print '</td></tr>';

		// Date end
		print '<tr><td>'.$langs->trans("DateEnd").'</td><td>';
		print $form->selectDate($object->date_end ? $object->date_end : -1, 'projectend', 0, 0, 0, '', 1, 0);
		print '</td></tr>';

		// Budget
		print '<tr><td>'.$langs->trans("Budget").'</td>';
		print '<td><input size="5" type="text" name="budget_amount" value="'.(GETPOSTISSET('budget_amount') ? GETPOST('budget_amount') : (strcmp($object->budget_amount, '') ? price2num($object->budget_amount) : '')).'"></td>';
		print '</tr>';

		// Description
		print '<tr><td class="tdtop">'.$langs->trans("Description").'</td>';
		print '<td>';
		$doleditor = new DolEditor('description', $object->description, '', 90, 'dolibarr_notes', '', false, true, $conf->global->FCKEDITOR_ENABLE_SOCIETE, ROWS_3, '90%');
		$doleditor->Create();
		print '</td></tr>';

		// Tags-Categories
		if ($conf->categorie->enabled)
		{
			print '<tr><td>'.$langs->trans("Categories").'</td><td>';
			$cate_arbo = $form->select_all_categories(Categorie::TYPE_PROJECT, '', 'parent', 64, 0, 1);
			$c = new Categorie($db);
			$cats = $c->containing($object->id, Categorie::TYPE_PROJECT);
			foreach ($cats as $cat) {
				$arrayselected[] = $cat->id;
			}
			print img_picto('', 'category').$form->multiselectarray('categories', $cate_arbo, $arrayselected, 0, 0, 'quatrevingtpercent widthcentpercentminusx', 0, '0');
			print "</td></tr>";
		}

		// Other options
		$parameters = array();
		$reshook = $hookmanager->executeHooks('formObjectOptions', $parameters, $object, $action); // Note that $action and $object may have been modified by hook
		print $hookmanager->resPrint;
		if (empty($reshook))
		{
			print $object->showOptionals($extrafields, 'edit');
		}

		print '</table>';
	} else {
		print dol_get_fiche_head($head, 'project', $langs->trans("Project"), -1, ($object->public ? 'projectpub' : 'project'));

		// Project card

		$linkback = '<a href="'.DOL_URL_ROOT.'/projet/list.php?restore_lastsearch_values=1">'.$langs->trans("BackToList").'</a>';

		$morehtmlref = '<div class="refidno">';
		// Title
		$morehtmlref .= dol_escape_htmltag($object->title);
		// Thirdparty
		$morehtmlref .= '<br>'.$langs->trans('ThirdParty').' : ';
		if ($object->thirdparty->id > 0)
		{
			$morehtmlref .= $object->thirdparty->getNomUrl(1, 'project');
		}
		$morehtmlref .= '</div>';

		// Define a complementary filter for search of next/prev ref.
		if (!$user->rights->projet->all->lire)
		{
			$objectsListId = $object->getProjectsAuthorizedForUser($user, 0, 0);
			$object->next_prev_filter = " rowid in (".(count($objectsListId) ?join(',', array_keys($objectsListId)) : '0').")";
		}

		dol_banner_tab($object, 'ref', $linkback, 1, 'ref', 'ref', $morehtmlref);

		print '<div class="fichecenter">';
		print '<div class="fichehalfleft">';
		print '<div class="underbanner clearboth"></div>';

		print '<table class="border tableforfield" width="100%">';

		// Usage
		if (!empty($conf->global->PROJECT_USE_OPPORTUNITIES) || empty($conf->global->PROJECT_HIDE_TASKS))
		{
			print '<tr><td class="tdtop">';
			print $langs->trans("Usage");
			print '</td>';
			print '<td>';

			if (!empty($conf->global->PROJECT_USE_OPPORTUNITIES))
			{
				print '<input type="checkbox" disabled name="usage_opportunity"' . (GETPOSTISSET('usage_opportunity') ? (GETPOST('usage_opportunity', 'alpha') != '' ? ' checked="checked"' : '') : ($object->usage_opportunity ? ' checked="checked"' : '')) . '"> ';
				$htmltext = $langs->trans("ProjectFollowOpportunity");
				print $form->textwithpicto($langs->trans("ProjectFollowOpportunity"), $htmltext);
				print '<br>';
			}
			if (empty($conf->global->PROJECT_HIDE_TASKS))
			{
				print '<input type="checkbox" disabled name="usage_task"' . (GETPOSTISSET('usage_task') ? (GETPOST('usage_task', 'alpha') != '' ? ' checked="checked"' : '') : ($object->usage_task ? ' checked="checked"' : '')) . '"> ';
				$htmltext = $langs->trans("ProjectFollowTasks");
				print $form->textwithpicto($langs->trans("ProjectFollowTasks"), $htmltext);
				print '<br>';
			}
			if (empty($conf->global->PROJECT_HIDE_TASKS) && !empty($conf->global->PROJECT_BILL_TIME_SPENT))
			{
				print '<input type="checkbox" disabled name="usage_bill_time"' . (GETPOSTISSET('usage_bill_time') ? (GETPOST('usage_bill_time', 'alpha') != '' ? ' checked="checked"' : '') : ($object->usage_bill_time ? ' checked="checked"' : '')) . '"> ';
				$htmltext = $langs->trans("ProjectBillTimeDescription");
				print $form->textwithpicto($langs->trans("BillTime"), $htmltext);
				print '<br>';
			}
			print '</td></tr>';
		}

		// Visibility
		print '<tr><td class="titlefield">'.$langs->trans("Visibility").'</td><td>';
		if ($object->public) print $langs->trans('SharedProject');
		else print $langs->trans('PrivateProject');
		print '</td></tr>';

		if (!empty($conf->global->PROJECT_USE_OPPORTUNITIES) && !empty($object->usage_opportunity))
		{
			// Opportunity status
			print '<tr><td>'.$langs->trans("OpportunityStatus").'</td><td>';
			$code = dol_getIdFromCode($db, $object->opp_status, 'c_lead_status', 'rowid', 'code');
			if ($code) print $langs->trans("OppStatus".$code);
			print '</td></tr>';

			// Opportunity percent
			print '<tr><td>'.$langs->trans("OpportunityProbability").'</td><td>';
			if (strcmp($object->opp_percent, '')) print price($object->opp_percent, 0, $langs, 1, 0).' %';
			print '</td></tr>';

			// Opportunity Amount
			print '<tr><td>'.$langs->trans("OpportunityAmount").'</td><td>';
			/*if ($object->opp_status)
			{
			   print price($obj->opp_amount, 1, $langs, 1, 0, -1, $conf->currency);
			}*/
			if (strcmp($object->opp_amount, '')) print price($object->opp_amount, 0, $langs, 1, 0, -1, $conf->currency);
			print '</td></tr>';

			// Opportunity Weighted Amount
			print '<tr><td>'.$langs->trans('OpportunityWeightedAmount').'</td><td>';
			if (strcmp($object->opp_amount, '') && strcmp($object->opp_percent, '')) print price($object->opp_amount * $object->opp_percent / 100, 0, $langs, 1, 0, -1, $conf->currency);
			print '</td></tr>';
		}

		// Date start - end
		print '<tr><td>'.$langs->trans("DateStart").' - '.$langs->trans("DateEnd").'</td><td>';
		$start = dol_print_date($object->date_start, 'day');
		print ($start ? $start : '?');
		$end = dol_print_date($object->date_end, 'day');
		print ' - ';
		print ($end ? $end : '?');
		if ($object->hasDelay()) print img_warning("Late");
		print '</td></tr>';

		// Budget
		print '<tr><td>'.$langs->trans("Budget").'</td><td>';
		if (strcmp($object->budget_amount, '')) print price($object->budget_amount, 0, $langs, 1, 0, 0, $conf->currency);
		print '</td></tr>';

		// Other attributes
		$cols = 2;
		include DOL_DOCUMENT_ROOT.'/core/tpl/extrafields_view.tpl.php';

		print '</table>';

		print '</div>';
		print '<div class="fichehalfright">';
		print '<div class="ficheaddleft">';
		print '<div class="underbanner clearboth"></div>';

		print '<table class="border tableforfield" width="100%">';

		// Description
		print '<td class="titlefield tdtop">'.$langs->trans("Description").'</td><td>';
		print dol_htmlentitiesbr($object->description);
		print '</td></tr>';

		// Categories
		if ($conf->categorie->enabled) {
			print '<tr><td class="valignmiddle">'.$langs->trans("Categories").'</td><td>';
			print $form->showCategories($object->id, Categorie::TYPE_PROJECT, 1);
			print "</td></tr>";
		}

		print '</table>';

		print '</div>';
		print '</div>';
		print '</div>';

		print '<div class="clearboth"></div>';
	}

	print dol_get_fiche_end();

	if ($action == 'edit' && $userWrite > 0)
	{
		print '<div class="center">';
		print '<input name="update" class="button" type="submit" value="'.$langs->trans("Modify").'">&nbsp; &nbsp; &nbsp;';
		print '<input type="submit" class="button button-cancel" name="cancel" value="'.$langs->trans("Cancel").'">';
		print '</div>';
	}

	print '</form>';

	// Change probability from status
	if (!empty($conf->use_javascript_ajax) && !empty($conf->global->PROJECT_USE_OPPORTUNITIES))
	{
		// Default value to close or not when we set opp to 'WON'.
		$defaultcheckedwhenoppclose = 1;
		if (empty($conf->global->PROJECT_HIDE_TASKS)) $defaultcheckedwhenoppclose = 0;

		print '<!-- Javascript to manage opportunity status change -->';
		print '<script type="text/javascript" language="javascript">
            jQuery(document).ready(function() {
            	function change_percent()
            	{
                    var element = jQuery("#opp_status option:selected");
                    var defaultpercent = element.attr("defaultpercent");
                    var defaultcloseproject = '.$defaultcheckedwhenoppclose.';
                    var elemcode = element.attr("elemcode");
                    var oldpercent = \''.dol_escape_js($object->opp_percent).'\';

                    console.log("We select "+elemcode);

                    /* Define if checkbox to close is checked or not */
                    var closeproject = 0;
                    if (elemcode == \'LOST\') closeproject = 1;
                    if (elemcode == \'WON\') closeproject = defaultcloseproject;
                    if (closeproject) jQuery("#inputcloseproject").prop("checked", true);
                    else jQuery("#inputcloseproject").prop("checked", false);

                    /* Make the close project checkbox visible or not */
                    console.log("closeproject="+closeproject);
                    if (elemcode == \'WON\' || elemcode == \'LOST\')
                    {
                        jQuery("#divtocloseproject").show();
                    }
                    else
                    {
                        jQuery("#divtocloseproject").hide();
                    }

                    /* Change percent with default percent (defaultpercent) if new status (defaultpercent) is higher than current (jQuery("#opp_percent").val()) */
                    console.log("oldpercent="+oldpercent);
                    if (oldpercent != \'\' && (parseFloat(defaultpercent) < parseFloat(oldpercent)))
                    {
                        if (jQuery("#opp_percent").val() != \'\' && oldpercent != \'\') jQuery("#oldopppercent").text(\' - '.dol_escape_js($langs->transnoentities("PreviousValue")).': \'+oldpercent+\' %\');
                        if (parseFloat(oldpercent) != 100) { jQuery("#opp_percent").val(oldpercent); }
                        else { jQuery("#opp_percent").val(defaultpercent); }
                    }
                    else
                    {
                    	if ((parseFloat(jQuery("#opp_percent").val()) < parseFloat(defaultpercent)));
                    	{
                        	if (jQuery("#opp_percent").val() != \'\' && oldpercent != \'\') jQuery("#oldopppercent").text(\' - '.dol_escape_js($langs->transnoentities("PreviousValue")).': \'+oldpercent+\' %\');
                        	jQuery("#opp_percent").val(defaultpercent);
                    	}
                    }
            	}

            	jQuery("#opp_status").change(function() {
            		change_percent();
            	});
        });
        </script>';
	}

	/*
     * Actions Buttons
     */
	print '<div class="tabsAction">';
	$parameters = array();
	$reshook = $hookmanager->executeHooks('addMoreActionsButtons', $parameters, $object, $action); // Note that $action and $object may have been
																							  // modified by hook
	if (empty($reshook))
	{
		if ($action != "edit" && $action != 'presend')
		{
			// Create event
			/*if ($conf->agenda->enabled && ! empty($conf->global->MAIN_ADD_EVENT_ON_ELEMENT_CARD)) 				// Add hidden condition because this is not a
				// "workflow" action so should appears somewhere else on
				// page.
			{
				print '<a class="butAction" href="'.DOL_URL_ROOT.'/comm/action/card.php?action=create&amp;origin=' . $object->element . '&amp;originid=' . $object->id . '&amp;socid=' . $object->socid . '&amp;projectid=' . $object->id . '">' . $langs->trans("AddAction") . '</a>';
			}*/

			// Send
			if (empty($user->socid)) {
				if ($object->statut != 2)
				{
					print '<a class="butAction" href="card.php?id='.$object->id.'&amp;action=presend&mode=init#formmailbeforetitle">'.$langs->trans('SendMail').'</a>';
				}
			}

			// Modify
			if ($object->statut != 2 && $user->rights->projet->creer)
			{
				if ($userWrite > 0)
				{
					print '<a class="butAction" href="card.php?id='.$object->id.'&amp;action=edit">'.$langs->trans("Modify").'</a>';
				} else {
					print '<a class="butActionRefused classfortooltip" href="#" title="'.$langs->trans("NotOwnerOfProject").'">'.$langs->trans('Modify').'</a>';
				}
			}

			// Validate
			if ($object->statut == 0 && $user->rights->projet->creer)
			{
				if ($userWrite > 0)
				{
					print '<a class="butAction" href="card.php?id='.$object->id.'&action=validate">'.$langs->trans("Validate").'</a>';
				} else {
					print '<a class="butActionRefused classfortooltip" href="#" title="'.$langs->trans("NotOwnerOfProject").'">'.$langs->trans('Validate').'</a>';
				}
			}

			// Close
			if ($object->statut == 1 && $user->rights->projet->creer)
			{
				if ($userWrite > 0)
				{
					print '<a class="butAction" href="card.php?id='.$object->id.'&amp;action=close">'.$langs->trans("Close").'</a>';
				} else {
					print '<a class="butActionRefused classfortooltip" href="#" title="'.$langs->trans("NotOwnerOfProject").'">'.$langs->trans('Close').'</a>';
				}
			}

			// Reopen
			if ($object->statut == 2 && $user->rights->projet->creer)
			{
				if ($userWrite > 0)
				{
					print '<a class="butAction" href="card.php?id='.$object->id.'&amp;action=reopen">'.$langs->trans("ReOpen").'</a>';
				} else {
					print '<a class="butActionRefused classfortooltip" href="#" title="'.$langs->trans("NotOwnerOfProject").'">'.$langs->trans('ReOpen').'</a>';
				}
			}

			// Add button to create objects from project
			if (!empty($conf->global->PROJECT_SHOW_CREATE_OBJECT_BUTTON))
			{
				if (!empty($conf->propal->enabled) && $user->rights->propal->creer)
				{
					$langs->load("propal");
					print '<a class="butAction" href="'.DOL_URL_ROOT.'/comm/propal/card.php?action=create&projectid='.$object->id.'&socid='.$object->socid.'">'.$langs->trans("AddProp").'</a>';
				}
				if (!empty($conf->commande->enabled) && $user->rights->commande->creer)
				{
					$langs->load("orders");
					print '<a class="butAction" href="'.DOL_URL_ROOT.'/commande/card.php?action=create&projectid='.$object->id.'&socid='.$object->socid.'">'.$langs->trans("CreateOrder").'</a>';
				}
				if (!empty($conf->facture->enabled) && $user->rights->facture->creer)
				{
					$langs->load("bills");
					print '<a class="butAction" href="'.DOL_URL_ROOT.'/compta/facture/card.php?action=create&projectid='.$object->id.'&socid='.$object->socid.'">'.$langs->trans("CreateBill").'</a>';
				}
				if (!empty($conf->supplier_proposal->enabled) && $user->rights->supplier_proposal->creer)
				{
					$langs->load("supplier_proposal");
					print '<a class="butAction" href="'.DOL_URL_ROOT.'/supplier_proposal/card.php?action=create&projectid='.$object->id.'&socid='.$object->socid.'">'.$langs->trans("AddSupplierProposal").'</a>';
				}
				if (!empty($conf->supplier_order->enabled) && $user->rights->fournisseur->commande->creer)
				{
					$langs->load("suppliers");
					print '<a class="butAction" href="'.DOL_URL_ROOT.'/fourn/commande/card.php?action=create&projectid='.$object->id.'&socid='.$object->socid.'">'.$langs->trans("AddSupplierOrder").'</a>';
				}
				if (!empty($conf->supplier_invoice->enabled) && $user->rights->fournisseur->facture->creer)
				{
					$langs->load("suppliers");
					print '<a class="butAction" href="'.DOL_URL_ROOT.'/fourn/facture/card.php?action=create&projectid='.$object->id.'&socid='.$object->socid.'">'.$langs->trans("AddSupplierInvoice").'</a>';
				}
				if (!empty($conf->ficheinter->enabled) && $user->rights->ficheinter->creer)
				{
					$langs->load("interventions");
					print '<a class="butAction" href="'.DOL_URL_ROOT.'/fichinter/card.php?action=create&projectid='.$object->id.'&socid='.$object->socid.'">'.$langs->trans("AddIntervention").'</a>';
				}
				if (!empty($conf->contrat->enabled) && $user->rights->contrat->creer)
				{
					$langs->load("contracts");
					print '<a class="butAction" href="'.DOL_URL_ROOT.'/contrat/card.php?action=create&projectid='.$object->id.'&socid='.$object->socid.'">'.$langs->trans("AddContract").'</a>';
				}
				if (!empty($conf->expensereport->enabled) && $user->rights->expensereport->creer)
				{
					$langs->load("trips");
					print '<a class="butAction" href="'.DOL_URL_ROOT.'/expensereport/card.php?action=create&projectid='.$object->id.'&socid='.$object->socid.'">'.$langs->trans("AddTrip").'</a>';
				}
				if (!empty($conf->don->enabled) && $user->rights->don->creer)
				{
					$langs->load("donations");
					print '<a class="butAction" href="'.DOL_URL_ROOT.'/don/card.php?action=create&projectid='.$object->id.'&socid='.$object->socid.'">'.$langs->trans("AddDonation").'</a>';
				}
			}

			// Clone
			if ($user->rights->projet->creer)
			{
				if ($userWrite > 0)
				{
					print '<a class="butAction" href="card.php?id='.$object->id.'&action=clone">'.$langs->trans('ToClone').'</a>';
				} else {
					print '<a class="butActionRefused classfortooltip" href="#" title="'.$langs->trans("NotOwnerOfProject").'">'.$langs->trans('ToClone').'</a>';
				}
			}

			// Delete
			if ($user->rights->projet->supprimer || ($object->statut == 0 && $user->rights->projet->creer))
			{
				if ($userDelete > 0 || ($object->statut == 0 && $user->rights->projet->creer))
				{
					print '<a class="butActionDelete" href="card.php?id='.$object->id.'&amp;action=delete&amp;token='.newToken().'">'.$langs->trans("Delete").'</a>';
				} else {
					print '<a class="butActionRefused classfortooltip" href="#" title="'.$langs->trans("NotOwnerOfProject").'">'.$langs->trans('Delete').'</a>';
				}
			}
		}
	}

	print "</div>";

	if (GETPOST('modelselected')) {
		$action = 'presend';
	}

	if ($action != 'presend')
	{
		print '<div class="fichecenter"><div class="fichehalfleft">';
		print '<a name="builddoc"></a>'; // ancre

		/*
         * Documents generes
         */
		$filename = dol_sanitizeFileName($object->ref);
		$filedir = $conf->projet->dir_output."/".dol_sanitizeFileName($object->ref);
		$urlsource = $_SERVER["PHP_SELF"]."?id=".$object->id;
		$genallowed = ($user->rights->projet->lire && $userAccess > 0);
		$delallowed = ($user->rights->projet->creer && $userWrite > 0);

		print $formfile->showdocuments('project', $filename, $filedir, $urlsource, $genallowed, $delallowed, $object->model_pdf);

		print '</div><div class="fichehalfright"><div class="ficheaddleft">';

		$MAXEVENT = 10;

		$morehtmlright = '<a href="'.DOL_URL_ROOT.'/projet/info.php?id='.$object->id.'">';
		$morehtmlright .= $langs->trans("SeeAll");
		$morehtmlright .= '</a>';

		// List of actions on element
		include_once DOL_DOCUMENT_ROOT.'/core/class/html.formactions.class.php';
		$formactions = new FormActions($db);
		$somethingshown = $formactions->showactions($object, 'project', 0, 1, '', $MAXEVENT, '', $morehtmlright);

		print '</div></div></div>';
	}

	// Presend form
	$modelmail = 'project';
	$defaulttopic = 'SendProjectRef';
	$diroutput = $conf->projet->dir_output;
	$autocopy = 'MAIN_MAIL_AUTOCOPY_PROJECT_TO'; // used to know the automatic BCC to add
	$trackid = 'proj'.$object->id;

	include DOL_DOCUMENT_ROOT.'/core/tpl/card_presend.tpl.php';

	// Hook to add more things on page
	$parameters = array();
	$reshook = $hookmanager->executeHooks('mainCardTabAddMore', $parameters, $object, $action); // Note that $action and $object may have been modified by hook
} else {
	print $langs->trans("RecordNotFound");
}

// End of page
llxFooter();
$db->close();<|MERGE_RESOLUTION|>--- conflicted
+++ resolved
@@ -532,55 +532,15 @@
 	print '<tr><td><span class="fieldrequired">'.$langs->trans("ProjectLabel").'</span></td><td><input class="minwidth500" type="text" name="title" value="'.dol_escape_htmltag(GETPOST("title", 'alphanohtml')).'" autofocus></td></tr>';
 
 	// Usage (opp, task, bill time, ...)
-<<<<<<< HEAD
-	print '<tr><td class="tdtop">';
-	print $langs->trans("Usage");
-	print '</td>';
-	print '<td>';
-	if (!empty($conf->global->PROJECT_USE_OPPORTUNITIES)) {
-		print '<input type="checkbox" id="usage_opportunity" name="usage_opportunity"'.(GETPOSTISSET('usage_opportunity') ? (GETPOST('usage_opportunity', 'alpha') != '' ? ' checked="checked"' : '') : ' checked="checked"').'"> ';
-		$htmltext = $langs->trans("ProjectFollowOpportunity");
-		print '<label for="usage_opportunity">'.$form->textwithpicto($langs->trans("ProjectFollowOpportunity"), $htmltext).'</label>';
-		print '<script>';
-		print '$( document ).ready(function() {
-				jQuery("#usage_opportunity").change(function() {
-					if (jQuery("#usage_opportunity").prop("checked")) {
-						console.log("Show opportunities fields");
-						jQuery(".classuseopportunity").show();
-					} else {
-						console.log("Hide opportunities fields "+jQuery("#usage_opportunity").prop("checked"));
-						jQuery(".classuseopportunity").hide();
-					}
-				});
-			});';
-		print '</script>';
-		print '<br>';
-	}
-	if (empty($conf->global->PROJECT_HIDE_TASKS))
-	{
-		print '<input type="checkbox" id="usage_task" name="usage_task"'.(GETPOSTISSET('usage_task') ? (GETPOST('usage_task', 'alpha') != '' ? ' checked="checked"' : '') : ' checked="checked"').'"> ';
-		$htmltext = $langs->trans("ProjectFollowTasks");
-		print '<label for="usage_task">'.$form->textwithpicto($langs->trans("ProjectFollowTasks"), $htmltext).'</label>';
-		print '<br>';
-	}
-	if (empty($conf->global->PROJECT_HIDE_TASKS) && !empty($conf->global->PROJECT_BILL_TIME_SPENT))
-	{
-		print '<input type="checkbox" id="usage_bill_time" name="usage_bill_time"'.(GETPOST('usage_bill_time', 'alpha') != '' ? ' checked="checked"' : '').'"> ';
-		$htmltext = $langs->trans("ProjectBillTimeDescription");
-		print '<label for="usage_bill_time">'.$form->textwithpicto($langs->trans("BillTime"), $htmltext).'</label>';
-		print '<br>';
-=======
-	if (!empty($conf->global->PROJECT_USE_OPPORTUNITIES) || empty($conf->global->PROJECT_HIDE_TASKS))
-	{
+	if (!empty($conf->global->PROJECT_USE_OPPORTUNITIES) || empty($conf->global->PROJECT_HIDE_TASKS)) {
 		print '<tr><td class="tdtop">';
 		print $langs->trans("Usage");
 		print '</td>';
 		print '<td>';
-		if (!empty($conf->global->PROJECT_USE_OPPORTUNITIES))
-		{
+		if (!empty($conf->global->PROJECT_USE_OPPORTUNITIES)) {
 			print '<input type="checkbox" id="usage_opportunity" name="usage_opportunity"'.(GETPOSTISSET('usage_opportunity') ? (GETPOST('usage_opportunity', 'alpha') != '' ? ' checked="checked"' : '') : ' checked="checked"').'"> ';
 			$htmltext = $langs->trans("ProjectFollowOpportunity");
-			print $form->textwithpicto($langs->trans("ProjectFollowOpportunity"), $htmltext);
+			print '<label for="usage_opportunity">'.$form->textwithpicto($langs->trans("ProjectFollowOpportunity"), $htmltext).'</label>';
 			print '<script>';
 			print '$( document ).ready(function() {
 					jQuery("#usage_opportunity").change(function() {
@@ -600,14 +560,14 @@
 		{
 			print '<input type="checkbox" id="usage_task" name="usage_task"'.(GETPOSTISSET('usage_task') ? (GETPOST('usage_task', 'alpha') != '' ? ' checked="checked"' : '') : ' checked="checked"').'"> ';
 			$htmltext = $langs->trans("ProjectFollowTasks");
-			print $form->textwithpicto($langs->trans("ProjectFollowTasks"), $htmltext);
+			print '<label for="usage_task">'.$form->textwithpicto($langs->trans("ProjectFollowTasks"), $htmltext).'</label>';
 			print '<br>';
 		}
 		if (empty($conf->global->PROJECT_HIDE_TASKS) && !empty($conf->global->PROJECT_BILL_TIME_SPENT))
 		{
 			print '<input type="checkbox" id="usage_bill_time" name="usage_bill_time"'.(GETPOST('usage_bill_time', 'alpha') != '' ? ' checked="checked"' : '').'"> ';
 			$htmltext = $langs->trans("ProjectBillTimeDescription");
-			print $form->textwithpicto($langs->trans("BillTime"), $htmltext);
+			print '<label for="usage_bill_time">'.$form->textwithpicto($langs->trans("BillTime"), $htmltext).'</label>';
 			print '<br>';
 		}
 		/*
@@ -616,7 +576,6 @@
 		print $form->textwithpicto($langs->trans("OrganizeEvent"), $htmltext);*/
 		print '</td>';
 		print '</tr>';
->>>>>>> d5865dbf
 	}
 
 	// Thirdparty
