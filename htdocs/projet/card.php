<?php
/* Copyright (C) 2001-2005 Rodolphe Quiedeville <rodolphe@quiedeville.org>
 * Copyright (C) 2004-2016 Laurent Destailleur  <eldy@users.sourceforge.net>
 * Copyright (C) 2005-2012 Regis Houssin        <regis.houssin@inodbox.com>
 *
 * This program is free software; you can redistribute it and/or modify
 * it under the terms of the GNU General Public License as published by
 * the Free Software Foundation; either version 3 of the License, or
 * (at your option) any later version.
 *
 * This program is distributed in the hope that it will be useful,
 * but WITHOUT ANY WARRANTY; without even the implied warranty of
 * MERCHANTABILITY or FITNESS FOR A PARTICULAR PURPOSE.  See the
 * GNU General Public License for more details.
 *
 * You should have received a copy of the GNU General Public License
 * along with this program. If not, see <https://www.gnu.org/licenses/>.
 */

/**
 *	\file       htdocs/projet/card.php
 *	\ingroup    projet
 *	\brief      Project card
 */

require '../main.inc.php';
require_once DOL_DOCUMENT_ROOT.'/projet/class/project.class.php';
require_once DOL_DOCUMENT_ROOT.'/projet/class/task.class.php';
require_once DOL_DOCUMENT_ROOT.'/core/lib/project.lib.php';
require_once DOL_DOCUMENT_ROOT.'/core/class/doleditor.class.php';
require_once DOL_DOCUMENT_ROOT.'/core/class/html.formprojet.class.php';
require_once DOL_DOCUMENT_ROOT.'/core/class/html.formfile.class.php';
require_once DOL_DOCUMENT_ROOT.'/core/modules/project/modules_project.php';
require_once DOL_DOCUMENT_ROOT.'/core/class/extrafields.class.php';
require_once DOL_DOCUMENT_ROOT.'/categories/class/categorie.class.php';

// Load translation files required by the page
$langsLoad=array('projects', 'companies');
if (!empty($conf->eventorganization->enabled)) {
	$langsLoad[]='eventorganization';
}

$langs->loadLangs($langsLoad);

$id = GETPOST('id', 'int');
$ref = GETPOST('ref', 'alpha');
$action = GETPOST('action', 'aZ09');
$backtopage = GETPOST('backtopage', 'alpha');
$cancel = GETPOST('cancel', 'alpha');
$confirm = GETPOST('confirm', 'aZ09');
$status = GETPOST('status', 'int');
$opp_status = GETPOST('opp_status', 'int');
$opp_percent = price2num(GETPOST('opp_percent', 'alpha'));

if ($id == '' && $ref == '' && ($action != "create" && $action != "add" && $action != "update" && !$_POST["cancel"])) {
	accessforbidden();
}

$mine = GETPOST('mode') == 'mine' ? 1 : 0;
//if (! $user->rights->projet->all->lire) $mine=1;	// Special for projects

// Initialize technical object to manage hooks of page. Note that conf->hooks_modules contains array of hook context
$hookmanager->initHooks(array('projectcard', 'globalcard'));

$object = new Project($db);
$extrafields = new ExtraFields($db);

// Load object
//include DOL_DOCUMENT_ROOT.'/core/actions_fetchobject.inc.php';  // Can't use generic include because when creating a project, ref is defined and we dont want error if fetch fails from ref.
if ($id > 0 || !empty($ref)) {
	$ret = $object->fetch($id, $ref); // If we create project, ref may be defined into POST but record does not yet exists into database
	if ($ret > 0) {
		$object->fetch_thirdparty();
		if (!empty($conf->global->PROJECT_ALLOW_COMMENT_ON_PROJECT) && method_exists($object, 'fetchComments') && empty($object->comments)) {
			$object->fetchComments();
		}
		$id = $object->id;
	}
}

// Security check
$socid = GETPOST('socid', 'int');
//if ($user->socid > 0) $socid = $user->socid;    // For external user, no check is done on company because readability is managed by public status of project and assignement.
$result = restrictedArea($user, 'projet', $object->id, 'projet&project');

// fetch optionals attributes and labels
$extrafields->fetch_name_optionals_label($object->table_element);

$date_start = dol_mktime(0, 0, 0, GETPOST('projectstartmonth', 'int'), GETPOST('projectstartday', 'int'), GETPOST('projectstartyear', 'int'));
$date_end = dol_mktime(0, 0, 0, GETPOST('projectendmonth', 'int'), GETPOST('projectendday', 'int'), GETPOST('projectendyear', 'int'));


/*
 * Actions
 */

$parameters = array('id'=>$socid, 'objcanvas'=>$objcanvas);
$reshook = $hookmanager->executeHooks('doActions', $parameters, $object, $action); // Note that $action and $object may have been modified by some hooks
if ($reshook < 0) {
	setEventMessages($hookmanager->error, $hookmanager->errors, 'errors');
}

if (empty($reshook)) {
	// Cancel
	if ($cancel) {
		if (GETPOST("comefromclone") == 1) {
			$result = $object->delete($user);
			if ($result > 0) {
				header("Location: index.php");
				exit;
			} else {
				dol_syslog($object->error, LOG_DEBUG);
				setEventMessages($langs->trans("CantRemoveProject", $langs->transnoentitiesnoconv("ProjectOverview")), null, 'errors');
			}
		}
		if ($backtopage) {
			header("Location: ".$backtopage);
			exit;
		}

		$action = '';
	}

	if ($action == 'add' && $user->rights->projet->creer) {
		$error = 0;
		if (!GETPOST('ref')) {
			setEventMessages($langs->trans("ErrorFieldRequired", $langs->transnoentities("Ref")), null, 'errors');
			$error++;
		}
		if (!GETPOST('title')) {
			setEventMessages($langs->trans("ErrorFieldRequired", $langs->transnoentities("ProjectLabel")), null, 'errors');
			$error++;
		}

		if (GETPOST('opp_amount') != '' && !(GETPOST('opp_status') > 0)) {
			$error++;
			setEventMessages($langs->trans("ErrorOppStatusRequiredIfAmount"), null, 'errors');
		}

		// Create with status validated immediatly
		if (!empty($conf->global->PROJECT_CREATE_NO_DRAFT)) {
			$status = Project::STATUS_VALIDATED;
		}

		if (!$error) {
			$error = 0;

			$db->begin();

			$object->ref             = GETPOST('ref', 'alphanohtml');
			$object->title           = GETPOST('title', 'alphanohtml');
			$object->socid           = GETPOST('socid', 'int');
			$object->description     = GETPOST('description', 'restricthtml'); // Do not use 'alpha' here, we want field as it is
			$object->public          = GETPOST('public', 'alphanohtml');
			$object->opp_amount      = price2num(GETPOST('opp_amount', 'alphanohtml'));
			$object->budget_amount   = price2num(GETPOST('budget_amount', 'alphanohtml'));
			$object->date_c = dol_now();
			$object->date_start      = $date_start;
			$object->date_end        = $date_end;
			$object->statut          = $status;
			$object->opp_status      = $opp_status;
			$object->opp_percent     = $opp_percent;
			$object->usage_opportunity    = (GETPOST('usage_opportunity', 'alpha') == 'on' ? 1 : 0);
			$object->usage_task           = (GETPOST('usage_task', 'alpha') == 'on' ? 1 : 0);
			$object->usage_bill_time      = (GETPOST('usage_bill_time', 'alpha') == 'on' ? 1 : 0);
			$object->usage_organize_event = (GETPOST('usage_organize_event', 'alpha') == 'on' ? 1 : 0);

			// Fill array 'array_options' with data from add form
			$ret = $extrafields->setOptionalsFromPost(null, $object);
			if ($ret < 0) {
				$error++;
			}

			$result = $object->create($user);
			if (!$error && $result > 0) {
				// Add myself as project leader
				$typeofcontact = 'PROJECTLEADER';	// TODO If use rename this code in dictionary, the add_contact will generate an error.
				$result = $object->add_contact($user->id, $typeofcontact, 'internal');
				if ($result < 0) {
					$langs->load("errors");
					setEventMessages($object->error, $object->errors, 'errors');
					$error++;
				}
			} else {
				$langs->load("errors");
				setEventMessages($object->error, $object->errors, 'errors');
				$error++;
			}
			if (!$error && !empty($object->id) > 0) {
				// Category association
				$categories = GETPOST('categories', 'array');
				$result = $object->setCategories($categories);
				if ($result < 0) {
					$langs->load("errors");
					setEventMessages($object->error, $object->errors, 'errors');
					$error++;
				}
			}

			if (!$error) {
				$db->commit();

				if (!empty($backtopage)) {
					$backtopage = preg_replace('/--IDFORBACKTOPAGE--/', $object->id, $backtopage); // New method to autoselect project after a New on another form object creation
					$backtopage = $backtopage.'&projectid='.$object->id; // Old method
					header("Location: ".$backtopage);
					exit;
				} else {
					header("Location:card.php?id=".$object->id);
					exit;
				}
			} else {
				$db->rollback();
				unset($_POST["ref"]);
				$action = 'create';
			}
		} else {
			$action = 'create';
		}
	}

	if ($action == 'update' && empty(GETPOST('cancel')) && $user->rights->projet->creer) {
		$error = 0;

		if (empty($ref)) {
			$error++;
			//$_GET["id"]=$_POST["id"]; // We return on the project card
			setEventMessages($langs->trans("ErrorFieldRequired", $langs->transnoentities("Ref")), null, 'errors');
		}
		if (empty($_POST["title"])) {
			$error++;
			//$_GET["id"]=$_POST["id"]; // We return on the project card
			setEventMessages($langs->trans("ErrorFieldRequired", $langs->transnoentities("ProjectLabel")), null, 'errors');
		}

		$db->begin();

		if (!$error) {
			$object->oldcopy = clone $object;

			$old_start_date = $object->date_start;

			$object->ref          = GETPOST('ref', 'alpha');
			$object->title        = GETPOST('title', 'alphanohtml'); // Do not use 'alpha' here, we want field as it is
			$object->statut       = GETPOST('status', 'int');
			$object->socid        = GETPOST('socid', 'int');
			$object->description  = GETPOST('description', 'restricthtml'); // Do not use 'alpha' here, we want field as it is
			$object->public       = GETPOST('public', 'alpha');
			$object->date_start   = (!GETPOST('projectstart')) ? '' : $date_start;
			$object->date_end     = (!GETPOST('projectend')) ? '' : $date_end;
			if (GETPOSTISSET('opp_amount')) {
				$object->opp_amount   = price2num(GETPOST('opp_amount', 'alpha'));
			}
			if (GETPOSTISSET('budget_amount')) {
				$object->budget_amount = price2num(GETPOST('budget_amount', 'alpha'));
			}
			if (GETPOSTISSET('opp_status')) {
				$object->opp_status   = $opp_status;
			}
			if (GETPOSTISSET('opp_percent')) {
				$object->opp_percent  = $opp_percent;
			}
			$object->usage_opportunity    = (GETPOST('usage_opportunity', 'alpha') == 'on' ? 1 : 0);
			$object->usage_task           = (GETPOST('usage_task', 'alpha') == 'on' ? 1 : 0);
			$object->usage_bill_time      = (GETPOST('usage_bill_time', 'alpha') == 'on' ? 1 : 0);
			$object->usage_organize_event = (GETPOST('usage_organize_event', 'alpha') == 'on' ? 1 : 0);

			// Fill array 'array_options' with data from add form
			$ret = $extrafields->setOptionalsFromPost(null, $object);
			if ($ret < 0) {
				$error++;
			}
		}

		if ($object->opp_amount && ($object->opp_status <= 0)) {
			$error++;
			setEventMessages($langs->trans("ErrorOppStatusRequiredIfAmount"), null, 'errors');
		}

		if (!$error) {
			$result = $object->update($user);
			if ($result < 0) {
				$error++;
				if ($result == -4) {
					setEventMessages($langs->trans("ErrorRefAlreadyExists"), null, 'errors');
				} else {
					setEventMessages($object->error, $object->errors, 'errors');
				}
			} else {
				// Category association
				$categories = GETPOST('categories', 'array');
				$result = $object->setCategories($categories);
				if ($result < 0) {
					$error++;
					setEventMessages($object->error, $object->errors, 'errors');
				}
			}
		}

		if (!$error) {
			if (GETPOST("reportdate") && ($object->date_start != $old_start_date)) {
				$result = $object->shiftTaskDate($old_start_date);
				if ($result < 0) {
					$error++;
					setEventMessages($langs->trans("ErrorShiftTaskDate").':'.$object->error, $object->errors, 'errors');
				}
			}
		}

		// Check if we must change status
		if (GETPOST('closeproject')) {
			$resclose = $object->setClose($user);
			if ($resclose < 0) {
				$error++;
				setEventMessages($langs->trans("FailedToCloseProject").':'.$object->error, $object->errors, 'errors');
			}
		}


		if ($error) {
			$db->rollback();
			$action = 'edit';
		} else {
			$db->commit();

			if (GETPOST('socid', 'int') > 0) {
				$object->fetch_thirdparty(GETPOST('socid', 'int'));
			} else {
				unset($object->thirdparty);
			}
		}
	}

	// Build doc
	if ($action == 'builddoc' && $user->rights->projet->creer) {
		// Save last template used to generate document
		if (GETPOST('model')) {
			$object->setDocModel($user, GETPOST('model', 'alpha'));
		}

		$outputlangs = $langs;
		if (GETPOST('lang_id', 'aZ09')) {
			$outputlangs = new Translate("", $conf);
			$outputlangs->setDefaultLang(GETPOST('lang_id', 'aZ09'));
		}
		$result = $object->generateDocument($object->model_pdf, $outputlangs);
		if ($result <= 0) {
			setEventMessages($object->error, $object->errors, 'errors');
			$action = '';
		}
	}

	// Delete file in doc form
	if ($action == 'remove_file' && $user->rights->projet->creer) {
		if ($object->id > 0) {
			require_once DOL_DOCUMENT_ROOT.'/core/lib/files.lib.php';

			$langs->load("other");
			$upload_dir = $conf->projet->dir_output;
			$file = $upload_dir.'/'.GETPOST('file');
			$ret = dol_delete_file($file, 0, 0, 0, $object);
			if ($ret) {
				setEventMessages($langs->trans("FileWasRemoved", GETPOST('file')), null, 'mesgs');
			} else {
				setEventMessages($langs->trans("ErrorFailToDeleteFile", GETPOST('file')), null, 'errors');
			}
			$action = '';
		}
	}


	if ($action == 'confirm_validate' && $confirm == 'yes') {
		$result = $object->setValid($user);
		if ($result <= 0) {
			setEventMessages($object->error, $object->errors, 'errors');
		}
	}

	if ($action == 'confirm_close' && $confirm == 'yes') {
		$result = $object->setClose($user);
		if ($result <= 0) {
			setEventMessages($object->error, $object->errors, 'errors');
		}
	}

	if ($action == 'confirm_reopen' && $confirm == 'yes') {
		$result = $object->setValid($user);
		if ($result <= 0) {
			setEventMessages($object->error, $object->errors, 'errors');
		}
	}

	if ($action == 'confirm_delete' && GETPOST("confirm") == "yes" && $user->rights->projet->supprimer) {
		$object->fetch($id);
		$result = $object->delete($user);
		if ($result > 0) {
			setEventMessages($langs->trans("RecordDeleted"), null, 'mesgs');
			header("Location: list.php?restore_lastsearch_values=1");
			exit;
		} else {
			dol_syslog($object->error, LOG_DEBUG);
			setEventMessages($object->error, $object->errors, 'errors');
		}
	}

	if ($action == 'confirm_clone' && $user->rights->projet->creer && $confirm == 'yes') {
		$clone_contacts = GETPOST('clone_contacts') ? 1 : 0;
		$clone_tasks = GETPOST('clone_tasks') ? 1 : 0;
		$clone_project_files = GETPOST('clone_project_files') ? 1 : 0;
		$clone_task_files = GETPOST('clone_task_files') ? 1 : 0;
		$clone_notes = GETPOST('clone_notes') ? 1 : 0;
		$move_date = GETPOST('move_date') ? 1 : 0;
		$clone_thirdparty = GETPOST('socid', 'int') ?GETPOST('socid', 'int') : 0;

		$result = $object->createFromClone($user, $object->id, $clone_contacts, $clone_tasks, $clone_project_files, $clone_task_files, $clone_notes, $move_date, 0, $clone_thirdparty);
		if ($result <= 0) {
			setEventMessages($object->error, $object->errors, 'errors');
		} else {
			// Load new object
			$newobject = new Project($db);
			$newobject->fetch($result);
			$newobject->fetch_optionals();
			$newobject->fetch_thirdparty(); // Load new object
			$object = $newobject;
			$action = 'edit';
			$comefromclone = true;
		}
	}

	// Actions to send emails
	$triggersendname = 'PROJECT_SENTBYMAIL';
	$paramname = 'id';
	$autocopy = 'MAIN_MAIL_AUTOCOPY_PROJECT_TO'; // used to know the automatic BCC to add
	$trackid = 'proj'.$object->id;
	include DOL_DOCUMENT_ROOT.'/core/actions_sendmails.inc.php';
}


/*
 *	View
 */

$form = new Form($db);
$formfile = new FormFile($db);
$formproject = new FormProjets($db);
$userstatic = new User($db);

$title = $langs->trans("Project").' - '.$object->ref.($object->thirdparty->name ? ' - '.$object->thirdparty->name : '').($object->title ? ' - '.$object->title : '');
if (!empty($conf->global->MAIN_HTML_TITLE) && preg_match('/projectnameonly/', $conf->global->MAIN_HTML_TITLE)) {
	$title = $object->ref.($object->thirdparty->name ? ' - '.$object->thirdparty->name : '').($object->title ? ' - '.$object->title : '');
}
$help_url = "EN:Module_Projects|FR:Module_Projets|ES:M&oacute;dulo_Proyectos|DE:Modul_Projekte";

llxHeader("", $title, $help_url);

$titleboth = $langs->trans("LeadsOrProjects");
$titlenew = $langs->trans("NewLeadOrProject"); // Leads and opportunities by default
if ($conf->global->PROJECT_USE_OPPORTUNITIES == 0) {
	$titleboth = $langs->trans("Projects");
	$titlenew = $langs->trans("NewProject");
}
if ($conf->global->PROJECT_USE_OPPORTUNITIES == 2) {	// 2 = leads only
	$titleboth = $langs->trans("Leads");
	$titlenew = $langs->trans("NewLead");
}

if ($action == 'create' && $user->rights->projet->creer) {
	/*
	 * Create
	 */

	$thirdparty = new Societe($db);
	if ($socid > 0) {
		$thirdparty->fetch($socid);
	}

	print load_fiche_titre($titlenew, '', 'project');

	print '<form action="'.$_SERVER["PHP_SELF"].'" method="POST">';
	print '<input type="hidden" name="token" value="'.newToken().'">';
	print '<input type="hidden" name="action" value="add">';
	print '<input type="hidden" name="backtopage" value="'.$backtopage.'">';

	print dol_get_fiche_head();

	print '<table class="border centpercent tableforfieldcreate">';

	$defaultref = '';
	$modele = empty($conf->global->PROJECT_ADDON) ? 'mod_project_simple' : $conf->global->PROJECT_ADDON;

	// Search template files
	$file = ''; $classname = ''; $filefound = 0;
	$dirmodels = array_merge(array('/'), (array) $conf->modules_parts['models']);
	foreach ($dirmodels as $reldir) {
		$file = dol_buildpath($reldir."core/modules/project/".$modele.'.php', 0);
		if (file_exists($file)) {
			$filefound = 1;
			$classname = $modele;
			break;
		}
	}

	if ($filefound) {
		$result = dol_include_once($reldir."core/modules/project/".$modele.'.php');
		$modProject = new $classname;

		$defaultref = $modProject->getNextValue($thirdparty, $object);
	}

	if (is_numeric($defaultref) && $defaultref <= 0) {
		$defaultref = '';
	}

	// Ref
	$suggestedref = ($_POST["ref"] ? $_POST["ref"] : $defaultref);
	print '<tr><td class="titlefieldcreate"><span class="fieldrequired">'.$langs->trans("Ref").'</span></td><td><input size="12" type="text" name="ref" value="'.dol_escape_htmltag($suggestedref).'">';
	print ' '.$form->textwithpicto('', $langs->trans("YouCanCompleteRef", $suggestedref));
	print '</td></tr>';

	// Label
	print '<tr><td><span class="fieldrequired">'.$langs->trans("ProjectLabel").'</span></td><td><input class="minwidth500" type="text" name="title" value="'.dol_escape_htmltag(GETPOST("title", 'alphanohtml')).'" autofocus></td></tr>';

	// Usage (opp, task, bill time, ...)
<<<<<<< HEAD
	print '<tr><td class="tdtop">';
	print $langs->trans("Usage");
	print '</td>';
	print '<td>';
	if (!empty($conf->global->PROJECT_USE_OPPORTUNITIES)) {
		print '<input type="checkbox" id="usage_opportunity" name="usage_opportunity"'.(GETPOSTISSET('usage_opportunity') ? (GETPOST('usage_opportunity', 'alpha') != '' ? ' checked="checked"' : '') : ' checked="checked"').'"> ';
		$htmltext = $langs->trans("ProjectFollowOpportunity");
		print '<label for="usage_opportunity">'.$form->textwithpicto($langs->trans("ProjectFollowOpportunity"), $htmltext).'</label>';
		print '<script>';
		print '$( document ).ready(function() {
				jQuery("#usage_opportunity").change(function() {
					if (jQuery("#usage_opportunity").prop("checked")) {
						console.log("Show opportunities fields");
						jQuery(".classuseopportunity").show();
					} else {
						console.log("Hide opportunities fields "+jQuery("#usage_opportunity").prop("checked"));
						jQuery(".classuseopportunity").hide();
					}
				});
			});';
		print '</script>';
		print '<br>';
	}
	if (empty($conf->global->PROJECT_HIDE_TASKS)) {
		print '<input type="checkbox" id="usage_task" name="usage_task"'.(GETPOSTISSET('usage_task') ? (GETPOST('usage_task', 'alpha') != '' ? ' checked="checked"' : '') : ' checked="checked"').'"> ';
		$htmltext = $langs->trans("ProjectFollowTasks");
		print '<label for="usage_task">'.$form->textwithpicto($langs->trans("ProjectFollowTasks"), $htmltext).'</label>';
		print '<br>';
	}
	if (empty($conf->global->PROJECT_HIDE_TASKS) && !empty($conf->global->PROJECT_BILL_TIME_SPENT)) {
		print '<input type="checkbox" id="usage_bill_time" name="usage_bill_time"'.(GETPOST('usage_bill_time', 'alpha') != '' ? ' checked="checked"' : '').'"> ';
		$htmltext = $langs->trans("ProjectBillTimeDescription");
		print '<label for="usage_bill_time">'.$form->textwithpicto($langs->trans("BillTime"), $htmltext).'</label>';
		print '<br>';
	}

	if (!empty($conf->eventorganization->enabled)) {
		print '<input type="checkbox" name="usage_organize_event"'.(GETPOST('usage_organize_event', 'alpha')!=''?' checked="checked"':'').'"> ';
		$htmltext = $langs->trans("EventOrganizationDescriptionLong");
		print $form->textwithpicto($langs->trans("ManageOrganizeEvent"), $htmltext);
	}

	print '</td>';
	print '</tr>';
=======
	if (!empty($conf->global->PROJECT_USE_OPPORTUNITIES) || empty($conf->global->PROJECT_HIDE_TASKS)) {
		print '<tr><td class="tdtop">';
		print $langs->trans("Usage");
		print '</td>';
		print '<td>';
		if (!empty($conf->global->PROJECT_USE_OPPORTUNITIES)) {
			print '<input type="checkbox" id="usage_opportunity" name="usage_opportunity"'.(GETPOSTISSET('usage_opportunity') ? (GETPOST('usage_opportunity', 'alpha') != '' ? ' checked="checked"' : '') : ' checked="checked"').'"> ';
			$htmltext = $langs->trans("ProjectFollowOpportunity");
			print '<label for="usage_opportunity">'.$form->textwithpicto($langs->trans("ProjectFollowOpportunity"), $htmltext).'</label>';
			print '<script>';
			print '$( document ).ready(function() {
					jQuery("#usage_opportunity").change(function() {
						if (jQuery("#usage_opportunity").prop("checked")) {
							console.log("Show opportunities fields");
							jQuery(".classuseopportunity").show();
						} else {
							console.log("Hide opportunities fields "+jQuery("#usage_opportunity").prop("checked"));
							jQuery(".classuseopportunity").hide();
						}
					});
				});';
			print '</script>';
			print '<br>';
		}
		if (empty($conf->global->PROJECT_HIDE_TASKS))
		{
			print '<input type="checkbox" id="usage_task" name="usage_task"'.(GETPOSTISSET('usage_task') ? (GETPOST('usage_task', 'alpha') != '' ? ' checked="checked"' : '') : ' checked="checked"').'"> ';
			$htmltext = $langs->trans("ProjectFollowTasks");
			print '<label for="usage_task">'.$form->textwithpicto($langs->trans("ProjectFollowTasks"), $htmltext).'</label>';
			print '<br>';
		}
		if (empty($conf->global->PROJECT_HIDE_TASKS) && !empty($conf->global->PROJECT_BILL_TIME_SPENT))
		{
			print '<input type="checkbox" id="usage_bill_time" name="usage_bill_time"'.(GETPOST('usage_bill_time', 'alpha') != '' ? ' checked="checked"' : '').'"> ';
			$htmltext = $langs->trans("ProjectBillTimeDescription");
			print '<label for="usage_bill_time">'.$form->textwithpicto($langs->trans("BillTime"), $htmltext).'</label>';
			print '<br>';
		}
		/*
		print '<input type="checkbox" name="usage_organize_event"'.(GETPOST('usage_organize_event', 'alpha')!=''?' checked="checked"':'').'"> ';
		$htmltext = $langs->trans("OrganizeEvent");
		print $form->textwithpicto($langs->trans("OrganizeEvent"), $htmltext);*/
		print '</td>';
		print '</tr>';
	}
>>>>>>> 7f6044c5

	// Thirdparty
	if ($conf->societe->enabled) {
		print '<tr><td>';
		print (empty($conf->global->PROJECT_THIRDPARTY_REQUIRED) ? '' : '<span class="fieldrequired">');
		print $langs->trans("ThirdParty");
		print (empty($conf->global->PROJECT_THIRDPARTY_REQUIRED) ? '' : '</span>');
		print '</td><td class="maxwidthonsmartphone">';
		$filteronlist = '';
		if (!empty($conf->global->PROJECT_FILTER_FOR_THIRDPARTY_LIST)) {
			$filteronlist = $conf->global->PROJECT_FILTER_FOR_THIRDPARTY_LIST;
		}
		$text = img_picto('', 'company').$form->select_company(GETPOST('socid', 'int'), 'socid', $filteronlist, 'SelectThirdParty', 1, 0, array(), 0, 'minwidth300 widthcentpercentminusxx');
		if (empty($conf->global->PROJECT_CAN_ALWAYS_LINK_TO_ALL_SUPPLIERS) && empty($conf->dol_use_jmobile)) {
			$texthelp = $langs->trans("IfNeedToUseOtherObjectKeepEmpty");
			print $form->textwithtooltip($text.' '.img_help(), $texthelp, 1);
		} else {
			print $text;
		}
		if (!GETPOSTISSET('backtopage')) {
			print ' <a href="'.DOL_URL_ROOT.'/societe/card.php?action=create&backtopage='.urlencode($_SERVER["PHP_SELF"].'?action=create').'"><span class="fa fa-plus-circle valignmiddle paddingleft" title="'.$langs->trans("AddThirdParty").'"></span></a>';
		}
		print '</td></tr>';
	}

	// Status
	if ($status != '') {
		print '<tr><td>'.$langs->trans("Status").'</td><td>';
		print '<input type="hidden" name="status" value="'.$status.'">';
		print $object->LibStatut($status, 4);
		print '</td></tr>';
	}

	// Visibility
	print '<tr><td>'.$langs->trans("Visibility").'</td><td class="maxwidthonsmartphone">';
	$array = array();
	if (empty($conf->global->PROJECT_DISABLE_PRIVATE_PROJECT)) {
		$array[0] = $langs->trans("PrivateProject");
	}
	if (empty($conf->global->PROJECT_DISABLE_PUBLIC_PROJECT)) {
		$array[1] = $langs->trans("SharedProject");
	}
	print $form->selectarray('public', $array, GETPOST('public') ?GETPOST('public') : $object->public, 0, 0, 0, '', 0, 0, 0, '', '', 1);
	print '</td></tr>';

	// Date start
	print '<tr><td>'.$langs->trans("DateStart").'</td><td>';
	print $form->selectDate(($date_start ? $date_start : ''), 'projectstart', 0, 0, 0, '', 1, 0);
	print '</td></tr>';

	// Date end
	print '<tr><td>'.$langs->trans("DateEnd").'</td><td>';
	print $form->selectDate(($date_end ? $date_end : -1), 'projectend', 0, 0, 0, '', 1, 0);
	print '</td></tr>';

	if (!empty($conf->global->PROJECT_USE_OPPORTUNITIES)) {
		// Opportunity status
		print '<tr class="classuseopportunity"><td>'.$langs->trans("OpportunityStatus").'</td>';
		print '<td class="maxwidthonsmartphone">';
		print $formproject->selectOpportunityStatus('opp_status', GETPOST('opp_status') ?GETPOST('opp_status') : $object->opp_status, 1, 0, 0, 0, '', 0, 1);
		print '</tr>';

		// Opportunity probability
		print '<tr class="classuseopportunity"><td>'.$langs->trans("OpportunityProbability").'</td>';
		print '<td><input size="5" type="text" id="opp_percent" name="opp_percent" value="'.dol_escape_htmltag(GETPOSTISSET('opp_percent') ? GETPOST('opp_percent') : '').'"><span class="hideonsmartphone"> %</span>';
		print '<input type="hidden" name="opp_percent_not_set" id="opp_percent_not_set" value="'.dol_escape_htmltag(GETPOSTISSET('opp_percent') ? '0' : '1').'">';
		print '</td>';
		print '</tr>';

		// Opportunity amount
		print '<tr class="classuseopportunity"><td>'.$langs->trans("OpportunityAmount").'</td>';
		print '<td><input size="5" type="text" name="opp_amount" value="'.dol_escape_htmltag(GETPOSTISSET('opp_amount') ? GETPOST('opp_amount') : '').'"></td>';
		print '</tr>';
	}

	// Budget
	print '<tr><td>'.$langs->trans("Budget").'</td>';
	print '<td><input size="5" type="text" name="budget_amount" value="'.dol_escape_htmltag(GETPOSTISSET('budget_amount') ? GETPOST('budget_amount') : '').'"></td>';
	print '</tr>';

	// Description
	print '<tr><td class="tdtop">'.$langs->trans("Description").'</td>';
	print '<td>';
	$doleditor = new DolEditor('description', GETPOST("description", 'restricthtml'), '', 90, 'dolibarr_notes', '', false, true, $conf->global->FCKEDITOR_ENABLE_SOCIETE, ROWS_3, '90%');
	$doleditor->Create();
	print '</td></tr>';

	if ($conf->categorie->enabled) {
		// Categories
		print '<tr><td>'.$langs->trans("Categories").'</td><td colspan="3">';
		$cate_arbo = $form->select_all_categories(Categorie::TYPE_PROJECT, '', 'parent', 64, 0, 1);
		$arrayselected = GETPOST('categories', 'array');
		print img_picto('', 'category').$form->multiselectarray('categories', $cate_arbo, $arrayselected, '', 0, 'quatrevingtpercent widthcentpercentminusx', 0, 0);
		print "</td></tr>";
	}

	// Other options
	$parameters = array();
	$reshook = $hookmanager->executeHooks('formObjectOptions', $parameters, $object, $action); // Note that $action and $object may have been modified by hook
	print $hookmanager->resPrint;
	if (empty($reshook)) {
		print $object->showOptionals($extrafields, 'create');
	}

	print '</table>';

	print dol_get_fiche_end();

	print '<div class="center">';
	print '<input type="submit" class="button" value="'.$langs->trans("CreateDraft").'">';
	if (!empty($backtopage)) {
		print ' &nbsp; &nbsp; ';
		print '<input type="submit" class="button button-cancel" name="cancel" value="'.$langs->trans("Cancel").'">';
	} else {
		print ' &nbsp; &nbsp; ';
		print '<input type="button" class="button button-cancel" value="'.$langs->trans("Cancel").'" onClick="javascript:history.go(-1)">';
	}
	print '</div>';

	print '</form>';

	// Change probability from status
	print '<script type="text/javascript" language="javascript">
        jQuery(document).ready(function() {
        	function change_percent()
        	{
                var element = jQuery("#opp_status option:selected");
                var defaultpercent = element.attr("defaultpercent");
                /*if (jQuery("#opp_percent_not_set").val() == "") */
                jQuery("#opp_percent").val(defaultpercent);
        	}
        	/*init_myfunc();*/
        	jQuery("#opp_status").change(function() {
        		change_percent();
        	});

        	jQuery("#usage_task").change(function() {
        		console.log("We click on usage task "+jQuery("#usage_task").is(":checked"));
                if (! jQuery("#usage_task").is(":checked")) {
                    jQuery("#usage_bill_time").prop("checked", false);
                }
        	});

        	jQuery("#usage_bill_time").change(function() {
        		console.log("We click on usage to bill time");
                if (jQuery("#usage_bill_time").is(":checked")) {
                    jQuery("#usage_task").prop("checked", true);
                }
        	});
        });
        </script>';
} elseif ($object->id > 0) {
	/*
	 * Show or edit
	 */

	$res = $object->fetch_optionals();

	// To verify role of users
	$userAccess = $object->restrictedProjectArea($user, 'read');
	$userWrite  = $object->restrictedProjectArea($user, 'write');
	$userDelete = $object->restrictedProjectArea($user, 'delete');
	//print "userAccess=".$userAccess." userWrite=".$userWrite." userDelete=".$userDelete;


	// Confirmation validation
	if ($action == 'validate') {
		print $form->formconfirm($_SERVER["PHP_SELF"].'?id='.$object->id, $langs->trans('ValidateProject'), $langs->trans('ConfirmValidateProject'), 'confirm_validate', '', 0, 1);
	}
	// Confirmation close
	if ($action == 'close') {
		print $form->formconfirm($_SERVER["PHP_SELF"]."?id=".$object->id, $langs->trans("CloseAProject"), $langs->trans("ConfirmCloseAProject"), "confirm_close", '', '', 1);
	}
	// Confirmation reopen
	if ($action == 'reopen') {
		print $form->formconfirm($_SERVER["PHP_SELF"]."?id=".$object->id, $langs->trans("ReOpenAProject"), $langs->trans("ConfirmReOpenAProject"), "confirm_reopen", '', '', 1);
	}
	// Confirmation delete
	if ($action == 'delete') {
		$text = $langs->trans("ConfirmDeleteAProject");
		$task = new Task($db);
		$taskarray = $task->getTasksArray(0, 0, $object->id, 0, 0);
		$nboftask = count($taskarray);
		if ($nboftask) {
			$text .= '<br>'.img_warning().' '.$langs->trans("ThisWillAlsoRemoveTasks", $nboftask);
		}
		print $form->formconfirm($_SERVER["PHP_SELF"]."?id=".$object->id, $langs->trans("DeleteAProject"), $text, "confirm_delete", '', '', 1);
	}

	// Clone confirmation
	if ($action == 'clone') {
		$formquestion = array(
			'text' => $langs->trans("ConfirmClone"),
			array('type' => 'other', 'name' => 'socid', 'label' => $langs->trans("SelectThirdParty"), 'value' => $form->select_company(GETPOST('socid', 'int') > 0 ?GETPOST('socid', 'int') : $object->socid, 'socid', '', "None", 0, 0, null, 0, 'minwidth200')),
			array('type' => 'checkbox', 'name' => 'clone_contacts', 'label' => $langs->trans("CloneContacts"), 'value' => true),
			array('type' => 'checkbox', 'name' => 'clone_tasks', 'label' => $langs->trans("CloneTasks"), 'value' => true),
			array('type' => 'checkbox', 'name' => 'move_date', 'label' => $langs->trans("CloneMoveDate"), 'value' => true),
			array('type' => 'checkbox', 'name' => 'clone_notes', 'label' => $langs->trans("CloneNotes"), 'value' => true),
			array('type' => 'checkbox', 'name' => 'clone_project_files', 'label' => $langs->trans("CloneProjectFiles"), 'value' => false),
			array('type' => 'checkbox', 'name' => 'clone_task_files', 'label' => $langs->trans("CloneTaskFiles"), 'value' => false)
		);

		print $form->formconfirm($_SERVER["PHP_SELF"]."?id=".$object->id, $langs->trans("ToClone"), $langs->trans("ConfirmCloneProject"), "confirm_clone", $formquestion, '', 1, 300, 590);
	}


	print '<form action="'.$_SERVER["PHP_SELF"].'" method="POST">';
	print '<input type="hidden" name="token" value="'.newToken().'">';
	print '<input type="hidden" name="action" value="update">';
	print '<input type="hidden" name="id" value="'.$object->id.'">';
	print '<input type="hidden" name="comefromclone" value="'.$comefromclone.'">';

	$head = project_prepare_head($object);

	if ($action == 'edit' && $userWrite > 0) {
		print dol_get_fiche_head($head, 'project', $langs->trans("Project"), 0, ($object->public ? 'projectpub' : 'project'));

		print '<table class="border centpercent">';

		// Ref
		$suggestedref = $object->ref;
		print '<tr><td class="titlefield fieldrequired">'.$langs->trans("Ref").'</td>';
		print '<td><input size="12" name="ref" value="'.$suggestedref.'">';
		print ' '.$form->textwithpicto('', $langs->trans("YouCanCompleteRef", $suggestedref));
		print '</td></tr>';

		// Label
		print '<tr><td class="fieldrequired">'.$langs->trans("ProjectLabel").'</td>';
		print '<td><input class="quatrevingtpercent" name="title" value="'.dol_escape_htmltag($object->title).'"></td></tr>';

		// Status
		print '<tr><td class="fieldrequired">'.$langs->trans("Status").'</td><td>';
		print '<select class="flat" name="status">';
		foreach ($object->statuts_short as $key => $val) {
			print '<option value="'.$key.'"'.((GETPOSTISSET('status') ?GETPOST('status') : $object->statut) == $key ? ' selected="selected"' : '').'>'.$langs->trans($val).'</option>';
		}
		print '</select>';
		print '</td></tr>';

		// Usage
<<<<<<< HEAD
		print '<tr><td class="tdtop">';
		print $langs->trans("Usage");
		print '</td>';
		print '<td>';
		if (!empty($conf->global->PROJECT_USE_OPPORTUNITIES)) {
			print '<input type="checkbox" id="usage_opportunity" name="usage_opportunity"'.(GETPOSTISSET('usage_opportunity') ? (GETPOST('usage_opportunity', 'alpha') != '' ? ' checked="checked"' : '') : ($object->usage_opportunity ? ' checked="checked"' : '')).'"> ';
			$htmltext = $langs->trans("ProjectFollowOpportunity");
			print $form->textwithpicto($langs->trans("ProjectFollowOpportunity"), $htmltext);
			print '<script>';
			print '$( document ).ready(function() {
=======
		if (!empty($conf->global->PROJECT_USE_OPPORTUNITIES) || empty($conf->global->PROJECT_HIDE_TASKS))
		{
			print '<tr><td class="tdtop">';
			print $langs->trans("Usage");
			print '</td>';
			print '<td>';
			if (!empty($conf->global->PROJECT_USE_OPPORTUNITIES))
			{
				print '<input type="checkbox" id="usage_opportunity" name="usage_opportunity"' . (GETPOSTISSET('usage_opportunity') ? (GETPOST('usage_opportunity', 'alpha') != '' ? ' checked="checked"' : '') : ($object->usage_opportunity ? ' checked="checked"' : '')) . '"> ';
				$htmltext = $langs->trans("ProjectFollowOpportunity");
				print $form->textwithpicto($langs->trans("ProjectFollowOpportunity"), $htmltext);
				print '<script>';
				print '$( document ).ready(function() {
>>>>>>> 7f6044c5
				jQuery("#usage_opportunity").change(function() {
					if (jQuery("#usage_opportunity").prop("checked")) {
						console.log("Show opportunities fields");
						jQuery(".classuseopportunity").show();
					} else {
						console.log("Hide opportunities fields "+jQuery("#usage_opportunity").prop("checked"));
						jQuery(".classuseopportunity").hide();
					}
				});
			});';
<<<<<<< HEAD
			print '</script>';
			print '<br>';
		}
		if (empty($conf->global->PROJECT_HIDE_TASKS)) {
			print '<input type="checkbox" name="usage_task"'.(GETPOSTISSET('usage_task') ? (GETPOST('usage_task', 'alpha') != '' ? ' checked="checked"' : '') : ($object->usage_task ? ' checked="checked"' : '')).'"> ';
			$htmltext = $langs->trans("ProjectFollowTasks");
			print $form->textwithpicto($langs->trans("ProjectFollowTasks"), $htmltext);
			print '<br>';
		}
		if (empty($conf->global->PROJECT_HIDE_TASKS) && !empty($conf->global->PROJECT_BILL_TIME_SPENT)) {
			print '<input type="checkbox" name="usage_bill_time"'.(GETPOSTISSET('usage_bill_time') ? (GETPOST('usage_bill_time', 'alpha') != '' ? ' checked="checked"' : '') : ($object->usage_bill_time ? ' checked="checked"' : '')).'"> ';
			$htmltext = $langs->trans("ProjectBillTimeDescription");
			print $form->textwithpicto($langs->trans("BillTime"), $htmltext);
			print '<br>';
		}
		if (!empty($conf->eventorganization->enabled)) {
			print '<input type="checkbox" name="usage_organize_event"'.(GETPOST('usage_organize_event', 'alpha')!=''?' checked="checked"':'').'"> ';
			$htmltext = $langs->trans("EventOrganizationDescriptionLong");
			print $form->textwithpicto($langs->trans("ManageOrganizeEvent"), $htmltext);
		}
		print '</td></tr>';
=======
				print '</script>';
				print '<br>';
			}
			if (empty($conf->global->PROJECT_HIDE_TASKS))
			{
				print '<input type="checkbox" name="usage_task"' . (GETPOSTISSET('usage_task') ? (GETPOST('usage_task', 'alpha') != '' ? ' checked="checked"' : '') : ($object->usage_task ? ' checked="checked"' : '')) . '"> ';
				$htmltext = $langs->trans("ProjectFollowTasks");
				print $form->textwithpicto($langs->trans("ProjectFollowTasks"), $htmltext);
				print '<br>';
			}
			if (empty($conf->global->PROJECT_HIDE_TASKS) && !empty($conf->global->PROJECT_BILL_TIME_SPENT))
			{
				print '<input type="checkbox" name="usage_bill_time"' . (GETPOSTISSET('usage_bill_time') ? (GETPOST('usage_bill_time', 'alpha') != '' ? ' checked="checked"' : '') : ($object->usage_bill_time ? ' checked="checked"' : '')) . '"> ';
				$htmltext = $langs->trans("ProjectBillTimeDescription");
				print $form->textwithpicto($langs->trans("BillTime"), $htmltext);
				print '<br>';
			}
			print '</td></tr>';
		}
>>>>>>> 7f6044c5

		// Thirdparty
		if ($conf->societe->enabled) {
			print '<tr><td>';
			print (empty($conf->global->PROJECT_THIRDPARTY_REQUIRED) ? '' : '<span class="fieldrequired">');
			print $langs->trans("ThirdParty");
			print (empty($conf->global->PROJECT_THIRDPARTY_REQUIRED) ? '' : '</span>');
			print '</td><td>';
			$filteronlist = '';
			if (!empty($conf->global->PROJECT_FILTER_FOR_THIRDPARTY_LIST)) {
				$filteronlist = $conf->global->PROJECT_FILTER_FOR_THIRDPARTY_LIST;
			}
			$text = $form->select_company($object->thirdparty->id, 'socid', $filteronlist, 'None', 1, 0, array(), 0, 'minwidth300');
			if (empty($conf->global->PROJECT_CAN_ALWAYS_LINK_TO_ALL_SUPPLIERS) && empty($conf->dol_use_jmobile)) {
				$texthelp = $langs->trans("IfNeedToUseOtherObjectKeepEmpty");
				print $form->textwithtooltip($text.' '.img_help(), $texthelp, 1, 0, '', '', 2);
			} else {
				print $text;
			}
			print '</td></tr>';
		}

		// Visibility
		print '<tr><td>'.$langs->trans("Visibility").'</td><td>';
		$array = array();
		if (empty($conf->global->PROJECT_DISABLE_PRIVATE_PROJECT)) {
			$array[0] = $langs->trans("PrivateProject");
		}
		if (empty($conf->global->PROJECT_DISABLE_PUBLIC_PROJECT)) {
			$array[1] = $langs->trans("SharedProject");
		}
		print $form->selectarray('public', $array, $object->public, 0, 0, 0, '', 0, 0, 0, '', '', 1);
		print '</td></tr>';

		if (!empty($conf->global->PROJECT_USE_OPPORTUNITIES)) {
			$classfortr = ($object->usage_opportunity ? '' : ' hideobject');
			// Opportunity status
			print '<tr class="classuseopportunity'.$classfortr.'"><td>'.$langs->trans("OpportunityStatus").'</td>';
			print '<td>';
			print $formproject->selectOpportunityStatus('opp_status', $object->opp_status, 1, 0, 0, 0, 'inline-block valignmiddle', 0, 1);
			print '<div id="divtocloseproject" class="inline-block valign" style="display: none;"> &nbsp; &nbsp; ';
			print '<input type="checkbox" id="inputcloseproject" name="closeproject" /> ';
			print $langs->trans("AlsoCloseAProject");
			print '</div>';
			print '</td>';
			print '</tr>';

			// Opportunity probability
			print '<tr class="classuseopportunity'.$classfortr.'"><td>'.$langs->trans("OpportunityProbability").'</td>';
			print '<td><input size="5" type="text" id="opp_percent" name="opp_percent" value="'.(GETPOSTISSET('opp_percent') ? GETPOST('opp_percent') : (strcmp($object->opp_percent, '') ?vatrate($object->opp_percent) : '')).'"> %';
			print '<span id="oldopppercent"></span>';
			print '</td>';
			print '</tr>';

			// Opportunity amount
			print '<tr class="classuseopportunity'.$classfortr.'"><td>'.$langs->trans("OpportunityAmount").'</td>';
			print '<td><input size="5" type="text" name="opp_amount" value="'.(GETPOSTISSET('opp_amount') ? GETPOST('opp_amount') : (strcmp($object->opp_amount, '') ? price2num($object->opp_amount) : '')).'"></td>';
			print '</tr>';
		}

		// Date start
		print '<tr><td>'.$langs->trans("DateStart").'</td><td>';
		print $form->selectDate($object->date_start ? $object->date_start : -1, 'projectstart', 0, 0, 0, '', 1, 0);
		print ' &nbsp; &nbsp; <input type="checkbox" class="valignmiddle" name="reportdate" value="yes" ';
		if ($comefromclone) {
			print ' checked ';
		}
		print '/> '.$langs->trans("ProjectReportDate");
		print '</td></tr>';

		// Date end
		print '<tr><td>'.$langs->trans("DateEnd").'</td><td>';
		print $form->selectDate($object->date_end ? $object->date_end : -1, 'projectend', 0, 0, 0, '', 1, 0);
		print '</td></tr>';

		// Budget
		print '<tr><td>'.$langs->trans("Budget").'</td>';
		print '<td><input size="5" type="text" name="budget_amount" value="'.(GETPOSTISSET('budget_amount') ? GETPOST('budget_amount') : (strcmp($object->budget_amount, '') ? price2num($object->budget_amount) : '')).'"></td>';
		print '</tr>';

		// Description
		print '<tr><td class="tdtop">'.$langs->trans("Description").'</td>';
		print '<td>';
		$doleditor = new DolEditor('description', $object->description, '', 90, 'dolibarr_notes', '', false, true, $conf->global->FCKEDITOR_ENABLE_SOCIETE, ROWS_3, '90%');
		$doleditor->Create();
		print '</td></tr>';

		// Tags-Categories
		if ($conf->categorie->enabled) {
			print '<tr><td>'.$langs->trans("Categories").'</td><td>';
			$cate_arbo = $form->select_all_categories(Categorie::TYPE_PROJECT, '', 'parent', 64, 0, 1);
			$c = new Categorie($db);
			$cats = $c->containing($object->id, Categorie::TYPE_PROJECT);
			foreach ($cats as $cat) {
				$arrayselected[] = $cat->id;
			}
			print img_picto('', 'category').$form->multiselectarray('categories', $cate_arbo, $arrayselected, 0, 0, 'quatrevingtpercent widthcentpercentminusx', 0, '0');
			print "</td></tr>";
		}

		// Other options
		$parameters = array();
		$reshook = $hookmanager->executeHooks('formObjectOptions', $parameters, $object, $action); // Note that $action and $object may have been modified by hook
		print $hookmanager->resPrint;
		if (empty($reshook)) {
			print $object->showOptionals($extrafields, 'edit');
		}

		print '</table>';
	} else {
		print dol_get_fiche_head($head, 'project', $langs->trans("Project"), -1, ($object->public ? 'projectpub' : 'project'));

		// Project card

		$linkback = '<a href="'.DOL_URL_ROOT.'/projet/list.php?restore_lastsearch_values=1">'.$langs->trans("BackToList").'</a>';

		$morehtmlref = '<div class="refidno">';
		// Title
		$morehtmlref .= dol_escape_htmltag($object->title);
		// Thirdparty
		$morehtmlref .= '<br>'.$langs->trans('ThirdParty').' : ';
		if ($object->thirdparty->id > 0) {
			$morehtmlref .= $object->thirdparty->getNomUrl(1, 'project');
		}
		$morehtmlref .= '</div>';

		// Define a complementary filter for search of next/prev ref.
		if (!$user->rights->projet->all->lire) {
			$objectsListId = $object->getProjectsAuthorizedForUser($user, 0, 0);
			$object->next_prev_filter = " rowid in (".(count($objectsListId) ?join(',', array_keys($objectsListId)) : '0').")";
		}

		dol_banner_tab($object, 'ref', $linkback, 1, 'ref', 'ref', $morehtmlref);

		print '<div class="fichecenter">';
		print '<div class="fichehalfleft">';
		print '<div class="underbanner clearboth"></div>';

		print '<table class="border tableforfield" width="100%">';

		// Usage
<<<<<<< HEAD
		print '<tr><td class="tdtop">';
		print $langs->trans("Usage");
		print '</td>';
		print '<td>';
		if (!empty($conf->global->PROJECT_USE_OPPORTUNITIES)) {
			print '<input type="checkbox" disabled name="usage_opportunity"'.(GETPOSTISSET('usage_opportunity') ? (GETPOST('usage_opportunity', 'alpha') != '' ? ' checked="checked"' : '') : ($object->usage_opportunity ? ' checked="checked"' : '')).'"> ';
			$htmltext = $langs->trans("ProjectFollowOpportunity");
			print $form->textwithpicto($langs->trans("ProjectFollowOpportunity"), $htmltext);
			print '<br>';
		}
		if (empty($conf->global->PROJECT_HIDE_TASKS)) {
			print '<input type="checkbox" disabled name="usage_task"'.(GETPOSTISSET('usage_task') ? (GETPOST('usage_task', 'alpha') != '' ? ' checked="checked"' : '') : ($object->usage_task ? ' checked="checked"' : '')).'"> ';
			$htmltext = $langs->trans("ProjectFollowTasks");
			print $form->textwithpicto($langs->trans("ProjectFollowTasks"), $htmltext);
			print '<br>';
		}
		if (!empty($conf->global->PROJECT_BILL_TIME_SPENT)) {
			print '<input type="checkbox" disabled name="usage_bill_time"'.(GETPOSTISSET('usage_bill_time') ? (GETPOST('usage_bill_time', 'alpha') != '' ? ' checked="checked"' : '') : ($object->usage_bill_time ? ' checked="checked"' : '')).'"> ';
			$htmltext = $langs->trans("ProjectBillTimeDescription");
			print $form->textwithpicto($langs->trans("BillTime"), $htmltext);
			print '<br>';
		}

		if (!empty($conf->eventorganization->enabled)) {
			print '<input type="checkbox" disabled name="usage_organize_event"'.(GETPOSTISSET('usage_organize_event') ? (GETPOST('usage_organize_event', 'alpha') != '' ? ' checked="checked"' : '') : ($object->usage_organize_event ? ' checked="checked"' : '')).'"> ';
			$htmltext = $langs->trans("EventOrganizationDescriptionLong");
			print $form->textwithpicto($langs->trans("ManageOrganizeEvent"), $htmltext);
		}
		print '</td></tr>';
=======
		if (!empty($conf->global->PROJECT_USE_OPPORTUNITIES) || empty($conf->global->PROJECT_HIDE_TASKS))
		{
			print '<tr><td class="tdtop">';
			print $langs->trans("Usage");
			print '</td>';
			print '<td>';

			if (!empty($conf->global->PROJECT_USE_OPPORTUNITIES))
			{
				print '<input type="checkbox" disabled name="usage_opportunity"' . (GETPOSTISSET('usage_opportunity') ? (GETPOST('usage_opportunity', 'alpha') != '' ? ' checked="checked"' : '') : ($object->usage_opportunity ? ' checked="checked"' : '')) . '"> ';
				$htmltext = $langs->trans("ProjectFollowOpportunity");
				print $form->textwithpicto($langs->trans("ProjectFollowOpportunity"), $htmltext);
				print '<br>';
			}
			if (empty($conf->global->PROJECT_HIDE_TASKS))
			{
				print '<input type="checkbox" disabled name="usage_task"' . (GETPOSTISSET('usage_task') ? (GETPOST('usage_task', 'alpha') != '' ? ' checked="checked"' : '') : ($object->usage_task ? ' checked="checked"' : '')) . '"> ';
				$htmltext = $langs->trans("ProjectFollowTasks");
				print $form->textwithpicto($langs->trans("ProjectFollowTasks"), $htmltext);
				print '<br>';
			}
			if (empty($conf->global->PROJECT_HIDE_TASKS) && !empty($conf->global->PROJECT_BILL_TIME_SPENT))
			{
				print '<input type="checkbox" disabled name="usage_bill_time"' . (GETPOSTISSET('usage_bill_time') ? (GETPOST('usage_bill_time', 'alpha') != '' ? ' checked="checked"' : '') : ($object->usage_bill_time ? ' checked="checked"' : '')) . '"> ';
				$htmltext = $langs->trans("ProjectBillTimeDescription");
				print $form->textwithpicto($langs->trans("BillTime"), $htmltext);
				print '<br>';
			}
			print '</td></tr>';
		}
>>>>>>> 7f6044c5

		// Visibility
		print '<tr><td class="titlefield">'.$langs->trans("Visibility").'</td><td>';
		if ($object->public) {
			print $langs->trans('SharedProject');
		} else {
			print $langs->trans('PrivateProject');
		}
		print '</td></tr>';

		if (!empty($conf->global->PROJECT_USE_OPPORTUNITIES) && !empty($object->usage_opportunity)) {
			// Opportunity status
			print '<tr><td>'.$langs->trans("OpportunityStatus").'</td><td>';
			$code = dol_getIdFromCode($db, $object->opp_status, 'c_lead_status', 'rowid', 'code');
			if ($code) {
				print $langs->trans("OppStatus".$code);
			}
			print '</td></tr>';

			// Opportunity percent
			print '<tr><td>'.$langs->trans("OpportunityProbability").'</td><td>';
			if (strcmp($object->opp_percent, '')) {
				print price($object->opp_percent, 0, $langs, 1, 0).' %';
			}
			print '</td></tr>';

			// Opportunity Amount
			print '<tr><td>'.$langs->trans("OpportunityAmount").'</td><td>';
			/*if ($object->opp_status)
			{
			   print price($obj->opp_amount, 1, $langs, 1, 0, -1, $conf->currency);
			}*/
<<<<<<< HEAD
			if (strcmp($object->opp_amount, '')) {
				print price($object->opp_amount, 0, $langs, 1, 0, -1, $conf->currency);
			}
=======
			if (strcmp($object->opp_amount, '')) print price($object->opp_amount, 0, $langs, 1, 0, -1, $conf->currency);
>>>>>>> 7f6044c5
			print '</td></tr>';

			// Opportunity Weighted Amount
			print '<tr><td>'.$langs->trans('OpportunityWeightedAmount').'</td><td>';
			if (strcmp($object->opp_amount, '') && strcmp($object->opp_percent, '')) {
				print price($object->opp_amount * $object->opp_percent / 100, 0, $langs, 1, 0, -1, $conf->currency);
			}
			print '</td></tr>';
		}

		// Date start - end
		print '<tr><td>'.$langs->trans("DateStart").' - '.$langs->trans("DateEnd").'</td><td>';
		$start = dol_print_date($object->date_start, 'day');
		print ($start ? $start : '?');
		$end = dol_print_date($object->date_end, 'day');
		print ' - ';
		print ($end ? $end : '?');
		if ($object->hasDelay()) {
			print img_warning("Late");
		}
		print '</td></tr>';

		// Budget
		print '<tr><td>'.$langs->trans("Budget").'</td><td>';
		if (strcmp($object->budget_amount, '')) {
			print price($object->budget_amount, 0, $langs, 1, 0, 0, $conf->currency);
		}
		print '</td></tr>';

		// Other attributes
		$cols = 2;
		include DOL_DOCUMENT_ROOT.'/core/tpl/extrafields_view.tpl.php';

		print '</table>';

		print '</div>';
		print '<div class="fichehalfright">';
		print '<div class="ficheaddleft">';
		print '<div class="underbanner clearboth"></div>';

		print '<table class="border tableforfield" width="100%">';

		// Description
		print '<td class="titlefield tdtop">'.$langs->trans("Description").'</td><td>';
		print dol_htmlentitiesbr($object->description);
		print '</td></tr>';

		// Categories
		if ($conf->categorie->enabled) {
			print '<tr><td class="valignmiddle">'.$langs->trans("Categories").'</td><td>';
			print $form->showCategories($object->id, Categorie::TYPE_PROJECT, 1);
			print "</td></tr>";
		}

		print '</table>';

		print '</div>';
		print '</div>';
		print '</div>';

		print '<div class="clearboth"></div>';
	}

	print dol_get_fiche_end();

	if ($action == 'edit' && $userWrite > 0) {
		print '<div class="center">';
		print '<input name="update" class="button" type="submit" value="'.$langs->trans("Save").'">&nbsp; &nbsp; &nbsp;';
		print '<input type="submit" class="button button-cancel" name="cancel" value="'.$langs->trans("Cancel").'">';
		print '</div>';
	}

	print '</form>';

	// Change probability from status
	if (!empty($conf->use_javascript_ajax) && !empty($conf->global->PROJECT_USE_OPPORTUNITIES)) {
		// Default value to close or not when we set opp to 'WON'.
		$defaultcheckedwhenoppclose = 1;
		if (empty($conf->global->PROJECT_HIDE_TASKS)) {
			$defaultcheckedwhenoppclose = 0;
		}

		print '<!-- Javascript to manage opportunity status change -->';
		print '<script type="text/javascript" language="javascript">
            jQuery(document).ready(function() {
            	function change_percent()
            	{
                    var element = jQuery("#opp_status option:selected");
                    var defaultpercent = element.attr("defaultpercent");
                    var defaultcloseproject = '.$defaultcheckedwhenoppclose.';
                    var elemcode = element.attr("elemcode");
                    var oldpercent = \''.dol_escape_js($object->opp_percent).'\';

                    console.log("We select "+elemcode);

                    /* Define if checkbox to close is checked or not */
                    var closeproject = 0;
                    if (elemcode == \'LOST\') closeproject = 1;
                    if (elemcode == \'WON\') closeproject = defaultcloseproject;
                    if (closeproject) jQuery("#inputcloseproject").prop("checked", true);
                    else jQuery("#inputcloseproject").prop("checked", false);

                    /* Make the close project checkbox visible or not */
                    console.log("closeproject="+closeproject);
                    if (elemcode == \'WON\' || elemcode == \'LOST\')
                    {
                        jQuery("#divtocloseproject").show();
                    }
                    else
                    {
                        jQuery("#divtocloseproject").hide();
                    }

                    /* Change percent with default percent (defaultpercent) if new status (defaultpercent) is higher than current (jQuery("#opp_percent").val()) */
                    console.log("oldpercent="+oldpercent);
                    if (oldpercent != \'\' && (parseFloat(defaultpercent) < parseFloat(oldpercent)))
                    {
                        if (jQuery("#opp_percent").val() != \'\' && oldpercent != \'\') jQuery("#oldopppercent").text(\' - '.dol_escape_js($langs->transnoentities("PreviousValue")).': \'+oldpercent+\' %\');
                        if (parseFloat(oldpercent) != 100) { jQuery("#opp_percent").val(oldpercent); }
                        else { jQuery("#opp_percent").val(defaultpercent); }
                    }
                    else
                    {
                    	if ((parseFloat(jQuery("#opp_percent").val()) < parseFloat(defaultpercent)));
                    	{
                        	if (jQuery("#opp_percent").val() != \'\' && oldpercent != \'\') jQuery("#oldopppercent").text(\' - '.dol_escape_js($langs->transnoentities("PreviousValue")).': \'+oldpercent+\' %\');
                        	jQuery("#opp_percent").val(defaultpercent);
                    	}
                    }
            	}

            	jQuery("#opp_status").change(function() {
            		change_percent();
            	});
        });
        </script>';
	}

	/*
	 * Actions Buttons
	 */
	print '<div class="tabsAction">';
	$parameters = array();
	$reshook = $hookmanager->executeHooks('addMoreActionsButtons', $parameters, $object, $action); // Note that $action and $object may have been
																							  // modified by hook
	if (empty($reshook)) {
		if ($action != "edit" && $action != 'presend') {
			// Create event
			/*if ($conf->agenda->enabled && ! empty($conf->global->MAIN_ADD_EVENT_ON_ELEMENT_CARD)) 				// Add hidden condition because this is not a
				// "workflow" action so should appears somewhere else on
				// page.
			{
				print '<a class="butAction" href="'.DOL_URL_ROOT.'/comm/action/card.php?action=create&amp;origin=' . $object->element . '&amp;originid=' . $object->id . '&amp;socid=' . $object->socid . '&amp;projectid=' . $object->id . '">' . $langs->trans("AddAction") . '</a>';
			}*/

			// Send
			if (empty($user->socid)) {
				if ($object->statut != Project::STATUS_CLOSED) {
					print '<a class="butAction" href="card.php?id='.$object->id.'&amp;action=presend&mode=init#formmailbeforetitle">'.$langs->trans('SendMail').'</a>';
				}
			}

			// Modify
			if ($object->statut != Project::STATUS_CLOSED && $user->rights->projet->creer) {
				if ($userWrite > 0) {
					print '<a class="butAction" href="card.php?id='.$object->id.'&amp;action=edit">'.$langs->trans("Modify").'</a>';
				} else {
					print '<a class="butActionRefused classfortooltip" href="#" title="'.$langs->trans("NotOwnerOfProject").'">'.$langs->trans('Modify').'</a>';
				}
			}

			// Validate
			if ($object->statut == Project::STATUS_DRAFT && $user->rights->projet->creer) {
				if ($userWrite > 0) {
					print '<a class="butAction" href="card.php?id='.$object->id.'&action=validate">'.$langs->trans("Validate").'</a>';
				} else {
					print '<a class="butActionRefused classfortooltip" href="#" title="'.$langs->trans("NotOwnerOfProject").'">'.$langs->trans('Validate').'</a>';
				}
			}

			// Close
			if ($object->statut == Project::STATUS_VALIDATED && $user->rights->projet->creer) {
				if ($userWrite > 0) {
					print '<a class="butAction" href="card.php?id='.$object->id.'&amp;action=close">'.$langs->trans("Close").'</a>';
				} else {
					print '<a class="butActionRefused classfortooltip" href="#" title="'.$langs->trans("NotOwnerOfProject").'">'.$langs->trans('Close').'</a>';
				}
			}

			// Reopen
			if ($object->statut == Project::STATUS_CLOSED && $user->rights->projet->creer) {
				if ($userWrite > 0) {
					print '<a class="butAction" href="card.php?id='.$object->id.'&amp;action=reopen">'.$langs->trans("ReOpen").'</a>';
				} else {
					print '<a class="butActionRefused classfortooltip" href="#" title="'.$langs->trans("NotOwnerOfProject").'">'.$langs->trans('ReOpen').'</a>';
				}
			}

			// Add button to create objects from project
			if (!empty($conf->global->PROJECT_SHOW_CREATE_OBJECT_BUTTON)) {
				if (!empty($conf->propal->enabled) && $user->rights->propal->creer) {
					$langs->load("propal");
					print '<a class="butAction" href="'.DOL_URL_ROOT.'/comm/propal/card.php?action=create&projectid='.$object->id.'&socid='.$object->socid.'">'.$langs->trans("AddProp").'</a>';
				}
				if (!empty($conf->commande->enabled) && $user->rights->commande->creer) {
					$langs->load("orders");
					print '<a class="butAction" href="'.DOL_URL_ROOT.'/commande/card.php?action=create&projectid='.$object->id.'&socid='.$object->socid.'">'.$langs->trans("CreateOrder").'</a>';
				}
				if (!empty($conf->facture->enabled) && $user->rights->facture->creer) {
					$langs->load("bills");
					print '<a class="butAction" href="'.DOL_URL_ROOT.'/compta/facture/card.php?action=create&projectid='.$object->id.'&socid='.$object->socid.'">'.$langs->trans("CreateBill").'</a>';
				}
				if (!empty($conf->supplier_proposal->enabled) && $user->rights->supplier_proposal->creer) {
					$langs->load("supplier_proposal");
					print '<a class="butAction" href="'.DOL_URL_ROOT.'/supplier_proposal/card.php?action=create&projectid='.$object->id.'&socid='.$object->socid.'">'.$langs->trans("AddSupplierProposal").'</a>';
				}
				if (!empty($conf->supplier_order->enabled) && $user->rights->fournisseur->commande->creer) {
					$langs->load("suppliers");
					print '<a class="butAction" href="'.DOL_URL_ROOT.'/fourn/commande/card.php?action=create&projectid='.$object->id.'&socid='.$object->socid.'">'.$langs->trans("AddSupplierOrder").'</a>';
				}
				if (!empty($conf->supplier_invoice->enabled) && $user->rights->fournisseur->facture->creer) {
					$langs->load("suppliers");
					print '<a class="butAction" href="'.DOL_URL_ROOT.'/fourn/facture/card.php?action=create&projectid='.$object->id.'&socid='.$object->socid.'">'.$langs->trans("AddSupplierInvoice").'</a>';
				}
				if (!empty($conf->ficheinter->enabled) && $user->rights->ficheinter->creer) {
					$langs->load("interventions");
					print '<a class="butAction" href="'.DOL_URL_ROOT.'/fichinter/card.php?action=create&projectid='.$object->id.'&socid='.$object->socid.'">'.$langs->trans("AddIntervention").'</a>';
				}
				if (!empty($conf->contrat->enabled) && $user->rights->contrat->creer) {
					$langs->load("contracts");
					print '<a class="butAction" href="'.DOL_URL_ROOT.'/contrat/card.php?action=create&projectid='.$object->id.'&socid='.$object->socid.'">'.$langs->trans("AddContract").'</a>';
				}
				if (!empty($conf->expensereport->enabled) && $user->rights->expensereport->creer) {
					$langs->load("trips");
					print '<a class="butAction" href="'.DOL_URL_ROOT.'/expensereport/card.php?action=create&projectid='.$object->id.'&socid='.$object->socid.'">'.$langs->trans("AddTrip").'</a>';
				}
				if (!empty($conf->don->enabled) && $user->rights->don->creer) {
					$langs->load("donations");
					print '<a class="butAction" href="'.DOL_URL_ROOT.'/don/card.php?action=create&projectid='.$object->id.'&socid='.$object->socid.'">'.$langs->trans("AddDonation").'</a>';
				}
			}

			// Clone
			if ($user->rights->projet->creer) {
				if ($userWrite > 0) {
					print '<a class="butAction" href="card.php?id='.$object->id.'&action=clone">'.$langs->trans('ToClone').'</a>';
				} else {
					print '<a class="butActionRefused classfortooltip" href="#" title="'.$langs->trans("NotOwnerOfProject").'">'.$langs->trans('ToClone').'</a>';
				}
			}

			// Delete
			if ($user->rights->projet->supprimer || ($object->statut == Project::STATUS_DRAFT && $user->rights->projet->creer)) {
				if ($userDelete > 0 || ($object->statut == Project::STATUS_DRAFT && $user->rights->projet->creer)) {
					print '<a class="butActionDelete" href="card.php?id='.$object->id.'&amp;action=delete&amp;token='.newToken().'">'.$langs->trans("Delete").'</a>';
				} else {
					print '<a class="butActionRefused classfortooltip" href="#" title="'.$langs->trans("NotOwnerOfProject").'">'.$langs->trans('Delete').'</a>';
				}
			}
		}
	}

	print "</div>";

	if (GETPOST('modelselected')) {
		$action = 'presend';
	}

	if ($action != 'presend') {
		print '<div class="fichecenter"><div class="fichehalfleft">';
		print '<a name="builddoc"></a>'; // ancre

		/*
		 * Generated documents
		 */
		$filename = dol_sanitizeFileName($object->ref);
		$filedir = $conf->projet->dir_output."/".dol_sanitizeFileName($object->ref);
		$urlsource = $_SERVER["PHP_SELF"]."?id=".$object->id;
		$genallowed = ($user->rights->projet->lire && $userAccess > 0);
		$delallowed = ($user->rights->projet->creer && $userWrite > 0);

		print $formfile->showdocuments('project', $filename, $filedir, $urlsource, $genallowed, $delallowed, $object->model_pdf);

		print '</div><div class="fichehalfright"><div class="ficheaddleft">';

		$MAXEVENT = 10;

		$morehtmlright = '<a href="'.DOL_URL_ROOT.'/projet/info.php?id='.$object->id.'">';
		$morehtmlright .= $langs->trans("SeeAll");
		$morehtmlright .= '</a>';

		// List of actions on element
		include_once DOL_DOCUMENT_ROOT.'/core/class/html.formactions.class.php';
		$formactions = new FormActions($db);
		$somethingshown = $formactions->showactions($object, 'project', 0, 1, '', $MAXEVENT, '', $morehtmlright);

		print '</div></div></div>';
	}

	// Presend form
	$modelmail = 'project';
	$defaulttopic = 'SendProjectRef';
	$diroutput = $conf->projet->dir_output;
	$autocopy = 'MAIN_MAIL_AUTOCOPY_PROJECT_TO'; // used to know the automatic BCC to add
	$trackid = 'proj'.$object->id;

	include DOL_DOCUMENT_ROOT.'/core/tpl/card_presend.tpl.php';

	// Hook to add more things on page
	$parameters = array();
	$reshook = $hookmanager->executeHooks('mainCardTabAddMore', $parameters, $object, $action); // Note that $action and $object may have been modified by hook
} else {
	print $langs->trans("RecordNotFound");
}

// End of page
llxFooter();
$db->close();<|MERGE_RESOLUTION|>--- conflicted
+++ resolved
@@ -521,53 +521,7 @@
 	print '<tr><td><span class="fieldrequired">'.$langs->trans("ProjectLabel").'</span></td><td><input class="minwidth500" type="text" name="title" value="'.dol_escape_htmltag(GETPOST("title", 'alphanohtml')).'" autofocus></td></tr>';
 
 	// Usage (opp, task, bill time, ...)
-<<<<<<< HEAD
-	print '<tr><td class="tdtop">';
-	print $langs->trans("Usage");
-	print '</td>';
-	print '<td>';
-	if (!empty($conf->global->PROJECT_USE_OPPORTUNITIES)) {
-		print '<input type="checkbox" id="usage_opportunity" name="usage_opportunity"'.(GETPOSTISSET('usage_opportunity') ? (GETPOST('usage_opportunity', 'alpha') != '' ? ' checked="checked"' : '') : ' checked="checked"').'"> ';
-		$htmltext = $langs->trans("ProjectFollowOpportunity");
-		print '<label for="usage_opportunity">'.$form->textwithpicto($langs->trans("ProjectFollowOpportunity"), $htmltext).'</label>';
-		print '<script>';
-		print '$( document ).ready(function() {
-				jQuery("#usage_opportunity").change(function() {
-					if (jQuery("#usage_opportunity").prop("checked")) {
-						console.log("Show opportunities fields");
-						jQuery(".classuseopportunity").show();
-					} else {
-						console.log("Hide opportunities fields "+jQuery("#usage_opportunity").prop("checked"));
-						jQuery(".classuseopportunity").hide();
-					}
-				});
-			});';
-		print '</script>';
-		print '<br>';
-	}
-	if (empty($conf->global->PROJECT_HIDE_TASKS)) {
-		print '<input type="checkbox" id="usage_task" name="usage_task"'.(GETPOSTISSET('usage_task') ? (GETPOST('usage_task', 'alpha') != '' ? ' checked="checked"' : '') : ' checked="checked"').'"> ';
-		$htmltext = $langs->trans("ProjectFollowTasks");
-		print '<label for="usage_task">'.$form->textwithpicto($langs->trans("ProjectFollowTasks"), $htmltext).'</label>';
-		print '<br>';
-	}
-	if (empty($conf->global->PROJECT_HIDE_TASKS) && !empty($conf->global->PROJECT_BILL_TIME_SPENT)) {
-		print '<input type="checkbox" id="usage_bill_time" name="usage_bill_time"'.(GETPOST('usage_bill_time', 'alpha') != '' ? ' checked="checked"' : '').'"> ';
-		$htmltext = $langs->trans("ProjectBillTimeDescription");
-		print '<label for="usage_bill_time">'.$form->textwithpicto($langs->trans("BillTime"), $htmltext).'</label>';
-		print '<br>';
-	}
-
-	if (!empty($conf->eventorganization->enabled)) {
-		print '<input type="checkbox" name="usage_organize_event"'.(GETPOST('usage_organize_event', 'alpha')!=''?' checked="checked"':'').'"> ';
-		$htmltext = $langs->trans("EventOrganizationDescriptionLong");
-		print $form->textwithpicto($langs->trans("ManageOrganizeEvent"), $htmltext);
-	}
-
-	print '</td>';
-	print '</tr>';
-=======
-	if (!empty($conf->global->PROJECT_USE_OPPORTUNITIES) || empty($conf->global->PROJECT_HIDE_TASKS)) {
+	if (!empty($conf->global->PROJECT_USE_OPPORTUNITIES) || empty($conf->global->PROJECT_HIDE_TASKS) || !empty($conf->eventorganization->enabled)) {
 		print '<tr><td class="tdtop">';
 		print $langs->trans("Usage");
 		print '</td>';
@@ -591,28 +545,26 @@
 			print '</script>';
 			print '<br>';
 		}
-		if (empty($conf->global->PROJECT_HIDE_TASKS))
-		{
+		if (empty($conf->global->PROJECT_HIDE_TASKS)) {
 			print '<input type="checkbox" id="usage_task" name="usage_task"'.(GETPOSTISSET('usage_task') ? (GETPOST('usage_task', 'alpha') != '' ? ' checked="checked"' : '') : ' checked="checked"').'"> ';
 			$htmltext = $langs->trans("ProjectFollowTasks");
 			print '<label for="usage_task">'.$form->textwithpicto($langs->trans("ProjectFollowTasks"), $htmltext).'</label>';
 			print '<br>';
 		}
-		if (empty($conf->global->PROJECT_HIDE_TASKS) && !empty($conf->global->PROJECT_BILL_TIME_SPENT))
-		{
+		if (empty($conf->global->PROJECT_HIDE_TASKS) && !empty($conf->global->PROJECT_BILL_TIME_SPENT)) {
 			print '<input type="checkbox" id="usage_bill_time" name="usage_bill_time"'.(GETPOST('usage_bill_time', 'alpha') != '' ? ' checked="checked"' : '').'"> ';
 			$htmltext = $langs->trans("ProjectBillTimeDescription");
 			print '<label for="usage_bill_time">'.$form->textwithpicto($langs->trans("BillTime"), $htmltext).'</label>';
 			print '<br>';
 		}
-		/*
-		print '<input type="checkbox" name="usage_organize_event"'.(GETPOST('usage_organize_event', 'alpha')!=''?' checked="checked"':'').'"> ';
-		$htmltext = $langs->trans("OrganizeEvent");
-		print $form->textwithpicto($langs->trans("OrganizeEvent"), $htmltext);*/
+		if (!empty($conf->eventorganization->enabled)) {
+			print '<input type="checkbox" name="usage_organize_event"'.(GETPOST('usage_organize_event', 'alpha')!=''?' checked="checked"':'').'"> ';
+			$htmltext = $langs->trans("EventOrganizationDescriptionLong");
+			print $form->textwithpicto($langs->trans("ManageOrganizeEvent"), $htmltext);
+		}
 		print '</td>';
 		print '</tr>';
 	}
->>>>>>> 7f6044c5
 
 	// Thirdparty
 	if ($conf->societe->enabled) {
@@ -853,85 +805,50 @@
 		print '</td></tr>';
 
 		// Usage
-<<<<<<< HEAD
-		print '<tr><td class="tdtop">';
-		print $langs->trans("Usage");
-		print '</td>';
-		print '<td>';
-		if (!empty($conf->global->PROJECT_USE_OPPORTUNITIES)) {
-			print '<input type="checkbox" id="usage_opportunity" name="usage_opportunity"'.(GETPOSTISSET('usage_opportunity') ? (GETPOST('usage_opportunity', 'alpha') != '' ? ' checked="checked"' : '') : ($object->usage_opportunity ? ' checked="checked"' : '')).'"> ';
-			$htmltext = $langs->trans("ProjectFollowOpportunity");
-			print $form->textwithpicto($langs->trans("ProjectFollowOpportunity"), $htmltext);
-			print '<script>';
-			print '$( document ).ready(function() {
-=======
-		if (!empty($conf->global->PROJECT_USE_OPPORTUNITIES) || empty($conf->global->PROJECT_HIDE_TASKS))
-		{
+		if (!empty($conf->global->PROJECT_USE_OPPORTUNITIES) || empty($conf->global->PROJECT_HIDE_TASKS) || !empty($conf->eventorganization->enabled)) {
 			print '<tr><td class="tdtop">';
 			print $langs->trans("Usage");
 			print '</td>';
 			print '<td>';
-			if (!empty($conf->global->PROJECT_USE_OPPORTUNITIES))
-			{
-				print '<input type="checkbox" id="usage_opportunity" name="usage_opportunity"' . (GETPOSTISSET('usage_opportunity') ? (GETPOST('usage_opportunity', 'alpha') != '' ? ' checked="checked"' : '') : ($object->usage_opportunity ? ' checked="checked"' : '')) . '"> ';
+			if (!empty($conf->global->PROJECT_USE_OPPORTUNITIES)) {
+				print '<input type="checkbox" id="usage_opportunity" name="usage_opportunity"'.(GETPOSTISSET('usage_opportunity') ? (GETPOST('usage_opportunity', 'alpha') != '' ? ' checked="checked"' : '') : ($object->usage_opportunity ? ' checked="checked"' : '')).'"> ';
 				$htmltext = $langs->trans("ProjectFollowOpportunity");
 				print $form->textwithpicto($langs->trans("ProjectFollowOpportunity"), $htmltext);
 				print '<script>';
 				print '$( document ).ready(function() {
->>>>>>> 7f6044c5
 				jQuery("#usage_opportunity").change(function() {
-					if (jQuery("#usage_opportunity").prop("checked")) {
-						console.log("Show opportunities fields");
-						jQuery(".classuseopportunity").show();
-					} else {
-						console.log("Hide opportunities fields "+jQuery("#usage_opportunity").prop("checked"));
-						jQuery(".classuseopportunity").hide();
-					}
-				});
-			});';
-<<<<<<< HEAD
-			print '</script>';
-			print '<br>';
-		}
-		if (empty($conf->global->PROJECT_HIDE_TASKS)) {
-			print '<input type="checkbox" name="usage_task"'.(GETPOSTISSET('usage_task') ? (GETPOST('usage_task', 'alpha') != '' ? ' checked="checked"' : '') : ($object->usage_task ? ' checked="checked"' : '')).'"> ';
-			$htmltext = $langs->trans("ProjectFollowTasks");
-			print $form->textwithpicto($langs->trans("ProjectFollowTasks"), $htmltext);
-			print '<br>';
-		}
-		if (empty($conf->global->PROJECT_HIDE_TASKS) && !empty($conf->global->PROJECT_BILL_TIME_SPENT)) {
-			print '<input type="checkbox" name="usage_bill_time"'.(GETPOSTISSET('usage_bill_time') ? (GETPOST('usage_bill_time', 'alpha') != '' ? ' checked="checked"' : '') : ($object->usage_bill_time ? ' checked="checked"' : '')).'"> ';
-			$htmltext = $langs->trans("ProjectBillTimeDescription");
-			print $form->textwithpicto($langs->trans("BillTime"), $htmltext);
-			print '<br>';
-		}
-		if (!empty($conf->eventorganization->enabled)) {
-			print '<input type="checkbox" name="usage_organize_event"'.(GETPOST('usage_organize_event', 'alpha')!=''?' checked="checked"':'').'"> ';
-			$htmltext = $langs->trans("EventOrganizationDescriptionLong");
-			print $form->textwithpicto($langs->trans("ManageOrganizeEvent"), $htmltext);
-		}
-		print '</td></tr>';
-=======
+						if (jQuery("#usage_opportunity").prop("checked")) {
+							console.log("Show opportunities fields");
+							jQuery(".classuseopportunity").show();
+						} else {
+							console.log("Hide opportunities fields "+jQuery("#usage_opportunity").prop("checked"));
+							jQuery(".classuseopportunity").hide();
+						}
+					});
+				});';
 				print '</script>';
 				print '<br>';
 			}
-			if (empty($conf->global->PROJECT_HIDE_TASKS))
-			{
+			if (empty($conf->global->PROJECT_HIDE_TASKS)) {
 				print '<input type="checkbox" name="usage_task"' . (GETPOSTISSET('usage_task') ? (GETPOST('usage_task', 'alpha') != '' ? ' checked="checked"' : '') : ($object->usage_task ? ' checked="checked"' : '')) . '"> ';
 				$htmltext = $langs->trans("ProjectFollowTasks");
 				print $form->textwithpicto($langs->trans("ProjectFollowTasks"), $htmltext);
 				print '<br>';
 			}
-			if (empty($conf->global->PROJECT_HIDE_TASKS) && !empty($conf->global->PROJECT_BILL_TIME_SPENT))
-			{
+			if (empty($conf->global->PROJECT_HIDE_TASKS) && !empty($conf->global->PROJECT_BILL_TIME_SPENT)) {
 				print '<input type="checkbox" name="usage_bill_time"' . (GETPOSTISSET('usage_bill_time') ? (GETPOST('usage_bill_time', 'alpha') != '' ? ' checked="checked"' : '') : ($object->usage_bill_time ? ' checked="checked"' : '')) . '"> ';
 				$htmltext = $langs->trans("ProjectBillTimeDescription");
 				print $form->textwithpicto($langs->trans("BillTime"), $htmltext);
 				print '<br>';
 			}
+			if (!empty($conf->eventorganization->enabled)) {
+				print '<input type="checkbox" name="usage_organize_event"'.(GETPOST('usage_organize_event', 'alpha')!=''?' checked="checked"':'').'"> ';
+				$htmltext = $langs->trans("EventOrganizationDescriptionLong");
+				print $form->textwithpicto($langs->trans("ManageOrganizeEvent"), $htmltext);
+			}
 			print '</td></tr>';
 		}
->>>>>>> 7f6044c5
+		print '</td></tr>';
 
 		// Thirdparty
 		if ($conf->societe->enabled) {
@@ -1073,68 +990,37 @@
 		print '<table class="border tableforfield" width="100%">';
 
 		// Usage
-<<<<<<< HEAD
-		print '<tr><td class="tdtop">';
-		print $langs->trans("Usage");
-		print '</td>';
-		print '<td>';
-		if (!empty($conf->global->PROJECT_USE_OPPORTUNITIES)) {
-			print '<input type="checkbox" disabled name="usage_opportunity"'.(GETPOSTISSET('usage_opportunity') ? (GETPOST('usage_opportunity', 'alpha') != '' ? ' checked="checked"' : '') : ($object->usage_opportunity ? ' checked="checked"' : '')).'"> ';
-			$htmltext = $langs->trans("ProjectFollowOpportunity");
-			print $form->textwithpicto($langs->trans("ProjectFollowOpportunity"), $htmltext);
-			print '<br>';
-		}
-		if (empty($conf->global->PROJECT_HIDE_TASKS)) {
-			print '<input type="checkbox" disabled name="usage_task"'.(GETPOSTISSET('usage_task') ? (GETPOST('usage_task', 'alpha') != '' ? ' checked="checked"' : '') : ($object->usage_task ? ' checked="checked"' : '')).'"> ';
-			$htmltext = $langs->trans("ProjectFollowTasks");
-			print $form->textwithpicto($langs->trans("ProjectFollowTasks"), $htmltext);
-			print '<br>';
-		}
-		if (!empty($conf->global->PROJECT_BILL_TIME_SPENT)) {
-			print '<input type="checkbox" disabled name="usage_bill_time"'.(GETPOSTISSET('usage_bill_time') ? (GETPOST('usage_bill_time', 'alpha') != '' ? ' checked="checked"' : '') : ($object->usage_bill_time ? ' checked="checked"' : '')).'"> ';
-			$htmltext = $langs->trans("ProjectBillTimeDescription");
-			print $form->textwithpicto($langs->trans("BillTime"), $htmltext);
-			print '<br>';
-		}
-
-		if (!empty($conf->eventorganization->enabled)) {
-			print '<input type="checkbox" disabled name="usage_organize_event"'.(GETPOSTISSET('usage_organize_event') ? (GETPOST('usage_organize_event', 'alpha') != '' ? ' checked="checked"' : '') : ($object->usage_organize_event ? ' checked="checked"' : '')).'"> ';
-			$htmltext = $langs->trans("EventOrganizationDescriptionLong");
-			print $form->textwithpicto($langs->trans("ManageOrganizeEvent"), $htmltext);
-		}
-		print '</td></tr>';
-=======
-		if (!empty($conf->global->PROJECT_USE_OPPORTUNITIES) || empty($conf->global->PROJECT_HIDE_TASKS))
-		{
+		if (!empty($conf->global->PROJECT_USE_OPPORTUNITIES) || empty($conf->global->PROJECT_HIDE_TASKS) || !empty($conf->eventorganization->enabled)) {
 			print '<tr><td class="tdtop">';
 			print $langs->trans("Usage");
 			print '</td>';
 			print '<td>';
-
-			if (!empty($conf->global->PROJECT_USE_OPPORTUNITIES))
-			{
-				print '<input type="checkbox" disabled name="usage_opportunity"' . (GETPOSTISSET('usage_opportunity') ? (GETPOST('usage_opportunity', 'alpha') != '' ? ' checked="checked"' : '') : ($object->usage_opportunity ? ' checked="checked"' : '')) . '"> ';
+			if (!empty($conf->global->PROJECT_USE_OPPORTUNITIES)) {
+				print '<input type="checkbox" disabled name="usage_opportunity"'.(GETPOSTISSET('usage_opportunity') ? (GETPOST('usage_opportunity', 'alpha') != '' ? ' checked="checked"' : '') : ($object->usage_opportunity ? ' checked="checked"' : '')).'"> ';
 				$htmltext = $langs->trans("ProjectFollowOpportunity");
 				print $form->textwithpicto($langs->trans("ProjectFollowOpportunity"), $htmltext);
 				print '<br>';
 			}
-			if (empty($conf->global->PROJECT_HIDE_TASKS))
-			{
-				print '<input type="checkbox" disabled name="usage_task"' . (GETPOSTISSET('usage_task') ? (GETPOST('usage_task', 'alpha') != '' ? ' checked="checked"' : '') : ($object->usage_task ? ' checked="checked"' : '')) . '"> ';
+			if (empty($conf->global->PROJECT_HIDE_TASKS)) {
+				print '<input type="checkbox" disabled name="usage_task"'.(GETPOSTISSET('usage_task') ? (GETPOST('usage_task', 'alpha') != '' ? ' checked="checked"' : '') : ($object->usage_task ? ' checked="checked"' : '')).'"> ';
 				$htmltext = $langs->trans("ProjectFollowTasks");
 				print $form->textwithpicto($langs->trans("ProjectFollowTasks"), $htmltext);
 				print '<br>';
 			}
-			if (empty($conf->global->PROJECT_HIDE_TASKS) && !empty($conf->global->PROJECT_BILL_TIME_SPENT))
-			{
-				print '<input type="checkbox" disabled name="usage_bill_time"' . (GETPOSTISSET('usage_bill_time') ? (GETPOST('usage_bill_time', 'alpha') != '' ? ' checked="checked"' : '') : ($object->usage_bill_time ? ' checked="checked"' : '')) . '"> ';
+			if (empty($conf->global->PROJECT_HIDE_TASKS) && !empty($conf->global->PROJECT_BILL_TIME_SPENT)) {
+				print '<input type="checkbox" disabled name="usage_bill_time"'.(GETPOSTISSET('usage_bill_time') ? (GETPOST('usage_bill_time', 'alpha') != '' ? ' checked="checked"' : '') : ($object->usage_bill_time ? ' checked="checked"' : '')).'"> ';
 				$htmltext = $langs->trans("ProjectBillTimeDescription");
 				print $form->textwithpicto($langs->trans("BillTime"), $htmltext);
 				print '<br>';
 			}
+
+			if (!empty($conf->eventorganization->enabled)) {
+				print '<input type="checkbox" disabled name="usage_organize_event"'.(GETPOSTISSET('usage_organize_event') ? (GETPOST('usage_organize_event', 'alpha') != '' ? ' checked="checked"' : '') : ($object->usage_organize_event ? ' checked="checked"' : '')).'"> ';
+				$htmltext = $langs->trans("EventOrganizationDescriptionLong");
+				print $form->textwithpicto($langs->trans("ManageOrganizeEvent"), $htmltext);
+			}
 			print '</td></tr>';
 		}
->>>>>>> 7f6044c5
 
 		// Visibility
 		print '<tr><td class="titlefield">'.$langs->trans("Visibility").'</td><td>';
@@ -1167,13 +1053,9 @@
 			{
 			   print price($obj->opp_amount, 1, $langs, 1, 0, -1, $conf->currency);
 			}*/
-<<<<<<< HEAD
 			if (strcmp($object->opp_amount, '')) {
 				print price($object->opp_amount, 0, $langs, 1, 0, -1, $conf->currency);
 			}
-=======
-			if (strcmp($object->opp_amount, '')) print price($object->opp_amount, 0, $langs, 1, 0, -1, $conf->currency);
->>>>>>> 7f6044c5
 			print '</td></tr>';
 
 			// Opportunity Weighted Amount
