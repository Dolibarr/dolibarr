--- conflicted
+++ resolved
@@ -517,19 +517,12 @@
 	    print '</td></tr>';
     }
 
-<<<<<<< HEAD
-    // Public
-    print '<tr><td>'.$langs->trans("Visibility").'</td><td>';
-    $array=array(0 => $langs->trans("PrivateProject"),1 => $langs->trans("SharedProject"));
-    print Form::selectarray('public',$array,GETPOST('public')?GETPOST('public'):(isset($conf->global->PROJECT_DEFAULT_PUBLIC)?$conf->global->PROJECT_DEFAULT_PUBLIC:$object->public));
-=======
     // Visibility
     print '<tr><td>'.$langs->trans("Visibility").'</td><td class="maxwidthonsmartphone">';
     $array=array();
     if (empty($conf->global->PROJECT_DISABLE_PRIVATE_PROJECT)) $array[0] = $langs->trans("PrivateProject");
     if (empty($conf->global->PROJECT_DISABLE_PUBLIC_PROJECT)) $array[1] = $langs->trans("SharedProject");
-    print $form->selectarray('public',$array,GETPOST('public')?GETPOST('public'):(isset($conf->global->PROJECT_DEFAULT_PUBLIC)?$conf->global->PROJECT_DEFAULT_PUBLIC:$object->public));
->>>>>>> 18d18787
+    print Form::selectarray('public',$array,GETPOST('public')?GETPOST('public'):(isset($conf->global->PROJECT_DEFAULT_PUBLIC)?$conf->global->PROJECT_DEFAULT_PUBLIC:$object->public));
     print '</td></tr>';
 
     // Date start
@@ -725,15 +718,10 @@
 
         // Visibility
         print '<tr><td>'.$langs->trans("Visibility").'</td><td>';
-<<<<<<< HEAD
-        $array=array(0 => $langs->trans("PrivateProject"),1 => $langs->trans("SharedProject"));
-        print Form::selectarray('public',$array,$object->public);
-=======
         $array=array();
         if (empty($conf->global->PROJECT_DISABLE_PRIVATE_PROJECT)) $array[0] = $langs->trans("PrivateProject");
         if (empty($conf->global->PROJECT_DISABLE_PUBLIC_PROJECT)) $array[1] = $langs->trans("SharedProject");
-        print $form->selectarray('public',$array,$object->public);
->>>>>>> 18d18787
+        print Form::selectarray('public',$array,$object->public);
         print '</td></tr>';
 
         // Status
@@ -812,26 +800,26 @@
     else
     {
         // Project card
-        
+
         $linkback = '<a href="'.DOL_URL_ROOT.'/projet/list.php">'.$langs->trans("BackToList").'</a>';
-        
+
         $morehtmlref='<div class="refidno">';
         // Title
         $morehtmlref.=$object->title;
         // Thirdparty
-        if ($object->thirdparty->id > 0) 
+        if ($object->thirdparty->id > 0)
         {
             $morehtmlref.='<br>'.$langs->trans('ThirdParty') . ' : ' . $object->thirdparty->getNomUrl(1, 'project');
         }
         $morehtmlref.='</div>';
-        
+
         // Define a complementary filter for search of next/prev ref.
         if (! $user->rights->projet->all->lire)
         {
             $objectsListId = $object->getProjectsAuthorizedForUser($user,0,0);
             $object->next_prev_filter=" rowid in (".(count($objectsListId)?join(',',array_keys($objectsListId)):'0').")";
         }
-        
+
 	    dol_banner_tab($object, 'ref', $linkback, 1, 'ref', 'ref', $morehtmlref);
 
 
@@ -886,14 +874,14 @@
 	        if (strcmp($object->opp_amount,'')) print price($object->opp_amount,'',$langs,1,0,0,$conf->currency);
 	        print '</td></tr>';
 	    }
-    
+
         // Date start - end
         print '<tr><td>'.$langs->trans("DateStart").' - '.$langs->trans("DateEnd").'</td><td>';
         print dol_print_date($object->date_start,'day');
         $end=dol_print_date($object->date_end,'day');
         if ($end) print ' - '.$end;
         print '</td></tr>';
-    	     
+
         // Budget
         print '<tr><td>'.$langs->trans("Budget").'</td><td>';
         if (strcmp($object->budget_amount, '')) print price($object->budget_amount,'',$langs,1,0,0,$conf->currency);
@@ -902,16 +890,16 @@
         // Other attributes
         $cols = 2;
         include DOL_DOCUMENT_ROOT . '/core/tpl/extrafields_view.tpl.php';
-        
+
         print '</table>';
-        
+
         print '</div>';
         print '<div class="fichehalfright">';
         print '<div class="ficheaddleft">';
         print '<div class="underbanner clearboth"></div>';
-        
+
         print '<table class="border" width="100%">';
-        
+
         // Description
         print '<td class="titlefield tdtop">'.$langs->trans("Description").'</td><td>';
         print nl2br($object->description);
@@ -923,13 +911,13 @@
             print $form->showCategories($object->id,'project',1);
             print "</td></tr>";
         }
-        
+
         print '</table>';
-        
+
         print '</div>';
         print '</div>';
         print '</div>';
-        
+
         print '<div class="clearboth"></div>';
     }
 
@@ -982,7 +970,7 @@
     {
 	    if ($action != "edit" )
 	    {
-	        
+
         	// Create event
         	if ($conf->agenda->enabled && ! empty($conf->global->MAIN_ADD_EVENT_ON_ELEMENT_CARD)) 				// Add hidden condition because this is not a
             	// "workflow" action so should appears somewhere else on
