<?php
/* Copyright (C) 2001-2005 Rodolphe Quiedeville <rodolphe@quiedeville.org>
 * Copyright (C) 2004-2016 Laurent Destailleur  <eldy@users.sourceforge.net>
 * Copyright (C) 2005-2012 Regis Houssin        <regis.houssin@inodbox.com>
 *
 * This program is free software; you can redistribute it and/or modify
 * it under the terms of the GNU General Public License as published by
 * the Free Software Foundation; either version 3 of the License, or
 * (at your option) any later version.
 *
 * This program is distributed in the hope that it will be useful,
 * but WITHOUT ANY WARRANTY; without even the implied warranty of
 * MERCHANTABILITY or FITNESS FOR A PARTICULAR PURPOSE.  See the
 * GNU General Public License for more details.
 *
 * You should have received a copy of the GNU General Public License
 * along with this program. If not, see <https://www.gnu.org/licenses/>.
 */

/**
 *	\file       htdocs/projet/card.php
 *	\ingroup    projet
 *	\brief      Project card
 */

require '../main.inc.php';
require_once DOL_DOCUMENT_ROOT.'/projet/class/project.class.php';
require_once DOL_DOCUMENT_ROOT.'/projet/class/task.class.php';
require_once DOL_DOCUMENT_ROOT.'/core/lib/project.lib.php';
require_once DOL_DOCUMENT_ROOT.'/core/class/doleditor.class.php';
require_once DOL_DOCUMENT_ROOT.'/core/class/html.formprojet.class.php';
require_once DOL_DOCUMENT_ROOT.'/core/class/html.formfile.class.php';
require_once DOL_DOCUMENT_ROOT.'/core/modules/project/modules_project.php';
require_once DOL_DOCUMENT_ROOT.'/core/class/extrafields.class.php';
require_once DOL_DOCUMENT_ROOT.'/categories/class/categorie.class.php';

// Load translation files required by the page
$langsLoad=array('projects', 'companies');
if (!empty($conf->eventorganization->enabled)) {
	$langsLoad[]='eventorganization';
}

$langs->loadLangs($langsLoad);

$id = GETPOST('id', 'int');
$ref = GETPOST('ref', 'alpha');
$action = GETPOST('action', 'aZ09');
$backtopage = GETPOST('backtopage', 'alpha');
$cancel = GETPOST('cancel', 'alpha');
$confirm = GETPOST('confirm', 'aZ09');
$status = GETPOST('status', 'int');
$opp_status = GETPOST('opp_status', 'int');
$opp_percent = price2num(GETPOST('opp_percent', 'alpha'));

if ($id == '' && $ref == '' && ($action != "create" && $action != "add" && $action != "update" && !GETPOST("cancel"))) {
	accessforbidden();
}

$mine = GETPOST('mode') == 'mine' ? 1 : 0;
//if (! $user->rights->projet->all->lire) $mine=1;	// Special for projects

// Initialize technical object to manage hooks of page. Note that conf->hooks_modules contains array of hook context
$hookmanager->initHooks(array('projectcard', 'globalcard'));

$object = new Project($db);
$extrafields = new ExtraFields($db);

// Load object
//include DOL_DOCUMENT_ROOT.'/core/actions_fetchobject.inc.php';  // Can't use generic include because when creating a project, ref is defined and we dont want error if fetch fails from ref.
if ($id > 0 || !empty($ref)) {
	$ret = $object->fetch($id, $ref); // If we create project, ref may be defined into POST but record does not yet exists into database
	if ($ret > 0) {
		$object->fetch_thirdparty();
		if (!empty($conf->global->PROJECT_ALLOW_COMMENT_ON_PROJECT) && method_exists($object, 'fetchComments') && empty($object->comments)) {
			$object->fetchComments();
		}
		$id = $object->id;
	}
}

// fetch optionals attributes and labels
$extrafields->fetch_name_optionals_label($object->table_element);

$date_start = dol_mktime(0, 0, 0, GETPOST('projectstartmonth', 'int'), GETPOST('projectstartday', 'int'), GETPOST('projectstartyear', 'int'));
$date_end = dol_mktime(0, 0, 0, GETPOST('projectendmonth', 'int'), GETPOST('projectendday', 'int'), GETPOST('projectendyear', 'int'));

// Security check
$socid = GETPOST('socid', 'int');
//if ($user->socid > 0) $socid = $user->socid;    // For external user, no check is done on company because readability is managed by public status of project and assignement.
restrictedArea($user, 'projet', $object->id, 'projet&project');


/*
 * Actions
 */

$parameters = array('id'=>$socid, 'objcanvas'=>$objcanvas);
$reshook = $hookmanager->executeHooks('doActions', $parameters, $object, $action); // Note that $action and $object may have been modified by some hooks
if ($reshook < 0) {
	setEventMessages($hookmanager->error, $hookmanager->errors, 'errors');
}

if (empty($reshook)) {
	// Cancel
	if ($cancel) {
		if (GETPOST("comefromclone") == 1) {
			$result = $object->delete($user);
			if ($result > 0) {
				header("Location: index.php");
				exit;
			} else {
				dol_syslog($object->error, LOG_DEBUG);
				setEventMessages($langs->trans("CantRemoveProject", $langs->transnoentitiesnoconv("ProjectOverview")), null, 'errors');
			}
		}
		if ($backtopage) {
			header("Location: ".$backtopage);
			exit;
		}

		$action = '';
	}

	if ($action == 'add' && $user->rights->projet->creer) {
		$error = 0;
		if (!GETPOST('ref')) {
			setEventMessages($langs->trans("ErrorFieldRequired", $langs->transnoentities("Ref")), null, 'errors');
			$error++;
		}
		if (!GETPOST('title')) {
			setEventMessages($langs->trans("ErrorFieldRequired", $langs->transnoentities("ProjectLabel")), null, 'errors');
			$error++;
		}

		if (GETPOST('opp_amount') != '' && !(GETPOST('opp_status') > 0)) {
			$error++;
			setEventMessages($langs->trans("ErrorOppStatusRequiredIfAmount"), null, 'errors');
		}

		// Create with status validated immediatly
		if (!empty($conf->global->PROJECT_CREATE_NO_DRAFT)) {
			$status = Project::STATUS_VALIDATED;
		}

		if (!$error) {
			$error = 0;

			$db->begin();

			$object->ref             = GETPOST('ref', 'alphanohtml');
			$object->title           = GETPOST('title', 'alphanohtml');
			$object->socid           = GETPOST('socid', 'int');
			$object->description     = GETPOST('description', 'restricthtml'); // Do not use 'alpha' here, we want field as it is
			$object->public          = GETPOST('public', 'alphanohtml');
			$object->opp_amount      = price2num(GETPOST('opp_amount', 'alphanohtml'));
			$object->budget_amount   = price2num(GETPOST('budget_amount', 'alphanohtml'));
			$object->date_c = dol_now();
			$object->date_start      = $date_start;
			$object->date_end        = $date_end;
			$object->statut          = $status;
			$object->opp_status      = $opp_status;
			$object->opp_percent     = $opp_percent;
			$object->usage_opportunity    = (GETPOST('usage_opportunity', 'alpha') == 'on' ? 1 : 0);
			$object->usage_task           = (GETPOST('usage_task', 'alpha') == 'on' ? 1 : 0);
			$object->usage_bill_time      = (GETPOST('usage_bill_time', 'alpha') == 'on' ? 1 : 0);
			$object->usage_organize_event = (GETPOST('usage_organize_event', 'alpha') == 'on' ? 1 : 0);

			// Fill array 'array_options' with data from add form
			$ret = $extrafields->setOptionalsFromPost(null, $object);
			if ($ret < 0) {
				$error++;
			}

			$result = $object->create($user);
			if (!$error && $result > 0) {
				// Add myself as project leader
				$typeofcontact = 'PROJECTLEADER';	// TODO If use rename this code in dictionary, the add_contact will generate an error.
				$result = $object->add_contact($user->id, $typeofcontact, 'internal');
				if ($result < 0) {
					$langs->load("errors");
					setEventMessages($object->error, $object->errors, 'errors');
					$error++;
				}
			} else {
				$langs->load("errors");
				setEventMessages($object->error, $object->errors, 'errors');
				$error++;
			}
			if (!$error && !empty($object->id) > 0) {
				// Category association
				$categories = GETPOST('categories', 'array');
				$result = $object->setCategories($categories);
				if ($result < 0) {
					$langs->load("errors");
					setEventMessages($object->error, $object->errors, 'errors');
					$error++;
				}
			}

			if (!$error) {
				$db->commit();

				if (!empty($backtopage)) {
					$backtopage = preg_replace('/--IDFORBACKTOPAGE--/', $object->id, $backtopage); // New method to autoselect project after a New on another form object creation
					$backtopage = $backtopage.'&projectid='.$object->id; // Old method
					header("Location: ".$backtopage);
					exit;
				} else {
					header("Location:card.php?id=".$object->id);
					exit;
				}
			} else {
				$db->rollback();
				unset($_POST["ref"]);
				$action = 'create';
			}
		} else {
			$action = 'create';
		}
	}

	if ($action == 'update' && empty(GETPOST('cancel')) && $user->rights->projet->creer) {
		$error = 0;

		if (empty($ref)) {
			$error++;
			setEventMessages($langs->trans("ErrorFieldRequired", $langs->transnoentities("Ref")), null, 'errors');
		}
		if (!GETPOST("title")) {
			$error++;
			setEventMessages($langs->trans("ErrorFieldRequired", $langs->transnoentities("ProjectLabel")), null, 'errors');
		}

		$db->begin();

		if (!$error) {
			$object->oldcopy = clone $object;

			$old_start_date = $object->date_start;

			$object->ref          = GETPOST('ref', 'alpha');
			$object->title        = GETPOST('title', 'alphanohtml'); // Do not use 'alpha' here, we want field as it is
			$object->statut       = GETPOST('status', 'int');
			$object->socid        = GETPOST('socid', 'int');
			$object->description  = GETPOST('description', 'restricthtml'); // Do not use 'alpha' here, we want field as it is
			$object->public       = GETPOST('public', 'alpha');
			$object->date_start   = (!GETPOST('projectstart')) ? '' : $date_start;
			$object->date_end     = (!GETPOST('projectend')) ? '' : $date_end;
			if (GETPOSTISSET('opp_amount')) {
				$object->opp_amount   = price2num(GETPOST('opp_amount', 'alpha'));
			}
			if (GETPOSTISSET('budget_amount')) {
				$object->budget_amount = price2num(GETPOST('budget_amount', 'alpha'));
			}
			if (GETPOSTISSET('opp_status')) {
				$object->opp_status   = $opp_status;
			}
			if (GETPOSTISSET('opp_percent')) {
				$object->opp_percent  = $opp_percent;
			}
			$object->usage_opportunity    = (GETPOST('usage_opportunity', 'alpha') == 'on' ? 1 : 0);
			$object->usage_task           = (GETPOST('usage_task', 'alpha') == 'on' ? 1 : 0);
			$object->usage_bill_time      = (GETPOST('usage_bill_time', 'alpha') == 'on' ? 1 : 0);
			$object->usage_organize_event = (GETPOST('usage_organize_event', 'alpha') == 'on' ? 1 : 0);

			// Fill array 'array_options' with data from add form
			$ret = $extrafields->setOptionalsFromPost(null, $object);
			if ($ret < 0) {
				$error++;
			}
		}

		if ($object->opp_amount && ($object->opp_status <= 0)) {
			$error++;
			setEventMessages($langs->trans("ErrorOppStatusRequiredIfAmount"), null, 'errors');
		}

		if (!$error) {
			$result = $object->update($user);
			if ($result < 0) {
				$error++;
				if ($result == -4) {
					setEventMessages($langs->trans("ErrorRefAlreadyExists"), null, 'errors');
				} else {
					setEventMessages($object->error, $object->errors, 'errors');
				}
			} else {
				// Category association
				$categories = GETPOST('categories', 'array');
				$result = $object->setCategories($categories);
				if ($result < 0) {
					$error++;
					setEventMessages($object->error, $object->errors, 'errors');
				}
			}
		}

		if (!$error) {
			if (GETPOST("reportdate") && ($object->date_start != $old_start_date)) {
				$result = $object->shiftTaskDate($old_start_date);
				if ($result < 0) {
					$error++;
					setEventMessages($langs->trans("ErrorShiftTaskDate").':'.$object->error, $object->errors, 'errors');
				}
			}
		}

		// Check if we must change status
		if (GETPOST('closeproject')) {
			$resclose = $object->setClose($user);
			if ($resclose < 0) {
				$error++;
				setEventMessages($langs->trans("FailedToCloseProject").':'.$object->error, $object->errors, 'errors');
			}
		}


		if ($error) {
			$db->rollback();
			$action = 'edit';
		} else {
			$db->commit();

			if (GETPOST('socid', 'int') > 0) {
				$object->fetch_thirdparty(GETPOST('socid', 'int'));
			} else {
				unset($object->thirdparty);
			}
		}
	}

	// Build doc
	if ($action == 'builddoc' && $user->rights->projet->creer) {
		// Save last template used to generate document
		if (GETPOST('model')) {
			$object->setDocModel($user, GETPOST('model', 'alpha'));
		}

		$outputlangs = $langs;
		if (GETPOST('lang_id', 'aZ09')) {
			$outputlangs = new Translate("", $conf);
			$outputlangs->setDefaultLang(GETPOST('lang_id', 'aZ09'));
		}
		$result = $object->generateDocument($object->model_pdf, $outputlangs);
		if ($result <= 0) {
			setEventMessages($object->error, $object->errors, 'errors');
			$action = '';
		}
	}

	// Delete file in doc form
	if ($action == 'remove_file' && $user->rights->projet->creer) {
		if ($object->id > 0) {
			require_once DOL_DOCUMENT_ROOT.'/core/lib/files.lib.php';

			$langs->load("other");
			$upload_dir = $conf->projet->dir_output;
			$file = $upload_dir.'/'.GETPOST('file');
			$ret = dol_delete_file($file, 0, 0, 0, $object);
			if ($ret) {
				setEventMessages($langs->trans("FileWasRemoved", GETPOST('file')), null, 'mesgs');
			} else {
				setEventMessages($langs->trans("ErrorFailToDeleteFile", GETPOST('file')), null, 'errors');
			}
			$action = '';
		}
	}


	if ($action == 'confirm_validate' && $confirm == 'yes') {
		$result = $object->setValid($user);
		if ($result <= 0) {
			setEventMessages($object->error, $object->errors, 'errors');
		}
	}

	if ($action == 'confirm_close' && $confirm == 'yes') {
		$result = $object->setClose($user);
		if ($result <= 0) {
			setEventMessages($object->error, $object->errors, 'errors');
		}
	}

	if ($action == 'confirm_reopen' && $confirm == 'yes') {
		$result = $object->setValid($user);
		if ($result <= 0) {
			setEventMessages($object->error, $object->errors, 'errors');
		}
	}

	if ($action == 'confirm_delete' && GETPOST("confirm") == "yes" && $user->rights->projet->supprimer) {
		$object->fetch($id);
		$result = $object->delete($user);
		if ($result > 0) {
			setEventMessages($langs->trans("RecordDeleted"), null, 'mesgs');
			header("Location: list.php?restore_lastsearch_values=1");
			exit;
		} else {
			dol_syslog($object->error, LOG_DEBUG);
			setEventMessages($object->error, $object->errors, 'errors');
		}
	}

	if ($action == 'confirm_clone' && $user->rights->projet->creer && $confirm == 'yes') {
		$clone_contacts = GETPOST('clone_contacts') ? 1 : 0;
		$clone_tasks = GETPOST('clone_tasks') ? 1 : 0;
		$clone_project_files = GETPOST('clone_project_files') ? 1 : 0;
		$clone_task_files = GETPOST('clone_task_files') ? 1 : 0;
		$clone_notes = GETPOST('clone_notes') ? 1 : 0;
		$move_date = GETPOST('move_date') ? 1 : 0;
		$clone_thirdparty = GETPOST('socid', 'int') ?GETPOST('socid', 'int') : 0;

		$result = $object->createFromClone($user, $object->id, $clone_contacts, $clone_tasks, $clone_project_files, $clone_task_files, $clone_notes, $move_date, 0, $clone_thirdparty);
		if ($result <= 0) {
			setEventMessages($object->error, $object->errors, 'errors');
		} else {
			// Load new object
			$newobject = new Project($db);
			$newobject->fetch($result);
			$newobject->fetch_optionals();
			$newobject->fetch_thirdparty(); // Load new object
			$object = $newobject;
			$action = 'edit';
			$comefromclone = true;
		}
	}

	// Actions to send emails
	$triggersendname = 'PROJECT_SENTBYMAIL';
	$paramname = 'id';
	$autocopy = 'MAIN_MAIL_AUTOCOPY_PROJECT_TO'; // used to know the automatic BCC to add
	$trackid = 'proj'.$object->id;
	include DOL_DOCUMENT_ROOT.'/core/actions_sendmails.inc.php';
}


/*
 *	View
 */

$form = new Form($db);
$formfile = new FormFile($db);
$formproject = new FormProjets($db);
$userstatic = new User($db);

$title = $langs->trans("Project").' - '.$object->ref.($object->thirdparty->name ? ' - '.$object->thirdparty->name : '').($object->title ? ' - '.$object->title : '');
if (!empty($conf->global->MAIN_HTML_TITLE) && preg_match('/projectnameonly/', $conf->global->MAIN_HTML_TITLE)) {
	$title = $object->ref.($object->thirdparty->name ? ' - '.$object->thirdparty->name : '').($object->title ? ' - '.$object->title : '');
}
$help_url = "EN:Module_Projects|FR:Module_Projets|ES:M&oacute;dulo_Proyectos|DE:Modul_Projekte";

llxHeader("", $title, $help_url);

$titleboth = $langs->trans("LeadsOrProjects");
$titlenew = $langs->trans("NewLeadOrProject"); // Leads and opportunities by default
if ($conf->global->PROJECT_USE_OPPORTUNITIES == 0) {
	$titleboth = $langs->trans("Projects");
	$titlenew = $langs->trans("NewProject");
}
if ($conf->global->PROJECT_USE_OPPORTUNITIES == 2) {	// 2 = leads only
	$titleboth = $langs->trans("Leads");
	$titlenew = $langs->trans("NewLead");
}

if ($action == 'create' && $user->rights->projet->creer) {
	/*
	 * Create
	 */

	$thirdparty = new Societe($db);
	if ($socid > 0) {
		$thirdparty->fetch($socid);
	}

	print load_fiche_titre($titlenew, '', 'project');

	print '<form action="'.$_SERVER["PHP_SELF"].'" method="POST">';
	print '<input type="hidden" name="token" value="'.newToken().'">';
	print '<input type="hidden" name="action" value="add">';
	print '<input type="hidden" name="backtopage" value="'.$backtopage.'">';

	print dol_get_fiche_head();

	print '<table class="border centpercent tableforfieldcreate">';

	$defaultref = '';
	$modele = empty($conf->global->PROJECT_ADDON) ? 'mod_project_simple' : $conf->global->PROJECT_ADDON;

	// Search template files
	$file = ''; $classname = ''; $filefound = 0;
	$dirmodels = array_merge(array('/'), (array) $conf->modules_parts['models']);
	foreach ($dirmodels as $reldir) {
		$file = dol_buildpath($reldir."core/modules/project/".$modele.'.php', 0);
		if (file_exists($file)) {
			$filefound = 1;
			$classname = $modele;
			break;
		}
	}

	if ($filefound) {
		$result = dol_include_once($reldir."core/modules/project/".$modele.'.php');
		$modProject = new $classname;

		$defaultref = $modProject->getNextValue($thirdparty, $object);
	}

	if (is_numeric($defaultref) && $defaultref <= 0) {
		$defaultref = '';
	}

	// Ref
	$suggestedref = (GETPOST("ref") ? GETPOST("ref") : $defaultref);
	print '<tr><td class="titlefieldcreate"><span class="fieldrequired">'.$langs->trans("Ref").'</span></td><td><input size="12" type="text" name="ref" value="'.dol_escape_htmltag($suggestedref).'">';
	print ' '.$form->textwithpicto('', $langs->trans("YouCanCompleteRef", $suggestedref));
	print '</td></tr>';

	// Label
	print '<tr><td><span class="fieldrequired">'.$langs->trans("ProjectLabel").'</span></td><td><input class="minwidth500" type="text" name="title" value="'.dol_escape_htmltag(GETPOST("title", 'alphanohtml')).'" autofocus></td></tr>';

	// Usage (opp, task, bill time, ...)
	if (!empty($conf->global->PROJECT_USE_OPPORTUNITIES) || empty($conf->global->PROJECT_HIDE_TASKS) || !empty($conf->eventorganization->enabled)) {
		print '<tr><td class="tdtop">';
		print $langs->trans("Usage");
		print '</td>';
		print '<td>';
		if (!empty($conf->global->PROJECT_USE_OPPORTUNITIES)) {
			print '<input type="checkbox" id="usage_opportunity" name="usage_opportunity"'.(GETPOSTISSET('usage_opportunity') ? (GETPOST('usage_opportunity', 'alpha') != '' ? ' checked="checked"' : '') : ' checked="checked"').'"> ';
			$htmltext = $langs->trans("ProjectFollowOpportunity");
			print '<label for="usage_opportunity">'.$form->textwithpicto($langs->trans("ProjectFollowOpportunity"), $htmltext).'</label>';
			print '<script>';
			print '$( document ).ready(function() {
					jQuery("#usage_opportunity").change(function() {
						if (jQuery("#usage_opportunity").prop("checked")) {
							console.log("Show opportunities fields");
							jQuery(".classuseopportunity").show();
						} else {
							console.log("Hide opportunities fields "+jQuery("#usage_opportunity").prop("checked"));
							jQuery(".classuseopportunity").hide();
						}
					});
				});';
			print '</script>';
			print '<br>';
		}
		if (empty($conf->global->PROJECT_HIDE_TASKS)) {
			print '<input type="checkbox" id="usage_task" name="usage_task"'.(GETPOSTISSET('usage_task') ? (GETPOST('usage_task', 'alpha') != '' ? ' checked="checked"' : '') : ' checked="checked"').'"> ';
			$htmltext = $langs->trans("ProjectFollowTasks");
			print '<label for="usage_task">'.$form->textwithpicto($langs->trans("ProjectFollowTasks"), $htmltext).'</label>';
			print '<br>';
		}
		if (empty($conf->global->PROJECT_HIDE_TASKS) && !empty($conf->global->PROJECT_BILL_TIME_SPENT)) {
			print '<input type="checkbox" id="usage_bill_time" name="usage_bill_time"'.(GETPOST('usage_bill_time', 'alpha') != '' ? ' checked="checked"' : '').'"> ';
			$htmltext = $langs->trans("ProjectBillTimeDescription");
			print '<label for="usage_bill_time">'.$form->textwithpicto($langs->trans("BillTime"), $htmltext).'</label>';
			print '<br>';
		}
		if (!empty($conf->eventorganization->enabled)) {
			print '<input type="checkbox" name="usage_organize_event"'.(GETPOST('usage_organize_event', 'alpha')!=''?' checked="checked"':'').'"> ';
			$htmltext = $langs->trans("EventOrganizationDescriptionLong");
			print $form->textwithpicto($langs->trans("ManageOrganizeEvent"), $htmltext);
		}
		print '</td>';
		print '</tr>';
	}

	// Thirdparty
	if ($conf->societe->enabled) {
		print '<tr><td>';
		print (empty($conf->global->PROJECT_THIRDPARTY_REQUIRED) ? '' : '<span class="fieldrequired">');
		print $langs->trans("ThirdParty");
		print (empty($conf->global->PROJECT_THIRDPARTY_REQUIRED) ? '' : '</span>');
		print '</td><td class="maxwidthonsmartphone">';
		$filteronlist = '';
		if (!empty($conf->global->PROJECT_FILTER_FOR_THIRDPARTY_LIST)) {
			$filteronlist = $conf->global->PROJECT_FILTER_FOR_THIRDPARTY_LIST;
		}
		$text = img_picto('', 'company').$form->select_company(GETPOST('socid', 'int'), 'socid', $filteronlist, 'SelectThirdParty', 1, 0, array(), 0, 'minwidth300 widthcentpercentminusxx');
		if (empty($conf->global->PROJECT_CAN_ALWAYS_LINK_TO_ALL_SUPPLIERS) && empty($conf->dol_use_jmobile)) {
			$texthelp = $langs->trans("IfNeedToUseOtherObjectKeepEmpty");
			print $form->textwithtooltip($text.' '.img_help(), $texthelp, 1);
		} else {
			print $text;
		}
		if (!GETPOSTISSET('backtopage')) {
			print ' <a href="'.DOL_URL_ROOT.'/societe/card.php?action=create&backtopage='.urlencode($_SERVER["PHP_SELF"].'?action=create').'"><span class="fa fa-plus-circle valignmiddle paddingleft" title="'.$langs->trans("AddThirdParty").'"></span></a>';
		}
		print '</td></tr>';
	}

	// Status
	if ($status != '') {
		print '<tr><td>'.$langs->trans("Status").'</td><td>';
		print '<input type="hidden" name="status" value="'.$status.'">';
		print $object->LibStatut($status, 4);
		print '</td></tr>';
	}

	// Visibility
	print '<tr><td>'.$langs->trans("Visibility").'</td><td class="maxwidthonsmartphone">';
	$array = array();
<<<<<<< HEAD
	if (empty($conf->global->PROJECT_DISABLE_PRIVATE_PROJECT)) {
		$array[0] = $langs->trans("PrivateProject");
	}
	if (empty($conf->global->PROJECT_DISABLE_PUBLIC_PROJECT)) {
		$array[1] = $langs->trans("SharedProject");
	}
	print $form->selectarray('public', $array, GETPOST('public') ?GETPOST('public') : $object->public, 0, 0, 0, '', 0, 0, 0, '', '', 1);
=======
	if (empty($conf->global->PROJECT_DISABLE_PRIVATE_PROJECT)) $array[0] = $langs->trans("PrivateProject");
	if (empty($conf->global->PROJECT_DISABLE_PUBLIC_PROJECT)) $array[1] = $langs->trans("SharedProject");

	if (count($array) > 0) {
		print $form->selectarray('public', $array, GETPOSTISSET('public') ? GETPOST('public') : $object->public, 0, 0, 0, '', 0, 0, 0, '', '', 1);
	} else {
		print '<input type="hidden" name="public" id="public" value="'.(GETPOSTISSET('public') ? GETPOST('public') : $object->public).'">';

		if ( (GETPOSTISSET('public') ? GETPOST('public') : $object->public)==0) {
			print $langs->trans("PrivateProject");
		} else {
			print $langs->trans("SharedProject");
		}
	}
>>>>>>> fe57ba21
	print '</td></tr>';

	// Date start
	print '<tr><td>'.$langs->trans("DateStart").'</td><td>';
	print $form->selectDate(($date_start ? $date_start : ''), 'projectstart', 0, 0, 0, '', 1, 0);
	print '</td></tr>';

	// Date end
	print '<tr><td>'.$langs->trans("DateEnd").'</td><td>';
	print $form->selectDate(($date_end ? $date_end : -1), 'projectend', 0, 0, 0, '', 1, 0);
	print '</td></tr>';

	if (!empty($conf->global->PROJECT_USE_OPPORTUNITIES)) {
		// Opportunity status
		print '<tr class="classuseopportunity"><td>'.$langs->trans("OpportunityStatus").'</td>';
		print '<td class="maxwidthonsmartphone">';
		print $formproject->selectOpportunityStatus('opp_status', GETPOST('opp_status') ?GETPOST('opp_status') : $object->opp_status, 1, 0, 0, 0, '', 0, 1);
		print '</tr>';

		// Opportunity probability
		print '<tr class="classuseopportunity"><td>'.$langs->trans("OpportunityProbability").'</td>';
		print '<td><input size="5" type="text" id="opp_percent" name="opp_percent" value="'.dol_escape_htmltag(GETPOSTISSET('opp_percent') ? GETPOST('opp_percent') : '').'"><span class="hideonsmartphone"> %</span>';
		print '<input type="hidden" name="opp_percent_not_set" id="opp_percent_not_set" value="'.dol_escape_htmltag(GETPOSTISSET('opp_percent') ? '0' : '1').'">';
		print '</td>';
		print '</tr>';

		// Opportunity amount
		print '<tr class="classuseopportunity"><td>'.$langs->trans("OpportunityAmount").'</td>';
		print '<td><input size="5" type="text" name="opp_amount" value="'.dol_escape_htmltag(GETPOSTISSET('opp_amount') ? GETPOST('opp_amount') : '').'"></td>';
		print '</tr>';
	}

	// Budget
	print '<tr><td>'.$langs->trans("Budget").'</td>';
	print '<td><input size="5" type="text" name="budget_amount" value="'.dol_escape_htmltag(GETPOSTISSET('budget_amount') ? GETPOST('budget_amount') : '').'"></td>';
	print '</tr>';

	// Description
	print '<tr><td class="tdtop">'.$langs->trans("Description").'</td>';
	print '<td>';
	$doleditor = new DolEditor('description', GETPOST("description", 'restricthtml'), '', 90, 'dolibarr_notes', '', false, true, $conf->global->FCKEDITOR_ENABLE_SOCIETE, ROWS_3, '90%');
	$doleditor->Create();
	print '</td></tr>';

	if ($conf->categorie->enabled) {
		// Categories
		print '<tr><td>'.$langs->trans("Categories").'</td><td colspan="3">';
		$cate_arbo = $form->select_all_categories(Categorie::TYPE_PROJECT, '', 'parent', 64, 0, 1);
		$arrayselected = GETPOST('categories', 'array');
		print img_picto('', 'category').$form->multiselectarray('categories', $cate_arbo, $arrayselected, '', 0, 'quatrevingtpercent widthcentpercentminusx', 0, 0);
		print "</td></tr>";
	}

	// Other options
	$parameters = array();
	$reshook = $hookmanager->executeHooks('formObjectOptions', $parameters, $object, $action); // Note that $action and $object may have been modified by hook
	print $hookmanager->resPrint;
	if (empty($reshook)) {
		print $object->showOptionals($extrafields, 'create');
	}

	print '</table>';

	print dol_get_fiche_end();

	print '<div class="center">';
	print '<input type="submit" class="button" value="'.$langs->trans("CreateDraft").'">';
	if (!empty($backtopage)) {
		print ' &nbsp; &nbsp; ';
		print '<input type="submit" class="button button-cancel" name="cancel" value="'.$langs->trans("Cancel").'">';
	} else {
		print ' &nbsp; &nbsp; ';
		print '<input type="button" class="button button-cancel" value="'.$langs->trans("Cancel").'" onClick="javascript:history.go(-1)">';
	}
	print '</div>';

	print '</form>';

	// Change probability from status
	print '<script type="text/javascript" language="javascript">
        jQuery(document).ready(function() {
        	function change_percent()
        	{
                var element = jQuery("#opp_status option:selected");
                var defaultpercent = element.attr("defaultpercent");
                /*if (jQuery("#opp_percent_not_set").val() == "") */
                jQuery("#opp_percent").val(defaultpercent);
        	}
        	/*init_myfunc();*/
        	jQuery("#opp_status").change(function() {
        		change_percent();
        	});

        	jQuery("#usage_task").change(function() {
        		console.log("We click on usage task "+jQuery("#usage_task").is(":checked"));
                if (! jQuery("#usage_task").is(":checked")) {
                    jQuery("#usage_bill_time").prop("checked", false);
                }
        	});

        	jQuery("#usage_bill_time").change(function() {
        		console.log("We click on usage to bill time");
                if (jQuery("#usage_bill_time").is(":checked")) {
                    jQuery("#usage_task").prop("checked", true);
                }
        	});
        });
        </script>';
} elseif ($object->id > 0) {
	/*
	 * Show or edit
	 */

	$res = $object->fetch_optionals();

	// To verify role of users
	$userAccess = $object->restrictedProjectArea($user, 'read');
	$userWrite  = $object->restrictedProjectArea($user, 'write');
	$userDelete = $object->restrictedProjectArea($user, 'delete');
	//print "userAccess=".$userAccess." userWrite=".$userWrite." userDelete=".$userDelete;


	// Confirmation validation
	if ($action == 'validate') {
		print $form->formconfirm($_SERVER["PHP_SELF"].'?id='.$object->id, $langs->trans('ValidateProject'), $langs->trans('ConfirmValidateProject'), 'confirm_validate', '', 0, 1);
	}
	// Confirmation close
	if ($action == 'close') {
		print $form->formconfirm($_SERVER["PHP_SELF"]."?id=".$object->id, $langs->trans("CloseAProject"), $langs->trans("ConfirmCloseAProject"), "confirm_close", '', '', 1);
	}
	// Confirmation reopen
	if ($action == 'reopen') {
		print $form->formconfirm($_SERVER["PHP_SELF"]."?id=".$object->id, $langs->trans("ReOpenAProject"), $langs->trans("ConfirmReOpenAProject"), "confirm_reopen", '', '', 1);
	}
	// Confirmation delete
	if ($action == 'delete') {
		$text = $langs->trans("ConfirmDeleteAProject");
		$task = new Task($db);
		$taskarray = $task->getTasksArray(0, 0, $object->id, 0, 0);
		$nboftask = count($taskarray);
		if ($nboftask) {
			$text .= '<br>'.img_warning().' '.$langs->trans("ThisWillAlsoRemoveTasks", $nboftask);
		}
		print $form->formconfirm($_SERVER["PHP_SELF"]."?id=".$object->id, $langs->trans("DeleteAProject"), $text, "confirm_delete", '', '', 1);
	}

	// Clone confirmation
	if ($action == 'clone') {
		$formquestion = array(
			'text' => $langs->trans("ConfirmClone"),
			array('type' => 'other', 'name' => 'socid', 'label' => $langs->trans("SelectThirdParty"), 'value' => $form->select_company(GETPOST('socid', 'int') > 0 ?GETPOST('socid', 'int') : $object->socid, 'socid', '', "None", 0, 0, null, 0, 'minwidth200')),
			array('type' => 'checkbox', 'name' => 'clone_contacts', 'label' => $langs->trans("CloneContacts"), 'value' => true),
			array('type' => 'checkbox', 'name' => 'clone_tasks', 'label' => $langs->trans("CloneTasks"), 'value' => true),
			array('type' => 'checkbox', 'name' => 'move_date', 'label' => $langs->trans("CloneMoveDate"), 'value' => true),
			array('type' => 'checkbox', 'name' => 'clone_notes', 'label' => $langs->trans("CloneNotes"), 'value' => true),
			array('type' => 'checkbox', 'name' => 'clone_project_files', 'label' => $langs->trans("CloneProjectFiles"), 'value' => false),
			array('type' => 'checkbox', 'name' => 'clone_task_files', 'label' => $langs->trans("CloneTaskFiles"), 'value' => false)
		);

		print $form->formconfirm($_SERVER["PHP_SELF"]."?id=".$object->id, $langs->trans("ToClone"), $langs->trans("ConfirmCloneProject"), "confirm_clone", $formquestion, '', 1, 300, 590);
	}


	print '<form action="'.$_SERVER["PHP_SELF"].'" method="POST">';
	print '<input type="hidden" name="token" value="'.newToken().'">';
	print '<input type="hidden" name="action" value="update">';
	print '<input type="hidden" name="id" value="'.$object->id.'">';
	print '<input type="hidden" name="comefromclone" value="'.$comefromclone.'">';

	$head = project_prepare_head($object);

	if ($action == 'edit' && $userWrite > 0) {
		print dol_get_fiche_head($head, 'project', $langs->trans("Project"), 0, ($object->public ? 'projectpub' : 'project'));

		print '<table class="border centpercent">';

		// Ref
		$suggestedref = $object->ref;
		print '<tr><td class="titlefield fieldrequired">'.$langs->trans("Ref").'</td>';
		print '<td><input size="12" name="ref" value="'.$suggestedref.'">';
		print ' '.$form->textwithpicto('', $langs->trans("YouCanCompleteRef", $suggestedref));
		print '</td></tr>';

		// Label
		print '<tr><td class="fieldrequired">'.$langs->trans("ProjectLabel").'</td>';
		print '<td><input class="quatrevingtpercent" name="title" value="'.dol_escape_htmltag($object->title).'"></td></tr>';

		// Status
		print '<tr><td class="fieldrequired">'.$langs->trans("Status").'</td><td>';
		print '<select class="flat" name="status">';
		foreach ($object->statuts_short as $key => $val) {
			print '<option value="'.$key.'"'.((GETPOSTISSET('status') ?GETPOST('status') : $object->statut) == $key ? ' selected="selected"' : '').'>'.$langs->trans($val).'</option>';
		}
		print '</select>';
		print '</td></tr>';

		// Usage
		if (!empty($conf->global->PROJECT_USE_OPPORTUNITIES) || empty($conf->global->PROJECT_HIDE_TASKS) || !empty($conf->eventorganization->enabled)) {
			print '<tr><td class="tdtop">';
			print $langs->trans("Usage");
			print '</td>';
			print '<td>';
			if (!empty($conf->global->PROJECT_USE_OPPORTUNITIES)) {
				print '<input type="checkbox" id="usage_opportunity" name="usage_opportunity"'.(GETPOSTISSET('usage_opportunity') ? (GETPOST('usage_opportunity', 'alpha') != '' ? ' checked="checked"' : '') : ($object->usage_opportunity ? ' checked="checked"' : '')).'"> ';
				$htmltext = $langs->trans("ProjectFollowOpportunity");
				print $form->textwithpicto($langs->trans("ProjectFollowOpportunity"), $htmltext);
				print '<script>';
				print '$( document ).ready(function() {
				jQuery("#usage_opportunity").change(function() {
						if (jQuery("#usage_opportunity").prop("checked")) {
							console.log("Show opportunities fields");
							jQuery(".classuseopportunity").show();
						} else {
							console.log("Hide opportunities fields "+jQuery("#usage_opportunity").prop("checked"));
							jQuery(".classuseopportunity").hide();
						}
					});
				});';
				print '</script>';
				print '<br>';
			}
			if (empty($conf->global->PROJECT_HIDE_TASKS)) {
				print '<input type="checkbox" name="usage_task"' . (GETPOSTISSET('usage_task') ? (GETPOST('usage_task', 'alpha') != '' ? ' checked="checked"' : '') : ($object->usage_task ? ' checked="checked"' : '')) . '"> ';
				$htmltext = $langs->trans("ProjectFollowTasks");
				print $form->textwithpicto($langs->trans("ProjectFollowTasks"), $htmltext);
				print '<br>';
			}
			if (empty($conf->global->PROJECT_HIDE_TASKS) && !empty($conf->global->PROJECT_BILL_TIME_SPENT)) {
				print '<input type="checkbox" name="usage_bill_time"' . (GETPOSTISSET('usage_bill_time') ? (GETPOST('usage_bill_time', 'alpha') != '' ? ' checked="checked"' : '') : ($object->usage_bill_time ? ' checked="checked"' : '')) . '"> ';
				$htmltext = $langs->trans("ProjectBillTimeDescription");
				print $form->textwithpicto($langs->trans("BillTime"), $htmltext);
				print '<br>';
			}
			if (!empty($conf->eventorganization->enabled)) {
				print '<input type="checkbox" name="usage_organize_event"'. (GETPOSTISSET('usage_organize_event') ? (GETPOST('usage_organize_event', 'alpha') != '' ? ' checked="checked"' : '') : ($object->usage_organize_event ? ' checked="checked"' : '')) . '"> ';
				$htmltext = $langs->trans("EventOrganizationDescriptionLong");
				print $form->textwithpicto($langs->trans("ManageOrganizeEvent"), $htmltext);
			}
			print '</td></tr>';
		}
		print '</td></tr>';

		// Thirdparty
		if ($conf->societe->enabled) {
			print '<tr><td>';
			print (empty($conf->global->PROJECT_THIRDPARTY_REQUIRED) ? '' : '<span class="fieldrequired">');
			print $langs->trans("ThirdParty");
			print (empty($conf->global->PROJECT_THIRDPARTY_REQUIRED) ? '' : '</span>');
			print '</td><td>';
			$filteronlist = '';
			if (!empty($conf->global->PROJECT_FILTER_FOR_THIRDPARTY_LIST)) {
				$filteronlist = $conf->global->PROJECT_FILTER_FOR_THIRDPARTY_LIST;
			}
			$text = $form->select_company($object->thirdparty->id, 'socid', $filteronlist, 'None', 1, 0, array(), 0, 'minwidth300');
			if (empty($conf->global->PROJECT_CAN_ALWAYS_LINK_TO_ALL_SUPPLIERS) && empty($conf->dol_use_jmobile)) {
				$texthelp = $langs->trans("IfNeedToUseOtherObjectKeepEmpty");
				print $form->textwithtooltip($text.' '.img_help(), $texthelp, 1, 0, '', '', 2);
			} else {
				print $text;
			}
			print '</td></tr>';
		}

		// Visibility
		print '<tr><td>'.$langs->trans("Visibility").'</td><td>';
		$array = array();
<<<<<<< HEAD
		if (empty($conf->global->PROJECT_DISABLE_PRIVATE_PROJECT)) {
			$array[0] = $langs->trans("PrivateProject");
		}
		if (empty($conf->global->PROJECT_DISABLE_PUBLIC_PROJECT)) {
			$array[1] = $langs->trans("SharedProject");
		}
		print $form->selectarray('public', $array, $object->public, 0, 0, 0, '', 0, 0, 0, '', '', 1);
=======
		if (empty($conf->global->PROJECT_DISABLE_PRIVATE_PROJECT)) $array[0] = $langs->trans("PrivateProject");
		if (empty($conf->global->PROJECT_DISABLE_PUBLIC_PROJECT)) $array[1] = $langs->trans("SharedProject");

		if (count($array) > 0) {
			print $form->selectarray('public', $array, $object->public, 0, 0, 0, '', 0, 0, 0, '', '', 1);
		} else {
			print '<input type="hidden" id="public" name="public" value="'.$object->public.'">';

			if ($object->public == 0) {
				print $langs->trans("PrivateProject");
			} else {
				print $langs->trans("SharedProject");
			}
		}
>>>>>>> fe57ba21
		print '</td></tr>';

		if (!empty($conf->global->PROJECT_USE_OPPORTUNITIES)) {
			$classfortr = ($object->usage_opportunity ? '' : ' hideobject');
			// Opportunity status
			print '<tr class="classuseopportunity'.$classfortr.'"><td>'.$langs->trans("OpportunityStatus").'</td>';
			print '<td>';
			print $formproject->selectOpportunityStatus('opp_status', $object->opp_status, 1, 0, 0, 0, 'inline-block valignmiddle', 0, 1);
			print '<div id="divtocloseproject" class="inline-block valign" style="display: none;"> &nbsp; &nbsp; ';
			print '<input type="checkbox" id="inputcloseproject" name="closeproject" /> ';
			print $langs->trans("AlsoCloseAProject");
			print '</div>';
			print '</td>';
			print '</tr>';

			// Opportunity probability
			print '<tr class="classuseopportunity'.$classfortr.'"><td>'.$langs->trans("OpportunityProbability").'</td>';
			print '<td><input size="5" type="text" id="opp_percent" name="opp_percent" value="'.(GETPOSTISSET('opp_percent') ? GETPOST('opp_percent') : (strcmp($object->opp_percent, '') ?vatrate($object->opp_percent) : '')).'"> %';
			print '<span id="oldopppercent"></span>';
			print '</td>';
			print '</tr>';

			// Opportunity amount
			print '<tr class="classuseopportunity'.$classfortr.'"><td>'.$langs->trans("OpportunityAmount").'</td>';
			print '<td><input size="5" type="text" name="opp_amount" value="'.(GETPOSTISSET('opp_amount') ? GETPOST('opp_amount') : (strcmp($object->opp_amount, '') ? price2num($object->opp_amount) : '')).'"></td>';
			print '</tr>';
		}

		// Date start
		print '<tr><td>'.$langs->trans("DateStart").'</td><td>';
		print $form->selectDate($object->date_start ? $object->date_start : -1, 'projectstart', 0, 0, 0, '', 1, 0);
		print ' &nbsp; &nbsp; <input type="checkbox" class="valignmiddle" name="reportdate" value="yes" ';
		if ($comefromclone) {
			print ' checked ';
		}
		print '/> '.$langs->trans("ProjectReportDate");
		print '</td></tr>';

		// Date end
		print '<tr><td>'.$langs->trans("DateEnd").'</td><td>';
		print $form->selectDate($object->date_end ? $object->date_end : -1, 'projectend', 0, 0, 0, '', 1, 0);
		print '</td></tr>';

		// Budget
		print '<tr><td>'.$langs->trans("Budget").'</td>';
		print '<td><input size="5" type="text" name="budget_amount" value="'.(GETPOSTISSET('budget_amount') ? GETPOST('budget_amount') : (strcmp($object->budget_amount, '') ? price2num($object->budget_amount) : '')).'"></td>';
		print '</tr>';

		// Description
		print '<tr><td class="tdtop">'.$langs->trans("Description").'</td>';
		print '<td>';
		$doleditor = new DolEditor('description', $object->description, '', 90, 'dolibarr_notes', '', false, true, $conf->global->FCKEDITOR_ENABLE_SOCIETE, ROWS_3, '90%');
		$doleditor->Create();
		print '</td></tr>';

		// Tags-Categories
		if ($conf->categorie->enabled) {
			print '<tr><td>'.$langs->trans("Categories").'</td><td>';
			$cate_arbo = $form->select_all_categories(Categorie::TYPE_PROJECT, '', 'parent', 64, 0, 1);
			$c = new Categorie($db);
			$cats = $c->containing($object->id, Categorie::TYPE_PROJECT);
			foreach ($cats as $cat) {
				$arrayselected[] = $cat->id;
			}
			print img_picto('', 'category').$form->multiselectarray('categories', $cate_arbo, $arrayselected, 0, 0, 'quatrevingtpercent widthcentpercentminusx', 0, '0');
			print "</td></tr>";
		}

		// Other options
		$parameters = array();
		$reshook = $hookmanager->executeHooks('formObjectOptions', $parameters, $object, $action); // Note that $action and $object may have been modified by hook
		print $hookmanager->resPrint;
		if (empty($reshook)) {
			print $object->showOptionals($extrafields, 'edit');
		}

		print '</table>';
	} else {
		print dol_get_fiche_head($head, 'project', $langs->trans("Project"), -1, ($object->public ? 'projectpub' : 'project'));

		// Project card

		$linkback = '<a href="'.DOL_URL_ROOT.'/projet/list.php?restore_lastsearch_values=1">'.$langs->trans("BackToList").'</a>';

		$morehtmlref = '<div class="refidno">';
		// Title
		$morehtmlref .= dol_escape_htmltag($object->title);
		// Thirdparty
		$morehtmlref .= '<br>'.$langs->trans('ThirdParty').' : ';
		if ($object->thirdparty->id > 0) {
			$morehtmlref .= $object->thirdparty->getNomUrl(1, 'project');
		}
		$morehtmlref .= '</div>';

		// Define a complementary filter for search of next/prev ref.
		if (!$user->rights->projet->all->lire) {
			$objectsListId = $object->getProjectsAuthorizedForUser($user, 0, 0);
			$object->next_prev_filter = " rowid IN (".$db->sanitize(count($objectsListId) ? join(',', array_keys($objectsListId)) : '0').")";
		}

		dol_banner_tab($object, 'ref', $linkback, 1, 'ref', 'ref', $morehtmlref);

		print '<div class="fichecenter">';
		print '<div class="fichehalfleft">';
		print '<div class="underbanner clearboth"></div>';

		print '<table class="border tableforfield" width="100%">';

		// Usage
		if (!empty($conf->global->PROJECT_USE_OPPORTUNITIES) || empty($conf->global->PROJECT_HIDE_TASKS) || !empty($conf->eventorganization->enabled)) {
			print '<tr><td class="tdtop">';
			print $langs->trans("Usage");
			print '</td>';
			print '<td>';
			if (!empty($conf->global->PROJECT_USE_OPPORTUNITIES)) {
				print '<input type="checkbox" disabled name="usage_opportunity"'.(GETPOSTISSET('usage_opportunity') ? (GETPOST('usage_opportunity', 'alpha') != '' ? ' checked="checked"' : '') : ($object->usage_opportunity ? ' checked="checked"' : '')).'"> ';
				$htmltext = $langs->trans("ProjectFollowOpportunity");
				print $form->textwithpicto($langs->trans("ProjectFollowOpportunity"), $htmltext);
				print '<br>';
			}
			if (empty($conf->global->PROJECT_HIDE_TASKS)) {
				print '<input type="checkbox" disabled name="usage_task"'.(GETPOSTISSET('usage_task') ? (GETPOST('usage_task', 'alpha') != '' ? ' checked="checked"' : '') : ($object->usage_task ? ' checked="checked"' : '')).'"> ';
				$htmltext = $langs->trans("ProjectFollowTasks");
				print $form->textwithpicto($langs->trans("ProjectFollowTasks"), $htmltext);
				print '<br>';
			}
			if (empty($conf->global->PROJECT_HIDE_TASKS) && !empty($conf->global->PROJECT_BILL_TIME_SPENT)) {
				print '<input type="checkbox" disabled name="usage_bill_time"'.(GETPOSTISSET('usage_bill_time') ? (GETPOST('usage_bill_time', 'alpha') != '' ? ' checked="checked"' : '') : ($object->usage_bill_time ? ' checked="checked"' : '')).'"> ';
				$htmltext = $langs->trans("ProjectBillTimeDescription");
				print $form->textwithpicto($langs->trans("BillTime"), $htmltext);
				print '<br>';
			}

			if (!empty($conf->eventorganization->enabled)) {
				print '<input type="checkbox" disabled name="usage_organize_event"'.(GETPOSTISSET('usage_organize_event') ? (GETPOST('usage_organize_event', 'alpha') != '' ? ' checked="checked"' : '') : ($object->usage_organize_event ? ' checked="checked"' : '')).'"> ';
				$htmltext = $langs->trans("EventOrganizationDescriptionLong");
				print $form->textwithpicto($langs->trans("ManageOrganizeEvent"), $htmltext);
			}
			print '</td></tr>';
		}

		// Visibility
		print '<tr><td class="titlefield">'.$langs->trans("Visibility").'</td><td>';
		if ($object->public) {
			print $langs->trans('SharedProject');
		} else {
			print $langs->trans('PrivateProject');
		}
		print '</td></tr>';

		if (!empty($conf->global->PROJECT_USE_OPPORTUNITIES) && !empty($object->usage_opportunity)) {
			// Opportunity status
			print '<tr><td>'.$langs->trans("OpportunityStatus").'</td><td>';
			$code = dol_getIdFromCode($db, $object->opp_status, 'c_lead_status', 'rowid', 'code');
			if ($code) {
				print $langs->trans("OppStatus".$code);
			}
			print '</td></tr>';

			// Opportunity percent
			print '<tr><td>'.$langs->trans("OpportunityProbability").'</td><td>';
			if (strcmp($object->opp_percent, '')) {
				print price($object->opp_percent, 0, $langs, 1, 0).' %';
			}
			print '</td></tr>';

			// Opportunity Amount
			print '<tr><td>'.$langs->trans("OpportunityAmount").'</td><td>';
			/*if ($object->opp_status)
			{
			   print price($obj->opp_amount, 1, $langs, 1, 0, -1, $conf->currency);
			}*/
			if (strcmp($object->opp_amount, '')) {
				print price($object->opp_amount, 0, $langs, 1, 0, -1, $conf->currency);
			}
			print '</td></tr>';

			// Opportunity Weighted Amount
			print '<tr><td>'.$langs->trans('OpportunityWeightedAmount').'</td><td>';
			if (strcmp($object->opp_amount, '') && strcmp($object->opp_percent, '')) {
				print price($object->opp_amount * $object->opp_percent / 100, 0, $langs, 1, 0, -1, $conf->currency);
			}
			print '</td></tr>';
		}

		// Date start - end
		print '<tr><td>'.$langs->trans("DateStart").' - '.$langs->trans("DateEnd").'</td><td>';
		$start = dol_print_date($object->date_start, 'day');
		print ($start ? $start : '?');
		$end = dol_print_date($object->date_end, 'day');
		print ' - ';
		print ($end ? $end : '?');
		if ($object->hasDelay()) {
			print img_warning("Late");
		}
		print '</td></tr>';

		// Budget
		print '<tr><td>'.$langs->trans("Budget").'</td><td>';
		if (strcmp($object->budget_amount, '')) {
			print price($object->budget_amount, 0, $langs, 1, 0, 0, $conf->currency);
		}
		print '</td></tr>';

		// Other attributes
		$cols = 2;
		include DOL_DOCUMENT_ROOT.'/core/tpl/extrafields_view.tpl.php';

		print '</table>';

		print '</div>';
		print '<div class="fichehalfright">';
		print '<div class="ficheaddleft">';
		print '<div class="underbanner clearboth"></div>';

		print '<table class="border tableforfield" width="100%">';

		// Description
		print '<td class="titlefield tdtop">'.$langs->trans("Description").'</td><td>';
		print dol_htmlentitiesbr($object->description);
		print '</td></tr>';

		// Categories
		if ($conf->categorie->enabled) {
			print '<tr><td class="valignmiddle">'.$langs->trans("Categories").'</td><td>';
			print $form->showCategories($object->id, Categorie::TYPE_PROJECT, 1);
			print "</td></tr>";
		}

		print '</table>';

		print '</div>';
		print '</div>';
		print '</div>';

		print '<div class="clearboth"></div>';
	}

	print dol_get_fiche_end();

	if ($action == 'edit' && $userWrite > 0) {
		print '<div class="center">';
		print '<input name="update" class="button" type="submit" value="'.$langs->trans("Save").'">&nbsp; &nbsp; &nbsp;';
		print '<input type="submit" class="button button-cancel" name="cancel" value="'.$langs->trans("Cancel").'">';
		print '</div>';
	}

	print '</form>';

	// Change probability from status
	if (!empty($conf->use_javascript_ajax) && !empty($conf->global->PROJECT_USE_OPPORTUNITIES)) {
		// Default value to close or not when we set opp to 'WON'.
		$defaultcheckedwhenoppclose = 1;
		if (empty($conf->global->PROJECT_HIDE_TASKS)) {
			$defaultcheckedwhenoppclose = 0;
		}

		print '<!-- Javascript to manage opportunity status change -->';
		print '<script type="text/javascript" language="javascript">
            jQuery(document).ready(function() {
            	function change_percent()
            	{
                    var element = jQuery("#opp_status option:selected");
                    var defaultpercent = element.attr("defaultpercent");
                    var defaultcloseproject = '.$defaultcheckedwhenoppclose.';
                    var elemcode = element.attr("elemcode");
                    var oldpercent = \''.dol_escape_js($object->opp_percent).'\';

                    console.log("We select "+elemcode);

                    /* Define if checkbox to close is checked or not */
                    var closeproject = 0;
                    if (elemcode == \'LOST\') closeproject = 1;
                    if (elemcode == \'WON\') closeproject = defaultcloseproject;
                    if (closeproject) jQuery("#inputcloseproject").prop("checked", true);
                    else jQuery("#inputcloseproject").prop("checked", false);

                    /* Make the close project checkbox visible or not */
                    console.log("closeproject="+closeproject);
                    if (elemcode == \'WON\' || elemcode == \'LOST\')
                    {
                        jQuery("#divtocloseproject").show();
                    }
                    else
                    {
                        jQuery("#divtocloseproject").hide();
                    }

                    /* Change percent with default percent (defaultpercent) if new status (defaultpercent) is higher than current (jQuery("#opp_percent").val()) */
                    console.log("oldpercent="+oldpercent);
                    if (oldpercent != \'\' && (parseFloat(defaultpercent) < parseFloat(oldpercent)))
                    {
                        if (jQuery("#opp_percent").val() != \'\' && oldpercent != \'\') jQuery("#oldopppercent").text(\' - '.dol_escape_js($langs->transnoentities("PreviousValue")).': \'+oldpercent+\' %\');
                        if (parseFloat(oldpercent) != 100) { jQuery("#opp_percent").val(oldpercent); }
                        else { jQuery("#opp_percent").val(defaultpercent); }
                    }
                    else
                    {
                    	if ((parseFloat(jQuery("#opp_percent").val()) < parseFloat(defaultpercent)));
                    	{
                        	if (jQuery("#opp_percent").val() != \'\' && oldpercent != \'\') jQuery("#oldopppercent").text(\' - '.dol_escape_js($langs->transnoentities("PreviousValue")).': \'+oldpercent+\' %\');
                        	jQuery("#opp_percent").val(defaultpercent);
                    	}
                    }
            	}

            	jQuery("#opp_status").change(function() {
            		change_percent();
            	});
        });
        </script>';
	}

	/*
	 * Actions Buttons
	 */
	print '<div class="tabsAction">';
	$parameters = array();
	$reshook = $hookmanager->executeHooks('addMoreActionsButtons', $parameters, $object, $action); // Note that $action and $object may have been
																							  // modified by hook
	if (empty($reshook)) {
		if ($action != "edit" && $action != 'presend') {
			// Create event
			/*if ($conf->agenda->enabled && ! empty($conf->global->MAIN_ADD_EVENT_ON_ELEMENT_CARD)) 				// Add hidden condition because this is not a
				// "workflow" action so should appears somewhere else on
				// page.
			{
				print '<a class="butAction" href="'.DOL_URL_ROOT.'/comm/action/card.php?action=create&amp;origin=' . $object->element . '&amp;originid=' . $object->id . '&amp;socid=' . $object->socid . '&amp;projectid=' . $object->id . '">' . $langs->trans("AddAction") . '</a>';
			}*/

			// Send
			if (empty($user->socid)) {
				if ($object->statut != Project::STATUS_CLOSED) {
					print '<a class="butAction" href="card.php?id='.$object->id.'&amp;action=presend&mode=init#formmailbeforetitle">'.$langs->trans('SendMail').'</a>';
				}
			}

			// Modify
			if ($object->statut != Project::STATUS_CLOSED && $user->rights->projet->creer) {
				if ($userWrite > 0) {
					print '<a class="butAction" href="card.php?id='.$object->id.'&amp;action=edit">'.$langs->trans("Modify").'</a>';
				} else {
					print '<a class="butActionRefused classfortooltip" href="#" title="'.$langs->trans("NotOwnerOfProject").'">'.$langs->trans('Modify').'</a>';
				}
			}

			// Validate
			if ($object->statut == Project::STATUS_DRAFT && $user->rights->projet->creer) {
				if ($userWrite > 0) {
					print '<a class="butAction" href="card.php?id='.$object->id.'&action=validate">'.$langs->trans("Validate").'</a>';
				} else {
					print '<a class="butActionRefused classfortooltip" href="#" title="'.$langs->trans("NotOwnerOfProject").'">'.$langs->trans('Validate').'</a>';
				}
			}

			// Close
			if ($object->statut == Project::STATUS_VALIDATED && $user->rights->projet->creer) {
				if ($userWrite > 0) {
					print '<a class="butAction" href="card.php?id='.$object->id.'&amp;action=close">'.$langs->trans("Close").'</a>';
				} else {
					print '<a class="butActionRefused classfortooltip" href="#" title="'.$langs->trans("NotOwnerOfProject").'">'.$langs->trans('Close').'</a>';
				}
			}

			// Reopen
			if ($object->statut == Project::STATUS_CLOSED && $user->rights->projet->creer) {
				if ($userWrite > 0) {
					print '<a class="butAction" href="card.php?id='.$object->id.'&amp;action=reopen">'.$langs->trans("ReOpen").'</a>';
				} else {
					print '<a class="butActionRefused classfortooltip" href="#" title="'.$langs->trans("NotOwnerOfProject").'">'.$langs->trans('ReOpen').'</a>';
				}
			}

			// Add button to create objects from project
			if (!empty($conf->global->PROJECT_SHOW_CREATE_OBJECT_BUTTON)) {
				if (!empty($conf->propal->enabled) && $user->rights->propal->creer) {
					$langs->load("propal");
					print '<a class="butAction" href="'.DOL_URL_ROOT.'/comm/propal/card.php?action=create&projectid='.$object->id.'&socid='.$object->socid.'">'.$langs->trans("AddProp").'</a>';
				}
				if (!empty($conf->commande->enabled) && $user->rights->commande->creer) {
					$langs->load("orders");
					print '<a class="butAction" href="'.DOL_URL_ROOT.'/commande/card.php?action=create&projectid='.$object->id.'&socid='.$object->socid.'">'.$langs->trans("CreateOrder").'</a>';
				}
				if (!empty($conf->facture->enabled) && $user->rights->facture->creer) {
					$langs->load("bills");
					print '<a class="butAction" href="'.DOL_URL_ROOT.'/compta/facture/card.php?action=create&projectid='.$object->id.'&socid='.$object->socid.'">'.$langs->trans("CreateBill").'</a>';
				}
				if (!empty($conf->supplier_proposal->enabled) && $user->rights->supplier_proposal->creer) {
					$langs->load("supplier_proposal");
					print '<a class="butAction" href="'.DOL_URL_ROOT.'/supplier_proposal/card.php?action=create&projectid='.$object->id.'&socid='.$object->socid.'">'.$langs->trans("AddSupplierProposal").'</a>';
				}
				if (!empty($conf->supplier_order->enabled) && ($user->rights->fournisseur->commande->creer || $user->rights->supplier_order->creer)) {
					$langs->load("suppliers");
					print '<a class="butAction" href="'.DOL_URL_ROOT.'/fourn/commande/card.php?action=create&projectid='.$object->id.'&socid='.$object->socid.'">'.$langs->trans("AddSupplierOrder").'</a>';
				}
				if (!empty($conf->supplier_invoice->enabled) && ($user->rights->fournisseur->facture->creer || $user->rights->supplier_invoice->creer)) {
					$langs->load("suppliers");
					print '<a class="butAction" href="'.DOL_URL_ROOT.'/fourn/facture/card.php?action=create&projectid='.$object->id.'&socid='.$object->socid.'">'.$langs->trans("AddSupplierInvoice").'</a>';
				}
				if (!empty($conf->ficheinter->enabled) && $user->rights->ficheinter->creer) {
					$langs->load("interventions");
					print '<a class="butAction" href="'.DOL_URL_ROOT.'/fichinter/card.php?action=create&projectid='.$object->id.'&socid='.$object->socid.'">'.$langs->trans("AddIntervention").'</a>';
				}
				if (!empty($conf->contrat->enabled) && $user->rights->contrat->creer) {
					$langs->load("contracts");
					print '<a class="butAction" href="'.DOL_URL_ROOT.'/contrat/card.php?action=create&projectid='.$object->id.'&socid='.$object->socid.'">'.$langs->trans("AddContract").'</a>';
				}
				if (!empty($conf->expensereport->enabled) && $user->rights->expensereport->creer) {
					$langs->load("trips");
					print '<a class="butAction" href="'.DOL_URL_ROOT.'/expensereport/card.php?action=create&projectid='.$object->id.'&socid='.$object->socid.'">'.$langs->trans("AddTrip").'</a>';
				}
				if (!empty($conf->don->enabled) && $user->rights->don->creer) {
					$langs->load("donations");
					print '<a class="butAction" href="'.DOL_URL_ROOT.'/don/card.php?action=create&projectid='.$object->id.'&socid='.$object->socid.'">'.$langs->trans("AddDonation").'</a>';
				}
			}

			// Clone
			if ($user->rights->projet->creer) {
				if ($userWrite > 0) {
					print '<a class="butAction" href="card.php?id='.$object->id.'&action=clone">'.$langs->trans('ToClone').'</a>';
				} else {
					print '<a class="butActionRefused classfortooltip" href="#" title="'.$langs->trans("NotOwnerOfProject").'">'.$langs->trans('ToClone').'</a>';
				}
			}

			// Delete
			if ($user->rights->projet->supprimer || ($object->statut == Project::STATUS_DRAFT && $user->rights->projet->creer)) {
				if ($userDelete > 0 || ($object->statut == Project::STATUS_DRAFT && $user->rights->projet->creer)) {
					print '<a class="butActionDelete" href="card.php?id='.$object->id.'&amp;action=delete&amp;token='.newToken().'">'.$langs->trans("Delete").'</a>';
				} else {
					print '<a class="butActionRefused classfortooltip" href="#" title="'.$langs->trans("NotOwnerOfProject").'">'.$langs->trans('Delete').'</a>';
				}
			}
		}
	}

	print "</div>";

	if (GETPOST('modelselected')) {
		$action = 'presend';
	}

	if ($action != 'presend') {
		print '<div class="fichecenter"><div class="fichehalfleft">';
		print '<a name="builddoc"></a>'; // ancre

		/*
		 * Generated documents
		 */
		$filename = dol_sanitizeFileName($object->ref);
		$filedir = $conf->projet->dir_output."/".dol_sanitizeFileName($object->ref);
		$urlsource = $_SERVER["PHP_SELF"]."?id=".$object->id;
		$genallowed = ($user->rights->projet->lire && $userAccess > 0);
		$delallowed = ($user->rights->projet->creer && $userWrite > 0);

		print $formfile->showdocuments('project', $filename, $filedir, $urlsource, $genallowed, $delallowed, $object->model_pdf);

		print '</div><div class="fichehalfright"><div class="ficheaddleft">';

		$MAXEVENT = 10;

		$morehtmlright = '<a href="'.DOL_URL_ROOT.'/projet/info.php?id='.$object->id.'">';
		$morehtmlright .= $langs->trans("SeeAll");
		$morehtmlright .= '</a>';

		// List of actions on element
		include_once DOL_DOCUMENT_ROOT.'/core/class/html.formactions.class.php';
		$formactions = new FormActions($db);
		$somethingshown = $formactions->showactions($object, 'project', 0, 1, '', $MAXEVENT, '', $morehtmlright);

		print '</div></div></div>';
	}

	// Presend form
	$modelmail = 'project';
	$defaulttopic = 'SendProjectRef';
	$diroutput = $conf->projet->dir_output;
	$autocopy = 'MAIN_MAIL_AUTOCOPY_PROJECT_TO'; // used to know the automatic BCC to add
	$trackid = 'proj'.$object->id;

	include DOL_DOCUMENT_ROOT.'/core/tpl/card_presend.tpl.php';

	// Hook to add more things on page
	$parameters = array();
	$reshook = $hookmanager->executeHooks('mainCardTabAddMore', $parameters, $object, $action); // Note that $action and $object may have been modified by hook
} else {
	print $langs->trans("RecordNotFound");
}

// End of page
llxFooter();
$db->close();<|MERGE_RESOLUTION|>--- conflicted
+++ resolved
@@ -599,17 +599,12 @@
 	// Visibility
 	print '<tr><td>'.$langs->trans("Visibility").'</td><td class="maxwidthonsmartphone">';
 	$array = array();
-<<<<<<< HEAD
 	if (empty($conf->global->PROJECT_DISABLE_PRIVATE_PROJECT)) {
 		$array[0] = $langs->trans("PrivateProject");
 	}
 	if (empty($conf->global->PROJECT_DISABLE_PUBLIC_PROJECT)) {
 		$array[1] = $langs->trans("SharedProject");
 	}
-	print $form->selectarray('public', $array, GETPOST('public') ?GETPOST('public') : $object->public, 0, 0, 0, '', 0, 0, 0, '', '', 1);
-=======
-	if (empty($conf->global->PROJECT_DISABLE_PRIVATE_PROJECT)) $array[0] = $langs->trans("PrivateProject");
-	if (empty($conf->global->PROJECT_DISABLE_PUBLIC_PROJECT)) $array[1] = $langs->trans("SharedProject");
 
 	if (count($array) > 0) {
 		print $form->selectarray('public', $array, GETPOSTISSET('public') ? GETPOST('public') : $object->public, 0, 0, 0, '', 0, 0, 0, '', '', 1);
@@ -622,7 +617,6 @@
 			print $langs->trans("SharedProject");
 		}
 	}
->>>>>>> fe57ba21
 	print '</td></tr>';
 
 	// Date start
@@ -889,17 +883,12 @@
 		// Visibility
 		print '<tr><td>'.$langs->trans("Visibility").'</td><td>';
 		$array = array();
-<<<<<<< HEAD
 		if (empty($conf->global->PROJECT_DISABLE_PRIVATE_PROJECT)) {
 			$array[0] = $langs->trans("PrivateProject");
 		}
 		if (empty($conf->global->PROJECT_DISABLE_PUBLIC_PROJECT)) {
 			$array[1] = $langs->trans("SharedProject");
 		}
-		print $form->selectarray('public', $array, $object->public, 0, 0, 0, '', 0, 0, 0, '', '', 1);
-=======
-		if (empty($conf->global->PROJECT_DISABLE_PRIVATE_PROJECT)) $array[0] = $langs->trans("PrivateProject");
-		if (empty($conf->global->PROJECT_DISABLE_PUBLIC_PROJECT)) $array[1] = $langs->trans("SharedProject");
 
 		if (count($array) > 0) {
 			print $form->selectarray('public', $array, $object->public, 0, 0, 0, '', 0, 0, 0, '', '', 1);
@@ -912,7 +901,6 @@
 				print $langs->trans("SharedProject");
 			}
 		}
->>>>>>> fe57ba21
 		print '</td></tr>';
 
 		if (!empty($conf->global->PROJECT_USE_OPPORTUNITIES)) {
