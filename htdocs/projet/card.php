--- conflicted
+++ resolved
@@ -660,32 +660,21 @@
         print '<td><input size="80" name="title" value="'.$object->title.'"></td></tr>';
 
         // Thirdparty
-<<<<<<< HEAD
         if ($conf->societe->enabled)
         {
             print '<tr><td>'.$langs->trans("ThirdParty").'</td><td>';
     	    $filteronlist='';
     	    if (! empty($conf->global->PROJECT_FILTER_FOR_THIRDPARTY_LIST)) $filteronlist=$conf->global->PROJECT_FILTER_FOR_THIRDPARTY_LIST;
             $text=$form->select_thirdparty_list($object->thirdparty->id, 'socid', $filteronlist, 'SelectThirdParty', 1, 0, array(), '', 0, 0, 'minwidth300');
-            $texthelp=$langs->trans("IfNeedToUseOhterObjectKeepEmpty");
-            print $form->textwithtooltip($text.' '.img_help(), $texthelp, 1, 0, '', '', 2);
-            print '</td></tr>';
+	        if (empty($conf->global->PROJECT_CAN_ALWAYS_LINK_TO_ALL_SUPPLIERS) && empty($conf->dol_use_jmobile))
+		    {
+	            $texthelp=$langs->trans("IfNeedToUseOhterObjectKeepEmpty");
+	            print $form->textwithtooltip($text.' '.img_help(), $texthelp, 1, 0, '', '', 2);
+	    	}
+	    	else print $text;
+	        print '</td></tr>';
         }
         
-=======
-        print '<tr><td>'.$langs->trans("ThirdParty").'</td><td>';
-	    $filteronlist='';
-	    if (! empty($conf->global->PROJECT_FILTER_FOR_THIRDPARTY_LIST)) $filteronlist=$conf->global->PROJECT_FILTER_FOR_THIRDPARTY_LIST;
-        $text=$form->select_thirdparty_list($object->thirdparty->id, 'socid', $filteronlist, 1, 1);
-        if (empty($conf->global->PROJECT_CAN_ALWAYS_LINK_TO_ALL_SUPPLIERS) && empty($conf->dol_use_jmobile))
-	    {
-	    	$texthelp=$langs->trans("IfNeedToUseOhterObjectKeepEmpty");
-	    	print $form->textwithtooltip($text.' '.img_help(),$texthelp,1);
-	    }
-	    else print $text;
-        print '</td></tr>';
-
->>>>>>> 29e26c23
         // Visibility
         print '<tr><td>'.$langs->trans("Visibility").'</td><td>';
         $array=array(0 => $langs->trans("PrivateProject"),1 => $langs->trans("SharedProject"));
