<?php
/* Copyright (C) 2001-2005 Rodolphe Quiedeville <rodolphe@quiedeville.org>
 * Copyright (C) 2004-2016 Laurent Destailleur  <eldy@users.sourceforge.net>
 * Copyright (C) 2005-2012 Regis Houssin        <regis.houssin@inodbox.com>
 * Copyright (C) 2023      Charlene Benke       <charlene@patas_monkey.com>
 *
 * This program is free software; you can redistribute it and/or modify
 * it under the terms of the GNU General Public License as published by
 * the Free Software Foundation; either version 3 of the License, or
 * (at your option) any later version.
 *
 * This program is distributed in the hope that it will be useful,
 * but WITHOUT ANY WARRANTY; without even the implied warranty of
 * MERCHANTABILITY or FITNESS FOR A PARTICULAR PURPOSE.  See the
 * GNU General Public License for more details.
 *
 * You should have received a copy of the GNU General Public License
 * along with this program. If not, see <https://www.gnu.org/licenses/>.
 */

/**
 *	\file       htdocs/projet/card.php
 *	\ingroup    projet
 *	\brief      Project card
 */

// Load Dolibarr environment
require '../main.inc.php';
require_once DOL_DOCUMENT_ROOT.'/projet/class/project.class.php';
require_once DOL_DOCUMENT_ROOT.'/projet/class/task.class.php';
require_once DOL_DOCUMENT_ROOT.'/core/lib/project.lib.php';
require_once DOL_DOCUMENT_ROOT.'/core/class/doleditor.class.php';
require_once DOL_DOCUMENT_ROOT.'/core/class/html.formprojet.class.php';
require_once DOL_DOCUMENT_ROOT.'/core/class/html.formfile.class.php';
require_once DOL_DOCUMENT_ROOT.'/core/modules/project/modules_project.php';
require_once DOL_DOCUMENT_ROOT.'/core/class/extrafields.class.php';
require_once DOL_DOCUMENT_ROOT.'/categories/class/categorie.class.php';

// Load translation files required by the page
$langsLoad=array('projects', 'companies');
if (isModEnabled('eventorganization')) {
	$langsLoad[]='eventorganization';
}

$langs->loadLangs($langsLoad);

$id = GETPOST('id', 'int');
$ref = GETPOST('ref', 'alpha');
$action = GETPOST('action', 'aZ09');
$backtopage = GETPOST('backtopage', 'alpha');
$backtopageforcancel = GETPOST('backtopageforcancel', 'alpha');
$backtopagejsfields = GETPOST('backtopagejsfields', 'alpha');
$cancel = GETPOST('cancel', 'alpha');
$confirm = GETPOST('confirm', 'aZ09');

$dol_openinpopup = 0;
if (!empty($backtopagejsfields)) {
	$tmpbacktopagejsfields = explode(':', $backtopagejsfields);
	$dol_openinpopup = $tmpbacktopagejsfields[0];
}

$status = GETPOST('status', 'int');
$opp_status = GETPOST('opp_status', 'int');
$opp_percent = price2num(GETPOST('opp_percent', 'alphanohtml'));
$objcanvas = GETPOST("objcanvas", "alphanohtml");
$comefromclone = GETPOST("comefromclone", "alphanohtml");
$date_start = dol_mktime(0, 0, 0, GETPOST('projectstartmonth', 'int'), GETPOST('projectstartday', 'int'), GETPOST('projectstartyear', 'int'));
$date_end = dol_mktime(0, 0, 0, GETPOST('projectendmonth', 'int'), GETPOST('projectendday', 'int'), GETPOST('projectendyear', 'int'));
$date_start_event = dol_mktime(GETPOST('date_start_eventhour', 'int'), GETPOST('date_start_eventmin', 'int'), GETPOST('date_start_eventsec', 'int'), GETPOST('date_start_eventmonth', 'int'), GETPOST('date_start_eventday', 'int'), GETPOST('date_start_eventyear', 'int'));
$date_end_event = dol_mktime(GETPOST('date_end_eventhour', 'int'), GETPOST('date_end_eventmin', 'int'), GETPOST('date_end_eventsec', 'int'), GETPOST('date_end_eventmonth', 'int'), GETPOST('date_end_eventday', 'int'), GETPOST('date_end_eventyear', 'int'));
$location = GETPOST('location', 'alphanohtml');
$fk_project = GETPOST('fk_project', 'int');


$mine = GETPOST('mode') == 'mine' ? 1 : 0;
//if (! $user->rights->projet->all->lire) $mine=1;	// Special for projects

// Initialize technical object to manage hooks of page. Note that conf->hooks_modules contains array of hook context
$hookmanager->initHooks(array('projectcard', 'globalcard'));

$object = new Project($db);
$extrafields = new ExtraFields($db);

// Load object
//include DOL_DOCUMENT_ROOT.'/core/actions_fetchobject.inc.php';  // Can't use generic include because when creating a project, ref is defined and we dont want error if fetch fails from ref.
if ($id > 0 || !empty($ref)) {
	$ret = $object->fetch($id, $ref); // If we create project, ref may be defined into POST but record does not yet exists into database
	if ($ret > 0) {
		$object->fetch_thirdparty();
		if (getDolGlobalString('PROJECT_ALLOW_COMMENT_ON_PROJECT') && method_exists($object, 'fetchComments') && empty($object->comments)) {
			$object->fetchComments();
		}
		$id = $object->id;
	}
}

// fetch optionals attributes and labels
$extrafields->fetch_name_optionals_label($object->table_element);

// Security check
$socid = GETPOST('socid', 'int');
//if ($user->socid > 0) $socid = $user->socid;    // For external user, no check is done on company because readability is managed by public status of project and assignement.
restrictedArea($user, 'projet', $object->id, 'projet&project');

if ($id == '' && $ref == '' && ($action != "create" && $action != "add" && $action != "update" && !GETPOST("cancel"))) {
	accessforbidden();
}

$permissiontoadd = $user->hasRight('projet', 'creer');
$permissiontodelete = $user->hasRight('projet', 'supprimer');
$permissiondellink = $user->hasRight('projet', 'creer');	// Used by the include of actions_dellink.inc.php


/*
 * Actions
 */

$parameters = array('id'=>$socid, 'objcanvas'=>$objcanvas);
$reshook = $hookmanager->executeHooks('doActions', $parameters, $object, $action); // Note that $action and $object may have been modified by some hooks
if ($reshook < 0) {
	setEventMessages($hookmanager->error, $hookmanager->errors, 'errors');
}

if (empty($reshook)) {
	$backurlforlist = DOL_URL_ROOT.'/projet/list.php';

	// Cancel
	if ($cancel) {
		if (GETPOST("comefromclone") == 1) {
			$result = $object->delete($user);
			if ($result > 0) {
				header("Location: index.php");
				exit;
			} else {
				dol_syslog($object->error, LOG_DEBUG);
				setEventMessages($langs->trans("CantRemoveProject", $langs->transnoentitiesnoconv("ProjectOverview")), null, 'errors');
			}
		}
	}

	if (empty($backtopage) || ($cancel && empty($id))) {
		if (empty($backtopage) || ($cancel && strpos($backtopage, '__ID__'))) {
			if (empty($id) && (($action != 'add' && $action != 'create') || $cancel)) {
				$backtopage = $backurlforlist;
			} else {
				$backtopage = DOL_URL_ROOT.'/projet/card.php?id='.((!empty($id) && $id > 0) ? $id : '__ID__');
			}
		}
	}

	if ($cancel) {
		if (!empty($backtopageforcancel)) {
			header("Location: ".$backtopageforcancel);
			exit;
		} elseif (!empty($backtopage)) {
			header("Location: ".$backtopage);
			exit;
		}
		$action = '';
	}

	include DOL_DOCUMENT_ROOT.'/core/actions_dellink.inc.php';		// Must be include, not include_once

	// Action setdraft object
	if ($action == 'confirm_setdraft' && $confirm == 'yes' && $permissiontoadd) {
		$result = $object->setStatut($object::STATUS_DRAFT, null, '', 'PROJECT_MODIFY');
		if ($result >= 0) {
			// Nothing else done
		} else {
			$error++;
			setEventMessages($object->error, $object->errors, 'errors');
		}
		$action = '';
	}

	// Action add
	if ($action == 'add' && $permissiontoadd) {
		$error = 0;
		if (!GETPOST('ref')) {
			setEventMessages($langs->trans("ErrorFieldRequired", $langs->transnoentities("Ref")), null, 'errors');
			$error++;
		}
		if (!GETPOST('title')) {
			setEventMessages($langs->trans("ErrorFieldRequired", $langs->transnoentities("ProjectLabel")), null, 'errors');
			$error++;
		}

		if (getDolGlobalString('PROJECT_USE_OPPORTUNITIES')) {
			if (GETPOST('usage_opportunity') != '' && !(GETPOST('opp_status') > 0)) {
				$error++;
				setEventMessages($langs->trans("ErrorOppStatusRequiredIfUsage"), null, 'errors');
			}
			if (GETPOST('opp_amount') != '' && !(GETPOST('opp_status') > 0)) {
				$error++;
				setEventMessages($langs->trans("ErrorOppStatusRequiredIfAmount"), null, 'errors');
			}
		}

		// Create with status validated immediatly
		if (getDolGlobalString('PROJECT_CREATE_NO_DRAFT') && !$error) {
			$status = Project::STATUS_VALIDATED;
		}

		if (!$error) {
			$error = 0;

			$db->begin();

			$object->ref             = GETPOST('ref', 'alphanohtml');
			$object->fk_project      = GETPOST('fk_project', 'int');
			$object->title           = GETPOST('title', 'alphanohtml');
			$object->socid           = GETPOST('socid', 'int');
			$object->description     = GETPOST('description', 'restricthtml'); // Do not use 'alpha' here, we want field as it is
			$object->public          = GETPOST('public', 'alphanohtml');
			$object->opp_amount      = price2num(GETPOST('opp_amount', 'alphanohtml'));
			$object->budget_amount   = price2num(GETPOST('budget_amount', 'alphanohtml'));
			$object->date_c = dol_now();
			$object->date_start      = $date_start;
			$object->date_end        = $date_end;
			$object->date_start_event = $date_start_event;
			$object->date_end_event   = $date_end_event;
			$object->location        = $location;
			$object->statut          = $status;
			$object->opp_status      = $opp_status;
			$object->opp_percent     = $opp_percent;
			$object->usage_opportunity    = (GETPOST('usage_opportunity', 'alpha') == 'on' ? 1 : 0);
			$object->usage_task           = (GETPOST('usage_task', 'alpha') == 'on' ? 1 : 0);
			$object->usage_bill_time      = (GETPOST('usage_bill_time', 'alpha') == 'on' ? 1 : 0);
			$object->usage_organize_event = (GETPOST('usage_organize_event', 'alpha') == 'on' ? 1 : 0);

			// Fill array 'array_options' with data from add form
			$ret = $extrafields->setOptionalsFromPost(null, $object);
			if ($ret < 0) {
				$error++;
			}

			$result = $object->create($user);
			if (!$error && $result > 0) {
				// Add myself as project leader
				$typeofcontact = 'PROJECTLEADER';
				$result = $object->add_contact($user->id, $typeofcontact, 'internal');

				// -3 means type not found (PROJECTLEADER renamed, de-activated or deleted), so don't prevent creation if it has been the case
				if ($result == -3) {
					setEventMessage('ErrorPROJECTLEADERRoleMissingRestoreIt', 'errors');
					$error++;
				} elseif ($result < 0) {
					$langs->load("errors");
					setEventMessages($object->error, $object->errors, 'errors');
					$error++;
				}
			} else {
				$langs->load("errors");
				setEventMessages($object->error, $object->errors, 'errors');
				$error++;
			}
			if (!$error && !empty($object->id) > 0) {
				// Category association
				$categories = GETPOST('categories', 'array');
				$result = $object->setCategories($categories);
				if ($result < 0) {
					$langs->load("errors");
					setEventMessages($object->error, $object->errors, 'errors');
					$error++;
				}
			}

			if (!$error) {
				$db->commit();

				if (!empty($backtopage)) {
					$backtopage = preg_replace('/--IDFORBACKTOPAGE--|__ID__/', $object->id, $backtopage); // New method to autoselect project after a New on another form object creation
					$backtopage = $backtopage.'&projectid='.$object->id; // Old method
					header("Location: ".$backtopage);
					exit;
				} else {
					header("Location:card.php?id=".$object->id);
					exit;
				}
			} else {
				$db->rollback();
				unset($_POST["ref"]);
				$action = 'create';
			}
		} else {
			$action = 'create';
		}
	}

	if ($action == 'update' && empty(GETPOST('cancel')) && $permissiontoadd) {
		$error = 0;

		if (empty($ref)) {
			$error++;
			setEventMessages($langs->trans("ErrorFieldRequired", $langs->transnoentities("Ref")), null, 'errors');
		}
		if (!GETPOST("title")) {
			$error++;
			setEventMessages($langs->trans("ErrorFieldRequired", $langs->transnoentities("ProjectLabel")), null, 'errors');
		}

		$db->begin();

		if (!$error) {
			$object->oldcopy = clone $object;

			$old_start_date = $object->date_start;

			$object->ref          = GETPOST('ref', 'alpha');
			$object->fk_project   = GETPOST('fk_project', 'int');
			$object->title        = GETPOST('title', 'alphanohtml'); // Do not use 'alpha' here, we want field as it is
			$object->statut       = GETPOST('status', 'int');
			$object->socid        = GETPOST('socid', 'int');
			$object->description  = GETPOST('description', 'restricthtml'); // Do not use 'alpha' here, we want field as it is
			$object->public       = GETPOST('public', 'alpha');
			$object->date_start   = (!GETPOST('projectstart')) ? '' : $date_start;
			$object->date_end     = (!GETPOST('projectend')) ? '' : $date_end;
			$object->date_start_event = (!GETPOST('date_start_event')) ? '' : $date_start_event;
			$object->date_end_event   = (!GETPOST('date_end_event')) ? '' : $date_end_event;
			$object->location     = $location;
			if (GETPOSTISSET('opp_amount')) {
				$object->opp_amount   = price2num(GETPOST('opp_amount', 'alpha'));
			}
			if (GETPOSTISSET('budget_amount')) {
				$object->budget_amount = price2num(GETPOST('budget_amount', 'alpha'));
			}
			if (GETPOSTISSET('opp_status')) {
				$object->opp_status   = $opp_status;
			}
			if (GETPOSTISSET('opp_percent')) {
				$object->opp_percent  = $opp_percent;
			}
			$object->usage_opportunity    = (GETPOST('usage_opportunity', 'alpha') == 'on' ? 1 : 0);
			$object->usage_task           = (GETPOST('usage_task', 'alpha') == 'on' ? 1 : 0);
			$object->usage_bill_time      = (GETPOST('usage_bill_time', 'alpha') == 'on' ? 1 : 0);
			$object->usage_organize_event = (GETPOST('usage_organize_event', 'alpha') == 'on' ? 1 : 0);

			// Fill array 'array_options' with data from add form
			$ret = $extrafields->setOptionalsFromPost(null, $object, '@GETPOSTISSET');
			if ($ret < 0) {
				$error++;
			}
		}

		if (getDolGlobalString('PROJECT_USE_OPPORTUNITIES')) {
			if ($object->opp_amount && ($object->opp_status <= 0)) {
				$error++;
				setEventMessages($langs->trans("ErrorOppStatusRequiredIfAmount"), null, 'errors');
			}
		}

		if (!$error) {
			$result = $object->update($user);
			if ($result < 0) {
				$error++;
				if ($result == -4) {
					setEventMessages($langs->trans("ErrorRefAlreadyExists"), null, 'errors');
				} else {
					setEventMessages($object->error, $object->errors, 'errors');
				}
			} else {
				// Category association
				$categories = GETPOST('categories', 'array');
				$result = $object->setCategories($categories);
				if ($result < 0) {
					$error++;
					setEventMessages($object->error, $object->errors, 'errors');
				}
			}
		}

		if (!$error) {
			if (GETPOST("reportdate") && ($object->date_start != $old_start_date)) {
				$result = $object->shiftTaskDate($old_start_date);
				if ($result < 0) {
					$error++;
					setEventMessages($langs->trans("ErrorShiftTaskDate").':'.$object->error, $object->errors, 'errors');
				}
			}
		}

		// Check if we must change status
		if (GETPOST('closeproject')) {
			$resclose = $object->setClose($user);
			if ($resclose < 0) {
				$error++;
				setEventMessages($langs->trans("FailedToCloseProject").':'.$object->error, $object->errors, 'errors');
			}
		}


		if ($error) {
			$db->rollback();
			$action = 'edit';
		} else {
			$db->commit();

			if (GETPOST('socid', 'int') > 0) {
				$object->fetch_thirdparty(GETPOST('socid', 'int'));
			} else {
				unset($object->thirdparty);
			}
		}
	}

	// Build doc
	if ($action == 'builddoc' && $permissiontoadd) {
		// Save last template used to generate document
		if (GETPOST('model')) {
			$object->setDocModel($user, GETPOST('model', 'alpha'));
		}

		$outputlangs = $langs;
		if (GETPOST('lang_id', 'aZ09')) {
			$outputlangs = new Translate("", $conf);
			$outputlangs->setDefaultLang(GETPOST('lang_id', 'aZ09'));
		}
		$result = $object->generateDocument($object->model_pdf, $outputlangs);
		if ($result <= 0) {
			setEventMessages($object->error, $object->errors, 'errors');
			$action = '';
		}
	}

	// Delete file in doc form
	if ($action == 'remove_file' && $permissiontoadd) {
		if ($object->id > 0) {
			require_once DOL_DOCUMENT_ROOT.'/core/lib/files.lib.php';

			$langs->load("other");
			$upload_dir = $conf->project->multidir_output[$object->entity];
			$file = $upload_dir.'/'.GETPOST('file');
			$ret = dol_delete_file($file, 0, 0, 0, $object);
			if ($ret) {
				setEventMessages($langs->trans("FileWasRemoved", GETPOST('file')), null, 'mesgs');
			} else {
				setEventMessages($langs->trans("ErrorFailToDeleteFile", GETPOST('file')), null, 'errors');
			}
			$action = '';
		}
	}


	if ($action == 'confirm_validate' && $confirm == 'yes' && $permissiontoadd) {
		$result = $object->setValid($user);
		if ($result <= 0) {
			setEventMessages($object->error, $object->errors, 'errors');
		}
	}

	if ($action == 'confirm_close' && $confirm == 'yes' && $permissiontoadd) {
		$result = $object->setClose($user);
		if ($result <= 0) {
			setEventMessages($object->error, $object->errors, 'errors');
		}
	}

	if ($action == 'confirm_reopen' && $confirm == 'yes' && $permissiontoadd) {
		$result = $object->setValid($user);
		if ($result <= 0) {
			setEventMessages($object->error, $object->errors, 'errors');
		}
	}

	if ($action == 'confirm_delete' && $confirm == 'yes' && $permissiontodelete) {
		$object->fetch($id);
		$result = $object->delete($user);
		if ($result > 0) {
			setEventMessages($langs->trans("RecordDeleted"), null, 'mesgs');

			if (!empty($_SESSION['pageforbacktolist']) && !empty($_SESSION['pageforbacktolist']['project'])) {
				$tmpurl = $_SESSION['pageforbacktolist']['project'];
				$tmpurl = preg_replace('/__SOCID__/', $object->socid, $tmpurl);
				$urlback = $tmpurl.(preg_match('/\?/', $tmpurl) ? '&' : '?'). 'restore_lastsearch_values=1';
			} else {
				$urlback = DOL_URL_ROOT.'/projet/list.php?restore_lastsearch_values=1';
			}

			header("Location: ".$urlback);
			exit;
		} else {
			dol_syslog($object->error, LOG_DEBUG);
			setEventMessages($object->error, $object->errors, 'errors');
		}
	}

	if ($action == 'confirm_clone' && $permissiontoadd && $confirm == 'yes') {
		$clone_contacts = GETPOST('clone_contacts') ? 1 : 0;
		$clone_tasks = GETPOST('clone_tasks') ? 1 : 0;
		$clone_project_files = GETPOST('clone_project_files') ? 1 : 0;
		$clone_task_files = GETPOST('clone_task_files') ? 1 : 0;
		$clone_notes = GETPOST('clone_notes') ? 1 : 0;
		$move_date = GETPOST('move_date') ? 1 : 0;
		$clone_thirdparty = GETPOST('socid', 'int') ? GETPOST('socid', 'int') : 0;

		$result = $object->createFromClone($user, $object->id, $clone_contacts, $clone_tasks, $clone_project_files, $clone_task_files, $clone_notes, $move_date, 0, $clone_thirdparty);
		if ($result <= 0) {
			setEventMessages($object->error, $object->errors, 'errors');
		} else {
			// Load new object
			$newobject = new Project($db);
			$newobject->fetch($result);
			$newobject->fetch_optionals();
			$newobject->fetch_thirdparty(); // Load new object
			$object = $newobject;
			$action = 'edit';
			$comefromclone = true;
		}
	}

	// Actions to send emails
	$triggersendname = 'PROJECT_SENTBYMAIL';
	$paramname = 'id';
	$autocopy = 'MAIN_MAIL_AUTOCOPY_PROJECT_TO'; // used to know the automatic BCC to add
	$trackid = 'proj'.$object->id;
	include DOL_DOCUMENT_ROOT.'/core/actions_sendmails.inc.php';
}


/*
 *	View
 */

$form = new Form($db);
$formfile = new FormFile($db);
$formproject = new FormProjets($db);
$userstatic = new User($db);

$title = $langs->trans("Project").' - '.$object->ref.(!empty($object->thirdparty->name) ? ' - '.$object->thirdparty->name : '').(!empty($object->title) ? ' - '.$object->title : '');
if (getDolGlobalString('MAIN_HTML_TITLE') && preg_match('/projectnameonly/', $conf->global->MAIN_HTML_TITLE)) {
	$title = $object->ref.(!empty($object->thirdparty->name) ? ' - '.$object->thirdparty->name : '').(!empty($object->title) ? ' - '.$object->title : '');
}

$help_url = "EN:Module_Projects|FR:Module_Projets|ES:M&oacute;dulo_Proyectos|DE:Modul_Projekte";

llxHeader("", $title, $help_url);

$titleboth = $langs->trans("LeadsOrProjects");
$titlenew = $langs->trans("NewLeadOrProject"); // Leads and opportunities by default
if (!getDolGlobalInt('PROJECT_USE_OPPORTUNITIES')) {
	$titleboth = $langs->trans("Projects");
	$titlenew = $langs->trans("NewProject");
}
if (getDolGlobalInt('PROJECT_USE_OPPORTUNITIES') == 2) { // 2 = leads only
	$titleboth = $langs->trans("Leads");
	$titlenew = $langs->trans("NewLead");
}

if ($action == 'create' && $user->hasRight('projet', 'creer')) {
	/*
	 * Create
	 */

	$thirdparty = new Societe($db);
	if ($socid > 0) {
		$thirdparty->fetch($socid);
	}

	print load_fiche_titre($titlenew, '', 'project');

	print '<form action="'.$_SERVER["PHP_SELF"].'" method="POST">';
	print '<input type="hidden" name="action" value="add">';
	print '<input type="hidden" name="token" value="'.newToken().'">';
	print '<input type="hidden" name="backtopage" value="'.$backtopage.'">';
	print '<input type="hidden" name="backtopageforcancel" value="'.$backtopageforcancel.'">';
	print '<input type="hidden" name="backtopagejsfields" value="'.$backtopagejsfields.'">';
	print '<input type="hidden" name="dol_openinpopup" value="'.$dol_openinpopup.'">';

	print dol_get_fiche_head();

	print '<table class="border centpercent tableforfieldcreate">';

	$defaultref = '';
	$modele = !getDolGlobalString('PROJECT_ADDON') ? 'mod_project_simple' : $conf->global->PROJECT_ADDON;

	// Search template files
	$file = '';
	$classname = '';
	$filefound = 0;
	$dirmodels = array_merge(array('/'), (array) $conf->modules_parts['models']);
	foreach ($dirmodels as $reldir) {
		$file = dol_buildpath($reldir."core/modules/project/".$modele.'.php', 0);
		if (file_exists($file)) {
			$filefound = 1;
			$classname = $modele;
			break;
		}
	}

	if ($filefound) {
		$result = dol_include_once($reldir."core/modules/project/".$modele.'.php');
		$modProject = new $classname();

		$defaultref = $modProject->getNextValue($thirdparty, $object);
	}

	if (is_numeric($defaultref) && $defaultref <= 0) {
		$defaultref = '';
	}

	// Ref
	$suggestedref = (GETPOST("ref") ? GETPOST("ref") : $defaultref);
	print '<tr><td class="titlefieldcreate"><span class="fieldrequired">'.$langs->trans("Ref").'</span></td><td class><input class="maxwidth150onsmartphone" type="text" name="ref" value="'.dol_escape_htmltag($suggestedref).'">';
	if ($suggestedref) {
		print ' '.$form->textwithpicto('', $langs->trans("YouCanCompleteRef", $suggestedref));
	}
	print '</td></tr>';

	// Label
	print '<tr><td><span class="fieldrequired">'.$langs->trans("Label").'</span></td><td><input class="width500 maxwidth150onsmartphone" type="text" name="title" value="'.dol_escape_htmltag(GETPOST("title", 'alphanohtml')).'" autofocus></td></tr>';

	// Parent
	if (getDolGlobalInt('PROJECT_ENABLE_SUB_PROJECT')) {
		print '<tr><td>'.$langs->trans("Parent").'</td><td class="maxwidthonsmartphone">';
		print img_picto('', 'project', 'class="pictofixedwidth"');
		$formproject->select_projects(-1, '', 'fk_project', 64, 0, 1, 1, 0, 0, 0, '', 0, 0, '', '', '');
		print '</td></tr>';
	}

	// Usage (opp, task, bill time, ...)
	if (getDolGlobalString('PROJECT_USE_OPPORTUNITIES') || !getDolGlobalString('PROJECT_HIDE_TASKS') || isModEnabled('eventorganization')) {
		print '<tr><td class="tdtop">';
		print $langs->trans("Usage");
		print '</td>';
		print '<td>';
		if (getDolGlobalString('PROJECT_USE_OPPORTUNITIES')) {
			print '<input type="checkbox" id="usage_opportunity" name="usage_opportunity"'.(GETPOSTISSET('usage_opportunity') ? (GETPOST('usage_opportunity', 'alpha') ? ' checked="checked"' : '') : ' checked="checked"').'"> ';
			$htmltext = $langs->trans("ProjectFollowOpportunity");
			print '<label for="usage_opportunity">'.$form->textwithpicto($langs->trans("ProjectFollowOpportunity"), $htmltext).'</label>';
			print '<script>';
			print '$( document ).ready(function() {
					jQuery("#usage_opportunity").change(function() {
						if (jQuery("#usage_opportunity").prop("checked")) {
							console.log("Show opportunities fields");
							jQuery(".classuseopportunity").show();
						} else {
							console.log("Hide opportunities fields "+jQuery("#usage_opportunity").prop("checked"));
							jQuery(".classuseopportunity").hide();
						}
					});
					';
			if (GETPOSTISSET('usage_opportunity') && !GETPOST('usage_opportunity')) {
				print 'jQuery(".classuseopportunity").hide();';
			}
			print '});';
			print '</script>';
			print '<br>';
		}
		if (!getDolGlobalString('PROJECT_HIDE_TASKS')) {
			print '<input type="checkbox" id="usage_task" name="usage_task"'.(GETPOSTISSET('usage_task') ? (GETPOST('usage_task', 'alpha') ? ' checked="checked"' : '') : ' checked="checked"').'"> ';
			$htmltext = $langs->trans("ProjectFollowTasks");
			print '<label for="usage_task">'.$form->textwithpicto($langs->trans("ProjectFollowTasks"), $htmltext).'</label>';
			print '<script>';
			print '$( document ).ready(function() {
					jQuery("#usage_task").change(function() {
						if (jQuery("#usage_task").prop("checked")) {
							console.log("Show task fields");
							jQuery(".classusetask").show();
						} else {
							console.log("Hide tasks fields "+jQuery("#usage_task").prop("checked"));
							jQuery(".classusetask").hide();
						}
					});
					';
			if (GETPOSTISSET('usage_task') && !GETPOST('usage_task')) {
				print 'jQuery(".classusetask").hide();';
			}
			print '});';
			print '</script>';
			print '<br>';
		}
		if (!getDolGlobalString('PROJECT_HIDE_TASKS') && getDolGlobalString('PROJECT_BILL_TIME_SPENT')) {
			print '<input type="checkbox" id="usage_bill_time" name="usage_bill_time"'.(GETPOSTISSET('usage_bill_time') ? (GETPOST('usage_bill_time', 'alpha') ? ' checked="checked"' : '') : '').'"> ';
			$htmltext = $langs->trans("ProjectBillTimeDescription");
			print '<label for="usage_bill_time">'.$form->textwithpicto($langs->trans("BillTime"), $htmltext).'</label>';
			print '<script>';
			print '$( document ).ready(function() {
					jQuery("#usage_bill_time").change(function() {
						if (jQuery("#usage_bill_time").prop("checked")) {
							console.log("Show bill time fields");
							jQuery(".classusebilltime").show();
						} else {
							console.log("Hide bill time fields "+jQuery("#usage_bill_time").prop("checked"));
							jQuery(".classusebilltime").hide();
						}
					});
					';
			if (GETPOSTISSET('usage_bill_time') && !GETPOST('usage_bill_time')) {
				print 'jQuery(".classusebilltime").hide();';
			}
			print '});';
			print '</script>';
			print '<br>';
		}
		if (isModEnabled('eventorganization')) {
			print '<input type="checkbox" id="usage_organize_event" name="usage_organize_event"'.(GETPOSTISSET('usage_organize_event') ? (GETPOST('usage_organize_event', 'alpha') ? ' checked="checked"' : '') : '').'"> ';
			$htmltext = $langs->trans("EventOrganizationDescriptionLong");
			print '<label for="usage_organize_event">'.$form->textwithpicto($langs->trans("ManageOrganizeEvent"), $htmltext).'</label>';
			print '<script>';
			print '$( document ).ready(function() {
					jQuery("#usage_organize_event").change(function() {
						if (jQuery("#usage_organize_event").prop("checked")) {
							console.log("Show organize event fields");
							jQuery(".classuseorganizeevent").show();
						} else {
							console.log("Hide organize event fields "+jQuery("#usage_organize_event").prop("checked"));
							jQuery(".classuseorganizeevent").hide();
						}
					});
					';
			if (!GETPOST('usage_organize_event')) {
				print 'jQuery(".classuseorganizeevent").hide();';
			}
			print '});';
			print '</script>';
		}
		print '</td>';
		print '</tr>';
	}

	// Thirdparty
	if (isModEnabled('societe')) {
		print '<tr><td>';
		print(!getDolGlobalString('PROJECT_THIRDPARTY_REQUIRED') ? '' : '<span class="fieldrequired">');
		print $langs->trans("ThirdParty");
		print(!getDolGlobalString('PROJECT_THIRDPARTY_REQUIRED') ? '' : '</span>');
		print '</td><td class="maxwidthonsmartphone">';
		$filter = '';
		if (getDolGlobalString('PROJECT_FILTER_FOR_THIRDPARTY_LIST')) {
			$filter = $conf->global->PROJECT_FILTER_FOR_THIRDPARTY_LIST;
		}
		$text = img_picto('', 'company').$form->select_company(GETPOST('socid', 'int'), 'socid', $filter, 'SelectThirdParty', 1, 0, array(), 0, 'minwidth300 widthcentpercentminusxx maxwidth500');
		if (!getDolGlobalString('PROJECT_CAN_ALWAYS_LINK_TO_ALL_SUPPLIERS') && empty($conf->dol_use_jmobile)) {
			$texthelp = $langs->trans("IfNeedToUseOtherObjectKeepEmpty");
			print $form->textwithtooltip($text.' '.img_help(), $texthelp, 1);
		} else {
			print $text;
		}
		if (!GETPOSTISSET('backtopage')) {
			$url = '/societe/card.php?action=create&client=3&fournisseur=0&backtopage='.urlencode($_SERVER["PHP_SELF"].'?action=create');
			$newbutton = '<span class="fa fa-plus-circle valignmiddle paddingleft" title="'.$langs->trans("AddThirdParty").'"></span>';
			// TODO @LDR Implement this
			if (getDolGlobalInt('MAIN_FEATURES_LEVEL') >= 2) {
				$tmpbacktopagejsfields = 'addthirdparty:socid,search_socid';
				print dolButtonToOpenUrlInDialogPopup('addthirdparty', $langs->transnoentitiesnoconv('AddThirdParty'), $newbutton, $url, '', '', '', $tmpbacktopagejsfields);
			} else {
				print ' <a href="'.DOL_URL_ROOT.$url.'">'.$newbutton.'</a>';
			}
		}
		print '</td></tr>';
	}

	// Status
	if ($status != '') {
		print '<tr><td>'.$langs->trans("Status").'</td><td>';
		print '<input type="hidden" name="status" value="'.$status.'">';
		print $object->LibStatut($status, 4);
		print '</td></tr>';
	}

	// Visibility
	print '<tr><td>'.$langs->trans("Visibility").'</td><td class="maxwidthonsmartphone">';
	$array = array();
	if (!getDolGlobalString('PROJECT_DISABLE_PRIVATE_PROJECT')) {
		$array[0] = $langs->trans("PrivateProject");
	}
	if (!getDolGlobalString('PROJECT_DISABLE_PUBLIC_PROJECT')) {
		$array[1] = $langs->trans("SharedProject");
	}

	if (count($array) > 0) {
		print $form->selectarray('public', $array, GETPOST('public'), 0, 0, 0, '', 0, 0, 0, '', '', 1);
	} else {
		print '<input type="hidden" name="public" id="public" value="'.GETPOST('public').'">';

		if (GETPOST('public') == 0) {
			print img_picto($langs->trans('PrivateProject'), 'private', 'class="paddingrightonly"');
			print $langs->trans("PrivateProject");
		} else {
			print img_picto($langs->trans('SharedProject'), 'world', 'class="paddingrightonly"');
			print $langs->trans("SharedProject");
		}
	}
	print '</td></tr>';

	if (getDolGlobalString('PROJECT_USE_OPPORTUNITIES')) {
		// Opportunity status
		print '<tr class="classuseopportunity"><td><span class="fieldrequired">'.$langs->trans("OpportunityStatus").'</span></td>';
		print '<td class="maxwidthonsmartphone">';
		print $formproject->selectOpportunityStatus('opp_status', GETPOSTISSET('opp_status') ? GETPOST('opp_status') : $object->opp_status, 1, 0, 0, 0, '', 0, 1);

		// Opportunity probability
		print ' <input class="width50 right" type="text" id="opp_percent" name="opp_percent" title="'.dol_escape_htmltag($langs->trans("OpportunityProbability")).'" value="'.dol_escape_htmltag(GETPOSTISSET('opp_percent') ? GETPOST('opp_percent') : '').'"><span class="hideonsmartphone"> %</span>';
		print '<input type="hidden" name="opp_percent_not_set" id="opp_percent_not_set" value="'.dol_escape_htmltag(GETPOSTISSET('opp_percent') ? '0' : '1').'">';
		print '</td>';
		print '</tr>';

		// Opportunity amount
		print '<tr class="classuseopportunity"><td>'.$langs->trans("OpportunityAmount").'</td>';
		print '<td><input class="width75 right" type="text" name="opp_amount" value="'.dol_escape_htmltag(GETPOSTISSET('opp_amount') ? GETPOST('opp_amount') : '').'">';
		print ' '.$langs->getCurrencySymbol($conf->currency);
		print '</td>';
		print '</tr>';
	}

	// Budget
	print '<tr><td>'.$langs->trans("Budget").'</td>';
	print '<td><input class="width75 right" type="text" name="budget_amount" value="'.dol_escape_htmltag(GETPOSTISSET('budget_amount') ? GETPOST('budget_amount') : '').'">';
	print ' '.$langs->getCurrencySymbol($conf->currency);
	print '</td>';
	print '</tr>';

	// Date project
	print '<tr><td>'.$langs->trans("Date").(isModEnabled('eventorganization') ? ' <span class="classuseorganizeevent">('.$langs->trans("Project").')</span>' : '').'</td><td>';
	print $form->selectDate(($date_start ? $date_start : ''), 'projectstart', 0, 0, 0, '', 1, 0);
	print ' <span class="opacitymedium"> '.$langs->trans("to").' </span> ';
	print $form->selectDate(($date_end ? $date_end : -1), 'projectend', 0, 0, 0, '', 1, 0);
	print '</td></tr>';

	if (isModEnabled('eventorganization')) {
		// Date event
		print '<tr class="classuseorganizeevent"><td>'.$langs->trans("Date").' ('.$langs->trans("Event").')</td><td>';
		print $form->selectDate(($date_start_event ? $date_start_event : -1), 'date_start_event', 1, 1, 1, '', 1, 0);
		print ' <span class="opacitymedium"> '.$langs->trans("to").' </span> ';
		print $form->selectDate(($date_end_event ? $date_end_event : -1), 'date_end_event', 1, 1, 1, '', 1, 0);
		print '</td></tr>';

		// Location
		print '<tr class="classuseorganizeevent"><td>'.$langs->trans("Location").'</td>';
		print '<td><input class="minwidth300 maxwidth500" type="text" name="location" value="'.dol_escape_htmltag($location).'"></td>';
		print '</tr>';
	}

	// Description
	print '<tr><td class="tdtop">'.$langs->trans("Description").'</td>';
	print '<td>';
	$doleditor = new DolEditor('description', GETPOST("description", 'restricthtml'), '', 90, 'dolibarr_notes', '', false, true, getDolGlobalString('FCKEDITOR_ENABLE_SOCIETE'), ROWS_3, '90%');
	$doleditor->Create();
	print '</td></tr>';

	if (isModEnabled('categorie')) {
		// Categories
		print '<tr><td>'.$langs->trans("Categories").'</td><td colspan="3">';
		$cate_arbo = $form->select_all_categories(Categorie::TYPE_PROJECT, '', 'parent', 64, 0, 1);
		$arrayselected = GETPOST('categories', 'array');
		print img_picto('', 'category', 'class="pictofixedwidth"').$form->multiselectarray('categories', $cate_arbo, $arrayselected, '', 0, 'quatrevingtpercent widthcentpercentminusx', 0, 0);
		print "</td></tr>";
	}

	// Other options
	$parameters = array();
	$reshook = $hookmanager->executeHooks('formObjectOptions', $parameters, $object, $action); // Note that $action and $object may have been modified by hook
	print $hookmanager->resPrint;
	if (empty($reshook)) {
		print $object->showOptionals($extrafields, 'create');
	}

	print '</table>';

	print dol_get_fiche_end();

	print $form->buttonsSaveCancel('CreateDraft');

	print '</form>';

	// Change probability from status or role of project
	// Set also dependencies between use taks and bill time
	print '<script type="text/javascript">
        jQuery(document).ready(function() {
        	function change_percent()
        	{
                var element = jQuery("#opp_status option:selected");
                var defaultpercent = element.attr("defaultpercent");
                /*if (jQuery("#opp_percent_not_set").val() == "") */
                jQuery("#opp_percent").val(defaultpercent);
        	}

			/*init_myfunc();*/
        	jQuery("#opp_status").change(function() {
        		change_percent();
        	});

        	jQuery("#usage_task").change(function() {
        		console.log("We click on usage task "+jQuery("#usage_task").is(":checked"));
                if (! jQuery("#usage_task").is(":checked")) {
                    jQuery("#usage_bill_time").prop("checked", false);
                }
        	});

        	jQuery("#usage_bill_time").change(function() {
        		console.log("We click on usage to bill time");
                if (jQuery("#usage_bill_time").is(":checked")) {
                    jQuery("#usage_task").prop("checked", true);
                }
        	});
        });
        </script>';
} elseif ($object->id > 0) {
	/*
	 * Show or edit
	 */

	$res = $object->fetch_optionals();

	// To verify role of users
	$userAccess = $object->restrictedProjectArea($user, 'read');
	$userWrite  = $object->restrictedProjectArea($user, 'write');
	$userDelete = $object->restrictedProjectArea($user, 'delete');
	//print "userAccess=".$userAccess." userWrite=".$userWrite." userDelete=".$userDelete;


	// Confirmation validation
	if ($action == 'validate') {
		print $form->formconfirm($_SERVER["PHP_SELF"].'?id='.$object->id, $langs->trans('ValidateProject'), $langs->trans('ConfirmValidateProject'), 'confirm_validate', '', 0, 1);
	}
	// Confirmation close
	if ($action == 'close') {
		print $form->formconfirm($_SERVER["PHP_SELF"]."?id=".$object->id, $langs->trans("CloseAProject"), $langs->trans("ConfirmCloseAProject"), "confirm_close", '', '', 1);
	}
	// Confirmation reopen
	if ($action == 'reopen') {
		print $form->formconfirm($_SERVER["PHP_SELF"]."?id=".$object->id, $langs->trans("ReOpenAProject"), $langs->trans("ConfirmReOpenAProject"), "confirm_reopen", '', '', 1);
	}
	// Confirmation delete
	if ($action == 'delete') {
		$text = $langs->trans("ConfirmDeleteAProject");
		$task = new Task($db);
		$taskarray = $task->getTasksArray(0, 0, $object->id, 0, 0);
		$nboftask = count($taskarray);
		if ($nboftask) {
			$text .= '<br>'.img_warning().' '.$langs->trans("ThisWillAlsoRemoveTasks", $nboftask);
		}
		print $form->formconfirm($_SERVER["PHP_SELF"]."?id=".$object->id, $langs->trans("DeleteAProject"), $text, "confirm_delete", '', '', 1);
	}

	// Clone confirmation
	if ($action == 'clone') {
		$formquestion = array(
			'text' => $langs->trans("ConfirmClone"),
			array('type' => 'other', 'name' => 'socid', 'label' => $langs->trans("SelectThirdParty"), 'value' => $form->select_company(GETPOST('socid', 'int') > 0 ? GETPOST('socid', 'int') : $object->socid, 'socid', '', "None", 0, 0, null, 0, 'minwidth200 maxwidth250')),
			array('type' => 'checkbox', 'name' => 'clone_contacts', 'label' => $langs->trans("CloneContacts"), 'value' => true),
			array('type' => 'checkbox', 'name' => 'clone_tasks', 'label' => $langs->trans("CloneTasks"), 'value' => true),
			array('type' => 'checkbox', 'name' => 'move_date', 'label' => $langs->trans("CloneMoveDate"), 'value' => true),
			array('type' => 'checkbox', 'name' => 'clone_notes', 'label' => $langs->trans("CloneNotes"), 'value' => true),
			array('type' => 'checkbox', 'name' => 'clone_project_files', 'label' => $langs->trans("CloneProjectFiles"), 'value' => false),
			array('type' => 'checkbox', 'name' => 'clone_task_files', 'label' => $langs->trans("CloneTaskFiles"), 'value' => false)
		);

		print $form->formconfirm($_SERVER["PHP_SELF"]."?id=".$object->id, $langs->trans("ToClone"), $langs->trans("ConfirmCloneProject"), "confirm_clone", $formquestion, '', 1, 400, 590);
	}


	print '<form action="'.$_SERVER["PHP_SELF"].'" method="POST">';
	print '<input type="hidden" name="token" value="'.newToken().'">';
	print '<input type="hidden" name="action" value="update">';
	print '<input type="hidden" name="id" value="'.$object->id.'">';
	print '<input type="hidden" name="comefromclone" value="'.$comefromclone.'">';

	$head = project_prepare_head($object);

	if ($action == 'edit' && $userWrite > 0) {
		print dol_get_fiche_head($head, 'project', $langs->trans("Project"), 0, ($object->public ? 'projectpub' : 'project'));

		print '<table class="border centpercent">';

		// Ref
		$suggestedref = $object->ref;
		print '<tr><td class="titlefield fieldrequired">'.$langs->trans("Ref").'</td>';
		print '<td><input size="25" name="ref" value="'.$suggestedref.'">';
		print ' '.$form->textwithpicto('', $langs->trans("YouCanCompleteRef", $suggestedref));
		print '</td></tr>';

		// Label
		print '<tr><td class="fieldrequired">'.$langs->trans("Label").'</td>';
		print '<td><input class="quatrevingtpercent" name="title" value="'.dol_escape_htmltag($object->title).'"></td></tr>';

		// Status
		print '<tr><td class="fieldrequired">'.$langs->trans("Status").'</td><td>';
		print '<select class="flat" name="status" id="status">';
		foreach ($object->labelStatusShort as $key => $val) {
			print '<option value="'.$key.'"'.((GETPOSTISSET('status') ? GETPOST('status') : $object->statut) == $key ? ' selected="selected"' : '').'>'.$langs->trans($val).'</option>';
		}
		print '</select>';
		print ajax_combobox('status');
		print '</td></tr>';

		// Parent
		if (getDolGlobalInt('PROJECT_ENABLE_SUB_PROJECT')) {
			print '<tr><td>'.$langs->trans("Parent").'</td><td class="maxwidthonsmartphone">';
			print img_picto('', 'project', 'class="pictofixedwidth"');
			$formproject->select_projects(-1, $object->fk_project, 'fk_project', 64, 0, 1, 1, 0, 0, 0, '', 0, 0, '', '', '');
			print '</td></tr>';
		}

		// Usage
		if (getDolGlobalString('PROJECT_USE_OPPORTUNITIES') || !getDolGlobalString('PROJECT_HIDE_TASKS') || isModEnabled('eventorganization')) {
			print '<tr><td class="tdtop">';
			print $langs->trans("Usage");
			print '</td>';
			print '<td>';
			if (getDolGlobalString('PROJECT_USE_OPPORTUNITIES')) {
				print '<input type="checkbox" id="usage_opportunity" name="usage_opportunity"'.(GETPOSTISSET('usage_opportunity') ? (GETPOST('usage_opportunity', 'alpha') != '' ? ' checked="checked"' : '') : ($object->usage_opportunity ? ' checked="checked"' : '')).'> ';
				$htmltext = $langs->trans("ProjectFollowOpportunity");
				print '<label for="usage_opportunity">'.$form->textwithpicto($langs->trans("ProjectFollowOpportunity"), $htmltext).'</label>';
				print '<script>';
				print '$( document ).ready(function() {
					jQuery("#usage_opportunity").change(function() {
						set_usage_opportunity();
					});

					set_usage_opportunity();

					function set_usage_opportunity() {
						console.log("set_usage_opportunity");
						if (jQuery("#usage_opportunity").prop("checked")) {
							console.log("Show opportunities fields");
							jQuery(".classuseopportunity").show();
						} else {
							console.log("Hide opportunities fields "+jQuery("#usage_opportunity").prop("checked"));
							jQuery(".classuseopportunity").hide();
						}
					}
				});';
				print '</script>';
				print '<br>';
			}
			if (!getDolGlobalString('PROJECT_HIDE_TASKS')) {
				print '<input type="checkbox" id="usage_task" name="usage_task"' . (GETPOSTISSET('usage_task') ? (GETPOST('usage_task', 'alpha') != '' ? ' checked="checked"' : '') : ($object->usage_task ? ' checked="checked"' : '')) . '> ';
				$htmltext = $langs->trans("ProjectFollowTasks");
				print '<label for="usage_task">'.$form->textwithpicto($langs->trans("ProjectFollowTasks"), $htmltext).'</label>';
				print '<script>';
				print '$( document ).ready(function() {
					jQuery("#usage_task").change(function() {
						set_usage_task();
					});

					set_usage_task();

					function set_usage_task() {
						console.log("set_usage_task");
						if (jQuery("#usage_task").prop("checked")) {
							console.log("Show task fields");
							jQuery(".classusetask").show();
						} else {
							console.log("Hide task fields "+jQuery("#usage_task").prop("checked"));
							jQuery(".classusetask").hide();
						}
					}
				});';
				print '</script>';
				print '<br>';
			}
			if (!getDolGlobalString('PROJECT_HIDE_TASKS') && getDolGlobalString('PROJECT_BILL_TIME_SPENT')) {
				print '<input type="checkbox" id="usage_bill_time" name="usage_bill_time"' . (GETPOSTISSET('usage_bill_time') ? (GETPOST('usage_bill_time', 'alpha') != '' ? ' checked="checked"' : '') : ($object->usage_bill_time ? ' checked="checked"' : '')) . '> ';
				$htmltext = $langs->trans("ProjectBillTimeDescription");
				print '<label for="usage_bill_time">'.$form->textwithpicto($langs->trans("BillTime"), $htmltext).'</label>';
				print '<script>';
				print '$( document ).ready(function() {
					jQuery("#usage_bill_time").change(function() {
						set_usage_bill_time();
					});

					set_usage_bill_time();

					function set_usage_bill_time() {
						console.log("set_usage_bill_time");
						if (jQuery("#usage_bill_time").prop("checked")) {
							console.log("Show bill time fields");
							jQuery(".classusebilltime").show();
						} else {
							console.log("Hide bill time fields "+jQuery("#usage_bill_time").prop("checked"));
							jQuery(".classusebilltime").hide();
						}
					}
				});';
				print '</script>';
				print '<br>';
			}
			if (isModEnabled('eventorganization')) {
				print '<input type="checkbox" id="usage_organize_event" name="usage_organize_event"'. (GETPOSTISSET('usage_organize_event') ? (GETPOST('usage_organize_event', 'alpha') != '' ? ' checked="checked"' : '') : ($object->usage_organize_event ? ' checked="checked"' : '')) . '> ';
				$htmltext = $langs->trans("EventOrganizationDescriptionLong");
				print '<label for="usage_organize_event">'.$form->textwithpicto($langs->trans("ManageOrganizeEvent"), $htmltext).'</label>';
				print '<script>';
				print '$( document ).ready(function() {
					jQuery("#usage_organize_event").change(function() {
						set_usage_event();
					});

					set_usage_event();

					function set_usage_event() {
						console.log("set_usage_event");
						if (jQuery("#usage_organize_event").prop("checked")) {
							console.log("Show organize event fields");
							jQuery(".classuseorganizeevent").show();
						} else {
							console.log("Hide organize event fields "+jQuery("#usage_organize_event").prop("checked"));
							jQuery(".classuseorganizeevent").hide();
						}
					}
				});';
				print '</script>';
			}
			print '</td></tr>';
		}
		print '</td></tr>';

		// Thirdparty
		if (isModEnabled('societe')) {
			print '<tr><td>';
			print(!getDolGlobalString('PROJECT_THIRDPARTY_REQUIRED') ? '' : '<span class="fieldrequired">');
			print $langs->trans("ThirdParty");
			print(!getDolGlobalString('PROJECT_THIRDPARTY_REQUIRED') ? '' : '</span>');
			print '</td><td>';
			$filter = '';
			if (getDolGlobalString('PROJECT_FILTER_FOR_THIRDPARTY_LIST')) {
				$filter = $conf->global->PROJECT_FILTER_FOR_THIRDPARTY_LIST;
			}
			$text = img_picto('', 'company', 'class="pictofixedwidth"');
<<<<<<< HEAD
			$text .= $form->select_company($object->thirdparty->id, 'socid', $filter, 'None', 1, 0, array(), 0, 'minwidth300');
=======
			$text .= $form->select_company(!empty($object->thirdparty->id)?$object->thirdparty->id:"", 'socid', $filter, 'None', 1, 0, array(), 0, 'minwidth300');
>>>>>>> 603ec5e6
			if (!getDolGlobalString('PROJECT_CAN_ALWAYS_LINK_TO_ALL_SUPPLIERS') && empty($conf->dol_use_jmobile)) {
				$texthelp = $langs->trans("IfNeedToUseOtherObjectKeepEmpty");
				print $form->textwithtooltip($text.' '.img_help(), $texthelp, 1, 0, '', '', 2);
			} else {
				print $text;
			}
			print '</td></tr>';
		}

		// Visibility
		print '<tr><td>'.$langs->trans("Visibility").'</td><td>';
		$array = array();
		if (!getDolGlobalString('PROJECT_DISABLE_PRIVATE_PROJECT')) {
			$array[0] = $langs->trans("PrivateProject");
		}
		if (!getDolGlobalString('PROJECT_DISABLE_PUBLIC_PROJECT')) {
			$array[1] = $langs->trans("SharedProject");
		}

		if (count($array) > 0) {
			print $form->selectarray('public', $array, $object->public, 0, 0, 0, '', 0, 0, 0, '', '', 1);
		} else {
			print '<input type="hidden" id="public" name="public" value="'.$object->public.'">';

			if ($object->public == 0) {
				print img_picto($langs->trans('PrivateProject'), 'private', 'class="paddingrightonly"');
				print $langs->trans("PrivateProject");
			} else {
				print img_picto($langs->trans('SharedProject'), 'world', 'class="paddingrightonly"');
				print $langs->trans("SharedProject");
			}
		}
		print '</td></tr>';

		if (getDolGlobalString('PROJECT_USE_OPPORTUNITIES')) {
			$classfortr = ($object->usage_opportunity ? '' : ' hideobject');
			// Opportunity status
			print '<tr class="classuseopportunity'.$classfortr.'"><td>'.$langs->trans("OpportunityStatus").'</td>';
			print '<td>';
			print '<div>';
			print $formproject->selectOpportunityStatus('opp_status', $object->opp_status, 1, 0, 0, 0, 'minwidth150 inline-block valignmiddle', 1, 1);

			// Opportunity probability
			print ' <input class="width50 right" type="text" id="opp_percent" name="opp_percent" title="'.dol_escape_htmltag($langs->trans("OpportunityProbability")).'" value="'.(GETPOSTISSET('opp_percent') ? GETPOST('opp_percent') : (strcmp($object->opp_percent, '') ? vatrate($object->opp_percent) : '')).'"> %';
			print '<span id="oldopppercent" class="opacitymedium"></span>';
			print '</div>';

			print '<div id="divtocloseproject" class="inline-block valign clearboth paddingtop" style="display: none;">';
			print '<input type="checkbox" id="inputcloseproject" name="closeproject" />';
			print '<label for="inputcloseproject">';
			print $form->textwithpicto($langs->trans("AlsoCloseAProject"), $langs->trans("AlsoCloseAProjectTooltip")).'</label>';
			print ' </div>';

			print '</td>';
			print '</tr>';

			// Opportunity amount
			print '<tr class="classuseopportunity'.$classfortr.'"><td>'.$langs->trans("OpportunityAmount").'</td>';
			print '<td><input class="width75 right" type="text" name="opp_amount" value="'.(GETPOSTISSET('opp_amount') ? GETPOST('opp_amount') : (strcmp($object->opp_amount, '') ? price2num($object->opp_amount) : '')).'">';
			print $langs->getCurrencySymbol($conf->currency);
			print '</td>';
			print '</tr>';
		}

		// Budget
		print '<tr><td>'.$langs->trans("Budget").'</td>';
		print '<td><input class="width75 right" type="text" name="budget_amount" value="'.(GETPOSTISSET('budget_amount') ? GETPOST('budget_amount') : (strcmp($object->budget_amount, '') ? price2num($object->budget_amount) : '')).'">';
		print $langs->getCurrencySymbol($conf->currency);
		print '</td>';
		print '</tr>';

		// Date project
		print '<tr><td>'.$langs->trans("Date").(isModEnabled('eventorganization') ? ' <span class="classuseorganizeevent">('.$langs->trans("Project").')</span>' : '').'</td><td>';
		print $form->selectDate($object->date_start ? $object->date_start : -1, 'projectstart', 0, 0, 0, '', 1, 0);
		print ' <span class="opacitymedium"> '.$langs->trans("to").' </span> ';
		print $form->selectDate($object->date_end ? $object->date_end : -1, 'projectend', 0, 0, 0, '', 1, 0);
		$object->getLinesArray(null, 0);
		if (!empty($object->usage_task) && !empty($object->lines)) {
			print ' <span id="divreportdate" class="hidden">&nbsp; &nbsp; <input type="checkbox" class="valignmiddle" id="reportdate" name="reportdate" value="yes" ';
			if ($comefromclone) {
				print 'checked ';
			}
			print '/><label for="reportdate" class="valignmiddle opacitymedium">'.$langs->trans("ProjectReportDate").'</label></span>';
		}
		print '</td></tr>';

		if (isModEnabled('eventorganization')) {
			// Date event
			print '<tr class="classuseorganizeevent"><td>'.$langs->trans("Date").' ('.$langs->trans("Event").')</td><td>';
			print $form->selectDate(($date_start_event ? $date_start_event : ($object->date_start_event ? $object->date_start_event : -1)), 'date_start_event', 1, 1, 1, '', 1, 0);
			print ' <span class="opacitymedium"> '.$langs->trans("to").' </span> ';
			print $form->selectDate(($date_end_event ? $date_end_event : ($object->date_end_event ? $object->date_end_event : -1)), 'date_end_event', 1, 1, 1, '', 1, 0);
			print '</td></tr>';

			// Location
			print '<tr class="classuseorganizeevent"><td>'.$langs->trans("Location").'</td>';
			print '<td><input class="minwidth300 maxwidth500" type="text" name="location" value="'.dol_escape_htmltag(GETPOSTISSET('location') ? GETPOST('location') : $object->location).'"></td>';
			print '</tr>';
		}

		// Description
		print '<tr><td class="tdtop">'.$langs->trans("Description").'</td>';
		print '<td>';
		$doleditor = new DolEditor('description', $object->description, '', 90, 'dolibarr_notes', '', false, true, getDolGlobalInt('FCKEDITOR_ENABLE_SOCIETE'), ROWS_3, '90%');
		$doleditor->Create();
		print '</td></tr>';

		// Tags-Categories
		if (isModEnabled('categorie')) {
			$arrayselected = array();
			print '<tr><td>'.$langs->trans("Categories").'</td><td>';
			$cate_arbo = $form->select_all_categories(Categorie::TYPE_PROJECT, '', 'parent', 64, 0, 1);
			$c = new Categorie($db);
			$cats = $c->containing($object->id, Categorie::TYPE_PROJECT);
			foreach ($cats as $cat) {
				$arrayselected[] = $cat->id;
			}
			print img_picto('', 'category', 'class="pictofixedwidth"').$form->multiselectarray('categories', $cate_arbo, $arrayselected, 0, 0, 'quatrevingtpercent widthcentpercentminusx', 0, '0');
			print "</td></tr>";
		}

		// Other options
		$parameters = array();
		$reshook = $hookmanager->executeHooks('formObjectOptions', $parameters, $object, $action); // Note that $action and $object may have been modified by hook
		print $hookmanager->resPrint;
		if (empty($reshook)) {
			print $object->showOptionals($extrafields, 'edit');
		}

		print '</table>';
	} else {
		print dol_get_fiche_head($head, 'project', $langs->trans("Project"), -1, ($object->public ? 'projectpub' : 'project'));

		// Project card

		if (!empty($_SESSION['pageforbacktolist']) && !empty($_SESSION['pageforbacktolist']['project'])) {
			$tmpurl = $_SESSION['pageforbacktolist']['project'];
			$tmpurl = preg_replace('/__SOCID__/', $object->socid, $tmpurl);
			$linkback = '<a href="'.$tmpurl.(preg_match('/\?/', $tmpurl) ? '&' : '?'). 'restore_lastsearch_values=1">'.$langs->trans("BackToList").'</a>';
		} else {
			$linkback = '<a href="'.DOL_URL_ROOT.'/projet/list.php?restore_lastsearch_values=1">'.$langs->trans("BackToList").'</a>';
		}

		$morehtmlref = '<div class="refidno">';
		// Title
		$morehtmlref .= dol_escape_htmltag($object->title);
		$morehtmlref .= '<br>';
		// Thirdparty
		if (!empty($object->thirdparty->id) && $object->thirdparty->id > 0) {
			$morehtmlref .= $object->thirdparty->getNomUrl(1, 'project');
		}
		// Parent
		if (getDolGlobalInt('PROJECT_ENABLE_SUB_PROJECT')) {
			if (!empty($object->fk_project) && $object->fk_project) {
				$parent = new Project($db);
				$parent->fetch($object->fk_project);
				$morehtmlref .= $langs->trans("Child of").' '.$parent->getNomUrl(1, 'project').' '.$parent->title;
			}
		}
		$morehtmlref .= '</div>';

		// Define a complementary filter for search of next/prev ref.
		if (!$user->hasRight('projet', 'all', 'lire')) {
			$objectsListId = $object->getProjectsAuthorizedForUser($user, 0, 0);
			$object->next_prev_filter = "rowid IN (".$db->sanitize(count($objectsListId) ? join(',', array_keys($objectsListId)) : '0').")";
		}

		dol_banner_tab($object, 'ref', $linkback, 1, 'ref', 'ref', $morehtmlref);

		print '<div class="fichecenter">';
		print '<div class="fichehalfleft">';
		print '<div class="underbanner clearboth"></div>';

		print '<table class="border tableforfield centpercent">';

		// Usage
		if (getDolGlobalString('PROJECT_USE_OPPORTUNITIES') || !getDolGlobalString('PROJECT_HIDE_TASKS') || isModEnabled('eventorganization')) {
			print '<tr><td class="tdtop">';
			print $langs->trans("Usage");
			print '</td>';
			print '<td>';
			if (getDolGlobalString('PROJECT_USE_OPPORTUNITIES')) {
				print '<input type="checkbox" disabled name="usage_opportunity"'.(GETPOSTISSET('usage_opportunity') ? (GETPOST('usage_opportunity', 'alpha') != '' ? ' checked="checked"' : '') : ($object->usage_opportunity ? ' checked="checked"' : '')).'> ';
				$htmltext = $langs->trans("ProjectFollowOpportunity");
				print $form->textwithpicto($langs->trans("ProjectFollowOpportunity"), $htmltext);
				print '<br>';
			}
			if (!getDolGlobalString('PROJECT_HIDE_TASKS')) {
				print '<input type="checkbox" disabled name="usage_task"'.(GETPOSTISSET('usage_task') ? (GETPOST('usage_task', 'alpha') != '' ? ' checked="checked"' : '') : ($object->usage_task ? ' checked="checked"' : '')).'> ';
				$htmltext = $langs->trans("ProjectFollowTasks");
				print $form->textwithpicto($langs->trans("ProjectFollowTasks"), $htmltext);
				print '<br>';
			}
			if (!getDolGlobalString('PROJECT_HIDE_TASKS') && getDolGlobalString('PROJECT_BILL_TIME_SPENT')) {
				print '<input type="checkbox" disabled name="usage_bill_time"'.(GETPOSTISSET('usage_bill_time') ? (GETPOST('usage_bill_time', 'alpha') != '' ? ' checked="checked"' : '') : ($object->usage_bill_time ? ' checked="checked"' : '')).'> ';
				$htmltext = $langs->trans("ProjectBillTimeDescription");
				print $form->textwithpicto($langs->trans("BillTime"), $htmltext);
				print '<br>';
			}

			if (isModEnabled('eventorganization')) {
				print '<input type="checkbox" disabled name="usage_organize_event"'.(GETPOSTISSET('usage_organize_event') ? (GETPOST('usage_organize_event', 'alpha') != '' ? ' checked="checked"' : '') : ($object->usage_organize_event ? ' checked="checked"' : '')).'> ';
				$htmltext = $langs->trans("EventOrganizationDescriptionLong");
				print $form->textwithpicto($langs->trans("ManageOrganizeEvent"), $htmltext);
			}
			print '</td></tr>';
		}

		// Visibility
		print '<tr><td class="titlefield">'.$langs->trans("Visibility").'</td><td>';
		if ($object->public) {
			print img_picto($langs->trans('SharedProject'), 'world', 'class="paddingrightonly"');
			print $langs->trans('SharedProject');
		} else {
			print img_picto($langs->trans('PrivateProject'), 'private', 'class="paddingrightonly"');
			print $langs->trans('PrivateProject');
		}
		print '</td></tr>';

		if (getDolGlobalString('PROJECT_USE_OPPORTUNITIES') && !empty($object->usage_opportunity)) {
			// Opportunity status
			print '<tr><td>'.$langs->trans("OpportunityStatus").'</td><td>';
			$code = dol_getIdFromCode($db, $object->opp_status, 'c_lead_status', 'rowid', 'code');
			if ($code) {
				print $langs->trans("OppStatus".$code);
			}

			// Opportunity percent
			print ' <span title="'.$langs->trans("OpportunityProbability").'"> / ';
			if (strcmp($object->opp_percent, '')) {
				print price($object->opp_percent, 0, $langs, 1, 0).' %';
			}
			print '</span></td></tr>';

			// Opportunity Amount
			print '<tr><td>'.$langs->trans("OpportunityAmount").'</td><td>';
			if (strcmp($object->opp_amount, '')) {
				print '<span class="amount">'.price($object->opp_amount, 0, $langs, 1, 0, -1, $conf->currency).'</span>';
				if (strcmp($object->opp_percent, '')) {
					print ' &nbsp; &nbsp; &nbsp; <span title="'.dol_escape_htmltag($langs->trans('OpportunityWeightedAmount')).'"><span class="opacitymedium">'.$langs->trans("Weighted").'</span>: <span class="amount">'.price($object->opp_amount * $object->opp_percent / 100, 0, $langs, 1, 0, -1, $conf->currency).'</span></span>';
				}
			}
			print '</td></tr>';
		}

		// Budget
		print '<tr><td>'.$langs->trans("Budget").'</td><td>';
		if (!is_null($object->budget_amount) && strcmp($object->budget_amount, '')) {
			print '<span class="amount">'.price($object->budget_amount, 0, $langs, 1, 0, 0, $conf->currency).'</span>';
		}
		print '</td></tr>';

		// Date start - end project
		print '<tr><td>'.$langs->trans("Dates").'</td><td>';
		$start = dol_print_date($object->date_start, 'day');
		print($start ? $start : '?');
		$end = dol_print_date($object->date_end, 'day');
		print ' <span class="opacitymedium">-</span> ';
		print($end ? $end : '?');
		if ($object->hasDelay()) {
			print img_warning("Late");
		}
		print '</td></tr>';

		// Other attributes
		$cols = 2;
		include DOL_DOCUMENT_ROOT.'/core/tpl/extrafields_view.tpl.php';

		print '</table>';

		print '</div>';
		print '<div class="fichehalfright">';
		print '<div class="underbanner clearboth"></div>';

		print '<table class="border tableforfield centpercent">';

		// Description
		print '<td class="titlefield tdtop">'.$langs->trans("Description").'</td><td>';
		print dol_htmlentitiesbr($object->description);
		print '</td></tr>';

		// Categories
		if (isModEnabled('categorie')) {
			print '<tr><td class="valignmiddle">'.$langs->trans("Categories").'</td><td>';
			print $form->showCategories($object->id, Categorie::TYPE_PROJECT, 1);
			print "</td></tr>";
		}

		print '</table>';

		print '</div>';
		print '</div>';

		print '<div class="clearboth"></div>';
	}

	print dol_get_fiche_end();

	if ($action == 'edit' && $userWrite > 0) {
		print $form->buttonsSaveCancel();
	}

	print '</form>';

	// Set also dependencies between use taks and bill time
	print '<script type="text/javascript">
        jQuery(document).ready(function() {
        	jQuery("#usage_task").change(function() {
        		console.log("We click on usage task "+jQuery("#usage_task").is(":checked"));
                if (! jQuery("#usage_task").is(":checked")) {
                    jQuery("#usage_bill_time").prop("checked", false);
                }
        	});

        	jQuery("#usage_bill_time").change(function() {
        		console.log("We click on usage to bill time");
                if (jQuery("#usage_bill_time").is(":checked")) {
                    jQuery("#usage_task").prop("checked", true);
                }
        	});

			jQuery("#projectstart").change(function() {
				console.log("We modify the start date");
				jQuery("#divreportdate").show();
			});
        });
        </script>';

	// Change probability from status
	if (!empty($conf->use_javascript_ajax) && getDolGlobalString('PROJECT_USE_OPPORTUNITIES')) {
		// Default value to close or not when we set opp to 'WON'.
		$defaultcheckedwhenoppclose = 1;
		if (!getDolGlobalString('PROJECT_HIDE_TASKS')) {
			$defaultcheckedwhenoppclose = 0;
		}

		print '<!-- Javascript to manage opportunity status change -->';
		print '<script type="text/javascript">
            jQuery(document).ready(function() {
            	function change_percent()
            	{
                    var element = jQuery("#opp_status option:selected");
                    var defaultpercent = element.attr("defaultpercent");
                    var defaultcloseproject = '.((int) $defaultcheckedwhenoppclose).';
                    var elemcode = element.attr("elemcode");
                    var oldpercent = \''.dol_escape_js($object->opp_percent).'\';

                    console.log("We select "+elemcode);

                    /* Define if checkbox to close is checked or not */
                    var closeproject = 0;
                    if (elemcode == \'LOST\') closeproject = 1;
                    if (elemcode == \'WON\') closeproject = defaultcloseproject;
                    if (closeproject) jQuery("#inputcloseproject").prop("checked", true);
                    else jQuery("#inputcloseproject").prop("checked", false);

                    /* Make the close project checkbox visible or not */
                    console.log("closeproject="+closeproject);
                    if (elemcode == \'WON\' || elemcode == \'LOST\')
                    {
                        jQuery("#divtocloseproject").show();
                    }
                    else
                    {
                        jQuery("#divtocloseproject").hide();
                    }

                    /* Change percent with default percent (defaultpercent) if new status (defaultpercent) is higher than current (jQuery("#opp_percent").val()) */
                    if (oldpercent != \'\' && (parseFloat(defaultpercent) < parseFloat(oldpercent)))
                    {
	                    console.log("oldpercent="+oldpercent+" defaultpercent="+defaultpercent+" def < old");
                        if (jQuery("#opp_percent").val() != \'\' && oldpercent != \'\') {
							jQuery("#oldopppercent").text(\' - '.dol_escape_js($langs->transnoentities("PreviousValue")).': \'+price2numjs(oldpercent)+\' %\');
						}

						if (parseFloat(oldpercent) != 100 && elemcode != \'LOST\') { jQuery("#opp_percent").val(oldpercent); }
                        else { jQuery("#opp_percent").val(price2numjs(defaultpercent)); }
                    } else {
	                    console.log("oldpercent="+oldpercent+" defaultpercent="+defaultpercent);
                    	if (jQuery("#opp_percent").val() == \'\' || (parseFloat(jQuery("#opp_percent").val()) < parseFloat(defaultpercent))) {
                        	if (jQuery("#opp_percent").val() != \'\' && oldpercent != \'\') {
								jQuery("#oldopppercent").text(\' - '.dol_escape_js($langs->transnoentities("PreviousValue")).': \'+price2numjs(oldpercent)+\' %\');
							}
                        	jQuery("#opp_percent").val(price2numjs(defaultpercent));
                    	}
                    }
            	}

            	jQuery("#opp_status").change(function() {
            		change_percent();
            	});
        });
        </script>';
	}


	/*
	 * Actions Buttons
	 */

	print '<div class="tabsAction">';
	$parameters = array();
	$reshook = $hookmanager->executeHooks('addMoreActionsButtons', $parameters, $object, $action); // Note that $action and $object may have been
	// modified by hook
	if (empty($reshook)) {
		if ($action != "edit" && $action != 'presend') {
			// Create event
			/*if (isModEnabled('agenda') && !empty($conf->global->MAIN_ADD_EVENT_ON_ELEMENT_CARD)) 				// Add hidden condition because this is not a
				// "workflow" action so should appears somewhere else on
				// page.
			{
				print '<a class="butAction" href="'.DOL_URL_ROOT.'/comm/action/card.php?action=create&amp;origin=' . $object->element . '&amp;originid=' . $object->id . '&amp;socid=' . $object->socid . '&amp;projectid=' . $object->id . '">' . $langs->trans("AddAction") . '</a>';
			}*/

			// Send
			if (empty($user->socid)) {
				if ($object->statut != Project::STATUS_CLOSED) {
					print dolGetButtonAction('', $langs->trans('SendMail'), 'default', $_SERVER["PHP_SELF"].'?action=presend&token='.newToken().'&id='.$object->id.'&mode=init#formmailbeforetitle', '');
				}
			}

			// Accounting Report
			/*
			$accouting_module_activated = isModEnabled('comptabilite') || isModEnabled('accounting');
			if ($accouting_module_activated && $object->statut != Project::STATUS_DRAFT) {
				$start = dol_getdate((int) $object->date_start);
				$end = dol_getdate((int) $object->date_end);
				$url = DOL_URL_ROOT.'/compta/accounting-files.php?projectid='.$object->id;
				if (!empty($object->date_start)) $url .= '&amp;date_startday='.$start['mday'].'&amp;date_startmonth='.$start['mon'].'&amp;date_startyear='.$start['year'];
				if (!empty($object->date_end)) $url .= '&amp;date_stopday='.$end['mday'].'&amp;date_stopmonth='.$end['mon'].'&amp;date_stopyear='.$end['year'];
				print dolGetButtonAction('', $langs->trans('ExportAccountingReportButtonLabel'), 'default', $url, '');
			}
			*/

			// Back to draft
			if (!getDolGlobalString('MAIN_DISABLEDRAFTSTATUS') && !getDolGlobalString('MAIN_DISABLEDRAFTSTATUS_PROJECT')) {
				if ($object->statut != Project::STATUS_DRAFT && $user->hasRight('projet', 'creer')) {
					if ($userWrite > 0) {
						print dolGetButtonAction('', $langs->trans('SetToDraft'), 'default', $_SERVER["PHP_SELF"].'?action=confirm_setdraft&amp;confirm=yes&amp;token='.newToken().'&amp;id='.$object->id, '');
					} else {
						print dolGetButtonAction($langs->trans('NotOwnerOfProject'), $langs->trans('SetToDraft'), 'default', $_SERVER['PHP_SELF']. '#', '', false);
					}
				}
			}

			// Modify
			if ($object->statut != Project::STATUS_CLOSED && $user->hasRight('projet', 'creer')) {
				if ($userWrite > 0) {
					print dolGetButtonAction('', $langs->trans('Modify'), 'default', $_SERVER["PHP_SELF"].'?action=edit&token='.newToken().'&id='.$object->id, '');
				} else {
					print dolGetButtonAction($langs->trans('NotOwnerOfProject'), $langs->trans('Modify'), 'default', $_SERVER['PHP_SELF']. '#', '', false);
				}
			}

			// Validate
			if ($object->statut == Project::STATUS_DRAFT && $user->hasRight('projet', 'creer')) {
				if ($userWrite > 0) {
					print dolGetButtonAction('', $langs->trans('Validate'), 'default', $_SERVER["PHP_SELF"].'?action=validate&amp;token='.newToken().'&amp;id='.$object->id, '');
				} else {
					print dolGetButtonAction($langs->trans('NotOwnerOfProject'), $langs->trans('Validate'), 'default', $_SERVER['PHP_SELF']. '#', '', false);
				}
			}

			// Close
			if ($object->statut == Project::STATUS_VALIDATED && $user->hasRight('projet', 'creer')) {
				if ($userWrite > 0) {
					print dolGetButtonAction('', $langs->trans('Close'), 'default', $_SERVER["PHP_SELF"].'?action=close&amp;token='.newToken().'&amp;id='.$object->id, '');
				} else {
					print dolGetButtonAction($langs->trans('NotOwnerOfProject'), $langs->trans('Close'), 'default', $_SERVER['PHP_SELF']. '#', '', false);
				}
			}

			// Reopen
			if ($object->statut == Project::STATUS_CLOSED && $user->hasRight('projet', 'creer')) {
				if ($userWrite > 0) {
					print dolGetButtonAction('', $langs->trans('ReOpen'), 'default', $_SERVER["PHP_SELF"].'?action=reopen&amp;token='.newToken().'&amp;id='.$object->id, '');
				} else {
					print dolGetButtonAction($langs->trans('NotOwnerOfProject'), $langs->trans('ReOpen'), 'default', $_SERVER['PHP_SELF']. '#', '', false);
				}
			}

			// Buttons Create
			if (!getDolGlobalString('PROJECT_HIDE_CREATE_OBJECT_BUTTON')) {
				$arrayforbutaction = array(
					10 => array('lang'=>'propal', 'enabled'=>isModEnabled("propal"), 'perm'=>$user->hasRight('propal', 'creer'), 'label' => 'AddProp', 'url'=>'/comm/propal/card.php?action=create&amp;projectid='.$object->id.'&amp;socid='.$object->socid),
					20 => array('lang'=>'orders', 'enabled'=>isModEnabled("commande"), 'perm'=>$user->hasRight('commande', 'creer'), 'label' => 'CreateOrder', 'url'=>'/commande/card.php?action=create&amp;projectid='.$object->id.'&amp;socid='.$object->socid),
					30 => array('lang'=>'bills', 'enabled'=>isModEnabled("facture"), 'perm'=>$user->hasRight('facture', 'creer'), 'label' => 'CreateBill', 'url'=>'/compta/facture/card.php?action=create&amp;projectid='.$object->id.'&amp;socid='.$object->socid),
					40 => array('lang'=>'supplier_proposal', 'enabled'=>isModEnabled("supplier_proposal"), 'perm'=>$user->hasRight('supplier_proposal', 'creer'), 'label' => 'AddSupplierProposal', 'url'=>'/supplier_proposal/card.php?action=create&amp;projectid='.$object->id.'&amp;socid='.$object->socid),
					50 => array('lang'=>'suppliers', 'enabled'=>isModEnabled("supplier_order"), 'perm'=>$user->hasRight('fournisseur', 'commande', 'creer'), 'label' => 'AddSupplierOrder', 'url'=>'/fourn/commande/card.php?action=create&amp;projectid='.$object->id.'&amp;socid='.$object->socid),
					60 => array('lang'=>'suppliers', 'enabled'=>isModEnabled("supplier_invoice"), 'perm'=>$user->hasRight('fournisseur', 'facture', 'creer'), 'label' => 'AddSupplierInvoice', 'url'=>'/fourn/facture/card.php?action=create&amp;projectid='.$object->id.'&amp;socid='.$object->socid),
					70 => array('lang'=>'interventions', 'enabled'=>isModEnabled("ficheinter"), 'perm'=>$user->hasRight('fichinter', 'creer'), 'label' => 'AddIntervention', 'url'=>'/fichinter/card.php?action=create&amp;projectid='.$object->id.'&amp;socid='.$object->socid),
					80 => array('lang'=>'contracts', 'enabled'=>isModEnabled("contrat"), 'perm'=>$user->hasRight('contrat', 'creer'), 'label' => 'AddContract', 'url'=>'/contrat/card.php?action=create&amp;projectid='.$object->id.'&amp;socid='.$object->socid),
					90 => array('lang'=>'trips', 'enabled'=>isModEnabled("expensereport"), 'perm'=>$user->hasRight('expensereport', 'creer'), 'label' => 'AddTrip', 'url'=>'/expensereport/card.php?action=create&amp;projectid='.$object->id.'&amp;socid='.$object->socid),
				   100 => array('lang'=>'donations', 'enabled'=>isModEnabled("don"), 'perm'=>$user->hasRight('don', 'creer'), 'label' => 'AddDonation', 'url'=>'/don/card.php?action=create&amp;projectid='.$object->id.'&amp;socid='.$object->socid),
				);

				$params = array('backtopage' => $_SERVER["PHP_SELF"].'?id='.$object->id);

				print dolGetButtonAction('', $langs->trans("Create"), 'default', $arrayforbutaction, '', 1, $params);
			}

			// Clone
			if ($user->hasRight('projet', 'creer')) {
				if ($userWrite > 0) {
					print dolGetButtonAction('', $langs->trans('ToClone'), 'default', $_SERVER["PHP_SELF"].'?action=clone&amp;token='.newToken().'&amp;id='.$object->id, '');
				} else {
					print dolGetButtonAction($langs->trans('NotOwnerOfProject'), $langs->trans('ToClone'), 'default', $_SERVER['PHP_SELF']. '#', '', false);
				}
			}

			// Delete
			if ($user->hasRight('projet', 'supprimer') || ($object->statut == Project::STATUS_DRAFT && $user->hasRight('projet', 'creer'))) {
				if ($userDelete > 0 || ($object->statut == Project::STATUS_DRAFT && $user->hasRight('projet', 'creer'))) {
					print dolGetButtonAction('', $langs->trans('Delete'), 'delete', $_SERVER["PHP_SELF"].'?action=delete&token='.newToken().'&id='.$object->id, '');
				} else {
					print dolGetButtonAction($langs->trans('NotOwnerOfProject'), $langs->trans('Delete'), 'default', $_SERVER['PHP_SELF']. '#', '', false);
				}
			}
		}
	}

	print "</div>";

	if (GETPOST('modelselected')) {
		$action = 'presend';
	}

	if ($action != 'presend') {
		print '<div class="fichecenter"><div class="fichehalfleft">';
		print '<a name="builddoc"></a>'; // ancre

		if (getDolGlobalInt('PROJECT_ENABLE_SUB_PROJECT')) {
			/*
			 * Sub-projects (children)
			 */
			$children = $object->getChildren();
			if ($children) {
				print '<table class="centpercent notopnoleftnoright table-fiche-title">';
				print '<tr class="titre"><td class="nobordernopadding valignmiddle col-title">';
				print '<div class="titre inline-block">'.$langs->trans('Sub-projects').'</div>';
				print '</td></tr></table>';

				print '<div class="div-table-responsive-no-min">';
				print '<table class="centpercent noborder'.($morecss ? ' '.$morecss : '').'">';
				print '<tr class="liste_titre">';
				print getTitleFieldOfList('Ref', 0, $_SERVER["PHP_SELF"], '', '', '', '', '', '', '', 1);
				print getTitleFieldOfList('Title', 0, $_SERVER["PHP_SELF"], '', '', '', '', '', '', '', 1);
				print getTitleFieldOfList('Status', 0, $_SERVER["PHP_SELF"], '', '', '', '', '', '', '', 1);
				print '</tr>';
				print "\n";

				$subproject = new Project($db);
				foreach ($children as $child) {
					$subproject->fetch($child->rowid);
					print '<tr class="oddeven">';
					print '<td class="nowraponall">'.$subproject->getNomUrl(1, 'project').'</td>';
					print '<td class="nowraponall tdoverflowmax125">'.$child->title.'</td>';
					print '<td class="nowraponall">'.$subproject->getLibStatut(5).'</td>';
					print '</tr>';
				}

				print '</table>';
				print '</div>';
			}
		}

		/*
		 * Generated documents
		 */
		$filename = dol_sanitizeFileName($object->ref);
		$filedir = $conf->project->multidir_output[$object->entity]."/".dol_sanitizeFileName($object->ref);
		$urlsource = $_SERVER["PHP_SELF"]."?id=".$object->id;
		$genallowed = ($user->hasRight('projet', 'lire') && $userAccess > 0);
		$delallowed = ($user->hasRight('projet', 'creer') && $userWrite > 0);

		print $formfile->showdocuments('project', $filename, $filedir, $urlsource, $genallowed, $delallowed, $object->model_pdf, 1, 0, 0, 0, 0, '', '', '', '', '', $object);

		print '</div><div class="fichehalfright">';

		$MAXEVENT = 10;

		$morehtmlcenter = '<div class="nowraponall">';
		$morehtmlcenter .= dolGetButtonTitle($langs->trans('FullConversation'), '', 'fa fa-comments imgforviewmode', DOL_URL_ROOT.'/projet/messaging.php?id='.$object->id);
		$morehtmlcenter .= dolGetButtonTitle($langs->trans('FullList'), '', 'fa fa-bars imgforviewmode', DOL_URL_ROOT.'/projet/agenda.php?id='.$object->id);
		$morehtmlcenter .= '</div>';

		// List of actions on element
		include_once DOL_DOCUMENT_ROOT.'/core/class/html.formactions.class.php';
		$formactions = new FormActions($db);
		$somethingshown = $formactions->showactions($object, 'project', 0, 1, '', $MAXEVENT, '', $morehtmlcenter);

		print '</div></div>';
	}

	// Presend form
	$modelmail = 'project';
	$defaulttopic = 'SendProjectRef';
	$defaulttopiclang = 'projects';
	$diroutput = $conf->project->multidir_output[$object->entity];
	$autocopy = 'MAIN_MAIL_AUTOCOPY_PROJECT_TO'; // used to know the automatic BCC to add
	$trackid = 'proj'.$object->id;

	include DOL_DOCUMENT_ROOT.'/core/tpl/card_presend.tpl.php';

	// Hook to add more things on page
	$parameters = array();
	$reshook = $hookmanager->executeHooks('mainCardTabAddMore', $parameters, $object, $action); // Note that $action and $object may have been modified by hook
} else {
	print $langs->trans("RecordNotFound");
}

// End of page
llxFooter();
$db->close();<|MERGE_RESOLUTION|>--- conflicted
+++ resolved
@@ -1117,11 +1117,7 @@
 				$filter = $conf->global->PROJECT_FILTER_FOR_THIRDPARTY_LIST;
 			}
 			$text = img_picto('', 'company', 'class="pictofixedwidth"');
-<<<<<<< HEAD
-			$text .= $form->select_company($object->thirdparty->id, 'socid', $filter, 'None', 1, 0, array(), 0, 'minwidth300');
-=======
 			$text .= $form->select_company(!empty($object->thirdparty->id)?$object->thirdparty->id:"", 'socid', $filter, 'None', 1, 0, array(), 0, 'minwidth300');
->>>>>>> 603ec5e6
 			if (!getDolGlobalString('PROJECT_CAN_ALWAYS_LINK_TO_ALL_SUPPLIERS') && empty($conf->dol_use_jmobile)) {
 				$texthelp = $langs->trans("IfNeedToUseOtherObjectKeepEmpty");
 				print $form->textwithtooltip($text.' '.img_help(), $texthelp, 1, 0, '', '', 2);
