--- conflicted
+++ resolved
@@ -106,11 +106,11 @@
 		$totalsize+=$file['size'];
 	}
 
-	
+
 	// Project card
-	
+
 	$linkback = '<a href="'.DOL_URL_ROOT.'/projet/list.php">'.$langs->trans("BackToList").'</a>';
-	
+
 	$morehtmlref='<div class="refidno">';
 	// Title
 	$morehtmlref.=$object->title;
@@ -120,58 +120,30 @@
 	    $morehtmlref.='<br>'.$langs->trans('ThirdParty') . ' : ' . $object->thirdparty->getNomUrl(1, 'project');
 	}
 	$morehtmlref.='</div>';
-	
+
 	// Define a complementary filter for search of next/prev ref.
-<<<<<<< HEAD
-    if (! $user->rights->projet->all->lire)
-    {
-        $projectsListId = $object->getProjectsAuthorizedForUser($user,0,0);
-        $object->next_prev_filter=" rowid in (".(count($projectsListId)?implode(',',array_keys($projectsListId)):'0').")";
-    }
-	print $form->showrefnav($object, 'ref', $linkback, 1, 'ref', 'ref');
-	print '</td></tr>';
-
-	// Label
-	print '<tr><td>'.$langs->trans("Label").'</td><td>'.$object->title.'</td></tr>';
-
-	// Company
-	print '<tr><td>'.$langs->trans("ThirdParty").'</td><td>';
-	if (! empty($object->thirdparty->id)) print $object->thirdparty->getNomUrl(1);
-	else print '&nbsp;';
-	print '</td></tr>';
-
-	// Visibility
-	print '<tr><td>'.$langs->trans("Visibility").'</td><td>';
-	if ($object->public) print $langs->trans('SharedProject');
-	else print $langs->trans('PrivateProject');
-	print '</td></tr>';
-
-	// Statut
-	print '<tr><td>'.$langs->trans("Status").'</td><td>'.$object->getLibStatut(4).'</td></tr>';
-=======
 	if (! $user->rights->projet->all->lire)
 	{
 	    $objectsListId = $object->getProjectsAuthorizedForUser($user,0,0);
-	    $object->next_prev_filter=" rowid in (".(count($objectsListId)?join(',',array_keys($objectsListId)):'0').")";
+	    $object->next_prev_filter=" rowid in (".(count($objectsListId)?implode(',',array_keys($objectsListId)):'0').")";
 	}
-	
+
 	dol_banner_tab($object, 'ref', $linkback, 1, 'ref', 'ref', $morehtmlref);
-	
-	
+
+
 	print '<div class="fichecenter">';
-	print '<div class="underbanner clearboth"></div>';	
+	print '<div class="underbanner clearboth"></div>';
 
 	print '<table class="border" width="100%">';
->>>>>>> 19532c99
 
 	// Files infos
 	print '<tr><td>'.$langs->trans("NbOfAttachedFiles").'</td><td colspan="3">'.count($filearray).'</td></tr>';
 	print '<tr><td>'.$langs->trans("TotalSizeOfAttachedFiles").'</td><td colspan="3">'.$totalsize.' '.$langs->trans("bytes").'</td></tr>';
 
 	print "</table>\n";
-	
+
 	print '</div>';
-	
+
 	dol_fiche_end();
 
 	$modulepart = 'project';
