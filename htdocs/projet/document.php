<?php
/* Copyright (C) 2010 Regis Houssin        <regis.houssin@inodbox.com>
 * Copyright (C) 2012 Laurent Destailleur  <eldy@users.sourceforge.net>
 * Copyright (C) 2013 Cédric Salvador      <csalvador@gpcsolutions.fr>
 * Copyright (C) 2024		MDW							<mdeweerd@users.noreply.github.com>
 *
 * This program is free software; you can redistribute it and/or modify
 * it under the terms of the GNU General Public License as published by
 * the Free Software Foundation; either version 3 of the License, or
 * (at your option) any later version.
 *
 * This program is distributed in the hope that it will be useful,
 * but WITHOUT ANY WARRANTY; without even the implied warranty of
 * MERCHANTABILITY or FITNESS FOR A PARTICULAR PURPOSE.  See the
 * GNU General Public License for more details.
 *
 * You should have received a copy of the GNU General Public License
 * along with this program. If not, see <https://www.gnu.org/licenses/>.
 */

/**
 *	\file       htdocs/projet/document.php
 *	\ingroup    project
 *	\brief      Page to managed related documents linked to a project
 */

// Load Dolibarr environment
require '../main.inc.php';
require_once DOL_DOCUMENT_ROOT.'/projet/class/project.class.php';
require_once DOL_DOCUMENT_ROOT.'/core/lib/project.lib.php';
require_once DOL_DOCUMENT_ROOT.'/core/lib/files.lib.php';
require_once DOL_DOCUMENT_ROOT.'/core/lib/images.lib.php';
require_once DOL_DOCUMENT_ROOT.'/core/class/html.formfile.class.php';

// Load translation files required by the page
$langs->loadLangs(array('projects', 'other'));
$hookmanager->initHooks(array('projectcarddocument'));

$action		= GETPOST('action', 'alpha');
$confirm	= GETPOST('confirm', 'alpha');
$id			= GETPOSTINT('id');
$ref		= GETPOST('ref', 'alpha');
$mine 		= (GETPOST('mode', 'alpha') == 'mine' ? 1 : 0);
//if (! $user->rights->projet->all->lire) $mine=1;	// Special for projects

$object = new Project($db);

<<<<<<< HEAD
include DOL_DOCUMENT_ROOT.'/core/actions_fetchobject.inc.php'; // Must be include, not include_once
=======
include DOL_DOCUMENT_ROOT.'/core/actions_fetchobject.inc.php'; // Must be 'include', not 'include_once'
>>>>>>> cc80841a
if (getDolGlobalString('PROJECT_ALLOW_COMMENT_ON_PROJECT') && method_exists($object, 'fetchComments') && empty($object->comments)) {
	$object->fetchComments();
}

if ($id > 0 || !empty($ref)) {
	$upload_dir = $conf->project->multidir_output[$object->entity]."/".dol_sanitizeFileName($object->ref);
}

// Get parameters
$limit 		= GETPOSTINT('limit') ? GETPOSTINT('limit') : $conf->liste_limit;
$sortfield	= GETPOST('sortfield', 'aZ09comma');
$sortorder	= GETPOST('sortorder', 'aZ09comma');
<<<<<<< HEAD
$page		= GETPOSTISSET('pageplusone') ? (GETPOST('pageplusone') - 1) : GETPOSTINT("page");
=======
$page		= GETPOSTISSET('pageplusone') ? (GETPOSTINT('pageplusone') - 1) : GETPOSTINT("page");
>>>>>>> cc80841a
if (empty($page) || $page == -1) {
	$page = 0;
}     // If $page is not defined, or '' or -1
$offset = $limit * $page;
$pageprev = $page - 1;
$pagenext = $page + 1;

if (getDolGlobalString('MAIN_DOC_SORT_FIELD')) {
	$sortfield = getDolGlobalString('MAIN_DOC_SORT_FIELD');
}
if (getDolGlobalString('MAIN_DOC_SORT_ORDER')) {
	$sortorder = getDolGlobalString('MAIN_DOC_SORT_ORDER');
}

if (!$sortorder) {
	$sortorder = "ASC";
}
if (!$sortfield) {
	$sortfield = "name";
}

// Security check
$socid = 0;
//if ($user->socid > 0) $socid = $user->socid;    // For external user, no check is done on company because readability is managed by public status of project and assignment.
$result = restrictedArea($user, 'projet', $id, 'projet&project');

$permissiontoadd = $user->hasRight('projet', 'creer');


/*
 * Actions
 */

include DOL_DOCUMENT_ROOT.'/core/actions_linkedfiles.inc.php';


/*
 * View
 */

$title = $langs->trans('Documents').' - '.$object->ref.' '.$object->name;
if (getDolGlobalString('MAIN_HTML_TITLE') && preg_match('/projectnameonly/', getDolGlobalString('MAIN_HTML_TITLE')) && $object->name) {
	$title = $object->ref.' '.$object->name.' - '.$langs->trans('Document');
}

$help_url = 'EN:Module_Projects|FR:Module_Projets|ES:M&oacute;dulo_Proyectos|DE:Modul_Projekte';

llxHeader('', $title, $help_url, '', 0, 0, '', '', '', 'mod-project page-card_document');

$form = new Form($db);

if ($object->id > 0) {
	$upload_dir = $conf->project->multidir_output[$object->entity].'/'.dol_sanitizeFileName($object->ref);

	// To verify role of users
	//$userAccess = $object->restrictedProjectArea($user,'read');
	$userWrite = $object->restrictedProjectArea($user, 'write');
	//$userDelete = $object->restrictedProjectArea($user,'delete');
	//print "userAccess=".$userAccess." userWrite=".$userWrite." userDelete=".$userDelete;

	$head = project_prepare_head($object);
	print dol_get_fiche_head($head, 'document', $langs->trans("Project"), -1, ($object->public ? 'projectpub' : 'project'));

	// Files list constructor
	$filearray = dol_dir_list($upload_dir, "files", 0, '', '(\.meta|_preview.*\.png)$', $sortfield, (strtolower($sortorder) == 'desc' ? SORT_DESC : SORT_ASC), 1);
	$totalsize = 0;
	foreach ($filearray as $key => $file) {
		$totalsize += $file['size'];
	}


	// Project card

	if (!empty($_SESSION['pageforbacktolist']) && !empty($_SESSION['pageforbacktolist']['project'])) {
		$tmpurl = $_SESSION['pageforbacktolist']['project'];
		$tmpurl = preg_replace('/__SOCID__/', (string) $object->socid, $tmpurl);
		$linkback = '<a href="'.$tmpurl.(preg_match('/\?/', $tmpurl) ? '&' : '?'). 'restore_lastsearch_values=1">'.$langs->trans("BackToList").'</a>';
	} else {
		$linkback = '<a href="'.DOL_URL_ROOT.'/projet/list.php?restore_lastsearch_values=1">'.$langs->trans("BackToList").'</a>';
	}

	$morehtmlref = '<div class="refidno">';
	// Title
	$morehtmlref .= $object->title;
	// Thirdparty
	if (!empty($object->thirdparty->id) && $object->thirdparty->id > 0) {
		$morehtmlref .= '<br>'.$object->thirdparty->getNomUrl(1, 'project');
	}
	$morehtmlref .= '</div>';

	// Define a complementary filter for search of next/prev ref.
	if (!$user->hasRight('projet', 'all', 'lire')) {
		$objectsListId = $object->getProjectsAuthorizedForUser($user, 0, 0);
		$object->next_prev_filter = "rowid IN (".$db->sanitize(count($objectsListId) ? implode(',', array_keys($objectsListId)) : '0').")";
	}

	dol_banner_tab($object, 'ref', $linkback, 1, 'ref', 'ref', $morehtmlref);


	print '<div class="fichecenter">';
	print '<div class="underbanner clearboth"></div>';

	print '<table class="border tableforfield centpercent">';

	// Files infos
	print '<tr><td class="titlefield">'.$langs->trans("NbOfAttachedFiles").'</td><td>'.count($filearray).'</td></tr>';
	print '<tr><td>'.$langs->trans("TotalSizeOfAttachedFiles").'</td><td>'.dol_print_size($totalsize, 1, 1).'</td></tr>';

	print "</table>\n";

	print '</div>';


	print dol_get_fiche_end();

	$modulepart = 'projet';
	$permissiontoadd = ($userWrite > 0);
	$permtoedit = ($userWrite > 0);
	include DOL_DOCUMENT_ROOT.'/core/tpl/document_actions_post_headers.tpl.php';
} else {
	dol_print_error(null, 'NoRecordFound');
}

// End of page
llxFooter();
$db->close();<|MERGE_RESOLUTION|>--- conflicted
+++ resolved
@@ -45,11 +45,7 @@
 
 $object = new Project($db);
 
-<<<<<<< HEAD
-include DOL_DOCUMENT_ROOT.'/core/actions_fetchobject.inc.php'; // Must be include, not include_once
-=======
 include DOL_DOCUMENT_ROOT.'/core/actions_fetchobject.inc.php'; // Must be 'include', not 'include_once'
->>>>>>> cc80841a
 if (getDolGlobalString('PROJECT_ALLOW_COMMENT_ON_PROJECT') && method_exists($object, 'fetchComments') && empty($object->comments)) {
 	$object->fetchComments();
 }
@@ -62,11 +58,7 @@
 $limit 		= GETPOSTINT('limit') ? GETPOSTINT('limit') : $conf->liste_limit;
 $sortfield	= GETPOST('sortfield', 'aZ09comma');
 $sortorder	= GETPOST('sortorder', 'aZ09comma');
-<<<<<<< HEAD
-$page		= GETPOSTISSET('pageplusone') ? (GETPOST('pageplusone') - 1) : GETPOSTINT("page");
-=======
 $page		= GETPOSTISSET('pageplusone') ? (GETPOSTINT('pageplusone') - 1) : GETPOSTINT("page");
->>>>>>> cc80841a
 if (empty($page) || $page == -1) {
 	$page = 0;
 }     // If $page is not defined, or '' or -1
