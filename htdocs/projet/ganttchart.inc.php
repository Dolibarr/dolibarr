<?php
/* Copyright (C) 2010-2017 Laurent Destailleur  <eldy@users.sourceforge.net>
 *
 * This program is free software; you can redistribute it and/or modify
 * it under the terms of the GNU General Public License as published by
 * the Free Software Foundation; either version 3 of the License, or
 * (at your option) any later version.
 *
 * This program is distributed in the hope that it will be useful,
 * but WITHOUT ANY WARRANTY; without even the implied warranty of
 * MERCHANTABILITY or FITNESS FOR A PARTICULAR PURPOSE.  See the
 * GNU General Public License for more details.
 *
 * You should have received a copy of the GNU General Public License
 * along with this program. If not, see <http://www.gnu.org/licenses/>.
 */

/**
 *	\file       htdocs/projet/ganttchart.inc.php
 *	\ingroup    projet
 *	\brief      Gantt diagram of a project
 */

?>

<div id="principal_content" style="margin-left: 0;">
	<div style="margin-left: 0; position: relative;" class="gantt" id="GanttChartDIV"></div>

	<script type="text/javascript">

function DisplayHideRessources(boxName) {
	graphFormat = g.getFormat();
	if(boxName.checked == true) {
		booShowRessources = 1;
	}
	else {
		booShowRessources = 0;
	}
	reloadGraph();
}

function DisplayHideDurations(boxName) {
	graphFormat = g.getFormat();
	if(boxName.checked == true) {
		booShowDurations = 1;
	}
	else {
		booShowDurations = 0;
	}
	reloadGraph();
}

function DisplayHideComplete(boxName) {
	graphFormat = g.getFormat();
	if(boxName.checked == true) {
		booShowComplete = 1;
	}
	else {
		booShowComplete = 0;
	}
	reloadGraph();
}

function selectBarText(value) {
	graphFormat = g.getFormat();
	id=value.options[value.selectedIndex].value;
	barText = id;
	reloadGraph();
}

function reloadGraph() {
	g.setShowRes(booShowRessources);
	g.setShowComp(booShowComplete);
	g.setShowDur(booShowDurations);
	g.setCaptionType(barText);
	g.setFormat(graphFormat);
	g.Draw(jQuery("#tabs").width()-40);
}


//var g = new JSGantt.GanttChart('g', document.getElementById('GanttChartDIV'), 'day');
var g = new JSGantt.GanttChart(document.getElementById('GanttChartDIV'), 'day');

if (g.getDivId() != null)
//if (g)
{
	var booShowRessources = 1;
	var booShowDurations = 1;
	var booShowComplete = 1;
	var barText = "Resource";
	var graphFormat = "day";

	g.setDateInputFormat('<?php echo $dateformatinput; ?>');  // Set format of input dates ('mm/dd/yyyy', 'dd/mm/yyyy', does not work with 'yyyy-mm-dd')
	g.setDateTaskTableDisplayFormat('<?php echo $dateformat; ?>');	// Format of date used into line
	g.setDateTaskDisplayFormat('<?php echo $datehourformat; ?>');		// Format of date used into popup, not into line
	g.setDayMajorDateDisplayFormat('dd mon');
	g.setShowRes(1); 		// Show/Hide Responsible (0/1)
	g.setShowDur(1); 		// Show/Hide Duration (0/1)
	g.setShowComp(1); 		// Show/Hide % Complete(0/1)
	g.setShowStartDate(1); 	// Show/Hide % Complete(0/1)
	g.setShowEndDate(1); 	// Show/Hide % Complete(0/1)
	g.setShowTaskInfoLink(1);
	g.setFormatArr("day","week","month") // Set format options (up to 4 : "minute","hour","day","week","month","quarter")
	g.setCaptionType('Caption');  // Set to Show Caption (None,Caption,Resource,Duration,Complete)
	g.setUseFade(0);
	g.setDayColWidth(20);
	/* g.setShowTaskInfoLink(1) */
	g.addLang('<?php print $langs->getDefaultLang(1);?>', vLangs['<?php print $langs->getDefaultLang(1);?>']);
	g.setLang('<?php print $langs->getDefaultLang(1);?>');

	<?php

	echo "\n";
	echo "/* g.AddTaskItem(new JSGantt.TaskItem(task_id, 'label', 'start_date', 'end_date', 'css', 'link', milestone, 'Resources', Compl%, Group, Parent, Open, 'Dependency', 'label','note', g)); */\n";

	$level=0;
	$tnums = count($tasks);
	$old_project_id = 0;
	for ($tcursor=0; $tcursor < $tnums; $tcursor++)
	{
		$t = $tasks[$tcursor];

		if (empty($old_project_id) || $old_project_id != $t['task_project_id'])
		{
			// Break on project, create a fictive task for project id $t['task_project_id']
			$projecttmp=new Project($db);
			$projecttmp->fetch($t['task_project_id']);
			$tmpt = array(
				'task_id'=> '-'.$t['task_project_id'], 'task_alternate_id'=> '-'.$t['task_project_id'], 'task_name'=>$projecttmp->ref.' '.$projecttmp->title, 'task_resources'=>'',
				'task_start_date'=>'', 'task_end_date'=>'',
				'task_is_group'=>1, 'task_position'=>0, 'task_css'=>'ggroupblack', 'task_milestone'=> 0, 'task_parent'=>0, 'task_parent_alternate_id'=>0, 'task_notes'=>'',
				'task_planned_workload'=>0
			);
			constructGanttLine($tasks, $tmpt, array(), 0, $t['task_project_id']);
			$old_project_id = $t['task_project_id'];
		}

		if ($t["task_parent"] <= 0)
		{
			constructGanttLine($tasks, $t, $task_dependencies, $level, $t['task_project_id']);
			findChildGanttLine($tasks, $t["task_id"], $task_dependencies, $level+1);
		}
	}

	echo "\n";
	?>

	g.Draw(jQuery("#tabs").width()-40);
	setTimeout('g.DrawDependencies()',100);
}
else
{
	alert("<?php echo $langs->trans("FailedToDefinGraph"); ?>");
}
</script>
</div>



<?php
/**
 * Add a gant chart line
 *
 * @param 	array	$tarr					Array of all tasks
 * @param	array	$task					Array with properties of one task
 * @param 	array	$task_dependencies		Task dependencies (array(array(0=>idtask,1=>idtasktofinishfisrt))
 * @param 	int		$level					Level
 * @param 	int		$project_id				Id of project
 * @return	void
 */
function constructGanttLine($tarr, $task, $task_dependencies, $level=0, $project_id=null)
{
	global $langs;
    global $dateformatinput2;

    $start_date = $task["task_start_date"];
    $end_date = $task["task_end_date"];
    if (!$end_date) $end_date = $start_date;
    $start_date = dol_print_date($start_date, $dateformatinput2);
    $end_date = dol_print_date($end_date, $dateformatinput2);
    // Resources
    $resources = $task["task_resources"];
    // Define depend (ex: "", "4,13", ...)
    $depend = '';
    $count = 0;
    foreach ($task_dependencies as $value) {
        // Not yet used project_dependencies = array(array(0=>idtask,1=>idtasktofinishfisrt))
        if ($value[0] == $task['task_id']) {
            $depend.=($count>0?",":"").$value[1];
            $count ++;
        }
    }
    // $depend .= "\"";
    // Define parent
    if ($project_id && $level < 0)
    {
    	$parent = '-'.$project_id;
    }
    else
    {
    	$parent = $task["task_parent_alternate_id"];
    	//$parent = $task["task_parent"];
    }
    // Define percent
    $percent = $task['task_percent_complete']?$task['task_percent_complete']:0;
    // Link (more information)
    if ($task["task_id"] < 0)
    {
    	//$link=DOL_URL_ROOT.'/projet/tasks.php?withproject=1&id='.abs($task["task_id"]);
    	$link='';
    }
    else
    {
    	$link=DOL_URL_ROOT.'/projet/tasks/contact.php?withproject=1&id='.$task["task_id"];
    }

    // Name
    //$name='<a href="'.DOL_URL_ROOT.'/projet/task/tasks.php?id='.$task['task_id'].'">'.$task['task_name'].'</a>';
    $name=$task['task_name'];

    /*for($i=0; $i < $level; $i++) {
        $name=' - '.$name;
    }*/
    // Add line to gantt
    /*
	g.AddTaskItem(new JSGantt.TaskItem(1, 'Define Chart API','',          '',          'ggroupblack','', 0, 'Brian', 0,  1,0,1,'','','Some Notes text',g));
	g.AddTaskItem(new JSGantt.TaskItem(11,'Chart Object',    '2014-02-20','2014-02-20','gmilestone', '', 1, 'Shlomy',100,0,1,1,'','','',g));
	</pre>
	<p>Method definition:
	<strong>TaskItem(<em>pID, pName, pStart, pEnd, pColor, pLink, pMile, pRes, pComp, pGroup, pParent, pOpen, pDepend, pCaption, pNotes, pGantt</em>)</strong></p>
	<dl>
	<dt>pID</dt><dd>(required) a unique numeric ID used to identify each row</dd>
	<dt>pName</dt><dd>(required) the task Label</dd>
	<dt>pStart</dt><dd>(required) the task start date, can enter empty date ('') for groups. You can also enter specific time (2014-02-20 12:00) for additional precision.</dd>
	<dt>pEnd</dt><dd>(required) the task end date, can enter empty date ('') for groups</dd>
	<dt>pClass</dt><dd>(required) the css class for this task</dd>
	<dt>pLink</dt><dd>(optional) any http link to be displayed in tool tip as the "More information" link.</dd>
	<dt>pMile</dt><dd>(optional) indicates whether this is a milestone task - Numeric; 1 = milestone, 0 = not milestone</dd>
	<dt>pRes</dt><dd>(optional) resource name</dd>
	<dt>pComp</dt><dd>(required) completion percent, numeric</dd>
	<dt>pGroup</dt><dd>(optional) indicates whether this is a group task (parent) - Numeric; 0 = normal task, 1 = standard group task, 2 = combined group task<a href='#combinedtasks' class="footnote">*</a></dd>
	<dt>pParent</dt><dd>(required) identifies a parent pID, this causes this task to be a child of identified task. Numeric, top level tasks should have pParent set to 0</dd>
	<dt>pOpen</dt><dd>(required) indicates whether a standard group task is open when chart is first drawn. Value must be set for all items but is only used by standard group tasks.  Numeric, 1 = open, 0 = closed</dd>
	<dt>pDepend</dt><dd>(optional) comma separated list of id&#39;s this task is dependent on. A line will be drawn from each listed task to this item<br>Each id can optionally be followed by a dependency type suffix. Valid values are:<blockquote>'FS' - Finish to Start (default if suffix is omitted)<br>'SF' - Start to Finish<br>'SS' - Start to Start<br>'FF' - Finish to Finish</blockquote>If present the suffix must be added directly to the id e.g. '123SS'</dd>
	<dt>pCaption</dt><dd>(optional) caption that will be added after task bar if CaptionType set to "Caption"</dd>
	<dt>pNotes</dt><dd>(optional) Detailed task information that will be displayed in tool tip for this task</dd>
	<dt>pGantt</dt><dd>(required) javascript JSGantt.GanttChart object from which to take settings.  Defaults to &quot;g&quot; for backwards compatibility</dd>
    */

    //$note="";

    $s = "\n// Add task level = ".$level." id=".$task["task_id"]." parent_id=".$task["task_parent"]." aternate_id=".$task["task_alternate_id"]." parent_aternate_id=".$task["task_parent_alternate_id"]."\n";

    //$task["task_is_group"]=1;		// When task_is_group is 1, content will be autocalculated from sum of all low tasks

    // For JSGanttImproved
    $css = $task['task_css'];
    $line_is_auto_group = $task["task_is_group"];
    //$line_is_auto_group=0;
    //if ($line_is_auto_group) $css = 'ggroupblack';
    //$dependency = ($depend?$depend:$parent."SS");
    $dependency = '';
    //$name = str_repeat("..", $level).$name;

    $taskid = $task["task_alternate_id"];
    //$taskid = $task['task_id'];

    $note = $task['note'];
<<<<<<< HEAD

    $note = dol_concatdesc($note, $langs->trans("Workload").' : '.($task['task_planned_workload'] ? convertSecondToTime($task['task_planned_workload'], 'allhourmin') : ''));

    $s.= "g.AddTaskItem(new JSGantt.TaskItem('".$taskid."', '".dol_escape_js(trim($name))."', '".$start_date."', '".$end_date."', '".$css."', '".$link."', ".$task['task_milestone'].", '".dol_escape_js($resources)."', ".($percent >= 0 ? $percent : 0).", ".$line_is_auto_group.", '".$parent."', 1, '".$dependency."', '".(empty($task["task_is_group"]) ? (($percent >= 0 && $percent != '') ? $percent.'%' : '') : '')."', '".dol_escape_js($note)."', g));";
    echo $s;
=======
>>>>>>> d9b8a8c8

    $note = dol_concatdesc($note, $langs->trans("Workload").' : '.($task['task_planned_workload'] ? convertSecondToTime($task['task_planned_workload'], 'allhourmin') : ''));

    $s.= "g.AddTaskItem(new JSGantt.TaskItem('".$taskid."', '".dol_escape_js(trim($name))."', '".$start_date."', '".$end_date."', '".$css."', '".$link."', ".$task['task_milestone'].", '".dol_escape_js($resources)."', ".($percent >= 0 ? $percent : 0).", ".$line_is_auto_group.", '".$parent."', 1, '".$dependency."', '".(empty($task["task_is_group"]) ? (($percent >= 0 && $percent != '') ? $percent.'%' : '') : '')."', '".dol_escape_js($note)."', g));";
    echo $s;
}

/**
 * Find child Gantt line
 *
 * @param 	array	$tarr					tarr
 * @param	int		$parent					Parent
 * @param 	array	$task_dependencies		Task dependencies
 * @param 	int		$level					Level
 * @return	void
 */
function findChildGanttLine($tarr, $parent, $task_dependencies, $level)
{
    $n=count($tarr);

    $old_parent_id = 0;
    for ($x=0; $x < $n; $x++)
    {
        if($tarr[$x]["task_parent"] == $parent && $tarr[$x]["task_parent"] != $tarr[$x]["task_id"])
        {
        	// Create a grouping parent task for the new level
        	/*if (empty($old_parent_id) || $old_parent_id != $tarr[$x]['task_project_id'])
			{
				$tmpt = array(
	        	'task_id'=> -98, 'task_name'=>'Level '.$level, 'task_resources'=>'', 'task_start_date'=>'', 'task_end_date'=>'',
    	    	'task_is_group'=>1, 'task_css'=>'ggroupblack', 'task_milestone'=> 0, 'task_parent'=>$tarr[$x]["task_parent"], 'task_notes'=>'');
        		constructGanttLine($tasks, $tmpt, array(), 0, $tarr[$x]['task_project_id']);
        		$old_parent_id = $tarr[$x]['task_project_id'];
			}*/

            constructGanttLine($tarr, $tarr[$x], $task_dependencies, $level, null);
            findChildGanttLine($tarr, $tarr[$x]["task_id"], $task_dependencies, $level+1);
        }
    }
}
<|MERGE_RESOLUTION|>--- conflicted
+++ resolved
@@ -266,14 +266,6 @@
     //$taskid = $task['task_id'];
 
     $note = $task['note'];
-<<<<<<< HEAD
-
-    $note = dol_concatdesc($note, $langs->trans("Workload").' : '.($task['task_planned_workload'] ? convertSecondToTime($task['task_planned_workload'], 'allhourmin') : ''));
-
-    $s.= "g.AddTaskItem(new JSGantt.TaskItem('".$taskid."', '".dol_escape_js(trim($name))."', '".$start_date."', '".$end_date."', '".$css."', '".$link."', ".$task['task_milestone'].", '".dol_escape_js($resources)."', ".($percent >= 0 ? $percent : 0).", ".$line_is_auto_group.", '".$parent."', 1, '".$dependency."', '".(empty($task["task_is_group"]) ? (($percent >= 0 && $percent != '') ? $percent.'%' : '') : '')."', '".dol_escape_js($note)."', g));";
-    echo $s;
-=======
->>>>>>> d9b8a8c8
 
     $note = dol_concatdesc($note, $langs->trans("Workload").' : '.($task['task_planned_workload'] ? convertSecondToTime($task['task_planned_workload'], 'allhourmin') : ''));
 
