--- conflicted
+++ resolved
@@ -90,11 +90,7 @@
 	{
 		if ($i == 0) print '<tr class="liste_titre"><td colspan="3">'.$langs->trans("Search").'</td></tr>';
 		print '<tr '.$bc[false].'>';
-<<<<<<< HEAD
-		print '<td class="nowrap"><label for="'.$key.'">'.$langs->trans($value["text"]).'</label>:</td><td><input type="text" class="flat" name="'.$key.'" id="'.$key.'" size="18"></td>';
-=======
 		print '<td class="nowrap"><label for="'.$key.'">'.$langs->trans($value["text"]).'</label></td><td><input type="text" class="flat inputsearch" name="'.$key.'" id="'.$key.'" size="18"></td>';
->>>>>>> 3f5d67d4
 		if ($i == 0) print '<td rowspan="'.count($listofsearchfields).'"><input type="submit" value="'.$langs->trans("Search").'" class="button"></td>';
 		print '</tr>';
 		$i++;
@@ -160,26 +156,12 @@
 print "</table>";
 
 
-<<<<<<< HEAD
-	$sql = "SELECT p.rowid, p.ref, p.title, p.public, sum(tt.task_duration) as nb";
-	$sql.= " FROM ".MAIN_DB_PREFIX."projet as p";
-	$sql.= ", ".MAIN_DB_PREFIX."projet_task as t";
-	$sql.= ", ".MAIN_DB_PREFIX."projet_task_time as tt";
-	$sql.= " WHERE t.fk_projet = p.rowid";
-	$sql.= " AND p.entity = ".$conf->entity;
-	$sql.= " AND tt.fk_task = t.rowid";
-	$sql.= " AND tt.fk_user = ".$user->id;
-	$sql.= " AND date_format(date_add(task_date, INTERVAL 1 DAY),'%y-%m-%d') = '".strftime("%y-%m-%d",$now)."'";
-	$sql.= " AND p.rowid in (".$projectsListId.")";
-	$sql.= " GROUP BY p.rowid, p.ref, p.title, p.public";
-=======
 /* Affichage de la liste des projets d'hier */
 print '<br><table class="noborder" width="100%">';
 print '<tr class="liste_titre">';
 print '<td>'.$langs->trans('ActivityOnProjectYesterday').'</td>';
 print '<td align="right">'.$langs->trans("Time").'</td>';
 print "</tr>\n";
->>>>>>> 3f5d67d4
 
 $sql = "SELECT p.rowid, p.ref, p.title, p.public, SUM(tt.task_duration) as nb";
 $sql.= " FROM ".MAIN_DB_PREFIX."projet as p";
@@ -193,29 +175,11 @@
 $sql.= " AND p.rowid in (".$projectsListId.")";
 $sql.= " GROUP BY p.rowid, p.ref, p.title, p.public";
 
-<<<<<<< HEAD
-		while ($row = $db->fetch_object($resql))
-		{
-			$var=!$var;
-			print "<tr ".$bc[$var].">";
-			print '<td>';
-			$projectstatic->id=$row->rowid;
-			$projectstatic->ref=$row->ref;
-			$projectstatic->title=$row->title;
-			$projectstatic->public=$row->public;
-			print $projectstatic->getNomUrl(1, '', 1);
-			print '</td>';
-			print '<td align="right">'.convertSecondToTime($row->nb, 'allhourmin').'</td>';
-			print "</tr>\n";
-			$total += $row->nb;
-		}
-=======
 $resql = $db->query($sql);
 if ( $resql )
 {
 	$var=true;
 	$total=0;
->>>>>>> 3f5d67d4
 
 	while ($row = $db->fetch_object($resql))
 	{
@@ -309,30 +273,7 @@
 */
 
 /* Affichage de la liste des projets du mois */
-<<<<<<< HEAD
-print '<table class="noborder" width="100%">';
-print '<tr class="liste_titre">';
-print '<td>'.$langs->trans("ActivityOnProjectThisMonth").': '.dol_print_date($now,"%B %Y").'</td>';
-print '<td align="right">'.$langs->trans("Time").'</td>';
-print "</tr>\n";
-
-$sql = "SELECT p.rowid, p.ref, p.title, p.public, SUM(tt.task_duration) as nb";
-$sql.= " FROM ".MAIN_DB_PREFIX."projet as p";
-$sql.= ", ".MAIN_DB_PREFIX."projet_task as t";
-$sql.= ", ".MAIN_DB_PREFIX."projet_task_time as tt";
-$sql.= " WHERE t.fk_projet = p.rowid";
-$sql.= " AND p.entity = ".$conf->entity;
-$sql.= " AND tt.fk_task = t.rowid";
-$sql.= " AND tt.fk_user = ".$user->id;
-$sql.= " AND task_date BETWEEN '".$db->idate(dol_get_first_day($year, $month))."' AND '".$db->idate(dol_get_last_day($year, $month))."'";
-$sql.= " AND p.rowid in (".$projectsListId.")";
-$sql.= " GROUP BY p.rowid, p.ref, p.title, p.public";
-
-$resql = $db->query($sql);
-if ( $resql )
-=======
 if (! empty($conf->global->PROJECT_TASK_TIME_MONTH))
->>>>>>> 3f5d67d4
 {
     print '<table class="noborder" width="100%">';
     print '<tr class="liste_titre">';
@@ -340,30 +281,6 @@
     print '<td align="right">'.$langs->trans("Time").'</td>';
     print "</tr>\n";
     
-<<<<<<< HEAD
-	$var=false;
-
-	while ($row = $db->fetch_object($resql))
-	{
-		print "<tr ".$bc[$var].">";
-		print '<td>';
-		$projectstatic->id=$row->rowid;
-		$projectstatic->ref=$row->ref;
-		$projectstatic->title=$row->title;
-		$projectstatic->public=$row->public;
-		print $projectstatic->getNomUrl(1, '', 1);
-		print '</td>';
-		print '<td align="right">'.convertSecondToTime($row->nb, 'allhourmin').'</td>';
-		print "</tr>\n";
-		$var=!$var;
-		$total += $row->nb;
-	}
-	$db->free($resql);
-}
-else
-{
-	dol_print_error($db);
-=======
     $sql = "SELECT p.rowid, p.ref, p.title, p.public, SUM(tt.task_duration) as nb";
     $sql.= " FROM ".MAIN_DB_PREFIX."projet as p";
     $sql.= ", ".MAIN_DB_PREFIX."projet_task as t";
@@ -405,7 +322,6 @@
     print '<td align="right">'.convertSecondToTime($total, 'allhourmin').'</td>';
     print "</tr>\n";
     print "</table>";
->>>>>>> 3f5d67d4
 }
 
 /* Affichage de la liste des projets de l'annee */
@@ -500,12 +416,8 @@
     
 	$max = (empty($conf->global->PROJECT_LIMIT_TASK_PROJECT_AREA)?1000:$conf->global->PROJECT_LIMIT_TASK_PROJECT_AREA);
 
-<<<<<<< HEAD
-	$sql = "SELECT p.ref, p.title, p.rowid as projectid, p.fk_statut as status, p.fk_opp_status as opp_status, p.public, t.label, t.rowid as taskid, t.planned_workload, t.duration_effective, t.progress, t.dateo, t.datee, SUM(tasktime.task_duration) as timespent";
-=======
 	$sql = "SELECT p.ref, p.title, p.rowid as projectid, p.fk_statut as status, p.fk_opp_status as opp_status, p.public, p.dateo as projdateo, p.datee as projdatee,";
 	$sql.= " t.label, t.rowid as taskid, t.planned_workload, t.duration_effective, t.progress, t.dateo, t.datee, SUM(tasktime.task_duration) as timespent";
->>>>>>> 3f5d67d4
 	$sql.= " FROM ".MAIN_DB_PREFIX."projet as p";
 	$sql.= " LEFT JOIN ".MAIN_DB_PREFIX."societe as s on p.fk_soc = s.rowid";
 	$sql.= " LEFT JOIN ".MAIN_DB_PREFIX."projet_task as t on t.fk_projet = p.rowid";
@@ -571,18 +483,12 @@
 			$projectstatic->id=$obj->projectid;
 			$projectstatic->ref=$obj->ref;
 			$projectstatic->title=$obj->title;
-<<<<<<< HEAD
-			$projectstatic->public=$obj->public;
-			print $projectstatic->getNomUrl(1,'',16,'','<br>');
-			//print '<a href="'.DOL_URL_ROOT.'/projet/card.php?id='.$obj->projectid.'">'.$obj->title.'</a>';
-=======
 			$projectstatic->statut = $obj->status;
 			$projectstatic->public = $obj->public;
 			$projectstatic->dateo = $db->jdate($obj->projdateo);
 			$projectstatic->datee = $db->jdate($obj->projdatee);
 				
 			print $projectstatic->getNomUrl(1,'',0,'','<br>');
->>>>>>> 3f5d67d4
 			print '</td>';
 			if (! empty($conf->global->PROJECT_USE_OPPORTUNITIES))
 			{
