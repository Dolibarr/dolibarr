<?php
/* Copyright (C) 2001-2005 Rodolphe Quiedeville <rodolphe@quiedeville.org>
 * Copyright (C) 2006-2015 Laurent Destailleur  <eldy@users.sourceforge.net>
 * Copyright (C) 2010      Regis Houssin        <regis.houssin@inodbox.com>
 * Copyright (C) 2019      Nicolas ZABOURI      <info@inovea-conseil.com>
 * Copyright (C) 2023      Gauthier VERDOL      <gauthier.verdol@atm-consulting.fr>
 *
 * This program is free software; you can redistribute it and/or modify
 * it under the terms of the GNU General Public License as published by
 * the Free Software Foundation; either version 3 of the License, or
 * (at your option) any later version.
 *
 * This program is distributed in the hope that it will be useful,
 * but WITHOUT ANY WARRANTY; without even the implied warranty of
 * MERCHANTABILITY or FITNESS FOR A PARTICULAR PURPOSE.  See the
 * GNU General Public License for more details.
 *
 * You should have received a copy of the GNU General Public License
 * along with this program. If not, see <https://www.gnu.org/licenses/>.
 */

/**
 *	\file       htdocs/projet/activity/index.php
 *	\ingroup    projet
 *	\brief      Page on activity of projects
 */

require "../../main.inc.php";
require_once DOL_DOCUMENT_ROOT.'/projet/class/project.class.php';
require_once DOL_DOCUMENT_ROOT.'/projet/class/task.class.php';
require_once DOL_DOCUMENT_ROOT.'/core/lib/project.lib.php';
require_once DOL_DOCUMENT_ROOT.'/core/lib/date.lib.php';

// Load translation files required by the page
$langs->loadLangs(array('projects', 'companies'));

$hookmanager = new HookManager($db);

<<<<<<< HEAD
// Initialize technical object to manage hooks. Note that conf->hooks_modules contains array
=======
// Initialize a technical object to manage hooks. Note that conf->hooks_modules contains array
>>>>>>> cc80841a
$hookmanager->initHooks(array('activityindex'));

$action = GETPOST('action', 'aZ09');
$search_project_user = GETPOST('search_project_user');
$mine = (GETPOST('mode', 'aZ09') == 'mine' || $search_project_user == $user->id) ? 1 : 0;
if ($mine == 0 && $search_project_user === '') {
	$search_project_user = getDolGlobalString('MAIN_SEARCH_PROJECT_USER_PROJECTSINDEX');
}
if ($search_project_user == $user->id) {
	$mine = 1;
}

// Security check
$socid = 0;
if ($user->socid > 0) {
	$socid = $user->socid;
}
//$result = restrictedArea($user, 'projet', $projectid);
if (!$user->hasRight('projet', 'lire')) {
	accessforbidden();
}


/*
 * Actions
 */

$parameters = array();
$reshook = $hookmanager->executeHooks('doActions', $parameters, $object, $action); // Note that $action and $object may have been modified by some hooks
if ($reshook < 0) {
	setEventMessages($hookmanager->error, $hookmanager->errors, 'errors');
}
if (empty($reshook)) {
	if ($action == 'refresh_search_project_user') {
		$search_project_user = GETPOSTINT('search_project_user');
		$tabparam = array("MAIN_SEARCH_PROJECT_USER_PROJECTSINDEX" => $search_project_user);

		include_once DOL_DOCUMENT_ROOT.'/core/lib/functions2.lib.php';
		$result = dol_set_user_param($db, $conf, $user, $tabparam);
	}
}


/*
 * View
 */

$now = dol_now();
$tmp = dol_getdate($now);
$day = $tmp['mday'];
$month = $tmp['mon'];
$year = $tmp['year'];

$form = new Form($db);
$projectstatic = new Project($db);
$projectsListId = $projectstatic->getProjectsAuthorizedForUser($user, 0, 1); // Return all projects I have permission on because I want my tasks and some of my task may be on a public projet that is not my project
$taskstatic = new Task($db);
$tasktmp = new Task($db);

$title = $langs->trans("Activities");
//if ($mine) $title=$langs->trans("MyActivities");

llxHeader("", $title, '', '', 0, 0, '', '', '', 'mod-project project-activity page-dashboard');


// Title for combo list see all projects
$titleall = $langs->trans("AllAllowedProjects");
if ($user->hasRight('projet', 'all', 'lire') && !$socid) {
	$titleall = $langs->trans("AllProjects");
} else {
	$titleall = $langs->trans("AllAllowedProjects").'<br><br>';
}


$morehtml = '';
$morehtml .= '<form name="projectform" method="POST" action="'.$_SERVER["PHP_SELF"].'">';
$morehtml .= '<input type="hidden" name="token" value="'.newToken().'">';
$morehtml .= '<input type="hidden" name="action" value="refresh_search_project_user">';

$morehtml .= '<SELECT name="search_project_user" id="search_project_user">';
$morehtml .= '<option name="all" value="0"'.($mine ? '' : ' selected').'>'.$titleall.'</option>';
$morehtml .= '<option name="mine" value="'.$user->id.'"'.(($search_project_user == $user->id) ? ' selected' : '').'>'.$langs->trans("ProjectsImContactFor").'</option>';
$morehtml .= '</SELECT>';
$morehtml .= ajax_combobox("search_project_user", array(), 0, 0, 'resolve', '-1', 'small');
$morehtml .= '<input type="submit" class="button smallpaddingimp" name="refresh" value="'.$langs->trans("Refresh").'">';

if ($mine) {
	$tooltiphelp = $langs->trans("MyTasksDesc");
} else {
	if ($user->hasRight('projet', 'all', 'lire') && !$socid) {
		$tooltiphelp = $langs->trans("TasksDesc");
	} else {
		$tooltiphelp = $langs->trans("TasksPublicDesc");
	}
}

print_barre_liste($form->textwithpicto($title, $tooltiphelp), 0, $_SERVER["PHP_SELF"], '', '', '', '', 0, -1, 'projecttask', 0, $morehtml);

print '<div class="fichecenter"><div class="fichethirdleft">';

/* Show list of project today */

print '<div class="div-table-responsive-no-min">';
print '<table class="noborder centpercent">';
print '<tr class="liste_titre">';
print '<td width="50%">'.$langs->trans('ActivityOnProjectToday').'</td>';
print '<td width="50%" class="right">'.$langs->trans("Time").'</td>';
print "</tr>\n";

$sql = "SELECT p.rowid, p.ref, p.title, p.public, SUM(tt.element_duration) as nb";
$sql .= " FROM ".MAIN_DB_PREFIX."projet as p";
$sql .= ", ".MAIN_DB_PREFIX."projet_task as t";
$sql .= ", ".MAIN_DB_PREFIX."element_time as tt";
$sql .= " WHERE t.fk_projet = p.rowid";
$sql .= " AND p.entity = ".((int) $conf->entity);
$sql .= " AND tt.fk_element = t.rowid";
$sql .= " AND tt.elementtype = 'task'";
$sql .= " AND tt.fk_user = ".((int) $user->id);
$sql .= " AND element_date BETWEEN '".$db->idate(dol_mktime(0, 0, 0, $month, $day, $year))."' AND '".$db->idate(dol_mktime(23, 59, 59, $month, $day, $year))."'";
$sql .= " AND p.rowid in (".$db->sanitize($projectsListId).")";
$sql .= " GROUP BY p.rowid, p.ref, p.title, p.public";

$resql = $db->query($sql);
if ($resql) {
	$total = 0;

	while ($row = $db->fetch_object($resql)) {
		print '<tr class="oddeven">';
		print '<td>';
		$projectstatic->id = $row->rowid;
		$projectstatic->ref = $row->ref;
		$projectstatic->title = $row->title;
		$projectstatic->public = $row->public;
		print $projectstatic->getNomUrl(1, '', 1);
		print '</td>';
		print '<td class="right">'.convertSecondToTime($row->nb, 'allhourmin').'</td>';
		print "</tr>\n";
		$total += $row->nb;
	}

	$db->free($resql);
} else {
	dol_print_error($db);
}
print '<tr class="liste_total">';
print '<td>'.$langs->trans('Total').'</td>';
print '<td class="right">'.convertSecondToTime($total, 'allhourmin').'</td>';
print "</tr>\n";
print "</table>";
print '</div>';


print '</div><div class="fichetwothirdright">';


/* Show list of yesterday's projects */
print '<div class="div-table-responsive-no-min">';
print '<table class="noborder centpercent">';
print '<tr class="liste_titre">';
print '<td>'.$langs->trans('ActivityOnProjectYesterday').'</td>';
print '<td class="right">'.$langs->trans("Time").'</td>';
print "</tr>\n";

$sql = "SELECT p.rowid, p.ref, p.title, p.public, SUM(tt.element_duration) as nb";
$sql .= " FROM ".MAIN_DB_PREFIX."projet as p";
$sql .= ", ".MAIN_DB_PREFIX."projet_task as t";
$sql .= ", ".MAIN_DB_PREFIX."element_time as tt";
$sql .= " WHERE t.fk_projet = p.rowid";
$sql .= " AND p.entity = ".((int) $conf->entity);
$sql .= " AND tt.fk_element = t.rowid";
$sql .= " AND tt.elementtype = 'task'";
$sql .= " AND tt.fk_user = ".((int) $user->id);
$sql .= " AND element_date BETWEEN '".$db->idate(dol_time_plus_duree(dol_mktime(0, 0, 0, $month, $day, $year), -1, 'd'))."' AND '".$db->idate(dol_time_plus_duree(dol_mktime(23, 59, 59, $month, $day, $year), -1, 'd'))."'";
$sql .= " AND p.rowid in (".$db->sanitize($projectsListId).")";
$sql .= " GROUP BY p.rowid, p.ref, p.title, p.public";

$resql = $db->query($sql);
if ($resql) {
	$total = 0;

	while ($row = $db->fetch_object($resql)) {
		print '<tr class="oddeven">';
		print '<td>';
		$projectstatic->id = $row->rowid;
		$projectstatic->ref = $row->ref;
		$projectstatic->title = $row->title;
		$projectstatic->public = $row->public;
		print $projectstatic->getNomUrl(1, '', 1);
		print '</td>';
		print '<td class="right">'.convertSecondToTime($row->nb, 'allhourmin').'</td>';
		print "</tr>\n";
		$total += $row->nb;
	}

	$db->free($resql);
} else {
	dol_print_error($db);
}
print '<tr class="liste_total">';
print '<td>'.$langs->trans('Total').'</td>';
print '<td class="right">'.convertSecondToTime($total, 'allhourmin').'</td>';
print "</tr>\n";
print "</table>";
print '</div>';



/*
if ($db->type != 'pgsql')
{
	print '<br>';

	// Show list of projects active this week
	print '<div class="div-table-responsive-no-min">';
	print '<table class="noborder centpercent">';
	print '<tr class="liste_titre">';
	print '<td>'.$langs->trans("ActivityOnProjectThisWeek").'</td>';
	print '<td class="right">'.$langs->trans("Time").'</td>';
	print "</tr>\n";

	$sql = "SELECT p.rowid, p.ref, p.title, p.public, SUM(tt.task_duration) as nb";
	$sql.= " FROM ".MAIN_DB_PREFIX."projet as p";
	$sql.= " , ".MAIN_DB_PREFIX."projet_task as t";
	$sql.= " , ".MAIN_DB_PREFIX."element_time as tt";
	$sql.= " WHERE t.fk_projet = p.rowid";
	$sql.= " AND p.entity = ".((int) $conf->entity);
	$sql.= " AND tt.fk_task = t.rowid";
	$sql.= " AND tt.fk_user = ".((int) $user->id);
	$sql.= " AND task_date >= '".$db->idate(dol_get_first_day($year, $month)).'" AND ...";
	$sql.= " AND p.rowid in (".$db->sanitize($projectsListId).")";
	$sql.= " GROUP BY p.rowid, p.ref, p.title";

	$resql = $db->query($sql);
	if ( $resql )
	{
		$total = 0;

		while ($row = $db->fetch_object($resql))
		{
			print '<tr class="oddeven">';
			print '<td>';
			$projectstatic->id=$row->rowid;
			$projectstatic->ref=$row->ref;
			$projectstatic->title=$row->title;
			$projectstatic->public=$row->public;
			print $projectstatic->getNomUrl(1, '', 1);
			print '</td>';
			print '<td class="right">'.convertSecondToTime($row->nb, 'allhourmin').'</td>';
			print "</tr>\n";
			$total += $row->nb;
		}

		$db->free($resql);
	}
	else
	{
		dol_print_error($db);
	}
	print '<tr class="liste_total">';
	print '<td>'.$langs->trans('Total').'</td>';
	print '<td class="right">'.convertSecondToTime($total, 'allhourmin').'</td>';
	print "</tr>\n";
	print "</table></div><br>";

}
*/

/* Show list of projects active this month */
if (getDolGlobalString('PROJECT_TASK_TIME_MONTH')) {
	print '<div class="div-table-responsive-no-min">';
	print '<table class="noborder centpercent">';
	print '<tr class="liste_titre">';
	print '<td>'.$langs->trans("ActivityOnProjectThisMonth").': '.dol_print_date($now, "%B %Y").'</td>';
	print '<td class="right">'.$langs->trans("Time").'</td>';
	print "</tr>\n";

	$sql = "SELECT p.rowid, p.ref, p.title, p.public, SUM(tt.element_duration) as nb";
	$sql .= " FROM ".MAIN_DB_PREFIX."projet as p";
	$sql .= ", ".MAIN_DB_PREFIX."projet_task as t";
	$sql .= ", ".MAIN_DB_PREFIX."element_time as tt";
	$sql .= " WHERE t.fk_projet = p.rowid";
	$sql .= " AND p.entity = ".((int) $conf->entity);
	$sql .= " AND tt.fk_element = t.rowid";
	$sql .= " AND tt.elementtype = 'task'";
	$sql .= " AND tt.fk_user = ".((int) $user->id);
	$sql .= " AND element_date BETWEEN '".$db->idate(dol_get_first_day($year, $month))."' AND '".$db->idate(dol_get_last_day($year, $month))."'";
	$sql .= " AND p.rowid in (".$db->sanitize($projectsListId).")";
	$sql .= " GROUP BY p.rowid, p.ref, p.title, p.public";

	$resql = $db->query($sql);
	if ($resql) {
		while ($row = $db->fetch_object($resql)) {
			print '<tr class="oddeven">';
			print '<td>';
			$projectstatic->id = $row->rowid;
			$projectstatic->ref = $row->ref;
			$projectstatic->title = $row->title;
			print $projectstatic->getNomUrl(1, '', 1);
			print '</td>';
			print '<td class="right">'.convertSecondToTime($row->nb, 'allhourmin').'</td>';
			print "</tr>\n";
		}
		$db->free($resql);
	} else {
		dol_print_error($db);
	}
	print '<tr class="liste_total">';
	print '<td>'.$langs->trans('Total').'</td>';
	print '<td class="right">'.convertSecondToTime($total, 'allhourmin').'</td>';
	print "</tr>\n";
	print "</table>";
	print '</div>';
}

/* Show list of projects that were active this year */
if (getDolGlobalString('PROJECT_TASK_TIME_YEAR')) {
	print '<div class="div-table-responsive-no-min">';
	print '<br><table class="noborder centpercent">';
	print '<tr class="liste_titre">';
	print '<td>'.$langs->trans("ActivityOnProjectThisYear").': '.dol_print_date($now, "%Y").'</td>';
	print '<td class="right">'.$langs->trans("Time").'</td>';
	print "</tr>\n";

	$sql = "SELECT p.rowid, p.ref, p.title, p.public, SUM(tt.element_duration) as nb";
	$sql .= " FROM ".MAIN_DB_PREFIX."projet as p";
	$sql .= ", ".MAIN_DB_PREFIX."projet_task as t";
	$sql .= ", ".MAIN_DB_PREFIX."element_time as tt";
	$sql .= " WHERE t.fk_projet = p.rowid";
	$sql .= " AND p.entity = ".((int) $conf->entity);
	$sql .= " AND tt.fk_element = t.rowid";
	$sql .= " AND tt.elementtype = 'task'";
	$sql .= " AND tt.fk_user = ".((int) $user->id);
	$sql .= " AND YEAR(element_date) = '".dol_print_date($now, "%Y")."'";
	$sql .= " AND p.rowid in (".$db->sanitize($projectsListId).")";
	$sql .= " GROUP BY p.rowid, p.ref, p.title, p.public";

	$resql = $db->query($sql);
	if ($resql) {
		while ($row = $db->fetch_object($resql)) {
			print '<tr class="oddeven">';
			print '<td>';
			$projectstatic->id = $row->rowid;
			$projectstatic->ref = $row->ref;
			$projectstatic->title = $row->title;
			$projectstatic->public = $row->public;
			print $projectstatic->getNomUrl(1, '', 1);
			print '</td>';
			print '<td class="right">'.convertSecondToTime($row->nb, 'allhourmin').'</td>';
			print "</tr>\n";
		}
		$db->free($resql);
	} else {
		dol_print_error($db);
	}
	print '<tr class="liste_total">';
	print '<td>'.$langs->trans('Total').'</td>';
	print '<td class="right">'.convertSecondToTime($total, 'allhourmin').'</td>';
	print "</tr>\n";
	print "</table>";
	print '</div>';
}

if (!getDolGlobalString('PROJECT_HIDE_TASKS') && getDolGlobalString('PROJECT_SHOW_TASK_LIST_ON_PROJECT_AREA')) {
	// Get id of types of contacts for projects (This list never contains a lot of elements)
	$listofprojectcontacttype = array();
	$sql = "SELECT ctc.rowid, ctc.code FROM ".MAIN_DB_PREFIX."c_type_contact as ctc";
	$sql .= " WHERE ctc.element = '".$db->escape($projectstatic->element)."'";
	$sql .= " AND ctc.source = 'internal'";
	$resql = $db->query($sql);
	if ($resql) {
		while ($obj = $db->fetch_object($resql)) {
			$listofprojectcontacttype[$obj->rowid] = $obj->code;
		}
	} else {
		dol_print_error($db);
	}
	if (count($listofprojectcontacttype) == 0) {
		$listofprojectcontacttype[0] = '0'; // To avoid sql syntax error if not found
	}
	// Get id of types of contacts for tasks (This list never contains a lot of elements)
	$listoftaskcontacttype = array();
	$sql = "SELECT ctc.rowid, ctc.code FROM ".MAIN_DB_PREFIX."c_type_contact as ctc";
	$sql .= " WHERE ctc.element = '".$db->escape($taskstatic->element)."'";
	$sql .= " AND ctc.source = 'internal'";
	$resql = $db->query($sql);
	if ($resql) {
		while ($obj = $db->fetch_object($resql)) {
			$listoftaskcontacttype[$obj->rowid] = $obj->code;
		}
	} else {
		dol_print_error($db);
	}
	if (count($listoftaskcontacttype) == 0) {
		$listoftaskcontacttype[0] = '0'; // To avoid sql syntax error if not found
	}


	// Tasks for all resources of all opened projects and time spent for each task/resource
	// This list can be very long, so we don't show it by default on task area. We prefer to use the list page.
	// Add constant PROJECT_SHOW_TASK_LIST_ON_PROJECT_AREA to show this list

	$max = getDolGlobalInt('PROJECT_LIMIT_TASK_PROJECT_AREA', 1000);

	$sql = "SELECT p.ref, p.title, p.rowid as projectid, p.fk_statut as status, p.fk_opp_status as opp_status, p.public, p.dateo as projdate_start, p.datee as projdate_end,";
	$sql .= " t.label, t.rowid as taskid, t.planned_workload, t.duration_effective, t.progress, t.dateo as date_start, t.datee as date_end, SUM(tasktime.element_duration) as timespent";
	$sql .= " FROM ".MAIN_DB_PREFIX."projet as p";
	$sql .= " LEFT JOIN ".MAIN_DB_PREFIX."societe as s on p.fk_soc = s.rowid";
	$sql .= " LEFT JOIN ".MAIN_DB_PREFIX."projet_task as t on t.fk_projet = p.rowid";
	$sql .= " LEFT JOIN ".MAIN_DB_PREFIX."element_time as tasktime on (tasktime.fk_element = t.rowid AND tasktime.elementtype = 'task')";
	$sql .= " LEFT JOIN ".MAIN_DB_PREFIX."user as u on tasktime.fk_user = u.rowid";
	if ($mine) {
		$sql .= ", ".MAIN_DB_PREFIX."element_contact as ect";
	}
	$sql .= " WHERE p.entity IN (".getEntity('project').")";
	if ($mine || !$user->hasRight('projet', 'all', 'lire')) {
		$sql .= " AND p.rowid IN (".$db->sanitize($projectsListId).")"; // project i have permission on
	}
	if ($mine) {     // this may duplicate record if we are contact twice
		$sql .= " AND ect.fk_c_type_contact IN (".$db->sanitize(implode(',', array_keys($listoftaskcontacttype))).") AND ect.element_id = t.rowid AND ect.fk_socpeople = ".((int) $user->id);
	}
	if ($socid) {
		$sql .= " AND (p.fk_soc IS NULL OR p.fk_soc = 0 OR p.fk_soc = ".((int) $socid).")";
	}
	$sql .= " AND p.fk_statut=1";
	$sql .= " GROUP BY p.ref, p.title, p.rowid, p.fk_statut, p.fk_opp_status, p.public, p.dateo, p.datee, t.label, t.rowid, t.planned_workload, t.duration_effective, t.progress, t.dateo, t.datee";
	$sql .= " ORDER BY t.dateo DESC, t.rowid DESC, t.datee DESC";
	$sql .= $db->plimit($max + 1); // We want more to know if we have more than limit

	dol_syslog('projet:index.php: affectationpercent', LOG_DEBUG);
	$resql = $db->query($sql);
	if ($resql) {
		$num = $db->num_rows($resql);
		$i = 0;

		//print load_fiche_titre($langs->trans("TasksOnOpenedProject"),'','').'<br>';

		print '<div class="div-table-responsive-no-min">';
		print '<table class="noborder centpercent">';
		print '<tr class="liste_titre">';
		//print '<th>'.$langs->trans('TaskRessourceLinks').'</th>';
		print '<th>'.$langs->trans('OpenedProjects').'</th>';
		if (getDolGlobalString('PROJECT_USE_OPPORTUNITIES')) {
			print '<th>'.$langs->trans('OpportunityStatus').'</th>';
		}
		print '<th>'.$langs->trans('Task').'</th>';
		print '<th class="center">'.$langs->trans('DateStart').'</th>';
		print '<th class="center">'.$langs->trans('DateEnd').'</th>';
		print '<th class="right">'.$langs->trans('PlannedWorkload').'</th>';
		print '<th class="right">'.$langs->trans('TimeSpent').'</th>';
		print '<th class="right">'.$langs->trans("ProgressCalculated").'</td>';
		print '<th class="right">'.$langs->trans("ProgressDeclared").'</td>';
		print '</tr>';

		while ($i < $num && $i < $max) {
			$obj = $db->fetch_object($resql);

			$projectstatic->id = $obj->projectid;
			$projectstatic->ref = $obj->ref;
			$projectstatic->title = $obj->title;
			$projectstatic->statut = $obj->status;
			$projectstatic->public = $obj->public;
			$projectstatic->date_start = $db->jdate($obj->projdate_start);
			$projectstatic->date_end = $db->jdate($obj->projdate_end);

			$taskstatic->projectstatus = $obj->projectstatus;
			$taskstatic->progress = $obj->progress;
			$taskstatic->fk_statut = $obj->status;
			$taskstatic->status = $obj->status;
			$taskstatic->date_start = $db->jdate($obj->date_start);
			$taskstatic->date_end = $db->jdate($obj->date_end);
			$taskstatic->dateo = $db->jdate($obj->date_start);
			$taskstatic->datee = $db->jdate($obj->date_end);

			$username = '';
			if ($obj->userid && $userstatic->id != $obj->userid) {	// We have a user and it is not last loaded user
				$result = $userstatic->fetch($obj->userid);
				if (!$result) {
					$userstatic->id = 0;
				}
			}
			if ($userstatic->id) {
				$username = $userstatic->getNomUrl(0, 0);
			}

			print '<tr class="oddeven">';
			//print '<td>'.$username.'</td>';
			print '<td>';
			print $projectstatic->getNomUrl(1, '', 0, '', '<br>');
			print '</td>';
			if (getDolGlobalString('PROJECT_USE_OPPORTUNITIES')) {
				print '<td>';
				$code = dol_getIdFromCode($db, $obj->opp_status, 'c_lead_status', 'rowid', 'code');
				if ($code) {
					print $langs->trans("OppStatus".$code);
				}
				print '</td>';
			}
			print '<td>';
			if (!empty($obj->taskid)) {
				$tasktmp->id = $obj->taskid;
				$tasktmp->ref = $obj->ref;
				$tasktmp->label = $obj->label;
				print $tasktmp->getNomUrl(1, 'withproject', 'task', 1, '<br>');
			} else {
				print $langs->trans("NoTasks");
			}
			print '</td>';
			print '<td class="center">'.dol_print_date($db->jdate($obj->date_start), 'day').'</td>';
			print '<td class="center">'.dol_print_date($db->jdate($obj->date_end), 'day');
			if ($taskstatic->hasDelay()) {
				print img_warning($langs->trans("Late"));
			}
			print '</td>';
			print '<td class="right"><a href="'.DOL_URL_ROOT.'/projet/tasks/time.php?id='.$obj->taskid.'&withproject=1">';
			print convertSecondToTime($obj->planned_workload, 'allhourmin');
			print '</a></td>';
			print '<td class="right"><a href="'.DOL_URL_ROOT.'/projet/tasks/time.php?id='.$obj->taskid.'&withproject=1">';
			print convertSecondToTime($obj->timespent, 'allhourmin');
			print '</a></td>';
			print '<td class="right">';
			if (!empty($obj->taskid)) {
				if (empty($obj->planned_workload) > 0) {
					$percentcompletion = $langs->trans("WorkloadNotDefined");
				} else {
					$percentcompletion = intval($obj->duration_effective * 100 / $obj->planned_workload).'%';
				}
			}
			print $percentcompletion;
			print '</td>';
			print '<td class="right">';
			print ($obj->taskid > 0) ? $obj->progress.'%' : '';
			print '</td>';
			print "</tr>\n";

			$i++;
		}

		if ($num > $max) {
			$colspan = 6;
			if (getDolGlobalString('PROJECT_USE_OPPORTUNITIES')) {
				$colspan++;
			}
			print '<tr><td colspan="'.$colspan.'">'.$langs->trans("WarningTooManyDataPleaseUseMoreFilters").'</td></tr>';
		}

		print "</table>";
		print '</div>';


		$db->free($resql);
	} else {
		dol_print_error($db);
	}
}


print '</div></div>';

$parameters = array('user' => $user);
$reshook = $hookmanager->executeHooks('dashboardActivities', $parameters, $object); // Note that $action and $object may have been modified by hook

// End of page
llxFooter();
$db->close();<|MERGE_RESOLUTION|>--- conflicted
+++ resolved
@@ -36,11 +36,7 @@
 
 $hookmanager = new HookManager($db);
 
-<<<<<<< HEAD
-// Initialize technical object to manage hooks. Note that conf->hooks_modules contains array
-=======
 // Initialize a technical object to manage hooks. Note that conf->hooks_modules contains array
->>>>>>> cc80841a
 $hookmanager->initHooks(array('activityindex'));
 
 $action = GETPOST('action', 'aZ09');
