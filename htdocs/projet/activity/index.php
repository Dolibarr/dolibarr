<?php
/* Copyright (C) 2001-2005 Rodolphe Quiedeville <rodolphe@quiedeville.org>
 * Copyright (C) 2006-2015 Laurent Destailleur  <eldy@users.sourceforge.net>
 * Copyright (C) 2010      Regis Houssin        <regis.houssin@inodbox.com>
 * Copyright (C) 2019      Nicolas ZABOURI      <info@inovea-conseil.com>
 *
 * This program is free software; you can redistribute it and/or modify
 * it under the terms of the GNU General Public License as published by
 * the Free Software Foundation; either version 3 of the License, or
 * (at your option) any later version.
 *
 * This program is distributed in the hope that it will be useful,
 * but WITHOUT ANY WARRANTY; without even the implied warranty of
 * MERCHANTABILITY or FITNESS FOR A PARTICULAR PURPOSE.  See the
 * GNU General Public License for more details.
 *
 * You should have received a copy of the GNU General Public License
 * along with this program. If not, see <https://www.gnu.org/licenses/>.
 */

/**
 *	\file       htdocs/projet/activity/index.php
 *	\ingroup    projet
 *	\brief      Page on activity of projects
 */

require "../../main.inc.php";
require_once DOL_DOCUMENT_ROOT.'/projet/class/project.class.php';
require_once DOL_DOCUMENT_ROOT.'/projet/class/task.class.php';
require_once DOL_DOCUMENT_ROOT.'/core/lib/project.lib.php';
require_once DOL_DOCUMENT_ROOT.'/core/lib/date.lib.php';

$search_project_user = GETPOST('search_project_user', 'int');
$mine = GETPOST('mode', 'aZ09') == 'mine' ? 1 : 0;
if ($search_project_user == $user->id) {
	$mine = 1;
}

// Security check
$socid = 0;
if ($user->socid > 0) {
	$socid = $user->socid;
}
//$result = restrictedArea($user, 'projet', $projectid);
if (!$user->rights->projet->lire) {
	accessforbidden();
}

$hookmanager = new HookManager($db);

// Initialize technical object to manage hooks. Note that conf->hooks_modules contains array
$hookmanager->initHooks(array('activityindex'));

// Load translation files required by the page
$langs->load("projects");


/*
 * View
 */

$now = dol_now();
$tmp = dol_getdate($now);
$day = $tmp['mday'];
$month = $tmp['mon'];
$year = $tmp['year'];

$projectstatic = new Project($db);
$taskstatic = new Task($db);
$projectsListId = $projectstatic->getProjectsAuthorizedForUser($user, 0, 1); // Return all projects I have permission on because I want my tasks and some of my task may be on a public projet that is not my project
$taskstatic = new Task($db);
$tasktmp = new Task($db);

$title = $langs->trans("Activities");
//if ($mine) $title=$langs->trans("MyActivities");

llxHeader("", $title);


// Title for combo list see all projects
$titleall = $langs->trans("AllAllowedProjects");
if (!empty($user->rights->projet->all->lire) && !$socid) {
	$titleall = $langs->trans("AllProjects");
} else {
	$titleall = $langs->trans("AllAllowedProjects").'<br><br>';
}


$morehtml = '';
$morehtml .= '<form name="projectform">';
$morehtml .= '<SELECT name="mode">';
$morehtml .= '<option name="all" value="all"'.($mine ? '' : ' selected').'>'.$titleall.'</option>';
$morehtml .= '<option name="mine" value="'.$user->id.'"'.(($search_project_user == $user->id) ? ' selected' : '').'>'.$langs->trans("ProjectsImContactFor").'</option>';
$morehtml .= '</SELECT>';
$morehtml .= '<input type="submit" class="button" name="refresh" value="'.$langs->trans("Refresh").'">';

if ($mine) {
	$tooltiphelp = $langs->trans("MyTasksDesc");
} else {
	if ($user->rights->projet->all->lire && !$socid) {
		$tooltiphelp = $langs->trans("TasksDesc");
	} else {
		$tooltiphelp = $langs->trans("TasksPublicDesc");
	}
}

print_barre_liste($form->textwithpicto($title, $tooltiphelp), 0, $_SERVER["PHP_SELF"], '', '', '', '', 0, -1, 'projecttask', 0, $morehtml);

print '<div class="fichecenter"><div class="fichethirdleft">';

/* Show list of project today */

print '<div class="div-table-responsive-no-min">';
print '<table class="noborder centpercent">';
print '<tr class="liste_titre">';
print '<td width="50%">'.$langs->trans('ActivityOnProjectToday').'</td>';
print '<td width="50%" class="right">'.$langs->trans("Time").'</td>';
print "</tr>\n";

$sql = "SELECT p.rowid, p.ref, p.title, p.public, SUM(tt.task_duration) as nb";
$sql .= " FROM ".MAIN_DB_PREFIX."projet as p";
$sql .= ", ".MAIN_DB_PREFIX."projet_task as t";
$sql .= ", ".MAIN_DB_PREFIX."projet_task_time as tt";
$sql .= " WHERE t.fk_projet = p.rowid";
$sql .= " AND p.entity = ".((int) $conf->entity);
$sql .= " AND tt.fk_task = t.rowid";
$sql .= " AND tt.fk_user = ".((int) $user->id);
$sql .= " AND task_date BETWEEN '".$db->idate(dol_mktime(0, 0, 0, $month, $day, $year))."' AND '".$db->idate(dol_mktime(23, 59, 59, $month, $day, $year))."'";
$sql .= " AND p.rowid in (".$db->sanitize($projectsListId).")";
$sql .= " GROUP BY p.rowid, p.ref, p.title, p.public";

$resql = $db->query($sql);
if ($resql) {
	$total = 0;

	while ($row = $db->fetch_object($resql)) {
		print '<tr class="oddeven">';
		print '<td>';
		$projectstatic->id = $row->rowid;
		$projectstatic->ref = $row->ref;
		$projectstatic->title = $row->title;
		$projectstatic->public = $row->public;
		print $projectstatic->getNomUrl(1, '', 1);
		print '</td>';
		print '<td class="right">'.convertSecondToTime($row->nb, 'allhourmin').'</td>';
		print "</tr>\n";
		$total += $row->nb;
	}

	$db->free($resql);
} else {
	dol_print_error($db);
}
print '<tr class="liste_total">';
print '<td>'.$langs->trans('Total').'</td>';
print '<td class="right">'.convertSecondToTime($total, 'allhourmin').'</td>';
print "</tr>\n";
print "</table>";
print '</div>';


print '</div><div class="fichetwothirdright">';


/* Affichage de la liste des projets d'hier */
print '<div class="div-table-responsive-no-min">';
print '<table class="noborder centpercent">';
print '<tr class="liste_titre">';
print '<td>'.$langs->trans('ActivityOnProjectYesterday').'</td>';
print '<td class="right">'.$langs->trans("Time").'</td>';
print "</tr>\n";

$sql = "SELECT p.rowid, p.ref, p.title, p.public, SUM(tt.task_duration) as nb";
$sql .= " FROM ".MAIN_DB_PREFIX."projet as p";
$sql .= ", ".MAIN_DB_PREFIX."projet_task as t";
$sql .= ", ".MAIN_DB_PREFIX."projet_task_time as tt";
$sql .= " WHERE t.fk_projet = p.rowid";
$sql .= " AND p.entity = ".((int) $conf->entity);
$sql .= " AND tt.fk_task = t.rowid";
$sql .= " AND tt.fk_user = ".((int) $user->id);
$sql .= " AND task_date BETWEEN '".$db->idate(dol_time_plus_duree(dol_mktime(0, 0, 0, $month, $day, $year), -1, 'd'))."' AND '".$db->idate(dol_time_plus_duree(dol_mktime(23, 59, 59, $month, $day, $year), -1, 'd'))."'";
$sql .= " AND p.rowid in (".$db->sanitize($projectsListId).")";
$sql .= " GROUP BY p.rowid, p.ref, p.title, p.public";

$resql = $db->query($sql);
if ($resql) {
	$total = 0;

	while ($row = $db->fetch_object($resql)) {
		print '<tr class="oddeven">';
		print '<td>';
		$projectstatic->id = $row->rowid;
		$projectstatic->ref = $row->ref;
		$projectstatic->title = $row->title;
		$projectstatic->public = $row->public;
		print $projectstatic->getNomUrl(1, '', 1);
		print '</td>';
		print '<td class="right">'.convertSecondToTime($row->nb, 'allhourmin').'</td>';
		print "</tr>\n";
		$total += $row->nb;
	}

	$db->free($resql);
} else {
	dol_print_error($db);
}
print '<tr class="liste_total">';
print '<td>'.$langs->trans('Total').'</td>';
print '<td class="right">'.convertSecondToTime($total, 'allhourmin').'</td>';
print "</tr>\n";
print "</table>";
print '</div>';



/*
if ($db->type != 'pgsql')
{
	print '<br>';

	// Affichage de la liste des projets de la semaine
	print '<div class="div-table-responsive-no-min">';
	print '<table class="noborder centpercent">';
	print '<tr class="liste_titre">';
	print '<td>'.$langs->trans("ActivityOnProjectThisWeek").'</td>';
	print '<td class="right">'.$langs->trans("Time").'</td>';
	print "</tr>\n";

	$sql = "SELECT p.rowid, p.ref, p.title, p.public, SUM(tt.task_duration) as nb";
	$sql.= " FROM ".MAIN_DB_PREFIX."projet as p";
	$sql.= " , ".MAIN_DB_PREFIX."projet_task as t";
	$sql.= " , ".MAIN_DB_PREFIX."projet_task_time as tt";
	$sql.= " WHERE t.fk_projet = p.rowid";
	$sql.= " AND p.entity = ".((int) $conf->entity);
	$sql.= " AND tt.fk_task = t.rowid";
	$sql.= " AND tt.fk_user = ".((int) $user->id);
	$sql.= " AND task_date >= '".$db->idate(dol_get_first_day($year, $month)).'" AND ...";
	$sql.= " AND p.rowid in (".$db->sanitize($projectsListId).")";
	$sql.= " GROUP BY p.rowid, p.ref, p.title";

	$resql = $db->query($sql);
	if ( $resql )
	{
		$total = 0;

		while ($row = $db->fetch_object($resql))
		{
			print '<tr class="oddeven">';
			print '<td>';
			$projectstatic->id=$row->rowid;
			$projectstatic->ref=$row->ref;
			$projectstatic->title=$row->title;
			$projectstatic->public=$row->public;
			print $projectstatic->getNomUrl(1, '', 1);
			print '</td>';
			print '<td class="right">'.convertSecondToTime($row->nb, 'allhourmin').'</td>';
			print "</tr>\n";
			$total += $row->nb;
		}

		$db->free($resql);
	}
	else
	{
		dol_print_error($db);
	}
	print '<tr class="liste_total">';
	print '<td>'.$langs->trans('Total').'</td>';
	print '<td class="right">'.convertSecondToTime($total, 'allhourmin').'</td>';
	print "</tr>\n";
	print "</table></div><br>";

}
*/

/* Affichage de la liste des projets du mois */
if (!empty($conf->global->PROJECT_TASK_TIME_MONTH)) {
	print '<div class="div-table-responsive-no-min">';
	print '<table class="noborder centpercent">';
	print '<tr class="liste_titre">';
	print '<td>'.$langs->trans("ActivityOnProjectThisMonth").': '.dol_print_date($now, "%B %Y").'</td>';
	print '<td class="right">'.$langs->trans("Time").'</td>';
	print "</tr>\n";

	$sql = "SELECT p.rowid, p.ref, p.title, p.public, SUM(tt.task_duration) as nb";
	$sql .= " FROM ".MAIN_DB_PREFIX."projet as p";
	$sql .= ", ".MAIN_DB_PREFIX."projet_task as t";
	$sql .= ", ".MAIN_DB_PREFIX."projet_task_time as tt";
	$sql .= " WHERE t.fk_projet = p.rowid";
	$sql .= " AND p.entity = ".((int) $conf->entity);
	$sql .= " AND tt.fk_task = t.rowid";
	$sql .= " AND tt.fk_user = ".((int) $user->id);
	$sql .= " AND task_date BETWEEN '".$db->idate(dol_get_first_day($year, $month))."' AND '".$db->idate(dol_get_last_day($year, $month))."'";
	$sql .= " AND p.rowid in (".$db->sanitize($projectsListId).")";
	$sql .= " GROUP BY p.rowid, p.ref, p.title, p.public";

	$resql = $db->query($sql);
	if ($resql) {
		while ($row = $db->fetch_object($resql)) {
			print '<tr class="oddeven">';
			print '<td>';
			$projectstatic->id = $row->rowid;
			$projectstatic->ref = $row->ref;
			$projectstatic->title = $row->title;
			print $projectstatic->getNomUrl(1, '', 1);
			print '</td>';
			print '<td class="right">'.convertSecondToTime($row->nb, 'allhourmin').'</td>';
			print "</tr>\n";
		}
		$db->free($resql);
	} else {
		dol_print_error($db);
	}
	print '<tr class="liste_total">';
	print '<td>'.$langs->trans('Total').'</td>';
	print '<td class="right">'.convertSecondToTime($total, 'allhourmin').'</td>';
	print "</tr>\n";
	print "</table>";
	print '</div>';
}

/* Affichage de la liste des projets de l'annee */
if (!empty($conf->global->PROJECT_TASK_TIME_YEAR)) {
	print '<div class="div-table-responsive-no-min">';
	print '<br><table class="noborder centpercent">';
	print '<tr class="liste_titre">';
	print '<td>'.$langs->trans("ActivityOnProjectThisYear").': '.strftime("%Y", $now).'</td>';
	print '<td class="right">'.$langs->trans("Time").'</td>';
	print "</tr>\n";

	$sql = "SELECT p.rowid, p.ref, p.title, p.public, SUM(tt.task_duration) as nb";
	$sql .= " FROM ".MAIN_DB_PREFIX."projet as p";
	$sql .= ", ".MAIN_DB_PREFIX."projet_task as t";
	$sql .= ", ".MAIN_DB_PREFIX."projet_task_time as tt";
	$sql .= " WHERE t.fk_projet = p.rowid";
	$sql .= " AND p.entity = ".((int) $conf->entity);
	$sql .= " AND tt.fk_task = t.rowid";
	$sql .= " AND tt.fk_user = ".((int) $user->id);
	$sql .= " AND YEAR(task_date) = '".strftime("%Y", $now)."'";
	$sql .= " AND p.rowid in (".$db->sanitize($projectsListId).")";
	$sql .= " GROUP BY p.rowid, p.ref, p.title, p.public";

	$resql = $db->query($sql);
	if ($resql) {
		while ($row = $db->fetch_object($resql)) {
			print '<tr class="oddeven">';
			print '<td>';
			$projectstatic->id = $row->rowid;
			$projectstatic->ref = $row->ref;
			$projectstatic->title = $row->title;
			$projectstatic->public = $row->public;
			print $projectstatic->getNomUrl(1, '', 1);
			print '</td>';
			print '<td class="right">'.convertSecondToTime($row->nb, 'allhourmin').'</td>';
			print "</tr>\n";
		}
		$db->free($resql);
	} else {
		dol_print_error($db);
	}
	print '<tr class="liste_total">';
	print '<td>'.$langs->trans('Total').'</td>';
	print '<td class="right">'.convertSecondToTime($total, 'allhourmin').'</td>';
	print "</tr>\n";
	print "</table>";
	print '</div>';
}

if (empty($conf->global->PROJECT_HIDE_TASKS) && !empty($conf->global->PROJECT_SHOW_TASK_LIST_ON_PROJECT_AREA)) {
	// Get id of types of contacts for projects (This list never contains a lot of elements)
	$listofprojectcontacttype = array();
	$sql = "SELECT ctc.rowid, ctc.code FROM ".MAIN_DB_PREFIX."c_type_contact as ctc";
	$sql .= " WHERE ctc.element = '".$db->escape($projectstatic->element)."'";
	$sql .= " AND ctc.source = 'internal'";
	$resql = $db->query($sql);
	if ($resql) {
		while ($obj = $db->fetch_object($resql)) {
			$listofprojectcontacttype[$obj->rowid] = $obj->code;
		}
	} else {
		dol_print_error($db);
	}
	if (count($listofprojectcontacttype) == 0) {
		$listofprojectcontacttype[0] = '0'; // To avoid sql syntax error if not found
	}
	// Get id of types of contacts for tasks (This list never contains a lot of elements)
	$listoftaskcontacttype = array();
	$sql = "SELECT ctc.rowid, ctc.code FROM ".MAIN_DB_PREFIX."c_type_contact as ctc";
	$sql .= " WHERE ctc.element = '".$db->escape($taskstatic->element)."'";
	$sql .= " AND ctc.source = 'internal'";
	$resql = $db->query($sql);
	if ($resql) {
		while ($obj = $db->fetch_object($resql)) {
			$listoftaskcontacttype[$obj->rowid] = $obj->code;
		}
	} else {
		dol_print_error($db);
	}
	if (count($listoftaskcontacttype) == 0) {
		$listoftaskcontacttype[0] = '0'; // To avoid sql syntax error if not found
	}


	// Tasks for all resources of all opened projects and time spent for each task/resource
	// This list can be very long, so we don't show it by default on task area. We prefer to use the list page.
	// Add constant PROJECT_SHOW_TASK_LIST_ON_PROJECT_AREA to show this list

	$max = (empty($conf->global->PROJECT_LIMIT_TASK_PROJECT_AREA) ? 1000 : $conf->global->PROJECT_LIMIT_TASK_PROJECT_AREA);

	$sql = "SELECT p.ref, p.title, p.rowid as projectid, p.fk_statut as status, p.fk_opp_status as opp_status, p.public, p.dateo as projdateo, p.datee as projdatee,";
	$sql .= " t.label, t.rowid as taskid, t.planned_workload, t.duration_effective, t.progress, t.dateo, t.datee, SUM(tasktime.task_duration) as timespent";
	$sql .= " FROM ".MAIN_DB_PREFIX."projet as p";
	$sql .= " LEFT JOIN ".MAIN_DB_PREFIX."societe as s on p.fk_soc = s.rowid";
	$sql .= " LEFT JOIN ".MAIN_DB_PREFIX."projet_task as t on t.fk_projet = p.rowid";
	$sql .= " LEFT JOIN ".MAIN_DB_PREFIX."projet_task_time as tasktime on tasktime.fk_task = t.rowid";
	$sql .= " LEFT JOIN ".MAIN_DB_PREFIX."user as u on tasktime.fk_user = u.rowid";
	if ($mine) {
		$sql .= ", ".MAIN_DB_PREFIX."element_contact as ect";
	}
	$sql .= " WHERE p.entity IN (".getEntity('project').")";
	if ($mine || empty($user->rights->projet->all->lire)) {
		$sql .= " AND p.rowid IN (".$db->sanitize($projectsListId).")"; // project i have permission on
	}
	if ($mine) {     // this may duplicate record if we are contact twice
<<<<<<< HEAD
		$sql .= " AND ect.fk_c_type_contact IN (".$db->sanitize(join(',', array_keys($listoftaskcontacttype))).") AND ect.element_id = t.rowid AND ect.fk_socpeople = ".$user->id;
=======
		$sql .= " AND ect.fk_c_type_contact IN (".$db->sanitize(join(',', array_keys($listoftaskcontacttype))).") AND ect.element_id = t.rowid AND ect.fk_socpeople = ".((int) $user->id);
>>>>>>> 95dc2558
	}
	if ($socid) {
		$sql .= " AND (p.fk_soc IS NULL OR p.fk_soc = 0 OR p.fk_soc = ".((int) $socid).")";
	}
	$sql .= " AND p.fk_statut=1";
	$sql .= " GROUP BY p.ref, p.title, p.rowid, p.fk_statut, p.fk_opp_status, p.public, t.label, t.rowid, t.planned_workload, t.duration_effective, t.progress, t.dateo, t.datee";
	$sql .= " ORDER BY t.dateo desc, t.rowid desc, t.datee";
	$sql .= $db->plimit($max + 1); // We want more to know if we have more than limit

	dol_syslog('projet:index.php: affectationpercent', LOG_DEBUG);
	$resql = $db->query($sql);
	if ($resql) {
		$num = $db->num_rows($resql);
		$i = 0;

		//print load_fiche_titre($langs->trans("TasksOnOpenedProject"),'','').'<br>';

		print '<div class="div-table-responsive-no-min">';
		print '<table class="noborder centpercent">';
		print '<tr class="liste_titre">';
		//print '<th>'.$langs->trans('TaskRessourceLinks').'</th>';
		print '<th>'.$langs->trans('OpenedProjects').'</th>';
		if (!empty($conf->global->PROJECT_USE_OPPORTUNITIES)) {
			print '<th>'.$langs->trans('OpportunityStatus').'</th>';
		}
		print '<th>'.$langs->trans('Task').'</th>';
		print '<th class="center">'.$langs->trans('DateStart').'</th>';
		print '<th class="center">'.$langs->trans('DateEnd').'</th>';
		print '<th class="right">'.$langs->trans('PlannedWorkload').'</th>';
		print '<th class="right">'.$langs->trans('TimeSpent').'</th>';
		print '<th class="right">'.$langs->trans("ProgressCalculated").'</td>';
		print '<th class="right">'.$langs->trans("ProgressDeclared").'</td>';
		print '</tr>';

		while ($i < $num && $i < $max) {
			$obj = $db->fetch_object($resql);

			$projectstatic->id = $obj->projectid;
			$projectstatic->ref = $obj->ref;
			$projectstatic->title = $obj->title;
			$projectstatic->statut = $obj->status;
			$projectstatic->public = $obj->public;
			$projectstatic->dateo = $db->jdate($obj->projdateo);
			$projectstatic->datee = $db->jdate($obj->projdatee);

			$taskstatic->projectstatus = $obj->projectstatus;
			$taskstatic->progress = $obj->progress;
			$taskstatic->fk_statut = $obj->status;
			$taskstatic->dateo = $db->jdate($obj->dateo);
			$taskstatic->datee = $db->jdate($obj->datee);

			$username = '';
			if ($obj->userid && $userstatic->id != $obj->userid) {	// We have a user and it is not last loaded user
				$result = $userstatic->fetch($obj->userid);
				if (!$result) {
					$userstatic->id = 0;
				}
			}
			if ($userstatic->id) {
				$username = $userstatic->getNomUrl(0, 0);
			}

			print '<tr class="oddeven">';
			//print '<td>'.$username.'</td>';
			print '<td>';
			print $projectstatic->getNomUrl(1, '', 0, '', '<br>');
			print '</td>';
			if (!empty($conf->global->PROJECT_USE_OPPORTUNITIES)) {
				print '<td>';
				$code = dol_getIdFromCode($db, $obj->opp_status, 'c_lead_status', 'rowid', 'code');
				if ($code) {
					print $langs->trans("OppStatus".$code);
				}
				print '</td>';
			}
			print '<td>';
			if (!empty($obj->taskid)) {
				$tasktmp->id = $obj->taskid;
				$tasktmp->ref = $obj->ref;
				$tasktmp->label = $obj->label;
				print $tasktmp->getNomUrl(1, 'withproject', 'task', 1, '<br>');
			} else {
				print $langs->trans("NoTasks");
			}
			print '</td>';
			print '<td class="center">'.dol_print_date($db->jdate($obj->dateo), 'day').'</td>';
			print '<td class="center">'.dol_print_date($db->jdate($obj->datee), 'day');
			if ($taskstatic->hasDelay()) {
				print img_warning($langs->trans("Late"));
			}
			print '</td>';
			print '<td class="right"><a href="'.DOL_URL_ROOT.'/projet/tasks/time.php?id='.$obj->taskid.'&withproject=1">';
			print convertSecondToTime($obj->planned_workload, 'allhourmin');
			print '</a></td>';
			print '<td class="right"><a href="'.DOL_URL_ROOT.'/projet/tasks/time.php?id='.$obj->taskid.'&withproject=1">';
			print convertSecondToTime($obj->timespent, 'allhourmin');
			print '</a></td>';
			print '<td class="right">';
			if (!empty($obj->taskid)) {
				if (empty($obj->planned_workload) > 0) {
					$percentcompletion = $langs->trans("WorkloadNotDefined");
				} else {
					$percentcompletion = intval($obj->duration_effective * 100 / $obj->planned_workload).'%';
				}
			}
			print $percentcompletion;
			print '</td>';
			print '<td class="right">';
			print ($obj->taskid > 0) ? $obj->progress.'%' : '';
			print '</td>';
			print "</tr>\n";

			$i++;
		}

		if ($num > $max) {
			$colspan = 6;
			if (!empty($conf->global->PROJECT_USE_OPPORTUNITIES)) {
				$colspan++;
			}
			print '<tr><td colspan="'.$colspan.'">'.$langs->trans("WarningTooManyDataPleaseUseMoreFilters").'</td></tr>';
		}

		print "</table>";
		print '</div>';


		$db->free($resql);
	} else {
		dol_print_error($db);
	}
}


print '</div></div>';

$parameters = array('user' => $user);
$reshook = $hookmanager->executeHooks('dashboardActivities', $parameters, $object); // Note that $action and $object may have been modified by hook

// End of page
llxFooter();
$db->close();<|MERGE_RESOLUTION|>--- conflicted
+++ resolved
@@ -422,11 +422,7 @@
 		$sql .= " AND p.rowid IN (".$db->sanitize($projectsListId).")"; // project i have permission on
 	}
 	if ($mine) {     // this may duplicate record if we are contact twice
-<<<<<<< HEAD
-		$sql .= " AND ect.fk_c_type_contact IN (".$db->sanitize(join(',', array_keys($listoftaskcontacttype))).") AND ect.element_id = t.rowid AND ect.fk_socpeople = ".$user->id;
-=======
 		$sql .= " AND ect.fk_c_type_contact IN (".$db->sanitize(join(',', array_keys($listoftaskcontacttype))).") AND ect.element_id = t.rowid AND ect.fk_socpeople = ".((int) $user->id);
->>>>>>> 95dc2558
 	}
 	if ($socid) {
 		$sql .= " AND (p.fk_soc IS NULL OR p.fk_soc = 0 OR p.fk_soc = ".((int) $socid).")";
