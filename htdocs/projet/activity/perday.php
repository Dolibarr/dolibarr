<?php
/* Copyright (C) 2005      Rodolphe Quiedeville <rodolphe@quiedeville.org>
 * Copyright (C) 2004-2016 Laurent Destailleur  <eldy@users.sourceforge.net>
 * Copyright (C) 2005-2010 Regis Houssin        <regis.houssin@inodbox.com>
 * Copyright (C) 2010      François Legastelois <flegastelois@teclib.com>
 * Copyright (C) 2018       Frédéric France         <frederic.france@netlogic.fr>
 *
 * This program is free software; you can redistribute it and/or modify
 * it under the terms of the GNU General Public License as published by
 * the Free Software Foundation; either version 3 of the License, or
 * (at your option) any later version.
 *
 * This program is distributed in the hope that it will be useful,
 * but WITHOUT ANY WARRANTY; without even the implied warranty of
 * MERCHANTABILITY or FITNESS FOR A PARTICULAR PURPOSE.  See the
 * GNU General Public License for more details.
 *
 * You should have received a copy of the GNU General Public License
 * along with this program. If not, see <http://www.gnu.org/licenses/>.
 */

/**
 *	\file       htdocs/projet/activity/perday.php
 *	\ingroup    projet
 *	\brief      List activities of tasks (per day entry)
 */

require "../../main.inc.php";
require_once DOL_DOCUMENT_ROOT.'/projet/class/project.class.php';
require_once DOL_DOCUMENT_ROOT.'/projet/class/task.class.php';
require_once DOL_DOCUMENT_ROOT.'/core/lib/project.lib.php';
require_once DOL_DOCUMENT_ROOT.'/core/lib/date.lib.php';
require_once DOL_DOCUMENT_ROOT.'/core/class/html.formother.class.php';
require_once DOL_DOCUMENT_ROOT.'/core/class/html.formprojet.class.php';
require_once DOL_DOCUMENT_ROOT.'/core/class/html.formcompany.class.php';
require_once DOL_DOCUMENT_ROOT.'/holiday/class/holiday.class.php';

// Load translation files required by the page
$langs->loadLangs(array('projects','users','companies'));

$action=GETPOST('action','aZ09');
$mode=GETPOST("mode",'alpha');
$id=GETPOST('id','int');
$taskid=GETPOST('taskid','int');

$mine=0;
if ($mode == 'mine') $mine=1;

$projectid='';
$projectid=isset($_GET["id"])?$_GET["id"]:$_POST["projectid"];

// Security check
$socid=0;
// For external user, no check is done on company because readability is managed by public status of project and assignement.
//if ($user->societe_id > 0) $socid=$user->societe_id;
$result = restrictedArea($user, 'projet', $projectid);

$now=dol_now();
$nowtmp=dol_getdate($now);
$nowday=$nowtmp['mday'];
$nowmonth=$nowtmp['mon'];
$nowyear=$nowtmp['year'];

$year=GETPOST('reyear')?GETPOST('reyear'):(GETPOST("year","int")?GETPOST("year","int"):(GETPOST("addtimeyear","int")?GETPOST("addtimeyear","int"):date("Y")));
$month=GETPOST('remonth')?GETPOST('remonth'):(GETPOST("month","int")?GETPOST("month","int"):(GETPOST("addtimemonth","int")?GETPOST("addtimemonth","int"):date("m")));
$day=GETPOST('reday')?GETPOST('reday'):(GETPOST("day","int")?GETPOST("day","int"):(GETPOST("addtimeday","int")?GETPOST("addtimeday","int"):date("d")));
$day = (int) $day;
$week=GETPOST("week","int")?GETPOST("week","int"):date("W");

$search_categ=GETPOST("search_categ",'alpha');
$search_usertoprocessid=GETPOST('search_usertoprocessid', 'int');
$search_task_ref=GETPOST('search_task_ref', 'alpha');
$search_task_label=GETPOST('search_task_label', 'alpha');
$search_project_ref=GETPOST('search_project_ref', 'alpha');
$search_thirdparty=GETPOST('search_thirdparty', 'alpha');
$search_declared_progress=GETPOST('search_declared_progress', 'alpha');

$monthofday=GETPOST('addtimemonth');
$dayofday=GETPOST('addtimeday');
$yearofday=GETPOST('addtimeyear');

$daytoparse = $now;
if ($yearofday && $monthofday && $dayofday) $daytoparse=dol_mktime(0, 0, 0, $monthofday, $dayofday, $yearofday);	// xxxofday is value of day after submit action 'addtime'
else if ($year && $month && $day) $daytoparse=dol_mktime(0, 0, 0, $month, $day, $year);							// this are value submited after submit of action 'submitdateselect'


if (empty($search_usertoprocessid) || $search_usertoprocessid == $user->id)
{
	$usertoprocess=$user;
	$search_usertoprocessid=$usertoprocess->id;
}
elseif ($search_usertoprocessid > 0)
{
	$usertoprocess=new User($db);
	$usertoprocess->fetch($search_usertoprocessid);
	$search_usertoprocessid=$usertoprocess->id;
}
else
{
	$usertoprocess=new User($db);
}

$object=new Task($db);


/*
 * Actions
 */

// Purge criteria
if (GETPOST('button_removefilter_x','alpha') || GETPOST('button_removefilter.x','alpha') || GETPOST('button_removefilter','alpha')) // All tests are required to be compatible with all browsers
{
	$action = '';
	$search_categ='';
	$search_usertoprocessid = $user->id;
	$search_task_ref = '';
	$search_task_label = '';
	$search_project_ref = '';
	$search_thirdparty = '';
	$search_declared_progress = '';
<<<<<<< HEAD
=======

	// We redefine $usertoprocess
	$usertoprocess=$user;
>>>>>>> d9b8a8c8
}
if (GETPOST("button_search_x",'alpha') || GETPOST("button_search.x",'alpha') || GETPOST("button_search",'alpha'))
{
	$action = '';
}

if (GETPOST('submitdateselect'))
{
	if (GETPOST('remonth','int') && GETPOST('reday','int') && GETPOST('reyear','int'))
	{
		$daytoparse = dol_mktime(0, 0, 0, GETPOST('remonth','int'), GETPOST('reday','int'), GETPOST('reyear','int'));
	}

	$action = '';
}


if ($action == 'addtime' && $user->rights->projet->lire && GETPOST('assigntask'))
{
	$action = 'assigntask';

	if ($taskid > 0)
	{
		$result = $object->fetch($taskid, $ref);
		if ($result < 0) $error++;
	}
	else
	{
		setEventMessages($langs->transnoentitiesnoconv("ErrorFieldRequired", $langs->transnoentitiesnoconv("Task")), '', 'errors');
		$error++;
	}
	if (! GETPOST('type'))
	{
		setEventMessages($langs->transnoentitiesnoconv("ErrorFieldRequired", $langs->transnoentitiesnoconv("Type")), '', 'errors');
		$error++;
	}
	if (! $error)
	{
		$idfortaskuser=$usertoprocess->id;
		$result = $object->add_contact($idfortaskuser, GETPOST("type"), 'internal');

		if ($result >= 0 || $result == -2)	// Contact add ok or already contact of task
		{
			// Test if we are already contact of the project (should be rare but sometimes we can add as task contact without being contact of project, like when admin user has been removed from contact of project)
			$sql='SELECT ec.rowid FROM '.MAIN_DB_PREFIX.'element_contact as ec, '.MAIN_DB_PREFIX.'c_type_contact as tc WHERE tc.rowid = ec.fk_c_type_contact';
			$sql.=' AND ec.fk_socpeople = '.$idfortaskuser." AND ec.element_id = '.$object->fk_project.' AND tc.element = 'project' AND source = 'internal'";
			$resql=$db->query($sql);
			if ($resql)
			{
				$obj=$db->fetch_object($resql);
				if (! $obj)	// User is not already linked to project, so we will create link to first type
				{
					$project = new Project($db);
					$project->fetch($object->fk_project);
					// Get type
					$listofprojcontact=$project->liste_type_contact('internal');

					if (count($listofprojcontact))
					{
						$typeforprojectcontact=reset(array_keys($listofprojcontact));
						$result = $project->add_contact($idfortaskuser, $typeforprojectcontact, 'internal');
					}
				}
			}
			else
			{
				dol_print_error($db);
			}
		}
	}

	if ($result < 0)
	{
		$error++;
		if ($object->error == 'DB_ERROR_RECORD_ALREADY_EXISTS')
		{
			$langs->load("errors");
			setEventMessages($langs->trans("ErrorTaskAlreadyAssigned"), null, 'warnings');
		}
		else
		{
			setEventMessages($object->error, $object->errors, 'errors');
		}
	}

	if (! $error)
	{
		setEventMessages("TaskAssignedToEnterTime", null);
		$taskid=0;
	}

	$action='';
}

if ($action == 'addtime' && $user->rights->projet->lire)
{
	$timespent_duration=array();

	if (is_array($_POST))
	{
		foreach($_POST as $key => $time)
		{
			if (intval($time) > 0)
			{
				// Hours or minutes of duration
				if (preg_match("/([0-9]+)duration(hour|min)/",$key,$matches))
				{
					$id = $matches[1];
					if ($id > 0)
					{
						// We store HOURS in seconds
						if($matches[2]=='hour') $timespent_duration[$id] += $time*60*60;

						// We store MINUTES in seconds
						if($matches[2]=='min') $timespent_duration[$id] += $time*60;
					}
				}
			}
		}
	}

	if (count($timespent_duration) > 0)
	{
		foreach($timespent_duration as $key => $val)
		{
			$object->fetch($key);
			$object->progress = GETPOST($key.'progress', 'int');
			$object->timespent_duration = $val;
			$object->timespent_fk_user = $usertoprocess->id;
			$object->timespent_note = GETPOST($key.'note');
			if (GETPOST($key."hour") != '' && GETPOST($key."hour") >= 0)	// If hour was entered
			{
				$object->timespent_datehour = dol_mktime(GETPOST($key."hour"),GETPOST($key."min"),0,$monthofday,$dayofday,$yearofday);
				$object->timespent_withhour = 1;
			}
			else
			{
				$object->timespent_datehour = dol_mktime(12,0,0,$monthofday,$dayofday,$yearofday);
			}
			$object->timespent_date = $object->timespent_datehour;

			if ($object->timespent_date > 0)
			{
				$result=$object->addTimeSpent($user);
			}
			else
			{
				setEventMessages("ErrorBadDate", null, 'errors');
				$error++;
				break;
			}

			if ($result < 0)
			{
				setEventMessages($object->error, $object->errors, 'errors');
				$error++;
				break;
			}
		}

		if (! $error)
		{
			setEventMessages($langs->trans("RecordSaved"), null, 'mesgs');

			// Redirect to avoid submit twice on back
			header('Location: '.$_SERVER["PHP_SELF"].'?'.($projectid?'id='.$projectid:'').($search_usertoprocessid?'&search_usertoprocessid='.$search_usertoprocessid:'').($mode?'&mode='.$mode:'').'&year='.$yearofday.'&month='.$monthofday.'&day='.$dayofday);
			exit;
		}
	}
	else
	{
   		setEventMessages($langs->trans("ErrorTimeSpentIsEmpty"), null, 'errors');
	}
}



/*
 * View
 */

$form=new Form($db);
$formother = new FormOther($db);
$formcompany=new FormCompany($db);
$formproject=new FormProjets($db);
$projectstatic=new Project($db);
$project = new Project($db);
$taskstatic = new Task($db);
$thirdpartystatic = new Societe($db);
$holiday = new Holiday($db);

$prev = dol_getdate($daytoparse - (24 * 3600));
$prev_year  = $prev['year'];
$prev_month = $prev['mon'];
$prev_day   = $prev['mday'];

$next = dol_getdate($daytoparse + (24 * 3600));
$next_year  = $next['year'];
$next_month = $next['mon'];
$next_day   = $next['mday'];

$title=$langs->trans("TimeSpent");

$projectsListId = $projectstatic->getProjectsAuthorizedForUser($usertoprocess,(empty($usertoprocess->id)?2:0),1);  // Return all project i have permission on. I want my tasks and some of my task may be on a public projet that is not my project

if ($id)
{
	$project->fetch($id);
	$project->fetch_thirdparty();
}

$onlyopenedproject=1;	// or -1
$morewherefilter='';

if ($search_project_ref) $morewherefilter.=natural_search(array("p.ref", "p.title"), $search_project_ref);
if ($search_task_ref)    $morewherefilter.=natural_search("t.ref", $search_task_ref);
if ($search_task_label)  $morewherefilter.=natural_search(array("t.ref", "t.label"), $search_task_label);
if ($search_thirdparty)  $morewherefilter.=natural_search("s.nom", $search_thirdparty);
if ($search_declared_progress)  $morewherefilter.=natural_search("t.progress", $search_declared_progress, 1);

$tasksarray=$taskstatic->getTasksArray(0, 0, ($project->id?$project->id:0), $socid, 0, $search_project_ref, $onlyopenedproject, $morewherefilter, ($search_usertoprocessid?$search_usertoprocessid:0));    // We want to see all task of opened project i am allowed to see and that match filter, not only my tasks. Later only mine will be editable later.
if ($morewherefilter)	// Get all task without any filter, so we can show total of time spent for not visible tasks
{
	$tasksarraywithoutfilter=$taskstatic->getTasksArray(0, 0, ($project->id?$project->id:0), $socid, 0, '', $onlyopenedproject, '', ($search_usertoprocessid?$search_usertoprocessid:0));    // We want to see all task of opened project i am allowed to see and that match filter, not only my tasks. Later only mine will be editable later.
}
$projectsrole=$taskstatic->getUserRolesForProjectsOrTasks($usertoprocess, 0, ($project->id?$project->id:0), 0, $onlyopenedproject);
$tasksrole=$taskstatic->getUserRolesForProjectsOrTasks(0, $usertoprocess, ($project->id?$project->id:0), 0, $onlyopenedproject);
//var_dump($usertoprocess);
//var_dump($projectsrole);
//var_dump($taskrole);

llxHeader("",$title,"",'','','',array('/core/js/timesheet.js'));

//print_barre_liste($title, $page, $_SERVER["PHP_SELF"], "", $sortfield, $sortorder, "", $num, '', 'title_project');

$param='';
$param.=($mode?'&mode='.$mode:'');
$param.=($search_project_ref?'&search_project_ref='.$search_project_ref:'');
$param.=($search_usertoprocessid?'&search_usertoprocessid='.$search_usertoprocessid:'');
$param.=($search_thirdparty?'&search_thirdparty='.$search_thirdparty:'');
$param.=($search_task_ref?'&search_task_ref='.$search_task_ref:'');
$param.=($search_task_label?'&search_task_label='.$search_task_label:'');

// Show navigation bar
$nav ='<a class="inline-block valignmiddle" href="?year='.$prev_year."&amp;month=".$prev_month."&amp;day=".$prev_day.$param.'">'.img_previous($langs->trans("Previous"))."</a>\n";
$nav.=dol_print_date(dol_mktime(0,0,0,$month,$day,$year),"%A").' ';
$nav.=" <span id=\"month_name\">".dol_print_date(dol_mktime(0,0,0,$month,$day,$year),"day")." </span>\n";
$nav.='<a class="inline-block valignmiddle" href="?year='.$next_year."&amp;month=".$next_month."&amp;day=".$next_day.$param.'">'.img_next($langs->trans("Next"))."</a>\n";
$nav.=" &nbsp; (<a href=\"?year=".$nowyear."&amp;month=".$nowmonth."&amp;day=".$nowday.$param."\">".$langs->trans("Today")."</a>)";
$nav.='<br>'.$form->selectDate(-1, '', 0, 0, 2, "addtime", 1, 0).' ';
$nav.=' <input type="submit" name="submitdateselect" class="button valignmiddle" value="'.$langs->trans("Refresh").'">';

$picto='calendarweek';

print '<form name="addtime" method="POST" action="'.$_SERVER["PHP_SELF"].($project->id > 0 ? '?id='.$project->id : '').'">';
print '<input type="hidden" name="token" value="'.$_SESSION['newtoken'].'">';
print '<input type="hidden" name="action" value="addtime">';
print '<input type="hidden" name="mode" value="'.$mode.'">';
$tmp = dol_getdate($daytoparse);
print '<input type="hidden" name="addtimeyear" value="'.$tmp['year'].'">';
print '<input type="hidden" name="addtimemonth" value="'.$tmp['mon'].'">';
print '<input type="hidden" name="addtimeday" value="'.$tmp['mday'].'">';

$head=project_timesheet_prepare_head($mode, $usertoprocess);
dol_fiche_head($head, 'inputperday', $langs->trans('TimeSpent'), -1, 'task');

// Show description of content
<<<<<<< HEAD
print '<div class="hideonsmartphone">';
=======
print '<div class="hideonsmartphone opacitymedium">';
>>>>>>> d9b8a8c8
if ($mine || ($usertoprocess->id == $user->id)) print $langs->trans("MyTasksDesc").'.'.($onlyopenedproject?' '.$langs->trans("OnlyOpenedProject"):'').'<br>';
else
{
	if (empty($usertoprocess->id) || $usertoprocess->id < 0)
	{
		if ($user->rights->projet->all->lire && ! $socid) print $langs->trans("ProjectsDesc").'.'.($onlyopenedproject?' '.$langs->trans("OnlyOpenedProject"):'').'<br>';
		else print $langs->trans("ProjectsPublicTaskDesc").'.'.($onlyopenedproject?' '.$langs->trans("OnlyOpenedProject"):'').'<br>';
	}
}
if ($mine || ($usertoprocess->id == $user->id))
{
	print $langs->trans("OnlyYourTaskAreVisible").'<br>';
}
else
{
	print $langs->trans("AllTaskVisibleButEditIfYouAreAssigned").'<br>';
}
print '</div>';

dol_fiche_end();

print '<div class="floatright right'.($conf->dol_optimize_smallscreen?' centpercent':'').'">'.$nav.'</div>';     // We move this before the assign to components so, the default submit button is not the assign to.

print '<div class="colorback float valignmiddle">';
$titleassigntask = $langs->transnoentities("AssignTaskToMe");
if ($usertoprocess->id != $user->id) $titleassigntask = $langs->transnoentities("AssignTaskToUser", $usertoprocess->getFullName($langs));
print '<div class="taskiddiv inline-block">';
$formproject->selectTasks($socid?$socid:-1, $taskid, 'taskid', 32, 0, 1, 1, 0, 0, '', '', 'all', $usertoprocess);
print '</div>';
print ' ';
print $formcompany->selectTypeContact($object, '', 'type','internal','rowid', 0, 'maxwidth150onsmartphone');
print '<input type="submit" class="button valignmiddle" name="assigntask" value="'.dol_escape_htmltag($titleassigntask).'">';
print '</div>';

print '<div class="clearboth" style="padding-bottom: 8px;"></div>';


$moreforfilter='';

// Filter on categories
/*if (! empty($conf->categorie->enabled))
{
	require_once DOL_DOCUMENT_ROOT . '/categories/class/categorie.class.php';
	$moreforfilter.='<div class="divsearchfield">';
	$moreforfilter.=$langs->trans('ProjectCategories'). ': ';
	$moreforfilter.=$formother->select_categories('project', $search_categ, 'search_categ', 1, 1, 'maxwidth300');
	$moreforfilter.='</div>';
}*/

// If the user can view user other than himself
$moreforfilter.='<div class="divsearchfield">';
$moreforfilter.='<div class="inline-block hideonsmartphone">'.$langs->trans('User'). ' </div>';
$includeonly='hierachyme';
if (empty($user->rights->user->user->lire)) $includeonly=array($user->id);
$moreforfilter.=$form->select_dolusers($search_usertoprocessid?$search_usertoprocessid:$usertoprocess->id, 'search_usertoprocessid', $user->rights->user->user->lire?0:0, null, 0, $includeonly, null, 0, 0, 0, '', 0, '', 'maxwidth200 marginleftonly');
$moreforfilter.='</div>';

if (empty($conf->global->PROJECT_TIMESHEET_DISABLEBREAK_ON_PROJECT))
{
	$moreforfilter.='<div class="divsearchfield">';
	$moreforfilter.='<div class="inline-block">'.$langs->trans('Project'). ' </div>';
	$moreforfilter.='<input type="text" size="4" name="search_project_ref" class="marginleftonly" value="'.dol_escape_htmltag($search_project_ref).'">';
	$moreforfilter.='</div>';

	$moreforfilter.='<div class="divsearchfield">';
	$moreforfilter.='<div class="inline-block">'.$langs->trans('ThirdParty'). ' </div>';
	$moreforfilter.='<input type="text" size="4" name="search_thirdparty" class="marginleftonly" value="'.dol_escape_htmltag($search_thirdparty).'">';
	$moreforfilter.='</div>';
}

if (! empty($moreforfilter))
{
	print '<div class="liste_titre liste_titre_bydiv centpercent">';
	print $moreforfilter;
	$parameters=array();
	$reshook=$hookmanager->executeHooks('printFieldPreListTitle',$parameters);    // Note that $action and $object may have been modified by hook
	print $hookmanager->resPrint;
	print '</div>';
}


print '<div class="div-table-responsive">';
print '<table class="tagtable liste'.($moreforfilter?" listwithfilterbefore":"").'" id="tablelines3">'."\n";

print '<tr class="liste_titre_filter">';
if (! empty($conf->global->PROJECT_TIMESHEET_DISABLEBREAK_ON_PROJECT)) print '<td class="liste_titre"><input type="text" size="4" name="search_project_ref" value="'.dol_escape_htmltag($search_project_ref).'"></td>';
if (! empty($conf->global->PROJECT_TIMESHEET_DISABLEBREAK_ON_PROJECT)) print '<td class="liste_titre"><input type="text" size="4" name="search_thirdparty" value="'.dol_escape_htmltag($search_thirdparty).'"></td>';
print '<td class="liste_titre"><input type="text" size="4" name="search_task_label" value="'.dol_escape_htmltag($search_task_label).'"></td>';
print '<td class="liste_titre"></td>';
print '<td class="liste_titre right"><input type="text" size="4" name="search_declared_progress" value="'.dol_escape_htmltag($search_declared_progress).'"></td>';
print '<td class="liste_titre"></td>';
print '<td class="liste_titre"></td>';
print '<td class="liste_titre"></td>';
print '<td class="liste_titre"></td>';
print '<td class="liste_titre"></td>';
// Action column
print '<td class="liste_titre nowrap" align="right">';
$searchpicto=$form->showFilterAndCheckAddButtons(0);
print $searchpicto;
print '</td>';
print "</tr>\n";

print '<tr class="liste_titre">';
if (! empty($conf->global->PROJECT_TIMESHEET_DISABLEBREAK_ON_PROJECT)) print '<td>'.$langs->trans("Project").'</td>';
if (! empty($conf->global->PROJECT_TIMESHEET_DISABLEBREAK_ON_PROJECT)) print '<td>'.$langs->trans("ThirdParty").'</td>';
print '<td>'.$langs->trans("Task").'</td>';
print '<td align="right" class="leftborder plannedworkload maxwidth100">'.$langs->trans("PlannedWorkload").'</td>';
print '<td align="right" class="maxwidth100">'.$langs->trans("ProgressDeclared").'</td>';
/*print '<td align="right" class="maxwidth100">'.$langs->trans("TimeSpent").'</td>';
if ($usertoprocess->id == $user->id) print '<td align="right" class="maxwidth100">'.$langs->trans("TimeSpentByYou").'</td>';
else print '<td align="right" class="maxwidth100">'.$langs->trans("TimeSpentByUser").'</td>';*/
print '<td align="right" class="maxwidth100">'.$langs->trans("TimeSpent").'<br>('.$langs->trans("Everybody").')</td>';
print '<td align="right" class="maxwidth100">'.$langs->trans("TimeSpent").($usertoprocess->firstname?'<br>('.$usertoprocess->firstname.')':'').'</td>';
print '<td class="center leftborder">'.$langs->trans("HourStart").'</td>';
<<<<<<< HEAD
=======

// By default, we can edit only tasks we are assigned to
$restrictviewformytask=((! isset($conf->global->PROJECT_TIME_SHOW_TASK_NOT_ASSIGNED)) ? 2 : $conf->global->PROJECT_TIME_SHOW_TASK_NOT_ASSIGNED);

// Get if user is available or not for each day
$isavailable=array();
if (! empty($conf->global->MAIN_DEFAULT_WORKING_DAYS))
{
	$tmparray=explode('-', $conf->global->MAIN_DEFAULT_WORKING_DAYS);
	if (count($tmparray) >= 2)
	{
		$numstartworkingday = $tmparray[0];
		$numendworkingday = $tmparray[1];
	}
}

$statusofholidaytocheck = '3';
$isavailablefordayanduser = $holiday->verifDateHolidayForTimestamp($usertoprocess->id, $daytoparse, $statusofholidaytocheck);	// $daytoparse is a date with hours = 0
$isavailable[$daytoparse]=$isavailablefordayanduser;			// in projectLinesPerWeek later, we are using $firstdaytoshow and dol_time_plus_duree to loop on each day

$tmparray = dol_getdate($daytoparse,true);	// detail of current day
$idw = $tmparray['wday'];

$cssweekend='';
if (($idw + 1) < $numstartworkingday || ($idw + 1) > $numendworkingday)	// This is a day is not inside the setup of working days, so we use a week-end css.
{
	$cssweekend='weekend';
}

$tmpday=dol_time_plus_duree($firstdaytoshow, $idw, 'd');

$cssonholiday='';
if (! $isavailable[$daytoparse]['morning'] && ! $isavailable[$daytoparse]['afternoon'])   $cssonholiday.='onholidayallday ';
elseif (! $isavailable[$daytoparse]['morning'])   $cssonholiday.='onholidaymorning ';
elseif (! $isavailable[$daytoparse]['afternoon']) $cssonholiday.='onholidayafternoon ';

print '<td class="center'.($cssonholiday?' '.$cssonholiday:'').($cssweekend?' '.$cssweekend:'').'">'.$langs->trans("Duration").'</td>';
print '<td class="center">'.$langs->trans("Note").'</td>';
print '<td class="center"></td>';
print "</tr>\n";

$colspan = 6+(empty($conf->global->PROJECT_TIMESHEET_DISABLEBREAK_ON_PROJECT)?0:2);

if ($conf->use_javascript_ajax)
{
	print '<tr class="liste_total">';
	print '<td class="liste_total" colspan="'.($colspan-1).'">';
	print $langs->trans("Total");
	print '</td>';
	print '<td class="liste_total leftborder">';
	//print '  - '.$langs->trans("ExpectedWorkedHours").': <strong>'.price($usertoprocess->weeklyhours, 1, $langs, 0, 0).'</strong>';
	print '</td>';

	$tmparray = dol_getdate($daytoparse,true);	// detail of current day
	$idw = $tmparray['wday'];

	$cssweekend='';
	if (($idw + 1) < $numstartworkingday || ($idw + 1) > $numendworkingday)	// This is a day is not inside the setup of working days, so we use a week-end css.
	{
		$cssweekend='weekend';
	}

	$cssonholiday='';
	if (! $isavailable[$daytoparse]['morning'] && ! $isavailable[$daytoparse]['afternoon'])   $cssonholiday.='onholidayallday ';
	elseif (! $isavailable[$daytoparse]['morning'])   $cssonholiday.='onholidaymorning ';
	elseif (! $isavailable[$daytoparse]['afternoon']) $cssonholiday.='onholidayafternoon ';

	print '<td class="liste_total center'.($cssonholiday?' '.$cssonholiday:'').($cssweekend?' '.$cssweekend:'').'"><div class="totalDay0">&nbsp;</div></td>';

	print '<td class="liste_total"></td>
                <td class="liste_total"></td>
                </tr>';
}
>>>>>>> d9b8a8c8


// Get if user is available or not for each day
$isavailable=array();
if (! empty($conf->global->MAIN_DEFAULT_WORKING_DAYS))
{
	$tmparray=explode('-', $conf->global->MAIN_DEFAULT_WORKING_DAYS);
	if (count($tmparray) >= 2)
	{
		$numstartworkingday = $tmparray[0];
		$numendworkingday = $tmparray[1];
	}
}

$statusofholidaytocheck = '3';
$isavailablefordayanduser = $holiday->verifDateHolidayForTimestamp($usertoprocess->id, $daytoparse, $statusofholidaytocheck);	// $daytoparse is a date with hours = 0
$isavailable[$daytoparse]=$isavailablefordayanduser;			// in projectLinesPerWeek later, we are using $firstdaytoshow and dol_time_plus_duree to loop on each day

$tmparray = dol_getdate($daytoparse,true);	// detail of current day
$idw = $tmparray['wday'];

$cssweekend='';
if (($idw + 1) < $numstartworkingday || ($idw + 1) > $numendworkingday)	// This is a day is not inside the setup of working days, so we use a week-end css.
{
	$cssweekend='weekend';
}

$tmpday=dol_time_plus_duree($firstdaytoshow, $idw, 'd');

$cssonholiday='';
if (! $isavailable[$daytoparse]['morning'] && ! $isavailable[$daytoparse]['afternoon'])   $cssonholiday.='onholidayallday ';
elseif (! $isavailable[$daytoparse]['morning'])   $cssonholiday.='onholidaymorning ';
elseif (! $isavailable[$daytoparse]['afternoon']) $cssonholiday.='onholidayafternoon ';

print '<td class="center'.($cssonholiday?' '.$cssonholiday:'').($cssweekend?' '.$cssweekend:'').'">'.$langs->trans("Duration").'</td>';
print '<td class="center">'.$langs->trans("Note").'</td>';
print '<td class="center"></td>';
print "</tr>\n";

$colspan = 6+(empty($conf->global->PROJECT_TIMESHEET_DISABLEBREAK_ON_PROJECT)?0:2);;

if ($conf->use_javascript_ajax)
{
	print '<tr class="liste_total">';
	print '<td class="liste_total" colspan="'.($colspan-1).'">';
	print $langs->trans("Total");
	print '</td>';
	print '<td class="liste_total leftborder">';
	//print '  - '.$langs->trans("ExpectedWorkedHours").': <strong>'.price($usertoprocess->weeklyhours, 1, $langs, 0, 0).'</strong>';
	print '</td>';

	$tmparray = dol_getdate($daytoparse,true);	// detail of current day
	$idw = $tmparray['wday'];

	$cssweekend='';
	if (($idw + 1) < $numstartworkingday || ($idw + 1) > $numendworkingday)	// This is a day is not inside the setup of working days, so we use a week-end css.
	{
		$cssweekend='weekend';
	}

	$cssonholiday='';
	if (! $isavailable[$daytoparse]['morning'] && ! $isavailable[$daytoparse]['afternoon'])   $cssonholiday.='onholidayallday ';
	elseif (! $isavailable[$daytoparse]['morning'])   $cssonholiday.='onholidaymorning ';
	elseif (! $isavailable[$daytoparse]['afternoon']) $cssonholiday.='onholidayafternoon ';

	print '<td class="liste_total center'.($cssonholiday?' '.$cssonholiday:'').($cssweekend?' '.$cssweekend:'').'"><div class="totalDay0">&nbsp;</div></td>';

	print '<td class="liste_total"></td>
                <td class="liste_total"></td>
                </tr>';
}


if (count($tasksarray) > 0)
{
	//var_dump($tasksarray);				// contains only selected tasks
	//var_dump($tasksarraywithoutfilter);	// contains all tasks (if there is a filter, not defined if no filter)
	//var_dump($tasksrole);

	$j=0;
	$level=0;
	$totalforvisibletasks = projectLinesPerDay($j, 0, $usertoprocess, $tasksarray, $level, $projectsrole, $tasksrole, $mine, $restrictviewformytask, $daytoparse, $isavailable, 0);
	//var_dump($totalforvisibletasks);

	// Show total for all other tasks

	// Calculate total for all tasks
	$listofdistinctprojectid=array();	// List of all distinct projects
	if (is_array($tasksarraywithoutfilter) && count($tasksarraywithoutfilter))
	{
		foreach($tasksarraywithoutfilter as $tmptask)
		{
			$listofdistinctprojectid[$tmptask->fk_project]=$tmptask->fk_project;
		}
	}
	//var_dump($listofdistinctprojectid);
	$totalforeachday=array();
	foreach($listofdistinctprojectid as $tmpprojectid)
	{
		$projectstatic->id=$tmpprojectid;
		$projectstatic->loadTimeSpent($daytoparse, 0, $usertoprocess->id);	// Load time spent from table projet_task_time for the project into this->weekWorkLoad and this->weekWorkLoadPerTask for all days of a week
		for ($idw = 0; $idw < 7; $idw++)
		{
			$tmpday=dol_time_plus_duree($daytoparse, $idw, 'd');
			$totalforeachday[$tmpday]+=$projectstatic->weekWorkLoad[$tmpday];
		}
	}
	//var_dump($totalforeachday);

	// Is there a diff between selected/filtered tasks and all tasks ?
	$isdiff = 0;
	if (count($totalforeachday))
	{
		$timeonothertasks=($totalforeachday[$daytoparse] - $totalforvisibletasks[$daytoparse]);
		if ($timeonothertasks)
		{
			$isdiff=1;
		}
	}

	// There is a diff between total shown on screen and total spent by user, so we add a line with all other cumulated time of user
	if ($isdiff)
	{
		print '<tr class="oddeven othertaskwithtime">';
		print '<td colspan="'.($colspan-1).'" class="opacitymedium">';
		print $langs->trans("OtherFilteredTasks");
		print '</td>';
		print '<td class="leftborder"></td>';
		print '<td class="center">';
		$timeonothertasks=($totalforeachday[$daytoparse] - $totalforvisibletasks[$daytoparse]);
		//if ($timeonothertasks)
		//{
			print '<span class="timesheetalreadyrecorded" title="texttoreplace"><input type="text" class="center" size="2" disabled="" id="timespent[-1][0]" name="task[-1][0]" value="';
			if ($timeonothertasks) print convertSecondToTime($timeonothertasks,'allhourmin');
			print '"></span>';
		//}
		print '</td>';
		print ' <td class="liste_total"></td>';
		print ' <td class="liste_total"></td>';
		print '</tr>';
	}

	if ($conf->use_javascript_ajax)
	{
		print '<tr class="liste_total">';
		print '<td class="liste_total" colspan="'.($colspan-1).'">';
		print $langs->trans("Total");
		print '</td>';
		print '<td class="liste_total leftborder">';
		//print '  - '.$langs->trans("ExpectedWorkedHours").': <strong>'.price($usertoprocess->weeklyhours, 1, $langs, 0, 0).'</strong>';
		print '</td>';

		$tmparray = dol_getdate($daytoparse,true);	// detail of current day
		$idw = $tmparray['wday'];

		$cssweekend='';
		if (($idw + 1) < $numstartworkingday || ($idw + 1) > $numendworkingday)	// This is a day is not inside the setup of working days, so we use a week-end css.
		{
			$cssweekend='weekend';
		}

		$cssonholiday='';
		if (! $isavailable[$daytoparse]['morning'] && ! $isavailable[$daytoparse]['afternoon'])   $cssonholiday.='onholidayallday ';
		elseif (! $isavailable[$daytoparse]['morning'])   $cssonholiday.='onholidaymorning ';
		elseif (! $isavailable[$daytoparse]['afternoon']) $cssonholiday.='onholidayafternoon ';

		print '<td class="liste_total center'.($cssonholiday?' '.$cssonholiday:'').($cssweekend?' '.$cssweekend:'').'"><div class="totalDay0">&nbsp;</div></td>';

		print '<td class="liste_total"></td>
                <td class="liste_total"></td>
                </tr>';
	}
}
else
{
	print '<tr><td colspan="14"><span class="opacitymedium">'.$langs->trans("NoAssignedTasks").'</span></td></tr>';
}
print "</table>";
print '</div>';

print '<input type="hidden" id="numberOfLines" name="numberOfLines" value="'.count($tasksarray).'"/>'."\n";

print '<div class="center">';
print '<input type="submit" class="button"'.($disabledtask?' disabled':'').' value="'.$langs->trans("Save").'">';
print '</div>';

print '</form>';

$modeinput='hours';

if ($conf->use_javascript_ajax)
{
	print "\n<!-- JS CODE TO ENABLE Tooltips on all object with class classfortooltip -->\n";
	print '<script type="text/javascript">'."\n";
	print "jQuery(document).ready(function () {\n";
	print '		jQuery(".timesheetalreadyrecorded").tooltip({
					show: { collision: "flipfit", effect:\'toggle\', delay:50 },
					hide: { effect:\'toggle\', delay: 50 },
					tooltipClass: "mytooltip",
					content: function () {
						return \''.dol_escape_js($langs->trans("TimeAlreadyRecorded", $usertoprocess->getFullName($langs))).'\';
					}
				});'."\n";

	print '    updateTotal(0,\''.$modeinput.'\');';
	print "\n});\n";
	print '</script>';
}

// End of page
llxFooter();
$db->close();<|MERGE_RESOLUTION|>--- conflicted
+++ resolved
@@ -118,12 +118,9 @@
 	$search_project_ref = '';
 	$search_thirdparty = '';
 	$search_declared_progress = '';
-<<<<<<< HEAD
-=======
 
 	// We redefine $usertoprocess
 	$usertoprocess=$user;
->>>>>>> d9b8a8c8
 }
 if (GETPOST("button_search_x",'alpha') || GETPOST("button_search.x",'alpha') || GETPOST("button_search",'alpha'))
 {
@@ -391,11 +388,7 @@
 dol_fiche_head($head, 'inputperday', $langs->trans('TimeSpent'), -1, 'task');
 
 // Show description of content
-<<<<<<< HEAD
-print '<div class="hideonsmartphone">';
-=======
 print '<div class="hideonsmartphone opacitymedium">';
->>>>>>> d9b8a8c8
 if ($mine || ($usertoprocess->id == $user->id)) print $langs->trans("MyTasksDesc").'.'.($onlyopenedproject?' '.$langs->trans("OnlyOpenedProject"):'').'<br>';
 else
 {
@@ -510,8 +503,6 @@
 print '<td align="right" class="maxwidth100">'.$langs->trans("TimeSpent").'<br>('.$langs->trans("Everybody").')</td>';
 print '<td align="right" class="maxwidth100">'.$langs->trans("TimeSpent").($usertoprocess->firstname?'<br>('.$usertoprocess->firstname.')':'').'</td>';
 print '<td class="center leftborder">'.$langs->trans("HourStart").'</td>';
-<<<<<<< HEAD
-=======
 
 // By default, we can edit only tasks we are assigned to
 $restrictviewformytask=((! isset($conf->global->PROJECT_TIME_SHOW_TASK_NOT_ASSIGNED)) ? 2 : $conf->global->PROJECT_TIME_SHOW_TASK_NOT_ASSIGNED);
@@ -554,78 +545,6 @@
 print "</tr>\n";
 
 $colspan = 6+(empty($conf->global->PROJECT_TIMESHEET_DISABLEBREAK_ON_PROJECT)?0:2);
-
-if ($conf->use_javascript_ajax)
-{
-	print '<tr class="liste_total">';
-	print '<td class="liste_total" colspan="'.($colspan-1).'">';
-	print $langs->trans("Total");
-	print '</td>';
-	print '<td class="liste_total leftborder">';
-	//print '  - '.$langs->trans("ExpectedWorkedHours").': <strong>'.price($usertoprocess->weeklyhours, 1, $langs, 0, 0).'</strong>';
-	print '</td>';
-
-	$tmparray = dol_getdate($daytoparse,true);	// detail of current day
-	$idw = $tmparray['wday'];
-
-	$cssweekend='';
-	if (($idw + 1) < $numstartworkingday || ($idw + 1) > $numendworkingday)	// This is a day is not inside the setup of working days, so we use a week-end css.
-	{
-		$cssweekend='weekend';
-	}
-
-	$cssonholiday='';
-	if (! $isavailable[$daytoparse]['morning'] && ! $isavailable[$daytoparse]['afternoon'])   $cssonholiday.='onholidayallday ';
-	elseif (! $isavailable[$daytoparse]['morning'])   $cssonholiday.='onholidaymorning ';
-	elseif (! $isavailable[$daytoparse]['afternoon']) $cssonholiday.='onholidayafternoon ';
-
-	print '<td class="liste_total center'.($cssonholiday?' '.$cssonholiday:'').($cssweekend?' '.$cssweekend:'').'"><div class="totalDay0">&nbsp;</div></td>';
-
-	print '<td class="liste_total"></td>
-                <td class="liste_total"></td>
-                </tr>';
-}
->>>>>>> d9b8a8c8
-
-
-// Get if user is available or not for each day
-$isavailable=array();
-if (! empty($conf->global->MAIN_DEFAULT_WORKING_DAYS))
-{
-	$tmparray=explode('-', $conf->global->MAIN_DEFAULT_WORKING_DAYS);
-	if (count($tmparray) >= 2)
-	{
-		$numstartworkingday = $tmparray[0];
-		$numendworkingday = $tmparray[1];
-	}
-}
-
-$statusofholidaytocheck = '3';
-$isavailablefordayanduser = $holiday->verifDateHolidayForTimestamp($usertoprocess->id, $daytoparse, $statusofholidaytocheck);	// $daytoparse is a date with hours = 0
-$isavailable[$daytoparse]=$isavailablefordayanduser;			// in projectLinesPerWeek later, we are using $firstdaytoshow and dol_time_plus_duree to loop on each day
-
-$tmparray = dol_getdate($daytoparse,true);	// detail of current day
-$idw = $tmparray['wday'];
-
-$cssweekend='';
-if (($idw + 1) < $numstartworkingday || ($idw + 1) > $numendworkingday)	// This is a day is not inside the setup of working days, so we use a week-end css.
-{
-	$cssweekend='weekend';
-}
-
-$tmpday=dol_time_plus_duree($firstdaytoshow, $idw, 'd');
-
-$cssonholiday='';
-if (! $isavailable[$daytoparse]['morning'] && ! $isavailable[$daytoparse]['afternoon'])   $cssonholiday.='onholidayallday ';
-elseif (! $isavailable[$daytoparse]['morning'])   $cssonholiday.='onholidaymorning ';
-elseif (! $isavailable[$daytoparse]['afternoon']) $cssonholiday.='onholidayafternoon ';
-
-print '<td class="center'.($cssonholiday?' '.$cssonholiday:'').($cssweekend?' '.$cssweekend:'').'">'.$langs->trans("Duration").'</td>';
-print '<td class="center">'.$langs->trans("Note").'</td>';
-print '<td class="center"></td>';
-print "</tr>\n";
-
-$colspan = 6+(empty($conf->global->PROJECT_TIMESHEET_DISABLEBREAK_ON_PROJECT)?0:2);;
 
 if ($conf->use_javascript_ajax)
 {
