--- conflicted
+++ resolved
@@ -115,10 +115,7 @@
 	$search_task_label = '';
 	$search_project_ref = '';
 	$search_thirdparty = '';
-<<<<<<< HEAD
 	$search_declared_progress = '';
-=======
->>>>>>> 9c68b81f
 }
 if (GETPOST("button_search_x",'alpha') || GETPOST("button_search.x",'alpha') || GETPOST("button_search",'alpha'))
 {
@@ -250,21 +247,12 @@
 			$object->timespent_fk_user = $usertoprocess->id;
 			$object->timespent_note = GETPOST($key.'note');
 			if (GETPOST($key."hour") != '' && GETPOST($key."hour") >= 0)	// If hour was entered
-<<<<<<< HEAD
 			{
 				$object->timespent_datehour = dol_mktime(GETPOST($key."hour"),GETPOST($key."min"),0,$monthofday,$dayofday,$yearofday);
 				$object->timespent_withhour = 1;
 			}
 			else
 			{
-=======
-			{
-				$object->timespent_datehour = dol_mktime(GETPOST($key."hour"),GETPOST($key."min"),0,$monthofday,$dayofday,$yearofday);
-				$object->timespent_withhour = 1;
-			}
-			else
-			{
->>>>>>> 9c68b81f
 				$object->timespent_datehour = dol_mktime(12,0,0,$monthofday,$dayofday,$yearofday);
 			}
 			$object->timespent_date = $object->timespent_datehour;
@@ -346,10 +334,7 @@
 if ($search_task_ref)    $morewherefilter.=natural_search("t.ref", $search_task_ref);
 if ($search_task_label)  $morewherefilter.=natural_search(array("t.ref", "t.label"), $search_task_label);
 if ($search_thirdparty)  $morewherefilter.=natural_search("s.nom", $search_thirdparty);
-<<<<<<< HEAD
 if ($search_declared_progress)  $morewherefilter.=natural_search("t.progress", $search_declared_progress, 1);
-=======
->>>>>>> 9c68b81f
 
 $tasksarray=$taskstatic->getTasksArray(0, 0, ($project->id?$project->id:0), $socid, 0, $search_project_ref, $onlyopenedproject, $morewherefilter, ($search_usertoprocessid?$search_usertoprocessid:0));    // We want to see all task of opened project i am allowed to see and that match filter, not only my tasks. Later only mine will be editable later.
 if ($morewherefilter)	// Get all task without any filter, so we can show total of time spent for not visible tasks
@@ -364,11 +349,7 @@
 
 llxHeader("",$title,"",'','','',array('/core/js/timesheet.js'));
 
-<<<<<<< HEAD
 //print_barre_liste($title, $page, $_SERVER["PHP_SELF"], "", $sortfield, $sortorder, "", $num, '', 'title_project');
-=======
-print_barre_liste($title, $page, $_SERVER["PHP_SELF"], "", $sortfield, $sortorder, "", $num, '', 'title_project');
->>>>>>> 9c68b81f
 
 $param='';
 $param.=($mode?'&mode='.$mode:'');
@@ -488,14 +469,8 @@
 print '<table class="tagtable liste'.($moreforfilter?" listwithfilterbefore":"").'" id="tablelines3">'."\n";
 
 print '<tr class="liste_titre_filter">';
-<<<<<<< HEAD
 if (! empty($conf->global->PROJECT_TIMESHEET_DISABLEBREAK_ON_PROJECT)) print '<td class="liste_titre"><input type="text" size="4" name="search_project_ref" value="'.dol_escape_htmltag($search_project_ref).'"></td>';
 if (! empty($conf->global->PROJECT_TIMESHEET_DISABLEBREAK_ON_PROJECT)) print '<td class="liste_titre"><input type="text" size="4" name="search_thirdparty" value="'.dol_escape_htmltag($search_thirdparty).'"></td>';
-=======
-print '<td class="liste_titre"><input type="text" size="4" name="search_project_ref" value="'.dol_escape_htmltag($search_project_ref).'"></td>';
-print '<td class="liste_titre"><input type="text" size="4" name="search_thirdparty" value="'.dol_escape_htmltag($search_thirdparty).'"></td>';
-//print '<td class="liste_titre"><input type="text" size="4" name="search_task_ref" value="'.dol_escape_htmltag($search_task_ref).'"></td>';
->>>>>>> 9c68b81f
 print '<td class="liste_titre"><input type="text" size="4" name="search_task_label" value="'.dol_escape_htmltag($search_task_label).'"></td>';
 print '<td class="liste_titre"></td>';
 print '<td class="liste_titre right"><input type="text" size="4" name="search_declared_progress" value="'.dol_escape_htmltag($search_declared_progress).'"></td>';
@@ -512,40 +487,22 @@
 print "</tr>\n";
 
 print '<tr class="liste_titre">';
-<<<<<<< HEAD
 if (! empty($conf->global->PROJECT_TIMESHEET_DISABLEBREAK_ON_PROJECT)) print '<td>'.$langs->trans("Project").'</td>';
 if (! empty($conf->global->PROJECT_TIMESHEET_DISABLEBREAK_ON_PROJECT)) print '<td>'.$langs->trans("ThirdParty").'</td>';
 print '<td>'.$langs->trans("Task").'</td>';
 print '<td align="right" class="leftborder plannedworkload maxwidth100">'.$langs->trans("PlannedWorkload").'</td>';
-=======
-print '<td>'.$langs->trans("Project").'</td>';
-print '<td>'.$langs->trans("ThirdParty").'</td>';
-//print '<td>'.$langs->trans("RefTask").'</td>';
-print '<td>'.$langs->trans("Task").'</td>';
-print '<td align="right" class="maxwidth100">'.$langs->trans("PlannedWorkload").'</td>';
->>>>>>> 9c68b81f
 print '<td align="right" class="maxwidth100">'.$langs->trans("ProgressDeclared").'</td>';
 /*print '<td align="right" class="maxwidth100">'.$langs->trans("TimeSpent").'</td>';
 if ($usertoprocess->id == $user->id) print '<td align="right" class="maxwidth100">'.$langs->trans("TimeSpentByYou").'</td>';
 else print '<td align="right" class="maxwidth100">'.$langs->trans("TimeSpentByUser").'</td>';*/
 print '<td align="right" class="maxwidth100">'.$langs->trans("TimeSpent").'<br>('.$langs->trans("Everybody").')</td>';
 print '<td align="right" class="maxwidth100">'.$langs->trans("TimeSpent").($usertoprocess->firstname?'<br>('.$usertoprocess->firstname.')':'').'</td>';
-<<<<<<< HEAD
 print '<td class="center leftborder">'.$langs->trans("HourStart").'</td>';
-=======
-print '<td align="center">'.$langs->trans("HourStart").'</td>';
-print '<td align="center">'.$langs->trans("Duration").'</td>';
-print '<td align="center">'.$langs->trans("Note").'</td>';
-print '<td align="center"></td>';
-print "</tr>\n";
-
->>>>>>> 9c68b81f
 
 // By default, we can edit only tasks we are assigned to
 $restrictviewformytask=(empty($conf->global->PROJECT_TIME_SHOW_TASK_NOT_ASSIGNED)?1:0);
 
 // Get if user is available or not for each day
-<<<<<<< HEAD
 $isavailable=array();
 if (! empty($conf->global->MAIN_DEFAULT_WORKING_DAYS))
 {
@@ -556,16 +513,11 @@
 		$numendworkingday = $tmparray[1];
 	}
 }
-=======
-$holiday = new Holiday($db);
-$isavailable=array();
->>>>>>> 9c68b81f
 
 $statusofholidaytocheck = '3';
 $isavailablefordayanduser = $holiday->verifDateHolidayForTimestamp($usertoprocess->id, $daytoparse, $statusofholiday);	// $daytoparse is a date with hours = 0
 $isavailable[$daytoparse]=$isavailablefordayanduser;			// in projectLinesPerWeek later, we are using $firstdaytoshow and dol_time_plus_duree to loop on each day
 
-<<<<<<< HEAD
 $tmparray = dol_getdate($daytoparse,true);	// detail of current day
 $idw = $tmparray['wday'];
 
@@ -621,8 +573,6 @@
 }
 
 
-=======
->>>>>>> 9c68b81f
 if (count($tasksarray) > 0)
 {
 	//var_dump($tasksarray);				// contains only selected tasks
@@ -670,27 +620,15 @@
 		}
 	}
 
-<<<<<<< HEAD
-=======
-	$colspan = 8;
-
->>>>>>> 9c68b81f
 	// There is a diff between total shown on screen and total spent by user, so we add a line with all other cumulated time of user
 	if ($isdiff)
 	{
 		print '<tr class="oddeven othertaskwithtime">';
-<<<<<<< HEAD
 		print '<td colspan="'.($colspan-1).'" class="opacitymedium">';
 		print $langs->trans("OtherFilteredTasks");
 		print '</td>';
 		print '<td class="leftborder"></td>';
 		print '<td class="center">';
-=======
-        print '<td colspan="'.$colspan.'">';
-		print $langs->trans("OtherFilteredTasks");
-		print '</td>';
-		print '<td align="center">';
->>>>>>> 9c68b81f
 		$timeonothertasks=($totalforeachday[$daytoparse] - $totalforvisibletasks[$daytoparse]);
 		//if ($timeonothertasks)
 		//{
@@ -706,7 +644,6 @@
 
 	if ($conf->use_javascript_ajax)
 	{
-<<<<<<< HEAD
 		print '<tr class="liste_total">';
 		print '<td class="liste_total" colspan="'.($colspan-1).'">';
 		print $langs->trans("Total");
@@ -732,15 +669,6 @@
 		print '<td class="liste_total center'.($cssonholiday?' '.$cssonholiday:'').($cssweekend?' '.$cssweekend:'').'"><div class="totalDay0">&nbsp;</div></td>';
 
 		print '<td class="liste_total"></td>
-=======
-		print '<tr class="liste_total">
-                <td class="liste_total" colspan="'.$colspan.'">';
-				print $langs->trans("Total");
-				//print '  - '.$langs->trans("ExpectedWorkedHours").': <strong>'.price($usertoprocess->weeklyhours, 1, $langs, 0, 0).'</strong>';
-				print '</td>
-                <td class="liste_total hide0" align="center"><div id="totalDay[0]">&nbsp;</div></td>
-                <td class="liste_total"></td>
->>>>>>> 9c68b81f
                 <td class="liste_total"></td>
                 </tr>';
 	}
