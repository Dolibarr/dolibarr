--- conflicted
+++ resolved
@@ -156,11 +156,7 @@
 		if ($result >= 0 || $result == -2) {	// Contact add ok or already contact of task
 			// Test if we are already contact of the project (should be rare but sometimes we can add as task contact without being contact of project, like when admin user has been removed from contact of project)
 			$sql = 'SELECT ec.rowid FROM '.MAIN_DB_PREFIX.'element_contact as ec, '.MAIN_DB_PREFIX.'c_type_contact as tc WHERE tc.rowid = ec.fk_c_type_contact';
-<<<<<<< HEAD
-			$sql .= ' AND ec.fk_socpeople = '.((int) $idfortaskuser)." AND ec.element_id = '.$object->fk_project.' AND tc.element = 'project' AND source = 'internal'";
-=======
 			$sql .= ' AND ec.fk_socpeople = '.((int) $idfortaskuser)." AND ec.element_id = ".((int) $object->fk_project)." AND tc.element = 'project' AND source = 'internal'";
->>>>>>> cfbf051f
 			$resql = $db->query($sql);
 			if ($resql) {
 				$obj = $db->fetch_object($resql);
