<?php
/* Copyright (C) 2005      Rodolphe Quiedeville <rodolphe@quiedeville.org>
 * Copyright (C) 2004-2015 Laurent Destailleur  <eldy@users.sourceforge.net>
 * Copyright (C) 2005-2010 Regis Houssin        <regis.houssin@capnetworks.com>
 * Copyright (C) 2010      François Legastelois <flegastelois@teclib.com>
 *
 * This program is free software; you can redistribute it and/or modify
 * it under the terms of the GNU General Public License as published by
 * the Free Software Foundation; either version 3 of the License, or
 * (at your option) any later version.
 *
 * This program is distributed in the hope that it will be useful,
 * but WITHOUT ANY WARRANTY; without even the implied warranty of
 * MERCHANTABILITY or FITNESS FOR A PARTICULAR PURPOSE.  See the
 * GNU General Public License for more details.
 *
 * You should have received a copy of the GNU General Public License
 * along with this program. If not, see <http://www.gnu.org/licenses/>.
 */

/**
 *	\file       htdocs/projet/activity/perweek.php
 *	\ingroup    projet
 *	\brief      List activities of tasks (per week entry)
 */

require ("../../main.inc.php");
require_once DOL_DOCUMENT_ROOT.'/projet/class/project.class.php';
require_once DOL_DOCUMENT_ROOT.'/projet/class/task.class.php';
require_once DOL_DOCUMENT_ROOT.'/core/lib/project.lib.php';
require_once DOL_DOCUMENT_ROOT.'/core/lib/date.lib.php';
require_once DOL_DOCUMENT_ROOT.'/core/class/html.formother.class.php';
require_once DOL_DOCUMENT_ROOT.'/core/class/html.formprojet.class.php';
require_once DOL_DOCUMENT_ROOT.'/core/class/html.formcompany.class.php';

$langs->load('projects');
$langs->load('users');

$action=GETPOST('action');
$mode=GETPOST("mode");
$id=GETPOST('id','int');
$taskid=GETPOST('taskid');


$mine=0;
if ($mode == 'mine') $mine=1;

$projectid='';
$projectid=isset($_GET["id"])?$_GET["id"]:$_POST["projectid"];

// Security check
$socid=0;
if ($user->societe_id > 0) $socid=$user->societe_id;
$result = restrictedArea($user, 'projet', $projectid);

$now=dol_now();
$nowtmp=dol_getdate($now);
$nowday=$nowtmp['mday'];
$nowmonth=$nowtmp['mon'];
$nowyear=$nowtmp['year'];
$year=GETPOST('reyear')?GETPOST('reyear','int'):(GETPOST("year")?GETPOST("year","int"):date("Y"));
$month=GETPOST('remonth')?GETPOST('remonth','int'):(GETPOST("month")?GETPOST("month","int"):date("m"));
$day=GETPOST('reday')?GETPOST('reday','int'):(GETPOST("day")?GETPOST("day","int"):date("d"));
$day = (int) $day;
$week=GETPOST("week","int")?GETPOST("week","int"):date("W");
$search_task_ref=GETPOST('search_task_ref', 'alpha');
$search_task_label=GETPOST('search_task_label', 'alpha');
$search_project_ref=GETPOST('search_project_ref', 'alpha');
$search_thirdparty=GETPOST('search_thirdparty', 'alpha');

$startdayarray=dol_get_first_day_week($day, $month, $year);

$prev = $startdayarray;
$prev_year  = $prev['prev_year'];
$prev_month = $prev['prev_month'];
$prev_day   = $prev['prev_day'];
$first_day  = $prev['first_day'];
$first_month= $prev['first_month'];
$first_year = $prev['first_year'];
$week = $prev['week'];

$next = dol_get_next_week($first_day, $week, $first_month, $first_year);
$next_year  = $next['year'];
$next_month = $next['month'];
$next_day   = $next['day'];

// Define firstdaytoshow and lastdaytoshow (warning: lastdaytoshow is last second to show + 1)
$firstdaytoshow=dol_mktime(0,0,0,$first_month,$first_day,$first_year);
$lastdaytoshow=dol_time_plus_duree($firstdaytoshow, 7, 'd');

$usertoprocess=$user;

$object=new Task($db);


/*
 * Actions
 */

// Purge criteria
if (GETPOST("button_removefilter_x") || GETPOST("button_removefilter.x") || GETPOST("button_removefilter")) // Both test are required to be compatible with all browsers
{
    $action = '';
    $search_task_ref = '';
    $search_task_label = '';
    $search_project_ref = '';
    $search_thirdparty = '';
}
if (GETPOST("button_search_x") || GETPOST("button_search.x") || GETPOST("button_search"))
{
    $action = '';
}

if (GETPOST('submitdateselect'))
{
	$daytoparse = dol_mktime(0, 0, 0, GETPOST('remonth'), GETPOST('reday'), GETPOST('reyear'));

	$action = '';
}

if ($action == 'addtime' && $user->rights->projet->lire && GETPOST('assigntask'))
{
    $action = 'assigntask';

    if ($taskid > 0)
    {
		$result = $object->fetch($taskid, $ref);
		if ($result < 0) $error++;
    }
    else
    {
    	setEventMessages($langs->transnoentitiesnoconv("ErrorFieldRequired", $langs->transnoentitiesnoconv("Task")), '', 'errors');
    	$error++;
    }
    if (! GETPOST('type'))
    {
    	setEventMessages($langs->transnoentitiesnoconv("ErrorFieldRequired", $langs->transnoentitiesnoconv("Type")), '', 'errors');
    	$error++;
    }
    
    if (! $error)
    {
    	$idfortaskuser=$user->id;
    	$result = $object->add_contact($idfortaskuser, GETPOST("type"), 'internal');

    	if (! $result || $result == -2)	// Contact add ok or already contact of task
    	{
    		// Test if we are already contact of the project (should be rare but sometimes we can add as task contact without being contact of project, like when admin user has been removed from contact of project)
    		$sql='SELECT ec.rowid FROM '.MAIN_DB_PREFIX.'element_contact as ec, '.MAIN_DB_PREFIX.'c_type_contact as tc WHERE tc.rowid = ec.fk_c_type_contact';
    		$sql.=' AND ec.fk_socpeople = '.$idfortaskuser." AND ec.element_id = '.$object->fk_project.' AND tc.element = 'project' AND source = 'internal'";
    		$resql=$db->query($sql);
    		if ($resql)
    		{
    			$obj=$db->fetch_object($resql);
    			if (! $obj)	// User is not already linked to project, so we will create link to first type
    			{
    				$project = new Project($db);
    				$project->fetch($object->fk_project);
    				// Get type
    				$listofprojcontact=$project->liste_type_contact('internal');
    				
    				if (count($listofprojcontact))
    				{
    					$typeforprojectcontact=reset(array_keys($listofprojcontact));
    					$result = $project->add_contact($idfortaskuser, $typeforprojectcontact, 'internal');
    				}
    			}
    		}
    		else 
    		{
    			dol_print_error($db);
    		}
    	}
    }

	if ($result < 0)
	{
		$error++;
		if ($object->error == 'DB_ERROR_RECORD_ALREADY_EXISTS')
		{
			$langs->load("errors");
			setEventMessages($langs->trans("ErrorTaskAlreadyAssigned"), null, 'warnings');
		}
		else
		{
			setEventMessages($object->error, $object->errors, 'errors');
		}
	}

	if (! $error)
	{
		setEventMessages("TaskAssignedToEnterTime", null);
	}

	$action='';
}

if ($action == 'addtime' && $user->rights->projet->lire)
{
    $timetoadd=$_POST['task'];
	if (empty($timetoadd))
	{
	    setEventMessages($langs->trans("ErrorTimeSpentIsEmpty"), null, 'errors');
    }
	else
	{
		foreach($timetoadd as $taskid => $value)     // Loop on each task
	    {
	        $updateoftaskdone=0;
			foreach($value as $key => $val)          // Loop on each day
			{
				$amountoadd=$timetoadd[$taskid][$key];
		    	if (! empty($amountoadd))
		        {
		        	$tmpduration=explode(':',$amountoadd);
		        	$newduration=0;
					if (! empty($tmpduration[0])) $newduration+=($tmpduration[0] * 3600);
					if (! empty($tmpduration[1])) $newduration+=($tmpduration[1] * 60);
					if (! empty($tmpduration[2])) $newduration+=($tmpduration[2]);

		        	if ($newduration > 0)
		        	{
		       	        $object->fetch($taskid);
		       	        $object->progress = GETPOST($taskid . 'progress', 'int');
				        $object->timespent_duration = $newduration;
				        $object->timespent_fk_user = $usertoprocess->id;
			        	$object->timespent_date = dol_time_plus_duree($firstdaytoshow, $key, 'd');

						$result=$object->addTimeSpent($user);
						if ($result < 0)
						{
							setEventMessages($object->error, $object->errors, 'errors');
							$error++;
							break;
						}
						
						$updateoftaskdone++;
		        	}
		        }
			}
			
			if (! $updateoftaskdone)  // Check to update progress if no update were done on task.
			{
			    $object->fetch($taskid);
                //var_dump($object->progress);var_dump(GETPOST($taskid . 'progress', 'int')); exit;			    
			    if ($object->progress != GETPOST($taskid . 'progress', 'int'))
			    {
			        $object->progress = GETPOST($taskid . 'progress', 'int');
			        $result=$object->update($user);
			        if ($result < 0)
			        {
			            setEventMessages($object->error, $object->errors, 'errors');
			            $error++;
			            break;
			        }
			    }
			}
	    }

	   	if (! $error)
	   	{
	    	setEventMessages($langs->trans("RecordSaved"), null, 'mesgs');

	   	    // Redirect to avoid submit twice on back
	       	header('Location: '.$_SERVER["PHP_SELF"].($projectid?'?id='.$projectid:'?').($mode?'&mode='.$mode:'').($day?'&day='.$day:'').($month?'&month='.$month:'').($year?'&year='.$year:''));
	       	exit;
	   	}
	}
}



/*
 * View
 */

$form=new Form($db);
$formother=new FormOther($db);
$formcompany=new FormCompany($db);
$formproject=new FormProjets($db);
$projectstatic=new Project($db);
$project = new Project($db);
$taskstatic = new Task($db);
$thirdpartystatic = new Societe($db);

$title=$langs->trans("TimeSpent");
if ($mine) $title=$langs->trans("MyTimeSpent");

$projectsListId = $projectstatic->getProjectsAuthorizedForUser($usertoprocess,0,1);  // Return all project i have permission on (assigned to me+public). I want my tasks and some of my task may be on a public projet that is not my project
//var_dump($projectsListId);
if ($id)
{
    $project->fetch($id);
    $project->fetch_thirdparty();
}

$onlyopenedproject=1;	// or -1
$morewherefilter='';
if ($search_task_ref) $morewherefilter.=natural_search("t.ref", $search_task_ref);
if ($search_task_label) $morewherefilter.=natural_search("t.label", $search_task_label);
if ($search_thirdparty) $morewherefilter.=natural_search("s.nom", $search_thirdparty);
$tasksarray=$taskstatic->getTasksArray(0, 0, ($project->id?$project->id:0), $socid, 0, $search_project_ref, $onlyopenedproject, $morewherefilter);    // We want to see all task of opened project i am allowed to see, not only mine. Later only mine will be editable later.
$projectsrole=$taskstatic->getUserRolesForProjectsOrTasks($usertoprocess, 0, ($project->id?$project->id:0), 0, $onlyopenedproject);
$tasksrole=$taskstatic->getUserRolesForProjectsOrTasks(0, $usertoprocess, ($project->id?$project->id:0), 0, $onlyopenedproject);
//var_dump($tasksarray);
//var_dump($projectsrole);
//var_dump($taskrole);


llxHeader("",$title,"",'','','',array('/core/js/timesheet.js'));

print_barre_liste($title, $page, $_SERVER["PHP_SELF"], "", $sortfield, $sortorder, "", $num, '', 'title_project');

$param='';
$param.=($mode?'&amp;mode='.$mode:'');
$param.=($search_project_ref?'&amp;search_project_ref='.$search_project_ref:'');

// Show navigation bar
$nav ='<a class="inline-block valignmiddle" href="?year='.$prev_year."&amp;month=".$prev_month."&amp;day=".$prev_day.$param.'">'.img_previous($langs->trans("Previous"))."</a>\n";
$nav.=" <span id=\"month_name\">".dol_print_date(dol_mktime(0,0,0,$first_month,$first_day,$first_year),"%Y").", ".$langs->trans("WeekShort")." ".$week." </span>\n";
$nav.='<a class="inline-block valignmiddle" href="?year='.$next_year."&amp;month=".$next_month."&amp;day=".$next_day.$param.'">'.img_next($langs->trans("Next"))."</a>\n";
$nav.=" &nbsp; (<a href=\"?year=".$nowyear."&amp;month=".$nowmonth."&amp;day=".$nowday.$param."\">".$langs->trans("Today")."</a>)";
$nav.='<br>'.$form->select_date(-1,'',0,0,2,"addtime",1,0,1).' ';
$nav.=' <input type="submit" name="submitdateselect" class="button" value="'.$langs->trans("Refresh").'">';

$picto='calendarweek';

print '<form name="addtime" method="POST" action="'.$_SERVER["PHP_SELF"].'">';
print '<input type="hidden" name="token" value="'.$_SESSION['newtoken'].'">';
print '<input type="hidden" name="action" value="addtime">';
print '<input type="hidden" name="mode" value="'.$mode.'">';
print '<input type="hidden" name="day" value="'.$day.'">';
print '<input type="hidden" name="month" value="'.$month.'">';
print '<input type="hidden" name="year" value="'.$year.'">';

$head=project_timesheet_prepare_head($mode);
dol_fiche_head($head, 'inputperweek', '', 0, 'task');

// Show description of content
if ($mine) print $langs->trans("MyTasksDesc").($onlyopenedproject?' '.$langs->trans("OnlyOpenedProject"):'').'<br>';
else
{
	if ($user->rights->projet->all->lire && ! $socid) print $langs->trans("ProjectsDesc").($onlyopenedproject?' '.$langs->trans("OnlyOpenedProject"):'').'<br>';
	else print $langs->trans("ProjectsPublicTaskDesc").($onlyopenedproject?' '.$langs->trans("AlsoOnlyOpenedProject"):'').'<br>';
}
if ($mine)
{
	print $langs->trans("OnlyYourTaskAreVisible").'<br>';
}
else
{
	print $langs->trans("AllTaskVisibleButEditIfYouAreAssigned").'<br>';
}

dol_fiche_end();

// Filter on user
/*	dol_fiche_head('');
	print '<table class="border" width="100%"><tr><td width="25%">'.$langs->trans("User").'</td>';
	print '<td>';
	if ($mine) print $user->getLoginUrl(1);
	print '</td>';
	print '</tr></table>';
	dol_fiche_end();
*/

// Filter on user
/*	dol_fiche_head('');
	print '<table class="border" width="100%"><tr><td width="25%">'.$langs->trans("User").'</td>';
	print '<td>';
	if ($mine) print $user->getLoginUrl(1);
	print '</td>';
	print '</tr></table>';
	dol_fiche_end();
*/


// Add a new project/task
//print '<br>';
//print '<form method="POST" action="'.$_SERVER["PHP_SELF"].'">';
//print '<input type="hidden" name="action" value="assigntask">';
//print '<input type="hidden" name="mode" value="'.$mode.'">';
//print '<input type="hidden" name="year" value="'.$year.'">';
//print '<input type="hidden" name="month" value="'.$month.'">';
//print '<input type="hidden" name="day" value="'.$day.'">';

print '<div class="floatright">'.$nav.'</div>';     // We move this before the assign to components so, the default submit button is not the assign to.

print '<div class="float valignmiddle">';
print $langs->trans("AssignTaskToMe").'<br>';
$formproject->selectTasks($socid?$socid:-1, $taskid, 'taskid', 32, 0, 1, 1);
print $formcompany->selectTypeContact($object, '', 'type','internal','rowid', 0);
print '<input type="submit" class="button valignmiddle" name="assigntask" value="'.$langs->trans("AssignTask").'">';
//print '</form>';
print '</div>';

print '<div class="clearboth" style="padding-bottom: 8px;"></div>';


print '<div class="div-table-responsive">';
print '<table class="tagtable liste'.($moreforfilter?" listwithfilterbefore":"").'" id="tablelines3">'."\n";

print '<tr class="liste_titre">';
print '<td>'.$langs->trans("RefTask").'</td>';
print '<td>'.$langs->trans("LabelTask").'</td>';
print '<td>'.$langs->trans("ProjectRef").'</td>';
if (! empty($conf->global->PROJECT_LINES_PERWEEK_SHOW_THIRDPARTY))
{
    print '<td>'.$langs->trans("ThirdParty").'</td>';
}
<<<<<<< HEAD
print '<td align="right">'.$langs->trans("PlannedWorkload").'</td>';
print '<td align="right">'.$langs->trans("ProgressDeclared").'</td>';
print '<td align="right">'.$langs->trans("TimeSpent").'</td>';
if ($usertoprocess->id == $user->id) print '<td align="right">'.$langs->trans("TimeSpentByYou").'</td>';
else print '<td align="right">'.$langs->trans("TimeSpentByUser").'</td>';
=======
print '<td align="right" class="maxwidth75">'.$langs->trans("PlannedWorkload").'</td>';
print '<td align="right" class="maxwidth75">'.$langs->trans("ProgressDeclared").'</td>';
print '<td align="right" class="maxwidth75">'.$langs->trans("TimeSpent").'</td>';
if ($usertoprocess->id == $user->id) print '<td align="right" class="maxwidth75">'.$langs->trans("TimeSpentByYou").'</td>';
else print '<td align="right" class="maxwidth75">'.$langs->trans("TimeSpentByUser").'</td>';
>>>>>>> ee8112dd

$startday=dol_mktime(12, 0, 0, $startdayarray['first_month'], $startdayarray['first_day'], $startdayarray['first_year']);

for($i=0;$i<7;$i++)
{
<<<<<<< HEAD
    print '<td width="7%" align="center" class="hide'.$i.'">'.dol_print_date($startday + ($i * 3600 * 24), '%a').'<br>'.dol_print_date($startday + ($i * 3600 * 24), 'dayreduceformat').'</td>';
=======
    print '<td width="6%" align="center" class="hide'.$i.'">'.dol_print_date($startday + ($i * 3600 * 24), '%a').'<br>'.dol_print_date($startday + ($i * 3600 * 24), 'dayreduceformat').'</td>';
>>>>>>> ee8112dd
}
print '<td></td>';
print "</tr>\n";

print '<tr class="liste_titre">';
print '<td class="liste_titre"><input type="text" size="4" name="search_task_ref" value="'.dol_escape_htmltag($search_task_ref).'"></td>';
print '<td class="liste_titre"><input type="text" size="4" name="search_task_label" value="'.dol_escape_htmltag($search_task_label).'"></td>';
print '<td class="liste_titre"><input type="text" size="4" name="search_project_ref" value="'.dol_escape_htmltag($search_project_ref).'"></td>';
if (! empty($conf->global->PROJECT_LINES_PERWEEK_SHOW_THIRDPARTY)) print '<td class="liste_titre"><input type="text" size="4" name="search_thirdparty" value="'.dol_escape_htmltag($search_thirdparty).'"></td>';
print '<td class="liste_titre"></td>';
print '<td class="liste_titre"></td>';
print '<td class="liste_titre"></td>';
print '<td class="liste_titre"></td>';
for($i=0;$i<7;$i++)
{
    print '<td class="liste_titre"></td>';
}
// Action column
print '<td class="liste_titre nowrap" align="right">';
$searchpitco=$form->showFilterAndCheckAddButtons(0);
print $searchpitco;
print '</td>';
print "</tr>\n";

// By default, we can edit only tasks we are assigned to
$restrictviewformytask=(empty($conf->global->PROJECT_TIME_SHOW_TASK_NOT_ASSIGNED)?1:0);

if (count($tasksarray) > 0)
{
    //var_dump($tasksarray);
    //var_dump($tasksrole);
    
	$j=0;
	$level=0;
	projectLinesPerWeek($j, $firstdaytoshow, $usertoprocess, 0, $tasksarray, $level, $projectsrole, $tasksrole, $mine, $restrictviewformytask);

	$colspan=7;
	if (! empty($conf->global->PROJECT_LINES_PERWEEK_SHOW_THIRDPARTY)) $colspan++;
	
	print '<tr class="liste_total">
                <td class="liste_total" colspan="'.$colspan.'" align="right">'.$langs->trans("Total").'</td>
<<<<<<< HEAD
                <td class="liste_total hide0" width="7%" align="center"><div id="totalDay[0]">&nbsp;</div></td>
                <td class="liste_total hide1" width="7%" align="center"><div id="totalDay[1]">&nbsp;</div></td>
                <td class="liste_total hide2" width="7%" align="center"><div id="totalDay[2]">&nbsp;</div></td>
                <td class="liste_total hide3" width="7%" align="center"><div id="totalDay[3]">&nbsp;</div></td>
                <td class="liste_total hide4" width="7%" align="center"><div id="totalDay[4]">&nbsp;</div></td>
                <td class="liste_total hide5" width="7%" align="center"><div id="totalDay[5]">&nbsp;</div></td>
                <td class="liste_total hide6" width="7%" align="center"><div id="totalDay[6]">&nbsp;</div></td>
=======
                <td class="liste_total hide0" align="center"><div id="totalDay[0]">&nbsp;</div></td>
                <td class="liste_total hide1" align="center"><div id="totalDay[1]">&nbsp;</div></td>
                <td class="liste_total hide2" align="center"><div id="totalDay[2]">&nbsp;</div></td>
                <td class="liste_total hide3" align="center"><div id="totalDay[3]">&nbsp;</div></td>
                <td class="liste_total hide4" align="center"><div id="totalDay[4]">&nbsp;</div></td>
                <td class="liste_total hide5" align="center"><div id="totalDay[5]">&nbsp;</div></td>
                <td class="liste_total hide6" align="center"><div id="totalDay[6]">&nbsp;</div></td>
>>>>>>> ee8112dd
                <td class="liste_total"></td>
    </tr>';
}
else
{
	print '<tr><td colspan="11">'.$langs->trans("NoTasks").'</td></tr>';
}
print "</table>";
print '</div>';

print '<input type="hidden" name="timestamp" value="1425423513"/>'."\n";
print '<input type="hidden" id="numberOfLines" name="numberOfLines" value="'.count($tasksarray).'"/>'."\n";

print '<div class="center">';
print '<input type="submit" class="button" name="save" value="'.dol_escape_htmltag($langs->trans("Save")).'">';
print '</div>';

print '</form>'."\n\n";

$modeinput='hours';

print '<script type="text/javascript">';
print "jQuery(document).ready(function () {\n";
print '		jQuery(".timesheetalreadyrecorded").tipTip({ maxWidth: "600px", edgeOffset: 10, delay: 50, fadeIn: 50, fadeOut: 50, content: \''.dol_escape_js($langs->trans("TimeAlreadyRecorded", $user->getFullName($langs))).'\'});';
$i=0;
while ($i < 7)
{
	print '    updateTotal('.$i.',\''.$modeinput.'\');';
	$i++;
}
print "});";
print '</script>';


llxFooter();

$db->close();<|MERGE_RESOLUTION|>--- conflicted
+++ resolved
@@ -408,29 +408,17 @@
 {
     print '<td>'.$langs->trans("ThirdParty").'</td>';
 }
-<<<<<<< HEAD
-print '<td align="right">'.$langs->trans("PlannedWorkload").'</td>';
-print '<td align="right">'.$langs->trans("ProgressDeclared").'</td>';
-print '<td align="right">'.$langs->trans("TimeSpent").'</td>';
-if ($usertoprocess->id == $user->id) print '<td align="right">'.$langs->trans("TimeSpentByYou").'</td>';
-else print '<td align="right">'.$langs->trans("TimeSpentByUser").'</td>';
-=======
 print '<td align="right" class="maxwidth75">'.$langs->trans("PlannedWorkload").'</td>';
 print '<td align="right" class="maxwidth75">'.$langs->trans("ProgressDeclared").'</td>';
 print '<td align="right" class="maxwidth75">'.$langs->trans("TimeSpent").'</td>';
 if ($usertoprocess->id == $user->id) print '<td align="right" class="maxwidth75">'.$langs->trans("TimeSpentByYou").'</td>';
 else print '<td align="right" class="maxwidth75">'.$langs->trans("TimeSpentByUser").'</td>';
->>>>>>> ee8112dd
 
 $startday=dol_mktime(12, 0, 0, $startdayarray['first_month'], $startdayarray['first_day'], $startdayarray['first_year']);
 
 for($i=0;$i<7;$i++)
 {
-<<<<<<< HEAD
-    print '<td width="7%" align="center" class="hide'.$i.'">'.dol_print_date($startday + ($i * 3600 * 24), '%a').'<br>'.dol_print_date($startday + ($i * 3600 * 24), 'dayreduceformat').'</td>';
-=======
     print '<td width="6%" align="center" class="hide'.$i.'">'.dol_print_date($startday + ($i * 3600 * 24), '%a').'<br>'.dol_print_date($startday + ($i * 3600 * 24), 'dayreduceformat').'</td>';
->>>>>>> ee8112dd
 }
 print '<td></td>';
 print "</tr>\n";
@@ -472,15 +460,6 @@
 	
 	print '<tr class="liste_total">
                 <td class="liste_total" colspan="'.$colspan.'" align="right">'.$langs->trans("Total").'</td>
-<<<<<<< HEAD
-                <td class="liste_total hide0" width="7%" align="center"><div id="totalDay[0]">&nbsp;</div></td>
-                <td class="liste_total hide1" width="7%" align="center"><div id="totalDay[1]">&nbsp;</div></td>
-                <td class="liste_total hide2" width="7%" align="center"><div id="totalDay[2]">&nbsp;</div></td>
-                <td class="liste_total hide3" width="7%" align="center"><div id="totalDay[3]">&nbsp;</div></td>
-                <td class="liste_total hide4" width="7%" align="center"><div id="totalDay[4]">&nbsp;</div></td>
-                <td class="liste_total hide5" width="7%" align="center"><div id="totalDay[5]">&nbsp;</div></td>
-                <td class="liste_total hide6" width="7%" align="center"><div id="totalDay[6]">&nbsp;</div></td>
-=======
                 <td class="liste_total hide0" align="center"><div id="totalDay[0]">&nbsp;</div></td>
                 <td class="liste_total hide1" align="center"><div id="totalDay[1]">&nbsp;</div></td>
                 <td class="liste_total hide2" align="center"><div id="totalDay[2]">&nbsp;</div></td>
@@ -488,7 +467,6 @@
                 <td class="liste_total hide4" align="center"><div id="totalDay[4]">&nbsp;</div></td>
                 <td class="liste_total hide5" align="center"><div id="totalDay[5]">&nbsp;</div></td>
                 <td class="liste_total hide6" align="center"><div id="totalDay[6]">&nbsp;</div></td>
->>>>>>> ee8112dd
                 <td class="liste_total"></td>
     </tr>';
 }
