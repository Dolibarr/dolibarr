--- conflicted
+++ resolved
@@ -177,11 +177,7 @@
 		if (! empty($this->status))
 			$sqlwhere[] = " t.fk_opp_status IN (" . $this->status . ")";
 
-<<<<<<< HEAD
-		if (! $user->rights->projet->all->lire) $sqlwhere[] = " AND p.rowid IN (".$projectsListId.")";     // public and assigned to, or restricted to company for external users
-=======
 		if (! $user->rights->projet->all->lire) $sqlwhere[] = " t.rowid IN (".$projectsListId.")";     // public and assigned to, or restricted to company for external users
->>>>>>> d9b8a8c8
 
 		if (count($sqlwhere) > 0) {
 			$sqlwhere_str = ' WHERE ' . implode(' AND ', $sqlwhere);
