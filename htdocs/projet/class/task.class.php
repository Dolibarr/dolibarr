<?php
/* Copyright (C) 2008-2014	Laurent Destailleur	<eldy@users.sourceforge.net>
 * Copyright (C) 2010-2012	Regis Houssin		<regis.houssin@inodbox.com>
 * Copyright (C) 2014       Marcos García       <marcosgdf@gmail.com>
 * Copyright (C) 2018       Frédéric France     <frederic.france@netlogic.fr>
 * Copyright (C) 2020       Juanjo Menent		<jmenent@2byte.es>
 * Copyright (C) 2022       Charlene Benke		<charlene@patas-monkey.com>
 *
 * This program is free software; you can redistribute it and/or modify
 * it under the terms of the GNU General Public License as published by
 * the Free Software Foundation; either version 3 of the License, or
 * (at your option) any later version.
 *
 * This program is distributed in the hope that it will be useful,
 * but WITHOUT ANY WARRANTY; without even the implied warranty of
 * MERCHANTABILITY or FITNESS FOR A PARTICULAR PURPOSE.  See the
 * GNU General Public License for more details.
 *
 * You should have received a copy of the GNU General Public License
 * along with this program. If not, see <https://www.gnu.org/licenses/>.
 */

/**
 *      \file       htdocs/projet/class/task.class.php
 *      \ingroup    project
 *      \brief      This file is a CRUD class file for Task (Create/Read/Update/Delete)
 */

require_once DOL_DOCUMENT_ROOT.'/core/class/commonobject.class.php';
require_once DOL_DOCUMENT_ROOT.'/core/class/commonobjectline.class.php';
require_once DOL_DOCUMENT_ROOT.'/projet/class/project.class.php';


/**
 * 	Class to manage tasks
 */
class Task extends CommonObjectLine
{
	/**
	 * @var string ID to identify managed object
	 */
	public $element = 'project_task';

	/**
	 * @var string 	Name of table without prefix where object is stored
	 */
	public $table_element = 'projet_task';

	/**
	 * @var string Field with ID of parent key if this field has a parent
	 */
	public $fk_element = 'fk_task';

	/**
	 * @var string String with name of icon for myobject.
	 */
	public $picto = 'projecttask';

	/**
	 * @var array	List of child tables. To test if we can delete object.
	 */
	protected $childtables = array('projet_task_time');

	/**
	 * @var int ID parent task
	 */
	public $fk_task_parent = 0;

	/**
	 * @var string Label of task
	 */
	public $label;

	/**
	 * @var string description
	 */
	public $description;

	public $duration_effective; // total of time spent on this task
	public $planned_workload;
	public $date_c;
	public $date_start;
	public $date_end;
	public $progress;

	/**
	 * @var int ID
	 */
	public $fk_statut;

	public $priority;

	/**
	 * @var int ID
	 */
	public $fk_user_creat;

	/**
	 * @var int ID
	 */
	public $fk_user_valid;

	public $rang;

	public $timespent_min_date;
	public $timespent_max_date;
	public $timespent_total_duration;
	public $timespent_total_amount;
	public $timespent_nblinesnull;
	public $timespent_nblines;
	// For detail of lines of timespent record, there is the property ->lines in common

	// Var used to call method addTimeSpent(). Bad practice.
	public $timespent_id;
	public $timespent_duration;
	public $timespent_old_duration;
	public $timespent_date;
	public $timespent_datehour; // More accurate start date (same than timespent_date but includes hours, minutes and seconds)
	public $timespent_withhour; // 1 = we entered also start hours for timesheet line
	public $timespent_fk_user;
	public $timespent_thm;
	public $timespent_note;

	public $comments = array();

	/**
	 * @var float budget_amount
	 */
	public $budget_amount;

	/**
	 * @var float project_budget_amount
	 */
	public $project_budget_amount;

	public $oldcopy;


	/**
	 *  Constructor
	 *
	 *  @param      DoliDB		$db      Database handler
	 */
	public function __construct($db)
	{
		$this->db = $db;
	}


	/**
	 *  Create into database
	 *
	 *  @param	User	$user        	User that create
	 *  @param 	int		$notrigger	    0=launch triggers after, 1=disable triggers
	 *  @return int 		        	<0 if KO, Id of created object if OK
	 */
	public function create($user, $notrigger = 0)
	{
		global $conf, $langs;

		//For the date
		$now = dol_now();

		$error = 0;

		// Clean parameters
		$this->label = trim($this->label);
		$this->description = trim($this->description);

		if (!empty($this->date_start) && !empty($this->date_end) && $this->date_start > $this->date_end) {
			$this->errors[] = $langs->trans('StartDateCannotBeAfterEndDate');
			return -1;
		}

		// Check parameters
		// Put here code to add control on parameters values

		// Insert request
		$sql = "INSERT INTO ".MAIN_DB_PREFIX."projet_task (";
		$sql .= "entity";
		$sql .= ", fk_projet";
		$sql .= ", ref";
		$sql .= ", fk_task_parent";
		$sql .= ", label";
		$sql .= ", description";
		$sql .= ", datec";
		$sql .= ", fk_user_creat";
		$sql .= ", dateo";
		$sql .= ", datee";
		$sql .= ", planned_workload";
		$sql .= ", progress";
		$sql .= ", budget_amount";
		$sql .= ") VALUES (";
		$sql .= ((int) $conf->entity);
		$sql .= ", ".((int) $this->fk_project);
		$sql .= ", ".(!empty($this->ref) ? "'".$this->db->escape($this->ref)."'" : 'null');
		$sql .= ", ".((int) $this->fk_task_parent);
		$sql .= ", '".$this->db->escape($this->label)."'";
		$sql .= ", '".$this->db->escape($this->description)."'";
		$sql .= ", '".$this->db->idate($now)."'";
		$sql .= ", ".((int) $user->id);
		$sql .= ", ".($this->date_start ? "'".$this->db->idate($this->date_start)."'" : 'null');
		$sql .= ", ".($this->date_end ? "'".$this->db->idate($this->date_end)."'" : 'null');
		$sql .= ", ".(($this->planned_workload != '' && $this->planned_workload >= 0) ? ((int) $this->planned_workload) : 'null');
		$sql .= ", ".(($this->progress != '' && $this->progress >= 0) ? ((int) $this->progress) : 'null');
		$sql .= ", ".(($this->budget_amount != '' && $this->budget_amount >= 0) ? ((int) $this->budget_amount) : 'null');
		$sql .= ")";

		$this->db->begin();

		dol_syslog(get_class($this)."::create", LOG_DEBUG);
		$resql = $this->db->query($sql);
		if (!$resql) {
			$error++; $this->errors[] = "Error ".$this->db->lasterror();
		}

		if (!$error) {
			$this->id = $this->db->last_insert_id(MAIN_DB_PREFIX."projet_task");

			if (!$notrigger) {
				// Call trigger
				$result = $this->call_trigger('TASK_CREATE', $user);
				if ($result < 0) {
					$error++;
				}
				// End call triggers
			}
		}

		// Update extrafield
		if (!$error) {
			if (!$error) {
				$result = $this->insertExtraFields();
				if ($result < 0) {
					$error++;
				}
			}
		}

		// Commit or rollback
		if ($error) {
			foreach ($this->errors as $errmsg) {
				dol_syslog(get_class($this)."::create ".$errmsg, LOG_ERR);
				$this->error .= ($this->error ? ', '.$errmsg : $errmsg);
			}
			$this->db->rollback();
			return -1 * $error;
		} else {
			$this->db->commit();
			return $this->id;
		}
	}


	/**
	 *  Load object in memory from database
	 *
	 *  @param	int		$id					Id object
	 *  @param	int		$ref				ref object
	 *  @param	int		$loadparentdata		Also load parent data
	 *  @return int 		        		<0 if KO, 0 if not found, >0 if OK
	 */
	public function fetch($id, $ref = '', $loadparentdata = 0)
	{
		global $langs, $conf;

		$sql = "SELECT";
		$sql .= " t.rowid,";
		$sql .= " t.ref,";
		$sql .= " t.fk_projet as fk_project,";
		$sql .= " t.fk_task_parent,";
		$sql .= " t.label,";
		$sql .= " t.description,";
		$sql .= " t.duration_effective,";
		$sql .= " t.planned_workload,";
		$sql .= " t.datec,";
		$sql .= " t.dateo,";
		$sql .= " t.datee,";
		$sql .= " t.fk_user_creat,";
		$sql .= " t.fk_user_valid,";
		$sql .= " t.fk_statut,";
		$sql .= " t.progress,";
		$sql .= " t.budget_amount,";
		$sql .= " t.priority,";
		$sql .= " t.note_private,";
		$sql .= " t.note_public,";
		$sql .= " t.rang";
		if (!empty($loadparentdata)) {
			$sql .= ", t2.ref as task_parent_ref";
			$sql .= ", t2.rang as task_parent_position";
		}
		$sql .= " FROM ".MAIN_DB_PREFIX."projet_task as t";
		if (!empty($loadparentdata)) {
			$sql .= " LEFT JOIN ".MAIN_DB_PREFIX."projet_task as t2 ON t.fk_task_parent = t2.rowid";
		}
		$sql .= " WHERE ";
		if (!empty($ref)) {
			$sql .= "entity IN (".getEntity('project').")";
			$sql .= " AND t.ref = '".$this->db->escape($ref)."'";
		} else {
			$sql .= "t.rowid = ".((int) $id);
		}

		dol_syslog(get_class($this)."::fetch", LOG_DEBUG);
		$resql = $this->db->query($sql);
		if ($resql) {
			$num_rows = $this->db->num_rows($resql);

			if ($num_rows) {
				$obj = $this->db->fetch_object($resql);

				$this->id = $obj->rowid;
				$this->ref = $obj->ref;
				$this->fk_project = $obj->fk_project;
				$this->fk_task_parent = $obj->fk_task_parent;
				$this->label = $obj->label;
				$this->description = $obj->description;
				$this->duration_effective = $obj->duration_effective;
				$this->planned_workload = $obj->planned_workload;
				$this->date_c = $this->db->jdate($obj->datec);
				$this->date_start = $this->db->jdate($obj->dateo);
				$this->date_end				= $this->db->jdate($obj->datee);
				$this->fk_user_creat		= $obj->fk_user_creat;
				$this->fk_user_valid		= $obj->fk_user_valid;
				$this->fk_statut			= $obj->fk_statut;
				$this->progress				= $obj->progress;
				$this->budget_amount		= $obj->budget_amount;
				$this->priority				= $obj->priority;
				$this->note_private = $obj->note_private;
				$this->note_public = $obj->note_public;
				$this->rang = $obj->rang;

				if (!empty($loadparentdata)) {
					$this->task_parent_ref      = $obj->task_parent_ref;
					$this->task_parent_position = $obj->task_parent_position;
				}

				// Retrieve all extrafield
				$this->fetch_optionals();
			}

			$this->db->free($resql);

			if ($num_rows) {
				return 1;
			} else {
				return 0;
			}
		} else {
			$this->error = "Error ".$this->db->lasterror();
			return -1;
		}
	}


	/**
	 *  Update database
	 *
	 *  @param	User	$user        	User that modify
	 *  @param  int		$notrigger	    0=launch triggers after, 1=disable triggers
	 *  @return int			         	<=0 if KO, >0 if OK
	 */
	public function update($user = null, $notrigger = 0)
	{
		global $conf, $langs;
		$error = 0;

		// Clean parameters
		if (isset($this->fk_project)) {
			$this->fk_project = trim($this->fk_project);
		}
		if (isset($this->ref)) {
			$this->ref = trim($this->ref);
		}
		if (isset($this->fk_task_parent)) {
			$this->fk_task_parent = (int) $this->fk_task_parent;
		}
		if (isset($this->label)) {
			$this->label = trim($this->label);
		}
		if (isset($this->description)) {
			$this->description = trim($this->description);
		}
		if (isset($this->duration_effective)) {
			$this->duration_effective = trim($this->duration_effective);
		}
		if (isset($this->planned_workload)) {
			$this->planned_workload = trim($this->planned_workload);
		}
		if (isset($this->budget_amount)) {
			$this->budget_amount = trim($this->budget_amount);
		}

		if (!empty($this->date_start) && !empty($this->date_end) && $this->date_start > $this->date_end) {
			$this->errors[] = $langs->trans('StartDateCannotBeAfterEndDate');
			return -1;
		}

		// Check parameters
		// Put here code to add control on parameters values

		// Update request
		$sql = "UPDATE ".MAIN_DB_PREFIX."projet_task SET";
		$sql .= " fk_projet=".(isset($this->fk_project) ? $this->fk_project : "null").",";
		$sql .= " ref=".(isset($this->ref) ? "'".$this->db->escape($this->ref)."'" : "'".$this->db->escape($this->id)."'").",";
		$sql .= " fk_task_parent=".(isset($this->fk_task_parent) ? $this->fk_task_parent : "null").",";
		$sql .= " label=".(isset($this->label) ? "'".$this->db->escape($this->label)."'" : "null").",";
		$sql .= " description=".(isset($this->description) ? "'".$this->db->escape($this->description)."'" : "null").",";
		$sql .= " duration_effective=".(isset($this->duration_effective) ? $this->duration_effective : "null").",";
		$sql .= " planned_workload=".((isset($this->planned_workload) && $this->planned_workload != '') ? $this->planned_workload : "null").",";
		$sql .= " dateo=".($this->date_start != '' ? "'".$this->db->idate($this->date_start)."'" : 'null').",";
		$sql .= " datee=".($this->date_end != '' ? "'".$this->db->idate($this->date_end)."'" : 'null').",";
		$sql .= " progress=".(($this->progress != '' && $this->progress >= 0) ? $this->progress : 'null').",";
		$sql .= " budget_amount=".(($this->budget_amount != '' && $this->budget_amount >= 0) ? $this->budget_amount : 'null').",";
		$sql .= " rang=".((!empty($this->rang)) ? $this->rang : "0");
		$sql .= " WHERE rowid=".((int) $this->id);

		$this->db->begin();

		dol_syslog(get_class($this)."::update", LOG_DEBUG);
		$resql = $this->db->query($sql);
		if (!$resql) {
			$error++; $this->errors[] = "Error ".$this->db->lasterror();
		}

		// Update extrafield
		if (!$error) {
			$result = $this->insertExtraFields();
			if ($result < 0) {
				$error++;
			}
		}

		if (!$error && !empty($conf->global->PROJECT_CLASSIFY_CLOSED_WHEN_ALL_TASKS_DONE)) {
			// Close the parent project if it is open (validated) and its tasks are 100% completed
			$project = new Project($this->db);
			if ($project->fetch($this->fk_project) > 0) {
				if ($project->statut == Project::STATUS_VALIDATED) {
					$project->getLinesArray(null); // this method does not return <= 0 if fails
					$projectCompleted = array_reduce(
						$project->lines,
						function ($allTasksCompleted, $task) {
							return $allTasksCompleted && $task->progress >= 100;
						},
					1
					);
					if ($projectCompleted) {
						if ($project->setClose($user) <= 0) {
							$error++;
						}
					}
				}
			} else {
				$error++;
			}
			if ($error) {
				$this->errors[] = $project->error;
			}
		}

		if (!$error) {
			if (!$notrigger) {
				// Call trigger
				$result = $this->call_trigger('TASK_MODIFY', $user);
				if ($result < 0) {
					$error++;
				}
				// End call triggers
			}
		}

		if (!$error && (is_object($this->oldcopy) && $this->oldcopy->ref !== $this->ref)) {
			// We remove directory
			if ($conf->projet->dir_output) {
				$project = new Project($this->db);
				$project->fetch($this->fk_project);

				$olddir = $conf->projet->dir_output.'/'.dol_sanitizeFileName($project->ref).'/'.dol_sanitizeFileName($this->oldcopy->ref);
				$newdir = $conf->projet->dir_output.'/'.dol_sanitizeFileName($project->ref).'/'.dol_sanitizeFileName($this->ref);
				if (file_exists($olddir)) {
					include_once DOL_DOCUMENT_ROOT.'/core/lib/files.lib.php';
					$res = dol_move($olddir, $newdir);
					if (!$res) {
						$langs->load("errors");
						$this->error = $langs->trans('ErrorFailToRenameDir', $olddir, $newdir);
						$error++;
					}
				}
			}
		}

		// Commit or rollback
		if ($error) {
			foreach ($this->errors as $errmsg) {
				dol_syslog(get_class($this)."::update ".$errmsg, LOG_ERR);
				$this->error .= ($this->error ? ', '.$errmsg : $errmsg);
			}
			$this->db->rollback();
			return -1 * $error;
		} else {
			$this->db->commit();
			return 1;
		}
	}


	/**
	 *	Delete task from database
	 *
	 *	@param	User	$user        	User that delete
	 *  @param  int		$notrigger	    0=launch triggers after, 1=disable triggers
	 *	@return	int						<0 if KO, >0 if OK
	 */
	public function delete($user, $notrigger = 0)
	{

		global $conf, $langs;
		require_once DOL_DOCUMENT_ROOT.'/core/lib/files.lib.php';

		$error = 0;

		$this->db->begin();

		if ($this->hasChildren() > 0) {
			dol_syslog(get_class($this)."::delete Can't delete record as it has some sub tasks", LOG_WARNING);
			$this->error = 'ErrorRecordHasSubTasks';
			$this->db->rollback();
			return 0;
		}

		$objectisused = $this->isObjectUsed($this->id);
		if (!empty($objectisused)) {
			dol_syslog(get_class($this)."::delete Can't delete record as it has some child", LOG_WARNING);
			$this->error = 'ErrorRecordHasChildren';
			$this->db->rollback();
			return 0;
		}

		if (!$error) {
			// Delete linked contacts
			$res = $this->delete_linked_contact();
			if ($res < 0) {
				$this->error = 'ErrorFailToDeleteLinkedContact';
				//$error++;
				$this->db->rollback();
				return 0;
			}
		}

		if (!$error) {
			$sql = "DELETE FROM ".MAIN_DB_PREFIX."projet_task_time";
			$sql .= " WHERE fk_task = ".((int) $this->id);

			$resql = $this->db->query($sql);
			if (!$resql) {
				$error++; $this->errors[] = "Error ".$this->db->lasterror();
			}
		}

		if (!$error) {
			$sql = "DELETE FROM ".MAIN_DB_PREFIX."projet_task_extrafields";
			$sql .= " WHERE fk_object = ".((int) $this->id);

			$resql = $this->db->query($sql);
			if (!$resql) {
				$error++; $this->errors[] = "Error ".$this->db->lasterror();
			}
		}

		if (!$error) {
			$sql = "DELETE FROM ".MAIN_DB_PREFIX."projet_task";
			$sql .= " WHERE rowid=".((int) $this->id);

			$resql = $this->db->query($sql);
			if (!$resql) {
				$error++; $this->errors[] = "Error ".$this->db->lasterror();
			}
		}

		if (!$error) {
			if (!$notrigger) {
				// Call trigger
				$result = $this->call_trigger('TASK_DELETE', $user);
				if ($result < 0) {
					$error++;
				}
				// End call triggers
			}
		}

		// Commit or rollback
		if ($error) {
			foreach ($this->errors as $errmsg) {
				dol_syslog(get_class($this)."::delete ".$errmsg, LOG_ERR);
				$this->error .= ($this->error ? ', '.$errmsg : $errmsg);
			}
			$this->db->rollback();
			return -1 * $error;
		} else {
			//Delete associated link file
			if ($conf->projet->dir_output) {
				$projectstatic = new Project($this->db);
				$projectstatic->fetch($this->fk_project);

				$dir = $conf->projet->dir_output."/".dol_sanitizeFileName($projectstatic->ref).'/'.dol_sanitizeFileName($this->id);
				dol_syslog(get_class($this)."::delete dir=".$dir, LOG_DEBUG);
				if (file_exists($dir)) {
					require_once DOL_DOCUMENT_ROOT.'/core/lib/files.lib.php';
					$res = @dol_delete_dir_recursive($dir);
					if (!$res) {
						$this->error = 'ErrorFailToDeleteDir';
						$this->db->rollback();
						return 0;
					}
				}
			}

			$this->db->commit();

			return 1;
		}
	}

	/**
	 *	Return nb of children
	 *
	 *	@return	int		<0 if KO, 0 if no children, >0 if OK
	 */
	public function hasChildren()
	{
		$error = 0;
		$ret = 0;

		$sql = "SELECT COUNT(*) as nb";
		$sql .= " FROM ".MAIN_DB_PREFIX."projet_task";
		$sql .= " WHERE fk_task_parent = ".((int) $this->id);

		dol_syslog(get_class($this)."::hasChildren", LOG_DEBUG);
		$resql = $this->db->query($sql);
		if (!$resql) {
			$error++; $this->errors[] = "Error ".$this->db->lasterror();
		} else {
			$obj = $this->db->fetch_object($resql);
			if ($obj) {
				$ret = $obj->nb;
			}
			$this->db->free($resql);
		}

		if (!$error) {
			return $ret;
		} else {
			return -1;
		}
	}

	/**
	 *	Return nb of time spent
	 *
	 *	@return	int		<0 if KO, 0 if no children, >0 if OK
	 */
	public function hasTimeSpent()
	{
		$error = 0;
		$ret = 0;

		$sql = "SELECT COUNT(*) as nb";
		$sql .= " FROM ".MAIN_DB_PREFIX."projet_task_time";
		$sql .= " WHERE fk_task = ".((int) $this->id);

		dol_syslog(get_class($this)."::hasTimeSpent", LOG_DEBUG);
		$resql = $this->db->query($sql);
		if (!$resql) {
			$error++; $this->errors[] = "Error ".$this->db->lasterror();
		} else {
			$obj = $this->db->fetch_object($resql);
			if ($obj) {
				$ret = $obj->nb;
			}
			$this->db->free($resql);
		}

		if (!$error) {
			return $ret;
		} else {
			return -1;
		}
	}


	/**
	 *	Return clicable name (with picto eventually)
	 *
	 *	@param	int		$withpicto		0=No picto, 1=Include picto into link, 2=Only picto
	 *	@param	string	$option			'withproject' or ''
	 *  @param	string	$mode			Mode 'task', 'time', 'contact', 'note', document' define page to link to.
	 * 	@param	int		$addlabel		0=Default, 1=Add label into string, >1=Add first chars into string
	 *  @param	string	$sep			Separator between ref and label if option addlabel is set
	 *  @param	int   	$notooltip		1=Disable tooltip
	 *  @param  int     $save_lastsearch_value    -1=Auto, 0=No save of lastsearch_values when clicking, 1=Save lastsearch_values whenclicking
	 *	@return	string					Chaine avec URL
	 */
	public function getNomUrl($withpicto = 0, $option = '', $mode = 'task', $addlabel = 0, $sep = ' - ', $notooltip = 0, $save_lastsearch_value = -1)
	{
		global $conf, $langs, $user;

		if (!empty($conf->dol_no_mouse_hover)) {
			$notooltip = 1; // Force disable tooltips
		}

		$result = '';
		$label = img_picto('', $this->picto).' <u>'.$langs->trans("Task").'</u>';
		if (!empty($this->ref)) {
			$label .= '<br><b>'.$langs->trans('Ref').':</b> '.$this->ref;
		}
		if (!empty($this->label)) {
			$label .= '<br><b>'.$langs->trans('LabelTask').':</b> '.$this->label;
		}
		if ($this->date_start || $this->date_end) {
			$label .= "<br>".get_date_range($this->date_start, $this->date_end, '', $langs, 0);
		}

		$url = DOL_URL_ROOT.'/projet/tasks/'.$mode.'.php?id='.$this->id.($option == 'withproject' ? '&withproject=1' : '');
		// Add param to save lastsearch_values or not
		$add_save_lastsearch_values = ($save_lastsearch_value == 1 ? 1 : 0);
		if ($save_lastsearch_value == -1 && preg_match('/list\.php/', $_SERVER["PHP_SELF"])) {
			$add_save_lastsearch_values = 1;
		}
		if ($add_save_lastsearch_values) {
			$url .= '&save_lastsearch_values=1';
		}

		$linkclose = '';
		if (empty($notooltip)) {
			if (!empty($conf->global->MAIN_OPTIMIZEFORTEXTBROWSER)) {
				$label = $langs->trans("ShowTask");
				$linkclose .= ' alt="'.dol_escape_htmltag($label, 1).'"';
			}
			$linkclose .= ' title="'.dol_escape_htmltag($label, 1).'"';
			$linkclose .= ' class="classfortooltip nowraponall"';
		} else {
			$linkclose .= ' class="nowraponall"';
		}

		$linkstart = '<a href="'.$url.'"';
		$linkstart .= $linkclose.'>';
		$linkend = '</a>';

		$picto = 'projecttask';

		$result .= $linkstart;
		if ($withpicto) {
			$result .= img_object(($notooltip ? '' : $label), $picto, ($notooltip ? (($withpicto != 2) ? 'class="paddingright"' : '') : 'class="'.(($withpicto != 2) ? 'paddingright ' : '').'classfortooltip"'), 0, 0, $notooltip ? 0 : 1);
		}
		if ($withpicto != 2) {
			$result .= $this->ref;
		}
		$result .= $linkend;
		if ($withpicto != 2) {
			$result .= (($addlabel && $this->label) ? $sep.dol_trunc($this->label, ($addlabel > 1 ? $addlabel : 0)) : '');
		}

		return $result;
	}

	/**
	 *  Initialise an instance with random values.
	 *  Used to build previews or test instances.
	 *	id must be 0 if object instance is a specimen.
	 *
	 *  @return	void
	 */
	public function initAsSpecimen()
	{
		$this->id = 0;

		$this->fk_project = '';
		$this->ref = 'TK01';
		$this->fk_task_parent = null;
		$this->label = 'Specimen task TK01';
		$this->duration_effective = '';
		$this->fk_user_creat = null;
		$this->progress = '25';
		$this->fk_statut = null;
		$this->note = 'This is a specimen task not';
	}

	/**
	 * Return list of tasks for all projects or for one particular project
	 * Sort order is on project, then on position of task, and last on start date of first level task
	 *
	 * @param	User	$usert				Object user to limit tasks affected to a particular user
	 * @param	User	$userp				Object user to limit projects of a particular user and public projects
	 * @param	int		$projectid			Project id
	 * @param	int		$socid				Third party id
	 * @param	int		$mode				0=Return list of tasks and their projects, 1=Return projects and tasks if exists
	 * @param	string	$filteronproj    	Filter on project ref or label
	 * @param	string	$filteronprojstatus	Filter on project status ('-1'=no filter, '0,1'=Draft+Validated only)
	 * @param	string	$morewherefilter	Add more filter into where SQL request (must start with ' AND ...')
	 * @param	string	$filteronprojuser	Filter on user that is a contact of project
	 * @param	string	$filterontaskuser	Filter on user assigned to task
	 * @param	array	$extrafields	    Show additional column from project or task
	 * @param   int     $includebilltime    Calculate also the time to bill and billed
	 * @param   array   $search_array_options Array of search
	 * @param   int     $loadextras         Fetch all Extrafields on each task
	 * @return 	array						Array of tasks
	 */
	public function getTasksArray($usert = null, $userp = null, $projectid = 0, $socid = 0, $mode = 0, $filteronproj = '', $filteronprojstatus = '-1', $morewherefilter = '', $filteronprojuser = 0, $filterontaskuser = 0, $extrafields = array(), $includebilltime = 0, $search_array_options = array(), $loadextras = 0)
	{
		global $conf, $hookmanager;

		$tasks = array();

		//print $usert.'-'.$userp.'-'.$projectid.'-'.$socid.'-'.$mode.'<br>';

		// List of tasks (does not care about permissions. Filtering will be done later)
		$sql = "SELECT ";
		if ($filteronprojuser > 0 || $filterontaskuser > 0) {
			$sql .= " DISTINCT"; // We may get several time the same record if user has several roles on same project/task
		}
		$sql .= " p.rowid as projectid, p.ref, p.title as plabel, p.public, p.fk_statut as projectstatus, p.usage_bill_time,";
		$sql .= " t.rowid as taskid, t.ref as taskref, t.label, t.description, t.fk_task_parent, t.duration_effective, t.progress, t.fk_statut as status,";
		$sql .= " t.dateo as date_start, t.datee as date_end, t.planned_workload, t.rang,";
		$sql .= " t.description, ";
		$sql .= " t.budget_amount, ";
		$sql .= " s.rowid as thirdparty_id, s.nom as thirdparty_name, s.email as thirdparty_email,";
		$sql .= " p.fk_opp_status, p.opp_amount, p.opp_percent, p.budget_amount as project_budget_amount";
		if (!empty($extrafields->attributes['projet']['label'])) {
			foreach ($extrafields->attributes['projet']['label'] as $key => $val) {
				$sql .= ($extrafields->attributes['projet']['type'][$key] != 'separate' ? ",efp.".$key." as options_".$key : '');
			}
		}
		if (!empty($extrafields->attributes['projet_task']['label'])) {
			foreach ($extrafields->attributes['projet_task']['label'] as $key => $val) {
				$sql .= ($extrafields->attributes['projet_task']['type'][$key] != 'separate' ? ",efpt.".$key." as options_".$key : '');
			}
		}
		if ($includebilltime) {
			$sql .= ", SUM(tt.task_duration * ".$this->db->ifsql("invoice_id IS NULL", "1", "0").") as tobill, SUM(tt.task_duration * ".$this->db->ifsql("invoice_id IS NULL", "0", "1").") as billed";
		}

		$sql .= " FROM ".MAIN_DB_PREFIX."projet as p";
		$sql .= " LEFT JOIN ".MAIN_DB_PREFIX."societe as s ON p.fk_soc = s.rowid";
		$sql .= " LEFT JOIN ".MAIN_DB_PREFIX."projet_extrafields as efp ON (p.rowid = efp.fk_object)";

		if ($mode == 0) {
			if ($filteronprojuser > 0) {
				$sql .= ", ".MAIN_DB_PREFIX."element_contact as ec";
				$sql .= ", ".MAIN_DB_PREFIX."c_type_contact as ctc";
			}
			$sql .= ", ".MAIN_DB_PREFIX."projet_task as t";
			if ($includebilltime) {
				$sql .= " LEFT JOIN ".MAIN_DB_PREFIX."projet_task_time as tt ON tt.fk_task = t.rowid";
			}
			if ($filterontaskuser > 0) {
				$sql .= ", ".MAIN_DB_PREFIX."element_contact as ec2";
				$sql .= ", ".MAIN_DB_PREFIX."c_type_contact as ctc2";
			}
			$sql .= " LEFT JOIN ".MAIN_DB_PREFIX."projet_task_extrafields as efpt ON (t.rowid = efpt.fk_object)";
			$sql .= " WHERE p.entity IN (".getEntity('project').")";
			$sql .= " AND t.fk_projet = p.rowid";
		} elseif ($mode == 1) {
			if ($filteronprojuser > 0) {
				$sql .= ", ".MAIN_DB_PREFIX."element_contact as ec";
				$sql .= ", ".MAIN_DB_PREFIX."c_type_contact as ctc";
			}
			if ($filterontaskuser > 0) {
				$sql .= ", ".MAIN_DB_PREFIX."projet_task as t";
				if ($includebilltime) {
					$sql .= " LEFT JOIN ".MAIN_DB_PREFIX."projet_task_time as tt ON tt.fk_task = t.rowid";
				}
				$sql .= ", ".MAIN_DB_PREFIX."element_contact as ec2";
				$sql .= ", ".MAIN_DB_PREFIX."c_type_contact as ctc2";
			} else {
				$sql .= " LEFT JOIN ".MAIN_DB_PREFIX."projet_task as t on t.fk_projet = p.rowid";
				if ($includebilltime) {
					$sql .= " LEFT JOIN ".MAIN_DB_PREFIX."projet_task_time as tt ON tt.fk_task = t.rowid";
				}
			}
			$sql .= " LEFT JOIN ".MAIN_DB_PREFIX."projet_task_extrafields as efpt ON (t.rowid = efpt.fk_object)";
			$sql .= " WHERE p.entity IN (".getEntity('project').")";
		} else {
			return 'BadValueForParameterMode';
		}

		if ($filteronprojuser > 0) {
			$sql .= " AND p.rowid = ec.element_id";
			$sql .= " AND ctc.rowid = ec.fk_c_type_contact";
			$sql .= " AND ctc.element = 'project'";
			$sql .= " AND ec.fk_socpeople = ".((int) $filteronprojuser);
			$sql .= " AND ec.statut = 4";
			$sql .= " AND ctc.source = 'internal'";
		}
		if ($filterontaskuser > 0) {
			$sql .= " AND t.fk_projet = p.rowid";
			$sql .= " AND p.rowid = ec2.element_id";
			$sql .= " AND ctc2.rowid = ec2.fk_c_type_contact";
			$sql .= " AND ctc2.element = 'project_task'";
			$sql .= " AND ec2.fk_socpeople = ".((int) $filterontaskuser);
			$sql .= " AND ec2.statut = 4";
			$sql .= " AND ctc2.source = 'internal'";
		}
		if ($socid) {
			$sql .= " AND p.fk_soc = ".((int) $socid);
		}
		if ($projectid) {
			$sql .= " AND p.rowid IN (".$this->db->sanitize($projectid).")";
		}
		if ($filteronproj) {
			$sql .= natural_search(array("p.ref", "p.title"), $filteronproj);
		}
		if ($filteronprojstatus && $filteronprojstatus != '-1') {
			$sql .= " AND p.fk_statut IN (".$this->db->sanitize($filteronprojstatus).")";
		}
		if ($morewherefilter) {
			$sql .= $morewherefilter;
		}
		// Add where from extra fields
		$extrafieldsobjectkey = 'projet_task';
		$extrafieldsobjectprefix = 'efpt.';
		include DOL_DOCUMENT_ROOT.'/core/tpl/extrafields_list_search_sql.tpl.php';
		// Add where from hooks
		$parameters = array();
		$reshook = $hookmanager->executeHooks('printFieldListWhere', $parameters); // Note that $action and $object may have been modified by hook
		$sql .= $hookmanager->resPrint;
		if ($includebilltime) {
			$sql .= " GROUP BY p.rowid, p.ref, p.title, p.public, p.fk_statut, p.usage_bill_time,";
			$sql .= " t.datec, t.dateo, t.datee, t.tms,";
			$sql .= " t.rowid, t.ref, t.label, t.description, t.fk_task_parent, t.duration_effective, t.progress, t.fk_statut,";
			$sql .= " t.dateo, t.datee, t.planned_workload, t.rang,";
			$sql .= " t.description, ";
			$sql .= " t.budget_amount, ";
			$sql .= " s.rowid, s.nom, s.email,";
			$sql .= " p.fk_opp_status, p.opp_amount, p.opp_percent, p.budget_amount";
			if (!empty($extrafields->attributes['projet']['label'])) {
				foreach ($extrafields->attributes['projet']['label'] as $key => $val) {
					$sql .= ($extrafields->attributes['projet']['type'][$key] != 'separate' ? ",efp.".$key : '');
				}
			}
			if (!empty($extrafields->attributes['projet_task']['label'])) {
				foreach ($extrafields->attributes['projet_task']['label'] as $key => $val) {
					$sql .= ($extrafields->attributes['projet_task']['type'][$key] != 'separate' ? ",efpt.".$key : '');
				}
			}
		}


		$sql .= " ORDER BY p.ref, t.rang, t.dateo";

		//print $sql;exit;
		dol_syslog(get_class($this)."::getTasksArray", LOG_DEBUG);
		$resql = $this->db->query($sql);
		if ($resql) {
			$num = $this->db->num_rows($resql);
			$i = 0;
			// Loop on each record found, so each couple (project id, task id)
			while ($i < $num) {
				$error = 0;

				$obj = $this->db->fetch_object($resql);

				if ((!$obj->public) && (is_object($userp))) {	// If not public project and we ask a filter on project owned by a user
					if (!$this->getUserRolesForProjectsOrTasks($userp, 0, $obj->projectid, 0)) {
						$error++;
					}
				}
				if (is_object($usert)) {							// If we ask a filter on a user affected to a task
					if (!$this->getUserRolesForProjectsOrTasks(0, $usert, $obj->projectid, $obj->taskid)) {
						$error++;
					}
				}

				if (!$error) {
					$tasks[$i] = new Task($this->db);
					$tasks[$i]->id = $obj->taskid;
					$tasks[$i]->ref = $obj->taskref;
					$tasks[$i]->fk_project		= $obj->projectid;
					$tasks[$i]->projectref		= $obj->ref;
					$tasks[$i]->projectlabel = $obj->plabel;
					$tasks[$i]->projectstatus = $obj->projectstatus;

					$tasks[$i]->fk_opp_status = $obj->fk_opp_status;
					$tasks[$i]->opp_amount = $obj->opp_amount;
					$tasks[$i]->opp_percent = $obj->opp_percent;
					$tasks[$i]->budget_amount = $obj->budget_amount;
					$tasks[$i]->project_budget_amount = $obj->project_budget_amount;
					$tasks[$i]->usage_bill_time = $obj->usage_bill_time;

					$tasks[$i]->label = $obj->label;
					$tasks[$i]->description = $obj->description;
					$tasks[$i]->fk_parent = $obj->fk_task_parent; // deprecated
					$tasks[$i]->fk_task_parent = $obj->fk_task_parent;
					$tasks[$i]->duration		= $obj->duration_effective;
					$tasks[$i]->planned_workload = $obj->planned_workload;

					if ($includebilltime) {
						$tasks[$i]->tobill = $obj->tobill;
						$tasks[$i]->billed = $obj->billed;
					}

					$tasks[$i]->progress		= $obj->progress;
					$tasks[$i]->fk_statut = $obj->status;
					$tasks[$i]->public = $obj->public;
					$tasks[$i]->date_start = $this->db->jdate($obj->date_start);
					$tasks[$i]->date_end		= $this->db->jdate($obj->date_end);
					$tasks[$i]->rang	   		= $obj->rang;

					$tasks[$i]->socid           = $obj->thirdparty_id; // For backward compatibility
					$tasks[$i]->thirdparty_id = $obj->thirdparty_id;
					$tasks[$i]->thirdparty_name	= $obj->thirdparty_name;
					$tasks[$i]->thirdparty_email = $obj->thirdparty_email;

					if (!empty($extrafields->attributes['projet']['label'])) {
						foreach ($extrafields->attributes['projet']['label'] as $key => $val) {
							if ($extrafields->attributes['projet']['type'][$key] != 'separate') {
								$tasks[$i]->{'options_'.$key} = $obj->{'options_'.$key};
							}
						}
					}

					if (!empty($extrafields->attributes['projet_task']['label'])) {
						foreach ($extrafields->attributes['projet_task']['label'] as $key => $val) {
							if ($extrafields->attributes['projet_task']['type'][$key] != 'separate') {
								$tasks[$i]->{'options_'.$key} = $obj->{'options_'.$key};
							}
						}
					}

					if ($loadextras) {
						$tasks[$i]->fetch_optionals();
					}
				}

				$i++;
			}
			$this->db->free($resql);
		} else {
			dol_print_error($this->db);
		}

		return $tasks;
	}

	/**
	 * Return list of roles for a user for each projects or each tasks (or a particular project or a particular task).
	 *
	 * @param	User	$userp			      Return roles on project for this internal user. If set, usert and taskid must not be defined.
	 * @param	User	$usert			      Return roles on task for this internal user. If set userp must NOT be defined. -1 means no filter.
	 * @param 	int		$projectid		      Project id list separated with , to filter on project
	 * @param 	int		$taskid			      Task id to filter on a task
	 * @param	integer	$filteronprojstatus	  Filter on project status if userp is set. Not used if userp not defined.
	 * @return 	array					      Array (projectid => 'list of roles for project' or taskid => 'list of roles for task')
	 */
	public function getUserRolesForProjectsOrTasks($userp, $usert, $projectid = '', $taskid = 0, $filteronprojstatus = -1)
	{
		$arrayroles = array();

		dol_syslog(get_class($this)."::getUserRolesForProjectsOrTasks userp=".is_object($userp)." usert=".is_object($usert)." projectid=".$projectid." taskid=".$taskid);

		// We want role of user for a projet or role of user for a task. Both are not possible.
		if (empty($userp) && empty($usert)) {
			$this->error = "CallWithWrongParameters";
			return -1;
		}
		if (!empty($userp) && !empty($usert)) {
			$this->error = "CallWithWrongParameters";
			return -1;
		}

		/* Liste des taches et role sur les projets ou taches */
		$sql = "SELECT pt.rowid as pid, ec.element_id, ctc.code, ctc.source";
		if ($userp) {
			$sql .= " FROM ".MAIN_DB_PREFIX."projet as pt";
		}
		if ($usert && $filteronprojstatus > -1) {
			$sql .= " FROM ".MAIN_DB_PREFIX."projet as p, ".MAIN_DB_PREFIX."projet_task as pt";
		}
		if ($usert && $filteronprojstatus <= -1) {
			$sql .= " FROM ".MAIN_DB_PREFIX."projet_task as pt";
		}
		$sql .= ", ".MAIN_DB_PREFIX."element_contact as ec";
		$sql .= ", ".MAIN_DB_PREFIX."c_type_contact as ctc";
		$sql .= " WHERE pt.rowid = ec.element_id";
		if ($userp && $filteronprojstatus > -1) {
			$sql .= " AND pt.fk_statut = ".((int) $filteronprojstatus);
		}
		if ($usert && $filteronprojstatus > -1) {
			$sql .= " AND pt.fk_projet = p.rowid AND p.fk_statut = ".((int) $filteronprojstatus);
		}
		if ($userp) {
			$sql .= " AND ctc.element = 'project'";
		}
		if ($usert) {
			$sql .= " AND ctc.element = 'project_task'";
		}
		$sql .= " AND ctc.rowid = ec.fk_c_type_contact";
		if ($userp) {
			$sql .= " AND ec.fk_socpeople = ".((int) $userp->id);
		}
		if ($usert) {
			$sql .= " AND ec.fk_socpeople = ".((int) $usert->id);
		}
		$sql .= " AND ec.statut = 4";
		$sql .= " AND ctc.source = 'internal'";
		if ($projectid) {
			if ($userp) {
				$sql .= " AND pt.rowid IN (".$this->db->sanitize($projectid).")";
			}
			if ($usert) {
				$sql .= " AND pt.fk_projet IN (".$this->db->sanitize($projectid).")";
			}
		}
		if ($taskid) {
			if ($userp) {
				$sql .= " ERROR SHOULD NOT HAPPENS";
			}
			if ($usert) {
				$sql .= " AND pt.rowid = ".((int) $taskid);
			}
		}
		//print $sql;

		dol_syslog(get_class($this)."::getUserRolesForProjectsOrTasks execute request", LOG_DEBUG);
		$resql = $this->db->query($sql);
		if ($resql) {
			$num = $this->db->num_rows($resql);
			$i = 0;
			while ($i < $num) {
				$obj = $this->db->fetch_object($resql);
				if (empty($arrayroles[$obj->pid])) {
					$arrayroles[$obj->pid] = $obj->code;
				} else {
					$arrayroles[$obj->pid] .= ','.$obj->code;
				}
				$i++;
			}
			$this->db->free($resql);
		} else {
			dol_print_error($this->db);
		}

		return $arrayroles;
	}


	/**
	 * 	Return list of id of contacts of task
	 *
	 *	@param	string	$source		Source
	 *  @return array				Array of id of contacts
	 */
	public function getListContactId($source = 'internal')
	{
		$contactAlreadySelected = array();
		$tab = $this->liste_contact(-1, $source);
		//var_dump($tab);
		$num = count($tab);
		$i = 0;
		while ($i < $num) {
			if ($source == 'thirdparty') {
				$contactAlreadySelected[$i] = $tab[$i]['socid'];
			} else {
				$contactAlreadySelected[$i] = $tab[$i]['id'];
			}
			$i++;
		}
		return $contactAlreadySelected;
	}


	/**
	 *  Add time spent
	 *
	 *  @param	User	$user           User object
	 *  @param  int		$notrigger	    0=launch triggers after, 1=disable triggers
	 *  @return	int                     <=0 if KO, >0 if OK
	 */
	public function addTimeSpent($user, $notrigger = 0)
	{
		global $conf, $langs;

		dol_syslog(get_class($this)."::addTimeSpent", LOG_DEBUG);

		$ret = 0;

		// Check parameters
		if (!is_object($user)) {
			dol_print_error('', "Method addTimeSpent was called with wrong parameter user");
			return -1;
		}

		// Clean parameters
		if (isset($this->timespent_note)) {
			$this->timespent_note = trim($this->timespent_note);
		}
		if (empty($this->timespent_datehour)) {
			$this->timespent_datehour = $this->timespent_date;
		}

		if (! empty($conf->global->PROJECT_TIMESHEET_PREVENT_AFTER_MONTHS)) {
			require_once DOL_DOCUMENT_ROOT.'/core/lib/date.lib.php';
			$restrictBefore = dol_time_plus_duree(dol_now(), - $conf->global->PROJECT_TIMESHEET_PREVENT_AFTER_MONTHS, 'm');

			if ($this->timespent_date < $restrictBefore) {
				$this->error = $langs->trans('TimeRecordingRestrictedToNMonthsBack', $conf->global->PROJECT_TIMESHEET_PREVENT_AFTER_MONTHS);
				$this->errors[] = $this->error;
				return -1;
			}
		}


		$this->db->begin();

		$sql = "INSERT INTO ".MAIN_DB_PREFIX."projet_task_time (";
		$sql .= "fk_task";
		$sql .= ", task_date";
		$sql .= ", task_datehour";
		$sql .= ", task_date_withhour";
		$sql .= ", task_duration";
		$sql .= ", fk_user";
		$sql .= ", note";
		$sql .= ") VALUES (";
		$sql .= ((int) $this->id);
		$sql .= ", '".$this->db->idate($this->timespent_date)."'";
		$sql .= ", '".$this->db->idate($this->timespent_datehour)."'";
		$sql .= ", ".(empty($this->timespent_withhour) ? 0 : 1);
		$sql .= ", ".((int) $this->timespent_duration);
		$sql .= ", ".((int) $this->timespent_fk_user);
		$sql .= ", ".(isset($this->timespent_note) ? "'".$this->db->escape($this->timespent_note)."'" : "null");
		$sql .= ")";

		$resql = $this->db->query($sql);
		if ($resql) {
			$tasktime_id = $this->db->last_insert_id(MAIN_DB_PREFIX."projet_task_time");
			$ret = $tasktime_id;
			$this->timespent_id = $ret;

			if (!$notrigger) {
				// Call trigger
				$result = $this->call_trigger('TASK_TIMESPENT_CREATE', $user);
				if ($result < 0) {
					$ret = -1;
				}
				// End call triggers
			}
		} else {
			$this->error = $this->db->lasterror();
			$ret = -1;
		}

		if ($ret > 0) {
			// Recalculate amount of time spent for task and update denormalized field
			$sql = "UPDATE ".MAIN_DB_PREFIX."projet_task";
			$sql .= " SET duration_effective = (SELECT SUM(task_duration) FROM ".MAIN_DB_PREFIX."projet_task_time as ptt where ptt.fk_task = ".((int) $this->id).")";
			if (isset($this->progress)) {
				$sql .= ", progress = ".((float) $this->progress); // Do not overwrite value if not provided
			}
			$sql .= " WHERE rowid = ".((int) $this->id);

			dol_syslog(get_class($this)."::addTimeSpent", LOG_DEBUG);
			if (!$this->db->query($sql)) {
				$this->error = $this->db->lasterror();
				$ret = -2;
			}

			// Update hourly rate of this time spent entry
			$sql = "UPDATE ".MAIN_DB_PREFIX."projet_task_time";
			$sql .= " SET thm = (SELECT thm FROM ".MAIN_DB_PREFIX."user WHERE rowid = ".((int) $this->timespent_fk_user).")"; // set average hour rate of user
			$sql .= " WHERE rowid = ".((int) $tasktime_id);

			dol_syslog(get_class($this)."::addTimeSpent", LOG_DEBUG);
			if (!$this->db->query($sql)) {
				$this->error = $this->db->lasterror();
				$ret = -2;
			}
		}

		if ($ret > 0) {
			$this->db->commit();
		} else {
			$this->db->rollback();
		}
		return $ret;
	}

	/**
	 *  Fetch records of time spent of this task
	 *
	 *  @param	string	$morewherefilter	Add more filter into where SQL request (must start with ' AND ...')
	 *  @return int							<0 if KO, array of time spent if OK
	 */
	public function fetchTimeSpentOnTask($morewherefilter = '')
	{
		global $langs;

		$arrayres = array();

		$sql = "SELECT";
		$sql .= " s.rowid as socid,";
		$sql .= " s.nom as thirdparty_name,";
		$sql .= " s.email as thirdparty_email,";
		$sql .= " ptt.rowid,";
		$sql .= " ptt.fk_task,";
		$sql .= " ptt.task_date,";
		$sql .= " ptt.task_datehour,";
		$sql .= " ptt.task_date_withhour,";
		$sql .= " ptt.task_duration,";
		$sql .= " ptt.fk_user,";
		$sql .= " ptt.note,";
		$sql .= " ptt.thm,";
		$sql .= " pt.rowid as task_id,";
		$sql .= " pt.ref as task_ref,";
		$sql .= " pt.label as task_label,";
		$sql .= " p.rowid as project_id,";
		$sql .= " p.ref as project_ref,";
		$sql .= " p.title as project_label,";
		$sql .= " p.public as public";
		$sql .= " FROM ".MAIN_DB_PREFIX."projet_task_time as ptt, ".MAIN_DB_PREFIX."projet_task as pt, ".MAIN_DB_PREFIX."projet as p";
		$sql .= " LEFT JOIN ".MAIN_DB_PREFIX."societe as s ON p.fk_soc = s.rowid";
		$sql .= " WHERE ptt.fk_task = pt.rowid AND pt.fk_projet = p.rowid";
		$sql .= " AND pt.rowid = ".((int) $this->id);
		$sql .= " AND pt.entity IN (".getEntity('project').")";
		if ($morewherefilter) {
			$sql .= $morewherefilter;
		}

		dol_syslog(get_class($this)."::fetchAllTimeSpent", LOG_DEBUG);
		$resql = $this->db->query($sql);
		if ($resql) {
			$num = $this->db->num_rows($resql);

			$i = 0;
			while ($i < $num) {
				$obj = $this->db->fetch_object($resql);

				$newobj = new stdClass();

				$newobj->socid              = $obj->socid;
				$newobj->thirdparty_name    = $obj->thirdparty_name;
				$newobj->thirdparty_email   = $obj->thirdparty_email;

				$newobj->fk_project			= $obj->project_id;
				$newobj->project_ref		= $obj->project_ref;
				$newobj->project_label = $obj->project_label;
				$newobj->public				= $obj->project_public;

				$newobj->fk_task			= $obj->task_id;
				$newobj->task_ref = $obj->task_ref;
				$newobj->task_label = $obj->task_label;

				$newobj->timespent_line_id = $obj->rowid;
				$newobj->timespent_line_date = $this->db->jdate($obj->task_date);
				$newobj->timespent_line_datehour	= $this->db->jdate($obj->task_datehour);
				$newobj->timespent_line_withhour = $obj->task_date_withhour;
				$newobj->timespent_line_duration = $obj->task_duration;
				$newobj->timespent_line_fk_user = $obj->fk_user;
				$newobj->timespent_line_thm = $obj->thm;	// hourly rate
				$newobj->timespent_line_note = $obj->note;

				$arrayres[] = $newobj;

				$i++;
			}

			$this->db->free($resql);

			$this->lines = $arrayres;
			return 1;
		} else {
			dol_print_error($this->db);
			$this->error = "Error ".$this->db->lasterror();
			return -1;
		}
	}


	/**
	 *  Calculate total of time spent for task
	 *
	 *  @param  User|int	$userobj			Filter on user. null or 0=No filter
	 *  @param	string		$morewherefilter	Add more filter into where SQL request (must start with ' AND ...')
	 *  @return array		 					Array of info for task array('min_date', 'max_date', 'total_duration', 'total_amount', 'nblines', 'nblinesnull')
	 */
	public function getSummaryOfTimeSpent($userobj = null, $morewherefilter = '')
	{
		global $langs;

		if (is_object($userobj)) {
			$userid = $userobj->id;
		} else {
			$userid = $userobj; // old method
		}

		$id = $this->id;
		if (empty($id) && empty($userid)) {
			dol_syslog("getSummaryOfTimeSpent called on a not loaded task without user param defined", LOG_ERR);
			return -1;
		}

		$result = array();

		$sql = "SELECT";
		$sql .= " MIN(t.task_datehour) as min_date,";
		$sql .= " MAX(t.task_datehour) as max_date,";
		$sql .= " SUM(t.task_duration) as total_duration,";
		$sql .= " SUM(t.task_duration / 3600 * ".$this->db->ifsql("t.thm IS NULL", 0, "t.thm").") as total_amount,";
		$sql .= " COUNT(t.rowid) as nblines,";
		$sql .= " SUM(".$this->db->ifsql("t.thm IS NULL", 1, 0).") as nblinesnull";
		$sql .= " FROM ".MAIN_DB_PREFIX."projet_task_time as t";
		$sql .= " WHERE 1 = 1";
		if ($morewherefilter) {
			$sql .= $morewherefilter;
		}
		if ($id > 0) {
			$sql .= " AND t.fk_task = ".((int) $id);
		}
		if ($userid > 0) {
			$sql .= " AND t.fk_user = ".((int) $userid);
		}

		dol_syslog(get_class($this)."::getSummaryOfTimeSpent", LOG_DEBUG);
		$resql = $this->db->query($sql);
		if ($resql) {
			$obj = $this->db->fetch_object($resql);

			$result['min_date'] = $obj->min_date; // deprecated. use the ->timespent_xxx instead
			$result['max_date'] = $obj->max_date; // deprecated. use the ->timespent_xxx instead
			$result['total_duration'] = $obj->total_duration; // deprecated. use the ->timespent_xxx instead

			$this->timespent_min_date = $this->db->jdate($obj->min_date);
			$this->timespent_max_date = $this->db->jdate($obj->max_date);
			$this->timespent_total_duration = $obj->total_duration;
			$this->timespent_total_amount = $obj->total_amount;
			$this->timespent_nblinesnull = ($obj->nblinesnull ? $obj->nblinesnull : 0);
			$this->timespent_nblines = ($obj->nblines ? $obj->nblines : 0);

			$this->db->free($resql);
		} else {
			dol_print_error($this->db);
		}
		return $result;
	}

	/**
	 *  Calculate quantity and value of time consumed using the thm (hourly amount value of work for user entering time)
	 *
	 *	@param		User		$fuser		Filter on a dedicated user
	 *  @param		string		$dates		Start date (ex 00:00:00)
	 *  @param		string		$datee		End date (ex 23:59:59)
	 *  @return 	array	        		Array of info for task array('amount','nbseconds','nblinesnull')
	 */
	public function getSumOfAmount($fuser = '', $dates = '', $datee = '')
	{
		global $langs;

		if (empty($id)) {
			$id = $this->id;
		}

		$result = array();

		$sql = "SELECT";
		$sql .= " SUM(t.task_duration) as nbseconds,";
		$sql .= " SUM(t.task_duration / 3600 * ".$this->db->ifsql("t.thm IS NULL", 0, "t.thm").") as amount, SUM(".$this->db->ifsql("t.thm IS NULL", 1, 0).") as nblinesnull";
		$sql .= " FROM ".MAIN_DB_PREFIX."projet_task_time as t";
		$sql .= " WHERE t.fk_task = ".((int) $id);
		if (is_object($fuser) && $fuser->id > 0) {
			$sql .= " AND fk_user = ".((int) $fuser->id);
		}
		if ($dates > 0) {
			$datefieldname = "task_datehour";
			$sql .= " AND (".$datefieldname." >= '".$this->db->idate($dates)."' OR ".$datefieldname." IS NULL)";
		}
		if ($datee > 0) {
			$datefieldname = "task_datehour";
			$sql .= " AND (".$datefieldname." <= '".$this->db->idate($datee)."' OR ".$datefieldname." IS NULL)";
		}
		//print $sql;

		dol_syslog(get_class($this)."::getSumOfAmount", LOG_DEBUG);
		$resql = $this->db->query($sql);
		if ($resql) {
			$obj = $this->db->fetch_object($resql);

			$result['amount'] = $obj->amount;
			$result['nbseconds'] = $obj->nbseconds;
			$result['nblinesnull'] = $obj->nblinesnull;

			$this->db->free($resql);
			return $result;
		} else {
			dol_print_error($this->db);
			return $result;
		}
	}

	/**
	 *  Load properties of timespent of a task from the time spent ID.
	 *
	 *  @param	int		$id 	Id in time spent table
	 *  @return int		        <0 if KO, >0 if OK
	 */
	public function fetchTimeSpent($id)
	{
		global $langs;

		$sql = "SELECT";
		$sql .= " t.rowid,";
		$sql .= " t.fk_task,";
		$sql .= " t.task_date,";
		$sql .= " t.task_datehour,";
		$sql .= " t.task_date_withhour,";
		$sql .= " t.task_duration,";
		$sql .= " t.fk_user,";
		$sql .= " t.thm,";
		$sql .= " t.note";
		$sql .= " FROM ".MAIN_DB_PREFIX."projet_task_time as t";
		$sql .= " WHERE t.rowid = ".((int) $id);

		dol_syslog(get_class($this)."::fetchTimeSpent", LOG_DEBUG);
		$resql = $this->db->query($sql);
		if ($resql) {
			if ($this->db->num_rows($resql)) {
				$obj = $this->db->fetch_object($resql);

				$this->timespent_id = $obj->rowid;
				$this->id = $obj->fk_task;
				$this->timespent_date = $this->db->jdate($obj->task_date);
				$this->timespent_datehour   = $this->db->jdate($obj->task_datehour);
				$this->timespent_withhour   = $obj->task_date_withhour;
				$this->timespent_duration = $obj->task_duration;
				$this->timespent_fk_user	= $obj->fk_user;
				$this->timespent_thm    	= $obj->thm; // hourly rate
				$this->timespent_note = $obj->note;
			}

			$this->db->free($resql);

			return 1;
		} else {
			$this->error = "Error ".$this->db->lasterror();
			return -1;
		}
	}

	/**
	 *  Load all records of time spent
	 *
	 *  @param	User	$userobj			User object
	 *  @param	string	$morewherefilter	Add more filter into where SQL request (must start with ' AND ...')
	 *  @return int							<0 if KO, array of time spent if OK
	 */
	public function fetchAllTimeSpent(User $userobj, $morewherefilter = '')
	{
		global $langs;

		$arrayres = array();

		$sql = "SELECT";
		$sql .= " s.rowid as socid,";
		$sql .= " s.nom as thirdparty_name,";
		$sql .= " s.email as thirdparty_email,";
		$sql .= " ptt.rowid,";
		$sql .= " ptt.fk_task,";
		$sql .= " ptt.task_date,";
		$sql .= " ptt.task_datehour,";
		$sql .= " ptt.task_date_withhour,";
		$sql .= " ptt.task_duration,";
		$sql .= " ptt.fk_user,";
		$sql .= " ptt.note,";
		$sql .= " ptt.thm,";
		$sql .= " pt.rowid as task_id,";
		$sql .= " pt.ref as task_ref,";
		$sql .= " pt.label as task_label,";
		$sql .= " p.rowid as project_id,";
		$sql .= " p.ref as project_ref,";
		$sql .= " p.title as project_label,";
		$sql .= " p.public as public";
		$sql .= " FROM ".MAIN_DB_PREFIX."projet_task_time as ptt, ".MAIN_DB_PREFIX."projet_task as pt, ".MAIN_DB_PREFIX."projet as p";
		$sql .= " LEFT JOIN ".MAIN_DB_PREFIX."societe as s ON p.fk_soc = s.rowid";
		$sql .= " WHERE ptt.fk_task = pt.rowid AND pt.fk_projet = p.rowid";
		$sql .= " AND ptt.fk_user = ".((int) $userobj->id);
		$sql .= " AND pt.entity IN (".getEntity('project').")";
		if ($morewherefilter) {
			$sql .= $morewherefilter;
		}

		dol_syslog(get_class($this)."::fetchAllTimeSpent", LOG_DEBUG);
		$resql = $this->db->query($sql);
		if ($resql) {
			$num = $this->db->num_rows($resql);

			$i = 0;
			while ($i < $num) {
				$obj = $this->db->fetch_object($resql);

				$newobj = new stdClass();

				$newobj->socid              = $obj->socid;
				$newobj->thirdparty_name    = $obj->thirdparty_name;
				$newobj->thirdparty_email   = $obj->thirdparty_email;

				$newobj->fk_project			= $obj->project_id;
				$newobj->project_ref		= $obj->project_ref;
				$newobj->project_label = $obj->project_label;
				$newobj->public				= $obj->project_public;

				$newobj->fk_task			= $obj->task_id;
				$newobj->task_ref = $obj->task_ref;
				$newobj->task_label = $obj->task_label;

				$newobj->timespent_id = $obj->rowid;
				$newobj->timespent_date = $this->db->jdate($obj->task_date);
				$newobj->timespent_datehour	= $this->db->jdate($obj->task_datehour);
				$newobj->timespent_withhour = $obj->task_date_withhour;
				$newobj->timespent_duration = $obj->task_duration;
				$newobj->timespent_fk_user = $obj->fk_user;
				$newobj->timespent_thm = $obj->thm;	// hourly rate
				$newobj->timespent_note = $obj->note;

				$arrayres[] = $newobj;

				$i++;
			}

			$this->db->free($resql);
		} else {
			dol_print_error($this->db);
			$this->error = "Error ".$this->db->lasterror();
			return -1;
		}

		return $arrayres;
	}

	/**
	 *	Update time spent
	 *
	 *  @param	User	$user           User id
	 *  @param  int		$notrigger	    0=launch triggers after, 1=disable triggers
	 *  @return	int						<0 if KO, >0 if OK
	 */
	public function updateTimeSpent($user, $notrigger = 0)
	{
		global $conf, $langs;

		$ret = 0;

		// Check parameters
		if ($this->timespent_date == '') {
			$this->error = $langs->trans("ErrorFieldRequired", $langs->transnoentities("Date"));
			return -1;
		}
		if (!($this->timespent_fk_user > 0)) {
			$this->error = $langs->trans("ErrorFieldRequired", $langs->transnoentities("User"));
			return -1;
		}

		// Clean parameters
		if (empty($this->timespent_datehour)) {
			$this->timespent_datehour = $this->timespent_date;
		}
		if (isset($this->timespent_note)) {
			$this->timespent_note = trim($this->timespent_note);
		}

		if (! empty($conf->global->PROJECT_TIMESHEET_PREVENT_AFTER_MONTHS)) {
			require_once DOL_DOCUMENT_ROOT.'/core/lib/date.lib.php';
			$restrictBefore = dol_time_plus_duree(dol_now(), - $conf->global->PROJECT_TIMESHEET_PREVENT_AFTER_MONTHS, 'm');

			if ($this->timespent_date < $restrictBefore) {
				$this->error = $langs->trans('TimeRecordingRestrictedToNMonthsBack', $conf->global->PROJECT_TIMESHEET_PREVENT_AFTER_MONTHS);
				$this->errors[] = $this->error;
				return -1;
			}
		}

		$this->db->begin();

		$sql = "UPDATE ".MAIN_DB_PREFIX."projet_task_time SET";
		$sql .= " task_date = '".$this->db->idate($this->timespent_date)."',";
		$sql .= " task_datehour = '".$this->db->idate($this->timespent_datehour)."',";
		$sql .= " task_date_withhour = ".(empty($this->timespent_withhour) ? 0 : 1).",";
		$sql .= " task_duration = ".((int) $this->timespent_duration).",";
		$sql .= " fk_user = ".((int) $this->timespent_fk_user).",";
		$sql .= " note = ".(isset($this->timespent_note) ? "'".$this->db->escape($this->timespent_note)."'" : "null");
		$sql .= " WHERE rowid = ".((int) $this->timespent_id);

		dol_syslog(get_class($this)."::updateTimeSpent", LOG_DEBUG);
		if ($this->db->query($sql)) {
			if (!$notrigger) {
				// Call trigger
				$result = $this->call_trigger('TASK_TIMESPENT_MODIFY', $user);
				if ($result < 0) {
					$this->db->rollback();
					$ret = -1;
				} else {
					$ret = 1;
				}
				// End call triggers
			} else {
				$ret = 1;
			}
		} else {
			$this->error = $this->db->lasterror();
			$this->db->rollback();
			$ret = -1;
		}

		if ($ret == 1 && ($this->timespent_old_duration != $this->timespent_duration)) {
			// Recalculate amount of time spent for task and update denormalized field
			$sql = "UPDATE ".MAIN_DB_PREFIX."projet_task";
			$sql .= " SET duration_effective = (SELECT SUM(task_duration) FROM ".MAIN_DB_PREFIX."projet_task_time as ptt where ptt.fk_task = ".((int) $this->id).")";
<<<<<<< HEAD
=======
			if (isset($this->progress)) {
				$sql .= ", progress = ".((float) $this->progress); // Do not overwrite value if not provided
			}
>>>>>>> 95dc2558
			$sql .= " WHERE rowid = ".((int) $this->id);

			dol_syslog(get_class($this)."::updateTimeSpent", LOG_DEBUG);
			if (!$this->db->query($sql)) {
				$this->error = $this->db->lasterror();
				$this->db->rollback();
				$ret = -2;
			}

			// Update hourly rate of this time spent entry, but only if it was not set initialy
			$sql = "UPDATE ".MAIN_DB_PREFIX."projet_task_time";
			$sql .= " SET thm = (SELECT thm FROM ".MAIN_DB_PREFIX."user WHERE rowid = ".((int) $this->timespent_fk_user).")"; // set average hour rate of user
			$sql .= " WHERE (thm IS NULL OR thm = 0) AND rowid = ".((int) $this->timespent_id);

			dol_syslog(get_class($this)."::addTimeSpent", LOG_DEBUG);
			if (!$this->db->query($sql)) {
				$this->error = $this->db->lasterror();
				$ret = -2;
			}
		}

		if ($ret >= 0) {
			$this->db->commit();
		}
		return $ret;
	}

	/**
	 *  Delete time spent
	 *
	 *  @param	User	$user        	User that delete
	 *  @param  int		$notrigger	    0=launch triggers after, 1=disable triggers
	 *  @return	int						<0 if KO, >0 if OK
	 */
	public function delTimeSpent($user, $notrigger = 0)
	{
		global $conf, $langs;

		$error = 0;

		if (! empty($conf->global->PROJECT_TIMESHEET_PREVENT_AFTER_MONTHS)) {
			require_once DOL_DOCUMENT_ROOT.'/core/lib/date.lib.php';
			$restrictBefore = dol_time_plus_duree(dol_now(), - $conf->global->PROJECT_TIMESHEET_PREVENT_AFTER_MONTHS, 'm');

			if ($this->timespent_date < $restrictBefore) {
				$this->error = $langs->trans('TimeRecordingRestrictedToNMonthsBack', $conf->global->PROJECT_TIMESHEET_PREVENT_AFTER_MONTHS);
				$this->errors[] = $this->error;
				return -1;
			}
		}

		$this->db->begin();

		$sql = "DELETE FROM ".MAIN_DB_PREFIX."projet_task_time";
		$sql .= " WHERE rowid = ".((int) $this->timespent_id);

		dol_syslog(get_class($this)."::delTimeSpent", LOG_DEBUG);
		$resql = $this->db->query($sql);
		if (!$resql) {
			$error++; $this->errors[] = "Error ".$this->db->lasterror();
		}

		if (!$error) {
			if (!$notrigger) {
				// Call trigger
				$result = $this->call_trigger('TASK_TIMESPENT_DELETE', $user);
				if ($result < 0) {
					$error++;
				}
				// End call triggers
			}
		}

		if (!$error) {
			$sql = "UPDATE ".MAIN_DB_PREFIX."projet_task";
			$sql .= " SET duration_effective = duration_effective - ".$this->db->escape($this->timespent_duration ? $this->timespent_duration : 0);
			$sql .= " WHERE rowid = ".((int) $this->id);

			dol_syslog(get_class($this)."::delTimeSpent", LOG_DEBUG);
			if ($this->db->query($sql)) {
				$result = 0;
			} else {
				$this->error = $this->db->lasterror();
				$result = -2;
			}
		}

		// Commit or rollback
		if ($error) {
			foreach ($this->errors as $errmsg) {
				dol_syslog(get_class($this)."::delTimeSpent ".$errmsg, LOG_ERR);
				$this->error .= ($this->error ? ', '.$errmsg : $errmsg);
			}
			$this->db->rollback();
			return -1 * $error;
		} else {
			$this->db->commit();
			return 1;
		}
	}

	/**	Load an object from its id and create a new one in database
	 *
	 *  @param	User	$user		            User making the clone
	 *  @param	int		$fromid     			Id of object to clone
	 *  @param	int		$project_id				Id of project to attach clone task
	 *  @param	int		$parent_task_id			Id of task to attach clone task
	 *  @param	bool	$clone_change_dt		recalculate date of task regarding new project start date
	 *  @param	bool	$clone_affectation		clone affectation of project
	 *  @param	bool	$clone_time				clone time of project
	 *  @param	bool	$clone_file				clone file of project
	 *  @param	bool	$clone_note				clone note of project
	 *  @param	bool	$clone_prog				clone progress of project
	 *  @return	int								New id of clone
	 */
	public function createFromClone(User $user, $fromid, $project_id, $parent_task_id, $clone_change_dt = false, $clone_affectation = false, $clone_time = false, $clone_file = false, $clone_note = false, $clone_prog = false)
	{
		global $langs, $conf;

		$error = 0;

		//Use 00:00 of today if time is use on task.
		$now = dol_mktime(0, 0, 0, dol_print_date(dol_now(), '%m'), dol_print_date(dol_now(), '%d'), dol_print_date(dol_now(), '%Y'));

		$datec = $now;

		$clone_task = new Task($this->db);
		$origin_task = new Task($this->db);

		$clone_task->context['createfromclone'] = 'createfromclone';

		$this->db->begin();

		// Load source object
		$clone_task->fetch($fromid);
		$clone_task->fetch_optionals();
		//var_dump($clone_task->array_options);exit;

		$origin_task->fetch($fromid);

		$defaultref = '';
		$obj = empty($conf->global->PROJECT_TASK_ADDON) ? 'mod_task_simple' : $conf->global->PROJECT_TASK_ADDON;
		if (!empty($conf->global->PROJECT_TASK_ADDON) && is_readable(DOL_DOCUMENT_ROOT."/core/modules/project/task/".$conf->global->PROJECT_TASK_ADDON.".php")) {
			require_once DOL_DOCUMENT_ROOT."/core/modules/project/task/".$conf->global->PROJECT_TASK_ADDON.'.php';
			$modTask = new $obj;
			$defaultref = $modTask->getNextValue(0, $clone_task);
		}

		$ori_project_id					= $clone_task->fk_project;

		$clone_task->id					= 0;
		$clone_task->ref				= $defaultref;
		$clone_task->fk_project = $project_id;
		$clone_task->fk_task_parent = $parent_task_id;
		$clone_task->date_c = $datec;
		$clone_task->planned_workload = $origin_task->planned_workload;
		$clone_task->rang = $origin_task->rang;

		//Manage Task Date
		if ($clone_change_dt) {
			$projectstatic = new Project($this->db);
			$projectstatic->fetch($ori_project_id);

			//Origin project strat date
			$orign_project_dt_start = $projectstatic->date_start;

			//Calcultate new task start date with difference between origin proj start date and origin task start date
			if (!empty($clone_task->date_start)) {
				$clone_task->date_start = $now + $clone_task->date_start - $orign_project_dt_start;
			}

			//Calcultate new task end date with difference between origin proj end date and origin task end date
			if (!empty($clone_task->date_end)) {
				$clone_task->date_end = $now + $clone_task->date_end - $orign_project_dt_start;
			}
		}

		if (!$clone_prog) {
				$clone_task->progress = 0;
		}

		// Create clone
		$result = $clone_task->create($user);

		// Other options
		if ($result < 0) {
			$this->error = $clone_task->error;
			$error++;
		}

		// End
		if (!$error) {
			$clone_task_id = $clone_task->id;
			$clone_task_ref = $clone_task->ref;

			//Note Update
			if (!$clone_note) {
				$clone_task->note_private = '';
				$clone_task->note_public = '';
			} else {
				$this->db->begin();
				$res = $clone_task->update_note(dol_html_entity_decode($clone_task->note_public, ENT_QUOTES | ENT_HTML5), '_public');
				if ($res < 0) {
					$this->error .= $clone_task->error;
					$error++;
					$this->db->rollback();
				} else {
					$this->db->commit();
				}

				$this->db->begin();
				$res = $clone_task->update_note(dol_html_entity_decode($clone_task->note_private, ENT_QUOTES | ENT_HTML5), '_private');
				if ($res < 0) {
					$this->error .= $clone_task->error;
					$error++;
					$this->db->rollback();
				} else {
					$this->db->commit();
				}
			}

			//Duplicate file
			if ($clone_file) {
				require_once DOL_DOCUMENT_ROOT.'/core/lib/files.lib.php';

				//retrieve project origin ref to know folder to copy
				$projectstatic = new Project($this->db);
				$projectstatic->fetch($ori_project_id);
				$ori_project_ref = $projectstatic->ref;

				if ($ori_project_id != $project_id) {
					$projectstatic->fetch($project_id);
					$clone_project_ref = $projectstatic->ref;
				} else {
					$clone_project_ref = $ori_project_ref;
				}

				$clone_task_dir = $conf->projet->dir_output."/".dol_sanitizeFileName($clone_project_ref)."/".dol_sanitizeFileName($clone_task_ref);
				$ori_task_dir = $conf->projet->dir_output."/".dol_sanitizeFileName($ori_project_ref)."/".dol_sanitizeFileName($fromid);

				$filearray = dol_dir_list($ori_task_dir, "files", 0, '', '(\.meta|_preview.*\.png)$', '', SORT_ASC, 1);
				foreach ($filearray as $key => $file) {
					if (!file_exists($clone_task_dir)) {
						if (dol_mkdir($clone_task_dir) < 0) {
							$this->error .= $langs->trans('ErrorInternalErrorDetected').':dol_mkdir';
							$error++;
						}
					}

					$rescopy = dol_copy($ori_task_dir.'/'.$file['name'], $clone_task_dir.'/'.$file['name'], 0, 1);
					if (is_numeric($rescopy) && $rescopy < 0) {
						$this->error .= $langs->trans("ErrorFailToCopyFile", $ori_task_dir.'/'.$file['name'], $clone_task_dir.'/'.$file['name']);
						$error++;
					}
				}
			}

			// clone affectation
			if ($clone_affectation) {
				$origin_task = new Task($this->db);
				$origin_task->fetch($fromid);

				foreach (array('internal', 'external') as $source) {
					$tab = $origin_task->liste_contact(-1, $source);
					$num = count($tab);
					$i = 0;
					while ($i < $num) {
						$clone_task->add_contact($tab[$i]['id'], $tab[$i]['code'], $tab[$i]['source']);
						if ($clone_task->error == 'DB_ERROR_RECORD_ALREADY_EXISTS') {
							$langs->load("errors");
							$this->error .= $langs->trans("ErrorThisContactIsAlreadyDefinedAsThisType");
							$error++;
						} else {
							if ($clone_task->error != '') {
								$this->error .= $clone_task->error;
								$error++;
							}
						}
						$i++;
					}
				}
			}

			if ($clone_time) {
				//TODO clone time of affectation
			}
		}

		unset($clone_task->context['createfromclone']);

		if (!$error) {
			$this->db->commit();
			return $clone_task_id;
		} else {
			$this->db->rollback();
			dol_syslog(get_class($this)."::createFromClone nbError: ".$error." error : ".$this->error, LOG_ERR);
			return -1;
		}
	}


	/**
	 *	Return status label of object
	 *
	 *	@param	integer	$mode		0=long label, 1=short label, 2=Picto + short label, 3=Picto, 4=Picto + long label, 5=Short label + Picto
	 * 	@return	string	  			Label
	 */
	public function getLibStatut($mode = 0)
	{
		return $this->LibStatut($this->fk_statut, $mode);
	}

	// phpcs:disable PEAR.NamingConventions.ValidFunctionName.ScopeNotCamelCaps
	/**
	 *  Return status label for an object
	 *
	 *  @param	int			$status	  	Id status
	 *  @param	integer		$mode		0=long label, 1=short label, 2=Picto + short label, 3=Picto, 4=Picto + long label, 5=Short label + Picto
	 *  @return	string	  				Label
	 */
	public function LibStatut($status, $mode = 0)
	{
		// phpcs:enable
		global $langs;

		// list of Statut of the task
		$this->statuts[0] = 'Draft';
		$this->statuts[1] = 'ToDo';
		$this->statuts[2] = 'Running';
		$this->statuts[3] = 'Finish';
		$this->statuts[4] = 'Transfered';
		$this->statuts_short[0] = 'Draft';
		$this->statuts_short[1] = 'ToDo';
		$this->statuts_short[2] = 'Running';
		$this->statuts_short[3] = 'Completed';
		$this->statuts_short[4] = 'Transfered';

		if ($mode == 0) {
			return $langs->trans($this->statuts[$status]);
		} elseif ($mode == 1) {
			return $langs->trans($this->statuts_short[$status]);
		} elseif ($mode == 2) {
			if ($status == 0) {
				return img_picto($langs->trans($this->statuts_short[$status]), 'statut0').' '.$langs->trans($this->statuts_short[$status]);
			} elseif ($status == 1) {
				return img_picto($langs->trans($this->statuts_short[$status]), 'statut1').' '.$langs->trans($this->statuts_short[$status]);
			} elseif ($status == 2) {
				return img_picto($langs->trans($this->statuts_short[$status]), 'statut3').' '.$langs->trans($this->statuts_short[$status]);
			} elseif ($status == 3) {
				return img_picto($langs->trans($this->statuts_short[$status]), 'statut6').' '.$langs->trans($this->statuts_short[$status]);
			} elseif ($status == 4) {
				return img_picto($langs->trans($this->statuts_short[$status]), 'statut6').' '.$langs->trans($this->statuts_short[$status]);
			} elseif ($status == 5) {
				return img_picto($langs->trans($this->statuts_short[$status]), 'statut5').' '.$langs->trans($this->statuts_short[$status]);
			}
		} elseif ($mode == 3) {
			if ($status == 0) {
				return img_picto($langs->trans($this->statuts_short[$status]), 'statut0');
			} elseif ($status == 1) {
				return img_picto($langs->trans($this->statuts_short[$status]), 'statut1');
			} elseif ($status == 2) {
				return img_picto($langs->trans($this->statuts_short[$status]), 'statut3');
			} elseif ($status == 3) {
				return img_picto($langs->trans($this->statuts_short[$status]), 'statut6');
			} elseif ($status == 4) {
				return img_picto($langs->trans($this->statuts_short[$status]), 'statut6');
			} elseif ($status == 5) {
				return img_picto($langs->trans($this->statuts_short[$status]), 'statut5');
			}
		} elseif ($mode == 4) {
			if ($status == 0) {
				return img_picto($langs->trans($this->statuts_short[$status]), 'statut0').' '.$langs->trans($this->statuts[$status]);
			} elseif ($status == 1) {
				return img_picto($langs->trans($this->statuts_short[$status]), 'statut1').' '.$langs->trans($this->statuts[$status]);
			} elseif ($status == 2) {
				return img_picto($langs->trans($this->statuts_short[$status]), 'statut3').' '.$langs->trans($this->statuts[$status]);
			} elseif ($status == 3) {
				return img_picto($langs->trans($this->statuts_short[$status]), 'statut6').' '.$langs->trans($this->statuts[$status]);
			} elseif ($status == 4) {
				return img_picto($langs->trans($this->statuts_short[$status]), 'statut6').' '.$langs->trans($this->statuts[$status]);
			} elseif ($status == 5) {
				return img_picto($langs->trans($this->statuts_short[$status]), 'statut5').' '.$langs->trans($this->statuts[$status]);
			}
		} elseif ($mode == 5) {
			/*if ($status==0) return $langs->trans($this->statuts_short[$status]).' '.img_picto($langs->trans($this->statuts_short[$status]),'statut0');
			elseif ($status==1) return $langs->trans($this->statuts_short[$status]).' '.img_picto($langs->trans($this->statuts_short[$status]),'statut1');
			elseif ($status==2) return $langs->trans($this->statuts_short[$status]).' '.img_picto($langs->trans($this->statuts_short[$status]),'statut3');
			elseif ($status==3) return $langs->trans($this->statuts_short[$status]).' '.img_picto($langs->trans($this->statuts_short[$status]),'statut6');
			elseif ($status==4) return $langs->trans($this->statuts_short[$status]).' '.img_picto($langs->trans($this->statuts_short[$status]),'statut6');
			elseif ($status==5) return $langs->trans($this->statuts_short[$status]).' '.img_picto($langs->trans($this->statuts_short[$status]),'statut5');
			*/
			//else return $this->progress.' %';
			return '&nbsp;';
		} elseif ($mode == 6) {
			/*if ($status==0) return $langs->trans($this->statuts[$status]).' '.img_picto($langs->trans($this->statuts_short[$status]),'statut0');
			elseif ($status==1) return $langs->trans($this->statuts[$status]).' '.img_picto($langs->trans($this->statuts_short[$status]),'statut1');
			elseif ($status==2) return $langs->trans($this->statuts[$status]).' '.img_picto($langs->trans($this->statuts_short[$status]),'statut3');
			elseif ($status==3) return $langs->trans($this->statuts[$status]).' '.img_picto($langs->trans($this->statuts_short[$status]),'statut6');
			elseif ($status==4) return $langs->trans($this->statuts[$status]).' '.img_picto($langs->trans($this->statuts_short[$status]),'statut6');
			elseif ($status==5) return $langs->trans($this->statuts[$status]).' '.img_picto($langs->trans($this->statuts_short[$status]),'statut5');
			*/
			//else return $this->progress.' %';
			return '&nbsp;';
		}
	}

	/**
	 *  Create an intervention document on disk using template defined into PROJECT_TASK_ADDON_PDF
	 *
	 *  @param	string		$modele			force le modele a utiliser ('' par defaut)
	 *  @param	Translate	$outputlangs	objet lang a utiliser pour traduction
	 *  @param  int			$hidedetails    Hide details of lines
	 *  @param  int			$hidedesc       Hide description
	 *  @param  int			$hideref        Hide ref
	 *  @return int         				0 if KO, 1 if OK
	 */
	public function generateDocument($modele, $outputlangs, $hidedetails = 0, $hidedesc = 0, $hideref = 0)
	{
		global $conf;

		$outputlangs->load("projects");

		if (!dol_strlen($modele)) {
			$modele = 'nodefault';

			if (!empty($this->model_pdf)) {
				$modele = $this->model_pdf;
			} elseif (!empty($this->modelpdf)) {	// deprecated
				$modele = $this->modelpdf;
			} elseif (!empty($conf->global->PROJECT_TASK_ADDON_PDF)) {
				$modele = $conf->global->PROJECT_TASK_ADDON_PDF;
			}
		}

		$modelpath = "core/modules/project/task/doc/";

		return $this->commonGenerateDocument($modelpath, $modele, $outputlangs, $hidedetails, $hidedesc, $hideref);
	}


	// phpcs:disable PEAR.NamingConventions.ValidFunctionName.ScopeNotCamelCaps
	/**
	 * Load indicators for dashboard (this->nbtodo and this->nbtodolate)
	 *
	 * @param	User	$user   Objet user
	 * @return WorkboardResponse|int <0 if KO, WorkboardResponse if OK
	 */
	public function load_board($user)
	{
		// phpcs:enable
		global $conf, $langs;

		// For external user, no check is done on company because readability is managed by public status of project and assignement.
		//$socid = $user->socid;
		$socid = 0;

		$projectstatic = new Project($this->db);
		$projectsListId = $projectstatic->getProjectsAuthorizedForUser($user, 0, 1, $socid);

		// List of tasks (does not care about permissions. Filtering will be done later)
		$sql = "SELECT p.rowid as projectid, p.fk_statut as projectstatus,";
		$sql .= " t.rowid as taskid, t.progress as progress, t.fk_statut as status,";
		$sql .= " t.dateo as date_start, t.datee as datee";
		$sql .= " FROM ".MAIN_DB_PREFIX."projet as p";
		$sql .= " LEFT JOIN ".MAIN_DB_PREFIX."societe as s on p.fk_soc = s.rowid";
		//if (! $user->rights->societe->client->voir && ! $socid) $sql .= " LEFT JOIN ".MAIN_DB_PREFIX."societe_commerciaux as sc ON sc.fk_soc = s.rowid";
		$sql .= ", ".MAIN_DB_PREFIX."projet_task as t";
		$sql .= " WHERE p.entity IN (".getEntity('project', 0).')';
		$sql .= " AND p.fk_statut = 1";
		$sql .= " AND t.fk_projet = p.rowid";
		$sql .= " AND (t.progress IS NULL OR t.progress < 100)"; // tasks to do
<<<<<<< HEAD
		if (!$user->rights->projet->all->lire) {
			$sql .= " AND p.rowid IN (".$this->db->sanitize($projectsListId).")";
		}
		// No need to check company, as filtering of projects must be done by getProjectsAuthorizedForUser
		//if ($socid || ! $user->rights->societe->client->voir)	$sql.= "  AND (p.fk_soc IS NULL OR p.fk_soc = 0 OR p.fk_soc = ".$socid.")";
		if ($socid) {
			$sql .= "  AND (p.fk_soc IS NULL OR p.fk_soc = 0 OR p.fk_soc = ".((int) $socid).")";
		}
=======
		if (empty($user->rights->projet->all->lire)) {
			$sql .= " AND p.rowid IN (".$this->db->sanitize($projectsListId).")";
		}
		// No need to check company, as filtering of projects must be done by getProjectsAuthorizedForUser
		//if ($socid || ! $user->rights->societe->client->voir)	$sql.= "  AND (p.fk_soc IS NULL OR p.fk_soc = 0 OR p.fk_soc = ".((int) $socid).")";
>>>>>>> 95dc2558
		// No need to check company, as filtering of projects must be done by getProjectsAuthorizedForUser
		// if (! $user->rights->societe->client->voir && ! $socid) $sql.= " AND ((s.rowid = sc.fk_soc AND sc.fk_user = ".((int) $user->id).") OR (s.rowid IS NULL))";

		//print $sql;
		$resql = $this->db->query($sql);
		if ($resql) {
			$task_static = new Task($this->db);

			$response = new WorkboardResponse();
			$response->warning_delay = $conf->projet->task->warning_delay / 60 / 60 / 24;
			$response->label = $langs->trans("OpenedTasks");
			if ($user->rights->projet->all->lire) {
				$response->url = DOL_URL_ROOT.'/projet/tasks/list.php?mainmenu=project';
			} else {
				$response->url = DOL_URL_ROOT.'/projet/tasks/list.php?mode=mine&amp;mainmenu=project';
			}
			$response->img = img_object('', "task");

			// This assignment in condition is not a bug. It allows walking the results.
			while ($obj = $this->db->fetch_object($resql)) {
				$response->nbtodo++;

				$task_static->projectstatus = $obj->projectstatus;
				$task_static->progress = $obj->progress;
				$task_static->fk_statut = $obj->status;
				$task_static->date_end = $this->db->jdate($obj->datee);

				if ($task_static->hasDelay()) {
					$response->nbtodolate++;
				}
			}

			return $response;
		} else {
			$this->error = $this->db->error();
			return -1;
		}
	}


	// phpcs:disable PEAR.NamingConventions.ValidFunctionName.ScopeNotCamelCaps
	/**
	 *      Charge indicateurs this->nb de tableau de bord
	 *
	 *      @return     int         <0 if ko, >0 if ok
	 */
	public function load_state_board()
	{
		// phpcs:enable
		global $user;

		$mine = 0; $socid = $user->socid;

		$projectstatic = new Project($this->db);
		$projectsListId = $projectstatic->getProjectsAuthorizedForUser($user, $mine, 1, $socid);

		// List of tasks (does not care about permissions. Filtering will be done later)
		$sql = "SELECT count(p.rowid) as nb";
		$sql .= " FROM ".MAIN_DB_PREFIX."projet as p";
		$sql .= " LEFT JOIN ".MAIN_DB_PREFIX."societe as s on p.fk_soc = s.rowid";
		if (empty($user->rights->societe->client->voir) && !$socid) {
			$sql .= " LEFT JOIN ".MAIN_DB_PREFIX."societe_commerciaux as sc ON sc.fk_soc = s.rowid";
		}
		$sql .= ", ".MAIN_DB_PREFIX."projet_task as t";
		$sql .= " WHERE p.entity IN (".getEntity('project', 0).')';
		$sql .= " AND t.fk_projet = p.rowid"; // tasks to do
<<<<<<< HEAD
		if ($mine || !$user->rights->projet->all->lire) {
=======
		if ($mine || empty($user->rights->projet->all->lire)) {
>>>>>>> 95dc2558
			$sql .= " AND p.rowid IN (".$this->db->sanitize($projectsListId).")";
		}
		// No need to check company, as filtering of projects must be done by getProjectsAuthorizedForUser
		//if ($socid || ! $user->rights->societe->client->voir)	$sql.= "  AND (p.fk_soc IS NULL OR p.fk_soc = 0 OR p.fk_soc = ".((int) $socid).")";
		if ($socid) {
			$sql .= "  AND (p.fk_soc IS NULL OR p.fk_soc = 0 OR p.fk_soc = ".((int) $socid).")";
		}
		if (empty($user->rights->societe->client->voir) && !$socid) {
			$sql .= " AND ((s.rowid = sc.fk_soc AND sc.fk_user = ".((int) $user->id).") OR (s.rowid IS NULL))";
		}

		$resql = $this->db->query($sql);
		if ($resql) {
			// This assignment in condition is not a bug. It allows walking the results.
			while ($obj = $this->db->fetch_object($resql)) {
				$this->nb["tasks"] = $obj->nb;
			}
			$this->db->free($resql);
			return 1;
		} else {
			dol_print_error($this->db);
			$this->error = $this->db->error();
			return -1;
		}
	}

	/**
	 * Is the task delayed?
	 *
	 * @return bool
	 */
	public function hasDelay()
	{
		global $conf;

		if (!($this->progress >= 0 && $this->progress < 100)) {
			return false;
		}

		$now = dol_now();

		$datetouse = ($this->date_end > 0) ? $this->date_end : ((isset($this->datee) && $this->datee > 0) ? $this->datee : 0);

		return ($datetouse > 0 && ($datetouse < ($now - $conf->projet->task->warning_delay)));
	}
}<|MERGE_RESOLUTION|>--- conflicted
+++ resolved
@@ -1711,12 +1711,9 @@
 			// Recalculate amount of time spent for task and update denormalized field
 			$sql = "UPDATE ".MAIN_DB_PREFIX."projet_task";
 			$sql .= " SET duration_effective = (SELECT SUM(task_duration) FROM ".MAIN_DB_PREFIX."projet_task_time as ptt where ptt.fk_task = ".((int) $this->id).")";
-<<<<<<< HEAD
-=======
 			if (isset($this->progress)) {
 				$sql .= ", progress = ".((float) $this->progress); // Do not overwrite value if not provided
 			}
->>>>>>> 95dc2558
 			$sql .= " WHERE rowid = ".((int) $this->id);
 
 			dol_syslog(get_class($this)."::updateTimeSpent", LOG_DEBUG);
@@ -2188,22 +2185,11 @@
 		$sql .= " AND p.fk_statut = 1";
 		$sql .= " AND t.fk_projet = p.rowid";
 		$sql .= " AND (t.progress IS NULL OR t.progress < 100)"; // tasks to do
-<<<<<<< HEAD
-		if (!$user->rights->projet->all->lire) {
-			$sql .= " AND p.rowid IN (".$this->db->sanitize($projectsListId).")";
-		}
-		// No need to check company, as filtering of projects must be done by getProjectsAuthorizedForUser
-		//if ($socid || ! $user->rights->societe->client->voir)	$sql.= "  AND (p.fk_soc IS NULL OR p.fk_soc = 0 OR p.fk_soc = ".$socid.")";
-		if ($socid) {
-			$sql .= "  AND (p.fk_soc IS NULL OR p.fk_soc = 0 OR p.fk_soc = ".((int) $socid).")";
-		}
-=======
 		if (empty($user->rights->projet->all->lire)) {
 			$sql .= " AND p.rowid IN (".$this->db->sanitize($projectsListId).")";
 		}
 		// No need to check company, as filtering of projects must be done by getProjectsAuthorizedForUser
 		//if ($socid || ! $user->rights->societe->client->voir)	$sql.= "  AND (p.fk_soc IS NULL OR p.fk_soc = 0 OR p.fk_soc = ".((int) $socid).")";
->>>>>>> 95dc2558
 		// No need to check company, as filtering of projects must be done by getProjectsAuthorizedForUser
 		// if (! $user->rights->societe->client->voir && ! $socid) $sql.= " AND ((s.rowid = sc.fk_soc AND sc.fk_user = ".((int) $user->id).") OR (s.rowid IS NULL))";
 
@@ -2270,11 +2256,7 @@
 		$sql .= ", ".MAIN_DB_PREFIX."projet_task as t";
 		$sql .= " WHERE p.entity IN (".getEntity('project', 0).')';
 		$sql .= " AND t.fk_projet = p.rowid"; // tasks to do
-<<<<<<< HEAD
-		if ($mine || !$user->rights->projet->all->lire) {
-=======
 		if ($mine || empty($user->rights->projet->all->lire)) {
->>>>>>> 95dc2558
 			$sql .= " AND p.rowid IN (".$this->db->sanitize($projectsListId).")";
 		}
 		// No need to check company, as filtering of projects must be done by getProjectsAuthorizedForUser
