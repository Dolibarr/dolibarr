--- conflicted
+++ resolved
@@ -1712,22 +1712,6 @@
 	    $sql = "SELECT p.rowid as projectid, p.fk_statut as projectstatus,";
 	    $sql.= " t.rowid as taskid, t.progress as progress, t.fk_statut as status,";
 	    $sql.= " t.dateo as date_start, t.datee as datee";
-<<<<<<< HEAD
-        $sql.= " FROM ".MAIN_DB_PREFIX."projet as p";
-        $sql.= " LEFT JOIN ".MAIN_DB_PREFIX."societe as s on p.fk_soc = s.rowid";
-        if (! $user->rights->societe->client->voir && ! $socid) $sql .= " LEFT JOIN ".MAIN_DB_PREFIX."societe_commerciaux as sc ON sc.fk_soc = s.rowid";
-        $sql.= ", ".MAIN_DB_PREFIX."projet_task as t";
-        $sql.= " WHERE p.entity IN (".getEntity('project', 0).')';
-        $sql.= " AND p.fk_statut = 1";
-        $sql.= " AND t.fk_projet = p.rowid";
-        $sql.= " AND t.progress < 100";         // tasks to do
-        if ($mine || ! $user->rights->projet->all->lire) $sql.= " AND p.rowid IN (".$projectsListId.")";
-        // No need to check company, as filtering of projects must be done by getProjectsAuthorizedForUser
-        //if ($socid || ! $user->rights->societe->client->voir)	$sql.= "  AND (p.fk_soc IS NULL OR p.fk_soc = 0 OR p.fk_soc = ".$socid.")";
-        if ($socid) $sql.= "  AND (p.fk_soc IS NULL OR p.fk_soc = 0 OR p.fk_soc = ".$socid.")";
-        if (! $user->rights->societe->client->voir && ! $socid) $sql.= " AND ((s.rowid = sc.fk_soc AND sc.fk_user = " .$user->id.") OR (s.rowid IS NULL))";
-        //print $sql;
-=======
 	    $sql.= " FROM ".MAIN_DB_PREFIX."projet as p";
 	    $sql.= " LEFT JOIN ".MAIN_DB_PREFIX."societe as s on p.fk_soc = s.rowid";
 	    //if (! $user->rights->societe->client->voir && ! $socid) $sql .= " LEFT JOIN ".MAIN_DB_PREFIX."societe_commerciaux as sc ON sc.fk_soc = s.rowid";
@@ -1742,7 +1726,6 @@
 	    // No need to check company, as filtering of projects must be done by getProjectsAuthorizedForUser
 	    // if (! $user->rights->societe->client->voir && ! $socid) $sql.= " AND ((s.rowid = sc.fk_soc AND sc.fk_user = " .$user->id.") OR (s.rowid IS NULL))";
 	    //print $sql;
->>>>>>> d7743ce2
 	    $resql=$this->db->query($sql);
 	    if ($resql)
 	    {
