<?php
/* Copyright (C) 2008-2014	Laurent Destailleur	<eldy@users.sourceforge.net>
 * Copyright (C) 2010-2012	Regis Houssin		<regis.houssin@capnetworks.com>
 * Copyright (C) 2014       Marcos García       <marcosgdf@gmail.com>
 *
 * This program is free software; you can redistribute it and/or modify
 * it under the terms of the GNU General Public License as published by
 * the Free Software Foundation; either version 3 of the License, or
 * (at your option) any later version.
 *
 * This program is distributed in the hope that it will be useful,
 * but WITHOUT ANY WARRANTY; without even the implied warranty of
 * MERCHANTABILITY or FITNESS FOR A PARTICULAR PURPOSE.  See the
 * GNU General Public License for more details.
 *
 * You should have received a copy of the GNU General Public License
 * along with this program. If not, see <http://www.gnu.org/licenses/>.
 */

/**
 *      \file       htdocs/projet/class/task.class.php
 *      \ingroup    project
 *      \brief      This file is a CRUD class file for Task (Create/Read/Update/Delete)
 */

require_once DOL_DOCUMENT_ROOT.'/core/class/commonobject.class.php';


/**
 * 	Class to manage tasks
 */
class Task extends CommonObject
{
    public $element='project_task';		//!< Id that identify managed objects
    public $table_element='projet_task';	//!< Name of table without prefix where object is stored

    var $fk_task_parent;
    var $label;
    var $description;
    var $duration_effective;		// total of time spent on this task
    var $planned_workload;
    var $date_c;
    var $date_start;
    var $date_end;
    var $progress;
    var $fk_statut;
    var $priority;
    var $fk_user_creat;
    var $fk_user_valid;
	var $rang;

    var $timespent_id;
    var $timespent_duration;
    var $timespent_old_duration;
    var $timespent_date;
    var $timespent_datehour;		// More accurate start date (same than timespent_date but includes hours, minutes and seconds)
    var $timespent_withhour;		// 1 = we entered also start hours for timesheet line
    var $timespent_fk_user;
    var $timespent_note;

    public $oldcopy;


    /**
     *  Constructor
     *
     *  @param      DoliDB		$db      Database handler
     */
    function __construct($db)
    {
        $this->db = $db;
    }


    /**
     *  Create into database
     *
     *  @param	User	$user        	User that create
     *  @param 	int		$notrigger	    0=launch triggers after, 1=disable triggers
     *  @return int 		        	<0 if KO, Id of created object if OK
     */
    function create($user, $notrigger=0)
    {
        global $conf, $langs;

        $error=0;

        // Clean parameters
        $this->label = trim($this->label);
        $this->description = trim($this->description);

        // Check parameters
        // Put here code to add control on parameters values

        // Insert request
        $sql = "INSERT INTO ".MAIN_DB_PREFIX."projet_task (";
        $sql.= "fk_projet";
		$sql.= ", ref";
        $sql.= ", fk_task_parent";
        $sql.= ", label";
        $sql.= ", description";
        $sql.= ", datec";
        $sql.= ", fk_user_creat";
        $sql.= ", dateo";
        $sql.= ", datee";
        $sql.= ", planned_workload";
        $sql.= ", progress";
        $sql.= ") VALUES (";
        $sql.= $this->fk_project;
		$sql.= ", ".(!empty($this->ref)?"'".$this->db->escape($this->ref)."'":'null');
        $sql.= ", ".$this->fk_task_parent;
        $sql.= ", '".$this->db->escape($this->label)."'";
        $sql.= ", '".$this->db->escape($this->description)."'";
        $sql.= ", '".$this->db->idate($this->date_c)."'";
        $sql.= ", ".$user->id;
        $sql.= ", ".($this->date_start!=''?"'".$this->db->idate($this->date_start)."'":'null');
        $sql.= ", ".($this->date_end!=''?"'".$this->db->idate($this->date_end)."'":'null');
        $sql.= ", ".($this->planned_workload!=''?$this->planned_workload:0);
        $sql.= ", ".($this->progress!=''?$this->progress:0);
        $sql.= ")";

        $this->db->begin();

        dol_syslog(get_class($this)."::create", LOG_DEBUG);
        $resql=$this->db->query($sql);
        if (! $resql) { $error++; $this->errors[]="Error ".$this->db->lasterror(); }

        if (! $error)
        {
            $this->id = $this->db->last_insert_id(MAIN_DB_PREFIX."projet_task");

            if (! $notrigger)
            {
                // Call trigger
                $result=$this->call_trigger('TASK_CREATE',$user);
                if ($result < 0) { $error++; }
                // End call triggers
            }
        }

        // Update extrafield
        if (! $error)
        {
        	if (empty($conf->global->MAIN_EXTRAFIELDS_DISABLED)) // For avoid conflicts if trigger used
        	{
        		$result=$this->insertExtraFields();
        		if ($result < 0)
        		{
        			$error++;
        		}
        	}
        }

        // Commit or rollback
        if ($error)
        {
            foreach($this->errors as $errmsg)
            {
                dol_syslog(get_class($this)."::create ".$errmsg, LOG_ERR);
                $this->error.=($this->error?', '.$errmsg:$errmsg);
            }
            $this->db->rollback();
            return -1*$error;
        }
        else
        {
            $this->db->commit();
            return $this->id;
        }
    }


    /**
     *  Load object in memory from database
     *
     *  @param	int		$id			Id object
     *  @param	int		$ref		ref object
     *  @return int 		        <0 if KO, >0 if OK
     */
    function fetch($id,$ref='')
    {
        global $langs;

        $sql = "SELECT";
        $sql.= " t.rowid,";
		$sql.= " t.ref,";
        $sql.= " t.fk_projet,";
        $sql.= " t.fk_task_parent,";
        $sql.= " t.label,";
        $sql.= " t.description,";
        $sql.= " t.duration_effective,";
        $sql.= " t.planned_workload,";
        $sql.= " t.datec,";
        $sql.= " t.dateo,";
        $sql.= " t.datee,";
        $sql.= " t.fk_user_creat,";
        $sql.= " t.fk_user_valid,";
        $sql.= " t.fk_statut,";
        $sql.= " t.progress,";
        $sql.= " t.priority,";
        $sql.= " t.note_private,";
		$sql.= " t.note_public,";
		$sql.= " t.rang";
        $sql.= " FROM ".MAIN_DB_PREFIX."projet_task as t";
        $sql.= " WHERE ";
        if (!empty($ref)) {
        	$sql.="t.ref = '".$this->db->escape($ref)."'";
        }else {
        	$sql.="t.rowid = ".$id;
        }

        dol_syslog(get_class($this)."::fetch", LOG_DEBUG);
        $resql=$this->db->query($sql);
        if ($resql)
        {
            if ($this->db->num_rows($resql))
            {
                $obj = $this->db->fetch_object($resql);

                $this->id					= $obj->rowid;
				$this->ref					= $obj->ref;
                $this->fk_project			= $obj->fk_projet;
                $this->fk_task_parent		= $obj->fk_task_parent;
                $this->label				= $obj->label;
                $this->description			= $obj->description;
                $this->duration_effective	= $obj->duration_effective;
                $this->planned_workload		= $obj->planned_workload;
                $this->date_c				= $this->db->jdate($obj->datec);
                $this->date_start			= $this->db->jdate($obj->dateo);
                $this->date_end				= $this->db->jdate($obj->datee);
                $this->fk_user_creat		= $obj->fk_user_creat;
                $this->fk_user_valid		= $obj->fk_user_valid;
                $this->fk_statut			= $obj->fk_statut;
                $this->progress				= $obj->progress;
                $this->priority				= $obj->priority;
                $this->note_private			= $obj->note_private;
                $this->note_public			= $obj->note_public;
				$this->rang					= $obj->rang;
            }

            $this->db->free($resql);

            return 1;
        }
        else
        {
            $this->error="Error ".$this->db->lasterror();
            return -1;
        }
    }


    /**
     *  Update database
     *
     *  @param	User	$user        	User that modify
     *  @param  int		$notrigger	    0=launch triggers after, 1=disable triggers
     *  @return int			         	<0 if KO, >0 if OK
     */
    function update($user=null, $notrigger=0)
    {
        global $conf, $langs;
        $error=0;

        // Clean parameters
        if (isset($this->fk_project)) $this->fk_project=trim($this->fk_project);
		if (isset($this->ref)) $this->ref=trim($this->ref);
        if (isset($this->fk_task_parent)) $this->fk_task_parent=trim($this->fk_task_parent);
        if (isset($this->label)) $this->label=trim($this->label);
        if (isset($this->description)) $this->description=trim($this->description);
        if (isset($this->duration_effective)) $this->duration_effective=trim($this->duration_effective);
        if (isset($this->planned_workload)) $this->planned_workload=trim($this->planned_workload);

        // Check parameters
        // Put here code to add control on parameters values

        // Update request
        $sql = "UPDATE ".MAIN_DB_PREFIX."projet_task SET";
        $sql.= " fk_projet=".(isset($this->fk_project)?$this->fk_project:"null").",";
		$sql.= " ref=".(isset($this->ref)?"'".$this->db->escape($this->ref)."'":"'".$this->id."'").",";
        $sql.= " fk_task_parent=".(isset($this->fk_task_parent)?$this->fk_task_parent:"null").",";
        $sql.= " label=".(isset($this->label)?"'".$this->db->escape($this->label)."'":"null").",";
        $sql.= " description=".(isset($this->description)?"'".$this->db->escape($this->description)."'":"null").",";
        $sql.= " duration_effective=".(isset($this->duration_effective)?$this->duration_effective:"null").",";
        $sql.= " planned_workload=".((isset($this->planned_workload) && $this->planned_workload != '')?$this->planned_workload:"null").",";
        $sql.= " dateo=".($this->date_start!=''?"'".$this->db->idate($this->date_start)."'":'null').",";
        $sql.= " datee=".($this->date_end!=''?"'".$this->db->idate($this->date_end)."'":'null').",";
        $sql.= " progress=".$this->progress.",";
        $sql.= " rang=".((!empty($this->rang))?$this->rang:"0");
        $sql.= " WHERE rowid=".$this->id;

        $this->db->begin();

        dol_syslog(get_class($this)."::update", LOG_DEBUG);
        $resql = $this->db->query($sql);
        if (! $resql) { $error++; $this->errors[]="Error ".$this->db->lasterror(); }

        if (! $error)
        {
            if (! $notrigger)
            {
                // Call trigger
                $result=$this->call_trigger('TASK_MODIFY',$user);
                if ($result < 0) { $error++; }
                // End call triggers
            }
        }

        //Update extrafield
        if (!$error) {
        	if (empty($conf->global->MAIN_EXTRAFIELDS_DISABLED)) // For avoid conflicts if trigger used
        	{
        		$result=$this->insertExtraFields();
        		if ($result < 0)
        		{
        			$error++;
        		}
        	}
        }

        if (! $error && (is_object($this->oldcopy) && $this->oldcopy->ref !== $this->ref))
        {
            // We remove directory
            if ($conf->projet->dir_output)
            {
                $project = new Project($this->db);
                $project->fetch($this->fk_project);

                $olddir = $conf->projet->dir_output.'/'.dol_sanitizeFileName($project->ref).'/'.dol_sanitizeFileName($this->oldcopy->ref);
                $newdir = $conf->projet->dir_output.'/'.dol_sanitizeFileName($project->ref).'/'.dol_sanitizeFileName($this->ref);
                if (file_exists($olddir))
                {
                    include_once DOL_DOCUMENT_ROOT . '/core/lib/files.lib.php';
                    $res=dol_move($olddir, $newdir);
                    if (! $res)
                    {
                        $langs->load("errors");
                        $this->error=$langs->trans('ErrorFailToRenameDir',$olddir,$newdir);
                        $error++;
                    }
                }
            }
        }

        // Commit or rollback
        if ($error)
        {
            foreach($this->errors as $errmsg)
            {
                dol_syslog(get_class($this)."::update ".$errmsg, LOG_ERR);
                $this->error.=($this->error?', '.$errmsg:$errmsg);
            }
            $this->db->rollback();
            return -1*$error;
        }
        else
        {
            $this->db->commit();
            return 1;
        }
    }


    /**
     *	Delete task from database
     *
     *	@param	User	$user        	User that delete
     *  @param  int		$notrigger	    0=launch triggers after, 1=disable triggers
     *	@return	int						<0 if KO, >0 if OK
     */
    function delete($user, $notrigger=0)
    {

        global $conf, $langs;
        require_once DOL_DOCUMENT_ROOT . '/core/lib/files.lib.php';

        $error=0;

        $this->db->begin();

        if ($this->hasChildren() > 0)
        {
            dol_syslog(get_class($this)."::delete Can't delete record as it has some child", LOG_WARNING);
            $this->error='ErrorRecordHasChildren';
            $this->db->rollback();
            return 0;
        }

        if (! $error)
        {
            // Delete linked contacts
            $res = $this->delete_linked_contact();
            if ($res < 0)
            {
                $this->error='ErrorFailToDeleteLinkedContact';
                //$error++;
                $this->db->rollback();
                return 0;
            }
        }

        if (! $error)
        {
	        $sql = "DELETE FROM ".MAIN_DB_PREFIX."projet_task_time";
	        $sql.= " WHERE fk_task=".$this->id;

	        $resql = $this->db->query($sql);
	        if (! $resql) { $error++; $this->errors[]="Error ".$this->db->lasterror(); }
        }

        if (! $error)
        {
	        $sql = "DELETE FROM ".MAIN_DB_PREFIX."projet_task_extrafields";
	        $sql.= " WHERE fk_object=".$this->id;

	        $resql = $this->db->query($sql);
	        if (! $resql) { $error++; $this->errors[]="Error ".$this->db->lasterror(); }
        }

        if (! $error)
        {
	        $sql = "DELETE FROM ".MAIN_DB_PREFIX."projet_task";
	        $sql.= " WHERE rowid=".$this->id;

	        $resql = $this->db->query($sql);
	        if (! $resql) { $error++; $this->errors[]="Error ".$this->db->lasterror(); }
        }

        if (! $error)
        {
            if (! $notrigger)
            {
                // Call trigger
                $result=$this->call_trigger('TASK_DELETE',$user);
                if ($result < 0) { $error++; }
                // End call triggers
            }
        }

        // Commit or rollback
        if ($error)
        {
            foreach($this->errors as $errmsg)
            {
                dol_syslog(get_class($this)."::delete ".$errmsg, LOG_ERR);
                $this->error.=($this->error?', '.$errmsg:$errmsg);
            }
            $this->db->rollback();
            return -1*$error;
        }
        else
		{
			//Delete associated link file
	        if ($conf->projet->dir_output)
	        {
	        	$projectstatic=new Project($this->db);
	        	$projectstatic->fetch($this->fk_project);

	            $dir = $conf->projet->dir_output . "/" . dol_sanitizeFileName($projectstatic->ref) . '/' . dol_sanitizeFileName($this->id);
	            dol_syslog(get_class($this)."::delete dir=".$dir, LOG_DEBUG);
	            if (file_exists($dir))
	            {
	            	require_once DOL_DOCUMENT_ROOT . '/core/lib/files.lib.php';
	                $res = @dol_delete_dir_recursive($dir);
	                if (!$res)
	                {
	                    $this->error = 'ErrorFailToDeleteDir';
	                    $this->db->rollback();
	                    return 0;
	                }
	            }
	        }

            $this->db->commit();

	        return 1;
        }
    }

    /**
     *	Return nb of children
     *
     *	@return	int		<0 if KO, 0 if no children, >0 if OK
     */
    function hasChildren()
    {
    	$error=0;
        $ret=0;

        $sql = "SELECT COUNT(*) as nb";
        $sql.= " FROM ".MAIN_DB_PREFIX."projet_task";
        $sql.= " WHERE fk_task_parent=".$this->id;

        dol_syslog(get_class($this)."::hasChildren", LOG_DEBUG);
        $resql = $this->db->query($sql);
        if (! $resql) { $error++; $this->errors[]="Error ".$this->db->lasterror(); }
        else
        {
            $obj=$this->db->fetch_object($resql);
            if ($obj) $ret=$obj->nb;
            $this->db->free($resql);
        }

        if (! $error)
        {
            return $ret;
        }
        else
        {
            return -1;
        }
    }


    /**
     *	Return clicable name (with picto eventually)
     *
     *	@param	int		$withpicto		0=No picto, 1=Include picto into link, 2=Only picto
     *	@param	string	$option			'withproject' or ''
     *  @param	string	$mode			Mode 'task', 'time', 'contact', 'note', document' define page to link to.
     * 	@param	int		$addlabel		0=Default, 1=Add label into string, >1=Add first chars into string
     *  @param	string	$sep			Separator between ref and label if option addlabel is set
     *	@return	string					Chaine avec URL
     */
    function getNomUrl($withpicto=0,$option='',$mode='task', $addlabel=0, $sep=' - ')
    {
        global $langs;

        $result='';
        $label = '<u>' . $langs->trans("ShowTask") . '</u>';
        if (! empty($this->ref))
            $label .= '<br><b>' . $langs->trans('Ref') . ':</b> ' . $this->ref;
        if (! empty($this->label))
            $label .= '<br><b>' . $langs->trans('LabelTask') . ':</b> ' . $this->label;
        if ($this->date_start || $this->date_end)
        {
        	$label .= "<br>".get_date_range($this->date_start,$this->date_end,'',$langs,0);
        }
        $linkclose = '" title="'.dol_escape_htmltag($label, 1).'" class="classfortooltip">';

        $link = '<a href="'.DOL_URL_ROOT.'/projet/tasks/'.$mode.'.php?id='.$this->id.($option=='withproject'?'&withproject=1':'').$linkclose;
        $linkend='</a>';

        $picto='projecttask';


        if ($withpicto) $result.=($link.img_object($label, $picto, 'class="classfortooltip"').$linkend);
        if ($withpicto && $withpicto != 2) $result.=' ';
        if ($withpicto != 2) $result.=$link.$this->ref.$linkend . (($addlabel && $this->label) ? $sep . dol_trunc($this->label, ($addlabel > 1 ? $addlabel : 0)) : '');
        return $result;
    }

    /**
     *  Initialise an instance with random values.
     *  Used to build previews or test instances.
     *	id must be 0 if object instance is a specimen.
     *
     *  @return	void
     */
    function initAsSpecimen()
    {
        $this->id=0;

        $this->fk_projet='';
		$this->ref='TK01';
        $this->fk_task_parent='';
        $this->title='Specimen task TK01';
        $this->duration_effective='';
        $this->fk_user_creat='';
        $this->progress='25';
        $this->fk_statut='';
        $this->note='This is a specimen task not';
    }

    /**
     * Return list of tasks for all projects or for one particular project
     * Sort order is on project, then on position of task, and last on start date of first level task
     *
     * @param	User	$usert				Object user to limit tasks affected to a particular user
     * @param	User	$userp				Object user to limit projects of a particular user and public projects
     * @param	int		$projectid			Project id
     * @param	int		$socid				Third party id
     * @param	int		$mode				0=Return list of tasks and their projects, 1=Return projects and tasks if exists
     * @param	string	$filteronprojref	Filter on project ref
     * @param	string	$filteronprojstatus	Filter on project status
     * @param	string	$morewherefilter	Add more filter into where SQL request
     * @param	string	$filteronprojuser	Filter on user that is a contact of project
     * @param	string	$filterontaskuser	Filter on user assigned to task
     * @return 	array						Array of tasks
     */
    function getTasksArray($usert=0, $userp=0, $projectid=0, $socid=0, $mode=0, $filteronprojref='', $filteronprojstatus=-1, $morewherefilter='',$filteronprojuser=0,$filterontaskuser=0)
    {
        global $conf;

        $tasks = array();

        //print $usert.'-'.$userp.'-'.$projectid.'-'.$socid.'-'.$mode.'<br>';

        // List of tasks (does not care about permissions. Filtering will be done later)
        $sql = "SELECT p.rowid as projectid, p.ref, p.title as plabel, p.public, p.fk_statut as projectstatus,";
        $sql.= " t.rowid as taskid, t.ref as taskref, t.label, t.description, t.fk_task_parent, t.duration_effective, t.progress, t.fk_statut as status,";
        $sql.= " t.dateo as date_start, t.datee as date_end, t.planned_workload, t.rang";
        if ($mode == 0)
        {
            $sql.= " FROM ".MAIN_DB_PREFIX."projet as p";
            if ($filteronprojuser > 0)
            {
                $sql.= ", ".MAIN_DB_PREFIX."element_contact as ec";
                $sql.= ", ".MAIN_DB_PREFIX."c_type_contact as ctc";
            }
            $sql.= ", ".MAIN_DB_PREFIX."projet_task as t";
            if ($filterontaskuser > 0)
            {
                $sql.= ", ".MAIN_DB_PREFIX."element_contact as ec2";
                $sql.= ", ".MAIN_DB_PREFIX."c_type_contact as ctc2";
            }
<<<<<<< HEAD
            $sql.= " WHERE p.entity = ".$conf->entity;
=======
            $sql.= " WHERE p.entity IN (".getEntity('project',1).")";
>>>>>>> 3f5d67d4
            $sql.= " AND t.fk_projet = p.rowid";
        }
        elseif ($mode == 1)
        {
            $sql.= " FROM ".MAIN_DB_PREFIX."projet as p";
            if ($filteronprojuser > 0)
            {
                $sql.= ", ".MAIN_DB_PREFIX."element_contact as ec";
                $sql.= ", ".MAIN_DB_PREFIX."c_type_contact as ctc";
            }
            if ($filterontaskuser > 0)
            {
                $sql.= ", ".MAIN_DB_PREFIX."projet_task as t";
                $sql.= ", ".MAIN_DB_PREFIX."element_contact as ec2";
                $sql.= ", ".MAIN_DB_PREFIX."c_type_contact as ctc2";
            }
            else 
            {
                $sql.= " LEFT JOIN ".MAIN_DB_PREFIX."projet_task as t on t.fk_projet = p.rowid";
            }
<<<<<<< HEAD
            $sql.= " WHERE p.entity = ".$conf->entity;
=======
            $sql.= " WHERE p.entity IN (".getEntity('project',1).")";
>>>>>>> 3f5d67d4
        }
        else return 'BadValueForParameterMode';

        if ($filteronprojuser > 0)
        {
            $sql.= " AND p.rowid = ec.element_id";
            $sql.= " AND ctc.rowid = ec.fk_c_type_contact";
            $sql.= " AND ctc.element = 'project'";
            $sql.= " AND ec.fk_socpeople = ".$filteronprojuser;
            $sql.= " AND ec.statut = 4";
            $sql.= " AND ctc.source = 'internal'";
        }
        if ($filterontaskuser > 0)
        {
            $sql.= " AND t.fk_projet = p.rowid";
            $sql.= " AND p.rowid = ec2.element_id";
            $sql.= " AND ctc2.rowid = ec2.fk_c_type_contact";
            $sql.= " AND ctc2.element = 'project_task'";
            $sql.= " AND ec2.fk_socpeople = ".$filterontaskuser;
            $sql.= " AND ec2.statut = 4";
            $sql.= " AND ctc2.source = 'internal'";
        }
        if ($socid)	$sql.= " AND p.fk_soc = ".$socid;
        if ($projectid) $sql.= " AND p.rowid in (".$projectid.")";
        if ($filteronprojref) $sql.= " AND p.ref LIKE '%".$filteronprojref."%'";
        if ($filteronprojstatus > -1) $sql.= " AND p.fk_statut = ".$filteronprojstatus;
        if ($morewherefilter) $sql.=$morewherefilter;
        $sql.= " ORDER BY p.ref, t.rang, t.dateo";

        //print $sql;exit;
        dol_syslog(get_class($this)."::getTasksArray", LOG_DEBUG);
        $resql = $this->db->query($sql);
        if ($resql)
        {
            $num = $this->db->num_rows($resql);
            $i = 0;
            // Loop on each record found, so each couple (project id, task id)
            while ($i < $num)
            {
                $error=0;

                $obj = $this->db->fetch_object($resql);

                if ((! $obj->public) && (is_object($userp)))	// If not public project and we ask a filter on project owned by a user
                {
                    if (! $this->getUserRolesForProjectsOrTasks($userp, 0, $obj->projectid, 0))
                    {
                        $error++;
                    }
                }
                if (is_object($usert))							// If we ask a filter on a user affected to a task
                {
                    if (! $this->getUserRolesForProjectsOrTasks(0, $usert, $obj->projectid, $obj->taskid))
                    {
                        $error++;
                    }
                }

                if (! $error)
                {
					$tasks[$i] = new Task($this->db);
                    $tasks[$i]->id				= $obj->taskid;
					$tasks[$i]->ref				= $obj->taskref;
                    $tasks[$i]->fk_project		= $obj->projectid;
                    $tasks[$i]->projectref		= $obj->ref;
                    $tasks[$i]->projectlabel	= $obj->plabel;
                    $tasks[$i]->projectstatus	= $obj->projectstatus;
                    $tasks[$i]->label			= $obj->label;
                    $tasks[$i]->description		= $obj->description;
                    $tasks[$i]->fk_parent		= $obj->fk_task_parent;      // deprecated
                    $tasks[$i]->fk_task_parent	= $obj->fk_task_parent;
                    $tasks[$i]->duration		= $obj->duration_effective;
                    $tasks[$i]->planned_workload= $obj->planned_workload;
                    $tasks[$i]->progress		= $obj->progress;
                    $tasks[$i]->fk_statut		= $obj->status;
                    $tasks[$i]->public			= $obj->public;
                    $tasks[$i]->date_start		= $this->db->jdate($obj->date_start);
                    $tasks[$i]->date_end		= $this->db->jdate($obj->date_end);
                    $tasks[$i]->rang	   		= $obj->rang;
                }

                $i++;
            }
            $this->db->free($resql);
        }
        else
        {
            dol_print_error($this->db);
        }

        return $tasks;
    }

    /**
     * Return list of roles for a user for each projects or each tasks (or a particular project or a particular task).
     *
     * @param	User	$userp			      Return roles on project for this internal user. If set, usert and taskid must not be defined.
     * @param	User	$usert			      Return roles on task for this internal user. If set userp must not be defined.
     * @param 	int		$projectid		      Project id list separated with , to filter on project
     * @param 	int		$taskid			      Task id to filter on a task
     * @param	string	$filteronprojstatus	  Filter on project status if userp is set. Not used if userp not defined.
     * @return 	array					      Array (projectid => 'list of roles for project' or taskid => 'list of roles for task')
     */
    function getUserRolesForProjectsOrTasks($userp, $usert, $projectid='', $taskid=0, $filteronprojstatus=-1)
    {
        $arrayroles = array();

        dol_syslog(get_class($this)."::getUserRolesForProjectsOrTasks userp=".is_object($userp)." usert=".is_object($usert)." projectid=".$projectid." taskid=".$taskid);

        // We want role of user for a projet or role of user for a task. Both are not possible.
        if (empty($userp) && empty($usert))
        {
            $this->error="CallWithWrongParameters";
            return -1;
        }
        if (! empty($userp) && ! empty($usert))
        {
            $this->error="CallWithWrongParameters";
            return -1;
        }

        /* Liste des taches et role sur les projets ou taches */
        $sql = "SELECT pt.rowid as pid, ec.element_id, ctc.code, ctc.source";
        if ($userp) $sql.= " FROM ".MAIN_DB_PREFIX."projet as pt";
        if ($usert) $sql.= " FROM ".MAIN_DB_PREFIX."projet as p, ".MAIN_DB_PREFIX."projet_task as pt";
        $sql.= ", ".MAIN_DB_PREFIX."element_contact as ec";
        $sql.= ", ".MAIN_DB_PREFIX."c_type_contact as ctc";
        $sql.= " WHERE pt.rowid = ec.element_id";
        if ($userp && $filteronprojstatus > -1) $sql.= " AND pt.fk_statut = ".$filteronprojstatus;
        if ($usert && $filteronprojstatus > -1) $sql.= " AND pt.fk_projet = p.rowid AND p.fk_statut = ".$filteronprojstatus;
        if ($userp) $sql.= " AND ctc.element = 'project'";
        if ($usert) $sql.= " AND ctc.element = 'project_task'";
        $sql.= " AND ctc.rowid = ec.fk_c_type_contact";
        if ($userp) $sql.= " AND ec.fk_socpeople = ".$userp->id;
        if ($usert) $sql.= " AND ec.fk_socpeople = ".$usert->id;
        $sql.= " AND ec.statut = 4";
        $sql.= " AND ctc.source = 'internal'";
        if ($projectid)
        {
            if ($userp) $sql.= " AND pt.rowid in (".$projectid.")";
            if ($usert) $sql.= " AND pt.fk_projet in (".$projectid.")";
        }
        if ($taskid)
        {
            if ($userp) $sql.= " ERROR SHOULD NOT HAPPENS";
            if ($usert) $sql.= " AND pt.rowid = ".$taskid;
        }
        //print $sql;

        dol_syslog(get_class($this)."::getUserRolesForProjectsOrTasks", LOG_DEBUG);
        $resql = $this->db->query($sql);
        if ($resql)
        {
            $num = $this->db->num_rows($resql);
            $i = 0;
            while ($i < $num)
            {
                $obj = $this->db->fetch_object($resql);
                if (empty($arrayroles[$obj->pid])) $arrayroles[$obj->pid] = $obj->code;
                else $arrayroles[$obj->pid].=','.$obj->code;
                $i++;
            }
            $this->db->free($resql);
        }
        else
        {
            dol_print_error($this->db);
        }

        return $arrayroles;
    }


    /**
     * 	Return list of id of contacts of task
     *
     *	@param	string	$source		Source
     *  @return array				Array of id of contacts
     */
    function getListContactId($source='internal')
    {
        $contactAlreadySelected = array();
        $tab = $this->liste_contact(-1,$source);
        //var_dump($tab);
        $num=count($tab);
        $i = 0;
        while ($i < $num)
        {
            if ($source == 'thirdparty') $contactAlreadySelected[$i] = $tab[$i]['socid'];
            else  $contactAlreadySelected[$i] = $tab[$i]['id'];
            $i++;
        }
        return $contactAlreadySelected;
    }


    /**
     *  Add time spent
     *
     *  @param	User	$user           User object
     *  @param  int		$notrigger	    0=launch triggers after, 1=disable triggers
     *  @return	void
     */
    function addTimeSpent($user, $notrigger=0)
    {
        global $conf,$langs;

        dol_syslog(get_class($this)."::addTimeSpent", LOG_DEBUG);

        $ret = 0;

        // Check parameters
        if (! is_object($user))
        {
        	dol_print_error('',"Method addTimeSpent was called with wrong parameter user");
        	return -1;
        }

        // Clean parameters
        if (isset($this->timespent_note)) $this->timespent_note = trim($this->timespent_note);
		if (empty($this->timespent_datehour)) $this->timespent_datehour = $this->timespent_date;

        $this->db->begin();

        $sql = "INSERT INTO ".MAIN_DB_PREFIX."projet_task_time (";
        $sql.= "fk_task";
        $sql.= ", task_date";
        $sql.= ", task_datehour";
        $sql.= ", task_date_withhour";
        $sql.= ", task_duration";
        $sql.= ", fk_user";
        $sql.= ", note";
        $sql.= ") VALUES (";
        $sql.= $this->id;
        $sql.= ", '".$this->db->idate($this->timespent_date)."'";
        $sql.= ", '".$this->db->idate($this->timespent_datehour)."'";
        $sql.= ", ".(empty($this->timespent_withhour)?0:1);
        $sql.= ", ".$this->timespent_duration;
        $sql.= ", ".$this->timespent_fk_user;
        $sql.= ", ".(isset($this->timespent_note)?"'".$this->db->escape($this->timespent_note)."'":"null");
        $sql.= ")";

        $resql=$this->db->query($sql);
        if ($resql)
        {
            $tasktime_id = $this->db->last_insert_id(MAIN_DB_PREFIX."projet_task_time");
            $ret = $tasktime_id;
			$this->timespent_id = $ret;
			
            if (! $notrigger)
            {
                // Call trigger
                $result=$this->call_trigger('TASK_TIMESPENT_CREATE',$user);
                if ($result < 0) { $ret=-1; }
                // End call triggers
            }
        }
        else
		{
            $this->error=$this->db->lasterror();
            $ret = -1;
        }

        if ($ret >= 0)
        {
        	// Recalculate amount of time spent for task and update denormalized field
            $sql = "UPDATE ".MAIN_DB_PREFIX."projet_task";
            $sql.= " SET duration_effective = (SELECT SUM(task_duration) FROM ".MAIN_DB_PREFIX."projet_task_time as ptt where ptt.fk_task = ".$this->id.")";
			if (isset($this->progress)) $sql.= ", progress = " . $this->progress;	// Do not overwrite value if not provided
            $sql.= " WHERE rowid = ".$this->id;

            dol_syslog(get_class($this)."::addTimeSpent", LOG_DEBUG);
            if (! $this->db->query($sql) )
            {
                $this->error=$this->db->lasterror();
                $ret = -2;
            }

            $sql = "UPDATE ".MAIN_DB_PREFIX."projet_task_time";
            $sql.= " SET thm = (SELECT thm FROM ".MAIN_DB_PREFIX."user WHERE rowid = ".$this->timespent_fk_user.")";	// set average hour rate of user
            $sql.= " WHERE rowid = ".$tasktime_id;

            dol_syslog(get_class($this)."::addTimeSpent", LOG_DEBUG);
            if (! $this->db->query($sql) )
            {
                $this->error=$this->db->lasterror();
                $ret = -2;
            }
        }

        if ($ret >=0)
        {
        	$this->db->commit();
        }
        else
		{
        	$this->db->rollback();
        }
        return $ret;
    }

    /**
     *  Calculate total of time spent for task
     *
     *  @param  int     $userid     Filter on user id. 0=No filter
     *  @return array		        Array of info for task array('min_date', 'max_date', 'total_duration')
     */
    function getSummaryOfTimeSpent($userid=0)
    {
        global $langs;

        $id=$this->id;
        if (empty($id)) 
        {
            dol_syslog("getSummaryOfTimeSpent called on a not loaded task", LOG_ERR);
            return -1; 
        }

        $result=array();

        $sql = "SELECT";
        $sql.= " MIN(t.task_datehour) as min_date,";
        $sql.= " MAX(t.task_datehour) as max_date,";
        $sql.= " SUM(t.task_duration) as total_duration";
        $sql.= " FROM ".MAIN_DB_PREFIX."projet_task_time as t";
        $sql.= " WHERE t.fk_task = ".$id;
        if ($userid > 0) $sql.=" AND t.fk_user = ".$userid;
        
        dol_syslog(get_class($this)."::getSummaryOfTimeSpent", LOG_DEBUG);
        $resql=$this->db->query($sql);
        if ($resql)
        {
            $obj = $this->db->fetch_object($resql);

            $result['min_date'] = $obj->min_date;
            $result['max_date'] = $obj->max_date;
            $result['total_duration'] = $obj->total_duration;

            $this->db->free($resql);
            return $result;
        }
        else
        {
            dol_print_error($this->db);
            return $result;
        }
    }

    /**
     *  Calculate vamue of time consumed using the thm (hourly amount value of work for user entering time)
     *
     *	@param		User		$fuser		Filter on a dedicated user
     *  @param		string		$dates		Start date (ex 00:00:00)
     *  @param		string		$datee		End date (ex 23:59:59)
     *  @return 	array	        		Array of info for task array('amount')
     */
    function getSumOfAmount($fuser='', $dates='', $datee='')
    {
        global $langs;

        if (empty($id)) $id=$this->id;

        $result=array();

        $sql = "SELECT";
        $sql.= " SUM(t.task_duration / 3600 * ".$this->db->ifsql("t.thm IS NULL", 0, "t.thm").") as amount, SUM(".$this->db->ifsql("t.thm IS NULL", 1, 0).") as nblinesnull";
        $sql.= " FROM ".MAIN_DB_PREFIX."projet_task_time as t";
        $sql.= " WHERE t.fk_task = ".$id;
        if (is_object($fuser) && $fuser->id > 0)
        {
        	$sql.=" AND fk_user = ".$fuser->id;
        }
    	if ($dates > 0)
		{
			$datefieldname="task_datehour";
			$sql.=" AND (".$datefieldname." >= '".$this->db->idate($dates)."' OR ".$datefieldname." IS NULL)";
		}
    	if ($datee > 0)
		{
			$datefieldname="task_datehour";
			$sql.=" AND (".$datefieldname." <= '".$this->db->idate($datee)."' OR ".$datefieldname." IS NULL)";
		}
		//print $sql;

        dol_syslog(get_class($this)."::getSumOfAmount", LOG_DEBUG);
        $resql=$this->db->query($sql);
        if ($resql)
        {
            $obj = $this->db->fetch_object($resql);

            $result['amount'] = $obj->amount;
            $result['nblinesnull'] = $obj->nblinesnull;

            $this->db->free($resql);
            return $result;
        }
        else
		{
            dol_print_error($this->db);
            return $result;
        }
    }

    /**
     *  Load object in memory from database
     *
     *  @param	int		$id 	Id object
     *  @return int		        <0 if KO, >0 if OK
     */
    function fetchTimeSpent($id)
    {
        global $langs;

        $sql = "SELECT";
        $sql.= " t.rowid,";
        $sql.= " t.fk_task,";
        $sql.= " t.task_date,";
        $sql.= " t.task_datehour,";
        $sql.= " t.task_date_withhour,";
        $sql.= " t.task_duration,";
        $sql.= " t.fk_user,";
        $sql.= " t.note";
        $sql.= " FROM ".MAIN_DB_PREFIX."projet_task_time as t";
        $sql.= " WHERE t.rowid = ".$id;

        dol_syslog(get_class($this)."::fetchTimeSpent", LOG_DEBUG);
        $resql=$this->db->query($sql);
        if ($resql)
        {
            if ($this->db->num_rows($resql))
            {
                $obj = $this->db->fetch_object($resql);

                $this->timespent_id			= $obj->rowid;
                $this->id					= $obj->fk_task;
                $this->timespent_date		= $this->db->jdate($obj->task_date);
                $this->timespent_datehour   = $this->db->jdate($obj->task_datehour);
                $this->timespent_withhour   = $obj->task_date_withhour;
                $this->timespent_duration	= $obj->task_duration;
                $this->timespent_fk_user	= $obj->fk_user;
                $this->timespent_note		= $obj->note;
            }

            $this->db->free($resql);

            return 1;
        }
        else
        {
            $this->error="Error ".$this->db->lasterror();
            return -1;
        }
    }

    /**
     *	Update time spent
     *
     *  @param	User	$user           User id
     *  @param  int		$notrigger	    0=launch triggers after, 1=disable triggers
     *  @return	int						<0 if KO, >0 if OK
     */
    function updateTimeSpent($user, $notrigger=0)
    {
    	global $conf,$langs;

        $ret = 0;

        // Clean parameters
        if (empty($this->timespent_datehour)) $this->timespent_datehour = $this->timespent_date;
        if (isset($this->timespent_note)) $this->timespent_note = trim($this->timespent_note);

        $this->db->begin();

        $sql = "UPDATE ".MAIN_DB_PREFIX."projet_task_time SET";
        $sql.= " task_date = '".$this->db->idate($this->timespent_date)."',";
        $sql.= " task_datehour = '".$this->db->idate($this->timespent_datehour)."',";
        $sql.= " task_date_withhour = ".(empty($this->timespent_withhour)?0:1).",";
        $sql.= " task_duration = ".$this->timespent_duration.",";
        $sql.= " fk_user = ".$this->timespent_fk_user.",";
        $sql.= " note = ".(isset($this->timespent_note)?"'".$this->db->escape($this->timespent_note)."'":"null");
        $sql.= " WHERE rowid = ".$this->timespent_id;

        dol_syslog(get_class($this)."::updateTimeSpent", LOG_DEBUG);
        if ($this->db->query($sql) )
        {
            if (! $notrigger)
            {
                // Call trigger
                $result=$this->call_trigger('TASK_TIMESPENT_MODIFY',$user);
                if ($result < 0)
                {
                    $this->db->rollback();
                    $ret = -1;
                }
                else $ret = 1;
                // End call triggers
            }
            else $ret = 1;
        }
        else
        {
            $this->error=$this->db->lasterror();
            $this->db->rollback();
            $ret = -1;
        }

        if ($ret == 1 && ($this->timespent_old_duration != $this->timespent_duration))
        {
            $newDuration = $this->timespent_duration - $this->timespent_old_duration;

            $sql = "UPDATE ".MAIN_DB_PREFIX."projet_task";
            $sql.= " SET duration_effective = (SELECT SUM(task_duration) FROM ".MAIN_DB_PREFIX."projet_task_time as ptt where ptt.fk_task = ".$this->id.")";
            $sql.= " WHERE rowid = ".$this->id;

            dol_syslog(get_class($this)."::updateTimeSpent", LOG_DEBUG);
            if (! $this->db->query($sql) )
            {
                $this->error=$this->db->lasterror();
                $this->db->rollback();
                $ret = -2;
            }
        }

        if ($ret >= 0) $this->db->commit();
        return $ret;
    }

    /**
     *  Delete time spent
     *
     *  @param	User	$user        	User that delete
     *  @param  int		$notrigger	    0=launch triggers after, 1=disable triggers
     *  @return	int						<0 if KO, >0 if OK
     */
    function delTimeSpent($user, $notrigger=0)
    {
        global $conf, $langs;

        $error=0;

        $this->db->begin();

        $sql = "DELETE FROM ".MAIN_DB_PREFIX."projet_task_time";
        $sql.= " WHERE rowid = ".$this->timespent_id;

        dol_syslog(get_class($this)."::delTimeSpent", LOG_DEBUG);
        $resql = $this->db->query($sql);
        if (! $resql) { $error++; $this->errors[]="Error ".$this->db->lasterror(); }

        if (! $error)
        {
            if (! $notrigger)
            {
                // Call trigger
                $result=$this->call_trigger('TASK_TIMESPENT_DELETE',$user);
                if ($result < 0) { $error++; }
                // End call triggers
            }
        }

        if (! $error)
        {
            $sql = "UPDATE ".MAIN_DB_PREFIX."projet_task";
            $sql.= " SET duration_effective = duration_effective - '".$this->timespent_duration."'";
            $sql.= " WHERE rowid = ".$this->id;

            dol_syslog(get_class($this)."::delTimeSpent", LOG_DEBUG);
            if ($this->db->query($sql) )
            {
                $result = 0;
            }
            else
            {
                $this->error=$this->db->lasterror();
                $result = -2;
            }
        }

        // Commit or rollback
        if ($error)
        {
            foreach($this->errors as $errmsg)
            {
                dol_syslog(get_class($this)."::delTimeSpent ".$errmsg, LOG_ERR);
                $this->error.=($this->error?', '.$errmsg:$errmsg);
            }
            $this->db->rollback();
            return -1*$error;
        }
        else
        {
            $this->db->commit();
            return 1;
        }
    }

     /**	Load an object from its id and create a new one in database
	 *
	 *	@param	int		$fromid     			Id of object to clone
	 *  @param	int		$project_id				Id of project to attach clone task
	 *  @param	int		$parent_task_id			Id of task to attach clone task
	 *  @param	bool	$clone_change_dt		recalculate date of task regarding new project start date
	 *	@param	bool	$clone_affectation		clone affectation of project
	 *	@param	bool	$clone_time				clone time of project
	 *	@param	bool	$clone_file				clone file of project
	 *  @param	bool	$clone_note				clone note of project
	 *	@param	bool	$clone_prog				clone progress of project
	 * 	@return	int								New id of clone
	 */
	function createFromClone($fromid,$project_id,$parent_task_id,$clone_change_dt=false,$clone_affectation=false,$clone_time=false,$clone_file=false,$clone_note=false,$clone_prog=false)
	{
		global $user,$langs,$conf;

		$error=0;

		//Use 00:00 of today if time is use on task.
		$now=dol_mktime(0,0,0,dol_print_date(dol_now(),'%m'),dol_print_date(dol_now(),'%d'),dol_print_date(dol_now(),'%Y'));

		$datec = $now;

		$clone_task=new Task($this->db);
		$origin_task=new Task($this->db);

		$clone_task->context['createfromclone']='createfromclone';

		$this->db->begin();

		// Load source object
		$clone_task->fetch($fromid);
		$clone_task->fetch_optionals();
		//var_dump($clone_task->array_options);exit;
		
		$origin_task->fetch($fromid);

		$defaultref='';
		$obj = empty($conf->global->PROJECT_TASK_ADDON)?'mod_task_simple':$conf->global->PROJECT_TASK_ADDON;
		if (! empty($conf->global->PROJECT_TASK_ADDON) && is_readable(DOL_DOCUMENT_ROOT ."/core/modules/project/task/".$conf->global->PROJECT_TASK_ADDON.".php"))
		{
			require_once DOL_DOCUMENT_ROOT ."/core/modules/project/task/".$conf->global->PROJECT_TASK_ADDON.'.php';
			$modTask = new $obj;
			$defaultref = $modTask->getNextValue(0,$clone_task);
		}

		$ori_project_id					= $clone_task->fk_project;

		$clone_task->id					= 0;
		$clone_task->ref				= $defaultref;
        $clone_task->fk_project			= $project_id;
        $clone_task->fk_task_parent		= $parent_task_id;
        $clone_task->date_c				= $datec;
        $clone_task->planned_workload	= $origin_task->planned_workload;
		$clone_task->rang				= $origin_task->rang;

        //Manage Task Date
        if ($clone_change_dt)
        {
        	$projectstatic=new Project($this->db);
        	$projectstatic->fetch($ori_project_id);

        	//Origin project strat date
	    	$orign_project_dt_start = $projectstatic->date_start;

	    	//Calcultate new task start date with difference between origin proj start date and origin task start date
	    	if (!empty($clone_task->date_start))
	    	{
				$clone_task->date_start			= $now + $clone_task->date_start - $orign_project_dt_start;
	    	}

	    	//Calcultate new task end date with difference between origin proj end date and origin task end date
	    	if (!empty($clone_task->date_end))
	    	{
				$clone_task->date_end			= $now + $clone_task->date_end - $orign_project_dt_start;
	    	}

        }

		if (!$clone_prog)
        {
        	    $clone_task->progress=0;
        }

		// Create clone
		$result=$clone_task->create($user);

		// Other options
		if ($result < 0)
		{
			$this->error=$clone_task->error;
			$error++;
		}

		// End
		if (! $error)
		{
			$clone_task_id=$clone_task->id;
			$clone_task_ref = $clone_task->ref;

       		//Note Update
			if (!$clone_note)
       		{
        	    $clone_task->note_private='';
    			$clone_task->note_public='';
        	}
        	else
        	{
        		$this->db->begin();
				$res=$clone_task->update_note(dol_html_entity_decode($clone_task->note_public, ENT_QUOTES),'_public');
				if ($res < 0)
				{
					$this->error.=$clone_task->error;
					$error++;
					$this->db->rollback();
				}
				else
				{
					$this->db->commit();
				}

				$this->db->begin();
				$res=$clone_task->update_note(dol_html_entity_decode($clone_task->note_private, ENT_QUOTES), '_private');
				if ($res < 0)
				{
					$this->error.=$clone_task->error;
					$error++;
					$this->db->rollback();
				}
				else
				{
					$this->db->commit();
				}
        	}

			//Duplicate file
			if ($clone_file)
			{
				require_once DOL_DOCUMENT_ROOT.'/core/lib/files.lib.php';

				//retreive project origin ref to know folder to copy
				$projectstatic=new Project($this->db);
	        	$projectstatic->fetch($ori_project_id);
	        	$ori_project_ref=$projectstatic->ref;

	        	if ($ori_project_id!=$project_id)
	        	{
	        		$projectstatic->fetch($project_id);
	        		$clone_project_ref=$projectstatic->ref;
	        	}
	        	else
	        	{
	        		$clone_project_ref=$ori_project_ref;
	        	}

				$clone_task_dir = $conf->projet->dir_output . "/" . dol_sanitizeFileName($clone_project_ref). "/" . dol_sanitizeFileName($clone_task_ref);
				$ori_task_dir = $conf->projet->dir_output . "/" . dol_sanitizeFileName($ori_project_ref). "/" . dol_sanitizeFileName($fromid);

				$filearray=dol_dir_list($ori_task_dir,"files",0,'','(\.meta|_preview\.png)$','',SORT_ASC,1);
				foreach($filearray as $key => $file)
				{
					if (!file_exists($clone_task_dir))
					{
						if (dol_mkdir($clone_task_dir) < 0)
						{
							$this->error.=$langs->trans('ErrorInternalErrorDetected').':dol_mkdir';
							$error++;
						}
					}

					$rescopy = dol_copy($ori_task_dir . '/' . $file['name'], $clone_task_dir . '/' . $file['name'],0,1);
					if (is_numeric($rescopy) && $rescopy < 0)
					{
						$this->error.=$langs->trans("ErrorFailToCopyFile",$ori_task_dir . '/' . $file['name'],$clone_task_dir . '/' . $file['name']);
						$error++;
					}
				}
			}

			// clone affectation
			if ($clone_affectation)
			{
				$origin_task = new Task($this->db);
				$origin_task->fetch($fromid);

				foreach(array('internal','external') as $source)
				{
					$tab = $origin_task->liste_contact(-1,$source);
					$num=count($tab);
					$i = 0;
					while ($i < $num)
					{
						$clone_task->add_contact($tab[$i]['id'], $tab[$i]['code'], $tab[$i]['source']);
						if ($clone_task->error == 'DB_ERROR_RECORD_ALREADY_EXISTS')
						{
							$langs->load("errors");
							$this->error.=$langs->trans("ErrorThisContactIsAlreadyDefinedAsThisType");
							$error++;
						}
						else
						{
							if ($clone_task->error!='')
							{
								$this->error.=$clone_task->error;
								$error++;
							}
						}
						$i++;
					}
				}
			}

			if($clone_time)
			{
				//TODO clone time of affectation
			}
		}

		unset($clone_task->context['createfromclone']);

		if (! $error)
		{
			$this->db->commit();
			return $clone_task_id;
		}
		else
		{
			$this->db->rollback();
			dol_syslog(get_class($this)."::createFromClone nbError: ".$error." error : " . $this->error, LOG_ERR);
			return -1;
		}
	}


	/**
	 *	Return status label of object
	 *
	 *	@param	integer	$mode		0=long label, 1=short label, 2=Picto + short label, 3=Picto, 4=Picto + long label, 5=Short label + Picto
	 * 	@return	string	  			Label
	 */
	function getLibStatut($mode=0)
	{
		return $this->LibStatut($this->fk_statut,$mode);
	}

	/**
	 *	Return status label for an object
	 *
	 *	@param	int			$statut	  	Id statut
	 *	@param	integer		$mode		0=long label, 1=short label, 2=Picto + short label, 3=Picto, 4=Picto + long label, 5=Short label + Picto
	 * 	@return	string	  				Label
	 */
	function LibStatut($statut,$mode=0)
	{
		// list of Statut of the task
		$this->statuts[0]='Draft';
		$this->statuts[1]='Validated';
		$this->statuts[2]='Running';
		$this->statuts[3]='Finish';
		$this->statuts[4]='Transfered';
		$this->statuts_short[0]='Draft';
		$this->statuts_short[1]='Validated';
		$this->statuts_short[2]='Running';
		$this->statuts_short[3]='Finish';
		$this->statuts_short[4]='Transfered';

		global $langs;

		if ($mode == 0)
		{
			return $langs->trans($this->statuts[$statut]);
		}
		if ($mode == 1)
		{
			return $langs->trans($this->statuts_short[$statut]);
		}
		if ($mode == 2)
		{
			if ($statut==0) return img_picto($langs->trans($this->statuts_short[$statut]),'statut0').' '.$langs->trans($this->statuts_short[$statut]);
			if ($statut==1) return img_picto($langs->trans($this->statuts_short[$statut]),'statut1').' '.$langs->trans($this->statuts_short[$statut]);
			if ($statut==2) return img_picto($langs->trans($this->statuts_short[$statut]),'statut3').' '.$langs->trans($this->statuts_short[$statut]);
			if ($statut==3) return img_picto($langs->trans($this->statuts_short[$statut]),'statut4').' '.$langs->trans($this->statuts_short[$statut]);
			if ($statut==4) return img_picto($langs->trans($this->statuts_short[$statut]),'statut6').' '.$langs->trans($this->statuts_short[$statut]);
			if ($statut==5) return img_picto($langs->trans($this->statuts_short[$statut]),'statut5').' '.$langs->trans($this->statuts_short[$statut]);
		}
		if ($mode == 3)
		{
			if ($statut==0) return img_picto($langs->trans($this->statuts_short[$statut]),'statut0');
			if ($statut==1) return img_picto($langs->trans($this->statuts_short[$statut]),'statut1');
			if ($statut==2) return img_picto($langs->trans($this->statuts_short[$statut]),'statut3');
			if ($statut==3) return img_picto($langs->trans($this->statuts_short[$statut]),'statut4');
			if ($statut==4) return img_picto($langs->trans($this->statuts_short[$statut]),'statut6');
			if ($statut==5) return img_picto($langs->trans($this->statuts_short[$statut]),'statut5');
		}
		if ($mode == 4)
		{
			if ($statut==0) return img_picto($langs->trans($this->statuts_short[$statut]),'statut0').' '.$langs->trans($this->statuts[$statut]);
			if ($statut==1) return img_picto($langs->trans($this->statuts_short[$statut]),'statut1').' '.$langs->trans($this->statuts[$statut]);
			if ($statut==2) return img_picto($langs->trans($this->statuts_short[$statut]),'statut3').' '.$langs->trans($this->statuts[$statut]);
			if ($statut==3) return img_picto($langs->trans($this->statuts_short[$statut]),'statut4').' '.$langs->trans($this->statuts[$statut]);
			if ($statut==4) return img_picto($langs->trans($this->statuts_short[$statut]),'statut6').' '.$langs->trans($this->statuts[$statut]);
			if ($statut==5) return img_picto($langs->trans($this->statuts_short[$statut]),'statut5').' '.$langs->trans($this->statuts[$statut]);
		}
		if ($mode == 5)
		{
			if ($statut==0) return $langs->trans($this->statuts_short[$statut]).' '.img_picto($langs->trans($this->statuts_short[$statut]),'statut0');
			if ($statut==1) return $langs->trans($this->statuts_short[$statut]).' '.img_picto($langs->trans($this->statuts_short[$statut]),'statut1');
			if ($statut==2) return $langs->trans($this->statuts_short[$statut]).' '.img_picto($langs->trans($this->statuts_short[$statut]),'statut3');
			if ($statut==3) return $langs->trans($this->statuts_short[$statut]).' '.img_picto($langs->trans($this->statuts_short[$statut]),'statut4');
			if ($statut==4) return $langs->trans($this->statuts_short[$statut]).' '.img_picto($langs->trans($this->statuts_short[$statut]),'statut6');
			if ($statut==5) return $langs->trans($this->statuts_short[$statut]).' '.img_picto($langs->trans($this->statuts_short[$statut]),'statut5');
		}
	}

	/**
	 *  Create an intervention document on disk using template defined into PROJECT_TASK_ADDON_PDF
	 *
	 *  @param	string		$modele			force le modele a utiliser ('' par defaut)
	 *  @param	Translate	$outputlangs	objet lang a utiliser pour traduction
	 *  @param  int			$hidedetails    Hide details of lines
	 *  @param  int			$hidedesc       Hide description
	 *  @param  int			$hideref        Hide ref
	 *  @return int         				0 if KO, 1 if OK
	 */
	public function generateDocument($modele, $outputlangs, $hidedetails=0, $hidedesc=0, $hideref=0)
	{
		global $conf,$langs;

		$langs->load("projects");

		// Positionne modele sur le nom du modele de projet a utiliser
		if (! dol_strlen($modele))
		{
			if (! empty($conf->global->PROJECT_TASK_ADDON_PDF))
			{
				$modele = $conf->global->PROJECT_TASK_ADDON_PDF;
			}
			else
			{
				$modele='nodefault';
			}
		}

		$modelpath = "core/modules/project/task/doc/";

		return $this->commonGenerateDocument($modelpath, $modele, $outputlangs, $hidedetails, $hidedesc, $hideref);
	}

	
	/**
	 * Load indicators for dashboard (this->nbtodo and this->nbtodolate)
	 *
	 * @param	User	$user   Objet user
	 * @return WorkboardResponse|int <0 if KO, WorkboardResponse if OK
	 */
	function load_board($user)
	{
	    global $conf, $langs;
	
	    $mine=0; $socid=$user->societe_id;
	    
	    $projectstatic = new Project($this->db);
	    $projectsListId = $projectstatic->getProjectsAuthorizedForUser($user,$mine,1,$socid);
	    
	    // List of tasks (does not care about permissions. Filtering will be done later)
	    $sql = "SELECT p.rowid as projectid, p.fk_statut as projectstatus,";
	    $sql.= " t.rowid as taskid, t.progress as progress, t.fk_statut as status,";
	    $sql.= " t.dateo as date_start, t.datee as datee";
        $sql.= " FROM ".MAIN_DB_PREFIX."projet as p";
        $sql.= " LEFT JOIN ".MAIN_DB_PREFIX."societe as s on p.fk_soc = s.rowid";
        if (! $user->rights->societe->client->voir && ! $socid) $sql .= " LEFT JOIN ".MAIN_DB_PREFIX."societe_commerciaux as sc ON sc.fk_soc = s.rowid";
        $sql.= ", ".MAIN_DB_PREFIX."projet_task as t";
        $sql.= " WHERE p.entity IN (".getEntity('project').')';
        $sql.= " AND p.fk_statut = 1";
        $sql.= " AND t.fk_projet = p.rowid";
        $sql.= " AND t.progress < 100";         // tasks to do
        if ($mine || ! $user->rights->projet->all->lire) $sql.= " AND p.rowid IN (".$projectsListId.")";
        // No need to check company, as filtering of projects must be done by getProjectsAuthorizedForUser
        //if ($socid || ! $user->rights->societe->client->voir)	$sql.= "  AND (p.fk_soc IS NULL OR p.fk_soc = 0 OR p.fk_soc = ".$socid.")";
        if ($socid) $sql.= "  AND (p.fk_soc IS NULL OR p.fk_soc = 0 OR p.fk_soc = ".$socid.")";
        if (! $user->rights->societe->client->voir && ! $socid) $sql.= " AND ((s.rowid = sc.fk_soc AND sc.fk_user = " .$user->id.") OR (s.rowid IS NULL))";
        //print $sql;
	    $resql=$this->db->query($sql);
	    if ($resql)
	    {
	        $task_static = new Task($this->db);
	
	        $response = new WorkboardResponse();
	        $response->warning_delay = $conf->projet->task->warning_delay/60/60/24;
	        $response->label = $langs->trans("OpenedTasks");
	        if ($user->rights->projet->all->lire) $response->url = DOL_URL_ROOT.'/projet/tasks/list.php?mainmenu=project';
	        else $response->url = DOL_URL_ROOT.'/projet/tasks/list.php?mode=mine&amp;mainmenu=project';
	        $response->img = img_object($langs->trans("Tasks"),"task");
	
	        // This assignment in condition is not a bug. It allows walking the results.
	        while ($obj=$this->db->fetch_object($resql))
	        {
	            $response->nbtodo++;
	
	            $task_static->projectstatus = $obj->projectstatus;
	            $task_static->progress = $obj->progress;
	            $task_static->fk_statut = $obj->status;
	            $task_static->date_end = $this->db->jdate($obj->datee);
	
	            if ($task_static->hasDelay()) {
	                $response->nbtodolate++;
	            }
	        }
	
	        return $response;
	    }
	    else
	    {
	        $this->error=$this->db->error();
	        return -1;
	    }
	}
	
	/**
	 * Is the task delayed?
	 *
	 * @return bool
	 */
	public function hasDelay()
	{
	    global $conf;
	
        if (! ($this->progress >= 0 && $this->progress < 100)) {
            return false;
        }

        $now = dol_now();

        $datetouse = ($this->date_end > 0) ? $this->date_end : ($this->datee > 0 ? $this->datee : 0);

        return ($datetouse > 0 && ($datetouse < ($now - $conf->projet->task->warning_delay)));
	}	
}<|MERGE_RESOLUTION|>--- conflicted
+++ resolved
@@ -614,11 +614,7 @@
                 $sql.= ", ".MAIN_DB_PREFIX."element_contact as ec2";
                 $sql.= ", ".MAIN_DB_PREFIX."c_type_contact as ctc2";
             }
-<<<<<<< HEAD
-            $sql.= " WHERE p.entity = ".$conf->entity;
-=======
             $sql.= " WHERE p.entity IN (".getEntity('project',1).")";
->>>>>>> 3f5d67d4
             $sql.= " AND t.fk_projet = p.rowid";
         }
         elseif ($mode == 1)
@@ -639,11 +635,7 @@
             {
                 $sql.= " LEFT JOIN ".MAIN_DB_PREFIX."projet_task as t on t.fk_projet = p.rowid";
             }
-<<<<<<< HEAD
-            $sql.= " WHERE p.entity = ".$conf->entity;
-=======
             $sql.= " WHERE p.entity IN (".getEntity('project',1).")";
->>>>>>> 3f5d67d4
         }
         else return 'BadValueForParameterMode';
 
