--- conflicted
+++ resolved
@@ -842,13 +842,9 @@
 	 * @param   array   $search_array_options Array of search
 	 * @param   int     $loadextras         Fetch all Extrafields on each task
 	 * @param	int		$loadRoleMode		1= will test Roles on task;  0 used in delete project action
-<<<<<<< HEAD
-	 * @return 	array|string				Array of tasks
-=======
 	 * @param	string	$sortfield			Sort field
 	 * @param	string	$sortorder			Sort order
-	 * @return 	array						Array of tasks
->>>>>>> c2f79dfd
+	 * @return 	array|string				Array of tasks
 	 */
 	public function getTasksArray($usert = null, $userp = null, $projectid = 0, $socid = 0, $mode = 0, $filteronproj = '', $filteronprojstatus = '-1', $morewherefilter = '', $filteronprojuser = 0, $filterontaskuser = 0, $extrafields = array(), $includebilltime = 0, $search_array_options = array(), $loadextras = 0, $loadRoleMode = 1, $sortfield = '', $sortorder = '')
 	{
