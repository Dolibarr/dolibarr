<?php
/* Copyright (C) 2008-2014	Laurent Destailleur	<eldy@users.sourceforge.net>
 * Copyright (C) 2010-2012	Regis Houssin		<regis.houssin@inodbox.com>
 * Copyright (C) 2014       Marcos García       <marcosgdf@gmail.com>
 * Copyright (C) 2018-2023  Frédéric France     <frederic.france@netlogic.fr>
 * Copyright (C) 2020       Juanjo Menent		<jmenent@2byte.es>
 * Copyright (C) 2022       Charlene Benke		<charlene@patas-monkey.com>
 * Copyright (C) 2023      	Gauthier VERDOL     <gauthier.verdol@atm-consulting.fr>
 *
 * This program is free software; you can redistribute it and/or modify
 * it under the terms of the GNU General Public License as published by
 * the Free Software Foundation; either version 3 of the License, or
 * (at your option) any later version.
 *
 * This program is distributed in the hope that it will be useful,
 * but WITHOUT ANY WARRANTY; without even the implied warranty of
 * MERCHANTABILITY or FITNESS FOR A PARTICULAR PURPOSE.  See the
 * GNU General Public License for more details.
 *
 * You should have received a copy of the GNU General Public License
 * along with this program. If not, see <https://www.gnu.org/licenses/>.
 */

/**
 *      \file       htdocs/projet/class/task.class.php
 *      \ingroup    project
 *      \brief      This file is a CRUD class file for Task (Create/Read/Update/Delete)
 */

require_once DOL_DOCUMENT_ROOT.'/core/class/commonobject.class.php';
require_once DOL_DOCUMENT_ROOT.'/core/class/commonobjectline.class.php';
require_once DOL_DOCUMENT_ROOT.'/projet/class/project.class.php';
require_once DOL_DOCUMENT_ROOT.'/core/class/timespent.class.php';


/**
 * 	Class to manage tasks
 */
class Task extends CommonObjectLine
{
	/**
	 * @var string ID to identify managed object
	 */
	public $element = 'project_task';

	/**
	 * @var string 	Name of table without prefix where object is stored
	 */
	public $table_element = 'projet_task';

	/**
	 * @var string Field with ID of parent key if this field has a parent
	 */
	public $fk_element = 'fk_element';

	/**
	 * @var string String with name of icon for myobject.
	 */
	public $picto = 'projecttask';

	/**
	 * @var array	List of child tables. To test if we can delete object.
	 */
	protected $childtables = array(
		'element_time' => array('name' => 'Task', 'parent' => 'projet_task', 'parentkey' => 'fk_element', 'parenttypefield' => 'elementtype', 'parenttypevalue' => 'task')
	);

	/**
	 * @var int ID parent task
	 */
	public $fk_task_parent = 0;

	/**
	 * @var string Label of task
	 */
	public $label;

	/**
	 * @var string description
	 */
	public $description;

	public $duration_effective; // total of time spent on this task
	public $planned_workload;
	public $date_c;
	public $date_start;
	public $date_end;
	public $progress;

	/**
	 * @deprecated Use date_end instead
	 */
	public $datee;

	/**
	 * @var int ID
	 */
	public $fk_statut;

	public $priority;

	/**
	 * @var int ID
	 */
	public $fk_user_creat;

	/**
	 * @var int ID
	 */
	public $fk_user_valid;

	public $rang;

	public $timespent_min_date;
	public $timespent_max_date;
	public $timespent_total_duration;
	public $timespent_total_amount;
	public $timespent_nblinesnull;
	public $timespent_nblines;
	// For detail of lines of timespent record, there is the property ->lines in common

	// Var used to call method addTimeSpent(). Bad practice.
	public $timespent_id;
	public $timespent_duration;
	public $timespent_old_duration;
	public $timespent_date;
	public $timespent_datehour; // More accurate start date (same than timespent_date but includes hours, minutes and seconds)
	public $timespent_withhour; // 1 = we entered also start hours for timesheet line
	public $timespent_fk_user;
	public $timespent_thm;
	public $timespent_note;
	public $timespent_fk_product;
	public $timespent_invoiceid;
	public $timespent_invoicelineid;

	public $comments = array();

	/**
	 * @var array
	 */
	public $statuts;

	/**
	 * @var array
	 */
	public $statuts_short;

	// Properties calculated from sum of llx_element_time linked to task
	public $tobill;
	public $billed;

	// Properties to store project informations
	public $projectref;
	public $projectstatus;
	public $projectlabel;
	public $opp_amount;
	public $opp_percent;
	public $fk_opp_status;
	public $usage_bill_time;
	public $public;
	public $array_options_project;

	// Properties to store thirdparty of project information
	public $socid;
	public $thirdparty_id;
	public $thirdparty_name;
	public $thirdparty_email;


	/**
	 * @var float budget_amount
	 */
	public $budget_amount;

	/**
	 * @var float project_budget_amount
	 */
	public $project_budget_amount;



	/**
	 *  Constructor
	 *
	 *  @param      DoliDB		$db      Database handler
	 */
	public function __construct($db)
	{
		$this->db = $db;
	}


	/**
	 *  Create into database
	 *
	 *  @param	User	$user        	User that create
	 *  @param 	int		$notrigger	    0=launch triggers after, 1=disable triggers
	 *  @return int 		        	<0 if KO, Id of created object if OK
	 */
	public function create($user, $notrigger = 0)
	{
		global $conf, $langs;

		//For the date
		$now = dol_now();

		$error = 0;

		// Clean parameters
		$this->label = trim($this->label);
		$this->description = trim($this->description);
		$this->note_public = trim($this->note_public);
		$this->note_private = trim($this->note_private);

		if (!empty($this->date_start) && !empty($this->date_end) && $this->date_start > $this->date_end) {
			$this->errors[] = $langs->trans('StartDateCannotBeAfterEndDate');
			return -1;
		}

		// Check parameters
		// Put here code to add control on parameters values

		// Insert request
		$sql = "INSERT INTO ".MAIN_DB_PREFIX."projet_task (";
		$sql .= "entity";
		$sql .= ", fk_projet";
		$sql .= ", ref";
		$sql .= ", fk_task_parent";
		$sql .= ", label";
		$sql .= ", description";
		$sql .= ", note_public";
		$sql .= ", note_private";
		$sql .= ", datec";
		$sql .= ", fk_user_creat";
		$sql .= ", dateo";
		$sql .= ", datee";
		$sql .= ", planned_workload";
		$sql .= ", progress";
		$sql .= ", budget_amount";
		$sql .= ", priority";
		$sql .= ") VALUES (";
		$sql .= (!empty($this->entity) ? (int) $this->entity : (int) $conf->entity);
		$sql .= ", ".((int) $this->fk_project);
		$sql .= ", ".(!empty($this->ref) ? "'".$this->db->escape($this->ref)."'" : 'null');
		$sql .= ", ".((int) $this->fk_task_parent);
		$sql .= ", '".$this->db->escape($this->label)."'";
		$sql .= ", '".$this->db->escape($this->description)."'";
		$sql .= ", '".$this->db->escape($this->note_public)."'";
		$sql .= ", '".$this->db->escape($this->note_private)."'";
		$sql .= ", '".$this->db->idate($now)."'";
		$sql .= ", ".((int) $user->id);
		$sql .= ", ".($this->date_start ? "'".$this->db->idate($this->date_start)."'" : 'null');
		$sql .= ", ".($this->date_end ? "'".$this->db->idate($this->date_end)."'" : 'null');
		$sql .= ", ".(($this->planned_workload != '' && $this->planned_workload >= 0) ? ((int) $this->planned_workload) : 'null');
		$sql .= ", ".(($this->progress != '' && $this->progress >= 0) ? ((int) $this->progress) : 'null');
		$sql .= ", ".(($this->budget_amount != '' && $this->budget_amount >= 0) ? ((int) $this->budget_amount) : 'null');
		$sql .= ", ".(($this->priority != '' && $this->priority >= 0) ? (int) $this->priority : 'null');
		$sql .= ")";

		$this->db->begin();

		dol_syslog(get_class($this)."::create", LOG_DEBUG);
		$resql = $this->db->query($sql);
		if (!$resql) {
			$error++; $this->errors[] = "Error ".$this->db->lasterror();
		}

		if (!$error) {
			$this->id = $this->db->last_insert_id(MAIN_DB_PREFIX."projet_task");

			if (!$notrigger) {
				// Call trigger
				$result = $this->call_trigger('TASK_CREATE', $user);
				if ($result < 0) {
					$error++;
				}
				// End call triggers
			}
		}

		// Update extrafield
		if (!$error) {
			if (!$error) {
				$result = $this->insertExtraFields();
				if ($result < 0) {
					$error++;
				}
			}
		}

		// Commit or rollback
		if ($error) {
			foreach ($this->errors as $errmsg) {
				dol_syslog(get_class($this)."::create ".$errmsg, LOG_ERR);
				$this->error .= ($this->error ? ', '.$errmsg : $errmsg);
			}
			$this->db->rollback();
			return -1 * $error;
		} else {
			$this->db->commit();
			return $this->id;
		}
	}


	/**
	 *  Load object in memory from database
	 *
	 *  @param	int		$id					Id object
	 *  @param	int		$ref				ref object
	 *  @param	int		$loadparentdata		Also load parent data
	 *  @return int 		        		<0 if KO, 0 if not found, >0 if OK
	 */
	public function fetch($id, $ref = '', $loadparentdata = 0)
	{
		global $langs, $conf;

		$sql = "SELECT";
		$sql .= " t.rowid,";
		$sql .= " t.ref,";
		$sql .= " t.entity,";
		$sql .= " t.fk_projet as fk_project,";
		$sql .= " t.fk_task_parent,";
		$sql .= " t.label,";
		$sql .= " t.description,";
		$sql .= " t.duration_effective,";
		$sql .= " t.planned_workload,";
		$sql .= " t.datec,";
		$sql .= " t.dateo,";
		$sql .= " t.datee,";
		$sql .= " t.fk_user_creat,";
		$sql .= " t.fk_user_valid,";
		$sql .= " t.fk_statut,";
		$sql .= " t.progress,";
		$sql .= " t.budget_amount,";
		$sql .= " t.priority,";
		$sql .= " t.note_private,";
		$sql .= " t.note_public,";
		$sql .= " t.rang";
		if (!empty($loadparentdata)) {
			$sql .= ", t2.ref as task_parent_ref";
			$sql .= ", t2.rang as task_parent_position";
		}
		$sql .= " FROM ".MAIN_DB_PREFIX."projet_task as t";
		if (!empty($loadparentdata)) {
			$sql .= " LEFT JOIN ".MAIN_DB_PREFIX."projet_task as t2 ON t.fk_task_parent = t2.rowid";
		}
		$sql .= " WHERE ";
		if (!empty($ref)) {
			$sql .= "entity IN (".getEntity('project').")";
			$sql .= " AND t.ref = '".$this->db->escape($ref)."'";
		} else {
			$sql .= "t.rowid = ".((int) $id);
		}

		dol_syslog(get_class($this)."::fetch", LOG_DEBUG);
		$resql = $this->db->query($sql);
		if ($resql) {
			$num_rows = $this->db->num_rows($resql);

			if ($num_rows) {
				$obj = $this->db->fetch_object($resql);

				$this->id = $obj->rowid;
				$this->ref = $obj->ref;
				$this->entity = $obj->entity;
				$this->fk_project = $obj->fk_project;
				$this->fk_task_parent = $obj->fk_task_parent;
				$this->label = $obj->label;
				$this->description = $obj->description;
				$this->duration_effective = $obj->duration_effective;
				$this->planned_workload = $obj->planned_workload;
				$this->date_c = $this->db->jdate($obj->datec);
				$this->date_start = $this->db->jdate($obj->dateo);
				$this->date_end				= $this->db->jdate($obj->datee);
				$this->fk_user_creat		= $obj->fk_user_creat;
				$this->fk_user_valid		= $obj->fk_user_valid;
				$this->fk_statut			= $obj->fk_statut;
				$this->progress				= $obj->progress;
				$this->budget_amount		= $obj->budget_amount;
				$this->priority				= $obj->priority;
				$this->note_private = $obj->note_private;
				$this->note_public = $obj->note_public;
				$this->rang = $obj->rang;

				if (!empty($loadparentdata)) {
					$this->task_parent_ref      = $obj->task_parent_ref;
					$this->task_parent_position = $obj->task_parent_position;
				}

				// Retrieve all extrafield
				$this->fetch_optionals();
			}

			$this->db->free($resql);

			if ($num_rows) {
				return 1;
			} else {
				return 0;
			}
		} else {
			$this->error = "Error ".$this->db->lasterror();
			return -1;
		}
	}


	/**
	 *  Update database
	 *
	 *  @param	User	$user        	User that modify
	 *  @param  int		$notrigger	    0=launch triggers after, 1=disable triggers
	 *  @return int			         	<=0 if KO, >0 if OK
	 */
	public function update($user = null, $notrigger = 0)
	{
		global $conf, $langs;
		$error = 0;

		// Clean parameters
		if (isset($this->fk_project)) {
			$this->fk_project = trim($this->fk_project);
		}
		if (isset($this->ref)) {
			$this->ref = trim($this->ref);
		}
		if (isset($this->fk_task_parent)) {
			$this->fk_task_parent = (int) $this->fk_task_parent;
		}
		if (isset($this->label)) {
			$this->label = trim($this->label);
		}
		if (isset($this->description)) {
			$this->description = trim($this->description);
		}
		if (isset($this->note_public)) {
			$this->note_public = trim($this->note_public);
		}
		if (isset($this->note_private)) {
			$this->note_private = trim($this->note_private);
		}
		if (isset($this->duration_effective)) {
			$this->duration_effective = trim($this->duration_effective);
		}
		if (isset($this->planned_workload)) {
			$this->planned_workload = trim($this->planned_workload);
		}
		if (isset($this->budget_amount)) {
			$this->budget_amount = trim($this->budget_amount);
		}

		if (!empty($this->date_start) && !empty($this->date_end) && $this->date_start > $this->date_end) {
			$this->errors[] = $langs->trans('StartDateCannotBeAfterEndDate');
			return -1;
		}

		// Check parameters
		// Put here code to add control on parameters values

		// Update request
		$sql = "UPDATE ".MAIN_DB_PREFIX."projet_task SET";
		$sql .= " fk_projet=".(isset($this->fk_project) ? $this->fk_project : "null").",";
		$sql .= " ref=".(isset($this->ref) ? "'".$this->db->escape($this->ref)."'" : "'".$this->db->escape($this->id)."'").",";
		$sql .= " fk_task_parent=".(isset($this->fk_task_parent) ? $this->fk_task_parent : "null").",";
		$sql .= " label=".(isset($this->label) ? "'".$this->db->escape($this->label)."'" : "null").",";
		$sql .= " description=".(isset($this->description) ? "'".$this->db->escape($this->description)."'" : "null").",";
		$sql .= " note_public=".(isset($this->note_public) ? "'".$this->db->escape($this->note_public)."'" : "null").",";
		$sql .= " note_private=".(isset($this->note_private) ? "'".$this->db->escape($this->note_private)."'" : "null").",";
		$sql .= " duration_effective=".(isset($this->duration_effective) ? $this->duration_effective : "null").",";
		$sql .= " planned_workload=".((isset($this->planned_workload) && $this->planned_workload != '') ? $this->planned_workload : "null").",";
		$sql .= " dateo=".($this->date_start != '' ? "'".$this->db->idate($this->date_start)."'" : 'null').",";
		$sql .= " datee=".($this->date_end != '' ? "'".$this->db->idate($this->date_end)."'" : 'null').",";
		$sql .= " progress=".(($this->progress != '' && $this->progress >= 0) ? $this->progress : 'null').",";
		$sql .= " budget_amount=".(($this->budget_amount != '' && $this->budget_amount >= 0) ? $this->budget_amount : 'null').",";
		$sql .= " rang=".((!empty($this->rang)) ? ((int) $this->rang) : "0").",";
		$sql .= " priority=".((!empty($this->priority)) ? ((int) $this->priority) : "0");
		$sql .= " WHERE rowid=".((int) $this->id);

		$this->db->begin();

		dol_syslog(get_class($this)."::update", LOG_DEBUG);
		$resql = $this->db->query($sql);
		if (!$resql) {
			$error++; $this->errors[] = "Error ".$this->db->lasterror();
		}

		// Update extrafield
		if (!$error) {
			$result = $this->insertExtraFields();
			if ($result < 0) {
				$error++;
			}
		}

		if (!$error && !empty($conf->global->PROJECT_CLASSIFY_CLOSED_WHEN_ALL_TASKS_DONE)) {
			// Close the parent project if it is open (validated) and its tasks are 100% completed
			$project = new Project($this->db);
			if ($project->fetch($this->fk_project) > 0) {
				if ($project->statut == Project::STATUS_VALIDATED) {
					$project->getLinesArray(null); // this method does not return <= 0 if fails
					$projectCompleted = array_reduce(
						$project->lines,
						function ($allTasksCompleted, $task) {
							return $allTasksCompleted && $task->progress >= 100;
						},
					1
					);
					if ($projectCompleted) {
						if ($project->setClose($user) <= 0) {
							$error++;
						}
					}
				}
			} else {
				$error++;
			}
			if ($error) {
				$this->errors[] = $project->error;
			}
		}

		if (!$error) {
			if (!$notrigger) {
				// Call trigger
				$result = $this->call_trigger('TASK_MODIFY', $user);
				if ($result < 0) {
					$error++;
				}
				// End call triggers
			}
		}

		if (!$error && (is_object($this->oldcopy) && $this->oldcopy->ref !== $this->ref)) {
			// We remove directory
			if ($conf->project->dir_output) {
				$project = new Project($this->db);
				$project->fetch($this->fk_project);

				$olddir = $conf->project->dir_output.'/'.dol_sanitizeFileName($project->ref).'/'.dol_sanitizeFileName($this->oldcopy->ref);
				$newdir = $conf->project->dir_output.'/'.dol_sanitizeFileName($project->ref).'/'.dol_sanitizeFileName($this->ref);
				if (file_exists($olddir)) {
					include_once DOL_DOCUMENT_ROOT.'/core/lib/files.lib.php';
					$res = dol_move_dir($olddir, $newdir);
					if (!$res) {
						$langs->load("errors");
						$this->error = $langs->trans('ErrorFailToRenameDir', $olddir, $newdir);
						$error++;
					}
				}
			}
		}

		// Commit or rollback
		if ($error) {
			foreach ($this->errors as $errmsg) {
				dol_syslog(get_class($this)."::update ".$errmsg, LOG_ERR);
				$this->error .= ($this->error ? ', '.$errmsg : $errmsg);
			}
			$this->db->rollback();
			return -1 * $error;
		} else {
			$this->db->commit();
			return 1;
		}
	}


	/**
	 *	Delete task from database
	 *
	 *	@param	User	$user        	User that delete
	 *  @param  int		$notrigger	    0=launch triggers after, 1=disable triggers
	 *	@return	int						<0 if KO, >0 if OK
	 */
	public function delete($user, $notrigger = 0)
	{

		global $conf, $langs;
		require_once DOL_DOCUMENT_ROOT.'/core/lib/files.lib.php';

		$error = 0;

		$this->db->begin();

		if ($this->hasChildren() > 0) {
			dol_syslog(get_class($this)."::delete Can't delete record as it has some sub tasks", LOG_WARNING);
			$this->error = 'ErrorRecordHasSubTasks';
			$this->db->rollback();
			return 0;
		}

		$objectisused = $this->isObjectUsed($this->id);
		if (!empty($objectisused)) {
			dol_syslog(get_class($this)."::delete Can't delete record as it has some child", LOG_WARNING);
			$this->error = 'ErrorRecordHasChildren';
			$this->db->rollback();
			return 0;
		}

		if (!$error) {
			// Delete linked contacts
			$res = $this->delete_linked_contact();
			if ($res < 0) {
				$this->error = 'ErrorFailToDeleteLinkedContact';
				//$error++;
				$this->db->rollback();
				return 0;
			}
		}

		if (!$error) {
			$sql = "DELETE FROM ".MAIN_DB_PREFIX."element_time";
			$sql .= " WHERE fk_element = ".((int) $this->id)." AND elementtype = 'task'";

			$resql = $this->db->query($sql);
			if (!$resql) {
				$error++; $this->errors[] = "Error ".$this->db->lasterror();
			}
		}

		if (!$error) {
			$sql = "DELETE FROM ".MAIN_DB_PREFIX."projet_task_extrafields";
			$sql .= " WHERE fk_object = ".((int) $this->id);

			$resql = $this->db->query($sql);
			if (!$resql) {
				$error++; $this->errors[] = "Error ".$this->db->lasterror();
			}
		}

		if (!$error) {
			$sql = "DELETE FROM ".MAIN_DB_PREFIX."projet_task";
			$sql .= " WHERE rowid=".((int) $this->id);

			$resql = $this->db->query($sql);
			if (!$resql) {
				$error++; $this->errors[] = "Error ".$this->db->lasterror();
			}
		}

		if (!$error) {
			if (!$notrigger) {
				// Call trigger
				$result = $this->call_trigger('TASK_DELETE', $user);
				if ($result < 0) {
					$error++;
				}
				// End call triggers
			}
		}

		// Commit or rollback
		if ($error) {
			foreach ($this->errors as $errmsg) {
				dol_syslog(get_class($this)."::delete ".$errmsg, LOG_ERR);
				$this->error .= ($this->error ? ', '.$errmsg : $errmsg);
			}
			$this->db->rollback();
			return -1 * $error;
		} else {
			//Delete associated link file
			if ($conf->project->dir_output) {
				$projectstatic = new Project($this->db);
				$projectstatic->fetch($this->fk_project);

				$dir = $conf->project->dir_output."/".dol_sanitizeFileName($projectstatic->ref).'/'.dol_sanitizeFileName($this->id);
				dol_syslog(get_class($this)."::delete dir=".$dir, LOG_DEBUG);
				if (file_exists($dir)) {
					require_once DOL_DOCUMENT_ROOT.'/core/lib/files.lib.php';
					$res = @dol_delete_dir_recursive($dir);
					if (!$res) {
						$this->error = 'ErrorFailToDeleteDir';
						$this->db->rollback();
						return 0;
					}
				}
			}

			$this->db->commit();

			return 1;
		}
	}

	/**
	 *	Return nb of children
	 *
	 *	@return	int		<0 if KO, 0 if no children, >0 if OK
	 */
	public function hasChildren()
	{
		$error = 0;
		$ret = 0;

		$sql = "SELECT COUNT(*) as nb";
		$sql .= " FROM ".MAIN_DB_PREFIX."projet_task";
		$sql .= " WHERE fk_task_parent = ".((int) $this->id);

		dol_syslog(get_class($this)."::hasChildren", LOG_DEBUG);
		$resql = $this->db->query($sql);
		if (!$resql) {
			$error++; $this->errors[] = "Error ".$this->db->lasterror();
		} else {
			$obj = $this->db->fetch_object($resql);
			if ($obj) {
				$ret = $obj->nb;
			}
			$this->db->free($resql);
		}

		if (!$error) {
			return $ret;
		} else {
			return -1;
		}
	}

	/**
	 *	Return nb of time spent
	 *
	 *	@return	int		<0 if KO, 0 if no children, >0 if OK
	 */
	public function hasTimeSpent()
	{
		$error = 0;
		$ret = 0;

		$sql = "SELECT COUNT(*) as nb";
		$sql .= " FROM ".MAIN_DB_PREFIX."element_time";
		$sql .= " WHERE fk_element = ".((int) $this->id);
		$sql .= " AND elementtype = 'task'";

		dol_syslog(get_class($this)."::hasTimeSpent", LOG_DEBUG);
		$resql = $this->db->query($sql);
		if (!$resql) {
			$error++; $this->errors[] = "Error ".$this->db->lasterror();
		} else {
			$obj = $this->db->fetch_object($resql);
			if ($obj) {
				$ret = $obj->nb;
			}
			$this->db->free($resql);
		}

		if (!$error) {
			return $ret;
		} else {
			return -1;
		}
	}


	/**
	 * getTooltipContentArray
	 *
	 * @param array $params ex option, infologin
	 * @since v18
	 * @return array
	 */
	public function getTooltipContentArray($params)
	{
		global $langs;

		$langs->load('projects');

		$datas = [];
		$datas['picto'] = img_picto('', $this->picto).' <u>'.$langs->trans("Task").'</u>';
		if (!empty($this->ref)) {
			$datas['ref'] = '<br><b>'.$langs->trans('Ref').':</b> '.$this->ref;
		}
		if (!empty($this->label)) {
			$datas['label'] = '<br><b>'.$langs->trans('LabelTask').':</b> '.$this->label;
		}
		if ($this->date_start || $this->date_end) {
			$datas['range'] = "<br>".get_date_range($this->date_start, $this->date_end, '', $langs, 0);
		}

		return $datas;
	}

	/**
	 *	Return clicable name (with picto eventually)
	 *
	 *	@param	int		$withpicto		0=No picto, 1=Include picto into link, 2=Only picto
	 *	@param	string	$option			'withproject' or ''
	 *  @param	string	$mode			Mode 'task', 'time', 'contact', 'note', document' define page to link to.
	 * 	@param	int		$addlabel		0=Default, 1=Add label into string, >1=Add first chars into string
	 *  @param	string	$sep			Separator between ref and label if option addlabel is set
	 *  @param	int   	$notooltip		1=Disable tooltip
	 *  @param  int     $save_lastsearch_value    -1=Auto, 0=No save of lastsearch_values when clicking, 1=Save lastsearch_values whenclicking
	 *	@return	string					Chaine avec URL
	 */
	public function getNomUrl($withpicto = 0, $option = '', $mode = 'task', $addlabel = 0, $sep = ' - ', $notooltip = 0, $save_lastsearch_value = -1)
	{
		global $conf, $langs, $user;

		if (!empty($conf->dol_no_mouse_hover)) {
			$notooltip = 1; // Force disable tooltips
		}

		$result = '';
		$params = [
			'id' => $this->id,
			'objecttype' => $this->element,
		];
		$classfortooltip = 'classfortooltip';
		$dataparams = '';
		if (getDolGlobalInt('MAIN_ENABLE_AJAX_TOOLTIP')) {
			$classfortooltip = 'classforajaxtooltip';
			$dataparams = ' data-params="'.dol_escape_htmltag(json_encode($params)).'"';
			$label = '';
		} else {
			$label = implode($this->getTooltipContentArray($params));
		}

		$url = DOL_URL_ROOT.'/projet/tasks/'.$mode.'.php?id='.$this->id.($option == 'withproject' ? '&withproject=1' : '');
		// Add param to save lastsearch_values or not
		$add_save_lastsearch_values = ($save_lastsearch_value == 1 ? 1 : 0);
		if ($save_lastsearch_value == -1 && preg_match('/list\.php/', $_SERVER["PHP_SELF"])) {
			$add_save_lastsearch_values = 1;
		}
		if ($add_save_lastsearch_values) {
			$url .= '&save_lastsearch_values=1';
		}

		$linkclose = '';
		if (empty($notooltip)) {
			if (!empty($conf->global->MAIN_OPTIMIZEFORTEXTBROWSER)) {
				$label = $langs->trans("ShowTask");
				$linkclose .= ' alt="'.dol_escape_htmltag($label, 1).'"';
			}
			$linkclose .= ($label ? ' title="'.dol_escape_htmltag($label, 1).'"' :  ' title="tocomplete"');
			$linkclose .= $dataparams.' class="'.$classfortooltip.' nowraponall"';
		} else {
			$linkclose .= ' class="nowraponall"';
		}

		$linkstart = '<a href="'.$url.'"';
		$linkstart .= $linkclose.'>';
		$linkend = '</a>';

		$picto = 'projecttask';

		$result .= $linkstart;
		if ($withpicto) {
			$result .= img_object(($notooltip ? '' : $label), $picto, 'class="paddingright"', 0, 0, $notooltip ? 0 : 1);
		}
		if ($withpicto != 2) {
			$result .= $this->ref;
		}
		$result .= $linkend;
		if ($withpicto != 2) {
			$result .= (($addlabel && $this->label) ? $sep.dol_trunc($this->label, ($addlabel > 1 ? $addlabel : 0)) : '');
		}

		return $result;
	}

	/**
	 *  Initialise an instance with random values.
	 *  Used to build previews or test instances.
	 *	id must be 0 if object instance is a specimen.
	 *
	 *  @return	void
	 */
	public function initAsSpecimen()
	{
		$this->id = 0;

		$this->fk_project = '';
		$this->ref = 'TK01';
		$this->fk_task_parent = null;
		$this->label = 'Specimen task TK01';
		$this->duration_effective = '';
		$this->fk_user_creat = null;
		$this->progress = '25';
		$this->priority = 0;
		$this->fk_statut = null;
		$this->note = 'This is a specimen task not';
	}

	/**
	 * Return list of tasks for all projects or for one particular project
	 * Sort order is on project, then on position of task, and last on start date of first level task
	 *
	 * @param	User	$usert					Object user to limit tasks affected to a particular user
	 * @param	User	$userp					Object user to limit projects of a particular user and public projects
	 * @param	int		$projectid				Project id
	 * @param	int		$socid					Third party id
	 * @param	int		$mode					0=Return list of tasks and their projects, 1=Return projects and tasks if exists
	 * @param	string	$filteronproj    		Filter on project ref or label
	 * @param	string	$filteronprojstatus		Filter on project status ('-1'=no filter, '0,1'=Draft+Validated only)
	 * @param	string	$morewherefilter		Add more filter into where SQL request (must start with ' AND ...')
	 * @param	string	$filteronprojuser		Filter on user that is a contact of project
	 * @param	string	$filterontaskuser		Filter on user assigned to task
	 * @param	Extrafields	$extrafields	    Show additional column from project or task
	 * @param   int     $includebilltime    	Calculate also the time to bill and billed
	 * @param   array   $search_array_options 	Array of search filters. Not Used yet.
	 * @param   int     $loadextras         	Fetch all Extrafields on each project and task
	 * @param	int		$loadRoleMode			1= will test Roles on task;  0 used in delete project action
	 * @param	string	$sortfield				Sort field
	 * @param	string	$sortorder				Sort order
	 * @return 	array|string					Array of tasks
	 */
	public function getTasksArray($usert = null, $userp = null, $projectid = 0, $socid = 0, $mode = 0, $filteronproj = '', $filteronprojstatus = '-1', $morewherefilter = '', $filteronprojuser = 0, $filterontaskuser = 0, $extrafields = array(), $includebilltime = 0, $search_array_options = array(), $loadextras = 0, $loadRoleMode = 1, $sortfield = '', $sortorder = '')
	{
		global $conf, $hookmanager;

		$tasks = array();

		//print $usert.'-'.$userp.'-'.$projectid.'-'.$socid.'-'.$mode.'<br>';

		// List of tasks (does not care about permissions. Filtering will be done later)
		$sql = "SELECT ";
		if ($filteronprojuser > 0 || $filterontaskuser > 0) {
			$sql .= " DISTINCT"; // We may get several time the same record if user has several roles on same project/task
		}
		$sql .= " p.rowid as projectid, p.ref, p.title as plabel, p.public, p.fk_statut as projectstatus, p.usage_bill_time,";
		$sql .= " t.rowid as taskid, t.ref as taskref, t.label, t.description, t.fk_task_parent, t.duration_effective, t.progress, t.fk_statut as status,";
		$sql .= " t.dateo as date_start, t.datee as date_end, t.planned_workload, t.rang, t.priority,";
		$sql .= " t.budget_amount,";
		$sql .= " t.note_public, t.note_private,";
		$sql .= " s.rowid as thirdparty_id, s.nom as thirdparty_name, s.email as thirdparty_email,";
		$sql .= " p.fk_opp_status, p.opp_amount, p.opp_percent, p.budget_amount as project_budget_amount";
		if ($loadextras) {	// TODO Replace this with a fetch_optionnal() on the project after the fetch_object of line.
			if (!empty($extrafields->attributes['projet']['label'])) {
				foreach ($extrafields->attributes['projet']['label'] as $key => $val) {
					$sql .= ($extrafields->attributes['projet']['type'][$key] != 'separate' ? ",efp.".$key." as options_".$key : '');
				}
			}
			if (!empty($extrafields->attributes['projet_task']['label'])) {
				foreach ($extrafields->attributes['projet_task']['label'] as $key => $val) {
					$sql .= ($extrafields->attributes['projet_task']['type'][$key] != 'separate' ? ",efpt.".$key." as options_".$key : '');
				}
			}
		}
		if ($includebilltime) {
			$sql .= ", SUM(tt.element_duration * ".$this->db->ifsql("invoice_id IS NULL", "1", "0").") as tobill, SUM(tt.element_duration * ".$this->db->ifsql("invoice_id IS NULL", "0", "1").") as billed";
		}

		$sql .= " FROM ".MAIN_DB_PREFIX."projet as p";
		$sql .= " LEFT JOIN ".MAIN_DB_PREFIX."societe as s ON p.fk_soc = s.rowid";
		if ($loadextras) {
			$sql .= " LEFT JOIN ".MAIN_DB_PREFIX."projet_extrafields as efp ON (p.rowid = efp.fk_object)";
		}

		if ($mode == 0) {
			if ($filteronprojuser > 0) {
				$sql .= ", ".MAIN_DB_PREFIX."element_contact as ec";
				$sql .= ", ".MAIN_DB_PREFIX."c_type_contact as ctc";
			}
			$sql .= ", ".MAIN_DB_PREFIX."projet_task as t";
			if ($loadextras) {
				$sql .= " LEFT JOIN ".MAIN_DB_PREFIX."projet_task_extrafields as efpt ON (t.rowid = efpt.fk_object)";
			}
			if ($includebilltime) {
				$sql .= " LEFT JOIN ".MAIN_DB_PREFIX."element_time as tt ON (tt.fk_element = t.rowid AND tt.elementtype='task')";
			}
			if ($filterontaskuser > 0) {
				$sql .= ", ".MAIN_DB_PREFIX."element_contact as ec2";
				$sql .= ", ".MAIN_DB_PREFIX."c_type_contact as ctc2";
			}
			$sql .= " WHERE p.entity IN (".getEntity('project').")";
			$sql .= " AND t.fk_projet = p.rowid";
		} elseif ($mode == 1) {
			if ($filteronprojuser > 0) {
				$sql .= ", ".MAIN_DB_PREFIX."element_contact as ec";
				$sql .= ", ".MAIN_DB_PREFIX."c_type_contact as ctc";
			}
			if ($filterontaskuser > 0) {
				$sql .= ", ".MAIN_DB_PREFIX."projet_task as t";
				if ($includebilltime) {
					$sql .= " LEFT JOIN ".MAIN_DB_PREFIX."element_time as tt ON (tt.fk_element = t.rowid AND tt.elementtype='task')";
				}
				$sql .= ", ".MAIN_DB_PREFIX."element_contact as ec2";
				$sql .= ", ".MAIN_DB_PREFIX."c_type_contact as ctc2";
			} else {
				$sql .= " LEFT JOIN ".MAIN_DB_PREFIX."projet_task as t on t.fk_projet = p.rowid";
				if ($includebilltime) {
					$sql .= " LEFT JOIN ".MAIN_DB_PREFIX."element_time as tt ON (tt.fk_element = t.rowid AND tt.elementtype = 'task')";
				}
			}
			$sql .= " WHERE p.entity IN (".getEntity('project').")";
		} else {
			return 'BadValueForParameterMode';
		}

		if ($filteronprojuser > 0) {
			$sql .= " AND p.rowid = ec.element_id";
			$sql .= " AND ctc.rowid = ec.fk_c_type_contact";
			$sql .= " AND ctc.element = 'project'";
			$sql .= " AND ec.fk_socpeople = ".((int) $filteronprojuser);
			$sql .= " AND ec.statut = 4";
			$sql .= " AND ctc.source = 'internal'";
		}
		if ($filterontaskuser > 0) {
			$sql .= " AND t.fk_projet = p.rowid";
			$sql .= " AND p.rowid = ec2.element_id";
			$sql .= " AND ctc2.rowid = ec2.fk_c_type_contact";
			$sql .= " AND ctc2.element = 'project_task'";
			$sql .= " AND ec2.fk_socpeople = ".((int) $filterontaskuser);
			$sql .= " AND ec2.statut = 4";
			$sql .= " AND ctc2.source = 'internal'";
		}
		if ($socid) {
			$sql .= " AND p.fk_soc = ".((int) $socid);
		}
		if ($projectid) {
			$sql .= " AND p.rowid IN (".$this->db->sanitize($projectid).")";
		}
		if ($filteronproj) {
			$sql .= natural_search(array("p.ref", "p.title"), $filteronproj);
		}
		if ($filteronprojstatus && $filteronprojstatus != '-1') {
			$sql .= " AND p.fk_statut IN (".$this->db->sanitize($filteronprojstatus).")";
		}
		if ($morewherefilter) {
			$sql .= $morewherefilter;
		}
		// Add where from extra fields
		$extrafieldsobjectkey = 'projet_task';
		$extrafieldsobjectprefix = 'efpt.';
		global $db; // needed for extrafields_list_search_sql.tpl
		include DOL_DOCUMENT_ROOT.'/core/tpl/extrafields_list_search_sql.tpl.php';
		// Add where from hooks
		$parameters = array();
		$reshook = $hookmanager->executeHooks('printFieldListWhere', $parameters); // Note that $action and $object may have been modified by hook
		$sql .= $hookmanager->resPrint;
		if ($includebilltime) {
			$sql .= " GROUP BY p.rowid, p.ref, p.title, p.public, p.fk_statut, p.usage_bill_time,";
			$sql .= " t.datec, t.dateo, t.datee, t.tms,";
			$sql .= " t.rowid, t.ref, t.label, t.description, t.fk_task_parent, t.duration_effective, t.progress, t.fk_statut,";
			$sql .= " t.dateo, t.datee, t.planned_workload, t.rang, t.priority,";
			$sql .= " t.budget_amount,";
			$sql .= " t.note_public, t.note_private,";
			$sql .= " s.rowid, s.nom, s.email,";
			$sql .= " p.fk_opp_status, p.opp_amount, p.opp_percent, p.budget_amount";
			if ($loadextras) {
				if (!empty($extrafields->attributes['projet']['label'])) {
					foreach ($extrafields->attributes['projet']['label'] as $key => $val) {
						$sql .= ($extrafields->attributes['projet']['type'][$key] != 'separate' ? ",efp.".$key : '');
					}
				}
				if (!empty($extrafields->attributes['projet_task']['label'])) {
					foreach ($extrafields->attributes['projet_task']['label'] as $key => $val) {
						$sql .= ($extrafields->attributes['projet_task']['type'][$key] != 'separate' ? ",efpt.".$key : '');
					}
				}
			}
		}

		if ($sortfield && $sortorder) {
			$sql .= $this->db->order($sortfield, $sortorder);
		} else {
			$sql .= " ORDER BY p.ref, t.rang, t.dateo";
		}

		//print $sql;exit;
		dol_syslog(get_class($this)."::getTasksArray", LOG_DEBUG);
		$resql = $this->db->query($sql);
		if ($resql) {
			$num = $this->db->num_rows($resql);
			$i = 0;
			// Loop on each record found, so each couple (project id, task id)
			while ($i < $num) {
				$error = 0;

				$obj = $this->db->fetch_object($resql);

				if ($loadRoleMode) {
					if ((!$obj->public) && (is_object($userp))) {    // If not public project and we ask a filter on project owned by a user
						if (!$this->getUserRolesForProjectsOrTasks($userp, null, $obj->projectid, 0)) {
							$error++;
						}
					}
					if (is_object($usert)) {                            // If we ask a filter on a user affected to a task
						if (!$this->getUserRolesForProjectsOrTasks(null, $usert, $obj->projectid, $obj->taskid)) {
							$error++;
						}
					}
				}

				if (!$error) {
					$tasks[$i] = new Task($this->db);
					$tasks[$i]->id = $obj->taskid;
					$tasks[$i]->ref = $obj->taskref;
					$tasks[$i]->fk_project = $obj->projectid;

					// Data from project
					$tasks[$i]->projectref = $obj->ref;
					$tasks[$i]->projectlabel = $obj->plabel;
					$tasks[$i]->projectstatus = $obj->projectstatus;
					$tasks[$i]->fk_opp_status = $obj->fk_opp_status;
					$tasks[$i]->opp_amount = $obj->opp_amount;
					$tasks[$i]->opp_percent = $obj->opp_percent;
					$tasks[$i]->budget_amount = $obj->budget_amount;
					$tasks[$i]->project_budget_amount = $obj->project_budget_amount;
					$tasks[$i]->usage_bill_time = $obj->usage_bill_time;

					$tasks[$i]->label = $obj->label;
					$tasks[$i]->description = $obj->description;
<<<<<<< HEAD
=======
					$tasks[$i]->fk_parent = $obj->fk_task_parent; // deprecated
					$tasks[$i]->note_public = $obj->note_public;
					$tasks[$i]->note_private = $obj->note_private;
>>>>>>> bc29102c
					$tasks[$i]->fk_task_parent = $obj->fk_task_parent;
					$tasks[$i]->duration_effective = $obj->duration_effective;
					$tasks[$i]->planned_workload = $obj->planned_workload;

					if ($includebilltime) {
						// Data summed from element_time linked to task
						$tasks[$i]->tobill = $obj->tobill;
						$tasks[$i]->billed = $obj->billed;
					}

					$tasks[$i]->progress		= $obj->progress;
					$tasks[$i]->fk_statut = $obj->status;
					$tasks[$i]->public = $obj->public;
					$tasks[$i]->date_start = $this->db->jdate($obj->date_start);
					$tasks[$i]->date_end		= $this->db->jdate($obj->date_end);
					$tasks[$i]->rang	   		= $obj->rang;
					$tasks[$i]->priority   		= $obj->priority;

					$tasks[$i]->socid           = $obj->thirdparty_id; // For backward compatibility
					$tasks[$i]->thirdparty_id = $obj->thirdparty_id;
					$tasks[$i]->thirdparty_name	= $obj->thirdparty_name;
					$tasks[$i]->thirdparty_email = $obj->thirdparty_email;

					if ($loadextras) {
						if (!empty($extrafields->attributes['projet']['label'])) {
							foreach ($extrafields->attributes['projet']['label'] as $key => $val) {
								if ($extrafields->attributes['projet']['type'][$key] != 'separate') {
									$tmpvar = 'options_'.$key;
									$tasks[$i]->array_options_project['options_'.$key] = $obj->$tmpvar;
								}
							}
						}
					}

					if ($loadextras) {
						$tasks[$i]->fetch_optionals();
					}

					$tasks[$i]->obj = $obj; // Needed for tpl/extrafields_list_print
				}

				$i++;
			}
			$this->db->free($resql);
		} else {
			dol_print_error($this->db);
		}

		return $tasks;
	}

	/**
	 * Return list of roles for a user for each projects or each tasks (or a particular project or a particular task).
	 *
	 * @param	User|null	$userp			      Return roles on project for this internal user. If set, usert and taskid must not be defined.
	 * @param	User|null	$usert			      Return roles on task for this internal user. If set userp must NOT be defined. -1 means no filter.
	 * @param 	int			$projectid		      Project id list separated with , to filter on project
	 * @param 	int			$taskid			      Task id to filter on a task
	 * @param	integer		$filteronprojstatus	  Filter on project status if userp is set. Not used if userp not defined.
	 * @return 	array|int					      Array (projectid => 'list of roles for project' or taskid => 'list of roles for task')
	 */
	public function getUserRolesForProjectsOrTasks($userp, $usert, $projectid = '', $taskid = 0, $filteronprojstatus = -1)
	{
		$arrayroles = array();

		dol_syslog(get_class($this)."::getUserRolesForProjectsOrTasks userp=".is_object($userp)." usert=".is_object($usert)." projectid=".$projectid." taskid=".$taskid);

		// We want role of user for a projet or role of user for a task. Both are not possible.
		if (empty($userp) && empty($usert)) {
			$this->error = "CallWithWrongParameters";
			return -1;
		}
		if (!empty($userp) && !empty($usert)) {
			$this->error = "CallWithWrongParameters";
			return -1;
		}

		/* Liste des taches et role sur les projets ou taches */
		$sql = "SELECT pt.rowid as pid, ec.element_id, ctc.code, ctc.source";
		if ($userp) {
			$sql .= " FROM ".MAIN_DB_PREFIX."projet as pt";
		}
		if ($usert && $filteronprojstatus > -1) {
			$sql .= " FROM ".MAIN_DB_PREFIX."projet as p, ".MAIN_DB_PREFIX."projet_task as pt";
		}
		if ($usert && $filteronprojstatus <= -1) {
			$sql .= " FROM ".MAIN_DB_PREFIX."projet_task as pt";
		}
		$sql .= ", ".MAIN_DB_PREFIX."element_contact as ec";
		$sql .= ", ".MAIN_DB_PREFIX."c_type_contact as ctc";
		$sql .= " WHERE pt.rowid = ec.element_id";
		if ($userp && $filteronprojstatus > -1) {
			$sql .= " AND pt.fk_statut = ".((int) $filteronprojstatus);
		}
		if ($usert && $filteronprojstatus > -1) {
			$sql .= " AND pt.fk_projet = p.rowid AND p.fk_statut = ".((int) $filteronprojstatus);
		}
		if ($userp) {
			$sql .= " AND ctc.element = 'project'";
		}
		if ($usert) {
			$sql .= " AND ctc.element = 'project_task'";
		}
		$sql .= " AND ctc.rowid = ec.fk_c_type_contact";
		if ($userp) {
			$sql .= " AND ec.fk_socpeople = ".((int) $userp->id);
		}
		if ($usert) {
			$sql .= " AND ec.fk_socpeople = ".((int) $usert->id);
		}
		$sql .= " AND ec.statut = 4";
		$sql .= " AND ctc.source = 'internal'";
		if ($projectid) {
			if ($userp) {
				$sql .= " AND pt.rowid IN (".$this->db->sanitize($projectid).")";
			}
			if ($usert) {
				$sql .= " AND pt.fk_projet IN (".$this->db->sanitize($projectid).")";
			}
		}
		if ($taskid) {
			if ($userp) {
				$sql .= " ERROR SHOULD NOT HAPPENS";
			}
			if ($usert) {
				$sql .= " AND pt.rowid = ".((int) $taskid);
			}
		}
		//print $sql;

		dol_syslog(get_class($this)."::getUserRolesForProjectsOrTasks execute request", LOG_DEBUG);
		$resql = $this->db->query($sql);
		if ($resql) {
			$num = $this->db->num_rows($resql);
			$i = 0;
			while ($i < $num) {
				$obj = $this->db->fetch_object($resql);
				if (empty($arrayroles[$obj->pid])) {
					$arrayroles[$obj->pid] = $obj->code;
				} else {
					$arrayroles[$obj->pid] .= ','.$obj->code;
				}
				$i++;
			}
			$this->db->free($resql);
		} else {
			dol_print_error($this->db);
		}

		return $arrayroles;
	}


	/**
	 * 	Return list of id of contacts of task
	 *
	 *	@param	string	$source		Source
	 *  @return array				Array of id of contacts
	 */
	public function getListContactId($source = 'internal')
	{
		$contactAlreadySelected = array();
		$tab = $this->liste_contact(-1, $source);
		//var_dump($tab);
		$num = count($tab);
		$i = 0;
		while ($i < $num) {
			if ($source == 'thirdparty') {
				$contactAlreadySelected[$i] = $tab[$i]['socid'];
			} else {
				$contactAlreadySelected[$i] = $tab[$i]['id'];
			}
			$i++;
		}
		return $contactAlreadySelected;
	}


	/**
	 *  Add time spent
	 *
	 *  @param	User	$user           User object
	 *  @param  int		$notrigger	    0=launch triggers after, 1=disable triggers
	 *  @return	int                     <=0 if KO, >0 if OK
	 */
	public function addTimeSpent($user, $notrigger = 0)
	{
		global $conf, $langs;

		dol_syslog(get_class($this)."::addTimeSpent", LOG_DEBUG);

		$ret = 0;
		$now = dol_now();

		// Check parameters
		if (!is_object($user)) {
			dol_print_error('', "Method addTimeSpent was called with wrong parameter user");
			return -1;
		}

		// Clean parameters
		if (isset($this->timespent_note)) {
			$this->timespent_note = trim($this->timespent_note);
		}
		if (empty($this->timespent_datehour) || ($this->timespent_date != $this->timespent_datehour)) {
			$this->timespent_datehour = $this->timespent_date;
		}

		if (!empty($conf->global->PROJECT_TIMESHEET_PREVENT_AFTER_MONTHS)) {
			require_once DOL_DOCUMENT_ROOT.'/core/lib/date.lib.php';
			$restrictBefore = dol_time_plus_duree(dol_now(), - $conf->global->PROJECT_TIMESHEET_PREVENT_AFTER_MONTHS, 'm');

			if ($this->timespent_date < $restrictBefore) {
				$this->error = $langs->trans('TimeRecordingRestrictedToNMonthsBack', $conf->global->PROJECT_TIMESHEET_PREVENT_AFTER_MONTHS);
				$this->errors[] = $this->error;
				return -1;
			}
		}


		$this->db->begin();

		$timespent = new TimeSpent($this->db);
		$timespent->fk_element = $this->id;
		$timespent->elementtype = 'task';
		$timespent->element_date = $this->timespent_date;
		$timespent->element_datehour = $this->timespent_datehour;
		$timespent->element_date_withhour = $this->timespent_withhour;
		$timespent->element_duration = $this->timespent_duration;
		$timespent->fk_user = $this->timespent_fk_user;
		$timespent->fk_product = $this->timespent_fk_product;
		$timespent->note = $this->timespent_note;
		$timespent->datec = $this->db->idate($now);

		$result = $timespent->create($user);

		if ($result > 0) {
			$ret = $result;
			$this->timespent_id = $result;

			if (!$notrigger) {
				// Call trigger
				$result = $this->call_trigger('TASK_TIMESPENT_CREATE', $user);
				if ($result < 0) {
					$ret = -1;
				}
				// End call triggers
			}
		} else {
			$this->error = $this->db->lasterror();
			$ret = -1;
		}

		if ($ret > 0) {
			// Recalculate amount of time spent for task and update denormalized field
			$sql = "UPDATE ".MAIN_DB_PREFIX."projet_task";
			$sql .= " SET duration_effective = (SELECT SUM(element_duration) FROM ".MAIN_DB_PREFIX."element_time as ptt where ptt.elementtype = 'task' AND ptt.fk_element = ".((int) $this->id).")";
			if (isset($this->progress)) {
				$sql .= ", progress = ".((float) $this->progress); // Do not overwrite value if not provided
			}
			$sql .= " WHERE rowid = ".((int) $this->id);

			dol_syslog(get_class($this)."::addTimeSpent", LOG_DEBUG);
			if (!$this->db->query($sql)) {
				$this->error = $this->db->lasterror();
				$ret = -2;
			}

			// Update hourly rate of this time spent entry
			$resql_thm_user = $this->db->query("SELECT thm FROM " . MAIN_DB_PREFIX . "user WHERE rowid = " . ((int) $timespent->fk_user));
			if (!empty($resql_thm_user)) {
				$obj_thm_user = $this->db->fetch_object($resql_thm_user);
				$timespent->thm = $obj_thm_user->thm;
			}
			$res_update = $timespent->update($user);

			dol_syslog(get_class($this)."::addTimeSpent", LOG_DEBUG);
			if ($res_update <= 0) {
				$this->error = $this->db->lasterror();
				$ret = -2;
			}
		}

		if ($ret > 0) {
			$this->db->commit();
		} else {
			$this->db->rollback();
		}
		return $ret;
	}

	/**
	 *  Fetch records of time spent of this task
	 *
	 *  @param	string	$morewherefilter	Add more filter into where SQL request (must start with ' AND ...')
	 *  @return int							<0 if KO, array of time spent if OK
	 */
	public function fetchTimeSpentOnTask($morewherefilter = '')
	{
		global $langs;

		$arrayres = array();

		$sql = "SELECT";
		$sql .= " s.rowid as socid,";
		$sql .= " s.nom as thirdparty_name,";
		$sql .= " s.email as thirdparty_email,";
		$sql .= " ptt.rowid,";
		$sql .= " ptt.ref_ext,";
		$sql .= " ptt.fk_element as fk_task,";
		$sql .= " ptt.element_date as task_date,";
		$sql .= " ptt.element_datehour as task_datehour,";
		$sql .= " ptt.element_date_withhour as task_date_withhour,";
		$sql .= " ptt.element_duration as task_duration,";
		$sql .= " ptt.fk_user,";
		$sql .= " ptt.note,";
		$sql .= " ptt.thm,";
		$sql .= " pt.rowid as task_id,";
		$sql .= " pt.ref as task_ref,";
		$sql .= " pt.label as task_label,";
		$sql .= " p.rowid as project_id,";
		$sql .= " p.ref as project_ref,";
		$sql .= " p.title as project_label,";
		$sql .= " p.public as public";
		$sql .= " FROM ".MAIN_DB_PREFIX."element_time as ptt, ".MAIN_DB_PREFIX."projet_task as pt, ".MAIN_DB_PREFIX."projet as p";
		$sql .= " LEFT JOIN ".MAIN_DB_PREFIX."societe as s ON p.fk_soc = s.rowid";
		$sql .= " WHERE ptt.fk_element = pt.rowid AND pt.fk_projet = p.rowid";
		$sql .= " AND ptt.elementtype = 'task'";
		$sql .= " AND pt.rowid = ".((int) $this->id);
		$sql .= " AND pt.entity IN (".getEntity('project').")";
		if ($morewherefilter) {
			$sql .= $morewherefilter;
		}

		dol_syslog(get_class($this)."::fetchAllTimeSpent", LOG_DEBUG);
		$resql = $this->db->query($sql);
		if ($resql) {
			$num = $this->db->num_rows($resql);

			$i = 0;
			while ($i < $num) {
				$obj = $this->db->fetch_object($resql);

				$newobj = new stdClass();

				$newobj->socid              = $obj->socid;
				$newobj->thirdparty_name    = $obj->thirdparty_name;
				$newobj->thirdparty_email   = $obj->thirdparty_email;

				$newobj->fk_project			= $obj->project_id;
				$newobj->project_ref		= $obj->project_ref;
				$newobj->project_label = $obj->project_label;
				$newobj->public				= $obj->project_public;

				$newobj->fk_task			= $obj->task_id;
				$newobj->task_ref = $obj->task_ref;
				$newobj->task_label = $obj->task_label;

				$newobj->timespent_line_id = $obj->rowid;
				$newobj->timespent_line_ref_ext = $obj->ref_ext;
				$newobj->timespent_line_date = $this->db->jdate($obj->task_date);
				$newobj->timespent_line_datehour	= $this->db->jdate($obj->task_datehour);
				$newobj->timespent_line_withhour = $obj->task_date_withhour;
				$newobj->timespent_line_duration = $obj->task_duration;
				$newobj->timespent_line_fk_user = $obj->fk_user;
				$newobj->timespent_line_thm = $obj->thm;	// hourly rate
				$newobj->timespent_line_note = $obj->note;

				$arrayres[] = $newobj;

				$i++;
			}

			$this->db->free($resql);

			$this->lines = $arrayres;
			return 1;
		} else {
			dol_print_error($this->db);
			$this->error = "Error ".$this->db->lasterror();
			return -1;
		}
	}


	/**
	 *  Calculate total of time spent for task
	 *
	 *  @param  User|int	$userobj			Filter on user. null or 0=No filter
	 *  @param	string		$morewherefilter	Add more filter into where SQL request (must start with ' AND ...')
	 *  @return array|int	 					Array of info for task array('min_date', 'max_date', 'total_duration', 'total_amount', 'nblines', 'nblinesnull')
	 */
	public function getSummaryOfTimeSpent($userobj = null, $morewherefilter = '')
	{
		if (is_object($userobj)) {
			$userid = $userobj->id;
		} else {
			$userid = $userobj; // old method
		}

		$id = $this->id;
		if (empty($id) && empty($userid)) {
			dol_syslog("getSummaryOfTimeSpent called on a not loaded task without user param defined", LOG_ERR);
			return -1;
		}

		$result = array();

		$sql = "SELECT";
		$sql .= " MIN(t.element_datehour) as min_date,";
		$sql .= " MAX(t.element_datehour) as max_date,";
		$sql .= " SUM(t.element_duration) as total_duration,";
		$sql .= " SUM(t.element_duration / 3600 * ".$this->db->ifsql("t.thm IS NULL", 0, "t.thm").") as total_amount,";
		$sql .= " COUNT(t.rowid) as nblines,";
		$sql .= " SUM(".$this->db->ifsql("t.thm IS NULL", 1, 0).") as nblinesnull";
		$sql .= " FROM ".MAIN_DB_PREFIX."element_time as t";
		$sql .= " WHERE t.elementtype='task'";
		if ($morewherefilter) {
			$sql .= $morewherefilter;
		}
		if ($id > 0) {
			$sql .= " AND t.fk_element = ".((int) $id);
		}
		if ($userid > 0) {
			$sql .= " AND t.fk_user = ".((int) $userid);
		}

		dol_syslog(get_class($this)."::getSummaryOfTimeSpent", LOG_DEBUG);
		$resql = $this->db->query($sql);
		if ($resql) {
			$obj = $this->db->fetch_object($resql);

			$result['min_date'] = $obj->min_date; // deprecated. use the ->timespent_xxx instead
			$result['max_date'] = $obj->max_date; // deprecated. use the ->timespent_xxx instead
			$result['total_duration'] = $obj->total_duration; // deprecated. use the ->timespent_xxx instead

			$this->timespent_min_date = $this->db->jdate($obj->min_date);
			$this->timespent_max_date = $this->db->jdate($obj->max_date);
			$this->timespent_total_duration = $obj->total_duration;
			$this->timespent_total_amount = $obj->total_amount;
			$this->timespent_nblinesnull = ($obj->nblinesnull ? $obj->nblinesnull : 0);
			$this->timespent_nblines = ($obj->nblines ? $obj->nblines : 0);

			$this->db->free($resql);
		} else {
			dol_print_error($this->db);
		}
		return $result;
	}

	/**
	 *  Calculate quantity and value of time consumed using the thm (hourly amount value of work for user entering time)
	 *
	 *	@param		User		$fuser		Filter on a dedicated user
	 *  @param		string		$dates		Start date (ex 00:00:00)
	 *  @param		string		$datee		End date (ex 23:59:59)
	 *  @return 	array	        		Array of info for task array('amount','nbseconds','nblinesnull')
	 */
	public function getSumOfAmount($fuser = '', $dates = '', $datee = '')
	{
		global $langs;

		if (empty($id)) {
			$id = $this->id;
		}

		$result = array();

		$sql = "SELECT";
		$sql .= " SUM(t.element_duration) as nbseconds,";
		$sql .= " SUM(t.element_duration / 3600 * ".$this->db->ifsql("t.thm IS NULL", 0, "t.thm").") as amount, SUM(".$this->db->ifsql("t.thm IS NULL", 1, 0).") as nblinesnull";
		$sql .= " FROM ".MAIN_DB_PREFIX."element_time as t";
		$sql .= " WHERE t.elementtype='task' AND t.fk_element = ".((int) $id);
		if (is_object($fuser) && $fuser->id > 0) {
			$sql .= " AND fk_user = ".((int) $fuser->id);
		}
		if ($dates > 0) {
			$datefieldname = "element_datehour";
			$sql .= " AND (".$datefieldname." >= '".$this->db->idate($dates)."' OR ".$datefieldname." IS NULL)";
		}
		if ($datee > 0) {
			$datefieldname = "element_datehour";
			$sql .= " AND (".$datefieldname." <= '".$this->db->idate($datee)."' OR ".$datefieldname." IS NULL)";
		}
		//print $sql;

		dol_syslog(get_class($this)."::getSumOfAmount", LOG_DEBUG);
		$resql = $this->db->query($sql);
		if ($resql) {
			$obj = $this->db->fetch_object($resql);

			$result['amount'] = $obj->amount;
			$result['nbseconds'] = $obj->nbseconds;
			$result['nblinesnull'] = $obj->nblinesnull;

			$this->db->free($resql);
			return $result;
		} else {
			dol_print_error($this->db);
			return $result;
		}
	}

	/**
	 *  Load properties of timespent of a task from the time spent ID.
	 *
	 *  @param	int		$id 	Id in time spent table
	 *  @return int		        <0 if KO, >0 if OK
	 */
	public function fetchTimeSpent($id)
	{
		global $langs;

		$timespent = new TimeSpent($this->db);
		$timespent->fetch($id);

		dol_syslog(get_class($this)."::fetchTimeSpent", LOG_DEBUG);

		if ($timespent->id > 0) {
			$this->timespent_id = $timespent->id;
			$this->id = $timespent->fk_element;
			$this->timespent_date = $timespent->element_date;
			$this->timespent_datehour   = $timespent->element_datehour;
			$this->timespent_withhour   = $timespent->element_date_withhour;
			$this->timespent_duration = $timespent->element_duration;
			$this->timespent_fk_user	= $timespent->fk_user;
			$this->timespent_fk_product	= $timespent->fk_product;
			$this->timespent_thm    	= $timespent->thm; // hourly rate
			$this->timespent_note = $timespent->note;

			return 1;
		}

		return 0;
	}

	/**
	 *  Load all records of time spent
	 *
	 *  @param	User		$userobj			User object
	 *  @param	string		$morewherefilter	Add more filter into where SQL request (must start with ' AND ...')
	 *  @return array|int						<0 if KO, array of time spent if OK
	 */
	public function fetchAllTimeSpent(User $userobj, $morewherefilter = '')
	{
		$arrayres = array();

		$sql = "SELECT";
		$sql .= " s.rowid as socid,";
		$sql .= " s.nom as thirdparty_name,";
		$sql .= " s.email as thirdparty_email,";
		$sql .= " ptt.rowid,";
		$sql .= " ptt.fk_element as fk_task,";
		$sql .= " ptt.element_date as task_date,";
		$sql .= " ptt.element_datehour as task_datehour,";
		$sql .= " ptt.element_date_withhour as task_date_withhour,";
		$sql .= " ptt.element_duration as task_duration,";
		$sql .= " ptt.fk_user,";
		$sql .= " ptt.note,";
		$sql .= " ptt.thm,";
		$sql .= " pt.rowid as task_id,";
		$sql .= " pt.ref as task_ref,";
		$sql .= " pt.label as task_label,";
		$sql .= " p.rowid as project_id,";
		$sql .= " p.ref as project_ref,";
		$sql .= " p.title as project_label,";
		$sql .= " p.public as public";
		$sql .= " FROM ".MAIN_DB_PREFIX."element_time as ptt, ".MAIN_DB_PREFIX."projet_task as pt, ".MAIN_DB_PREFIX."projet as p";
		$sql .= " LEFT JOIN ".MAIN_DB_PREFIX."societe as s ON p.fk_soc = s.rowid";
		$sql .= " WHERE ptt.fk_element = pt.rowid AND pt.fk_projet = p.rowid";
		$sql .= " AND ptt.elementtype = 'task'";
		$sql .= " AND ptt.fk_user = ".((int) $userobj->id);
		$sql .= " AND pt.entity IN (".getEntity('project').")";
		if ($morewherefilter) {
			$sql .= $morewherefilter;
		}

		dol_syslog(get_class($this)."::fetchAllTimeSpent", LOG_DEBUG);
		$resql = $this->db->query($sql);
		if ($resql) {
			$num = $this->db->num_rows($resql);

			$i = 0;
			while ($i < $num) {
				$obj = $this->db->fetch_object($resql);

				$newobj = new stdClass();

				$newobj->socid              = $obj->socid;
				$newobj->thirdparty_name    = $obj->thirdparty_name;
				$newobj->thirdparty_email   = $obj->thirdparty_email;

				$newobj->fk_project			= $obj->project_id;
				$newobj->project_ref		= $obj->project_ref;
				$newobj->project_label = $obj->project_label;
				$newobj->public				= $obj->project_public;

				$newobj->fk_task			= $obj->task_id;
				$newobj->task_ref = $obj->task_ref;
				$newobj->task_label = $obj->task_label;

				$newobj->timespent_id = $obj->rowid;
				$newobj->timespent_date = $this->db->jdate($obj->task_date);
				$newobj->timespent_datehour	= $this->db->jdate($obj->task_datehour);
				$newobj->timespent_withhour = $obj->task_date_withhour;
				$newobj->timespent_duration = $obj->task_duration;
				$newobj->timespent_fk_user = $obj->fk_user;
				$newobj->timespent_thm = $obj->thm;	// hourly rate
				$newobj->timespent_note = $obj->note;

				$arrayres[] = $newobj;

				$i++;
			}

			$this->db->free($resql);
		} else {
			dol_print_error($this->db);
			$this->error = "Error ".$this->db->lasterror();
			return -1;
		}

		return $arrayres;
	}

	/**
	 *	Update time spent
	 *
	 *  @param	User	$user           User id
	 *  @param  int		$notrigger	    0=launch triggers after, 1=disable triggers
	 *  @return	int						<0 if KO, >0 if OK
	 */
	public function updateTimeSpent($user, $notrigger = 0)
	{
		global $conf, $langs;

		$ret = 0;

		// Check parameters
		if ($this->timespent_date == '') {
			$this->error = $langs->trans("ErrorFieldRequired", $langs->transnoentities("Date"));
			return -1;
		}
		if (!($this->timespent_fk_user > 0)) {
			$this->error = $langs->trans("ErrorFieldRequired", $langs->transnoentities("User"));
			return -1;
		}

		// Clean parameters
		if (empty($this->timespent_datehour)) {
			$this->timespent_datehour = $this->timespent_date;
		}
		if (isset($this->timespent_note)) {
			$this->timespent_note = trim($this->timespent_note);
		}

		if (!empty($conf->global->PROJECT_TIMESHEET_PREVENT_AFTER_MONTHS)) {
			require_once DOL_DOCUMENT_ROOT.'/core/lib/date.lib.php';
			$restrictBefore = dol_time_plus_duree(dol_now(), - $conf->global->PROJECT_TIMESHEET_PREVENT_AFTER_MONTHS, 'm');

			if ($this->timespent_date < $restrictBefore) {
				$this->error = $langs->trans('TimeRecordingRestrictedToNMonthsBack', $conf->global->PROJECT_TIMESHEET_PREVENT_AFTER_MONTHS);
				$this->errors[] = $this->error;
				return -1;
			}
		}

		$this->db->begin();

		$timespent = new TimeSpent($this->db);
		$timespent->fetch($this->timespent_id);
		$timespent->element_date = $this->timespent_date;
		$timespent->element_datehour = $this->timespent_datehour;
		$timespent->element_date_withhour = $this->timespent_withhour;
		$timespent->element_duration = $this->timespent_duration;
		$timespent->fk_user = $this->timespent_fk_user;
		$timespent->fk_product = $this->timespent_fk_product;
		$timespent->note = $this->timespent_note;
		$timespent->invoice_id = $this->timespent_invoiceid;
		$timespent->invoice_line_id = $this->timespent_invoicelineid;

		dol_syslog(get_class($this)."::updateTimeSpent", LOG_DEBUG);
		if ($timespent->update($user) > 0) {
			if (!$notrigger) {
				// Call trigger
				$result = $this->call_trigger('TASK_TIMESPENT_MODIFY', $user);
				if ($result < 0) {
					$this->db->rollback();
					$ret = -1;
				} else {
					$ret = 1;
				}
				// End call triggers
			} else {
				$ret = 1;
			}
		} else {
			$this->error = $this->db->lasterror();
			$this->db->rollback();
			$ret = -1;
		}

		if ($ret == 1 && (($this->timespent_old_duration != $this->timespent_duration) || !empty($conf->global->TIMESPENT_ALWAYS_UPDATE_THM))) {
			if ($this->timespent_old_duration != $this->timespent_duration) {
				// Recalculate amount of time spent for task and update denormalized field
				$sql = "UPDATE " . MAIN_DB_PREFIX . "projet_task";
				$sql .= " SET duration_effective = (SELECT SUM(element_duration) FROM " . MAIN_DB_PREFIX . "element_time as ptt where ptt.elementtype = 'task' AND ptt.fk_element = " . ((int) $this->id) . ")";
				if (isset($this->progress)) {
					$sql .= ", progress = " . ((float) $this->progress); // Do not overwrite value if not provided
				}
				$sql .= " WHERE rowid = " . ((int) $this->id);

				dol_syslog(get_class($this) . "::updateTimeSpent", LOG_DEBUG);
				if (!$this->db->query($sql)) {
					$this->error = $this->db->lasterror();
					$this->db->rollback();
					$ret = -2;
				}
			}

			// Update hourly rate of this time spent entry, but only if it was not set initialy
			$res_update = 1;
			if (empty($timespent->thm) || !empty($conf->global->TIMESPENT_ALWAYS_UPDATE_THM)) {
				$resql_thm_user = $this->db->query("SELECT thm FROM " . MAIN_DB_PREFIX . "user WHERE rowid = " . ((int) $timespent->fk_user));
				if (!empty($resql_thm_user)) {
					$obj_thm_user = $this->db->fetch_object($resql_thm_user);
					$timespent->thm = $obj_thm_user->thm;
				}
				$res_update = $timespent->update($user);
			}

			dol_syslog(get_class($this)."::updateTimeSpent", LOG_DEBUG);
			if ($res_update <= 0) {
				$this->error = $this->db->lasterror();
				$ret = -2;
			}
		}

		if ($ret >= 0) {
			$this->db->commit();
		}
		return $ret;
	}

	/**
	 *  Delete time spent
	 *
	 *  @param	User	$user        	User that delete
	 *  @param  int		$notrigger	    0=launch triggers after, 1=disable triggers
	 *  @return	int						<0 if KO, >0 if OK
	 */
	public function delTimeSpent($user, $notrigger = 0)
	{
		global $conf, $langs;

		$error = 0;

		if (!empty($conf->global->PROJECT_TIMESHEET_PREVENT_AFTER_MONTHS)) {
			require_once DOL_DOCUMENT_ROOT.'/core/lib/date.lib.php';
			$restrictBefore = dol_time_plus_duree(dol_now(), - $conf->global->PROJECT_TIMESHEET_PREVENT_AFTER_MONTHS, 'm');

			if ($this->timespent_date < $restrictBefore) {
				$this->error = $langs->trans('TimeRecordingRestrictedToNMonthsBack', $conf->global->PROJECT_TIMESHEET_PREVENT_AFTER_MONTHS);
				$this->errors[] = $this->error;
				return -1;
			}
		}

		$this->db->begin();

		if (!$notrigger) {
			// Call trigger
			$result = $this->call_trigger('TASK_TIMESPENT_DELETE', $user);
			if ($result < 0) {
				$error++;
			}
			// End call triggers
		}

		if (!$error) {
			$timespent = new TimeSpent($this->db);
			$timespent->fetch($this->timespent_id);

			$res_del = $timespent->delete($user);

			if ($res_del < 0) {
				$error++; $this->errors[] = "Error ".$this->db->lasterror();
			}
		}

		if (!$error) {
			$sql = "UPDATE ".MAIN_DB_PREFIX."projet_task";
			$sql .= " SET duration_effective = duration_effective - ".$this->db->escape($this->timespent_duration ? $this->timespent_duration : 0);
			$sql .= " WHERE rowid = ".((int) $this->id);

			dol_syslog(get_class($this)."::delTimeSpent", LOG_DEBUG);
			if ($this->db->query($sql)) {
				$result = 0;
			} else {
				$this->error = $this->db->lasterror();
				$result = -2;
			}
		}

		// Commit or rollback
		if ($error) {
			foreach ($this->errors as $errmsg) {
				dol_syslog(get_class($this)."::delTimeSpent ".$errmsg, LOG_ERR);
				$this->error .= ($this->error ? ', '.$errmsg : $errmsg);
			}
			$this->db->rollback();
			return -1 * $error;
		} else {
			$this->db->commit();
			return 1;
		}
	}

	/**	Load an object from its id and create a new one in database
	 *
	 *  @param	User	$user		            User making the clone
	 *  @param	int		$fromid     			Id of object to clone
	 *  @param	int		$project_id				Id of project to attach clone task
	 *  @param	int		$parent_task_id			Id of task to attach clone task
	 *  @param	bool	$clone_change_dt		recalculate date of task regarding new project start date
	 *  @param	bool	$clone_affectation		clone affectation of project
	 *  @param	bool	$clone_time				clone time of project
	 *  @param	bool	$clone_file				clone file of project
	 *  @param	bool	$clone_note				clone note of project
	 *  @param	bool	$clone_prog				clone progress of project
	 *  @return	int								New id of clone
	 */
	public function createFromClone(User $user, $fromid, $project_id, $parent_task_id, $clone_change_dt = false, $clone_affectation = false, $clone_time = false, $clone_file = false, $clone_note = false, $clone_prog = false)
	{
		global $langs, $conf;

		$error = 0;

		//Use 00:00 of today if time is use on task.
		$now = dol_mktime(0, 0, 0, dol_print_date(dol_now(), '%m'), dol_print_date(dol_now(), '%d'), dol_print_date(dol_now(), '%Y'));

		$datec = $now;

		$clone_task = new Task($this->db);
		$origin_task = new Task($this->db);

		$clone_task->context['createfromclone'] = 'createfromclone';

		$this->db->begin();

		// Load source object
		$clone_task->fetch($fromid);
		$clone_task->fetch_optionals();
		//var_dump($clone_task->array_options);exit;

		$origin_task->fetch($fromid);

		$defaultref = '';
		$obj = empty($conf->global->PROJECT_TASK_ADDON) ? 'mod_task_simple' : $conf->global->PROJECT_TASK_ADDON;
		if (!empty($conf->global->PROJECT_TASK_ADDON) && is_readable(DOL_DOCUMENT_ROOT."/core/modules/project/task/".$conf->global->PROJECT_TASK_ADDON.".php")) {
			require_once DOL_DOCUMENT_ROOT."/core/modules/project/task/".$conf->global->PROJECT_TASK_ADDON.'.php';
			$modTask = new $obj;
			$defaultref = $modTask->getNextValue(0, $clone_task);
		}

		$ori_project_id					= $clone_task->fk_project;

		$clone_task->id					= 0;
		$clone_task->ref				= $defaultref;
		$clone_task->fk_project = $project_id;
		$clone_task->fk_task_parent = $parent_task_id;
		$clone_task->date_c = $datec;
		$clone_task->planned_workload = $origin_task->planned_workload;
		$clone_task->rang = $origin_task->rang;
		$clone_task->priority = $origin_task->priority;

		//Manage Task Date
		if ($clone_change_dt) {
			$projectstatic = new Project($this->db);
			$projectstatic->fetch($ori_project_id);

			//Origin project strat date
			$orign_project_dt_start = $projectstatic->date_start;

			//Calcultate new task start date with difference between origin proj start date and origin task start date
			if (!empty($clone_task->date_start)) {
				$clone_task->date_start = $now + $clone_task->date_start - $orign_project_dt_start;
			}

			//Calcultate new task end date with difference between origin proj end date and origin task end date
			if (!empty($clone_task->date_end)) {
				$clone_task->date_end = $now + $clone_task->date_end - $orign_project_dt_start;
			}
		}

		if (!$clone_prog) {
				$clone_task->progress = 0;
		}

		// Create clone
		$result = $clone_task->create($user);

		// Other options
		if ($result < 0) {
			$this->error = $clone_task->error;
			$error++;
		}

		// End
		if (!$error) {
			$clone_task_id = $clone_task->id;
			$clone_task_ref = $clone_task->ref;

			//Note Update
			if (!$clone_note) {
				$clone_task->note_private = '';
				$clone_task->note_public = '';
			} else {
				$this->db->begin();
				$res = $clone_task->update_note(dol_html_entity_decode($clone_task->note_public, ENT_QUOTES | ENT_HTML5), '_public');
				if ($res < 0) {
					$this->error .= $clone_task->error;
					$error++;
					$this->db->rollback();
				} else {
					$this->db->commit();
				}

				$this->db->begin();
				$res = $clone_task->update_note(dol_html_entity_decode($clone_task->note_private, ENT_QUOTES | ENT_HTML5), '_private');
				if ($res < 0) {
					$this->error .= $clone_task->error;
					$error++;
					$this->db->rollback();
				} else {
					$this->db->commit();
				}
			}

			//Duplicate file
			if ($clone_file) {
				require_once DOL_DOCUMENT_ROOT.'/core/lib/files.lib.php';

				//retrieve project origin ref to know folder to copy
				$projectstatic = new Project($this->db);
				$projectstatic->fetch($ori_project_id);
				$ori_project_ref = $projectstatic->ref;

				if ($ori_project_id != $project_id) {
					$projectstatic->fetch($project_id);
					$clone_project_ref = $projectstatic->ref;
				} else {
					$clone_project_ref = $ori_project_ref;
				}

				$clone_task_dir = $conf->project->dir_output."/".dol_sanitizeFileName($clone_project_ref)."/".dol_sanitizeFileName($clone_task_ref);
				$ori_task_dir = $conf->project->dir_output."/".dol_sanitizeFileName($ori_project_ref)."/".dol_sanitizeFileName($fromid);

				$filearray = dol_dir_list($ori_task_dir, "files", 0, '', '(\.meta|_preview.*\.png)$', '', SORT_ASC, 1);
				foreach ($filearray as $key => $file) {
					if (!file_exists($clone_task_dir)) {
						if (dol_mkdir($clone_task_dir) < 0) {
							$this->error .= $langs->trans('ErrorInternalErrorDetected').':dol_mkdir';
							$error++;
						}
					}

					$rescopy = dol_copy($ori_task_dir.'/'.$file['name'], $clone_task_dir.'/'.$file['name'], 0, 1);
					if (is_numeric($rescopy) && $rescopy < 0) {
						$this->error .= $langs->trans("ErrorFailToCopyFile", $ori_task_dir.'/'.$file['name'], $clone_task_dir.'/'.$file['name']);
						$error++;
					}
				}
			}

			// clone affectation
			if ($clone_affectation) {
				$origin_task = new Task($this->db);
				$origin_task->fetch($fromid);

				foreach (array('internal', 'external') as $source) {
					$tab = $origin_task->liste_contact(-1, $source);
					$num = count($tab);
					$i = 0;
					while ($i < $num) {
						$clone_task->add_contact($tab[$i]['id'], $tab[$i]['code'], $tab[$i]['source']);
						if ($clone_task->error == 'DB_ERROR_RECORD_ALREADY_EXISTS') {
							$langs->load("errors");
							$this->error .= $langs->trans("ErrorThisContactIsAlreadyDefinedAsThisType");
							$error++;
						} else {
							if ($clone_task->error != '') {
								$this->error .= $clone_task->error;
								$error++;
							}
						}
						$i++;
					}
				}
			}

			if ($clone_time) {
				//TODO clone time of affectation
			}
		}

		unset($clone_task->context['createfromclone']);

		if (!$error) {
			$this->db->commit();
			return $clone_task_id;
		} else {
			$this->db->rollback();
			dol_syslog(get_class($this)."::createFromClone nbError: ".$error." error : ".$this->error, LOG_ERR);
			return -1;
		}
	}


	/**
	 *	Return status label of object
	 *
	 *	@param	integer	$mode		0=long label, 1=short label, 2=Picto + short label, 3=Picto, 4=Picto + long label, 5=Short label + Picto
	 * 	@return	string	  			Label
	 */
	public function getLibStatut($mode = 0)
	{
		return $this->LibStatut($this->fk_statut, $mode);
	}

	// phpcs:disable PEAR.NamingConventions.ValidFunctionName.ScopeNotCamelCaps
	/**
	 *  Return status label for an object
	 *
	 *  @param	int			$status	  	Id status
	 *  @param	integer		$mode		0=long label, 1=short label, 2=Picto + short label, 3=Picto, 4=Picto + long label, 5=Short label + Picto
	 *  @return	string	  				Label
	 */
	public function LibStatut($status, $mode = 0)
	{
		// phpcs:enable
		global $langs;

		// list of Statut of the task
		$this->statuts[0] = 'Draft';
		$this->statuts[1] = 'ToDo';
		$this->statuts[2] = 'Running';
		$this->statuts[3] = 'Finish';
		$this->statuts[4] = 'Transfered';
		$this->statuts_short[0] = 'Draft';
		$this->statuts_short[1] = 'ToDo';
		$this->statuts_short[2] = 'Running';
		$this->statuts_short[3] = 'Completed';
		$this->statuts_short[4] = 'Transfered';

		if ($mode == 0) {
			return $langs->trans($this->statuts[$status]);
		} elseif ($mode == 1) {
			return $langs->trans($this->statuts_short[$status]);
		} elseif ($mode == 2) {
			if ($status == 0) {
				return img_picto($langs->trans($this->statuts_short[$status]), 'statut0').' '.$langs->trans($this->statuts_short[$status]);
			} elseif ($status == 1) {
				return img_picto($langs->trans($this->statuts_short[$status]), 'statut1').' '.$langs->trans($this->statuts_short[$status]);
			} elseif ($status == 2) {
				return img_picto($langs->trans($this->statuts_short[$status]), 'statut3').' '.$langs->trans($this->statuts_short[$status]);
			} elseif ($status == 3) {
				return img_picto($langs->trans($this->statuts_short[$status]), 'statut6').' '.$langs->trans($this->statuts_short[$status]);
			} elseif ($status == 4) {
				return img_picto($langs->trans($this->statuts_short[$status]), 'statut6').' '.$langs->trans($this->statuts_short[$status]);
			} elseif ($status == 5) {
				return img_picto($langs->trans($this->statuts_short[$status]), 'statut5').' '.$langs->trans($this->statuts_short[$status]);
			}
		} elseif ($mode == 3) {
			if ($status == 0) {
				return img_picto($langs->trans($this->statuts_short[$status]), 'statut0');
			} elseif ($status == 1) {
				return img_picto($langs->trans($this->statuts_short[$status]), 'statut1');
			} elseif ($status == 2) {
				return img_picto($langs->trans($this->statuts_short[$status]), 'statut3');
			} elseif ($status == 3) {
				return img_picto($langs->trans($this->statuts_short[$status]), 'statut6');
			} elseif ($status == 4) {
				return img_picto($langs->trans($this->statuts_short[$status]), 'statut6');
			} elseif ($status == 5) {
				return img_picto($langs->trans($this->statuts_short[$status]), 'statut5');
			}
		} elseif ($mode == 4) {
			if ($status == 0) {
				return img_picto($langs->trans($this->statuts_short[$status]), 'statut0').' '.$langs->trans($this->statuts[$status]);
			} elseif ($status == 1) {
				return img_picto($langs->trans($this->statuts_short[$status]), 'statut1').' '.$langs->trans($this->statuts[$status]);
			} elseif ($status == 2) {
				return img_picto($langs->trans($this->statuts_short[$status]), 'statut3').' '.$langs->trans($this->statuts[$status]);
			} elseif ($status == 3) {
				return img_picto($langs->trans($this->statuts_short[$status]), 'statut6').' '.$langs->trans($this->statuts[$status]);
			} elseif ($status == 4) {
				return img_picto($langs->trans($this->statuts_short[$status]), 'statut6').' '.$langs->trans($this->statuts[$status]);
			} elseif ($status == 5) {
				return img_picto($langs->trans($this->statuts_short[$status]), 'statut5').' '.$langs->trans($this->statuts[$status]);
			}
		} elseif ($mode == 5) {
			/*if ($status==0) return $langs->trans($this->statuts_short[$status]).' '.img_picto($langs->trans($this->statuts_short[$status]),'statut0');
			elseif ($status==1) return $langs->trans($this->statuts_short[$status]).' '.img_picto($langs->trans($this->statuts_short[$status]),'statut1');
			elseif ($status==2) return $langs->trans($this->statuts_short[$status]).' '.img_picto($langs->trans($this->statuts_short[$status]),'statut3');
			elseif ($status==3) return $langs->trans($this->statuts_short[$status]).' '.img_picto($langs->trans($this->statuts_short[$status]),'statut6');
			elseif ($status==4) return $langs->trans($this->statuts_short[$status]).' '.img_picto($langs->trans($this->statuts_short[$status]),'statut6');
			elseif ($status==5) return $langs->trans($this->statuts_short[$status]).' '.img_picto($langs->trans($this->statuts_short[$status]),'statut5');
			*/
			//else return $this->progress.' %';
			return '&nbsp;';
		} elseif ($mode == 6) {
			/*if ($status==0) return $langs->trans($this->statuts[$status]).' '.img_picto($langs->trans($this->statuts_short[$status]),'statut0');
			elseif ($status==1) return $langs->trans($this->statuts[$status]).' '.img_picto($langs->trans($this->statuts_short[$status]),'statut1');
			elseif ($status==2) return $langs->trans($this->statuts[$status]).' '.img_picto($langs->trans($this->statuts_short[$status]),'statut3');
			elseif ($status==3) return $langs->trans($this->statuts[$status]).' '.img_picto($langs->trans($this->statuts_short[$status]),'statut6');
			elseif ($status==4) return $langs->trans($this->statuts[$status]).' '.img_picto($langs->trans($this->statuts_short[$status]),'statut6');
			elseif ($status==5) return $langs->trans($this->statuts[$status]).' '.img_picto($langs->trans($this->statuts_short[$status]),'statut5');
			*/
			//else return $this->progress.' %';
			return '&nbsp;';
		}
		return "";
	}

	/**
	 *  Create an intervention document on disk using template defined into PROJECT_TASK_ADDON_PDF
	 *
	 *  @param	string		$modele			force le modele a utiliser ('' par defaut)
	 *  @param	Translate	$outputlangs	objet lang a utiliser pour traduction
	 *  @param  int			$hidedetails    Hide details of lines
	 *  @param  int			$hidedesc       Hide description
	 *  @param  int			$hideref        Hide ref
	 *  @return int         				0 if KO, 1 if OK
	 */
	public function generateDocument($modele, $outputlangs, $hidedetails = 0, $hidedesc = 0, $hideref = 0)
	{
		global $conf;

		$outputlangs->load("projects");

		if (!dol_strlen($modele)) {
			$modele = 'nodefault';

			if (!empty($this->model_pdf)) {
				$modele = $this->model_pdf;
			} elseif (!empty($this->modelpdf)) {	// deprecated
				$modele = $this->modelpdf;
			} elseif (!empty($conf->global->PROJECT_TASK_ADDON_PDF)) {
				$modele = $conf->global->PROJECT_TASK_ADDON_PDF;
			}
		}

		$modelpath = "core/modules/project/task/doc/";

		return $this->commonGenerateDocument($modelpath, $modele, $outputlangs, $hidedetails, $hidedesc, $hideref);
	}


	// phpcs:disable PEAR.NamingConventions.ValidFunctionName.ScopeNotCamelCaps
	/**
	 * Load indicators for dashboard (this->nbtodo and this->nbtodolate)
	 *
	 * @param	User	$user   Objet user
	 * @return WorkboardResponse|int <0 if KO, WorkboardResponse if OK
	 */
	public function load_board($user)
	{
		// phpcs:enable
		global $conf, $langs;

		// For external user, no check is done on company because readability is managed by public status of project and assignement.
		//$socid = $user->socid;
		$socid = 0;

		$projectstatic = new Project($this->db);
		$projectsListId = $projectstatic->getProjectsAuthorizedForUser($user, 0, 1, $socid);

		// List of tasks (does not care about permissions. Filtering will be done later)
		$sql = "SELECT p.rowid as projectid, p.fk_statut as projectstatus,";
		$sql .= " t.rowid as taskid, t.progress as progress, t.fk_statut as status,";
		$sql .= " t.dateo as date_start, t.datee as datee";
		$sql .= " FROM ".MAIN_DB_PREFIX."projet as p";
		//$sql .= " LEFT JOIN ".MAIN_DB_PREFIX."societe as s on p.fk_soc = s.rowid";
		//if (! $user->rights->societe->client->voir && ! $socid) $sql .= " LEFT JOIN ".MAIN_DB_PREFIX."societe_commerciaux as sc ON sc.fk_soc = s.rowid";
		$sql .= ", ".MAIN_DB_PREFIX."projet_task as t";
		$sql .= " WHERE p.entity IN (".getEntity('project', 0).')';
		$sql .= " AND p.fk_statut = 1";
		$sql .= " AND t.fk_projet = p.rowid";
		$sql .= " AND (t.progress IS NULL OR t.progress < 100)"; // tasks to do
		if (empty($user->rights->projet->all->lire)) {
			$sql .= " AND p.rowid IN (".$this->db->sanitize($projectsListId).")";
		}
		// No need to check company, as filtering of projects must be done by getProjectsAuthorizedForUser
		//if ($socid || ! $user->rights->societe->client->voir)	$sql.= "  AND (p.fk_soc IS NULL OR p.fk_soc = 0 OR p.fk_soc = ".((int) $socid).")";
		// No need to check company, as filtering of projects must be done by getProjectsAuthorizedForUser
		// if (! $user->rights->societe->client->voir && ! $socid) $sql.= " AND ((s.rowid = sc.fk_soc AND sc.fk_user = ".((int) $user->id).") OR (s.rowid IS NULL))";

		//print $sql;
		$resql = $this->db->query($sql);
		if ($resql) {
			$task_static = new Task($this->db);

			$response = new WorkboardResponse();
			$response->warning_delay = $conf->project->task->warning_delay / 60 / 60 / 24;
			$response->label = $langs->trans("OpenedTasks");
			if ($user->hasRight("projet", "all", "lire")) {
				$response->url = DOL_URL_ROOT.'/projet/tasks/list.php?mainmenu=project';
			} else {
				$response->url = DOL_URL_ROOT.'/projet/tasks/list.php?mode=mine&amp;mainmenu=project';
			}
			$response->img = img_object('', "task");

			// This assignment in condition is not a bug. It allows walking the results.
			while ($obj = $this->db->fetch_object($resql)) {
				$response->nbtodo++;

				$task_static->projectstatus = $obj->projectstatus;
				$task_static->progress = $obj->progress;
				$task_static->fk_statut = $obj->status;
				$task_static->date_end = $this->db->jdate($obj->datee);

				if ($task_static->hasDelay()) {
					$response->nbtodolate++;
				}
			}

			return $response;
		} else {
			$this->error = $this->db->error();
			return -1;
		}
	}


	// phpcs:disable PEAR.NamingConventions.ValidFunctionName.ScopeNotCamelCaps
	/**
	 *      Charge indicateurs this->nb de tableau de bord
	 *
	 *      @return     int         <0 if ko, >0 if ok
	 */
	public function load_state_board()
	{
		// phpcs:enable
		global $user;

		$mine = 0; $socid = $user->socid;

		$projectstatic = new Project($this->db);
		$projectsListId = $projectstatic->getProjectsAuthorizedForUser($user, $mine, 1, $socid);

		// List of tasks (does not care about permissions. Filtering will be done later)
		$sql = "SELECT count(p.rowid) as nb";
		$sql .= " FROM ".MAIN_DB_PREFIX."projet as p";
		$sql .= " LEFT JOIN ".MAIN_DB_PREFIX."societe as s on p.fk_soc = s.rowid";
		if (empty($user->rights->societe->client->voir) && !$socid) {
			$sql .= " LEFT JOIN ".MAIN_DB_PREFIX."societe_commerciaux as sc ON sc.fk_soc = s.rowid";
		}
		$sql .= ", ".MAIN_DB_PREFIX."projet_task as t";
		$sql .= " WHERE p.entity IN (".getEntity('project', 0).')';
		$sql .= " AND t.fk_projet = p.rowid"; // tasks to do
		if ($mine || empty($user->rights->projet->all->lire)) {
			$sql .= " AND p.rowid IN (".$this->db->sanitize($projectsListId).")";
		}
		// No need to check company, as filtering of projects must be done by getProjectsAuthorizedForUser
		//if ($socid || ! $user->rights->societe->client->voir)	$sql.= "  AND (p.fk_soc IS NULL OR p.fk_soc = 0 OR p.fk_soc = ".((int) $socid).")";
		if ($socid) {
			$sql .= "  AND (p.fk_soc IS NULL OR p.fk_soc = 0 OR p.fk_soc = ".((int) $socid).")";
		}
		if (empty($user->rights->societe->client->voir) && !$socid) {
			$sql .= " AND ((s.rowid = sc.fk_soc AND sc.fk_user = ".((int) $user->id).") OR (s.rowid IS NULL))";
		}

		$resql = $this->db->query($sql);
		if ($resql) {
			// This assignment in condition is not a bug. It allows walking the results.
			while ($obj = $this->db->fetch_object($resql)) {
				$this->nb["tasks"] = $obj->nb;
			}
			$this->db->free($resql);
			return 1;
		} else {
			dol_print_error($this->db);
			$this->error = $this->db->error();
			return -1;
		}
	}

	/**
	 * Is the task delayed?
	 *
	 * @return bool
	 */
	public function hasDelay()
	{
		global $conf;

		if (!($this->progress >= 0 && $this->progress < 100)) {
			return false;
		}

		$now = dol_now();

		$datetouse = ($this->date_end > 0) ? $this->date_end : ((isset($this->datee) && $this->datee > 0) ? $this->datee : 0);

		return ($datetouse > 0 && ($datetouse < ($now - $conf->project->task->warning_delay)));
	}

	/**
	 *	Return clicable link of object (with eventually picto)
	 *
	 *	@param      string	    $option                 Where point the link (0=> main card, 1,2 => shipment, 'nolink'=>No link)
	 *  @param		array		$arraydata				Array of data
	 *  @return		string								HTML Code for Kanban thumb.
	 */
	public function getKanbanView($option = '', $arraydata = null)
	{
		$selected = (empty($arraydata['selected']) ? 0 : $arraydata['selected']);

		$return = '<div class="box-flex-item box-flex-grow-zero">';
		$return .= '<div class="info-box info-box-sm info-box-kanban">';
		$return .= '<span class="info-box-icon bg-infobox-action">';
		$return .= img_picto('', $this->picto);
		//$return .= '<i class="fa fa-dol-action"></i>'; // Can be image
		$return .= '</span>';
		$return .= '<div class="info-box-content">';
		$return .= '<span class="info-box-ref inline-block tdoverflowmax150 valignmiddle">'.(method_exists($this, 'getNomUrl') ? $this->getNomUrl(1) : $this->ref).'</span>';
		$return .= '<input id="cb'.$this->id.'" class="flat checkforselect fright" type="checkbox" name="toselect[]" value="'.$this->id.'"'.($selected ? ' checked="checked"' : '').'>';
		if (!empty($arraydata['projectlink'])) {
			//$tmpproject = $arraydata['project'];
			//$return .= '<br><span class="info-box-status ">'.$tmpproject->getNomProject().'</span>';
			$return .= '<br><span class="info-box-status ">'.$arraydata['projectlink'].'</span>';
		}
		if (property_exists($this, 'budget_amount')) {
			//$return .= '<br><span class="info-box-label amount">'.$langs->trans("Budget").' : '.price($this->budget_amount, 0, $langs, 1, 0, 0, $conf->currency).'</span>';
		}
		if (property_exists($this, 'duration_effective')) {
			$return .= '<br><br><div class="info-box-label progressinkanban">'.getTaskProgressView($this, false, true).'</div>';
		}
		$return .= '</div>';
		$return .= '</div>';
		$return .= '</div>';
		return $return;
	}
}<|MERGE_RESOLUTION|>--- conflicted
+++ resolved
@@ -1100,13 +1100,10 @@
 
 					$tasks[$i]->label = $obj->label;
 					$tasks[$i]->description = $obj->description;
-<<<<<<< HEAD
-=======
-					$tasks[$i]->fk_parent = $obj->fk_task_parent; // deprecated
+
+					$tasks[$i]->fk_task_parent = $obj->fk_task_parent;
 					$tasks[$i]->note_public = $obj->note_public;
 					$tasks[$i]->note_private = $obj->note_private;
->>>>>>> bc29102c
-					$tasks[$i]->fk_task_parent = $obj->fk_task_parent;
 					$tasks[$i]->duration_effective = $obj->duration_effective;
 					$tasks[$i]->planned_workload = $obj->planned_workload;
 
