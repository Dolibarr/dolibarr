--- conflicted
+++ resolved
@@ -6,12 +6,8 @@
  * Copyright (C) 2020       Juanjo Menent		<jmenent@2byte.es>
  * Copyright (C) 2022       Charlene Benke		<charlene@patas-monkey.com>
  * Copyright (C) 2023      	Gauthier VERDOL     <gauthier.verdol@atm-consulting.fr>
-<<<<<<< HEAD
- * Copyright (C) 2024		MDW							<mdeweerd@users.noreply.github.com>
-=======
  * Copyright (C) 2024		MDW					<mdeweerd@users.noreply.github.com>
  * Copyright (C) 2024		Vincent de Grandpré <vincent@de-grandpre.quebec>
->>>>>>> cc80841a
  *
  * This program is free software; you can redistribute it and/or modify
  * it under the terms of the GNU General Public License as published by
@@ -101,11 +97,6 @@
 	 * @see isDolTms()
 	 */
 	public $date_c;
-<<<<<<< HEAD
-	public $progress;
-
-	/**
-=======
 
 	/**
 	 * @var int|'' progress
@@ -115,16 +106,10 @@
 	/**
 	 * @var null|int|'' start date
 	 * @see isDolTms()
->>>>>>> cc80841a
 	 * @deprecated Use date_start instead
 	 */
 	public $dateo;
 
-<<<<<<< HEAD
-	public $date_start;
-
-	/**
-=======
 	/**
 	 * @var null|int|'' start date
 	 * @see isDolTms()
@@ -134,27 +119,20 @@
 	/**
 	 * @var null|int|'' end date
 	 * @see isDolTms()
->>>>>>> cc80841a
 	 * @deprecated Use date_end instead
 	 */
 	public $datee;
 
-<<<<<<< HEAD
-=======
 	/**
 	 * @var null|int|'' end date
 	 * @see isDolTms()
 	 */
->>>>>>> cc80841a
 	public $date_end;
 
 	/**
 	 * @var int ID
 	 * @deprecated use status instead
-<<<<<<< HEAD
-=======
 	 * @see $status
->>>>>>> cc80841a
 	 */
 	public $fk_statut;
 
@@ -163,12 +141,9 @@
 	 */
 	public $status;
 
-<<<<<<< HEAD
-=======
 	/**
 	 * @var int priority
 	 */
->>>>>>> cc80841a
 	public $priority;
 
 	/**
@@ -211,33 +186,6 @@
 	public $comments = array();
 
 	// Properties calculated from sum of llx_element_time linked to task
-<<<<<<< HEAD
-	public $tobill;
-	public $billed;
-
-	// Properties to store project information
-	public $projectref;
-	public $projectstatus;
-	public $projectlabel;
-	public $opp_amount;
-	public $opp_percent;
-	public $fk_opp_status;
-	public $usage_bill_time;
-	public $public;
-	public $array_options_project;
-
-	// Properties to store thirdparty of project information
-	public $socid;
-	public $thirdparty_id;
-	public $thirdparty_name;
-	public $thirdparty_email;
-
-	// store parent ref and position
-	public $task_parent_ref;
-	public $task_parent_position;
-
-
-=======
 	/**
 	 * @var int is task to be billed
 	 */
@@ -328,7 +276,6 @@
 	 * @var int billable
 	 */
 	public $billable = 1;
->>>>>>> cc80841a
 
 	/**
 	 * @var float budget_amount
@@ -434,21 +381,13 @@
 		$sql .= ", '".$this->db->escape($this->note_private)."'";
 		$sql .= ", '".$this->db->idate($now)."'";
 		$sql .= ", ".((int) $user->id);
-<<<<<<< HEAD
-		$sql .= ", ".($this->date_start ? "'".$this->db->idate($this->date_start)."'" : 'null');
-		$sql .= ", ".($this->date_end ? "'".$this->db->idate($this->date_end)."'" : 'null');
-=======
 		$sql .= ", ".(isDolTms($this->date_start) ? "'".$this->db->idate($this->date_start)."'" : 'null');
 		$sql .= ", ".(isDolTms($this->date_end) ? "'".$this->db->idate($this->date_end)."'" : 'null');
->>>>>>> cc80841a
 		$sql .= ", ".(($this->planned_workload != '' && $this->planned_workload >= 0) ? ((int) $this->planned_workload) : 'null');
 		$sql .= ", ".(($this->progress != '' && $this->progress >= 0) ? ((int) $this->progress) : 'null');
 		$sql .= ", ".(($this->budget_amount != '' && $this->budget_amount >= 0) ? ((int) $this->budget_amount) : 'null');
 		$sql .= ", ".(($this->priority != '' && $this->priority >= 0) ? (int) $this->priority : 'null');
-<<<<<<< HEAD
-=======
 		$sql .= ", ".((int) $this->billable);
->>>>>>> cc80841a
 		$sql .= ")";
 
 		$this->db->begin();
@@ -563,11 +502,7 @@
 				$this->planned_workload = $obj->planned_workload;
 				$this->date_c = $this->db->jdate($obj->datec);
 				$this->date_start = $this->db->jdate($obj->date_start);
-<<<<<<< HEAD
-				$this->date_end				= $this->db->jdate($obj->date_end);
-=======
 				$this->date_end = $this->db->jdate($obj->date_end);
->>>>>>> cc80841a
 				$this->fk_user_creat		= $obj->fk_user_creat;
 				$this->fk_user_valid		= $obj->fk_user_valid;
 				$this->fk_statut		    = $obj->status;
@@ -870,11 +805,7 @@
 				$projectstatic = new Project($this->db);
 				$projectstatic->fetch($this->fk_project);
 
-<<<<<<< HEAD
-				$dir = $conf->project->dir_output."/".dol_sanitizeFileName($projectstatic->ref).'/'.dol_sanitizeFileName($this->id);
-=======
 				$dir = $conf->project->dir_output."/".dol_sanitizeFileName($projectstatic->ref).'/'.dol_sanitizeFileName((string) $this->id);
->>>>>>> cc80841a
 				dol_syslog(get_class($this)."::delete dir=".$dir, LOG_DEBUG);
 				if (file_exists($dir)) {
 					require_once DOL_DOCUMENT_ROOT.'/core/lib/files.lib.php';
@@ -965,16 +896,9 @@
 
 	/**
 	 * getTooltipContentArray
-<<<<<<< HEAD
-	 *
-	 * @param array $params ex option, infologin
-	 * @since v18
-	 * @return array
-=======
 	 * @param array<string,mixed> $params params to construct tooltip data
 	 * @since v18
 	 * @return array{picto?:string,ref?:string,refsupplier?:string,label?:string,date?:string,date_echeance?:string,amountht?:string,total_ht?:string,totaltva?:string,amountlt1?:string,amountlt2?:string,amountrevenustamp?:string,totalttc?:string}|array{optimize:string}
->>>>>>> cc80841a
 	 */
 	public function getTooltipContentArray($params)
 	{
@@ -998,11 +922,7 @@
 	}
 
 	/**
-<<<<<<< HEAD
-	 *	Return clicable name (with picto eventually)
-=======
 	 *	Return clickable name (with picto eventually)
->>>>>>> cc80841a
 	 *
 	 *	@param	int		$withpicto		0=No picto, 1=Include picto into link, 2=Only picto
 	 *	@param	string	$option			'withproject' or ''
@@ -1106,19 +1026,12 @@
 		$this->label = 'Specimen task TK01';
 		$this->duration_effective = '';
 		$this->fk_user_creat = $user->id;
-<<<<<<< HEAD
-		$this->progress = '25';
-=======
 		$this->progress = 25;
->>>>>>> cc80841a
 		$this->status = 0;
 		$this->priority = 0;
 		$this->note_private = 'This is a specimen private note';
 		$this->note_public = 'This is a specimen public note';
-<<<<<<< HEAD
-=======
 		$this->billable = 1;
->>>>>>> cc80841a
 
 		return 1;
 	}
@@ -1127,13 +1040,8 @@
 	 * Return list of tasks for all projects or for one particular project
 	 * Sort order is on project, then on position of task, and last on start date of first level task
 	 *
-<<<<<<< HEAD
-	 * @param	User	$usert					Object user to limit tasks affected to a particular user
-	 * @param	User	$userp					Object user to limit projects of a particular user and public projects
-=======
 	 * @param	?User	$usert					Object user to limit tasks affected to a particular user
 	 * @param	?User	$userp					Object user to limit projects of a particular user and public projects
->>>>>>> cc80841a
 	 * @param	int		$projectid				Project id
 	 * @param	int		$socid					Third party id
 	 * @param	int		$mode					0=Return list of tasks and their projects, 1=Return projects and tasks if exists
@@ -1144,20 +1052,12 @@
 	 * @param	int		$filterontaskuser		Filter on user assigned to task
 	 * @param	?Extrafields	$extrafields	Show additional column from project or task
 	 * @param   int     $includebilltime    	Calculate also the time to bill and billed
-<<<<<<< HEAD
-	 * @param   array   $search_array_options 	Array of search filters. Not Used yet.
-=======
 	 * @param   array<string,string>   $search_array_options 	Array of search filters. Not Used yet.
->>>>>>> cc80841a
 	 * @param   int     $loadextras         	Fetch all Extrafields on each project and task
 	 * @param	int		$loadRoleMode			1= will test Roles on task;  0 used in delete project action
 	 * @param	string	$sortfield				Sort field
 	 * @param	string	$sortorder				Sort order
-<<<<<<< HEAD
-	 * @return 	array|string					Array of tasks
-=======
 	 * @return 	Task[]|string					Array of tasks
->>>>>>> cc80841a
 	 */
 	public function getTasksArray($usert = null, $userp = null, $projectid = 0, $socid = 0, $mode = 0, $filteronproj = '', $filteronprojstatus = '-1', $morewherefilter = '', $filteronprojuser = 0, $filterontaskuser = 0, $extrafields = null, $includebilltime = 0, $search_array_options = array(), $loadextras = 0, $loadRoleMode = 1, $sortfield = '', $sortorder = '')
 	{
@@ -1175,11 +1075,7 @@
 		$sql .= " p.rowid as projectid, p.ref, p.title as plabel, p.public, p.fk_statut as projectstatus, p.usage_bill_time,";
 		$sql .= " t.rowid as taskid, t.ref as taskref, t.label, t.description, t.fk_task_parent, t.duration_effective, t.progress, t.fk_statut as status,";
 		$sql .= " t.dateo as date_start, t.datee as date_end, t.planned_workload, t.rang, t.priority,";
-<<<<<<< HEAD
-		$sql .= " t.budget_amount,";
-=======
 		$sql .= " t.budget_amount, t.billable,";
->>>>>>> cc80841a
 		$sql .= " t.note_public, t.note_private,";
 		$sql .= " s.rowid as thirdparty_id, s.nom as thirdparty_name, s.email as thirdparty_email,";
 		$sql .= " p.fk_opp_status, p.opp_amount, p.opp_percent, p.budget_amount as project_budget_amount";
@@ -1294,11 +1190,7 @@
 			$sql .= " t.datec, t.dateo, t.datee, t.tms,";
 			$sql .= " t.rowid, t.ref, t.label, t.description, t.fk_task_parent, t.duration_effective, t.progress, t.fk_statut,";
 			$sql .= " t.dateo, t.datee, t.planned_workload, t.rang, t.priority,";
-<<<<<<< HEAD
-			$sql .= " t.budget_amount,";
-=======
 			$sql .= " t.budget_amount, t.billable,";
->>>>>>> cc80841a
 			$sql .= " t.note_public, t.note_private,";
 			$sql .= " s.rowid, s.nom, s.email,";
 			$sql .= " p.fk_opp_status, p.opp_amount, p.opp_percent, p.budget_amount";
@@ -1393,11 +1285,8 @@
 					$tasks[$i]->thirdparty_name	= $obj->thirdparty_name;
 					$tasks[$i]->thirdparty_email = $obj->thirdparty_email;
 
-<<<<<<< HEAD
-=======
 					$tasks[$i]->billable = $obj->billable;
 
->>>>>>> cc80841a
 					if ($loadextras) {
 						if (!empty($extrafields->attributes['projet']['label'])) {
 							foreach ($extrafields->attributes['projet']['label'] as $key => $val) {
@@ -1452,7 +1341,6 @@
 
 		/* Liste des taches et role sur les projects ou taches */
 		$sql = "SELECT ";
-<<<<<<< HEAD
 		if ($userp) {
 			$sql .= " p.rowid as pid,";
 		} else {
@@ -1460,15 +1348,6 @@
 		}
 		$sql .= " ec.element_id, ctc.code, ctc.source";
 		if ($userp) {
-=======
-		if ($userp) {
-			$sql .= " p.rowid as pid,";
-		} else {
-			$sql .= " pt.rowid as pid,";
-		}
-		$sql .= " ec.element_id, ctc.code, ctc.source";
-		if ($userp) {
->>>>>>> cc80841a
 			$sql .= " FROM ".MAIN_DB_PREFIX."projet as p";
 		}
 		if ($usert && $filteronprojstatus > -1) {
@@ -1635,11 +1514,7 @@
 			}
 		}
 
-<<<<<<< HEAD
-		if ($ret == true) {
-=======
 		if ($ret) {
->>>>>>> cc80841a
 			$this->db->commit();
 		} else {
 			$this->db->rollback();
@@ -2323,10 +2198,7 @@
 		if (getDolGlobalString('PROJECT_TASK_ADDON') && is_readable(DOL_DOCUMENT_ROOT."/core/modules/project/task/" . getDolGlobalString('PROJECT_TASK_ADDON').".php")) {
 			require_once DOL_DOCUMENT_ROOT."/core/modules/project/task/" . getDolGlobalString('PROJECT_TASK_ADDON').'.php';
 			$modTask = new $obj();
-<<<<<<< HEAD
-=======
 			'@phan-var-force ModeleNumRefTask $modTask';
->>>>>>> cc80841a
 			$defaultref = $modTask->getNextValue(0, $clone_task);
 		}
 
@@ -2422,11 +2294,7 @@
 				}
 
 				$clone_task_dir = $conf->project->dir_output."/".dol_sanitizeFileName($clone_project_ref)."/".dol_sanitizeFileName($clone_task_ref);
-<<<<<<< HEAD
-				$ori_task_dir = $conf->project->dir_output."/".dol_sanitizeFileName($ori_project_ref)."/".dol_sanitizeFileName($fromid);
-=======
 				$ori_task_dir = $conf->project->dir_output."/".dol_sanitizeFileName($ori_project_ref)."/".dol_sanitizeFileName((string) $fromid);
->>>>>>> cc80841a
 
 				$filearray = dol_dir_list($ori_task_dir, "files", 0, '', '(\.meta|_preview.*\.png)$', '', SORT_ASC, 1);
 				foreach ($filearray as $key => $file) {
@@ -2776,19 +2644,11 @@
 	}
 
 	/**
-<<<<<<< HEAD
-	 *	Return clicable link of object (with eventually picto)
-	 *
-	 *	@param      string	    $option                 Where point the link (0=> main card, 1,2 => shipment, 'nolink'=>No link)
-	 *  @param		array		$arraydata				Array of data
-	 *  @return		string								HTML Code for Kanban thumb.
-=======
 	 *	Return clickable link of object (with eventually picto)
 	 *
 	 *	@param      string	    			$option                 Where point the link (0=> main card, 1,2 => shipment, 'nolink'=>No link)
 	 *  @param		array{string,mixed}		$arraydata				Array of data
 	 *  @return		string											HTML Code for Kanban thumb.
->>>>>>> cc80841a
 	 */
 	public function getKanbanView($option = '', $arraydata = null)
 	{
