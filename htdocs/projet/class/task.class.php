--- conflicted
+++ resolved
@@ -266,14 +266,9 @@
 					$this->task_parent_position = $obj->task_parent_position;
 				}
 
-<<<<<<< HEAD
 				// Retreive all extrafield
 				// fetch optionals attributes and labels
 				$this->fetch_optionals();
-=======
-				// Retreive all extrafield data
-			   	$this->fetch_optionals();
->>>>>>> 9c68b81f
 			}
 
 			$this->db->free($resql);
@@ -338,7 +333,6 @@
 		$resql = $this->db->query($sql);
 		if (! $resql) { $error++; $this->errors[]="Error ".$this->db->lasterror(); }
 
-<<<<<<< HEAD
 		// Update extrafield
 		if (! $error) {
 			if (empty($conf->global->MAIN_EXTRAFIELDS_DISABLED)) // For avoid conflicts if trigger used
@@ -351,8 +345,6 @@
 			}
 		}
 
-=======
->>>>>>> 9c68b81f
 		if (! $error)
 		{
 			if (! $notrigger)
@@ -364,21 +356,6 @@
 			}
 		}
 
-<<<<<<< HEAD
-=======
-		//Update extrafield
-		if (!$error) {
-			if (empty($conf->global->MAIN_EXTRAFIELDS_DISABLED)) // For avoid conflicts if trigger used
-			{
-				$result=$this->insertExtraFields();
-				if ($result < 0)
-				{
-					$error++;
-				}
-			}
-		}
-
->>>>>>> 9c68b81f
 		if (! $error && (is_object($this->oldcopy) && $this->oldcopy->ref !== $this->ref))
 		{
 			// We remove directory
@@ -1849,43 +1826,24 @@
 	{
 		global $conf, $langs;
 
-<<<<<<< HEAD
-		$mine=0; $socid=$user->societe_id;
-
-		$projectstatic = new Project($this->db);
-		$projectsListId = $projectstatic->getProjectsAuthorizedForUser($user,$mine,1,$socid);
-
-=======
 		// For external user, no check is done on company because readability is managed by public status of project and assignement.
 		//$socid=$user->societe_id;
 		
 		$projectstatic = new Project($this->db);
 		$projectsListId = $projectstatic->getProjectsAuthorizedForUser($user,0,1,$socid);
 		
->>>>>>> 9c68b81f
 		// List of tasks (does not care about permissions. Filtering will be done later)
 		$sql = "SELECT p.rowid as projectid, p.fk_statut as projectstatus,";
 		$sql.= " t.rowid as taskid, t.progress as progress, t.fk_statut as status,";
 		$sql.= " t.dateo as date_start, t.datee as datee";
 		$sql.= " FROM ".MAIN_DB_PREFIX."projet as p";
 		$sql.= " LEFT JOIN ".MAIN_DB_PREFIX."societe as s on p.fk_soc = s.rowid";
-<<<<<<< HEAD
-		if (! $user->rights->societe->client->voir && ! $socid) $sql .= " LEFT JOIN ".MAIN_DB_PREFIX."societe_commerciaux as sc ON sc.fk_soc = s.rowid";
-=======
 		//if (! $user->rights->societe->client->voir && ! $socid) $sql .= " LEFT JOIN ".MAIN_DB_PREFIX."societe_commerciaux as sc ON sc.fk_soc = s.rowid";
->>>>>>> 9c68b81f
 		$sql.= ", ".MAIN_DB_PREFIX."projet_task as t";
 		$sql.= " WHERE p.entity IN (".getEntity('project', 0).')';
 		$sql.= " AND p.fk_statut = 1";
 		$sql.= " AND t.fk_projet = p.rowid";
 		$sql.= " AND t.progress < 100";         // tasks to do
-<<<<<<< HEAD
-		if ($mine || ! $user->rights->projet->all->lire) $sql.= " AND p.rowid IN (".$projectsListId.")";
-		// No need to check company, as filtering of projects must be done by getProjectsAuthorizedForUser
-		//if ($socid || ! $user->rights->societe->client->voir)	$sql.= "  AND (p.fk_soc IS NULL OR p.fk_soc = 0 OR p.fk_soc = ".$socid.")";
-		if ($socid) $sql.= "  AND (p.fk_soc IS NULL OR p.fk_soc = 0 OR p.fk_soc = ".$socid.")";
-		if (! $user->rights->societe->client->voir && ! $socid) $sql.= " AND ((s.rowid = sc.fk_soc AND sc.fk_user = " .$user->id.") OR (s.rowid IS NULL))";
-=======
 		if (! $user->rights->projet->all->lire) $sql.= " AND p.rowid IN (".$projectsListId.")";
 		// No need to check company, as filtering of projects must be done by getProjectsAuthorizedForUser
 		//if ($socid || ! $user->rights->societe->client->voir)	$sql.= "  AND (p.fk_soc IS NULL OR p.fk_soc = 0 OR p.fk_soc = ".$socid.")";
@@ -1893,7 +1851,6 @@
 		// No need to check company, as filtering of projects must be done by getProjectsAuthorizedForUser
 		// if (! $user->rights->societe->client->voir && ! $socid) $sql.= " AND ((s.rowid = sc.fk_soc AND sc.fk_user = " .$user->id.") OR (s.rowid IS NULL))";
 		
->>>>>>> 9c68b81f
 		//print $sql;
 		$resql=$this->db->query($sql);
 		if ($resql)
