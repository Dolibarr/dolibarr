<?php
/* Copyright (C) 2008-2014	Laurent Destailleur	<eldy@users.sourceforge.net>
 * Copyright (C) 2010-2012	Regis Houssin		<regis.houssin@inodbox.com>
 * Copyright (C) 2014       Marcos García       <marcosgdf@gmail.com>
 * Copyright (C) 2018-2024  Frédéric France     <frederic.france@free.fr>
 * Copyright (C) 2020       Juanjo Menent		<jmenent@2byte.es>
 * Copyright (C) 2022       Charlene Benke		<charlene@patas-monkey.com>
 * Copyright (C) 2023      	Gauthier VERDOL     <gauthier.verdol@atm-consulting.fr>
 * Copyright (C) 2024		MDW							<mdeweerd@users.noreply.github.com>
 *
 * This program is free software; you can redistribute it and/or modify
 * it under the terms of the GNU General Public License as published by
 * the Free Software Foundation; either version 3 of the License, or
 * (at your option) any later version.
 *
 * This program is distributed in the hope that it will be useful,
 * but WITHOUT ANY WARRANTY; without even the implied warranty of
 * MERCHANTABILITY or FITNESS FOR A PARTICULAR PURPOSE.  See the
 * GNU General Public License for more details.
 *
 * You should have received a copy of the GNU General Public License
 * along with this program. If not, see <https://www.gnu.org/licenses/>.
 */

/**
 *      \file       htdocs/projet/class/task.class.php
 *      \ingroup    project
 *      \brief      This file is a CRUD class file for Task (Create/Read/Update/Delete)
 */

require_once DOL_DOCUMENT_ROOT.'/core/class/commonobject.class.php';
require_once DOL_DOCUMENT_ROOT.'/core/class/commonobjectline.class.php';
require_once DOL_DOCUMENT_ROOT.'/projet/class/project.class.php';
require_once DOL_DOCUMENT_ROOT.'/core/class/timespent.class.php';


/**
 * 	Class to manage tasks
 */
class Task extends CommonObjectLine
{
	/**
	 * @var string ID to identify managed object
	 */
	public $element = 'project_task';

	/**
	 * @var string 	Name of table without prefix where object is stored
	 */
	public $table_element = 'projet_task';

	/**
	 * @var string Field with ID of parent key if this field has a parent
	 */
	public $fk_element = 'fk_element';

	/**
	 * @var string String with name of icon for myobject.
	 */
	public $picto = 'projecttask';

	/**
	 * @var array<string, array<string>>	List of child tables. To test if we can delete object.
	 */
	protected $childtables = array(
		'element_time' => array('name' => 'Task', 'parent' => 'projet_task', 'parentkey' => 'fk_element', 'parenttypefield' => 'elementtype', 'parenttypevalue' => 'task')
	);

	/**
	 * @var int ID parent task
	 */
	public $fk_task_parent = 0;

	/**
	 * @var string Label of task
	 */
	public $label;

	/**
	 * @var string description
	 */
	public $description;

	public $duration_effective; // total of time spent on this task
	public $planned_workload;
	public $date_c;
	public $progress;

	/**
	 * @deprecated Use date_start instead
	 */
	public $dateo;

	public $date_start;

	/**
	 * @deprecated Use date_end instead
	 */
	public $datee;

	public $date_end;

	/**
	 * @var int ID
	 * @deprecated use status instead
	 */
	public $fk_statut;

	/**
	 * @var int ID
	 */
	public $status;

	public $priority;

	/**
	 * @var int ID
	 */
	public $fk_user_creat;

	/**
	 * @var int ID
	 */
	public $fk_user_valid;

	public $rang;

	public $timespent_min_date;
	public $timespent_max_date;
	public $timespent_total_duration;
	public $timespent_total_amount;
	public $timespent_nblinesnull;
	public $timespent_nblines;
	// For detail of lines of timespent record, there is the property ->lines in common

	// Var used to call method addTimeSpent(). Bad practice.
	public $timespent_id;
	public $timespent_duration;
	public $timespent_old_duration;
	public $timespent_date;
	public $timespent_datehour; // More accurate start date (same than timespent_date but includes hours, minutes and seconds)
	public $timespent_withhour; // 1 = we entered also start hours for timesheet line
	public $timespent_fk_user;
	public $timespent_thm;
	public $timespent_note;
	public $timespent_fk_product;
	public $timespent_invoiceid;
	public $timespent_invoicelineid;

	public $comments = array();

	/**
	 * @var array
	 */
	public $labelStatus;

	/**
	 * @var array
	 */
	public $labelStatusShort;

	// Properties calculated from sum of llx_element_time linked to task
	public $tobill;
	public $billed;

	// Properties to store project information
	public $projectref;
	public $projectstatus;
	public $projectlabel;
	public $opp_amount;
	public $opp_percent;
	public $fk_opp_status;
	public $usage_bill_time;
	public $public;
	public $array_options_project;

	// Properties to store thirdparty of project information
	public $socid;
	public $thirdparty_id;
	public $thirdparty_name;
	public $thirdparty_email;

	// store parent ref and position
	public $task_parent_ref;
	public $task_parent_position;



	/**
	 * @var float budget_amount
	 */
	public $budget_amount;

	/**
	 * @var float project_budget_amount
	 */
	public $project_budget_amount;

	/**
	 * Draft status
	 */
	const STATUS_DRAFT = 0;

	/**
	 * Validated status (To do). Note: We also have the field progress to know the progression from 0 to 100%.
	 */
	const STATUS_VALIDATED = 1;

	/**
	 * Finished status
	 */
	const STATUS_CLOSED = 3;

	/**
	 * Transferred status
	 */
	const STATUS_TRANSFERRED = 4;

	/**
	 * status canceled
	 */
	const STATUS_CANCELED = 9;


	/**
	 *  Constructor
	 *
	 *  @param      DoliDB		$db      Database handler
	 */
	public function __construct($db)
	{
		$this->db = $db;
	}


	/**
	 *  Create into database
	 *
	 *  @param	User	$user        	User that create
	 *  @param 	int		$notrigger	    0=launch triggers after, 1=disable triggers
	 *  @return int 		        	Return integer <0 if KO, Id of created object if OK
	 */
	public function create($user, $notrigger = 0)
	{
		global $conf, $langs;

		//For the date
		$now = dol_now();

		$error = 0;

		// Clean parameters
		$this->label = trim($this->label);
		$this->description = trim($this->description);

		if (!empty($this->date_start) && !empty($this->date_end) && $this->date_start > $this->date_end) {
			$this->errors[] = $langs->trans('StartDateCannotBeAfterEndDate');
			return -1;
		}

		// Insert request
		$sql = "INSERT INTO ".MAIN_DB_PREFIX."projet_task (";
		$sql .= "entity";
		$sql .= ", fk_projet";
		$sql .= ", ref";
		$sql .= ", fk_task_parent";
		$sql .= ", label";
		$sql .= ", description";
		$sql .= ", datec";
		$sql .= ", fk_user_creat";
		$sql .= ", dateo";
		$sql .= ", datee";
		$sql .= ", planned_workload";
		$sql .= ", progress";
		$sql .= ", budget_amount";
		$sql .= ", priority";
		$sql .= ") VALUES (";
		$sql .= (!empty($this->entity) ? (int) $this->entity : (int) $conf->entity);
		$sql .= ", ".((int) $this->fk_project);
		$sql .= ", ".(!empty($this->ref) ? "'".$this->db->escape($this->ref)."'" : 'null');
		$sql .= ", ".((int) $this->fk_task_parent);
		$sql .= ", '".$this->db->escape($this->label)."'";
		$sql .= ", '".$this->db->escape($this->description)."'";
		$sql .= ", '".$this->db->idate($now)."'";
		$sql .= ", ".((int) $user->id);
		$sql .= ", ".($this->date_start ? "'".$this->db->idate($this->date_start)."'" : 'null');
		$sql .= ", ".($this->date_end ? "'".$this->db->idate($this->date_end)."'" : 'null');
		$sql .= ", ".(($this->planned_workload != '' && $this->planned_workload >= 0) ? ((int) $this->planned_workload) : 'null');
		$sql .= ", ".(($this->progress != '' && $this->progress >= 0) ? ((int) $this->progress) : 'null');
		$sql .= ", ".(($this->budget_amount != '' && $this->budget_amount >= 0) ? ((int) $this->budget_amount) : 'null');
		$sql .= ", ".(($this->priority != '' && $this->priority >= 0) ? (int) $this->priority : 'null');
		$sql .= ")";

		$this->db->begin();

		dol_syslog(get_class($this)."::create", LOG_DEBUG);
		$resql = $this->db->query($sql);
		if (!$resql) {
			$error++;
			$this->errors[] = "Error ".$this->db->lasterror();
		}

		if (!$error) {
			$this->id = $this->db->last_insert_id(MAIN_DB_PREFIX."projet_task");

			if (!$notrigger) {
				// Call trigger
				$result = $this->call_trigger('TASK_CREATE', $user);
				if ($result < 0) {
					$error++;
				}
				// End call triggers
			}
		}

		// Update extrafield
		if (!$error) {
			if (!$error) {
				$result = $this->insertExtraFields();
				if ($result < 0) {
					$error++;
				}
			}
		}

		// Commit or rollback
		if ($error) {
			foreach ($this->errors as $errmsg) {
				dol_syslog(get_class($this)."::create ".$errmsg, LOG_ERR);
				$this->error .= ($this->error ? ', '.$errmsg : $errmsg);
			}
			$this->db->rollback();
			return -1 * $error;
		} else {
			$this->db->commit();
			return $this->id;
		}
	}


	/**
	 *  Load object in memory from database
	 *
	 *  @param	int		$id					Id object
	 *  @param	string	$ref				ref object
	 *  @param	int		$loadparentdata		Also load parent data
	 *  @return int 		        		Return integer <0 if KO, 0 if not found, >0 if OK
	 */
	public function fetch($id, $ref = '', $loadparentdata = 0)
	{
		$sql = "SELECT";
		$sql .= " t.rowid,";
		$sql .= " t.ref,";
		$sql .= " t.entity,";
		$sql .= " t.fk_projet as fk_project,";
		$sql .= " t.fk_task_parent,";
		$sql .= " t.label,";
		$sql .= " t.description,";
		$sql .= " t.duration_effective,";
		$sql .= " t.planned_workload,";
		$sql .= " t.datec,";
		$sql .= " t.dateo as date_start,";
		$sql .= " t.datee as date_end,";
		$sql .= " t.fk_user_creat,";
		$sql .= " t.fk_user_valid,";
		$sql .= " t.fk_statut as status,";
		$sql .= " t.progress,";
		$sql .= " t.budget_amount,";
		$sql .= " t.priority,";
		$sql .= " t.note_private,";
		$sql .= " t.note_public,";
		$sql .= " t.rang";
		if (!empty($loadparentdata)) {
			$sql .= ", t2.ref as task_parent_ref";
			$sql .= ", t2.rang as task_parent_position";
		}
		$sql .= " FROM ".MAIN_DB_PREFIX."projet_task as t";
		if (!empty($loadparentdata)) {
			$sql .= " LEFT JOIN ".MAIN_DB_PREFIX."projet_task as t2 ON t.fk_task_parent = t2.rowid";
		}
		$sql .= " WHERE ";
		if (!empty($ref)) {
			$sql .= "entity IN (".getEntity('project').")";
			$sql .= " AND t.ref = '".$this->db->escape($ref)."'";
		} else {
			$sql .= "t.rowid = ".((int) $id);
		}

		dol_syslog(get_class($this)."::fetch", LOG_DEBUG);
		$resql = $this->db->query($sql);
		if ($resql) {
			$num_rows = $this->db->num_rows($resql);

			if ($num_rows) {
				$obj = $this->db->fetch_object($resql);

				$this->id = $obj->rowid;
				$this->ref = $obj->ref;
				$this->entity = $obj->entity;
				$this->fk_project = $obj->fk_project;
				$this->fk_task_parent = $obj->fk_task_parent;
				$this->label = $obj->label;
				$this->description = $obj->description;
				$this->duration_effective = $obj->duration_effective;
				$this->planned_workload = $obj->planned_workload;
				$this->date_c = $this->db->jdate($obj->datec);
				$this->date_start = $this->db->jdate($obj->date_start);
				$this->date_end				= $this->db->jdate($obj->date_end);
				$this->fk_user_creat		= $obj->fk_user_creat;
				$this->fk_user_valid		= $obj->fk_user_valid;
				$this->fk_statut		    = $obj->status;
				$this->status			    = $obj->status;
				$this->progress				= $obj->progress;
				$this->budget_amount		= $obj->budget_amount;
				$this->priority				= $obj->priority;
				$this->note_private = $obj->note_private;
				$this->note_public = $obj->note_public;
				$this->rang = $obj->rang;

				if (!empty($loadparentdata)) {
					$this->task_parent_ref      = $obj->task_parent_ref;
					$this->task_parent_position = $obj->task_parent_position;
				}

				// Retrieve all extrafield
				$this->fetch_optionals();
			}

			$this->db->free($resql);

			if ($num_rows) {
				return 1;
			} else {
				return 0;
			}
		} else {
			$this->error = "Error ".$this->db->lasterror();
			return -1;
		}
	}


	/**
	 *  Update database
	 *
	 *  @param	User	$user        	User that modify
	 *  @param  int		$notrigger	    0=launch triggers after, 1=disable triggers
	 *  @return int			         	Return integer <=0 if KO, >0 if OK
	 */
	public function update($user = null, $notrigger = 0)
	{
		global $conf, $langs;
		$error = 0;

		// Clean parameters
		if (isset($this->fk_project)) {
			$this->fk_project = (int) $this->fk_project;
		}
		if (isset($this->ref)) {
			$this->ref = trim($this->ref);
		}
		if (isset($this->fk_task_parent)) {
			$this->fk_task_parent = (int) $this->fk_task_parent;
		}
		if (isset($this->label)) {
			$this->label = trim($this->label);
		}
		if (isset($this->description)) {
			$this->description = trim($this->description);
		}
		if (isset($this->duration_effective)) {
			$this->duration_effective = trim($this->duration_effective);
		}
		if (isset($this->planned_workload)) {
			$this->planned_workload = trim($this->planned_workload);
		}
		if (isset($this->budget_amount)) {
			$this->budget_amount = (float) $this->budget_amount;
		}

		if (!empty($this->date_start) && !empty($this->date_end) && $this->date_start > $this->date_end) {
			$this->errors[] = $langs->trans('StartDateCannotBeAfterEndDate');
			return -1;
		}

		// Check parameters
		// Put here code to add control on parameters values

		// Update request
		$sql = "UPDATE ".MAIN_DB_PREFIX."projet_task SET";
		$sql .= " fk_projet=".(isset($this->fk_project) ? $this->fk_project : "null").",";
		$sql .= " ref=".(isset($this->ref) ? "'".$this->db->escape($this->ref)."'" : "'".$this->db->escape($this->id)."'").",";
		$sql .= " fk_task_parent=".(isset($this->fk_task_parent) ? $this->fk_task_parent : "null").",";
		$sql .= " label=".(isset($this->label) ? "'".$this->db->escape($this->label)."'" : "null").",";
		$sql .= " description=".(isset($this->description) ? "'".$this->db->escape($this->description)."'" : "null").",";
		$sql .= " duration_effective=".(isset($this->duration_effective) ? $this->duration_effective : "null").",";
		$sql .= " planned_workload=".((isset($this->planned_workload) && $this->planned_workload != '') ? $this->planned_workload : "null").",";
		$sql .= " dateo=".($this->date_start != '' ? "'".$this->db->idate($this->date_start)."'" : 'null').",";
		$sql .= " datee=".($this->date_end != '' ? "'".$this->db->idate($this->date_end)."'" : 'null').",";
		$sql .= " progress=".(($this->progress != '' && $this->progress >= 0) ? $this->progress : 'null').",";
		$sql .= " budget_amount=".(($this->budget_amount != '' && $this->budget_amount >= 0) ? $this->budget_amount : 'null').",";
		$sql .= " rang=".((!empty($this->rang)) ? $this->rang : "0");
		$sql .= " priority=".((!empty($this->priority)) ? $this->priority : "0");
		$sql .= " WHERE rowid=".((int) $this->id);

		$this->db->begin();

		dol_syslog(get_class($this)."::update", LOG_DEBUG);
		$resql = $this->db->query($sql);
		if (!$resql) {
			$error++;
			$this->errors[] = "Error ".$this->db->lasterror();
		}

		// Update extrafield
		if (!$error) {
			$result = $this->insertExtraFields();
			if ($result < 0) {
				$error++;
			}
		}

		if (!$error && getDolGlobalString('PROJECT_CLASSIFY_CLOSED_WHEN_ALL_TASKS_DONE')) {
			// Close the parent project if it is open (validated) and its tasks are 100% completed
			$project = new Project($this->db);
			if ($project->fetch($this->fk_project) > 0) {
				if ($project->statut == Project::STATUS_VALIDATED) {
					$project->getLinesArray(null); // this method does not return <= 0 if fails
					$projectCompleted = array_reduce(
						$project->lines,
						/**
						 * @param bool $allTasksCompleted
						 * @param Task $task
						 * @return bool
						 */
						static function ($allTasksCompleted, $task) {
							return $allTasksCompleted && $task->progress >= 100;
						},
						1
					);
					if ($projectCompleted) {
						if ($project->setClose($user) <= 0) {
							$error++;
						}
					}
				}
			} else {
				$error++;
			}
			if ($error) {
				$this->errors[] = $project->error;
			}
		}

		if (!$error) {
			if (!$notrigger) {
				// Call trigger
				$result = $this->call_trigger('TASK_MODIFY', $user);
				if ($result < 0) {
					$error++;
				}
				// End call triggers
			}
		}

		if (!$error && (is_object($this->oldcopy) && $this->oldcopy->ref !== $this->ref)) {
			// We remove directory
			if ($conf->project->dir_output) {
				$project = new Project($this->db);
				$project->fetch($this->fk_project);

				$olddir = $conf->project->dir_output.'/'.dol_sanitizeFileName($project->ref).'/'.dol_sanitizeFileName($this->oldcopy->ref);
				$newdir = $conf->project->dir_output.'/'.dol_sanitizeFileName($project->ref).'/'.dol_sanitizeFileName($this->ref);
				if (file_exists($olddir)) {
					include_once DOL_DOCUMENT_ROOT.'/core/lib/files.lib.php';
					$res = dol_move_dir($olddir, $newdir);
					if (!$res) {
						$langs->load("errors");
						$this->error = $langs->trans('ErrorFailToRenameDir', $olddir, $newdir);
						$error++;
					}
				}
			}
		}

		// Commit or rollback
		if ($error) {
			foreach ($this->errors as $errmsg) {
				dol_syslog(get_class($this)."::update ".$errmsg, LOG_ERR);
				$this->error .= ($this->error ? ', '.$errmsg : $errmsg);
			}
			$this->db->rollback();
			return -1 * $error;
		} else {
			$this->db->commit();
			return 1;
		}
	}


	/**
	 *	Delete task from database
	 *
	 *	@param	User	$user        	User that delete
	 *  @param  int		$notrigger	    0=launch triggers after, 1=disable triggers
	 *	@return	int						Return integer <0 if KO, >0 if OK
	 */
	public function delete($user, $notrigger = 0)
	{
		global $conf;
		require_once DOL_DOCUMENT_ROOT.'/core/lib/files.lib.php';

		$error = 0;

		$this->db->begin();

		if ($this->hasChildren() > 0) {
			dol_syslog(get_class($this)."::delete Can't delete record as it has some sub tasks", LOG_WARNING);
			$this->error = 'ErrorRecordHasSubTasks';
			$this->db->rollback();
			return 0;
		}

		$objectisused = $this->isObjectUsed($this->id);
		if (!empty($objectisused)) {
			dol_syslog(get_class($this)."::delete Can't delete record as it has some child", LOG_WARNING);
			$this->error = 'ErrorRecordHasChildren';
			$this->db->rollback();
			return 0;
		}

		if (!$error) {
			// Delete linked contacts
			$res = $this->delete_linked_contact();
			if ($res < 0) {
				$this->error = 'ErrorFailToDeleteLinkedContact';
				//$error++;
				$this->db->rollback();
				return 0;
			}
		}

		if (!$error) {
			$sql = "DELETE FROM ".MAIN_DB_PREFIX."element_time";
			$sql .= " WHERE fk_element = ".((int) $this->id)." AND elementtype = 'task'";

			$resql = $this->db->query($sql);
			if (!$resql) {
				$error++;
				$this->errors[] = "Error ".$this->db->lasterror();
			}
		}

		if (!$error) {
			$sql = "DELETE FROM ".MAIN_DB_PREFIX."projet_task_extrafields";
			$sql .= " WHERE fk_object = ".((int) $this->id);

			$resql = $this->db->query($sql);
			if (!$resql) {
				$error++;
				$this->errors[] = "Error ".$this->db->lasterror();
			}
		}

		if (!$error) {
			$sql = "DELETE FROM ".MAIN_DB_PREFIX."projet_task";
			$sql .= " WHERE rowid=".((int) $this->id);

			$resql = $this->db->query($sql);
			if (!$resql) {
				$error++;
				$this->errors[] = "Error ".$this->db->lasterror();
			}
		}

		if (!$error) {
			if (!$notrigger) {
				// Call trigger
				$result = $this->call_trigger('TASK_DELETE', $user);
				if ($result < 0) {
					$error++;
				}
				// End call triggers
			}
		}

		// Commit or rollback
		if ($error) {
			foreach ($this->errors as $errmsg) {
				dol_syslog(get_class($this)."::delete ".$errmsg, LOG_ERR);
				$this->error .= ($this->error ? ', '.$errmsg : $errmsg);
			}
			$this->db->rollback();
			return -1 * $error;
		} else {
			//Delete associated link file
			if ($conf->project->dir_output) {
				$projectstatic = new Project($this->db);
				$projectstatic->fetch($this->fk_project);

				$dir = $conf->project->dir_output."/".dol_sanitizeFileName($projectstatic->ref).'/'.dol_sanitizeFileName($this->id);
				dol_syslog(get_class($this)."::delete dir=".$dir, LOG_DEBUG);
				if (file_exists($dir)) {
					require_once DOL_DOCUMENT_ROOT.'/core/lib/files.lib.php';
					$res = @dol_delete_dir_recursive($dir);
					if (!$res) {
						$this->error = 'ErrorFailToDeleteDir';
						$this->db->rollback();
						return 0;
					}
				}
			}

			$this->db->commit();

			return 1;
		}
	}

	/**
	 *	Return nb of children
	 *
	 *	@return	int		Return integer <0 if KO, 0 if no children, >0 if OK
	 */
	public function hasChildren()
	{
		$error = 0;
		$ret = 0;

		$sql = "SELECT COUNT(*) as nb";
		$sql .= " FROM ".MAIN_DB_PREFIX."projet_task";
		$sql .= " WHERE fk_task_parent = ".((int) $this->id);

		dol_syslog(get_class($this)."::hasChildren", LOG_DEBUG);
		$resql = $this->db->query($sql);
		if (!$resql) {
			$error++;
			$this->errors[] = "Error ".$this->db->lasterror();
		} else {
			$obj = $this->db->fetch_object($resql);
			if ($obj) {
				$ret = $obj->nb;
			}
			$this->db->free($resql);
		}

		if (!$error) {
			return $ret;
		} else {
			return -1;
		}
	}

	/**
	 *	Return nb of time spent
	 *
	 *	@return	int		Return integer <0 if KO, 0 if no children, >0 if OK
	 */
	public function hasTimeSpent()
	{
		$error = 0;
		$ret = 0;

		$sql = "SELECT COUNT(*) as nb";
		$sql .= " FROM ".MAIN_DB_PREFIX."element_time";
		$sql .= " WHERE fk_element = ".((int) $this->id);
		$sql .= " AND elementtype = 'task'";

		dol_syslog(get_class($this)."::hasTimeSpent", LOG_DEBUG);
		$resql = $this->db->query($sql);
		if (!$resql) {
			$error++;
			$this->errors[] = "Error ".$this->db->lasterror();
		} else {
			$obj = $this->db->fetch_object($resql);
			if ($obj) {
				$ret = $obj->nb;
			}
			$this->db->free($resql);
		}

		if (!$error) {
			return $ret;
		} else {
			return -1;
		}
	}


	/**
	 * getTooltipContentArray
	 *
	 * @param array $params ex option, infologin
	 * @since v18
	 * @return array
	 */
	public function getTooltipContentArray($params)
	{
		global $langs;

		$langs->load('projects');

		$datas = [];
		$datas['picto'] = img_picto('', $this->picto).' <u>'.$langs->trans("Task").'</u>';
		if (!empty($this->ref)) {
			$datas['ref'] = '<br><b>'.$langs->trans('Ref').':</b> '.$this->ref;
		}
		if (!empty($this->label)) {
			$datas['label'] = '<br><b>'.$langs->trans('LabelTask').':</b> '.$this->label;
		}
		if ($this->date_start || $this->date_end) {
			$datas['range'] = "<br>".get_date_range($this->date_start, $this->date_end, '', $langs, 0);
		}

		return $datas;
	}

	/**
	 *	Return clicable name (with picto eventually)
	 *
	 *	@param	int		$withpicto		0=No picto, 1=Include picto into link, 2=Only picto
	 *	@param	string	$option			'withproject' or ''
	 *  @param	string	$mode			Mode 'task', 'time', 'contact', 'note', document' define page to link to.
	 * 	@param	int		$addlabel		0=Default, 1=Add label into string, >1=Add first chars into string
	 *  @param	string	$sep			Separator between ref and label if option addlabel is set
	 *  @param	int   	$notooltip		1=Disable tooltip
	 *  @param  int     $save_lastsearch_value    -1=Auto, 0=No save of lastsearch_values when clicking, 1=Save lastsearch_values whenclicking
	 *	@return	string					Chaine avec URL
	 */
	public function getNomUrl($withpicto = 0, $option = '', $mode = 'task', $addlabel = 0, $sep = ' - ', $notooltip = 0, $save_lastsearch_value = -1)
	{
		global $action, $conf, $hookmanager, $langs;

		if (!empty($conf->dol_no_mouse_hover)) {
			$notooltip = 1; // Force disable tooltips
		}

		$result = '';
		$params = [
			'id' => $this->id,
			'objecttype' => $this->element,
		];
		$classfortooltip = 'classfortooltip';
		$dataparams = '';
		if (getDolGlobalInt('MAIN_ENABLE_AJAX_TOOLTIP')) {
			$classfortooltip = 'classforajaxtooltip';
			$dataparams = ' data-params="'.dol_escape_htmltag(json_encode($params)).'"';
			$label = '';
		} else {
			$label = implode($this->getTooltipContentArray($params));
		}

		$url = DOL_URL_ROOT.'/projet/tasks/'.$mode.'.php?id='.$this->id.($option == 'withproject' ? '&withproject=1' : '');
		// Add param to save lastsearch_values or not
		$add_save_lastsearch_values = ($save_lastsearch_value == 1 ? 1 : 0);
		if ($save_lastsearch_value == -1 && isset($_SERVER["PHP_SELF"]) && preg_match('/list\.php/', $_SERVER["PHP_SELF"])) {
			$add_save_lastsearch_values = 1;
		}
		if ($add_save_lastsearch_values) {
			$url .= '&save_lastsearch_values=1';
		}

		$linkclose = '';
		if (empty($notooltip)) {
			if (getDolGlobalString('MAIN_OPTIMIZEFORTEXTBROWSER')) {
				$label = $langs->trans("ShowTask");
				$linkclose .= ' alt="'.dol_escape_htmltag($label, 1).'"';
			}
			$linkclose .= ($label ? ' title="'.dol_escape_htmltag($label, 1).'"' : ' title="tocomplete"');
			$linkclose .= $dataparams.' class="'.$classfortooltip.' nowraponall"';
		} else {
			$linkclose .= ' class="nowraponall"';
		}

		$linkstart = '<a href="'.$url.'"';
		$linkstart .= $linkclose.'>';
		$linkend = '</a>';

		$picto = 'projecttask';

		$result .= $linkstart;
		if ($withpicto) {
			$result .= img_object(($notooltip ? '' : $label), $picto, 'class="paddingright"', 0, 0, $notooltip ? 0 : 1);
		}
		if ($withpicto != 2) {
			$result .= $this->ref;
		}
		$result .= $linkend;
		if ($withpicto != 2) {
			$result .= (($addlabel && $this->label) ? $sep.dol_trunc($this->label, ($addlabel > 1 ? $addlabel : 0)) : '');
		}

		$parameters = array('id' => $this->id, 'getnomurl' => &$result);
		$reshook = $hookmanager->executeHooks('getNomUrl', $parameters, $this, $action); // Note that $action and $object may have been modified by some hooks
		if ($reshook > 0) {
			$result = $hookmanager->resPrint;
		} else {
			$result .= $hookmanager->resPrint;
		}

		return $result;
	}

	/**
	 *  Initialise an instance with random values.
	 *  Used to build previews or test instances.
	 *	id must be 0 if object instance is a specimen.
	 *
	 *  @return int
	 */
	public function initAsSpecimen()
	{
		$this->id = 0;

		$this->fk_project = 0;
		$this->ref = 'TK01';
		$this->fk_task_parent = 0;
		$this->label = 'Specimen task TK01';
		$this->duration_effective = '';
		$this->fk_user_creat = 1;
		$this->progress = '25';
<<<<<<< HEAD
		$this->status = 0;
=======
		$this->priority = 0;
		$this->fk_statut = null;
>>>>>>> 6303bcee
		$this->note = 'This is a specimen task not';

		return 1;
	}

	/**
	 * Return list of tasks for all projects or for one particular project
	 * Sort order is on project, then on position of task, and last on start date of first level task
	 *
	 * @param	User	$usert					Object user to limit tasks affected to a particular user
	 * @param	User	$userp					Object user to limit projects of a particular user and public projects
	 * @param	int		$projectid				Project id
	 * @param	int		$socid					Third party id
	 * @param	int		$mode					0=Return list of tasks and their projects, 1=Return projects and tasks if exists
	 * @param	string	$filteronproj    		Filter on project ref or label
	 * @param	string	$filteronprojstatus		Filter on project status ('-1'=no filter, '0,1'=Draft+Validated only)
	 * @param	string	$morewherefilter		Add more filter into where SQL request (must start with ' AND ...')
	 * @param	int		$filteronprojuser		Filter on user that is a contact of project
	 * @param	int		$filterontaskuser		Filter on user assigned to task
	 * @param	?Extrafields	$extrafields	Show additional column from project or task
	 * @param   int     $includebilltime    	Calculate also the time to bill and billed
	 * @param   array   $search_array_options 	Array of search filters. Not Used yet.
	 * @param   int     $loadextras         	Fetch all Extrafields on each project and task
	 * @param	int		$loadRoleMode			1= will test Roles on task;  0 used in delete project action
	 * @param	string	$sortfield				Sort field
	 * @param	string	$sortorder				Sort order
	 * @return 	array|string					Array of tasks
	 */
	public function getTasksArray($usert = null, $userp = null, $projectid = 0, $socid = 0, $mode = 0, $filteronproj = '', $filteronprojstatus = '-1', $morewherefilter = '', $filteronprojuser = 0, $filterontaskuser = 0, $extrafields = null, $includebilltime = 0, $search_array_options = array(), $loadextras = 0, $loadRoleMode = 1, $sortfield = '', $sortorder = '')
	{
		global $hookmanager;

		$tasks = array();

		//print $usert.'-'.$userp.'-'.$projectid.'-'.$socid.'-'.$mode.'<br>';

		// List of tasks (does not care about permissions. Filtering will be done later)
		$sql = "SELECT ";
		if ($filteronprojuser > 0 || $filterontaskuser > 0) {
			$sql .= " DISTINCT"; // We may get several time the same record if user has several roles on same project/task
		}
		$sql .= " p.rowid as projectid, p.ref, p.title as plabel, p.public, p.fk_statut as projectstatus, p.usage_bill_time,";
		$sql .= " t.rowid as taskid, t.ref as taskref, t.label, t.description, t.fk_task_parent, t.duration_effective, t.progress, t.fk_statut as status,";
		$sql .= " t.dateo as date_start, t.datee as date_end, t.planned_workload, t.rang, t.priority,";
		$sql .= " t.description, ";
		$sql .= " t.budget_amount, ";
		$sql .= " s.rowid as thirdparty_id, s.nom as thirdparty_name, s.email as thirdparty_email,";
		$sql .= " p.fk_opp_status, p.opp_amount, p.opp_percent, p.budget_amount as project_budget_amount";
		if ($loadextras) {	// TODO Replace this with a fetch_optionnal() on the project after the fetch_object of line.
			if (!empty($extrafields->attributes['projet']['label'])) {
				foreach ($extrafields->attributes['projet']['label'] as $key => $val) {
					$sql .= ($extrafields->attributes['projet']['type'][$key] != 'separate' ? ",efp.".$key." as options_".$key : '');
				}
			}
			if (!empty($extrafields->attributes['projet_task']['label'])) {
				foreach ($extrafields->attributes['projet_task']['label'] as $key => $val) {
					$sql .= ($extrafields->attributes['projet_task']['type'][$key] != 'separate' ? ",efpt.".$key." as options_".$key : '');
				}
			}
		}
		if ($includebilltime) {
			$sql .= ", SUM(tt.element_duration * ".$this->db->ifsql("invoice_id IS NULL", "1", "0").") as tobill, SUM(tt.element_duration * ".$this->db->ifsql("invoice_id IS NULL", "0", "1").") as billed";
		}

		$sql .= " FROM ".MAIN_DB_PREFIX."projet as p";
		$sql .= " LEFT JOIN ".MAIN_DB_PREFIX."societe as s ON p.fk_soc = s.rowid";
		if ($loadextras) {
			$sql .= " LEFT JOIN ".MAIN_DB_PREFIX."projet_extrafields as efp ON (p.rowid = efp.fk_object)";
		}

		if ($mode == 0) {
			if ($filteronprojuser > 0) {
				$sql .= ", ".MAIN_DB_PREFIX."element_contact as ec";
				$sql .= ", ".MAIN_DB_PREFIX."c_type_contact as ctc";
			}
			$sql .= ", ".MAIN_DB_PREFIX."projet_task as t";
			if ($loadextras) {
				$sql .= " LEFT JOIN ".MAIN_DB_PREFIX."projet_task_extrafields as efpt ON (t.rowid = efpt.fk_object)";
			}
			if ($includebilltime) {
				$sql .= " LEFT JOIN ".MAIN_DB_PREFIX."element_time as tt ON (tt.fk_element = t.rowid AND tt.elementtype='task')";
			}
			if ($filterontaskuser > 0) {
				$sql .= ", ".MAIN_DB_PREFIX."element_contact as ec2";
				$sql .= ", ".MAIN_DB_PREFIX."c_type_contact as ctc2";
			}
			$sql .= " WHERE p.entity IN (".getEntity('project').")";
			$sql .= " AND t.fk_projet = p.rowid";
		} elseif ($mode == 1) {
			if ($filteronprojuser > 0) {
				$sql .= ", ".MAIN_DB_PREFIX."element_contact as ec";
				$sql .= ", ".MAIN_DB_PREFIX."c_type_contact as ctc";
			}
			if ($filterontaskuser > 0) {
				$sql .= ", ".MAIN_DB_PREFIX."projet_task as t";
				if ($includebilltime) {
					$sql .= " LEFT JOIN ".MAIN_DB_PREFIX."element_time as tt ON (tt.fk_element = t.rowid AND tt.elementtype='task')";
				}
				$sql .= ", ".MAIN_DB_PREFIX."element_contact as ec2";
				$sql .= ", ".MAIN_DB_PREFIX."c_type_contact as ctc2";
			} else {
				$sql .= " LEFT JOIN ".MAIN_DB_PREFIX."projet_task as t on t.fk_projet = p.rowid";
				if ($includebilltime) {
					$sql .= " LEFT JOIN ".MAIN_DB_PREFIX."element_time as tt ON (tt.fk_element = t.rowid AND tt.elementtype = 'task')";
				}
			}
			$sql .= " WHERE p.entity IN (".getEntity('project').")";
		} else {
			return 'BadValueForParameterMode';
		}

		if ($filteronprojuser > 0) {
			$sql .= " AND p.rowid = ec.element_id";
			$sql .= " AND ctc.rowid = ec.fk_c_type_contact";
			$sql .= " AND ctc.element = 'project'";
			$sql .= " AND ec.fk_socpeople = ".((int) $filteronprojuser);
			$sql .= " AND ec.statut = 4";
			$sql .= " AND ctc.source = 'internal'";
		}
		if ($filterontaskuser > 0) {
			$sql .= " AND t.fk_projet = p.rowid";
			$sql .= " AND p.rowid = ec2.element_id";
			$sql .= " AND ctc2.rowid = ec2.fk_c_type_contact";
			$sql .= " AND ctc2.element = 'project_task'";
			$sql .= " AND ec2.fk_socpeople = ".((int) $filterontaskuser);
			$sql .= " AND ec2.statut = 4";
			$sql .= " AND ctc2.source = 'internal'";
		}
		if ($socid) {
			$sql .= " AND p.fk_soc = ".((int) $socid);
		}
		if ($projectid) {
			$sql .= " AND p.rowid IN (".$this->db->sanitize($projectid).")";
		}
		if ($filteronproj) {
			$sql .= natural_search(array("p.ref", "p.title"), $filteronproj);
		}
		if ($filteronprojstatus && (int) $filteronprojstatus != '-1') {
			$sql .= " AND p.fk_statut IN (".$this->db->sanitize($filteronprojstatus).")";
		}
		if ($morewherefilter) {
			$sql .= $morewherefilter;
		}

		// Add where from extra fields
		$extrafieldsobjectkey = 'projet_task';
		$extrafieldsobjectprefix = 'efpt.';
		global $db, $conf; // needed for extrafields_list_search_sql.tpl
		include DOL_DOCUMENT_ROOT.'/core/tpl/extrafields_list_search_sql.tpl.php';

		// Add where from hooks
		$parameters = array();
		$reshook = $hookmanager->executeHooks('printFieldListWhere', $parameters); // Note that $action and $object may have been modified by hook
		$sql .= $hookmanager->resPrint;
		if ($includebilltime) {
			$sql .= " GROUP BY p.rowid, p.ref, p.title, p.public, p.fk_statut, p.usage_bill_time,";
			$sql .= " t.datec, t.dateo, t.datee, t.tms,";
			$sql .= " t.rowid, t.ref, t.label, t.description, t.fk_task_parent, t.duration_effective, t.progress, t.fk_statut,";
			$sql .= " t.dateo, t.datee, t.planned_workload, t.rang, t.priority,";
			$sql .= " t.description, ";
			$sql .= " t.budget_amount, ";
			$sql .= " s.rowid, s.nom, s.email,";
			$sql .= " p.fk_opp_status, p.opp_amount, p.opp_percent, p.budget_amount";
			if ($loadextras) {
				if (!empty($extrafields->attributes['projet']['label'])) {
					foreach ($extrafields->attributes['projet']['label'] as $key => $val) {
						$sql .= ($extrafields->attributes['projet']['type'][$key] != 'separate' ? ",efp.".$key : '');
					}
				}
				if (!empty($extrafields->attributes['projet_task']['label'])) {
					foreach ($extrafields->attributes['projet_task']['label'] as $key => $val) {
						$sql .= ($extrafields->attributes['projet_task']['type'][$key] != 'separate' ? ",efpt.".$key : '');
					}
				}
			}
		}

		if ($sortfield && $sortorder) {
			$sql .= $this->db->order($sortfield, $sortorder);
		} else {
			$sql .= " ORDER BY p.ref, t.rang, t.dateo";
		}

		//print $sql;exit;
		dol_syslog(get_class($this)."::getTasksArray", LOG_DEBUG);
		$resql = $this->db->query($sql);
		if ($resql) {
			$num = $this->db->num_rows($resql);
			$i = 0;
			// Loop on each record found, so each couple (project id, task id)
			while ($i < $num) {
				$error = 0;

				$obj = $this->db->fetch_object($resql);

				if ($loadRoleMode) {
					if ((!$obj->public) && (is_object($userp))) {    // If not public project and we ask a filter on project owned by a user
						if (!$this->getUserRolesForProjectsOrTasks($userp, null, $obj->projectid, 0)) {
							$error++;
						}
					}
					if (is_object($usert)) {                            // If we ask a filter on a user affected to a task
						if (!$this->getUserRolesForProjectsOrTasks(null, $usert, $obj->projectid, $obj->taskid)) {
							$error++;
						}
					}
				}

				if (!$error) {
					$tasks[$i] = new Task($this->db);
					$tasks[$i]->id = $obj->taskid;
					$tasks[$i]->ref = $obj->taskref;
					$tasks[$i]->fk_project = $obj->projectid;

					// Data from project
					$tasks[$i]->projectref = $obj->ref;
					$tasks[$i]->projectlabel = $obj->plabel;
					$tasks[$i]->projectstatus = $obj->projectstatus;
					$tasks[$i]->fk_opp_status = $obj->fk_opp_status;
					$tasks[$i]->opp_amount = $obj->opp_amount;
					$tasks[$i]->opp_percent = $obj->opp_percent;
					$tasks[$i]->budget_amount = $obj->budget_amount;
					$tasks[$i]->project_budget_amount = $obj->project_budget_amount;
					$tasks[$i]->usage_bill_time = $obj->usage_bill_time;

					$tasks[$i]->label = $obj->label;
					$tasks[$i]->description = $obj->description;
					$tasks[$i]->fk_task_parent = $obj->fk_task_parent;
					$tasks[$i]->duration_effective = $obj->duration_effective;
					$tasks[$i]->planned_workload = $obj->planned_workload;

					if ($includebilltime) {
						// Data summed from element_time linked to task
						$tasks[$i]->tobill = $obj->tobill;
						$tasks[$i]->billed = $obj->billed;
					}

					$tasks[$i]->progress		= $obj->progress;
					$tasks[$i]->fk_statut		= $obj->status;
					$tasks[$i]->status 		    = $obj->status;
					$tasks[$i]->public = $obj->public;
					$tasks[$i]->date_start = $this->db->jdate($obj->date_start);
					$tasks[$i]->date_end		= $this->db->jdate($obj->date_end);
					$tasks[$i]->rang	   		= $obj->rang;
					$tasks[$i]->priority   		= $obj->priority;

					$tasks[$i]->socid           = $obj->thirdparty_id; // For backward compatibility
					$tasks[$i]->thirdparty_id = $obj->thirdparty_id;
					$tasks[$i]->thirdparty_name	= $obj->thirdparty_name;
					$tasks[$i]->thirdparty_email = $obj->thirdparty_email;

					if ($loadextras) {
						if (!empty($extrafields->attributes['projet']['label'])) {
							foreach ($extrafields->attributes['projet']['label'] as $key => $val) {
								if ($extrafields->attributes['projet']['type'][$key] != 'separate') {
									$tmpvar = 'options_'.$key;
									$tasks[$i]->array_options_project['options_'.$key] = $obj->$tmpvar;
								}
							}
						}
					}

					if ($loadextras) {
						$tasks[$i]->fetch_optionals();
					}
				}

				$i++;
			}
			$this->db->free($resql);
		} else {
			dol_print_error($this->db);
		}

		return $tasks;
	}

	/**
	 * Return list of roles for a user for each projects or each tasks (or a particular project or a particular task).
	 *
	 * @param	User|null	$userp			      Return roles on project for this internal user. If set, usert and taskid must not be defined.
	 * @param	User|null	$usert			      Return roles on task for this internal user. If set userp must NOT be defined. -1 means no filter.
	 * @param 	string		$projectid		      Project id list separated with , to filter on project
	 * @param 	int			$taskid			      Task id to filter on a task
	 * @param	integer		$filteronprojstatus	  Filter on project status if userp is set. Not used if userp not defined.
	 * @return 	array|int					      Array (projectid => 'list of roles for project' or taskid => 'list of roles for task')
	 */
	public function getUserRolesForProjectsOrTasks($userp, $usert, $projectid = '', $taskid = 0, $filteronprojstatus = -1)
	{
		$arrayroles = array();

		dol_syslog(get_class($this)."::getUserRolesForProjectsOrTasks userp=".json_encode(is_object($userp))." usert=".json_encode(is_object($usert))." projectid=".$projectid." taskid=".$taskid);

		// We want role of user for a projet or role of user for a task. Both are not possible.
		if (empty($userp) && empty($usert)) {
			$this->error = "CallWithWrongParameters";
			return -1;
		}
		if (!empty($userp) && !empty($usert)) {
			$this->error = "CallWithWrongParameters";
			return -1;
		}

		/* Liste des taches et role sur les projects ou taches */
		$sql = "SELECT ";
		if ($userp) {
			$sql .= " p.rowid as pid,";
		} else {
			$sql .= " pt.rowid as pid,";
		}
		$sql .= " ec.element_id, ctc.code, ctc.source";
		if ($userp) {
			$sql .= " FROM ".MAIN_DB_PREFIX."projet as p";
		}
		if ($usert && $filteronprojstatus > -1) {
			$sql .= " FROM ".MAIN_DB_PREFIX."projet as p, ".MAIN_DB_PREFIX."projet_task as pt";
		}
		if ($usert && $filteronprojstatus <= -1) {
			$sql .= " FROM ".MAIN_DB_PREFIX."projet_task as pt";
		}
		$sql .= ", ".MAIN_DB_PREFIX."element_contact as ec";
		$sql .= ", ".MAIN_DB_PREFIX."c_type_contact as ctc";
		if ($userp) {
			$sql .= " WHERE p.rowid = ec.element_id";
		} else {
			$sql .= " WHERE pt.rowid = ec.element_id";
		}
		if ($userp && $filteronprojstatus > -1) {
			$sql .= " AND p.fk_statut = ".((int) $filteronprojstatus);
		}
		if ($usert && $filteronprojstatus > -1) {
			$sql .= " AND pt.fk_projet = p.rowid AND p.fk_statut = ".((int) $filteronprojstatus);
		}
		if ($userp) {
			$sql .= " AND ctc.element = 'project'";
		}
		if ($usert) {
			$sql .= " AND ctc.element = 'project_task'";
		}
		$sql .= " AND ctc.rowid = ec.fk_c_type_contact";
		if ($userp) {
			$sql .= " AND ec.fk_socpeople = ".((int) $userp->id);
		}
		if ($usert) {
			$sql .= " AND ec.fk_socpeople = ".((int) $usert->id);
		}
		$sql .= " AND ec.statut = 4";
		$sql .= " AND ctc.source = 'internal'";
		if ($projectid) {
			if ($userp) {
				$sql .= " AND p.rowid IN (".$this->db->sanitize($projectid).")";
			}
			if ($usert) {
				$sql .= " AND pt.fk_projet IN (".$this->db->sanitize($projectid).")";
			}
		}
		if ($taskid) {
			if ($userp) {
				$sql .= " ERROR SHOULD NOT HAPPENS";
			}
			if ($usert) {
				$sql .= " AND pt.rowid = ".((int) $taskid);
			}
		}
		//print $sql;

		dol_syslog(get_class($this)."::getUserRolesForProjectsOrTasks execute request", LOG_DEBUG);
		$resql = $this->db->query($sql);
		if ($resql) {
			$num = $this->db->num_rows($resql);
			$i = 0;
			while ($i < $num) {
				$obj = $this->db->fetch_object($resql);
				if (empty($arrayroles[$obj->pid])) {
					$arrayroles[$obj->pid] = $obj->code;
				} else {
					$arrayroles[$obj->pid] .= ','.$obj->code;
				}
				$i++;
			}
			$this->db->free($resql);
		} else {
			dol_print_error($this->db);
		}

		return $arrayroles;
	}


	/**
	 * 	Return list of id of contacts of task
	 *
	 *	@param	string	$source		Source
	 *  @return array				Array of id of contacts
	 */
	public function getListContactId($source = 'internal')
	{
		$contactAlreadySelected = array();
		$tab = $this->liste_contact(-1, $source);
		//var_dump($tab);
		$num = count($tab);
		$i = 0;
		while ($i < $num) {
			if ($source == 'thirdparty') {
				$contactAlreadySelected[$i] = $tab[$i]['socid'];
			} else {
				$contactAlreadySelected[$i] = $tab[$i]['id'];
			}
			$i++;
		}
		return $contactAlreadySelected;
	}

	/**
	 * Merge contact of tasks
	 *
	 * @param 	int 	$origin_id 	Old task id
	 * @param 	int 	$dest_id 	New task id
	 * @return 	bool
	 */
	public function mergeContactTask($origin_id, $dest_id)
	{
		$error = 0;
		$origintask = new Task($this->db);
		$result = $origintask->fetch($origin_id);
		if ($result <= 0) {
			return false;
		}

		//Get list of origin contacts
		$arraycontactorigin = array_merge($origintask->liste_contact(-1, 'internal'), $origintask->liste_contact(-1, 'external'));
		if (is_array($arraycontactorigin)) {
			foreach ($arraycontactorigin as $key => $contact) {
				$result = $this->add_contact($contact["id"], $contact["fk_c_type_contact"], $contact["source"]);
				if ($result < 0) {
					return false;
				}
			}
		}
		return true;
	}

	/**
	 * Merge time spent of tasks
	 *
	 * @param 	int 	$origin_id 	Old task id
	 * @param 	int 	$dest_id 	New task id
	 * @return 	bool
	 */
	public function mergeTimeSpentTask($origin_id, $dest_id)
	{
		$ret = true;

		$this->db->begin();

		$sql = "UPDATE ".MAIN_DB_PREFIX."element_time as et";
		$sql .= " SET et.fk_element = ".((int) $dest_id);
		$sql .= " WHERE et.elementtype = 'task'";
		$sql .= " AND et.fk_element = ".((int) $origin_id);

		dol_syslog(get_class($this)."::mergeTimeSpentTask", LOG_DEBUG);
		if (!$this->db->query($sql)) {
			$this->error = $this->db->lasterror();
			$ret = false;
		}

		if ($ret == true) {
			$this->db->commit();
		} else {
			$this->db->rollback();
		}
		return $ret;
	}

	/**
	 *  Add time spent
	 *
	 *  @param	User	$user           User object
	 *  @param  int		$notrigger	    0=launch triggers after, 1=disable triggers
	 *  @return	int                     Return integer <=0 if KO, >0 if OK
	 */
	public function addTimeSpent($user, $notrigger = 0)
	{
		global $conf, $langs;

		dol_syslog(get_class($this)."::addTimeSpent", LOG_DEBUG);

		$ret = 0;
		$now = dol_now();

		// Check parameters
		if (!is_object($user)) {
			dol_print_error(null, "Method addTimeSpent was called with wrong parameter user");
			return -1;
		}

		// Clean parameters
		if (isset($this->timespent_note)) {
			$this->timespent_note = trim($this->timespent_note);
		}
		if (empty($this->timespent_datehour) || ($this->timespent_date != $this->timespent_datehour)) {
			$this->timespent_datehour = $this->timespent_date;
		}

		if (getDolGlobalString('PROJECT_TIMESHEET_PREVENT_AFTER_MONTHS')) {
			require_once DOL_DOCUMENT_ROOT.'/core/lib/date.lib.php';
			$restrictBefore = dol_time_plus_duree(dol_now(), - $conf->global->PROJECT_TIMESHEET_PREVENT_AFTER_MONTHS, 'm');

			if ($this->timespent_date < $restrictBefore) {
				$this->error = $langs->trans('TimeRecordingRestrictedToNMonthsBack', getDolGlobalString('PROJECT_TIMESHEET_PREVENT_AFTER_MONTHS'));
				$this->errors[] = $this->error;
				return -1;
			}
		}


		$this->db->begin();

		$timespent = new TimeSpent($this->db);
		$timespent->fk_element = $this->id;
		$timespent->elementtype = 'task';
		$timespent->element_date = $this->timespent_date;
		$timespent->element_datehour = $this->timespent_datehour;
		$timespent->element_date_withhour = $this->timespent_withhour;
		$timespent->element_duration = $this->timespent_duration;
		$timespent->fk_user = $this->timespent_fk_user;
		$timespent->fk_product = $this->timespent_fk_product;
		$timespent->note = $this->timespent_note;
		$timespent->datec = $this->db->idate($now);

		$result = $timespent->create($user);

		if ($result > 0) {
			$ret = $result;
			$this->timespent_id = $result;

			if (!$notrigger) {
				// Call trigger
				$result = $this->call_trigger('TASK_TIMESPENT_CREATE', $user);
				if ($result < 0) {
					$ret = -1;
				}
				// End call triggers
			}
		} else {
			$this->error = $this->db->lasterror();
			$ret = -1;
		}

		if ($ret > 0) {
			// Recalculate amount of time spent for task and update denormalized field
			$sql = "UPDATE ".MAIN_DB_PREFIX."projet_task";
			$sql .= " SET duration_effective = (SELECT SUM(element_duration) FROM ".MAIN_DB_PREFIX."element_time as ptt where ptt.elementtype = 'task' AND ptt.fk_element = ".((int) $this->id).")";
			if (isset($this->progress)) {
				$sql .= ", progress = ".((float) $this->progress); // Do not overwrite value if not provided
			}
			$sql .= " WHERE rowid = ".((int) $this->id);

			dol_syslog(get_class($this)."::addTimeSpent", LOG_DEBUG);
			if (!$this->db->query($sql)) {
				$this->error = $this->db->lasterror();
				$ret = -2;
			}

			// Update hourly rate of this time spent entry
			$resql_thm_user = $this->db->query("SELECT thm FROM " . MAIN_DB_PREFIX . "user WHERE rowid = " . ((int) $timespent->fk_user));
			if (!empty($resql_thm_user)) {
				$obj_thm_user = $this->db->fetch_object($resql_thm_user);
				$timespent->thm = $obj_thm_user->thm;
			}
			$res_update = $timespent->update($user);

			dol_syslog(get_class($this)."::addTimeSpent", LOG_DEBUG);
			if ($res_update <= 0) {
				$this->error = $this->db->lasterror();
				$ret = -2;
			}
		}

		if ($ret > 0) {
			$this->db->commit();
		} else {
			$this->db->rollback();
		}
		return $ret;
	}

	/**
	 *  Fetch records of time spent of this task
	 *
	 *  @param	string	$morewherefilter	Add more filter into where SQL request (must start with ' AND ...')
	 *  @return int							Return integer <0 if KO, array of time spent if OK
	 */
	public function fetchTimeSpentOnTask($morewherefilter = '')
	{
		$arrayres = array();

		$sql = "SELECT";
		$sql .= " s.rowid as socid,";
		$sql .= " s.nom as thirdparty_name,";
		$sql .= " s.email as thirdparty_email,";
		$sql .= " ptt.rowid,";
		$sql .= " ptt.ref_ext,";
		$sql .= " ptt.fk_element as fk_task,";
		$sql .= " ptt.element_date as task_date,";
		$sql .= " ptt.element_datehour as task_datehour,";
		$sql .= " ptt.element_date_withhour as task_date_withhour,";
		$sql .= " ptt.element_duration as task_duration,";
		$sql .= " ptt.fk_user,";
		$sql .= " ptt.note,";
		$sql .= " ptt.thm,";
		$sql .= " pt.rowid as task_id,";
		$sql .= " pt.ref as task_ref,";
		$sql .= " pt.label as task_label,";
		$sql .= " p.rowid as project_id,";
		$sql .= " p.ref as project_ref,";
		$sql .= " p.title as project_label,";
		$sql .= " p.public as public";
		$sql .= " FROM ".MAIN_DB_PREFIX."element_time as ptt, ".MAIN_DB_PREFIX."projet_task as pt, ".MAIN_DB_PREFIX."projet as p";
		$sql .= " LEFT JOIN ".MAIN_DB_PREFIX."societe as s ON p.fk_soc = s.rowid";
		$sql .= " WHERE ptt.fk_element = pt.rowid AND pt.fk_projet = p.rowid";
		$sql .= " AND ptt.elementtype = 'task'";
		$sql .= " AND pt.rowid = ".((int) $this->id);
		$sql .= " AND pt.entity IN (".getEntity('project').")";
		if ($morewherefilter) {
			$sql .= $morewherefilter;
		}

		dol_syslog(get_class($this)."::fetchAllTimeSpent", LOG_DEBUG);
		$resql = $this->db->query($sql);
		if ($resql) {
			$num = $this->db->num_rows($resql);

			$i = 0;
			while ($i < $num) {
				$obj = $this->db->fetch_object($resql);

				$newobj = new stdClass();

				$newobj->socid              = $obj->socid;
				$newobj->thirdparty_name    = $obj->thirdparty_name;
				$newobj->thirdparty_email   = $obj->thirdparty_email;

				$newobj->fk_project			= $obj->project_id;
				$newobj->project_ref		= $obj->project_ref;
				$newobj->project_label = $obj->project_label;
				$newobj->public				= $obj->project_public;

				$newobj->fk_task			= $obj->task_id;
				$newobj->task_ref = $obj->task_ref;
				$newobj->task_label = $obj->task_label;

				$newobj->timespent_line_id = $obj->rowid;
				$newobj->timespent_line_ref_ext = $obj->ref_ext;
				$newobj->timespent_line_date = $this->db->jdate($obj->task_date);
				$newobj->timespent_line_datehour	= $this->db->jdate($obj->task_datehour);
				$newobj->timespent_line_withhour = $obj->task_date_withhour;
				$newobj->timespent_line_duration = $obj->task_duration;
				$newobj->timespent_line_fk_user = $obj->fk_user;
				$newobj->timespent_line_thm = $obj->thm;	// hourly rate
				$newobj->timespent_line_note = $obj->note;

				$arrayres[] = $newobj;

				$i++;
			}

			$this->db->free($resql);

			$this->lines = $arrayres;
			return 1;
		} else {
			dol_print_error($this->db);
			$this->error = "Error ".$this->db->lasterror();
			return -1;
		}
	}


	/**
	 *  Calculate total of time spent for task
	 *
	 *  @param  User|int	$userobj			Filter on user. null or 0=No filter
	 *  @param	string		$morewherefilter	Add more filter into where SQL request (must start with ' AND ...')
	 *  @return array|int	 					Array of info for task array('min_date', 'max_date', 'total_duration', 'total_amount', 'nblines', 'nblinesnull')
	 */
	public function getSummaryOfTimeSpent($userobj = null, $morewherefilter = '')
	{
		if (is_object($userobj)) {
			$userid = $userobj->id;
		} else {
			$userid = $userobj; // old method
		}

		$id = $this->id;
		if (empty($id) && empty($userid)) {
			dol_syslog("getSummaryOfTimeSpent called on a not loaded task without user param defined", LOG_ERR);
			return -1;
		}

		$result = array();

		$sql = "SELECT";
		$sql .= " MIN(t.element_datehour) as min_date,";
		$sql .= " MAX(t.element_datehour) as max_date,";
		$sql .= " SUM(t.element_duration) as total_duration,";
		$sql .= " SUM(t.element_duration / 3600 * ".$this->db->ifsql("t.thm IS NULL", 0, "t.thm").") as total_amount,";
		$sql .= " COUNT(t.rowid) as nblines,";
		$sql .= " SUM(".$this->db->ifsql("t.thm IS NULL", 1, 0).") as nblinesnull";
		$sql .= " FROM ".MAIN_DB_PREFIX."element_time as t";
		$sql .= " WHERE t.elementtype='task'";
		if ($morewherefilter) {
			$sql .= $morewherefilter;
		}
		if ($id > 0) {
			$sql .= " AND t.fk_element = ".((int) $id);
		}
		if ($userid > 0) {
			$sql .= " AND t.fk_user = ".((int) $userid);
		}

		dol_syslog(get_class($this)."::getSummaryOfTimeSpent", LOG_DEBUG);
		$resql = $this->db->query($sql);
		if ($resql) {
			$obj = $this->db->fetch_object($resql);

			$result['min_date'] = $obj->min_date; // deprecated. use the ->timespent_xxx instead
			$result['max_date'] = $obj->max_date; // deprecated. use the ->timespent_xxx instead
			$result['total_duration'] = $obj->total_duration; // deprecated. use the ->timespent_xxx instead

			$this->timespent_min_date = $this->db->jdate($obj->min_date);
			$this->timespent_max_date = $this->db->jdate($obj->max_date);
			$this->timespent_total_duration = $obj->total_duration;
			$this->timespent_total_amount = $obj->total_amount;
			$this->timespent_nblinesnull = ($obj->nblinesnull ? $obj->nblinesnull : 0);
			$this->timespent_nblines = ($obj->nblines ? $obj->nblines : 0);

			$this->db->free($resql);
		} else {
			dol_print_error($this->db);
		}
		return $result;
	}

	/**
	 *  Calculate quantity and value of time consumed using the thm (hourly amount value of work for user entering time)
	 *
	 *	@param		User|string	$fuser		Filter on a dedicated user
	 *  @param		string		$dates		Start date (ex 00:00:00)
	 *  @param		string		$datee		End date (ex 23:59:59)
	 *  @return 	array	        		Array of info for task array('amount','nbseconds','nblinesnull')
	 */
	public function getSumOfAmount($fuser = '', $dates = '', $datee = '')
	{
		$id = $this->id;

		$result = array();

		$sql = "SELECT";
		$sql .= " SUM(t.element_duration) as nbseconds,";
		$sql .= " SUM(t.element_duration / 3600 * ".$this->db->ifsql("t.thm IS NULL", 0, "t.thm").") as amount, SUM(".$this->db->ifsql("t.thm IS NULL", 1, 0).") as nblinesnull";
		$sql .= " FROM ".MAIN_DB_PREFIX."element_time as t";
		$sql .= " WHERE t.elementtype='task' AND t.fk_element = ".((int) $id);
		if (is_object($fuser) && $fuser->id > 0) {
			$sql .= " AND fk_user = ".((int) $fuser->id);
		}
		if ($dates > 0) {
			$datefieldname = "element_datehour";
			$sql .= " AND (".$datefieldname." >= '".$this->db->idate($dates)."' OR ".$datefieldname." IS NULL)";
		}
		if ($datee > 0) {
			$datefieldname = "element_datehour";
			$sql .= " AND (".$datefieldname." <= '".$this->db->idate($datee)."' OR ".$datefieldname." IS NULL)";
		}
		//print $sql;

		dol_syslog(get_class($this)."::getSumOfAmount", LOG_DEBUG);
		$resql = $this->db->query($sql);
		if ($resql) {
			$obj = $this->db->fetch_object($resql);

			$result['amount'] = $obj->amount;
			$result['nbseconds'] = $obj->nbseconds;
			$result['nblinesnull'] = $obj->nblinesnull;

			$this->db->free($resql);
			return $result;
		} else {
			dol_print_error($this->db);
			return $result;
		}
	}

	/**
	 *  Load properties of timespent of a task from the time spent ID.
	 *
	 *  @param	int		$id 	Id in time spent table
	 *  @return int		        Return integer <0 if KO, >0 if OK
	 */
	public function fetchTimeSpent($id)
	{
		$timespent = new TimeSpent($this->db);
		$timespent->fetch($id);

		dol_syslog(get_class($this)."::fetchTimeSpent", LOG_DEBUG);

		if ($timespent->id > 0) {
			$this->timespent_id = $timespent->id;
			$this->id = $timespent->fk_element;
			$this->timespent_date = $timespent->element_date;
			$this->timespent_datehour   = $timespent->element_datehour;
			$this->timespent_withhour   = $timespent->element_date_withhour;
			$this->timespent_duration = $timespent->element_duration;
			$this->timespent_fk_user	= $timespent->fk_user;
			$this->timespent_fk_product	= $timespent->fk_product;
			$this->timespent_thm    	= $timespent->thm; // hourly rate
			$this->timespent_note = $timespent->note;

			return 1;
		}

		return 0;
	}

	/**
	 *  Load all records of time spent
	 *
	 *  @param	User		$userobj			User object
	 *  @param	string		$morewherefilter	Add more filter into where SQL request (must start with ' AND ...')
	 *  @return array|int						Return integer <0 if KO, array of time spent if OK
	 */
	public function fetchAllTimeSpent(User $userobj, $morewherefilter = '')
	{
		$arrayres = array();

		$sql = "SELECT";
		$sql .= " s.rowid as socid,";
		$sql .= " s.nom as thirdparty_name,";
		$sql .= " s.email as thirdparty_email,";
		$sql .= " ptt.rowid,";
		$sql .= " ptt.fk_element as fk_task,";
		$sql .= " ptt.element_date as task_date,";
		$sql .= " ptt.element_datehour as task_datehour,";
		$sql .= " ptt.element_date_withhour as task_date_withhour,";
		$sql .= " ptt.element_duration as task_duration,";
		$sql .= " ptt.fk_user,";
		$sql .= " ptt.note,";
		$sql .= " ptt.thm,";
		$sql .= " pt.rowid as task_id,";
		$sql .= " pt.ref as task_ref,";
		$sql .= " pt.label as task_label,";
		$sql .= " p.rowid as project_id,";
		$sql .= " p.ref as project_ref,";
		$sql .= " p.title as project_label,";
		$sql .= " p.public as public";
		$sql .= " FROM ".MAIN_DB_PREFIX."element_time as ptt, ".MAIN_DB_PREFIX."projet_task as pt, ".MAIN_DB_PREFIX."projet as p";
		$sql .= " LEFT JOIN ".MAIN_DB_PREFIX."societe as s ON p.fk_soc = s.rowid";
		$sql .= " WHERE ptt.fk_element = pt.rowid AND pt.fk_projet = p.rowid";
		$sql .= " AND ptt.elementtype = 'task'";
		$sql .= " AND ptt.fk_user = ".((int) $userobj->id);
		$sql .= " AND pt.entity IN (".getEntity('project').")";
		if ($morewherefilter) {
			$sql .= $morewherefilter;
		}

		dol_syslog(get_class($this)."::fetchAllTimeSpent", LOG_DEBUG);
		$resql = $this->db->query($sql);
		if ($resql) {
			$num = $this->db->num_rows($resql);

			$i = 0;
			while ($i < $num) {
				$obj = $this->db->fetch_object($resql);

				$newobj = new stdClass();

				$newobj->socid              = $obj->socid;
				$newobj->thirdparty_name    = $obj->thirdparty_name;
				$newobj->thirdparty_email   = $obj->thirdparty_email;

				$newobj->fk_project			= $obj->project_id;
				$newobj->project_ref		= $obj->project_ref;
				$newobj->project_label = $obj->project_label;
				$newobj->public				= $obj->project_public;

				$newobj->fk_task			= $obj->task_id;
				$newobj->task_ref = $obj->task_ref;
				$newobj->task_label = $obj->task_label;

				$newobj->timespent_id = $obj->rowid;
				$newobj->timespent_date = $this->db->jdate($obj->task_date);
				$newobj->timespent_datehour	= $this->db->jdate($obj->task_datehour);
				$newobj->timespent_withhour = $obj->task_date_withhour;
				$newobj->timespent_duration = $obj->task_duration;
				$newobj->timespent_fk_user = $obj->fk_user;
				$newobj->timespent_thm = $obj->thm;	// hourly rate
				$newobj->timespent_note = $obj->note;

				$arrayres[] = $newobj;

				$i++;
			}

			$this->db->free($resql);
		} else {
			dol_print_error($this->db);
			$this->error = "Error ".$this->db->lasterror();
			return -1;
		}

		return $arrayres;
	}

	/**
	 *	Update time spent
	 *
	 *  @param	User	$user           User id
	 *  @param  int		$notrigger	    0=launch triggers after, 1=disable triggers
	 *  @return	int						Return integer <0 if KO, >0 if OK
	 */
	public function updateTimeSpent($user, $notrigger = 0)
	{
		global $conf, $langs;

		$ret = 0;

		// Check parameters
		if ($this->timespent_date == '') {
			$this->error = $langs->trans("ErrorFieldRequired", $langs->transnoentities("Date"));
			return -1;
		}
		if (!($this->timespent_fk_user > 0)) {
			$this->error = $langs->trans("ErrorFieldRequired", $langs->transnoentities("User"));
			return -1;
		}

		// Clean parameters
		if (empty($this->timespent_datehour)) {
			$this->timespent_datehour = $this->timespent_date;
		}
		if (isset($this->timespent_note)) {
			$this->timespent_note = trim($this->timespent_note);
		}

		if (getDolGlobalString('PROJECT_TIMESHEET_PREVENT_AFTER_MONTHS')) {
			require_once DOL_DOCUMENT_ROOT.'/core/lib/date.lib.php';
			$restrictBefore = dol_time_plus_duree(dol_now(), - $conf->global->PROJECT_TIMESHEET_PREVENT_AFTER_MONTHS, 'm');

			if ($this->timespent_date < $restrictBefore) {
				$this->error = $langs->trans('TimeRecordingRestrictedToNMonthsBack', getDolGlobalString('PROJECT_TIMESHEET_PREVENT_AFTER_MONTHS'));
				$this->errors[] = $this->error;
				return -1;
			}
		}

		$this->db->begin();

		$timespent = new TimeSpent($this->db);
		$timespent->fetch($this->timespent_id);
		$timespent->element_date = $this->timespent_date;
		$timespent->element_datehour = $this->timespent_datehour;
		$timespent->element_date_withhour = $this->timespent_withhour;
		$timespent->element_duration = $this->timespent_duration;
		$timespent->fk_user = $this->timespent_fk_user;
		$timespent->fk_product = $this->timespent_fk_product;
		$timespent->note = $this->timespent_note;
		$timespent->invoice_id = $this->timespent_invoiceid;
		$timespent->invoice_line_id = $this->timespent_invoicelineid;

		dol_syslog(get_class($this)."::updateTimeSpent", LOG_DEBUG);
		if ($timespent->update($user) > 0) {
			if (!$notrigger) {
				// Call trigger
				$result = $this->call_trigger('TASK_TIMESPENT_MODIFY', $user);
				if ($result < 0) {
					$this->db->rollback();
					$ret = -1;
				} else {
					$ret = 1;
				}
				// End call triggers
			} else {
				$ret = 1;
			}
		} else {
			$this->error = $this->db->lasterror();
			$this->db->rollback();
			$ret = -1;
		}

		if ($ret == 1 && (($this->timespent_old_duration != $this->timespent_duration) || getDolGlobalString('TIMESPENT_ALWAYS_UPDATE_THM'))) {
			if ($this->timespent_old_duration != $this->timespent_duration) {
				// Recalculate amount of time spent for task and update denormalized field
				$sql = "UPDATE " . MAIN_DB_PREFIX . "projet_task";
				$sql .= " SET duration_effective = (SELECT SUM(element_duration) FROM " . MAIN_DB_PREFIX . "element_time as ptt where ptt.elementtype = 'task' AND ptt.fk_element = " . ((int) $this->id) . ")";
				if (isset($this->progress)) {
					$sql .= ", progress = " . ((float) $this->progress); // Do not overwrite value if not provided
				}
				$sql .= " WHERE rowid = " . ((int) $this->id);

				dol_syslog(get_class($this) . "::updateTimeSpent", LOG_DEBUG);
				if (!$this->db->query($sql)) {
					$this->error = $this->db->lasterror();
					$this->db->rollback();
					$ret = -2;
				}
			}

			// Update hourly rate of this time spent entry, but only if it was not set initially
			$res_update = 1;
			if (empty($timespent->thm) || getDolGlobalString('TIMESPENT_ALWAYS_UPDATE_THM')) {
				$resql_thm_user = $this->db->query("SELECT thm FROM " . MAIN_DB_PREFIX . "user WHERE rowid = " . ((int) $timespent->fk_user));
				if (!empty($resql_thm_user)) {
					$obj_thm_user = $this->db->fetch_object($resql_thm_user);
					$timespent->thm = $obj_thm_user->thm;
				}
				$res_update = $timespent->update($user);
			}

			dol_syslog(get_class($this)."::updateTimeSpent", LOG_DEBUG);
			if ($res_update <= 0) {
				$this->error = $this->db->lasterror();
				$ret = -2;
			}
		}

		if ($ret >= 0) {
			$this->db->commit();
		}
		return $ret;
	}

	/**
	 *  Delete time spent
	 *
	 *  @param	User	$user        	User that delete
	 *  @param  int		$notrigger	    0=launch triggers after, 1=disable triggers
	 *  @return	int						Return integer <0 if KO, >0 if OK
	 */
	public function delTimeSpent($user, $notrigger = 0)
	{
		global $conf, $langs;

		$error = 0;

		if (getDolGlobalString('PROJECT_TIMESHEET_PREVENT_AFTER_MONTHS')) {
			require_once DOL_DOCUMENT_ROOT.'/core/lib/date.lib.php';
			$restrictBefore = dol_time_plus_duree(dol_now(), - $conf->global->PROJECT_TIMESHEET_PREVENT_AFTER_MONTHS, 'm');

			if ($this->timespent_date < $restrictBefore) {
				$this->error = $langs->trans('TimeRecordingRestrictedToNMonthsBack', getDolGlobalString('PROJECT_TIMESHEET_PREVENT_AFTER_MONTHS'));
				$this->errors[] = $this->error;
				return -1;
			}
		}

		$this->db->begin();

		if (!$notrigger) {
			// Call trigger
			$result = $this->call_trigger('TASK_TIMESPENT_DELETE', $user);
			if ($result < 0) {
				$error++;
			}
			// End call triggers
		}

		if (!$error) {
			$timespent = new TimeSpent($this->db);
			$timespent->fetch($this->timespent_id);

			$res_del = $timespent->delete($user);

			if ($res_del < 0) {
				$error++;
				$this->errors[] = "Error ".$this->db->lasterror();
			}
		}

		if (!$error) {
			$sql = "UPDATE ".MAIN_DB_PREFIX."projet_task";
			$sql .= " SET duration_effective = duration_effective - ".$this->db->escape($this->timespent_duration ? $this->timespent_duration : 0);
			$sql .= " WHERE rowid = ".((int) $this->id);

			dol_syslog(get_class($this)."::delTimeSpent", LOG_DEBUG);
			if ($this->db->query($sql)) {
				$result = 0;
			} else {
				$this->error = $this->db->lasterror();
				$result = -2;
			}
		}

		// Commit or rollback
		if ($error) {
			foreach ($this->errors as $errmsg) {
				dol_syslog(get_class($this)."::delTimeSpent ".$errmsg, LOG_ERR);
				$this->error .= ($this->error ? ', '.$errmsg : $errmsg);
			}
			$this->db->rollback();
			return -1 * $error;
		} else {
			$this->db->commit();
			return 1;
		}
	}

	/**	Load an object from its id and create a new one in database
	 *
	 *  @param	User	$user		            User making the clone
	 *  @param	int		$fromid     			Id of object to clone
	 *  @param	int		$project_id				Id of project to attach clone task
	 *  @param	int		$parent_task_id			Id of task to attach clone task
	 *  @param	bool	$clone_change_dt		recalculate date of task regarding new project start date
	 *  @param	bool	$clone_affectation		clone affectation of project
	 *  @param	bool	$clone_time				clone time of project
	 *  @param	bool	$clone_file				clone file of project
	 *  @param	bool	$clone_note				clone note of project
	 *  @param	bool	$clone_prog				clone progress of project
	 *  @return	int								New id of clone
	 */
	public function createFromClone(User $user, $fromid, $project_id, $parent_task_id, $clone_change_dt = false, $clone_affectation = false, $clone_time = false, $clone_file = false, $clone_note = false, $clone_prog = false)
	{
		global $langs, $conf;

		$error = 0;

		//Use 00:00 of today if time is use on task.
		$now = dol_mktime(0, 0, 0, dol_print_date(dol_now(), '%m'), dol_print_date(dol_now(), '%d'), dol_print_date(dol_now(), '%Y'));

		$datec = $now;

		$clone_task = new Task($this->db);
		$origin_task = new Task($this->db);

		$clone_task->context['createfromclone'] = 'createfromclone';

		$this->db->begin();

		// Load source object
		$clone_task->fetch($fromid);
		$clone_task->fetch_optionals();
		//var_dump($clone_task->array_options);exit;

		$origin_task->fetch($fromid);

		$defaultref = '';
		$obj = !getDolGlobalString('PROJECT_TASK_ADDON') ? 'mod_task_simple' : $conf->global->PROJECT_TASK_ADDON;
		if (getDolGlobalString('PROJECT_TASK_ADDON') && is_readable(DOL_DOCUMENT_ROOT."/core/modules/project/task/" . getDolGlobalString('PROJECT_TASK_ADDON').".php")) {
			require_once DOL_DOCUMENT_ROOT."/core/modules/project/task/" . getDolGlobalString('PROJECT_TASK_ADDON').'.php';
			$modTask = new $obj();
			$defaultref = $modTask->getNextValue(0, $clone_task);
		}

		$ori_project_id					= $clone_task->fk_project;

		$clone_task->id					= 0;
		$clone_task->ref				= $defaultref;
		$clone_task->fk_project = $project_id;
		$clone_task->fk_task_parent = $parent_task_id;
		$clone_task->date_c = $datec;
		$clone_task->planned_workload = $origin_task->planned_workload;
		$clone_task->rang = $origin_task->rang;
		$clone_task->priority = $origin_task->priority;

		//Manage Task Date
		if ($clone_change_dt) {
			$projectstatic = new Project($this->db);
			$projectstatic->fetch($ori_project_id);

			//Origin project start date
			$orign_project_dt_start = $projectstatic->date_start;

			//Calculate new task start date with difference between origin proj start date and origin task start date
			if (!empty($clone_task->date_start)) {
				$clone_task->date_start = $now + $clone_task->date_start - $orign_project_dt_start;
			}

			//Calculate new task end date with difference between origin proj end date and origin task end date
			if (!empty($clone_task->date_end)) {
				$clone_task->date_end = $now + $clone_task->date_end - $orign_project_dt_start;
			}
		}

		if (!$clone_prog) {
			$clone_task->progress = 0;
		}

		// Create clone
		$result = $clone_task->create($user);

		// Other options
		if ($result < 0) {
			$this->error = $clone_task->error;
			$error++;
		}
		// End
		if ($error) {
			$clone_task_id = 0;  // For static tool check
		} else {
			$clone_task_id = $clone_task->id;
			$clone_task_ref = $clone_task->ref;

			//Note Update
			if (!$clone_note) {
				$clone_task->note_private = '';
				$clone_task->note_public = '';
			} else {
				$this->db->begin();
				$res = $clone_task->update_note(dol_html_entity_decode($clone_task->note_public, ENT_QUOTES | ENT_HTML5), '_public');
				if ($res < 0) {
					$this->error .= $clone_task->error;
					$error++;
					$this->db->rollback();
				} else {
					$this->db->commit();
				}

				$this->db->begin();
				$res = $clone_task->update_note(dol_html_entity_decode($clone_task->note_private, ENT_QUOTES | ENT_HTML5), '_private');
				if ($res < 0) {
					$this->error .= $clone_task->error;
					$error++;
					$this->db->rollback();
				} else {
					$this->db->commit();
				}
			}

			//Duplicate file
			if ($clone_file) {
				require_once DOL_DOCUMENT_ROOT.'/core/lib/files.lib.php';

				//retrieve project origin ref to know folder to copy
				$projectstatic = new Project($this->db);
				$projectstatic->fetch($ori_project_id);
				$ori_project_ref = $projectstatic->ref;

				if ($ori_project_id != $project_id) {
					$projectstatic->fetch($project_id);
					$clone_project_ref = $projectstatic->ref;
				} else {
					$clone_project_ref = $ori_project_ref;
				}

				$clone_task_dir = $conf->project->dir_output."/".dol_sanitizeFileName($clone_project_ref)."/".dol_sanitizeFileName($clone_task_ref);
				$ori_task_dir = $conf->project->dir_output."/".dol_sanitizeFileName($ori_project_ref)."/".dol_sanitizeFileName($fromid);

				$filearray = dol_dir_list($ori_task_dir, "files", 0, '', '(\.meta|_preview.*\.png)$', '', SORT_ASC, 1);
				foreach ($filearray as $key => $file) {
					if (!file_exists($clone_task_dir)) {
						if (dol_mkdir($clone_task_dir) < 0) {
							$this->error .= $langs->trans('ErrorInternalErrorDetected').':dol_mkdir';
							$error++;
						}
					}

					$rescopy = dol_copy($ori_task_dir.'/'.$file['name'], $clone_task_dir.'/'.$file['name'], 0, 1);
					if (is_numeric($rescopy) && $rescopy < 0) {
						$this->error .= $langs->trans("ErrorFailToCopyFile", $ori_task_dir.'/'.$file['name'], $clone_task_dir.'/'.$file['name']);
						$error++;
					}
				}
			}

			// clone affectation
			if ($clone_affectation) {
				$origin_task = new Task($this->db);
				$origin_task->fetch($fromid);

				foreach (array('internal', 'external') as $source) {
					$tab = $origin_task->liste_contact(-1, $source);
					$num = count($tab);
					$i = 0;
					while ($i < $num) {
						$clone_task->add_contact($tab[$i]['id'], $tab[$i]['code'], $tab[$i]['source']);
						if ($clone_task->error == 'DB_ERROR_RECORD_ALREADY_EXISTS') {
							$langs->load("errors");
							$this->error .= $langs->trans("ErrorThisContactIsAlreadyDefinedAsThisType");
							$error++;
						} else {
							if ($clone_task->error != '') {
								$this->error .= $clone_task->error;
								$error++;
							}
						}
						$i++;
					}
				}
			}

			if ($clone_time) {
				//TODO clone time of affectation
			}
		}

		unset($clone_task->context['createfromclone']);

		if (!$error) {
			$this->db->commit();
			return $clone_task_id;
		} else {
			$this->db->rollback();
			dol_syslog(get_class($this)."::createFromClone nbError: ".$error." error : ".$this->error, LOG_ERR);
			return -1;
		}
	}


	/**
	 *	Return status label of object
	 *
	 *	@param	integer	$mode		0=long label, 1=short label, 2=Picto + short label, 3=Picto, 4=Picto + long label, 5=Short label + Picto
	 * 	@return	string	  			Label
	 */
	public function getLibStatut($mode = 0)
	{
		return $this->LibStatut($this->status, $mode);
	}

	// phpcs:disable PEAR.NamingConventions.ValidFunctionName.ScopeNotCamelCaps
	/**
	 *  Return status label for an object
	 *
	 *  @param	int			$status	  	Id status
	 *  @param	integer		$mode		0=long label, 1=short label, 2=Picto + short label, 3=Picto, 4=Picto + long label, 5=Short label + Picto
	 *  @return	string	  				Label
	 */
	public function LibStatut($status, $mode = 0)
	{
		// phpcs:enable
		global $langs;

		// list of Statut of the task
		$this->labelStatus[0] = 'Draft';
		$this->labelStatus[1] = 'ToDo';
		$this->labelStatus[2] = 'Running';
		$this->labelStatus[3] = 'Finish';
		$this->labelStatus[4] = 'Transfered';
		$this->labelStatusShort[0] = 'Draft';
		$this->labelStatusShort[1] = 'ToDo';
		$this->labelStatusShort[2] = 'Running';
		$this->labelStatusShort[3] = 'Completed';
		$this->labelStatusShort[4] = 'Transfered';

		if ($mode == 0) {
			return $langs->trans($this->labelStatus[$status]);
		} elseif ($mode == 1) {
			return $langs->trans($this->labelStatusShort[$status]);
		} elseif ($mode == 2) {
			if ($status == 0) {
				return img_picto($langs->trans($this->labelStatusShort[$status]), 'statut0').' '.$langs->trans($this->labelStatusShort[$status]);
			} elseif ($status == 1) {
				return img_picto($langs->trans($this->labelStatusShort[$status]), 'statut1').' '.$langs->trans($this->labelStatusShort[$status]);
			} elseif ($status == 2) {
				return img_picto($langs->trans($this->labelStatusShort[$status]), 'statut3').' '.$langs->trans($this->labelStatusShort[$status]);
			} elseif ($status == 3) {
				return img_picto($langs->trans($this->labelStatusShort[$status]), 'statut6').' '.$langs->trans($this->labelStatusShort[$status]);
			} elseif ($status == 4) {
				return img_picto($langs->trans($this->labelStatusShort[$status]), 'statut6').' '.$langs->trans($this->labelStatusShort[$status]);
			} elseif ($status == 5) {
				return img_picto($langs->trans($this->labelStatusShort[$status]), 'statut5').' '.$langs->trans($this->labelStatusShort[$status]);
			}
		} elseif ($mode == 3) {
			if ($status == 0) {
				return img_picto($langs->trans($this->labelStatusShort[$status]), 'statut0');
			} elseif ($status == 1) {
				return img_picto($langs->trans($this->labelStatusShort[$status]), 'statut1');
			} elseif ($status == 2) {
				return img_picto($langs->trans($this->labelStatusShort[$status]), 'statut3');
			} elseif ($status == 3) {
				return img_picto($langs->trans($this->labelStatusShort[$status]), 'statut6');
			} elseif ($status == 4) {
				return img_picto($langs->trans($this->labelStatusShort[$status]), 'statut6');
			} elseif ($status == 5) {
				return img_picto($langs->trans($this->labelStatusShort[$status]), 'statut5');
			}
		} elseif ($mode == 4) {
			if ($status == 0) {
				return img_picto($langs->trans($this->labelStatusShort[$status]), 'statut0').' '.$langs->trans($this->labelStatus[$status]);
			} elseif ($status == 1) {
				return img_picto($langs->trans($this->labelStatusShort[$status]), 'statut1').' '.$langs->trans($this->labelStatus[$status]);
			} elseif ($status == 2) {
				return img_picto($langs->trans($this->labelStatusShort[$status]), 'statut3').' '.$langs->trans($this->labelStatus[$status]);
			} elseif ($status == 3) {
				return img_picto($langs->trans($this->labelStatusShort[$status]), 'statut6').' '.$langs->trans($this->labelStatus[$status]);
			} elseif ($status == 4) {
				return img_picto($langs->trans($this->labelStatusShort[$status]), 'statut6').' '.$langs->trans($this->labelStatus[$status]);
			} elseif ($status == 5) {
				return img_picto($langs->trans($this->labelStatusShort[$status]), 'statut5').' '.$langs->trans($this->labelStatus[$status]);
			}
		} elseif ($mode == 5) {
			/*if ($status==0) return $langs->trans($this->labelStatusShort[$status]).' '.img_picto($langs->trans($this->labelStatusShort[$status]),'statut0');
			elseif ($status==1) return $langs->trans($this->labelStatusShort[$status]).' '.img_picto($langs->trans($this->labelStatusShort[$status]),'statut1');
			elseif ($status==2) return $langs->trans($this->labelStatusShort[$status]).' '.img_picto($langs->trans($this->labelStatusShort[$status]),'statut3');
			elseif ($status==3) return $langs->trans($this->labelStatusShort[$status]).' '.img_picto($langs->trans($this->labelStatusShort[$status]),'statut6');
			elseif ($status==4) return $langs->trans($this->labelStatusShort[$status]).' '.img_picto($langs->trans($this->labelStatusShort[$status]),'statut6');
			elseif ($status==5) return $langs->trans($this->labelStatusShort[$status]).' '.img_picto($langs->trans($this->labelStatusShort[$status]),'statut5');
			*/
			//else return $this->progress.' %';
			return '&nbsp;';
		} elseif ($mode == 6) {
			/*if ($status==0) return $langs->trans($this->labelStatus[$status]).' '.img_picto($langs->trans($this->labelStatusShort[$status]),'statut0');
			elseif ($status==1) return $langs->trans($this->labelStatus[$status]).' '.img_picto($langs->trans($this->labelStatusShort[$status]),'statut1');
			elseif ($status==2) return $langs->trans($this->labelStatus[$status]).' '.img_picto($langs->trans($this->labelStatusShort[$status]),'statut3');
			elseif ($status==3) return $langs->trans($this->labelStatus[$status]).' '.img_picto($langs->trans($this->labelStatusShort[$status]),'statut6');
			elseif ($status==4) return $langs->trans($this->labelStatus[$status]).' '.img_picto($langs->trans($this->labelStatusShort[$status]),'statut6');
			elseif ($status==5) return $langs->trans($this->labelStatus[$status]).' '.img_picto($langs->trans($this->labelStatusShort[$status]),'statut5');
			*/
			//else return $this->progress.' %';
			return '&nbsp;';
		}
		return "";
	}

	/**
	 *  Create an intervention document on disk using template defined into PROJECT_TASK_ADDON_PDF
	 *
	 *  @param	string		$modele			force le modele a utiliser ('' par default)
	 *  @param	Translate	$outputlangs	object lang a utiliser pour traduction
	 *  @param  int			$hidedetails    Hide details of lines
	 *  @param  int			$hidedesc       Hide description
	 *  @param  int			$hideref        Hide ref
	 *  @return int         				0 if KO, 1 if OK
	 */
	public function generateDocument($modele, $outputlangs, $hidedetails = 0, $hidedesc = 0, $hideref = 0)
	{
		$outputlangs->load("projects");

		if (!dol_strlen($modele)) {
			$modele = 'nodefault';

			if (!empty($this->model_pdf)) {
				$modele = $this->model_pdf;
			} elseif (getDolGlobalString('PROJECT_TASK_ADDON_PDF')) {
				$modele = getDolGlobalString('PROJECT_TASK_ADDON_PDF');
			}
		}

		$modelpath = "core/modules/project/task/doc/";

		return $this->commonGenerateDocument($modelpath, $modele, $outputlangs, $hidedetails, $hidedesc, $hideref);
	}


	// phpcs:disable PEAR.NamingConventions.ValidFunctionName.ScopeNotCamelCaps
	/**
	 * Load indicators for dashboard (this->nbtodo and this->nbtodolate)
	 *
	 * @param	User	$user   Object user
	 * @return WorkboardResponse|int Return integer <0 if KO, WorkboardResponse if OK
	 */
	public function load_board($user)
	{
		// phpcs:enable
		global $conf, $langs;

		// For external user, no check is done on company because readability is managed by public status of project and assignment.
		//$socid = $user->socid;
		$socid = 0;

		$projectstatic = new Project($this->db);
		$projectsListId = $projectstatic->getProjectsAuthorizedForUser($user, 0, 1, $socid);

		// List of tasks (does not care about permissions. Filtering will be done later)
		$sql = "SELECT p.rowid as projectid, p.fk_statut as projectstatus,";
		$sql .= " t.rowid as taskid, t.progress as progress, t.fk_statut as status,";
		$sql .= " t.dateo as date_start, t.datee as date_end";
		$sql .= " FROM ".MAIN_DB_PREFIX."projet as p";
		//$sql .= " LEFT JOIN ".MAIN_DB_PREFIX."societe as s on p.fk_soc = s.rowid";
		//if (! $user->rights->societe->client->voir && ! $socid) $sql .= " LEFT JOIN ".MAIN_DB_PREFIX."societe_commerciaux as sc ON sc.fk_soc = s.rowid";
		$sql .= ", ".MAIN_DB_PREFIX."projet_task as t";
		$sql .= " WHERE p.entity IN (".getEntity('project', 0).')';
		$sql .= " AND p.fk_statut = 1";
		$sql .= " AND t.fk_projet = p.rowid";
		$sql .= " AND (t.progress IS NULL OR t.progress < 100)"; // tasks to do
		if (!$user->hasRight('projet', 'all', 'lire')) {
			$sql .= " AND p.rowid IN (".$this->db->sanitize($projectsListId).")";
		}
		// No need to check company, as filtering of projects must be done by getProjectsAuthorizedForUser
		//if ($socid || ! $user->rights->societe->client->voir)	$sql.= "  AND (p.fk_soc IS NULL OR p.fk_soc = 0 OR p.fk_soc = ".((int) $socid).")";
		// No need to check company, as filtering of projects must be done by getProjectsAuthorizedForUser
		// if (! $user->rights->societe->client->voir && ! $socid) $sql.= " AND ((s.rowid = sc.fk_soc AND sc.fk_user = ".((int) $user->id).") OR (s.rowid IS NULL))";

		//print $sql;
		$resql = $this->db->query($sql);
		if ($resql) {
			$task_static = new Task($this->db);

			$response = new WorkboardResponse();
			$response->warning_delay = $conf->project->task->warning_delay / 60 / 60 / 24;
			$response->label = $langs->trans("OpenedTasks");
			if ($user->hasRight("projet", "all", "lire")) {
				$response->url = DOL_URL_ROOT.'/projet/tasks/list.php?mainmenu=project';
			} else {
				$response->url = DOL_URL_ROOT.'/projet/tasks/list.php?mode=mine&amp;mainmenu=project';
			}
			$response->img = img_object('', "task");

			// This assignment in condition is not a bug. It allows walking the results.
			while ($obj = $this->db->fetch_object($resql)) {
				$response->nbtodo++;

				$task_static->projectstatus = $obj->projectstatus;
				$task_static->progress = $obj->progress;
				$task_static->fk_statut = $obj->status;
				$task_static->status = $obj->status;
				$task_static->date_start = $this->db->jdate($obj->date_start);
				$task_static->date_end = $this->db->jdate($obj->date_end);

				if ($task_static->hasDelay()) {
					$response->nbtodolate++;
				}
			}

			return $response;
		} else {
			$this->error = $this->db->error();
			return -1;
		}
	}


	/**
	 *      Load indicators this->nb for state board
	 *
	 *      @return     int         Return integer <0 if ko, >0 if ok
	 */
	public function loadStateBoard()
	{
		global $user;

		$mine = 0;
		$socid = $user->socid;

		$projectstatic = new Project($this->db);
		$projectsListId = $projectstatic->getProjectsAuthorizedForUser($user, $mine, 1, $socid);

		// List of tasks (does not care about permissions. Filtering will be done later)
		$sql = "SELECT count(p.rowid) as nb";
		$sql .= " FROM ".MAIN_DB_PREFIX."projet as p";
		$sql .= " LEFT JOIN ".MAIN_DB_PREFIX."societe as s on p.fk_soc = s.rowid";
		if (!$user->hasRight('societe', 'client', 'voir')) {
			$sql .= " LEFT JOIN ".MAIN_DB_PREFIX."societe_commerciaux as sc ON sc.fk_soc = s.rowid";
		}
		$sql .= ", ".MAIN_DB_PREFIX."projet_task as t";
		$sql .= " WHERE p.entity IN (".getEntity('project', 0).')';
		$sql .= " AND t.fk_projet = p.rowid"; // tasks to do
		if ($mine || !$user->hasRight('projet', 'all', 'lire')) {
			$sql .= " AND p.rowid IN (".$this->db->sanitize($projectsListId).")";
		}
		// No need to check company, as filtering of projects must be done by getProjectsAuthorizedForUser
		//if ($socid || ! $user->rights->societe->client->voir)	$sql.= "  AND (p.fk_soc IS NULL OR p.fk_soc = 0 OR p.fk_soc = ".((int) $socid).")";
		if ($socid) {
			$sql .= "  AND (p.fk_soc IS NULL OR p.fk_soc = 0 OR p.fk_soc = ".((int) $socid).")";
		}
		if (!$user->hasRight('societe', 'client', 'voir')) {
			$sql .= " AND ((s.rowid = sc.fk_soc AND sc.fk_user = ".((int) $user->id).") OR (s.rowid IS NULL))";
		}

		$resql = $this->db->query($sql);
		if ($resql) {
			// This assignment in condition is not a bug. It allows walking the results.
			while ($obj = $this->db->fetch_object($resql)) {
				$this->nb["tasks"] = $obj->nb;
			}
			$this->db->free($resql);
			return 1;
		} else {
			dol_print_error($this->db);
			$this->error = $this->db->error();
			return -1;
		}
	}

	/**
	 * Is the task delayed?
	 *
	 * @return bool
	 */
	public function hasDelay()
	{
		global $conf;

		if (!($this->progress >= 0 && $this->progress < 100)) {
			return false;
		}

		$now = dol_now();

		$datetouse = ($this->date_end > 0) ? $this->date_end : ((isset($this->datee) && $this->datee > 0) ? $this->datee : 0);

		return ($datetouse > 0 && ($datetouse < ($now - $conf->project->task->warning_delay)));
	}

	/**
	 *	Return clicable link of object (with eventually picto)
	 *
	 *	@param      string	    $option                 Where point the link (0=> main card, 1,2 => shipment, 'nolink'=>No link)
	 *  @param		array		$arraydata				Array of data
	 *  @return		string								HTML Code for Kanban thumb.
	 */
	public function getKanbanView($option = '', $arraydata = null)
	{
		$selected = (empty($arraydata['selected']) ? 0 : $arraydata['selected']);

		$return = '<div class="box-flex-item box-flex-grow-zero">';
		$return .= '<div class="info-box info-box-sm info-box-kanban">';
		$return .= '<span class="info-box-icon bg-infobox-action">';
		$return .= img_picto('', $this->picto);
		//$return .= '<i class="fa fa-dol-action"></i>'; // Can be image
		$return .= '</span>';
		$return .= '<div class="info-box-content">';
		$return .= '<span class="info-box-ref inline-block tdoverflowmax150 valignmiddle">'.(method_exists($this, 'getNomUrl') ? $this->getNomUrl(1) : $this->ref).'</span>';
		if ($selected >= 0) {
			$return .= '<input id="cb'.$this->id.'" class="flat checkforselect fright" type="checkbox" name="toselect[]" value="'.$this->id.'"'.($selected ? ' checked="checked"' : '').'>';
		}
		if (!empty($arraydata['projectlink'])) {
			//$tmpproject = $arraydata['project'];
			//$return .= '<br><span class="info-box-status ">'.$tmpproject->getNomProject().'</span>';
			$return .= '<br><span class="info-box-status ">'.$arraydata['projectlink'].'</span>';
		}
		if (property_exists($this, 'budget_amount')) {
			//$return .= '<br><span class="info-box-label amount">'.$langs->trans("Budget").' : '.price($this->budget_amount, 0, $langs, 1, 0, 0, $conf->currency).'</span>';
		}
		if (property_exists($this, 'duration_effective')) {
			$return .= '<br><div class="info-box-label progressinkanban paddingtop">'.getTaskProgressView($this, false, true).'</div>';
		}
		$return .= '</div>';
		$return .= '</div>';
		$return .= '</div>';

		return $return;
	}

	/**
	 *    Merge a task with another one, deleting the given task.
	 *    The task given in parameter will be removed.
	 *
	 *    @param	int     $task_origin_id		Task to merge the data from
	 *    @return	int							-1 if error
	 */
	public function mergeTask($task_origin_id)
	{
		global $conf, $langs, $hookmanager, $user, $action;

		$error = 0;
		$task_origin = new Task($this->db);		// The thirdparty that we will delete

		dol_syslog("mergeTask merge task id=".$task_origin_id." (will be deleted) into the task id=".$this->id);

		$langs->load('error');

		if (!$error && $task_origin->fetch($task_origin_id) < 1) {
			$this->error = $langs->trans('ErrorRecordNotFound');
			$error++;
		}

		if (!$error) {
			$this->db->begin();

			// Recopy some data
			$listofproperties = array(
				'label', 'description', 'duration_effective', 'planned_workload', 'datec', 'date_start',
				'date_end', 'fk_user_creat', 'fk_user_valid', 'fk_statut', 'progress', 'budget_amount',
				'priority', 'rang', 'fk_projet', 'fk_task_parent'
			);
			foreach ($listofproperties as $property) {
				if (empty($this->$property)) {
					$this->$property = $task_origin->$property;
				}
			}

			// Concat some data
			$listofproperties = array(
				'note_public', 'note_private'
			);
			foreach ($listofproperties as $property) {
				$this->$property = dol_concatdesc($this->$property, $task_origin->$property);
			}

			// Merge extrafields
			if (is_array($task_origin->array_options)) {
				foreach ($task_origin->array_options as $key => $val) {
					if (empty($this->array_options[$key])) {
						$this->array_options[$key] = $val;
					}
				}
			}

			// Update
			$result = $this->update($user);

			if ($result < 0) {
				$error++;
			}

			// Merge time spent
			if (!$error) {
				$result = $this->mergeTimeSpentTask($task_origin_id, $this->id);
				if ($result != true) {
					$error++;
				}
			}

			// Merge contacts
			if (!$error) {
				$result = $this->mergeContactTask($task_origin_id, $this->id);
				if ($result != true) {
					$error++;
				}
			}

			// External modules should update their ones too
			if (!$error) {
				$parameters = array('task_origin' => $task_origin->id, 'task_dest' => $this->id);
				$reshook = $hookmanager->executeHooks('replaceThirdparty', $parameters, $this, $action);

				if ($reshook < 0) {
					$this->error = $hookmanager->error;
					$this->errors = $hookmanager->errors;
					$error++;
				}
			}


			if (!$error) {
				$this->context = array('merge' => 1, 'mergefromid' => $task_origin->id, 'mergefromref' => $task_origin->ref);

				// Call trigger
				$result = $this->call_trigger('TASK_MODIFY', $user);
				if ($result < 0) {
					$error++;
				}
				// End call triggers
			}

			if (!$error) {
				// We finally remove the old task
				if ($task_origin->delete($user) < 1) {
					$this->error = $task_origin->error;
					$this->errors = $task_origin->errors;
					$error++;
				}
			}

			if (!$error) {
				$this->db->commit();
				return 0;
			} else {
				$langs->load("errors");
				$this->error = $langs->trans('ErrorsTaskMerge');
				$this->db->rollback();
				return -1;
			}
		}

		return -1;
	}
}<|MERGE_RESOLUTION|>--- conflicted
+++ resolved
@@ -910,6 +910,8 @@
 	 */
 	public function initAsSpecimen()
 	{
+		global $user;
+
 		$this->id = 0;
 
 		$this->fk_project = 0;
@@ -917,15 +919,12 @@
 		$this->fk_task_parent = 0;
 		$this->label = 'Specimen task TK01';
 		$this->duration_effective = '';
-		$this->fk_user_creat = 1;
+		$this->fk_user_creat = $user->id;
 		$this->progress = '25';
-<<<<<<< HEAD
 		$this->status = 0;
-=======
 		$this->priority = 0;
-		$this->fk_statut = null;
->>>>>>> 6303bcee
-		$this->note = 'This is a specimen task not';
+		$this->note_private = 'This is a specimen private note';
+		$this->note_public = 'This is a specimen public note';
 
 		return 1;
 	}
