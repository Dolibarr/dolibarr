<?php
/* Copyright (C) 2008-2014	Laurent Destailleur	<eldy@users.sourceforge.net>
 * Copyright (C) 2010-2012	Regis Houssin		<regis.houssin@inodbox.com>
 * Copyright (C) 2014       Marcos García       <marcosgdf@gmail.com>
 * Copyright (C) 2018       Frédéric France     <frederic.france@netlogic.fr>
 * Copyright (C) 2020       Juanjo Menent		<jmenent@2byte.es>
 *
 * This program is free software; you can redistribute it and/or modify
 * it under the terms of the GNU General Public License as published by
 * the Free Software Foundation; either version 3 of the License, or
 * (at your option) any later version.
 *
 * This program is distributed in the hope that it will be useful,
 * but WITHOUT ANY WARRANTY; without even the implied warranty of
 * MERCHANTABILITY or FITNESS FOR A PARTICULAR PURPOSE.  See the
 * GNU General Public License for more details.
 *
 * You should have received a copy of the GNU General Public License
 * along with this program. If not, see <https://www.gnu.org/licenses/>.
 */

/**
 *      \file       htdocs/projet/class/task.class.php
 *      \ingroup    project
 *      \brief      This file is a CRUD class file for Task (Create/Read/Update/Delete)
 */

require_once DOL_DOCUMENT_ROOT.'/core/class/commonobject.class.php';
require_once DOL_DOCUMENT_ROOT.'/projet/class/project.class.php';


/**
 * 	Class to manage tasks
 */
class Task extends CommonObject
{
	/**
	 * @var string ID to identify managed object
	 */
	public $element = 'project_task';

	/**
	 * @var string Name of table without prefix where object is stored
	 */
	public $table_element = 'projet_task';

	/**
	 * @var string Field with ID of parent key if this field has a parent
	 */
	public $fk_element = 'fk_task';

	/**
	 * @var string String with name of icon for myobject.
	 */
	public $picto = 'projecttask';

	/**
	 * @var array	List of child tables. To test if we can delete object.
	 */
	protected $childtables = array('projet_task_time');

	/**
	 * @var int ID parent task
	 */
	public $fk_task_parent = 0;

	/**
	 * @var string Label of task
	 */
	public $label;

	/**
	 * @var string description
	 */
	public $description;

	public $duration_effective; // total of time spent on this task
	public $planned_workload;
	public $date_c;
	public $date_start;
	public $date_end;
	public $progress;

	/**
	 * @var int ID
	 */
	public $fk_statut;

	public $priority;

	/**
	 * @var int ID
	 */
	public $fk_user_creat;

	/**
	 * @var int ID
	 */
	public $fk_user_valid;

	public $rang;

	public $timespent_min_date;
	public $timespent_max_date;
	public $timespent_total_duration;
	public $timespent_total_amount;
	public $timespent_nblinesnull;
	public $timespent_nblines;
	// For detail of lines of timespent record, there is the property ->lines in common

	// Var used to call method addTimeSpent(). Bad practice.
	public $timespent_id;
	public $timespent_duration;
	public $timespent_old_duration;
	public $timespent_date;
	public $timespent_datehour; // More accurate start date (same than timespent_date but includes hours, minutes and seconds)
	public $timespent_withhour; // 1 = we entered also start hours for timesheet line
	public $timespent_fk_user;
	public $timespent_thm;
	public $timespent_note;

	public $comments = array();

	public $oldcopy;


	/**
	 *  Constructor
	 *
	 *  @param      DoliDB		$db      Database handler
	 */
	public function __construct($db)
	{
		$this->db = $db;
	}


	/**
	 *  Create into database
	 *
	 *  @param	User	$user        	User that create
	 *  @param 	int		$notrigger	    0=launch triggers after, 1=disable triggers
	 *  @return int 		        	<0 if KO, Id of created object if OK
	 */
	public function create($user, $notrigger = 0)
	{
		global $conf, $langs;

		//For the date
		$now = dol_now();

		$error = 0;

		// Clean parameters
		$this->label = trim($this->label);
		$this->description = trim($this->description);
		$this->note_public = trim($this->note_public);
		$this->note_private = trim($this->note_private);

		// Check parameters
		// Put here code to add control on parameters values

		// Insert request
		$sql = "INSERT INTO ".MAIN_DB_PREFIX."projet_task (";
		$sql .= "entity";
		$sql .= ", fk_projet";
		$sql .= ", ref";
		$sql .= ", fk_task_parent";
		$sql .= ", label";
		$sql .= ", description";
		$sql .= ", note_public";
		$sql .= ", note_private";
		$sql .= ", datec";
		$sql .= ", fk_user_creat";
		$sql .= ", dateo";
		$sql .= ", datee";
		$sql .= ", planned_workload";
		$sql .= ", progress";
		$sql .= ", priority";
		$sql .= ") VALUES (";
		$sql .= ((int) $conf->entity);
		$sql .= ", ".((int) $this->fk_project);
		$sql .= ", ".(!empty($this->ref) ? "'".$this->db->escape($this->ref)."'" : 'null');
		$sql .= ", ".((int) $this->fk_task_parent);
		$sql .= ", '".$this->db->escape($this->label)."'";
		$sql .= ", '".$this->db->escape($this->description)."'";
		$sql .= ", '".$this->db->escape($this->note_public)."'";
		$sql .= ", '".$this->db->escape($this->note_private)."'";
		$sql .= ", '".$this->db->idate($now)."'";
		$sql .= ", ".((int) $user->id);
		$sql .= ", ".($this->date_start ? "'".$this->db->idate($this->date_start)."'" : 'null');
		$sql .= ", ".($this->date_end ? "'".$this->db->idate($this->date_end)."'" : 'null');
		$sql .= ", ".(($this->planned_workload != '' && $this->planned_workload >= 0) ? $this->planned_workload : 'null');
		$sql .= ", ".(($this->progress != '' && $this->progress >= 0) ? $this->progress : 'null');
		$sql .= ", ".(($this->priority != '' && $this->priority >= 0) ? $this->priority : 'null');
		$sql .= ")";

		$this->db->begin();

		dol_syslog(get_class($this)."::create", LOG_DEBUG);
		$resql = $this->db->query($sql);
		if (!$resql) {
			$error++; $this->errors[] = "Error ".$this->db->lasterror();
		}

		if (!$error) {
			$this->id = $this->db->last_insert_id(MAIN_DB_PREFIX."projet_task");

			if (!$notrigger) {
				// Call trigger
				$result = $this->call_trigger('TASK_CREATE', $user);
				if ($result < 0) {
					$error++;
				}
				// End call triggers
			}
		}

		// Update extrafield
		if (!$error) {
			if (!$error) {
				$result = $this->insertExtraFields();
				if ($result < 0) {
					$error++;
				}
			}
		}

		// Commit or rollback
		if ($error) {
			foreach ($this->errors as $errmsg) {
				dol_syslog(get_class($this)."::create ".$errmsg, LOG_ERR);
				$this->error .= ($this->error ? ', '.$errmsg : $errmsg);
			}
			$this->db->rollback();
			return -1 * $error;
		} else {
			$this->db->commit();
			return $this->id;
		}
	}


	/**
	 *  Load object in memory from database
	 *
	 *  @param	int		$id					Id object
	 *  @param	int		$ref				ref object
	 *  @param	int		$loadparentdata		Also load parent data
	 *  @return int 		        		<0 if KO, 0 if not found, >0 if OK
	 */
	public function fetch($id, $ref = '', $loadparentdata = 0)
	{
		global $langs, $conf;

		$sql = "SELECT";
		$sql .= " t.rowid,";
		$sql .= " t.ref,";
		$sql .= " t.fk_projet as fk_project,";
		$sql .= " t.fk_task_parent,";
		$sql .= " t.label,";
		$sql .= " t.description,";
		$sql .= " t.duration_effective,";
		$sql .= " t.planned_workload,";
		$sql .= " t.datec,";
		$sql .= " t.dateo,";
		$sql .= " t.datee,";
		$sql .= " t.fk_user_creat,";
		$sql .= " t.fk_user_valid,";
		$sql .= " t.fk_statut,";
		$sql .= " t.progress,";
		$sql .= " t.priority,";
		$sql .= " t.note_private,";
		$sql .= " t.note_public,";
		$sql .= " t.rang";
		if (!empty($loadparentdata)) {
			$sql .= ", t2.ref as task_parent_ref";
			$sql .= ", t2.rang as task_parent_position";
		}
		$sql .= " FROM ".MAIN_DB_PREFIX."projet_task as t";
		if (!empty($loadparentdata)) {
			$sql .= " LEFT JOIN ".MAIN_DB_PREFIX."projet_task as t2 ON t.fk_task_parent = t2.rowid";
		}
		$sql .= " WHERE ";
		if (!empty($ref)) {
			$sql .= "entity IN (".getEntity('project').")";
			$sql .= " AND t.ref = '".$this->db->escape($ref)."'";
		} else {
			$sql .= "t.rowid = ".((int) $id);
		}

		dol_syslog(get_class($this)."::fetch", LOG_DEBUG);
		$resql = $this->db->query($sql);
		if ($resql) {
			$num_rows = $this->db->num_rows($resql);

			if ($num_rows) {
				$obj = $this->db->fetch_object($resql);

				$this->id = $obj->rowid;
				$this->ref = $obj->ref;
				$this->fk_project = $obj->fk_project;
				$this->fk_task_parent = $obj->fk_task_parent;
				$this->label = $obj->label;
				$this->description = $obj->description;
				$this->duration_effective = $obj->duration_effective;
				$this->planned_workload = $obj->planned_workload;
				$this->date_c = $this->db->jdate($obj->datec);
				$this->date_start = $this->db->jdate($obj->dateo);
				$this->date_end				= $this->db->jdate($obj->datee);
				$this->fk_user_creat		= $obj->fk_user_creat;
				$this->fk_user_valid		= $obj->fk_user_valid;
				$this->fk_statut			= $obj->fk_statut;
				$this->progress				= $obj->progress;
				$this->priority				= $obj->priority;
				$this->note_private = $obj->note_private;
				$this->note_public = $obj->note_public;
				$this->rang = $obj->rang;

				if (!empty($loadparentdata)) {
					$this->task_parent_ref      = $obj->task_parent_ref;
					$this->task_parent_position = $obj->task_parent_position;
				}

				// Retrieve all extrafield
				$this->fetch_optionals();
			}

			$this->db->free($resql);

			if ($num_rows) {
				return 1;
			} else {
				return 0;
			}
		} else {
			$this->error = "Error ".$this->db->lasterror();
			return -1;
		}
	}


	/**
	 *  Update database
	 *
	 *  @param	User	$user        	User that modify
	 *  @param  int		$notrigger	    0=launch triggers after, 1=disable triggers
	 *  @return int			         	<=0 if KO, >0 if OK
	 */
	public function update($user = null, $notrigger = 0)
	{
		global $conf, $langs;
		$error = 0;

		// Clean parameters
		if (isset($this->fk_project)) {
			$this->fk_project = trim($this->fk_project);
		}
		if (isset($this->ref)) {
			$this->ref = trim($this->ref);
		}
		if (isset($this->fk_task_parent)) {
			$this->fk_task_parent = (int) $this->fk_task_parent;
		}
		if (isset($this->label)) {
			$this->label = trim($this->label);
		}
		if (isset($this->description)) {
			$this->description = trim($this->description);
		}
		if (isset($this->note_public)) {
			$this->note_public = trim($this->note_public);
		}
		if (isset($this->note_private)) {
			$this->note_private = trim($this->note_private);
		}
		if (isset($this->duration_effective)) {
			$this->duration_effective = trim($this->duration_effective);
		}
		if (isset($this->planned_workload)) {
			$this->planned_workload = trim($this->planned_workload);
		}

		// Check parameters
		// Put here code to add control on parameters values

		// Update request
		$sql = "UPDATE ".MAIN_DB_PREFIX."projet_task SET";
		$sql .= " fk_projet=".(isset($this->fk_project) ? $this->fk_project : "null").",";
		$sql .= " ref=".(isset($this->ref) ? "'".$this->db->escape($this->ref)."'" : "'".$this->db->escape($this->id)."'").",";
		$sql .= " fk_task_parent=".(isset($this->fk_task_parent) ? $this->fk_task_parent : "null").",";
		$sql .= " label=".(isset($this->label) ? "'".$this->db->escape($this->label)."'" : "null").",";
		$sql .= " description=".(isset($this->description) ? "'".$this->db->escape($this->description)."'" : "null").",";
		$sql .= " note_public=".(isset($this->note_public) ? "'".$this->db->escape($this->note_public)."'" : "null").",";
		$sql .= " note_private=".(isset($this->note_private) ? "'".$this->db->escape($this->note_private)."'" : "null").",";
		$sql .= " duration_effective=".(isset($this->duration_effective) ? $this->duration_effective : "null").",";
		$sql .= " planned_workload=".((isset($this->planned_workload) && $this->planned_workload != '') ? $this->planned_workload : "null").",";
		$sql .= " dateo=".($this->date_start != '' ? "'".$this->db->idate($this->date_start)."'" : 'null').",";
		$sql .= " datee=".($this->date_end != '' ? "'".$this->db->idate($this->date_end)."'" : 'null').",";
		$sql .= " progress=".(($this->progress != '' && $this->progress >= 0) ? $this->progress : 'null').",";
<<<<<<< HEAD
		$sql .= " rang=".((!empty($this->rang)) ? ((int) $this->rang) : "0").",";
		$sql .= " priority=".((!empty($this->priority)) ? ((int) $this->priority) : "0");
=======
		$sql .= " rang=".((!empty($this->rang)) ? $this->rang : "0").",";
		$sql .= " priority=".((!empty($this->priority)) ? $this->priority : "0");
>>>>>>> c8ef530d
		$sql .= " WHERE rowid=".((int) $this->id);

		$this->db->begin();

		dol_syslog(get_class($this)."::update", LOG_DEBUG);
		$resql = $this->db->query($sql);
		if (!$resql) {
			$error++; $this->errors[] = "Error ".$this->db->lasterror();
		}

		// Update extrafield
		if (!$error) {
			$result = $this->insertExtraFields();
			if ($result < 0) {
				$error++;
			}
		}

		if (!$error && !empty($conf->global->PROJECT_CLASSIFY_CLOSED_WHEN_ALL_TASKS_DONE)) {
			// Close the parent project if it is open (validated) and its tasks are 100% completed
			$project = new Project($this->db);
			if ($project->fetch($this->fk_project) > 0) {
				if ($project->statut == Project::STATUS_VALIDATED) {
					$project->getLinesArray(null); // this method does not return <= 0 if fails
					$projectCompleted = array_reduce(
						$project->lines,
						function ($allTasksCompleted, $task) {
							return $allTasksCompleted && $task->progress >= 100;
						},
					1
					);
					if ($projectCompleted) {
						if ($project->setClose($user) <= 0) {
							$error++;
						}
					}
				}
			} else {
				$error++;
			}
			if ($error) {
				$this->errors[] = $project->error;
			}
		}

		if (!$error) {
			if (!$notrigger) {
				// Call trigger
				$result = $this->call_trigger('TASK_MODIFY', $user);
				if ($result < 0) {
					$error++;
				}
				// End call triggers
			}
		}

		if (!$error && (is_object($this->oldcopy) && $this->oldcopy->ref !== $this->ref)) {
			// We remove directory
			if ($conf->projet->dir_output) {
				$project = new Project($this->db);
				$project->fetch($this->fk_project);

				$olddir = $conf->projet->dir_output.'/'.dol_sanitizeFileName($project->ref).'/'.dol_sanitizeFileName($this->oldcopy->ref);
				$newdir = $conf->projet->dir_output.'/'.dol_sanitizeFileName($project->ref).'/'.dol_sanitizeFileName($this->ref);
				if (file_exists($olddir)) {
					include_once DOL_DOCUMENT_ROOT.'/core/lib/files.lib.php';
					$res = dol_move($olddir, $newdir);
					if (!$res) {
						$langs->load("errors");
						$this->error = $langs->trans('ErrorFailToRenameDir', $olddir, $newdir);
						$error++;
					}
				}
			}
		}

		// Commit or rollback
		if ($error) {
			foreach ($this->errors as $errmsg) {
				dol_syslog(get_class($this)."::update ".$errmsg, LOG_ERR);
				$this->error .= ($this->error ? ', '.$errmsg : $errmsg);
			}
			$this->db->rollback();
			return -1 * $error;
		} else {
			$this->db->commit();
			return 1;
		}
	}


	/**
	 *	Delete task from database
	 *
	 *	@param	User	$user        	User that delete
	 *  @param  int		$notrigger	    0=launch triggers after, 1=disable triggers
	 *	@return	int						<0 if KO, >0 if OK
	 */
	public function delete($user, $notrigger = 0)
	{

		global $conf, $langs;
		require_once DOL_DOCUMENT_ROOT.'/core/lib/files.lib.php';

		$error = 0;

		$this->db->begin();

		if ($this->hasChildren() > 0) {
			dol_syslog(get_class($this)."::delete Can't delete record as it has some sub tasks", LOG_WARNING);
			$this->error = 'ErrorRecordHasSubTasks';
			$this->db->rollback();
			return 0;
		}

		$objectisused = $this->isObjectUsed($this->id);
		if (!empty($objectisused)) {
			dol_syslog(get_class($this)."::delete Can't delete record as it has some child", LOG_WARNING);
			$this->error = 'ErrorRecordHasChildren';
			$this->db->rollback();
			return 0;
		}

		if (!$error) {
			// Delete linked contacts
			$res = $this->delete_linked_contact();
			if ($res < 0) {
				$this->error = 'ErrorFailToDeleteLinkedContact';
				//$error++;
				$this->db->rollback();
				return 0;
			}
		}

		if (!$error) {
			$sql = "DELETE FROM ".MAIN_DB_PREFIX."projet_task_time";
			$sql .= " WHERE fk_task=".$this->id;

			$resql = $this->db->query($sql);
			if (!$resql) {
				$error++; $this->errors[] = "Error ".$this->db->lasterror();
			}
		}

		if (!$error) {
			$sql = "DELETE FROM ".MAIN_DB_PREFIX."projet_task_extrafields";
			$sql .= " WHERE fk_object=".$this->id;

			$resql = $this->db->query($sql);
			if (!$resql) {
				$error++; $this->errors[] = "Error ".$this->db->lasterror();
			}
		}

		if (!$error) {
			$sql = "DELETE FROM ".MAIN_DB_PREFIX."projet_task";
			$sql .= " WHERE rowid=".((int) $this->id);

			$resql = $this->db->query($sql);
			if (!$resql) {
				$error++; $this->errors[] = "Error ".$this->db->lasterror();
			}
		}

		if (!$error) {
			if (!$notrigger) {
				// Call trigger
				$result = $this->call_trigger('TASK_DELETE', $user);
				if ($result < 0) {
					$error++;
				}
				// End call triggers
			}
		}

		// Commit or rollback
		if ($error) {
			foreach ($this->errors as $errmsg) {
				dol_syslog(get_class($this)."::delete ".$errmsg, LOG_ERR);
				$this->error .= ($this->error ? ', '.$errmsg : $errmsg);
			}
			$this->db->rollback();
			return -1 * $error;
		} else {
			//Delete associated link file
			if ($conf->projet->dir_output) {
				$projectstatic = new Project($this->db);
				$projectstatic->fetch($this->fk_project);

				$dir = $conf->projet->dir_output."/".dol_sanitizeFileName($projectstatic->ref).'/'.dol_sanitizeFileName($this->id);
				dol_syslog(get_class($this)."::delete dir=".$dir, LOG_DEBUG);
				if (file_exists($dir)) {
					require_once DOL_DOCUMENT_ROOT.'/core/lib/files.lib.php';
					$res = @dol_delete_dir_recursive($dir);
					if (!$res) {
						$this->error = 'ErrorFailToDeleteDir';
						$this->db->rollback();
						return 0;
					}
				}
			}

			$this->db->commit();

			return 1;
		}
	}

	/**
	 *	Return nb of children
	 *
	 *	@return	int		<0 if KO, 0 if no children, >0 if OK
	 */
	public function hasChildren()
	{
		$error = 0;
		$ret = 0;

		$sql = "SELECT COUNT(*) as nb";
		$sql .= " FROM ".MAIN_DB_PREFIX."projet_task";
		$sql .= " WHERE fk_task_parent=".$this->id;

		dol_syslog(get_class($this)."::hasChildren", LOG_DEBUG);
		$resql = $this->db->query($sql);
		if (!$resql) {
			$error++; $this->errors[] = "Error ".$this->db->lasterror();
		} else {
			$obj = $this->db->fetch_object($resql);
			if ($obj) {
				$ret = $obj->nb;
			}
			$this->db->free($resql);
		}

		if (!$error) {
			return $ret;
		} else {
			return -1;
		}
	}

	/**
	 *	Return nb of time spent
	 *
	 *	@return	int		<0 if KO, 0 if no children, >0 if OK
	 */
	public function hasTimeSpent()
	{
		$error = 0;
		$ret = 0;

		$sql = "SELECT COUNT(*) as nb";
		$sql .= " FROM ".MAIN_DB_PREFIX."projet_task_time";
		$sql .= " WHERE fk_task=".$this->id;

		dol_syslog(get_class($this)."::hasTimeSpent", LOG_DEBUG);
		$resql = $this->db->query($sql);
		if (!$resql) {
			$error++; $this->errors[] = "Error ".$this->db->lasterror();
		} else {
			$obj = $this->db->fetch_object($resql);
			if ($obj) {
				$ret = $obj->nb;
			}
			$this->db->free($resql);
		}

		if (!$error) {
			return $ret;
		} else {
			return -1;
		}
	}


	/**
	 *	Return clicable name (with picto eventually)
	 *
	 *	@param	int		$withpicto		0=No picto, 1=Include picto into link, 2=Only picto
	 *	@param	string	$option			'withproject' or ''
	 *  @param	string	$mode			Mode 'task', 'time', 'contact', 'note', document' define page to link to.
	 * 	@param	int		$addlabel		0=Default, 1=Add label into string, >1=Add first chars into string
	 *  @param	string	$sep			Separator between ref and label if option addlabel is set
	 *  @param	int   	$notooltip		1=Disable tooltip
	 *  @param  int     $save_lastsearch_value    -1=Auto, 0=No save of lastsearch_values when clicking, 1=Save lastsearch_values whenclicking
	 *	@return	string					Chaine avec URL
	 */
	public function getNomUrl($withpicto = 0, $option = '', $mode = 'task', $addlabel = 0, $sep = ' - ', $notooltip = 0, $save_lastsearch_value = -1)
	{
		global $conf, $langs, $user;

		if (!empty($conf->dol_no_mouse_hover)) {
			$notooltip = 1; // Force disable tooltips
		}

		$result = '';
		$label = img_picto('', $this->picto).' <u>'.$langs->trans("Task").'</u>';
		if (!empty($this->ref)) {
			$label .= '<br><b>'.$langs->trans('Ref').':</b> '.$this->ref;
		}
		if (!empty($this->label)) {
			$label .= '<br><b>'.$langs->trans('LabelTask').':</b> '.$this->label;
		}
		if ($this->date_start || $this->date_end) {
			$label .= "<br>".get_date_range($this->date_start, $this->date_end, '', $langs, 0);
		}

		$url = DOL_URL_ROOT.'/projet/tasks/'.$mode.'.php?id='.$this->id.($option == 'withproject' ? '&withproject=1' : '');
		// Add param to save lastsearch_values or not
		$add_save_lastsearch_values = ($save_lastsearch_value == 1 ? 1 : 0);
		if ($save_lastsearch_value == -1 && preg_match('/list\.php/', $_SERVER["PHP_SELF"])) {
			$add_save_lastsearch_values = 1;
		}
		if ($add_save_lastsearch_values) {
			$url .= '&save_lastsearch_values=1';
		}

		$linkclose = '';
		if (empty($notooltip)) {
			if (!empty($conf->global->MAIN_OPTIMIZEFORTEXTBROWSER)) {
				$label = $langs->trans("ShowTask");
				$linkclose .= ' alt="'.dol_escape_htmltag($label, 1).'"';
			}
			$linkclose .= ' title="'.dol_escape_htmltag($label, 1).'"';
			$linkclose .= ' class="classfortooltip nowraponall"';
		} else {
			$linkclose .= ' class="nowraponall"';
		}

		$linkstart = '<a href="'.$url.'"';
		$linkstart .= $linkclose.'>';
		$linkend = '</a>';

		$picto = 'projecttask';

		$result .= $linkstart;
		if ($withpicto) {
			$result .= img_object(($notooltip ? '' : $label), $picto, ($notooltip ? (($withpicto != 2) ? 'class="paddingright"' : '') : 'class="'.(($withpicto != 2) ? 'paddingright ' : '').'classfortooltip"'), 0, 0, $notooltip ? 0 : 1);
		}
		if ($withpicto != 2) {
			$result .= $this->ref;
		}
		$result .= $linkend;
		if ($withpicto != 2) {
			$result .= (($addlabel && $this->label) ? $sep.dol_trunc($this->label, ($addlabel > 1 ? $addlabel : 0)) : '');
		}

		return $result;
	}

	/**
	 *  Initialise an instance with random values.
	 *  Used to build previews or test instances.
	 *	id must be 0 if object instance is a specimen.
	 *
	 *  @return	void
	 */
	public function initAsSpecimen()
	{
		$this->id = 0;

		$this->fk_project = '';
		$this->ref = 'TK01';
		$this->fk_task_parent = null;
		$this->label = 'Specimen task TK01';
		$this->duration_effective = '';
		$this->fk_user_creat = null;
		$this->progress = '25';
		$this->priority = 0;
		$this->fk_statut = null;
		$this->note = 'This is a specimen task not';
	}

	/**
	 * Return list of tasks for all projects or for one particular project
	 * Sort order is on project, then on position of task, and last on start date of first level task
	 *
	 * @param	User	$usert				Object user to limit tasks affected to a particular user
	 * @param	User	$userp				Object user to limit projects of a particular user and public projects
	 * @param	int		$projectid			Project id
	 * @param	int		$socid				Third party id
	 * @param	int		$mode				0=Return list of tasks and their projects, 1=Return projects and tasks if exists
	 * @param	string	$filteronproj    	Filter on project ref or label
	 * @param	string	$filteronprojstatus	Filter on project status ('-1'=no filter, '0,1'=Draft+Validated only)
	 * @param	string	$morewherefilter	Add more filter into where SQL request (must start with ' AND ...')
	 * @param	string	$filteronprojuser	Filter on user that is a contact of project
	 * @param	string	$filterontaskuser	Filter on user assigned to task
	 * @param	array	$extrafields	    Show additional column from project or task
	 * @param   int     $includebilltime    Calculate also the time to bill and billed
	 * @param   array   $search_array_options Array of search
	 * @param	int		$loadRoleMode		1= will test Roles on task;  0 used in delete project action
	 * @return 	array						Array of tasks
	 */
	public function getTasksArray($usert = null, $userp = null, $projectid = 0, $socid = 0, $mode = 0, $filteronproj = '', $filteronprojstatus = '-1', $morewherefilter = '', $filteronprojuser = 0, $filterontaskuser = 0, $extrafields = array(), $includebilltime = 0, $search_array_options = array(), $loadRoleMode = 1)
	{
		global $conf, $hookmanager;

		$tasks = array();

		//print $usert.'-'.$userp.'-'.$projectid.'-'.$socid.'-'.$mode.'<br>';

		// List of tasks (does not care about permissions. Filtering will be done later)
		$sql = "SELECT ";
		if ($filteronprojuser > 0 || $filterontaskuser > 0) {
			$sql .= " DISTINCT"; // We may get several time the same record if user has several roles on same project/task
		}
		$sql .= " p.rowid as projectid, p.ref, p.title as plabel, p.public, p.fk_statut as projectstatus, p.usage_bill_time,";
		$sql .= " t.rowid as taskid, t.ref as taskref, t.label, t.description, t.fk_task_parent, t.duration_effective, t.progress, t.fk_statut as status,";
		$sql .= " t.dateo as date_start, t.datee as date_end, t.planned_workload, t.rang, t.priority,";
		$sql .= " t.note_public, t.note_private,";
		$sql .= " s.rowid as thirdparty_id, s.nom as thirdparty_name, s.email as thirdparty_email,";
		$sql .= " p.fk_opp_status, p.opp_amount, p.opp_percent, p.budget_amount";
		if (!empty($extrafields->attributes['projet']['label'])) {
			foreach ($extrafields->attributes['projet']['label'] as $key => $val) {
				$sql .= ($extrafields->attributes['projet']['type'][$key] != 'separate' ? ",efp.".$key.' as options_'.$key : '');
			}
		}
		if (!empty($extrafields->attributes['projet_task']['label'])) {
			foreach ($extrafields->attributes['projet_task']['label'] as $key => $val) {
				$sql .= ($extrafields->attributes['projet_task']['type'][$key] != 'separate' ? ",efpt.".$key.' as options_'.$key : '');
			}
		}
		if ($includebilltime) {
			$sql .= ", SUM(tt.task_duration * ".$this->db->ifsql("invoice_id IS NULL", "1", "0").") as tobill, SUM(tt.task_duration * ".$this->db->ifsql("invoice_id IS NULL", "0", "1").") as billed";
		}

		$sql .= " FROM ".MAIN_DB_PREFIX."projet as p";
		$sql .= " LEFT JOIN ".MAIN_DB_PREFIX."societe as s ON p.fk_soc = s.rowid";
		$sql .= " LEFT JOIN ".MAIN_DB_PREFIX."projet_extrafields as efp ON (p.rowid = efp.fk_object)";

		if ($mode == 0) {
			if ($filteronprojuser > 0) {
				$sql .= ", ".MAIN_DB_PREFIX."element_contact as ec";
				$sql .= ", ".MAIN_DB_PREFIX."c_type_contact as ctc";
			}
			$sql .= ", ".MAIN_DB_PREFIX."projet_task as t";
			if ($includebilltime) {
				$sql .= " LEFT JOIN ".MAIN_DB_PREFIX."projet_task_time as tt ON tt.fk_task = t.rowid";
			}
			if ($filterontaskuser > 0) {
				$sql .= ", ".MAIN_DB_PREFIX."element_contact as ec2";
				$sql .= ", ".MAIN_DB_PREFIX."c_type_contact as ctc2";
			}
			$sql .= " LEFT JOIN ".MAIN_DB_PREFIX."projet_task_extrafields as efpt ON (t.rowid = efpt.fk_object)";
			$sql .= " WHERE p.entity IN (".getEntity('project').")";
			$sql .= " AND t.fk_projet = p.rowid";
		} elseif ($mode == 1) {
			if ($filteronprojuser > 0) {
				$sql .= ", ".MAIN_DB_PREFIX."element_contact as ec";
				$sql .= ", ".MAIN_DB_PREFIX."c_type_contact as ctc";
			}
			if ($filterontaskuser > 0) {
				$sql .= ", ".MAIN_DB_PREFIX."projet_task as t";
				if ($includebilltime) {
					$sql .= " LEFT JOIN ".MAIN_DB_PREFIX."projet_task_time as tt ON tt.fk_task = t.rowid";
				}
				$sql .= ", ".MAIN_DB_PREFIX."element_contact as ec2";
				$sql .= ", ".MAIN_DB_PREFIX."c_type_contact as ctc2";
			} else {
				$sql .= " LEFT JOIN ".MAIN_DB_PREFIX."projet_task as t on t.fk_projet = p.rowid";
				if ($includebilltime) {
					$sql .= " LEFT JOIN ".MAIN_DB_PREFIX."projet_task_time as tt ON tt.fk_task = t.rowid";
				}
			}
			$sql .= " LEFT JOIN ".MAIN_DB_PREFIX."projet_task_extrafields as efpt ON (t.rowid = efpt.fk_object)";
			$sql .= " WHERE p.entity IN (".getEntity('project').")";
		} else {
			return 'BadValueForParameterMode';
		}

		if ($filteronprojuser > 0) {
			$sql .= " AND p.rowid = ec.element_id";
			$sql .= " AND ctc.rowid = ec.fk_c_type_contact";
			$sql .= " AND ctc.element = 'project'";
			$sql .= " AND ec.fk_socpeople = ".((int) $filteronprojuser);
			$sql .= " AND ec.statut = 4";
			$sql .= " AND ctc.source = 'internal'";
		}
		if ($filterontaskuser > 0) {
			$sql .= " AND t.fk_projet = p.rowid";
			$sql .= " AND p.rowid = ec2.element_id";
			$sql .= " AND ctc2.rowid = ec2.fk_c_type_contact";
			$sql .= " AND ctc2.element = 'project_task'";
			$sql .= " AND ec2.fk_socpeople = ".((int) $filterontaskuser);
			$sql .= " AND ec2.statut = 4";
			$sql .= " AND ctc2.source = 'internal'";
		}
		if ($socid) {
			$sql .= " AND p.fk_soc = ".((int) $socid);
		}
		if ($projectid) {
			$sql .= " AND p.rowid IN (".$this->db->sanitize($projectid).")";
		}
		if ($filteronproj) {
			$sql .= natural_search(array("p.ref", "p.title"), $filteronproj);
		}
		if ($filteronprojstatus && $filteronprojstatus != '-1') {
			$sql .= " AND p.fk_statut IN (".$this->db->sanitize($filteronprojstatus).")";
		}
		if ($morewherefilter) {
			$sql .= $morewherefilter;
		}
		// Add where from extra fields
		$extrafieldsobjectkey = 'projet_task';
		$extrafieldsobjectprefix = 'efpt.';
		include DOL_DOCUMENT_ROOT.'/core/tpl/extrafields_list_search_sql.tpl.php';
		// Add where from hooks
		$parameters = array();
		$reshook = $hookmanager->executeHooks('printFieldListWhere', $parameters); // Note that $action and $object may have been modified by hook
		$sql .= $hookmanager->resPrint;
		if ($includebilltime) {
			$sql .= " GROUP BY p.rowid, p.ref, p.title, p.public, p.fk_statut, p.usage_bill_time,";
			$sql .= " t.datec, t.dateo, t.datee, t.tms,";
			$sql .= " t.rowid, t.ref, t.label, t.description, t.fk_task_parent, t.duration_effective, t.progress, t.fk_statut,";
			$sql .= " t.dateo, t.datee, t.planned_workload, t.rang, t.priority,";
			$sql .= " t.note_public, t.note_private, ";
			$sql .= " s.rowid, s.nom, s.email,";
			$sql .= " p.fk_opp_status, p.opp_amount, p.opp_percent, p.budget_amount";
			if (!empty($extrafields->attributes['projet']['label'])) {
				foreach ($extrafields->attributes['projet']['label'] as $key => $val) {
					$sql .= ($extrafields->attributes['projet']['type'][$key] != 'separate' ? ",efp.".$key : '');
				}
			}
			if (!empty($extrafields->attributes['projet_task']['label'])) {
				foreach ($extrafields->attributes['projet_task']['label'] as $key => $val) {
					$sql .= ($extrafields->attributes['projet_task']['type'][$key] != 'separate' ? ",efpt.".$key : '');
				}
			}
		}


		$sql .= " ORDER BY p.ref, t.rang, t.dateo";

		//print $sql;exit;
		dol_syslog(get_class($this)."::getTasksArray", LOG_DEBUG);
		$resql = $this->db->query($sql);
		if ($resql) {
			$num = $this->db->num_rows($resql);
			$i = 0;
			// Loop on each record found, so each couple (project id, task id)
			while ($i < $num) {
				$error = 0;

				$obj = $this->db->fetch_object($resql);
				if ($loadRoleMode) {
					if ((!$obj->public) && (is_object($userp))) {    // If not public project and we ask a filter on project owned by a user
						if (!$this->getUserRolesForProjectsOrTasks($userp, 0, $obj->projectid, 0)) {
							$error++;
						}
					}
					if (is_object($usert)) {                            // If we ask a filter on a user affected to a task
						if (!$this->getUserRolesForProjectsOrTasks(0, $usert, $obj->projectid, $obj->taskid)) {
							$error++;
						}
					}
				}
				if (!$error) {
					$tasks[$i] = new Task($this->db);
					$tasks[$i]->id = $obj->taskid;
					$tasks[$i]->ref = $obj->taskref;
					$tasks[$i]->fk_project		= $obj->projectid;
					$tasks[$i]->projectref		= $obj->ref;
					$tasks[$i]->projectlabel = $obj->plabel;
					$tasks[$i]->projectstatus = $obj->projectstatus;

					$tasks[$i]->fk_opp_status = $obj->fk_opp_status;
					$tasks[$i]->opp_amount = $obj->opp_amount;
					$tasks[$i]->opp_percent = $obj->opp_percent;
					$tasks[$i]->budget_amount = $obj->budget_amount;
					$tasks[$i]->usage_bill_time = $obj->usage_bill_time;

					$tasks[$i]->label = $obj->label;
					$tasks[$i]->description = $obj->description;
					$tasks[$i]->fk_parent = $obj->fk_task_parent; // deprecated
					$tasks[$i]->note_public = $obj->note_public;
					$tasks[$i]->note_private = $obj->note_private;
					$tasks[$i]->fk_task_parent = $obj->fk_task_parent;
					$tasks[$i]->duration		= $obj->duration_effective;
					$tasks[$i]->planned_workload = $obj->planned_workload;

					if ($includebilltime) {
						$tasks[$i]->tobill = $obj->tobill;
						$tasks[$i]->billed = $obj->billed;
					}

					$tasks[$i]->progress		= $obj->progress;
					$tasks[$i]->fk_statut = $obj->status;
					$tasks[$i]->public = $obj->public;
					$tasks[$i]->date_start = $this->db->jdate($obj->date_start);
					$tasks[$i]->date_end		= $this->db->jdate($obj->date_end);
					$tasks[$i]->rang	   		= $obj->rang;
					$tasks[$i]->priority   		= $obj->priority;

					$tasks[$i]->socid           = $obj->thirdparty_id; // For backward compatibility
					$tasks[$i]->thirdparty_id = $obj->thirdparty_id;
					$tasks[$i]->thirdparty_name	= $obj->thirdparty_name;
					$tasks[$i]->thirdparty_email = $obj->thirdparty_email;

					if (!empty($extrafields->attributes['projet']['label'])) {
						foreach ($extrafields->attributes['projet']['label'] as $key => $val) {
							if ($extrafields->attributes['projet']['type'][$key] != 'separate') {
								$tasks[$i]->{'options_'.$key} = $obj->{'options_'.$key};
							}
						}
					}

					if (!empty($extrafields->attributes['projet_task']['label'])) {
						foreach ($extrafields->attributes['projet_task']['label'] as $key => $val) {
							if ($extrafields->attributes['projet_task']['type'][$key] != 'separate') {
								$tasks[$i]->{'options_'.$key} = $obj->{'options_'.$key};
							}
						}
					}
				}

				$i++;
			}
			$this->db->free($resql);
		} else {
			dol_print_error($this->db);
		}

		return $tasks;
	}

	/**
	 * Return list of roles for a user for each projects or each tasks (or a particular project or a particular task).
	 *
	 * @param	User	$userp			      Return roles on project for this internal user. If set, usert and taskid must not be defined.
	 * @param	User	$usert			      Return roles on task for this internal user. If set userp must NOT be defined. -1 means no filter.
	 * @param 	int		$projectid		      Project id list separated with , to filter on project
	 * @param 	int		$taskid			      Task id to filter on a task
	 * @param	integer	$filteronprojstatus	  Filter on project status if userp is set. Not used if userp not defined.
	 * @return 	array					      Array (projectid => 'list of roles for project' or taskid => 'list of roles for task')
	 */
	public function getUserRolesForProjectsOrTasks($userp, $usert, $projectid = '', $taskid = 0, $filteronprojstatus = -1)
	{
		$arrayroles = array();

		dol_syslog(get_class($this)."::getUserRolesForProjectsOrTasks userp=".is_object($userp)." usert=".is_object($usert)." projectid=".$projectid." taskid=".$taskid);

		// We want role of user for a projet or role of user for a task. Both are not possible.
		if (empty($userp) && empty($usert)) {
			$this->error = "CallWithWrongParameters";
			return -1;
		}
		if (!empty($userp) && !empty($usert)) {
			$this->error = "CallWithWrongParameters";
			return -1;
		}

		/* Liste des taches et role sur les projets ou taches */
		$sql = "SELECT pt.rowid as pid, ec.element_id, ctc.code, ctc.source";
		if ($userp) {
			$sql .= " FROM ".MAIN_DB_PREFIX."projet as pt";
		}
		if ($usert && $filteronprojstatus > -1) {
			$sql .= " FROM ".MAIN_DB_PREFIX."projet as p, ".MAIN_DB_PREFIX."projet_task as pt";
		}
		if ($usert && $filteronprojstatus <= -1) {
			$sql .= " FROM ".MAIN_DB_PREFIX."projet_task as pt";
		}
		$sql .= ", ".MAIN_DB_PREFIX."element_contact as ec";
		$sql .= ", ".MAIN_DB_PREFIX."c_type_contact as ctc";
		$sql .= " WHERE pt.rowid = ec.element_id";
		if ($userp && $filteronprojstatus > -1) {
			$sql .= " AND pt.fk_statut = ".((int) $filteronprojstatus);
		}
		if ($usert && $filteronprojstatus > -1) {
			$sql .= " AND pt.fk_projet = p.rowid AND p.fk_statut = ".((int) $filteronprojstatus);
		}
		if ($userp) {
			$sql .= " AND ctc.element = 'project'";
		}
		if ($usert) {
			$sql .= " AND ctc.element = 'project_task'";
		}
		$sql .= " AND ctc.rowid = ec.fk_c_type_contact";
		if ($userp) {
			$sql .= " AND ec.fk_socpeople = ".((int) $userp->id);
		}
		if ($usert) {
			$sql .= " AND ec.fk_socpeople = ".((int) $usert->id);
		}
		$sql .= " AND ec.statut = 4";
		$sql .= " AND ctc.source = 'internal'";
		if ($projectid) {
			if ($userp) {
				$sql .= " AND pt.rowid IN (".$this->db->sanitize($projectid).")";
			}
			if ($usert) {
				$sql .= " AND pt.fk_projet IN (".$this->db->sanitize($projectid).")";
			}
		}
		if ($taskid) {
			if ($userp) {
				$sql .= " ERROR SHOULD NOT HAPPENS";
			}
			if ($usert) {
				$sql .= " AND pt.rowid = ".((int) $taskid);
			}
		}
		//print $sql;

		dol_syslog(get_class($this)."::getUserRolesForProjectsOrTasks execute request", LOG_DEBUG);
		$resql = $this->db->query($sql);
		if ($resql) {
			$num = $this->db->num_rows($resql);
			$i = 0;
			while ($i < $num) {
				$obj = $this->db->fetch_object($resql);
				if (empty($arrayroles[$obj->pid])) {
					$arrayroles[$obj->pid] = $obj->code;
				} else {
					$arrayroles[$obj->pid] .= ','.$obj->code;
				}
				$i++;
			}
			$this->db->free($resql);
		} else {
			dol_print_error($this->db);
		}

		return $arrayroles;
	}


	/**
	 * 	Return list of id of contacts of task
	 *
	 *	@param	string	$source		Source
	 *  @return array				Array of id of contacts
	 */
	public function getListContactId($source = 'internal')
	{
		$contactAlreadySelected = array();
		$tab = $this->liste_contact(-1, $source);
		//var_dump($tab);
		$num = count($tab);
		$i = 0;
		while ($i < $num) {
			if ($source == 'thirdparty') {
				$contactAlreadySelected[$i] = $tab[$i]['socid'];
			} else {
				$contactAlreadySelected[$i] = $tab[$i]['id'];
			}
			$i++;
		}
		return $contactAlreadySelected;
	}


	/**
	 *  Add time spent
	 *
	 *  @param	User	$user           User object
	 *  @param  int		$notrigger	    0=launch triggers after, 1=disable triggers
	 *  @return	int                     <=0 if KO, >0 if OK
	 */
	public function addTimeSpent($user, $notrigger = 0)
	{
		global $conf, $langs;

		dol_syslog(get_class($this)."::addTimeSpent", LOG_DEBUG);

		$ret = 0;
		$now = dol_now();

		// Check parameters
		if (!is_object($user)) {
			dol_print_error('', "Method addTimeSpent was called with wrong parameter user");
			return -1;
		}

		// Clean parameters
		if (isset($this->timespent_note)) {
			$this->timespent_note = trim($this->timespent_note);
		}
		if (empty($this->timespent_datehour)) {
			$this->timespent_datehour = $this->timespent_date;
		}

		$this->db->begin();

		$sql = "INSERT INTO ".MAIN_DB_PREFIX."projet_task_time (";
		$sql .= "fk_task";
		$sql .= ", task_date";
		$sql .= ", task_datehour";
		$sql .= ", task_date_withhour";
		$sql .= ", task_duration";
		$sql .= ", fk_user";
		$sql .= ", note";
		$sql .= ", datec";
		$sql .= ") VALUES (";
		$sql .= $this->id;
		$sql .= ", '".$this->db->idate($this->timespent_date)."'";
		$sql .= ", '".$this->db->idate($this->timespent_datehour)."'";
		$sql .= ", ".(empty($this->timespent_withhour) ? 0 : 1);
		$sql .= ", ".$this->timespent_duration;
		$sql .= ", ".$this->timespent_fk_user;
		$sql .= ", ".(isset($this->timespent_note) ? "'".$this->db->escape($this->timespent_note)."'" : "null");
		$sql .= ", '".$this->db->idate($now)."'";
		$sql .= ")";

		$resql = $this->db->query($sql);
		if ($resql) {
			$tasktime_id = $this->db->last_insert_id(MAIN_DB_PREFIX."projet_task_time");
			$ret = $tasktime_id;
			$this->timespent_id = $ret;

			if (!$notrigger) {
				// Call trigger
				$result = $this->call_trigger('TASK_TIMESPENT_CREATE', $user);
				if ($result < 0) {
					$ret = -1;
				}
				// End call triggers
			}
		} else {
			$this->error = $this->db->lasterror();
			$ret = -1;
		}

		if ($ret > 0) {
			// Recalculate amount of time spent for task and update denormalized field
			$sql = "UPDATE ".MAIN_DB_PREFIX."projet_task";
			$sql .= " SET duration_effective = (SELECT SUM(task_duration) FROM ".MAIN_DB_PREFIX."projet_task_time as ptt where ptt.fk_task = ".((int) $this->id).")";
			if (isset($this->progress)) {
				$sql .= ", progress = ".((float) $this->progress); // Do not overwrite value if not provided
			}
			$sql .= " WHERE rowid = ".((int) $this->id);

			dol_syslog(get_class($this)."::addTimeSpent", LOG_DEBUG);
			if (!$this->db->query($sql)) {
				$this->error = $this->db->lasterror();
				$ret = -2;
			}

			// Update hourly rate of this time spent entry
			$sql = "UPDATE ".MAIN_DB_PREFIX."projet_task_time";
			$sql .= " SET thm = (SELECT thm FROM ".MAIN_DB_PREFIX."user WHERE rowid = ".((int) $this->timespent_fk_user).")"; // set average hour rate of user
			$sql .= " WHERE rowid = ".((int) $tasktime_id);

			dol_syslog(get_class($this)."::addTimeSpent", LOG_DEBUG);
			if (!$this->db->query($sql)) {
				$this->error = $this->db->lasterror();
				$ret = -2;
			}
		}

		if ($ret > 0) {
			$this->db->commit();
		} else {
			$this->db->rollback();
		}
		return $ret;
	}

	/**
	 *  Calculate total of time spent for task
	 *
	 *  @param  User|int	$userobj			Filter on user. null or 0=No filter
	 *  @param	string		$morewherefilter	Add more filter into where SQL request (must start with ' AND ...')
	 *  @return array		 					Array of info for task array('min_date', 'max_date', 'total_duration', 'total_amount', 'nblines', 'nblinesnull')
	 */
	public function getSummaryOfTimeSpent($userobj = null, $morewherefilter = '')
	{
		global $langs;

		if (is_object($userobj)) {
			$userid = $userobj->id;
		} else {
			$userid = $userobj; // old method
		}

		$id = $this->id;
		if (empty($id) && empty($userid)) {
			dol_syslog("getSummaryOfTimeSpent called on a not loaded task without user param defined", LOG_ERR);
			return -1;
		}

		$result = array();

		$sql = "SELECT";
		$sql .= " MIN(t.task_datehour) as min_date,";
		$sql .= " MAX(t.task_datehour) as max_date,";
		$sql .= " SUM(t.task_duration) as total_duration,";
		$sql .= " SUM(t.task_duration / 3600 * ".$this->db->ifsql("t.thm IS NULL", 0, "t.thm").") as total_amount,";
		$sql .= " COUNT(t.rowid) as nblines,";
		$sql .= " SUM(".$this->db->ifsql("t.thm IS NULL", 1, 0).") as nblinesnull";
		$sql .= " FROM ".MAIN_DB_PREFIX."projet_task_time as t";
		$sql .= " WHERE 1 = 1";
		if ($morewherefilter) {
			$sql .= $morewherefilter;
		}
		if ($id > 0) {
			$sql .= " AND t.fk_task = ".((int) $id);
		}
		if ($userid > 0) {
			$sql .= " AND t.fk_user = ".((int) $userid);
		}

		dol_syslog(get_class($this)."::getSummaryOfTimeSpent", LOG_DEBUG);
		$resql = $this->db->query($sql);
		if ($resql) {
			$obj = $this->db->fetch_object($resql);

			$result['min_date'] = $obj->min_date; // deprecated. use the ->timespent_xxx instead
			$result['max_date'] = $obj->max_date; // deprecated. use the ->timespent_xxx instead
			$result['total_duration'] = $obj->total_duration; // deprecated. use the ->timespent_xxx instead

			$this->timespent_min_date = $this->db->jdate($obj->min_date);
			$this->timespent_max_date = $this->db->jdate($obj->max_date);
			$this->timespent_total_duration = $obj->total_duration;
			$this->timespent_total_amount = $obj->total_amount;
			$this->timespent_nblinesnull = ($obj->nblinesnull ? $obj->nblinesnull : 0);
			$this->timespent_nblines = ($obj->nblines ? $obj->nblines : 0);

			$this->db->free($resql);
		} else {
			dol_print_error($this->db);
		}
		return $result;
	}

	/**
	 *  Calculate quantity and value of time consumed using the thm (hourly amount value of work for user entering time)
	 *
	 *	@param		User		$fuser		Filter on a dedicated user
	 *  @param		string		$dates		Start date (ex 00:00:00)
	 *  @param		string		$datee		End date (ex 23:59:59)
	 *  @return 	array	        		Array of info for task array('amount','nbseconds','nblinesnull')
	 */
	public function getSumOfAmount($fuser = '', $dates = '', $datee = '')
	{
		global $langs;

		if (empty($id)) {
			$id = $this->id;
		}

		$result = array();

		$sql = "SELECT";
		$sql .= " SUM(t.task_duration) as nbseconds,";
		$sql .= " SUM(t.task_duration / 3600 * ".$this->db->ifsql("t.thm IS NULL", 0, "t.thm").") as amount, SUM(".$this->db->ifsql("t.thm IS NULL", 1, 0).") as nblinesnull";
		$sql .= " FROM ".MAIN_DB_PREFIX."projet_task_time as t";
		$sql .= " WHERE t.fk_task = ".((int) $id);
		if (is_object($fuser) && $fuser->id > 0) {
			$sql .= " AND fk_user = ".((int) $fuser->id);
		}
		if ($dates > 0) {
			$datefieldname = "task_datehour";
			$sql .= " AND (".$datefieldname." >= '".$this->db->idate($dates)."' OR ".$datefieldname." IS NULL)";
		}
		if ($datee > 0) {
			$datefieldname = "task_datehour";
			$sql .= " AND (".$datefieldname." <= '".$this->db->idate($datee)."' OR ".$datefieldname." IS NULL)";
		}
		//print $sql;

		dol_syslog(get_class($this)."::getSumOfAmount", LOG_DEBUG);
		$resql = $this->db->query($sql);
		if ($resql) {
			$obj = $this->db->fetch_object($resql);

			$result['amount'] = $obj->amount;
			$result['nbseconds'] = $obj->nbseconds;
			$result['nblinesnull'] = $obj->nblinesnull;

			$this->db->free($resql);
			return $result;
		} else {
			dol_print_error($this->db);
			return $result;
		}
	}

	/**
	 *  Load properties of timespent of a task from the time spent ID.
	 *
	 *  @param	int		$id 	Id in time spent table
	 *  @return int		        <0 if KO, >0 if OK
	 */
	public function fetchTimeSpent($id)
	{
		global $langs;

		$sql = "SELECT";
		$sql .= " t.rowid,";
		$sql .= " t.fk_task,";
		$sql .= " t.task_date,";
		$sql .= " t.task_datehour,";
		$sql .= " t.task_date_withhour,";
		$sql .= " t.task_duration,";
		$sql .= " t.fk_user,";
		$sql .= " t.thm,";
		$sql .= " t.note";
		$sql .= " FROM ".MAIN_DB_PREFIX."projet_task_time as t";
		$sql .= " WHERE t.rowid = ".((int) $id);

		dol_syslog(get_class($this)."::fetchTimeSpent", LOG_DEBUG);
		$resql = $this->db->query($sql);
		if ($resql) {
			if ($this->db->num_rows($resql)) {
				$obj = $this->db->fetch_object($resql);

				$this->timespent_id = $obj->rowid;
				$this->id = $obj->fk_task;
				$this->timespent_date = $this->db->jdate($obj->task_date);
				$this->timespent_datehour   = $this->db->jdate($obj->task_datehour);
				$this->timespent_withhour   = $obj->task_date_withhour;
				$this->timespent_duration = $obj->task_duration;
				$this->timespent_fk_user	= $obj->fk_user;
				$this->timespent_thm    	= $obj->thm; // hourly rate
				$this->timespent_note = $obj->note;
			}

			$this->db->free($resql);

			return 1;
		} else {
			$this->error = "Error ".$this->db->lasterror();
			return -1;
		}
	}

	/**
	 *  Load all records of time spent
	 *
	 *  @param	User	$userobj			User object
	 *  @param	string	$morewherefilter	Add more filter into where SQL request (must start with ' AND ...')
	 *  @return int							<0 if KO, array of time spent if OK
	 */
	public function fetchAllTimeSpent(User $userobj, $morewherefilter = '')
	{
		global $langs;

		$arrayres = array();

		$sql = "SELECT";
		$sql .= " s.rowid as socid,";
		$sql .= " s.nom as thirdparty_name,";
		$sql .= " s.email as thirdparty_email,";
		$sql .= " ptt.rowid,";
		$sql .= " ptt.fk_task,";
		$sql .= " ptt.task_date,";
		$sql .= " ptt.task_datehour,";
		$sql .= " ptt.task_date_withhour,";
		$sql .= " ptt.task_duration,";
		$sql .= " ptt.fk_user,";
		$sql .= " ptt.note,";
		$sql .= " ptt.thm,";
		$sql .= " pt.rowid as task_id,";
		$sql .= " pt.ref as task_ref,";
		$sql .= " pt.label as task_label,";
		$sql .= " p.rowid as project_id,";
		$sql .= " p.ref as project_ref,";
		$sql .= " p.title as project_label,";
		$sql .= " p.public as public";
		$sql .= " FROM ".MAIN_DB_PREFIX."projet_task_time as ptt, ".MAIN_DB_PREFIX."projet_task as pt, ".MAIN_DB_PREFIX."projet as p";
		$sql .= " LEFT JOIN ".MAIN_DB_PREFIX."societe as s ON p.fk_soc = s.rowid";
		$sql .= " WHERE ptt.fk_task = pt.rowid AND pt.fk_projet = p.rowid";
		$sql .= " AND ptt.fk_user = ".((int) $userobj->id);
		$sql .= " AND pt.entity IN (".getEntity('project').")";
		if ($morewherefilter) {
			$sql .= $morewherefilter;
		}

		dol_syslog(get_class($this)."::fetchAllTimeSpent", LOG_DEBUG);
		$resql = $this->db->query($sql);
		if ($resql) {
			$num = $this->db->num_rows($resql);

			$i = 0;
			while ($i < $num) {
				$obj = $this->db->fetch_object($resql);

				$newobj = new stdClass();

				$newobj->socid              = $obj->socid;
				$newobj->thirdparty_name    = $obj->thirdparty_name;
				$newobj->thirdparty_email   = $obj->thirdparty_email;

				$newobj->fk_project			= $obj->project_id;
				$newobj->project_ref		= $obj->project_ref;
				$newobj->project_label = $obj->project_label;
				$newobj->public				= $obj->project_public;

				$newobj->fk_task			= $obj->task_id;
				$newobj->task_ref = $obj->task_ref;
				$newobj->task_label = $obj->task_label;

				$newobj->timespent_id = $obj->rowid;
				$newobj->timespent_date = $this->db->jdate($obj->task_date);
				$newobj->timespent_datehour	= $this->db->jdate($obj->task_datehour);
				$newobj->timespent_withhour = $obj->task_date_withhour;
				$newobj->timespent_duration = $obj->task_duration;
				$newobj->timespent_fk_user = $obj->fk_user;
				$newobj->timespent_thm = $obj->thm;	// hourly rate
				$newobj->timespent_note = $obj->note;

				$arrayres[] = $newobj;

				$i++;
			}

			$this->db->free($resql);
		} else {
			dol_print_error($this->db);
			$this->error = "Error ".$this->db->lasterror();
			return -1;
		}

		return $arrayres;
	}

	/**
	 *	Update time spent
	 *
	 *  @param	User	$user           User id
	 *  @param  int		$notrigger	    0=launch triggers after, 1=disable triggers
	 *  @return	int						<0 if KO, >0 if OK
	 */
	public function updateTimeSpent($user, $notrigger = 0)
	{
		global $conf, $langs;

		$ret = 0;

		// Check parameters
		if ($this->timespent_date == '') {
			$this->error = $langs->trans("ErrorFieldRequired", $langs->transnoentities("Date"));
			return -1;
		}
		if (!($this->timespent_fk_user > 0)) {
			$this->error = $langs->trans("ErrorFieldRequired", $langs->transnoentities("User"));
			return -1;
		}

		// Clean parameters
		if (empty($this->timespent_datehour)) {
			$this->timespent_datehour = $this->timespent_date;
		}
		if (isset($this->timespent_note)) {
			$this->timespent_note = trim($this->timespent_note);
		}

		$this->db->begin();

		$sql = "UPDATE ".MAIN_DB_PREFIX."projet_task_time SET";
		$sql .= " task_date = '".$this->db->idate($this->timespent_date)."',";
		$sql .= " task_datehour = '".$this->db->idate($this->timespent_datehour)."',";
		$sql .= " task_date_withhour = ".(empty($this->timespent_withhour) ? 0 : 1).",";
		$sql .= " task_duration = ".((int) $this->timespent_duration).",";
		$sql .= " fk_user = ".((int) $this->timespent_fk_user).",";
		$sql .= " note = ".(isset($this->timespent_note) ? "'".$this->db->escape($this->timespent_note)."'" : "null");
		$sql .= " WHERE rowid = ".((int) $this->timespent_id);

		dol_syslog(get_class($this)."::updateTimeSpent", LOG_DEBUG);
		if ($this->db->query($sql)) {
			if (!$notrigger) {
				// Call trigger
				$result = $this->call_trigger('TASK_TIMESPENT_MODIFY', $user);
				if ($result < 0) {
					$this->db->rollback();
					$ret = -1;
				} else {
					$ret = 1;
				}
				// End call triggers
			} else {
				$ret = 1;
			}
		} else {
			$this->error = $this->db->lasterror();
			$this->db->rollback();
			$ret = -1;
		}

		if ($ret == 1 && ($this->timespent_old_duration != $this->timespent_duration)) {
			// Recalculate amount of time spent for task and update denormalized field
			$sql = "UPDATE ".MAIN_DB_PREFIX."projet_task";
			$sql .= " SET duration_effective = (SELECT SUM(task_duration) FROM ".MAIN_DB_PREFIX."projet_task_time as ptt where ptt.fk_task = ".((int) $this->id).")";
			if (isset($this->progress)) {
				$sql .= ", progress = ".((float) $this->progress); // Do not overwrite value if not provided
			}
			$sql .= " WHERE rowid = ".((int) $this->id);

			dol_syslog(get_class($this)."::updateTimeSpent", LOG_DEBUG);
			if (!$this->db->query($sql)) {
				$this->error = $this->db->lasterror();
				$this->db->rollback();
				$ret = -2;
			}

			// Update hourly rate of this time spent entry, but only if it was not set initialy
			$sql = "UPDATE ".MAIN_DB_PREFIX."projet_task_time";
			$sql .= " SET thm = (SELECT thm FROM ".MAIN_DB_PREFIX."user WHERE rowid = ".((int) $this->timespent_fk_user).")"; // set average hour rate of user
			$sql .= " WHERE (thm IS NULL OR thm = 0) AND rowid = ".((int) $this->timespent_id);

			dol_syslog(get_class($this)."::addTimeSpent", LOG_DEBUG);
			if (!$this->db->query($sql)) {
				$this->error = $this->db->lasterror();
				$ret = -2;
			}
		}

		if ($ret >= 0) {
			$this->db->commit();
		}
		return $ret;
	}

	/**
	 *  Delete time spent
	 *
	 *  @param	User	$user        	User that delete
	 *  @param  int		$notrigger	    0=launch triggers after, 1=disable triggers
	 *  @return	int						<0 if KO, >0 if OK
	 */
	public function delTimeSpent($user, $notrigger = 0)
	{
		global $conf, $langs;

		$error = 0;

		$this->db->begin();

		if (!$notrigger) {
			// Call trigger
			$result = $this->call_trigger('TASK_TIMESPENT_DELETE', $user);
			if ($result < 0) {
				$error++;
			}
			// End call triggers
		}

		if (!$error) {
			$sql = "DELETE FROM ".MAIN_DB_PREFIX."projet_task_time";
			$sql .= " WHERE rowid = ".$this->timespent_id;

			dol_syslog(get_class($this)."::delTimeSpent", LOG_DEBUG);
			$resql = $this->db->query($sql);
			if (!$resql) {
				$error++; $this->errors[] = "Error ".$this->db->lasterror();
			}
		}

		if (!$error) {
			$sql = "UPDATE ".MAIN_DB_PREFIX."projet_task";
			$sql .= " SET duration_effective = duration_effective - ".$this->db->escape($this->timespent_duration ? $this->timespent_duration : 0);
			$sql .= " WHERE rowid = ".$this->id;

			dol_syslog(get_class($this)."::delTimeSpent", LOG_DEBUG);
			if ($this->db->query($sql)) {
				$result = 0;
			} else {
				$this->error = $this->db->lasterror();
				$result = -2;
			}
		}

		// Commit or rollback
		if ($error) {
			foreach ($this->errors as $errmsg) {
				dol_syslog(get_class($this)."::delTimeSpent ".$errmsg, LOG_ERR);
				$this->error .= ($this->error ? ', '.$errmsg : $errmsg);
			}
			$this->db->rollback();
			return -1 * $error;
		} else {
			$this->db->commit();
			return 1;
		}
	}

	/**	Load an object from its id and create a new one in database
	 *
	 *  @param	User	$user		            User making the clone
	 *  @param	int		$fromid     			Id of object to clone
	 *  @param	int		$project_id				Id of project to attach clone task
	 *  @param	int		$parent_task_id			Id of task to attach clone task
	 *  @param	bool	$clone_change_dt		recalculate date of task regarding new project start date
	 *  @param	bool	$clone_affectation		clone affectation of project
	 *  @param	bool	$clone_time				clone time of project
	 *  @param	bool	$clone_file				clone file of project
	 *  @param	bool	$clone_note				clone note of project
	 *  @param	bool	$clone_prog				clone progress of project
	 *  @return	int								New id of clone
	 */
	public function createFromClone(User $user, $fromid, $project_id, $parent_task_id, $clone_change_dt = false, $clone_affectation = false, $clone_time = false, $clone_file = false, $clone_note = false, $clone_prog = false)
	{
		global $langs, $conf;

		$error = 0;

		//Use 00:00 of today if time is use on task.
		$now = dol_mktime(0, 0, 0, dol_print_date(dol_now(), '%m'), dol_print_date(dol_now(), '%d'), dol_print_date(dol_now(), '%Y'));

		$datec = $now;

		$clone_task = new Task($this->db);
		$origin_task = new Task($this->db);

		$clone_task->context['createfromclone'] = 'createfromclone';

		$this->db->begin();

		// Load source object
		$clone_task->fetch($fromid);
		$clone_task->fetch_optionals();
		//var_dump($clone_task->array_options);exit;

		$origin_task->fetch($fromid);

		$defaultref = '';
		$obj = empty($conf->global->PROJECT_TASK_ADDON) ? 'mod_task_simple' : $conf->global->PROJECT_TASK_ADDON;
		if (!empty($conf->global->PROJECT_TASK_ADDON) && is_readable(DOL_DOCUMENT_ROOT."/core/modules/project/task/".$conf->global->PROJECT_TASK_ADDON.".php")) {
			require_once DOL_DOCUMENT_ROOT."/core/modules/project/task/".$conf->global->PROJECT_TASK_ADDON.'.php';
			$modTask = new $obj;
			$defaultref = $modTask->getNextValue(0, $clone_task);
		}

		$ori_project_id					= $clone_task->fk_project;

		$clone_task->id					= 0;
		$clone_task->ref				= $defaultref;
		$clone_task->fk_project = $project_id;
		$clone_task->fk_task_parent = $parent_task_id;
		$clone_task->date_c = $datec;
		$clone_task->planned_workload = $origin_task->planned_workload;
		$clone_task->rang = $origin_task->rang;
		$clone_task->priority = $origin_task->priority;

		//Manage Task Date
		if ($clone_change_dt) {
			$projectstatic = new Project($this->db);
			$projectstatic->fetch($ori_project_id);

			//Origin project strat date
			$orign_project_dt_start = $projectstatic->date_start;

			//Calcultate new task start date with difference between origin proj start date and origin task start date
			if (!empty($clone_task->date_start)) {
				$clone_task->date_start = $now + $clone_task->date_start - $orign_project_dt_start;
			}

			//Calcultate new task end date with difference between origin proj end date and origin task end date
			if (!empty($clone_task->date_end)) {
				$clone_task->date_end = $now + $clone_task->date_end - $orign_project_dt_start;
			}
		}

		if (!$clone_prog) {
				$clone_task->progress = 0;
		}

		// Create clone
		$result = $clone_task->create($user);

		// Other options
		if ($result < 0) {
			$this->error = $clone_task->error;
			$error++;
		}

		// End
		if (!$error) {
			$clone_task_id = $clone_task->id;
			$clone_task_ref = $clone_task->ref;

			//Note Update
			if (!$clone_note) {
				$clone_task->note_private = '';
				$clone_task->note_public = '';
			} else {
				$this->db->begin();
				$res = $clone_task->update_note(dol_html_entity_decode($clone_task->note_public, ENT_QUOTES | ENT_HTML5), '_public');
				if ($res < 0) {
					$this->error .= $clone_task->error;
					$error++;
					$this->db->rollback();
				} else {
					$this->db->commit();
				}

				$this->db->begin();
				$res = $clone_task->update_note(dol_html_entity_decode($clone_task->note_private, ENT_QUOTES | ENT_HTML5), '_private');
				if ($res < 0) {
					$this->error .= $clone_task->error;
					$error++;
					$this->db->rollback();
				} else {
					$this->db->commit();
				}
			}

			//Duplicate file
			if ($clone_file) {
				require_once DOL_DOCUMENT_ROOT.'/core/lib/files.lib.php';

				//retrieve project origin ref to know folder to copy
				$projectstatic = new Project($this->db);
				$projectstatic->fetch($ori_project_id);
				$ori_project_ref = $projectstatic->ref;

				if ($ori_project_id != $project_id) {
					$projectstatic->fetch($project_id);
					$clone_project_ref = $projectstatic->ref;
				} else {
					$clone_project_ref = $ori_project_ref;
				}

				$clone_task_dir = $conf->projet->dir_output."/".dol_sanitizeFileName($clone_project_ref)."/".dol_sanitizeFileName($clone_task_ref);
				$ori_task_dir = $conf->projet->dir_output."/".dol_sanitizeFileName($ori_project_ref)."/".dol_sanitizeFileName($fromid);

				$filearray = dol_dir_list($ori_task_dir, "files", 0, '', '(\.meta|_preview.*\.png)$', '', SORT_ASC, 1);
				foreach ($filearray as $key => $file) {
					if (!file_exists($clone_task_dir)) {
						if (dol_mkdir($clone_task_dir) < 0) {
							$this->error .= $langs->trans('ErrorInternalErrorDetected').':dol_mkdir';
							$error++;
						}
					}

					$rescopy = dol_copy($ori_task_dir.'/'.$file['name'], $clone_task_dir.'/'.$file['name'], 0, 1);
					if (is_numeric($rescopy) && $rescopy < 0) {
						$this->error .= $langs->trans("ErrorFailToCopyFile", $ori_task_dir.'/'.$file['name'], $clone_task_dir.'/'.$file['name']);
						$error++;
					}
				}
			}

			// clone affectation
			if ($clone_affectation) {
				$origin_task = new Task($this->db);
				$origin_task->fetch($fromid);

				foreach (array('internal', 'external') as $source) {
					$tab = $origin_task->liste_contact(-1, $source);
					$num = count($tab);
					$i = 0;
					while ($i < $num) {
						$clone_task->add_contact($tab[$i]['id'], $tab[$i]['code'], $tab[$i]['source']);
						if ($clone_task->error == 'DB_ERROR_RECORD_ALREADY_EXISTS') {
							$langs->load("errors");
							$this->error .= $langs->trans("ErrorThisContactIsAlreadyDefinedAsThisType");
							$error++;
						} else {
							if ($clone_task->error != '') {
								$this->error .= $clone_task->error;
								$error++;
							}
						}
						$i++;
					}
				}
			}

			if ($clone_time) {
				//TODO clone time of affectation
			}
		}

		unset($clone_task->context['createfromclone']);

		if (!$error) {
			$this->db->commit();
			return $clone_task_id;
		} else {
			$this->db->rollback();
			dol_syslog(get_class($this)."::createFromClone nbError: ".$error." error : ".$this->error, LOG_ERR);
			return -1;
		}
	}


	/**
	 *	Return status label of object
	 *
	 *	@param	integer	$mode		0=long label, 1=short label, 2=Picto + short label, 3=Picto, 4=Picto + long label, 5=Short label + Picto
	 * 	@return	string	  			Label
	 */
	public function getLibStatut($mode = 0)
	{
		return $this->LibStatut($this->fk_statut, $mode);
	}

	// phpcs:disable PEAR.NamingConventions.ValidFunctionName.ScopeNotCamelCaps
	/**
	 *  Return status label for an object
	 *
	 *  @param	int			$status	  	Id status
	 *  @param	integer		$mode		0=long label, 1=short label, 2=Picto + short label, 3=Picto, 4=Picto + long label, 5=Short label + Picto
	 *  @return	string	  				Label
	 */
	public function LibStatut($status, $mode = 0)
	{
		// phpcs:enable
		global $langs;

		// list of Statut of the task
		$this->statuts[0] = 'Draft';
		$this->statuts[1] = 'ToDo';
		$this->statuts[2] = 'Running';
		$this->statuts[3] = 'Finish';
		$this->statuts[4] = 'Transfered';
		$this->statuts_short[0] = 'Draft';
		$this->statuts_short[1] = 'ToDo';
		$this->statuts_short[2] = 'Running';
		$this->statuts_short[3] = 'Completed';
		$this->statuts_short[4] = 'Transfered';

		if ($mode == 0) {
			return $langs->trans($this->statuts[$status]);
		} elseif ($mode == 1) {
			return $langs->trans($this->statuts_short[$status]);
		} elseif ($mode == 2) {
			if ($status == 0) {
				return img_picto($langs->trans($this->statuts_short[$status]), 'statut0').' '.$langs->trans($this->statuts_short[$status]);
			} elseif ($status == 1) {
				return img_picto($langs->trans($this->statuts_short[$status]), 'statut1').' '.$langs->trans($this->statuts_short[$status]);
			} elseif ($status == 2) {
				return img_picto($langs->trans($this->statuts_short[$status]), 'statut3').' '.$langs->trans($this->statuts_short[$status]);
			} elseif ($status == 3) {
				return img_picto($langs->trans($this->statuts_short[$status]), 'statut6').' '.$langs->trans($this->statuts_short[$status]);
			} elseif ($status == 4) {
				return img_picto($langs->trans($this->statuts_short[$status]), 'statut6').' '.$langs->trans($this->statuts_short[$status]);
			} elseif ($status == 5) {
				return img_picto($langs->trans($this->statuts_short[$status]), 'statut5').' '.$langs->trans($this->statuts_short[$status]);
			}
		} elseif ($mode == 3) {
			if ($status == 0) {
				return img_picto($langs->trans($this->statuts_short[$status]), 'statut0');
			} elseif ($status == 1) {
				return img_picto($langs->trans($this->statuts_short[$status]), 'statut1');
			} elseif ($status == 2) {
				return img_picto($langs->trans($this->statuts_short[$status]), 'statut3');
			} elseif ($status == 3) {
				return img_picto($langs->trans($this->statuts_short[$status]), 'statut6');
			} elseif ($status == 4) {
				return img_picto($langs->trans($this->statuts_short[$status]), 'statut6');
			} elseif ($status == 5) {
				return img_picto($langs->trans($this->statuts_short[$status]), 'statut5');
			}
		} elseif ($mode == 4) {
			if ($status == 0) {
				return img_picto($langs->trans($this->statuts_short[$status]), 'statut0').' '.$langs->trans($this->statuts[$status]);
			} elseif ($status == 1) {
				return img_picto($langs->trans($this->statuts_short[$status]), 'statut1').' '.$langs->trans($this->statuts[$status]);
			} elseif ($status == 2) {
				return img_picto($langs->trans($this->statuts_short[$status]), 'statut3').' '.$langs->trans($this->statuts[$status]);
			} elseif ($status == 3) {
				return img_picto($langs->trans($this->statuts_short[$status]), 'statut6').' '.$langs->trans($this->statuts[$status]);
			} elseif ($status == 4) {
				return img_picto($langs->trans($this->statuts_short[$status]), 'statut6').' '.$langs->trans($this->statuts[$status]);
			} elseif ($status == 5) {
				return img_picto($langs->trans($this->statuts_short[$status]), 'statut5').' '.$langs->trans($this->statuts[$status]);
			}
		} elseif ($mode == 5) {
			/*if ($status==0) return $langs->trans($this->statuts_short[$status]).' '.img_picto($langs->trans($this->statuts_short[$status]),'statut0');
			elseif ($status==1) return $langs->trans($this->statuts_short[$status]).' '.img_picto($langs->trans($this->statuts_short[$status]),'statut1');
			elseif ($status==2) return $langs->trans($this->statuts_short[$status]).' '.img_picto($langs->trans($this->statuts_short[$status]),'statut3');
			elseif ($status==3) return $langs->trans($this->statuts_short[$status]).' '.img_picto($langs->trans($this->statuts_short[$status]),'statut6');
			elseif ($status==4) return $langs->trans($this->statuts_short[$status]).' '.img_picto($langs->trans($this->statuts_short[$status]),'statut6');
			elseif ($status==5) return $langs->trans($this->statuts_short[$status]).' '.img_picto($langs->trans($this->statuts_short[$status]),'statut5');
			*/
			//else return $this->progress.' %';
			return '&nbsp;';
		} elseif ($mode == 6) {
			/*if ($status==0) return $langs->trans($this->statuts[$status]).' '.img_picto($langs->trans($this->statuts_short[$status]),'statut0');
			elseif ($status==1) return $langs->trans($this->statuts[$status]).' '.img_picto($langs->trans($this->statuts_short[$status]),'statut1');
			elseif ($status==2) return $langs->trans($this->statuts[$status]).' '.img_picto($langs->trans($this->statuts_short[$status]),'statut3');
			elseif ($status==3) return $langs->trans($this->statuts[$status]).' '.img_picto($langs->trans($this->statuts_short[$status]),'statut6');
			elseif ($status==4) return $langs->trans($this->statuts[$status]).' '.img_picto($langs->trans($this->statuts_short[$status]),'statut6');
			elseif ($status==5) return $langs->trans($this->statuts[$status]).' '.img_picto($langs->trans($this->statuts_short[$status]),'statut5');
			*/
			//else return $this->progress.' %';
			return '&nbsp;';
		}
	}

	/**
	 *  Create an intervention document on disk using template defined into PROJECT_TASK_ADDON_PDF
	 *
	 *  @param	string		$modele			force le modele a utiliser ('' par defaut)
	 *  @param	Translate	$outputlangs	objet lang a utiliser pour traduction
	 *  @param  int			$hidedetails    Hide details of lines
	 *  @param  int			$hidedesc       Hide description
	 *  @param  int			$hideref        Hide ref
	 *  @return int         				0 if KO, 1 if OK
	 */
	public function generateDocument($modele, $outputlangs, $hidedetails = 0, $hidedesc = 0, $hideref = 0)
	{
		global $conf;

		$outputlangs->load("projects");

		if (!dol_strlen($modele)) {
			$modele = 'nodefault';

			if (!empty($this->model_pdf)) {
				$modele = $this->model_pdf;
			} elseif (!empty($this->modelpdf)) {	// deprecated
				$modele = $this->modelpdf;
			} elseif (!empty($conf->global->PROJECT_TASK_ADDON_PDF)) {
				$modele = $conf->global->PROJECT_TASK_ADDON_PDF;
			}
		}

		$modelpath = "core/modules/project/task/doc/";

		return $this->commonGenerateDocument($modelpath, $modele, $outputlangs, $hidedetails, $hidedesc, $hideref);
	}


	// phpcs:disable PEAR.NamingConventions.ValidFunctionName.ScopeNotCamelCaps
	/**
	 * Load indicators for dashboard (this->nbtodo and this->nbtodolate)
	 *
	 * @param	User	$user   Objet user
	 * @return WorkboardResponse|int <0 if KO, WorkboardResponse if OK
	 */
	public function load_board($user)
	{
		// phpcs:enable
		global $conf, $langs;

		// For external user, no check is done on company because readability is managed by public status of project and assignement.
		//$socid = $user->socid;
		$socid = 0;

		$projectstatic = new Project($this->db);
		$projectsListId = $projectstatic->getProjectsAuthorizedForUser($user, 0, 1, $socid);

		// List of tasks (does not care about permissions. Filtering will be done later)
		$sql = "SELECT p.rowid as projectid, p.fk_statut as projectstatus,";
		$sql .= " t.rowid as taskid, t.progress as progress, t.fk_statut as status,";
		$sql .= " t.dateo as date_start, t.datee as datee";
		$sql .= " FROM ".MAIN_DB_PREFIX."projet as p";
		$sql .= " LEFT JOIN ".MAIN_DB_PREFIX."societe as s on p.fk_soc = s.rowid";
		//if (! $user->rights->societe->client->voir && ! $socid) $sql .= " LEFT JOIN ".MAIN_DB_PREFIX."societe_commerciaux as sc ON sc.fk_soc = s.rowid";
		$sql .= ", ".MAIN_DB_PREFIX."projet_task as t";
		$sql .= " WHERE p.entity IN (".getEntity('project', 0).')';
		$sql .= " AND p.fk_statut = 1";
		$sql .= " AND t.fk_projet = p.rowid";
		$sql .= " AND (t.progress IS NULL OR t.progress < 100)"; // tasks to do
		if (!$user->rights->projet->all->lire) {
			$sql .= " AND p.rowid IN (".$this->db->sanitize($projectsListId).")";
		}
		// No need to check company, as filtering of projects must be done by getProjectsAuthorizedForUser
		//if ($socid || ! $user->rights->societe->client->voir)	$sql.= "  AND (p.fk_soc IS NULL OR p.fk_soc = 0 OR p.fk_soc = ".((int) $socid).")";
		// No need to check company, as filtering of projects must be done by getProjectsAuthorizedForUser
		// if (! $user->rights->societe->client->voir && ! $socid) $sql.= " AND ((s.rowid = sc.fk_soc AND sc.fk_user = ".((int) $user->id).") OR (s.rowid IS NULL))";

		//print $sql;
		$resql = $this->db->query($sql);
		if ($resql) {
			$task_static = new Task($this->db);

			$response = new WorkboardResponse();
			$response->warning_delay = $conf->projet->task->warning_delay / 60 / 60 / 24;
			$response->label = $langs->trans("OpenedTasks");
			if ($user->rights->projet->all->lire) {
				$response->url = DOL_URL_ROOT.'/projet/tasks/list.php?mainmenu=project';
			} else {
				$response->url = DOL_URL_ROOT.'/projet/tasks/list.php?mode=mine&amp;mainmenu=project';
			}
			$response->img = img_object('', "task");

			// This assignment in condition is not a bug. It allows walking the results.
			while ($obj = $this->db->fetch_object($resql)) {
				$response->nbtodo++;

				$task_static->projectstatus = $obj->projectstatus;
				$task_static->progress = $obj->progress;
				$task_static->fk_statut = $obj->status;
				$task_static->date_end = $this->db->jdate($obj->datee);

				if ($task_static->hasDelay()) {
					$response->nbtodolate++;
				}
			}

			return $response;
		} else {
			$this->error = $this->db->error();
			return -1;
		}
	}


	// phpcs:disable PEAR.NamingConventions.ValidFunctionName.ScopeNotCamelCaps
	/**
	 *      Charge indicateurs this->nb de tableau de bord
	 *
	 *      @return     int         <0 if ko, >0 if ok
	 */
	public function load_state_board()
	{
		// phpcs:enable
		global $user;

		$mine = 0; $socid = $user->socid;

		$projectstatic = new Project($this->db);
		$projectsListId = $projectstatic->getProjectsAuthorizedForUser($user, $mine, 1, $socid);

		// List of tasks (does not care about permissions. Filtering will be done later)
		$sql = "SELECT count(p.rowid) as nb";
		$sql .= " FROM ".MAIN_DB_PREFIX."projet as p";
		$sql .= " LEFT JOIN ".MAIN_DB_PREFIX."societe as s on p.fk_soc = s.rowid";
		if (!$user->rights->societe->client->voir && !$socid) {
			$sql .= " LEFT JOIN ".MAIN_DB_PREFIX."societe_commerciaux as sc ON sc.fk_soc = s.rowid";
		}
		$sql .= ", ".MAIN_DB_PREFIX."projet_task as t";
		$sql .= " WHERE p.entity IN (".getEntity('project', 0).')';
		$sql .= " AND t.fk_projet = p.rowid"; // tasks to do
		if ($mine || !$user->rights->projet->all->lire) {
			$sql .= " AND p.rowid IN (".$this->db->sanitize($projectsListId).")";
		}
		// No need to check company, as filtering of projects must be done by getProjectsAuthorizedForUser
		//if ($socid || ! $user->rights->societe->client->voir)	$sql.= "  AND (p.fk_soc IS NULL OR p.fk_soc = 0 OR p.fk_soc = ".((int) $socid).")";
		if ($socid) {
			$sql .= "  AND (p.fk_soc IS NULL OR p.fk_soc = 0 OR p.fk_soc = ".((int) $socid).")";
		}
		if (!$user->rights->societe->client->voir && !$socid) {
			$sql .= " AND ((s.rowid = sc.fk_soc AND sc.fk_user = ".((int) $user->id).") OR (s.rowid IS NULL))";
		}

		$resql = $this->db->query($sql);
		if ($resql) {
			// This assignment in condition is not a bug. It allows walking the results.
			while ($obj = $this->db->fetch_object($resql)) {
				$this->nb["tasks"] = $obj->nb;
			}
			$this->db->free($resql);
			return 1;
		} else {
			dol_print_error($this->db);
			$this->error = $this->db->error();
			return -1;
		}
	}

	/**
	 * Is the task delayed?
	 *
	 * @return bool
	 */
	public function hasDelay()
	{
		global $conf;

		if (!($this->progress >= 0 && $this->progress < 100)) {
			return false;
		}

		$now = dol_now();

		$datetouse = ($this->date_end > 0) ? $this->date_end : ((isset($this->datee) && $this->datee > 0) ? $this->datee : 0);

		return ($datetouse > 0 && ($datetouse < ($now - $conf->projet->task->warning_delay)));
	}
}<|MERGE_RESOLUTION|>--- conflicted
+++ resolved
@@ -398,13 +398,8 @@
 		$sql .= " dateo=".($this->date_start != '' ? "'".$this->db->idate($this->date_start)."'" : 'null').",";
 		$sql .= " datee=".($this->date_end != '' ? "'".$this->db->idate($this->date_end)."'" : 'null').",";
 		$sql .= " progress=".(($this->progress != '' && $this->progress >= 0) ? $this->progress : 'null').",";
-<<<<<<< HEAD
 		$sql .= " rang=".((!empty($this->rang)) ? ((int) $this->rang) : "0").",";
 		$sql .= " priority=".((!empty($this->priority)) ? ((int) $this->priority) : "0");
-=======
-		$sql .= " rang=".((!empty($this->rang)) ? $this->rang : "0").",";
-		$sql .= " priority=".((!empty($this->priority)) ? $this->priority : "0");
->>>>>>> c8ef530d
 		$sql .= " WHERE rowid=".((int) $this->id);
 
 		$this->db->begin();
