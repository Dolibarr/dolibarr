<?php
/* Copyright (C) 2008-2014	Laurent Destailleur	<eldy@users.sourceforge.net>
 * Copyright (C) 2010-2012	Regis Houssin		<regis.houssin@capnetworks.com>
 * Copyright (C) 2014       Marcos García       <marcosgdf@gmail.com>
 *
 * This program is free software; you can redistribute it and/or modify
 * it under the terms of the GNU General Public License as published by
 * the Free Software Foundation; either version 3 of the License, or
 * (at your option) any later version.
 *
 * This program is distributed in the hope that it will be useful,
 * but WITHOUT ANY WARRANTY; without even the implied warranty of
 * MERCHANTABILITY or FITNESS FOR A PARTICULAR PURPOSE.  See the
 * GNU General Public License for more details.
 *
 * You should have received a copy of the GNU General Public License
 * along with this program. If not, see <http://www.gnu.org/licenses/>.
 */

/**
 *      \file       htdocs/projet/class/task.class.php
 *      \ingroup    project
 *      \brief      This file is a CRUD class file for Task (Create/Read/Update/Delete)
 */

require_once DOL_DOCUMENT_ROOT.'/core/class/commonobject.class.php';


/**
 * 	Class to manage tasks
 */
class Task extends CommonObject
{
	public $element='project_task';		//!< Id that identify managed objects
	public $table_element='projet_task';	//!< Name of table without prefix where object is stored
	public $fk_element='fk_task';
	public $picto = 'task';
	protected $childtables=array('projet_task_time');    // To test if we can delete object

	var $fk_task_parent;
	var $label;
	var $description;
	var $duration_effective;		// total of time spent on this task
	var $planned_workload;
	var $date_c;
	var $date_start;
	var $date_end;
	var $progress;
	var $fk_statut;
	var $priority;
	var $fk_user_creat;
	var $fk_user_valid;
	var $rang;

	var $timespent_min_date;
	var $timespent_max_date;
	var $timespent_total_duration;
	var $timespent_total_amount;
	var $timespent_nblinesnull;
	var $timespent_nblines;
	// For detail of lines of timespent record, there is the property ->lines in common

	// Var used to call method addTimeSpent(). Bad practice.
	var $timespent_id;
	var $timespent_duration;
	var $timespent_old_duration;
	var $timespent_date;
	var $timespent_datehour;		// More accurate start date (same than timespent_date but includes hours, minutes and seconds)
	var $timespent_withhour;		// 1 = we entered also start hours for timesheet line
	var $timespent_fk_user;
	var $timespent_note;

	var $comments = array();

	public $oldcopy;


	/**
	 *  Constructor
	 *
	 *  @param      DoliDB		$db      Database handler
	 */
	function __construct($db)
	{
		$this->db = $db;
	}


	/**
	 *  Create into database
	 *
	 *  @param	User	$user        	User that create
	 *  @param 	int		$notrigger	    0=launch triggers after, 1=disable triggers
	 *  @return int 		        	<0 if KO, Id of created object if OK
	 */
	function create($user, $notrigger=0)
	{
		global $conf, $langs;

		$error=0;

		// Clean parameters
		$this->label = trim($this->label);
		$this->description = trim($this->description);

		// Check parameters
		// Put here code to add control on parameters values

		// Insert request
		$sql = "INSERT INTO ".MAIN_DB_PREFIX."projet_task (";
		$sql.= "fk_projet";
		$sql.= ", ref";
		$sql.= ", fk_task_parent";
		$sql.= ", label";
		$sql.= ", description";
		$sql.= ", datec";
		$sql.= ", fk_user_creat";
		$sql.= ", dateo";
		$sql.= ", datee";
		$sql.= ", planned_workload";
		$sql.= ", progress";
		$sql.= ") VALUES (";
		$sql.= $this->fk_project;
		$sql.= ", ".(!empty($this->ref)?"'".$this->db->escape($this->ref)."'":'null');
		$sql.= ", ".$this->fk_task_parent;
		$sql.= ", '".$this->db->escape($this->label)."'";
		$sql.= ", '".$this->db->escape($this->description)."'";
		$sql.= ", '".$this->db->idate($this->date_c)."'";
		$sql.= ", ".$user->id;
		$sql.= ", ".($this->date_start!=''?"'".$this->db->idate($this->date_start)."'":'null');
		$sql.= ", ".($this->date_end!=''?"'".$this->db->idate($this->date_end)."'":'null');
		$sql.= ", ".(($this->planned_workload!='' && $this->planned_workload >= 0)?$this->planned_workload:'null');
		$sql.= ", ".(($this->progress!='' && $this->progress >= 0)?$this->progress:'null');
		$sql.= ")";

		$this->db->begin();

		dol_syslog(get_class($this)."::create", LOG_DEBUG);
		$resql=$this->db->query($sql);
		if (! $resql) { $error++; $this->errors[]="Error ".$this->db->lasterror(); }

		if (! $error)
		{
			$this->id = $this->db->last_insert_id(MAIN_DB_PREFIX."projet_task");

			if (! $notrigger)
			{
				// Call trigger
				$result=$this->call_trigger('TASK_CREATE',$user);
				if ($result < 0) { $error++; }
				// End call triggers
			}
		}

		// Update extrafield
		if (! $error)
		{
			if (empty($conf->global->MAIN_EXTRAFIELDS_DISABLED)) // For avoid conflicts if trigger used
			{
				$result=$this->insertExtraFields();
				if ($result < 0)
				{
					$error++;
				}
			}
		}

		// Commit or rollback
		if ($error)
		{
			foreach($this->errors as $errmsg)
			{
				dol_syslog(get_class($this)."::create ".$errmsg, LOG_ERR);
				$this->error.=($this->error?', '.$errmsg:$errmsg);
			}
			$this->db->rollback();
			return -1*$error;
		}
		else
		{
			$this->db->commit();
			return $this->id;
		}
	}


	/**
	 *  Load object in memory from database
	 *
	 *  @param	int		$id					Id object
	 *  @param	int		$ref				ref object
	 *  @param	int		$loadparentdata		Also load parent data
	 *  @return int 		        		<0 if KO, 0 if not found, >0 if OK
	 */
	function fetch($id, $ref='', $loadparentdata=0)
	{
		global $langs;

		$sql = "SELECT";
		$sql.= " t.rowid,";
		$sql.= " t.ref,";
		$sql.= " t.fk_projet,";
		$sql.= " t.fk_task_parent,";
		$sql.= " t.label,";
		$sql.= " t.description,";
		$sql.= " t.duration_effective,";
		$sql.= " t.planned_workload,";
		$sql.= " t.datec,";
		$sql.= " t.dateo,";
		$sql.= " t.datee,";
		$sql.= " t.fk_user_creat,";
		$sql.= " t.fk_user_valid,";
		$sql.= " t.fk_statut,";
		$sql.= " t.progress,";
		$sql.= " t.priority,";
		$sql.= " t.note_private,";
		$sql.= " t.note_public,";
		$sql.= " t.rang";
		if (! empty($loadparentdata))
		{
			$sql.=", t2.ref as task_parent_ref";
			$sql.=", t2.rang as task_parent_position";
		}
		$sql.= " FROM ".MAIN_DB_PREFIX."projet_task as t";
		if (! empty($loadparentdata)) $sql.= " LEFT JOIN ".MAIN_DB_PREFIX."projet_task as t2 ON t.fk_task_parent = t2.rowid";
		$sql.= " WHERE ";
		if (!empty($ref)) {
			$sql.="t.ref = '".$this->db->escape($ref)."'";
		}else {
			$sql.="t.rowid = ".$id;
		}

		dol_syslog(get_class($this)."::fetch", LOG_DEBUG);
		$resql=$this->db->query($sql);
		if ($resql)
		{
			$num_rows = $this->db->num_rows($resql);

			if ($num_rows)
			{
				$obj = $this->db->fetch_object($resql);

				$this->id					= $obj->rowid;
				$this->ref					= $obj->ref;
				$this->fk_project			= $obj->fk_projet;
				$this->fk_task_parent		= $obj->fk_task_parent;
				$this->label				= $obj->label;
				$this->description			= $obj->description;
				$this->duration_effective	= $obj->duration_effective;
				$this->planned_workload		= $obj->planned_workload;
				$this->date_c				= $this->db->jdate($obj->datec);
				$this->date_start			= $this->db->jdate($obj->dateo);
				$this->date_end				= $this->db->jdate($obj->datee);
				$this->fk_user_creat		= $obj->fk_user_creat;
				$this->fk_user_valid		= $obj->fk_user_valid;
				$this->fk_statut			= $obj->fk_statut;
				$this->progress				= $obj->progress;
				$this->priority				= $obj->priority;
				$this->note_private			= $obj->note_private;
				$this->note_public			= $obj->note_public;
				$this->rang					= $obj->rang;

				if (! empty($loadparentdata))
				{
					$this->task_parent_ref      = $obj->task_parent_ref;
					$this->task_parent_position = $obj->task_parent_position;
				}

				// Retreive all extrafield data
			   	$this->fetch_optionals();
			}

			$this->db->free($resql);

			if ($num_rows)
			{
				return 1;
			}else {
				return 0;
			}
		}
		else
		{
			$this->error="Error ".$this->db->lasterror();
			return -1;
		}
	}


	/**
	 *  Update database
	 *
	 *  @param	User	$user        	User that modify
	 *  @param  int		$notrigger	    0=launch triggers after, 1=disable triggers
	 *  @return int			         	<=0 if KO, >0 if OK
	 */
	function update($user=null, $notrigger=0)
	{
		global $conf, $langs;
		$error=0;

		// Clean parameters
		if (isset($this->fk_project)) $this->fk_project=trim($this->fk_project);
		if (isset($this->ref)) $this->ref=trim($this->ref);
		if (isset($this->fk_task_parent)) $this->fk_task_parent=trim($this->fk_task_parent);
		if (isset($this->label)) $this->label=trim($this->label);
		if (isset($this->description)) $this->description=trim($this->description);
		if (isset($this->duration_effective)) $this->duration_effective=trim($this->duration_effective);
		if (isset($this->planned_workload)) $this->planned_workload=trim($this->planned_workload);

		// Check parameters
		// Put here code to add control on parameters values

		// Update request
		$sql = "UPDATE ".MAIN_DB_PREFIX."projet_task SET";
		$sql.= " fk_projet=".(isset($this->fk_project)?$this->fk_project:"null").",";
		$sql.= " ref=".(isset($this->ref)?"'".$this->db->escape($this->ref)."'":"'".$this->db->escape($this->id)."'").",";
		$sql.= " fk_task_parent=".(isset($this->fk_task_parent)?$this->fk_task_parent:"null").",";
		$sql.= " label=".(isset($this->label)?"'".$this->db->escape($this->label)."'":"null").",";
		$sql.= " description=".(isset($this->description)?"'".$this->db->escape($this->description)."'":"null").",";
		$sql.= " duration_effective=".(isset($this->duration_effective)?$this->duration_effective:"null").",";
		$sql.= " planned_workload=".((isset($this->planned_workload) && $this->planned_workload != '')?$this->planned_workload:"null").",";
		$sql.= " dateo=".($this->date_start!=''?"'".$this->db->idate($this->date_start)."'":'null').",";
		$sql.= " datee=".($this->date_end!=''?"'".$this->db->idate($this->date_end)."'":'null').",";
		$sql.= " progress=".(($this->progress!='' && $this->progress >= 0)?$this->progress:'null').",";
		$sql.= " rang=".((!empty($this->rang))?$this->rang:"0");
		$sql.= " WHERE rowid=".$this->id;

		$this->db->begin();

		dol_syslog(get_class($this)."::update", LOG_DEBUG);
		$resql = $this->db->query($sql);
		if (! $resql) { $error++; $this->errors[]="Error ".$this->db->lasterror(); }

		if (! $error)
		{
			if (! $notrigger)
			{
				// Call trigger
				$result=$this->call_trigger('TASK_MODIFY',$user);
				if ($result < 0) { $error++; }
				// End call triggers
			}
		}

		//Update extrafield
		if (!$error) {
			if (empty($conf->global->MAIN_EXTRAFIELDS_DISABLED)) // For avoid conflicts if trigger used
			{
				$result=$this->insertExtraFields();
				if ($result < 0)
				{
					$error++;
				}
			}
		}

		if (! $error && (is_object($this->oldcopy) && $this->oldcopy->ref !== $this->ref))
		{
			// We remove directory
			if ($conf->projet->dir_output)
			{
				$project = new Project($this->db);
				$project->fetch($this->fk_project);

				$olddir = $conf->projet->dir_output.'/'.dol_sanitizeFileName($project->ref).'/'.dol_sanitizeFileName($this->oldcopy->ref);
				$newdir = $conf->projet->dir_output.'/'.dol_sanitizeFileName($project->ref).'/'.dol_sanitizeFileName($this->ref);
				if (file_exists($olddir))
				{
					include_once DOL_DOCUMENT_ROOT . '/core/lib/files.lib.php';
					$res=dol_move($olddir, $newdir);
					if (! $res)
					{
						$langs->load("errors");
						$this->error=$langs->trans('ErrorFailToRenameDir',$olddir,$newdir);
						$error++;
					}
				}
			}
		}

		// Commit or rollback
		if ($error)
		{
			foreach($this->errors as $errmsg)
			{
				dol_syslog(get_class($this)."::update ".$errmsg, LOG_ERR);
				$this->error.=($this->error?', '.$errmsg:$errmsg);
			}
			$this->db->rollback();
			return -1*$error;
		}
		else
		{
			$this->db->commit();
			return 1;
		}
	}


	/**
	 *	Delete task from database
	 *
	 *	@param	User	$user        	User that delete
	 *  @param  int		$notrigger	    0=launch triggers after, 1=disable triggers
	 *	@return	int						<0 if KO, >0 if OK
	 */
	function delete($user, $notrigger=0)
	{

		global $conf, $langs;
		require_once DOL_DOCUMENT_ROOT . '/core/lib/files.lib.php';

		$error=0;

		$this->db->begin();

		if ($this->hasChildren() > 0)
		{
			dol_syslog(get_class($this)."::delete Can't delete record as it has some sub tasks", LOG_WARNING);
			$this->error='ErrorRecordHasSubTasks';
			$this->db->rollback();
			return 0;
		}

		$objectisused = $this->isObjectUsed($this->id);
		if (! empty($objectisused))
		{
			dol_syslog(get_class($this)."::delete Can't delete record as it has some child", LOG_WARNING);
			$this->error='ErrorRecordHasChildren';
			$this->db->rollback();
			return 0;
		}

		if (! $error)
		{
			// Delete linked contacts
			$res = $this->delete_linked_contact();
			if ($res < 0)
			{
				$this->error='ErrorFailToDeleteLinkedContact';
				//$error++;
				$this->db->rollback();
				return 0;
			}
		}

		if (! $error)
		{
			$sql = "DELETE FROM ".MAIN_DB_PREFIX."projet_task_time";
			$sql.= " WHERE fk_task=".$this->id;

			$resql = $this->db->query($sql);
			if (! $resql) { $error++; $this->errors[]="Error ".$this->db->lasterror(); }
		}

		if (! $error)
		{
			$sql = "DELETE FROM ".MAIN_DB_PREFIX."projet_task_extrafields";
			$sql.= " WHERE fk_object=".$this->id;

			$resql = $this->db->query($sql);
			if (! $resql) { $error++; $this->errors[]="Error ".$this->db->lasterror(); }
		}

		if (! $error)
		{
			$sql = "DELETE FROM ".MAIN_DB_PREFIX."projet_task";
			$sql.= " WHERE rowid=".$this->id;

			$resql = $this->db->query($sql);
			if (! $resql) { $error++; $this->errors[]="Error ".$this->db->lasterror(); }
		}

		if (! $error)
		{
			if (! $notrigger)
			{
				// Call trigger
				$result=$this->call_trigger('TASK_DELETE',$user);
				if ($result < 0) { $error++; }
				// End call triggers
			}
		}

		// Commit or rollback
		if ($error)
		{
			foreach($this->errors as $errmsg)
			{
				dol_syslog(get_class($this)."::delete ".$errmsg, LOG_ERR);
				$this->error.=($this->error?', '.$errmsg:$errmsg);
			}
			$this->db->rollback();
			return -1*$error;
		}
		else
		{
			//Delete associated link file
			if ($conf->projet->dir_output)
			{
				$projectstatic=new Project($this->db);
				$projectstatic->fetch($this->fk_project);

				$dir = $conf->projet->dir_output . "/" . dol_sanitizeFileName($projectstatic->ref) . '/' . dol_sanitizeFileName($this->id);
				dol_syslog(get_class($this)."::delete dir=".$dir, LOG_DEBUG);
				if (file_exists($dir))
				{
					require_once DOL_DOCUMENT_ROOT . '/core/lib/files.lib.php';
					$res = @dol_delete_dir_recursive($dir);
					if (!$res)
					{
						$this->error = 'ErrorFailToDeleteDir';
						$this->db->rollback();
						return 0;
					}
				}
			}

			$this->db->commit();

			return 1;
		}
	}

	/**
	 *	Return nb of children
	 *
	 *	@return	int		<0 if KO, 0 if no children, >0 if OK
	 */
	function hasChildren()
	{
		$error=0;
		$ret=0;

		$sql = "SELECT COUNT(*) as nb";
		$sql.= " FROM ".MAIN_DB_PREFIX."projet_task";
		$sql.= " WHERE fk_task_parent=".$this->id;

		dol_syslog(get_class($this)."::hasChildren", LOG_DEBUG);
		$resql = $this->db->query($sql);
		if (! $resql) { $error++; $this->errors[]="Error ".$this->db->lasterror(); }
		else
		{
			$obj=$this->db->fetch_object($resql);
			if ($obj) $ret=$obj->nb;
			$this->db->free($resql);
		}

		if (! $error)
		{
			return $ret;
		}
		else
		{
			return -1;
		}
	}

	/**
	 *	Return nb of time spent
	 *
	 *	@return	int		<0 if KO, 0 if no children, >0 if OK
	 */
	function hasTimeSpent()
	{
		$error=0;
		$ret=0;

		$sql = "SELECT COUNT(*) as nb";
		$sql.= " FROM ".MAIN_DB_PREFIX."projet_task_time";
		$sql.= " WHERE fk_task=".$this->id;

		dol_syslog(get_class($this)."::hasTimeSpent", LOG_DEBUG);
		$resql = $this->db->query($sql);
		if (! $resql) { $error++; $this->errors[]="Error ".$this->db->lasterror(); }
		else
		{
			$obj=$this->db->fetch_object($resql);
			if ($obj) $ret=$obj->nb;
			$this->db->free($resql);
		}

		if (! $error)
		{
			return $ret;
		}
		else
		{
			return -1;
		}
	}


	/**
	 *	Return clicable name (with picto eventually)
	 *
	 *	@param	int		$withpicto		0=No picto, 1=Include picto into link, 2=Only picto
	 *	@param	string	$option			'withproject' or ''
	 *  @param	string	$mode			Mode 'task', 'time', 'contact', 'note', document' define page to link to.
	 * 	@param	int		$addlabel		0=Default, 1=Add label into string, >1=Add first chars into string
	 *  @param	string	$sep			Separator between ref and label if option addlabel is set
	 *  @param	int   	$notooltip		1=Disable tooltip
	 *  @param  int     $save_lastsearch_value    -1=Auto, 0=No save of lastsearch_values when clicking, 1=Save lastsearch_values whenclicking
	 *	@return	string					Chaine avec URL
	 */
	function getNomUrl($withpicto=0,$option='',$mode='task', $addlabel=0, $sep=' - ', $notooltip=0, $save_lastsearch_value=-1)
	{
		global $conf, $langs, $user;

		if (! empty($conf->dol_no_mouse_hover)) $notooltip=1;   // Force disable tooltips

		$result='';
		$label = '<u>' . $langs->trans("ShowTask") . '</u>';
		if (! empty($this->ref))
			$label .= '<br><b>' . $langs->trans('Ref') . ':</b> ' . $this->ref;
		if (! empty($this->label))
			$label .= '<br><b>' . $langs->trans('LabelTask') . ':</b> ' . $this->label;
		if ($this->date_start || $this->date_end)
		{
			$label .= "<br>".get_date_range($this->date_start,$this->date_end,'',$langs,0);
		}

		$url = DOL_URL_ROOT.'/projet/tasks/'.$mode.'.php?id='.$this->id.($option=='withproject'?'&withproject=1':'');
		// Add param to save lastsearch_values or not
		$add_save_lastsearch_values=($save_lastsearch_value == 1 ? 1 : 0);
		if ($save_lastsearch_value == -1 && preg_match('/list\.php/',$_SERVER["PHP_SELF"])) $add_save_lastsearch_values=1;
		if ($add_save_lastsearch_values) $url.='&save_lastsearch_values=1';

		$linkclose = '';
		if (empty($notooltip))
		{
			if (! empty($conf->global->MAIN_OPTIMIZEFORTEXTBROWSER))
			{
				$label=$langs->trans("ShowTask");
				$linkclose.=' alt="'.dol_escape_htmltag($label, 1).'"';
			}
			$linkclose.= ' title="'.dol_escape_htmltag($label, 1).'"';
			$linkclose.=' class="classfortooltip"';
		}

		$linkstart = '<a href="'.$url.'"';
		$linkstart.=$linkclose.'>';
		$linkend='</a>';

		$picto='projecttask';

		$result .= $linkstart;
		if ($withpicto) $result.=img_object(($notooltip?'':$label), $picto, ($notooltip?(($withpicto != 2) ? 'class="paddingright"' : ''):'class="'.(($withpicto != 2) ? 'paddingright ' : '').'classfortooltip"'), 0, 0, $notooltip?0:1);
		if ($withpicto != 2) $result.= $this->ref;
		$result .= $linkend;
		if ($withpicto != 2) $result.=(($addlabel && $this->label) ? $sep . dol_trunc($this->label, ($addlabel > 1 ? $addlabel : 0)) : '');

		return $result;
	}

	/**
	 *  Initialise an instance with random values.
	 *  Used to build previews or test instances.
	 *	id must be 0 if object instance is a specimen.
	 *
	 *  @return	void
	 */
	function initAsSpecimen()
	{
		$this->id=0;

		$this->fk_projet='';
		$this->ref='TK01';
		$this->fk_task_parent='';
		$this->label='Specimen task TK01';
		$this->duration_effective='';
		$this->fk_user_creat='';
		$this->progress='25';
		$this->fk_statut='';
		$this->note='This is a specimen task not';
	}

	/**
	 * Return list of tasks for all projects or for one particular project
	 * Sort order is on project, then on position of task, and last on start date of first level task
	 *
	 * @param	User	$usert				Object user to limit tasks affected to a particular user
	 * @param	User	$userp				Object user to limit projects of a particular user and public projects
	 * @param	int		$projectid			Project id
	 * @param	int		$socid				Third party id
	 * @param	int		$mode				0=Return list of tasks and their projects, 1=Return projects and tasks if exists
	 * @param	string	$filteronproj    	Filter on project ref or label
	 * @param	string	$filteronprojstatus	Filter on project status
	 * @param	string	$morewherefilter	Add more filter into where SQL request (must start with ' AND ...')
	 * @param	string	$filteronprojuser	Filter on user that is a contact of project
	 * @param	string	$filterontaskuser	Filter on user assigned to task
	 * @return 	array						Array of tasks
	 */
	function getTasksArray($usert=null, $userp=null, $projectid=0, $socid=0, $mode=0, $filteronproj='', $filteronprojstatus=-1, $morewherefilter='',$filteronprojuser=0,$filterontaskuser=0)
	{
		global $conf;

		$tasks = array();

		//print $usert.'-'.$userp.'-'.$projectid.'-'.$socid.'-'.$mode.'<br>';

		// List of tasks (does not care about permissions. Filtering will be done later)
		$sql = "SELECT ";
		if ($filteronprojuser > 0 || $filterontaskuser > 0) $sql.= " DISTINCT";		// We may get several time the same record if user has several roles on same project/task
		$sql.= " p.rowid as projectid, p.ref, p.title as plabel, p.public, p.fk_statut as projectstatus,";
		$sql.= " t.rowid as taskid, t.ref as taskref, t.label, t.description, t.fk_task_parent, t.duration_effective, t.progress, t.fk_statut as status,";
		$sql.= " t.dateo as date_start, t.datee as date_end, t.planned_workload, t.rang,";
		$sql.= " s.rowid as thirdparty_id, s.nom as thirdparty_name, s.email as thirdparty_email";
		$sql.= " FROM ".MAIN_DB_PREFIX."projet as p";
		$sql.= " LEFT JOIN ".MAIN_DB_PREFIX."societe as s ON p.fk_soc = s.rowid";
		if ($mode == 0)
		{
			if ($filteronprojuser > 0)
			{
				$sql.= ", ".MAIN_DB_PREFIX."element_contact as ec";
				$sql.= ", ".MAIN_DB_PREFIX."c_type_contact as ctc";
			}
			$sql.= ", ".MAIN_DB_PREFIX."projet_task as t";
			if ($filterontaskuser > 0)
			{
				$sql.= ", ".MAIN_DB_PREFIX."element_contact as ec2";
				$sql.= ", ".MAIN_DB_PREFIX."c_type_contact as ctc2";
			}
			$sql.= " WHERE p.entity IN (".getEntity('project').")";
			$sql.= " AND t.fk_projet = p.rowid";
		}
		elseif ($mode == 1)
		{
			if ($filteronprojuser > 0)
			{
				$sql.= ", ".MAIN_DB_PREFIX."element_contact as ec";
				$sql.= ", ".MAIN_DB_PREFIX."c_type_contact as ctc";
			}
			if ($filterontaskuser > 0)
			{
				$sql.= ", ".MAIN_DB_PREFIX."projet_task as t";
				$sql.= ", ".MAIN_DB_PREFIX."element_contact as ec2";
				$sql.= ", ".MAIN_DB_PREFIX."c_type_contact as ctc2";
			}
			else
			{
				$sql.= " LEFT JOIN ".MAIN_DB_PREFIX."projet_task as t on t.fk_projet = p.rowid";
			}
			$sql.= " WHERE p.entity IN (".getEntity('project').")";
		}
		else return 'BadValueForParameterMode';

		if ($filteronprojuser > 0)
		{
			$sql.= " AND p.rowid = ec.element_id";
			$sql.= " AND ctc.rowid = ec.fk_c_type_contact";
			$sql.= " AND ctc.element = 'project'";
			$sql.= " AND ec.fk_socpeople = ".$filteronprojuser;
			$sql.= " AND ec.statut = 4";
			$sql.= " AND ctc.source = 'internal'";
		}
		if ($filterontaskuser > 0)
		{
			$sql.= " AND t.fk_projet = p.rowid";
			$sql.= " AND p.rowid = ec2.element_id";
			$sql.= " AND ctc2.rowid = ec2.fk_c_type_contact";
			$sql.= " AND ctc2.element = 'project_task'";
			$sql.= " AND ec2.fk_socpeople = ".$filterontaskuser;
			$sql.= " AND ec2.statut = 4";
			$sql.= " AND ctc2.source = 'internal'";
		}
		if ($socid)	$sql.= " AND p.fk_soc = ".$socid;
		if ($projectid) $sql.= " AND p.rowid in (".$projectid.")";
		if ($filteronproj) $sql.= natural_search(array("p.ref", "p.title"), $filteronproj);
		if ($filteronprojstatus > -1) $sql.= " AND p.fk_statut IN (".$filteronprojstatus.")";
		if ($morewherefilter) $sql.=$morewherefilter;
		$sql.= " ORDER BY p.ref, t.rang, t.dateo";

		//print $sql;exit;
		dol_syslog(get_class($this)."::getTasksArray", LOG_DEBUG);
		$resql = $this->db->query($sql);
		if ($resql)
		{
			$num = $this->db->num_rows($resql);
			$i = 0;
			// Loop on each record found, so each couple (project id, task id)
			while ($i < $num)
			{
				$error=0;

				$obj = $this->db->fetch_object($resql);

				if ((! $obj->public) && (is_object($userp)))	// If not public project and we ask a filter on project owned by a user
				{
					if (! $this->getUserRolesForProjectsOrTasks($userp, 0, $obj->projectid, 0))
					{
						$error++;
					}
				}
				if (is_object($usert))							// If we ask a filter on a user affected to a task
				{
					if (! $this->getUserRolesForProjectsOrTasks(0, $usert, $obj->projectid, $obj->taskid))
					{
						$error++;
					}
				}

				if (! $error)
				{
					$tasks[$i] = new Task($this->db);
					$tasks[$i]->id				= $obj->taskid;
					$tasks[$i]->ref				= $obj->taskref;
					$tasks[$i]->fk_project		= $obj->projectid;
					$tasks[$i]->projectref		= $obj->ref;
					$tasks[$i]->projectlabel	= $obj->plabel;
					$tasks[$i]->projectstatus	= $obj->projectstatus;
					$tasks[$i]->label			= $obj->label;
					$tasks[$i]->description		= $obj->description;
					$tasks[$i]->fk_parent		= $obj->fk_task_parent;      // deprecated
					$tasks[$i]->fk_task_parent	= $obj->fk_task_parent;
					$tasks[$i]->duration		= $obj->duration_effective;
					$tasks[$i]->planned_workload= $obj->planned_workload;
					$tasks[$i]->progress		= $obj->progress;
					$tasks[$i]->fk_statut		= $obj->status;
					$tasks[$i]->public			= $obj->public;
					$tasks[$i]->date_start		= $this->db->jdate($obj->date_start);
					$tasks[$i]->date_end		= $this->db->jdate($obj->date_end);
					$tasks[$i]->rang	   		= $obj->rang;

					$tasks[$i]->socid           = $obj->thirdparty_id;	// For backward compatibility
					$tasks[$i]->thirdparty_id	= $obj->thirdparty_id;
					$tasks[$i]->thirdparty_name	= $obj->thirdparty_name;
					$tasks[$i]->thirdparty_email= $obj->thirdparty_email;
				}

				$i++;
			}
			$this->db->free($resql);
		}
		else
		{
			dol_print_error($this->db);
		}

		return $tasks;
	}

	/**
	 * Return list of roles for a user for each projects or each tasks (or a particular project or a particular task).
	 *
	 * @param	User	$userp			      Return roles on project for this internal user. If set, usert and taskid must not be defined.
	 * @param	User	$usert			      Return roles on task for this internal user. If set userp must NOT be defined. -1 means no filter.
	 * @param 	int		$projectid		      Project id list separated with , to filter on project
	 * @param 	int		$taskid			      Task id to filter on a task
	 * @param	integer	$filteronprojstatus	  Filter on project status if userp is set. Not used if userp not defined.
	 * @return 	array					      Array (projectid => 'list of roles for project' or taskid => 'list of roles for task')
	 */
	function getUserRolesForProjectsOrTasks($userp, $usert, $projectid='', $taskid=0, $filteronprojstatus=-1)
	{
		$arrayroles = array();

		dol_syslog(get_class($this)."::getUserRolesForProjectsOrTasks userp=".is_object($userp)." usert=".is_object($usert)." projectid=".$projectid." taskid=".$taskid);

		// We want role of user for a projet or role of user for a task. Both are not possible.
		if (empty($userp) && empty($usert))
		{
			$this->error="CallWithWrongParameters";
			return -1;
		}
		if (! empty($userp) && ! empty($usert))
		{
			$this->error="CallWithWrongParameters";
			return -1;
		}

		/* Liste des taches et role sur les projets ou taches */
		$sql = "SELECT pt.rowid as pid, ec.element_id, ctc.code, ctc.source";
		if ($userp) $sql.= " FROM ".MAIN_DB_PREFIX."projet as pt";
		if ($usert && $filteronprojstatus > -1) $sql.= " FROM ".MAIN_DB_PREFIX."projet as p, ".MAIN_DB_PREFIX."projet_task as pt";
		if ($usert && $filteronprojstatus <= -1) $sql.= " FROM ".MAIN_DB_PREFIX."projet_task as pt";
		$sql.= ", ".MAIN_DB_PREFIX."element_contact as ec";
		$sql.= ", ".MAIN_DB_PREFIX."c_type_contact as ctc";
		$sql.= " WHERE pt.rowid = ec.element_id";
		if ($userp && $filteronprojstatus > -1) $sql.= " AND pt.fk_statut = ".$filteronprojstatus;
		if ($usert && $filteronprojstatus > -1) $sql.= " AND pt.fk_projet = p.rowid AND p.fk_statut = ".$filteronprojstatus;
		if ($userp) $sql.= " AND ctc.element = 'project'";
		if ($usert) $sql.= " AND ctc.element = 'project_task'";
		$sql.= " AND ctc.rowid = ec.fk_c_type_contact";
		if ($userp) $sql.= " AND ec.fk_socpeople = ".$userp->id;
		if ($usert) $sql.= " AND ec.fk_socpeople = ".$usert->id;
		$sql.= " AND ec.statut = 4";
		$sql.= " AND ctc.source = 'internal'";
		if ($projectid)
		{
			if ($userp) $sql.= " AND pt.rowid in (".$projectid.")";
			if ($usert) $sql.= " AND pt.fk_projet in (".$projectid.")";
		}
		if ($taskid)
		{
			if ($userp) $sql.= " ERROR SHOULD NOT HAPPENS";
			if ($usert) $sql.= " AND pt.rowid = ".$taskid;
		}
		//print $sql;

		dol_syslog(get_class($this)."::getUserRolesForProjectsOrTasks execute request", LOG_DEBUG);
		$resql = $this->db->query($sql);
		if ($resql)
		{
			$num = $this->db->num_rows($resql);
			$i = 0;
			while ($i < $num)
			{
				$obj = $this->db->fetch_object($resql);
				if (empty($arrayroles[$obj->pid])) $arrayroles[$obj->pid] = $obj->code;
				else $arrayroles[$obj->pid].=','.$obj->code;
				$i++;
			}
			$this->db->free($resql);
		}
		else
		{
			dol_print_error($this->db);
		}

		return $arrayroles;
	}


	/**
	 * 	Return list of id of contacts of task
	 *
	 *	@param	string	$source		Source
	 *  @return array				Array of id of contacts
	 */
	function getListContactId($source='internal')
	{
		$contactAlreadySelected = array();
		$tab = $this->liste_contact(-1,$source);
		//var_dump($tab);
		$num=count($tab);
		$i = 0;
		while ($i < $num)
		{
			if ($source == 'thirdparty') $contactAlreadySelected[$i] = $tab[$i]['socid'];
			else  $contactAlreadySelected[$i] = $tab[$i]['id'];
			$i++;
		}
		return $contactAlreadySelected;
	}


	/**
	 *  Add time spent
	 *
	 *  @param	User	$user           User object
	 *  @param  int		$notrigger	    0=launch triggers after, 1=disable triggers
	 *  @return	int                     <=0 if KO, >0 if OK
	 */
	function addTimeSpent($user, $notrigger=0)
	{
		global $conf,$langs;

		dol_syslog(get_class($this)."::addTimeSpent", LOG_DEBUG);

		$ret = 0;

		// Check parameters
		if (! is_object($user))
		{
			dol_print_error('',"Method addTimeSpent was called with wrong parameter user");
			return -1;
		}

		// Clean parameters
		if (isset($this->timespent_note)) $this->timespent_note = trim($this->timespent_note);
		if (empty($this->timespent_datehour)) $this->timespent_datehour = $this->timespent_date;

		$this->db->begin();

		$sql = "INSERT INTO ".MAIN_DB_PREFIX."projet_task_time (";
		$sql.= "fk_task";
		$sql.= ", task_date";
		$sql.= ", task_datehour";
		$sql.= ", task_date_withhour";
		$sql.= ", task_duration";
		$sql.= ", fk_user";
		$sql.= ", note";
		$sql.= ") VALUES (";
		$sql.= $this->id;
		$sql.= ", '".$this->db->idate($this->timespent_date)."'";
		$sql.= ", '".$this->db->idate($this->timespent_datehour)."'";
		$sql.= ", ".(empty($this->timespent_withhour)?0:1);
		$sql.= ", ".$this->timespent_duration;
		$sql.= ", ".$this->timespent_fk_user;
		$sql.= ", ".(isset($this->timespent_note)?"'".$this->db->escape($this->timespent_note)."'":"null");
		$sql.= ")";

		$resql=$this->db->query($sql);
		if ($resql)
		{
			$tasktime_id = $this->db->last_insert_id(MAIN_DB_PREFIX."projet_task_time");
			$ret = $tasktime_id;
			$this->timespent_id = $ret;

			if (! $notrigger)
			{
				// Call trigger
				$result=$this->call_trigger('TASK_TIMESPENT_CREATE',$user);
				if ($result < 0) { $ret=-1; }
				// End call triggers
			}
		}
		else
		{
			$this->error=$this->db->lasterror();
			$ret = -1;
		}

		if ($ret > 0)
		{
			// Recalculate amount of time spent for task and update denormalized field
			$sql = "UPDATE ".MAIN_DB_PREFIX."projet_task";
			$sql.= " SET duration_effective = (SELECT SUM(task_duration) FROM ".MAIN_DB_PREFIX."projet_task_time as ptt where ptt.fk_task = ".$this->id.")";
			if (isset($this->progress)) $sql.= ", progress = " . $this->progress;	// Do not overwrite value if not provided
			$sql.= " WHERE rowid = ".$this->id;

			dol_syslog(get_class($this)."::addTimeSpent", LOG_DEBUG);
			if (! $this->db->query($sql) )
			{
				$this->error=$this->db->lasterror();
				$ret = -2;
			}

			$sql = "UPDATE ".MAIN_DB_PREFIX."projet_task_time";
			$sql.= " SET thm = (SELECT thm FROM ".MAIN_DB_PREFIX."user WHERE rowid = ".$this->timespent_fk_user.")";	// set average hour rate of user
			$sql.= " WHERE rowid = ".$tasktime_id;

			dol_syslog(get_class($this)."::addTimeSpent", LOG_DEBUG);
			if (! $this->db->query($sql) )
			{
				$this->error=$this->db->lasterror();
				$ret = -2;
			}
		}

		if ($ret >0)
		{
			$this->db->commit();
		}
		else
		{
			$this->db->rollback();
		}
		return $ret;
	}

	/**
	 *  Calculate total of time spent for task
	 *
	 *  @param  User|int	$userobj			Filter on user. null or 0=No filter
	 *  @param	string		$morewherefilter	Add more filter into where SQL request (must start with ' AND ...')
	 *  @return array		 					Array of info for task array('min_date', 'max_date', 'total_duration', 'total_amount', 'nblines', 'nblinesnull')
	 */
	function getSummaryOfTimeSpent($userobj=null, $morewherefilter='')
	{
		global $langs;

		if (is_object($userobj)) $userid=$userobj->id;
		else $userid=$userobj;	// old method

		$id=$this->id;
		if (empty($id) && empty($userid))
		{
			dol_syslog("getSummaryOfTimeSpent called on a not loaded task without user param defined", LOG_ERR);
			return -1;
		}

		$result=array();

		$sql = "SELECT";
		$sql.= " MIN(t.task_datehour) as min_date,";
		$sql.= " MAX(t.task_datehour) as max_date,";
		$sql.= " SUM(t.task_duration) as total_duration,";
		$sql.= " SUM(t.task_duration / 3600 * ".$this->db->ifsql("t.thm IS NULL", 0, "t.thm").") as total_amount,";
		$sql.= " COUNT(t.rowid) as nblines,";
		$sql.= " SUM(".$this->db->ifsql("t.thm IS NULL", 1, 0).") as nblinesnull";
		$sql.= " FROM ".MAIN_DB_PREFIX."projet_task_time as t";
		$sql.= " WHERE 1 = 1";
		if ($morewherefilter) $sql.=$morewherefilter;
		if ($id > 0) $sql.= " AND t.fk_task = ".$id;
		if ($userid > 0) $sql.=" AND t.fk_user = ".$userid;

		dol_syslog(get_class($this)."::getSummaryOfTimeSpent", LOG_DEBUG);
		$resql=$this->db->query($sql);
		if ($resql)
		{
			$obj = $this->db->fetch_object($resql);

			$result['min_date'] = $obj->min_date;               // deprecated. use the ->timespent_xxx instead
			$result['max_date'] = $obj->max_date;               // deprecated. use the ->timespent_xxx instead
			$result['total_duration'] = $obj->total_duration;   // deprecated. use the ->timespent_xxx instead

			$this->timespent_min_date=$this->db->jdate($obj->min_date);
			$this->timespent_max_date=$this->db->jdate($obj->max_date);
			$this->timespent_total_duration=$obj->total_duration;
			$this->timespent_total_amount=$obj->total_amount;
			$this->timespent_nblinesnull=($obj->nblinesnull?$obj->nblinesnull:0);
			$this->timespent_nblines=($obj->nblines?$obj->nblines:0);

			$this->db->free($resql);
		}
		else
		{
			dol_print_error($this->db);
		}
		return $result;
	}

	/**
	 *  Calculate quantity and value of time consumed using the thm (hourly amount value of work for user entering time)
	 *
	 *	@param		User		$fuser		Filter on a dedicated user
	 *  @param		string		$dates		Start date (ex 00:00:00)
	 *  @param		string		$datee		End date (ex 23:59:59)
	 *  @return 	array	        		Array of info for task array('amount','nbseconds','nblinesnull')
	 */
	function getSumOfAmount($fuser='', $dates='', $datee='')
	{
		global $langs;

		if (empty($id)) $id=$this->id;

		$result=array();

		$sql = "SELECT";
		$sql.= " SUM(t.task_duration) as nbseconds,";
		$sql.= " SUM(t.task_duration / 3600 * ".$this->db->ifsql("t.thm IS NULL", 0, "t.thm").") as amount, SUM(".$this->db->ifsql("t.thm IS NULL", 1, 0).") as nblinesnull";
		$sql.= " FROM ".MAIN_DB_PREFIX."projet_task_time as t";
		$sql.= " WHERE t.fk_task = ".$id;
		if (is_object($fuser) && $fuser->id > 0)
		{
			$sql.=" AND fk_user = ".$fuser->id;
		}
		if ($dates > 0)
		{
			$datefieldname="task_datehour";
			$sql.=" AND (".$datefieldname." >= '".$this->db->idate($dates)."' OR ".$datefieldname." IS NULL)";
		}
		if ($datee > 0)
		{
			$datefieldname="task_datehour";
			$sql.=" AND (".$datefieldname." <= '".$this->db->idate($datee)."' OR ".$datefieldname." IS NULL)";
		}
		//print $sql;

		dol_syslog(get_class($this)."::getSumOfAmount", LOG_DEBUG);
		$resql=$this->db->query($sql);
		if ($resql)
		{
			$obj = $this->db->fetch_object($resql);

			$result['amount'] = $obj->amount;
			$result['nbseconds'] = $obj->nbseconds;
			$result['nblinesnull'] = $obj->nblinesnull;

			$this->db->free($resql);
			return $result;
		}
		else
		{
			dol_print_error($this->db);
			return $result;
		}
	}

	/**
	 *  Load one record of time spent
	 *
	 *  @param	int		$id 	Id object
	 *  @return int		        <0 if KO, >0 if OK
	 */
	function fetchTimeSpent($id)
	{
		global $langs;

		$sql = "SELECT";
		$sql.= " t.rowid,";
		$sql.= " t.fk_task,";
		$sql.= " t.task_date,";
		$sql.= " t.task_datehour,";
		$sql.= " t.task_date_withhour,";
		$sql.= " t.task_duration,";
		$sql.= " t.fk_user,";
		$sql.= " t.note";
		$sql.= " FROM ".MAIN_DB_PREFIX."projet_task_time as t";
		$sql.= " WHERE t.rowid = ".$id;

		dol_syslog(get_class($this)."::fetchTimeSpent", LOG_DEBUG);
		$resql=$this->db->query($sql);
		if ($resql)
		{
			if ($this->db->num_rows($resql))
			{
				$obj = $this->db->fetch_object($resql);

				$this->timespent_id			= $obj->rowid;
				$this->id					= $obj->fk_task;
				$this->timespent_date		= $this->db->jdate($obj->task_date);
				$this->timespent_datehour   = $this->db->jdate($obj->task_datehour);
				$this->timespent_withhour   = $obj->task_date_withhour;
				$this->timespent_duration	= $obj->task_duration;
				$this->timespent_fk_user	= $obj->fk_user;
				$this->timespent_note		= $obj->note;
			}

			$this->db->free($resql);

			return 1;
		}
		else
		{
			$this->error="Error ".$this->db->lasterror();
			return -1;
		}
	}

	/**
	 *  Load all records of time spent
	 *
	 *  @param	User	$userobj			User object
	 *  @param	string	$morewherefilter	Add more filter into where SQL request (must start with ' AND ...')
	 *  @return int							<0 if KO, array of time spent if OK
	 */
	function fetchAllTimeSpent(User $userobj, $morewherefilter='')
	{
		global $langs;

		$arrayres=array();

		$sql = "SELECT";
		$sql.= " s.rowid as socid,";
		$sql.= " s.nom as thirdparty_name,";
		$sql.= " s.email as thirdparty_email,";
		$sql.= " ptt.rowid,";
		$sql.= " ptt.fk_task,";
		$sql.= " ptt.task_date,";
		$sql.= " ptt.task_datehour,";
		$sql.= " ptt.task_date_withhour,";
		$sql.= " ptt.task_duration,";
		$sql.= " ptt.fk_user,";
		$sql.= " ptt.note,";
		$sql.= " pt.rowid as task_id,";
		$sql.= " pt.ref as task_ref,";
		$sql.= " pt.label as task_label,";
		$sql.= " p.rowid as project_id,";
		$sql.= " p.ref as project_ref,";
		$sql.= " p.title as project_label,";
		$sql.= " p.public as public";
		$sql.= " FROM ".MAIN_DB_PREFIX."projet_task_time as ptt, ".MAIN_DB_PREFIX."projet_task as pt, ".MAIN_DB_PREFIX."projet as p";
		$sql.= " LEFT JOIN ".MAIN_DB_PREFIX."societe as s ON p.fk_soc = s.rowid";
		$sql.= " WHERE ptt.fk_task = pt.rowid AND pt.fk_projet = p.rowid";
		$sql.= " AND ptt.fk_user = ".$userobj->id;
		$sql.= " AND pt.entity IN (".getEntity('project').")";
		if ($morewherefilter) $sql.=$morewherefilter;

		dol_syslog(get_class($this)."::fetchAllTimeSpent", LOG_DEBUG);
		$resql=$this->db->query($sql);
		if ($resql)
		{
			$num = $this->db->num_rows($resql);

			$i=0;
			while ($i < $num)
			{
				$obj = $this->db->fetch_object($resql);

				$newobj = new stdClass();

				$newobj->socid              = $obj->socid;
				$newobj->thirdparty_name    = $obj->thirdparty_name;
				$newobj->thirdparty_email   = $obj->thirdparty_email;

				$newobj->fk_project			= $obj->project_id;
				$newobj->project_ref		= $obj->project_ref;
				$newobj->project_label		= $obj->project_label;
				$newobj->public				= $obj->project_public;

				$newobj->fk_task			= $obj->task_id;
				$newobj->task_ref			= $obj->task_ref;
				$newobj->task_label			= $obj->task_label;

				$newobj->timespent_id		= $obj->rowid;
				$newobj->timespent_date		= $this->db->jdate($obj->task_date);
				$newobj->timespent_datehour	= $this->db->jdate($obj->task_datehour);
				$newobj->timespent_withhour = $obj->task_date_withhour;
				$newobj->timespent_duration = $obj->task_duration;
				$newobj->timespent_fk_user	= $obj->fk_user;
				$newobj->timespent_note		= $obj->note;

				$arrayres[] = $newobj;

				$i++;
			}

			$this->db->free($resql);
		}
		else
		{
			dol_print_error($this->db);
			$this->error="Error ".$this->db->lasterror();
			return -1;
		}

		return $arrayres;
	}

	/**
	 *	Update time spent
	 *
	 *  @param	User	$user           User id
	 *  @param  int		$notrigger	    0=launch triggers after, 1=disable triggers
	 *  @return	int						<0 if KO, >0 if OK
	 */
	function updateTimeSpent($user, $notrigger=0)
	{
		global $conf,$langs;

		$ret = 0;

		// Clean parameters
		if (empty($this->timespent_datehour)) $this->timespent_datehour = $this->timespent_date;
		if (isset($this->timespent_note)) $this->timespent_note = trim($this->timespent_note);

		$this->db->begin();

		$sql = "UPDATE ".MAIN_DB_PREFIX."projet_task_time SET";
		$sql.= " task_date = '".$this->db->idate($this->timespent_date)."',";
		$sql.= " task_datehour = '".$this->db->idate($this->timespent_datehour)."',";
		$sql.= " task_date_withhour = ".(empty($this->timespent_withhour)?0:1).",";
		$sql.= " task_duration = ".$this->timespent_duration.",";
		$sql.= " fk_user = ".$this->timespent_fk_user.",";
		$sql.= " note = ".(isset($this->timespent_note)?"'".$this->db->escape($this->timespent_note)."'":"null");
		$sql.= " WHERE rowid = ".$this->timespent_id;

		dol_syslog(get_class($this)."::updateTimeSpent", LOG_DEBUG);
		if ($this->db->query($sql) )
		{
			if (! $notrigger)
			{
				// Call trigger
				$result=$this->call_trigger('TASK_TIMESPENT_MODIFY',$user);
				if ($result < 0)
				{
					$this->db->rollback();
					$ret = -1;
				}
				else $ret = 1;
				// End call triggers
			}
			else $ret = 1;
		}
		else
		{
			$this->error=$this->db->lasterror();
			$this->db->rollback();
			$ret = -1;
		}

		if ($ret == 1 && ($this->timespent_old_duration != $this->timespent_duration))
		{
			$newDuration = $this->timespent_duration - $this->timespent_old_duration;

			$sql = "UPDATE ".MAIN_DB_PREFIX."projet_task";
			$sql.= " SET duration_effective = (SELECT SUM(task_duration) FROM ".MAIN_DB_PREFIX."projet_task_time as ptt where ptt.fk_task = ".$this->db->escape($this->id).")";
			$sql.= " WHERE rowid = ".$this->id;

			dol_syslog(get_class($this)."::updateTimeSpent", LOG_DEBUG);
			if (! $this->db->query($sql) )
			{
				$this->error=$this->db->lasterror();
				$this->db->rollback();
				$ret = -2;
			}
		}

		if ($ret >= 0) $this->db->commit();
		return $ret;
	}

	/**
	 *  Delete time spent
	 *
	 *  @param	User	$user        	User that delete
	 *  @param  int		$notrigger	    0=launch triggers after, 1=disable triggers
	 *  @return	int						<0 if KO, >0 if OK
	 */
	function delTimeSpent($user, $notrigger=0)
	{
		global $conf, $langs;

		$error=0;

		$this->db->begin();

		$sql = "DELETE FROM ".MAIN_DB_PREFIX."projet_task_time";
		$sql.= " WHERE rowid = ".$this->timespent_id;

		dol_syslog(get_class($this)."::delTimeSpent", LOG_DEBUG);
		$resql = $this->db->query($sql);
		if (! $resql) { $error++; $this->errors[]="Error ".$this->db->lasterror(); }

		if (! $error)
		{
			if (! $notrigger)
			{
				// Call trigger
				$result=$this->call_trigger('TASK_TIMESPENT_DELETE',$user);
				if ($result < 0) { $error++; }
				// End call triggers
			}
		}

		if (! $error)
		{
			$sql = "UPDATE ".MAIN_DB_PREFIX."projet_task";
			$sql.= " SET duration_effective = duration_effective - ".$this->db->escape($this->timespent_duration?$this->timespent_duration:0);
			$sql.= " WHERE rowid = ".$this->id;

			dol_syslog(get_class($this)."::delTimeSpent", LOG_DEBUG);
			if ($this->db->query($sql) )
			{
				$result = 0;
			}
			else
			{
				$this->error=$this->db->lasterror();
				$result = -2;
			}
		}

		// Commit or rollback
		if ($error)
		{
			foreach($this->errors as $errmsg)
			{
				dol_syslog(get_class($this)."::delTimeSpent ".$errmsg, LOG_ERR);
				$this->error.=($this->error?', '.$errmsg:$errmsg);
			}
			$this->db->rollback();
			return -1*$error;
		}
		else
		{
			$this->db->commit();
			return 1;
		}
	}

	 /**	Load an object from its id and create a new one in database
	  *
	  *	@param	int		$fromid     			Id of object to clone
	  *  @param	int		$project_id				Id of project to attach clone task
	  *  @param	int		$parent_task_id			Id of task to attach clone task
	  *  @param	bool	$clone_change_dt		recalculate date of task regarding new project start date
	  *	@param	bool	$clone_affectation		clone affectation of project
	  *	@param	bool	$clone_time				clone time of project
	  *	@param	bool	$clone_file				clone file of project
	  *  @param	bool	$clone_note				clone note of project
	  *	@param	bool	$clone_prog				clone progress of project
	  * 	@return	int								New id of clone
	  */
	function createFromClone($fromid,$project_id,$parent_task_id,$clone_change_dt=false,$clone_affectation=false,$clone_time=false,$clone_file=false,$clone_note=false,$clone_prog=false)
	{
		global $user,$langs,$conf;

		$error=0;

		//Use 00:00 of today if time is use on task.
		$now=dol_mktime(0,0,0,dol_print_date(dol_now(),'%m'),dol_print_date(dol_now(),'%d'),dol_print_date(dol_now(),'%Y'));

		$datec = $now;

		$clone_task=new Task($this->db);
		$origin_task=new Task($this->db);

		$clone_task->context['createfromclone']='createfromclone';

		$this->db->begin();

		// Load source object
		$clone_task->fetch($fromid);
		$clone_task->fetch_optionals();
		//var_dump($clone_task->array_options);exit;

		$origin_task->fetch($fromid);

		$defaultref='';
		$obj = empty($conf->global->PROJECT_TASK_ADDON)?'mod_task_simple':$conf->global->PROJECT_TASK_ADDON;
		if (! empty($conf->global->PROJECT_TASK_ADDON) && is_readable(DOL_DOCUMENT_ROOT ."/core/modules/project/task/".$conf->global->PROJECT_TASK_ADDON.".php"))
		{
			require_once DOL_DOCUMENT_ROOT ."/core/modules/project/task/".$conf->global->PROJECT_TASK_ADDON.'.php';
			$modTask = new $obj;
			$defaultref = $modTask->getNextValue(0,$clone_task);
		}

		$ori_project_id					= $clone_task->fk_project;

		$clone_task->id					= 0;
		$clone_task->ref				= $defaultref;
		$clone_task->fk_project			= $project_id;
		$clone_task->fk_task_parent		= $parent_task_id;
		$clone_task->date_c				= $datec;
		$clone_task->planned_workload	= $origin_task->planned_workload;
		$clone_task->rang				= $origin_task->rang;

		//Manage Task Date
		if ($clone_change_dt)
		{
			$projectstatic=new Project($this->db);
			$projectstatic->fetch($ori_project_id);

			//Origin project strat date
			$orign_project_dt_start = $projectstatic->date_start;

			//Calcultate new task start date with difference between origin proj start date and origin task start date
			if (!empty($clone_task->date_start))
			{
				$clone_task->date_start			= $now + $clone_task->date_start - $orign_project_dt_start;
			}

			//Calcultate new task end date with difference between origin proj end date and origin task end date
			if (!empty($clone_task->date_end))
			{
				$clone_task->date_end			= $now + $clone_task->date_end - $orign_project_dt_start;
			}

		}

		if (!$clone_prog)
		{
				$clone_task->progress=0;
		}

		// Create clone
		$result=$clone_task->create($user);

		// Other options
		if ($result < 0)
		{
			$this->error=$clone_task->error;
			$error++;
		}

		// End
		if (! $error)
		{
			$clone_task_id=$clone_task->id;
			$clone_task_ref = $clone_task->ref;

	   		//Note Update
			if (!$clone_note)
	   		{
				$clone_task->note_private='';
				$clone_task->note_public='';
			}
			else
			{
				$this->db->begin();
				$res=$clone_task->update_note(dol_html_entity_decode($clone_task->note_public, ENT_QUOTES),'_public');
				if ($res < 0)
				{
					$this->error.=$clone_task->error;
					$error++;
					$this->db->rollback();
				}
				else
				{
					$this->db->commit();
				}

				$this->db->begin();
				$res=$clone_task->update_note(dol_html_entity_decode($clone_task->note_private, ENT_QUOTES), '_private');
				if ($res < 0)
				{
					$this->error.=$clone_task->error;
					$error++;
					$this->db->rollback();
				}
				else
				{
					$this->db->commit();
				}
			}

			//Duplicate file
			if ($clone_file)
			{
				require_once DOL_DOCUMENT_ROOT.'/core/lib/files.lib.php';

				//retreive project origin ref to know folder to copy
				$projectstatic=new Project($this->db);
				$projectstatic->fetch($ori_project_id);
				$ori_project_ref=$projectstatic->ref;

				if ($ori_project_id!=$project_id)
				{
					$projectstatic->fetch($project_id);
					$clone_project_ref=$projectstatic->ref;
				}
				else
				{
					$clone_project_ref=$ori_project_ref;
				}

				$clone_task_dir = $conf->projet->dir_output . "/" . dol_sanitizeFileName($clone_project_ref). "/" . dol_sanitizeFileName($clone_task_ref);
				$ori_task_dir = $conf->projet->dir_output . "/" . dol_sanitizeFileName($ori_project_ref). "/" . dol_sanitizeFileName($fromid);

				$filearray=dol_dir_list($ori_task_dir,"files",0,'','(\.meta|_preview.*\.png)$','',SORT_ASC,1);
				foreach($filearray as $key => $file)
				{
					if (!file_exists($clone_task_dir))
					{
						if (dol_mkdir($clone_task_dir) < 0)
						{
							$this->error.=$langs->trans('ErrorInternalErrorDetected').':dol_mkdir';
							$error++;
						}
					}

					$rescopy = dol_copy($ori_task_dir . '/' . $file['name'], $clone_task_dir . '/' . $file['name'],0,1);
					if (is_numeric($rescopy) && $rescopy < 0)
					{
						$this->error.=$langs->trans("ErrorFailToCopyFile",$ori_task_dir . '/' . $file['name'],$clone_task_dir . '/' . $file['name']);
						$error++;
					}
				}
			}

			// clone affectation
			if ($clone_affectation)
			{
				$origin_task = new Task($this->db);
				$origin_task->fetch($fromid);

				foreach(array('internal','external') as $source)
				{
					$tab = $origin_task->liste_contact(-1,$source);
					$num=count($tab);
					$i = 0;
					while ($i < $num)
					{
						$clone_task->add_contact($tab[$i]['id'], $tab[$i]['code'], $tab[$i]['source']);
						if ($clone_task->error == 'DB_ERROR_RECORD_ALREADY_EXISTS')
						{
							$langs->load("errors");
							$this->error.=$langs->trans("ErrorThisContactIsAlreadyDefinedAsThisType");
							$error++;
						}
						else
						{
							if ($clone_task->error!='')
							{
								$this->error.=$clone_task->error;
								$error++;
							}
						}
						$i++;
					}
				}
			}

			if($clone_time)
			{
				//TODO clone time of affectation
			}
		}

		unset($clone_task->context['createfromclone']);

		if (! $error)
		{
			$this->db->commit();
			return $clone_task_id;
		}
		else
		{
			$this->db->rollback();
			dol_syslog(get_class($this)."::createFromClone nbError: ".$error." error : " . $this->error, LOG_ERR);
			return -1;
		}
	}


	/**
	 *	Return status label of object
	 *
	 *	@param	integer	$mode		0=long label, 1=short label, 2=Picto + short label, 3=Picto, 4=Picto + long label, 5=Short label + Picto
	 * 	@return	string	  			Label
	 */
	function getLibStatut($mode=0)
	{
		return $this->LibStatut($this->fk_statut, $mode);
	}

	/**
	 *	Return status label for an object
	 *
	 *	@param	int			$statut	  	Id statut
	 *	@param	integer		$mode		0=long label, 1=short label, 2=Picto + short label, 3=Picto, 4=Picto + long label, 5=Short label + Picto
	 * 	@return	string	  				Label
	 */
	function LibStatut($statut, $mode=0)
	{
		// list of Statut of the task
		$this->statuts[0]='Draft';
		$this->statuts[1]='ToDo';
		$this->statuts[2]='Running';
		$this->statuts[3]='Finish';
		$this->statuts[4]='Transfered';
		$this->statuts_short[0]='Draft';
		$this->statuts_short[1]='ToDo';
		$this->statuts_short[2]='Running';
		$this->statuts_short[3]='Completed';
		$this->statuts_short[4]='Transfered';

		global $langs;

		if ($mode == 0)
		{
			return $langs->trans($this->statuts[$statut]);
		}
		if ($mode == 1)
		{
			return $langs->trans($this->statuts_short[$statut]);
		}
		if ($mode == 2)
		{
			if ($statut==0) return img_picto($langs->trans($this->statuts_short[$statut]),'statut0').' '.$langs->trans($this->statuts_short[$statut]);
			if ($statut==1) return img_picto($langs->trans($this->statuts_short[$statut]),'statut1').' '.$langs->trans($this->statuts_short[$statut]);
			if ($statut==2) return img_picto($langs->trans($this->statuts_short[$statut]),'statut3').' '.$langs->trans($this->statuts_short[$statut]);
			if ($statut==3) return img_picto($langs->trans($this->statuts_short[$statut]),'statut6').' '.$langs->trans($this->statuts_short[$statut]);
			if ($statut==4) return img_picto($langs->trans($this->statuts_short[$statut]),'statut6').' '.$langs->trans($this->statuts_short[$statut]);
			if ($statut==5) return img_picto($langs->trans($this->statuts_short[$statut]),'statut5').' '.$langs->trans($this->statuts_short[$statut]);
		}
		if ($mode == 3)
		{
			if ($statut==0) return img_picto($langs->trans($this->statuts_short[$statut]),'statut0');
			if ($statut==1) return img_picto($langs->trans($this->statuts_short[$statut]),'statut1');
			if ($statut==2) return img_picto($langs->trans($this->statuts_short[$statut]),'statut3');
			if ($statut==3) return img_picto($langs->trans($this->statuts_short[$statut]),'statut6');
			if ($statut==4) return img_picto($langs->trans($this->statuts_short[$statut]),'statut6');
			if ($statut==5) return img_picto($langs->trans($this->statuts_short[$statut]),'statut5');
		}
		if ($mode == 4)
		{
			if ($statut==0) return img_picto($langs->trans($this->statuts_short[$statut]),'statut0').' '.$langs->trans($this->statuts[$statut]);
			if ($statut==1) return img_picto($langs->trans($this->statuts_short[$statut]),'statut1').' '.$langs->trans($this->statuts[$statut]);
			if ($statut==2) return img_picto($langs->trans($this->statuts_short[$statut]),'statut3').' '.$langs->trans($this->statuts[$statut]);
			if ($statut==3) return img_picto($langs->trans($this->statuts_short[$statut]),'statut6').' '.$langs->trans($this->statuts[$statut]);
			if ($statut==4) return img_picto($langs->trans($this->statuts_short[$statut]),'statut6').' '.$langs->trans($this->statuts[$statut]);
			if ($statut==5) return img_picto($langs->trans($this->statuts_short[$statut]),'statut5').' '.$langs->trans($this->statuts[$statut]);
		}
		if ($mode == 5)
		{
			/*if ($statut==0) return $langs->trans($this->statuts_short[$statut]).' '.img_picto($langs->trans($this->statuts_short[$statut]),'statut0');
			if ($statut==1) return $langs->trans($this->statuts_short[$statut]).' '.img_picto($langs->trans($this->statuts_short[$statut]),'statut1');
			if ($statut==2) return $langs->trans($this->statuts_short[$statut]).' '.img_picto($langs->trans($this->statuts_short[$statut]),'statut3');
			if ($statut==3) return $langs->trans($this->statuts_short[$statut]).' '.img_picto($langs->trans($this->statuts_short[$statut]),'statut6');
			if ($statut==4) return $langs->trans($this->statuts_short[$statut]).' '.img_picto($langs->trans($this->statuts_short[$statut]),'statut6');
			if ($statut==5) return $langs->trans($this->statuts_short[$statut]).' '.img_picto($langs->trans($this->statuts_short[$statut]),'statut5');
			*/
			//return $this->progress.' %';
			return '&nbsp;';
		}
		if ($mode == 6)
		{
			/*if ($statut==0) return $langs->trans($this->statuts[$statut]).' '.img_picto($langs->trans($this->statuts_short[$statut]),'statut0');
			if ($statut==1) return $langs->trans($this->statuts[$statut]).' '.img_picto($langs->trans($this->statuts_short[$statut]),'statut1');
			if ($statut==2) return $langs->trans($this->statuts[$statut]).' '.img_picto($langs->trans($this->statuts_short[$statut]),'statut3');
			if ($statut==3) return $langs->trans($this->statuts[$statut]).' '.img_picto($langs->trans($this->statuts_short[$statut]),'statut6');
			if ($statut==4) return $langs->trans($this->statuts[$statut]).' '.img_picto($langs->trans($this->statuts_short[$statut]),'statut6');
			if ($statut==5) return $langs->trans($this->statuts[$statut]).' '.img_picto($langs->trans($this->statuts_short[$statut]),'statut5');
			*/
			//return $this->progress.' %';
			return '&nbsp;';
		}
	}

	/**
	 *  Create an intervention document on disk using template defined into PROJECT_TASK_ADDON_PDF
	 *
	 *  @param	string		$modele			force le modele a utiliser ('' par defaut)
	 *  @param	Translate	$outputlangs	objet lang a utiliser pour traduction
	 *  @param  int			$hidedetails    Hide details of lines
	 *  @param  int			$hidedesc       Hide description
	 *  @param  int			$hideref        Hide ref
	 *  @return int         				0 if KO, 1 if OK
	 */
	public function generateDocument($modele, $outputlangs, $hidedetails=0, $hidedesc=0, $hideref=0)
	{
		global $conf,$langs;

		$langs->load("projects");

		if (! dol_strlen($modele)) {

			$modele = 'nodefault';

			if ($this->modelpdf) {
				$modele = $this->modelpdf;
			} elseif (! empty($conf->global->PROJECT_TASK_ADDON_PDF)) {
				$modele = $conf->global->PROJECT_TASK_ADDON_PDF;
			}
		}

		$modelpath = "core/modules/project/task/doc/";

		return $this->commonGenerateDocument($modelpath, $modele, $outputlangs, $hidedetails, $hidedesc, $hideref);
	}


	/**
	 * Load indicators for dashboard (this->nbtodo and this->nbtodolate)
	 *
	 * @param	User	$user   Objet user
	 * @return WorkboardResponse|int <0 if KO, WorkboardResponse if OK
	 */
	function load_board($user)
	{
<<<<<<< HEAD
		global $conf, $langs;

		// For external user, no check is done on company because readability is managed by public status of project and assignement.
		//$socid=$user->societe_id;
		
		$projectstatic = new Project($this->db);
		$projectsListId = $projectstatic->getProjectsAuthorizedForUser($user,0,1,$socid);
		
		// List of tasks (does not care about permissions. Filtering will be done later)
		$sql = "SELECT p.rowid as projectid, p.fk_statut as projectstatus,";
		$sql.= " t.rowid as taskid, t.progress as progress, t.fk_statut as status,";
		$sql.= " t.dateo as date_start, t.datee as datee";
		$sql.= " FROM ".MAIN_DB_PREFIX."projet as p";
		$sql.= " LEFT JOIN ".MAIN_DB_PREFIX."societe as s on p.fk_soc = s.rowid";
		//if (! $user->rights->societe->client->voir && ! $socid) $sql .= " LEFT JOIN ".MAIN_DB_PREFIX."societe_commerciaux as sc ON sc.fk_soc = s.rowid";
		$sql.= ", ".MAIN_DB_PREFIX."projet_task as t";
		$sql.= " WHERE p.entity IN (".getEntity('project', 0).')';
		$sql.= " AND p.fk_statut = 1";
		$sql.= " AND t.fk_projet = p.rowid";
		$sql.= " AND t.progress < 100";         // tasks to do
		if (! $user->rights->projet->all->lire) $sql.= " AND p.rowid IN (".$projectsListId.")";
		// No need to check company, as filtering of projects must be done by getProjectsAuthorizedForUser
		//if ($socid || ! $user->rights->societe->client->voir)	$sql.= "  AND (p.fk_soc IS NULL OR p.fk_soc = 0 OR p.fk_soc = ".$socid.")";
		if ($socid) $sql.= "  AND (p.fk_soc IS NULL OR p.fk_soc = 0 OR p.fk_soc = ".$socid.")";
		// No need to check company, as filtering of projects must be done by getProjectsAuthorizedForUser
		// if (! $user->rights->societe->client->voir && ! $socid) $sql.= " AND ((s.rowid = sc.fk_soc AND sc.fk_user = " .$user->id.") OR (s.rowid IS NULL))";
		
		//print $sql;
		$resql=$this->db->query($sql);
		if ($resql)
		{
			$task_static = new Task($this->db);

			$response = new WorkboardResponse();
			$response->warning_delay = $conf->projet->task->warning_delay/60/60/24;
			$response->label = $langs->trans("OpenedTasks");
			if ($user->rights->projet->all->lire) $response->url = DOL_URL_ROOT.'/projet/tasks/list.php?mainmenu=project';
			else $response->url = DOL_URL_ROOT.'/projet/tasks/list.php?mode=mine&amp;mainmenu=project';
			$response->img = img_object('',"task");

			// This assignment in condition is not a bug. It allows walking the results.
			while ($obj=$this->db->fetch_object($resql))
			{
				$response->nbtodo++;

				$task_static->projectstatus = $obj->projectstatus;
				$task_static->progress = $obj->progress;
				$task_static->fk_statut = $obj->status;
				$task_static->date_end = $this->db->jdate($obj->datee);

				if ($task_static->hasDelay()) {
					$response->nbtodolate++;
				}
			}

			return $response;
		}
		else
		{
			$this->error=$this->db->error();
			return -1;
		}
	}


	/**
	 *      Charge indicateurs this->nb de tableau de bord
	 *
	 *      @return     int         <0 if ko, >0 if ok
	 */
	function load_state_board()
	{
		global $user;

		$mine=0; $socid=$user->societe_id;

		$projectstatic = new Project($this->db);
		$projectsListId = $projectstatic->getProjectsAuthorizedForUser($user,$mine,1,$socid);

		// List of tasks (does not care about permissions. Filtering will be done later)
		$sql = "SELECT count(p.rowid) as nb";
		$sql.= " FROM ".MAIN_DB_PREFIX."projet as p";
		$sql.= " LEFT JOIN ".MAIN_DB_PREFIX."societe as s on p.fk_soc = s.rowid";
		if (! $user->rights->societe->client->voir && ! $socid) $sql .= " LEFT JOIN ".MAIN_DB_PREFIX."societe_commerciaux as sc ON sc.fk_soc = s.rowid";
		$sql.= ", ".MAIN_DB_PREFIX."projet_task as t";
		$sql.= " WHERE p.entity IN (".getEntity('project', 0).')';
		$sql.= " AND t.fk_projet = p.rowid";         // tasks to do
		if ($mine || ! $user->rights->projet->all->lire) $sql.= " AND p.rowid IN (".$projectsListId.")";
		// No need to check company, as filtering of projects must be done by getProjectsAuthorizedForUser
		//if ($socid || ! $user->rights->societe->client->voir)	$sql.= "  AND (p.fk_soc IS NULL OR p.fk_soc = 0 OR p.fk_soc = ".$socid.")";
		if ($socid) $sql.= "  AND (p.fk_soc IS NULL OR p.fk_soc = 0 OR p.fk_soc = ".$socid.")";
		if (! $user->rights->societe->client->voir && ! $socid) $sql.= " AND ((s.rowid = sc.fk_soc AND sc.fk_user = " .$user->id.") OR (s.rowid IS NULL))";

		$resql=$this->db->query($sql);
		if ($resql)
		{

			// This assignment in condition is not a bug. It allows walking the results.
			while ($obj=$this->db->fetch_object($resql))
			{
				$this->nb["tasks"]=$obj->nb;
			}
			$this->db->free($resql);
			return 1;
		}
		else
		{
			dol_print_error($this->db);
			$this->error=$this->db->error();
			return -1;
		}
=======
	    global $conf, $langs;

	    // For external user, no check is done on company because readability is managed by public status of project and assignement.
	    //$socid=$user->societe_id;
	    
	    $projectstatic = new Project($this->db);
	    $projectsListId = $projectstatic->getProjectsAuthorizedForUser($user,0,1,$socid);
	    
	    
	    // List of tasks (does not care about permissions. Filtering will be done later)
	    $sql = "SELECT p.rowid as projectid, p.fk_statut as projectstatus,";
	    $sql.= " t.rowid as taskid, t.progress as progress, t.fk_statut as status,";
	    $sql.= " t.dateo as date_start, t.datee as datee";
	    $sql.= " FROM ".MAIN_DB_PREFIX."projet as p";
	    $sql.= " LEFT JOIN ".MAIN_DB_PREFIX."societe as s on p.fk_soc = s.rowid";
	    //if (! $user->rights->societe->client->voir && ! $socid) $sql .= " LEFT JOIN ".MAIN_DB_PREFIX."societe_commerciaux as sc ON sc.fk_soc = s.rowid";
	    $sql.= ", ".MAIN_DB_PREFIX."projet_task as t";
	    $sql.= " WHERE p.entity IN (".getEntity('project', 0).')';
	    $sql.= " AND p.fk_statut = 1";
	    $sql.= " AND t.fk_projet = p.rowid";
	    if (! $user->rights->projet->all->lire) $sql.= " AND p.rowid IN (".$projectsListId.")";
	    // No need to check company, as filtering of projects must be done by getProjectsAuthorizedForUser
	    //if ($socid || ! $user->rights->societe->client->voir)	$sql.= "  AND (p.fk_soc IS NULL OR p.fk_soc = 0 OR p.fk_soc = ".$socid.")";
	    if ($socid) $sql.= "  AND (p.fk_soc IS NULL OR p.fk_soc = 0 OR p.fk_soc = ".$socid.")";
	    // No need to check company, as filtering of projects must be done by getProjectsAuthorizedForUser
	    // if (! $user->rights->societe->client->voir && ! $socid) $sql.= " AND ((s.rowid = sc.fk_soc AND sc.fk_user = " .$user->id.") OR (s.rowid IS NULL))";
	    //print $sql;
	    $resql=$this->db->query($sql);
	    if ($resql)
	    {
	        $task_static = new Task($this->db);

	        $response = new WorkboardResponse();
	        $response->warning_delay = $conf->projet->task->warning_delay/60/60/24;
	        $response->label = $langs->trans("OpenedTasks");
	        if ($user->rights->projet->all->lire) $response->url = DOL_URL_ROOT.'/projet/tasks/list.php?mainmenu=project';
	        else $response->url = DOL_URL_ROOT.'/projet/tasks/list.php?mode=mine&amp;mainmenu=project';
	        $response->img = img_object('',"task");

	        // This assignment in condition is not a bug. It allows walking the results.
	        while ($obj=$this->db->fetch_object($resql))
	        {
	            $response->nbtodo++;

	            $task_static->projectstatus = $obj->projectstatus;
	            $task_static->progress = $obj->progress;
	            $task_static->fk_statut = $obj->status;
	            $task_static->date_end = $this->db->jdate($obj->datee);

	            if ($task_static->hasDelay()) {
	                $response->nbtodolate++;
	            }
	        }

	        return $response;
	    }
	    else
	    {
	        $this->error=$this->db->error();
	        return -1;
	    }
>>>>>>> e44ce8f4
	}

	/**
	 * Is the task delayed?
	 *
	 * @return bool
	 */
	public function hasDelay()
	{
		global $conf;

		if (! ($this->progress >= 0 && $this->progress < 100)) {
			return false;
		}

		$now = dol_now();

		$datetouse = ($this->date_end > 0) ? $this->date_end : ($this->datee > 0 ? $this->datee : 0);

		return ($datetouse > 0 && ($datetouse < ($now - $conf->projet->task->warning_delay)));
	}
}<|MERGE_RESOLUTION|>--- conflicted
+++ resolved
@@ -1823,7 +1823,6 @@
 	 */
 	function load_board($user)
 	{
-<<<<<<< HEAD
 		global $conf, $langs;
 
 		// For external user, no check is done on company because readability is managed by public status of project and assignement.
@@ -1935,69 +1934,6 @@
 			$this->error=$this->db->error();
 			return -1;
 		}
-=======
-	    global $conf, $langs;
-
-	    // For external user, no check is done on company because readability is managed by public status of project and assignement.
-	    //$socid=$user->societe_id;
-	    
-	    $projectstatic = new Project($this->db);
-	    $projectsListId = $projectstatic->getProjectsAuthorizedForUser($user,0,1,$socid);
-	    
-	    
-	    // List of tasks (does not care about permissions. Filtering will be done later)
-	    $sql = "SELECT p.rowid as projectid, p.fk_statut as projectstatus,";
-	    $sql.= " t.rowid as taskid, t.progress as progress, t.fk_statut as status,";
-	    $sql.= " t.dateo as date_start, t.datee as datee";
-	    $sql.= " FROM ".MAIN_DB_PREFIX."projet as p";
-	    $sql.= " LEFT JOIN ".MAIN_DB_PREFIX."societe as s on p.fk_soc = s.rowid";
-	    //if (! $user->rights->societe->client->voir && ! $socid) $sql .= " LEFT JOIN ".MAIN_DB_PREFIX."societe_commerciaux as sc ON sc.fk_soc = s.rowid";
-	    $sql.= ", ".MAIN_DB_PREFIX."projet_task as t";
-	    $sql.= " WHERE p.entity IN (".getEntity('project', 0).')';
-	    $sql.= " AND p.fk_statut = 1";
-	    $sql.= " AND t.fk_projet = p.rowid";
-	    if (! $user->rights->projet->all->lire) $sql.= " AND p.rowid IN (".$projectsListId.")";
-	    // No need to check company, as filtering of projects must be done by getProjectsAuthorizedForUser
-	    //if ($socid || ! $user->rights->societe->client->voir)	$sql.= "  AND (p.fk_soc IS NULL OR p.fk_soc = 0 OR p.fk_soc = ".$socid.")";
-	    if ($socid) $sql.= "  AND (p.fk_soc IS NULL OR p.fk_soc = 0 OR p.fk_soc = ".$socid.")";
-	    // No need to check company, as filtering of projects must be done by getProjectsAuthorizedForUser
-	    // if (! $user->rights->societe->client->voir && ! $socid) $sql.= " AND ((s.rowid = sc.fk_soc AND sc.fk_user = " .$user->id.") OR (s.rowid IS NULL))";
-	    //print $sql;
-	    $resql=$this->db->query($sql);
-	    if ($resql)
-	    {
-	        $task_static = new Task($this->db);
-
-	        $response = new WorkboardResponse();
-	        $response->warning_delay = $conf->projet->task->warning_delay/60/60/24;
-	        $response->label = $langs->trans("OpenedTasks");
-	        if ($user->rights->projet->all->lire) $response->url = DOL_URL_ROOT.'/projet/tasks/list.php?mainmenu=project';
-	        else $response->url = DOL_URL_ROOT.'/projet/tasks/list.php?mode=mine&amp;mainmenu=project';
-	        $response->img = img_object('',"task");
-
-	        // This assignment in condition is not a bug. It allows walking the results.
-	        while ($obj=$this->db->fetch_object($resql))
-	        {
-	            $response->nbtodo++;
-
-	            $task_static->projectstatus = $obj->projectstatus;
-	            $task_static->progress = $obj->progress;
-	            $task_static->fk_statut = $obj->status;
-	            $task_static->date_end = $this->db->jdate($obj->datee);
-
-	            if ($task_static->hasDelay()) {
-	                $response->nbtodolate++;
-	            }
-	        }
-
-	        return $response;
-	    }
-	    else
-	    {
-	        $this->error=$this->db->error();
-	        return -1;
-	    }
->>>>>>> e44ce8f4
 	}
 
 	/**
