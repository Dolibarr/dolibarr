<?php
/* Copyright (C) 2008-2014	Laurent Destailleur	<eldy@users.sourceforge.net>
 * Copyright (C) 2010-2012	Regis Houssin		<regis.houssin@inodbox.com>
 * Copyright (C) 2014       Marcos García       <marcosgdf@gmail.com>
 * Copyright (C) 2018-2023  Frédéric France     <frederic.france@netlogic.fr>
 * Copyright (C) 2020       Juanjo Menent		<jmenent@2byte.es>
 * Copyright (C) 2022       Charlene Benke		<charlene@patas-monkey.com>
 * Copyright (C) 2023      	Gauthier VERDOL     <gauthier.verdol@atm-consulting.fr>
 *
 * This program is free software; you can redistribute it and/or modify
 * it under the terms of the GNU General Public License as published by
 * the Free Software Foundation; either version 3 of the License, or
 * (at your option) any later version.
 *
 * This program is distributed in the hope that it will be useful,
 * but WITHOUT ANY WARRANTY; without even the implied warranty of
 * MERCHANTABILITY or FITNESS FOR A PARTICULAR PURPOSE.  See the
 * GNU General Public License for more details.
 *
 * You should have received a copy of the GNU General Public License
 * along with this program. If not, see <https://www.gnu.org/licenses/>.
 */

/**
 *      \file       htdocs/projet/class/task.class.php
 *      \ingroup    project
 *      \brief      This file is a CRUD class file for Task (Create/Read/Update/Delete)
 */

require_once DOL_DOCUMENT_ROOT.'/core/class/commonobject.class.php';
require_once DOL_DOCUMENT_ROOT.'/core/class/commonobjectline.class.php';
require_once DOL_DOCUMENT_ROOT.'/projet/class/project.class.php';
require_once DOL_DOCUMENT_ROOT.'/core/class/timespent.class.php';


/**
 * 	Class to manage tasks
 */
class Task extends CommonObjectLine
{
	/**
	 * @var string ID to identify managed object
	 */
	public $element = 'project_task';

	/**
	 * @var string 	Name of table without prefix where object is stored
	 */
	public $table_element = 'projet_task';

	/**
	 * @var string Field with ID of parent key if this field has a parent
	 */
	public $fk_element = 'fk_element';

	/**
	 * @var string String with name of icon for myobject.
	 */
	public $picto = 'projecttask';

	/**
	 * @var array	List of child tables. To test if we can delete object.
	 */
	protected $childtables = array(
		'element_time' => array('name' => 'Task', 'parent' => 'projet_task', 'parentkey' => 'fk_element', 'parenttypefield' => 'elementtype', 'parenttypevalue' => 'task')
	);

	/**
	 * @var int ID parent task
	 */
	public $fk_task_parent = 0;

	/**
	 * @var string Label of task
	 */
	public $label;

	/**
	 * @var string description
	 */
	public $description;

	public $duration_effective; // total of time spent on this task
	public $planned_workload;
	public $date_c;
	public $date_start;
	public $date_end;
	public $progress;

	/**
	 * @deprecated Use date_end instead
	 */
	public $datee;

	/**
	 * @var int ID
	 */
	public $fk_statut;

	public $priority;

	/**
	 * @var int ID
	 */
	public $fk_user_creat;

	/**
	 * @var int ID
	 */
	public $fk_user_valid;

	public $rang;

	public $timespent_min_date;
	public $timespent_max_date;
	public $timespent_total_duration;
	public $timespent_total_amount;
	public $timespent_nblinesnull;
	public $timespent_nblines;
	// For detail of lines of timespent record, there is the property ->lines in common

	// Var used to call method addTimeSpent(). Bad practice.
	public $timespent_id;
	public $timespent_duration;
	public $timespent_old_duration;
	public $timespent_date;
	public $timespent_datehour; // More accurate start date (same than timespent_date but includes hours, minutes and seconds)
	public $timespent_withhour; // 1 = we entered also start hours for timesheet line
	public $timespent_fk_user;
	public $timespent_thm;
	public $timespent_note;
	public $timespent_fk_product;
	public $timespent_invoiceid;
	public $timespent_invoicelineid;

	public $comments = array();

	/**
	 * @var float budget_amount
	 */
	public $budget_amount;

	/**
	 * @var float project_budget_amount
	 */
	public $project_budget_amount;

	public $oldcopy;


	/**
	 *  Constructor
	 *
	 *  @param      DoliDB		$db      Database handler
	 */
	public function __construct($db)
	{
		$this->db = $db;
	}


	/**
	 *  Create into database
	 *
	 *  @param	User	$user        	User that create
	 *  @param 	int		$notrigger	    0=launch triggers after, 1=disable triggers
	 *  @return int 		        	<0 if KO, Id of created object if OK
	 */
	public function create($user, $notrigger = 0)
	{
		global $conf, $langs;

		//For the date
		$now = dol_now();

		$error = 0;

		// Clean parameters
		$this->label = trim($this->label);
		$this->description = trim($this->description);

		if (!empty($this->date_start) && !empty($this->date_end) && $this->date_start > $this->date_end) {
			$this->errors[] = $langs->trans('StartDateCannotBeAfterEndDate');
			return -1;
		}

		// Check parameters
		// Put here code to add control on parameters values

		// Insert request
		$sql = "INSERT INTO ".MAIN_DB_PREFIX."projet_task (";
		$sql .= "entity";
		$sql .= ", fk_projet";
		$sql .= ", ref";
		$sql .= ", fk_task_parent";
		$sql .= ", label";
		$sql .= ", description";
		$sql .= ", datec";
		$sql .= ", fk_user_creat";
		$sql .= ", dateo";
		$sql .= ", datee";
		$sql .= ", planned_workload";
		$sql .= ", progress";
		$sql .= ", budget_amount";
		$sql .= ") VALUES (";
		$sql .= ((int) $conf->entity);
		$sql .= ", ".((int) $this->fk_project);
		$sql .= ", ".(!empty($this->ref) ? "'".$this->db->escape($this->ref)."'" : 'null');
		$sql .= ", ".((int) $this->fk_task_parent);
		$sql .= ", '".$this->db->escape($this->label)."'";
		$sql .= ", '".$this->db->escape($this->description)."'";
		$sql .= ", '".$this->db->idate($now)."'";
		$sql .= ", ".((int) $user->id);
		$sql .= ", ".($this->date_start ? "'".$this->db->idate($this->date_start)."'" : 'null');
		$sql .= ", ".($this->date_end ? "'".$this->db->idate($this->date_end)."'" : 'null');
		$sql .= ", ".(($this->planned_workload != '' && $this->planned_workload >= 0) ? ((int) $this->planned_workload) : 'null');
		$sql .= ", ".(($this->progress != '' && $this->progress >= 0) ? ((int) $this->progress) : 'null');
		$sql .= ", ".(($this->budget_amount != '' && $this->budget_amount >= 0) ? ((int) $this->budget_amount) : 'null');
		$sql .= ")";

		$this->db->begin();

		dol_syslog(get_class($this)."::create", LOG_DEBUG);
		$resql = $this->db->query($sql);
		if (!$resql) {
			$error++; $this->errors[] = "Error ".$this->db->lasterror();
		}

		if (!$error) {
			$this->id = $this->db->last_insert_id(MAIN_DB_PREFIX."projet_task");

			if (!$notrigger) {
				// Call trigger
				$result = $this->call_trigger('TASK_CREATE', $user);
				if ($result < 0) {
					$error++;
				}
				// End call triggers
			}
		}

		// Update extrafield
		if (!$error) {
			if (!$error) {
				$result = $this->insertExtraFields();
				if ($result < 0) {
					$error++;
				}
			}
		}

		// Commit or rollback
		if ($error) {
			foreach ($this->errors as $errmsg) {
				dol_syslog(get_class($this)."::create ".$errmsg, LOG_ERR);
				$this->error .= ($this->error ? ', '.$errmsg : $errmsg);
			}
			$this->db->rollback();
			return -1 * $error;
		} else {
			$this->db->commit();
			return $this->id;
		}
	}


	/**
	 *  Load object in memory from database
	 *
	 *  @param	int		$id					Id object
	 *  @param	int		$ref				ref object
	 *  @param	int		$loadparentdata		Also load parent data
	 *  @return int 		        		<0 if KO, 0 if not found, >0 if OK
	 */
	public function fetch($id, $ref = '', $loadparentdata = 0)
	{
		global $langs, $conf;

		$sql = "SELECT";
		$sql .= " t.rowid,";
		$sql .= " t.ref,";
		$sql .= " t.fk_projet as fk_project,";
		$sql .= " t.fk_task_parent,";
		$sql .= " t.label,";
		$sql .= " t.description,";
		$sql .= " t.duration_effective,";
		$sql .= " t.planned_workload,";
		$sql .= " t.datec,";
		$sql .= " t.dateo,";
		$sql .= " t.datee,";
		$sql .= " t.fk_user_creat,";
		$sql .= " t.fk_user_valid,";
		$sql .= " t.fk_statut,";
		$sql .= " t.progress,";
		$sql .= " t.budget_amount,";
		$sql .= " t.priority,";
		$sql .= " t.note_private,";
		$sql .= " t.note_public,";
		$sql .= " t.rang";
		if (!empty($loadparentdata)) {
			$sql .= ", t2.ref as task_parent_ref";
			$sql .= ", t2.rang as task_parent_position";
		}
		$sql .= " FROM ".MAIN_DB_PREFIX."projet_task as t";
		if (!empty($loadparentdata)) {
			$sql .= " LEFT JOIN ".MAIN_DB_PREFIX."projet_task as t2 ON t.fk_task_parent = t2.rowid";
		}
		$sql .= " WHERE ";
		if (!empty($ref)) {
			$sql .= "entity IN (".getEntity('project').")";
			$sql .= " AND t.ref = '".$this->db->escape($ref)."'";
		} else {
			$sql .= "t.rowid = ".((int) $id);
		}

		dol_syslog(get_class($this)."::fetch", LOG_DEBUG);
		$resql = $this->db->query($sql);
		if ($resql) {
			$num_rows = $this->db->num_rows($resql);

			if ($num_rows) {
				$obj = $this->db->fetch_object($resql);

				$this->id = $obj->rowid;
				$this->ref = $obj->ref;
				$this->fk_project = $obj->fk_project;
				$this->fk_task_parent = $obj->fk_task_parent;
				$this->label = $obj->label;
				$this->description = $obj->description;
				$this->duration_effective = $obj->duration_effective;
				$this->planned_workload = $obj->planned_workload;
				$this->date_c = $this->db->jdate($obj->datec);
				$this->date_start = $this->db->jdate($obj->dateo);
				$this->date_end				= $this->db->jdate($obj->datee);
				$this->fk_user_creat		= $obj->fk_user_creat;
				$this->fk_user_valid		= $obj->fk_user_valid;
				$this->fk_statut			= $obj->fk_statut;
				$this->progress				= $obj->progress;
				$this->budget_amount		= $obj->budget_amount;
				$this->priority				= $obj->priority;
				$this->note_private = $obj->note_private;
				$this->note_public = $obj->note_public;
				$this->rang = $obj->rang;

				if (!empty($loadparentdata)) {
					$this->task_parent_ref      = $obj->task_parent_ref;
					$this->task_parent_position = $obj->task_parent_position;
				}

				// Retrieve all extrafield
				$this->fetch_optionals();
			}

			$this->db->free($resql);

			if ($num_rows) {
				return 1;
			} else {
				return 0;
			}
		} else {
			$this->error = "Error ".$this->db->lasterror();
			return -1;
		}
	}


	/**
	 *  Update database
	 *
	 *  @param	User	$user        	User that modify
	 *  @param  int		$notrigger	    0=launch triggers after, 1=disable triggers
	 *  @return int			         	<=0 if KO, >0 if OK
	 */
	public function update($user = null, $notrigger = 0)
	{
		global $conf, $langs;
		$error = 0;

		// Clean parameters
		if (isset($this->fk_project)) {
			$this->fk_project = trim($this->fk_project);
		}
		if (isset($this->ref)) {
			$this->ref = trim($this->ref);
		}
		if (isset($this->fk_task_parent)) {
			$this->fk_task_parent = (int) $this->fk_task_parent;
		}
		if (isset($this->label)) {
			$this->label = trim($this->label);
		}
		if (isset($this->description)) {
			$this->description = trim($this->description);
		}
		if (isset($this->duration_effective)) {
			$this->duration_effective = trim($this->duration_effective);
		}
		if (isset($this->planned_workload)) {
			$this->planned_workload = trim($this->planned_workload);
		}
		if (isset($this->budget_amount)) {
			$this->budget_amount = trim($this->budget_amount);
		}

		if (!empty($this->date_start) && !empty($this->date_end) && $this->date_start > $this->date_end) {
			$this->errors[] = $langs->trans('StartDateCannotBeAfterEndDate');
			return -1;
		}

		// Check parameters
		// Put here code to add control on parameters values

		// Update request
		$sql = "UPDATE ".MAIN_DB_PREFIX."projet_task SET";
		$sql .= " fk_projet=".(isset($this->fk_project) ? $this->fk_project : "null").",";
		$sql .= " ref=".(isset($this->ref) ? "'".$this->db->escape($this->ref)."'" : "'".$this->db->escape($this->id)."'").",";
		$sql .= " fk_task_parent=".(isset($this->fk_task_parent) ? $this->fk_task_parent : "null").",";
		$sql .= " label=".(isset($this->label) ? "'".$this->db->escape($this->label)."'" : "null").",";
		$sql .= " description=".(isset($this->description) ? "'".$this->db->escape($this->description)."'" : "null").",";
		$sql .= " duration_effective=".(isset($this->duration_effective) ? $this->duration_effective : "null").",";
		$sql .= " planned_workload=".((isset($this->planned_workload) && $this->planned_workload != '') ? $this->planned_workload : "null").",";
		$sql .= " dateo=".($this->date_start != '' ? "'".$this->db->idate($this->date_start)."'" : 'null').",";
		$sql .= " datee=".($this->date_end != '' ? "'".$this->db->idate($this->date_end)."'" : 'null').",";
		$sql .= " progress=".(($this->progress != '' && $this->progress >= 0) ? $this->progress : 'null').",";
		$sql .= " budget_amount=".(($this->budget_amount != '' && $this->budget_amount >= 0) ? $this->budget_amount : 'null').",";
		$sql .= " rang=".((!empty($this->rang)) ? $this->rang : "0");
		$sql .= " WHERE rowid=".((int) $this->id);

		$this->db->begin();

		dol_syslog(get_class($this)."::update", LOG_DEBUG);
		$resql = $this->db->query($sql);
		if (!$resql) {
			$error++; $this->errors[] = "Error ".$this->db->lasterror();
		}

		// Update extrafield
		if (!$error) {
			$result = $this->insertExtraFields();
			if ($result < 0) {
				$error++;
			}
		}

		if (!$error && !empty($conf->global->PROJECT_CLASSIFY_CLOSED_WHEN_ALL_TASKS_DONE)) {
			// Close the parent project if it is open (validated) and its tasks are 100% completed
			$project = new Project($this->db);
			if ($project->fetch($this->fk_project) > 0) {
				if ($project->statut == Project::STATUS_VALIDATED) {
					$project->getLinesArray(null); // this method does not return <= 0 if fails
					$projectCompleted = array_reduce(
						$project->lines,
						function ($allTasksCompleted, $task) {
							return $allTasksCompleted && $task->progress >= 100;
						},
					1
					);
					if ($projectCompleted) {
						if ($project->setClose($user) <= 0) {
							$error++;
						}
					}
				}
			} else {
				$error++;
			}
			if ($error) {
				$this->errors[] = $project->error;
			}
		}

		if (!$error) {
			if (!$notrigger) {
				// Call trigger
				$result = $this->call_trigger('TASK_MODIFY', $user);
				if ($result < 0) {
					$error++;
				}
				// End call triggers
			}
		}

		if (!$error && (is_object($this->oldcopy) && $this->oldcopy->ref !== $this->ref)) {
			// We remove directory
			if ($conf->project->dir_output) {
				$project = new Project($this->db);
				$project->fetch($this->fk_project);

				$olddir = $conf->project->dir_output.'/'.dol_sanitizeFileName($project->ref).'/'.dol_sanitizeFileName($this->oldcopy->ref);
				$newdir = $conf->project->dir_output.'/'.dol_sanitizeFileName($project->ref).'/'.dol_sanitizeFileName($this->ref);
				if (file_exists($olddir)) {
					include_once DOL_DOCUMENT_ROOT.'/core/lib/files.lib.php';
					$res = dol_move_dir($olddir, $newdir);
					if (!$res) {
						$langs->load("errors");
						$this->error = $langs->trans('ErrorFailToRenameDir', $olddir, $newdir);
						$error++;
					}
				}
			}
		}

		// Commit or rollback
		if ($error) {
			foreach ($this->errors as $errmsg) {
				dol_syslog(get_class($this)."::update ".$errmsg, LOG_ERR);
				$this->error .= ($this->error ? ', '.$errmsg : $errmsg);
			}
			$this->db->rollback();
			return -1 * $error;
		} else {
			$this->db->commit();
			return 1;
		}
	}


	/**
	 *	Delete task from database
	 *
	 *	@param	User	$user        	User that delete
	 *  @param  int		$notrigger	    0=launch triggers after, 1=disable triggers
	 *	@return	int						<0 if KO, >0 if OK
	 */
	public function delete($user, $notrigger = 0)
	{

		global $conf, $langs;
		require_once DOL_DOCUMENT_ROOT.'/core/lib/files.lib.php';

		$error = 0;

		$this->db->begin();

		if ($this->hasChildren() > 0) {
			dol_syslog(get_class($this)."::delete Can't delete record as it has some sub tasks", LOG_WARNING);
			$this->error = 'ErrorRecordHasSubTasks';
			$this->db->rollback();
			return 0;
		}

		$objectisused = $this->isObjectUsed($this->id);
		if (!empty($objectisused)) {
			dol_syslog(get_class($this)."::delete Can't delete record as it has some child", LOG_WARNING);
			$this->error = 'ErrorRecordHasChildren';
			$this->db->rollback();
			return 0;
		}

		if (!$error) {
			// Delete linked contacts
			$res = $this->delete_linked_contact();
			if ($res < 0) {
				$this->error = 'ErrorFailToDeleteLinkedContact';
				//$error++;
				$this->db->rollback();
				return 0;
			}
		}

		if (!$error) {
			$sql = "DELETE FROM ".MAIN_DB_PREFIX."element_time";
			$sql .= " WHERE fk_element = ".((int) $this->id)." AND elementtype = 'task'";

			$resql = $this->db->query($sql);
			if (!$resql) {
				$error++; $this->errors[] = "Error ".$this->db->lasterror();
			}
		}

		if (!$error) {
			$sql = "DELETE FROM ".MAIN_DB_PREFIX."projet_task_extrafields";
			$sql .= " WHERE fk_object = ".((int) $this->id);

			$resql = $this->db->query($sql);
			if (!$resql) {
				$error++; $this->errors[] = "Error ".$this->db->lasterror();
			}
		}

		if (!$error) {
			$sql = "DELETE FROM ".MAIN_DB_PREFIX."projet_task";
			$sql .= " WHERE rowid=".((int) $this->id);

			$resql = $this->db->query($sql);
			if (!$resql) {
				$error++; $this->errors[] = "Error ".$this->db->lasterror();
			}
		}

		if (!$error) {
			if (!$notrigger) {
				// Call trigger
				$result = $this->call_trigger('TASK_DELETE', $user);
				if ($result < 0) {
					$error++;
				}
				// End call triggers
			}
		}

		// Commit or rollback
		if ($error) {
			foreach ($this->errors as $errmsg) {
				dol_syslog(get_class($this)."::delete ".$errmsg, LOG_ERR);
				$this->error .= ($this->error ? ', '.$errmsg : $errmsg);
			}
			$this->db->rollback();
			return -1 * $error;
		} else {
			//Delete associated link file
			if ($conf->project->dir_output) {
				$projectstatic = new Project($this->db);
				$projectstatic->fetch($this->fk_project);

				$dir = $conf->project->dir_output."/".dol_sanitizeFileName($projectstatic->ref).'/'.dol_sanitizeFileName($this->id);
				dol_syslog(get_class($this)."::delete dir=".$dir, LOG_DEBUG);
				if (file_exists($dir)) {
					require_once DOL_DOCUMENT_ROOT.'/core/lib/files.lib.php';
					$res = @dol_delete_dir_recursive($dir);
					if (!$res) {
						$this->error = 'ErrorFailToDeleteDir';
						$this->db->rollback();
						return 0;
					}
				}
			}

			$this->db->commit();

			return 1;
		}
	}

	/**
	 *	Return nb of children
	 *
	 *	@return	int		<0 if KO, 0 if no children, >0 if OK
	 */
	public function hasChildren()
	{
		$error = 0;
		$ret = 0;

		$sql = "SELECT COUNT(*) as nb";
		$sql .= " FROM ".MAIN_DB_PREFIX."projet_task";
		$sql .= " WHERE fk_task_parent = ".((int) $this->id);

		dol_syslog(get_class($this)."::hasChildren", LOG_DEBUG);
		$resql = $this->db->query($sql);
		if (!$resql) {
			$error++; $this->errors[] = "Error ".$this->db->lasterror();
		} else {
			$obj = $this->db->fetch_object($resql);
			if ($obj) {
				$ret = $obj->nb;
			}
			$this->db->free($resql);
		}

		if (!$error) {
			return $ret;
		} else {
			return -1;
		}
	}

	/**
	 *	Return nb of time spent
	 *
	 *	@return	int		<0 if KO, 0 if no children, >0 if OK
	 */
	public function hasTimeSpent()
	{
		$error = 0;
		$ret = 0;

		$sql = "SELECT COUNT(*) as nb";
		$sql .= " FROM ".MAIN_DB_PREFIX."element_time";
		$sql .= " WHERE fk_element = ".((int) $this->id);
		$sql .= " AND elementtype = 'task'";

		dol_syslog(get_class($this)."::hasTimeSpent", LOG_DEBUG);
		$resql = $this->db->query($sql);
		if (!$resql) {
			$error++; $this->errors[] = "Error ".$this->db->lasterror();
		} else {
			$obj = $this->db->fetch_object($resql);
			if ($obj) {
				$ret = $obj->nb;
			}
			$this->db->free($resql);
		}

		if (!$error) {
			return $ret;
		} else {
			return -1;
		}
	}


	/**
	 * getTooltipContentArray
	 *
	 * @param array $params ex option, infologin
	 * @since v18
	 * @return array
	 */
	public function getTooltipContentArray($params)
	{
		global $langs;

		$langs->load('projects');

		$datas = [];
		$datas['picto'] = img_picto('', $this->picto).' <u>'.$langs->trans("Task").'</u>';
		if (!empty($this->ref)) {
			$datas['ref'] = '<br><b>'.$langs->trans('Ref').':</b> '.$this->ref;
		}
		if (!empty($this->label)) {
			$datas['label'] = '<br><b>'.$langs->trans('LabelTask').':</b> '.$this->label;
		}
		if ($this->date_start || $this->date_end) {
			$datas['range'] = "<br>".get_date_range($this->date_start, $this->date_end, '', $langs, 0);
		}

		return $datas;
	}

	/**
	 *	Return clicable name (with picto eventually)
	 *
	 *	@param	int		$withpicto		0=No picto, 1=Include picto into link, 2=Only picto
	 *	@param	string	$option			'withproject' or ''
	 *  @param	string	$mode			Mode 'task', 'time', 'contact', 'note', document' define page to link to.
	 * 	@param	int		$addlabel		0=Default, 1=Add label into string, >1=Add first chars into string
	 *  @param	string	$sep			Separator between ref and label if option addlabel is set
	 *  @param	int   	$notooltip		1=Disable tooltip
	 *  @param  int     $save_lastsearch_value    -1=Auto, 0=No save of lastsearch_values when clicking, 1=Save lastsearch_values whenclicking
	 *	@return	string					Chaine avec URL
	 */
	public function getNomUrl($withpicto = 0, $option = '', $mode = 'task', $addlabel = 0, $sep = ' - ', $notooltip = 0, $save_lastsearch_value = -1)
	{
		global $conf, $langs, $user;

		if (!empty($conf->dol_no_mouse_hover)) {
			$notooltip = 1; // Force disable tooltips
		}

		$result = '';
		$params = [
			'id' => $this->id,
			'objecttype' => $this->element,
		];
		$classfortooltip = 'classfortooltip';
		$dataparams = '';
		if (getDolGlobalInt('MAIN_ENABLE_AJAX_TOOLTIP')) {
			$classfortooltip = 'classforajaxtooltip';
			$dataparams = " data-params='".json_encode($params)."'";
			// $label = $langs->trans('Loading');
		}
		$label = implode($this->getTooltipContentArray($params));

		$url = DOL_URL_ROOT.'/projet/tasks/'.$mode.'.php?id='.$this->id.($option == 'withproject' ? '&withproject=1' : '');
		// Add param to save lastsearch_values or not
		$add_save_lastsearch_values = ($save_lastsearch_value == 1 ? 1 : 0);
		if ($save_lastsearch_value == -1 && preg_match('/list\.php/', $_SERVER["PHP_SELF"])) {
			$add_save_lastsearch_values = 1;
		}
		if ($add_save_lastsearch_values) {
			$url .= '&save_lastsearch_values=1';
		}

		$linkclose = '';
		if (empty($notooltip)) {
			if (!empty($conf->global->MAIN_OPTIMIZEFORTEXTBROWSER)) {
				$label = $langs->trans("ShowTask");
				$linkclose .= ' alt="'.dol_escape_htmltag($label, 1).'"';
			}
			$linkclose .= $dataparams.' title="'.dol_escape_htmltag($label, 1).'"';
			$linkclose .= ' class="'.$classfortooltip.' nowraponall"';
		} else {
			$linkclose .= ' class="nowraponall"';
		}

		$linkstart = '<a href="'.$url.'"';
		$linkstart .= $linkclose.'>';
		$linkend = '</a>';

		$picto = 'projecttask';

		$result .= $linkstart;
		if ($withpicto) {
			$result .= img_object(($notooltip ? '' : $label), $picto, ($notooltip ? (($withpicto != 2) ? 'class="paddingright"' : '') : $dataparams.' class="'.(($withpicto != 2) ? 'paddingright ' : '').$classfortooltip.'"'), 0, 0, $notooltip ? 0 : 1);
		}
		if ($withpicto != 2) {
			$result .= $this->ref;
		}
		$result .= $linkend;
		if ($withpicto != 2) {
			$result .= (($addlabel && $this->label) ? $sep.dol_trunc($this->label, ($addlabel > 1 ? $addlabel : 0)) : '');
		}

		return $result;
	}

	/**
	 *  Initialise an instance with random values.
	 *  Used to build previews or test instances.
	 *	id must be 0 if object instance is a specimen.
	 *
	 *  @return	void
	 */
	public function initAsSpecimen()
	{
		$this->id = 0;

		$this->fk_project = '';
		$this->ref = 'TK01';
		$this->fk_task_parent = null;
		$this->label = 'Specimen task TK01';
		$this->duration_effective = '';
		$this->fk_user_creat = null;
		$this->progress = '25';
		$this->fk_statut = null;
		$this->note = 'This is a specimen task not';
	}

	/**
	 * Return list of tasks for all projects or for one particular project
	 * Sort order is on project, then on position of task, and last on start date of first level task
	 *
	 * @param	User	$usert				Object user to limit tasks affected to a particular user
	 * @param	User	$userp				Object user to limit projects of a particular user and public projects
	 * @param	int		$projectid			Project id
	 * @param	int		$socid				Third party id
	 * @param	int		$mode				0=Return list of tasks and their projects, 1=Return projects and tasks if exists
	 * @param	string	$filteronproj    	Filter on project ref or label
	 * @param	string	$filteronprojstatus	Filter on project status ('-1'=no filter, '0,1'=Draft+Validated only)
	 * @param	string	$morewherefilter	Add more filter into where SQL request (must start with ' AND ...')
	 * @param	string	$filteronprojuser	Filter on user that is a contact of project
	 * @param	string	$filterontaskuser	Filter on user assigned to task
	 * @param	array	$extrafields	    Show additional column from project or task
	 * @param   int     $includebilltime    Calculate also the time to bill and billed
	 * @param   array   $search_array_options Array of search
	 * @param   int     $loadextras         Fetch all Extrafields on each task
	 * @param	int		$loadRoleMode		1= will test Roles on task;  0 used in delete project action
	 * @param	string	$sortfield			Sort field
	 * @param	string	$sortorder			Sort order
	 * @return 	array|string				Array of tasks
	 */
	public function getTasksArray($usert = null, $userp = null, $projectid = 0, $socid = 0, $mode = 0, $filteronproj = '', $filteronprojstatus = '-1', $morewherefilter = '', $filteronprojuser = 0, $filterontaskuser = 0, $extrafields = array(), $includebilltime = 0, $search_array_options = array(), $loadextras = 0, $loadRoleMode = 1, $sortfield = '', $sortorder = '')
	{
		global $conf, $hookmanager;

		$tasks = array();

		//print $usert.'-'.$userp.'-'.$projectid.'-'.$socid.'-'.$mode.'<br>';

		// List of tasks (does not care about permissions. Filtering will be done later)
		$sql = "SELECT ";
		if ($filteronprojuser > 0 || $filterontaskuser > 0) {
			$sql .= " DISTINCT"; // We may get several time the same record if user has several roles on same project/task
		}
		$sql .= " p.rowid as projectid, p.ref, p.title as plabel, p.public, p.fk_statut as projectstatus, p.usage_bill_time,";
		$sql .= " t.rowid as taskid, t.ref as taskref, t.label, t.description, t.fk_task_parent, t.duration_effective, t.progress, t.fk_statut as status,";
		$sql .= " t.dateo as date_start, t.datee as date_end, t.planned_workload, t.rang,";
		$sql .= " t.description, ";
		$sql .= " t.budget_amount, ";
		$sql .= " s.rowid as thirdparty_id, s.nom as thirdparty_name, s.email as thirdparty_email,";
		$sql .= " p.fk_opp_status, p.opp_amount, p.opp_percent, p.budget_amount as project_budget_amount";
		if (!empty($extrafields->attributes['projet']['label'])) {
			foreach ($extrafields->attributes['projet']['label'] as $key => $val) {
				$sql .= ($extrafields->attributes['projet']['type'][$key] != 'separate' ? ",efp.".$key." as options_".$key : '');
			}
		}
		if (!empty($extrafields->attributes['projet_task']['label'])) {
			foreach ($extrafields->attributes['projet_task']['label'] as $key => $val) {
				$sql .= ($extrafields->attributes['projet_task']['type'][$key] != 'separate' ? ",efpt.".$key." as options_".$key : '');
			}
		}
		if ($includebilltime) {
			$sql .= ", SUM(tt.element_duration * ".$this->db->ifsql("invoice_id IS NULL", "1", "0").") as tobill, SUM(tt.element_duration * ".$this->db->ifsql("invoice_id IS NULL", "0", "1").") as billed";
		}

		$sql .= " FROM ".MAIN_DB_PREFIX."projet as p";
		$sql .= " LEFT JOIN ".MAIN_DB_PREFIX."societe as s ON p.fk_soc = s.rowid";
		$sql .= " LEFT JOIN ".MAIN_DB_PREFIX."projet_extrafields as efp ON (p.rowid = efp.fk_object)";

		if ($mode == 0) {
			if ($filteronprojuser > 0) {
				$sql .= ", ".MAIN_DB_PREFIX."element_contact as ec";
				$sql .= ", ".MAIN_DB_PREFIX."c_type_contact as ctc";
			}
			$sql .= ", ".MAIN_DB_PREFIX."projet_task as t";
			if ($includebilltime) {
				$sql .= " LEFT JOIN ".MAIN_DB_PREFIX."element_time as tt ON (tt.fk_element = t.rowid AND tt.elementtype='task')";
			}
			if ($filterontaskuser > 0) {
				$sql .= ", ".MAIN_DB_PREFIX."element_contact as ec2";
				$sql .= ", ".MAIN_DB_PREFIX."c_type_contact as ctc2";
			}
			$sql .= " LEFT JOIN ".MAIN_DB_PREFIX."projet_task_extrafields as efpt ON (t.rowid = efpt.fk_object)";
			$sql .= " WHERE p.entity IN (".getEntity('project').")";
			$sql .= " AND t.fk_projet = p.rowid";
		} elseif ($mode == 1) {
			if ($filteronprojuser > 0) {
				$sql .= ", ".MAIN_DB_PREFIX."element_contact as ec";
				$sql .= ", ".MAIN_DB_PREFIX."c_type_contact as ctc";
			}
			if ($filterontaskuser > 0) {
				$sql .= ", ".MAIN_DB_PREFIX."projet_task as t";
				if ($includebilltime) {
					$sql .= " LEFT JOIN ".MAIN_DB_PREFIX."element_time as tt ON (tt.fk_element = t.rowid AND tt.elementtype='task')";
				}
				$sql .= ", ".MAIN_DB_PREFIX."element_contact as ec2";
				$sql .= ", ".MAIN_DB_PREFIX."c_type_contact as ctc2";
			} else {
				$sql .= " LEFT JOIN ".MAIN_DB_PREFIX."projet_task as t on t.fk_projet = p.rowid";
				if ($includebilltime) {
					$sql .= " LEFT JOIN ".MAIN_DB_PREFIX."element_time as tt ON (tt.fk_element = t.rowid AND tt.elementtype = 'task')";
				}
			}
			$sql .= " LEFT JOIN ".MAIN_DB_PREFIX."projet_task_extrafields as efpt ON (t.rowid = efpt.fk_object)";
			$sql .= " WHERE p.entity IN (".getEntity('project').")";
		} else {
			return 'BadValueForParameterMode';
		}

		if ($filteronprojuser > 0) {
			$sql .= " AND p.rowid = ec.element_id";
			$sql .= " AND ctc.rowid = ec.fk_c_type_contact";
			$sql .= " AND ctc.element = 'project'";
			$sql .= " AND ec.fk_socpeople = ".((int) $filteronprojuser);
			$sql .= " AND ec.statut = 4";
			$sql .= " AND ctc.source = 'internal'";
		}
		if ($filterontaskuser > 0) {
			$sql .= " AND t.fk_projet = p.rowid";
			$sql .= " AND p.rowid = ec2.element_id";
			$sql .= " AND ctc2.rowid = ec2.fk_c_type_contact";
			$sql .= " AND ctc2.element = 'project_task'";
			$sql .= " AND ec2.fk_socpeople = ".((int) $filterontaskuser);
			$sql .= " AND ec2.statut = 4";
			$sql .= " AND ctc2.source = 'internal'";
		}
		if ($socid) {
			$sql .= " AND p.fk_soc = ".((int) $socid);
		}
		if ($projectid) {
			$sql .= " AND p.rowid IN (".$this->db->sanitize($projectid).")";
		}
		if ($filteronproj) {
			$sql .= natural_search(array("p.ref", "p.title"), $filteronproj);
		}
		if ($filteronprojstatus && $filteronprojstatus != '-1') {
			$sql .= " AND p.fk_statut IN (".$this->db->sanitize($filteronprojstatus).")";
		}
		if ($morewherefilter) {
			$sql .= $morewherefilter;
		}
		// Add where from extra fields
		$extrafieldsobjectkey = 'projet_task';
		$extrafieldsobjectprefix = 'efpt.';
		global $db; // needed for extrafields_list_search_sql.tpl
		include DOL_DOCUMENT_ROOT.'/core/tpl/extrafields_list_search_sql.tpl.php';
		// Add where from hooks
		$parameters = array();
		$reshook = $hookmanager->executeHooks('printFieldListWhere', $parameters); // Note that $action and $object may have been modified by hook
		$sql .= $hookmanager->resPrint;
		if ($includebilltime) {
			$sql .= " GROUP BY p.rowid, p.ref, p.title, p.public, p.fk_statut, p.usage_bill_time,";
			$sql .= " t.datec, t.dateo, t.datee, t.tms,";
			$sql .= " t.rowid, t.ref, t.label, t.description, t.fk_task_parent, t.duration_effective, t.progress, t.fk_statut,";
			$sql .= " t.dateo, t.datee, t.planned_workload, t.rang,";
			$sql .= " t.description, ";
			$sql .= " t.budget_amount, ";
			$sql .= " s.rowid, s.nom, s.email,";
			$sql .= " p.fk_opp_status, p.opp_amount, p.opp_percent, p.budget_amount";
			if (!empty($extrafields->attributes['projet']['label'])) {
				foreach ($extrafields->attributes['projet']['label'] as $key => $val) {
					$sql .= ($extrafields->attributes['projet']['type'][$key] != 'separate' ? ",efp.".$key : '');
				}
			}
			if (!empty($extrafields->attributes['projet_task']['label'])) {
				foreach ($extrafields->attributes['projet_task']['label'] as $key => $val) {
					$sql .= ($extrafields->attributes['projet_task']['type'][$key] != 'separate' ? ",efpt.".$key : '');
				}
			}
		}

		if ($sortfield && $sortorder) {
			$sql .= $this->db->order($sortfield, $sortorder);
		} else {
			$sql .= " ORDER BY p.ref, t.rang, t.dateo";
		}

		//print $sql;exit;
		dol_syslog(get_class($this)."::getTasksArray", LOG_DEBUG);
		$resql = $this->db->query($sql);
		if ($resql) {
			$num = $this->db->num_rows($resql);
			$i = 0;
			// Loop on each record found, so each couple (project id, task id)
			while ($i < $num) {
				$error = 0;

				$obj = $this->db->fetch_object($resql);

				if ($loadRoleMode) {
					if ((!$obj->public) && (is_object($userp))) {    // If not public project and we ask a filter on project owned by a user
						if (!$this->getUserRolesForProjectsOrTasks($userp, null, $obj->projectid, 0)) {
							$error++;
						}
					}
					if (is_object($usert)) {                            // If we ask a filter on a user affected to a task
						if (!$this->getUserRolesForProjectsOrTasks(null, $usert, $obj->projectid, $obj->taskid)) {
							$error++;
						}
					}
				}

				if (!$error) {
					$tasks[$i] = new Task($this->db);
					$tasks[$i]->id = $obj->taskid;
					$tasks[$i]->ref = $obj->taskref;
					$tasks[$i]->fk_project		= $obj->projectid;
					$tasks[$i]->projectref		= $obj->ref;
					$tasks[$i]->projectlabel = $obj->plabel;
					$tasks[$i]->projectstatus = $obj->projectstatus;

					$tasks[$i]->fk_opp_status = $obj->fk_opp_status;
					$tasks[$i]->opp_amount = $obj->opp_amount;
					$tasks[$i]->opp_percent = $obj->opp_percent;
					$tasks[$i]->budget_amount = $obj->budget_amount;
					$tasks[$i]->project_budget_amount = $obj->project_budget_amount;
					$tasks[$i]->usage_bill_time = $obj->usage_bill_time;

					$tasks[$i]->label = $obj->label;
					$tasks[$i]->description = $obj->description;
					$tasks[$i]->fk_parent = $obj->fk_task_parent; // deprecated
					$tasks[$i]->fk_task_parent = $obj->fk_task_parent;
					$tasks[$i]->duration		= $obj->duration_effective;
					$tasks[$i]->planned_workload = $obj->planned_workload;

					if ($includebilltime) {
						$tasks[$i]->tobill = $obj->tobill;
						$tasks[$i]->billed = $obj->billed;
					}

					$tasks[$i]->progress		= $obj->progress;
					$tasks[$i]->fk_statut = $obj->status;
					$tasks[$i]->public = $obj->public;
					$tasks[$i]->date_start = $this->db->jdate($obj->date_start);
					$tasks[$i]->date_end		= $this->db->jdate($obj->date_end);
					$tasks[$i]->rang	   		= $obj->rang;

					$tasks[$i]->socid           = $obj->thirdparty_id; // For backward compatibility
					$tasks[$i]->thirdparty_id = $obj->thirdparty_id;
					$tasks[$i]->thirdparty_name	= $obj->thirdparty_name;
					$tasks[$i]->thirdparty_email = $obj->thirdparty_email;

					if (!empty($extrafields->attributes['projet']['label'])) {
						foreach ($extrafields->attributes['projet']['label'] as $key => $val) {
							if ($extrafields->attributes['projet']['type'][$key] != 'separate') {
								$tmpvar = 'options_'.$key;
								$tasks[$i]->{'options_'.$key} = $obj->$tmpvar;
							}
						}
					}

					if (!empty($extrafields->attributes['projet_task']['label'])) {
						foreach ($extrafields->attributes['projet_task']['label'] as $key => $val) {
							if ($extrafields->attributes['projet_task']['type'][$key] != 'separate') {
								$tmpvar = 'options_'.$key;
								$tasks[$i]->{'options_'.$key} = $obj->$tmpvar;
							}
						}
					}

					if ($loadextras) {
						$tasks[$i]->fetch_optionals();
					}
				}

				$i++;
			}
			$this->db->free($resql);
		} else {
			dol_print_error($this->db);
		}

		return $tasks;
	}

	/**
	 * Return list of roles for a user for each projects or each tasks (or a particular project or a particular task).
	 *
	 * @param	User|null	$userp			      Return roles on project for this internal user. If set, usert and taskid must not be defined.
	 * @param	User|null	$usert			      Return roles on task for this internal user. If set userp must NOT be defined. -1 means no filter.
	 * @param 	int			$projectid		      Project id list separated with , to filter on project
	 * @param 	int			$taskid			      Task id to filter on a task
	 * @param	integer		$filteronprojstatus	  Filter on project status if userp is set. Not used if userp not defined.
	 * @return 	array|int					      Array (projectid => 'list of roles for project' or taskid => 'list of roles for task')
	 */
	public function getUserRolesForProjectsOrTasks($userp, $usert, $projectid = '', $taskid = 0, $filteronprojstatus = -1)
	{
		$arrayroles = array();

		dol_syslog(get_class($this)."::getUserRolesForProjectsOrTasks userp=".is_object($userp)." usert=".is_object($usert)." projectid=".$projectid." taskid=".$taskid);

		// We want role of user for a projet or role of user for a task. Both are not possible.
		if (empty($userp) && empty($usert)) {
			$this->error = "CallWithWrongParameters";
			return -1;
		}
		if (!empty($userp) && !empty($usert)) {
			$this->error = "CallWithWrongParameters";
			return -1;
		}

		/* Liste des taches et role sur les projets ou taches */
		$sql = "SELECT pt.rowid as pid, ec.element_id, ctc.code, ctc.source";
		if ($userp) {
			$sql .= " FROM ".MAIN_DB_PREFIX."projet as pt";
		}
		if ($usert && $filteronprojstatus > -1) {
			$sql .= " FROM ".MAIN_DB_PREFIX."projet as p, ".MAIN_DB_PREFIX."projet_task as pt";
		}
		if ($usert && $filteronprojstatus <= -1) {
			$sql .= " FROM ".MAIN_DB_PREFIX."projet_task as pt";
		}
		$sql .= ", ".MAIN_DB_PREFIX."element_contact as ec";
		$sql .= ", ".MAIN_DB_PREFIX."c_type_contact as ctc";
		$sql .= " WHERE pt.rowid = ec.element_id";
		if ($userp && $filteronprojstatus > -1) {
			$sql .= " AND pt.fk_statut = ".((int) $filteronprojstatus);
		}
		if ($usert && $filteronprojstatus > -1) {
			$sql .= " AND pt.fk_projet = p.rowid AND p.fk_statut = ".((int) $filteronprojstatus);
		}
		if ($userp) {
			$sql .= " AND ctc.element = 'project'";
		}
		if ($usert) {
			$sql .= " AND ctc.element = 'project_task'";
		}
		$sql .= " AND ctc.rowid = ec.fk_c_type_contact";
		if ($userp) {
			$sql .= " AND ec.fk_socpeople = ".((int) $userp->id);
		}
		if ($usert) {
			$sql .= " AND ec.fk_socpeople = ".((int) $usert->id);
		}
		$sql .= " AND ec.statut = 4";
		$sql .= " AND ctc.source = 'internal'";
		if ($projectid) {
			if ($userp) {
				$sql .= " AND pt.rowid IN (".$this->db->sanitize($projectid).")";
			}
			if ($usert) {
				$sql .= " AND pt.fk_projet IN (".$this->db->sanitize($projectid).")";
			}
		}
		if ($taskid) {
			if ($userp) {
				$sql .= " ERROR SHOULD NOT HAPPENS";
			}
			if ($usert) {
				$sql .= " AND pt.rowid = ".((int) $taskid);
			}
		}
		//print $sql;

		dol_syslog(get_class($this)."::getUserRolesForProjectsOrTasks execute request", LOG_DEBUG);
		$resql = $this->db->query($sql);
		if ($resql) {
			$num = $this->db->num_rows($resql);
			$i = 0;
			while ($i < $num) {
				$obj = $this->db->fetch_object($resql);
				if (empty($arrayroles[$obj->pid])) {
					$arrayroles[$obj->pid] = $obj->code;
				} else {
					$arrayroles[$obj->pid] .= ','.$obj->code;
				}
				$i++;
			}
			$this->db->free($resql);
		} else {
			dol_print_error($this->db);
		}

		return $arrayroles;
	}


	/**
	 * 	Return list of id of contacts of task
	 *
	 *	@param	string	$source		Source
	 *  @return array				Array of id of contacts
	 */
	public function getListContactId($source = 'internal')
	{
		$contactAlreadySelected = array();
		$tab = $this->liste_contact(-1, $source);
		//var_dump($tab);
		$num = count($tab);
		$i = 0;
		while ($i < $num) {
			if ($source == 'thirdparty') {
				$contactAlreadySelected[$i] = $tab[$i]['socid'];
			} else {
				$contactAlreadySelected[$i] = $tab[$i]['id'];
			}
			$i++;
		}
		return $contactAlreadySelected;
	}


	/**
	 *  Add time spent
	 *
	 *  @param	User	$user           User object
	 *  @param  int		$notrigger	    0=launch triggers after, 1=disable triggers
	 *  @return	int                     <=0 if KO, >0 if OK
	 */
	public function addTimeSpent($user, $notrigger = 0)
	{
		global $conf, $langs;

		dol_syslog(get_class($this)."::addTimeSpent", LOG_DEBUG);

		$ret = 0;
		$now = dol_now();

		// Check parameters
		if (!is_object($user)) {
			dol_print_error('', "Method addTimeSpent was called with wrong parameter user");
			return -1;
		}

		// Clean parameters
		if (isset($this->timespent_note)) {
			$this->timespent_note = trim($this->timespent_note);
		}
		if (empty($this->timespent_datehour)) {
			$this->timespent_datehour = $this->timespent_date;
		}

		if (!empty($conf->global->PROJECT_TIMESHEET_PREVENT_AFTER_MONTHS)) {
			require_once DOL_DOCUMENT_ROOT.'/core/lib/date.lib.php';
			$restrictBefore = dol_time_plus_duree(dol_now(), - $conf->global->PROJECT_TIMESHEET_PREVENT_AFTER_MONTHS, 'm');

			if ($this->timespent_date < $restrictBefore) {
				$this->error = $langs->trans('TimeRecordingRestrictedToNMonthsBack', $conf->global->PROJECT_TIMESHEET_PREVENT_AFTER_MONTHS);
				$this->errors[] = $this->error;
				return -1;
			}
		}


		$this->db->begin();

		$timespent = new TimeSpent($this->db);
		$timespent->fk_element = $this->id;
		$timespent->elementtype = 'task';
		$timespent->element_date = $this->timespent_date;
		$timespent->element_datehour = $this->timespent_datehour;
		$timespent->element_date_withhour = $this->timespent_withhour;
		$timespent->element_duration = $this->timespent_duration;
		$timespent->fk_user = $this->timespent_fk_user;
		$timespent->fk_product = $this->timespent_fk_product;
		$timespent->note = $this->timespent_note;
		$timespent->datec = $this->db->idate($now);

		if ($timespent->create($user) > 0) {
			$tasktime_id = $this->db->last_insert_id(MAIN_DB_PREFIX."element_time");
			$ret = $tasktime_id;
			$this->timespent_id = $ret;

			if (!$notrigger) {
				// Call trigger
				$result = $this->call_trigger('TASK_TIMESPENT_CREATE', $user);
				if ($result < 0) {
					$ret = -1;
				}
				// End call triggers
			}
		} else {
			$this->error = $this->db->lasterror();
			$ret = -1;
		}

		if ($ret > 0) {
			// Recalculate amount of time spent for task and update denormalized field
			$sql = "UPDATE ".MAIN_DB_PREFIX."projet_task";
			$sql .= " SET duration_effective = (SELECT SUM(element_duration) FROM ".MAIN_DB_PREFIX."element_time as ptt where ptt.elementtype = 'task' AND ptt.fk_element = ".((int) $this->id).")";
			if (isset($this->progress)) {
				$sql .= ", progress = ".((float) $this->progress); // Do not overwrite value if not provided
			}
			$sql .= " WHERE rowid = ".((int) $this->id);

			dol_syslog(get_class($this)."::addTimeSpent", LOG_DEBUG);
			if (!$this->db->query($sql)) {
				$this->error = $this->db->lasterror();
				$ret = -2;
			}

			// Update hourly rate of this time spent entry
			$resql_thm_user = $this->db->query("SELECT thm FROM " . MAIN_DB_PREFIX . "user WHERE rowid = " . ((int) $timespent->fk_user));
			if (!empty($resql_thm_user)) {
				$obj_thm_user = $this->db->fetch_object($resql_thm_user);
				$timespent->thm = $obj_thm_user->thm;
			}
			$res_update = $timespent->update($user);

			dol_syslog(get_class($this)."::addTimeSpent", LOG_DEBUG);
			if ($res_update <= 0) {
				$this->error = $this->db->lasterror();
				$ret = -2;
			}
		}

		if ($ret > 0) {
			$this->db->commit();
		} else {
			$this->db->rollback();
		}
		return $ret;
	}

	/**
	 *  Fetch records of time spent of this task
	 *
	 *  @param	string	$morewherefilter	Add more filter into where SQL request (must start with ' AND ...')
	 *  @return int							<0 if KO, array of time spent if OK
	 */
	public function fetchTimeSpentOnTask($morewherefilter = '')
	{
		global $langs;

		$arrayres = array();

		$sql = "SELECT";
		$sql .= " s.rowid as socid,";
		$sql .= " s.nom as thirdparty_name,";
		$sql .= " s.email as thirdparty_email,";
		$sql .= " ptt.rowid,";
		$sql .= " ptt.fk_element as fk_task,";
		$sql .= " ptt.element_date as task_date,";
		$sql .= " ptt.element_datehour as task_datehour,";
		$sql .= " ptt.element_date_withhour as task_date_withhour,";
		$sql .= " ptt.element_duration as task_duration,";
		$sql .= " ptt.fk_user,";
		$sql .= " ptt.note,";
		$sql .= " ptt.thm,";
		$sql .= " pt.rowid as task_id,";
		$sql .= " pt.ref as task_ref,";
		$sql .= " pt.label as task_label,";
		$sql .= " p.rowid as project_id,";
		$sql .= " p.ref as project_ref,";
		$sql .= " p.title as project_label,";
		$sql .= " p.public as public";
		$sql .= " FROM ".MAIN_DB_PREFIX."element_time as ptt, ".MAIN_DB_PREFIX."projet_task as pt, ".MAIN_DB_PREFIX."projet as p";
		$sql .= " LEFT JOIN ".MAIN_DB_PREFIX."societe as s ON p.fk_soc = s.rowid";
		$sql .= " WHERE ptt.fk_element = pt.rowid AND pt.fk_projet = p.rowid";
		$sql .= " AND ptt.elementtype = 'task'";
		$sql .= " AND pt.rowid = ".((int) $this->id);
		$sql .= " AND pt.entity IN (".getEntity('project').")";
		if ($morewherefilter) {
			$sql .= $morewherefilter;
		}

		dol_syslog(get_class($this)."::fetchAllTimeSpent", LOG_DEBUG);
		$resql = $this->db->query($sql);
		if ($resql) {
			$num = $this->db->num_rows($resql);

			$i = 0;
			while ($i < $num) {
				$obj = $this->db->fetch_object($resql);

				$newobj = new stdClass();

				$newobj->socid              = $obj->socid;
				$newobj->thirdparty_name    = $obj->thirdparty_name;
				$newobj->thirdparty_email   = $obj->thirdparty_email;

				$newobj->fk_project			= $obj->project_id;
				$newobj->project_ref		= $obj->project_ref;
				$newobj->project_label = $obj->project_label;
				$newobj->public				= $obj->project_public;

				$newobj->fk_task			= $obj->task_id;
				$newobj->task_ref = $obj->task_ref;
				$newobj->task_label = $obj->task_label;

				$newobj->timespent_line_id = $obj->rowid;
				$newobj->timespent_line_date = $this->db->jdate($obj->task_date);
				$newobj->timespent_line_datehour	= $this->db->jdate($obj->task_datehour);
				$newobj->timespent_line_withhour = $obj->task_date_withhour;
				$newobj->timespent_line_duration = $obj->task_duration;
				$newobj->timespent_line_fk_user = $obj->fk_user;
				$newobj->timespent_line_thm = $obj->thm;	// hourly rate
				$newobj->timespent_line_note = $obj->note;

				$arrayres[] = $newobj;

				$i++;
			}

			$this->db->free($resql);

			$this->lines = $arrayres;
			return 1;
		} else {
			dol_print_error($this->db);
			$this->error = "Error ".$this->db->lasterror();
			return -1;
		}
	}


	/**
	 *  Calculate total of time spent for task
	 *
	 *  @param  User|int	$userobj			Filter on user. null or 0=No filter
	 *  @param	string		$morewherefilter	Add more filter into where SQL request (must start with ' AND ...')
	 *  @return array|int	 					Array of info for task array('min_date', 'max_date', 'total_duration', 'total_amount', 'nblines', 'nblinesnull')
	 */
	public function getSummaryOfTimeSpent($userobj = null, $morewherefilter = '')
	{
		if (is_object($userobj)) {
			$userid = $userobj->id;
		} else {
			$userid = $userobj; // old method
		}

		$id = $this->id;
		if (empty($id) && empty($userid)) {
			dol_syslog("getSummaryOfTimeSpent called on a not loaded task without user param defined", LOG_ERR);
			return -1;
		}

		$result = array();

		$sql = "SELECT";
		$sql .= " MIN(t.element_datehour) as min_date,";
		$sql .= " MAX(t.element_datehour) as max_date,";
		$sql .= " SUM(t.element_duration) as total_duration,";
		$sql .= " SUM(t.element_duration / 3600 * ".$this->db->ifsql("t.thm IS NULL", 0, "t.thm").") as total_amount,";
		$sql .= " COUNT(t.rowid) as nblines,";
		$sql .= " SUM(".$this->db->ifsql("t.thm IS NULL", 1, 0).") as nblinesnull";
		$sql .= " FROM ".MAIN_DB_PREFIX."element_time as t";
		$sql .= " WHERE t.elementtype='task'";
		if ($morewherefilter) {
			$sql .= $morewherefilter;
		}
		if ($id > 0) {
			$sql .= " AND t.fk_element = ".((int) $id);
		}
		if ($userid > 0) {
			$sql .= " AND t.fk_user = ".((int) $userid);
		}

		dol_syslog(get_class($this)."::getSummaryOfTimeSpent", LOG_DEBUG);
		$resql = $this->db->query($sql);
		if ($resql) {
			$obj = $this->db->fetch_object($resql);

			$result['min_date'] = $obj->min_date; // deprecated. use the ->timespent_xxx instead
			$result['max_date'] = $obj->max_date; // deprecated. use the ->timespent_xxx instead
			$result['total_duration'] = $obj->total_duration; // deprecated. use the ->timespent_xxx instead

			$this->timespent_min_date = $this->db->jdate($obj->min_date);
			$this->timespent_max_date = $this->db->jdate($obj->max_date);
			$this->timespent_total_duration = $obj->total_duration;
			$this->timespent_total_amount = $obj->total_amount;
			$this->timespent_nblinesnull = ($obj->nblinesnull ? $obj->nblinesnull : 0);
			$this->timespent_nblines = ($obj->nblines ? $obj->nblines : 0);

			$this->db->free($resql);
		} else {
			dol_print_error($this->db);
		}
		return $result;
	}

	/**
	 *  Calculate quantity and value of time consumed using the thm (hourly amount value of work for user entering time)
	 *
	 *	@param		User		$fuser		Filter on a dedicated user
	 *  @param		string		$dates		Start date (ex 00:00:00)
	 *  @param		string		$datee		End date (ex 23:59:59)
	 *  @return 	array	        		Array of info for task array('amount','nbseconds','nblinesnull')
	 */
	public function getSumOfAmount($fuser = '', $dates = '', $datee = '')
	{
		global $langs;

		if (empty($id)) {
			$id = $this->id;
		}

		$result = array();

		$sql = "SELECT";
		$sql .= " SUM(t.element_duration) as nbseconds,";
		$sql .= " SUM(t.element_duration / 3600 * ".$this->db->ifsql("t.thm IS NULL", 0, "t.thm").") as amount, SUM(".$this->db->ifsql("t.thm IS NULL", 1, 0).") as nblinesnull";
		$sql .= " FROM ".MAIN_DB_PREFIX."element_time as t";
		$sql .= " WHERE t.elementtype='task' AND t.fk_element = ".((int) $id);
		if (is_object($fuser) && $fuser->id > 0) {
			$sql .= " AND fk_user = ".((int) $fuser->id);
		}
		if ($dates > 0) {
			$datefieldname = "element_datehour";
			$sql .= " AND (".$datefieldname." >= '".$this->db->idate($dates)."' OR ".$datefieldname." IS NULL)";
		}
		if ($datee > 0) {
			$datefieldname = "element_datehour";
			$sql .= " AND (".$datefieldname." <= '".$this->db->idate($datee)."' OR ".$datefieldname." IS NULL)";
		}
		//print $sql;

		dol_syslog(get_class($this)."::getSumOfAmount", LOG_DEBUG);
		$resql = $this->db->query($sql);
		if ($resql) {
			$obj = $this->db->fetch_object($resql);

			$result['amount'] = $obj->amount;
			$result['nbseconds'] = $obj->nbseconds;
			$result['nblinesnull'] = $obj->nblinesnull;

			$this->db->free($resql);
			return $result;
		} else {
			dol_print_error($this->db);
			return $result;
		}
	}

	/**
	 *  Load properties of timespent of a task from the time spent ID.
	 *
	 *  @param	int		$id 	Id in time spent table
	 *  @return int		        <0 if KO, >0 if OK
	 */
	public function fetchTimeSpent($id)
	{
		global $langs;

		$timespent = new TimeSpent($this->db);
		$timespent->fetch($id);

		dol_syslog(get_class($this)."::fetchTimeSpent", LOG_DEBUG);

		if ($timespent->id > 0) {
			$this->timespent_id = $timespent->id;
			$this->id = $timespent->fk_element;
			$this->timespent_date = $this->db->jdate($timespent->element_date);
			$this->timespent_datehour   = $this->db->jdate($timespent->element_datehour);
			$this->timespent_withhour   = $timespent->element_date_withhour;
			$this->timespent_duration = $timespent->element_duration;
			$this->timespent_fk_user	= $timespent->fk_user;
			$this->timespent_fk_product	= $timespent->fk_product;
			$this->timespent_thm    	= $timespent->thm; // hourly rate
			$this->timespent_note = $timespent->note;

			return 1;
		}

		return 0;
	}

	/**
	 *  Load all records of time spent
	 *
	 *  @param	User		$userobj			User object
	 *  @param	string		$morewherefilter	Add more filter into where SQL request (must start with ' AND ...')
	 *  @return array|int						<0 if KO, array of time spent if OK
	 */
	public function fetchAllTimeSpent(User $userobj, $morewherefilter = '')
	{
		$arrayres = array();

		$sql = "SELECT";
		$sql .= " s.rowid as socid,";
		$sql .= " s.nom as thirdparty_name,";
		$sql .= " s.email as thirdparty_email,";
		$sql .= " ptt.rowid,";
		$sql .= " ptt.fk_element as fk_task,";
		$sql .= " ptt.element_date as task_date,";
		$sql .= " ptt.element_datehour as task_datehour,";
		$sql .= " ptt.element_date_withhour as task_date_withhour,";
		$sql .= " ptt.element_duration as task_duration,";
		$sql .= " ptt.fk_user,";
		$sql .= " ptt.note,";
		$sql .= " ptt.thm,";
		$sql .= " pt.rowid as task_id,";
		$sql .= " pt.ref as task_ref,";
		$sql .= " pt.label as task_label,";
		$sql .= " p.rowid as project_id,";
		$sql .= " p.ref as project_ref,";
		$sql .= " p.title as project_label,";
		$sql .= " p.public as public";
		$sql .= " FROM ".MAIN_DB_PREFIX."element_time as ptt, ".MAIN_DB_PREFIX."projet_task as pt, ".MAIN_DB_PREFIX."projet as p";
		$sql .= " LEFT JOIN ".MAIN_DB_PREFIX."societe as s ON p.fk_soc = s.rowid";
		$sql .= " WHERE ptt.fk_element = pt.rowid AND pt.fk_projet = p.rowid";
		$sql .= " AND ptt.elementtype = 'task'";
		$sql .= " AND ptt.fk_user = ".((int) $userobj->id);
		$sql .= " AND pt.entity IN (".getEntity('project').")";
		if ($morewherefilter) {
			$sql .= $morewherefilter;
		}

		dol_syslog(get_class($this)."::fetchAllTimeSpent", LOG_DEBUG);
		$resql = $this->db->query($sql);
		if ($resql) {
			$num = $this->db->num_rows($resql);

			$i = 0;
			while ($i < $num) {
				$obj = $this->db->fetch_object($resql);

				$newobj = new stdClass();

				$newobj->socid              = $obj->socid;
				$newobj->thirdparty_name    = $obj->thirdparty_name;
				$newobj->thirdparty_email   = $obj->thirdparty_email;

				$newobj->fk_project			= $obj->project_id;
				$newobj->project_ref		= $obj->project_ref;
				$newobj->project_label = $obj->project_label;
				$newobj->public				= $obj->project_public;

				$newobj->fk_task			= $obj->task_id;
				$newobj->task_ref = $obj->task_ref;
				$newobj->task_label = $obj->task_label;

				$newobj->timespent_id = $obj->rowid;
				$newobj->timespent_date = $this->db->jdate($obj->task_date);
				$newobj->timespent_datehour	= $this->db->jdate($obj->task_datehour);
				$newobj->timespent_withhour = $obj->task_date_withhour;
				$newobj->timespent_duration = $obj->task_duration;
				$newobj->timespent_fk_user = $obj->fk_user;
				$newobj->timespent_thm = $obj->thm;	// hourly rate
				$newobj->timespent_note = $obj->note;

				$arrayres[] = $newobj;

				$i++;
			}

			$this->db->free($resql);
		} else {
			dol_print_error($this->db);
			$this->error = "Error ".$this->db->lasterror();
			return -1;
		}

		return $arrayres;
	}

	/**
	 *	Update time spent
	 *
	 *  @param	User	$user           User id
	 *  @param  int		$notrigger	    0=launch triggers after, 1=disable triggers
	 *  @return	int						<0 if KO, >0 if OK
	 */
	public function updateTimeSpent($user, $notrigger = 0)
	{
		global $conf, $langs;

		$ret = 0;

		// Check parameters
		if ($this->timespent_date == '') {
			$this->error = $langs->trans("ErrorFieldRequired", $langs->transnoentities("Date"));
			return -1;
		}
		if (!($this->timespent_fk_user > 0)) {
			$this->error = $langs->trans("ErrorFieldRequired", $langs->transnoentities("User"));
			return -1;
		}

		// Clean parameters
		if (empty($this->timespent_datehour)) {
			$this->timespent_datehour = $this->timespent_date;
		}
		if (isset($this->timespent_note)) {
			$this->timespent_note = trim($this->timespent_note);
		}

		if (!empty($conf->global->PROJECT_TIMESHEET_PREVENT_AFTER_MONTHS)) {
			require_once DOL_DOCUMENT_ROOT.'/core/lib/date.lib.php';
			$restrictBefore = dol_time_plus_duree(dol_now(), - $conf->global->PROJECT_TIMESHEET_PREVENT_AFTER_MONTHS, 'm');

			if ($this->timespent_date < $restrictBefore) {
				$this->error = $langs->trans('TimeRecordingRestrictedToNMonthsBack', $conf->global->PROJECT_TIMESHEET_PREVENT_AFTER_MONTHS);
				$this->errors[] = $this->error;
				return -1;
			}
		}

		$this->db->begin();

<<<<<<< HEAD
		$timespent = new TimeSpent($this->db);
		$timespent->fetch($this->timespent_id);
		$timespent->element_date = $this->timespent_date;
		$timespent->element_datehour = $this->timespent_datehour;
		$timespent->element_date_withhour = $this->timespent_withhour;
		$timespent->element_duration = $this->timespent_duration;
		$timespent->fk_user = $this->timespent_fk_user;
		$timespent->fk_product = $this->timespent_fk_product;
		$timespent->note = $this->timespent_note;
=======
		$sql = "UPDATE ".MAIN_DB_PREFIX."projet_task_time SET";
		$sql .= " task_date = '".$this->db->idate($this->timespent_date)."',";
		$sql .= " task_datehour = '".$this->db->idate($this->timespent_datehour)."',";
		$sql .= " task_date_withhour = ".(empty($this->timespent_withhour) ? 0 : 1).",";
		$sql .= " task_duration = ".((int) $this->timespent_duration).",";
		$sql .= " fk_user = ".((int) $this->timespent_fk_user).",";
		$sql .= " fk_product = ".((int) $this->timespent_fk_product).",";
		$sql .= " invoice_id = ".((int) $this->timespent_invoiceid).",";
		$sql .= " invoice_line_id = ".((int) $this->timespent_invoicelineid).",";
		$sql .= " note = ".(isset($this->timespent_note) ? "'".$this->db->escape($this->timespent_note)."'" : "null");
		$sql .= " WHERE rowid = ".((int) $this->timespent_id);
>>>>>>> c20471bc

		dol_syslog(get_class($this)."::updateTimeSpent", LOG_DEBUG);
		if ($timespent->update($user) > 0) {
			if (!$notrigger) {
				// Call trigger
				$result = $this->call_trigger('TASK_TIMESPENT_MODIFY', $user);
				if ($result < 0) {
					$this->db->rollback();
					$ret = -1;
				} else {
					$ret = 1;
				}
				// End call triggers
			} else {
				$ret = 1;
			}
		} else {
			$this->error = $this->db->lasterror();
			$this->db->rollback();
			$ret = -1;
		}

		if ($ret == 1 && (($this->timespent_old_duration != $this->timespent_duration) || !empty($conf->global->TIMESPENT_ALWAYS_UPDATE_THM))) {
			if ($this->timespent_old_duration != $this->timespent_duration) {
				// Recalculate amount of time spent for task and update denormalized field
				$sql = "UPDATE " . MAIN_DB_PREFIX . "projet_task";
				$sql .= " SET duration_effective = (SELECT SUM(element_duration) FROM " . MAIN_DB_PREFIX . "element_time as ptt where ptt.elementtype = 'task' AND ptt.fk_element = " . ((int) $this->id) . ")";
				if (isset($this->progress)) {
					$sql .= ", progress = " . ((float) $this->progress); // Do not overwrite value if not provided
				}
				$sql .= " WHERE rowid = " . ((int) $this->id);

				dol_syslog(get_class($this) . "::updateTimeSpent", LOG_DEBUG);
				if (!$this->db->query($sql)) {
					$this->error = $this->db->lasterror();
					$this->db->rollback();
					$ret = -2;
				}
			}

			// Update hourly rate of this time spent entry, but only if it was not set initialy
			$res_update = 1;
			if (empty($timespent->thm) || !empty($conf->global->TIMESPENT_ALWAYS_UPDATE_THM)) {
				$resql_thm_user = $this->db->query("SELECT thm FROM " . MAIN_DB_PREFIX . "user WHERE rowid = " . ((int) $timespent->fk_user));
				if (!empty($resql_thm_user)) {
					$obj_thm_user = $this->db->fetch_object($resql_thm_user);
					$timespent->thm = $obj_thm_user->thm;
				}
				$res_update = $timespent->update($user);
			}

			dol_syslog(get_class($this)."::updateTimeSpent", LOG_DEBUG);
			if ($res_update <= 0) {
				$this->error = $this->db->lasterror();
				$ret = -2;
			}
		}

		if ($ret >= 0) {
			$this->db->commit();
		}
		return $ret;
	}

	/**
	 *  Delete time spent
	 *
	 *  @param	User	$user        	User that delete
	 *  @param  int		$notrigger	    0=launch triggers after, 1=disable triggers
	 *  @return	int						<0 if KO, >0 if OK
	 */
	public function delTimeSpent($user, $notrigger = 0)
	{
		global $conf, $langs;

		$error = 0;

		if (!empty($conf->global->PROJECT_TIMESHEET_PREVENT_AFTER_MONTHS)) {
			require_once DOL_DOCUMENT_ROOT.'/core/lib/date.lib.php';
			$restrictBefore = dol_time_plus_duree(dol_now(), - $conf->global->PROJECT_TIMESHEET_PREVENT_AFTER_MONTHS, 'm');

			if ($this->timespent_date < $restrictBefore) {
				$this->error = $langs->trans('TimeRecordingRestrictedToNMonthsBack', $conf->global->PROJECT_TIMESHEET_PREVENT_AFTER_MONTHS);
				$this->errors[] = $this->error;
				return -1;
			}
		}

		$this->db->begin();

		if (!$notrigger) {
			// Call trigger
			$result = $this->call_trigger('TASK_TIMESPENT_DELETE', $user);
			if ($result < 0) {
				$error++;
			}
			// End call triggers
		}

		if (!$error) {

			$timespent = new TimeSpent($this->db);
			$timespent->fetch($this->timespent_id);

			$res_del = $timespent->delete($user);

			if ($res_del < 0) {
				$error++; $this->errors[] = "Error ".$this->db->lasterror();
			}
		}

		if (!$error) {
			$sql = "UPDATE ".MAIN_DB_PREFIX."projet_task";
			$sql .= " SET duration_effective = duration_effective - ".$this->db->escape($this->timespent_duration ? $this->timespent_duration : 0);
			$sql .= " WHERE rowid = ".((int) $this->id);

			dol_syslog(get_class($this)."::delTimeSpent", LOG_DEBUG);
			if ($this->db->query($sql)) {
				$result = 0;
			} else {
				$this->error = $this->db->lasterror();
				$result = -2;
			}
		}

		// Commit or rollback
		if ($error) {
			foreach ($this->errors as $errmsg) {
				dol_syslog(get_class($this)."::delTimeSpent ".$errmsg, LOG_ERR);
				$this->error .= ($this->error ? ', '.$errmsg : $errmsg);
			}
			$this->db->rollback();
			return -1 * $error;
		} else {
			$this->db->commit();
			return 1;
		}
	}

	/**	Load an object from its id and create a new one in database
	 *
	 *  @param	User	$user		            User making the clone
	 *  @param	int		$fromid     			Id of object to clone
	 *  @param	int		$project_id				Id of project to attach clone task
	 *  @param	int		$parent_task_id			Id of task to attach clone task
	 *  @param	bool	$clone_change_dt		recalculate date of task regarding new project start date
	 *  @param	bool	$clone_affectation		clone affectation of project
	 *  @param	bool	$clone_time				clone time of project
	 *  @param	bool	$clone_file				clone file of project
	 *  @param	bool	$clone_note				clone note of project
	 *  @param	bool	$clone_prog				clone progress of project
	 *  @return	int								New id of clone
	 */
	public function createFromClone(User $user, $fromid, $project_id, $parent_task_id, $clone_change_dt = false, $clone_affectation = false, $clone_time = false, $clone_file = false, $clone_note = false, $clone_prog = false)
	{
		global $langs, $conf;

		$error = 0;

		//Use 00:00 of today if time is use on task.
		$now = dol_mktime(0, 0, 0, dol_print_date(dol_now(), '%m'), dol_print_date(dol_now(), '%d'), dol_print_date(dol_now(), '%Y'));

		$datec = $now;

		$clone_task = new Task($this->db);
		$origin_task = new Task($this->db);

		$clone_task->context['createfromclone'] = 'createfromclone';

		$this->db->begin();

		// Load source object
		$clone_task->fetch($fromid);
		$clone_task->fetch_optionals();
		//var_dump($clone_task->array_options);exit;

		$origin_task->fetch($fromid);

		$defaultref = '';
		$obj = empty($conf->global->PROJECT_TASK_ADDON) ? 'mod_task_simple' : $conf->global->PROJECT_TASK_ADDON;
		if (!empty($conf->global->PROJECT_TASK_ADDON) && is_readable(DOL_DOCUMENT_ROOT."/core/modules/project/task/".$conf->global->PROJECT_TASK_ADDON.".php")) {
			require_once DOL_DOCUMENT_ROOT."/core/modules/project/task/".$conf->global->PROJECT_TASK_ADDON.'.php';
			$modTask = new $obj;
			$defaultref = $modTask->getNextValue(0, $clone_task);
		}

		$ori_project_id					= $clone_task->fk_project;

		$clone_task->id					= 0;
		$clone_task->ref				= $defaultref;
		$clone_task->fk_project = $project_id;
		$clone_task->fk_task_parent = $parent_task_id;
		$clone_task->date_c = $datec;
		$clone_task->planned_workload = $origin_task->planned_workload;
		$clone_task->rang = $origin_task->rang;

		//Manage Task Date
		if ($clone_change_dt) {
			$projectstatic = new Project($this->db);
			$projectstatic->fetch($ori_project_id);

			//Origin project strat date
			$orign_project_dt_start = $projectstatic->date_start;

			//Calcultate new task start date with difference between origin proj start date and origin task start date
			if (!empty($clone_task->date_start)) {
				$clone_task->date_start = $now + $clone_task->date_start - $orign_project_dt_start;
			}

			//Calcultate new task end date with difference between origin proj end date and origin task end date
			if (!empty($clone_task->date_end)) {
				$clone_task->date_end = $now + $clone_task->date_end - $orign_project_dt_start;
			}
		}

		if (!$clone_prog) {
				$clone_task->progress = 0;
		}

		// Create clone
		$result = $clone_task->create($user);

		// Other options
		if ($result < 0) {
			$this->error = $clone_task->error;
			$error++;
		}

		// End
		if (!$error) {
			$clone_task_id = $clone_task->id;
			$clone_task_ref = $clone_task->ref;

			//Note Update
			if (!$clone_note) {
				$clone_task->note_private = '';
				$clone_task->note_public = '';
			} else {
				$this->db->begin();
				$res = $clone_task->update_note(dol_html_entity_decode($clone_task->note_public, ENT_QUOTES | ENT_HTML5), '_public');
				if ($res < 0) {
					$this->error .= $clone_task->error;
					$error++;
					$this->db->rollback();
				} else {
					$this->db->commit();
				}

				$this->db->begin();
				$res = $clone_task->update_note(dol_html_entity_decode($clone_task->note_private, ENT_QUOTES | ENT_HTML5), '_private');
				if ($res < 0) {
					$this->error .= $clone_task->error;
					$error++;
					$this->db->rollback();
				} else {
					$this->db->commit();
				}
			}

			//Duplicate file
			if ($clone_file) {
				require_once DOL_DOCUMENT_ROOT.'/core/lib/files.lib.php';

				//retrieve project origin ref to know folder to copy
				$projectstatic = new Project($this->db);
				$projectstatic->fetch($ori_project_id);
				$ori_project_ref = $projectstatic->ref;

				if ($ori_project_id != $project_id) {
					$projectstatic->fetch($project_id);
					$clone_project_ref = $projectstatic->ref;
				} else {
					$clone_project_ref = $ori_project_ref;
				}

				$clone_task_dir = $conf->project->dir_output."/".dol_sanitizeFileName($clone_project_ref)."/".dol_sanitizeFileName($clone_task_ref);
				$ori_task_dir = $conf->project->dir_output."/".dol_sanitizeFileName($ori_project_ref)."/".dol_sanitizeFileName($fromid);

				$filearray = dol_dir_list($ori_task_dir, "files", 0, '', '(\.meta|_preview.*\.png)$', '', SORT_ASC, 1);
				foreach ($filearray as $key => $file) {
					if (!file_exists($clone_task_dir)) {
						if (dol_mkdir($clone_task_dir) < 0) {
							$this->error .= $langs->trans('ErrorInternalErrorDetected').':dol_mkdir';
							$error++;
						}
					}

					$rescopy = dol_copy($ori_task_dir.'/'.$file['name'], $clone_task_dir.'/'.$file['name'], 0, 1);
					if (is_numeric($rescopy) && $rescopy < 0) {
						$this->error .= $langs->trans("ErrorFailToCopyFile", $ori_task_dir.'/'.$file['name'], $clone_task_dir.'/'.$file['name']);
						$error++;
					}
				}
			}

			// clone affectation
			if ($clone_affectation) {
				$origin_task = new Task($this->db);
				$origin_task->fetch($fromid);

				foreach (array('internal', 'external') as $source) {
					$tab = $origin_task->liste_contact(-1, $source);
					$num = count($tab);
					$i = 0;
					while ($i < $num) {
						$clone_task->add_contact($tab[$i]['id'], $tab[$i]['code'], $tab[$i]['source']);
						if ($clone_task->error == 'DB_ERROR_RECORD_ALREADY_EXISTS') {
							$langs->load("errors");
							$this->error .= $langs->trans("ErrorThisContactIsAlreadyDefinedAsThisType");
							$error++;
						} else {
							if ($clone_task->error != '') {
								$this->error .= $clone_task->error;
								$error++;
							}
						}
						$i++;
					}
				}
			}

			if ($clone_time) {
				//TODO clone time of affectation
			}
		}

		unset($clone_task->context['createfromclone']);

		if (!$error) {
			$this->db->commit();
			return $clone_task_id;
		} else {
			$this->db->rollback();
			dol_syslog(get_class($this)."::createFromClone nbError: ".$error." error : ".$this->error, LOG_ERR);
			return -1;
		}
	}


	/**
	 *	Return status label of object
	 *
	 *	@param	integer	$mode		0=long label, 1=short label, 2=Picto + short label, 3=Picto, 4=Picto + long label, 5=Short label + Picto
	 * 	@return	string	  			Label
	 */
	public function getLibStatut($mode = 0)
	{
		return $this->LibStatut($this->fk_statut, $mode);
	}

	// phpcs:disable PEAR.NamingConventions.ValidFunctionName.ScopeNotCamelCaps
	/**
	 *  Return status label for an object
	 *
	 *  @param	int			$status	  	Id status
	 *  @param	integer		$mode		0=long label, 1=short label, 2=Picto + short label, 3=Picto, 4=Picto + long label, 5=Short label + Picto
	 *  @return	string	  				Label
	 */
	public function LibStatut($status, $mode = 0)
	{
		// phpcs:enable
		global $langs;

		// list of Statut of the task
		$this->statuts[0] = 'Draft';
		$this->statuts[1] = 'ToDo';
		$this->statuts[2] = 'Running';
		$this->statuts[3] = 'Finish';
		$this->statuts[4] = 'Transfered';
		$this->statuts_short[0] = 'Draft';
		$this->statuts_short[1] = 'ToDo';
		$this->statuts_short[2] = 'Running';
		$this->statuts_short[3] = 'Completed';
		$this->statuts_short[4] = 'Transfered';

		if ($mode == 0) {
			return $langs->trans($this->statuts[$status]);
		} elseif ($mode == 1) {
			return $langs->trans($this->statuts_short[$status]);
		} elseif ($mode == 2) {
			if ($status == 0) {
				return img_picto($langs->trans($this->statuts_short[$status]), 'statut0').' '.$langs->trans($this->statuts_short[$status]);
			} elseif ($status == 1) {
				return img_picto($langs->trans($this->statuts_short[$status]), 'statut1').' '.$langs->trans($this->statuts_short[$status]);
			} elseif ($status == 2) {
				return img_picto($langs->trans($this->statuts_short[$status]), 'statut3').' '.$langs->trans($this->statuts_short[$status]);
			} elseif ($status == 3) {
				return img_picto($langs->trans($this->statuts_short[$status]), 'statut6').' '.$langs->trans($this->statuts_short[$status]);
			} elseif ($status == 4) {
				return img_picto($langs->trans($this->statuts_short[$status]), 'statut6').' '.$langs->trans($this->statuts_short[$status]);
			} elseif ($status == 5) {
				return img_picto($langs->trans($this->statuts_short[$status]), 'statut5').' '.$langs->trans($this->statuts_short[$status]);
			}
		} elseif ($mode == 3) {
			if ($status == 0) {
				return img_picto($langs->trans($this->statuts_short[$status]), 'statut0');
			} elseif ($status == 1) {
				return img_picto($langs->trans($this->statuts_short[$status]), 'statut1');
			} elseif ($status == 2) {
				return img_picto($langs->trans($this->statuts_short[$status]), 'statut3');
			} elseif ($status == 3) {
				return img_picto($langs->trans($this->statuts_short[$status]), 'statut6');
			} elseif ($status == 4) {
				return img_picto($langs->trans($this->statuts_short[$status]), 'statut6');
			} elseif ($status == 5) {
				return img_picto($langs->trans($this->statuts_short[$status]), 'statut5');
			}
		} elseif ($mode == 4) {
			if ($status == 0) {
				return img_picto($langs->trans($this->statuts_short[$status]), 'statut0').' '.$langs->trans($this->statuts[$status]);
			} elseif ($status == 1) {
				return img_picto($langs->trans($this->statuts_short[$status]), 'statut1').' '.$langs->trans($this->statuts[$status]);
			} elseif ($status == 2) {
				return img_picto($langs->trans($this->statuts_short[$status]), 'statut3').' '.$langs->trans($this->statuts[$status]);
			} elseif ($status == 3) {
				return img_picto($langs->trans($this->statuts_short[$status]), 'statut6').' '.$langs->trans($this->statuts[$status]);
			} elseif ($status == 4) {
				return img_picto($langs->trans($this->statuts_short[$status]), 'statut6').' '.$langs->trans($this->statuts[$status]);
			} elseif ($status == 5) {
				return img_picto($langs->trans($this->statuts_short[$status]), 'statut5').' '.$langs->trans($this->statuts[$status]);
			}
		} elseif ($mode == 5) {
			/*if ($status==0) return $langs->trans($this->statuts_short[$status]).' '.img_picto($langs->trans($this->statuts_short[$status]),'statut0');
			elseif ($status==1) return $langs->trans($this->statuts_short[$status]).' '.img_picto($langs->trans($this->statuts_short[$status]),'statut1');
			elseif ($status==2) return $langs->trans($this->statuts_short[$status]).' '.img_picto($langs->trans($this->statuts_short[$status]),'statut3');
			elseif ($status==3) return $langs->trans($this->statuts_short[$status]).' '.img_picto($langs->trans($this->statuts_short[$status]),'statut6');
			elseif ($status==4) return $langs->trans($this->statuts_short[$status]).' '.img_picto($langs->trans($this->statuts_short[$status]),'statut6');
			elseif ($status==5) return $langs->trans($this->statuts_short[$status]).' '.img_picto($langs->trans($this->statuts_short[$status]),'statut5');
			*/
			//else return $this->progress.' %';
			return '&nbsp;';
		} elseif ($mode == 6) {
			/*if ($status==0) return $langs->trans($this->statuts[$status]).' '.img_picto($langs->trans($this->statuts_short[$status]),'statut0');
			elseif ($status==1) return $langs->trans($this->statuts[$status]).' '.img_picto($langs->trans($this->statuts_short[$status]),'statut1');
			elseif ($status==2) return $langs->trans($this->statuts[$status]).' '.img_picto($langs->trans($this->statuts_short[$status]),'statut3');
			elseif ($status==3) return $langs->trans($this->statuts[$status]).' '.img_picto($langs->trans($this->statuts_short[$status]),'statut6');
			elseif ($status==4) return $langs->trans($this->statuts[$status]).' '.img_picto($langs->trans($this->statuts_short[$status]),'statut6');
			elseif ($status==5) return $langs->trans($this->statuts[$status]).' '.img_picto($langs->trans($this->statuts_short[$status]),'statut5');
			*/
			//else return $this->progress.' %';
			return '&nbsp;';
		}
	}

	/**
	 *  Create an intervention document on disk using template defined into PROJECT_TASK_ADDON_PDF
	 *
	 *  @param	string		$modele			force le modele a utiliser ('' par defaut)
	 *  @param	Translate	$outputlangs	objet lang a utiliser pour traduction
	 *  @param  int			$hidedetails    Hide details of lines
	 *  @param  int			$hidedesc       Hide description
	 *  @param  int			$hideref        Hide ref
	 *  @return int         				0 if KO, 1 if OK
	 */
	public function generateDocument($modele, $outputlangs, $hidedetails = 0, $hidedesc = 0, $hideref = 0)
	{
		global $conf;

		$outputlangs->load("projects");

		if (!dol_strlen($modele)) {
			$modele = 'nodefault';

			if (!empty($this->model_pdf)) {
				$modele = $this->model_pdf;
			} elseif (!empty($this->modelpdf)) {	// deprecated
				$modele = $this->modelpdf;
			} elseif (!empty($conf->global->PROJECT_TASK_ADDON_PDF)) {
				$modele = $conf->global->PROJECT_TASK_ADDON_PDF;
			}
		}

		$modelpath = "core/modules/project/task/doc/";

		return $this->commonGenerateDocument($modelpath, $modele, $outputlangs, $hidedetails, $hidedesc, $hideref);
	}


	// phpcs:disable PEAR.NamingConventions.ValidFunctionName.ScopeNotCamelCaps
	/**
	 * Load indicators for dashboard (this->nbtodo and this->nbtodolate)
	 *
	 * @param	User	$user   Objet user
	 * @return WorkboardResponse|int <0 if KO, WorkboardResponse if OK
	 */
	public function load_board($user)
	{
		// phpcs:enable
		global $conf, $langs;

		// For external user, no check is done on company because readability is managed by public status of project and assignement.
		//$socid = $user->socid;
		$socid = 0;

		$projectstatic = new Project($this->db);
		$projectsListId = $projectstatic->getProjectsAuthorizedForUser($user, 0, 1, $socid);

		// List of tasks (does not care about permissions. Filtering will be done later)
		$sql = "SELECT p.rowid as projectid, p.fk_statut as projectstatus,";
		$sql .= " t.rowid as taskid, t.progress as progress, t.fk_statut as status,";
		$sql .= " t.dateo as date_start, t.datee as datee";
		$sql .= " FROM ".MAIN_DB_PREFIX."projet as p";
		//$sql .= " LEFT JOIN ".MAIN_DB_PREFIX."societe as s on p.fk_soc = s.rowid";
		//if (! $user->rights->societe->client->voir && ! $socid) $sql .= " LEFT JOIN ".MAIN_DB_PREFIX."societe_commerciaux as sc ON sc.fk_soc = s.rowid";
		$sql .= ", ".MAIN_DB_PREFIX."projet_task as t";
		$sql .= " WHERE p.entity IN (".getEntity('project', 0).')';
		$sql .= " AND p.fk_statut = 1";
		$sql .= " AND t.fk_projet = p.rowid";
		$sql .= " AND (t.progress IS NULL OR t.progress < 100)"; // tasks to do
		if (empty($user->rights->projet->all->lire)) {
			$sql .= " AND p.rowid IN (".$this->db->sanitize($projectsListId).")";
		}
		// No need to check company, as filtering of projects must be done by getProjectsAuthorizedForUser
		//if ($socid || ! $user->rights->societe->client->voir)	$sql.= "  AND (p.fk_soc IS NULL OR p.fk_soc = 0 OR p.fk_soc = ".((int) $socid).")";
		// No need to check company, as filtering of projects must be done by getProjectsAuthorizedForUser
		// if (! $user->rights->societe->client->voir && ! $socid) $sql.= " AND ((s.rowid = sc.fk_soc AND sc.fk_user = ".((int) $user->id).") OR (s.rowid IS NULL))";

		//print $sql;
		$resql = $this->db->query($sql);
		if ($resql) {
			$task_static = new Task($this->db);

			$response = new WorkboardResponse();
			$response->warning_delay = $conf->project->task->warning_delay / 60 / 60 / 24;
			$response->label = $langs->trans("OpenedTasks");
			if ($user->hasRight("projet", "all", "lire")) {
				$response->url = DOL_URL_ROOT.'/projet/tasks/list.php?mainmenu=project';
			} else {
				$response->url = DOL_URL_ROOT.'/projet/tasks/list.php?mode=mine&amp;mainmenu=project';
			}
			$response->img = img_object('', "task");

			// This assignment in condition is not a bug. It allows walking the results.
			while ($obj = $this->db->fetch_object($resql)) {
				$response->nbtodo++;

				$task_static->projectstatus = $obj->projectstatus;
				$task_static->progress = $obj->progress;
				$task_static->fk_statut = $obj->status;
				$task_static->date_end = $this->db->jdate($obj->datee);

				if ($task_static->hasDelay()) {
					$response->nbtodolate++;
				}
			}

			return $response;
		} else {
			$this->error = $this->db->error();
			return -1;
		}
	}


	// phpcs:disable PEAR.NamingConventions.ValidFunctionName.ScopeNotCamelCaps
	/**
	 *      Charge indicateurs this->nb de tableau de bord
	 *
	 *      @return     int         <0 if ko, >0 if ok
	 */
	public function load_state_board()
	{
		// phpcs:enable
		global $user;

		$mine = 0; $socid = $user->socid;

		$projectstatic = new Project($this->db);
		$projectsListId = $projectstatic->getProjectsAuthorizedForUser($user, $mine, 1, $socid);

		// List of tasks (does not care about permissions. Filtering will be done later)
		$sql = "SELECT count(p.rowid) as nb";
		$sql .= " FROM ".MAIN_DB_PREFIX."projet as p";
		$sql .= " LEFT JOIN ".MAIN_DB_PREFIX."societe as s on p.fk_soc = s.rowid";
		if (empty($user->rights->societe->client->voir) && !$socid) {
			$sql .= " LEFT JOIN ".MAIN_DB_PREFIX."societe_commerciaux as sc ON sc.fk_soc = s.rowid";
		}
		$sql .= ", ".MAIN_DB_PREFIX."projet_task as t";
		$sql .= " WHERE p.entity IN (".getEntity('project', 0).')';
		$sql .= " AND t.fk_projet = p.rowid"; // tasks to do
		if ($mine || empty($user->rights->projet->all->lire)) {
			$sql .= " AND p.rowid IN (".$this->db->sanitize($projectsListId).")";
		}
		// No need to check company, as filtering of projects must be done by getProjectsAuthorizedForUser
		//if ($socid || ! $user->rights->societe->client->voir)	$sql.= "  AND (p.fk_soc IS NULL OR p.fk_soc = 0 OR p.fk_soc = ".((int) $socid).")";
		if ($socid) {
			$sql .= "  AND (p.fk_soc IS NULL OR p.fk_soc = 0 OR p.fk_soc = ".((int) $socid).")";
		}
		if (empty($user->rights->societe->client->voir) && !$socid) {
			$sql .= " AND ((s.rowid = sc.fk_soc AND sc.fk_user = ".((int) $user->id).") OR (s.rowid IS NULL))";
		}

		$resql = $this->db->query($sql);
		if ($resql) {
			// This assignment in condition is not a bug. It allows walking the results.
			while ($obj = $this->db->fetch_object($resql)) {
				$this->nb["tasks"] = $obj->nb;
			}
			$this->db->free($resql);
			return 1;
		} else {
			dol_print_error($this->db);
			$this->error = $this->db->error();
			return -1;
		}
	}

	/**
	 * Is the task delayed?
	 *
	 * @return bool
	 */
	public function hasDelay()
	{
		global $conf;

		if (!($this->progress >= 0 && $this->progress < 100)) {
			return false;
		}

		$now = dol_now();

		$datetouse = ($this->date_end > 0) ? $this->date_end : ((isset($this->datee) && $this->datee > 0) ? $this->datee : 0);

		return ($datetouse > 0 && ($datetouse < ($now - $conf->project->task->warning_delay)));
	}

	/**
	 *	Return clicable link of object (with eventually picto)
	 *
	 *	@param      string	    $option                 Where point the link (0=> main card, 1,2 => shipment, 'nolink'=>No link)
	 *  @param		array		$arraydata				Array of data
	 *  @return		string								HTML Code for Kanban thumb.
	 */
	public function getKanbanView($option = '', $arraydata = null)
	{
		global $langs, $conf;

		$selected = (empty($arraydata['selected']) ? 0 : $arraydata['selected']);

		$return = '<div class="box-flex-item box-flex-grow-zero">';
		$return .= '<div class="info-box info-box-sm">';
		$return .= '<span class="info-box-icon bg-infobox-action">';
		$return .= img_picto('', $this->picto);
		//$return .= '<i class="fa fa-dol-action"></i>'; // Can be image
		$return .= '</span>';
		$return .= '<div class="info-box-content">';
		$return .= '<span class="info-box-ref">'.(method_exists($this, 'getNomUrl') ? $this->getNomUrl(1) : $this->ref).'</span>';
		$return .= '<input id="cb'.$this->id.'" class="flat checkforselect fright" type="checkbox" name="toselect[]" value="'.$this->id.'"'.($selected ? ' checked="checked"' : '').'>';
		if (property_exists($this, 'fk_project') ) {
			$return .= '<br><span class="info-box-status ">'.$this->fk_project.'</span>';
		}
		if (property_exists($this, 'budget_amount')) {
			$return .= '<br><span class="info-box-label amount">'.$langs->trans("Budget").' : '.price($this->budget_amount, 0, $langs, 1, 0, 0, $conf->currency).'</span>';
		}
		if (property_exists($this, 'fk_statut')) {
			$return .= '<br><span class="info-box-status ">'.$this->fk_statut.'</span>';
		}
		if (property_exists($this, 'duration_effective')) {
			$return .= '<div class="info-box-label opacitymedium">'.getTaskProgressView($this, false, false).'</div>';
		}
		$return .= '</div>';
		$return .= '</div>';
		$return .= '</div>';
		return $return;
	}
}<|MERGE_RESOLUTION|>--- conflicted
+++ resolved
@@ -1710,7 +1710,6 @@
 
 		$this->db->begin();
 
-<<<<<<< HEAD
 		$timespent = new TimeSpent($this->db);
 		$timespent->fetch($this->timespent_id);
 		$timespent->element_date = $this->timespent_date;
@@ -1720,19 +1719,8 @@
 		$timespent->fk_user = $this->timespent_fk_user;
 		$timespent->fk_product = $this->timespent_fk_product;
 		$timespent->note = $this->timespent_note;
-=======
-		$sql = "UPDATE ".MAIN_DB_PREFIX."projet_task_time SET";
-		$sql .= " task_date = '".$this->db->idate($this->timespent_date)."',";
-		$sql .= " task_datehour = '".$this->db->idate($this->timespent_datehour)."',";
-		$sql .= " task_date_withhour = ".(empty($this->timespent_withhour) ? 0 : 1).",";
-		$sql .= " task_duration = ".((int) $this->timespent_duration).",";
-		$sql .= " fk_user = ".((int) $this->timespent_fk_user).",";
-		$sql .= " fk_product = ".((int) $this->timespent_fk_product).",";
-		$sql .= " invoice_id = ".((int) $this->timespent_invoiceid).",";
-		$sql .= " invoice_line_id = ".((int) $this->timespent_invoicelineid).",";
-		$sql .= " note = ".(isset($this->timespent_note) ? "'".$this->db->escape($this->timespent_note)."'" : "null");
-		$sql .= " WHERE rowid = ".((int) $this->timespent_id);
->>>>>>> c20471bc
+    $timespent->invoice_id = $this->timespent_invoiceid;
+    $timespent->invoice_line_id = $this->timespent_invoicelineid;
 
 		dol_syslog(get_class($this)."::updateTimeSpent", LOG_DEBUG);
 		if ($timespent->update($user) > 0) {
