--- conflicted
+++ resolved
@@ -189,11 +189,8 @@
 		$sql .= ", datee";
 		$sql .= ", planned_workload";
 		$sql .= ", progress";
-<<<<<<< HEAD
 		$sql .= ", budget_amount";
-=======
 		$sql .= ", priority";
->>>>>>> 2768d80b
 		$sql .= ") VALUES (";
 		$sql .= ((int) $conf->entity);
 		$sql .= ", ".((int) $this->fk_project);
@@ -205,15 +202,10 @@
 		$sql .= ", ".((int) $user->id);
 		$sql .= ", ".($this->date_start ? "'".$this->db->idate($this->date_start)."'" : 'null');
 		$sql .= ", ".($this->date_end ? "'".$this->db->idate($this->date_end)."'" : 'null');
-<<<<<<< HEAD
 		$sql .= ", ".(($this->planned_workload != '' && $this->planned_workload >= 0) ? ((int) $this->planned_workload) : 'null');
 		$sql .= ", ".(($this->progress != '' && $this->progress >= 0) ? ((int) $this->progress) : 'null');
 		$sql .= ", ".(($this->budget_amount != '' && $this->budget_amount >= 0) ? ((int) $this->budget_amount) : 'null');
-=======
-		$sql .= ", ".(($this->planned_workload != '' && $this->planned_workload >= 0) ? $this->planned_workload : 'null');
-		$sql .= ", ".(($this->progress != '' && $this->progress >= 0) ? $this->progress : 'null');
-		$sql .= ", ".(($this->priority != '' && $this->priority >= 0) ? $this->priority : 'null');
->>>>>>> 2768d80b
+		$sql .= ", ".(($this->priority != '' && $this->priority >= 0) ? (int) $this->priority : 'null');
 		$sql .= ")";
 
 		$this->db->begin();
