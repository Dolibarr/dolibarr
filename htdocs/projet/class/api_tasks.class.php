--- conflicted
+++ resolved
@@ -308,12 +308,8 @@
      * @return int
      */
     /*
-<<<<<<< HEAD
-    function postLine($id, $request_data = null) {
-=======
     function postLine($id, $request_data = null)
     {
->>>>>>> d9b8a8c8
       if(! DolibarrApiAccess::$user->rights->projet->creer) {
 		  	throw new RestException(401);
 		  }
@@ -375,12 +371,8 @@
      * @return object
      */
     /*
-<<<<<<< HEAD
-    function putLine($id, $lineid, $request_data = null) {
-=======
     function putLine($id, $lineid, $request_data = null)
     {
->>>>>>> d9b8a8c8
       if(! DolibarrApiAccess::$user->rights->projet->creer) {
 		  	throw new RestException(401);
 		  }
@@ -435,12 +427,8 @@
      *
      * @return int
      */
-<<<<<<< HEAD
-    function put($id, $request_data = null) {
-=======
     function put($id, $request_data = null)
     {
->>>>>>> d9b8a8c8
       if(! DolibarrApiAccess::$user->rights->projet->creer) {
 		  	throw new RestException(401);
 		  }
@@ -567,12 +555,8 @@
      * @param   object  $object    Object to clean
      * @return    array    Array of cleaned object properties
      */
-<<<<<<< HEAD
-    function _cleanObjectDatas($object) {
-=======
     function _cleanObjectDatas($object)
     {
->>>>>>> d9b8a8c8
 
         $object = parent::_cleanObjectDatas($object);
 
