<?php
/* Copyright (C) 2015   Jean-François Ferry     <jfefe@aternatik.fr>
 * Copyright (C) 2016	Laurent Destailleur		<eldy@users.sourceforge.net>
 *
 * This program is free software; you can redistribute it and/or modify
 * it under the terms of the GNU General Public License as published by
 * the Free Software Foundation; either version 3 of the License, or
 * (at your option) any later version.
 *
 * This program is distributed in the hope that it will be useful,
 * but WITHOUT ANY WARRANTY; without even the implied warranty of
 * MERCHANTABILITY or FITNESS FOR A PARTICULAR PURPOSE.  See the
 * GNU General Public License for more details.
 *
 * You should have received a copy of the GNU General Public License
 * along with this program. If not, see <https://www.gnu.org/licenses/>.
 */

 use Luracast\Restler\RestException;

 require_once DOL_DOCUMENT_ROOT.'/projet/class/project.class.php';
 require_once DOL_DOCUMENT_ROOT.'/projet/class/task.class.php';

/**
 * API class for projects
 *
 * @access protected
 * @class  DolibarrApiAccess {@requires user,external}
 */
class Projects extends DolibarrApi
{
	/**
	 * @var array   $FIELDS     Mandatory fields, checked when create and update object
	 */
	public static $FIELDS = array(
		'ref',
		'title'
	);

	/**
	 * @var Project $project {@type Project}
	 */
	public $project;

	/**
	 * @var Task $task {@type Task}
	 */
	public $task;


	/**
	 * Constructor
	 */
	public function __construct()
	{
		global $db, $conf;
		$this->db = $db;
		$this->project = new Project($this->db);
		$this->task = new Task($this->db);
	}

	/**
	 * Get properties of a project object
	 *
	 * Return an array with project information
	 *
	 * @param   int         $id         ID of project
	 * @return  Object					Object with cleaned properties
	 *
	 * @throws	RestException
	 */
	public function get($id)
	{
		if (!DolibarrApiAccess::$user->hasRight('projet', 'lire')) {
			throw new RestException(403);
		}

		$result = $this->project->fetch($id);
		if (!$result) {
			throw new RestException(404, 'Project with supplied id not found');
		}

		if (!DolibarrApi::_checkAccessToResource('project', $this->project->id)) {
			throw new RestException(401, 'Access not allowed for login '.DolibarrApiAccess::$user->login);
		}

		$this->project->fetchObjectLinked();
		return $this->_cleanObjectDatas($this->project);
	}

	/**
	 * Get properties of a project object
	 *
	 * Return an array with project information
	 *
	 * @param	string	$ref			Ref of project
	 * @return  Object					Object with cleaned properties
	 *
	 * @url GET ref/{ref}
	 *
	 * @throws	RestException
	 */
	public function getByRef($ref)
	{
		if (!DolibarrApiAccess::$user->hasRight('projet', 'lire')) {
			throw new RestException(403);
		}

		$result = $this->project->fetch('', $ref);
		if (!$result) {
			throw new RestException(404, 'Project with supplied ref not found');
		}

		if (!DolibarrApi::_checkAccessToResource('project', $this->project->id)) {
			throw new RestException(401, 'Access not allowed for login '.DolibarrApiAccess::$user->login);
		}

		$this->project->fetchObjectLinked();
		return $this->_cleanObjectDatas($this->project);
	}

	/**
	 * Get properties of a project object
	 *
	 * Return an array with project information
	 *
	 * @param	string	$email_msgid	Email msgid of project
	 * @return  Object					Object with cleaned properties
	 *
	 * @url GET email_msgid/{email_msgid}
	 *
	 * @throws	RestException
	 */
	public function getByMsgId($email_msgid)
	{
		if (!DolibarrApiAccess::$user->hasRight('projet', 'lire')) {
			throw new RestException(403);
		}

		$result = $this->project->fetch('', '', '', $email_msgid);
		if (!$result) {
			throw new RestException(404, 'Project with supplied email_msgid not found');
		}

		if (!DolibarrApi::_checkAccessToResource('project', $this->project->id)) {
			throw new RestException(401, 'Access not allowed for login '.DolibarrApiAccess::$user->login);
		}

		$this->project->fetchObjectLinked();
		return $this->_cleanObjectDatas($this->project);
	}

	/**
	 * List projects
	 *
	 * Get a list of projects
	 *
	 * @param string		   $sortfield			Sort field
	 * @param string		   $sortorder			Sort order
	 * @param int			   $limit				Limit for list
	 * @param int			   $page				Page number
	 * @param string		   $thirdparty_ids		Thirdparty ids to filter projects of (example '1' or '1,2,3') {@pattern /^[0-9,]*$/i}
	 * @param  int    $category   Use this param to filter list by category
	 * @param string           $sqlfilters          Other criteria to filter answers separated by a comma. Syntax example "(t.ref:like:'SO-%') and (t.date_creation:<:'20160101')"
	 * @param string    $properties	Restrict the data returned to these properties. Ignored if empty. Comma separated list of properties names
	 * @return  array                               Array of project objects
	 */
	public function index($sortfield = "t.rowid", $sortorder = 'ASC', $limit = 100, $page = 0, $thirdparty_ids = '', $category = 0, $sqlfilters = '', $properties = '')
	{
		if (!DolibarrApiAccess::$user->hasRight('projet', 'lire')) {
			throw new RestException(403);
		}

		$obj_ret = array();

		// case of external user, $thirdparty_ids param is ignored and replaced by user's socid
		$socids = DolibarrApiAccess::$user->socid ? DolibarrApiAccess::$user->socid : $thirdparty_ids;

		// If the internal user must only see his customers, force searching by him
		$search_sale = 0;
		if (!DolibarrApiAccess::$user->hasRight('societe', 'client', 'voir') && !$socids) {
			$search_sale = DolibarrApiAccess::$user->id;
		}

		$sql = "SELECT t.rowid";
		$sql .= " FROM ".MAIN_DB_PREFIX."projet as t";
		$sql .= " LEFT JOIN ".MAIN_DB_PREFIX."projet_extrafields AS ef ON ef.fk_object = t.rowid";	// So we will be able to filter on extrafields
		if ($category > 0) {
			$sql .= ", ".MAIN_DB_PREFIX."categorie_project as c";
		}
		$sql .= ' WHERE t.entity IN ('.getEntity('project').')';
		if ($socids) {
			$sql .= " AND t.fk_soc IN (".$this->db->sanitize($socids).")";
		}
		// Search on sale representative
		if ($search_sale && $search_sale != '-1') {
			if ($search_sale == -2) {
				$sql .= " AND NOT EXISTS (SELECT sc.fk_soc FROM ".MAIN_DB_PREFIX."societe_commerciaux as sc WHERE sc.fk_soc = t.fk_soc)";
			} elseif ($search_sale > 0) {
				$sql .= " AND EXISTS (SELECT sc.fk_soc FROM ".MAIN_DB_PREFIX."societe_commerciaux as sc WHERE sc.fk_soc = t.fk_soc AND sc.fk_user = ".((int) $search_sale).")";
			}
		}
		// Select projects of given category
		if ($category > 0) {
			$sql .= " AND c.fk_categorie = ".((int) $category)." AND c.fk_project = t.rowid ";
		}
		// Add sql filters
		if ($sqlfilters) {
			$errormessage = '';
			$sql .= forgeSQLFromUniversalSearchCriteria($sqlfilters, $errormessage);
			if ($errormessage) {
				throw new RestException(400, 'Error when validating parameter sqlfilters -> '.$errormessage);
			}
		}

		$sql .= $this->db->order($sortfield, $sortorder);
		if ($limit) {
			if ($page < 0) {
				$page = 0;
			}
			$offset = $limit * $page;

			$sql .= $this->db->plimit($limit + 1, $offset);
		}

		dol_syslog("API Rest request");
		$result = $this->db->query($sql);

		if ($result) {
			$num = $this->db->num_rows($result);
			$min = min($num, ($limit <= 0 ? $num : $limit));
			$i = 0;
			while ($i < $min) {
				$obj = $this->db->fetch_object($result);
				$project_static = new Project($this->db);
				if ($project_static->fetch($obj->rowid)) {
					$obj_ret[] = $this->_filterObjectProperties($this->_cleanObjectDatas($project_static), $properties);
				}
				$i++;
			}
		} else {
			throw new RestException(503, 'Error when retrieve project list : '.$this->db->lasterror());
		}

		return $obj_ret;
	}

	/**
	 * Create project object
	 *
	 * @param   array   $request_data   Request data
	 * @return  int     ID of project
	 */
	public function post($request_data = null)
	{
		if (!DolibarrApiAccess::$user->hasRight('projet', 'creer')) {
			throw new RestException(401, "Insuffisant rights");
		}
		// Check mandatory fields
		$result = $this->_validate($request_data);

		foreach ($request_data as $field => $value) {
			if ($field === 'caller') {
				// Add a mention of caller so on trigger called after action, we can filter to avoid a loop if we try to sync back again with the caller
				$this->project->context['caller'] = sanitizeVal($request_data['caller'], 'aZ09');
				continue;
			}

			$this->project->$field = $this->_checkValForAPI($field, $value, $this->project);
		}
		/*if (isset($request_data["lines"])) {
		  $lines = array();
		  foreach ($request_data["lines"] as $line) {
			array_push($lines, (object) $line);
		  }
		  $this->project->lines = $lines;
		}*/
		if ($this->project->create(DolibarrApiAccess::$user) < 0) {
			throw new RestException(500, "Error creating project", array_merge(array($this->project->error), $this->project->errors));
		}

		return $this->project->id;
	}

	/**
	 * Get tasks of a project.
	 * See also API /tasks
	 *
	 * @param int   $id                     Id of project
	 * @param int   $includetimespent       0=Return only list of tasks. 1=Include a summary of time spent, 2=Include details of time spent lines
	 * @return array
	 *
	 * @url	GET {id}/tasks
	 */
	public function getLines($id, $includetimespent = 0)
	{
		if (!DolibarrApiAccess::$user->hasRight('projet', 'lire')) {
			throw new RestException(403);
		}

		$result = $this->project->fetch($id);
		if (!$result) {
			throw new RestException(404, 'Project not found');
		}

		if (!DolibarrApi::_checkAccessToResource('project', $this->project->id)) {
			throw new RestException(401, 'Access not allowed for login '.DolibarrApiAccess::$user->login);
		}
		$this->project->getLinesArray(DolibarrApiAccess::$user);
		$result = array();
		foreach ($this->project->lines as $line) {      // $line is a task
			if ($includetimespent == 1) {
				$timespent = $line->getSummaryOfTimeSpent(0);
			}
			if ($includetimespent == 2) {
				$timespent = $line->fetchTimeSpentOnTask();
			}
			array_push($result, $this->_cleanObjectDatas($line));
		}
		return $result;
	}


	/**
	 * Get roles a user is assigned to a project with
	 *
	 * @param   int   $id             Id of project
	 * @param   int   $userid         Id of user (0 = connected user)
	 * @return array
	 *
	 * @url	GET {id}/roles
	 */
	public function getRoles($id, $userid = 0)
	{
		global $db;

		if (!DolibarrApiAccess::$user->hasRight('projet', 'lire')) {
			throw new RestException(403);
		}

		$result = $this->project->fetch($id);
		if (!$result) {
			throw new RestException(404, 'Project not found');
		}

		if (!DolibarrApi::_checkAccessToResource('project', $this->project->id)) {
			throw new RestException(401, 'Access not allowed for login '.DolibarrApiAccess::$user->login);
		}

		require_once DOL_DOCUMENT_ROOT.'/projet/class/task.class.php';
		$taskstatic = new Task($this->db);
		$userp = DolibarrApiAccess::$user;
		if ($userid > 0) {
			$userp = new User($this->db);
			$userp->fetch($userid);
		}
		$this->project->roles = $taskstatic->getUserRolesForProjectsOrTasks($userp, null, $id, 0);
		$result = array();
		foreach ($this->project->roles as $line) {
			array_push($result, $this->_cleanObjectDatas($line));
		}

		return $result;
	}


	/**
	 * Add a task to given project
	 *
	 * @param int   $id             Id of project to update
	 * @param array $request_data   Projectline data
	 *
	 * @url	POST {id}/tasks
	 *
	 * @return int
	 */
	/*
	public function postLine($id, $request_data = null)
	{
		if(! DolibarrApiAccess::$user->hasRight('projet', 'creer')) {
			throw new RestException(403);
		}

		$result = $this->project->fetch($id);
		if( ! $result ) {
			throw new RestException(404, 'Project not found');
		}

		if( ! DolibarrApi::_checkAccessToResource('project',$this->project->id)) {
			throw new RestException(401, 'Access not allowed for login '.DolibarrApiAccess::$user->login);
		}

		$request_data = (object) $request_data;

		$request_data->desc = sanitizeVal($request_data->desc, 'restricthtml');

		$updateRes = $this->project->addline(
						$request_data->desc,
						$request_data->subprice,
						$request_data->qty,
						$request_data->tva_tx,
						$request_data->localtax1_tx,
						$request_data->localtax2_tx,
						$request_data->fk_product,
						$request_data->remise_percent,
						$request_data->info_bits,
						$request_data->fk_remise_except,
						'HT',
						0,
						$request_data->date_start,
						$request_data->date_end,
						$request_data->product_type,
						$request_data->rang,
						$request_data->special_code,
						$fk_parent_line,
						$request_data->fk_fournprice,
						$request_data->pa_ht,
						$request_data->label,
						$request_data->array_options,
						$request_data->fk_unit,
						$this->element,
						$request_data->id
		);

		if ($updateRes > 0) {
			return $updateRes;

		}
		return false;
	}
	*/

	/**
	 * Update a task to given project
	 *
	 * @param int   $id             Id of project to update
	 * @param int   $taskid         Id of task to update
	 * @param array $request_data   Projectline data
	 *
	 * @url	PUT {id}/tasks/{taskid}
	 *
	 * @return object
	 */
	/*
	public function putLine($id, $lineid, $request_data = null)
	{
		if(! DolibarrApiAccess::$user->hasRight('projet', 'creer')) {
			throw new RestException(403);
		}

		$result = $this->project->fetch($id);
		if( ! $result ) {
			throw new RestException(404, 'Project not found');
		}

		if( ! DolibarrApi::_checkAccessToResource('project',$this->project->id)) {
			throw new RestException(401, 'Access not allowed for login '.DolibarrApiAccess::$user->login);
		}

		$request_data = (object) $request_data;

		$request_data->desc = sanitizeVal($request_data->desc, 'restricthtml');

		$updateRes = $this->project->updateline(
						$lineid,
						$request_data->desc,
						$request_data->subprice,
						$request_data->qty,
						$request_data->remise_percent,
						$request_data->tva_tx,
						$request_data->localtax1_tx,
						$request_data->localtax2_tx,
						'HT',
						$request_data->info_bits,
						$request_data->date_start,
						$request_data->date_end,
						$request_data->product_type,
						$request_data->fk_parent_line,
						0,
						$request_data->fk_fournprice,
						$request_data->pa_ht,
						$request_data->label,
						$request_data->special_code,
						$request_data->array_options,
						$request_data->fk_unit
		);

		if ($updateRes > 0) {
			$result = $this->get($id);
			unset($result->line);
			return $this->_cleanObjectDatas($result);
		}
		return false;
	}*/



	/**
	 * Update project general fields (won't touch lines of project)
	 *
	 * @param 	int   	$id             	Id of project to update
	 * @param 	array 	$request_data   	Datas
	 * @return 	Object						Updated object
	 */
	public function put($id, $request_data = null)
	{
		if (!DolibarrApiAccess::$user->hasRight('projet', 'creer')) {
			throw new RestException(403);
		}

		$result = $this->project->fetch($id);
		if ($result <= 0) {
			throw new RestException(404, 'Project not found');
		}

		if (!DolibarrApi::_checkAccessToResource('project', $this->project->id)) {
			throw new RestException(401, 'Access not allowed for login '.DolibarrApiAccess::$user->login);
		}
		foreach ($request_data as $field => $value) {
			if ($field == 'id') {
				continue;
			}
			if ($field === 'caller') {
				// Add a mention of caller so on trigger called after action, we can filter to avoid a loop if we try to sync back again with the caller
				$this->project->context['caller'] = sanitizeVal($request_data['caller'], 'aZ09');
				continue;
			}
<<<<<<< HEAD
			if ($field == 'array_options' && is_array($value)) {
				foreach ($value as $index => $val) {
					$this->project->array_options[$index] = $val;
				}
				continue;
			}
			$this->project->$field = $value;
=======

			$this->project->$field = $this->_checkValForAPI($field, $value, $this->project);
>>>>>>> b28b0395
		}

		if ($this->project->update(DolibarrApiAccess::$user) >= 0) {
			return $this->get($id);
		} else {
			throw new RestException(500, $this->project->error);
		}
	}

	/**
	 * Delete project
	 *
	 * @param   int     $id         Project ID
	 *
	 * @return  array
	 */
	public function delete($id)
	{
		if (!DolibarrApiAccess::$user->hasRight('projet', 'supprimer')) {
			throw new RestException(403);
		}
		$result = $this->project->fetch($id);
		if (!$result) {
			throw new RestException(404, 'Project not found');
		}

		if (!DolibarrApi::_checkAccessToResource('project', $this->project->id)) {
			throw new RestException(401, 'Access not allowed for login '.DolibarrApiAccess::$user->login);
		}

		if (!$this->project->delete(DolibarrApiAccess::$user)) {
			throw new RestException(500, 'Error when delete project : '.$this->project->error);
		}

		return array(
			'success' => array(
				'code' => 200,
				'message' => 'Project deleted'
			)
		);
	}

	/**
	 * Validate a project.
	 * You can test this API with the following input message
	 * { "notrigger": 0 }
	 *
	 * @param   int $id             Project ID
	 * @param   int $notrigger      1=Does not execute triggers, 0= execute triggers
	 *
	 * @url POST    {id}/validate
	 *
	 * @return  array
	 * FIXME An error 403 is returned if the request has an empty body.
	 * Error message: "Forbidden: Content type `text/plain` is not supported."
	 * Workaround: send this in the body
	 * {
	 *   "notrigger": 0
	 * }
	 */
	public function validate($id, $notrigger = 0)
	{
		if (!DolibarrApiAccess::$user->hasRight('projet', 'creer')) {
			throw new RestException(403);
		}
		$result = $this->project->fetch($id);
		if (!$result) {
			throw new RestException(404, 'Project not found');
		}

		if (!DolibarrApi::_checkAccessToResource('project', $this->project->id)) {
			throw new RestException(401, 'Access not allowed for login '.DolibarrApiAccess::$user->login);
		}

		$result = $this->project->setValid(DolibarrApiAccess::$user, $notrigger);
		if ($result == 0) {
			throw new RestException(304, 'Error nothing done. May be object is already validated');
		}
		if ($result < 0) {
			throw new RestException(500, 'Error when validating Project: '.$this->project->error);
		}

		return array(
			'success' => array(
				'code' => 200,
				'message' => 'Project validated'
			)
		);
	}


	// phpcs:disable PEAR.NamingConventions.ValidFunctionName.PublicUnderscore
	/**
	 * Clean sensible object datas
	 *
	 * @param   Object  $object     Object to clean
	 * @return  Object              Object with cleaned properties
	 */
	protected function _cleanObjectDatas($object)
	{
		// phpcs:enable
		$object = parent::_cleanObjectDatas($object);

		unset($object->datec);
		unset($object->datem);
		unset($object->barcode_type);
		unset($object->barcode_type_code);
		unset($object->barcode_type_label);
		unset($object->barcode_type_coder);
		unset($object->cond_reglement_id);
		unset($object->cond_reglement);
		unset($object->fk_delivery_address);
		unset($object->shipping_method_id);
		unset($object->fk_account);
		unset($object->note);
		unset($object->fk_incoterms);
		unset($object->label_incoterms);
		unset($object->location_incoterms);
		unset($object->name);
		unset($object->lastname);
		unset($object->firstname);
		unset($object->civility_id);
		unset($object->mode_reglement_id);
		unset($object->country);
		unset($object->country_id);
		unset($object->country_code);

		unset($object->weekWorkLoad);
		unset($object->weekWorkLoad);

		//unset($object->lines);            // for task we use timespent_lines, but for project we use lines

		unset($object->total_ht);
		unset($object->total_tva);
		unset($object->total_localtax1);
		unset($object->total_localtax2);
		unset($object->total_ttc);

		unset($object->comments);

		return $object;
	}

	/**
	 * Validate fields before create or update object
	 *
	 * @param   array           $data   Array with data to verify
	 * @return  array
	 * @throws  RestException
	 */
	private function _validate($data)
	{
		$object = array();
		foreach (self::$FIELDS as $field) {
			if (!isset($data[$field])) {
				throw new RestException(400, "$field field missing");
			}
			$object[$field] = $data[$field];
		}
		return $object;
	}


	// TODO
	// getSummaryOfTimeSpent
}<|MERGE_RESOLUTION|>--- conflicted
+++ resolved
@@ -525,18 +525,14 @@
 				$this->project->context['caller'] = sanitizeVal($request_data['caller'], 'aZ09');
 				continue;
 			}
-<<<<<<< HEAD
 			if ($field == 'array_options' && is_array($value)) {
 				foreach ($value as $index => $val) {
-					$this->project->array_options[$index] = $val;
+					$this->project->array_options[$index] = $this->_checkValForAPI($field, $val, $this->project);
 				}
 				continue;
 			}
-			$this->project->$field = $value;
-=======
 
 			$this->project->$field = $this->_checkValForAPI($field, $value, $this->project);
->>>>>>> b28b0395
 		}
 
 		if ($this->project->update(DolibarrApiAccess::$user) >= 0) {
