<?php
/* Copyright (C) 2015   Jean-François Ferry     <jfefe@aternatik.fr>
 * Copyright (C) 2016	Laurent Destailleur		<eldy@users.sourceforge.net>
 * Copyright (C) 2024		MDW						<mdeweerd@users.noreply.github.com>
 *
 * This program is free software; you can redistribute it and/or modify
 * it under the terms of the GNU General Public License as published by
 * the Free Software Foundation; either version 3 of the License, or
 * (at your option) any later version.
 *
 * This program is distributed in the hope that it will be useful,
 * but WITHOUT ANY WARRANTY; without even the implied warranty of
 * MERCHANTABILITY or FITNESS FOR A PARTICULAR PURPOSE.  See the
 * GNU General Public License for more details.
 *
 * You should have received a copy of the GNU General Public License
 * along with this program. If not, see <https://www.gnu.org/licenses/>.
 */

use Luracast\Restler\RestException;

require_once DOL_DOCUMENT_ROOT.'/projet/class/project.class.php';
require_once DOL_DOCUMENT_ROOT.'/projet/class/task.class.php';

/**
 * API class for projects
 *
 * @access protected
 * @class  DolibarrApiAccess {@requires user,external}
 */
class Projects extends DolibarrApi
{
	/**
	 * @var array   $FIELDS     Mandatory fields, checked when create and update object
	 */
	public static $FIELDS = array(
		'ref',
		'title'
	);

	/**
	 * @var Project $project {@type Project}
	 */
	public $project;

	/**
	 * @var Task $task {@type Task}
	 */
	public $task;


	/**
	 * Constructor
	 */
	public function __construct()
	{
		global $db, $conf;
		$this->db = $db;
		$this->project = new Project($this->db);
		$this->task = new Task($this->db);
	}

	/**
	 * Get properties of a project object
	 *
	 * Return an array with project information
	 *
	 * @param   int         $id         ID of project
	 * @return  Object					Object with cleaned properties
	 *
	 * @throws	RestException
	 */
	public function get($id)
	{
		if (!DolibarrApiAccess::$user->hasRight('projet', 'lire')) {
			throw new RestException(403);
		}

		$result = $this->project->fetch($id);
		if (!$result) {
			throw new RestException(404, 'Project with supplied id not found');
<<<<<<< HEAD
		}

		if (!DolibarrApi::_checkAccessToResource('project', $this->project->id)) {
			throw new RestException(403, 'Access not allowed for login '.DolibarrApiAccess::$user->login);
		}

		$this->project->fetchObjectLinked();
		return $this->_cleanObjectDatas($this->project);
	}

	/**
	 * Get properties of a project object
	 *
	 * Return an array with project information
	 *
	 * @param	string	$ref			Ref of project
	 * @return  Object					Object with cleaned properties
	 *
	 * @url GET ref/{ref}
	 *
	 * @throws	RestException
	 */
	public function getByRef($ref)
	{
		if (!DolibarrApiAccess::$user->hasRight('projet', 'lire')) {
			throw new RestException(403);
		}

		$result = $this->project->fetch('', $ref);
		if (!$result) {
			throw new RestException(404, 'Project with supplied ref not found');
=======
>>>>>>> cc80841a
		}

		if (!DolibarrApi::_checkAccessToResource('project', $this->project->id)) {
			throw new RestException(403, 'Access not allowed for login '.DolibarrApiAccess::$user->login);
		}

		$this->project->fetchObjectLinked();
		return $this->_cleanObjectDatas($this->project);
	}

	/**
	 * Get properties of a project object
	 *
	 * Return an array with project information
	 *
<<<<<<< HEAD
=======
	 * @param	string	$ref			Ref of project
	 * @return  Object					Object with cleaned properties
	 *
	 * @url GET ref/{ref}
	 *
	 * @throws	RestException
	 */
	public function getByRef($ref)
	{
		if (!DolibarrApiAccess::$user->hasRight('projet', 'lire')) {
			throw new RestException(403);
		}

		$result = $this->project->fetch(0, $ref);
		if (!$result) {
			throw new RestException(404, 'Project with supplied ref not found');
		}

		if (!DolibarrApi::_checkAccessToResource('project', $this->project->id)) {
			throw new RestException(403, 'Access not allowed for login '.DolibarrApiAccess::$user->login);
		}

		$this->project->fetchObjectLinked();
		return $this->_cleanObjectDatas($this->project);
	}

	/**
	 * Get properties of a project object
	 *
	 * Return an array with project information
	 *
>>>>>>> cc80841a
	 * @param	string	$ref_ext			Ref_Ext of project
	 * @return  Object					Object with cleaned properties
	 *
	 * @url GET ref_ext/{ref_ext}
	 *
	 * @throws	RestException
	 */
	public function getByRefExt($ref_ext)
	{
		if (!DolibarrApiAccess::$user->hasRight('projet', 'lire')) {
			throw new RestException(403);
		}
<<<<<<< HEAD

		$result = $this->project->fetch('', '', $ref_ext);
		if (!$result) {
			throw new RestException(404, 'Project with supplied ref_ext not found');
		}

		if (!DolibarrApi::_checkAccessToResource('project', $this->project->id)) {
			throw new RestException(403, 'Access not allowed for login '.DolibarrApiAccess::$user->login);
		}

		$this->project->fetchObjectLinked();
		return $this->_cleanObjectDatas($this->project);
	}

	/**
	 * Get properties of a project object
	 *
	 * Return an array with project information
	 *
	 * @param	string	$email_msgid	Email msgid of project
	 * @return  Object					Object with cleaned properties
	 *
	 * @url GET email_msgid/{email_msgid}
	 *
	 * @throws	RestException
	 */
	public function getByMsgId($email_msgid)
	{
		if (!DolibarrApiAccess::$user->hasRight('projet', 'lire')) {
			throw new RestException(403);
		}

		$result = $this->project->fetch('', '', '', $email_msgid);
		if (!$result) {
			throw new RestException(404, 'Project with supplied email_msgid not found');
		}

		if (!DolibarrApi::_checkAccessToResource('project', $this->project->id)) {
			throw new RestException(403, 'Access not allowed for login '.DolibarrApiAccess::$user->login);
		}

=======

		$result = $this->project->fetch(0, '', $ref_ext);
		if (!$result) {
			throw new RestException(404, 'Project with supplied ref_ext not found');
		}

		if (!DolibarrApi::_checkAccessToResource('project', $this->project->id)) {
			throw new RestException(403, 'Access not allowed for login '.DolibarrApiAccess::$user->login);
		}

		$this->project->fetchObjectLinked();
		return $this->_cleanObjectDatas($this->project);
	}

	/**
	 * Get properties of a project object
	 *
	 * Return an array with project information
	 *
	 * @param	string	$email_msgid	Email msgid of project
	 * @return  Object					Object with cleaned properties
	 *
	 * @url GET email_msgid/{email_msgid}
	 *
	 * @throws	RestException
	 */
	public function getByMsgId($email_msgid)
	{
		if (!DolibarrApiAccess::$user->hasRight('projet', 'lire')) {
			throw new RestException(403);
		}

		$result = $this->project->fetch(0, '', '', $email_msgid);
		if (!$result) {
			throw new RestException(404, 'Project with supplied email_msgid not found');
		}

		if (!DolibarrApi::_checkAccessToResource('project', $this->project->id)) {
			throw new RestException(403, 'Access not allowed for login '.DolibarrApiAccess::$user->login);
		}

>>>>>>> cc80841a
		$this->project->fetchObjectLinked();
		return $this->_cleanObjectDatas($this->project);
	}

	/**
	 * List projects
	 *
	 * Get a list of projects
	 *
	 * @param string		   $sortfield			Sort field
	 * @param string		   $sortorder			Sort order
	 * @param int			   $limit				Limit for list
	 * @param int			   $page				Page number
	 * @param string		   $thirdparty_ids		Thirdparty ids to filter projects of (example '1' or '1,2,3') {@pattern /^[0-9,]*$/i}
	 * @param  int    $category   Use this param to filter list by category
	 * @param string           $sqlfilters          Other criteria to filter answers separated by a comma. Syntax example "(t.ref:like:'SO-%') and (t.date_creation:<:'20160101')"
	 * @param string    $properties	Restrict the data returned to these properties. Ignored if empty. Comma separated list of properties names
<<<<<<< HEAD
	 * @return  array                               Array of project objects
	 */
	public function index($sortfield = "t.rowid", $sortorder = 'ASC', $limit = 100, $page = 0, $thirdparty_ids = '', $category = 0, $sqlfilters = '', $properties = '')
=======
	 * @param bool             $pagination_data     If this parameter is set to true the response will include pagination data. Default value is false. Page starts from 0*
	 * @return  array                               Array of project objects
	 */
	public function index($sortfield = "t.rowid", $sortorder = 'ASC', $limit = 100, $page = 0, $thirdparty_ids = '', $category = 0, $sqlfilters = '', $properties = '', $pagination_data = false)
>>>>>>> cc80841a
	{
		if (!DolibarrApiAccess::$user->hasRight('projet', 'lire')) {
			throw new RestException(403);
		}

		$obj_ret = array();

		// case of external user, $thirdparty_ids param is ignored and replaced by user's socid
		$socids = DolibarrApiAccess::$user->socid ? DolibarrApiAccess::$user->socid : $thirdparty_ids;

		// If the internal user must only see his customers, force searching by him
		$search_sale = 0;
		if (!DolibarrApiAccess::$user->hasRight('societe', 'client', 'voir') && !$socids) {
			$search_sale = DolibarrApiAccess::$user->id;
		}

		$sql = "SELECT t.rowid";
		$sql .= " FROM ".MAIN_DB_PREFIX."projet as t";
		$sql .= " LEFT JOIN ".MAIN_DB_PREFIX."projet_extrafields AS ef ON ef.fk_object = t.rowid";	// So we will be able to filter on extrafields
		if ($category > 0) {
			$sql .= ", ".MAIN_DB_PREFIX."categorie_project as c";
		}
		$sql .= ' WHERE t.entity IN ('.getEntity('project').')';
		if ($socids) {
			$sql .= " AND t.fk_soc IN (".$this->db->sanitize($socids).")";
		}
		// Search on sale representative
		if ($search_sale && $search_sale != '-1') {
			if ($search_sale == -2) {
				$sql .= " AND NOT EXISTS (SELECT sc.fk_soc FROM ".MAIN_DB_PREFIX."societe_commerciaux as sc WHERE sc.fk_soc = t.fk_soc)";
			} elseif ($search_sale > 0) {
				$sql .= " AND EXISTS (SELECT sc.fk_soc FROM ".MAIN_DB_PREFIX."societe_commerciaux as sc WHERE sc.fk_soc = t.fk_soc AND sc.fk_user = ".((int) $search_sale).")";
			}
		}
		// Select projects of given category
		if ($category > 0) {
			$sql .= " AND c.fk_categorie = ".((int) $category)." AND c.fk_project = t.rowid ";
		}
		// Add sql filters
		if ($sqlfilters) {
			$errormessage = '';
			$sql .= forgeSQLFromUniversalSearchCriteria($sqlfilters, $errormessage);
			if ($errormessage) {
				throw new RestException(400, 'Error when validating parameter sqlfilters -> '.$errormessage);
			}
		}

		//this query will return total orders with the filters given
		$sqlTotals = str_replace('SELECT t.rowid', 'SELECT count(t.rowid) as total', $sql);

		$sql .= $this->db->order($sortfield, $sortorder);
		if ($limit) {
			if ($page < 0) {
				$page = 0;
			}
			$offset = $limit * $page;

			$sql .= $this->db->plimit($limit + 1, $offset);
		}

		dol_syslog("API Rest request");
		$result = $this->db->query($sql);

		if ($result) {
			$num = $this->db->num_rows($result);
			$min = min($num, ($limit <= 0 ? $num : $limit));
			$i = 0;
			while ($i < $min) {
				$obj = $this->db->fetch_object($result);
				$project_static = new Project($this->db);
				if ($project_static->fetch($obj->rowid)) {
					$obj_ret[] = $this->_filterObjectProperties($this->_cleanObjectDatas($project_static), $properties);
				}
				$i++;
			}
		} else {
			throw new RestException(503, 'Error when retrieve project list : '.$this->db->lasterror());
		}

<<<<<<< HEAD
=======
		//if $pagination_data is true the response will contain element data with all values and element pagination with pagination data(total,page,limit)
		if ($pagination_data) {
			$totalsResult = $this->db->query($sqlTotals);
			$total = $this->db->fetch_object($totalsResult)->total;

			$tmp = $obj_ret;
			$obj_ret = [];

			$obj_ret['data'] = $tmp;
			$obj_ret['pagination'] = [
				'total' => (int) $total,
				'page' => $page, //count starts from 0
				'page_count' => ceil((int) $total / $limit),
				'limit' => $limit
			];
		}

>>>>>>> cc80841a
		return $obj_ret;
	}

	/**
	 * Create project object
	 *
	 * @param   array   $request_data   Request data
	 * @return  int     ID of project
	 */
	public function post($request_data = null)
	{
<<<<<<< HEAD
=======
		global $conf;
>>>>>>> cc80841a
		if (!DolibarrApiAccess::$user->hasRight('projet', 'creer')) {
			throw new RestException(403, "Insuffisant rights");
		}
		// Check mandatory fields
		$result = $this->_validate($request_data);

		foreach ($request_data as $field => $value) {
			if ($field === 'caller') {
				// Add a mention of caller so on trigger called after action, we can filter to avoid a loop if we try to sync back again with the caller
				$this->project->context['caller'] = sanitizeVal($request_data['caller'], 'aZ09');
				continue;
			}

			$this->project->$field = $this->_checkValForAPI($field, $value, $this->project);
		}
		/*if (isset($request_data["lines"])) {
		  $lines = array();
		  foreach ($request_data["lines"] as $line) {
			array_push($lines, (object) $line);
		  }
		  $this->project->lines = $lines;
		}*/

		// Auto-generate the "ref" field if it is set to "auto"
		if ($this->project->ref == -1 || $this->project->ref === 'auto') {
			$reldir = '';
			$defaultref = '';
			$file = '';
			$classname = '';
			$filefound = 0;
			$modele = getDolGlobalString('PROJECT_ADDON', 'mod_project_simple');

			$dirmodels = array_merge(array('/'), (array) $conf->modules_parts['models']);
			foreach ($dirmodels as $reldir) {
				$file = dol_buildpath($reldir."core/modules/project/".$modele.'.php', 0);
				if (file_exists($file)) {
					$filefound = 1;
					$classname = $modele;
					break;
				}
			}
			if ($filefound && !empty($classname)) {
				$result = dol_include_once($reldir . "core/modules/project/" . $modele . '.php');
				if ($result !== false && class_exists($classname)) {
					$modProject = new $classname();
					$defaultref = $modProject->getNextValue(null, $this->project);
				} else {
					dol_syslog("Failed to include module file or invalid classname: " . $reldir . "core/modules/project/" . $modele . '.php', LOG_ERR);
				}
			} else {
				dol_syslog("Module file not found or classname is empty: " . $modele, LOG_ERR);
			}

			if (is_numeric($defaultref) && $defaultref <= 0) {
				$defaultref = '';
			}

			if (empty($defaultref)) {
				$defaultref = 'PJ' . dol_print_date(dol_now(), 'dayrfc');
			}

			$this->project->ref = $defaultref;
		}

		if ($this->project->create(DolibarrApiAccess::$user) < 0) {
			throw new RestException(500, "Error creating project", array_merge(array($this->project->error), $this->project->errors));
		}

		return $this->project->id;
	}

	/**
	 * Get tasks of a project.
	 * See also API /tasks
	 *
	 * @param int   $id                     Id of project
	 * @param int   $includetimespent       0=Return only list of tasks. 1=Include a summary of time spent, 2=Include details of time spent lines
	 * @return array
	 *
	 * @url	GET {id}/tasks
	 */
	public function getLines($id, $includetimespent = 0)
	{
		if (!DolibarrApiAccess::$user->hasRight('projet', 'lire')) {
			throw new RestException(403);
		}

		$result = $this->project->fetch($id);
		if (!$result) {
			throw new RestException(404, 'Project not found');
		}

		if (!DolibarrApi::_checkAccessToResource('project', $this->project->id)) {
			throw new RestException(403, 'Access not allowed for login '.DolibarrApiAccess::$user->login);
		}
		$this->project->getLinesArray(DolibarrApiAccess::$user);
		$result = array();
		foreach ($this->project->lines as $line) {      // $line is a task
			if ($includetimespent == 1) {
				$timespent = $line->getSummaryOfTimeSpent(0);
			}
			if ($includetimespent == 2) {
				$timespent = $line->fetchTimeSpentOnTask();
			}
			array_push($result, $this->_cleanObjectDatas($line));
		}
		return $result;
	}


	/**
	 * Get roles a user is assigned to a project with
	 *
	 * @param   int   $id             Id of project
	 * @param   int   $userid         Id of user (0 = connected user)
	 * @return array
	 *
	 * @url	GET {id}/roles
	 */
	public function getRoles($id, $userid = 0)
	{
		global $db;

		if (!DolibarrApiAccess::$user->hasRight('projet', 'lire')) {
			throw new RestException(403);
		}

		$result = $this->project->fetch($id);
		if (!$result) {
			throw new RestException(404, 'Project not found');
		}

		if (!DolibarrApi::_checkAccessToResource('project', $this->project->id)) {
			throw new RestException(403, 'Access not allowed for login '.DolibarrApiAccess::$user->login);
		}

		require_once DOL_DOCUMENT_ROOT.'/projet/class/task.class.php';
		$taskstatic = new Task($this->db);
		$userp = DolibarrApiAccess::$user;
		if ($userid > 0) {
			$userp = new User($this->db);
			$userp->fetch($userid);
		}
		$this->project->roles = $taskstatic->getUserRolesForProjectsOrTasks($userp, null, $id, 0);
		$result = array();
		foreach ($this->project->roles as $line) {
			array_push($result, $this->_cleanObjectDatas($line));
		}

		return $result;
	}


	/**
	 * Add a task to given project
	 *
	 * @param int   $id             Id of project to update
	 * @param array $request_data   Projectline data
	 *
	 * @url	POST {id}/tasks
	 *
	 * @return int
	 */
	/*
	public function postLine($id, $request_data = null)
	{
		if(! DolibarrApiAccess::$user->hasRight('projet', 'creer')) {
			throw new RestException(403);
		}

		$result = $this->project->fetch($id);
		if( ! $result ) {
			throw new RestException(404, 'Project not found');
		}

		if( ! DolibarrApi::_checkAccessToResource('project',$this->project->id)) {
			throw new RestException(403, 'Access not allowed for login '.DolibarrApiAccess::$user->login);
		}

		$request_data = (object) $request_data;

		$request_data->desc = sanitizeVal($request_data->desc, 'restricthtml');

		$updateRes = $this->project->addline(
						$request_data->desc,
						$request_data->subprice,
						$request_data->qty,
						$request_data->tva_tx,
						$request_data->localtax1_tx,
						$request_data->localtax2_tx,
						$request_data->fk_product,
						$request_data->remise_percent,
						$request_data->info_bits,
						$request_data->fk_remise_except,
						'HT',
						0,
						$request_data->date_start,
						$request_data->date_end,
						$request_data->product_type,
						$request_data->rang,
						$request_data->special_code,
						$fk_parent_line,
						$request_data->fk_fournprice,
						$request_data->pa_ht,
						$request_data->label,
						$request_data->array_options,
						$request_data->fk_unit,
						$this->element,
						$request_data->id
		);

		if ($updateRes > 0) {
			return $updateRes;

		}
		return false;
	}
	*/

	/**
	 * Update a task to given project
	 *
	 * @param int   $id             Id of project to update
	 * @param int   $taskid         Id of task to update
	 * @param array $request_data   Projectline data
	 *
	 * @url	PUT {id}/tasks/{taskid}
	 *
	 * @return object
	 */
	/*
	public function putLine($id, $lineid, $request_data = null)
	{
		if(! DolibarrApiAccess::$user->hasRight('projet', 'creer')) {
			throw new RestException(403);
		}

		$result = $this->project->fetch($id);
		if( ! $result ) {
			throw new RestException(404, 'Project not found');
		}

		if( ! DolibarrApi::_checkAccessToResource('project',$this->project->id)) {
			throw new RestException(403, 'Access not allowed for login '.DolibarrApiAccess::$user->login);
		}

		$request_data = (object) $request_data;

		$request_data->desc = sanitizeVal($request_data->desc, 'restricthtml');

		$updateRes = $this->project->updateline(
						$lineid,
						$request_data->desc,
						$request_data->subprice,
						$request_data->qty,
						$request_data->remise_percent,
						$request_data->tva_tx,
						$request_data->localtax1_tx,
						$request_data->localtax2_tx,
						'HT',
						$request_data->info_bits,
						$request_data->date_start,
						$request_data->date_end,
						$request_data->product_type,
						$request_data->fk_parent_line,
						0,
						$request_data->fk_fournprice,
						$request_data->pa_ht,
						$request_data->label,
						$request_data->special_code,
						$request_data->array_options,
						$request_data->fk_unit
		);

		if ($updateRes > 0) {
			$result = $this->get($id);
			unset($result->line);
			return $this->_cleanObjectDatas($result);
		}
		return false;
	}*/



	/**
	 * Update project general fields (won't touch lines of project)
	 *
	 * @param 	int   	$id             	Id of project to update
	 * @param 	array 	$request_data   	Datas
	 * @return 	Object						Updated object
	 */
	public function put($id, $request_data = null)
	{
		if (!DolibarrApiAccess::$user->hasRight('projet', 'creer')) {
			throw new RestException(403);
		}

		$result = $this->project->fetch($id);
		if ($result <= 0) {
			throw new RestException(404, 'Project not found');
		}

		if (!DolibarrApi::_checkAccessToResource('project', $this->project->id)) {
			throw new RestException(403, 'Access not allowed for login '.DolibarrApiAccess::$user->login);
		}
		foreach ($request_data as $field => $value) {
			if ($field == 'id') {
				continue;
			}
			if ($field === 'caller') {
				// Add a mention of caller so on trigger called after action, we can filter to avoid a loop if we try to sync back again with the caller
				$this->project->context['caller'] = sanitizeVal($request_data['caller'], 'aZ09');
				continue;
			}
			if ($field == 'array_options' && is_array($value)) {
				foreach ($value as $index => $val) {
					$this->project->array_options[$index] = $this->_checkValForAPI($field, $val, $this->project);
				}
				continue;
			}

			$this->project->$field = $this->_checkValForAPI($field, $value, $this->project);
		}

		if ($this->project->update(DolibarrApiAccess::$user) >= 0) {
			return $this->get($id);
		} else {
			throw new RestException(500, $this->project->error);
		}
	}

	/**
	 * Delete project
	 *
	 * @param   int     $id         Project ID
	 *
	 * @return  array
	 */
	public function delete($id)
	{
		if (!DolibarrApiAccess::$user->hasRight('projet', 'supprimer')) {
			throw new RestException(403);
		}
		$result = $this->project->fetch($id);
		if (!$result) {
			throw new RestException(404, 'Project not found');
		}

		if (!DolibarrApi::_checkAccessToResource('project', $this->project->id)) {
			throw new RestException(403, 'Access not allowed for login '.DolibarrApiAccess::$user->login);
		}

		if (!$this->project->delete(DolibarrApiAccess::$user)) {
			throw new RestException(500, 'Error when delete project : '.$this->project->error);
		}

		return array(
			'success' => array(
				'code' => 200,
				'message' => 'Project deleted'
			)
		);
	}

	/**
	 * Validate a project.
	 * You can test this API with the following input message
	 * { "notrigger": 0 }
	 *
	 * @param   int $id             Project ID
	 * @param   int $notrigger      1=Does not execute triggers, 0= execute triggers
	 *
	 * @url POST    {id}/validate
	 *
	 * @return  array
	 * FIXME An error 403 is returned if the request has an empty body.
	 * Error message: "Forbidden: Content type `text/plain` is not supported."
	 * Workaround: send this in the body
	 * {
	 *   "notrigger": 0
	 * }
	 */
	public function validate($id, $notrigger = 0)
	{
		if (!DolibarrApiAccess::$user->hasRight('projet', 'creer')) {
			throw new RestException(403);
		}
		$result = $this->project->fetch($id);
		if (!$result) {
			throw new RestException(404, 'Project not found');
		}

		if (!DolibarrApi::_checkAccessToResource('project', $this->project->id)) {
			throw new RestException(403, 'Access not allowed for login '.DolibarrApiAccess::$user->login);
		}

		$result = $this->project->setValid(DolibarrApiAccess::$user, $notrigger);
		if ($result == 0) {
			throw new RestException(304, 'Error nothing done. May be object is already validated');
		}
		if ($result < 0) {
			throw new RestException(500, 'Error when validating Project: '.$this->project->error);
		}

		return array(
			'success' => array(
				'code' => 200,
				'message' => 'Project validated'
			)
		);
	}


	// phpcs:disable PEAR.NamingConventions.ValidFunctionName.PublicUnderscore
	/**
	 * Clean sensible object datas
	 *
	 * @param   Object  $object     Object to clean
	 * @return  Object              Object with cleaned properties
	 */
	protected function _cleanObjectDatas($object)
	{
		// phpcs:enable
		$object = parent::_cleanObjectDatas($object);

		unset($object->datec);
		unset($object->datem);
		unset($object->barcode_type);
		unset($object->barcode_type_code);
		unset($object->barcode_type_label);
		unset($object->barcode_type_coder);
		unset($object->cond_reglement_id);
		unset($object->cond_reglement);
		unset($object->fk_delivery_address);
		unset($object->shipping_method_id);
		unset($object->fk_account);
		unset($object->note);
		unset($object->fk_incoterms);
		unset($object->label_incoterms);
		unset($object->location_incoterms);
		unset($object->name);
		unset($object->lastname);
		unset($object->firstname);
		unset($object->civility_id);
		unset($object->mode_reglement_id);
		unset($object->country);
		unset($object->country_id);
		unset($object->country_code);

		unset($object->weekWorkLoad);
		unset($object->weekWorkLoad);

		//unset($object->lines);            // for task we use timespent_lines, but for project we use lines

		unset($object->total_ht);
		unset($object->total_tva);
		unset($object->total_localtax1);
		unset($object->total_localtax2);
		unset($object->total_ttc);

		unset($object->comments);

		return $object;
	}

	/**
	 * Validate fields before create or update object
	 *
	 * @param   array           $data   Array with data to verify
	 * @return  array
	 * @throws  RestException
	 */
	private function _validate($data)
	{
		$object = array();
		foreach (self::$FIELDS as $field) {
			if (!isset($data[$field])) {
				throw new RestException(400, "$field field missing");
			}
			$object[$field] = $data[$field];
		}
		return $object;
	}


	// TODO
	// getSummaryOfTimeSpent
}<|MERGE_RESOLUTION|>--- conflicted
+++ resolved
@@ -79,7 +79,6 @@
 		$result = $this->project->fetch($id);
 		if (!$result) {
 			throw new RestException(404, 'Project with supplied id not found');
-<<<<<<< HEAD
 		}
 
 		if (!DolibarrApi::_checkAccessToResource('project', $this->project->id)) {
@@ -95,41 +94,6 @@
 	 *
 	 * Return an array with project information
 	 *
-	 * @param	string	$ref			Ref of project
-	 * @return  Object					Object with cleaned properties
-	 *
-	 * @url GET ref/{ref}
-	 *
-	 * @throws	RestException
-	 */
-	public function getByRef($ref)
-	{
-		if (!DolibarrApiAccess::$user->hasRight('projet', 'lire')) {
-			throw new RestException(403);
-		}
-
-		$result = $this->project->fetch('', $ref);
-		if (!$result) {
-			throw new RestException(404, 'Project with supplied ref not found');
-=======
->>>>>>> cc80841a
-		}
-
-		if (!DolibarrApi::_checkAccessToResource('project', $this->project->id)) {
-			throw new RestException(403, 'Access not allowed for login '.DolibarrApiAccess::$user->login);
-		}
-
-		$this->project->fetchObjectLinked();
-		return $this->_cleanObjectDatas($this->project);
-	}
-
-	/**
-	 * Get properties of a project object
-	 *
-	 * Return an array with project information
-	 *
-<<<<<<< HEAD
-=======
 	 * @param	string	$ref			Ref of project
 	 * @return  Object					Object with cleaned properties
 	 *
@@ -161,7 +125,6 @@
 	 *
 	 * Return an array with project information
 	 *
->>>>>>> cc80841a
 	 * @param	string	$ref_ext			Ref_Ext of project
 	 * @return  Object					Object with cleaned properties
 	 *
@@ -174,49 +137,6 @@
 		if (!DolibarrApiAccess::$user->hasRight('projet', 'lire')) {
 			throw new RestException(403);
 		}
-<<<<<<< HEAD
-
-		$result = $this->project->fetch('', '', $ref_ext);
-		if (!$result) {
-			throw new RestException(404, 'Project with supplied ref_ext not found');
-		}
-
-		if (!DolibarrApi::_checkAccessToResource('project', $this->project->id)) {
-			throw new RestException(403, 'Access not allowed for login '.DolibarrApiAccess::$user->login);
-		}
-
-		$this->project->fetchObjectLinked();
-		return $this->_cleanObjectDatas($this->project);
-	}
-
-	/**
-	 * Get properties of a project object
-	 *
-	 * Return an array with project information
-	 *
-	 * @param	string	$email_msgid	Email msgid of project
-	 * @return  Object					Object with cleaned properties
-	 *
-	 * @url GET email_msgid/{email_msgid}
-	 *
-	 * @throws	RestException
-	 */
-	public function getByMsgId($email_msgid)
-	{
-		if (!DolibarrApiAccess::$user->hasRight('projet', 'lire')) {
-			throw new RestException(403);
-		}
-
-		$result = $this->project->fetch('', '', '', $email_msgid);
-		if (!$result) {
-			throw new RestException(404, 'Project with supplied email_msgid not found');
-		}
-
-		if (!DolibarrApi::_checkAccessToResource('project', $this->project->id)) {
-			throw new RestException(403, 'Access not allowed for login '.DolibarrApiAccess::$user->login);
-		}
-
-=======
 
 		$result = $this->project->fetch(0, '', $ref_ext);
 		if (!$result) {
@@ -258,7 +178,6 @@
 			throw new RestException(403, 'Access not allowed for login '.DolibarrApiAccess::$user->login);
 		}
 
->>>>>>> cc80841a
 		$this->project->fetchObjectLinked();
 		return $this->_cleanObjectDatas($this->project);
 	}
@@ -276,16 +195,10 @@
 	 * @param  int    $category   Use this param to filter list by category
 	 * @param string           $sqlfilters          Other criteria to filter answers separated by a comma. Syntax example "(t.ref:like:'SO-%') and (t.date_creation:<:'20160101')"
 	 * @param string    $properties	Restrict the data returned to these properties. Ignored if empty. Comma separated list of properties names
-<<<<<<< HEAD
-	 * @return  array                               Array of project objects
-	 */
-	public function index($sortfield = "t.rowid", $sortorder = 'ASC', $limit = 100, $page = 0, $thirdparty_ids = '', $category = 0, $sqlfilters = '', $properties = '')
-=======
 	 * @param bool             $pagination_data     If this parameter is set to true the response will include pagination data. Default value is false. Page starts from 0*
 	 * @return  array                               Array of project objects
 	 */
 	public function index($sortfield = "t.rowid", $sortorder = 'ASC', $limit = 100, $page = 0, $thirdparty_ids = '', $category = 0, $sqlfilters = '', $properties = '', $pagination_data = false)
->>>>>>> cc80841a
 	{
 		if (!DolibarrApiAccess::$user->hasRight('projet', 'lire')) {
 			throw new RestException(403);
@@ -365,8 +278,6 @@
 			throw new RestException(503, 'Error when retrieve project list : '.$this->db->lasterror());
 		}
 
-<<<<<<< HEAD
-=======
 		//if $pagination_data is true the response will contain element data with all values and element pagination with pagination data(total,page,limit)
 		if ($pagination_data) {
 			$totalsResult = $this->db->query($sqlTotals);
@@ -384,7 +295,6 @@
 			];
 		}
 
->>>>>>> cc80841a
 		return $obj_ret;
 	}
 
@@ -396,10 +306,7 @@
 	 */
 	public function post($request_data = null)
 	{
-<<<<<<< HEAD
-=======
 		global $conf;
->>>>>>> cc80841a
 		if (!DolibarrApiAccess::$user->hasRight('projet', 'creer')) {
 			throw new RestException(403, "Insuffisant rights");
 		}
