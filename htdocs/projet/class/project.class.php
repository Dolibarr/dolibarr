--- conflicted
+++ resolved
@@ -509,10 +509,7 @@
 			$sql .= ", accept_booth_suggestions = ".($this->accept_booth_suggestions ? 1 : 0);
 			$sql .= ", price_registration = ".(strcmp($this->price_registration, '') ? price2num($this->price_registration) : "null");
 			$sql .= ", price_booth = ".(strcmp($this->price_booth, '') ? price2num($this->price_booth) : "null");
-<<<<<<< HEAD
-=======
 			$sql .= ", entity = ".((int) $this->entity);
->>>>>>> 95dc2558
 			$sql .= " WHERE rowid = ".((int) $this->id);
 
 			dol_syslog(get_class($this)."::update", LOG_DEBUG);
@@ -712,15 +709,9 @@
 		} elseif ($type == 'project_task_time') {	// Case we want to duplicate line foreach user
 			$sql = "SELECT DISTINCT pt.rowid, ptt.fk_user FROM ".MAIN_DB_PREFIX."projet_task as pt, ".MAIN_DB_PREFIX."projet_task_time as ptt WHERE pt.rowid = ptt.fk_task AND pt.fk_projet IN (".$this->db->sanitize($ids).")";
 		} elseif ($type == 'stock_mouvement') {
-<<<<<<< HEAD
-			$sql = 'SELECT ms.rowid, ms.fk_user_author as fk_user FROM '.MAIN_DB_PREFIX."stock_mouvement as ms, ".MAIN_DB_PREFIX."entrepot as e WHERE e.rowid = ms.fk_entrepot AND e.entity IN (".getEntity('stock').") AND ms.origintype = 'project' AND ms.fk_origin IN (".$this->db->sanitize($ids).") AND ms.type_mouvement = 1";
-		} elseif ($type == 'loan') {
-			$sql = 'SELECT l.rowid, l.fk_user_author as fk_user FROM '.MAIN_DB_PREFIX."loan as l WHERE l.entity IN (".getEntity('loan').") AND l.fk_projet IN (".$this->db->sanitize($ids).")";
-=======
 			$sql = "SELECT ms.rowid, ms.fk_user_author as fk_user FROM ".MAIN_DB_PREFIX."stock_mouvement as ms, ".MAIN_DB_PREFIX."entrepot as e WHERE e.rowid = ms.fk_entrepot AND e.entity IN (".getEntity('stock').") AND ms.origintype = 'project' AND ms.fk_origin IN (".$this->db->sanitize($ids).") AND ms.type_mouvement = 1";
 		} elseif ($type == 'loan') {
 			$sql = "SELECT l.rowid, l.fk_user_author as fk_user FROM ".MAIN_DB_PREFIX."loan as l WHERE l.entity IN (".getEntity('loan').") AND l.fk_projet IN (".$this->db->sanitize($ids).")";
->>>>>>> 95dc2558
 		} else {
 			$sql = "SELECT rowid FROM ".MAIN_DB_PREFIX.$tablename." WHERE ".$projectkey." IN (".$this->db->sanitize($ids).") AND entity IN (".getEntity($type).")";
 		}
@@ -964,15 +955,9 @@
 		} elseif ($type == 'project_task_time') {	// Case we want to duplicate line foreach user
 			$sql = "SELECT DISTINCT COUNT(pt.rowid) as nb FROM ".MAIN_DB_PREFIX."projet_task as pt, ".MAIN_DB_PREFIX."projet_task_time as ptt WHERE pt.rowid = ptt.fk_task AND pt.fk_projet = ".((int) $this->id);
 		} elseif ($type == 'stock_mouvement') {
-<<<<<<< HEAD
-			$sql = 'SELECT COUNT(ms.rowid) as nb FROM '.MAIN_DB_PREFIX."stock_mouvement as ms, ".MAIN_DB_PREFIX."entrepot as e WHERE e.rowid = ms.fk_entrepot AND e.entity IN (".getEntity('stock').") AND ms.origintype = 'project' AND ms.fk_origin = ".((int) $this->id)." AND ms.type_mouvement = 1";
-		} elseif ($type == 'loan') {
-			$sql = 'SELECT COUNT(l.rowid) as nb FROM '.MAIN_DB_PREFIX."loan as l WHERE l.entity IN (".getEntity('loan').") AND l.fk_projet = ".((int) $this->id);
-=======
 			$sql = "SELECT COUNT(ms.rowid) as nb FROM ".MAIN_DB_PREFIX."stock_mouvement as ms, ".MAIN_DB_PREFIX."entrepot as e WHERE e.rowid = ms.fk_entrepot AND e.entity IN (".getEntity('stock').") AND ms.origintype = 'project' AND ms.fk_origin = ".((int) $this->id)." AND ms.type_mouvement = 1";
 		} elseif ($type == 'loan') {
 			$sql = "SELECT COUNT(l.rowid) as nb FROM ".MAIN_DB_PREFIX."loan as l WHERE l.entity IN (".getEntity('loan').") AND l.fk_projet = ".((int) $this->id);
->>>>>>> 95dc2558
 		} else {
 			$sql = "SELECT COUNT(rowid) as nb FROM ".MAIN_DB_PREFIX.$tablename." WHERE ".$projectkey." = ".((int) $this->id)." AND entity IN (".getEntity($type).")";
 		}
@@ -1098,11 +1083,7 @@
 
 			$sql = "UPDATE ".MAIN_DB_PREFIX."projet";
 			$sql .= " SET fk_statut = ".self::STATUS_CLOSED.", fk_user_close = ".((int) $user->id).", date_close = '".$this->db->idate($now)."'";
-<<<<<<< HEAD
-			$sql .= " WHERE rowid = ".$this->id;
-=======
 			$sql .= " WHERE rowid = ".((int) $this->id);
->>>>>>> 95dc2558
 			$sql .= " AND fk_statut = ".self::STATUS_VALIDATED;
 
 			if (!empty($conf->global->PROJECT_USE_OPPORTUNITIES)) {
@@ -1455,21 +1436,13 @@
 		if ($mode == 0) {
 			$sql .= " AND ( p.public = 1";
 			$sql .= " OR ( ec.fk_c_type_contact IN (".$this->db->sanitize(join(',', array_keys($listofprojectcontacttype))).")";
-<<<<<<< HEAD
-			$sql .= " AND ec.fk_socpeople = ".$user->id.")";
-=======
 			$sql .= " AND ec.fk_socpeople = ".((int) $user->id).")";
->>>>>>> 95dc2558
 			$sql .= " )";
 		} elseif ($mode == 1) {
 			$sql .= " AND ec.element_id = p.rowid";
 			$sql .= " AND (";
 			$sql .= "  ( ec.fk_c_type_contact IN (".$this->db->sanitize(join(',', array_keys($listofprojectcontacttype))).")";
-<<<<<<< HEAD
-			$sql .= " AND ec.fk_socpeople = ".$user->id.")";
-=======
 			$sql .= " AND ec.fk_socpeople = ".((int) $user->id).")";
->>>>>>> 95dc2558
 			$sql .= " )";
 		} elseif ($mode == 2) {
 			// No filter. Use this if user has permission to see all project
