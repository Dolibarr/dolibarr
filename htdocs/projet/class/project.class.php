<?php
<<<<<<< HEAD
/* Copyright (C) 2002-2005 Rodolphe Quiedeville <rodolphe@quiedeville.org>
 * Copyright (C) 2005-2020 Laurent Destailleur  <eldy@users.sourceforge.net>
 * Copyright (C) 2005-2010 Regis Houssin        <regis.houssin@inodbox.com>
 * Copyright (C) 2013	   Florian Henry        <florian.henry@open-concept.pro>
 * Copyright (C) 2014-2017 Marcos García        <marcosgdf@gmail.com>
 * Copyright (C) 2017      Ferran Marcet        <fmarcet@2byte.es>
 * Copyright (C) 2019      Juanjo Menent        <jmenent@2byte.es>
 * Copyright (C) 2022      Charlene Benke       <charlene@patas-monkey.com>
 * Copyright (C) 2023      Gauthier VERDOL      <gauthier.verdol@atm-consulting.fr>
 * Copyright (C) 2024		Frédéric France			<frederic.france@free.fr>
 * Copyright (C) 2024		MDW							<mdeweerd@users.noreply.github.com>
=======
/* Copyright (C) 2002-2005  Rodolphe Quiedeville    <rodolphe@quiedeville.org>
 * Copyright (C) 2005-2020  Laurent Destailleur     <eldy@users.sourceforge.net>
 * Copyright (C) 2005-2010  Regis Houssin           <regis.houssin@inodbox.com>
 * Copyright (C) 2013	    Florian Henry           <florian.henry@open-concept.pro>
 * Copyright (C) 2014-2017  Marcos García           <marcosgdf@gmail.com>
 * Copyright (C) 2017       Ferran Marcet           <fmarcet@2byte.es>
 * Copyright (C) 2019       Juanjo Menent           <jmenent@2byte.es>
 * Copyright (C) 2022       Charlene Benke          <charlene@patas-monkey.com>
 * Copyright (C) 2023       Gauthier VERDOL         <gauthier.verdol@atm-consulting.fr>
 * Copyright (C) 2024		Frédéric France         <frederic.france@free.fr>
 * Copyright (C) 2024		MDW						<mdeweerd@users.noreply.github.com>
 * Copyright (C) 2024		William Mead			<william.mead@manchenumerique.fr>
>>>>>>> cc80841a
 *
 * This program is free software; you can redistribute it and/or modify
 * it under the terms of the GNU General Public License as published by
 * the Free Software Foundation; either version 3 of the License, or
 * (at your option) any later version.
 *
 * This program is distributed in the hope that it will be useful,
 * but WITHOUT ANY WARRANTY; without even the implied warranty of
 * MERCHANTABILITY or FITNESS FOR A PARTICULAR PURPOSE.  See the
 * GNU General Public License for more details.
 *
 * You should have received a copy of the GNU General Public License
 * along with this program. If not, see <https://www.gnu.org/licenses/>.
 */

/**
 * 		\file       htdocs/projet/class/project.class.php
 * 		\ingroup    projet
 * 		\brief      File of class to manage projects
 */
require_once DOL_DOCUMENT_ROOT.'/core/class/commonobject.class.php';

/**
 *	Class to manage projects
 */
class Project extends CommonObject
{
	/**
	 * @var string ID to identify managed object
	 */
	public $element = 'project';

	/**
	 * @var string Name of table without prefix where object is stored
	 */
	public $table_element = 'projet';

	/**
	 * @var string    Name of subtable line
	 */
	public $table_element_line = 'projet_task';

	/**
	 * @var string    Name of field date
	 */
	public $table_element_date;

	/**
	 * @var string Field with ID of parent key if this field has a parent
	 */
	public $fk_element = 'fk_projet';

	/**
	 * @var string String with name of icon for myobject. Must be the part after the 'object_' into object_myobject.png
	 */
	public $picto = 'project';

	/**
	 * {@inheritdoc}
	 */
	protected $table_ref_field = 'ref';

	/**
	 * @var int parent project
	 */
	public $fk_project;

	/**
	 * @var string description
	 */
	public $description;

	/**
	 * @var string
	 */
	public $title;

	/**
	 * @var int 	Date start
<<<<<<< HEAD
	 * @deprecated
	 * @see $date_start
=======
	 * @deprecated Use $date_start
>>>>>>> cc80841a
	 */
	public $dateo;

	/**
	 * @var int 	Date start
	 */
	public $date_start;

	/**
	 * @var int 	Date end
<<<<<<< HEAD
	 * @deprecated
	 * @see $date_end
=======
	 * @deprecated Use $date_end
>>>>>>> cc80841a
	 */
	public $datee;

	/**
	 * @var int 	Date end
	 */
	public $date_end;

	/**
	 * @var int 	Date start event
	 */
	public $date_start_event;

	/**
	 * @var int 	Date end event
	 */
	public $date_end_event;

	/**
	 * @var string	Location
	 */
	public $location;

	/**
	 * @var int Date close
	 */
	public $date_close;

	/**
	 * @var int	Id of thirdparty
	 */
	public $socid; // To store id of thirdparty

	/**
	 * @var string thirdparty name
	 */
	public $thirdparty_name; // To store name of thirdparty (defined only in some cases)

	/**
	 * @var int	Id of project creator. Not defined if shared project.
	 */
	public $user_author_id;

	/**
	 * @var int user close id
	 */
	public $fk_user_close;

<<<<<<< HEAD
	public $public; //!< Tell if this is a public or private project
=======
	/**
	 * @var int<0,1>  Tell if this is a public or private project
	 */
	public $public;
>>>>>>> cc80841a

	/**
	 * @var float|string budget Amount (May need price2num)
	 */
	public $budget_amount;

	/**
	 * @var integer		Can use projects to follow opportunities
	 */
	public $usage_opportunity;

	/**
	 * @var integer		Can follow tasks on project and enter time spent on it
	 */
	public $usage_task;

	/**
	 * @var integer	 	Use to bill task spend time
	 */
	public $usage_bill_time; // Is the time spent on project must be invoiced or not

	/**
	   * @var integer		Event organization: Use Event Organization
	   */
	public $usage_organize_event;

	/**
	 * @var integer		Event organization: Allow unknown people to suggest new conferences
	 */
	public $accept_conference_suggestions;

	/**
	 * @var integer		Event organization: Allow unknown people to suggest new booth
	 */
	public $accept_booth_suggestions;

	/**
	 * @var float|string Event organization: registration price (may need price2num)
	 */
	public $price_registration;

	/**
	 * @var float|string Event organization: booth price (may need price2num)
	 */
	public $price_booth;

	/**
<<<<<<< HEAD
	 * @var int|string Max attendees (may be empty/need cast to iint)
=======
	 * @var int|'' Max attendees (may be empty/need cast to int)
>>>>>>> cc80841a
	 */
	public $max_attendees;

	/**
	 * @var int status
	 * @deprecated Use $status
	 */
	public $statut; // 0=draft, 1=opened, 2=closed

<<<<<<< HEAD
	public $opp_status; // opportunity status, into table llx_c_lead_status
	public $opp_status_code;
	public $fk_opp_status; // opportunity status, into table llx_c_lead_status
	public $opp_amount; // opportunity amount
=======
	/**
	 * @var int opportunity status
	 */
	public $opp_status; // opportunity status, into table llx_c_lead_status

	/**
	 * @var string opportunity code
	 */
	public $opp_status_code;

	/**
	 * @var int opportunity status
	 */
	public $fk_opp_status; // opportunity status, into table llx_c_lead_status

	/**
	 * @var float|'' opportunity amount
	 */
	public $opp_amount; // opportunity amount

	/**
	 * @var float|'' opportunity percent
	 */
>>>>>>> cc80841a
	public $opp_percent; // opportunity probability
	public $opp_weighted_amount; // opportunity weighted amount

	/**
	 * @var float|'' opportunity weighted amount
	 */
	public $opp_weighted_amount; // opportunity weighted amount

	/**
	 * @var string email msgid
	 */
	public $email_msgid;

	/**
	 * @var ?static
	 */
	public $oldcopy;

	/**
	 * @var array<int,int> Used to store workload details of a projet (array[day])
	 */
	public $weekWorkLoad;
	/**
	 * @var array<int,array<int,int>> Used to store workload details of a projet (array[day][taskid])
	 */
	public $weekWorkLoadPerTask; // Used to store workload details of tasks of a projet

	/**
<<<<<<< HEAD
	 * @var array Used to store workload details of a projet
=======
	 * @var array<string,int> Used to store workload details of a projet
>>>>>>> cc80841a
	 */
	public $monthWorkLoad;

	/**
<<<<<<< HEAD
	 * @var array Used to store workload details of tasks of a projet
=======
	 * @var array<string,array<int,int>> Used to store workload details of tasks of a projet (array[weeknbr][task_id])
>>>>>>> cc80841a
	 */
	public $monthWorkLoadPerTask;

	/**
	 * @var int Creation date
	 * @deprecated Use $date_c
	 */
	public $datec;

	/**
	 * @var int Creation date
	 */
	public $date_c;

	/**
	 * @var int Modification date
	 * @deprecated Use $date_m
	 */
	public $datem;

	/**
	 * @var int Modification date
	 */
	public $date_m;

	/**
	 * @var string Ip address
	 */
	public $ip;

	/**
	 * @var Task[]
	 */
	public $lines;

	/**
	 *  'type' field format:
	 *  	'integer', 'integer:ObjectClass:PathToClass[:AddCreateButtonOrNot[:Filter[:Sortfield]]]',
	 *  	'select' (list of values are in 'options'. for integer list of values are in 'arrayofkeyval'),
	 *  	'sellist:TableName:LabelFieldName[:KeyFieldName[:KeyFieldParent[:Filter[:CategoryIdType[:CategoryIdList[:SortField]]]]]]',
	 *  	'chkbxlst:...',
	 *  	'varchar(x)',
	 *  	'text', 'text:none', 'html',
	 *   	'double(24,8)', 'real', 'price', 'stock',
	 *  	'date', 'datetime', 'timestamp', 'duration',
	 *  	'boolean', 'checkbox', 'radio', 'array',
	 *  	'mail', 'phone', 'url', 'password', 'ip'
	 *		Note: Filter must be a Dolibarr Universal Filter syntax string. Example: "(t.ref:like:'SO-%') or (t.date_creation:<:'20160101') or (t.status:!=:0) or (t.nature:is:NULL)"
	 *  'label' the translation key.
	 *  'alias' the alias used into some old hard coded SQL requests
	 *  'picto' is code of a picto to show before value in forms
	 *  'enabled' is a condition when the field must be managed (Example: 1 or 'getDolGlobalInt("MY_SETUP_PARAM")' or 'isModEnabled("multicurrency")' ...)
	 *  'position' is the sort order of field.
	 *  'notnull' is set to 1 if not null in database. Set to -1 if we must set data to null if empty ('' or 0).
	 *  'visible' says if field is visible in list (Examples: 0=Not visible, 1=Visible on list and create/update/view forms, 2=Visible on list only, 3=Visible on create/update/view form only (not list), 4=Visible on list and update/view form only (not create). 5=Visible on list and view only (not create/not update). Using a negative value means field is not shown by default on list but can be selected for viewing)
	 *  'noteditable' says if field is not editable (1 or 0)
	 *  'alwayseditable' says if field can be modified also when status is not draft ('1' or '0')
	 *  'default' is a default value for creation (can still be overwrote by the Setup of Default Values if field is editable in creation form). Note: If default is set to '(PROV)' and field is 'ref', the default value will be set to '(PROVid)' where id is rowid when a new record is created.
	 *  'index' if we want an index in database.
	 *  'foreignkey'=>'tablename.field' if the field is a foreign key (it is recommended to name the field fk_...).
	 *  'searchall' is 1 if we want to search in this field when making a search from the quick search button.
	 *  'isameasure' must be set to 1 or 2 if field can be used for measure. Field type must be summable like integer or double(24,8). Use 1 in most cases, or 2 if you don't want to see the column total into list (for example for percentage)
	 *  'css' and 'cssview' and 'csslist' is the CSS style to use on field. 'css' is used in creation and update. 'cssview' is used in view mode. 'csslist' is used for columns in lists. For example: 'css'=>'minwidth300 maxwidth500 widthcentpercentminusx', 'cssview'=>'wordbreak', 'csslist'=>'tdoverflowmax200'
	 *  'help' and 'helplist' is a 'TranslationString' to use to show a tooltip on field. You can also use 'TranslationString:keyfortooltiponlick' for a tooltip on click.
	 *  'showoncombobox' if value of the field must be visible into the label of the combobox that list record
	 *  'disabled' is 1 if we want to have the field locked by a 'disabled' attribute. In most cases, this is never set into the definition of $fields into class, but is set dynamically by some part of code.
	 *  'arrayofkeyval' to set a list of values if type is a list of predefined values. For example: array("0"=>"Draft","1"=>"Active","-1"=>"Cancel"). Note that type can be 'integer' or 'varchar'
	 *  'autofocusoncreate' to have field having the focus on a create form. Only 1 field should have this property set to 1.
	 *  'comment' is not used. You can store here any text of your choice. It is not used by application.
	 *	'validate' is 1 if you need to validate the field with $this->validateField(). Need MAIN_ACTIVATE_VALIDATION_RESULT.
	 *  'copytoclipboard' is 1 or 2 to allow to add a picto to copy value into clipboard (1=picto after label, 2=picto after value)
	 *
	 *  Note: To have value dynamic, you can set value to 0 in definition and edit the value on the fly into the constructor.
	 */

	// BEGIN MODULEBUILDER PROPERTIES
	/**
<<<<<<< HEAD
	 * @var array<string,array{type:string,label:string,enabled:int<0,2>|string,position:int,notnull?:int,visible:int,noteditable?:int,default?:string,index?:int,foreignkey?:string,searchall?:int,isameasure?:int,css?:string,csslist?:string,help?:string,showoncombobox?:int,disabled?:int,arrayofkeyval?:array<int,string>,comment?:string}>  Array with all fields and their property. Do not use it as a static var. It may be modified by constructor.
=======
	 * @var array<string,array{type:string,label:string,enabled:int<0,2>|string,position:int,notnull?:int,visible:int<-2,5>|string,noteditable?:int<0,1>,default?:string,index?:int,foreignkey?:string,searchall?:int<0,1>,isameasure?:int<0,1>,css?:string,csslist?:string,help?:string,showoncombobox?:int<0,2>,disabled?:int<0,1>,arrayofkeyval?:array<int|string,string>,comment?:string,validate?:int<0,1>}>  Array with all fields and their property. Do not use it as a static var. It may be modified by constructor.
>>>>>>> cc80841a
	 */
	public $fields = array(
		'rowid' => array('type' => 'integer', 'label' => 'ID', 'enabled' => 1, 'visible' => -1, 'notnull' => 1, 'position' => 10),
		'fk_project' => array('type' => 'integer', 'label' => 'Parent', 'enabled' => 1, 'visible' => 1, 'notnull' => 0, 'position' => 12),
		'ref' => array('type' => 'varchar(50)', 'label' => 'Ref', 'enabled' => 1, 'visible' => 1, 'showoncombobox' => 1, 'position' => 15, 'searchall' => 1),
		'title' => array('type' => 'varchar(255)', 'label' => 'ProjectLabel', 'enabled' => 1, 'visible' => 1, 'notnull' => 1, 'position' => 17, 'showoncombobox' => 2, 'searchall' => 1),
		'entity' => array('type' => 'integer', 'label' => 'Entity', 'default' => '1', 'enabled' => 1, 'visible' => 3, 'notnull' => 1, 'position' => 19),
		'fk_soc' => array('type' => 'integer', 'label' => 'Thirdparty', 'enabled' => 1, 'visible' => 0, 'position' => 20),
		'dateo' => array('type' => 'date', 'label' => 'DateStart', 'enabled' => 1, 'visible' => -1, 'position' => 30),
		'datee' => array('type' => 'date', 'label' => 'DateEnd', 'enabled' => 1, 'visible' => 1, 'position' => 35),
		'description' => array('type' => 'text', 'label' => 'Description', 'enabled' => 1, 'visible' => 3, 'position' => 55, 'searchall' => 1),
		'public' => array('type' => 'integer', 'label' => 'Visibility', 'enabled' => 1, 'visible' => -1, 'position' => 65),
		'fk_opp_status' => array('type' => 'integer:CLeadStatus:core/class/cleadstatus.class.php', 'label' => 'OpportunityStatusShort', 'enabled' => 'getDolGlobalString("PROJECT_USE_OPPORTUNITIES")', 'visible' => 1, 'position' => 75),
		'opp_percent' => array('type' => 'double(5,2)', 'label' => 'OpportunityProbabilityShort', 'enabled' => 'getDolGlobalString("PROJECT_USE_OPPORTUNITIES")', 'visible' => 1, 'position' => 80),
		'note_private' => array('type' => 'html', 'label' => 'NotePrivate', 'enabled' => 1, 'visible' => 0, 'position' => 85, 'searchall' => 1),
		'note_public' => array('type' => 'html', 'label' => 'NotePublic', 'enabled' => 1, 'visible' => 0, 'position' => 90, 'searchall' => 1),
		'model_pdf' => array('type' => 'varchar(255)', 'label' => 'ModelPdf', 'enabled' => 1, 'visible' => 0, 'position' => 95),
		'date_close' => array('type' => 'datetime', 'label' => 'DateClosing', 'enabled' => 1, 'visible' => 0, 'position' => 105),
		'fk_user_close' => array('type' => 'integer', 'label' => 'UserClosing', 'enabled' => 1, 'visible' => 0, 'position' => 110),
		'opp_amount' => array('type' => 'double(24,8)', 'label' => 'OpportunityAmountShort', 'enabled' => 1, 'visible' => 'getDolGlobalString("PROJECT_USE_OPPORTUNITIES")', 'position' => 115),
		'budget_amount' => array('type' => 'double(24,8)', 'label' => 'Budget', 'enabled' => 1, 'visible' => -1, 'position' => 119),
		'usage_opportunity' => array('type' => 'integer', 'label' => 'UsageOpportunity', 'enabled' => 1, 'visible' => -1, 'position' => 130),
		'usage_task' => array('type' => 'integer', 'label' => 'UsageTasks', 'enabled' => 1, 'visible' => -1, 'position' => 135),
		'usage_bill_time' => array('type' => 'integer', 'label' => 'UsageBillTimeShort', 'enabled' => 1, 'visible' => -1, 'position' => 140),
		'usage_organize_event' => array('type' => 'integer', 'label' => 'UsageOrganizeEvent', 'enabled' => 1, 'visible' => -1, 'position' => 145),
		// Properties for event organization
		'date_start_event' => array('type' => 'date', 'label' => 'DateStartEvent', 'enabled' => "isModEnabled('eventorganization')", 'visible' => 1, 'position' => 200),
		'date_end_event' => array('type' => 'date', 'label' => 'DateEndEvent', 'enabled' => "isModEnabled('eventorganization')", 'visible' => 1, 'position' => 201),
		'location' => array('type' => 'text', 'label' => 'Location', 'enabled' => 1, 'visible' => 3, 'position' => 55, 'searchall' => 202),
		'accept_conference_suggestions' => array('type' => 'integer', 'label' => 'AllowUnknownPeopleSuggestConf', 'enabled' => 1, 'visible' => -1, 'position' => 210),
		'accept_booth_suggestions' => array('type' => 'integer', 'label' => 'AllowUnknownPeopleSuggestBooth', 'enabled' => 1, 'visible' => -1, 'position' => 211),
		'price_registration' => array('type' => 'double(24,8)', 'label' => 'PriceOfRegistration', 'enabled' => 1, 'visible' => -1, 'position' => 212),
		'price_booth' => array('type' => 'double(24,8)', 'label' => 'PriceOfBooth', 'enabled' => 1, 'visible' => -1, 'position' => 215),
		'max_attendees' => array('type' => 'integer', 'label' => 'MaxNbOfAttendees', 'enabled' => 1, 'visible' => -1, 'position' => 215),
		// Generic
		'datec' => array('type' => 'datetime', 'label' => 'DateCreationShort', 'enabled' => 1, 'visible' => -2, 'position' => 400),
		'tms' => array('type' => 'timestamp', 'label' => 'DateModificationShort', 'enabled' => 1, 'visible' => -2, 'notnull' => 1, 'position' => 405),
		'fk_user_creat' => array('type' => 'integer', 'label' => 'UserCreation', 'enabled' => 1, 'visible' => 0, 'notnull' => 1, 'position' => 410),
		'fk_user_modif' => array('type' => 'integer', 'label' => 'UserModification', 'enabled' => 1, 'visible' => 0, 'position' => 415),
		'import_key' => array('type' => 'varchar(14)', 'label' => 'ImportId', 'enabled' => 1, 'visible' => -1, 'position' => 420),
		'email_msgid' => array('type' => 'varchar(255)', 'label' => 'EmailMsgID', 'enabled' => 1, 'visible' => -1, 'position' => 450, 'help' => 'EmailMsgIDWhenSourceisEmail', 'csslist' => 'tdoverflowmax125'),
		'fk_statut' => array('type' => 'smallint(6)', 'label' => 'Status', 'alias' => 'status', 'enabled' => 1, 'visible' => 1, 'notnull' => 1, 'position' => 500, 'arrayofkeyval' => array(0 => 'Draft', 1 => 'Validated', 2 => 'Closed')),
	);
	// END MODULEBUILDER PROPERTIES

	/**
	 * Draft status
	 */
	const STATUS_DRAFT = 0;

	/**
	 * Open/Validated status
	 */
	const STATUS_VALIDATED = 1;

	/**
	 * Closed status
	 */
	const STATUS_CLOSED = 2;


	/**
	 *  Constructor
	 *
	 *  @param      DoliDB		$db      Database handler
	 */
	public function __construct($db)
	{
		global $conf;

		$this->db = $db;

		$this->ismultientitymanaged = 1;
		$this->isextrafieldmanaged = 1;

		$this->labelStatusShort = array(0 => 'Draft', 1 => 'Opened', 2 => 'Closed');
		$this->labelStatus = array(0 => 'Draft', 1 => 'Opened', 2 => 'Closed');

		global $conf;

		if (!getDolGlobalString('MAIN_SHOW_TECHNICAL_ID')) {
			$this->fields['rowid']['visible'] = 0;
		}

		if (!getDolGlobalString('PROJECT_USE_OPPORTUNITIES')) {
			$this->fields['fk_opp_status']['enabled'] = 0;
			$this->fields['opp_percent']['enabled'] = 0;
			$this->fields['opp_amount']['enabled'] = 0;
			$this->fields['usage_opportunity']['enabled'] = 0;
		}

		if (getDolGlobalString('PROJECT_HIDE_TASKS')) {
			$this->fields['usage_bill_time']['visible'] = 0;
			$this->fields['usage_task']['visible'] = 0;
		}

		if (empty($conf->eventorganization->enabled)) {
			$this->fields['usage_organize_event']['visible'] = 0;
			$this->fields['accept_conference_suggestions']['enabled'] = 0;
			$this->fields['accept_booth_suggestions']['enabled'] = 0;
			$this->fields['price_registration']['enabled'] = 0;
			$this->fields['price_booth']['enabled'] = 0;
			$this->fields['max_attendees']['enabled'] = 0;
		}
	}

	/**
	 *    Create a project into database
	 *
	 *    @param    User	$user       	User making creation
	 *    @param	int		$notrigger		Disable triggers
	 *    @return   int         			Return integer <0 if KO, id of created project if OK
	 */
	public function create($user, $notrigger = 0)
	{
		$error = 0;
		$ret = 0;

		$now = dol_now();

		// Clean parameters
		$this->note_private = dol_substr($this->note_private, 0, 65535);
		$this->note_public = dol_substr($this->note_public, 0, 65535);

		// Check parameters
		if (!trim($this->ref)) {
			$this->error = 'ErrorFieldsRequired';
			dol_syslog(get_class($this)."::create error -1 ref null", LOG_ERR);
			return -1;
		}
		if (getDolGlobalString('PROJECT_THIRDPARTY_REQUIRED') && !($this->socid > 0)) {
			$this->error = 'ErrorFieldsRequired';
			dol_syslog(get_class($this)."::create error -1 thirdparty not defined and option PROJECT_THIRDPARTY_REQUIRED is set", LOG_ERR);
			return -1;
		}

		// Create project
		$this->db->begin();

		$sql = "INSERT INTO ".MAIN_DB_PREFIX."projet (";
		$sql .= "ref";
		$sql .= ", fk_project";
		$sql .= ", title";
		$sql .= ", description";
		$sql .= ", fk_soc";
		$sql .= ", fk_user_creat";
		$sql .= ", fk_statut";
		$sql .= ", fk_opp_status";
		$sql .= ", opp_percent";
		$sql .= ", public";
		$sql .= ", datec";
		$sql .= ", dateo";
		$sql .= ", datee";
		$sql .= ", opp_amount";
		$sql .= ", budget_amount";
		$sql .= ", usage_opportunity";
		$sql .= ", usage_task";
		$sql .= ", usage_bill_time";
		$sql .= ", usage_organize_event";
		$sql .= ", accept_conference_suggestions";
		$sql .= ", accept_booth_suggestions";
		$sql .= ", price_registration";
		$sql .= ", price_booth";
		$sql .= ", max_attendees";
		$sql .= ", date_start_event";
		$sql .= ", date_end_event";
		$sql .= ", location";
		$sql .= ", email_msgid";
		$sql .= ", note_private";
		$sql .= ", note_public";
		$sql .= ", entity";
		$sql .= ", ip";
		$sql .= ") VALUES (";
		$sql .= "'".$this->db->escape($this->ref)."'";
		$sql .= ", ".($this->fk_project ? ((int) $this->fk_project) : "null");
		$sql .= ", '".$this->db->escape($this->title)."'";
		$sql .= ", '".$this->db->escape($this->description)."'";
		$sql .= ", ".($this->socid > 0 ? $this->socid : "null");
		$sql .= ", ".((int) $user->id);
<<<<<<< HEAD
		$sql .= ", ".(is_numeric($this->statut) ? ((int) $this->statut) : '0');
=======
		$sql .= ", ".(is_numeric($this->status) ? ((int) $this->status) : '0');
>>>>>>> cc80841a
		$sql .= ", ".((is_numeric($this->opp_status) && $this->opp_status > 0) ? ((int) $this->opp_status) : 'NULL');
		$sql .= ", ".(is_numeric($this->opp_percent) ? ((int) $this->opp_percent) : 'NULL');
		$sql .= ", ".($this->public ? 1 : 0);
		$sql .= ", '".$this->db->idate($now)."'";
		$sql .= ", ".($this->date_start != '' ? "'".$this->db->idate($this->date_start)."'" : 'null');
		$sql .= ", ".($this->date_end != '' ? "'".$this->db->idate($this->date_end)."'" : 'null');
		$sql .= ", ".(strcmp($this->opp_amount, '') ? price2num($this->opp_amount) : 'null');
		$sql .= ", ".(strcmp((string) $this->budget_amount, '') ? price2num($this->budget_amount) : 'null');
		$sql .= ", ".($this->usage_opportunity ? 1 : 0);
		$sql .= ", ".($this->usage_task ? 1 : 0);
		$sql .= ", ".($this->usage_bill_time ? 1 : 0);
		$sql .= ", ".($this->usage_organize_event ? 1 : 0);
		$sql .= ", ".($this->accept_conference_suggestions ? 1 : 0);
		$sql .= ", ".($this->accept_booth_suggestions ? 1 : 0);
		$sql .= ", ".(strcmp((string) $this->price_registration, '') ? price2num($this->price_registration) : 'null');
		$sql .= ", ".(strcmp((string) $this->price_booth, '') ? price2num($this->price_booth) : 'null');
		$sql .= ", ".(strcmp((string) $this->max_attendees, '') ? ((int) $this->max_attendees) : 'null');
		$sql .= ", ".($this->date_start_event != '' ? "'".$this->db->idate($this->date_start_event)."'" : 'null');
		$sql .= ", ".($this->date_end_event != '' ? "'".$this->db->idate($this->date_end_event)."'" : 'null');
		$sql .= ", ".($this->location ? "'".$this->db->escape($this->location)."'" : 'null');
		$sql .= ", ".($this->email_msgid ? "'".$this->db->escape($this->email_msgid)."'" : 'null');
		$sql .= ", ".($this->note_private ? "'".$this->db->escape($this->note_private)."'" : 'null');
		$sql .= ", ".($this->note_public ? "'".$this->db->escape($this->note_public)."'" : 'null');
		$sql .= ", ".setEntity($this);
		$sql .= ", ".(!isset($this->ip) ? 'NULL' : "'".$this->db->escape($this->ip)."'");
		$sql .= ")";

		dol_syslog(get_class($this)."::create", LOG_DEBUG);
		$resql = $this->db->query($sql);
		if ($resql) {
			$this->id = $this->db->last_insert_id(MAIN_DB_PREFIX."projet");
			$ret = $this->id;

			if (!$notrigger) {
				// Call trigger
				$result = $this->call_trigger('PROJECT_CREATE', $user);
				if ($result < 0) {
					$error++;
				}
				// End call triggers
			}
		} else {
			$this->error = $this->db->lasterror();
			$error++;
		}

		// Update extrafield
		if (!$error) {
			$result = $this->insertExtraFields();
			if ($result < 0) {
				$error++;
			}
		}

		if (!$error && (getDolGlobalString('MAIN_DISABLEDRAFTSTATUS') || getDolGlobalString('MAIN_DISABLEDRAFTSTATUS_PROJECT'))) {
			$res = $this->setValid($user);
			if ($res < 0) {
				$error++;
			}
		}

		if (!$error) {
			$this->db->commit();
			return $ret;
		} else {
			$this->db->rollback();
			return -1;
		}
	}

	/**
	 * Update a project
	 *
	 * @param  User		$user       User object of making update
	 * @param  int		$notrigger  1=Disable all triggers
	 * @return int                  Return integer <=0 if KO, >0 if OK
	 */
	public function update($user, $notrigger = 0)
	{
		global $langs, $conf;

		$error = 0;

		// Clean parameters
		$this->title = trim($this->title);
		$this->description = trim($this->description);
		if ($this->opp_amount < 0) {
			$this->opp_amount = '';
		}
		if ($this->opp_percent < 0) {
			$this->opp_percent = '';
		}
		if ($this->date_end && $this->date_end < $this->date_start) {
			$this->error = $langs->trans("ErrorDateEndLowerThanDateStart");
			$this->errors[] = $this->error;
			$this->db->rollback();
			dol_syslog(get_class($this)."::update error -3 ".$this->error, LOG_ERR);
			return -3;
		}

		$this->entity = ((isset($this->entity) && is_numeric($this->entity)) ? $this->entity : $conf->entity);

		if (dol_strlen(trim($this->ref)) > 0) {
			$this->db->begin();

			$sql = "UPDATE ".MAIN_DB_PREFIX."projet SET";
			$sql .= " ref='".$this->db->escape($this->ref)."'";
			$sql .= ", fk_project=".($this->fk_project ? ((int) $this->fk_project) : "null");
			$sql .= ", title = '".$this->db->escape($this->title)."'";
			$sql .= ", description = '".$this->db->escape($this->description)."'";
			$sql .= ", fk_soc = ".($this->socid > 0 ? $this->socid : "null");
			$sql .= ", fk_statut = ".((int) $this->status);
			$sql .= ", fk_opp_status = ".((is_numeric($this->opp_status) && $this->opp_status > 0) ? $this->opp_status : 'null');
			$sql .= ", opp_percent = ".((is_numeric($this->opp_percent) && $this->opp_percent != '') ? $this->opp_percent : 'null');
			$sql .= ", public = ".($this->public ? 1 : 0);
			$sql .= ", datec = ".($this->date_c != '' ? "'".$this->db->idate($this->date_c)."'" : 'null');
			$sql .= ", dateo = ".($this->date_start != '' ? "'".$this->db->idate($this->date_start)."'" : 'null');
			$sql .= ", datee = ".($this->date_end != '' ? "'".$this->db->idate($this->date_end)."'" : 'null');
			$sql .= ", date_close = ".($this->date_close != '' ? "'".$this->db->idate($this->date_close)."'" : 'null');
			$sql .= ", note_public = ".($this->note_public ? "'".$this->db->escape($this->note_public)."'" : "null");
			$sql .= ", note_private = ".($this->note_private ? "'".$this->db->escape($this->note_private)."'" : "null");
			$sql .= ", fk_user_close = ".($this->fk_user_close > 0 ? $this->fk_user_close : "null");
			$sql .= ", opp_amount = ".(strcmp($this->opp_amount, '') ? price2num($this->opp_amount) : "null");
			$sql .= ", budget_amount = ".(strcmp($this->budget_amount, '') ? price2num($this->budget_amount) : "null");
			$sql .= ", fk_user_modif = ".$user->id;
			$sql .= ", usage_opportunity = ".($this->usage_opportunity ? 1 : 0);
			$sql .= ", usage_task = ".($this->usage_task ? 1 : 0);
			$sql .= ", usage_bill_time = ".($this->usage_bill_time ? 1 : 0);
			$sql .= ", usage_organize_event = ".($this->usage_organize_event ? 1 : 0);
			$sql .= ", accept_conference_suggestions = ".($this->accept_conference_suggestions ? 1 : 0);
			$sql .= ", accept_booth_suggestions = ".($this->accept_booth_suggestions ? 1 : 0);
			$sql .= ", price_registration = ".(isset($this->price_registration) && strcmp($this->price_registration, '') ? price2num($this->price_registration) : "null");
			$sql .= ", price_booth = ".(isset($this->price_booth) && strcmp((string) $this->price_booth, '') ? price2num($this->price_booth) : "null");
			$sql .= ", max_attendees = ".(strcmp((string) $this->max_attendees, '') ? (int) $this->max_attendees : "null");
			$sql .= ", date_start_event = ".($this->date_start_event != '' ? "'".$this->db->idate($this->date_start_event)."'" : 'null');
			$sql .= ", date_end_event = ".($this->date_end_event != '' ? "'".$this->db->idate($this->date_end_event)."'" : 'null');
			$sql .= ", location = '".$this->db->escape($this->location)."'";
			$sql .= ", entity = ".((int) $this->entity);
			$sql .= " WHERE rowid = ".((int) $this->id);

			dol_syslog(get_class($this)."::update", LOG_DEBUG);
			$resql = $this->db->query($sql);
			if ($resql) {
				// Update extrafield
				if (!$error) {
					$result = $this->insertExtraFields();
					if ($result < 0) {
						$error++;
					}
				}

				if (!$error && !$notrigger) {
					// Call trigger
					$result = $this->call_trigger('PROJECT_MODIFY', $user);
					if ($result < 0) {
						$error++;
					}
					// End call triggers
				}

				if (!$error && (is_object($this->oldcopy) && $this->oldcopy->ref !== $this->ref)) {
					// We remove directory
					if ($conf->project->dir_output) {
						$olddir = $conf->project->dir_output."/".dol_sanitizeFileName($this->oldcopy->ref);
						$newdir = $conf->project->dir_output."/".dol_sanitizeFileName($this->ref);
						if (file_exists($olddir)) {
							include_once DOL_DOCUMENT_ROOT.'/core/lib/files.lib.php';
							$res = @rename($olddir, $newdir);
							if (!$res) {
								$langs->load("errors");
								$this->error = $langs->trans('ErrorFailToRenameDir', $olddir, $newdir);
								$error++;
							}
						}
					}
				}
				if (!$error) {
					$this->db->commit();
					$result = 1;
				} else {
					$this->db->rollback();
					$result = -1;
				}
			} else {
				$this->error = $this->db->lasterror();
				$this->errors[] = $this->error;
				$this->db->rollback();
				if ($this->db->lasterrno() == 'DB_ERROR_RECORD_ALREADY_EXISTS') {
					$result = -4;
				} else {
					$result = -2;
				}
				dol_syslog(get_class($this)."::update error ".$result." ".$this->error, LOG_ERR);
			}
		} else {
			dol_syslog(get_class($this)."::update ref null");
			$result = -1;
		}

		return $result;
	}

	/**
	 * 	Get object from database
	 *
	 * 	@param      int		$id       		Id of object to load
	 * 	@param		string	$ref			Ref of project
	 * 	@param		string	$ref_ext		Ref ext of project
	 *  @param		string	$email_msgid	Email msgid
	 * 	@return     int      		   		>0 if OK, 0 if not found, <0 if KO
	 */
	public function fetch($id, $ref = '', $ref_ext = '', $email_msgid = '')
	{
		if (empty($id) && empty($ref) && empty($ref_ext) && empty($email_msgid)) {
			dol_syslog(get_class($this)."::fetch Bad parameters", LOG_WARNING);
			return -1;
		}

		$sql = "SELECT rowid, entity, fk_project, ref, title, description, public, datec, opp_amount, budget_amount,";
		$sql .= " tms, dateo as date_start, datee as date_end, date_close, fk_soc, fk_user_creat, fk_user_modif, fk_user_close, fk_statut as status, fk_opp_status, opp_percent,";
		$sql .= " note_private, note_public, model_pdf, usage_opportunity, usage_task, usage_bill_time, usage_organize_event, email_msgid,";
		$sql .= " accept_conference_suggestions, accept_booth_suggestions, price_registration, price_booth, max_attendees, date_start_event, date_end_event, location, extraparams";
		$sql .= " FROM ".MAIN_DB_PREFIX."projet";
		if (!empty($id)) {
			$sql .= " WHERE rowid = ".((int) $id);
		} else {
			$sql .= " WHERE entity IN (".getEntity('project').")";
			if (!empty($ref)) {
				$sql .= " AND ref = '".$this->db->escape($ref)."'";
			} elseif (!empty($ref_ext)) {
				$sql .= " AND ref_ext = '".$this->db->escape($ref_ext)."'";
			} else {
				$sql .= " AND email_msgid = '".$this->db->escape($email_msgid)."'";
			}
		}

		dol_syslog(get_class($this)."::fetch", LOG_DEBUG);
		$resql = $this->db->query($sql);
		if ($resql) {
			$num_rows = $this->db->num_rows($resql);

			if ($num_rows) {
				$obj = $this->db->fetch_object($resql);

				$this->id = $obj->rowid;
				$this->entity = $obj->entity;
				$this->ref = $obj->ref;
				$this->fk_project = $obj->fk_project;
				$this->title = $obj->title;
				$this->description = $obj->description;
				$this->date_c = $this->db->jdate($obj->datec);
				$this->datec = $this->db->jdate($obj->datec); // TODO deprecated
				$this->date_m = $this->db->jdate($obj->tms);
				$this->datem = $this->db->jdate($obj->tms); // TODO deprecated
				$this->date_start = $this->db->jdate($obj->date_start);
				$this->date_end = $this->db->jdate($obj->date_end);
				$this->date_close = $this->db->jdate($obj->date_close);
				$this->note_private = $obj->note_private;
				$this->note_public = $obj->note_public;
				$this->socid = $obj->fk_soc;
				$this->user_author_id = $obj->fk_user_creat;
				$this->user_modification_id = $obj->fk_user_modif;
				$this->user_closing_id = $obj->fk_user_close;
				$this->public = $obj->public;
				$this->statut = $obj->status; // deprecated
				$this->status = $obj->status;
				$this->opp_status = $obj->fk_opp_status;
				$this->opp_amount	= $obj->opp_amount;
				$this->opp_percent = $obj->opp_percent;
				$this->budget_amount = $obj->budget_amount;
				$this->model_pdf = $obj->model_pdf;
				$this->usage_opportunity = (int) $obj->usage_opportunity;
				$this->usage_task = (int) $obj->usage_task;
				$this->usage_bill_time = (int) $obj->usage_bill_time;
				$this->usage_organize_event = (int) $obj->usage_organize_event;
				$this->accept_conference_suggestions = (int) $obj->accept_conference_suggestions;
				$this->accept_booth_suggestions = (int) $obj->accept_booth_suggestions;
				$this->price_registration = $obj->price_registration;
				$this->price_booth = $obj->price_booth;
				$this->max_attendees = $obj->max_attendees;
				$this->date_start_event = $this->db->jdate($obj->date_start_event);
				$this->date_end_event = $this->db->jdate($obj->date_end_event);
				$this->location = $obj->location;
				$this->email_msgid = $obj->email_msgid;
				$this->extraparams = !empty($obj->extraparams) ? (array) json_decode($obj->extraparams, true) : array();

				$this->db->free($resql);

				// Retrieve all extrafield
				// fetch optionals attributes and labels
				$this->fetch_optionals();

				return 1;
			}

			$this->db->free($resql);

			return 0;
		} else {
			$this->error = $this->db->lasterror();
			$this->errors[] = $this->db->lasterror();
			return -1;
		}
	}

	/**
	 * Fetch object and substitute key
	 *
	 * @param	int			$id					Project id
	 * @param 	string		$key				Key to substitute
	 * @param 	bool		$fetched			[=false] Not already fetched
	 * @return 	string		Substitute key
	 */
	public function fetchAndSetSubstitution($id, $key, $fetched = false)
	{
		$substitution = '';

		if ($fetched === false) {
			$res = $this->fetch($id);
			if ($res > 0) {
				$fetched = true;
			}
		}

		if ($fetched === true) {
			if ($key == '__PROJECT_ID__') {
				$substitution = ($this->id > 0 ? $this->id : '');
			} elseif ($key == '__PROJECT_REF__') {
				$substitution = $this->ref;
			} elseif ($key == '__PROJECT_NAME__') {
				$substitution = $this->title;
			}
		}

		return $substitution;
	}

	// phpcs:disable PEAR.NamingConventions.ValidFunctionName.ScopeNotCamelCaps
	/**
	 * 	Return list of elements for type, linked to a project
	 *
	 * 	@param		string		$type			'propal','order','invoice','order_supplier','invoice_supplier',...
	 * 	@param		string		$tablename		name of table associated of the type
	 * 	@param		string		$datefieldname	name of date field for filter
	 *  @param		int			$date_start		Start date
	 *  @param		int			$date_end		End date
	 *	@param		string		$projectkey		Equivalent key  to fk_projet for actual type
	 * 	@return		mixed						Array list of object ids linked to project, < 0 or string if error
	 */
	public function get_element_list($type, $tablename, $datefieldname = '', $date_start = null, $date_end = null, $projectkey = 'fk_projet')
	{
		// phpcs:enable

		global $hookmanager;

		$elements = array();

		if ($this->id <= 0) {
			return $elements;
		}

		$ids = $this->id;

		if ($type == 'agenda') {
			$sql = "SELECT id as rowid FROM ".MAIN_DB_PREFIX."actioncomm WHERE fk_project IN (".$this->db->sanitize($ids).") AND entity IN (".getEntity('agenda').")";
		} elseif ($type == 'expensereport') {
			$sql = "SELECT ed.rowid FROM ".MAIN_DB_PREFIX."expensereport as e, ".MAIN_DB_PREFIX."expensereport_det as ed WHERE e.rowid = ed.fk_expensereport AND e.entity IN (".getEntity('expensereport').") AND ed.fk_projet IN (".$this->db->sanitize($ids).")";
		} elseif ($type == 'project_task') {
			$sql = "SELECT DISTINCT pt.rowid FROM ".MAIN_DB_PREFIX."projet_task as pt WHERE pt.fk_projet IN (".$this->db->sanitize($ids).")";
		} elseif ($type == 'element_time') {	// Case we want to duplicate line foreach user
			$sql = "SELECT DISTINCT pt.rowid, ptt.fk_user FROM ".MAIN_DB_PREFIX."projet_task as pt, ".MAIN_DB_PREFIX."element_time as ptt WHERE pt.rowid = ptt.fk_element AND ptt.elementtype = 'task' AND pt.fk_projet IN (".$this->db->sanitize($ids).")";
		} elseif ($type == 'stocktransfer_stocktransfer') {
			$sql = "SELECT ms.rowid, ms.fk_user_author as fk_user FROM ".MAIN_DB_PREFIX."stocktransfer_stocktransfer as ms, ".MAIN_DB_PREFIX."entrepot as e WHERE e.rowid = ms.fk_entrepot AND e.entity IN (".getEntity('stock').") AND ms.origintype = 'project' AND ms.fk_origin IN (".$this->db->sanitize($ids).") AND ms.type_mouvement = 1";
		} elseif ($type == 'loan') {
			$sql = "SELECT l.rowid, l.fk_user_author as fk_user FROM ".MAIN_DB_PREFIX."loan as l WHERE l.entity IN (".getEntity('loan').") AND l.fk_projet IN (".$this->db->sanitize($ids).")";
		} else {
			$sql = "SELECT rowid FROM ".MAIN_DB_PREFIX.$tablename." WHERE ".$projectkey." IN (".$this->db->sanitize($ids).") AND entity IN (".getEntity($type).")";
		}

		if (isDolTms($date_start) && $type == 'loan') {
			$sql .= " AND (dateend > '".$this->db->idate($date_start)."' OR dateend IS NULL)";
		} elseif (isDolTms($date_start) && ($type != 'project_task')) {	// For table project_taks, we want the filter on date apply on project_time_spent table
			if (empty($datefieldname) && !empty($this->table_element_date)) {
				$datefieldname = $this->table_element_date;
			}
			if (empty($datefieldname)) {
				return 'Error this object has no date field defined';
			}
			$sql .= " AND (".$datefieldname." >= '".$this->db->idate($date_start)."' OR ".$datefieldname." IS NULL)";
		}

		if (isDolTms($date_end) && $type == 'loan') {
			$sql .= " AND (datestart < '".$this->db->idate($date_end)."' OR datestart IS NULL)";
		} elseif (isDolTms($date_end) && ($type != 'project_task')) {	// For table project_taks, we want the filter on date apply on project_time_spent table
			if (empty($datefieldname) && !empty($this->table_element_date)) {
				$datefieldname = $this->table_element_date;
			}
			if (empty($datefieldname)) {
				return 'Error this object has no date field defined';
			}
			$sql .= " AND (".$datefieldname." <= '".$this->db->idate($date_end)."' OR ".$datefieldname." IS NULL)";
		}

		$parameters = array(
			'sql' => $sql,
			'type' => $type,
			'tablename' => $tablename,
			'datefieldname'  => $datefieldname,
			'dates' => $date_start,
			'datee' => $date_end,
			'fk_projet' => $projectkey,
			'ids' => $ids,
		);
		$reshook = $hookmanager->executeHooks('getElementList', $parameters);
		if ($reshook > 0) {
			$sql = $hookmanager->resPrint;
		} else {
			$sql .= $hookmanager->resPrint;
		}

		if (!$sql) {
			return -1;
		}

		//print $sql;
		dol_syslog(get_class($this)."::get_element_list", LOG_DEBUG);
		$result = $this->db->query($sql);
		if ($result) {
			$nump = $this->db->num_rows($result);
			if ($nump) {
				$i = 0;
				while ($i < $nump) {
					$obj = $this->db->fetch_object($result);

					$elements[$i] = $obj->rowid.(empty($obj->fk_user) ? '' : '_'.$obj->fk_user);

					$i++;
				}
				$this->db->free($result);
			}

			/* Return array even if empty*/
			return $elements;
		} else {
			dol_print_error($this->db);
		}
		return -1;
	}

	/**
	 *    Delete a project from database
	 *
	 *    @param       User		$user            User
	 *    @param       int		$notrigger       Disable triggers
	 *    @return      int       			      Return integer <0 if KO, 0 if not possible, >0 if OK
	 */
	public function delete($user, $notrigger = 0)
	{
		global $langs, $conf;
		require_once DOL_DOCUMENT_ROOT.'/core/lib/files.lib.php';

		$error = 0;

		$this->db->begin();

		if (!$error) {
			// Delete linked contacts
			$res = $this->delete_linked_contact();
			if ($res < 0) {
				$this->error = 'ErrorFailToDeleteLinkedContact';
				//$error++;
				$this->db->rollback();
				return 0;
			}
		}

		// Set fk_projet into elements to null
		$listoftables = array(
<<<<<<< HEAD
			'propal' => 'fk_projet', 'commande' => 'fk_projet', 'facture' => 'fk_projet',
			'supplier_proposal' => 'fk_projet', 'commande_fournisseur' => 'fk_projet', 'facture_fourn' => 'fk_projet',
			'expensereport_det' => 'fk_projet', 'contrat' => 'fk_projet',
=======
			'propal' => 'fk_projet',
			'commande' => 'fk_projet',
			'facture' => 'fk_projet',
			'supplier_proposal' => 'fk_projet',
			'commande_fournisseur' => 'fk_projet',
			'facture_fourn' => 'fk_projet',
			'expensereport_det' => 'fk_projet',
			'contrat' => 'fk_projet',
>>>>>>> cc80841a
			'fichinter' => 'fk_projet',
			'don' => array('field' => 'fk_projet', 'module' => 'don'),
			'actioncomm' => 'fk_project',
			'mrp_mo' => 'fk_project',
<<<<<<< HEAD
			'entrepot' => 'fk_project'
=======
			'entrepot' => 'fk_project',
>>>>>>> cc80841a
		);
		foreach ($listoftables as $key => $value) {
			if (is_array($value)) {
				if (!isModEnabled($value['module'])) {
					continue;
				}
				$fieldname = $value['field'];
			} else {
				$fieldname = $value;
			}
			$sql = "UPDATE ".MAIN_DB_PREFIX.$key." SET ".$fieldname." = NULL where ".$fieldname." = ".((int) $this->id);

			$resql = $this->db->query($sql);
			if (!$resql) {
				$this->errors[] = $this->db->lasterror();
				$error++;
				break;
			}
		}

		// Remove linked categories.
		if (!$error) {
			$sql = "DELETE FROM ".MAIN_DB_PREFIX."categorie_project";
			$sql .= " WHERE fk_project = ".((int) $this->id);

			$result = $this->db->query($sql);
			if (!$result) {
				$error++;
				$this->errors[] = $this->db->lasterror();
			}
		}

		// Fetch tasks
		$this->getLinesArray($user, 0);

		// Delete tasks
		$ret = $this->deleteTasks($user);
		if ($ret < 0) {
			$error++;
		}


		// Delete all child tables
		if (!$error) {
			$elements = array('categorie_project'); // elements to delete. TODO Make goodway to delete
			foreach ($elements as $table) {
				if (!$error) {
					$sql = "DELETE FROM ".MAIN_DB_PREFIX.$table;
					$sql .= " WHERE fk_project = ".((int) $this->id);

					$result = $this->db->query($sql);
					if (!$result) {
						$error++;
						$this->errors[] = $this->db->lasterror();
					}
				}
			}
		}

		if (!$error) {
			$sql = "DELETE FROM ".MAIN_DB_PREFIX."projet_extrafields";
			$sql .= " WHERE fk_object = ".((int) $this->id);

			$resql = $this->db->query($sql);
			if (!$resql) {
				$this->errors[] = $this->db->lasterror();
				$error++;
			}
		}

		// Delete project
		if (!$error) {
			$sql = "DELETE FROM ".MAIN_DB_PREFIX."projet";
			$sql .= " WHERE rowid=".((int) $this->id);

			$resql = $this->db->query($sql);
			if (!$resql) {
				$this->errors[] = $langs->trans("CantRemoveProject", $langs->transnoentitiesnoconv("ProjectOverview"));
				$error++;
			}
		}



		if (empty($error)) {
			// We remove directory
			$projectref = dol_sanitizeFileName($this->ref);
			if ($conf->project->dir_output) {
				$dir = $conf->project->dir_output."/".$projectref;
				if (file_exists($dir)) {
					$res = @dol_delete_dir_recursive($dir);
					if (!$res) {
						$this->errors[] = 'ErrorFailToDeleteDir';
						$error++;
					}
				}
			}

			if (!$notrigger) {
				// Call trigger
				$result = $this->call_trigger('PROJECT_DELETE', $user);

				if ($result < 0) {
					$error++;
				}
				// End call triggers
			}
		}

		if (empty($error)) {
			$this->db->commit();
			return 1;
		} else {
			foreach ($this->errors as $errmsg) {
				dol_syslog(get_class($this)."::delete ".$errmsg, LOG_ERR);
				$this->error .= ($this->error ? ', '.$errmsg : $errmsg);
			}
			dol_syslog(get_class($this)."::delete ".$this->error, LOG_ERR);
			$this->db->rollback();
			return -1;
		}
	}

	/**
	 * Return the count of a type of linked elements of this project
	 *
	 * @param string	$type			The type of the linked elements (e.g. 'propal', 'order', 'invoice', 'order_supplier', 'invoice_supplier')
	 * @param string	$tablename		The name of table associated of the type
	 * @param string	$projectkey 	(optional) Equivalent key to fk_projet for actual type
	 * @return integer					The count of the linked elements (the count is zero on request error too)
	 */
	public function getElementCount($type, $tablename, $projectkey = 'fk_projet')
	{
		if ($this->id <= 0) {
			return 0;
		}

		if ($type == 'agenda') {
			$sql = "SELECT COUNT(id) as nb FROM ".MAIN_DB_PREFIX."actioncomm WHERE fk_project = ".((int) $this->id)." AND entity IN (".getEntity('agenda').")";
		} elseif ($type == 'expensereport') {
			$sql = "SELECT COUNT(ed.rowid) as nb FROM ".MAIN_DB_PREFIX."expensereport as e, ".MAIN_DB_PREFIX."expensereport_det as ed WHERE e.rowid = ed.fk_expensereport AND e.entity IN (".getEntity('expensereport').") AND ed.fk_projet = ".((int) $this->id);
		} elseif ($type == 'project_task') {
			$sql = "SELECT DISTINCT COUNT(pt.rowid) as nb FROM ".MAIN_DB_PREFIX."projet_task as pt WHERE pt.fk_projet = ".((int) $this->id);
		} elseif ($type == 'element_time') {	// Case we want to duplicate line foreach user
			$sql = "SELECT DISTINCT COUNT(pt.rowid) as nb FROM ".MAIN_DB_PREFIX."projet_task as pt, ".MAIN_DB_PREFIX."element_time as ptt WHERE pt.rowid = ptt.fk_element AND ptt.elementtype = 'task' AND pt.fk_projet = ".((int) $this->id);
		} elseif ($type == 'stock_mouvement') {
			$sql = "SELECT COUNT(ms.rowid) as nb FROM ".MAIN_DB_PREFIX."stock_mouvement as ms, ".MAIN_DB_PREFIX."entrepot as e WHERE e.rowid = ms.fk_entrepot AND e.entity IN (".getEntity('stock').") AND ms.origintype = 'project' AND ms.fk_origin = ".((int) $this->id)." AND ms.type_mouvement = 1";
		} elseif ($type == 'loan') {
			$sql = "SELECT COUNT(l.rowid) as nb FROM ".MAIN_DB_PREFIX."loan as l WHERE l.entity IN (".getEntity('loan').") AND l.fk_projet = ".((int) $this->id);
		} else {
			$sql = "SELECT COUNT(rowid) as nb FROM ".MAIN_DB_PREFIX.$tablename." WHERE ".$projectkey." = ".((int) $this->id)." AND entity IN (".getEntity($type).")";
		}

		$result = $this->db->query($sql);

		if (!$result) {
			return 0;
		}

		$obj = $this->db->fetch_object($result);

		$this->db->free($result);

		return $obj->nb;
	}

	/**
	 *  Delete tasks with no children first, then task with children recursively
	 *
	 *  @param   User	$user		User
	 *  @return	 int				Return integer <0 if KO, 1 if OK
	 */
	public function deleteTasks($user)
	{
		$countTasks = count($this->lines);
		$deleted = false;
		if ($countTasks) {
			foreach ($this->lines as $task) {
				if ($task->hasChildren() <= 0) {		// If there is no children (or error to detect them)
					$deleted = true;
					$ret = $task->delete($user);
					if ($ret <= 0) {
						$this->errors[] = $this->db->lasterror();
						return -1;
					}
				}
			}
		}
		$this->getLinesArray($user);
		if ($deleted && count($this->lines) < $countTasks) {
			if (count($this->lines)) {
				$this->deleteTasks($user);
			}
		}

		return 1;
	}

	/**
	 * 		Validate a project
	 *
	 * 		@param		User	$user		   User that validate
	 *      @param      int     $notrigger     1=Disable triggers
	 * 		@return		int					   Return integer <0 if KO, 0=Nothing done, >0 if KO
	 */
	public function setValid($user, $notrigger = 0)
	{
		global $langs;

		$error = 0;

		// Protection
		if ($this->status == self::STATUS_VALIDATED) {
			dol_syslog(get_class($this)."::validate action abandoned: already validated", LOG_WARNING);
			return 0;
		}

		// Check parameters
		if (preg_match('/^'.preg_quote($langs->trans("CopyOf").' ').'/', $this->title)) {
			$this->error = $langs->trans("ErrorFieldFormat", $langs->transnoentities("Label")).'. '.$langs->trans('RemoveString', $langs->transnoentitiesnoconv("CopyOf"));
			return -1;
		}

		$this->db->begin();

		$sql = "UPDATE ".MAIN_DB_PREFIX."projet";
		$sql .= " SET fk_statut = ".self::STATUS_VALIDATED;
		$sql .= " WHERE rowid = ".((int) $this->id);
		//$sql .= " AND entity = ".((int) $conf->entity);	// Disabled, when we use the ID for the where, we must not add any other search condition

		dol_syslog(get_class($this)."::setValid", LOG_DEBUG);
		$resql = $this->db->query($sql);
		if ($resql) {
			// Call trigger
			if (empty($notrigger)) {
				$result = $this->call_trigger('PROJECT_VALIDATE', $user);
				if ($result < 0) {
					$error++;
				}
				// End call triggers
			}

			if (!$error) {
				$this->statut = 1;
				$this->status = 1;
				$this->db->commit();
				return 1;
			} else {
				$this->db->rollback();
				$this->error = implode(',', $this->errors);
				dol_syslog(get_class($this)."::setValid ".$this->error, LOG_ERR);
				return -1;
			}
		} else {
			$this->db->rollback();
			$this->error = $this->db->lasterror();
			return -1;
		}
	}

	/**
	 * 		Close a project
	 *
	 * 		@param		User	$user		User that close project
	 * 		@return		int					Return integer <0 if KO, 0 if already closed, >0 if OK
	 */
	public function setClose($user)
	{
		$now = dol_now();

		$error = 0;

		if ($this->status != self::STATUS_CLOSED) {
			$this->db->begin();

			$sql = "UPDATE ".MAIN_DB_PREFIX."projet";
			$sql .= " SET fk_statut = ".self::STATUS_CLOSED.", fk_user_close = ".((int) $user->id).", date_close = '".$this->db->idate($now)."'";
			$sql .= " WHERE rowid = ".((int) $this->id);
			$sql .= " AND fk_statut = ".self::STATUS_VALIDATED;

			if (getDolGlobalString('PROJECT_USE_OPPORTUNITIES')) {
				// TODO What to do if fk_opp_status is not code 'WON' or 'LOST'
			}

			dol_syslog(get_class($this)."::setClose", LOG_DEBUG);
			$resql = $this->db->query($sql);
			if ($resql) {
				// Call trigger
				$result = $this->call_trigger('PROJECT_CLOSE', $user);
				if ($result < 0) {
					$error++;
				}
				// End call triggers

				if (!$error) {
					$this->status = 2;
					$this->db->commit();
					return 1;
				} else {
					$this->db->rollback();
					$this->error = implode(',', $this->errors);
					dol_syslog(get_class($this)."::setClose ".$this->error, LOG_ERR);
					return -1;
				}
			} else {
				$this->db->rollback();
				$this->error = $this->db->lasterror();
				return -1;
			}
		}

		return 0;
	}

	/**
	 *  Return status label of object
	 *
	 *  @param  int			$mode       0=long label, 1=short label, 2=Picto + short label, 3=Picto, 4=Picto + long label, 5=Short label + Picto
	 * 	@return string      			Label
	 */
	public function getLibStatut($mode = 0)
	{
		return $this->LibStatut(isset($this->status) ? $this->status : $this->statut, $mode);
	}

	// phpcs:disable PEAR.NamingConventions.ValidFunctionName.ScopeNotCamelCaps
	/**
	 *  Renvoi status label for a status
	 *
	 *  @param	int		$status     id status
	 *  @param  int		$mode       0=long label, 1=short label, 2=Picto + short label, 3=Picto, 4=Picto + long label, 5=Short label + Picto, 6=Long label + Picto
	 * 	@return string				Label
	 */
	public function LibStatut($status, $mode = 0)
	{
		// phpcs:enable
		global $langs;

		if (is_null($status)) {
			return '';
		}

		$statustrans = array(
			0 => 'status0',
			1 => 'status4',
			2 => 'status6',
		);

		$statusClass = 'status0';
		if (!empty($statustrans[$status])) {
			$statusClass = $statustrans[$status];
		}

		return dolGetStatus($langs->transnoentitiesnoconv($this->labelStatus[$status]), $langs->transnoentitiesnoconv($this->labelStatusShort[$status]), '', $statusClass, $mode);
	}

	/**
	 * getTooltipContentArray
<<<<<<< HEAD
	 *
	 * @param array $params ex option, infologin
	 * @since v18
	 * @return array
=======
	 * @param array<string,mixed> $params params to construct tooltip data
	 * @since v18
	 * @return array{picto?:string,ref?:string,refsupplier?:string,label?:string,date?:string,date_echeance?:string,amountht?:string,total_ht?:string,totaltva?:string,amountlt1?:string,amountlt2?:string,amountrevenustamp?:string,totalttc?:string}|array{optimize:string}
>>>>>>> cc80841a
	 */
	public function getTooltipContentArray($params)
	{
		global $conf, $langs;

		$langs->load('projects');
		$option = $params['option'] ?? '';
		$moreinpopup = $params['moreinpopup'] ?? '';

		$datas = [];
		if ($option != 'nolink') {
			$datas['picto'] = img_picto('', $this->picto, 'class="pictofixedwidth"').' <u class="paddingrightonly">'.$langs->trans("Project").'</u>';
		}
		if (isset($this->status)) {
			$datas['picto'] .= ' '.$this->getLibStatut(5);
		}
		$datas['ref'] = (isset($datas['picto']) ? '<br>' : '').'<b>'.$langs->trans('Ref').': </b>'.$this->ref; // The space must be after the : to not being explode when showing the title in img_picto
		$datas['label'] = '<br><b>'.$langs->trans('Label').': </b>'.$this->title; // The space must be after the : to not being explode when showing the title in img_picto
		if (isset($this->public)) {
			$datas['visibility'] = '<br><b>'.$langs->trans("Visibility").":</b> ";
			$datas['visibility'] .= ($this->public ? img_picto($langs->trans('SharedProject'), 'world', 'class="pictofixedwidth"').$langs->trans("SharedProject") : img_picto($langs->trans('PrivateProject'), 'private', 'class="pictofixedwidth"').$langs->trans("PrivateProject"));
		}
		if (!empty($this->thirdparty_name)) {
			$datas['thirdparty'] = '<br><b>'.$langs->trans('ThirdParty').': </b>'.$this->thirdparty_name; // The space must be after the : to not being explode when showing the title in img_picto
		}
		if (!empty($this->date_start)) {
			$datas['datestart'] = '<br><b>'.$langs->trans('DateStart').': </b>'.dol_print_date($this->date_start, 'day'); // The space must be after the : to not being explode when showing the title in img_picto
		}
		if (!empty($this->date_end)) {
			$datas['dateend'] = '<br><b>'.$langs->trans('DateEnd').': </b>'.dol_print_date($this->date_end, 'day'); // The space must be after the : to not being explode when showing the title in img_picto
		}
		if ($moreinpopup) {
			$datas['moreinpopup'] = '<br>'.$moreinpopup;
		}

		return $datas;
	}

	/**
	 * 	Return clickable name (with picto eventually)
	 *
	 * 	@param	int		$withpicto		          0=No picto, 1=Include picto into link, 2=Only picto
	 * 	@param	string	$option			          Variant where the link point to ('', 'nolink')
	 * 	@param	int		$addlabel		          0=Default, 1=Add label into string, >1=Add first chars into string
	 *  @param	string	$moreinpopup	          Text to add into popup
	 *  @param	string	$sep			          Separator between ref and label if option addlabel is set
	 *  @param	int   	$notooltip		          1=Disable tooltip
	 *  @param  int     $save_lastsearch_value    -1=Auto, 0=No save of lastsearch_values when clicking, 1=Save lastsearch_values whenclicking
	 *  @param	string	$morecss				  More css on a link
	 *  @param	string	$save_pageforbacktolist		  Back to this page 'context:url'
	 * 	@return	string					          String with URL
	 */
	public function getNomUrl($withpicto = 0, $option = '', $addlabel = 0, $moreinpopup = '', $sep = ' - ', $notooltip = 0, $save_lastsearch_value = -1, $morecss = '', $save_pageforbacktolist = '')
	{
		global $conf, $langs, $user, $hookmanager;

		if (!empty($conf->dol_no_mouse_hover)) {
			$notooltip = 1; // Force disable tooltips
		}

		$result = '';
		if (getDolGlobalString('PROJECT_OPEN_ALWAYS_ON_TAB')) {
			$option = getDolGlobalString('PROJECT_OPEN_ALWAYS_ON_TAB');
		}
		$params = [
			'id' => $this->id,
			'objecttype' => $this->element,
			'moreinpopup' => $moreinpopup,
			'option' => $option,
		];
		$classfortooltip = 'classfortooltip';
		$dataparams = '';
		if (getDolGlobalInt('MAIN_ENABLE_AJAX_TOOLTIP')) {
			$classfortooltip = 'classforajaxtooltip';
			$dataparams = ' data-params="'.dol_escape_htmltag(json_encode($params)).'"';
			$label = '';
		} else {
			$label = implode($this->getTooltipContentArray($params));
		}

		$url = '';
		if ($option != 'nolink') {
			if (preg_match('/\.php$/', $option)) {
				$url = dol_buildpath($option, 1).'?id='.$this->id;
			} elseif ($option == 'task') {
				$url = DOL_URL_ROOT.'/projet/tasks.php?id='.$this->id;
			} elseif ($option == 'preview') {
				$url = DOL_URL_ROOT.'/projet/element.php?id='.$this->id;
			} elseif ($option == 'eventorganization') {
				$url = DOL_URL_ROOT.'/eventorganization/conferenceorbooth_list.php?projectid='.$this->id;
			} else {
				$url = DOL_URL_ROOT.'/projet/card.php?id='.$this->id;
			}
			// Add param to save lastsearch_values or not
			$add_save_lastsearch_values = ($save_lastsearch_value == 1 ? 1 : 0);
			if ($save_lastsearch_value == -1 && isset($_SERVER["PHP_SELF"]) && preg_match('/list\.php/', $_SERVER["PHP_SELF"])) {
				$add_save_lastsearch_values = 1;
			}
			if ($add_save_lastsearch_values) {
				$url .= '&save_lastsearch_values=1';
			}
			$add_save_backpagefor = ($save_pageforbacktolist ? 1 : 0);
			if ($add_save_backpagefor) {
				$url .= "&save_pageforbacktolist=".urlencode($save_pageforbacktolist);
			}
		}

		$linkclose = '';
		if (empty($notooltip) && $user->hasRight('projet', 'lire')) {
			if (getDolGlobalString('MAIN_OPTIMIZEFORTEXTBROWSER')) {
				$label = $langs->trans("ShowProject");
				$linkclose .= ' alt="'.dol_escape_htmltag($label, 1).'"';
			}
			$linkclose .= ($label ? ' title="'.dol_escape_htmltag($label, 1).'"' : ' title="tocomplete"');
			$linkclose .= $dataparams.' class="'.$classfortooltip.($morecss ? ' '.$morecss : '').'"';
		} else {
			$linkclose = ($morecss ? ' class="'.$morecss.'"' : '');
		}

		$picto = 'projectpub';
		if (!$this->public) {
			$picto = 'project';
		}

		$linkstart = '<a href="'.$url.'"';
		$linkstart .= $linkclose.'>';
		$linkend = '</a>';

		$result .= $linkstart;
		if ($withpicto) {
			$result .= img_object(($notooltip ? '' : $label), $picto, 'class="pictofixedwidth em088"', 0, 0, $notooltip ? 0 : 1);
		}
		if ($withpicto != 2) {
			$result .= $this->ref;
		}
		$result .= $linkend;
		if ($withpicto != 2) {
			$result .= (($addlabel && $this->title) ? '<span class="opacitymedium">'.$sep.dol_trunc($this->title, ($addlabel > 1 ? $addlabel : 0)).'</span>' : '');
		}

		global $action;
		$hookmanager->initHooks(array('projectdao'));
		$parameters = array('id' => $this->id, 'getnomurl' => &$result);
		$reshook = $hookmanager->executeHooks('getNomUrl', $parameters, $this, $action); // Note that $action and $object may have been modified by some hooks
		if ($reshook > 0) {
			$result = $hookmanager->resPrint;
		} else {
			$result .= $hookmanager->resPrint;
		}

		return $result;
	}

	/**
	 *  Initialise an instance with random values.
	 *  Used to build previews or test instances.
	 * 	id must be 0 if object instance is a specimen.
	 *
	 *  @return int
	 */
	public function initAsSpecimen()
	{
		global $user, $langs, $conf;

		$now = dol_now();

		// Initialise parameters
		$this->id = 0;
		$this->ref = 'SPECIMEN';
		$this->entity = $conf->entity;
		$this->specimen = 1;
		$this->socid = 1;
		$this->date_c = $now;
		$this->date_m = $now;
		$this->date_start = $now;
		$this->date_end = $now + (3600 * 24 * 365);
		$this->note_public = 'SPECIMEN';
		$this->note_private = 'Private Note';
		$this->fk_project = 0;
		$this->opp_amount = 20000;
		$this->budget_amount = 10000;

		$this->usage_opportunity = 1;
		$this->usage_task = 1;
		$this->usage_bill_time = 1;
		$this->usage_organize_event = 1;

		/*
		 $nbp = mt_rand(1, 9);
		 $xnbp = 0;
		 while ($xnbp < $nbp)
		 {
		 $line = new Task($this->db);
		 $line->fk_project = 0;
		 $line->label = $langs->trans("Label") . " " . $xnbp;
		 $line->description = $langs->trans("Description") . " " . $xnbp;

		 $this->lines[]=$line;
		 $xnbp++;
		 }
		 */

		return 1;
	}

	/**
	 * 	Check if user has permission on current project
	 *
	 * 	@param	User	$user		Object user to evaluate
	 * 	@param  string	$mode		Type of permission we want to know: 'read', 'write'
	 * 	@return	int					>0 if user has permission, <0 if user has no permission
	 */
	public function restrictedProjectArea(User $user, $mode = 'read')
	{
		// To verify role of users
		$userAccess = 0;
		if (($mode == 'read' && $user->hasRight('projet', 'all', 'lire')) || ($mode == 'write' && $user->hasRight('projet', 'all', 'creer')) || ($mode == 'delete' && $user->hasRight('projet', 'all', 'supprimer'))) {
			$userAccess = 1;
		} elseif ($this->public && (($mode == 'read' && $user->hasRight('projet', 'lire')) || ($mode == 'write' && $user->hasRight('projet', 'creer')) || ($mode == 'delete' && $user->hasRight('projet', 'supprimer')))) {
			$userAccess = 1;
		} else {	// No access due to permission to read all projects, so we check if we are a contact of project
			foreach (array('internal', 'external') as $source) {
				$userRole = $this->liste_contact(4, $source);
				$num = count($userRole);

				$nblinks = 0;
				while ($nblinks < $num) {
					if ($source == 'internal' && $user->id == $userRole[$nblinks]['id']) {	// $userRole[$nblinks]['id'] is id of user (llx_user) for internal contacts
						if ($mode == 'read' && $user->hasRight('projet', 'lire')) {
							$userAccess++;
						}
						if ($mode == 'write' && $user->hasRight('projet', 'creer')) {
							$userAccess++;
						}
						if ($mode == 'delete' && $user->hasRight('projet', 'supprimer')) {
							$userAccess++;
						}
					}
					if ($source == 'external' && $user->socid > 0 && $user->socid == $userRole[$nblinks]['socid']) {	// $userRole[$nblinks]['id'] is id of contact (llx_socpeople) or external contacts
						if ($mode == 'read' && $user->hasRight('projet', 'lire')) {
							$userAccess++;
						}
						if ($mode == 'write' && $user->hasRight('projet', 'creer')) {
							$userAccess++;
						}
						if ($mode == 'delete' && $user->hasRight('projet', 'supprimer')) {
							$userAccess++;
						}
					}
					$nblinks++;
				}
			}
			//if (empty($nblinks))	// If nobody has permission, we grant creator
			//{
			//	if ((!empty($this->user_author_id) && $this->user_author_id == $user->id))
			//	{
			//		$userAccess = 1;
			//	}
			//}
		}

		return ($userAccess ? $userAccess : -1);
	}

	/**
	 * Return array of projects a user has permission on, is affected to, or all projects
	 *
	 * @param 	User	$user			User object
	 * @param 	int		$mode			0=All project I have permission on (assigned to me or public), 1=Projects assigned to me only, 2=Will return list of all projects with no test on contacts
	 * @param 	int		$list			0=Return array, 1=Return string list
	 * @param	int		$socid			0=No filter on third party, id of third party
<<<<<<< HEAD
	 * @param	string	$filter			additional filter on project (statut, ref, ...). TODO Use USF syntax here.
	 * @return 	array|string			Array of projects id, or string with projects id separated with "," if list is 1
=======
	 * @param	string	$filter			Additional filter on project (statut, ref, ...). TODO Use USF syntax here.
	 * @return 	int[]|string			Array of projects id, or string with projects id separated with "," if list is 1
>>>>>>> cc80841a
	 */
	public function getProjectsAuthorizedForUser($user, $mode = 0, $list = 0, $socid = 0, $filter = '')
	{
		$projects = array();
		$temp = array();

		$sql = "SELECT ".(($mode == 0 || $mode == 1) ? "DISTINCT " : "")."p.rowid, p.ref";
		$sql .= " FROM ".MAIN_DB_PREFIX."projet as p";
		if ($mode == 0) {
			$sql .= " LEFT JOIN ".MAIN_DB_PREFIX."element_contact as ec ON ec.element_id = p.rowid";
		} elseif ($mode == 1) {
			$sql .= ", ".MAIN_DB_PREFIX."element_contact as ec";
		} // elseif ($mode == 2) {
		// No filter. Use this if user has permission to see all project
		// }
		$sql .= " WHERE p.entity IN (".getEntity('project').")";
		// Internal users must see project he is contact to even if project linked to a third party he can't see.
		//if ($socid || ! $user->rights->societe->client->voir)	$sql.= " AND (p.fk_soc IS NULL OR p.fk_soc = 0 OR p.fk_soc = ".((int) $socid).")";
		if ($socid > 0) {
			$sql .= " AND (p.fk_soc IS NULL OR p.fk_soc = 0 OR p.fk_soc = ".((int) $socid).")";
		}

		// Get id of types of contacts for projects (This list never contains a lot of elements)
		$listofprojectcontacttype = array();
		$sql2 = "SELECT ctc.rowid, ctc.code FROM ".MAIN_DB_PREFIX."c_type_contact as ctc";
		$sql2 .= " WHERE ctc.element = '".$this->db->escape($this->element)."'";
		$sql2 .= " AND ctc.source = 'internal'";
		$resql = $this->db->query($sql2);
		if ($resql) {
			while ($obj = $this->db->fetch_object($resql)) {
				$listofprojectcontacttype[$obj->rowid] = $obj->code;
			}
		} else {
			dol_print_error($this->db);
		}
		if (count($listofprojectcontacttype) == 0) {
			$listofprojectcontacttype[0] = '0'; // To avoid syntax error if not found
		}

		if ($mode == 0) {
			$sql .= " AND ( p.public = 1";
			$sql .= " OR ( ec.fk_c_type_contact IN (".$this->db->sanitize(implode(',', array_keys($listofprojectcontacttype))).")";
			$sql .= " AND ec.fk_socpeople = ".((int) $user->id).")";
			$sql .= " )";
		} elseif ($mode == 1) {
			$sql .= " AND ec.element_id = p.rowid";
			$sql .= " AND (";
			$sql .= "  ( ec.fk_c_type_contact IN (".$this->db->sanitize(implode(',', array_keys($listofprojectcontacttype))).")";
			$sql .= " AND ec.fk_socpeople = ".((int) $user->id).")";
			$sql .= " )";
		} // elseif ($mode == 2) {
		// No filter. Use this if user has permission to see all project
		//}

		// Manage filter
		$errormessage = '';
		$sql .= forgeSQLFromUniversalSearchCriteria($filter, $errormessage);
		if ($errormessage) {
			$this->errors[] = $errormessage;
			dol_syslog(__METHOD__.' '.implode(',', $this->errors), LOG_ERR);
			$sql .= $filter;
		}

<<<<<<< HEAD
		// Manage filter
		$errormessage = '';
		$sql .= forgeSQLFromUniversalSearchCriteria($filter, $errormessage);
		if ($errormessage) {
			$this->errors[] = $errormessage;
			dol_syslog(__METHOD__.' '.implode(',', $this->errors), LOG_ERR);
			$sql .= $filter;
		}

=======
>>>>>>> cc80841a
		//print $sql;

		$resql = $this->db->query($sql);
		if ($resql) {
			$num = $this->db->num_rows($resql);
			$i = 0;
			while ($i < $num) {
				$row = $this->db->fetch_row($resql);
				$projects[$row[0]] = $row[1];
				$temp[] = $row[0];
				$i++;
			}

			$this->db->free($resql);

			if ($list) {
				if (empty($temp)) {
					return '0';
				}
				$result = implode(',', $temp);
				return $result;
			}
		} else {
			dol_print_error($this->db);
		}

		return $projects;
	}

	/**
	 * Load an object from its id and create a new one in database
	 *
	 *  @param	User	$user		          User making the clone
	 *  @param	int		$fromid     	      Id of object to clone
	 *  @param	bool	$clone_contact	      Clone contact of project
	 *  @param	bool	$clone_task		      Clone task of project
	 *  @param	bool	$clone_project_file	  Clone file of project
	 *  @param	bool	$clone_task_file	  Clone file of task (if task are copied)
	 *  @param	bool	$clone_note		      Clone note of project
	 *  @param	bool	$move_date		      Move task date on clone
	 *  @param	int    	$notrigger		      No trigger flag
	 *  @param  int     $newthirdpartyid      New thirdparty id
	 *  @return	int						      New id of clone
	 */
	public function createFromClone(User $user, $fromid, $clone_contact = false, $clone_task = true, $clone_project_file = false, $clone_task_file = false, $clone_note = true, $move_date = true, $notrigger = 0, $newthirdpartyid = 0)
	{
		global $langs, $conf;

		$error = 0;
		$clone_project_id = 0;   // For static toolcheck

		dol_syslog("createFromClone clone_contact=".json_encode($clone_contact)." clone_task=".json_encode($clone_task)." clone_project_file=".json_encode($clone_project_file)." clone_note=".json_encode($clone_note)." move_date=".json_encode($move_date), LOG_DEBUG);

		$now = dol_mktime(0, 0, 0, idate('m', dol_now()), idate('d', dol_now()), idate('Y', dol_now()));

		$clone_project = new Project($this->db);

		$clone_project->context['createfromclone'] = 'createfromclone';

		$this->db->begin();

		// Load source object
		$clone_project->fetch($fromid);
		$clone_project->fetch_optionals();
		if ($newthirdpartyid > 0) {
			$clone_project->socid = $newthirdpartyid;
		}
		$clone_project->fetch_thirdparty();

		$orign_dt_start = $clone_project->date_start;
		$orign_project_ref = $clone_project->ref;

		$clone_project->id = 0;
		if ($move_date) {
			$clone_project->date_start = $now;
			if (!(empty($clone_project->date_end))) {
				$clone_project->date_end += ($now - $orign_dt_start);
			}
		}

		$clone_project->date_c = $now;

		if (!$clone_note) {
			$clone_project->note_private = '';
			$clone_project->note_public = '';
		}

		//Generate next ref
		$defaultref = '';
<<<<<<< HEAD
		$obj = !getDolGlobalString('PROJECT_ADDON') ? 'mod_project_simple' : $conf->global->PROJECT_ADDON;
=======
		$obj = getDolGlobalString('PROJECT_ADDON', 'mod_project_simple');
>>>>>>> cc80841a
		// Search template files
		$file = '';
		$classname = '';
		$filefound = 0;
		$dirmodels = array_merge(array('/'), (array) $conf->modules_parts['models']);
		foreach ($dirmodels as $reldir) {
			$file = dol_buildpath($reldir."core/modules/project/".$obj.'.php', 0);
			if (file_exists($file)) {
				$filefound = 1;
				dol_include_once($reldir."core/modules/project/".$obj.'.php');
				$modProject = new $obj();
<<<<<<< HEAD
=======
				'@phan-var-force ModeleNumRefProjects $modProject';
>>>>>>> cc80841a
				$defaultref = $modProject->getNextValue(is_object($clone_project->thirdparty) ? $clone_project->thirdparty : null, $clone_project);
				break;
			}
		}
		if (is_numeric($defaultref) && $defaultref <= 0) {
			$defaultref = '';
		}

		$clone_project->ref = $defaultref;
		$clone_project->title = $langs->trans("CopyOf").' '.$clone_project->title;

		// Create clone
		$result = $clone_project->create($user, $notrigger);

		// Other options
		if ($result < 0) {
			$this->error .= $clone_project->error;
			$error++;
		}

		if (!$error) {
			//Get the new project id
			$clone_project_id = $clone_project->id;

			//Note Update
			if (!$clone_note) {
				$clone_project->note_private = '';
				$clone_project->note_public = '';
			} else {
				$this->db->begin();
				$res = $clone_project->update_note(dol_html_entity_decode($clone_project->note_public, ENT_QUOTES | ENT_HTML5), '_public');
				if ($res < 0) {
					$this->error .= $clone_project->error;
					$error++;
					$this->db->rollback();
				} else {
					$this->db->commit();
				}

				$this->db->begin();
				$res = $clone_project->update_note(dol_html_entity_decode($clone_project->note_private, ENT_QUOTES | ENT_HTML5), '_private');
				if ($res < 0) {
					$this->error .= $clone_project->error;
					$error++;
					$this->db->rollback();
				} else {
					$this->db->commit();
				}
			}

			//Duplicate contact
			if ($clone_contact) {
				$origin_project = new Project($this->db);
				$origin_project->fetch($fromid);

				foreach (array('internal', 'external') as $source) {
					$tab = $origin_project->liste_contact(-1, $source);
					if (is_array($tab) && count($tab) > 0) {
						foreach ($tab as $contacttoadd) {
							$clone_project->add_contact($contacttoadd['id'], $contacttoadd['code'], $contacttoadd['source'], $notrigger);
							if ($clone_project->error == 'DB_ERROR_RECORD_ALREADY_EXISTS') {
								$langs->load("errors");
								$this->error .= $langs->trans("ErrorThisContactIsAlreadyDefinedAsThisType");
								$error++;
							} else {
								if ($clone_project->error != '') {
									$this->error .= $clone_project->error;
									$error++;
								}
							}
						}
					} elseif ($tab < 0) {
						$this->error .= $origin_project->error;
						$error++;
					}
				}
			}

			//Duplicate file
			if ($clone_project_file) {
				require_once DOL_DOCUMENT_ROOT.'/core/lib/files.lib.php';

				$clone_project_dir = $conf->project->dir_output."/".dol_sanitizeFileName($defaultref);
				$ori_project_dir = $conf->project->dir_output."/".dol_sanitizeFileName($orign_project_ref);

				if (dol_mkdir($clone_project_dir) >= 0) {
					$filearray = dol_dir_list($ori_project_dir, "files", 0, '', '(\.meta|_preview.*\.png)$', '', SORT_ASC, 1);
					foreach ($filearray as $key => $file) {
						$rescopy = dol_copy($ori_project_dir.'/'.$file['name'], $clone_project_dir.'/'.$file['name'], '0', 1);
						if (is_numeric($rescopy) && $rescopy < 0) {
							$this->error .= $langs->trans("ErrorFailToCopyFile", $ori_project_dir.'/'.$file['name'], $clone_project_dir.'/'.$file['name']);
							$error++;
						}
					}
				} else {
					$this->error .= $langs->trans('ErrorInternalErrorDetected').':dol_mkdir';
					$error++;
				}
			}

			//Duplicate task
			if ($clone_task) {
				require_once DOL_DOCUMENT_ROOT.'/projet/class/task.class.php';

				$taskstatic = new Task($this->db);

				// Security check
				$socid = 0;
				if ($user->socid > 0) {
					$socid = $user->socid;
				}

				$tasksarray = $taskstatic->getTasksArray(null, null, $fromid, $socid, 0);

				$tab_conv_child_parent = array();
				$result_clonse = 0;

				// Loop on each task, to clone it
				foreach ($tasksarray as $tasktoclone) {
					$result_clone = $taskstatic->createFromClone($user, $tasktoclone->id, $clone_project_id, $tasktoclone->fk_task_parent, $move_date, true, false, $clone_task_file, true, false);
					if ($result_clone <= 0) {
						$this->error .= $taskstatic->error;
						$error++;
					} else {
						$new_task_id = $result_clone;
						$taskstatic->fetch($tasktoclone->id);

						//manage new parent clone task id
						// if the current task has child we store the original task id and the equivalent clone task id
						if (($taskstatic->hasChildren()) && !array_key_exists($tasktoclone->id, $tab_conv_child_parent)) {
							$tab_conv_child_parent[$tasktoclone->id] = $new_task_id;
						}
					}
				}

				//Parse all clone node to be sure to update new parent
				$tasksarray = $taskstatic->getTasksArray(null, null, $clone_project_id, $socid, 0);
				foreach ($tasksarray as $task_cloned) {
					$taskstatic->fetch($task_cloned->id);
					if ($taskstatic->fk_task_parent != 0) {
						$taskstatic->fk_task_parent = $tab_conv_child_parent[$taskstatic->fk_task_parent];
					}
					$res = $taskstatic->update($user, $notrigger);
					if ($result_clone <= 0) {
						$this->error .= $taskstatic->error;
						$error++;
					}
				}
			}
		}

		unset($clone_project->context['createfromclone']);

		if (!$error && $clone_project_id != 0) {
			$this->db->commit();
			return $clone_project_id;
		} else {
			$this->db->rollback();
			dol_syslog(get_class($this)."::createFromClone nbError: ".$error." error : ".$this->error, LOG_ERR);
			return -1;
		}
	}


	/**
	 *    Shift project task date from current date to delta
	 *
	 *    @param	integer		$old_project_dt_start	Old project start date
	 *    @return	int				                    1 if OK or < 0 if KO
	 */
	public function shiftTaskDate($old_project_dt_start)
	{
		global $user, $langs, $conf;

		$error = 0;
		$result = 0;

		$taskstatic = new Task($this->db);

		// Security check
		$socid = 0;
		if ($user->socid > 0) {
			$socid = $user->socid;
		}

		$tasksarray = $taskstatic->getTasksArray(null, null, $this->id, $socid, 0);

		foreach ($tasksarray as $tasktoshiftdate) {
			$to_update = false;
			// Fetch only if update of date will be made
			if ((!empty($tasktoshiftdate->date_start)) || (!empty($tasktoshiftdate->date_end))) {
				//dol_syslog(get_class($this)."::shiftTaskDate to_update", LOG_DEBUG);
				$to_update = true;
				$task = new Task($this->db);
				$result = $task->fetch($tasktoshiftdate->id);
				if (!$result) {
					$error++;
					$this->error .= $task->error;
				}
			} else {
				continue;
			}
			//print "$this->date_start + $tasktoshiftdate->date_start - $old_project_dt_start";exit;

			//Calculate new task start date with difference between old proj start date and origin task start date
			if (!empty($tasktoshiftdate->date_start)) {
				$task->date_start = $this->date_start + ($tasktoshiftdate->date_start - $old_project_dt_start);
			}

			//Calculate new task end date with difference between origin proj end date and origin task end date
			if (!empty($tasktoshiftdate->date_end)) {
				$task->date_end = $this->date_start + ($tasktoshiftdate->date_end - $old_project_dt_start);
			}

			if ($to_update) {
				$result = $task->update($user);
				if (!$result) {
					$error++;
					$this->error .= $task->error;
				}
			}
		}
		if ($error != 0) {
			return -1;
		}
		return $result;
	}


	// phpcs:disable PEAR.NamingConventions.ValidFunctionName.ScopeNotCamelCaps
	/**
	 *    Associate element to a project
	 *
	 *    @param	string	$tableName			Table of the element to update
	 *    @param	int		$elementSelectId	Key-rowid of the line of the element to update
	 *    @return	int							1 if OK or < 0 if KO
	 */
	public function update_element($tableName, $elementSelectId)
	{
		// phpcs:enable
		$sql = "UPDATE ".MAIN_DB_PREFIX.$tableName;

		if ($tableName == "actioncomm") {
			$sql .= " SET fk_project=".$this->id;
			$sql .= " WHERE id=".((int) $elementSelectId);
		} elseif (in_array($tableName, ["entrepot","mrp_mo","stocktransfer_stocktransfer"])) {
			$sql .= " SET fk_project=".$this->id;
			$sql .= " WHERE rowid=".((int) $elementSelectId);
		} else {
			$sql .= " SET fk_projet=".$this->id;
			$sql .= " WHERE rowid=".((int) $elementSelectId);
		}

		dol_syslog(get_class($this)."::update_element", LOG_DEBUG);
		$resql = $this->db->query($sql);
		if (!$resql) {
			$this->error = $this->db->lasterror();
			return -1;
		} else {
			return 1;
		}
	}

	// phpcs:disable PEAR.NamingConventions.ValidFunctionName.ScopeNotCamelCaps
	/**
	 *    Associate element to a project
	 *
	 *    @param	string	$tableName			Table of the element to update
	 *    @param	int		$elementSelectId	Key-rowid of the line of the element to update
	 *    @param	string	$projectfield	    The column name that stores the link with the project
	 *
	 *    @return	int							1 if OK or < 0 if KO
	 */
	public function remove_element($tableName, $elementSelectId, $projectfield = 'fk_projet')
	{
		// phpcs:enable
		$sql = "UPDATE ".MAIN_DB_PREFIX.$tableName;

		if ($tableName == "actioncomm") {
			$sql .= " SET fk_project=NULL";
			$sql .= " WHERE id=".((int) $elementSelectId);
		} else {
			$sql .= " SET ".$projectfield."=NULL";
			$sql .= " WHERE rowid=".((int) $elementSelectId);
		}

		dol_syslog(get_class($this)."::remove_element", LOG_DEBUG);
		$resql = $this->db->query($sql);
		if (!$resql) {
			$this->error = $this->db->lasterror();
			return -1;
		} else {
			return 1;
		}
	}

	/**
	 *  Create an intervention document on disk using template defined into PROJECT_ADDON_PDF
	 *
	 *  @param	string		$modele			Force template to use ('' by default)
	 *  @param	Translate	$outputlangs	Object lang to use for translation
	 *  @param  int			$hidedetails    Hide details of lines
	 *  @param  int			$hidedesc       Hide description
	 *  @param  int			$hideref        Hide ref
	 *  @return int         				0 if KO, 1 if OK
	 */
	public function generateDocument($modele, $outputlangs, $hidedetails = 0, $hidedesc = 0, $hideref = 0)
	{
		global $conf, $langs;

		$langs->load("projects");

		if (!dol_strlen($modele)) {
			$modele = 'baleine';

			if ($this->model_pdf) {
				$modele = $this->model_pdf;
			} elseif (getDolGlobalString('PROJECT_ADDON_PDF')) {
				$modele = getDolGlobalString('PROJECT_ADDON_PDF');
			}
		}

		$modelpath = "core/modules/project/doc/";

		return $this->commonGenerateDocument($modelpath, $modele, $outputlangs, $hidedetails, $hidedesc, $hideref);
	}


	/**
	 * Load time spent into this->weekWorkLoad and this->weekWorkLoadPerTask for all day of a week of project.
	 * Note: array weekWorkLoad and weekWorkLoadPerTask are reset and filled at each call.
	 *
	 * @param 	int		$datestart		First day of week (use dol_get_first_day to find this date)
	 * @param 	int		$taskid			Filter on a task id
	 * @param 	int		$userid			Time spent by a particular user
	 * @return 	int						Return integer <0 if OK, >0 if KO
	 */
	public function loadTimeSpent($datestart, $taskid = 0, $userid = 0)
	{
		$this->weekWorkLoad = array();
		$this->weekWorkLoadPerTask = array();

		if (empty($datestart)) {
			dol_print_error(null, 'Error datestart parameter is empty');
		}

		$sql = "SELECT ptt.rowid as taskid, ptt.element_duration, ptt.element_date, ptt.element_datehour, ptt.fk_element";
		$sql .= " FROM ".MAIN_DB_PREFIX."element_time AS ptt, ".MAIN_DB_PREFIX."projet_task as pt";
		$sql .= " WHERE ptt.fk_element = pt.rowid";
		$sql .= " AND ptt.elementtype = 'task'";
		$sql .= " AND pt.fk_projet = ".((int) $this->id);
		$sql .= " AND (ptt.element_date >= '".$this->db->idate($datestart)."' ";
		$sql .= " AND ptt.element_date <= '".$this->db->idate(dol_time_plus_duree($datestart, 1, 'w') - 1)."')";
		if ($taskid) {
			$sql .= " AND ptt.fk_element=".((int) $taskid);
		}
		if (is_numeric($userid)) {
			$sql .= " AND ptt.fk_user=".((int) $userid);
		}

		//print $sql;
		$resql = $this->db->query($sql);
		if ($resql) {
			$dayallreadyfound = array();

			$num = $this->db->num_rows($resql);
			$i = 0;
			// Loop on each record found, so each couple (project id, task id)
			while ($i < $num) {
				$obj = $this->db->fetch_object($resql);
				$day = $this->db->jdate($obj->element_date); // task_date is date without hours
<<<<<<< HEAD
				if (empty($daylareadyfound[$day])) {
=======
				if (empty($dayallreadyfound[$day])) {
>>>>>>> cc80841a
					$this->weekWorkLoad[$day] = $obj->element_duration;
					$this->weekWorkLoadPerTask[$day][$obj->fk_element] = $obj->element_duration;
				} else {
					$this->weekWorkLoad[$day] += $obj->element_duration;
					$this->weekWorkLoadPerTask[$day][$obj->fk_element] += $obj->element_duration;
				}
				$dayallreadyfound[$day] = 1;
				$i++;
			}
			$this->db->free($resql);
			return 1;
		} else {
			$this->error = "Error ".$this->db->lasterror();
			dol_syslog(get_class($this)."::fetch ".$this->error, LOG_ERR);
			return -1;
		}
	}

	/**
	 * Load time spent into this->weekWorkLoad and this->weekWorkLoadPerTask for all day of a week of project.
	 * Note: array weekWorkLoad and weekWorkLoadPerTask are reset and filled at each call.
	 *
	 * @param 	int		$datestart		First day of week (use dol_get_first_day to find this date)
	 * @param 	int		$taskid			Filter on a task id
	 * @param 	int		$userid			Time spent by a particular user
	 * @return 	int						Return integer <0 if OK, >0 if KO
	 */
	public function loadTimeSpentMonth($datestart, $taskid = 0, $userid = 0)
	{
		$this->monthWorkLoad = array();
		$this->monthWorkLoadPerTask = array();

		if (empty($datestart)) {
			dol_print_error(null, 'Error datestart parameter is empty');
		}

		$sql = "SELECT ptt.rowid as taskid, ptt.element_duration, ptt.element_date, ptt.element_datehour, ptt.fk_element";
		$sql .= " FROM ".MAIN_DB_PREFIX."element_time AS ptt, ".MAIN_DB_PREFIX."projet_task as pt";
		$sql .= " WHERE ptt.fk_element = pt.rowid";
		$sql .= " AND ptt.elementtype = 'task'";
		$sql .= " AND pt.fk_projet = ".((int) $this->id);
		$sql .= " AND (ptt.element_date >= '".$this->db->idate($datestart)."' ";
		$sql .= " AND ptt.element_date <= '".$this->db->idate(dol_time_plus_duree($datestart, 1, 'm') - 1)."')";
		if ($taskid) {
			$sql .= " AND ptt.fk_element=".((int) $taskid);
		}
		if (is_numeric($userid)) {
			$sql .= " AND ptt.fk_user=".((int) $userid);
		}

		//print $sql;
		$resql = $this->db->query($sql);
		if ($resql) {
			$weekalreadyfound = array();

			$num = $this->db->num_rows($resql);
			$i = 0;
			$week_number = '';  // Initialisation for static analysis
			// Loop on each record found, so each couple (project id, task id)
			while ($i < $num) {
				$obj = $this->db->fetch_object($resql);
				if (!empty($obj->element_date)) {
					$date = explode('-', $obj->element_date);
<<<<<<< HEAD
					$week_number = getWeekNumber($date[2], $date[1], $date[0]);
=======
					$week_number = getWeekNumber((int) $date[2], (int) $date[1], (int) $date[0]);
>>>>>>> cc80841a
				}
				'@phan-var-force int $week_number';  // Needed because phan considers it might be null
				if (empty($weekalreadyfound[$week_number])) {
					$this->monthWorkLoad[$week_number] = $obj->element_duration;
					$this->monthWorkLoadPerTask[$week_number][$obj->fk_element] = $obj->element_duration;
				} else {
					$this->monthWorkLoad[$week_number] += $obj->element_duration;
					$this->monthWorkLoadPerTask[$week_number][$obj->fk_element] += $obj->element_duration;
				}
				$weekalreadyfound[$week_number] = 1;
				$i++;
			}
			$this->db->free($resql);
			return 1;
		} else {
			$this->error = "Error ".$this->db->lasterror();
			dol_syslog(get_class($this)."::fetch ".$this->error, LOG_ERR);
			return -1;
		}
	}

	// phpcs:disable PEAR.NamingConventions.ValidFunctionName.ScopeNotCamelCaps
	/**
	 * Load indicators for dashboard (this->nbtodo and this->nbtodolate)
	 *
	 * @param	User	$user   Object user
	 * @return WorkboardResponse|int Return integer <0 if KO, WorkboardResponse if OK
	 */
	public function load_board($user)
	{
		// phpcs:enable
		global $conf, $langs;

		// For external user, no check is done on company because readability is managed by public status of project and assignment.
		//$socid=$user->socid;

		$response = new WorkboardResponse();
		$response->warning_delay = $conf->project->warning_delay / 60 / 60 / 24;
		$response->label = $langs->trans("OpenedProjects");
		$response->labelShort = $langs->trans("Opened");
		$response->url = DOL_URL_ROOT.'/projet/list.php?search_project_user=-1&search_status=1&mainmenu=project';
<<<<<<< HEAD
=======
		$response->url_late = DOL_URL_ROOT.'/projet/list.php?search_option=late&mainmenu=project';
>>>>>>> cc80841a
		$response->img = img_object('', "projectpub");
		$response->nbtodo = 0;
		$response->nbtodolate = 0;

		$sql = "SELECT p.rowid, p.fk_statut as status, p.fk_opp_status, p.datee as datee";
		$sql .= " FROM (".MAIN_DB_PREFIX."projet as p";
		$sql .= ")";
		$sql .= " LEFT JOIN ".MAIN_DB_PREFIX."societe as s on p.fk_soc = s.rowid";
		// For external user, no check is done on company permission because readability is managed by public status of project and assignment.
		//if (! $user->rights->societe->client->voir && ! $socid) $sql .= " LEFT JOIN ".MAIN_DB_PREFIX."societe_commerciaux as sc ON sc.fk_soc = s.rowid";
		$sql .= " WHERE p.fk_statut = 1";
		$sql .= " AND p.entity IN (".getEntity('project').')';


		$projectsListId = null;
		if (!$user->hasRight("projet", "all", "lire")) {
			$response->url = DOL_URL_ROOT.'/projet/list.php?search_status=1&mainmenu=project';
			$projectsListId = $this->getProjectsAuthorizedForUser($user, 0, 1);
			if (empty($projectsListId)) {
				return $response;
			}

			$sql .= " AND p.rowid IN (".$this->db->sanitize($projectsListId).")";
		}

		// No need to check company, as filtering of projects must be done by getProjectsAuthorizedForUser
		//if ($socid || ! $user->rights->societe->client->voir)	$sql.= "  AND (p.fk_soc IS NULL OR p.fk_soc = 0 OR p.fk_soc = ".((int) $socid).")";
		// For external user, no check is done on company permission because readability is managed by public status of project and assignment.
		//if (! $user->rights->societe->client->voir && ! $socid) $sql.= " AND ((s.rowid = sc.fk_soc AND sc.fk_user = ".((int) $user->id).") OR (s.rowid IS NULL))";

		//print $sql;
		$resql = $this->db->query($sql);
		if ($resql) {
			$project_static = new Project($this->db);


			// This assignment in condition is not a bug. It allows walking the results.
			while ($obj = $this->db->fetch_object($resql)) {
				$response->nbtodo++;

				$project_static->statut = $obj->status;
				$project_static->status = $obj->status;
				$project_static->opp_status = $obj->fk_opp_status;
				$project_static->date_end = $this->db->jdate($obj->datee);

				if ($project_static->hasDelay()) {
					$response->nbtodolate++;
				}
			}

			return $response;
		}

		$this->error = $this->db->error();
		return -1;
	}

	/**
	 * Function used to replace a thirdparty id with another one.
	 *
	 * @param DoliDB $dbs 		Database handler
	 * @param int $origin_id 	Old thirdparty id
	 * @param int $dest_id 		New thirdparty id
	 * @return bool
	 */
	public static function replaceThirdparty(DoliDB $dbs, $origin_id, $dest_id)
	{
		$tables = array(
			'projet'
		);

		return CommonObject::commonReplaceThirdparty($dbs, $origin_id, $dest_id, $tables);
	}


	/**
	 * Load indicators this->nb for the state board
	 *
	 * @return     int         Return integer <0 if KO, >0 if OK
	 */
	public function loadStateBoard()
	{
		global $user;

		$this->nb = array();

		$sql = "SELECT count(p.rowid) as nb";
		$sql .= " FROM ".MAIN_DB_PREFIX."projet as p";
		$sql .= " WHERE";
		$sql .= " p.entity IN (".getEntity('project').")";
		if (!$user->hasRight('projet', 'all', 'lire')) {
			$projectsListId = $this->getProjectsAuthorizedForUser($user, 0, 1);
			$sql .= "AND p.rowid IN (".$this->db->sanitize($projectsListId).")";
		}

		$resql = $this->db->query($sql);
		if ($resql) {
			while ($obj = $this->db->fetch_object($resql)) {
				$this->nb["projects"] = $obj->nb;
			}
			$this->db->free($resql);
			return 1;
		} else {
			dol_print_error($this->db);
			$this->error = $this->db->error();
			return -1;
		}
	}


	/**
	 * Is the project delayed?
	 *
	 * @return bool
	 */
	public function hasDelay()
	{
		global $conf;

		if (!($this->status == self::STATUS_VALIDATED)) {
			return false;
		}
		if (!$this->date_end) {
			return false;
		}

		$now = dol_now();

		return ($this->date_end) < ($now - $conf->project->warning_delay);
	}


	/**
	 *	Charge les information d'ordre info dans l'objet commande
	 *
	 *	@param  int		$id       Id of order
	 *	@return	void
	 */
	public function info($id)
	{
		$sql = 'SELECT c.rowid, datec as datec, tms as datem,';
		$sql .= ' date_close as datecloture,';
		$sql .= ' fk_user_creat as fk_user_author, fk_user_close as fk_user_cloture';
		$sql .= ' FROM '.MAIN_DB_PREFIX.'projet as c';
		$sql .= ' WHERE c.rowid = '.((int) $id);
		$result = $this->db->query($sql);
		if ($result) {
			if ($this->db->num_rows($result)) {
				$obj = $this->db->fetch_object($result);

				$this->id = $obj->rowid;

				$this->user_creation_id = $obj->fk_user_author;
				$this->user_closing_id   = $obj->fk_user_cloture;

				$this->date_creation     = $this->db->jdate($obj->datec);
				$this->date_modification = $this->db->jdate($obj->datem);
				$this->date_cloture      = $this->db->jdate($obj->datecloture);
			}

			$this->db->free($result);
		} else {
			dol_print_error($this->db);
		}
	}

	/**
	 * Sets object to supplied categories.
	 *
	 * Deletes object from existing categories not supplied.
	 * Adds it to non existing supplied categories.
	 * Existing categories are left untouch.
	 *
	 * @param 	int[]|int 	$categories 	Category or categories IDs
	 * @return 	int							Return integer <0 if KO, >0 if OK
	 */
	public function setCategories($categories)
	{
		require_once DOL_DOCUMENT_ROOT.'/categories/class/categorie.class.php';
		return parent::setCategoriesCommon($categories, Categorie::TYPE_PROJECT);
	}


	/**
	 * Create an array of tasks of current project
	 *
<<<<<<< HEAD
	 * @param	User	$user       		Object user we want project allowed to
=======
	 * @param	?User	$user       		Object user we want project allowed to
>>>>>>> cc80841a
	 * @param	int		$loadRoleMode		1= will test Roles on task;  0 used in delete project action
	 * @return 	int							>0 if OK, <0 if KO
	 */
	public function getLinesArray($user, $loadRoleMode = 1)
	{
		require_once DOL_DOCUMENT_ROOT.'/projet/class/task.class.php';
		$taskstatic = new Task($this->db);

<<<<<<< HEAD
		$this->lines = $taskstatic->getTasksArray(0, $user, $this->id, 0, 0, '', '-1', '', 0, 0, array(), 0, array(), 0, $loadRoleMode);
=======
		$this->lines = $taskstatic->getTasksArray(null, $user, $this->id, 0, 0, '', '-1', '', 0, 0, null, 0, array(), 0, $loadRoleMode);
>>>>>>> cc80841a
		return 1;
	}

	/**
<<<<<<< HEAD
	 *  Function sending an email to the current member with the text supplied in parameter.
	 *
	 *  @param	string	$text				Content of message (not html entities encoded)
	 *  @param	string	$subject			Subject of message
	 *  @param 	array	$filename_list      Array of attached files
	 *  @param 	array	$mimetype_list      Array of mime types of attached files
	 *  @param 	array	$mimefilename_list  Array of public names of attached files
=======
	 *  Function sending an email to the current project with the text supplied in parameter.
	 *  TODO When this is used ?
	 *
	 *  @param	string	$text				Content of message (not html entities encoded)
	 *  @param	string	$subject			Subject of message
	 *  @param	string[]	$filename_list      Array of attached files
	 *  @param 	string[]	$mimetype_list      Array of mime types of attached files
	 *  @param 	string[]	$mimefilename_list  Array of public names of attached files
>>>>>>> cc80841a
	 *  @param 	string	$addr_cc            Email cc
	 *  @param 	string	$addr_bcc           Email bcc
	 *  @param 	int		$deliveryreceipt	Ask a delivery receipt
	 *  @param	int		$msgishtml			1=String IS already html, 0=String IS NOT html, -1=Unknown need autodetection
	 *  @param	string	$errors_to			errors to
	 *  @param	string	$moreinheader		Add more html headers
	 *  @since V18
	 *  @return	int							Return integer <0 if KO, >0 if OK
	 */
	public function sendEmail($text, $subject, $filename_list = array(), $mimetype_list = array(), $mimefilename_list = array(), $addr_cc = "", $addr_bcc = "", $deliveryreceipt = 0, $msgishtml = -1, $errors_to = '', $moreinheader = '')
	{
<<<<<<< HEAD
		global $conf, $langs;
=======
>>>>>>> cc80841a
		// TODO EMAIL

		return 1;
	}
<<<<<<< HEAD
	/**
	 *	Return clicable link of object (with eventually picto)
	 *
	 *	@param      string	    $option                 Where point the link (0=> main card, 1,2 => shipment, 'nolink'=>No link)
	 *  @param		array		$arraydata				Array of data
	 *  @param		string		$size					Size of thumb (''=auto, 'large'=large, 'small'=small)
	 *  @return		string								HTML Code for Kanban thumb.
=======

	/**
	 *	Return clickable link of object (with eventually picto)
	 *
	 *	@param      string	    			$option                 Where point the link (0=> main card, 1,2 => shipment, 'nolink'=>No link)
	 *  @param		array{string,mixed}		$arraydata				Array of data
	 *  @param		string					$size					Size of thumb (''=auto, 'large'=large, 'small'=small)
	 *  @return		string											HTML Code for Kanban thumb.
>>>>>>> cc80841a
	 */
	public function getKanbanView($option = '', $arraydata = null, $size = '')
	{
		global $conf, $langs;

		$selected = (empty($arraydata['selected']) ? 0 : $arraydata['selected']);

		if (empty($size)) {
			if (empty($conf->dol_optimize_smallscreen)) {
				$size = 'large';
			} else {
				$size = 'small';
			}
		}

		$return = '<div class="box-flex-item '.($size == 'small' ? 'box-flex-item-small' : '').' box-flex-grow-zero">';
		$return .= '<div class="info-box info-box-sm">';
		$return .= '<span class="info-box-icon bg-infobox-action">';
		$return .= img_picto('', $this->public ? 'projectpub' : $this->picto);
		//$return .= '<i class="fa fa-dol-action"></i>'; // Can be image
		$return .= '</span>';
		$return .= '<div class="info-box-content">';
		$return .= '<span class="info-box-ref inline-block tdoverflowmax150 valignmiddle">'.(method_exists($this, 'getNomUrl') ? $this->getNomUrl() : $this->ref);
		if ($this->hasDelay()) {
			$return .= img_warning($langs->trans('Late'));
		}
		$return .= '</span>';
		if ($selected >= 0) {
			$return .= '<input id="cb'.$this->id.'" class="flat checkforselect fright" type="checkbox" name="toselect[]" value="'.$this->id.'"'.($selected ? ' checked="checked"' : '').'>';
		}
		// Date
		/*
		if (property_exists($this, 'date_start') && $this->date_start) {
			$return .= '<br><span class="info-box-label">'.dol_print_date($this->date_start, 'day').'</>';
		}
		if (property_exists($this, 'date_end') && $this->date_end) {
			if ($this->date_start) {
				$return .= ' - ';
			} else {
				$return .= '<br>';
			}
			$return .= '<span class="info-box-label">'.dol_print_date($this->date_end, 'day').'</span>';
		}*/
<<<<<<< HEAD
		if (property_exists($this, 'thirdparty') && is_object($this->thirdparty)) {
			$return .= '<br><div class="info-box-ref tdoverflowmax150 inline-block valignmiddle">'.$this->thirdparty->getNomUrl(1);
			$return .= '</div><div class="inline-block valignmiddle">';
			$return .= dol_print_phone($this->thirdparty->phone, $this->thirdparty->country_code, 0, $this->thirdparty->id, 'tel', 'hidenum', 'phone', $this->thirdparty->phone, 0, 'marginleftonly');
			$return .= '</div>';
=======
		if (property_exists($this, 'thirdparty') && !is_null($this->thirdparty) && is_object($this->thirdparty) && $this->thirdparty instanceof Societe) {
			$return .= '<br><div class="info-box-ref tdoverflowmax125 inline-block valignmiddle">'.$this->thirdparty->getNomUrl(1);
			$return .= '</div>';
			if (!empty($this->thirdparty->phone)) {
				$return .= '<div class="inline-block valignmiddle">';
				$return .= dol_print_phone($this->thirdparty->phone, $this->thirdparty->country_code, 0, $this->thirdparty->id, 'tel', 'hidenum', 'phone', $this->thirdparty->phone, 0, 'paddingleft paddingright');  // @phan-suppress-current-line PhanPluginSuspiciousParamPosition
				$return .= '</div>';
			}
			if (!empty($this->thirdparty->email)) {
				$return .= '<div class="inline-block valignmiddle">';
				$return .= dol_print_email($this->thirdparty->email, 0, $this->thirdparty->id, 'thirdparty', -1, 1, 2, 'paddingleft paddingright');
				$return .= '</div>';
			}
>>>>>>> cc80841a
		}
		if (!empty($arraydata['assignedusers'])) {
			$return .= '<br>';
			if ($this->public) {
				$return .= img_picto($langs->trans('Visibility').': '.$langs->trans('SharedProject'), 'world', 'class="paddingrightonly valignmiddle"');
				//print $langs->trans('SharedProject');
			} else {
				$return .= img_picto($langs->trans('Visibility').': '.$langs->trans('PrivateProject'), 'private', 'class="paddingrightonly valignmiddle"');
				//print $langs->trans('PrivateProject');
			}

			$return .= ' <span class="small valignmiddle">'.$arraydata['assignedusers'].'</span>';
		}
		/*if (property_exists($this, 'user_author_id')) {
			$return .= '<br><span class="info-box-label opacitymedium">'.$langs->trans("Author").'</span>';
			$return .= '<span> : '.$user->getNomUrl(1).'</span>';
		}*/
		$return .= '<br><div>';	// start div line status
		if ($this->usage_opportunity && $this->opp_status_code) {
			//$return .= '<br><span class="info-bo-label opacitymedium">'.$langs->trans("OpportunityStatusShort").'</span>';
			//$return .= '<div class="small inline-block">'.dol_trunc($langs->trans("OppStatus".$this->opp_status_code), 5).'</div>';
			$return .= '<div class="opacitymedium small marginrightonly inline-block" title="'.dol_escape_htmltag($langs->trans("OppStatus".$this->opp_status_code)).'">'.round($this->opp_percent).'%</div>';
			$return .= ' <div class="amount small marginrightonly inline-block">'.price($this->opp_amount).'</div>';
		}
		if (method_exists($this, 'getLibStatut')) {
			$return .= '<div class="info-box-status small inline-block valignmiddle">'.$this->getLibStatut(3).'</div>';
		}
		$return .= '</div>';	// end div line status

		$return .= '</div>';
		$return .= '</div>';
		$return .= '</div>';

		return $return;
	}

	/**
	 *  Return array of sub-projects of the current project
	 *
<<<<<<< HEAD
	 *  @return		array		Children of this project as objects with rowid & title as members
=======
	 *  @return		stdClass[]	Children of this project as objects with rowid & title as members
>>>>>>> cc80841a
	 */
	public function getChildren()
	{
		$children = [];
		$sql = 'SELECT rowid,title';
		$sql .= ' FROM '.MAIN_DB_PREFIX.'projet';
		$sql .= ' WHERE fk_project = '.((int) $this->id);
		$sql .= ' ORDER BY title';
		$result = $this->db->query($sql);
		if ($result) {
			$n = $this->db->num_rows($result);
			while ($n) {
				$children[] = $this->db->fetch_object($result);
				$n--;
			}
			$this->db->free($result);
		} else {
			dol_print_error($this->db);
		}

		return $children;
	}

	/**
	 * Method for calculating weekly hours worked and generating a report
	 * @return int   0 if OK, <>0 if KO (this function is used also by cron so only 0 is OK)
	 */
	public function createWeeklyReport()
	{
		global $mysoc, $user;

		$now = dol_now();
		$nowDate = dol_getdate($now, true);

		$errormesg = '';
		$errorsMsg = array();

		$firstDayOfWeekTS = dol_get_first_day_week($nowDate['mday'], $nowDate['mon'], $nowDate['year']);

		$firstDayOfWeekDate = dol_mktime(0, 0, 0, $nowDate['mon'], $firstDayOfWeekTS['first_day'], $nowDate['year']);

		$lastWeekStartTS = dol_time_plus_duree($firstDayOfWeekDate, -7, 'd');

		$lastWeekEndTS = dol_time_plus_duree($lastWeekStartTS, 6, 'd');

		$startDate = dol_print_date($lastWeekStartTS, '%Y-%m-%d 00:00:00');
		$endDate = dol_print_date($lastWeekEndTS, '%Y-%m-%d 23:59:59');

		$sql = "SELECT
		u.rowid AS user_id,
		CONCAT(u.firstname, ' ', u.lastname) AS name,
		u.email,u.weeklyhours,
		SUM(et.element_duration) AS total_seconds
		FROM
			".MAIN_DB_PREFIX."element_time AS et
		JOIN
			".MAIN_DB_PREFIX."user AS u ON et.fk_user = u.rowid
		WHERE
			et.element_date BETWEEN '".$this->db->escape($startDate)."' AND '".$this->db->escape($endDate)."'
			AND et.elementtype = 'task'
		GROUP BY
			et.fk_user";

		$resql = $this->db->query($sql);
		if (!$resql) {
			dol_print_error($this->db);
			return -1;
		} else {
			$reportContent = "<span>Weekly time report from $startDate to $endDate </span><br><br>";
			$reportContent .= '<table border="1" style="border-collapse: collapse;">';
			$reportContent .= '<tr><th>Nom d\'utilisateur</th><th>Temps saisi (heures)</th><th>Temps travaillé par semaine (heures)</th></tr>';

			$weekendEnabled = 0;
			$to = '';
			$nbMailSend = 0;
			$error = 0;
			$errors_to = '';
			while ($obj = $this->db->fetch_object($resql)) {
				$to = $obj->email;
				$numHolidays = num_public_holiday($lastWeekStartTS, $lastWeekEndTS, $mysoc->country_code, 1);
				if (getDolGlobalString('MAIN_NON_WORKING_DAYS_INCLUDE_SATURDAY') && getDolGlobalString('MAIN_NON_WORKING_DAYS_INCLUDE_SUNDAY')) {
<<<<<<< HEAD
					$numHolidays = $numHolidays - 2;
=======
					$numHolidays -= 2;
>>>>>>> cc80841a
					$weekendEnabled = 2;
				}

				$dailyHours = $obj->weeklyhours / (7 - $weekendEnabled);

				// Adjust total on seconde
				$adjustedSeconds = $obj->total_seconds + ($numHolidays * $dailyHours * 3600);

				$totalHours = round($adjustedSeconds / 3600, 2);

				$reportContent .= "<tr><td>{$obj->name}</td><td>{$totalHours}</td><td>".round($obj->weeklyhours, 2)."</td></tr>";

				$reportContent .= '</table>';

				require_once DOL_DOCUMENT_ROOT.'/core/class/CMailFile.class.php';

				// PREPARE EMAIL
				$errormesg = '';

				$subject = 'Rapport hebdomadaire des temps travaillés';

				$from = getDolGlobalString('MAIN_MAIL_EMAIL_FROM');
				if (empty($from)) {
					$errormesg = "Failed to get sender into global setup MAIN_MAIL_EMAIL_FROM";
					$error++;
				}

<<<<<<< HEAD
				$mail = new CMailFile($subject, $to, $from, $reportContent, array(), array(), array(), '', '', 0, -1, '', '', 0, 'text/html');
=======
				$mail = new CMailFile($subject, $to, $from, $reportContent, array(), array(), array(), '', '', 0, -1, '', '', '', 'text/html');
>>>>>>> cc80841a

				if ($mail->sendfile()) {
					$nbMailSend++;

					// Add a line into event table
					require_once DOL_DOCUMENT_ROOT.'/comm/action/class/actioncomm.class.php';

					// Insert record of emails sent
					$actioncomm = new ActionComm($this->db);

					$actioncomm->type_code = 'AC_OTH_AUTO'; // Event insert into agenda automatically
					$actioncomm->socid = $this->thirdparty->id; // To link to a company
					$actioncomm->contact_id = 0;

					$actioncomm->code = 'AC_EMAIL';
					$actioncomm->label = 'createWeeklyReportOK()';
					$actioncomm->fk_project = $this->id;
					$actioncomm->datep = dol_now();
					$actioncomm->datef = $actioncomm->datep;
					$actioncomm->percentage = -1; // Not applicable
					$actioncomm->authorid = $user->id; // User saving action
					$actioncomm->userownerid = $user->id; // Owner of action
					// Fields when action is an email (content should be added into note)
					$actioncomm->email_msgid = $mail->msgid;
					$actioncomm->email_subject = $subject;
					$actioncomm->email_from = $from;
					$actioncomm->email_sender = '';
					$actioncomm->email_to = $to;

					$actioncomm->errors_to = $errors_to;

					$actioncomm->elementtype = 'project_task';
					$actioncomm->fk_element = (int) $this->element;

					$actioncomm->create($user);
				} else {
					$errormesg = $mail->error.' : '.$to;
					$error++;

					// Add a line into event table
					require_once DOL_DOCUMENT_ROOT.'/comm/action/class/actioncomm.class.php';

					// Insert record of emails sent
					$actioncomm = new ActionComm($this->db);

					$actioncomm->type_code = 'AC_OTH_AUTO'; // Event insert into agenda automatically
					$actioncomm->socid = $this->thirdparty->id; // To link to a company
					$actioncomm->contact_id = 0;

					$actioncomm->code = 'AC_EMAIL';
					$actioncomm->label = 'createWeeklyReportKO()';
					$actioncomm->note_private = $errormesg;
					$actioncomm->fk_project = $this->id;
					$actioncomm->datep = dol_now();
					$actioncomm->datef = $actioncomm->datep;
					$actioncomm->authorid = $user->id; // User saving action
					$actioncomm->userownerid = $user->id; // Owner of action
					// Fields when action is an email (content should be added into note)
					$actioncomm->email_msgid = $mail->msgid;
					$actioncomm->email_from = $from;
					$actioncomm->email_sender = '';
					$actioncomm->email_to = $to;

					$actioncomm->errors_to = $errors_to;

					$actioncomm->elementtype = 'project_task';
					$actioncomm->fk_element = (int) $this->element;

					$actioncomm->create($user);
				}
				$this->db->commit();
			}
		}
		if (!empty($errormesg)) {
			$errorsMsg[] = $errormesg;
		}

		if (!$error) {
			$this->output .= 'Nb of emails sent : '.$nbMailSend;
			dol_syslog(__METHOD__." end - ".$this->output, LOG_INFO);
			return 0;
		} else {
			$this->error = 'Nb of emails sent : '.$nbMailSend.', '.(empty($errorsMsg) ? $error : implode(', ', $errorsMsg));
			dol_syslog(__METHOD__." end - ".$this->error, LOG_INFO);
			return $error;
		}
	}
}<|MERGE_RESOLUTION|>--- conflicted
+++ resolved
@@ -1,17 +1,4 @@
 <?php
-<<<<<<< HEAD
-/* Copyright (C) 2002-2005 Rodolphe Quiedeville <rodolphe@quiedeville.org>
- * Copyright (C) 2005-2020 Laurent Destailleur  <eldy@users.sourceforge.net>
- * Copyright (C) 2005-2010 Regis Houssin        <regis.houssin@inodbox.com>
- * Copyright (C) 2013	   Florian Henry        <florian.henry@open-concept.pro>
- * Copyright (C) 2014-2017 Marcos García        <marcosgdf@gmail.com>
- * Copyright (C) 2017      Ferran Marcet        <fmarcet@2byte.es>
- * Copyright (C) 2019      Juanjo Menent        <jmenent@2byte.es>
- * Copyright (C) 2022      Charlene Benke       <charlene@patas-monkey.com>
- * Copyright (C) 2023      Gauthier VERDOL      <gauthier.verdol@atm-consulting.fr>
- * Copyright (C) 2024		Frédéric France			<frederic.france@free.fr>
- * Copyright (C) 2024		MDW							<mdeweerd@users.noreply.github.com>
-=======
 /* Copyright (C) 2002-2005  Rodolphe Quiedeville    <rodolphe@quiedeville.org>
  * Copyright (C) 2005-2020  Laurent Destailleur     <eldy@users.sourceforge.net>
  * Copyright (C) 2005-2010  Regis Houssin           <regis.houssin@inodbox.com>
@@ -24,7 +11,6 @@
  * Copyright (C) 2024		Frédéric France         <frederic.france@free.fr>
  * Copyright (C) 2024		MDW						<mdeweerd@users.noreply.github.com>
  * Copyright (C) 2024		William Mead			<william.mead@manchenumerique.fr>
->>>>>>> cc80841a
  *
  * This program is free software; you can redistribute it and/or modify
  * it under the terms of the GNU General Public License as published by
@@ -104,12 +90,7 @@
 
 	/**
 	 * @var int 	Date start
-<<<<<<< HEAD
-	 * @deprecated
-	 * @see $date_start
-=======
 	 * @deprecated Use $date_start
->>>>>>> cc80841a
 	 */
 	public $dateo;
 
@@ -120,12 +101,7 @@
 
 	/**
 	 * @var int 	Date end
-<<<<<<< HEAD
-	 * @deprecated
-	 * @see $date_end
-=======
 	 * @deprecated Use $date_end
->>>>>>> cc80841a
 	 */
 	public $datee;
 
@@ -174,14 +150,10 @@
 	 */
 	public $fk_user_close;
 
-<<<<<<< HEAD
-	public $public; //!< Tell if this is a public or private project
-=======
 	/**
 	 * @var int<0,1>  Tell if this is a public or private project
 	 */
 	public $public;
->>>>>>> cc80841a
 
 	/**
 	 * @var float|string budget Amount (May need price2num)
@@ -229,11 +201,7 @@
 	public $price_booth;
 
 	/**
-<<<<<<< HEAD
-	 * @var int|string Max attendees (may be empty/need cast to iint)
-=======
 	 * @var int|'' Max attendees (may be empty/need cast to int)
->>>>>>> cc80841a
 	 */
 	public $max_attendees;
 
@@ -243,45 +211,37 @@
 	 */
 	public $statut; // 0=draft, 1=opened, 2=closed
 
-<<<<<<< HEAD
+	/**
+	 * @var int opportunity status
+	 */
 	public $opp_status; // opportunity status, into table llx_c_lead_status
+
+	/**
+	 * @var string opportunity code
+	 */
 	public $opp_status_code;
+
+	/**
+	 * @var int opportunity status
+	 */
 	public $fk_opp_status; // opportunity status, into table llx_c_lead_status
+
+	/**
+	 * @var float|'' opportunity amount
+	 */
 	public $opp_amount; // opportunity amount
-=======
-	/**
-	 * @var int opportunity status
-	 */
-	public $opp_status; // opportunity status, into table llx_c_lead_status
-
-	/**
-	 * @var string opportunity code
-	 */
-	public $opp_status_code;
-
-	/**
-	 * @var int opportunity status
-	 */
-	public $fk_opp_status; // opportunity status, into table llx_c_lead_status
-
-	/**
-	 * @var float|'' opportunity amount
-	 */
-	public $opp_amount; // opportunity amount
 
 	/**
 	 * @var float|'' opportunity percent
 	 */
->>>>>>> cc80841a
 	public $opp_percent; // opportunity probability
+
+	/**
+	 * @var float|'' opportunity weighted amount
+	 */
 	public $opp_weighted_amount; // opportunity weighted amount
 
 	/**
-	 * @var float|'' opportunity weighted amount
-	 */
-	public $opp_weighted_amount; // opportunity weighted amount
-
-	/**
 	 * @var string email msgid
 	 */
 	public $email_msgid;
@@ -301,20 +261,12 @@
 	public $weekWorkLoadPerTask; // Used to store workload details of tasks of a projet
 
 	/**
-<<<<<<< HEAD
-	 * @var array Used to store workload details of a projet
-=======
 	 * @var array<string,int> Used to store workload details of a projet
->>>>>>> cc80841a
 	 */
 	public $monthWorkLoad;
 
 	/**
-<<<<<<< HEAD
-	 * @var array Used to store workload details of tasks of a projet
-=======
 	 * @var array<string,array<int,int>> Used to store workload details of tasks of a projet (array[weeknbr][task_id])
->>>>>>> cc80841a
 	 */
 	public $monthWorkLoadPerTask;
 
@@ -392,11 +344,7 @@
 
 	// BEGIN MODULEBUILDER PROPERTIES
 	/**
-<<<<<<< HEAD
-	 * @var array<string,array{type:string,label:string,enabled:int<0,2>|string,position:int,notnull?:int,visible:int,noteditable?:int,default?:string,index?:int,foreignkey?:string,searchall?:int,isameasure?:int,css?:string,csslist?:string,help?:string,showoncombobox?:int,disabled?:int,arrayofkeyval?:array<int,string>,comment?:string}>  Array with all fields and their property. Do not use it as a static var. It may be modified by constructor.
-=======
 	 * @var array<string,array{type:string,label:string,enabled:int<0,2>|string,position:int,notnull?:int,visible:int<-2,5>|string,noteditable?:int<0,1>,default?:string,index?:int,foreignkey?:string,searchall?:int<0,1>,isameasure?:int<0,1>,css?:string,csslist?:string,help?:string,showoncombobox?:int<0,2>,disabled?:int<0,1>,arrayofkeyval?:array<int|string,string>,comment?:string,validate?:int<0,1>}>  Array with all fields and their property. Do not use it as a static var. It may be modified by constructor.
->>>>>>> cc80841a
 	 */
 	public $fields = array(
 		'rowid' => array('type' => 'integer', 'label' => 'ID', 'enabled' => 1, 'visible' => -1, 'notnull' => 1, 'position' => 10),
@@ -576,11 +524,7 @@
 		$sql .= ", '".$this->db->escape($this->description)."'";
 		$sql .= ", ".($this->socid > 0 ? $this->socid : "null");
 		$sql .= ", ".((int) $user->id);
-<<<<<<< HEAD
-		$sql .= ", ".(is_numeric($this->statut) ? ((int) $this->statut) : '0');
-=======
 		$sql .= ", ".(is_numeric($this->status) ? ((int) $this->status) : '0');
->>>>>>> cc80841a
 		$sql .= ", ".((is_numeric($this->opp_status) && $this->opp_status > 0) ? ((int) $this->opp_status) : 'NULL');
 		$sql .= ", ".(is_numeric($this->opp_percent) ? ((int) $this->opp_percent) : 'NULL');
 		$sql .= ", ".($this->public ? 1 : 0);
@@ -1059,11 +1003,6 @@
 
 		// Set fk_projet into elements to null
 		$listoftables = array(
-<<<<<<< HEAD
-			'propal' => 'fk_projet', 'commande' => 'fk_projet', 'facture' => 'fk_projet',
-			'supplier_proposal' => 'fk_projet', 'commande_fournisseur' => 'fk_projet', 'facture_fourn' => 'fk_projet',
-			'expensereport_det' => 'fk_projet', 'contrat' => 'fk_projet',
-=======
 			'propal' => 'fk_projet',
 			'commande' => 'fk_projet',
 			'facture' => 'fk_projet',
@@ -1072,16 +1011,11 @@
 			'facture_fourn' => 'fk_projet',
 			'expensereport_det' => 'fk_projet',
 			'contrat' => 'fk_projet',
->>>>>>> cc80841a
 			'fichinter' => 'fk_projet',
 			'don' => array('field' => 'fk_projet', 'module' => 'don'),
 			'actioncomm' => 'fk_project',
 			'mrp_mo' => 'fk_project',
-<<<<<<< HEAD
-			'entrepot' => 'fk_project'
-=======
 			'entrepot' => 'fk_project',
->>>>>>> cc80841a
 		);
 		foreach ($listoftables as $key => $value) {
 			if (is_array($value)) {
@@ -1440,16 +1374,9 @@
 
 	/**
 	 * getTooltipContentArray
-<<<<<<< HEAD
-	 *
-	 * @param array $params ex option, infologin
-	 * @since v18
-	 * @return array
-=======
 	 * @param array<string,mixed> $params params to construct tooltip data
 	 * @since v18
 	 * @return array{picto?:string,ref?:string,refsupplier?:string,label?:string,date?:string,date_echeance?:string,amountht?:string,total_ht?:string,totaltva?:string,amountlt1?:string,amountlt2?:string,amountrevenustamp?:string,totalttc?:string}|array{optimize:string}
->>>>>>> cc80841a
 	 */
 	public function getTooltipContentArray($params)
 	{
@@ -1721,13 +1648,8 @@
 	 * @param 	int		$mode			0=All project I have permission on (assigned to me or public), 1=Projects assigned to me only, 2=Will return list of all projects with no test on contacts
 	 * @param 	int		$list			0=Return array, 1=Return string list
 	 * @param	int		$socid			0=No filter on third party, id of third party
-<<<<<<< HEAD
-	 * @param	string	$filter			additional filter on project (statut, ref, ...). TODO Use USF syntax here.
-	 * @return 	array|string			Array of projects id, or string with projects id separated with "," if list is 1
-=======
 	 * @param	string	$filter			Additional filter on project (statut, ref, ...). TODO Use USF syntax here.
 	 * @return 	int[]|string			Array of projects id, or string with projects id separated with "," if list is 1
->>>>>>> cc80841a
 	 */
 	public function getProjectsAuthorizedForUser($user, $mode = 0, $list = 0, $socid = 0, $filter = '')
 	{
@@ -1791,18 +1713,6 @@
 			$sql .= $filter;
 		}
 
-<<<<<<< HEAD
-		// Manage filter
-		$errormessage = '';
-		$sql .= forgeSQLFromUniversalSearchCriteria($filter, $errormessage);
-		if ($errormessage) {
-			$this->errors[] = $errormessage;
-			dol_syslog(__METHOD__.' '.implode(',', $this->errors), LOG_ERR);
-			$sql .= $filter;
-		}
-
-=======
->>>>>>> cc80841a
 		//print $sql;
 
 		$resql = $this->db->query($sql);
@@ -1892,11 +1802,7 @@
 
 		//Generate next ref
 		$defaultref = '';
-<<<<<<< HEAD
-		$obj = !getDolGlobalString('PROJECT_ADDON') ? 'mod_project_simple' : $conf->global->PROJECT_ADDON;
-=======
 		$obj = getDolGlobalString('PROJECT_ADDON', 'mod_project_simple');
->>>>>>> cc80841a
 		// Search template files
 		$file = '';
 		$classname = '';
@@ -1908,10 +1814,7 @@
 				$filefound = 1;
 				dol_include_once($reldir."core/modules/project/".$obj.'.php');
 				$modProject = new $obj();
-<<<<<<< HEAD
-=======
 				'@phan-var-force ModeleNumRefProjects $modProject';
->>>>>>> cc80841a
 				$defaultref = $modProject->getNextValue(is_object($clone_project->thirdparty) ? $clone_project->thirdparty : null, $clone_project);
 				break;
 			}
@@ -2283,11 +2186,7 @@
 			while ($i < $num) {
 				$obj = $this->db->fetch_object($resql);
 				$day = $this->db->jdate($obj->element_date); // task_date is date without hours
-<<<<<<< HEAD
-				if (empty($daylareadyfound[$day])) {
-=======
 				if (empty($dayallreadyfound[$day])) {
->>>>>>> cc80841a
 					$this->weekWorkLoad[$day] = $obj->element_duration;
 					$this->weekWorkLoadPerTask[$day][$obj->fk_element] = $obj->element_duration;
 				} else {
@@ -2351,13 +2250,8 @@
 				$obj = $this->db->fetch_object($resql);
 				if (!empty($obj->element_date)) {
 					$date = explode('-', $obj->element_date);
-<<<<<<< HEAD
-					$week_number = getWeekNumber($date[2], $date[1], $date[0]);
-=======
 					$week_number = getWeekNumber((int) $date[2], (int) $date[1], (int) $date[0]);
->>>>>>> cc80841a
-				}
-				'@phan-var-force int $week_number';  // Needed because phan considers it might be null
+				}
 				if (empty($weekalreadyfound[$week_number])) {
 					$this->monthWorkLoad[$week_number] = $obj->element_duration;
 					$this->monthWorkLoadPerTask[$week_number][$obj->fk_element] = $obj->element_duration;
@@ -2397,10 +2291,7 @@
 		$response->label = $langs->trans("OpenedProjects");
 		$response->labelShort = $langs->trans("Opened");
 		$response->url = DOL_URL_ROOT.'/projet/list.php?search_project_user=-1&search_status=1&mainmenu=project';
-<<<<<<< HEAD
-=======
 		$response->url_late = DOL_URL_ROOT.'/projet/list.php?search_option=late&mainmenu=project';
->>>>>>> cc80841a
 		$response->img = img_object('', "projectpub");
 		$response->nbtodo = 0;
 		$response->nbtodolate = 0;
@@ -2587,11 +2478,7 @@
 	/**
 	 * Create an array of tasks of current project
 	 *
-<<<<<<< HEAD
-	 * @param	User	$user       		Object user we want project allowed to
-=======
 	 * @param	?User	$user       		Object user we want project allowed to
->>>>>>> cc80841a
 	 * @param	int		$loadRoleMode		1= will test Roles on task;  0 used in delete project action
 	 * @return 	int							>0 if OK, <0 if KO
 	 */
@@ -2600,24 +2487,11 @@
 		require_once DOL_DOCUMENT_ROOT.'/projet/class/task.class.php';
 		$taskstatic = new Task($this->db);
 
-<<<<<<< HEAD
-		$this->lines = $taskstatic->getTasksArray(0, $user, $this->id, 0, 0, '', '-1', '', 0, 0, array(), 0, array(), 0, $loadRoleMode);
-=======
 		$this->lines = $taskstatic->getTasksArray(null, $user, $this->id, 0, 0, '', '-1', '', 0, 0, null, 0, array(), 0, $loadRoleMode);
->>>>>>> cc80841a
 		return 1;
 	}
 
 	/**
-<<<<<<< HEAD
-	 *  Function sending an email to the current member with the text supplied in parameter.
-	 *
-	 *  @param	string	$text				Content of message (not html entities encoded)
-	 *  @param	string	$subject			Subject of message
-	 *  @param 	array	$filename_list      Array of attached files
-	 *  @param 	array	$mimetype_list      Array of mime types of attached files
-	 *  @param 	array	$mimefilename_list  Array of public names of attached files
-=======
 	 *  Function sending an email to the current project with the text supplied in parameter.
 	 *  TODO When this is used ?
 	 *
@@ -2626,7 +2500,6 @@
 	 *  @param	string[]	$filename_list      Array of attached files
 	 *  @param 	string[]	$mimetype_list      Array of mime types of attached files
 	 *  @param 	string[]	$mimefilename_list  Array of public names of attached files
->>>>>>> cc80841a
 	 *  @param 	string	$addr_cc            Email cc
 	 *  @param 	string	$addr_bcc           Email bcc
 	 *  @param 	int		$deliveryreceipt	Ask a delivery receipt
@@ -2638,23 +2511,10 @@
 	 */
 	public function sendEmail($text, $subject, $filename_list = array(), $mimetype_list = array(), $mimefilename_list = array(), $addr_cc = "", $addr_bcc = "", $deliveryreceipt = 0, $msgishtml = -1, $errors_to = '', $moreinheader = '')
 	{
-<<<<<<< HEAD
-		global $conf, $langs;
-=======
->>>>>>> cc80841a
 		// TODO EMAIL
 
 		return 1;
 	}
-<<<<<<< HEAD
-	/**
-	 *	Return clicable link of object (with eventually picto)
-	 *
-	 *	@param      string	    $option                 Where point the link (0=> main card, 1,2 => shipment, 'nolink'=>No link)
-	 *  @param		array		$arraydata				Array of data
-	 *  @param		string		$size					Size of thumb (''=auto, 'large'=large, 'small'=small)
-	 *  @return		string								HTML Code for Kanban thumb.
-=======
 
 	/**
 	 *	Return clickable link of object (with eventually picto)
@@ -2663,7 +2523,6 @@
 	 *  @param		array{string,mixed}		$arraydata				Array of data
 	 *  @param		string					$size					Size of thumb (''=auto, 'large'=large, 'small'=small)
 	 *  @return		string											HTML Code for Kanban thumb.
->>>>>>> cc80841a
 	 */
 	public function getKanbanView($option = '', $arraydata = null, $size = '')
 	{
@@ -2707,13 +2566,6 @@
 			}
 			$return .= '<span class="info-box-label">'.dol_print_date($this->date_end, 'day').'</span>';
 		}*/
-<<<<<<< HEAD
-		if (property_exists($this, 'thirdparty') && is_object($this->thirdparty)) {
-			$return .= '<br><div class="info-box-ref tdoverflowmax150 inline-block valignmiddle">'.$this->thirdparty->getNomUrl(1);
-			$return .= '</div><div class="inline-block valignmiddle">';
-			$return .= dol_print_phone($this->thirdparty->phone, $this->thirdparty->country_code, 0, $this->thirdparty->id, 'tel', 'hidenum', 'phone', $this->thirdparty->phone, 0, 'marginleftonly');
-			$return .= '</div>';
-=======
 		if (property_exists($this, 'thirdparty') && !is_null($this->thirdparty) && is_object($this->thirdparty) && $this->thirdparty instanceof Societe) {
 			$return .= '<br><div class="info-box-ref tdoverflowmax125 inline-block valignmiddle">'.$this->thirdparty->getNomUrl(1);
 			$return .= '</div>';
@@ -2727,7 +2579,6 @@
 				$return .= dol_print_email($this->thirdparty->email, 0, $this->thirdparty->id, 'thirdparty', -1, 1, 2, 'paddingleft paddingright');
 				$return .= '</div>';
 			}
->>>>>>> cc80841a
 		}
 		if (!empty($arraydata['assignedusers'])) {
 			$return .= '<br>';
@@ -2767,11 +2618,7 @@
 	/**
 	 *  Return array of sub-projects of the current project
 	 *
-<<<<<<< HEAD
-	 *  @return		array		Children of this project as objects with rowid & title as members
-=======
 	 *  @return		stdClass[]	Children of this project as objects with rowid & title as members
->>>>>>> cc80841a
 	 */
 	public function getChildren()
 	{
@@ -2853,11 +2700,7 @@
 				$to = $obj->email;
 				$numHolidays = num_public_holiday($lastWeekStartTS, $lastWeekEndTS, $mysoc->country_code, 1);
 				if (getDolGlobalString('MAIN_NON_WORKING_DAYS_INCLUDE_SATURDAY') && getDolGlobalString('MAIN_NON_WORKING_DAYS_INCLUDE_SUNDAY')) {
-<<<<<<< HEAD
-					$numHolidays = $numHolidays - 2;
-=======
 					$numHolidays -= 2;
->>>>>>> cc80841a
 					$weekendEnabled = 2;
 				}
 
@@ -2885,11 +2728,7 @@
 					$error++;
 				}
 
-<<<<<<< HEAD
-				$mail = new CMailFile($subject, $to, $from, $reportContent, array(), array(), array(), '', '', 0, -1, '', '', 0, 'text/html');
-=======
 				$mail = new CMailFile($subject, $to, $from, $reportContent, array(), array(), array(), '', '', 0, -1, '', '', '', 'text/html');
->>>>>>> cc80841a
 
 				if ($mail->sendfile()) {
 					$nbMailSend++;
