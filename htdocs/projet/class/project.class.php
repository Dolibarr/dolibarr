--- conflicted
+++ resolved
@@ -991,11 +991,7 @@
         }
 
         $linkclose='';
-<<<<<<< HEAD
-        if (empty($notooltip))
-=======
         if (empty($notooltip) && $user->rights->projet->lire)
->>>>>>> 929d14c8
         {
             if (! empty($conf->global->MAIN_OPTIMIZEFORTEXTBROWSER))
             {
