<?php
/* Copyright (C) 2002-2005 Rodolphe Quiedeville <rodolphe@quiedeville.org>
 * Copyright (C) 2005-2012 Laurent Destailleur  <eldy@users.sourceforge.net>
 * Copyright (C) 2005-2010 Regis Houssin        <regis.houssin@capnetworks.com>
 * Copyright (C) 2013	   Florian Henry        <florian.henry@open-concept.pro>
 * Copyright (C) 2014      Marcos García        <marcosgdf@gmail.com>
 *
 * This program is free software; you can redistribute it and/or modify
 * it under the terms of the GNU General Public License as published by
 * the Free Software Foundation; either version 3 of the License, or
 * (at your option) any later version.
 *
 * This program is distributed in the hope that it will be useful,
 * but WITHOUT ANY WARRANTY; without even the implied warranty of
 * MERCHANTABILITY or FITNESS FOR A PARTICULAR PURPOSE.  See the
 * GNU General Public License for more details.
 *
 * You should have received a copy of the GNU General Public License
 * along with this program. If not, see <http://www.gnu.org/licenses/>.
 */

/**
 * 		\file       htdocs/projet/class/project.class.php
 * 		\ingroup    projet
 * 		\brief      File of class to manage projects
 */
require_once DOL_DOCUMENT_ROOT . '/core/class/commonobject.class.php';

/**
 *	Class to manage projects
 */
class Project extends CommonObject
{

    public $element = 'project';    //!< Id that identify managed objects
    public $table_element = 'projet';  //!< Name of table without prefix where object is stored
    public $table_element_line = 'projet_task';
    public $fk_element = 'fk_projet';
    protected $ismultientitymanaged = 1;  // 0=No test on entity, 1=Test with field entity, 2=Test with link by societe

    /**
     * {@inheritdoc}
     */
    protected $table_ref_field = 'ref';

    var $id;
    var $ref;
    var $description;
    var $statut;
    var $title;
    var $date_start;
    var $date_end;
    var $socid;
    var $user_author_id;    //!< Id of project creator. Not defined if shared project.
    var $public;      //!< Tell if this is a public or private project
    var $note_private;
    var $note_public;
    var $budget_amount;

    var $statuts_short;
<<<<<<< HEAD
    var $statuts;

=======
    var $statuts;			// 0=draft, 1=opened, 2=closed
>>>>>>> d3a79c87
    var $oldcopy;


    /**
     *  Constructor
     *
     *  @param      DoliDB		$db      Database handler
     */
    function __construct($db)
    {
        $this->db = $db;

        $this->statuts_short = array(0 => 'Draft', 1 => 'Opened', 2 => 'Closed');
        $this->statuts = array(0 => 'Draft', 1 => 'Opened', 2 => 'Closed');
    }

    /**
     *    Create a project into database
     *
     *    @param    User	$user       	User making creation
     *    @param	int		$notrigger		Disable triggers
     *    @return   int         			<0 if KO, id of created project if OK
     */
    function create($user, $notrigger=0)
    {
        global $conf, $langs;

        $error = 0;
        $ret = 0;

        $now=dol_now();

        // Check parameters
        if (!trim($this->ref))
        {
            $this->error = 'ErrorFieldsRequired';
            dol_syslog(get_class($this)."::create error -1 ref null", LOG_ERR);
            return -1;
        }

        $this->db->begin();

        $sql = "INSERT INTO " . MAIN_DB_PREFIX . "projet (";
        $sql.= "ref";
        $sql.= ", title";
        $sql.= ", description";
        $sql.= ", fk_soc";
        $sql.= ", fk_user_creat";
        $sql.= ", fk_statut";
        $sql.= ", public";
        $sql.= ", datec";
        $sql.= ", dateo";
        $sql.= ", datee";
        $sql.= ", budget_amount";
        $sql.= ", entity";
        $sql.= ") VALUES (";
        $sql.= "'" . $this->db->escape($this->ref) . "'";
        $sql.= ", '" . $this->db->escape($this->title) . "'";
        $sql.= ", '" . $this->db->escape($this->description) . "'";
        $sql.= ", " . ($this->socid > 0 ? $this->socid : "null");
        $sql.= ", " . $user->id;
        $sql.= ", 0";
        $sql.= ", " . ($this->public ? 1 : 0);
        $sql.= ", '".$this->db->idate($now)."'";
        $sql.= ", " . ($this->date_start != '' ? "'".$this->db->idate($this->date_start)."'" : 'null');
        $sql.= ", " . ($this->date_end != '' ? "'".$this->db->idate($this->date_end)."'" : 'null');
        $sql.= ", " . ($this->budget_amount != ''?price2num($this->budget_amount):'null');
        $sql.= ", ".$conf->entity;
        $sql.= ")";

        dol_syslog(get_class($this)."::create", LOG_DEBUG);
        $resql = $this->db->query($sql);
        if ($resql)
        {
            $this->id = $this->db->last_insert_id(MAIN_DB_PREFIX . "projet");
            $ret = $this->id;

            if (!$notrigger)
            {
                // Call trigger
                $result=$this->call_trigger('PROJECT_CREATE',$user);
                if ($result < 0) { $error++; }
                // End call triggers
            }
        }
        else
        {
            $this->error = $this->db->lasterror();
            $this->errno = $this->db->lasterrno();
            $error++;
        }

        // Update extrafield
        if (!$error) {
        	if (empty($conf->global->MAIN_EXTRAFIELDS_DISABLED)) // For avoid conflicts if trigger used
        	{
        		$result=$this->insertExtraFields();
        		if ($result < 0)
        		{
        			$error++;
        		}
        	}
        }

        if (!$error && !empty($conf->global->MAIN_DISABLEDRAFTSTATUS))
        {
            $res = $this->setValid($user);
            if ($res < 0) $error++;
        }

        if (!$error)
        {
            $this->db->commit();
            return $ret;
        }
        else
        {
            $this->db->rollback();
            return -1;
        }
    }

    /**
     * Update a project
     *
     * @param  User		$user       User object of making update
     * @param  int		$notrigger  1=Disable all triggers
     * @return int
     */
    function update($user, $notrigger=0)
    {
        global $langs, $conf;

		$error=0;

        // Clean parameters
        $this->title = trim($this->title);
        $this->description = trim($this->description);

        if (dol_strlen(trim($this->ref)) > 0)
        {
            $this->db->begin();

            $sql = "UPDATE " . MAIN_DB_PREFIX . "projet SET";
            $sql.= " ref='" . $this->db->escape($this->ref) . "'";
            $sql.= ", title = '" . $this->db->escape($this->title) . "'";
            $sql.= ", description = '" . $this->db->escape($this->description) . "'";
            $sql.= ", fk_soc = " . ($this->socid > 0 ? $this->socid : "null");
            $sql.= ", fk_statut = " . $this->statut;
            $sql.= ", public = " . ($this->public ? 1 : 0);
            $sql.= ", datec=" . ($this->date_c != '' ? "'".$this->db->idate($this->date_c)."'" : 'null');
            $sql.= ", dateo=" . ($this->date_start != '' ? "'".$this->db->idate($this->date_start)."'" : 'null');
            $sql.= ", datee=" . ($this->date_end != '' ? "'".$this->db->idate($this->date_end)."'" : 'null');
            $sql.= ", budget_amount = " . ($this->budget_amount > 0 ? $this->budget_amount : "null");
            $sql.= " WHERE rowid = " . $this->id;

            dol_syslog(get_class($this)."::Update", LOG_DEBUG);
            $resql=$this->db->query($sql);
            if ($resql)
            {
                if (!$notrigger)
                {
                    // Call trigger
                    $result=$this->call_trigger('PROJECT_MODIFY',$user);
                    if ($result < 0) { $error++; }
                    // End call triggers
                }

                //Update extrafield
                if (!$error) {
                	if (empty($conf->global->MAIN_EXTRAFIELDS_DISABLED)) // For avoid conflicts if trigger used
                	{
                		$result=$this->insertExtraFields();
                		if ($result < 0)
                		{
                			$error++;
                		}
                	}
                }

                if (! $error && (is_object($this->oldcopy) && $this->oldcopy->ref != $this->ref))
                {
                	// We remove directory
                	if ($conf->projet->dir_output)
                	{
                		$olddir = $conf->projet->dir_output . "/" . dol_sanitizeFileName($this->oldcopy->ref);
                		$newdir = $conf->projet->dir_output . "/" . dol_sanitizeFileName($this->ref);
                		if (file_exists($olddir))
                		{
							include_once DOL_DOCUMENT_ROOT . '/core/lib/files.lib.php';
							$res=dol_move($olddir, $newdir);
							if (! $res)
                			{
                				$this->error='ErrorFailToMoveDir';
                				$error++;
                			}
                		}
                	}
                }
                if (! $error )
                {
                    $this->db->commit();
                    $result = 1;
                }
                else
              {
                    $this->db->rollback();
                    $result = -1;
                }
            }
            else
			{
                $this->error = $this->db->lasterror();
                $this->errors[] = $this->error;
                $this->db->rollback();
                dol_syslog(get_class($this)."::Update error -2 " . $this->error, LOG_ERR);
                $result = -2;
            }
        }
        else
        {
            dol_syslog(get_class($this)."::Update ref null");
            $result = -1;
        }

        return $result;
    }

    /**
     * 	Get object and lines from database
     *
     * 	@param      int		$id       	Id of object to load
     * 	@param		string	$ref		Ref of project
     * 	@return     int      		   	>0 if OK, 0 if not found, <0 if KO
     */
    function fetch($id, $ref='')
    {
        if (empty($id) && empty($ref)) return -1;

        $sql = "SELECT rowid, ref, title, description, public, datec, budget_amount,";
        $sql.= " tms, dateo, datee, fk_soc, fk_user_creat, fk_statut, note_private, note_public,model_pdf";
        $sql.= " FROM " . MAIN_DB_PREFIX . "projet";
        if (! empty($id))
        {
        	$sql.= " WHERE rowid=".$id;
        }
        else if (! empty($ref))
        {
        	$sql.= " WHERE ref='".$this->db->escape($ref)."'";
        	$sql.= " AND entity IN (".getEntity('project',1).")";
        }

        dol_syslog(get_class($this)."::fetch", LOG_DEBUG);
        $resql = $this->db->query($sql);
        if ($resql)
        {
            if ($this->db->num_rows($resql))
            {
                $obj = $this->db->fetch_object($resql);

                $this->id = $obj->rowid;
                $this->ref = $obj->ref;
                $this->title = $obj->title;
                $this->titre = $obj->title; // TODO deprecated
                $this->description = $obj->description;
                $this->date_c = $this->db->jdate($obj->datec);
                $this->datec = $this->db->jdate($obj->datec); // TODO deprecated
                $this->date_m = $this->db->jdate($obj->tms);
                $this->datem = $this->db->jdate($obj->tms);  // TODO deprecated
                $this->date_start = $this->db->jdate($obj->dateo);
                $this->date_end = $this->db->jdate($obj->datee);
                $this->note_private = $obj->note_private;
                $this->note_public = $obj->note_public;
                $this->socid = $obj->fk_soc;
                $this->user_author_id = $obj->fk_user_creat;
                $this->public = $obj->public;
                $this->statut = $obj->fk_statut;
                $this->budget_amount	= $obj->budget_amount;
                $this->modelpdf	= $obj->model_pdf;

                $this->db->free($resql);

                return 1;
            }
            else
            {
                return 0;
            }
        }
        else
        {
            $this->error = $this->db->lasterror();
            return -1;
        }
    }

    /**
     * 	Return list of projects
     *
     * 	@param		int		$socid		To filter on a particular third party
     * 	@return		array				List of projects
     */
    function liste_array($socid='')
    {
        global $conf;

        $projects = array();

        $sql = "SELECT rowid, title";
        $sql.= " FROM " . MAIN_DB_PREFIX . "projet";
        $sql.= " WHERE entity = " . $conf->entity;
        if (! empty($socid)) $sql.= " AND fk_soc = " . $socid;

        $resql = $this->db->query($sql);
        if ($resql)
        {
            $nump = $this->db->num_rows($resql);

            if ($nump)
            {
                $i = 0;
                while ($i < $nump)
                {
                    $obj = $this->db->fetch_object($resql);

                    $projects[$obj->rowid] = $obj->title;
                    $i++;
                }
            }
            return $projects;
        }
        else
        {
            print $this->db->lasterror();
        }
    }

    /**
     * 	Return list of elements for type linked to project
     *
     * 	@param		string		$type			'propal','order','invoice','order_supplier','invoice_supplier'
     * 	@param		string		$tablename		name of table associated of the type
     * 	@param		string		$datefieldname	name of table associated of the type
     *  @param		string		$dates			Start date (at 00:00:00)
     *  @param		string		$datee			End date (at 23:00:00)
     * 	@return		mixed						Array list of object ids linked to project, < 0 or string if error
     */
    function get_element_list($type, $tablename, $datefieldname='', $dates='', $datee='')
    {
        $elements = array();

        if ($type == 'agenda')
        {
            $sql = "SELECT id as rowid FROM " . MAIN_DB_PREFIX . "actioncomm WHERE fk_project=" . $this->id;
        }
        else
		{
            $sql = "SELECT rowid FROM " . MAIN_DB_PREFIX . $tablename." WHERE fk_projet=" . $this->id;
		}
    	if ($type == 'expensereport')
		{
            $sql = "SELECT ed.rowid FROM " . MAIN_DB_PREFIX . "expensereport as e, " . MAIN_DB_PREFIX . "expensereport_det as ed WHERE e.rowid = ed.fk_expensereport AND ed.fk_projet=" . $this->id;
		}
		if ($dates > 0)
		{
			if (empty($datefieldname) && ! empty($this->table_element_date)) $datefieldname=$this->table_element_date;
			if (empty($datefieldname)) return 'Error this object has no date field defined';
			$sql.=" AND (".$datefieldname." >= '".$this->db->idate($dates)."' OR ".$datefieldname." IS NULL)";
		}
    	if ($datee > 0)
		{
			if (empty($datefieldname) && ! empty($this->table_element_date)) $datefieldname=$this->table_element_date;
			if (empty($datefieldname)) return 'Error this object has no date field defined';
			$sql.=" AND (".$datefieldname." <= '".$this->db->idate($datee)."' OR ".$datefieldname." IS NULL)";
		}
		if (! $sql) return -1;

        //print $sql;
        dol_syslog(get_class($this)."::get_element_list", LOG_DEBUG);
        $result = $this->db->query($sql);
        if ($result)
        {
            $nump = $this->db->num_rows($result);
            if ($nump)
            {
                $i = 0;
                while ($i < $nump)
                {
                    $obj = $this->db->fetch_object($result);

                    $elements[$i] = $obj->rowid;

                    $i++;
                }
                $this->db->free($result);

                /* Return array */
                return $elements;
            }
        }
        else
        {
            dol_print_error($this->db);
        }
    }

    /**
     *    Delete a project from database
     *
     *    @param       User		$user            User
     *    @param       int		$notrigger       Disable triggers
     *    @return      int       			      <0 if KO, 0 if not possible, >0 if OK
     */
    function delete($user, $notrigger=0)
    {
        global $langs, $conf;
        require_once DOL_DOCUMENT_ROOT . '/core/lib/files.lib.php';

        $error = 0;

        $this->db->begin();

        if (!$error)
        {
            // Delete linked contacts
            $res = $this->delete_linked_contact();
            if ($res < 0)
            {
                $this->error = 'ErrorFailToDeleteLinkedContact';
                //$error++;
                $this->db->rollback();
                return 0;
            }
        }

        // Set fk_projet into elements to null
        $listoftables=array(
        		'facture'=>'fk_projet','propal'=>'fk_projet','commande'=>'fk_projet','facture_fourn'=>'fk_projet','commande_fournisseur'=>'fk_projet',
        		'expensereport_det'=>'fk_projet','contrat'=>'fk_projet','fichinter'=>'fk_projet'
        		);
        foreach($listoftables as $key => $value)
        {
   	        $sql = "UPDATE " . MAIN_DB_PREFIX . $key . " SET ".$value." = NULL where ".$value." = ". $this->id;
	        $resql = $this->db->query($sql);
	        if (!$resql)
	        {
	        	$this->errors[] = $this->db->lasterror();
	        	$error++;
	        	break;
	        }
        }

        // Delete tasks
        if (! $error)
        {
	        $sql = "DELETE FROM " . MAIN_DB_PREFIX . "projet_task_time";
	        $sql.= " WHERE fk_task IN (SELECT rowid FROM " . MAIN_DB_PREFIX . "projet_task WHERE fk_projet=" . $this->id . ")";

	        $resql = $this->db->query($sql);
	        if (!$resql)
	        {
	        	$this->errors[] = $this->db->lasterror();
	        	$error++;
	        }
        }

        if (! $error)
        {
	        $sql = "DELETE FROM " . MAIN_DB_PREFIX . "projet_task_extrafields";
	        $sql.= " WHERE fk_object IN (SELECT rowid FROM " . MAIN_DB_PREFIX . "projet_task WHERE fk_projet=" . $this->id . ")";

	        $resql = $this->db->query($sql);
	        if (!$resql)
	        {
	        	$this->errors[] = $this->db->lasterror();
	        	$error++;
	        }
        }

        if (! $error)
        {
	        $sql = "DELETE FROM " . MAIN_DB_PREFIX . "projet_task";
	        $sql.= " WHERE fk_projet=" . $this->id;

	        $resql = $this->db->query($sql);
	        if (!$resql)
	        {
	        	$this->errors[] = $this->db->lasterror();
	        	$error++;
	        }
        }

        // Delete project
        if (! $error)
        {
	        $sql = "DELETE FROM " . MAIN_DB_PREFIX . "projet";
	        $sql.= " WHERE rowid=" . $this->id;

	        $resql = $this->db->query($sql);
	        if (!$resql)
	        {
	        	$this->errors[] = $this->db->lasterror();
	        	$error++;
	        }
        }

        if (! $error)
        {
	        $sql = "DELETE FROM " . MAIN_DB_PREFIX . "projet_extrafields";
	        $sql.= " WHERE fk_object=" . $this->id;

	        $resql = $this->db->query($sql);
	        if (! $resql)
	        {
	        	$this->errors[] = $this->db->lasterror();
	        	$error++;
	        }
        }

        if (empty($error))
        {
            // We remove directory
            $projectref = dol_sanitizeFileName($this->ref);
            if ($conf->projet->dir_output)
            {
                $dir = $conf->projet->dir_output . "/" . $projectref;
                if (file_exists($dir))
                {
                    $res = @dol_delete_dir_recursive($dir);
                    if (!$res)
                    {
                        $this->errors[] = 'ErrorFailToDeleteDir';
                        $error++;
                    }
                }
            }

            if (!$notrigger)
            {
                // Call trigger
                $result=$this->call_trigger('PROJECT_DELETE',$user);

                if ($result < 0) {
                    $error++;
                }
                // End call triggers
            }
        }

    	if (empty($error))
    	{
            $this->db->commit();
            return 1;
        }
        else
       {
        	foreach ( $this->errors as $errmsg )
        	{
				dol_syslog(get_class($this) . "::delete " . $errmsg, LOG_ERR);
				$this->error .= ($this->error ? ', ' . $errmsg : $errmsg);
			}
            dol_syslog(get_class($this) . "::delete " . $this->error, LOG_ERR);
            $this->db->rollback();
            return -1;
        }
    }

    /**
     * 		Validate a project
     *
     * 		@param		User	$user		User that validate
     * 		@return		int					<0 if KO, >0 if OK
     */
    function setValid($user)
    {
        global $langs, $conf;

		$error=0;

        if ($this->statut != 1)
        {
            $this->db->begin();

            $sql = "UPDATE " . MAIN_DB_PREFIX . "projet";
            $sql.= " SET fk_statut = 1";
            $sql.= " WHERE rowid = " . $this->id;
            $sql.= " AND entity = " . $conf->entity;

            dol_syslog(get_class($this)."::setValid", LOG_DEBUG);
            $resql = $this->db->query($sql);
            if ($resql)
            {
                // Call trigger
                $result=$this->call_trigger('PROJECT_VALIDATE',$user);
                if ($result < 0) { $error++; }
                // End call triggers

                if (!$error)
                {
                	$this->statut=1;
                	$this->db->commit();
                    return 1;
                }
                else
                {
                    $this->db->rollback();
                    $this->error = join(',', $this->errors);
                    dol_syslog(get_class($this)."::setValid " . $this->error, LOG_ERR);
                    return -1;
                }
            }
            else
            {
                $this->db->rollback();
                $this->error = $this->db->lasterror();
                return -1;
            }
        }
    }

    /**
     * 		Close a project
     *
     * 		@param		User	$user		User that validate
     * 		@return		int					<0 if KO, >0 if OK
     */
    function setClose($user)
    {
        global $langs, $conf;

		$error=0;

        if ($this->statut != 2)
        {
            $this->db->begin();

            $sql = "UPDATE " . MAIN_DB_PREFIX . "projet";
            $sql.= " SET fk_statut = 2";
            $sql.= " WHERE rowid = " . $this->id;
            $sql.= " AND entity = " . $conf->entity;
            $sql.= " AND fk_statut = 1";

            dol_syslog(get_class($this)."::setClose", LOG_DEBUG);
            $resql = $this->db->query($sql);
            if ($resql)
            {
                // Call trigger
                $result=$this->call_trigger('PROJECT_CLOSE',$user);
                if ($result < 0) { $error++; }
                // End call triggers

                if (!$error)
                {
                    $this->statut = 2;
                    $this->db->commit();
                    return 1;
                }
                else
                {
                    $this->db->rollback();
                    $this->error = join(',', $this->errors);
                    dol_syslog(get_class($this)."::setClose " . $this->error, LOG_ERR);
                    return -1;
                }
            }
            else
            {
                $this->db->rollback();
                $this->error = $this->db->lasterror();
                return -1;
            }
        }
    }

    /**
     *  Return status label of object
     *
     *  @param  int			$mode       0=long label, 1=short label, 2=Picto + short label, 3=Picto, 4=Picto + long label, 5=Short label + Picto
     * 	@return string      			Label
     */
    function getLibStatut($mode=0)
    {
        return $this->LibStatut($this->statut, $mode);
    }

    /**
     *  Renvoi status label for a status
     *
     *  @param	int		$statut     id statut
     *  @param  int		$mode       0=long label, 1=short label, 2=Picto + short label, 3=Picto, 4=Picto + long label, 5=Short label + Picto
     * 	@return string				Label
     */
    function LibStatut($statut, $mode=0)
    {
        global $langs;

        if ($mode == 0)
        {
            return $langs->trans($this->statuts[$statut]);
        }
        if ($mode == 1)
        {
            return $langs->trans($this->statuts_short[$statut]);
        }
        if ($mode == 2)
        {
            if ($statut == 0)
                return img_picto($langs->trans($this->statuts_short[$statut]), 'statut0') . ' ' . $langs->trans($this->statuts_short[$statut]);
            if ($statut == 1)
                return img_picto($langs->trans($this->statuts_short[$statut]), 'statut4') . ' ' . $langs->trans($this->statuts_short[$statut]);
            if ($statut == 2)
                return img_picto($langs->trans($this->statuts_short[$statut]), 'statut6') . ' ' . $langs->trans($this->statuts_short[$statut]);
        }
        if ($mode == 3)
        {
            if ($statut == 0)
                return img_picto($langs->trans($this->statuts_short[$statut]), 'statut0');
            if ($statut == 1)
                return img_picto($langs->trans($this->statuts_short[$statut]), 'statut4');
            if ($statut == 2)
                return img_picto($langs->trans($this->statuts_short[$statut]), 'statut6');
        }
        if ($mode == 4)
        {
            if ($statut == 0)
                return img_picto($langs->trans($this->statuts_short[$statut]), 'statut0') . ' ' . $langs->trans($this->statuts_short[$statut]);
            if ($statut == 1)
                return img_picto($langs->trans($this->statuts_short[$statut]), 'statut4') . ' ' . $langs->trans($this->statuts_short[$statut]);
            if ($statut == 2)
                return img_picto($langs->trans($this->statuts_short[$statut]), 'statut6') . ' ' . $langs->trans($this->statuts_short[$statut]);
        }
        if ($mode == 5)
        {
            if ($statut == 0)
                return $langs->trans($this->statuts_short[$statut]) . ' ' . img_picto($langs->trans($this->statuts_short[$statut]), 'statut0');
            if ($statut == 1)
                return $langs->trans($this->statuts_short[$statut]) . ' ' . img_picto($langs->trans($this->statuts_short[$statut]), 'statut4');
            if ($statut == 2)
                return $langs->trans($this->statuts_short[$statut]) . ' ' . img_picto($langs->trans($this->statuts_short[$statut]), 'statut6');
        }
    }

    /**
     * 	Renvoie nom clicable (avec eventuellement le picto)
     *
     * 	@param	int		$withpicto		0=Pas de picto, 1=Inclut le picto dans le lien, 2=Picto seul
     * 	@param	string	$option			Variant ('', 'nolink')
     * 	@param	int		$addlabel		0=Default, 1=Add label into string, >1=Add first chars into string
     * 	@return	string					Chaine avec URL
     */
    function getNomUrl($withpicto=0, $option='', $addlabel=0)
    {
        global $langs;

        $result = '';
        $lien = '';
        $lienfin = '';
        $label = '<u>' . $langs->trans("ShowProject") . '</u>';
        if (! empty($this->ref))
            $label .= '<br><b>' . $langs->trans('Ref') . ':</b> ' . $this->ref;
        if (! empty($this->title))
            $label .= '<br><b>' . $langs->trans('Name') . ':</b> ' . $this->title;
        $linkclose = '" title="'.dol_escape_htmltag($label, 1).'" class="classfortooltip">';

        if ($option != 'nolink') {
            if (preg_match('/\.php$/',$option)) {
                $lien = '<a href="' . dol_buildpath($option,1) . '?id=' . $this->id . $linkclose;
                $lienfin = '</a>';
            } else {
                $lien = '<a href="' . DOL_URL_ROOT . '/projet/card.php?id=' . $this->id . $linkclose;
                $lienfin = '</a>';
            }
        }

        $picto = 'projectpub';
        if (!$this->public) $picto = 'project';


        if ($withpicto) $result.=($lien . img_object($label, $picto, 'class="classfortooltip"') . $lienfin);
        if ($withpicto && $withpicto != 2) $result.=' ';
        if ($withpicto != 2) $result.=$lien . $this->ref . $lienfin . (($addlabel && $this->title) ? ' - ' . dol_trunc($this->title, ($addlabel > 1 ? $addlabel : 0)) : '');
        return $result;
    }

    /**
     *  Initialise an instance with random values.
     *  Used to build previews or test instances.
     * 	id must be 0 if object instance is a specimen.
     *
     *  @return	void
     */
    function initAsSpecimen()
    {
        global $user, $langs, $conf;

        $now=dol_now();

        // Initialise parameters
        $this->id = 0;
        $this->ref = 'SPECIMEN';
        $this->specimen = 1;
        $this->socid = 1;
        $this->date_c = $now;
        $this->date_m = $now;
        $this->date_start = $now;
        $this->note_public = 'SPECIMEN';
        $this->budget_amount = 10000;

        /*
        $nbp = rand(1, 9);
        $xnbp = 0;
        while ($xnbp < $nbp)
        {
            $line = new Task($this->db);
            $line->fk_project = 0;
            $line->label = $langs->trans("Label") . " " . $xnbp;
            $line->description = $langs->trans("Description") . " " . $xnbp;

            $this->lines[]=$line;
            $xnbp++;
        }
        */
    }

    /**
     * 	Check if user has permission on current project
     *
     * 	@param	User	$user		Object user to evaluate
     * 	@param  string	$mode		Type of permission we want to know: 'read', 'write'
     * 	@return	int					>0 if user has permission, <0 if user has no permission
     */
    function restrictedProjectArea($user, $mode='read')
    {
        // To verify role of users
        $userAccess = 0;
        if (($mode == 'read' && ! empty($user->rights->projet->all->lire)) || ($mode == 'write' && ! empty($user->rights->projet->all->creer)) || ($mode == 'delete' && ! empty($user->rights->projet->all->supprimer)))
        {
            $userAccess = 1;
        }
        else if ($this->public && (($mode == 'read' && ! empty($user->rights->projet->lire)) || ($mode == 'write' && ! empty($user->rights->projet->creer)) || ($mode == 'delete' && ! empty($user->rights->projet->supprimer))))
        {
            $userAccess = 1;
        }
        else
		{
            foreach (array('internal', 'external') as $source)
            {
                $userRole = $this->liste_contact(4, $source);
                $num = count($userRole);

                $nblinks = 0;
                while ($nblinks < $num)
                {
                    if ($source == 'internal' && preg_match('/^PROJECT/', $userRole[$nblinks]['code']) && $user->id == $userRole[$nblinks]['id'])
                    {
                        if ($mode == 'read'   && $user->rights->projet->lire)      $userAccess++;
                        if ($mode == 'write'  && $user->rights->projet->creer)     $userAccess++;
                        if ($mode == 'delete' && $user->rights->projet->supprimer) $userAccess++;
                    }
                    $nblinks++;
                }
            }
            //if (empty($nblinks))	// If nobody has permission, we grant creator
            //{
            //	if ((!empty($this->user_author_id) && $this->user_author_id == $user->id))
            //	{
            //		$userAccess = 1;
            //	}
            //}
        }

        return ($userAccess?$userAccess:-1);
    }

    /**
     * Return array of projects a user has permission on, is affected to, or all projects
     *
     * @param 	User	$user			User object
     * @param 	int		$mode			0=All project I have permission on, 1=Projects affected to me only, 2=Will return list of all projects with no test on contacts
     * @param 	int		$list			0=Return array,1=Return string list
     * @param	int		$socid			0=No filter on third party, id of third party
     * @return 	array or string			Array of projects id, or string with projects id separated with ","
     */
    function getProjectsAuthorizedForUser($user, $mode=0, $list=0, $socid=0)
    {
        $projects = array();
        $temp = array();

        $sql = "SELECT ".(($mode == 0 || $mode == 1) ? "DISTINCT " : "")."p.rowid, p.ref";
        $sql.= " FROM " . MAIN_DB_PREFIX . "projet as p";
        if ($mode == 0 || $mode == 1)
        {
            $sql.= ", " . MAIN_DB_PREFIX . "element_contact as ec";
            $sql.= ", " . MAIN_DB_PREFIX . "c_type_contact as ctc";
        }
        $sql.= " WHERE p.entity IN (".getEntity('project',1).")";
        // Internal users must see project he is contact to even if project linked to a third party he can't see.
        //if ($socid || ! $user->rights->societe->client->voir)	$sql.= " AND (p.fk_soc IS NULL OR p.fk_soc = 0 OR p.fk_soc = ".$socid.")";
        if ($socid > 0) $sql.= " AND (p.fk_soc IS NULL OR p.fk_soc = 0 OR p.fk_soc = " . $socid . ")";

        if ($mode == 0)
        {
            $sql.= " AND ec.element_id = p.rowid";
            $sql.= " AND ( p.public = 1";
            $sql.= " OR ( ctc.rowid = ec.fk_c_type_contact";
            $sql.= " AND ctc.element = '" . $this->element . "'";
            $sql.= " AND ( (ctc.source = 'internal' AND ec.fk_socpeople = ".$user->id.")";
            $sql.= " )";
            $sql.= " ))";
        }
        if ($mode == 1)
        {
            $sql.= " AND ec.element_id = p.rowid";
            $sql.= " AND ctc.rowid = ec.fk_c_type_contact";
            $sql.= " AND ctc.element = '" . $this->element . "'";
            $sql.= " AND ( (ctc.source = 'internal' AND ec.fk_socpeople = ".$user->id.")";
            $sql.= " )";
        }
        if ($mode == 2)
        {
            // No filter. Use this if user has permission to see all project
        }
        //print $sql;

        $resql = $this->db->query($sql);
        if ($resql)
        {
            $num = $this->db->num_rows($resql);
            $i = 0;
            while ($i < $num)
            {
                $row = $this->db->fetch_row($resql);
                $projects[$row[0]] = $row[1];
                $temp[] = $row[0];
                $i++;
            }

            $this->db->free($resql);

            if ($list)
            {
                if (empty($temp)) return '0';
                $result = implode(',', $temp);
                return $result;
            }
        }
        else
        {
            dol_print_error($this->db);
        }

        return $projects;
    }

     /**
      * Load an object from its id and create a new one in database
	  *
	  *	@param	int		$fromid     	Id of object to clone
	  *	@param	bool	$clone_contact	clone contact of project
	  *	@param	bool	$clone_task		clone task of project
	  *	@param	bool	$clone_project_file		clone file of project
	  *	@param	bool	$clone_task_file		clone file of task (if task are copied)
      *	@param	bool	$clone_note		clone note of project
      * @param	bool	$move_date		move task date on clone
      *	@param	bool	$notrigger		no trigger flag
	  * @return	int						New id of clone
	  */
	function createFromClone($fromid,$clone_contact=false,$clone_task=true,$clone_project_file=false,$clone_task_file=false,$clone_note=true,$move_date=true,$notrigger=0)
	{
		global $user,$langs,$conf;

		$error=0;

		dol_syslog("createFromClone clone_contact=".$clone_contact." clone_task=".$clone_task." clone_project_file=".$clone_project_file." clone_note=".$clone_note." move_date=".$move_date,LOG_DEBUG);

		$now = dol_mktime(0,0,0,idate('m',dol_now()),idate('d',dol_now()),idate('Y',dol_now()));

		$clone_project=new Project($this->db);

		$this->db->begin();

		// Load source object
		$clone_project->fetch($fromid);
		$clone_project->fetch_thirdparty();

		$orign_dt_start=$clone_project->date_start;
		$orign_project_ref=$clone_project->ref;

		$clone_project->id=0;
		if ($move_date) {
	        $clone_project->date_start = $now;
	        if (!(empty($clone_project->date_end)))
	        {
	        	$clone_project->date_end = $clone_project->date_end + ($now - $orign_dt_start);
	        }
		}

        $clone_project->datec = $now;

        if (! $clone_note)
        {
        	    $clone_project->note_private='';
    			$clone_project->note_public='';
        }

		//Generate next ref
		$defaultref='';
    	$obj = empty($conf->global->PROJECT_ADDON)?'mod_project_simple':$conf->global->PROJECT_ADDON;
    	if (! empty($conf->global->PROJECT_ADDON) && is_readable(DOL_DOCUMENT_ROOT ."/core/modules/project/".$conf->global->PROJECT_ADDON.".php"))
    	{

        	require_once DOL_DOCUMENT_ROOT ."/core/modules/project/".$conf->global->PROJECT_ADDON.'.php';
        	$modProject = new $obj;
        	$defaultref = $modProject->getNextValue(is_object($clone_project->thirdparty)?$clone_project->thirdparty->id:0,$clone_project);
    	}

    	if (is_numeric($defaultref) && $defaultref <= 0) $defaultref='';

		$clone_project->ref=$defaultref;

		// Create clone
		$result=$clone_project->create($user,$notrigger);

		// Other options
		if ($result < 0)
		{
			$this->error.=$clone_project->error;
			$error++;
		}

		if (! $error)
		{
			$this->db->commit();

			//Get the new project id
			$clone_project_id=$clone_project->id;

			//Note Update
			if (!$clone_note)
       		{
        	    $clone_project->note_private='';
    			$clone_project->note_public='';
        	}
        	else
        	{
        		$this->db->begin();
				$res=$clone_project->update_note(dol_html_entity_decode($clone_project->note_public, ENT_QUOTES),'_public');
				if ($res < 0)
				{
					$this->error.=$clone_project->error;
					$error++;
					$this->db->rollback();
				}
				else
				{
					$this->db->commit();
				}

				$this->db->begin();
				$res=$clone_project->update_note(dol_html_entity_decode($clone_project->note_private, ENT_QUOTES), '_private');
				if ($res < 0)
				{
					$this->error.=$clone_project->error;
					$error++;
					$this->db->rollback();
				}
				else
				{
					$this->db->commit();
				}
        	}

			//Duplicate contact
			if ($clone_contact)
			{
				$origin_project = new Project($this->db);
				$origin_project->fetch($fromid);

				foreach(array('internal','external') as $source)
				{
					$tab = $origin_project->liste_contact(-1,$source);

					foreach ($tab as $contacttoadd)
					{
						$clone_project->add_contact($contacttoadd['id'], $contacttoadd['code'], $contacttoadd['source'],$notrigger);
						if ($clone_project->error == 'DB_ERROR_RECORD_ALREADY_EXISTS')
						{
							$langs->load("errors");
							$this->error.=$langs->trans("ErrorThisContactIsAlreadyDefinedAsThisType");
							$error++;
						}
						else
						{
							if ($clone_project->error!='')
							{
								$this->error.=$clone_project->error;
								$error++;
							}
						}
					}
				}
			}

			//Duplicate file
			if ($clone_project_file)
			{
				require_once DOL_DOCUMENT_ROOT.'/core/lib/files.lib.php';

				$clone_project_dir = $conf->projet->dir_output . "/" . dol_sanitizeFileName($defaultref);
				$ori_project_dir = $conf->projet->dir_output . "/" . dol_sanitizeFileName($orign_project_ref);

				if (dol_mkdir($clone_project_dir) >= 0)
				{
					$filearray=dol_dir_list($ori_project_dir,"files",0,'','(\.meta|_preview\.png)$','',SORT_ASC,1);
					foreach($filearray as $key => $file)
					{
						$rescopy = dol_copy($ori_project_dir . '/' . $file['name'], $clone_project_dir . '/' . $file['name'],0,1);
						if (is_numeric($rescopy) && $rescopy < 0)
						{
							$this->error.=$langs->trans("ErrorFailToCopyFile",$ori_project_dir . '/' . $file['name'],$clone_project_dir . '/' . $file['name']);
							$error++;
						}
					}
				}
				else
				{
					$this->error.=$langs->trans('ErrorInternalErrorDetected').':dol_mkdir';
					$error++;
				}
			}

			//Duplicate task
			if ($clone_task)
			{
				require_once DOL_DOCUMENT_ROOT . '/projet/class/task.class.php';

				$taskstatic = new Task($this->db);

				// Security check
				$socid=0;
				if ($user->societe_id > 0) $socid = $user->societe_id;

				$tasksarray=$taskstatic->getTasksArray(0, 0, $fromid, $socid, 0);

				//manage new parent clone task id
				$tab_conv_child_parent=array();

			    foreach ($tasksarray as $tasktoclone)
			    {
					$result_clone = $taskstatic->createFromClone($tasktoclone->id,$clone_project_id,$tasktoclone->fk_parent,$move_date,true,false,$clone_task_file,true,false);
					if ($result_clone <= 0)
				    {
				    	$this->error.=$result_clone->error;
						$error++;
				    }
				    else
				    {
				    	$new_task_id=$result_clone;
				    	$taskstatic->fetch($tasktoclone->id);

				    	//manage new parent clone task id
				    	// if the current task has child we store the original task id and the equivalent clone task id
						if (($taskstatic->hasChildren()) && !array_key_exists($tasktoclone->id,$tab_conv_child_parent))
						{
							$tab_conv_child_parent[$tasktoclone->id] =  $new_task_id;
						}
				    }

			    }

			    //Parse all clone node to be sure to update new parent
			    $tasksarray=$taskstatic->getTasksArray(0, 0, $clone_project_id, $socid, 0);
			    foreach ($tasksarray as $task_cloned)
			    {
			    	$taskstatic->fetch($task_cloned->id);
			    	if ($taskstatic->fk_task_parent!=0)
			    	{
			    		$taskstatic->fk_task_parent=$tab_conv_child_parent[$taskstatic->fk_task_parent];
			    	}
			    	$res=$taskstatic->update($user,$notrigger);
			    	if ($result_clone <= 0)
				    {
				    	$this->error.=$taskstatic->error;
						$error++;
				    }
			    }
			}



			if (! $error)
			{
				return $clone_project_id;
			}
			else
			{
				dol_syslog(get_class($this)."::createFromClone nbError: ".$error." error : " . $this->error, LOG_ERR);
				return -1;
			}

		}
		else
		{
			$this->db->rollback();
			return -1;
		}
	}


	 /**
	  *    Shift project task date from current date to delta
	  *
	  *    @param	timestamp		$old_project_dt_start	old project start date
	  *    @return	int				1 if OK or < 0 if KO
	  */
	function shiftTaskDate($old_project_dt_start)
	{
		global $user,$langs,$conf;

		$error=0;

		$taskstatic = new Task($this->db);

		// Security check
		$socid=0;
		if ($user->societe_id > 0) $socid = $user->societe_id;

		$tasksarray=$taskstatic->getTasksArray(0, 0, $this->id, $socid, 0);

	    foreach ($tasksarray as $tasktoshiftdate)
	    {
	    	$to_update=false;
	    	// Fetch only if update of date will be made
	    	if ((!empty($tasktoshiftdate->date_start)) || (!empty($tasktoshiftdate->date_end)))
	    	{
	    		//dol_syslog(get_class($this)."::shiftTaskDate to_update", LOG_DEBUG);
	    		$to_update=true;
		    	$task = new Task($this->db);
		    	$result = $task->fetch($tasktoshiftdate->id);
		    	if (!$result)
		    	{
		    		$error++;
		    		$this->error.=$task->error;
		    	}
	    	}
			//print "$this->date_start + $tasktoshiftdate->date_start - $old_project_dt_start";exit;

	    	//Calcultate new task start date with difference between old proj start date and origin task start date
	    	if (!empty($tasktoshiftdate->date_start))
	    	{
				$task->date_start			= $this->date_start + ($tasktoshiftdate->date_start - $old_project_dt_start);
	    	}

	    	//Calcultate new task end date with difference between origin proj end date and origin task end date
	    	if (!empty($tasktoshiftdate->date_end))
	    	{
				$task->date_end		    	= $this->date_start + ($tasktoshiftdate->date_end - $old_project_dt_start);
	    	}

			if ($to_update)
			{
		    	$result = $task->update($user);
		    	if (!$result)
		    	{
		    		$error++;
		    		$this->error.=$task->error;
		    	}
			}
	    }
	    if ($error!=0)
	    {
	    	return -1;
	    }
	    return $result;
	}


	 /**
	  *    Associate element to a project
	  *
	  *    @param	string	$tableName			Table of the element to update
	  *    @param	int		$elementSelectId	Key-rowid of the line of the element to update
	  *    @return	int							1 if OK or < 0 if KO
	  */
	function update_element($tableName, $elementSelectId)
	{
		$sql="UPDATE ".MAIN_DB_PREFIX.$tableName;

		if ($TableName=="actioncomm")
		{
			$sql.= " SET fk_project=".$this->id;
			$sql.= " WHERE id=".$elementSelectId;
		}
		else
		{
			$sql.= " SET fk_projet=".$this->id;
			$sql.= " WHERE rowid=".$elementSelectId;
		}

		dol_syslog(get_class($this)."::update_element", LOG_DEBUG);
		$resql=$this->db->query($sql);
		if (!$resql) {
			$this->error=$this->db->lasterror();
			return -1;
		}else {
			return 1;
		}

	}

	/**
	 *    Associate element to a project
	 *
	 *    @param	string	$tableName			Table of the element to update
	 *    @param	int		$elementSelectId	Key-rowid of the line of the element to update
	 *    @return	int							1 if OK or < 0 if KO
	 */
	function remove_element($tableName, $elementSelectId)
	{
		$sql="UPDATE ".MAIN_DB_PREFIX.$tableName;

		if ($TableName=="actioncomm")
		{
			$sql.= " SET fk_project=NULL";
			$sql.= " WHERE id=".$elementSelectId;
		}
		else
		{
			$sql.= " SET fk_projet=NULL";
			$sql.= " WHERE rowid=".$elementSelectId;
		}

		dol_syslog(get_class($this)."::remove_element", LOG_DEBUG);
		$resql=$this->db->query($sql);
		if (!$resql) {
			$this->error=$this->db->lasterror();
			return -1;
		}else {
			return 1;
		}

	}

	/**
	 *  Create an intervention document on disk using template defined into PROJECT_ADDON_PDF
	 *
	 *  @param	string		$modele			force le modele a utiliser ('' par defaut)
	 *  @param	Translate	$outputlangs	objet lang a utiliser pour traduction
	 *  @param  int			$hidedetails    Hide details of lines
	 *  @param  int			$hidedesc       Hide description
	 *  @param  int			$hideref        Hide ref
	 *  @return int         				0 if KO, 1 if OK
	 */
	public function generateDocument($modele, $outputlangs, $hidedetails=0, $hidedesc=0, $hideref=0)
	{
		global $conf,$langs;

		$langs->load("projects");

		// Positionne modele sur le nom du modele de projet a utiliser
		if (! dol_strlen($modele))
		{
			if (! empty($conf->global->PROJECT_ADDON_PDF))
			{
				$modele = $conf->global->PROJECT_ADDON_PDF;
			}
			else
			{
				$modele='baleine';
			}
		}

		$modelpath = "core/modules/project/doc/";

		return $this->commonGenerateDocument($modelpath, $modele, $outputlangs, $hidedetails, $hidedesc, $hideref);
	}

}
<|MERGE_RESOLUTION|>--- conflicted
+++ resolved
@@ -58,12 +58,8 @@
     var $budget_amount;
 
     var $statuts_short;
-<<<<<<< HEAD
-    var $statuts;
-
-=======
     var $statuts;			// 0=draft, 1=opened, 2=closed
->>>>>>> d3a79c87
+
     var $oldcopy;
 
 
