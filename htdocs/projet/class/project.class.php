<?php
/* Copyright (C) 2002-2005 Rodolphe Quiedeville <rodolphe@quiedeville.org>
 * Copyright (C) 2005-2016 Laurent Destailleur  <eldy@users.sourceforge.net>
 * Copyright (C) 2005-2010 Regis Houssin        <regis.houssin@capnetworks.com>
 * Copyright (C) 2013	   Florian Henry        <florian.henry@open-concept.pro>
 * Copyright (C) 2014-2017 Marcos García        <marcosgdf@gmail.com>
 * Copyright (C) 2017      Ferran Marcet        <fmarcet@2byte.es>
 *
 * This program is free software; you can redistribute it and/or modify
 * it under the terms of the GNU General Public License as published by
 * the Free Software Foundation; either version 3 of the License, or
 * (at your option) any later version.
 *
 * This program is distributed in the hope that it will be useful,
 * but WITHOUT ANY WARRANTY; without even the implied warranty of
 * MERCHANTABILITY or FITNESS FOR A PARTICULAR PURPOSE.  See the
 * GNU General Public License for more details.
 *
 * You should have received a copy of the GNU General Public License
 * along with this program. If not, see <http://www.gnu.org/licenses/>.
 */

/**
 * 		\file       htdocs/projet/class/project.class.php
 * 		\ingroup    projet
 * 		\brief      File of class to manage projects
 */
require_once DOL_DOCUMENT_ROOT . '/core/class/commonobject.class.php';

/**
 *	Class to manage projects
 */
class Project extends CommonObject
{

    public $element = 'project';    //!< Id that identify managed objects
    public $table_element = 'projet';  //!< Name of table without prefix where object is stored
    public $table_element_line = 'projet_task';
    public $fk_element = 'fk_projet';
    protected $ismultientitymanaged = 1;  // 0=No test on entity, 1=Test with field entity, 2=Test with link by societe
    public $picto = 'projectpub';
    
    /**
     * {@inheritdoc}
     */
    protected $table_ref_field = 'ref';

    var $description;
	/**
	 * @var string
	 * @deprecated
	 * @see title
	 */
	public $titre;
    var $title;
    var $date_start;
    var $date_end;
    var $date_close;

    var $socid;             // To store id of thirdparty
    var $thirdparty_name;   // To store name of thirdparty (defined only in some cases)

    var $user_author_id;    //!< Id of project creator. Not defined if shared project.
	var $user_close_id;
    var $public;      //!< Tell if this is a public or private project
    var $budget_amount;

    var $statuts_short;
    var $statuts_long;

    var $statut;			// 0=draft, 1=opened, 2=closed
    var $opp_status;		// opportunity status, into table llx_c_lead_status
	var $opp_percent;		// opportunity probability

    var $oldcopy;

    var $weekWorkLoad;			// Used to store workload details of a projet
    var $weekWorkLoadPerTask;	// Used to store workload details of tasks of a projet

	/**
	 * @var int Creation date
	 * @deprecated
	 * @see date_c
	 */
	public $datec;
	/**
	 * @var int Creation date
	 */
	public $date_c;
	/**
	 * @var int Modification date
	 * @deprecated
	 * @see date_m
	 */
	public $datem;
	/**
	 * @var int Modification date
	 */
	public $date_m;

	/**
	 * @var Task[]
	 */
	public $lines;
	

    /**
     *  Constructor
     *
     *  @param      DoliDB		$db      Database handler
     */
    function __construct($db)
    {
        $this->db = $db;

        $this->statuts_short = array(0 => 'Draft', 1 => 'Opened', 2 => 'Closed');
        $this->statuts_long = array(0 => 'Draft', 1 => 'Opened', 2 => 'Closed');
    }

    /**
     *    Create a project into database
     *
     *    @param    User	$user       	User making creation
     *    @param	int		$notrigger		Disable triggers
     *    @return   int         			<0 if KO, id of created project if OK
     */
    function create($user, $notrigger=0)
    {
        global $conf, $langs;

        $error = 0;
        $ret = 0;

        $now=dol_now();

        // Check parameters
        if (!trim($this->ref))
        {
            $this->error = 'ErrorFieldsRequired';
            dol_syslog(get_class($this)."::create error -1 ref null", LOG_ERR);
            return -1;
        }

        $this->db->begin();

        $sql = "INSERT INTO " . MAIN_DB_PREFIX . "projet (";
        $sql.= "ref";
        $sql.= ", title";
        $sql.= ", description";
        $sql.= ", fk_soc";
        $sql.= ", fk_user_creat";
        $sql.= ", fk_statut";
        $sql.= ", fk_opp_status";
        $sql.= ", opp_percent";
        $sql.= ", public";
        $sql.= ", datec";
        $sql.= ", dateo";
        $sql.= ", datee";
        $sql.= ", opp_amount";
        $sql.= ", budget_amount";
        $sql.= ", entity";
        $sql.= ") VALUES (";
        $sql.= "'" . $this->db->escape($this->ref) . "'";
        $sql.= ", '" . $this->db->escape($this->title) . "'";
        $sql.= ", '" . $this->db->escape($this->description) . "'";
        $sql.= ", " . ($this->socid > 0 ? $this->socid : "null");
        $sql.= ", " . $user->id;
        $sql.= ", ".(is_numeric($this->statut) ? $this->statut : '0');
        $sql.= ", ".(is_numeric($this->opp_status) ? $this->opp_status : 'NULL');
        $sql.= ", ".(is_numeric($this->opp_percent) ? $this->opp_percent : 'NULL');
        $sql.= ", " . ($this->public ? 1 : 0);
        $sql.= ", '".$this->db->idate($now)."'";
        $sql.= ", " . ($this->date_start != '' ? "'".$this->db->idate($this->date_start)."'" : 'null');
        $sql.= ", " . ($this->date_end != '' ? "'".$this->db->idate($this->date_end)."'" : 'null');
        $sql.= ", " . (strcmp($this->opp_amount,'') ? price2num($this->opp_amount) : 'null');
        $sql.= ", " . (strcmp($this->budget_amount,'') ? price2num($this->budget_amount) : 'null');
        $sql.= ", ".$conf->entity;
        $sql.= ")";

        dol_syslog(get_class($this)."::create", LOG_DEBUG);
        $resql = $this->db->query($sql);
        if ($resql)
        {
            $this->id = $this->db->last_insert_id(MAIN_DB_PREFIX . "projet");
            $ret = $this->id;

            if (!$notrigger)
            {
                // Call trigger
                $result=$this->call_trigger('PROJECT_CREATE',$user);
                if ($result < 0) { $error++; }
                // End call triggers
            }
        }
        else
        {
            $this->error = $this->db->lasterror();
            $this->errno = $this->db->lasterrno();
            $error++;
        }

        // Update extrafield
        if (!$error) {
        	if (empty($conf->global->MAIN_EXTRAFIELDS_DISABLED)) // For avoid conflicts if trigger used
        	{
        		$result=$this->insertExtraFields();
        		if ($result < 0)
        		{
        			$error++;
        		}
        	}
        }

        if (!$error && !empty($conf->global->MAIN_DISABLEDRAFTSTATUS))
        {
            $res = $this->setValid($user);
            if ($res < 0) $error++;
        }

        if (!$error)
        {
            $this->db->commit();
            return $ret;
        }
        else
        {
            $this->db->rollback();
            return -1;
        }
    }

    /**
     * Update a project
     *
     * @param  User		$user       User object of making update
     * @param  int		$notrigger  1=Disable all triggers
     * @return int                  <=0 if KO, >0 if OK
     */
    function update($user, $notrigger=0)
    {
        global $langs, $conf;

		$error=0;

        // Clean parameters
        $this->title = trim($this->title);
        $this->description = trim($this->description);
		if ($this->opp_amount < 0) $this->opp_amount='';
		if ($this->opp_percent < 0) $this->opp_percent='';
        if ($this->date_end && $this->date_end < $this->date_start)
        {
            $this->error = $langs->trans("ErrorDateEndLowerThanDateStart");
            $this->errors[] = $this->error;
            $this->db->rollback();
            dol_syslog(get_class($this)."::update error -3 " . $this->error, LOG_ERR);
            return -3;
        }
        
        if (dol_strlen(trim($this->ref)) > 0)
        {
            $this->db->begin();

            $sql = "UPDATE " . MAIN_DB_PREFIX . "projet SET";
            $sql.= " ref='" . $this->db->escape($this->ref) . "'";
            $sql.= ", title = '" . $this->db->escape($this->title) . "'";
            $sql.= ", description = '" . $this->db->escape($this->description) . "'";
            $sql.= ", fk_soc = " . ($this->socid > 0 ? $this->socid : "null");
            $sql.= ", fk_statut = " . $this->statut;
            $sql.= ", fk_opp_status = " . ((is_numeric($this->opp_status) && $this->opp_status > 0) ? $this->opp_status : 'null');
			$sql.= ", opp_percent = " . ((is_numeric($this->opp_percent) && $this->opp_percent != '') ? $this->opp_percent : 'null');
            $sql.= ", public = " . ($this->public ? 1 : 0);
            $sql.= ", datec=" . ($this->date_c != '' ? "'".$this->db->idate($this->date_c)."'" : 'null');
            $sql.= ", dateo=" . ($this->date_start != '' ? "'".$this->db->idate($this->date_start)."'" : 'null');
            $sql.= ", datee=" . ($this->date_end != '' ? "'".$this->db->idate($this->date_end)."'" : 'null');
            $sql.= ", date_close=" . ($this->date_close != '' ? "'".$this->db->idate($this->date_close)."'" : 'null');
            $sql.= ", fk_user_close=" . ($this->fk_user_close > 0 ? $this->fk_user_close : "null");
            $sql.= ", opp_amount = " . (strcmp($this->opp_amount, '') ? price2num($this->opp_amount) : "null");
            $sql.= ", budget_amount = " . (strcmp($this->budget_amount, '')  ? price2num($this->budget_amount) : "null");
            $sql.= " WHERE rowid = " . $this->id;

            dol_syslog(get_class($this)."::update", LOG_DEBUG);
            $resql=$this->db->query($sql);
            if ($resql)
            {
                if (!$notrigger)
                {
                    // Call trigger
                    $result=$this->call_trigger('PROJECT_MODIFY',$user);
                    if ($result < 0) { $error++; }
                    // End call triggers
                }

                //Update extrafield
                if (!$error) {
                	if (empty($conf->global->MAIN_EXTRAFIELDS_DISABLED)) // For avoid conflicts if trigger used
                	{
                		$result=$this->insertExtraFields();
                		if ($result < 0)
                		{
                			$error++;
                		}
                	}
                }

                if (! $error && (is_object($this->oldcopy) && $this->oldcopy->ref !== $this->ref))
                {
                	// We remove directory
                	if ($conf->projet->dir_output)
                	{
                		$olddir = $conf->projet->dir_output . "/" . dol_sanitizeFileName($this->oldcopy->ref);
                		$newdir = $conf->projet->dir_output . "/" . dol_sanitizeFileName($this->ref);
                		if (file_exists($olddir))
                		{
							include_once DOL_DOCUMENT_ROOT . '/core/lib/files.lib.php';
							$res=dol_move($olddir, $newdir);
							if (! $res)
                			{
							    $langs->load("errors");
								$this->error=$langs->trans('ErrorFailToRenameDir',$olddir,$newdir);
                				$error++;
                			}
                		}
                	}
                }
                if (! $error )
                {
                    $this->db->commit();
                    $result = 1;
                }
                else
              {
                    $this->db->rollback();
                    $result = -1;
                }
            }
            else
			{
		        $this->error = $this->db->lasterror();
		        $this->errors[] = $this->error;
		        $this->db->rollback();
			    if ($this->db->lasterrno() == 'DB_ERROR_RECORD_ALREADY_EXISTS')
			    {
			        $result = -4;
			    }
			    else
			    {
			        $result = -2;
			    }
		        dol_syslog(get_class($this)."::update error " . $result . " " . $this->error, LOG_ERR);
			}
        }
        else
        {
            dol_syslog(get_class($this)."::update ref null");
            $result = -1;
        }

        return $result;
    }

    /**
     * 	Get object from database
     *
     * 	@param      int		$id       	Id of object to load
     * 	@param		string	$ref		Ref of project
     * 	@return     int      		   	>0 if OK, 0 if not found, <0 if KO
     */
    function fetch($id, $ref='')
    {
        if (empty($id) && empty($ref)) return -1;

        $sql = "SELECT rowid, ref, title, description, public, datec, opp_amount, budget_amount,";
        $sql.= " tms, dateo, datee, date_close, fk_soc, fk_user_creat, fk_user_close, fk_statut, fk_opp_status, opp_percent, note_private, note_public, model_pdf";
        $sql.= " FROM " . MAIN_DB_PREFIX . "projet";
        if (! empty($id))
        {
        	$sql.= " WHERE rowid=".$id;
        }
        else if (! empty($ref))
        {
        	$sql.= " WHERE ref='".$this->db->escape($ref)."'";
        	$sql.= " AND entity IN (".getEntity('project',1).")";
        }

        dol_syslog(get_class($this)."::fetch", LOG_DEBUG);
        $resql = $this->db->query($sql);
        if ($resql)
        {
            if ($this->db->num_rows($resql))
            {
                $obj = $this->db->fetch_object($resql);

                $this->id = $obj->rowid;
                $this->ref = $obj->ref;
                $this->title = $obj->title;
                $this->titre = $obj->title; // TODO deprecated
                $this->description = $obj->description;
                $this->date_c = $this->db->jdate($obj->datec);
                $this->datec = $this->db->jdate($obj->datec); // TODO deprecated
                $this->date_m = $this->db->jdate($obj->tms);
                $this->datem = $this->db->jdate($obj->tms);  // TODO deprecated
                $this->date_start = $this->db->jdate($obj->dateo);
                $this->date_end = $this->db->jdate($obj->datee);
                $this->date_close = $this->db->jdate($obj->date_close);
                $this->note_private = $obj->note_private;
                $this->note_public = $obj->note_public;
                $this->socid = $obj->fk_soc;
                $this->user_author_id = $obj->fk_user_creat;
                $this->user_close_id = $obj->fk_user_close;
                $this->public = $obj->public;
                $this->statut = $obj->fk_statut;
                $this->opp_status = $obj->fk_opp_status;
                $this->opp_amount	= $obj->opp_amount;
                $this->opp_percent	= $obj->opp_percent;
                $this->budget_amount	= $obj->budget_amount;
                $this->modelpdf	= $obj->model_pdf;

                $this->db->free($resql);

                return 1;
            }
            else
            {
                return 0;
            }
        }
        else
        {
            $this->error = $this->db->lasterror();
            return -1;
        }
    }

    /**
     * 	Return list of projects
     *
     * 	@param		int		$socid		To filter on a particular third party
     * 	@return		array				List of projects
     */
    function liste_array($socid='')
    {
        global $conf;

        $projects = array();

        $sql = "SELECT rowid, title";
        $sql.= " FROM " . MAIN_DB_PREFIX . "projet";
        $sql.= " WHERE entity = " . $conf->entity;
        if (! empty($socid)) $sql.= " AND fk_soc = " . $socid;

        $resql = $this->db->query($sql);
        if ($resql)
        {
            $nump = $this->db->num_rows($resql);

            if ($nump)
            {
                $i = 0;
                while ($i < $nump)
                {
                    $obj = $this->db->fetch_object($resql);

                    $projects[$obj->rowid] = $obj->title;
                    $i++;
                }
            }
            return $projects;
        }
        else
        {
            print $this->db->lasterror();
        }
    }

    /**
     * 	Return list of elements for type, linked to project
     *
     * 	@param		string		$type			'propal','order','invoice','order_supplier','invoice_supplier',...
     * 	@param		string		$tablename		name of table associated of the type
     * 	@param		string		$datefieldname	name of date field for filter
     *  @param		string		$dates			Start date (ex 00:00:00)
     *  @param		string		$datee			End date (ex 23:59:59)
     * 	@return		mixed						Array list of object ids linked to project, < 0 or string if error
     */
    function get_element_list($type, $tablename, $datefieldname='', $dates='', $datee='')
    {
        $elements = array();

        if ($this->id <= 0) return $elements;

		if ($type == 'agenda')
        {
            $sql = "SELECT id as rowid FROM " . MAIN_DB_PREFIX . "actioncomm WHERE fk_project=" . $this->id;
        }
        elseif ($type == 'expensereport')
		{
            $sql = "SELECT ed.rowid FROM " . MAIN_DB_PREFIX . "expensereport as e, " . MAIN_DB_PREFIX . "expensereport_det as ed WHERE e.rowid = ed.fk_expensereport AND ed.fk_projet=" . $this->id;
		}
        elseif ($type == 'project_task')
		{
			$sql = "SELECT DISTINCT pt.rowid FROM " . MAIN_DB_PREFIX . "projet_task as pt, " . MAIN_DB_PREFIX . "projet_task_time as ptt WHERE pt.rowid = ptt.fk_task AND pt.fk_projet=" . $this->id;
		}
		elseif ($type == 'project_task_time')	// Case we want to duplicate line foreach user
		{
			$sql = "SELECT DISTINCT pt.rowid, ptt.fk_user FROM " . MAIN_DB_PREFIX . "projet_task as pt, " . MAIN_DB_PREFIX . "projet_task_time as ptt WHERE pt.rowid = ptt.fk_task AND pt.fk_projet=" . $this->id;
		}
        else
		{
            $sql = "SELECT rowid FROM " . MAIN_DB_PREFIX . $tablename." WHERE fk_projet=" . $this->id;
		}

		if ($dates > 0)
		{
			if (empty($datefieldname) && ! empty($this->table_element_date)) $datefieldname=$this->table_element_date;
			if (empty($datefieldname)) return 'Error this object has no date field defined';
			$sql.=" AND (".$datefieldname." >= '".$this->db->idate($dates)."' OR ".$datefieldname." IS NULL)";
		}
    	if ($datee > 0)
		{
			if (empty($datefieldname) && ! empty($this->table_element_date)) $datefieldname=$this->table_element_date;
			if (empty($datefieldname)) return 'Error this object has no date field defined';
			$sql.=" AND (".$datefieldname." <= '".$this->db->idate($datee)."' OR ".$datefieldname." IS NULL)";
		}
		if (! $sql) return -1;

        //print $sql;
        dol_syslog(get_class($this)."::get_element_list", LOG_DEBUG);
        $result = $this->db->query($sql);
        if ($result)
        {
            $nump = $this->db->num_rows($result);
            if ($nump)
            {
                $i = 0;
                while ($i < $nump)
                {
                    $obj = $this->db->fetch_object($result);

                    $elements[$i] = $obj->rowid.(empty($obj->fk_user)?'':'_'.$obj->fk_user);

                    $i++;
                }
                $this->db->free($result);

                /* Return array */
                return $elements;
            }
        }
        else
        {
            dol_print_error($this->db);
        }
    }

    /**
     *    Delete a project from database
     *
     *    @param       User		$user            User
     *    @param       int		$notrigger       Disable triggers
     *    @return      int       			      <0 if KO, 0 if not possible, >0 if OK
     */
    function delete($user, $notrigger=0)
    {
        global $langs, $conf;
        require_once DOL_DOCUMENT_ROOT . '/core/lib/files.lib.php';

        $error = 0;

        $this->db->begin();

        if (!$error)
        {
            // Delete linked contacts
            $res = $this->delete_linked_contact();
            if ($res < 0)
            {
                $this->error = 'ErrorFailToDeleteLinkedContact';
                //$error++;
                $this->db->rollback();
                return 0;
            }
        }

        // Set fk_projet into elements to null
        $listoftables=array(
        		'facture'=>'fk_projet','propal'=>'fk_projet','commande'=>'fk_projet','facture_fourn'=>'fk_projet','commande_fournisseur'=>'fk_projet',
        		'expensereport_det'=>'fk_projet','contrat'=>'fk_projet','fichinter'=>'fk_projet','don'=>'fk_projet'
        		);
        foreach($listoftables as $key => $value)
        {
   	        $sql = "UPDATE " . MAIN_DB_PREFIX . $key . " SET ".$value." = NULL where ".$value." = ". $this->id;
	        $resql = $this->db->query($sql);
	        if (!$resql)
	        {
	        	$this->errors[] = $this->db->lasterror();
	        	$error++;
	        	break;
	        }
        }

        // Delete tasks
        if (! $error)
        {
	        $sql = "DELETE FROM " . MAIN_DB_PREFIX . "projet_task_time";
	        $sql.= " WHERE fk_task IN (SELECT rowid FROM " . MAIN_DB_PREFIX . "projet_task WHERE fk_projet=" . $this->id . ")";

	        $resql = $this->db->query($sql);
	        if (!$resql)
	        {
	        	$this->errors[] = $this->db->lasterror();
	        	$error++;
	        }
        }

        if (! $error)
        {
	        $sql = "DELETE FROM " . MAIN_DB_PREFIX . "projet_task_extrafields";
	        $sql.= " WHERE fk_object IN (SELECT rowid FROM " . MAIN_DB_PREFIX . "projet_task WHERE fk_projet=" . $this->id . ")";

	        $resql = $this->db->query($sql);
	        if (!$resql)
	        {
	        	$this->errors[] = $this->db->lasterror();
	        	$error++;
	        }
        }

        if (! $error)
        {
	        $sql = "DELETE FROM " . MAIN_DB_PREFIX . "projet_task";
	        $sql.= " WHERE fk_projet=" . $this->id;

	        $resql = $this->db->query($sql);
	        if (!$resql)
	        {
	        	$this->errors[] = $this->db->lasterror();
	        	$error++;
	        }
        }

        // Delete project
        if (! $error)
        {
	        $sql = "DELETE FROM " . MAIN_DB_PREFIX . "projet";
	        $sql.= " WHERE rowid=" . $this->id;

	        $resql = $this->db->query($sql);
	        if (!$resql)
	        {
	        	$this->errors[] = $langs->trans("CantRemoveProject");
	        	$error++;
	        }
        }

        if (! $error)
        {
	        $sql = "DELETE FROM " . MAIN_DB_PREFIX . "projet_extrafields";
	        $sql.= " WHERE fk_object=" . $this->id;

	        $resql = $this->db->query($sql);
	        if (! $resql)
	        {
	        	$this->errors[] = $this->db->lasterror();
	        	$error++;
	        }
        }

        if (empty($error))
        {
            // We remove directory
            $projectref = dol_sanitizeFileName($this->ref);
            if ($conf->projet->dir_output)
            {
                $dir = $conf->projet->dir_output . "/" . $projectref;
                if (file_exists($dir))
                {
                    $res = @dol_delete_dir_recursive($dir);
                    if (!$res)
                    {
                        $this->errors[] = 'ErrorFailToDeleteDir';
                        $error++;
                    }
                }
            }

            if (!$notrigger)
            {
                // Call trigger
                $result=$this->call_trigger('PROJECT_DELETE',$user);

                if ($result < 0) {
                    $error++;
                }
                // End call triggers
            }
        }

    	if (empty($error))
    	{
            $this->db->commit();
            return 1;
        }
        else
       {
        	foreach ( $this->errors as $errmsg )
        	{
				dol_syslog(get_class($this) . "::delete " . $errmsg, LOG_ERR);
				$this->error .= ($this->error ? ', ' . $errmsg : $errmsg);
			}
            dol_syslog(get_class($this) . "::delete " . $this->error, LOG_ERR);
            $this->db->rollback();
            return -1;
        }
    }

    /**
     * 		Validate a project
     *
     * 		@param		User	$user		   User that validate
     *      @param      int     $notrigger     1=Disable triggers
     * 		@return		int					   <0 if KO, >0 if OK
     */
    function setValid($user, $notrigger=0)
    {
        global $langs, $conf;

		$error=0;

        if ($this->statut != 1)
        {
            // Check parameters
            if (preg_match('/^'.preg_quote($langs->trans("CopyOf").' ').'/', $this->title))
            {
                $this->error=$langs->trans("ErrorFieldFormat",$langs->transnoentities("Label")).'. '.$langs->trans('RemoveString',$langs->transnoentitiesnoconv("CopyOf"));
                return -1;
            }
            
            $this->db->begin();

            $sql = "UPDATE " . MAIN_DB_PREFIX . "projet";
            $sql.= " SET fk_statut = 1";
            $sql.= " WHERE rowid = " . $this->id;
            $sql.= " AND entity = " . $conf->entity;

            dol_syslog(get_class($this)."::setValid", LOG_DEBUG);
            $resql = $this->db->query($sql);
            if ($resql)
            {
                // Call trigger
                if (empty($notrigger))
                {
                    $result=$this->call_trigger('PROJECT_VALIDATE',$user);
                    if ($result < 0) { $error++; }
                    // End call triggers
                }
                
                if (!$error)
                {
                	$this->statut=1;
                	$this->db->commit();
                    return 1;
                }
                else
                {
                    $this->db->rollback();
                    $this->error = join(',', $this->errors);
                    dol_syslog(get_class($this)."::setValid " . $this->error, LOG_ERR);
                    return -1;
                }
            }
            else
            {
                $this->db->rollback();
                $this->error = $this->db->lasterror();
                return -1;
            }
        }
    }

    /**
     * 		Close a project
     *
     * 		@param		User	$user		User that close project
     * 		@return		int					<0 if KO, 0 if already closed, >0 if OK
     */
    function setClose($user)
    {
        global $langs, $conf;

        $now = dol_now();

		$error=0;

        if ($this->statut != 2)
        {
            $this->db->begin();

            $sql = "UPDATE " . MAIN_DB_PREFIX . "projet";
            $sql.= " SET fk_statut = 2, fk_user_close = ".$user->id.", date_close = '".$this->db->idate($now)."'";
            $sql.= " WHERE rowid = " . $this->id;
            $sql.= " AND entity = " . $conf->entity;
            $sql.= " AND fk_statut = 1";

            if (! empty($conf->global->PROJECT_USE_OPPORTUNITIES))
            {
            	// TODO What to do if fk_opp_status is not code 'WON' or 'LOST'
            }

            dol_syslog(get_class($this)."::setClose", LOG_DEBUG);
            $resql = $this->db->query($sql);
            if ($resql)
            {
                // Call trigger
                $result=$this->call_trigger('PROJECT_CLOSE',$user);
                if ($result < 0) { $error++; }
                // End call triggers

                if (!$error)
                {
                    $this->statut = 2;
                    $this->db->commit();
                    return 1;
                }
                else
                {
                    $this->db->rollback();
                    $this->error = join(',', $this->errors);
                    dol_syslog(get_class($this)."::setClose " . $this->error, LOG_ERR);
                    return -1;
                }
            }
            else
            {
                $this->db->rollback();
                $this->error = $this->db->lasterror();
                return -1;
            }
        }
        
        return 0;
    }

    /**
     *  Return status label of object
     *
     *  @param  int			$mode       0=long label, 1=short label, 2=Picto + short label, 3=Picto, 4=Picto + long label, 5=Short label + Picto
     * 	@return string      			Label
     */
    function getLibStatut($mode=0)
    {
        return $this->LibStatut($this->statut, $mode);
    }

    /**
     *  Renvoi status label for a status
     *
     *  @param	int		$statut     id statut
     *  @param  int		$mode       0=long label, 1=short label, 2=Picto + short label, 3=Picto, 4=Picto + long label, 5=Short label + Picto
     * 	@return string				Label
     */
    function LibStatut($statut, $mode=0)
    {
        global $langs;

        if ($mode == 0)
        {
            return $langs->trans($this->statuts_long[$statut]);
        }
        if ($mode == 1)
        {
            return $langs->trans($this->statuts_short[$statut]);
        }
        if ($mode == 2)
        {
            if ($statut == 0)
                return img_picto($langs->trans($this->statuts_long[$statut]), 'statut0') . ' ' . $langs->trans($this->statuts_short[$statut]);
            if ($statut == 1)
                return img_picto($langs->trans($this->statuts_long[$statut]), 'statut4') . ' ' . $langs->trans($this->statuts_short[$statut]);
            if ($statut == 2)
                return img_picto($langs->trans($this->statuts_long[$statut]), 'statut6') . ' ' . $langs->trans($this->statuts_short[$statut]);
        }
        if ($mode == 3)
        {
            if ($statut == 0)
                return img_picto($langs->trans($this->statuts_long[$statut]), 'statut0');
            if ($statut == 1)
                return img_picto($langs->trans($this->statuts_long[$statut]), 'statut4');
            if ($statut == 2)
                return img_picto($langs->trans($this->statuts_long[$statut]), 'statut6');
        }
        if ($mode == 4)
        {
            if ($statut == 0)
                return img_picto($langs->trans($this->statuts_long[$statut]), 'statut0') . ' ' . $langs->trans($this->statuts_long[$statut]);
            if ($statut == 1)
                return img_picto($langs->trans($this->statuts_long[$statut]), 'statut4') . ' ' . $langs->trans($this->statuts_long[$statut]);
            if ($statut == 2)
                return img_picto($langs->trans($this->statuts_long[$statut]), 'statut6') . ' ' . $langs->trans($this->statuts_long[$statut]);
        }
        if ($mode == 5)
        {
            if ($statut == 0)
                return $langs->trans($this->statuts_short[$statut]) . ' ' . img_picto($langs->trans($this->statuts_long[$statut]), 'statut0');
            if ($statut == 1)
                return $langs->trans($this->statuts_short[$statut]) . ' ' . img_picto($langs->trans($this->statuts_long[$statut]), 'statut4');
            if ($statut == 2)
                return $langs->trans($this->statuts_short[$statut]) . ' ' . img_picto($langs->trans($this->statuts_long[$statut]), 'statut6');
        }
    }

    /**
     * 	Return clicable name (with picto eventually)
     *
     * 	@param	int		$withpicto		0=No picto, 1=Include picto into link, 2=Only picto
     * 	@param	string	$option			Variant ('', 'nolink')
     * 	@param	int		$addlabel		0=Default, 1=Add label into string, >1=Add first chars into string
     *  @param	string	$moreinpopup	Text to add into popup
     *  @param	string	$sep			Separator between ref and label if option addlabel is set
     *  @param	int   	$notooltip		1=Disable tooltip
     * 	@return	string					Chaine avec URL
     */
    function getNomUrl($withpicto=0, $option='', $addlabel=0, $moreinpopup='', $sep=' - ', $notooltip=0)
    {
        global $conf, $langs, $user;

        if (! empty($conf->dol_no_mouse_hover)) $notooltip=1;   // Force disable tooltips
        
        $result = '';
        
        $label='';
        if ($option != 'nolink') $label = '<u>' . $langs->trans("ShowProject") . '</u>';
        if (! empty($this->ref))
            $label .= ($label?'<br>':'').'<b>' . $langs->trans('Ref') . ': </b>' . $this->ref;	// The space must be after the : to not being explode when showing the title in img_picto
        if (! empty($this->title))
            $label .= ($label?'<br>':'').'<b>' . $langs->trans('Label') . ': </b>' . $this->title;	// The space must be after the : to not being explode when showing the title in img_picto
        if (! empty($this->thirdparty_name))
            $label .= ($label?'<br>':'').'<b>' . $langs->trans('ThirdParty') . ': </b>' . $this->thirdparty_name;	// The space must be after the : to not being explode when showing the title in img_picto
        if (! empty($this->dateo))
            $label .= ($label?'<br>':'').'<b>' . $langs->trans('DateStart') . ': </b>' . dol_print_date($this->dateo, 'day');	// The space must be after the : to not being explode when showing the title in img_picto
        if (! empty($this->datee))
            $label .= ($label?'<br>':'').'<b>' . $langs->trans('DateEnd') . ': </b>' . dol_print_date($this->datee, 'day');	// The space must be after the : to not being explode when showing the title in img_picto
        if ($moreinpopup) $label.='<br>'.$moreinpopup;

        if ($option != 'nolink')
        {
            if (preg_match('/\.php$/',$option)) {
                $url = dol_buildpath($option,1) . '?id=' . $this->id;
            }
            else if ($option == 'task')
            {
                $url = DOL_URL_ROOT . '/projet/tasks.php?id=' . $this->id;
            }
            else
            {
                $url = DOL_URL_ROOT . '/projet/card.php?id=' . $this->id;
<<<<<<< HEAD
=======
            }
        }
        
        $linkclose='';
        if (empty($notooltip) && $user->rights->propal->lire)
        {
            if (! empty($conf->global->MAIN_OPTIMIZEFORTEXTBROWSER))
            {
                $label=$langs->trans("ShowProject");
                $linkclose.=' alt="'.dol_escape_htmltag($label, 1).'"';
>>>>>>> ee8112dd
            }
            $linkclose.=' title="'.dol_escape_htmltag($label, 1).'"';
            $linkclose.=' class="classfortooltip"';
        }
        
        $linkclose='';
        if (empty($notooltip) && $user->rights->propal->lire)
        {
            if (! empty($conf->global->MAIN_OPTIMIZEFORTEXTBROWSER))
            {
                $label=$langs->trans("ShowProject");
                $linkclose.=' alt="'.dol_escape_htmltag($label, 1).'"';
            }
            $linkclose.=' title="'.dol_escape_htmltag($label, 1).'"';
            $linkclose.=' class="classfortooltip"';
        }

        $picto = 'projectpub';
        if (!$this->public) $picto = 'project';

        $linkstart = '<a href="'.$url.'"';
        $linkstart.=$linkclose.'>';
        $linkend='</a>';
        
        if ($withpicto) $result.=($linkstart . img_object(($notooltip?'':$label), $picto, ($notooltip?'':'class="classfortooltip"'), 0, 0, $notooltip?0:1) . $linkend);
        if ($withpicto && $withpicto != 2) $result.=' ';
        if ($withpicto != 2) $result.=$linkstart . $this->ref . $linkend . (($addlabel && $this->title) ? $sep . dol_trunc($this->title, ($addlabel > 1 ? $addlabel : 0)) : '');
        return $result;
    }

    /**
     *  Initialise an instance with random values.
     *  Used to build previews or test instances.
     * 	id must be 0 if object instance is a specimen.
     *
     *  @return	void
     */
    function initAsSpecimen()
    {
        global $user, $langs, $conf;

        $now=dol_now();

        // Initialise parameters
        $this->id = 0;
        $this->ref = 'SPECIMEN';
        $this->specimen = 1;
        $this->socid = 1;
        $this->date_c = $now;
        $this->date_m = $now;
        $this->date_start = $now;
        $this->date_end = $now + (3600 * 24 * 365);
        $this->note_public = 'SPECIMEN';
		$this->fk_ele = 20000;
        $this->opp_amount = 20000;
        $this->budget_amount = 10000;

        /*
        $nbp = mt_rand(1, 9);
        $xnbp = 0;
        while ($xnbp < $nbp)
        {
            $line = new Task($this->db);
            $line->fk_project = 0;
            $line->label = $langs->trans("Label") . " " . $xnbp;
            $line->description = $langs->trans("Description") . " " . $xnbp;

            $this->lines[]=$line;
            $xnbp++;
        }
        */
    }

    /**
     * 	Check if user has permission on current project
     *
     * 	@param	User	$user		Object user to evaluate
     * 	@param  string	$mode		Type of permission we want to know: 'read', 'write'
     * 	@return	int					>0 if user has permission, <0 if user has no permission
     */
    function restrictedProjectArea($user, $mode='read')
    {
        // To verify role of users
        $userAccess = 0;
        if (($mode == 'read' && ! empty($user->rights->projet->all->lire)) || ($mode == 'write' && ! empty($user->rights->projet->all->creer)) || ($mode == 'delete' && ! empty($user->rights->projet->all->supprimer)))
        {
            $userAccess = 1;
        }
        else if ($this->public && (($mode == 'read' && ! empty($user->rights->projet->lire)) || ($mode == 'write' && ! empty($user->rights->projet->creer)) || ($mode == 'delete' && ! empty($user->rights->projet->supprimer))))
        {
            $userAccess = 1;
        }
        else
		{
            foreach (array('internal', 'external') as $source)
            {
                $userRole = $this->liste_contact(4, $source);
                $num = count($userRole);

                $nblinks = 0;
                while ($nblinks < $num)
                {
                    if ($source == 'internal' && preg_match('/^PROJECT/', $userRole[$nblinks]['code']) && $user->id == $userRole[$nblinks]['id'])
                    {
                        if ($mode == 'read'   && $user->rights->projet->lire)      $userAccess++;
                        if ($mode == 'write'  && $user->rights->projet->creer)     $userAccess++;
                        if ($mode == 'delete' && $user->rights->projet->supprimer) $userAccess++;
                    }
                    $nblinks++;
                }
            }
            //if (empty($nblinks))	// If nobody has permission, we grant creator
            //{
            //	if ((!empty($this->user_author_id) && $this->user_author_id == $user->id))
            //	{
            //		$userAccess = 1;
            //	}
            //}
        }

        return ($userAccess?$userAccess:-1);
    }

    /**
     * Return array of projects a user has permission on, is affected to, or all projects
     *
     * @param 	User	$user			User object
     * @param 	int		$mode			0=All project I have permission on (assigned to me and public), 1=Projects assigned to me only, 2=Will return list of all projects with no test on contacts
     * @param 	int		$list			0=Return array,1=Return string list
     * @param	int		$socid			0=No filter on third party, id of third party
     * @return 	array or string			Array of projects id, or string with projects id separated with ","
     */
    function getProjectsAuthorizedForUser($user, $mode=0, $list=0, $socid=0)
    {
        $projects = array();
        $temp = array();

        $sql = "SELECT ".(($mode == 0 || $mode == 1) ? "DISTINCT " : "")."p.rowid, p.ref";
        $sql.= " FROM " . MAIN_DB_PREFIX . "projet as p";
        if ($mode == 0 || $mode == 1)
        {
            $sql.= ", " . MAIN_DB_PREFIX . "element_contact as ec";
        }
        $sql.= " WHERE p.entity IN (".getEntity('project',1).")";
        // Internal users must see project he is contact to even if project linked to a third party he can't see.
        //if ($socid || ! $user->rights->societe->client->voir)	$sql.= " AND (p.fk_soc IS NULL OR p.fk_soc = 0 OR p.fk_soc = ".$socid.")";
        if ($socid > 0) $sql.= " AND (p.fk_soc IS NULL OR p.fk_soc = 0 OR p.fk_soc = " . $socid . ")";

        // Get id of types of contacts for projects (This list never contains a lot of elements)
        $listofprojectcontacttype=array();
        $sql2 = "SELECT ctc.rowid, ctc.code FROM ".MAIN_DB_PREFIX."c_type_contact as ctc";
        $sql2.= " WHERE ctc.element = '" . $this->element . "'";
        $sql2.= " AND ctc.source = 'internal'";
        $resql = $this->db->query($sql2);
        if ($resql)
        {
            while($obj = $this->db->fetch_object($resql))
            {
                $listofprojectcontacttype[$obj->rowid]=$obj->code;
            }
        }
        else dol_print_error($this->db);
        if (count($listofprojectcontacttype) == 0) $listofprojectcontacttype[0]='0';    // To avoid syntax error if not found

        if ($mode == 0)
        {
            $sql.= " AND ec.element_id = p.rowid";
            $sql.= " AND ( p.public = 1";
            $sql.= " OR ( ec.fk_c_type_contact IN (".join(',', array_keys($listofprojectcontacttype)).")";
            $sql.= " AND ec.fk_socpeople = ".$user->id.")";
            $sql.= " )";
        }
        if ($mode == 1)
        {
            $sql.= " AND ec.element_id = p.rowid";
            $sql.= " AND (";
            $sql.= "  ( ec.fk_c_type_contact IN (".join(',', array_keys($listofprojectcontacttype)).")";
            $sql.= " AND ec.fk_socpeople = ".$user->id.")";
            $sql.= " )";
        }
        if ($mode == 2)
        {
            // No filter. Use this if user has permission to see all project
        }
        //print $sql;

        $resql = $this->db->query($sql);
        if ($resql)
        {
            $num = $this->db->num_rows($resql);
            $i = 0;
            while ($i < $num)
            {
                $row = $this->db->fetch_row($resql);
                $projects[$row[0]] = $row[1];
                $temp[] = $row[0];
                $i++;
            }

            $this->db->free($resql);

            if ($list)
            {
                if (empty($temp)) return '0';
                $result = implode(',', $temp);
                return $result;
            }
        }
        else
        {
            dol_print_error($this->db);
        }

        return $projects;
    }

     /**
      * Load an object from its id and create a new one in database
	  *
	  *	@param	int		$fromid     	Id of object to clone
	  *	@param	bool	$clone_contact	Clone contact of project
	  *	@param	bool	$clone_task		Clone task of project
	  *	@param	bool	$clone_project_file		Clone file of project
	  *	@param	bool	$clone_task_file		Clone file of task (if task are copied)
      *	@param	bool	$clone_note		Clone note of project
      * @param	bool	$move_date		Move task date on clone
      *	@param	integer	$notrigger		No trigger flag
      * @param  int     $newthirdpartyid  New thirdparty id
	  * @return	int						New id of clone
	  */
	function createFromClone($fromid,$clone_contact=false,$clone_task=true,$clone_project_file=false,$clone_task_file=false,$clone_note=true,$move_date=true,$notrigger=0,$newthirdpartyid=0)
	{
		global $user,$langs,$conf;

		$error=0;

		dol_syslog("createFromClone clone_contact=".$clone_contact." clone_task=".$clone_task." clone_project_file=".$clone_project_file." clone_note=".$clone_note." move_date=".$move_date,LOG_DEBUG);

		$now = dol_mktime(0,0,0,idate('m',dol_now()),idate('d',dol_now()),idate('Y',dol_now()));

		$clone_project=new Project($this->db);

		$clone_project->context['createfromclone']='createfromclone';

		$this->db->begin();

		// Load source object
		$clone_project->fetch($fromid);
		$clone_project->fetch_optionals();
		if ($newthirdpartyid > 0) $clone_project->socid = $newthirdpartyid;
		$clone_project->fetch_thirdparty();

		$orign_dt_start=$clone_project->date_start;
		$orign_project_ref=$clone_project->ref;

		$clone_project->id=0;
		if ($move_date) {
	        $clone_project->date_start = $now;
	        if (!(empty($clone_project->date_end)))
	        {
	        	$clone_project->date_end = $clone_project->date_end + ($now - $orign_dt_start);
	        }
		}

        $clone_project->datec = $now;

        if (! $clone_note)
        {
        	    $clone_project->note_private='';
    			$clone_project->note_public='';
        }

		//Generate next ref
		$defaultref='';
    	$obj = empty($conf->global->PROJECT_ADDON)?'mod_project_simple':$conf->global->PROJECT_ADDON;
    	// Search template files
    	$file=''; $classname=''; $filefound=0;
    	$dirmodels=array_merge(array('/'),(array) $conf->modules_parts['models']);
    	foreach($dirmodels as $reldir)
    	{
    	    $file=dol_buildpath($reldir."core/modules/project/".$obj.'.php',0);
    	    if (file_exists($file))
    	    {
    	        $filefound=1;
    	        dol_include_once($reldir."core/modules/project/".$obj.'.php');
            	$modProject = new $obj;
            	$defaultref = $modProject->getNextValue(is_object($clone_project->thirdparty)?$clone_project->thirdparty:null, $clone_project);
            	break;
    	    }
    	}
    	if (is_numeric($defaultref) && $defaultref <= 0) $defaultref='';

		$clone_project->ref=$defaultref;
		$clone_project->title=$langs->trans("CopyOf").' '.$clone_project->title;

		// Create clone
		$result=$clone_project->create($user,$notrigger);

		// Other options
		if ($result < 0)
		{
			$this->error.=$clone_project->error;
			$error++;
		}

		if (! $error)
		{
			//Get the new project id
			$clone_project_id=$clone_project->id;

			//Note Update
			if (!$clone_note)
       		{
        	    $clone_project->note_private='';
    			$clone_project->note_public='';
        	}
        	else
        	{
        		$this->db->begin();
				$res=$clone_project->update_note(dol_html_entity_decode($clone_project->note_public, ENT_QUOTES),'_public');
				if ($res < 0)
				{
					$this->error.=$clone_project->error;
					$error++;
					$this->db->rollback();
				}
				else
				{
					$this->db->commit();
				}

				$this->db->begin();
				$res=$clone_project->update_note(dol_html_entity_decode($clone_project->note_private, ENT_QUOTES), '_private');
				if ($res < 0)
				{
					$this->error.=$clone_project->error;
					$error++;
					$this->db->rollback();
				}
				else
				{
					$this->db->commit();
				}
        	}

			//Duplicate contact
			if ($clone_contact)
			{
				$origin_project = new Project($this->db);
				$origin_project->fetch($fromid);

				foreach(array('internal','external') as $source)
				{
					$tab = $origin_project->liste_contact(-1,$source);

					foreach ($tab as $contacttoadd)
					{
						$clone_project->add_contact($contacttoadd['id'], $contacttoadd['code'], $contacttoadd['source'],$notrigger);
						if ($clone_project->error == 'DB_ERROR_RECORD_ALREADY_EXISTS')
						{
							$langs->load("errors");
							$this->error.=$langs->trans("ErrorThisContactIsAlreadyDefinedAsThisType");
							$error++;
						}
						else
						{
							if ($clone_project->error!='')
							{
								$this->error.=$clone_project->error;
								$error++;
							}
						}
					}
				}
			}

			//Duplicate file
			if ($clone_project_file)
			{
				require_once DOL_DOCUMENT_ROOT.'/core/lib/files.lib.php';

				$clone_project_dir = $conf->projet->dir_output . "/" . dol_sanitizeFileName($defaultref);
				$ori_project_dir = $conf->projet->dir_output . "/" . dol_sanitizeFileName($orign_project_ref);

				if (dol_mkdir($clone_project_dir) >= 0)
				{
					$filearray=dol_dir_list($ori_project_dir,"files",0,'','(\.meta|_preview\.png)$','',SORT_ASC,1);
					foreach($filearray as $key => $file)
					{
						$rescopy = dol_copy($ori_project_dir . '/' . $file['name'], $clone_project_dir . '/' . $file['name'],0,1);
						if (is_numeric($rescopy) && $rescopy < 0)
						{
							$this->error.=$langs->trans("ErrorFailToCopyFile",$ori_project_dir . '/' . $file['name'],$clone_project_dir . '/' . $file['name']);
							$error++;
						}
					}
				}
				else
				{
					$this->error.=$langs->trans('ErrorInternalErrorDetected').':dol_mkdir';
					$error++;
				}
			}

			//Duplicate task
			if ($clone_task)
			{
				require_once DOL_DOCUMENT_ROOT . '/projet/class/task.class.php';

				$taskstatic = new Task($this->db);

				// Security check
				$socid=0;
				if ($user->societe_id > 0) $socid = $user->societe_id;

				$tasksarray=$taskstatic->getTasksArray(0, 0, $fromid, $socid, 0);

				$tab_conv_child_parent=array();

				// Loop on each task, to clone it
			    foreach ($tasksarray as $tasktoclone)
			    {
					$result_clone = $taskstatic->createFromClone($tasktoclone->id,$clone_project_id,$tasktoclone->fk_parent,$move_date,true,false,$clone_task_file,true,false);
					if ($result_clone <= 0)
				    {
				    	$this->error.=$result_clone->error;
						$error++;
				    }
				    else
				    {
				    	$new_task_id=$result_clone;
				    	$taskstatic->fetch($tasktoclone->id);

				    	//manage new parent clone task id
				    	// if the current task has child we store the original task id and the equivalent clone task id
						if (($taskstatic->hasChildren()) && !array_key_exists($tasktoclone->id,$tab_conv_child_parent))
						{
							$tab_conv_child_parent[$tasktoclone->id] =  $new_task_id;
						}
				    }

			    }

			    //Parse all clone node to be sure to update new parent
			    $tasksarray=$taskstatic->getTasksArray(0, 0, $clone_project_id, $socid, 0);
			    foreach ($tasksarray as $task_cloned)
			    {
			    	$taskstatic->fetch($task_cloned->id);
			    	if ($taskstatic->fk_task_parent!=0)
			    	{
			    		$taskstatic->fk_task_parent=$tab_conv_child_parent[$taskstatic->fk_task_parent];
			    	}
			    	$res=$taskstatic->update($user,$notrigger);
			    	if ($result_clone <= 0)
				    {
				    	$this->error.=$taskstatic->error;
						$error++;
				    }
			    }
			}
		}

		unset($clone_project->context['createfromclone']);

		if (! $error)
		{
			$this->db->commit();
			return $clone_project_id;
		}
		else
		{
			$this->db->rollback();
			dol_syslog(get_class($this)."::createFromClone nbError: ".$error." error : " . $this->error, LOG_ERR);
			return -1;
		}
	}


	 /**
	  *    Shift project task date from current date to delta
	  *
	  *    @param	timestamp		$old_project_dt_start	old project start date
	  *    @return	int				1 if OK or < 0 if KO
	  */
	function shiftTaskDate($old_project_dt_start)
	{
		global $user,$langs,$conf;

		$error=0;

		$taskstatic = new Task($this->db);

		// Security check
		$socid=0;
		if ($user->societe_id > 0) $socid = $user->societe_id;

		$tasksarray=$taskstatic->getTasksArray(0, 0, $this->id, $socid, 0);

	    foreach ($tasksarray as $tasktoshiftdate)
	    {
	    	$to_update=false;
	    	// Fetch only if update of date will be made
	    	if ((!empty($tasktoshiftdate->date_start)) || (!empty($tasktoshiftdate->date_end)))
	    	{
	    		//dol_syslog(get_class($this)."::shiftTaskDate to_update", LOG_DEBUG);
	    		$to_update=true;
		    	$task = new Task($this->db);
		    	$result = $task->fetch($tasktoshiftdate->id);
		    	if (!$result)
		    	{
		    		$error++;
		    		$this->error.=$task->error;
		    	}
	    	}
			//print "$this->date_start + $tasktoshiftdate->date_start - $old_project_dt_start";exit;

	    	//Calcultate new task start date with difference between old proj start date and origin task start date
	    	if (!empty($tasktoshiftdate->date_start))
	    	{
				$task->date_start			= $this->date_start + ($tasktoshiftdate->date_start - $old_project_dt_start);
	    	}

	    	//Calcultate new task end date with difference between origin proj end date and origin task end date
	    	if (!empty($tasktoshiftdate->date_end))
	    	{
				$task->date_end		    	= $this->date_start + ($tasktoshiftdate->date_end - $old_project_dt_start);
	    	}

			if ($to_update)
			{
		    	$result = $task->update($user);
		    	if (!$result)
		    	{
		    		$error++;
		    		$this->error.=$task->error;
		    	}
			}
	    }
	    if ($error!=0)
	    {
	    	return -1;
	    }
	    return $result;
	}


	 /**
	  *    Associate element to a project
	  *
	  *    @param	string	$tableName			Table of the element to update
	  *    @param	int		$elementSelectId	Key-rowid of the line of the element to update
	  *    @return	int							1 if OK or < 0 if KO
	  */
	function update_element($tableName, $elementSelectId)
	{
		$sql="UPDATE ".MAIN_DB_PREFIX.$tableName;

		if ($tableName == "actioncomm")
		{
			$sql.= " SET fk_project=".$this->id;
			$sql.= " WHERE id=".$elementSelectId;
		}
		else
		{
			$sql.= " SET fk_projet=".$this->id;
			$sql.= " WHERE rowid=".$elementSelectId;
		}

		dol_syslog(get_class($this)."::update_element", LOG_DEBUG);
		$resql=$this->db->query($sql);
		if (!$resql) {
			$this->error=$this->db->lasterror();
			return -1;
		}else {
			return 1;
		}

	}

	/**
	 *    Associate element to a project
	 *
	 *    @param	string	$tableName			Table of the element to update
	 *    @param	int		$elementSelectId	Key-rowid of the line of the element to update
	 *    @return	int							1 if OK or < 0 if KO
	 */
	function remove_element($tableName, $elementSelectId)
	{
		$sql="UPDATE ".MAIN_DB_PREFIX.$tableName;

		if ($TableName=="actioncomm")
		{
			$sql.= " SET fk_project=NULL";
			$sql.= " WHERE id=".$elementSelectId;
		}
		else
		{
			$sql.= " SET fk_projet=NULL";
			$sql.= " WHERE rowid=".$elementSelectId;
		}

		dol_syslog(get_class($this)."::remove_element", LOG_DEBUG);
		$resql=$this->db->query($sql);
		if (!$resql) {
			$this->error=$this->db->lasterror();
			return -1;
		}else {
			return 1;
		}

	}

	/**
	 *  Create an intervention document on disk using template defined into PROJECT_ADDON_PDF
	 *
	 *  @param	string		$modele			Force template to use ('' by default)
	 *  @param	Translate	$outputlangs	Objet lang to use for translation
	 *  @param  int			$hidedetails    Hide details of lines
	 *  @param  int			$hidedesc       Hide description
	 *  @param  int			$hideref        Hide ref
	 *  @return int         				0 if KO, 1 if OK
	 */
	public function generateDocument($modele, $outputlangs, $hidedetails=0, $hidedesc=0, $hideref=0)
	{
		global $conf,$langs;

		$langs->load("projects");

		// Positionne modele sur le nom du modele de projet a utiliser
		if (! dol_strlen($modele))
		{
			if (! empty($conf->global->PROJECT_ADDON_PDF))
			{
				$modele = $conf->global->PROJECT_ADDON_PDF;
			}
			else
			{
				$modele='baleine';
			}
		}

		$modelpath = "core/modules/project/doc/";

		return $this->commonGenerateDocument($modelpath, $modele, $outputlangs, $hidedetails, $hidedesc, $hideref);
	}


	/**
	 * Load time spent into this->weekWorkLoad and this->weekWorkLoadPerTask for all day of a week of project
	 *
	 * @param 	int		$datestart		First day of week (use dol_get_first_day to find this date)
	 * @param 	int		$taskid			Filter on a task id
	 * @param 	int		$userid			Time spent by a particular user
	 * @return 	int						<0 if OK, >0 if KO
	 */
	public function loadTimeSpent($datestart,$taskid=0,$userid=0)
    {
        $error=0;

        if (empty($datestart)) dol_print_error('','Error datestart parameter is empty');

        $sql = "SELECT ptt.rowid as taskid, ptt.task_duration, ptt.task_date, ptt.fk_task";
        $sql.= " FROM ".MAIN_DB_PREFIX."projet_task_time AS ptt, ".MAIN_DB_PREFIX."projet_task as pt";
        $sql.= " WHERE ptt.fk_task = pt.rowid";
        $sql.= " AND pt.fk_projet = ".$this->id;
        $sql.= " AND (ptt.task_date >= '".$this->db->idate($datestart)."' ";
        $sql.= " AND ptt.task_date <= '".$this->db->idate($datestart + (7 * 24 * 3600) - 1)."')";
        if ($task_id) $sql.= " AND ptt.fk_task=".$taskid;
        if (is_numeric($userid)) $sql.= " AND ptt.fk_user=".$userid;

        //print $sql;
        $resql=$this->db->query($sql);
        if ($resql)
        {

                $num = $this->db->num_rows($resql);
                $i = 0;
                // Loop on each record found, so each couple (project id, task id)
                 while ($i < $num)
                {
                        $obj=$this->db->fetch_object($resql);
                        $day=$this->db->jdate($obj->task_date);
                        $this->weekWorkLoad[$day] +=  $obj->task_duration;
                        $this->weekWorkLoadPerTask[$day][$obj->fk_task] += $obj->task_duration;
                        $i++;
                }
                $this->db->free($resql);
                return 1;
         }
        else
        {
                $this->error="Error ".$this->db->lasterror();
                dol_syslog(get_class($this)."::fetch ".$this->error, LOG_ERR);
                return -1;
        }
    }


    /**
     * Load indicators for dashboard (this->nbtodo and this->nbtodolate)
     *
     * @param	User	$user   Objet user
     * @return WorkboardResponse|int <0 if KO, WorkboardResponse if OK
     */
    function load_board($user)
    {
        global $conf, $langs;

        $mine=0; $socid=$user->societe_id;

        $projectsListId = $this->getProjectsAuthorizedForUser($user,$mine?$mine:($user->rights->projet->all->lire?2:0),1,$socid);

        $sql = "SELECT p.rowid, p.fk_statut as status, p.fk_opp_status, p.datee as datee";
        $sql.= " FROM (".MAIN_DB_PREFIX."projet as p";
        $sql.= ")";
        $sql.= " LEFT JOIN ".MAIN_DB_PREFIX."societe as s on p.fk_soc = s.rowid";
        if (! $user->rights->societe->client->voir && ! $socid) $sql .= " LEFT JOIN ".MAIN_DB_PREFIX."societe_commerciaux as sc ON sc.fk_soc = s.rowid";
        $sql.= " WHERE p.fk_statut = 1";
        $sql.= " AND p.entity IN (".getEntity('project').')';
        if ($mine || ! $user->rights->projet->all->lire) $sql.= " AND p.rowid IN (".$projectsListId.")";
        // No need to check company, as filtering of projects must be done by getProjectsAuthorizedForUser
        //if ($socid || ! $user->rights->societe->client->voir)	$sql.= "  AND (p.fk_soc IS NULL OR p.fk_soc = 0 OR p.fk_soc = ".$socid.")";
        if ($socid) $sql.= "  AND (p.fk_soc IS NULL OR p.fk_soc = 0 OR p.fk_soc = ".$socid.")";
        if (! $user->rights->societe->client->voir && ! $socid) $sql.= " AND ((s.rowid = sc.fk_soc AND sc.fk_user = " .$user->id.") OR (s.rowid IS NULL))";

        $resql=$this->db->query($sql);
        if ($resql)
        {
            $project_static = new Project($this->db);

            $response = new WorkboardResponse();
            $response->warning_delay = $conf->projet->warning_delay/60/60/24;
            $response->label = $langs->trans("OpenedProjects");
            if ($user->rights->projet->all->lire) $response->url = DOL_URL_ROOT.'/projet/list.php?search_status=1&mainmenu=project';
            else $response->url = DOL_URL_ROOT.'/projet/list.php?mode=mine&search_status=1&mainmenu=project';
            $response->img = img_object($langs->trans("Projects"),"project");

            // This assignment in condition is not a bug. It allows walking the results.
            while ($obj=$this->db->fetch_object($resql))
            {
                $response->nbtodo++;

                $project_static->statut = $obj->status;
                $project_static->opp_status = $obj->opp_status;
                $project_static->datee = $this->db->jdate($obj->datee);

                if ($project_static->hasDelay()) {
                    $response->nbtodolate++;
                }
            }

            return $response;
        }
        else
        {
            $this->error=$this->db->error();
            return -1;
        }
    }


	/**
	 * Function used to replace a thirdparty id with another one.
	 *
	 * @param DoliDB $db Database handler
	 * @param int $origin_id Old thirdparty id
	 * @param int $dest_id New thirdparty id
	 * @return bool
	 */
	public static function replaceThirdparty(DoliDB $db, $origin_id, $dest_id)
	{
		$tables = array(
			'projet'
		);

		return CommonObject::commonReplaceThirdparty($db, $origin_id, $dest_id, $tables);
	}


	/**
	 *      Charge indicateurs this->nb pour le tableau de bord
	 *
	 *      @return     int         <0 if KO, >0 if OK
	 */
	function load_state_board()
	{
<<<<<<< HEAD
	    global $conf;

	    $this->nb=array();

	    $sql = "SELECT count(u.rowid) as nb";
	    $sql.= " FROM ".MAIN_DB_PREFIX."projet as u";
	    $sql.= " WHERE";
	    //$sql.= " WHERE u.fk_statut > 0";
	    //$sql.= " AND employee != 0";
	    $sql.= " u.entity IN (".getEntity('projet', 1).")";
=======
	    global $user;

	    $this->nb=array();

	    $sql = "SELECT count(p.rowid) as nb";
	    $sql.= " FROM ".MAIN_DB_PREFIX."projet as p";
	    $sql.= " WHERE";
	    $sql.= " p.entity IN (".getEntity('projet', 1).")";
		if (! $user->rights->projet->all->lire) 
		{
			$projectsListId = $this->getProjectsAuthorizedForUser($user,0,1);
			$sql .= "AND p.rowid IN (".$projectsListId.")";
		}
>>>>>>> ee8112dd

	    $resql=$this->db->query($sql);
	    if ($resql)
	    {
	        while ($obj=$this->db->fetch_object($resql))
	        {
	            $this->nb["projects"]=$obj->nb;
	        }
	        $this->db->free($resql);
	        return 1;
	    }
	    else
	    {
	        dol_print_error($this->db);
	        $this->error=$this->db->error();
	        return -1;
	    }
	}


	/**
	 * Is the project delayed?
	 *
	 * @return bool
	 */
	public function hasDelay()
	{
	    global $conf;

        if (! ($this->statut == 1)) return false;
        if (! $this->datee && ! $this->date_end) return false;

        $now = dol_now();

        return ($this->datee ? $this->datee : $this->date_end) < ($now - $conf->projet->warning_delay);
	}	


	/**
	 *	Charge les informations d'ordre info dans l'objet commande
	 *
	 *	@param  int		$id       Id of order
	 *	@return	void
	 */
	function info($id)
	{
	    $sql = 'SELECT c.rowid, datec as datec, tms as datem,';
	    $sql.= ' date_close as datecloture,';
	    $sql.= ' fk_user_creat as fk_user_author, fk_user_close as fk_use_cloture';
	    $sql.= ' FROM '.MAIN_DB_PREFIX.'projet as c';
	    $sql.= ' WHERE c.rowid = '.$id;
	    $result=$this->db->query($sql);
	    if ($result)
	    {
	        if ($this->db->num_rows($result))
	        {
	            $obj = $this->db->fetch_object($result);
	            $this->id = $obj->rowid;
	            if ($obj->fk_user_author)
	            {
	                $cuser = new User($this->db);
	                $cuser->fetch($obj->fk_user_author);
	                $this->user_creation   = $cuser;
	            }

	            if ($obj->fk_user_cloture)
	            {
	                $cluser = new User($this->db);
	                $cluser->fetch($obj->fk_user_cloture);
	                $this->user_cloture   = $cluser;
	            }

	            $this->date_creation     = $this->db->jdate($obj->datec);
	            $this->date_modification = $this->db->jdate($obj->datem);
	            $this->date_cloture      = $this->db->jdate($obj->datecloture);
	        }

	        $this->db->free($result);

	    }
	    else
	    {
	        dol_print_error($this->db);
	    }
	}

	/**
	 * Sets object to supplied categories.
	 *
	 * Deletes object from existing categories not supplied.
	 * Adds it to non existing supplied categories.
	 * Existing categories are left untouch.
	 *
	 * @param int[]|int $categories Category or categories IDs
	 */
	public function setCategories($categories)
	{
		// Decode type
		$type_id = Categorie::TYPE_PROJECT;
		$type_text = 'project';


		// Handle single category
		if (!is_array($categories)) {
			$categories = array($categories);
		}

		// Get current categories
		require_once DOL_DOCUMENT_ROOT . '/categories/class/categorie.class.php';
		$c = new Categorie($this->db);
		$existing = $c->containing($this->id, $type_id, 'id');

		// Diff
		if (is_array($existing)) {
			$to_del = array_diff($existing, $categories);
			$to_add = array_diff($categories, $existing);
		} else {
			$to_del = array(); // Nothing to delete
			$to_add = $categories;
		}

		// Process
		foreach ($to_del as $del) {
			if ($c->fetch($del) > 0) {
				$result=$c->del_type($this, $type_text);
				if ($result<0) {
					$this->errors=$c->errors;
					$this->error=$c->error;
					return -1;
				}
			}
		}
		foreach ($to_add as $add) {
			if ($c->fetch($add) > 0) {
				$result=$c->add_type($this, $type_text);
				if ($result<0) {
					$this->errors=$c->errors;
					$this->error=$c->error;
					return -1;
				}
			}
		}

		return 1;
	}

	
	/**
	 * 	Create an array of tasks of current project
	 * 
	 *  @param  User   $user       Object user we want project allowed to
	 * 	@return int		           >0 if OK, <0 if KO
	 */
	function getLinesArray($user)
	{
	    require_once DOL_DOCUMENT_ROOT.'/projet/class/task.class.php';
	    $taskstatic = new Task($this->db);

	    $this->lines = $taskstatic->getTasksArray(0, $user, $this->id, 0, 0);
	}
	
}
<|MERGE_RESOLUTION|>--- conflicted
+++ resolved
@@ -953,22 +953,7 @@
             else
             {
                 $url = DOL_URL_ROOT . '/projet/card.php?id=' . $this->id;
-<<<<<<< HEAD
-=======
-            }
-        }
-        
-        $linkclose='';
-        if (empty($notooltip) && $user->rights->propal->lire)
-        {
-            if (! empty($conf->global->MAIN_OPTIMIZEFORTEXTBROWSER))
-            {
-                $label=$langs->trans("ShowProject");
-                $linkclose.=' alt="'.dol_escape_htmltag($label, 1).'"';
->>>>>>> ee8112dd
-            }
-            $linkclose.=' title="'.dol_escape_htmltag($label, 1).'"';
-            $linkclose.=' class="classfortooltip"';
+            }
         }
         
         $linkclose='';
@@ -1752,18 +1737,6 @@
 	 */
 	function load_state_board()
 	{
-<<<<<<< HEAD
-	    global $conf;
-
-	    $this->nb=array();
-
-	    $sql = "SELECT count(u.rowid) as nb";
-	    $sql.= " FROM ".MAIN_DB_PREFIX."projet as u";
-	    $sql.= " WHERE";
-	    //$sql.= " WHERE u.fk_statut > 0";
-	    //$sql.= " AND employee != 0";
-	    $sql.= " u.entity IN (".getEntity('projet', 1).")";
-=======
 	    global $user;
 
 	    $this->nb=array();
@@ -1777,7 +1750,6 @@
 			$projectsListId = $this->getProjectsAuthorizedForUser($user,0,1);
 			$sql .= "AND p.rowid IN (".$projectsListId.")";
 		}
->>>>>>> ee8112dd
 
 	    $resql=$this->db->query($sql);
 	    if ($resql)
