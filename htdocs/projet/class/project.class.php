<?php
/* Copyright (C) 2002-2005 Rodolphe Quiedeville <rodolphe@quiedeville.org>
 * Copyright (C) 2005-2020 Laurent Destailleur  <eldy@users.sourceforge.net>
 * Copyright (C) 2005-2010 Regis Houssin        <regis.houssin@inodbox.com>
 * Copyright (C) 2013	   Florian Henry        <florian.henry@open-concept.pro>
 * Copyright (C) 2014-2017 Marcos García        <marcosgdf@gmail.com>
 * Copyright (C) 2017      Ferran Marcet        <fmarcet@2byte.es>
 * Copyright (C) 2019      Juanjo Menent        <jmenent@2byte.es>
 *
 * This program is free software; you can redistribute it and/or modify
 * it under the terms of the GNU General Public License as published by
 * the Free Software Foundation; either version 3 of the License, or
 * (at your option) any later version.
 *
 * This program is distributed in the hope that it will be useful,
 * but WITHOUT ANY WARRANTY; without even the implied warranty of
 * MERCHANTABILITY or FITNESS FOR A PARTICULAR PURPOSE.  See the
 * GNU General Public License for more details.
 *
 * You should have received a copy of the GNU General Public License
 * along with this program. If not, see <https://www.gnu.org/licenses/>.
 */

/**
 * 		\file       htdocs/projet/class/project.class.php
 * 		\ingroup    projet
 * 		\brief      File of class to manage projects
 */
require_once DOL_DOCUMENT_ROOT.'/core/class/commonobject.class.php';

/**
 *	Class to manage projects
 */
class Project extends CommonObject
{

	/**
	 * @var string ID to identify managed object
	 */
	public $element = 'project';

	/**
	 * @var string Name of table without prefix where object is stored
	 */
	public $table_element = 'projet';

	/**
	 * @var int    Name of subtable line
	 */
	public $table_element_line = 'projet_task';

	/**
	 * @var int    Name of field date
	 */
	public $table_element_date;

	/**
	 * @var int Field with ID of parent key if this field has a parent
	 */
	public $fk_element = 'fk_projet';

	/**
	 * 0=No test on entity, 1=Test with field entity, 2=Test with link by societe
	 * @var int
	 */
	public $ismultientitymanaged = 1;

	/**
	 * @var string String with name of icon for myobject. Must be the part after the 'object_' into object_myobject.png
	 */
	public $picto = 'project';

	/**
	 * {@inheritdoc}
	 */
	protected $table_ref_field = 'ref';

	/**
	 * @var string description
	 */
	public $description;

	/**
	 * @var string
	 */
	public $title;

	public $date_start;
	public $date_end;
	public $date_close;

	public $socid; // To store id of thirdparty
	public $thirdparty_name; // To store name of thirdparty (defined only in some cases)

	public $user_author_id; //!< Id of project creator. Not defined if shared project.

	/**
	 * @var int user close id
	 */
	public $fk_user_close;

	/**
	 * @var int user close id
	 */
	public $user_close_id;
	public $public; //!< Tell if this is a public or private project
	public $budget_amount;
	public $usage_bill_time; // Is the time spent on project must be invoiced or not

	public $statuts_short;
	public $statuts_long;

	public $statut; // 0=draft, 1=opened, 2=closed
	public $opp_status; // opportunity status, into table llx_c_lead_status
	public $opp_percent; // opportunity probability

	public $oldcopy;

	public $weekWorkLoad; // Used to store workload details of a projet
	public $weekWorkLoadPerTask; // Used to store workload details of tasks of a projet

	/**
	 * @var int Creation date
	 * @deprecated
	 * @see $date_c
	 */
	public $datec;

	/**
	 * @var int Creation date
	 */
	public $date_c;

	/**
	 * @var int Modification date
	 * @deprecated
	 * @see $date_m
	 */
	public $datem;

	/**
	 * @var int Modification date
	 */
	public $date_m;

	/**
	 * @var Task[]
	 */
	public $lines;

	/**
	 * Draft status
	 */
	const STATUS_DRAFT = 0;

	/**
	 * Open/Validated status
	 */
	const STATUS_VALIDATED = 1;

	/**
	 * Closed status
	 */
	const STATUS_CLOSED = 2;


	public $fields=array(
		'rowid' =>array('type'=>'integer', 'label'=>'ID', 'enabled'=>1, 'visible'=>-1, 'notnull'=>1, 'position'=>10),
		'fk_soc' =>array('type'=>'integer', 'label'=>'Fk soc', 'enabled'=>1, 'visible'=>-1, 'position'=>15),
		'datec' =>array('type'=>'datetime', 'label'=>'Datec', 'enabled'=>1, 'visible'=>-1, 'position'=>20),
		'tms' =>array('type'=>'timestamp', 'label'=>'Tms', 'enabled'=>1, 'visible'=>-1, 'notnull'=>1, 'position'=>25),
		'dateo' =>array('type'=>'date', 'label'=>'Dateo', 'enabled'=>1, 'visible'=>-1, 'position'=>30),
		'datee' =>array('type'=>'date', 'label'=>'Datee', 'enabled'=>1, 'visible'=>-1, 'position'=>35),
		'ref' =>array('type'=>'varchar(50)', 'label'=>'Ref', 'enabled'=>1, 'visible'=>-1, 'showoncombobox'=>1, 'position'=>40),
		'entity' =>array('type'=>'integer', 'label'=>'Entity', 'default'=>1, 'enabled'=>1, 'visible'=>-2, 'notnull'=>1, 'position'=>45),
		'title' =>array('type'=>'varchar(255)', 'label'=>'Title', 'enabled'=>1, 'visible'=>-1, 'notnull'=>1, 'position'=>50, 'showoncombobox'=>1),
		'description' =>array('type'=>'text', 'label'=>'Description', 'enabled'=>1, 'visible'=>-1, 'position'=>55),
		'fk_user_creat' =>array('type'=>'integer', 'label'=>'Fk user creat', 'enabled'=>1, 'visible'=>-1, 'notnull'=>1, 'position'=>60),
		'public' =>array('type'=>'integer', 'label'=>'Public', 'enabled'=>1, 'visible'=>-1, 'position'=>65),
		'fk_statut' =>array('type'=>'smallint(6)', 'label'=>'Fk statut', 'enabled'=>1, 'visible'=>-1, 'notnull'=>1, 'position'=>500),
		'fk_opp_status' =>array('type'=>'integer', 'label'=>'Fk opp status', 'enabled'=>1, 'visible'=>-1, 'position'=>75),
		'opp_percent' =>array('type'=>'double(5,2)', 'label'=>'Opp percent', 'enabled'=>1, 'visible'=>-1, 'position'=>80),
		'note_private' =>array('type'=>'text', 'label'=>'NotePrivate', 'enabled'=>1, 'visible'=>0, 'position'=>85),
		'note_public' =>array('type'=>'text', 'label'=>'NotePublic', 'enabled'=>1, 'visible'=>0, 'position'=>90),
		'model_pdf' =>array('type'=>'varchar(255)', 'label'=>'Model pdf', 'enabled'=>1, 'visible'=>0, 'position'=>95),
		'budget_amount' =>array('type'=>'double(24,8)', 'label'=>'Budget amount', 'enabled'=>1, 'visible'=>-1, 'position'=>100),
		'date_close' =>array('type'=>'datetime', 'label'=>'Date close', 'enabled'=>1, 'visible'=>-1, 'position'=>105),
		'fk_user_close' =>array('type'=>'integer', 'label'=>'Fk user close', 'enabled'=>1, 'visible'=>-1, 'position'=>110),
		'opp_amount' =>array('type'=>'double(24,8)', 'label'=>'Opp amount', 'enabled'=>1, 'visible'=>-1, 'position'=>115),
		'import_key' =>array('type'=>'varchar(14)', 'label'=>'ImportId', 'enabled'=>1, 'visible'=>-1, 'position'=>120),
		'fk_user_modif' =>array('type'=>'integer', 'label'=>'Fk user modif', 'enabled'=>1, 'visible'=>-1, 'position'=>125),
		'usage_bill_time' =>array('type'=>'integer', 'label'=>'Usage bill time', 'enabled'=>1, 'visible'=>-1, 'position'=>130),
		'usage_opportunity' =>array('type'=>'integer', 'label'=>'Usage opportunity', 'enabled'=>1, 'visible'=>-1, 'position'=>135),
		'usage_task' =>array('type'=>'integer', 'label'=>'Usage task', 'enabled'=>1, 'visible'=>-1, 'position'=>140),
		'usage_organize_event' =>array('type'=>'integer', 'label'=>'Usage organize event', 'enabled'=>1, 'visible'=>-1, 'position'=>145),
	);


	/**
	 *  Constructor
	 *
	 *  @param      DoliDB		$db      Database handler
	 */
	public function __construct($db)
	{
		$this->db = $db;

		$this->statuts_short = array(0 => 'Draft', 1 => 'Opened', 2 => 'Closed');
		$this->statuts_long = array(0 => 'Draft', 1 => 'Opened', 2 => 'Closed');
	}

	/**
	 *    Create a project into database
	 *
	 *    @param    User	$user       	User making creation
	 *    @param	int		$notrigger		Disable triggers
	 *    @return   int         			<0 if KO, id of created project if OK
	 */
	public function create($user, $notrigger = 0)
	{
		global $conf, $langs;

		$error = 0;
		$ret = 0;

		$now = dol_now();

		// Clean parameters
		$this->note_private = dol_substr($this->note_private, 0, 65535);
		$this->note_public = dol_substr($this->note_public, 0, 65535);

		// Check parameters
		if (!trim($this->ref))
		{
			$this->error = 'ErrorFieldsRequired';
			dol_syslog(get_class($this)."::create error -1 ref null", LOG_ERR);
			return -1;
		}
		if (!empty($conf->global->PROJECT_THIRDPARTY_REQUIRED) && !($this->socid > 0))
		{
			$this->error = 'ErrorFieldsRequired';
			dol_syslog(get_class($this)."::create error -1 thirdparty not defined and option PROJECT_THIRDPARTY_REQUIRED is set", LOG_ERR);
			return -1;
		}

		// Create project
		$this->db->begin();

		$sql = "INSERT INTO ".MAIN_DB_PREFIX."projet (";
		$sql .= "ref";
		$sql .= ", title";
		$sql .= ", description";
		$sql .= ", fk_soc";
		$sql .= ", fk_user_creat";
		$sql .= ", fk_statut";
		$sql .= ", fk_opp_status";
		$sql .= ", opp_percent";
		$sql .= ", public";
		$sql .= ", datec";
		$sql .= ", dateo";
		$sql .= ", datee";
		$sql .= ", opp_amount";
		$sql .= ", budget_amount";
		$sql .= ", usage_opportunity";
		$sql .= ", usage_task";
		$sql .= ", usage_bill_time";
		$sql .= ", usage_organize_event";
		$sql .= ", note_private";
		$sql .= ", note_public";
		$sql .= ", entity";
		$sql .= ") VALUES (";
		$sql .= "'".$this->db->escape($this->ref)."'";
		$sql .= ", '".$this->db->escape($this->title)."'";
		$sql .= ", '".$this->db->escape($this->description)."'";
		$sql .= ", ".($this->socid > 0 ? $this->socid : "null");
		$sql .= ", ".$user->id;
		$sql .= ", ".(is_numeric($this->statut) ? $this->statut : '0');
		$sql .= ", ".((is_numeric($this->opp_status) && $this->opp_status > 0) ? $this->opp_status : 'NULL');
		$sql .= ", ".(is_numeric($this->opp_percent) ? $this->opp_percent : 'NULL');
		$sql .= ", ".($this->public ? 1 : 0);
		$sql .= ", '".$this->db->idate($now)."'";
		$sql .= ", ".($this->date_start != '' ? "'".$this->db->idate($this->date_start)."'" : 'null');
		$sql .= ", ".($this->date_end != '' ? "'".$this->db->idate($this->date_end)."'" : 'null');
		$sql .= ", ".(strcmp($this->opp_amount, '') ? price2num($this->opp_amount) : 'null');
		$sql .= ", ".(strcmp($this->budget_amount, '') ? price2num($this->budget_amount) : 'null');
		$sql .= ", ".($this->usage_opportunity ? 1 : 0);
		$sql .= ", ".($this->usage_task ? 1 : 0);
		$sql .= ", ".($this->usage_bill_time ? 1 : 0);
		$sql .= ", ".($this->usage_organize_event ? 1 : 0);
		$sql .= ", ".($this->note_private ? "'".$this->db->escape($this->note_private)."'" : 'null');
		$sql .= ", ".($this->note_public ? "'".$this->db->escape($this->note_public)."'" : 'null');
		$sql .= ", ".$conf->entity;
		$sql .= ")";

		dol_syslog(get_class($this)."::create", LOG_DEBUG);
		$resql = $this->db->query($sql);
		if ($resql)
		{
			$this->id = $this->db->last_insert_id(MAIN_DB_PREFIX."projet");
			$ret = $this->id;

			if (!$notrigger)
			{
				// Call trigger
				$result = $this->call_trigger('PROJECT_CREATE', $user);
				if ($result < 0) { $error++; }
				// End call triggers
			}
		}
		else
		{
			$this->error = $this->db->lasterror();
			$this->errno = $this->db->lasterrno();
			$error++;
		}

		// Update extrafield
		if (!$error) {
			$result = $this->insertExtraFields();
			if ($result < 0)
			{
				$error++;
			}
		}

		if (!$error && !empty($conf->global->MAIN_DISABLEDRAFTSTATUS))
		{
			$res = $this->setValid($user);
			if ($res < 0) $error++;
		}

		if (!$error)
		{
			$this->db->commit();
			return $ret;
		}
		else
		{
			$this->db->rollback();
			return -1;
		}
	}

	/**
	 * Update a project
	 *
	 * @param  User		$user       User object of making update
	 * @param  int		$notrigger  1=Disable all triggers
	 * @return int                  <=0 if KO, >0 if OK
	 */
	public function update($user, $notrigger = 0)
	{
		global $langs, $conf;

		$error = 0;

		// Clean parameters
		$this->title = trim($this->title);
		$this->description = trim($this->description);
		if ($this->opp_amount < 0) $this->opp_amount = '';
		if ($this->opp_percent < 0) $this->opp_percent = '';
		if ($this->date_end && $this->date_end < $this->date_start)
		{
			$this->error = $langs->trans("ErrorDateEndLowerThanDateStart");
			$this->errors[] = $this->error;
			$this->db->rollback();
			dol_syslog(get_class($this)."::update error -3 ".$this->error, LOG_ERR);
			return -3;
		}

		if (dol_strlen(trim($this->ref)) > 0)
		{
			$this->db->begin();

			$sql = "UPDATE ".MAIN_DB_PREFIX."projet SET";
			$sql .= " ref='".$this->db->escape($this->ref)."'";
			$sql .= ", title = '".$this->db->escape($this->title)."'";
			$sql .= ", description = '".$this->db->escape($this->description)."'";
			$sql .= ", fk_soc = ".($this->socid > 0 ? $this->socid : "null");
			$sql .= ", fk_statut = ".$this->statut;
			$sql .= ", fk_opp_status = ".((is_numeric($this->opp_status) && $this->opp_status > 0) ? $this->opp_status : 'null');
			$sql .= ", opp_percent = ".((is_numeric($this->opp_percent) && $this->opp_percent != '') ? $this->opp_percent : 'null');
			$sql .= ", public = ".($this->public ? 1 : 0);
			$sql .= ", datec=".($this->date_c != '' ? "'".$this->db->idate($this->date_c)."'" : 'null');
			$sql .= ", dateo=".($this->date_start != '' ? "'".$this->db->idate($this->date_start)."'" : 'null');
			$sql .= ", datee=".($this->date_end != '' ? "'".$this->db->idate($this->date_end)."'" : 'null');
			$sql .= ", date_close=".($this->date_close != '' ? "'".$this->db->idate($this->date_close)."'" : 'null');
			$sql .= ", fk_user_close=".($this->fk_user_close > 0 ? $this->fk_user_close : "null");
			$sql .= ", opp_amount = ".(strcmp($this->opp_amount, '') ? price2num($this->opp_amount) : "null");
			$sql .= ", budget_amount = ".(strcmp($this->budget_amount, '') ? price2num($this->budget_amount) : "null");
			$sql .= ", fk_user_modif = ".$user->id;
			$sql .= ", usage_opportunity = ".($this->usage_opportunity ? 1 : 0);
			$sql .= ", usage_task = ".($this->usage_task ? 1 : 0);
			$sql .= ", usage_bill_time = ".($this->usage_bill_time ? 1 : 0);
			$sql .= ", usage_organize_event = ".($this->usage_organize_event ? 1 : 0);
			$sql .= " WHERE rowid = ".$this->id;

			dol_syslog(get_class($this)."::update", LOG_DEBUG);
			$resql = $this->db->query($sql);
			if ($resql)
			{
				// Update extrafield
				if (!$error)
				{
					$result = $this->insertExtraFields();
					if ($result < 0)
					{
						$error++;
					}
				}

				if (!$error && !$notrigger)
				{
					// Call trigger
					$result = $this->call_trigger('PROJECT_MODIFY', $user);
					if ($result < 0) { $error++; }
					// End call triggers
				}

				if (!$error && (is_object($this->oldcopy) && $this->oldcopy->ref !== $this->ref))
				{
					// We remove directory
					if ($conf->projet->dir_output)
					{
						$olddir = $conf->projet->dir_output."/".dol_sanitizeFileName($this->oldcopy->ref);
						$newdir = $conf->projet->dir_output."/".dol_sanitizeFileName($this->ref);
						if (file_exists($olddir))
						{
							include_once DOL_DOCUMENT_ROOT.'/core/lib/files.lib.php';
							$res = @rename($olddir, $newdir);
							if (!$res)
							{
								$langs->load("errors");
								$this->error = $langs->trans('ErrorFailToRenameDir', $olddir, $newdir);
								$error++;
							}
						}
					}
				}
				if (!$error)
				{
					$this->db->commit();
					$result = 1;
				}
				else
				{
					$this->db->rollback();
					$result = -1;
				}
			}
			else
			{
				$this->error = $this->db->lasterror();
				$this->errors[] = $this->error;
				$this->db->rollback();
				if ($this->db->lasterrno() == 'DB_ERROR_RECORD_ALREADY_EXISTS')
				{
					$result = -4;
				}
				else
				{
					$result = -2;
				}
				dol_syslog(get_class($this)."::update error ".$result." ".$this->error, LOG_ERR);
			}
		}
		else
		{
			dol_syslog(get_class($this)."::update ref null");
			$result = -1;
		}

		return $result;
	}

	/**
	 * 	Get object from database
	 *
	 * 	@param      int		$id       	Id of object to load
	 * 	@param		string	$ref		Ref of project
	 * 	@return     int      		   	>0 if OK, 0 if not found, <0 if KO
	 */
	public function fetch($id, $ref = '')
	{
		global $conf;

		if (empty($id) && empty($ref)) return -1;

		$sql = "SELECT rowid, ref, title, description, public, datec, opp_amount, budget_amount,";
		$sql .= " tms, dateo, datee, date_close, fk_soc, fk_user_creat, fk_user_modif, fk_user_close, fk_statut as status, fk_opp_status, opp_percent,";
		$sql .= " note_private, note_public, model_pdf, usage_opportunity, usage_task, usage_bill_time, usage_organize_event, entity";
		$sql .= " FROM ".MAIN_DB_PREFIX."projet";
		if (!empty($id))
		{
			$sql .= " WHERE rowid=".$id;
		}
		elseif (!empty($ref))
		{
			$sql .= " WHERE ref='".$this->db->escape($ref)."'";
			$sql .= " AND entity IN (".getEntity('project').")";
		}

		dol_syslog(get_class($this)."::fetch", LOG_DEBUG);
		$resql = $this->db->query($sql);
		if ($resql)
		{
			$num_rows = $this->db->num_rows($resql);

			if ($num_rows)
			{
				$obj = $this->db->fetch_object($resql);

				$this->id = $obj->rowid;
				$this->ref = $obj->ref;
				$this->title = $obj->title;
				$this->description = $obj->description;
				$this->date_c = $this->db->jdate($obj->datec);
				$this->datec = $this->db->jdate($obj->datec); // TODO deprecated
				$this->date_m = $this->db->jdate($obj->tms);
				$this->datem = $this->db->jdate($obj->tms); // TODO deprecated
				$this->date_start = $this->db->jdate($obj->dateo);
				$this->date_end = $this->db->jdate($obj->datee);
				$this->date_close = $this->db->jdate($obj->date_close);
				$this->note_private = $obj->note_private;
				$this->note_public = $obj->note_public;
				$this->socid = $obj->fk_soc;
				$this->user_author_id = $obj->fk_user_creat;
				$this->user_modification_id = $obj->fk_user_modif;
				$this->user_close_id = $obj->fk_user_close;
				$this->public = $obj->public;
				$this->statut = $obj->status; // deprecated
				$this->status = $obj->status;
				$this->opp_status = $obj->fk_opp_status;
				$this->opp_amount	= $obj->opp_amount;
				$this->opp_percent = $obj->opp_percent;
				$this->budget_amount = $obj->budget_amount;
				$this->modelpdf = $obj->model_pdf;
				$this->usage_opportunity = (int) $obj->usage_opportunity;
				$this->usage_task = (int) $obj->usage_task;
				$this->usage_bill_time = (int) $obj->usage_bill_time;
				$this->usage_organize_event = (int) $obj->usage_organize_event;
				$this->entity = $obj->entity;

				$this->db->free($resql);

				// Retreive all extrafield
				// fetch optionals attributes and labels
				$this->fetch_optionals();

				return 1;
			}

			$this->db->free($resql);

			return 0;
		}
		else
		{
			$this->error = $this->db->lasterror();
			return -1;
		}
	}

	// phpcs:disable PEAR.NamingConventions.ValidFunctionName.ScopeNotCamelCaps
	/**
	 * 	Return list of elements for type, linked to a project
	 *
	 * 	@param		string		$type			'propal','order','invoice','order_supplier','invoice_supplier',...
	 * 	@param		string		$tablename		name of table associated of the type
	 * 	@param		string		$datefieldname	name of date field for filter
	 *  @param		int			$dates			Start date
	 *  @param		int			$datee			End date
	 *	@param		string		$projectkey		Equivalent key  to fk_projet for actual type
	 * 	@return		mixed						Array list of object ids linked to project, < 0 or string if error
	 */
	public function get_element_list($type, $tablename, $datefieldname = '', $dates = '', $datee = '', $projectkey = 'fk_projet')
	{
		// phpcs:enable
		$elements = array();

		if ($this->id <= 0) return $elements;

		$ids = $this->id;

		if ($type == 'agenda')
		{
			$sql = "SELECT id as rowid FROM ".MAIN_DB_PREFIX."actioncomm WHERE fk_project IN (".$ids.") AND entity IN (".getEntity('agenda').")";
		}
		elseif ($type == 'expensereport')
		{
			$sql = "SELECT ed.rowid FROM ".MAIN_DB_PREFIX."expensereport as e, ".MAIN_DB_PREFIX."expensereport_det as ed WHERE e.rowid = ed.fk_expensereport AND e.entity IN (".getEntity('expensereport').") AND ed.fk_projet IN (".$ids.")";
		}
		elseif ($type == 'project_task')
		{
			$sql = "SELECT DISTINCT pt.rowid FROM ".MAIN_DB_PREFIX."projet_task as pt WHERE pt.fk_projet IN (".$ids.")";
		}
		elseif ($type == 'project_task_time')	// Case we want to duplicate line foreach user
		{
			$sql = "SELECT DISTINCT pt.rowid, ptt.fk_user FROM ".MAIN_DB_PREFIX."projet_task as pt, ".MAIN_DB_PREFIX."projet_task_time as ptt WHERE pt.rowid = ptt.fk_task AND pt.fk_projet IN (".$ids.")";
		}
		elseif ($type == 'stock_mouvement')
		{
			$sql = 'SELECT ms.rowid, ms.fk_user_author as fk_user FROM '.MAIN_DB_PREFIX."stock_mouvement as ms, ".MAIN_DB_PREFIX."entrepot as e WHERE e.rowid = ms.fk_entrepot AND e.entity IN (".getEntity('stock').") AND ms.origintype = 'project' AND ms.fk_origin IN (".$ids.") AND ms.type_mouvement = 1";
		}
		elseif ($type == 'loan')
		{
			$sql = 'SELECT l.rowid, l.fk_user_author as fk_user FROM '.MAIN_DB_PREFIX."loan as l WHERE l.entity IN (".getEntity('loan').") AND l.fk_projet IN (".$ids.")";
		}
		else
		{
			$sql = "SELECT rowid FROM ".MAIN_DB_PREFIX.$tablename." WHERE ".$projectkey." IN (".$ids.") AND entity IN (".getEntity($type).")";
		}

		if($dates > 0 && $type == 'loan'){
			$sql .= " AND (dateend > '".$this->db->idate($dates)."' OR dateend IS NULL)";
		}
		elseif ($dates > 0 && ($type != 'project_task'))	// For table project_taks, we want the filter on date apply on project_time_spent table
		{
			if (empty($datefieldname) && !empty($this->table_element_date)) $datefieldname = $this->table_element_date;
			if (empty($datefieldname)) return 'Error this object has no date field defined';
			$sql .= " AND (".$datefieldname." >= '".$this->db->idate($dates)."' OR ".$datefieldname." IS NULL)";
		}

		if($datee > 0 && $type == 'loan'){
			$sql .= " AND (datestart < '".$this->db->idate($datee)."' OR datestart IS NULL)";
		}
		elseif ($datee > 0 && ($type != 'project_task'))	// For table project_taks, we want the filter on date apply on project_time_spent table
		{
			if (empty($datefieldname) && !empty($this->table_element_date)) $datefieldname = $this->table_element_date;
			if (empty($datefieldname)) return 'Error this object has no date field defined';
			$sql .= " AND (".$datefieldname." <= '".$this->db->idate($datee)."' OR ".$datefieldname." IS NULL)";
		}
		if (!$sql) return -1;

		//print $sql;
		dol_syslog(get_class($this)."::get_element_list", LOG_DEBUG);
		$result = $this->db->query($sql);
		if ($result)
		{
			$nump = $this->db->num_rows($result);
			if ($nump)
			{
				$i = 0;
				while ($i < $nump)
				{
					$obj = $this->db->fetch_object($result);

					$elements[$i] = $obj->rowid.(empty($obj->fk_user) ? '' : '_'.$obj->fk_user);

					$i++;
				}
				$this->db->free($result);
			}

			/* Return array even if empty*/
			return $elements;
		}
		else
		{
			dol_print_error($this->db);
		}
	}

	/**
	 *    Delete a project from database
	 *
	 *    @param       User		$user            User
	 *    @param       int		$notrigger       Disable triggers
	 *    @return      int       			      <0 if KO, 0 if not possible, >0 if OK
	 */
	public function delete($user, $notrigger = 0)
	{
		global $langs, $conf;
		require_once DOL_DOCUMENT_ROOT.'/core/lib/files.lib.php';

		$error = 0;

		$this->db->begin();

		if (!$error)
		{
			// Delete linked contacts
			$res = $this->delete_linked_contact();
			if ($res < 0)
			{
				$this->error = 'ErrorFailToDeleteLinkedContact';
				//$error++;
				$this->db->rollback();
				return 0;
			}
		}

		// Set fk_projet into elements to null
		$listoftables = array(
			'propal'=>'fk_projet', 'commande'=>'fk_projet', 'facture'=>'fk_projet',
			'supplier_proposal'=>'fk_projet', 'commande_fournisseur'=>'fk_projet', 'facture_fourn'=>'fk_projet',
			'expensereport_det'=>'fk_projet', 'contrat'=>'fk_projet', 'fichinter'=>'fk_projet', 'don'=>'fk_projet',
			'actioncomm'=>'fk_project', 'mrp_mo'=>'fk_project'
		);
		foreach ($listoftables as $key => $value)
		{
			$sql = "UPDATE ".MAIN_DB_PREFIX.$key." SET ".$value." = NULL where ".$value." = ".$this->id;
			$resql = $this->db->query($sql);
			if (!$resql)
			{
				$this->errors[] = $this->db->lasterror();
				$error++;
				break;
			}
		}

		// Remove linked categories.
		if (!$error) {
			$sql = "DELETE FROM ".MAIN_DB_PREFIX."categorie_project";
			$sql .= " WHERE fk_project = ".$this->id;

			$result = $this->db->query($sql);
			if (!$result) {
				$error++;
				$this->errors[] = $this->db->lasterror();
			}
		}

		// Fetch tasks
		$this->getLinesArray($user);

		// Delete tasks
		$ret = $this->deleteTasks($user);
		if ($ret < 0) $error++;


		// Delete all child tables
		if (!$error) {
			$elements = array('categorie_project'); // elements to delete. TODO Make goodway to delete
			foreach ($elements as $table)
			{
				if (!$error) {
					$sql = "DELETE FROM ".MAIN_DB_PREFIX.$table;
					$sql .= " WHERE fk_project = ".$this->id;

					$result = $this->db->query($sql);
					if (!$result) {
						$error++;
						$this->errors[] = $this->db->lasterror();
					}
				}
			}
		}



		// Delete project
		if (!$error)
		{
			$sql = "DELETE FROM ".MAIN_DB_PREFIX."projet";
			$sql .= " WHERE rowid=".$this->id;

			$resql = $this->db->query($sql);
			if (!$resql)
			{
				$this->errors[] = $langs->trans("CantRemoveProject", $langs->transnoentitiesnoconv("ProjectOverview"));
				$error++;
			}
		}

		if (!$error)
		{
			$sql = "DELETE FROM ".MAIN_DB_PREFIX."projet_extrafields";
			$sql .= " WHERE fk_object=".$this->id;

			$resql = $this->db->query($sql);
			if (!$resql)
			{
				$this->errors[] = $this->db->lasterror();
				$error++;
			}
		}

		if (empty($error)) {
			// We remove directory
			$projectref = dol_sanitizeFileName($this->ref);
			if ($conf->projet->dir_output) {
				$dir = $conf->projet->dir_output."/".$projectref;
				if (file_exists($dir)) {
					$res = @dol_delete_dir_recursive($dir);
					if (!$res) {
						$this->errors[] = 'ErrorFailToDeleteDir';
						$error++;
					}
				}
			}

			if (!$notrigger)
			{
				// Call trigger
				$result = $this->call_trigger('PROJECT_DELETE', $user);

				if ($result < 0) {
					$error++;
				}
				// End call triggers
			}
		}

		if (empty($error))
		{
			$this->db->commit();
			return 1;
		}
		else
		{
			foreach ($this->errors as $errmsg)
			{
				dol_syslog(get_class($this)."::delete ".$errmsg, LOG_ERR);
				$this->error .= ($this->error ? ', '.$errmsg : $errmsg);
			}
			dol_syslog(get_class($this)."::delete ".$this->error, LOG_ERR);
			$this->db->rollback();
			return -1;
		}
	}

	/**
	 * 		Delete tasks with no children first, then task with children recursively
	 *
	 *  	@param     	User		$user		User
	 *		@return		int				<0 if KO, 1 if OK
	 */
	public function deleteTasks($user)
	{
		$countTasks = count($this->lines);
		$deleted = false;
		if ($countTasks)
		{
			foreach ($this->lines as $task)
			{
				if ($task->hasChildren() <= 0) {		// If there is no children (or error to detect them)
					$deleted = true;
					$ret = $task->delete($user);
					if ($ret <= 0)
					{
						$this->errors[] = $this->db->lasterror();
						return -1;
					}
				}
			}
		}
		$this->getLinesArray($user);
		if ($deleted && count($this->lines) < $countTasks)
		{
			if (count($this->lines)) $this->deleteTasks($this->lines);
		}

		return 1;
	}

	/**
	 * 		Validate a project
	 *
	 * 		@param		User	$user		   User that validate
	 *      @param      int     $notrigger     1=Disable triggers
	 * 		@return		int					   <0 if KO, >0 if OK
	 */
	public function setValid($user, $notrigger = 0)
	{
		global $langs, $conf;

		$error = 0;

		if ($this->statut != 1)
		{
			// Check parameters
			if (preg_match('/^'.preg_quote($langs->trans("CopyOf").' ').'/', $this->title))
			{
				$this->error = $langs->trans("ErrorFieldFormat", $langs->transnoentities("Label")).'. '.$langs->trans('RemoveString', $langs->transnoentitiesnoconv("CopyOf"));
				return -1;
			}

			$this->db->begin();

			$sql = "UPDATE ".MAIN_DB_PREFIX."projet";
			$sql .= " SET fk_statut = 1";
			$sql .= " WHERE rowid = ".$this->id;
			$sql .= " AND entity = ".$conf->entity;

			dol_syslog(get_class($this)."::setValid", LOG_DEBUG);
			$resql = $this->db->query($sql);
			if ($resql)
			{
				// Call trigger
				if (empty($notrigger))
				{
					$result = $this->call_trigger('PROJECT_VALIDATE', $user);
					if ($result < 0) { $error++; }
					// End call triggers
				}

				if (!$error)
				{
					$this->statut = 1;
					$this->db->commit();
					return 1;
				}
				else
				{
					$this->db->rollback();
					$this->error = join(',', $this->errors);
					dol_syslog(get_class($this)."::setValid ".$this->error, LOG_ERR);
					return -1;
				}
			}
			else
			{
				$this->db->rollback();
				$this->error = $this->db->lasterror();
				return -1;
			}
		}
	}

	/**
	 * 		Close a project
	 *
	 * 		@param		User	$user		User that close project
	 * 		@return		int					<0 if KO, 0 if already closed, >0 if OK
	 */
	public function setClose($user)
	{
		global $langs, $conf;

		$now = dol_now();

		$error = 0;

		if ($this->statut != self::STATUS_CLOSED)
		{
			$this->db->begin();

			$sql = "UPDATE ".MAIN_DB_PREFIX."projet";
			$sql .= " SET fk_statut = ".self::STATUS_CLOSED.", fk_user_close = ".$user->id.", date_close = '".$this->db->idate($now)."'";
			$sql .= " WHERE rowid = ".$this->id;
			$sql .= " AND fk_statut = ".self::STATUS_VALIDATED;

			if (!empty($conf->global->PROJECT_USE_OPPORTUNITIES))
			{
				// TODO What to do if fk_opp_status is not code 'WON' or 'LOST'
			}

			dol_syslog(get_class($this)."::setClose", LOG_DEBUG);
			$resql = $this->db->query($sql);
			if ($resql)
			{
				// Call trigger
				$result = $this->call_trigger('PROJECT_CLOSE', $user);
				if ($result < 0) { $error++; }
				// End call triggers

				if (!$error)
				{
					$this->statut = 2;
					$this->db->commit();
					return 1;
				}
				else
				{
					$this->db->rollback();
					$this->error = join(',', $this->errors);
					dol_syslog(get_class($this)."::setClose ".$this->error, LOG_ERR);
					return -1;
				}
			}
			else
			{
				$this->db->rollback();
				$this->error = $this->db->lasterror();
				return -1;
			}
		}

		return 0;
	}

	/**
	 *  Return status label of object
	 *
	 *  @param  int			$mode       0=long label, 1=short label, 2=Picto + short label, 3=Picto, 4=Picto + long label, 5=Short label + Picto
	 * 	@return string      			Label
	 */
	public function getLibStatut($mode = 0)
	{
		return $this->LibStatut(isset($this->statut) ? $this->statut : $this->status, $mode);
	}

	// phpcs:disable PEAR.NamingConventions.ValidFunctionName.ScopeNotCamelCaps
	/**
	 *  Renvoi status label for a status
	 *
	 *  @param	int		$status     id status
	 *  @param  int		$mode       0=long label, 1=short label, 2=Picto + short label, 3=Picto, 4=Picto + long label, 5=Short label + Picto, 6=Long label + Picto
	 * 	@return string				Label
	 */
	public function LibStatut($status, $mode = 0)
	{
		// phpcs:enable
		global $langs;

		$statustrans = array(
			0 => 'status0',
			1 => 'status4',
			2 => 'status6',
		);

		$statusClass = 'status0';
		if (!empty($statustrans[$status])) {
			$statusClass = $statustrans[$status];
		}

		return dolGetStatus($langs->trans($this->statuts_long[$status]), $langs->trans($this->statuts_short[$status]), '', $statusClass, $mode);
	}

	/**
     * 	Return clickable name (with picto eventually)
	 *
	 * 	@param	int		$withpicto		          0=No picto, 1=Include picto into link, 2=Only picto
     * 	@param	string	$option			          Variant where the link point to ('', 'nolink')
	 * 	@param	int		$addlabel		          0=Default, 1=Add label into string, >1=Add first chars into string
	 *  @param	string	$moreinpopup	          Text to add into popup
	 *  @param	string	$sep			          Separator between ref and label if option addlabel is set
	 *  @param	int   	$notooltip		          1=Disable tooltip
	 *  @param  int     $save_lastsearch_value    -1=Auto, 0=No save of lastsearch_values when clicking, 1=Save lastsearch_values whenclicking
     *  @param	string	$morecss				  More css on a link
	 * 	@return	string					          String with URL
	 */
	public function getNomUrl($withpicto = 0, $option = '', $addlabel = 0, $moreinpopup = '', $sep = ' - ', $notooltip = 0, $save_lastsearch_value = -1, $morecss = '')
	{
		global $conf, $langs, $user, $hookmanager;

		if (!empty($conf->dol_no_mouse_hover)) $notooltip = 1; // Force disable tooltips

		$result = '';
		if (! empty($conf->global->PROJECT_OPEN_ALWAYS_ON_TAB)) {
			$option = $conf->global->PROJECT_OPEN_ALWAYS_ON_TAB;
		}

		$label = '';
		if ($option != 'nolink') $label = '<u>'.$langs->trans("Project").'</u>';
		$label .= ($label ? '<br>' : '').'<b>'.$langs->trans('Ref').': </b>'.$this->ref; // The space must be after the : to not being explode when showing the title in img_picto
		$label .= ($label ? '<br>' : '').'<b>'.$langs->trans('Label').': </b>'.$this->title; // The space must be after the : to not being explode when showing the title in img_picto
<<<<<<< HEAD
		if (isset($this->public)) {
			$label .= '<br><b>'.$langs->trans("Visibility").":</b> ".($this->public ? $langs->trans("SharedProject") : $langs->trans("PrivateProject"));
		}
		if (!empty($this->thirdparty_name))
			$label .= ($label ? '<br>' : '').'<b>'.$langs->trans('ThirdParty').': </b>'.$this->thirdparty_name; // The space must be after the : to not being explode when showing the title in img_picto
		if (!empty($this->dateo))
			$label .= ($label ? '<br>' : '').'<b>'.$langs->trans('DateStart').': </b>'.dol_print_date($this->dateo, 'day'); // The space must be after the : to not being explode when showing the title in img_picto
		if (!empty($this->datee))
			$label .= ($label ? '<br>' : '').'<b>'.$langs->trans('DateEnd').': </b>'.dol_print_date($this->datee, 'day'); // The space must be after the : to not being explode when showing the title in img_picto
		if ($moreinpopup) $label .= '<br>'.$moreinpopup;
		if (isset($this->status)) {
			$label .= '<br><b>'.$langs->trans("Status").":</b> ".$this->getLibStatut(5);
		}
		
		$url = '';
		if ($option != 'nolink')
		{
			if (preg_match('/\.php$/', $option)) {
				$url = dol_buildpath($option, 1).'?id='.$this->id;
			}
			elseif ($option == 'task')
			{
				$url = DOL_URL_ROOT.'/projet/tasks.php?id='.$this->id;
			}
			elseif ($option == 'preview')
			{
				$url = DOL_URL_ROOT.'/projet/element.php?id='.$this->id;
			}
			else
			{
				$url = DOL_URL_ROOT.'/projet/card.php?id='.$this->id;
			}
			// Add param to save lastsearch_values or not
			$add_save_lastsearch_values = ($save_lastsearch_value == 1 ? 1 : 0);
			if ($save_lastsearch_value == -1 && preg_match('/list\.php/', $_SERVER["PHP_SELF"])) $add_save_lastsearch_values = 1;
			if ($add_save_lastsearch_values) $url .= '&save_lastsearch_values=1';
		}

		$linkclose = '';
		if (empty($notooltip) && $user->rights->projet->lire)
		{
			if (!empty($conf->global->MAIN_OPTIMIZEFORTEXTBROWSER))
			{
				$label = $langs->trans("ShowProject");
				$linkclose .= ' alt="'.dol_escape_htmltag($label, 1).'"';
			}
			$linkclose .= ' title="'.dol_escape_htmltag($label, 1).'"';
			$linkclose .= ' class="classfortooltip"';

			/*
			 $hookmanager->initHooks(array('projectdao'));
			 $parameters=array('id'=>$this->id);
			 // Note that $action and $object may have been modified by some hooks
			 $reshook=$hookmanager->executeHooks('getnomurltooltip',$parameters,$this,$action);
			 if ($reshook > 0)
			 $linkclose = $hookmanager->resPrint;
			 */
		}

		$picto = 'projectpub';
		if (!$this->public) $picto = 'project';

		$linkstart = '<a href="'.$url.'"';
		$linkstart .= ($morecss ? ' class="'.$morecss.'"' : '');
		$linkstart .= $linkclose.'>';
		$linkend = '</a>';

		$result .= $linkstart;
		if ($withpicto) $result .= img_object(($notooltip ? '' : $label), $picto, ($notooltip ? (($withpicto != 2) ? 'class="paddingright"' : '') : 'class="'.(($withpicto != 2) ? 'paddingright ' : '').'classfortooltip"'), 0, 0, $notooltip ? 0 : 1);
		if ($withpicto != 2) $result .= $this->ref;
		$result .= $linkend;
		if ($withpicto != 2) $result .= (($addlabel && $this->title) ? $sep.dol_trunc($this->title, ($addlabel > 1 ? $addlabel : 0)) : '');

		global $action;
		$hookmanager->initHooks(array('projectdao'));
		$parameters = array('id'=>$this->id, 'getnomurl'=>$result);
		$reshook = $hookmanager->executeHooks('getNomUrl', $parameters, $this, $action); // Note that $action and $object may have been modified by some hooks
		if ($reshook > 0) $result = $hookmanager->resPrint;
		else $result .= $hookmanager->resPrint;

=======
		if (!empty($this->thirdparty_name)) {
			$label .= ($label ? '<br>' : '').'<b>'.$langs->trans('ThirdParty').': </b>'.$this->thirdparty_name; // The space must be after the : to not being explode when showing the title in img_picto
		}
		if (!empty($this->dateo)) {
			$label .= ($label ? '<br>' : '').'<b>'.$langs->trans('DateStart').': </b>'.dol_print_date($this->dateo, 'day'); // The space must be after the : to not being explode when showing the title in img_picto
		}
		if (!empty($this->datee)) {
			$label .= ($label ? '<br>' : '').'<b>'.$langs->trans('DateEnd').': </b>'.dol_print_date($this->datee, 'day'); // The space must be after the : to not being explode when showing the title in img_picto
		}
		if ($moreinpopup) $label .= '<br>'.$moreinpopup;

		$url = '';
		if ($option != 'nolink')
		{
			if (preg_match('/\.php$/', $option)) {
				$url = dol_buildpath($option, 1).'?id='.$this->id;
			}
			elseif ($option == 'task')
			{
				$url = DOL_URL_ROOT.'/projet/tasks.php?id='.$this->id;
			}
			else
			{
				$url = DOL_URL_ROOT.'/projet/card.php?id='.$this->id;
			}
			// Add param to save lastsearch_values or not
			$add_save_lastsearch_values = ($save_lastsearch_value == 1 ? 1 : 0);
			if ($save_lastsearch_value == -1 && preg_match('/list\.php/', $_SERVER["PHP_SELF"])) $add_save_lastsearch_values = 1;
			if ($add_save_lastsearch_values) $url .= '&save_lastsearch_values=1';
		}

		$linkclose = '';
		if (empty($notooltip) && $user->rights->projet->lire)
		{
			if (!empty($conf->global->MAIN_OPTIMIZEFORTEXTBROWSER))
			{
				$label = $langs->trans("ShowProject");
				$linkclose .= ' alt="'.dol_escape_htmltag($label, 1).'"';
			}
			$linkclose .= ' title="'.dol_escape_htmltag($label, 1).'"';
			$linkclose .= ' class="classfortooltip"';

			/*
			 $hookmanager->initHooks(array('projectdao'));
			 $parameters=array('id'=>$this->id);
			 // Note that $action and $object may have been modified by some hooks
			 $reshook=$hookmanager->executeHooks('getnomurltooltip',$parameters,$this,$action);
			 if ($reshook > 0)
			 $linkclose = $hookmanager->resPrint;
			 */
		}

		$picto = 'projectpub';
		if (!$this->public) $picto = 'project';

		$linkstart = '<a href="'.$url.'"';
		$linkstart .= $linkclose.'>';
		$linkend = '</a>';

		$result .= $linkstart;
		if ($withpicto) $result .= img_object(($notooltip ? '' : $label), $picto, ($notooltip ? (($withpicto != 2) ? 'class="paddingright"' : '') : 'class="'.(($withpicto != 2) ? 'paddingright ' : '').'classfortooltip"'), 0, 0, $notooltip ? 0 : 1);
		if ($withpicto != 2) $result .= $this->ref;
		$result .= $linkend;
		if ($withpicto != 2) $result .= (($addlabel && $this->title) ? $sep.dol_trunc($this->title, ($addlabel > 1 ? $addlabel : 0)) : '');

		global $action;
		$hookmanager->initHooks(array('projectdao'));
		$parameters = array('id'=>$this->id, 'getnomurl'=>$result);
		$reshook = $hookmanager->executeHooks('getNomUrl', $parameters, $this, $action); // Note that $action and $object may have been modified by some hooks
		if ($reshook > 0) $result = $hookmanager->resPrint;
		else $result .= $hookmanager->resPrint;

>>>>>>> 650bddde
		return $result;
	}

	/**
	 *  Initialise an instance with random values.
	 *  Used to build previews or test instances.
	 * 	id must be 0 if object instance is a specimen.
	 *
	 *  @return	void
	 */
	public function initAsSpecimen()
	{
		global $user, $langs, $conf;

		$now = dol_now();

		// Initialise parameters
		$this->id = 0;
		$this->ref = 'SPECIMEN';
		$this->specimen = 1;
		$this->socid = 1;
		$this->date_c = $now;
		$this->date_m = $now;
		$this->date_start = $now;
		$this->date_end = $now + (3600 * 24 * 365);
		$this->note_public = 'SPECIMEN';
		$this->fk_ele = 20000;
		$this->opp_amount = 20000;
		$this->budget_amount = 10000;

		$this->usage_opportunity = 1;
		$this->usage_task = 1;
		$this->usage_bill_time = 1;
		$this->usage_organize_event = 1;

		/*
		 $nbp = mt_rand(1, 9);
		 $xnbp = 0;
		 while ($xnbp < $nbp)
		 {
		 $line = new Task($this->db);
		 $line->fk_project = 0;
		 $line->label = $langs->trans("Label") . " " . $xnbp;
		 $line->description = $langs->trans("Description") . " " . $xnbp;

		 $this->lines[]=$line;
		 $xnbp++;
		 }
		 */
	}

	/**
	 * 	Check if user has permission on current project
	 *
	 * 	@param	User	$user		Object user to evaluate
	 * 	@param  string	$mode		Type of permission we want to know: 'read', 'write'
	 * 	@return	int					>0 if user has permission, <0 if user has no permission
	 */
	public function restrictedProjectArea($user, $mode = 'read')
	{
		// To verify role of users
		$userAccess = 0;
		if (($mode == 'read' && !empty($user->rights->projet->all->lire)) || ($mode == 'write' && !empty($user->rights->projet->all->creer)) || ($mode == 'delete' && !empty($user->rights->projet->all->supprimer)))
		{
			$userAccess = 1;
		}
		elseif ($this->public && (($mode == 'read' && !empty($user->rights->projet->lire)) || ($mode == 'write' && !empty($user->rights->projet->creer)) || ($mode == 'delete' && !empty($user->rights->projet->supprimer))))
		{
			$userAccess = 1;
		}
		else
		{
			foreach (array('internal', 'external') as $source)
			{
				$userRole = $this->liste_contact(4, $source);
				$num = count($userRole);

				$nblinks = 0;
				while ($nblinks < $num)
				{
					if ($source == 'internal' && preg_match('/^PROJECT/', $userRole[$nblinks]['code']) && $user->id == $userRole[$nblinks]['id'])
					{
						if ($mode == 'read' && $user->rights->projet->lire)      $userAccess++;
						if ($mode == 'write' && $user->rights->projet->creer)     $userAccess++;
						if ($mode == 'delete' && $user->rights->projet->supprimer) $userAccess++;
					}
					$nblinks++;
				}
			}
			//if (empty($nblinks))	// If nobody has permission, we grant creator
			//{
			//	if ((!empty($this->user_author_id) && $this->user_author_id == $user->id))
			//	{
			//		$userAccess = 1;
			//	}
			//}
	}

	return ($userAccess ? $userAccess : -1);
}

/**
 * Return array of projects a user has permission on, is affected to, or all projects
 *
 * @param 	User	$user			User object
 * @param 	int		$mode			0=All project I have permission on (assigned to me or public), 1=Projects assigned to me only, 2=Will return list of all projects with no test on contacts
 * @param 	int		$list			0=Return array, 1=Return string list
 * @param	int		$socid			0=No filter on third party, id of third party
 * @param	string	$filter			additionnal filter on project (statut, ref, ...)
 * @return 	array or string			Array of projects id, or string with projects id separated with "," if list is 1
 */
public function getProjectsAuthorizedForUser($user, $mode = 0, $list = 0, $socid = 0, $filter = '')
{
	$projects = array();
	$temp = array();

	$sql = "SELECT ".(($mode == 0 || $mode == 1) ? "DISTINCT " : "")."p.rowid, p.ref";
	$sql.= " FROM " . MAIN_DB_PREFIX . "projet as p";
	if ($mode == 0)
	{
		$sql.= " LEFT JOIN " . MAIN_DB_PREFIX . "element_contact as ec ON ec.element_id = p.rowid";
	}
	elseif ($mode == 1)
	{
		$sql.= ", " . MAIN_DB_PREFIX . "element_contact as ec";
	}
	elseif ($mode == 2)
	{
		// No filter. Use this if user has permission to see all project
	}
	$sql.= " WHERE p.entity IN (".getEntity('project').")";
	// Internal users must see project he is contact to even if project linked to a third party he can't see.
	//if ($socid || ! $user->rights->societe->client->voir)	$sql.= " AND (p.fk_soc IS NULL OR p.fk_soc = 0 OR p.fk_soc = ".$socid.")";
	if ($socid > 0) $sql.= " AND (p.fk_soc IS NULL OR p.fk_soc = 0 OR p.fk_soc = " . $socid . ")";

	// Get id of types of contacts for projects (This list never contains a lot of elements)
	$listofprojectcontacttype=array();
	$sql2 = "SELECT ctc.rowid, ctc.code FROM ".MAIN_DB_PREFIX."c_type_contact as ctc";
	$sql2.= " WHERE ctc.element = '" . $this->db->escape($this->element) . "'";
	$sql2.= " AND ctc.source = 'internal'";
	$resql = $this->db->query($sql2);
	if ($resql)
	{
		while($obj = $this->db->fetch_object($resql))
		{
			$listofprojectcontacttype[$obj->rowid]=$obj->code;
		}
	}
	else dol_print_error($this->db);
	if (count($listofprojectcontacttype) == 0) $listofprojectcontacttype[0]='0';    // To avoid syntax error if not found

	if ($mode == 0)
	{
		$sql.= " AND ( p.public = 1";
		$sql.= " OR ( ec.fk_c_type_contact IN (".join(',', array_keys($listofprojectcontacttype)).")";
		$sql.= " AND ec.fk_socpeople = ".$user->id.")";
		$sql.= " )";
	}
	elseif ($mode == 1)
	{
		$sql.= " AND ec.element_id = p.rowid";
		$sql.= " AND (";
		$sql.= "  ( ec.fk_c_type_contact IN (".join(',', array_keys($listofprojectcontacttype)).")";
		$sql.= " AND ec.fk_socpeople = ".$user->id.")";
		$sql.= " )";
	}
	elseif ($mode == 2)
	{
		// No filter. Use this if user has permission to see all project
	}

	$sql.= $filter;
	//print $sql;

	$resql = $this->db->query($sql);
	if ($resql)
	{
		$num = $this->db->num_rows($resql);
		$i = 0;
		while ($i < $num)
		{
			$row = $this->db->fetch_row($resql);
			$projects[$row[0]] = $row[1];
			$temp[] = $row[0];
			$i++;
		}

		$this->db->free($resql);

		if ($list)
		{
			if (empty($temp)) return '0';
			$result = implode(',', $temp);
			return $result;
		}
	}
	else
	{
		dol_print_error($this->db);
	}

	return $projects;
}

/**
 * Load an object from its id and create a new one in database
 *
 *  @param	User	$user		          User making the clone
 *  @param	int		$fromid     	      Id of object to clone
 *  @param	bool	$clone_contact	      Clone contact of project
 *  @param	bool	$clone_task		      Clone task of project
 *  @param	bool	$clone_project_file	  Clone file of project
 *  @param	bool	$clone_task_file	  Clone file of task (if task are copied)
 *  @param	bool	$clone_note		      Clone note of project
 *  @param	bool	$move_date		      Move task date on clone
 *  @param	integer	$notrigger		      No trigger flag
 *  @param  int     $newthirdpartyid      New thirdparty id
 *  @return	int						      New id of clone
 */
public function createFromClone(User $user, $fromid, $clone_contact = false, $clone_task = true, $clone_project_file = false, $clone_task_file = false, $clone_note = true, $move_date = true, $notrigger = 0, $newthirdpartyid = 0)
{
	global $langs, $conf;

	$error = 0;

	dol_syslog("createFromClone clone_contact=".$clone_contact." clone_task=".$clone_task." clone_project_file=".$clone_project_file." clone_note=".$clone_note." move_date=".$move_date, LOG_DEBUG);

	$now = dol_mktime(0, 0, 0, idate('m', dol_now()), idate('d', dol_now()), idate('Y', dol_now()));

	$clone_project = new Project($this->db);

	$clone_project->context['createfromclone'] = 'createfromclone';

	$this->db->begin();

	// Load source object
	$clone_project->fetch($fromid);
	$clone_project->fetch_optionals();
	if ($newthirdpartyid > 0) $clone_project->socid = $newthirdpartyid;
	$clone_project->fetch_thirdparty();

	$orign_dt_start = $clone_project->date_start;
	$orign_project_ref = $clone_project->ref;

	$clone_project->id = 0;
	if ($move_date) {
		$clone_project->date_start = $now;
		if (!(empty($clone_project->date_end)))
		{
			$clone_project->date_end = $clone_project->date_end + ($now - $orign_dt_start);
		}
	}

	$clone_project->datec = $now;

	if (!$clone_note)
	{
		$clone_project->note_private = '';
		$clone_project->note_public = '';
	}

	//Generate next ref
	$defaultref = '';
	$obj = empty($conf->global->PROJECT_ADDON) ? 'mod_project_simple' : $conf->global->PROJECT_ADDON;
	// Search template files
	$file = ''; $classname = ''; $filefound = 0;
	$dirmodels = array_merge(array('/'), (array) $conf->modules_parts['models']);
	foreach ($dirmodels as $reldir)
	{
		$file = dol_buildpath($reldir."core/modules/project/".$obj.'.php', 0);
		if (file_exists($file))
		{
			$filefound = 1;
			dol_include_once($reldir."core/modules/project/".$obj.'.php');
			$modProject = new $obj;
			$defaultref = $modProject->getNextValue(is_object($clone_project->thirdparty) ? $clone_project->thirdparty : null, $clone_project);
			break;
		}
	}
	if (is_numeric($defaultref) && $defaultref <= 0) $defaultref = '';

	$clone_project->ref = $defaultref;
	$clone_project->title = $langs->trans("CopyOf").' '.$clone_project->title;

	// Create clone
	$result = $clone_project->create($user, $notrigger);

	// Other options
	if ($result < 0)
	{
		$this->error .= $clone_project->error;
		$error++;
	}

	if (!$error)
	{
		//Get the new project id
		$clone_project_id = $clone_project->id;

		//Note Update
		if (!$clone_note)
		{
			$clone_project->note_private = '';
			$clone_project->note_public = '';
		}
		else
		{
			$this->db->begin();
			$res = $clone_project->update_note(dol_html_entity_decode($clone_project->note_public, ENT_QUOTES), '_public');
			if ($res < 0)
			{
				$this->error .= $clone_project->error;
				$error++;
				$this->db->rollback();
			}
			else
			{
				$this->db->commit();
			}

			$this->db->begin();
			$res = $clone_project->update_note(dol_html_entity_decode($clone_project->note_private, ENT_QUOTES), '_private');
			if ($res < 0)
			{
				$this->error .= $clone_project->error;
				$error++;
				$this->db->rollback();
			}
			else
			{
				$this->db->commit();
			}
		}

		//Duplicate contact
		if ($clone_contact)
		{
			$origin_project = new Project($this->db);
			$origin_project->fetch($fromid);

			foreach (array('internal', 'external') as $source)
			{
				$tab = $origin_project->liste_contact(-1, $source);

				foreach ($tab as $contacttoadd)
				{
					$clone_project->add_contact($contacttoadd['id'], $contacttoadd['code'], $contacttoadd['source'], $notrigger);
					if ($clone_project->error == 'DB_ERROR_RECORD_ALREADY_EXISTS')
					{
						$langs->load("errors");
						$this->error .= $langs->trans("ErrorThisContactIsAlreadyDefinedAsThisType");
						$error++;
					}
					else
					{
						if ($clone_project->error != '')
						{
							$this->error .= $clone_project->error;
							$error++;
						}
					}
				}
			}
		}

		//Duplicate file
		if ($clone_project_file)
		{
			require_once DOL_DOCUMENT_ROOT.'/core/lib/files.lib.php';

			$clone_project_dir = $conf->projet->dir_output."/".dol_sanitizeFileName($defaultref);
			$ori_project_dir = $conf->projet->dir_output."/".dol_sanitizeFileName($orign_project_ref);

			if (dol_mkdir($clone_project_dir) >= 0)
			{
				$filearray = dol_dir_list($ori_project_dir, "files", 0, '', '(\.meta|_preview.*\.png)$', '', SORT_ASC, 1);
				foreach ($filearray as $key => $file)
				{
					$rescopy = dol_copy($ori_project_dir.'/'.$file['name'], $clone_project_dir.'/'.$file['name'], 0, 1);
					if (is_numeric($rescopy) && $rescopy < 0)
					{
						$this->error .= $langs->trans("ErrorFailToCopyFile", $ori_project_dir.'/'.$file['name'], $clone_project_dir.'/'.$file['name']);
						$error++;
					}
				}
			}
			else
			{
				$this->error .= $langs->trans('ErrorInternalErrorDetected').':dol_mkdir';
				$error++;
			}
		}

		//Duplicate task
		if ($clone_task)
		{
			require_once DOL_DOCUMENT_ROOT . '/projet/class/task.class.php';

			$taskstatic = new Task($this->db);

			// Security check
			$socid=0;
			if ($user->socid > 0) $socid = $user->socid;

			$tasksarray=$taskstatic->getTasksArray(0, 0, $fromid, $socid, 0);

			$tab_conv_child_parent=array();

			// Loop on each task, to clone it
			foreach ($tasksarray as $tasktoclone)
			{
				$result_clone = $taskstatic->createFromClone($user, $tasktoclone->id, $clone_project_id, $tasktoclone->fk_parent, $move_date, true, false, $clone_task_file, true, false);
				if ($result_clone <= 0)
				{
					$this->error .= $result_clone->error;
					$error++;
				}
				else
				{
					$new_task_id = $result_clone;
					$taskstatic->fetch($tasktoclone->id);

					//manage new parent clone task id
					// if the current task has child we store the original task id and the equivalent clone task id
					if (($taskstatic->hasChildren()) && !array_key_exists($tasktoclone->id, $tab_conv_child_parent))
					{
						$tab_conv_child_parent[$tasktoclone->id] = $new_task_id;
					}
				}
			}

			//Parse all clone node to be sure to update new parent
			$tasksarray = $taskstatic->getTasksArray(0, 0, $clone_project_id, $socid, 0);
			foreach ($tasksarray as $task_cloned)
			{
				$taskstatic->fetch($task_cloned->id);
				if ($taskstatic->fk_task_parent != 0)
				{
					$taskstatic->fk_task_parent = $tab_conv_child_parent[$taskstatic->fk_task_parent];
				}
				$res = $taskstatic->update($user, $notrigger);
				if ($result_clone <= 0)
				{
					$this->error .= $taskstatic->error;
					$error++;
				}
			}
		}
	}

	unset($clone_project->context['createfromclone']);

	if (!$error)
	{
		$this->db->commit();
		return $clone_project_id;
	}
	else
	{
		$this->db->rollback();
		dol_syslog(get_class($this)."::createFromClone nbError: ".$error." error : ".$this->error, LOG_ERR);
		return -1;
	}
}


/**
 *    Shift project task date from current date to delta
 *
 *    @param	integer		$old_project_dt_start	Old project start date
 *    @return	int				                    1 if OK or < 0 if KO
 */
public function shiftTaskDate($old_project_dt_start)
{
	global $user, $langs, $conf;

	$error=0;

	$taskstatic = new Task($this->db);

	// Security check
	$socid=0;
	if ($user->socid > 0) $socid = $user->socid;

	$tasksarray=$taskstatic->getTasksArray(0, 0, $this->id, $socid, 0);

	foreach ($tasksarray as $tasktoshiftdate)
	{
		$to_update=false;
		// Fetch only if update of date will be made
		if ((!empty($tasktoshiftdate->date_start)) || (!empty($tasktoshiftdate->date_end)))
		{
			//dol_syslog(get_class($this)."::shiftTaskDate to_update", LOG_DEBUG);
			$to_update=true;
			$task = new Task($this->db);
			$result = $task->fetch($tasktoshiftdate->id);
			if (!$result)
			{
				$error++;
				$this->error.=$task->error;
			}
		}
		//print "$this->date_start + $tasktoshiftdate->date_start - $old_project_dt_start";exit;

		//Calcultate new task start date with difference between old proj start date and origin task start date
		if (!empty($tasktoshiftdate->date_start))
		{
			$task->date_start = $this->date_start + ($tasktoshiftdate->date_start - $old_project_dt_start);
		}

		//Calcultate new task end date with difference between origin proj end date and origin task end date
		if (!empty($tasktoshiftdate->date_end))
		{
			$task->date_end = $this->date_start + ($tasktoshiftdate->date_end - $old_project_dt_start);
		}

		if ($to_update)
		{
			$result = $task->update($user);
			if (!$result)
			{
				$error++;
				$this->error .= $task->error;
			}
		}
	}
	if ($error != 0)
	{
		return -1;
	}
	return $result;
}


// phpcs:disable PEAR.NamingConventions.ValidFunctionName.ScopeNotCamelCaps
/**
 *    Associate element to a project
 *
 *    @param	string	$tableName			Table of the element to update
 *    @param	int		$elementSelectId	Key-rowid of the line of the element to update
 *    @return	int							1 if OK or < 0 if KO
 */
public function update_element($tableName, $elementSelectId)
{
	// phpcs:enable
	$sql = "UPDATE ".MAIN_DB_PREFIX.$tableName;

	if ($tableName == "actioncomm")
	{
		$sql .= " SET fk_project=".$this->id;
		$sql .= " WHERE id=".$elementSelectId;
	}
	else
	{
		$sql .= " SET fk_projet=".$this->id;
		$sql .= " WHERE rowid=".$elementSelectId;
	}

	dol_syslog(get_class($this)."::update_element", LOG_DEBUG);
	$resql = $this->db->query($sql);
	if (!$resql) {
		$this->error = $this->db->lasterror();
		return -1;
	} else {
		return 1;
	}
}

// phpcs:disable PEAR.NamingConventions.ValidFunctionName.ScopeNotCamelCaps
/**
 *    Associate element to a project
 *
 *    @param	string	$tableName			Table of the element to update
 *    @param	int		$elementSelectId	Key-rowid of the line of the element to update
 *    @param	string	$projectfield	    The column name that stores the link with the project
 *
 *    @return	int							1 if OK or < 0 if KO
 */
public function remove_element($tableName, $elementSelectId, $projectfield = 'fk_projet')
{
	// phpcs:enable
	$sql = "UPDATE ".MAIN_DB_PREFIX.$tableName;

	if ($tableName == "actioncomm")
	{
		$sql .= " SET fk_project=NULL";
		$sql .= " WHERE id=".$elementSelectId;
	} else
	{
		$sql .= " SET ".$projectfield."=NULL";
		$sql .= " WHERE rowid=".$elementSelectId;
	}

	dol_syslog(get_class($this)."::remove_element", LOG_DEBUG);
	$resql = $this->db->query($sql);
	if (!$resql) {
		$this->error = $this->db->lasterror();
		return -1;
	} else {
		return 1;
	}
}

/**
 *  Create an intervention document on disk using template defined into PROJECT_ADDON_PDF
 *
 *  @param	string		$modele			Force template to use ('' by default)
 *  @param	Translate	$outputlangs	Objet lang to use for translation
 *  @param  int			$hidedetails    Hide details of lines
 *  @param  int			$hidedesc       Hide description
 *  @param  int			$hideref        Hide ref
 *  @return int         				0 if KO, 1 if OK
 */
public function generateDocument($modele, $outputlangs, $hidedetails = 0, $hidedesc = 0, $hideref = 0)
{
	global $conf,$langs;

	$langs->load("projects");

	if (! dol_strlen($modele)) {
		$modele = 'baleine';

		if ($this->modelpdf) {
			$modele = $this->modelpdf;
		} elseif (! empty($conf->global->PROJECT_ADDON_PDF)) {
			$modele = $conf->global->PROJECT_ADDON_PDF;
		}
	}

	$modelpath = "core/modules/project/doc/";

	return $this->commonGenerateDocument($modelpath, $modele, $outputlangs, $hidedetails, $hidedesc, $hideref);
}


/**
 * Load time spent into this->weekWorkLoad and this->weekWorkLoadPerTask for all day of a week of project.
 * Note: array weekWorkLoad and weekWorkLoadPerTask are reset and filled at each call.
 *
 * @param 	int		$datestart		First day of week (use dol_get_first_day to find this date)
 * @param 	int		$taskid			Filter on a task id
 * @param 	int		$userid			Time spent by a particular user
 * @return 	int						<0 if OK, >0 if KO
 */
public function loadTimeSpent($datestart, $taskid = 0, $userid = 0)
{
	$error=0;

	$this->weekWorkLoad=array();
	$this->weekWorkLoadPerTask=array();

	if (empty($datestart)) dol_print_error('', 'Error datestart parameter is empty');

	$sql = "SELECT ptt.rowid as taskid, ptt.task_duration, ptt.task_date, ptt.task_datehour, ptt.fk_task";
	$sql.= " FROM ".MAIN_DB_PREFIX."projet_task_time AS ptt, ".MAIN_DB_PREFIX."projet_task as pt";
	$sql.= " WHERE ptt.fk_task = pt.rowid";
	$sql.= " AND pt.fk_projet = ".$this->id;
	$sql.= " AND (ptt.task_date >= '".$this->db->idate($datestart)."' ";
	$sql.= " AND ptt.task_date <= '".$this->db->idate(dol_time_plus_duree($datestart, 1, 'w') - 1)."')";
	if ($taskid) $sql.= " AND ptt.fk_task=".$taskid;
	if (is_numeric($userid)) $sql.= " AND ptt.fk_user=".$userid;

	//print $sql;
	$resql=$this->db->query($sql);
	if ($resql)
	{
		$daylareadyfound=array();

		$num = $this->db->num_rows($resql);
		$i = 0;
		// Loop on each record found, so each couple (project id, task id)
		while ($i < $num)
		{
			$obj=$this->db->fetch_object($resql);
			$day=$this->db->jdate($obj->task_date);		// task_date is date without hours
			if (empty($daylareadyfound[$day]))
			{
				$this->weekWorkLoad[$day] = $obj->task_duration;
				$this->weekWorkLoadPerTask[$day][$obj->fk_task] = $obj->task_duration;
			}
			else
			{
				$this->weekWorkLoad[$day] += $obj->task_duration;
				$this->weekWorkLoadPerTask[$day][$obj->fk_task] += $obj->task_duration;
			}
			$daylareadyfound[$day]=1;
			$i++;
		}
		$this->db->free($resql);
		return 1;
	}
	else
	{
		$this->error = "Error ".$this->db->lasterror();
		dol_syslog(get_class($this)."::fetch ".$this->error, LOG_ERR);
		return -1;
	}
}

/**
 * Load time spent into this->weekWorkLoad and this->weekWorkLoadPerTask for all day of a week of project.
 * Note: array weekWorkLoad and weekWorkLoadPerTask are reset and filled at each call.
 *
 * @param 	int		$datestart		First day of week (use dol_get_first_day to find this date)
 * @param 	int		$taskid			Filter on a task id
 * @param 	int		$userid			Time spent by a particular user
 * @return 	int						<0 if OK, >0 if KO
 */
public function loadTimeSpentMonth($datestart, $taskid = 0, $userid = 0)
{
	$error = 0;
	
	$this->monthWorkLoad = array();
	$this->monthWorkLoadPerTask = array();
	
	if (empty($datestart)) dol_print_error('', 'Error datestart parameter is empty');
	
	$sql = "SELECT ptt.rowid as taskid, ptt.task_duration, ptt.task_date, ptt.task_datehour, ptt.fk_task";
	$sql .= " FROM ".MAIN_DB_PREFIX."projet_task_time AS ptt, ".MAIN_DB_PREFIX."projet_task as pt";
	$sql .= " WHERE ptt.fk_task = pt.rowid";
	$sql .= " AND pt.fk_projet = ".$this->id;
	$sql .= " AND (ptt.task_date >= '".$this->db->idate($datestart)."' ";
	$sql .= " AND ptt.task_date <= '".$this->db->idate(dol_time_plus_duree($datestart, 1, 'm') - 1)."')";
	if ($task_id) $sql .= " AND ptt.fk_task=".$taskid;
	if (is_numeric($userid)) $sql .= " AND ptt.fk_user=".$userid;
	
	//print $sql;
	$resql = $this->db->query($sql);
	if ($resql)
	{
		$weekalreadyfound = array();
		
		$num = $this->db->num_rows($resql);
		$i = 0;
		// Loop on each record found, so each couple (project id, task id)
		while ($i < $num)
		{
			$obj = $this->db->fetch_object($resql);
			if (!empty($obj->task_date)) {
				$date = explode('-', $obj->task_date);
				$week_number = getWeekNumber($date[2], $date[1], $date[0]);
			}
			if (empty($weekalreadyfound[$week_number]))
			{
				$this->monthWorkLoad[$week_number] = $obj->task_duration;
				$this->monthWorkLoadPerTask[$week_number][$obj->fk_task] = $obj->task_duration;
			}
			else
			{
				$this->monthWorkLoad[$week_number] += $obj->task_duration;
				$this->monthWorkLoadPerTask[$week_number][$obj->fk_task] += $obj->task_duration;
			}
			$weekalreadyfound[$week_number] = 1;
			$i++;
		}
		$this->db->free($resql);
		return 1;
	}
	else
	{
		$this->error = "Error ".$this->db->lasterror();
		dol_syslog(get_class($this)."::fetch ".$this->error, LOG_ERR);
		return -1;
	}
}


// phpcs:disable PEAR.NamingConventions.ValidFunctionName.ScopeNotCamelCaps
/**
 * Load indicators for dashboard (this->nbtodo and this->nbtodolate)
 *
 * @param	User	$user   Objet user
 * @return WorkboardResponse|int <0 if KO, WorkboardResponse if OK
 */
public function load_board($user)
{
	// phpcs:enable
	global $conf, $langs;

	// For external user, no check is done on company because readability is managed by public status of project and assignement.
	//$socid=$user->socid;

	$projectsListId = null;
	if (!$user->rights->projet->all->lire) $projectsListId = $this->getProjectsAuthorizedForUser($user, 0, 1);

	$sql = "SELECT p.rowid, p.fk_statut as status, p.fk_opp_status, p.datee as datee";
	$sql .= " FROM (".MAIN_DB_PREFIX."projet as p";
	$sql .= ")";
	$sql .= " LEFT JOIN ".MAIN_DB_PREFIX."societe as s on p.fk_soc = s.rowid";
	// For external user, no check is done on company permission because readability is managed by public status of project and assignement.
	//if (! $user->rights->societe->client->voir && ! $socid) $sql .= " LEFT JOIN ".MAIN_DB_PREFIX."societe_commerciaux as sc ON sc.fk_soc = s.rowid";
	$sql .= " WHERE p.fk_statut = 1";
	$sql .= " AND p.entity IN (".getEntity('project').')';
	if (!empty($projectsListId)) $sql .= " AND p.rowid IN (".$projectsListId.")";
	// No need to check company, as filtering of projects must be done by getProjectsAuthorizedForUser
	//if ($socid || ! $user->rights->societe->client->voir)	$sql.= "  AND (p.fk_soc IS NULL OR p.fk_soc = 0 OR p.fk_soc = ".$socid.")";
	// For external user, no check is done on company permission because readability is managed by public status of project and assignement.
	//if (! $user->rights->societe->client->voir && ! $socid) $sql.= " AND ((s.rowid = sc.fk_soc AND sc.fk_user = " .$user->id.") OR (s.rowid IS NULL))";

	//print $sql;
	$resql = $this->db->query($sql);
	if ($resql)
	{
		$project_static = new Project($this->db);

		$response = new WorkboardResponse();
		$response->warning_delay = $conf->projet->warning_delay / 60 / 60 / 24;
		$response->label = $langs->trans("OpenedProjects");
		$response->labelShort = $langs->trans("Opened");
		if ($user->rights->projet->all->lire) $response->url = DOL_URL_ROOT.'/projet/list.php?search_status=1&mainmenu=project';
		else $response->url = DOL_URL_ROOT.'/projet/list.php?search_project_user=-1&search_status=1&mainmenu=project';
		$response->img = img_object('', "projectpub");

		// This assignment in condition is not a bug. It allows walking the results.
		while ($obj = $this->db->fetch_object($resql))
		{
			$response->nbtodo++;

			$project_static->statut = $obj->status;
			$project_static->opp_status = $obj->opp_status;
			$project_static->datee = $this->db->jdate($obj->datee);

			if ($project_static->hasDelay()) {
				$response->nbtodolate++;
			}
		}

		return $response;
	}
	else
	{
		$this->error = $this->db->error();
		return -1;
	}
}


/**
 * Function used to replace a thirdparty id with another one.
 *
 * @param DoliDB $db Database handler
 * @param int $origin_id Old thirdparty id
 * @param int $dest_id New thirdparty id
 * @return bool
 */
public static function replaceThirdparty(DoliDB $db, $origin_id, $dest_id)
{
	$tables = array(
		'projet'
	);

	return CommonObject::commonReplaceThirdparty($db, $origin_id, $dest_id, $tables);
}


// phpcs:disable PEAR.NamingConventions.ValidFunctionName.ScopeNotCamelCaps
/**
 * Charge indicateurs this->nb pour le tableau de bord
 *
 * @return     int         <0 if KO, >0 if OK
 */
public function load_state_board()
{
	// phpcs:enable
	global $user;

	$this->nb = array();

	$sql = "SELECT count(p.rowid) as nb";
	$sql .= " FROM ".MAIN_DB_PREFIX."projet as p";
	$sql .= " WHERE";
	$sql .= " p.entity IN (".getEntity('project').")";
	if (!$user->rights->projet->all->lire)
	{
		$projectsListId = $this->getProjectsAuthorizedForUser($user, 0, 1);
		$sql .= "AND p.rowid IN (".$projectsListId.")";
	}

	$resql = $this->db->query($sql);
	if ($resql)
	{
		while ($obj = $this->db->fetch_object($resql))
		{
			$this->nb["projects"] = $obj->nb;
		}
		$this->db->free($resql);
		return 1;
	}
	else
	{
		dol_print_error($this->db);
		$this->error = $this->db->error();
		return -1;
	}
}


/**
 * Is the project delayed?
 *
 * @return bool
 */
public function hasDelay()
{
	global $conf;

	if (!($this->statut == self::STATUS_VALIDATED)) return false;
	if (!$this->datee && !$this->date_end) return false;

	$now = dol_now();

	return ($this->datee ? $this->datee : $this->date_end) < ($now - $conf->projet->warning_delay);
}


/**
 *	Charge les informations d'ordre info dans l'objet commande
 *
 *	@param  int		$id       Id of order
 *	@return	void
 */
public function info($id)
{
	$sql = 'SELECT c.rowid, datec as datec, tms as datem,';
	$sql .= ' date_close as datecloture,';
	$sql .= ' fk_user_creat as fk_user_author, fk_user_close as fk_use_cloture';
	$sql .= ' FROM '.MAIN_DB_PREFIX.'projet as c';
	$sql .= ' WHERE c.rowid = '.$id;
	$result = $this->db->query($sql);
	if ($result)
	{
		if ($this->db->num_rows($result))
		{
			$obj = $this->db->fetch_object($result);
			$this->id = $obj->rowid;
			if ($obj->fk_user_author)
			{
				$cuser = new User($this->db);
				$cuser->fetch($obj->fk_user_author);
				$this->user_creation = $cuser;
			}

			if ($obj->fk_user_cloture)
			{
				$cluser = new User($this->db);
				$cluser->fetch($obj->fk_user_cloture);
				$this->user_cloture = $cluser;
			}

			$this->date_creation     = $this->db->jdate($obj->datec);
			$this->date_modification = $this->db->jdate($obj->datem);
			$this->date_cloture      = $this->db->jdate($obj->datecloture);
		}

		$this->db->free($result);
	}
	else
	{
		dol_print_error($this->db);
	}
}

/**
 * Sets object to supplied categories.
 *
 * Deletes object from existing categories not supplied.
 * Adds it to non existing supplied categories.
 * Existing categories are left untouch.
 *
 * @param int[]|int $categories Category or categories IDs
 * @return void
 */
public function setCategories($categories)
{
	$type_categ = Categorie::TYPE_PROJECT;

	// Handle single category
	if (!is_array($categories)) {
		$categories = array($categories);
	}

	// Get current categories
	require_once DOL_DOCUMENT_ROOT.'/categories/class/categorie.class.php';
	$c = new Categorie($this->db);
	$existing = $c->containing($this->id, $type_categ, 'id');

	// Diff
	if (is_array($existing)) {
		$to_del = array_diff($existing, $categories);
		$to_add = array_diff($categories, $existing);
	} else {
		$to_del = array(); // Nothing to delete
		$to_add = $categories;
	}

	// Process
	foreach ($to_del as $del) {
		if ($c->fetch($del) > 0) {
			$result = $c->del_type($this, $type_categ);
			if ($result < 0) {
				$this->errors = $c->errors;
				$this->error = $c->error;
				return -1;
			}
		}
	}
	foreach ($to_add as $add) {
		if ($c->fetch($add) > 0) {
			$result = $c->add_type($this, $type_categ);
			if ($result < 0) {
				$this->errors = $c->errors;
				$this->error = $c->error;
				return -1;
			}
		}
	}

	return 1;
}


/**
 * 	Create an array of tasks of current project
 *
 *  @param  User   $user       Object user we want project allowed to
 * 	@return int		           >0 if OK, <0 if KO
 */
public function getLinesArray($user)
{
	require_once DOL_DOCUMENT_ROOT.'/projet/class/task.class.php';
	$taskstatic = new Task($this->db);

	$this->lines = $taskstatic->getTasksArray(0, $user, $this->id, 0, 0);
}
}<|MERGE_RESOLUTION|>--- conflicted
+++ resolved
@@ -1046,21 +1046,23 @@
 		if ($option != 'nolink') $label = '<u>'.$langs->trans("Project").'</u>';
 		$label .= ($label ? '<br>' : '').'<b>'.$langs->trans('Ref').': </b>'.$this->ref; // The space must be after the : to not being explode when showing the title in img_picto
 		$label .= ($label ? '<br>' : '').'<b>'.$langs->trans('Label').': </b>'.$this->title; // The space must be after the : to not being explode when showing the title in img_picto
-<<<<<<< HEAD
 		if (isset($this->public)) {
 			$label .= '<br><b>'.$langs->trans("Visibility").":</b> ".($this->public ? $langs->trans("SharedProject") : $langs->trans("PrivateProject"));
 		}
-		if (!empty($this->thirdparty_name))
+		if (!empty($this->thirdparty_name)) {
 			$label .= ($label ? '<br>' : '').'<b>'.$langs->trans('ThirdParty').': </b>'.$this->thirdparty_name; // The space must be after the : to not being explode when showing the title in img_picto
-		if (!empty($this->dateo))
+		}
+		if (!empty($this->dateo)) {
 			$label .= ($label ? '<br>' : '').'<b>'.$langs->trans('DateStart').': </b>'.dol_print_date($this->dateo, 'day'); // The space must be after the : to not being explode when showing the title in img_picto
-		if (!empty($this->datee))
+		}
+		if (!empty($this->datee)) {
 			$label .= ($label ? '<br>' : '').'<b>'.$langs->trans('DateEnd').': </b>'.dol_print_date($this->datee, 'day'); // The space must be after the : to not being explode when showing the title in img_picto
+		}
 		if ($moreinpopup) $label .= '<br>'.$moreinpopup;
 		if (isset($this->status)) {
 			$label .= '<br><b>'.$langs->trans("Status").":</b> ".$this->getLibStatut(5);
 		}
-		
+
 		$url = '';
 		if ($option != 'nolink')
 		{
@@ -1127,80 +1129,6 @@
 		if ($reshook > 0) $result = $hookmanager->resPrint;
 		else $result .= $hookmanager->resPrint;
 
-=======
-		if (!empty($this->thirdparty_name)) {
-			$label .= ($label ? '<br>' : '').'<b>'.$langs->trans('ThirdParty').': </b>'.$this->thirdparty_name; // The space must be after the : to not being explode when showing the title in img_picto
-		}
-		if (!empty($this->dateo)) {
-			$label .= ($label ? '<br>' : '').'<b>'.$langs->trans('DateStart').': </b>'.dol_print_date($this->dateo, 'day'); // The space must be after the : to not being explode when showing the title in img_picto
-		}
-		if (!empty($this->datee)) {
-			$label .= ($label ? '<br>' : '').'<b>'.$langs->trans('DateEnd').': </b>'.dol_print_date($this->datee, 'day'); // The space must be after the : to not being explode when showing the title in img_picto
-		}
-		if ($moreinpopup) $label .= '<br>'.$moreinpopup;
-
-		$url = '';
-		if ($option != 'nolink')
-		{
-			if (preg_match('/\.php$/', $option)) {
-				$url = dol_buildpath($option, 1).'?id='.$this->id;
-			}
-			elseif ($option == 'task')
-			{
-				$url = DOL_URL_ROOT.'/projet/tasks.php?id='.$this->id;
-			}
-			else
-			{
-				$url = DOL_URL_ROOT.'/projet/card.php?id='.$this->id;
-			}
-			// Add param to save lastsearch_values or not
-			$add_save_lastsearch_values = ($save_lastsearch_value == 1 ? 1 : 0);
-			if ($save_lastsearch_value == -1 && preg_match('/list\.php/', $_SERVER["PHP_SELF"])) $add_save_lastsearch_values = 1;
-			if ($add_save_lastsearch_values) $url .= '&save_lastsearch_values=1';
-		}
-
-		$linkclose = '';
-		if (empty($notooltip) && $user->rights->projet->lire)
-		{
-			if (!empty($conf->global->MAIN_OPTIMIZEFORTEXTBROWSER))
-			{
-				$label = $langs->trans("ShowProject");
-				$linkclose .= ' alt="'.dol_escape_htmltag($label, 1).'"';
-			}
-			$linkclose .= ' title="'.dol_escape_htmltag($label, 1).'"';
-			$linkclose .= ' class="classfortooltip"';
-
-			/*
-			 $hookmanager->initHooks(array('projectdao'));
-			 $parameters=array('id'=>$this->id);
-			 // Note that $action and $object may have been modified by some hooks
-			 $reshook=$hookmanager->executeHooks('getnomurltooltip',$parameters,$this,$action);
-			 if ($reshook > 0)
-			 $linkclose = $hookmanager->resPrint;
-			 */
-		}
-
-		$picto = 'projectpub';
-		if (!$this->public) $picto = 'project';
-
-		$linkstart = '<a href="'.$url.'"';
-		$linkstart .= $linkclose.'>';
-		$linkend = '</a>';
-
-		$result .= $linkstart;
-		if ($withpicto) $result .= img_object(($notooltip ? '' : $label), $picto, ($notooltip ? (($withpicto != 2) ? 'class="paddingright"' : '') : 'class="'.(($withpicto != 2) ? 'paddingright ' : '').'classfortooltip"'), 0, 0, $notooltip ? 0 : 1);
-		if ($withpicto != 2) $result .= $this->ref;
-		$result .= $linkend;
-		if ($withpicto != 2) $result .= (($addlabel && $this->title) ? $sep.dol_trunc($this->title, ($addlabel > 1 ? $addlabel : 0)) : '');
-
-		global $action;
-		$hookmanager->initHooks(array('projectdao'));
-		$parameters = array('id'=>$this->id, 'getnomurl'=>$result);
-		$reshook = $hookmanager->executeHooks('getNomUrl', $parameters, $this, $action); // Note that $action and $object may have been modified by some hooks
-		if ($reshook > 0) $result = $hookmanager->resPrint;
-		else $result .= $hookmanager->resPrint;
-
->>>>>>> 650bddde
 		return $result;
 	}
 
@@ -1912,12 +1840,12 @@
 public function loadTimeSpentMonth($datestart, $taskid = 0, $userid = 0)
 {
 	$error = 0;
-	
+
 	$this->monthWorkLoad = array();
 	$this->monthWorkLoadPerTask = array();
-	
+
 	if (empty($datestart)) dol_print_error('', 'Error datestart parameter is empty');
-	
+
 	$sql = "SELECT ptt.rowid as taskid, ptt.task_duration, ptt.task_date, ptt.task_datehour, ptt.fk_task";
 	$sql .= " FROM ".MAIN_DB_PREFIX."projet_task_time AS ptt, ".MAIN_DB_PREFIX."projet_task as pt";
 	$sql .= " WHERE ptt.fk_task = pt.rowid";
@@ -1926,13 +1854,13 @@
 	$sql .= " AND ptt.task_date <= '".$this->db->idate(dol_time_plus_duree($datestart, 1, 'm') - 1)."')";
 	if ($task_id) $sql .= " AND ptt.fk_task=".$taskid;
 	if (is_numeric($userid)) $sql .= " AND ptt.fk_user=".$userid;
-	
+
 	//print $sql;
 	$resql = $this->db->query($sql);
 	if ($resql)
 	{
 		$weekalreadyfound = array();
-		
+
 		$num = $this->db->num_rows($resql);
 		$i = 0;
 		// Loop on each record found, so each couple (project id, task id)
