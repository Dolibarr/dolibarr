--- conflicted
+++ resolved
@@ -584,11 +584,8 @@
 	{
 		global $conf;
 
-<<<<<<< HEAD
-		if (empty($id) && empty($ref)) {
-=======
 		if (empty($id) && empty($ref) && empty($ref_ext) && empty($email_msgid)) {
->>>>>>> d154ec23
+			dol_syslog(get_class($this)."::fetch Bad parameters", LOG_WARNING);
 			return -1;
 		}
 
