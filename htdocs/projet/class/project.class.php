--- conflicted
+++ resolved
@@ -1675,11 +1675,7 @@
         //if (! $user->rights->societe->client->voir && ! $socid) $sql .= " LEFT JOIN ".MAIN_DB_PREFIX."societe_commerciaux as sc ON sc.fk_soc = s.rowid";
         $sql.= " WHERE p.fk_statut = 1";
         $sql.= " AND p.entity IN (".getEntity('project', 0).')';
-<<<<<<< HEAD
-        if ($mine || ! $user->rights->projet->all->lire) $sql.= " AND p.rowid IN (".$projectsListId.")";
-=======
         if (! $user->rights->projet->all->lire) $sql.= " AND p.rowid IN (".$projectsListId.")";
->>>>>>> d7743ce2
         // No need to check company, as filtering of projects must be done by getProjectsAuthorizedForUser
         //if ($socid || ! $user->rights->societe->client->voir)	$sql.= "  AND (p.fk_soc IS NULL OR p.fk_soc = 0 OR p.fk_soc = ".$socid.")";
         // For external user, no check is done on company permission because readability is managed by public status of project and assignement.
