--- conflicted
+++ resolved
@@ -585,11 +585,7 @@
 		}
         else
 		{
-<<<<<<< HEAD
-            $sql = "SELECT rowid FROM " . MAIN_DB_PREFIX . $tablename." WHERE fk_projet IN (". $ids .") AND entity IN (".getEntity($type).")";
-=======
-            $sql = "SELECT rowid FROM " . MAIN_DB_PREFIX . $tablename." WHERE ".$projectkey." IN (". $ids .")";
->>>>>>> 9e849011
+            $sql = "SELECT rowid FROM " . MAIN_DB_PREFIX . $tablename." WHERE ".$projectkey." IN (". $ids .") AND entity IN (".getEntity($type).")";
 		}
 
 		if ($dates > 0)
