<?php

/* Copyright (C) 2002-2005 Rodolphe Quiedeville <rodolphe@quiedeville.org>
 * Copyright (C) 2005-2012 Laurent Destailleur  <eldy@users.sourceforge.net>
 * Copyright (C) 2005-2010 Regis Houssin        <regis.houssin@capnetworks.com>
 * Copyright (C) 2013	   Florian Henry        <florian.henry@open-concept.pro>
 *
 * This program is free software; you can redistribute it and/or modify
 * it under the terms of the GNU General Public License as published by
 * the Free Software Foundation; either version 3 of the License, or
 * (at your option) any later version.
 *
 * This program is distributed in the hope that it will be useful,
 * but WITHOUT ANY WARRANTY; without even the implied warranty of
 * MERCHANTABILITY or FITNESS FOR A PARTICULAR PURPOSE.  See the
 * GNU General Public License for more details.
 *
 * You should have received a copy of the GNU General Public License
 * along with this program. If not, see <http://www.gnu.org/licenses/>.
 */

/**
 * 		\file       htdocs/projet/class/project.class.php
 * 		\ingroup    projet
 * 		\brief      File of class to manage projects
 */
require_once DOL_DOCUMENT_ROOT . '/core/class/commonobject.class.php';

/**
 *	Class to manage projects
 */
class Project extends CommonObject
{

    public $element = 'project';    //!< Id that identify managed objects
    public $table_element = 'projet';  //!< Name of table without prefix where object is stored
    public $table_element_line = 'projet_task';
    public $fk_element = 'fk_projet';
    protected $ismultientitymanaged = 1;  // 0=No test on entity, 1=Test with field entity, 2=Test with link by societe

    var $id;
    var $ref;
    var $description;
    var $statut;
    var $title;
    var $date_start;
    var $date_end;
    var $socid;
    var $user_author_id;    //!< Id of project creator. Not defined if shared project.
    var $public;      //!< Tell if this is a public or private project
    var $note_private;
    var $note_public;
    var $statuts_short;
    var $statuts;
    var $oldcopy;


    /**
     *  Constructor
     *
     *  @param      DoliDB		$db      Database handler
     */
    function __construct($db)
    {
        $this->db = $db;
        $this->societe = new Societe($db);

        $this->statuts_short = array(0 => 'Draft', 1 => 'Validated', 2 => 'Closed');
        $this->statuts = array(0 => 'Draft', 1 => 'Validated', 2 => 'Closed');
    }

    /**
     *    Create a project into database
     *
     *    @param    User	$user       	User making creation
     *    @param	int		$notrigger		Disable triggers
     *    @return   int         			<0 if KO, id of created project if OK
     */
    function create($user, $notrigger=0)
    {
        global $conf, $langs;

        $error = 0;
        $ret = 0;

        // Check parameters
        if (!trim($this->ref))
        {
            $this->error = 'ErrorFieldsRequired';
            dol_syslog(get_class($this)."::create error -1 ref null", LOG_ERR);
            return -1;
        }

        $this->db->begin();

        $sql = "INSERT INTO " . MAIN_DB_PREFIX . "projet (";
        $sql.= "ref";
        $sql.= ", title";
        $sql.= ", description";
        $sql.= ", fk_soc";
        $sql.= ", fk_user_creat";
        $sql.= ", fk_statut";
        $sql.= ", public";
        $sql.= ", datec";
        $sql.= ", dateo";
        $sql.= ", datee";
        $sql.= ", entity";
        $sql.= ") VALUES (";
        $sql.= "'" . $this->db->escape($this->ref) . "'";
        $sql.= ", '" . $this->db->escape($this->title) . "'";
        $sql.= ", '" . $this->db->escape($this->description) . "'";
        $sql.= ", " . ($this->socid > 0 ? $this->socid : "null");
        $sql.= ", " . $user->id;
        $sql.= ", 0";
        $sql.= ", " . ($this->public ? 1 : 0);
        $sql.= ", " . $this->db->idate(dol_now());
        $sql.= ", " . ($this->date_start != '' ? $this->db->idate($this->date_start) : 'null');
        $sql.= ", " . ($this->date_end != '' ? $this->db->idate($this->date_end) : 'null');
        $sql.= ", ".$conf->entity;
        $sql.= ")";

        dol_syslog(get_class($this)."::create sql=" . $sql, LOG_DEBUG);
        $resql = $this->db->query($sql);
        if ($resql)
        {
            $this->id = $this->db->last_insert_id(MAIN_DB_PREFIX . "projet");
            $ret = $this->id;

            if (!$notrigger)
            {
                // Call triggers
                include_once DOL_DOCUMENT_ROOT . '/core/class/interfaces.class.php';
                $interface = new Interfaces($this->db);
                $result = $interface->run_triggers('PROJECT_CREATE', $this, $user, $langs, $conf);
                if ($result < 0)
                {
                    $error++;
                    $this->errors = $interface->errors;
                }
                // End call triggers
            }
        }
        else
        {
            $this->error = $this->db->lasterror();
            $this->errno = $this->db->lasterrno();
            dol_syslog(get_class($this)."::create error -2 " . $this->error, LOG_ERR);
            $error++;
        }

        //Update extrafield
        if (!$error) {
        	if (empty($conf->global->MAIN_EXTRAFIELDS_DISABLED)) // For avoid conflicts if trigger used
        	{
        		$result=$this->insertExtraFields();
        		if ($result < 0)
        		{
        			$error++;
        		}
        	}
        }

        if (!$error && !empty($conf->global->MAIN_DISABLEDRAFTSTATUS))
        {
            $res = $this->setValid($user);
            if ($res < 0) $error++;
        }

        if (!$error)
        {
            $this->db->commit();
            return $ret;
        }
        else
        {
            $this->db->rollback();
            return -1;
        }
    }

    /**
     * Update a project
     *
     * @param  User		$user       User object of making update
     * @param  int		$notrigger  1=Disable all triggers
     * @return int
     */
    function update($user, $notrigger=0)
    {
        global $langs, $conf;

		$error=0;

        // Clean parameters
        $this->title = trim($this->title);
        $this->description = trim($this->description);

        if (dol_strlen(trim($this->ref)) > 0)
        {
            $sql = "UPDATE " . MAIN_DB_PREFIX . "projet SET";
            $sql.= " ref='" . $this->ref . "'";
            $sql.= ", title = '" . $this->db->escape($this->title) . "'";
            $sql.= ", description = '" . $this->db->escape($this->description) . "'";
            $sql.= ", fk_soc = " . ($this->socid > 0 ? $this->socid : "null");
            $sql.= ", fk_statut = " . $this->statut;
            $sql.= ", public = " . ($this->public ? 1 : 0);
            $sql.= ", datec=" . ($this->date_c != '' ? "'".$this->db->idate($this->date_c)."'" : 'null');
            $sql.= ", dateo=" . ($this->date_start != '' ? "'".$this->db->idate($this->date_start)."'" : 'null');
            $sql.= ", datee=" . ($this->date_end != '' ? "'".$this->db->idate($this->date_end)."'" : 'null');
            $sql.= " WHERE rowid = " . $this->id;

            dol_syslog(get_class($this)."::Update sql=" . $sql, LOG_DEBUG);
            if ($this->db->query($sql))
            {
                if (!$notrigger)
                {
                    // Call triggers
                    include_once DOL_DOCUMENT_ROOT . '/core/class/interfaces.class.php';
                    $interface = new Interfaces($this->db);
                    $result = $interface->run_triggers('PROJECT_MODIFY', $this, $user, $langs, $conf);
                    if ($result < 0)
                    {
                        $error++;
                        $this->errors = $interface->errors;
                    }
                    // End call triggers
                }

                //Update extrafield
                if (!$error) {
                	if (empty($conf->global->MAIN_EXTRAFIELDS_DISABLED)) // For avoid conflicts if trigger used
                	{
                		$result=$this->insertExtraFields();
                		if ($result < 0)
                		{
                			$error++;
                		}
                	}
                }

                if (! $error && (is_object($this->oldcopy) && $this->oldcopy->ref != $this->ref))
                {
                	// We remove directory
                	if ($conf->projet->dir_output)
                	{
                		$olddir = $conf->projet->dir_output . "/" . dol_sanitizeFileName($this->oldcopy->ref);
                		$newdir = $conf->projet->dir_output . "/" . dol_sanitizeFileName($this->ref);
                		if (file_exists($olddir))
                		{
							include_once DOL_DOCUMENT_ROOT . '/core/lib/files.lib.php';
							$res=dol_move($olddir, $newdir);
							if (! $res)
                			{
                				$this->error='ErrorFailToMoveDir';
                				$error++;
                			}
                		}
                	}
                }

                $result = 1;
            }
            else
            {
                $this->error = $this->db->lasterror();
                $this->errors[] = $this->error;
                dol_syslog(get_class($this)."::Update error -2 " . $this->error, LOG_ERR);
                $result = -2;
            }
        }
        else
        {
            dol_syslog(get_class($this)."::Update ref null");
            $result = -1;
        }

        return $result;
    }

    /**
     * 	Get object and lines from database
     *
     * 	@param      int		$id       	Id of object to load
     * 	@param		string	$ref		Ref of project
     * 	@return     int      		   	>0 if OK, 0 if not found, <0 if KO
     */
    function fetch($id, $ref='')
    {
        if (empty($id) && empty($ref)) return -1;

        $sql = "SELECT rowid, ref, title, description, public, datec";
        $sql.= ", tms, dateo, datee, fk_soc, fk_user_creat, fk_statut, note_private, note_public,model_pdf";
        $sql.= " FROM " . MAIN_DB_PREFIX . "projet";
        if (! empty($id))
        {
        	$sql.= " WHERE rowid=".$id;
        }
        else if (! empty($ref))
        {
        	$sql.= " WHERE ref='".$ref."'";
        	$sql.= " AND entity IN (".getEntity('project').")";
        }

        dol_syslog(get_class($this)."::fetch sql=" . $sql, LOG_DEBUG);
        $resql = $this->db->query($sql);
        if ($resql)
        {
            if ($this->db->num_rows($resql))
            {
                $obj = $this->db->fetch_object($resql);

                $this->id = $obj->rowid;
                $this->ref = $obj->ref;
                $this->title = $obj->title;
                $this->titre = $obj->title; // TODO deprecated
                $this->description = $obj->description;
                $this->date_c = $this->db->jdate($obj->datec);
                $this->datec = $this->db->jdate($obj->datec); // TODO deprecated
                $this->date_m = $this->db->jdate($obj->tms);
                $this->datem = $this->db->jdate($obj->tms);  // TODO deprecated
                $this->date_start = $this->db->jdate($obj->dateo);
                $this->date_end = $this->db->jdate($obj->datee);
                $this->note_private = $obj->note_private;
                $this->note_public = $obj->note_public;
                $this->socid = $obj->fk_soc;
                $this->societe->id = $obj->fk_soc; // TODO For backward compatibility
                $this->user_author_id = $obj->fk_user_creat;
                $this->public = $obj->public;
                $this->statut = $obj->fk_statut;
                $this->modelpdf	= $obj->model_pdf;

                $this->db->free($resql);

                return 1;
            }
            else
            {
                return 0;
            }
        }
        else
        {
            $this->error = $this->db->lasterror();
            dol_syslog(get_class($this)."::fetch " . $this->error, LOG_ERR);
            return -1;
        }
    }

    /**
     * 	Return list of projects
     *
     * 	@param		int		$socid		To filter on a particular third party
     * 	@return		array				List of projects
     */
    function liste_array($socid='')
    {
        global $conf;

        $projects = array();

        $sql = "SELECT rowid, title";
        $sql.= " FROM " . MAIN_DB_PREFIX . "projet";
        $sql.= " WHERE entity = " . $conf->entity;
        if (! empty($socid)) $sql.= " AND fk_soc = " . $socid;

        $resql = $this->db->query($sql);
        if ($resql)
        {
            $nump = $this->db->num_rows($resql);

            if ($nump)
            {
                $i = 0;
                while ($i < $nump)
                {
                    $obj = $this->db->fetch_object($resql);

                    $projects[$obj->rowid] = $obj->title;
                    $i++;
                }
            }
            return $projects;
        }
        else
        {
            print $this->db->lasterror();
        }
    }

    /**
     * 	Return list of elements for type linked to project
     *
     * 	@param		string		$type		'propal','order','invoice','order_supplier','invoice_supplier'
     * 	@return		array					List of orders linked to project, <0 if error
     */
    function get_element_list($type)
    {
        $elements = array();

        $sql = '';
        if ($type == 'propal')
            $sql = "SELECT rowid FROM " . MAIN_DB_PREFIX . "propal WHERE fk_projet=" . $this->id;
        if ($type == 'order')
            $sql = "SELECT rowid FROM " . MAIN_DB_PREFIX . "commande WHERE fk_projet=" . $this->id;
        if ($type == 'invoice')
            $sql = "SELECT rowid FROM " . MAIN_DB_PREFIX . "facture WHERE fk_projet=" . $this->id;
        if ($type == 'invoice_predefined')
            $sql = "SELECT rowid FROM " . MAIN_DB_PREFIX . "facture_rec WHERE fk_projet=" . $this->id;
        if ($type == 'order_supplier')
            $sql = "SELECT rowid FROM " . MAIN_DB_PREFIX . "commande_fournisseur WHERE fk_projet=" . $this->id;
        if ($type == 'invoice_supplier')
            $sql = "SELECT rowid FROM " . MAIN_DB_PREFIX . "facture_fourn WHERE fk_projet=" . $this->id;
        if ($type == 'contract')
            $sql = "SELECT rowid FROM " . MAIN_DB_PREFIX . "contrat WHERE fk_projet=" . $this->id;
        if ($type == 'intervention')
            $sql = "SELECT rowid FROM " . MAIN_DB_PREFIX . "fichinter WHERE fk_projet=" . $this->id;
        if ($type == 'trip')
            $sql = "SELECT rowid FROM " . MAIN_DB_PREFIX . "deplacement WHERE fk_projet=" . $this->id;
        if ($type == 'agenda')
            $sql = "SELECT id as rowid FROM " . MAIN_DB_PREFIX . "actioncomm WHERE fk_project=" . $this->id;
        if (! $sql) return -1;

        //print $sql;
        dol_syslog(get_class($this)."::get_element_list sql=" . $sql);
        $result = $this->db->query($sql);
        if ($result)
        {
            $nump = $this->db->num_rows($result);
            if ($nump)
            {
                $i = 0;
                while ($i < $nump)
                {
                    $obj = $this->db->fetch_object($result);

                    $elements[$i] = $obj->rowid;

                    $i++;
                }
                $this->db->free($result);

                /* Return array */
                return $elements;
            }
        }
        else
        {
            dol_print_error($this->db);
        }
    }

    /**
     *    Delete a project from database
     *
     *    @param       User		$user            User
     *    @param       int		$notrigger       Disable triggers
     *    @return      int       			      <0 if KO, 0 if not possible, >0 if OK
     */
    function delete($user, $notrigger=0)
    {
        global $langs, $conf;
        require_once DOL_DOCUMENT_ROOT . '/core/lib/files.lib.php';

        $error = 0;

        $this->db->begin();

        if (!$error)
        {
            // Delete linked contacts
            $res = $this->delete_linked_contact();
            if ($res < 0)
            {
                $this->error = 'ErrorFailToDeleteLinkedContact';
                //$error++;
                $this->db->rollback();
                return 0;
            }
        }

        $sql = "DELETE FROM " . MAIN_DB_PREFIX . "projet_task_extrafields";
        $sql.= " WHERE fk_object IN (SELECT rowid FROM " . MAIN_DB_PREFIX . "projet_task WHERE fk_projet=" . $this->id . ")";

        dol_syslog(get_class($this) . "::delete sql=" . $sql, LOG_DEBUG);
        $resql = $this->db->query($sql);
<<<<<<< HEAD
        if (!$resql)
        {
        	$this->errors[] = $this->db->lasterror();
        	$error++;
        }
=======
>>>>>>> e8ffb0da

        $sql = "DELETE FROM " . MAIN_DB_PREFIX . "projet_task";
        $sql.= " WHERE fk_projet=" . $this->id;

        dol_syslog(get_class($this) . "::delete sql=" . $sql, LOG_DEBUG);
        $resql = $this->db->query($sql);
        if (!$resql)
        {
        	$this->errors[] = $this->db->lasterror();
        	$error++;
        }

        $sql = "DELETE FROM " . MAIN_DB_PREFIX . "projet";
        $sql.= " WHERE rowid=" . $this->id;

        dol_syslog(get_class($this) . "::delete sql=" . $sql, LOG_DEBUG);
        $resql = $this->db->query($sql);
<<<<<<< HEAD
        if (!$resql)
        {
        	$this->errors[] = $this->db->lasterror();
        	$error++;
        }
=======
>>>>>>> e8ffb0da

        $sql = "DELETE FROM " . MAIN_DB_PREFIX . "projet_extrafields";
        $sql.= " WHERE fk_object=" . $this->id;

<<<<<<< HEAD

        dol_syslog(get_class($this) . "::delete sql=" . $sql, LOG_DEBUG);
        $resql = $this->db->query($sql);
        if (!$resql)
        {
        	$this->errors[] = $this->db->lasterror();
        	$error++;
        }

        if (empty($error))
=======
        dol_syslog(get_class($this) . "::delete sql=" . $sql, LOG_DEBUG);
        $resql = $this->db->query($sql);

        if ($resql)
>>>>>>> e8ffb0da
        {
            // We remove directory
            $projectref = dol_sanitizeFileName($this->ref);
            if ($conf->projet->dir_output)
            {
                $dir = $conf->projet->dir_output . "/" . $projectref;
                if (file_exists($dir))
                {
                    $res = @dol_delete_dir_recursive($dir);
                    if (!$res)
                    {
                        $this->errors[] = 'ErrorFailToDeleteDir';
                        $error++;
                    }
                }
            }

            if (!$notrigger)
            {
            	// Call triggers
            	include_once DOL_DOCUMENT_ROOT . '/core/class/interfaces.class.php';
            	$interface = new Interfaces($this->db);
            	$result = $interface->run_triggers('PROJECT_DELETE', $this, $user, $langs, $conf);
            	if ($result < 0)
            	{
            		$error++;
            		foreach ($interface->errors as $errmsg ) {
            			dol_syslog(get_class($this) . "::delete " . $errmsg, LOG_ERR);
            			$this->errors[] =$errmsg;
            		}
            	}
            	// End call triggers
            }
        }

        if (empty($error)) {
            $this->db->commit();
            return 1;
        }
        else
        {
        	foreach ( $this->errors as $errmsg ) {
				dol_syslog(get_class($this) . "::delete " . $errmsg, LOG_ERR);
				$this->error .= ($this->error ? ', ' . $errmsg : $errmsg);
			}
            dol_syslog(get_class($this) . "::delete " . $this->error, LOG_ERR);
            $this->db->rollback();
            return -1;
        }
    }

    /**
     * 		Validate a project
     *
     * 		@param		User	$user		User that validate
     * 		@return		int					<0 if KO, >0 if OK
     */
    function setValid($user)
    {
        global $langs, $conf;

		$error=0;

        if ($this->statut != 1)
        {
            $this->db->begin();

            $sql = "UPDATE " . MAIN_DB_PREFIX . "projet";
            $sql.= " SET fk_statut = 1";
            $sql.= " WHERE rowid = " . $this->id;
            $sql.= " AND entity = " . $conf->entity;

            dol_syslog(get_class($this)."::setValid sql=" . $sql);
            $resql = $this->db->query($sql);
            if ($resql)
            {
                // Appel des triggers
                include_once DOL_DOCUMENT_ROOT . '/core/class/interfaces.class.php';
                $interface = new Interfaces($this->db);
                $result = $interface->run_triggers('PROJECT_VALIDATE', $this, $user, $langs, $conf);
                if ($result < 0)
                {
                    $error++;
                    $this->errors = $interface->errors;
                }
                // Fin appel triggers

                if (!$error)
                {
                	$this->statut=1;
                	$this->db->commit();
                    return 1;
                }
                else
                {
                    $this->db->rollback();
                    $this->error = join(',', $this->errors);
                    dol_syslog(get_class($this)."::setValid " . $this->error, LOG_ERR);
                    return -1;
                }
            }
            else
            {
                $this->db->rollback();
                $this->error = $this->db->lasterror();
                dol_syslog(get_class($this)."::setValid " . $this->error, LOG_ERR);
                return -1;
            }
        }
    }

    /**
     * 		Close a project
     *
     * 		@param		User	$user		User that validate
     * 		@return		int					<0 if KO, >0 if OK
     */
    function setClose($user)
    {
        global $langs, $conf;

		$error=0;

        if ($this->statut != 2)
        {
            $this->db->begin();

            $sql = "UPDATE " . MAIN_DB_PREFIX . "projet";
            $sql.= " SET fk_statut = 2";
            $sql.= " WHERE rowid = " . $this->id;
            $sql.= " AND entity = " . $conf->entity;
            $sql.= " AND fk_statut = 1";

            dol_syslog(get_class($this)."::setClose sql=" . $sql);
            $resql = $this->db->query($sql);
            if ($resql)
            {
                // Appel des triggers
                include_once DOL_DOCUMENT_ROOT . '/core/class/interfaces.class.php';
                $interface = new Interfaces($this->db);
                $result = $interface->run_triggers('PROJECT_CLOSE', $this, $user, $langs, $conf);
                if ($result < 0)
                {
                    $error++;
                    $this->errors = $interface->errors;
                }
                // Fin appel triggers

                if (!$error)
                {
                    $this->statut = 2;
                    $this->db->commit();
                    return 1;
                }
                else
                {
                    $this->db->rollback();
                    $this->error = join(',', $this->errors);
                    dol_syslog(get_class($this)."::setClose " . $this->error, LOG_ERR);
                    return -1;
                }
            }
            else
            {
                $this->db->rollback();
                $this->error = $this->db->lasterror();
                dol_syslog(get_class($this)."::setClose " . $this->error, LOG_ERR);
                return -1;
            }
        }
    }

    /**
     *  Return status label of object
     *
     *  @param  int			$mode       0=long label, 1=short label, 2=Picto + short label, 3=Picto, 4=Picto + long label, 5=Short label + Picto
     * 	@return string      			Label
     */
    function getLibStatut($mode=0)
    {
        return $this->LibStatut($this->statut, $mode);
    }

    /**
     *  Renvoi status label for a status
     *
     *  @param	int		$statut     id statut
     *  @param  int		$mode       0=long label, 1=short label, 2=Picto + short label, 3=Picto, 4=Picto + long label, 5=Short label + Picto
     * 	@return string				Label
     */
    function LibStatut($statut, $mode=0)
    {
        global $langs;

        if ($mode == 0)
        {
            return $langs->trans($this->statuts[$statut]);
        }
        if ($mode == 1)
        {
            return $langs->trans($this->statuts_short[$statut]);
        }
        if ($mode == 2)
        {
            if ($statut == 0)
                return img_picto($langs->trans($this->statuts_short[$statut]), 'statut0') . ' ' . $langs->trans($this->statuts_short[$statut]);
            if ($statut == 1)
                return img_picto($langs->trans($this->statuts_short[$statut]), 'statut4') . ' ' . $langs->trans($this->statuts_short[$statut]);
            if ($statut == 2)
                return img_picto($langs->trans($this->statuts_short[$statut]), 'statut6') . ' ' . $langs->trans($this->statuts_short[$statut]);
        }
        if ($mode == 3)
        {
            if ($statut == 0)
                return img_picto($langs->trans($this->statuts_short[$statut]), 'statut0');
            if ($statut == 1)
                return img_picto($langs->trans($this->statuts_short[$statut]), 'statut4');
            if ($statut == 2)
                return img_picto($langs->trans($this->statuts_short[$statut]), 'statut6');
        }
        if ($mode == 4)
        {
            if ($statut == 0)
                return img_picto($langs->trans($this->statuts_short[$statut]), 'statut0') . ' ' . $langs->trans($this->statuts_short[$statut]);
            if ($statut == 1)
                return img_picto($langs->trans($this->statuts_short[$statut]), 'statut4') . ' ' . $langs->trans($this->statuts_short[$statut]);
            if ($statut == 2)
                return img_picto($langs->trans($this->statuts_short[$statut]), 'statut6') . ' ' . $langs->trans($this->statuts_short[$statut]);
        }
        if ($mode == 5)
        {
            if ($statut == 0)
                return $langs->trans($this->statuts_short[$statut]) . ' ' . img_picto($langs->trans($this->statuts_short[$statut]), 'statut0');
            if ($statut == 1)
                return $langs->trans($this->statuts_short[$statut]) . ' ' . img_picto($langs->trans($this->statuts_short[$statut]), 'statut1');
            if ($statut == 2)
                return img_picto($langs->trans($this->statuts_short[$statut]), 'statut6') . ' ' . $langs->trans($this->statuts_short[$statut]);
        }
    }

    /**
     * 	Renvoie nom clicable (avec eventuellement le picto)
     *
     * 	@param	int		$withpicto		0=Pas de picto, 1=Inclut le picto dans le lien, 2=Picto seul
     * 	@param	string	$option			Variant ('', 'nolink')
     * 	@param	int		$addlabel		0=Default, 1=Add label into string
     * 	@return	string					Chaine avec URL
     */
    function getNomUrl($withpicto=0, $option='', $addlabel=0)
    {
        global $langs;

        $result = '';
        $lien = '';
        $lienfin = '';

        if ($option != 'nolink')
        {
            $lien = '<a href="' . DOL_URL_ROOT . '/projet/fiche.php?id=' . $this->id . '">';
            $lienfin = '</a>';
        }

        $picto = 'projectpub';
        if (!$this->public) $picto = 'project';

        $label = $langs->trans("ShowProject") . ': ' . $this->ref . ($this->title ? ' - ' . $this->title : '');

        if ($withpicto) $result.=($lien . img_object($label, $picto) . $lienfin);
        if ($withpicto && $withpicto != 2) $result.=' ';
        if ($withpicto != 2) $result.=$lien . $this->ref . $lienfin . (($addlabel && $this->title) ? ' - ' . $this->title : '');
        return $result;
    }

    /**
     *  Initialise an instance with random values.
     *  Used to build previews or test instances.
     * 	id must be 0 if object instance is a specimen.
     *
     *  @return	void
     */
    function initAsSpecimen()
    {
        global $user, $langs, $conf;

        $now=dol_now();

        // Charge tableau des produits prodids
        $prodids = array();

        $sql = "SELECT rowid";
        $sql.= " FROM " . MAIN_DB_PREFIX . "product";
        $sql.= " WHERE tosell = 1";
        $sql.= " AND entity = " . $conf->entity;

        $resql = $this->db->query($sql);
        if ($resql)
        {
            $num_prods = $this->db->num_rows($resql);
            $i = 0;
            while ($i < $num_prods)
            {
                $i++;
                $row = $this->db->fetch_row($resql);
                $prodids[$i] = $row[0];
            }
        }

        // Initialise parametres
        $this->id = 0;
        $this->ref = 'SPECIMEN';
        $this->specimen = 1;
        $this->socid = 1;
        $this->date_c = $now;
        $this->date_m = $now;
        $this->date_start = $now;
        $this->note_public = 'SPECIMEN';
        $nbp = rand(1, 9);
        $xnbp = 0;
        while ($xnbp < $nbp)
        {
            $line = new Task($this->db);
            $line->desc = $langs->trans("Description") . " " . $xnbp;
            $line->qty = 1;
            $prodid = rand(1, $num_prods);
            $line->fk_product = $prodids[$prodid];
            $xnbp++;
        }
    }

    /**
     * 	Check if user has permission on current project
     *
     * 	@param	User	$user		Object user to evaluate
     * 	@param  string	$mode		Type of permission we want to know: 'read', 'write'
     * 	@return	int					>0 if user has permission, <0 if user has no permission
     */
    function restrictedProjectArea($user, $mode='read')
    {
        // To verify role of users
        $userAccess = 0;
        if (($mode == 'read' && ! empty($user->rights->projet->all->lire)) || ($mode == 'write' && ! empty($user->rights->projet->all->creer)) || ($mode == 'delete' && ! empty($user->rights->projet->all->supprimer)))
        {
            $userAccess = 1;
        }
        else if ($this->public && (($mode == 'read' && ! empty($user->rights->projet->lire)) || ($mode == 'write' && ! empty($user->rights->projet->creer)) || ($mode == 'delete' && ! empty($user->rights->projet->supprimer))))
        {
            $userAccess = 1;
        }
        else
		{
            foreach (array('internal', 'external') as $source)
            {
                $userRole = $this->liste_contact(4, $source);
                $num = count($userRole);

                $nblinks = 0;
                while ($nblinks < $num)
                {
                    if ($source == 'internal' && preg_match('/^PROJECT/', $userRole[$nblinks]['code']) && $user->id == $userRole[$nblinks]['id'])
                    {
                        if ($mode == 'read'   && $user->rights->projet->lire)      $userAccess++;
                        if ($mode == 'write'  && $user->rights->projet->creer)     $userAccess++;
                        if ($mode == 'delete' && $user->rights->projet->supprimer) $userAccess++;
                    }
                    // Permission are supported on users only. To have an external thirdparty contact to see a project, its user must allowed to contacts of projects.
                    /*if ($source == 'external' && preg_match('/PROJECT/', $userRole[$nblinks]['code']) && $user->contact_id == $userRole[$nblinks]['id'])
                    {
                        if ($mode == 'read'   && $user->rights->projet->lire)      $userAccess++;
                        if ($mode == 'write'  && $user->rights->projet->creer)     $userAccess++;
                        if ($mode == 'delete' && $user->rights->projet->supprimer) $userAccess++;
                    }*/
                    $nblinks++;
                }
            }
            //if (empty($nblinks))	// If nobody has permission, we grant creator
            //{
            //	if ((!empty($this->user_author_id) && $this->user_author_id == $user->id))
            //	{
            //		$userAccess = 1;
            //	}
            //}
        }

        return ($userAccess?$userAccess:-1);
    }

    /**
     * Return array of projects a user has permission on, is affected to, or all projects
     *
     * @param 	User	$user			User object
     * @param 	int		$mode			0=All project I have permission on, 1=Projects affected to me only, 2=Will return list of all projects with no test on contacts
     * @param 	int		$list			0=Return array,1=Return string list
     * @param	int		$socid			0=No filter on third party, id of third party
     * @return 	array or string			Array of projects id, or string with projects id separated with ","
     */
    function getProjectsAuthorizedForUser($user, $mode=0, $list=0, $socid=0)
    {
        $projects = array();
        $temp = array();

        $sql = "SELECT DISTINCT p.rowid, p.ref";
        $sql.= " FROM " . MAIN_DB_PREFIX . "projet as p";
        if ($mode == 0 || $mode == 1)
        {
            $sql.= ", " . MAIN_DB_PREFIX . "element_contact as ec";
            $sql.= ", " . MAIN_DB_PREFIX . "c_type_contact as ctc";
        }
        $sql.= " WHERE p.entity IN (".getEntity('project').")";
        // Internal users must see project he is contact to even if project linked to a third party he can't see.
        //if ($socid || ! $user->rights->societe->client->voir)	$sql.= " AND (p.fk_soc IS NULL OR p.fk_soc = 0 OR p.fk_soc = ".$socid.")";
        if ($socid > 0) $sql.= " AND (p.fk_soc IS NULL OR p.fk_soc = 0 OR p.fk_soc = " . $socid . ")";

        if ($mode == 0)
        {
            $sql.= " AND ec.element_id = p.rowid";
            $sql.= " AND ( p.public = 1";
            //$sql.= " OR p.fk_user_creat = ".$user->id;
            $sql.= " OR ( ctc.rowid = ec.fk_c_type_contact";
            $sql.= " AND ctc.element = '" . $this->element . "'";
            $sql.= " AND ( (ctc.source = 'internal' AND ec.fk_socpeople = ".$user->id.")";
            //$sql.= " OR (ctc.source = 'external' AND ec.fk_socpeople = ".($user->contact_id?$user->contact_id:0).")"; // Permission are supported on users only. To have an external thirdparty contact to see a project, its user must allowed to contacts of projects.
            $sql.= " )";
            $sql.= " ))";
        }
        if ($mode == 1)
        {
            $sql.= " AND ec.element_id = p.rowid";
            $sql.= " AND ctc.rowid = ec.fk_c_type_contact";
            $sql.= " AND ctc.element = '" . $this->element . "'";
            $sql.= " AND ( (ctc.source = 'internal' AND ec.fk_socpeople = ".$user->id.")";
            //$sql.= " OR (ctc.source = 'external' AND ec.fk_socpeople = ".($user->contact_id?$user->contact_id:0).")"; // Permission are supported on users only. To have an external thirdparty contact to see a project, its user must allowed to contacts of projects.
            $sql.= " )";
        }
        if ($mode == 2)
        {
            // No filter. Use this if user has permission to see all project
        }
        //print $sql;

        $resql = $this->db->query($sql);
        if ($resql)
        {
            $num = $this->db->num_rows($resql);
            $i = 0;
            while ($i < $num)
            {
                $row = $this->db->fetch_row($resql);
                $projects[$row[0]] = $row[1];
                $temp[] = $row[0];
                $i++;
            }

            $this->db->free($resql);

            if ($list)
            {
                if (empty($temp)) return '0';
                $result = implode(',', $temp);
                return $result;
            }
        }
        else
        {
            dol_print_error($this->db);
        }

        return $projects;
    }

     /**
      * Load an object from its id and create a new one in database
	  *
	  *	@param	int		$fromid     	Id of object to clone
	  *	@param	bool	$clone_contact	clone contact of project
	  *	@param	bool	$clone_task		clone task of project
	  *	@param	bool	$clone_project_file		clone file of project
	  *	@param	bool	$clone_task_file		clone file of task (if task are copied)
      *	@param	bool	$clone_note		clone note of project
      *	@param	bool	$notrigger		no trigger flag
	  * @return	int						New id of clone
	  */
	function createFromClone($fromid,$clone_contact=false,$clone_task=true,$clone_project_file=false,$clone_task_file=false,$clone_note=true,$notrigger=0)
	{
		global $user,$langs,$conf;

		$error=0;

		dol_syslog("createFromClone clone_contact=".$clone_contact." clone_task=".$clone_task." clone_file=".$clone_file." clone_note=".$clone_note);

		$now = dol_mktime(0,0,0,idate('m',dol_now()),idate('d',dol_now()),idate('Y',dol_now()));

		$clone_project=new Project($this->db);

		$this->db->begin();

		// Load source object
		$clone_project->fetch($fromid);

		$orign_dt_start=$clone_project->date_start;
		$orign_project_ref=$clone_project->ref;

		$clone_project->id=0;
        $clone_project->date_start = $now;
        if (!(empty($clone_project->date_end)))
        {
        	$clone_project->date_end = $clone_project->date_end + ($now - $orign_dt_start);
        }

        $clone_project->datec = $now;

        if (! $clone_note)
        {
        	    $clone_project->note_private='';
    			$clone_project->note_public='';
        }

		//Generate next ref
		$defaultref='';
    	$obj = empty($conf->global->PROJECT_ADDON)?'mod_project_simple':$conf->global->PROJECT_ADDON;
    	if (! empty($conf->global->PROJECT_ADDON) && is_readable(DOL_DOCUMENT_ROOT ."/core/modules/project/".$conf->global->PROJECT_ADDON.".php"))
    	{

        	require_once DOL_DOCUMENT_ROOT ."/core/modules/project/".$conf->global->PROJECT_ADDON.'.php';
        	$modProject = new $obj;
        	$defaultref = $modProject->getNextValue($clone_project->societe->id,$clone_project);
    	}

    	if (is_numeric($defaultref) && $defaultref <= 0) $defaultref='';

		$clone_project->ref=$defaultref;

		// Create clone
		$result=$clone_project->create($user,$notrigger);

		// Other options
		if ($result < 0)
		{
			$this->error.=$clone_project->error;
			$error++;
		}

		if (! $error)
		{
			$this->db->commit();

			//Get the new project id
			$clone_project_id=$clone_project->id;

			//Note Update
			if (!$clone_note)
       		{
        	    $clone_project->note_private='';
    			$clone_project->note_public='';
        	}
        	else
        	{
        		$this->db->begin();
				$res=$clone_project->update_note(dol_html_entity_decode($clone_project->note_public, ENT_QUOTES),'_public');
				if ($res < 0)
				{
					$this->error.=$clone_project->error;
					$error++;
					$this->db->rollback();
				}
				else
				{
					$this->db->commit();
				}

				$this->db->begin();
				$res=$clone_project->update_note(dol_html_entity_decode($clone_project->note_private, ENT_QUOTES), '_private');
				if ($res < 0)
				{
					$this->error.=$clone_project->error;
					$error++;
					$this->db->rollback();
				}
				else
				{
					$this->db->commit();
				}
        	}

			//Duplicate contact
			if ($clone_contact)
			{
				$origin_project = new Project($this->db);
				$origin_project->fetch($fromid);

				foreach(array('internal','external') as $source)
				{
					$tab = $origin_project->liste_contact(-1,$source);

					foreach ($tab as $contacttoadd)
					{
						$clone_project->add_contact($contacttoadd['id'], $contacttoadd['code'], $contacttoadd['source'],$notrigger);
						if ($clone_project->error == 'DB_ERROR_RECORD_ALREADY_EXISTS')
						{
							$langs->load("errors");
							$this->error.=$langs->trans("ErrorThisContactIsAlreadyDefinedAsThisType");
							$error++;
						}
						else
						{
							if ($clone_project->error!='')
							{
								$this->error.=$clone_project->error;
								$error++;
							}
						}
					}
				}
			}

			//Duplicate file
			if ($clone_project_file)
			{
				require_once DOL_DOCUMENT_ROOT.'/core/lib/files.lib.php';

				$clone_project_dir = $conf->projet->dir_output . "/" . dol_sanitizeFileName($defaultref);
				$ori_project_dir = $conf->projet->dir_output . "/" . dol_sanitizeFileName($orign_project_ref);

				if (dol_mkdir($clone_project_dir) >= 0)
				{
					$filearray=dol_dir_list($ori_project_dir,"files",0,'','\.meta$','',SORT_ASC,1);
					foreach($filearray as $key => $file)
					{
						$rescopy = dol_copy($ori_project_dir . '/' . $file['name'], $clone_project_dir . '/' . $file['name'],0,1);
						if (is_numeric($rescopy) && $rescopy < 0)
						{
							$this->error.=$langs->trans("ErrorFailToCopyFile",$ori_project_dir . '/' . $file['name'],$clone_project_dir . '/' . $file['name']);
							$error++;
						}
					}
				}
				else
				{
					$this->error.=$langs->trans('ErrorInternalErrorDetected').':dol_mkdir';
					$error++;
				}
			}

			//Duplicate task
			if ($clone_task)
			{
				$taskstatic = new Task($this->db);

				// Security check
				$socid=0;
				if ($user->societe_id > 0) $socid = $user->societe_id;

				$tasksarray=$taskstatic->getTasksArray(0, 0, $fromid, $socid, 0);

				//manage new parent clone task id
				$tab_conv_child_parent=array();

			    foreach ($tasksarray as $tasktoclone)
			    {
					$result_clone = $taskstatic->createFromClone($tasktoclone->id,$clone_project_id,$tasktoclone->fk_parent,true,true,false,$clone_task_file,true,false);
					if ($result_clone <= 0)
				    {
				    	$this->error.=$result_clone->error;
						$error++;
				    }
				    else
				    {
				    	$new_task_id=$result_clone;
				    	$taskstatic->fetch($tasktoclone->id);

				    	//manage new parent clone task id
				    	// if the current task has child we store the original task id and the equivalent clone task id
						if (($taskstatic->hasChildren()) && !array_key_exists($tasktoclone->id,$tab_conv_child_parent))
						{
							$tab_conv_child_parent[$tasktoclone->id] =  $new_task_id;
						}
				    }

			    }

			    //Parse all clone node to be sure to update new parent
			    $tasksarray=$taskstatic->getTasksArray(0, 0, $clone_project_id, $socid, 0);
			    foreach ($tasksarray as $task_cloned)
			    {
			    	$taskstatic->fetch($task_cloned->id);
			    	if ($taskstatic->fk_task_parent!=0)
			    	{
			    		$taskstatic->fk_task_parent=$tab_conv_child_parent[$taskstatic->fk_task_parent];
			    	}
			    	$res=$taskstatic->update($user,$notrigger);
			    	if ($result_clone <= 0)
				    {
				    	$this->error.=$taskstatic->error;
						$error++;
				    }
			    }
			}



			if (! $error)
			{
				return $clone_project_id;
			}
			else
			{
				dol_syslog(get_class($this)."::createFromClone nbError: ".$error." error : " . $this->error, LOG_ERR);
				return -1;
			}

		}
		else
		{
			$this->db->rollback();
			return -1;
		}
	}


	 /**
	  *    Shift project task date from current date to delta
	  *
	  *    @param	timestamp		$old_project_dt_start	old project start date
	  *    @return	int				1 if OK or < 0 if KO
	  */
	function shiftTaskDate($old_project_dt_start)
	{
		global $user,$langs,$conf;

		$error=0;

		$taskstatic = new Task($this->db);

		// Security check
		$socid=0;
		if ($user->societe_id > 0) $socid = $user->societe_id;

		$tasksarray=$taskstatic->getTasksArray(0, 0, $this->id, $socid, 0);

	    foreach ($tasksarray as $tasktoshiftdate)
	    {
	    	$to_update=false;
	    	// Fetch only if update of date will be made
	    	if ((!empty($tasktoshiftdate->date_start)) || (!empty($tasktoshiftdate->date_end)))
	    	{
	    		//dol_syslog(get_class($this)."::shiftTaskDate to_update", LOG_DEBUG);
	    		$to_update=true;
		    	$task = new Task($this->db);
		    	$result = $task->fetch($tasktoshiftdate->id);
		    	if (!$result)
		    	{
		    		$error++;
		    		$this->error.=$task->error;
		    	}
	    	}
			//print "$this->date_start + $tasktoshiftdate->date_start - $old_project_dt_start";exit;

	    	//Calcultate new task start date with difference between old proj start date and origin task start date
	    	if (!empty($tasktoshiftdate->date_start))
	    	{
				$task->date_start			= $this->date_start + ($tasktoshiftdate->date_start - $old_project_dt_start);
	    	}

	    	//Calcultate new task end date with difference between origin proj end date and origin task end date
	    	if (!empty($tasktoshiftdate->date_end))
	    	{
				$task->date_end		    	= $this->date_start + ($tasktoshiftdate->date_end - $old_project_dt_start);
	    	}

			if ($to_update)
			{
		    	$result = $task->update($user);
		    	if (!$result)
		    	{
		    		$error++;
		    		$this->error.=$task->error;
		    	}
			}
	    }
	    if ($error!=0)
	    {
	    	return -1;
	    }
	    return $result;
	}
<<<<<<< HEAD


=======

	 /**
	  *    Build Select List of element associable to a project
	  *
	  *    @param	TableName		Table of the element to update
	  *    @return	string			The HTML select list of element
	  */
	function select_element($Tablename)
	{

		$projectkey="fk_projet";
		switch ($Tablename)
		{
			case "facture":
				$sql = "SELECT rowid, facnumber as ref";
				break;
			case "facture_fourn":
				$sql = "SELECT rowid, ref";
				break;
			case "facture_rec":
				$sql = "SELECT rowid, titre as ref";
				break;
			case "actioncomm":
				$sql = "SELECT id as rowid, label as ref";
				$projectkey="fk_project";
				break;
			default:
				$sql = "SELECT rowid, ref";
				break;
		}

		$sql.= " FROM ".MAIN_DB_PREFIX.$Tablename;
		$sql.= " WHERE ".$projectkey." is null";
		if (!empty($this->societe->id)) {
			$sql.= " AND fk_soc=".$this->societe->id;
		}
		$sql.= " ORDER BY ref DESC";

		dol_syslog(get_class($this).'::select_element sql='.$sql,LOG_DEBUG);

		$resql=$this->db->query($sql);
		if ($resql)
		{
			$num = $this->db->num_rows($resql);
			$i = 0;
			if ($num > 0)
			{
				$sellist = '<select class="flat" name="elementselect">';
				while ($i < $num)
				{
					$obj = $this->db->fetch_object($resql);
					$sellist .='<option value="'.$obj->rowid.'">'.$obj->ref.'</option>';
					$i++;
				}
				$sellist .='</select>';
			}
			return $sellist ;

			$this->db->free($resql);
		}
	}

>>>>>>> e8ffb0da
	 /**
	  *    Associate element to a project
	  *
	  *    @param	string	$TableName			Table of the element to update
	  *    @param	int		$ElementSelectId	Key-rowid of the line of the element to update
	  *    @return	int							1 if OK or < 0 if KO
	  */
	function update_element($TableName, $ElementSelectId)
	{
		$sql="UPDATE ".MAIN_DB_PREFIX.$TableName;

		if ($TableName=="actioncomm")
		{
			$sql.= " SET fk_project=".$this->id;
			$sql.= " WHERE id=".$ElementSelectId;
		}
		else
		{
			$sql.= " SET fk_projet=".$this->id;
			$sql.= " WHERE rowid=".$ElementSelectId;
		}

		dol_syslog(get_class($this)."::update_element sql=" . $sql, LOG_DEBUG);
		$resql=$this->db->query($sql);
		if (!$resql) {
			$this->error=$this->db->lasterror();
			dol_syslog(get_class($this)."::update_element error : " . $this->error, LOG_ERR);
			return -1;
		}else {
			return 1;
		}

	}
}

?><|MERGE_RESOLUTION|>--- conflicted
+++ resolved
@@ -483,14 +483,11 @@
 
         dol_syslog(get_class($this) . "::delete sql=" . $sql, LOG_DEBUG);
         $resql = $this->db->query($sql);
-<<<<<<< HEAD
         if (!$resql)
         {
         	$this->errors[] = $this->db->lasterror();
         	$error++;
         }
-=======
->>>>>>> e8ffb0da
 
         $sql = "DELETE FROM " . MAIN_DB_PREFIX . "projet_task";
         $sql.= " WHERE fk_projet=" . $this->id;
@@ -508,35 +505,24 @@
 
         dol_syslog(get_class($this) . "::delete sql=" . $sql, LOG_DEBUG);
         $resql = $this->db->query($sql);
-<<<<<<< HEAD
         if (!$resql)
         {
         	$this->errors[] = $this->db->lasterror();
         	$error++;
         }
-=======
->>>>>>> e8ffb0da
 
         $sql = "DELETE FROM " . MAIN_DB_PREFIX . "projet_extrafields";
         $sql.= " WHERE fk_object=" . $this->id;
 
-<<<<<<< HEAD
-
         dol_syslog(get_class($this) . "::delete sql=" . $sql, LOG_DEBUG);
         $resql = $this->db->query($sql);
-        if (!$resql)
+        if (! $resql)
         {
         	$this->errors[] = $this->db->lasterror();
         	$error++;
         }
 
         if (empty($error))
-=======
-        dol_syslog(get_class($this) . "::delete sql=" . $sql, LOG_DEBUG);
-        $resql = $this->db->query($sql);
-
-        if ($resql)
->>>>>>> e8ffb0da
         {
             // We remove directory
             $projectref = dol_sanitizeFileName($this->ref);
@@ -1321,73 +1307,8 @@
 	    }
 	    return $result;
 	}
-<<<<<<< HEAD
-
-
-=======
-
-	 /**
-	  *    Build Select List of element associable to a project
-	  *
-	  *    @param	TableName		Table of the element to update
-	  *    @return	string			The HTML select list of element
-	  */
-	function select_element($Tablename)
-	{
-
-		$projectkey="fk_projet";
-		switch ($Tablename)
-		{
-			case "facture":
-				$sql = "SELECT rowid, facnumber as ref";
-				break;
-			case "facture_fourn":
-				$sql = "SELECT rowid, ref";
-				break;
-			case "facture_rec":
-				$sql = "SELECT rowid, titre as ref";
-				break;
-			case "actioncomm":
-				$sql = "SELECT id as rowid, label as ref";
-				$projectkey="fk_project";
-				break;
-			default:
-				$sql = "SELECT rowid, ref";
-				break;
-		}
-
-		$sql.= " FROM ".MAIN_DB_PREFIX.$Tablename;
-		$sql.= " WHERE ".$projectkey." is null";
-		if (!empty($this->societe->id)) {
-			$sql.= " AND fk_soc=".$this->societe->id;
-		}
-		$sql.= " ORDER BY ref DESC";
-
-		dol_syslog(get_class($this).'::select_element sql='.$sql,LOG_DEBUG);
-
-		$resql=$this->db->query($sql);
-		if ($resql)
-		{
-			$num = $this->db->num_rows($resql);
-			$i = 0;
-			if ($num > 0)
-			{
-				$sellist = '<select class="flat" name="elementselect">';
-				while ($i < $num)
-				{
-					$obj = $this->db->fetch_object($resql);
-					$sellist .='<option value="'.$obj->rowid.'">'.$obj->ref.'</option>';
-					$i++;
-				}
-				$sellist .='</select>';
-			}
-			return $sellist ;
-
-			$this->db->free($resql);
-		}
-	}
-
->>>>>>> e8ffb0da
+
+
 	 /**
 	  *    Associate element to a project
 	  *
