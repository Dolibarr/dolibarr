--- conflicted
+++ resolved
@@ -74,11 +74,6 @@
 
 	/**
 	 * @var string
-<<<<<<< HEAD
-=======
-	 * @deprecated
-	 * @see $title
->>>>>>> da35e3d7
 	 */
     public $title;
 
@@ -240,14 +235,10 @@
         $sql.= ", " . ($this->date_end != '' ? "'".$this->db->idate($this->date_end)."'" : 'null');
         $sql.= ", " . (strcmp($this->opp_amount, '') ? price2num($this->opp_amount) : 'null');
         $sql.= ", " . (strcmp($this->budget_amount, '') ? price2num($this->budget_amount) : 'null');
-<<<<<<< HEAD
         $sql.= ", " . ($this->usage_opportunity ? 1 : 0);
         $sql.= ", " . ($this->usage_task ? 1 : 0);
         $sql.= ", " . ($this->usage_bill_time ? 1 : 0);
         $sql.= ", " . ($this->usage_organize_event ? 1 : 0);
-=======
-        $sql.= ", " . ($this->bill_time ? 1 : 0);
->>>>>>> da35e3d7
         $sql.= ", ".($this->note_private ? "'".$this->db->escape($this->note_private)."'" : 'null');
         $sql.= ", ".($this->note_public ? "'".$this->db->escape($this->note_public)."'" : 'null');
         $sql.= ", ".$conf->entity;
@@ -455,11 +446,7 @@
 
         $sql = "SELECT rowid, ref, title, description, public, datec, opp_amount, budget_amount,";
         $sql.= " tms, dateo, datee, date_close, fk_soc, fk_user_creat, fk_user_modif, fk_user_close, fk_statut, fk_opp_status, opp_percent,";
-<<<<<<< HEAD
         $sql.= " note_private, note_public, model_pdf, usage_opportunity, usage_task, usage_bill_time, usage_organize_event, entity";
-=======
-        $sql.= " note_private, note_public, model_pdf, bill_time, entity";
->>>>>>> da35e3d7
         $sql.= " FROM " . MAIN_DB_PREFIX . "projet";
         if (! empty($id))
         {
@@ -505,14 +492,10 @@
                 $this->opp_percent	= $obj->opp_percent;
                 $this->budget_amount	= $obj->budget_amount;
                 $this->modelpdf	= $obj->model_pdf;
-<<<<<<< HEAD
                 $this->usage_opportunity = (int) $obj->usage_opportunity;
                 $this->usage_task = (int) $obj->usage_task;
                 $this->usage_bill_time = (int) $obj->usage_bill_time;
                 $this->usage_organize_event = (int) $obj->usage_organize_event;
-=======
-                $this->bill_time = (int) $obj->bill_time;
->>>>>>> da35e3d7
                 $this->entity = $obj->entity;
 
                 $this->db->free($resql);
@@ -536,52 +519,6 @@
     }
 
     // phpcs:disable PEAR.NamingConventions.ValidFunctionName.ScopeNotCamelCaps
-<<<<<<< HEAD
-=======
-    /**
-     * 	Return list of projects
-     *
-     * 	@param		int		$socid		To filter on a particular third party
-     * 	@return		array				List of projects
-     */
-    public function liste_array($socid = '')
-    {
-        // phpcs:enable
-        global $conf;
-
-        $projects = array();
-
-        $sql = "SELECT rowid, title";
-        $sql.= " FROM " . MAIN_DB_PREFIX . "projet";
-        $sql.= " WHERE entity = " . $conf->entity;
-        if (! empty($socid)) $sql.= " AND fk_soc = " . $socid;
-
-        $resql = $this->db->query($sql);
-        if ($resql)
-        {
-            $nump = $this->db->num_rows($resql);
-
-            if ($nump)
-            {
-                $i = 0;
-                while ($i < $nump)
-                {
-                    $obj = $this->db->fetch_object($resql);
-
-                    $projects[$obj->rowid] = $obj->title;
-                    $i++;
-                }
-            }
-            return $projects;
-        }
-        else
-        {
-            print $this->db->lasterror();
-        }
-    }
-
-    // phpcs:disable PEAR.NamingConventions.ValidFunctionName.ScopeNotCamelCaps
->>>>>>> da35e3d7
     /**
      * 	Return list of elements for type, linked to a project
      *
@@ -1713,11 +1650,7 @@
      *
 	 *    @return	int							1 if OK or < 0 if KO
 	 */
-<<<<<<< HEAD
-	public function remove_element($tableName, $elementSelectId)
-=======
 	public function remove_element($tableName, $elementSelectId, $projectfield = 'fk_projet')
->>>>>>> da35e3d7
 	{
         // phpcs:enable
 		$sql="UPDATE ".MAIN_DB_PREFIX.$tableName;
