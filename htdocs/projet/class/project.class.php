--- conflicted
+++ resolved
@@ -1019,16 +1019,16 @@
 	}
 
 	/**
-     * 	Return clickable name (with picto eventually)
+	 * 	Return clickable name (with picto eventually)
 	 *
 	 * 	@param	int		$withpicto		          0=No picto, 1=Include picto into link, 2=Only picto
-     * 	@param	string	$option			          Variant where the link point to ('', 'nolink')
+	 * 	@param	string	$option			          Variant where the link point to ('', 'nolink')
 	 * 	@param	int		$addlabel		          0=Default, 1=Add label into string, >1=Add first chars into string
 	 *  @param	string	$moreinpopup	          Text to add into popup
 	 *  @param	string	$sep			          Separator between ref and label if option addlabel is set
 	 *  @param	int   	$notooltip		          1=Disable tooltip
 	 *  @param  int     $save_lastsearch_value    -1=Auto, 0=No save of lastsearch_values when clicking, 1=Save lastsearch_values whenclicking
-     *  @param	string	$morecss				  More css on a link
+	 *  @param	string	$morecss				  More css on a link
 	 * 	@return	string					          String with URL
 	 */
 	public function getNomUrl($withpicto = 0, $option = '', $addlabel = 0, $moreinpopup = '', $sep = ' - ', $notooltip = 0, $save_lastsearch_value = -1, $morecss = '')
@@ -1223,301 +1223,10 @@
 			//	if ((!empty($this->user_author_id) && $this->user_author_id == $user->id))
 			//	{
 			//		$userAccess = 1;
-<<<<<<< HEAD
 			//	}
 			//}
-	}
-
-	return ($userAccess ? $userAccess : -1);
-}
-
-/**
- * Return array of projects a user has permission on, is affected to, or all projects
- *
- * @param 	User	$user			User object
- * @param 	int		$mode			0=All project I have permission on (assigned to me or public), 1=Projects assigned to me only, 2=Will return list of all projects with no test on contacts
- * @param 	int		$list			0=Return array, 1=Return string list
- * @param	int		$socid			0=No filter on third party, id of third party
- * @param	string	$filter			additionnal filter on project (statut, ref, ...)
- * @return 	array or string			Array of projects id, or string with projects id separated with "," if list is 1
- */
-public function getProjectsAuthorizedForUser($user, $mode = 0, $list = 0, $socid = 0, $filter = '')
-{
-	$projects = array();
-	$temp = array();
-
-	$sql = "SELECT ".(($mode == 0 || $mode == 1) ? "DISTINCT " : "")."p.rowid, p.ref";
-	$sql.= " FROM " . MAIN_DB_PREFIX . "projet as p";
-	if ($mode == 0)
-	{
-		$sql.= " LEFT JOIN " . MAIN_DB_PREFIX . "element_contact as ec ON ec.element_id = p.rowid";
-	}
-	elseif ($mode == 1)
-	{
-		$sql.= ", " . MAIN_DB_PREFIX . "element_contact as ec";
-	}
-	elseif ($mode == 2)
-	{
-		// No filter. Use this if user has permission to see all project
-	}
-	$sql.= " WHERE p.entity IN (".getEntity('project').")";
-	// Internal users must see project he is contact to even if project linked to a third party he can't see.
-	//if ($socid || ! $user->rights->societe->client->voir)	$sql.= " AND (p.fk_soc IS NULL OR p.fk_soc = 0 OR p.fk_soc = ".$socid.")";
-	if ($socid > 0) $sql.= " AND (p.fk_soc IS NULL OR p.fk_soc = 0 OR p.fk_soc = " . $socid . ")";
-
-	// Get id of types of contacts for projects (This list never contains a lot of elements)
-	$listofprojectcontacttype=array();
-	$sql2 = "SELECT ctc.rowid, ctc.code FROM ".MAIN_DB_PREFIX."c_type_contact as ctc";
-	$sql2.= " WHERE ctc.element = '" . $this->db->escape($this->element) . "'";
-	$sql2.= " AND ctc.source = 'internal'";
-	$resql = $this->db->query($sql2);
-	if ($resql)
-	{
-		while($obj = $this->db->fetch_object($resql))
-		{
-			$listofprojectcontacttype[$obj->rowid]=$obj->code;
-=======
-				//	}
-				//}
->>>>>>> 9e3e8df6
-		}
-	}
-	else dol_print_error($this->db);
-	if (count($listofprojectcontacttype) == 0) $listofprojectcontacttype[0]='0';    // To avoid syntax error if not found
-
-<<<<<<< HEAD
-	if ($mode == 0)
-	{
-		$sql.= " AND ( p.public = 1";
-		$sql.= " OR ( ec.fk_c_type_contact IN (".join(',', array_keys($listofprojectcontacttype)).")";
-		$sql.= " AND ec.fk_socpeople = ".$user->id.")";
-		$sql.= " )";
-	}
-	elseif ($mode == 1)
-	{
-		$sql.= " AND ec.element_id = p.rowid";
-		$sql.= " AND (";
-		$sql.= "  ( ec.fk_c_type_contact IN (".join(',', array_keys($listofprojectcontacttype)).")";
-		$sql.= " AND ec.fk_socpeople = ".$user->id.")";
-		$sql.= " )";
-	}
-	elseif ($mode == 2)
-	{
-		// No filter. Use this if user has permission to see all project
-	}
-
-	$sql.= $filter;
-	//print $sql;
-
-	$resql = $this->db->query($sql);
-	if ($resql)
-	{
-		$num = $this->db->num_rows($resql);
-		$i = 0;
-		while ($i < $num)
-		{
-			$row = $this->db->fetch_row($resql);
-			$projects[$row[0]] = $row[1];
-			$temp[] = $row[0];
-			$i++;
-		}
-
-		$this->db->free($resql);
-
-		if ($list)
-		{
-			if (empty($temp)) return '0';
-			$result = implode(',', $temp);
-			return $result;
-		}
-	}
-	else
-	{
-		dol_print_error($this->db);
-	}
-
-	return $projects;
-}
-
-/**
- * Load an object from its id and create a new one in database
- *
- *  @param	User	$user		          User making the clone
- *  @param	int		$fromid     	      Id of object to clone
- *  @param	bool	$clone_contact	      Clone contact of project
- *  @param	bool	$clone_task		      Clone task of project
- *  @param	bool	$clone_project_file	  Clone file of project
- *  @param	bool	$clone_task_file	  Clone file of task (if task are copied)
- *  @param	bool	$clone_note		      Clone note of project
- *  @param	bool	$move_date		      Move task date on clone
- *  @param	integer	$notrigger		      No trigger flag
- *  @param  int     $newthirdpartyid      New thirdparty id
- *  @return	int						      New id of clone
- */
-public function createFromClone(User $user, $fromid, $clone_contact = false, $clone_task = true, $clone_project_file = false, $clone_task_file = false, $clone_note = true, $move_date = true, $notrigger = 0, $newthirdpartyid = 0)
-{
-	global $langs, $conf;
-
-	$error = 0;
-
-	dol_syslog("createFromClone clone_contact=".$clone_contact." clone_task=".$clone_task." clone_project_file=".$clone_project_file." clone_note=".$clone_note." move_date=".$move_date, LOG_DEBUG);
-
-	$now = dol_mktime(0, 0, 0, idate('m', dol_now()), idate('d', dol_now()), idate('Y', dol_now()));
-
-	$clone_project = new Project($this->db);
-
-	$clone_project->context['createfromclone'] = 'createfromclone';
-
-	$this->db->begin();
-
-	// Load source object
-	$clone_project->fetch($fromid);
-	$clone_project->fetch_optionals();
-	if ($newthirdpartyid > 0) $clone_project->socid = $newthirdpartyid;
-	$clone_project->fetch_thirdparty();
-
-	$orign_dt_start = $clone_project->date_start;
-	$orign_project_ref = $clone_project->ref;
-
-	$clone_project->id = 0;
-	if ($move_date) {
-		$clone_project->date_start = $now;
-		if (!(empty($clone_project->date_end)))
-		{
-			$clone_project->date_end = $clone_project->date_end + ($now - $orign_dt_start);
-		}
-	}
-
-	$clone_project->datec = $now;
-
-	if (!$clone_note)
-	{
-		$clone_project->note_private = '';
-		$clone_project->note_public = '';
-	}
-
-	//Generate next ref
-	$defaultref = '';
-	$obj = empty($conf->global->PROJECT_ADDON) ? 'mod_project_simple' : $conf->global->PROJECT_ADDON;
-	// Search template files
-	$file = ''; $classname = ''; $filefound = 0;
-	$dirmodels = array_merge(array('/'), (array) $conf->modules_parts['models']);
-	foreach ($dirmodels as $reldir)
-	{
-		$file = dol_buildpath($reldir."core/modules/project/".$obj.'.php', 0);
-		if (file_exists($file))
-		{
-			$filefound = 1;
-			dol_include_once($reldir."core/modules/project/".$obj.'.php');
-			$modProject = new $obj;
-			$defaultref = $modProject->getNextValue(is_object($clone_project->thirdparty) ? $clone_project->thirdparty : null, $clone_project);
-			break;
-		}
-	}
-	if (is_numeric($defaultref) && $defaultref <= 0) $defaultref = '';
-
-	$clone_project->ref = $defaultref;
-	$clone_project->title = $langs->trans("CopyOf").' '.$clone_project->title;
-
-	// Create clone
-	$result = $clone_project->create($user, $notrigger);
-
-	// Other options
-	if ($result < 0)
-	{
-		$this->error .= $clone_project->error;
-		$error++;
-	}
-
-	if (!$error)
-	{
-		//Get the new project id
-		$clone_project_id = $clone_project->id;
-
-		//Note Update
-		if (!$clone_note)
-		{
-			$clone_project->note_private = '';
-			$clone_project->note_public = '';
-		}
-		else
-		{
-			$this->db->begin();
-			$res = $clone_project->update_note(dol_html_entity_decode($clone_project->note_public, ENT_QUOTES), '_public');
-			if ($res < 0)
-			{
-				$this->error .= $clone_project->error;
-				$error++;
-				$this->db->rollback();
-			}
-			else
-			{
-				$this->db->commit();
-			}
-
-			$this->db->begin();
-			$res = $clone_project->update_note(dol_html_entity_decode($clone_project->note_private, ENT_QUOTES), '_private');
-			if ($res < 0)
-			{
-				$this->error .= $clone_project->error;
-				$error++;
-				$this->db->rollback();
-			}
-			else
-			{
-				$this->db->commit();
-			}
-		}
-
-		//Duplicate contact
-		if ($clone_contact)
-		{
-			$origin_project = new Project($this->db);
-			$origin_project->fetch($fromid);
-
-			foreach (array('internal', 'external') as $source)
-			{
-				$tab = $origin_project->liste_contact(-1, $source);
-
-				foreach ($tab as $contacttoadd)
-				{
-					$clone_project->add_contact($contacttoadd['id'], $contacttoadd['code'], $contacttoadd['source'], $notrigger);
-					if ($clone_project->error == 'DB_ERROR_RECORD_ALREADY_EXISTS')
-					{
-						$langs->load("errors");
-						$this->error .= $langs->trans("ErrorThisContactIsAlreadyDefinedAsThisType");
-						$error++;
-					}
-					else
-					{
-						if ($clone_project->error != '')
-						{
-							$this->error .= $clone_project->error;
-							$error++;
-						}
-					}
-				}
-			}
-		}
-
-		//Duplicate file
-		if ($clone_project_file)
-		{
-			require_once DOL_DOCUMENT_ROOT.'/core/lib/files.lib.php';
-
-			$clone_project_dir = $conf->projet->dir_output."/".dol_sanitizeFileName($defaultref);
-			$ori_project_dir = $conf->projet->dir_output."/".dol_sanitizeFileName($orign_project_ref);
-
-			if (dol_mkdir($clone_project_dir) >= 0)
-			{
-				$filearray = dol_dir_list($ori_project_dir, "files", 0, '', '(\.meta|_preview.*\.png)$', '', SORT_ASC, 1);
-				foreach ($filearray as $key => $file)
-				{
-					$rescopy = dol_copy($ori_project_dir.'/'.$file['name'], $clone_project_dir.'/'.$file['name'], 0, 1);
-					if (is_numeric($rescopy) && $rescopy < 0)
-					{
-						$this->error .= $langs->trans("ErrorFailToCopyFile", $ori_project_dir.'/'.$file['name'], $clone_project_dir.'/'.$file['name']);
-=======
+		}
+
 		return ($userAccess ? $userAccess : -1);
 	}
 
@@ -1864,18 +1573,10 @@
 					if ($result_clone <= 0)
 					{
 						$this->error .= $taskstatic->error;
->>>>>>> 9e3e8df6
 						$error++;
 					}
 				}
 			}
-<<<<<<< HEAD
-			else
-			{
-				$this->error .= $langs->trans('ErrorInternalErrorDetected').':dol_mkdir';
-				$error++;
-			}
-=======
 		}
 
 		unset($clone_project->context['createfromclone']);
@@ -1890,16 +1591,9 @@
 			$this->db->rollback();
 			dol_syslog(get_class($this)."::createFromClone nbError: ".$error." error : ".$this->error, LOG_ERR);
 			return -1;
->>>>>>> 9e3e8df6
-		}
-	}
-
-<<<<<<< HEAD
-		//Duplicate task
-		if ($clone_task)
-		{
-			require_once DOL_DOCUMENT_ROOT . '/projet/class/task.class.php';
-=======
+		}
+	}
+
 
 	/**
 	 *    Shift project task date from current date to delta
@@ -1912,7 +1606,6 @@
 		global $user, $langs, $conf;
 
 		$error=0;
->>>>>>> 9e3e8df6
 
 		$taskstatic = new Task($this->db);
 
@@ -1920,52 +1613,6 @@
 		$socid=0;
 		if ($user->socid > 0) $socid = $user->socid;
 
-<<<<<<< HEAD
-			$tasksarray=$taskstatic->getTasksArray(0, 0, $fromid, $socid, 0);
-
-			$tab_conv_child_parent=array();
-
-			// Loop on each task, to clone it
-			foreach ($tasksarray as $tasktoclone)
-			{
-				$result_clone = $taskstatic->createFromClone($user, $tasktoclone->id, $clone_project_id, $tasktoclone->fk_parent, $move_date, true, false, $clone_task_file, true, false);
-				if ($result_clone <= 0)
-				{
-					$this->error .= $result_clone->error;
-					$error++;
-				}
-				else
-				{
-					$new_task_id = $result_clone;
-					$taskstatic->fetch($tasktoclone->id);
-
-					//manage new parent clone task id
-					// if the current task has child we store the original task id and the equivalent clone task id
-					if (($taskstatic->hasChildren()) && !array_key_exists($tasktoclone->id, $tab_conv_child_parent))
-					{
-						$tab_conv_child_parent[$tasktoclone->id] = $new_task_id;
-					}
-				}
-			}
-
-			//Parse all clone node to be sure to update new parent
-			$tasksarray = $taskstatic->getTasksArray(0, 0, $clone_project_id, $socid, 0);
-			foreach ($tasksarray as $task_cloned)
-			{
-				$taskstatic->fetch($task_cloned->id);
-				if ($taskstatic->fk_task_parent != 0)
-				{
-					$taskstatic->fk_task_parent = $tab_conv_child_parent[$taskstatic->fk_task_parent];
-				}
-				$res = $taskstatic->update($user, $notrigger);
-				if ($result_clone <= 0)
-				{
-					$this->error .= $taskstatic->error;
-					$error++;
-				}
-			}
-		}
-=======
 		$tasksarray=$taskstatic->getTasksArray(0, 0, $this->id, $socid, 0);
 
 		foreach ($tasksarray as $tasktoshiftdate)
@@ -2013,69 +1660,9 @@
 			return -1;
 		}
 		return $result;
->>>>>>> 9e3e8df6
-	}
-
-	unset($clone_project->context['createfromclone']);
-
-<<<<<<< HEAD
-	if (!$error)
-	{
-		$this->db->commit();
-		return $clone_project_id;
-	}
-	else
-	{
-		$this->db->rollback();
-		dol_syslog(get_class($this)."::createFromClone nbError: ".$error." error : ".$this->error, LOG_ERR);
-		return -1;
-	}
-}
-
-
-/**
- *    Shift project task date from current date to delta
- *
- *    @param	integer		$old_project_dt_start	Old project start date
- *    @return	int				                    1 if OK or < 0 if KO
- */
-public function shiftTaskDate($old_project_dt_start)
-{
-	global $user, $langs, $conf;
-
-	$error=0;
-
-	$taskstatic = new Task($this->db);
-
-	// Security check
-	$socid=0;
-	if ($user->socid > 0) $socid = $user->socid;
-
-	$tasksarray=$taskstatic->getTasksArray(0, 0, $this->id, $socid, 0);
-
-	foreach ($tasksarray as $tasktoshiftdate)
-	{
-		$to_update=false;
-		// Fetch only if update of date will be made
-		if ((!empty($tasktoshiftdate->date_start)) || (!empty($tasktoshiftdate->date_end)))
-		{
-			//dol_syslog(get_class($this)."::shiftTaskDate to_update", LOG_DEBUG);
-			$to_update=true;
-			$task = new Task($this->db);
-			$result = $task->fetch($tasktoshiftdate->id);
-			if (!$result)
-			{
-				$error++;
-				$this->error.=$task->error;
-			}
-		}
-		//print "$this->date_start + $tasktoshiftdate->date_start - $old_project_dt_start";exit;
-
-		//Calcultate new task start date with difference between old proj start date and origin task start date
-		if (!empty($tasktoshiftdate->date_start))
-		{
-			$task->date_start = $this->date_start + ($tasktoshiftdate->date_start - $old_project_dt_start);
-=======
+	}
+
+
 	// phpcs:disable PEAR.NamingConventions.ValidFunctionName.ScopeNotCamelCaps
 	/**
 	 *    Associate element to a project
@@ -2107,129 +1694,9 @@
 			return -1;
 		} else {
 			return 1;
->>>>>>> 9e3e8df6
-		}
-	}
-
-<<<<<<< HEAD
-		//Calcultate new task end date with difference between origin proj end date and origin task end date
-		if (!empty($tasktoshiftdate->date_end))
-		{
-			$task->date_end = $this->date_start + ($tasktoshiftdate->date_end - $old_project_dt_start);
-		}
-
-		if ($to_update)
-		{
-			$result = $task->update($user);
-			if (!$result)
-			{
-				$error++;
-				$this->error .= $task->error;
-			}
-		}
-	}
-	if ($error != 0)
-	{
-		return -1;
-	}
-	return $result;
-}
-
-
-// phpcs:disable PEAR.NamingConventions.ValidFunctionName.ScopeNotCamelCaps
-/**
- *    Associate element to a project
- *
- *    @param	string	$tableName			Table of the element to update
- *    @param	int		$elementSelectId	Key-rowid of the line of the element to update
- *    @return	int							1 if OK or < 0 if KO
- */
-public function update_element($tableName, $elementSelectId)
-{
-	// phpcs:enable
-	$sql = "UPDATE ".MAIN_DB_PREFIX.$tableName;
-
-	if ($tableName == "actioncomm")
-	{
-		$sql .= " SET fk_project=".$this->id;
-		$sql .= " WHERE id=".$elementSelectId;
-	}
-	else
-	{
-		$sql .= " SET fk_projet=".$this->id;
-		$sql .= " WHERE rowid=".$elementSelectId;
-	}
-
-	dol_syslog(get_class($this)."::update_element", LOG_DEBUG);
-	$resql = $this->db->query($sql);
-	if (!$resql) {
-		$this->error = $this->db->lasterror();
-		return -1;
-	} else {
-		return 1;
-	}
-}
-
-// phpcs:disable PEAR.NamingConventions.ValidFunctionName.ScopeNotCamelCaps
-/**
- *    Associate element to a project
- *
- *    @param	string	$tableName			Table of the element to update
- *    @param	int		$elementSelectId	Key-rowid of the line of the element to update
- *    @param	string	$projectfield	    The column name that stores the link with the project
- *
- *    @return	int							1 if OK or < 0 if KO
- */
-public function remove_element($tableName, $elementSelectId, $projectfield = 'fk_projet')
-{
-	// phpcs:enable
-	$sql = "UPDATE ".MAIN_DB_PREFIX.$tableName;
-
-	if ($tableName == "actioncomm")
-	{
-		$sql .= " SET fk_project=NULL";
-		$sql .= " WHERE id=".$elementSelectId;
-	} else
-	{
-		$sql .= " SET ".$projectfield."=NULL";
-		$sql .= " WHERE rowid=".$elementSelectId;
-	}
-
-	dol_syslog(get_class($this)."::remove_element", LOG_DEBUG);
-	$resql = $this->db->query($sql);
-	if (!$resql) {
-		$this->error = $this->db->lasterror();
-		return -1;
-	} else {
-		return 1;
-	}
-}
-
-/**
- *  Create an intervention document on disk using template defined into PROJECT_ADDON_PDF
- *
- *  @param	string		$modele			Force template to use ('' by default)
- *  @param	Translate	$outputlangs	Objet lang to use for translation
- *  @param  int			$hidedetails    Hide details of lines
- *  @param  int			$hidedesc       Hide description
- *  @param  int			$hideref        Hide ref
- *  @return int         				0 if KO, 1 if OK
- */
-public function generateDocument($modele, $outputlangs, $hidedetails = 0, $hidedesc = 0, $hideref = 0)
-{
-	global $conf,$langs;
-
-	$langs->load("projects");
-
-	if (! dol_strlen($modele)) {
-		$modele = 'baleine';
-
-		if ($this->modelpdf) {
-			$modele = $this->modelpdf;
-		} elseif (! empty($conf->global->PROJECT_ADDON_PDF)) {
-			$modele = $conf->global->PROJECT_ADDON_PDF;
-		}
-=======
+		}
+	}
+
 	// phpcs:disable PEAR.NamingConventions.ValidFunctionName.ScopeNotCamelCaps
 	/**
 	 *    Associate element to a project
@@ -2294,80 +1761,9 @@
 		$modelpath = "core/modules/project/doc/";
 
 		return $this->commonGenerateDocument($modelpath, $modele, $outputlangs, $hidedetails, $hidedesc, $hideref);
->>>>>>> 9e3e8df6
-	}
-
-	$modelpath = "core/modules/project/doc/";
-
-<<<<<<< HEAD
-	return $this->commonGenerateDocument($modelpath, $modele, $outputlangs, $hidedetails, $hidedesc, $hideref);
-}
-
-
-/**
- * Load time spent into this->weekWorkLoad and this->weekWorkLoadPerTask for all day of a week of project.
- * Note: array weekWorkLoad and weekWorkLoadPerTask are reset and filled at each call.
- *
- * @param 	int		$datestart		First day of week (use dol_get_first_day to find this date)
- * @param 	int		$taskid			Filter on a task id
- * @param 	int		$userid			Time spent by a particular user
- * @return 	int						<0 if OK, >0 if KO
- */
-public function loadTimeSpent($datestart, $taskid = 0, $userid = 0)
-{
-	$error=0;
-
-	$this->weekWorkLoad=array();
-	$this->weekWorkLoadPerTask=array();
-
-	if (empty($datestart)) dol_print_error('', 'Error datestart parameter is empty');
-
-	$sql = "SELECT ptt.rowid as taskid, ptt.task_duration, ptt.task_date, ptt.task_datehour, ptt.fk_task";
-	$sql.= " FROM ".MAIN_DB_PREFIX."projet_task_time AS ptt, ".MAIN_DB_PREFIX."projet_task as pt";
-	$sql.= " WHERE ptt.fk_task = pt.rowid";
-	$sql.= " AND pt.fk_projet = ".$this->id;
-	$sql.= " AND (ptt.task_date >= '".$this->db->idate($datestart)."' ";
-	$sql.= " AND ptt.task_date <= '".$this->db->idate(dol_time_plus_duree($datestart, 1, 'w') - 1)."')";
-	if ($taskid) $sql.= " AND ptt.fk_task=".$taskid;
-	if (is_numeric($userid)) $sql.= " AND ptt.fk_user=".$userid;
-
-	//print $sql;
-	$resql=$this->db->query($sql);
-	if ($resql)
-	{
-		$daylareadyfound=array();
-
-		$num = $this->db->num_rows($resql);
-		$i = 0;
-		// Loop on each record found, so each couple (project id, task id)
-		while ($i < $num)
-		{
-			$obj=$this->db->fetch_object($resql);
-			$day=$this->db->jdate($obj->task_date);		// task_date is date without hours
-			if (empty($daylareadyfound[$day]))
-			{
-				$this->weekWorkLoad[$day] = $obj->task_duration;
-				$this->weekWorkLoadPerTask[$day][$obj->fk_task] = $obj->task_duration;
-			}
-			else
-			{
-				$this->weekWorkLoad[$day] += $obj->task_duration;
-				$this->weekWorkLoadPerTask[$day][$obj->fk_task] += $obj->task_duration;
-			}
-			$daylareadyfound[$day]=1;
-			$i++;
-		}
-		$this->db->free($resql);
-		return 1;
-	}
-	else
-	{
-		$this->error = "Error ".$this->db->lasterror();
-		dol_syslog(get_class($this)."::fetch ".$this->error, LOG_ERR);
-		return -1;
-	}
-}
-=======
+	}
+
+
 	/**
 	 * Load time spent into this->weekWorkLoad and this->weekWorkLoadPerTask for all day of a week of project.
 	 * Note: array weekWorkLoad and weekWorkLoadPerTask are reset and filled at each call.
@@ -2431,137 +1827,75 @@
 			return -1;
 		}
 	}
->>>>>>> 9e3e8df6
-
-/**
- * Load time spent into this->weekWorkLoad and this->weekWorkLoadPerTask for all day of a week of project.
- * Note: array weekWorkLoad and weekWorkLoadPerTask are reset and filled at each call.
- *
- * @param 	int		$datestart		First day of week (use dol_get_first_day to find this date)
- * @param 	int		$taskid			Filter on a task id
- * @param 	int		$userid			Time spent by a particular user
- * @return 	int						<0 if OK, >0 if KO
- */
-public function loadTimeSpentMonth($datestart, $taskid = 0, $userid = 0)
-{
-	$error = 0;
-
-<<<<<<< HEAD
-	$this->monthWorkLoad = array();
-	$this->monthWorkLoadPerTask = array();
-
-	if (empty($datestart)) dol_print_error('', 'Error datestart parameter is empty');
-
-	$sql = "SELECT ptt.rowid as taskid, ptt.task_duration, ptt.task_date, ptt.task_datehour, ptt.fk_task";
-	$sql .= " FROM ".MAIN_DB_PREFIX."projet_task_time AS ptt, ".MAIN_DB_PREFIX."projet_task as pt";
-	$sql .= " WHERE ptt.fk_task = pt.rowid";
-	$sql .= " AND pt.fk_projet = ".$this->id;
-	$sql .= " AND (ptt.task_date >= '".$this->db->idate($datestart)."' ";
-	$sql .= " AND ptt.task_date <= '".$this->db->idate(dol_time_plus_duree($datestart, 1, 'm') - 1)."')";
-	if ($task_id) $sql .= " AND ptt.fk_task=".$taskid;
-	if (is_numeric($userid)) $sql .= " AND ptt.fk_user=".$userid;
-
-	//print $sql;
-	$resql = $this->db->query($sql);
-	if ($resql)
-	{
-		$weekalreadyfound = array();
-
-		$num = $this->db->num_rows($resql);
-		$i = 0;
-		// Loop on each record found, so each couple (project id, task id)
-		while ($i < $num)
-		{
-			$obj = $this->db->fetch_object($resql);
-			if (!empty($obj->task_date)) {
-				$date = explode('-', $obj->task_date);
-				$week_number = getWeekNumber($date[2], $date[1], $date[0]);
-			}
-			if (empty($weekalreadyfound[$week_number]))
-			{
-				$this->monthWorkLoad[$week_number] = $obj->task_duration;
-				$this->monthWorkLoadPerTask[$week_number][$obj->fk_task] = $obj->task_duration;
-			}
-			else
-			{
-				$this->monthWorkLoad[$week_number] += $obj->task_duration;
-				$this->monthWorkLoadPerTask[$week_number][$obj->fk_task] += $obj->task_duration;
-			}
-			$weekalreadyfound[$week_number] = 1;
-			$i++;
-		}
-		$this->db->free($resql);
-		return 1;
-	}
-	else
-	{
-		$this->error = "Error ".$this->db->lasterror();
-		dol_syslog(get_class($this)."::fetch ".$this->error, LOG_ERR);
-		return -1;
-	}
-}
-
-
-// phpcs:disable PEAR.NamingConventions.ValidFunctionName.ScopeNotCamelCaps
-/**
- * Load indicators for dashboard (this->nbtodo and this->nbtodolate)
- *
- * @param	User	$user   Objet user
- * @return WorkboardResponse|int <0 if KO, WorkboardResponse if OK
- */
-public function load_board($user)
-{
-	// phpcs:enable
-	global $conf, $langs;
-
-	// For external user, no check is done on company because readability is managed by public status of project and assignement.
-	//$socid=$user->socid;
-
-	$projectsListId = null;
-	if (!$user->rights->projet->all->lire) $projectsListId = $this->getProjectsAuthorizedForUser($user, 0, 1);
-
-	$sql = "SELECT p.rowid, p.fk_statut as status, p.fk_opp_status, p.datee as datee";
-	$sql .= " FROM (".MAIN_DB_PREFIX."projet as p";
-	$sql .= ")";
-	$sql .= " LEFT JOIN ".MAIN_DB_PREFIX."societe as s on p.fk_soc = s.rowid";
-	// For external user, no check is done on company permission because readability is managed by public status of project and assignement.
-	//if (! $user->rights->societe->client->voir && ! $socid) $sql .= " LEFT JOIN ".MAIN_DB_PREFIX."societe_commerciaux as sc ON sc.fk_soc = s.rowid";
-	$sql .= " WHERE p.fk_statut = 1";
-	$sql .= " AND p.entity IN (".getEntity('project').')';
-	if (!empty($projectsListId)) $sql .= " AND p.rowid IN (".$projectsListId.")";
-	// No need to check company, as filtering of projects must be done by getProjectsAuthorizedForUser
-	//if ($socid || ! $user->rights->societe->client->voir)	$sql.= "  AND (p.fk_soc IS NULL OR p.fk_soc = 0 OR p.fk_soc = ".$socid.")";
-	// For external user, no check is done on company permission because readability is managed by public status of project and assignement.
-	//if (! $user->rights->societe->client->voir && ! $socid) $sql.= " AND ((s.rowid = sc.fk_soc AND sc.fk_user = " .$user->id.") OR (s.rowid IS NULL))";
-
-	//print $sql;
-	$resql = $this->db->query($sql);
-	if ($resql)
-	{
-		$project_static = new Project($this->db);
-
-		$response = new WorkboardResponse();
-		$response->warning_delay = $conf->projet->warning_delay / 60 / 60 / 24;
-		$response->label = $langs->trans("OpenedProjects");
-		$response->labelShort = $langs->trans("Opened");
-		if ($user->rights->projet->all->lire) $response->url = DOL_URL_ROOT.'/projet/list.php?search_status=1&mainmenu=project';
-		else $response->url = DOL_URL_ROOT.'/projet/list.php?search_project_user=-1&search_status=1&mainmenu=project';
-		$response->img = img_object('', "projectpub");
-
-		// This assignment in condition is not a bug. It allows walking the results.
-		while ($obj = $this->db->fetch_object($resql))
-		{
-			$response->nbtodo++;
-
-			$project_static->statut = $obj->status;
-			$project_static->opp_status = $obj->opp_status;
-			$project_static->datee = $this->db->jdate($obj->datee);
-
-			if ($project_static->hasDelay()) {
-				$response->nbtodolate++;
-			}
-		}
-=======
+
+	/**
+	 * Load time spent into this->weekWorkLoad and this->weekWorkLoadPerTask for all day of a week of project.
+	 * Note: array weekWorkLoad and weekWorkLoadPerTask are reset and filled at each call.
+	 *
+	 * @param 	int		$datestart		First day of week (use dol_get_first_day to find this date)
+	 * @param 	int		$taskid			Filter on a task id
+	 * @param 	int		$userid			Time spent by a particular user
+	 * @return 	int						<0 if OK, >0 if KO
+	 */
+	public function loadTimeSpentMonth($datestart, $taskid = 0, $userid = 0)
+	{
+		$error = 0;
+
+		$this->monthWorkLoad = array();
+		$this->monthWorkLoadPerTask = array();
+
+		if (empty($datestart)) dol_print_error('', 'Error datestart parameter is empty');
+
+		$sql = "SELECT ptt.rowid as taskid, ptt.task_duration, ptt.task_date, ptt.task_datehour, ptt.fk_task";
+		$sql .= " FROM ".MAIN_DB_PREFIX."projet_task_time AS ptt, ".MAIN_DB_PREFIX."projet_task as pt";
+		$sql .= " WHERE ptt.fk_task = pt.rowid";
+		$sql .= " AND pt.fk_projet = ".$this->id;
+		$sql .= " AND (ptt.task_date >= '".$this->db->idate($datestart)."' ";
+		$sql .= " AND ptt.task_date <= '".$this->db->idate(dol_time_plus_duree($datestart, 1, 'm') - 1)."')";
+		if ($task_id) $sql .= " AND ptt.fk_task=".$taskid;
+		if (is_numeric($userid)) $sql .= " AND ptt.fk_user=".$userid;
+
+		//print $sql;
+		$resql = $this->db->query($sql);
+		if ($resql)
+		{
+			$weekalreadyfound = array();
+
+			$num = $this->db->num_rows($resql);
+			$i = 0;
+			// Loop on each record found, so each couple (project id, task id)
+			while ($i < $num)
+			{
+				$obj = $this->db->fetch_object($resql);
+				if (!empty($obj->task_date)) {
+					$date = explode('-', $obj->task_date);
+					$week_number = getWeekNumber($date[2], $date[1], $date[0]);
+				}
+				if (empty($weekalreadyfound[$week_number]))
+				{
+					$this->monthWorkLoad[$week_number] = $obj->task_duration;
+					$this->monthWorkLoadPerTask[$week_number][$obj->fk_task] = $obj->task_duration;
+				}
+				else
+				{
+					$this->monthWorkLoad[$week_number] += $obj->task_duration;
+					$this->monthWorkLoadPerTask[$week_number][$obj->fk_task] += $obj->task_duration;
+				}
+				$weekalreadyfound[$week_number] = 1;
+				$i++;
+			}
+			$this->db->free($resql);
+			return 1;
+		}
+		else
+		{
+			$this->error = "Error ".$this->db->lasterror();
+			dol_syslog(get_class($this)."::fetch ".$this->error, LOG_ERR);
+			return -1;
+		}
+	}
+
+
 	// phpcs:disable PEAR.NamingConventions.ValidFunctionName.ScopeNotCamelCaps
 	/**
 	 * Load indicators for dashboard (this->nbtodo and this->nbtodolate)
@@ -2648,196 +1982,8 @@
 
 		return CommonObject::commonReplaceThirdparty($db, $origin_id, $dest_id, $tables);
 	}
->>>>>>> 9e3e8df6
-
-		return $response;
-	}
-	else
-	{
-		$this->error = $this->db->error();
-		return -1;
-	}
-}
-
-<<<<<<< HEAD
-
-/**
- * Function used to replace a thirdparty id with another one.
- *
- * @param DoliDB $db Database handler
- * @param int $origin_id Old thirdparty id
- * @param int $dest_id New thirdparty id
- * @return bool
- */
-public static function replaceThirdparty(DoliDB $db, $origin_id, $dest_id)
-{
-	$tables = array(
-		'projet'
-	);
-
-	return CommonObject::commonReplaceThirdparty($db, $origin_id, $dest_id, $tables);
-}
-
-
-// phpcs:disable PEAR.NamingConventions.ValidFunctionName.ScopeNotCamelCaps
-/**
- * Charge indicateurs this->nb pour le tableau de bord
- *
- * @return     int         <0 if KO, >0 if OK
- */
-public function load_state_board()
-{
-	// phpcs:enable
-	global $user;
-
-	$this->nb = array();
-
-	$sql = "SELECT count(p.rowid) as nb";
-	$sql .= " FROM ".MAIN_DB_PREFIX."projet as p";
-	$sql .= " WHERE";
-	$sql .= " p.entity IN (".getEntity('project').")";
-	if (!$user->rights->projet->all->lire)
-	{
-		$projectsListId = $this->getProjectsAuthorizedForUser($user, 0, 1);
-		$sql .= "AND p.rowid IN (".$projectsListId.")";
-	}
-
-	$resql = $this->db->query($sql);
-	if ($resql)
-	{
-		while ($obj = $this->db->fetch_object($resql))
-		{
-			$this->nb["projects"] = $obj->nb;
-		}
-		$this->db->free($resql);
-		return 1;
-	}
-	else
-	{
-		dol_print_error($this->db);
-		$this->error = $this->db->error();
-		return -1;
-	}
-}
-
-
-/**
- * Is the project delayed?
- *
- * @return bool
- */
-public function hasDelay()
-{
-	global $conf;
-
-	if (!($this->statut == self::STATUS_VALIDATED)) return false;
-	if (!$this->datee && !$this->date_end) return false;
-
-	$now = dol_now();
-
-	return ($this->datee ? $this->datee : $this->date_end) < ($now - $conf->projet->warning_delay);
-}
-
-
-/**
- *	Charge les informations d'ordre info dans l'objet commande
- *
- *	@param  int		$id       Id of order
- *	@return	void
- */
-public function info($id)
-{
-	$sql = 'SELECT c.rowid, datec as datec, tms as datem,';
-	$sql .= ' date_close as datecloture,';
-	$sql .= ' fk_user_creat as fk_user_author, fk_user_close as fk_use_cloture';
-	$sql .= ' FROM '.MAIN_DB_PREFIX.'projet as c';
-	$sql .= ' WHERE c.rowid = '.$id;
-	$result = $this->db->query($sql);
-	if ($result)
-	{
-		if ($this->db->num_rows($result))
-		{
-			$obj = $this->db->fetch_object($result);
-			$this->id = $obj->rowid;
-			if ($obj->fk_user_author)
-			{
-				$cuser = new User($this->db);
-				$cuser->fetch($obj->fk_user_author);
-				$this->user_creation = $cuser;
-			}
-
-			if ($obj->fk_user_cloture)
-			{
-				$cluser = new User($this->db);
-				$cluser->fetch($obj->fk_user_cloture);
-				$this->user_cloture = $cluser;
-			}
-
-			$this->date_creation     = $this->db->jdate($obj->datec);
-			$this->date_modification = $this->db->jdate($obj->datem);
-			$this->date_cloture      = $this->db->jdate($obj->datecloture);
-		}
-
-		$this->db->free($result);
-	}
-	else
-	{
-		dol_print_error($this->db);
-	}
-}
-
-/**
- * Sets object to supplied categories.
- *
- * Deletes object from existing categories not supplied.
- * Adds it to non existing supplied categories.
- * Existing categories are left untouch.
- *
- * @param int[]|int $categories Category or categories IDs
- * @return void
- */
-public function setCategories($categories)
-{
-	$type_categ = Categorie::TYPE_PROJECT;
-
-	// Handle single category
-	if (!is_array($categories)) {
-		$categories = array($categories);
-	}
-
-	// Get current categories
-	require_once DOL_DOCUMENT_ROOT.'/categories/class/categorie.class.php';
-	$c = new Categorie($this->db);
-	$existing = $c->containing($this->id, $type_categ, 'id');
-
-	// Diff
-	if (is_array($existing)) {
-		$to_del = array_diff($existing, $categories);
-		$to_add = array_diff($categories, $existing);
-	} else {
-		$to_del = array(); // Nothing to delete
-		$to_add = $categories;
-	}
-
-	// Process
-	foreach ($to_del as $del) {
-		if ($c->fetch($del) > 0) {
-			$result = $c->del_type($this, $type_categ);
-			if ($result < 0) {
-				$this->errors = $c->errors;
-				$this->error = $c->error;
-				return -1;
-			}
-		}
-	}
-	foreach ($to_add as $add) {
-		if ($c->fetch($add) > 0) {
-			$result = $c->add_type($this, $type_categ);
-			if ($result < 0) {
-				$this->errors = $c->errors;
-				$this->error = $c->error;
-				return -1;
-=======
+
+
 	// phpcs:disable PEAR.NamingConventions.ValidFunctionName.ScopeNotCamelCaps
 	/**
 	 * Charge indicateurs this->nb pour le tableau de bord
@@ -2997,30 +2143,9 @@
 					$this->error = $c->error;
 					return -1;
 				}
->>>>>>> 9e3e8df6
-			}
-		}
-	}
-
-<<<<<<< HEAD
-	return 1;
-}
-
-
-/**
- * 	Create an array of tasks of current project
- *
- *  @param  User   $user       Object user we want project allowed to
- * 	@return int		           >0 if OK, <0 if KO
- */
-public function getLinesArray($user)
-{
-	require_once DOL_DOCUMENT_ROOT.'/projet/class/task.class.php';
-	$taskstatic = new Task($this->db);
-
-	$this->lines = $taskstatic->getTasksArray(0, $user, $this->id, 0, 0);
-}
-=======
+			}
+		}
+
 		return 1;
 	}
 
@@ -3038,5 +2163,4 @@
 
 		$this->lines = $taskstatic->getTasksArray(0, $user, $this->id, 0, 0);
 	}
->>>>>>> 9e3e8df6
 }