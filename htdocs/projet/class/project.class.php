--- conflicted
+++ resolved
@@ -1245,10 +1245,7 @@
 			}
 
 			if (!$error) {
-<<<<<<< HEAD
-=======
 				$this->statut = 1;
->>>>>>> 55425a51
 				$this->status = 1;
 				$this->db->commit();
 				return 1;
