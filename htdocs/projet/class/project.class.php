--- conflicted
+++ resolved
@@ -125,23 +125,8 @@
 	 */
 	public $usage_bill_time; // Is the time spent on project must be invoiced or not
 
-	/**
-<<<<<<< HEAD
-	 * @var boolean Use opportunities management
-	 */
-	public $usage_opportunity;
-
-	/**
-	 * @var boolean Use task management
-	 */
-	public $usage_task;
-
-
-	/**
-	 * @var boolean Event organization: Use Event Organization
-=======
+  /**
 	 * @var integer		Event organization: Use Event Organization
->>>>>>> d9a8673c
 	 */
 	public $usage_organize_event;
 
