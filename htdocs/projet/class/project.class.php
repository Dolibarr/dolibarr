<?php
/* Copyright (C) 2002-2005 Rodolphe Quiedeville <rodolphe@quiedeville.org>
 * Copyright (C) 2005-2012 Laurent Destailleur  <eldy@users.sourceforge.net>
 * Copyright (C) 2005-2010 Regis Houssin        <regis.houssin@capnetworks.com>
 * Copyright (C) 2013	   Florian Henry        <florian.henry@open-concept.pro>
 * Copyright (C) 2014      Marcos García        <marcosgdf@gmail.com>
 *
 * This program is free software; you can redistribute it and/or modify
 * it under the terms of the GNU General Public License as published by
 * the Free Software Foundation; either version 3 of the License, or
 * (at your option) any later version.
 *
 * This program is distributed in the hope that it will be useful,
 * but WITHOUT ANY WARRANTY; without even the implied warranty of
 * MERCHANTABILITY or FITNESS FOR A PARTICULAR PURPOSE.  See the
 * GNU General Public License for more details.
 *
 * You should have received a copy of the GNU General Public License
 * along with this program. If not, see <http://www.gnu.org/licenses/>.
 */

/**
 * 		\file       htdocs/projet/class/project.class.php
 * 		\ingroup    projet
 * 		\brief      File of class to manage projects
 */
require_once DOL_DOCUMENT_ROOT . '/core/class/commonobject.class.php';

/**
 *	Class to manage projects
 */
class Project extends CommonObject
{

    public $element = 'project';    //!< Id that identify managed objects
    public $table_element = 'projet';  //!< Name of table without prefix where object is stored
    public $table_element_line = 'projet_task';
    public $fk_element = 'fk_projet';
    protected $ismultientitymanaged = 1;  // 0=No test on entity, 1=Test with field entity, 2=Test with link by societe

    var $id;
    var $ref;
    var $description;
    var $statut;
    var $title;
    var $date_start;
    var $date_end;
    var $socid;
    var $user_author_id;    //!< Id of project creator. Not defined if shared project.
    var $public;      //!< Tell if this is a public or private project
    var $note_private;
    var $note_public;
    var $statuts_short;
    var $statuts;
    var $oldcopy;


    /**
     *  Constructor
     *
     *  @param      DoliDB		$db      Database handler
     */
    function __construct($db)
    {
        $this->db = $db;

        $this->statuts_short = array(0 => 'Draft', 1 => 'Opened', 2 => 'Closed');
        $this->statuts = array(0 => 'Draft', 1 => 'Opened', 2 => 'Closed');
    }

    /**
     *    Create a project into database
     *
     *    @param    User	$user       	User making creation
     *    @param	int		$notrigger		Disable triggers
     *    @return   int         			<0 if KO, id of created project if OK
     */
    function create($user, $notrigger=0)
    {
        global $conf, $langs;

        $error = 0;
        $ret = 0;

        $now=dol_now();

        // Check parameters
        if (!trim($this->ref))
        {
            $this->error = 'ErrorFieldsRequired';
            dol_syslog(get_class($this)."::create error -1 ref null", LOG_ERR);
            return -1;
        }

        $this->db->begin();

        $sql = "INSERT INTO " . MAIN_DB_PREFIX . "projet (";
        $sql.= "ref";
        $sql.= ", title";
        $sql.= ", description";
        $sql.= ", fk_soc";
        $sql.= ", fk_user_creat";
        $sql.= ", fk_statut";
        $sql.= ", public";
        $sql.= ", datec";
        $sql.= ", dateo";
        $sql.= ", datee";
        $sql.= ", entity";
        $sql.= ") VALUES (";
        $sql.= "'" . $this->db->escape($this->ref) . "'";
        $sql.= ", '" . $this->db->escape($this->title) . "'";
        $sql.= ", '" . $this->db->escape($this->description) . "'";
        $sql.= ", " . ($this->socid > 0 ? $this->socid : "null");
        $sql.= ", " . $user->id;
        $sql.= ", 0";
        $sql.= ", " . ($this->public ? 1 : 0);
        $sql.= ", '".$this->db->idate($now)."'";
        $sql.= ", " . ($this->date_start != '' ? "'".$this->db->idate($this->date_start)."'" : 'null');
        $sql.= ", " . ($this->date_end != '' ? "'".$this->db->idate($this->date_end)."'" : 'null');
        $sql.= ", ".$conf->entity;
        $sql.= ")";

        dol_syslog(get_class($this)."::create", LOG_DEBUG);
        $resql = $this->db->query($sql);
        if ($resql)
        {
            $this->id = $this->db->last_insert_id(MAIN_DB_PREFIX . "projet");
            $ret = $this->id;

            if (!$notrigger)
            {
                // Call trigger
                $result=$this->call_trigger('PROJECT_CREATE',$user);
                if ($result < 0) { $error++; }
                // End call triggers
            }
        }
        else
        {
            $this->error = $this->db->lasterror();
            $this->errno = $this->db->lasterrno();
            $error++;
        }

        //Update extrafield
        if (!$error) {
        	if (empty($conf->global->MAIN_EXTRAFIELDS_DISABLED)) // For avoid conflicts if trigger used
        	{
        		$result=$this->insertExtraFields();
        		if ($result < 0)
        		{
        			$error++;
        		}
        	}
        }

        if (!$error && !empty($conf->global->MAIN_DISABLEDRAFTSTATUS))
        {
            $res = $this->setValid($user);
            if ($res < 0) $error++;
        }

        if (!$error)
        {
            $this->db->commit();
            return $ret;
        }
        else
        {
            $this->db->rollback();
            return -1;
        }
    }

    /**
     * Update a project
     *
     * @param  User		$user       User object of making update
     * @param  int		$notrigger  1=Disable all triggers
     * @return int
     */
    function update($user, $notrigger=0)
    {
        global $langs, $conf;

		$error=0;

        // Clean parameters
        $this->title = trim($this->title);
        $this->description = trim($this->description);

        if (dol_strlen(trim($this->ref)) > 0)
        {
            $this->db->begin();

            $sql = "UPDATE " . MAIN_DB_PREFIX . "projet SET";
            $sql.= " ref='" . $this->db->escape($this->ref) . "'";
            $sql.= ", title = '" . $this->db->escape($this->title) . "'";
            $sql.= ", description = '" . $this->db->escape($this->description) . "'";
            $sql.= ", fk_soc = " . ($this->socid > 0 ? $this->socid : "null");
            $sql.= ", fk_statut = " . $this->statut;
            $sql.= ", public = " . ($this->public ? 1 : 0);
            $sql.= ", datec=" . ($this->date_c != '' ? "'".$this->db->idate($this->date_c)."'" : 'null');
            $sql.= ", dateo=" . ($this->date_start != '' ? "'".$this->db->idate($this->date_start)."'" : 'null');
            $sql.= ", datee=" . ($this->date_end != '' ? "'".$this->db->idate($this->date_end)."'" : 'null');
            $sql.= " WHERE rowid = " . $this->id;

            dol_syslog(get_class($this)."::Update", LOG_DEBUG);
            $resql=$this->db->query($sql);
            if ($resql)
            {
                if (!$notrigger)
                {
                    // Call trigger
                    $result=$this->call_trigger('PROJECT_MODIFY',$user);
                    if ($result < 0) { $error++; }
                    // End call triggers
                }

                //Update extrafield
                if (!$error) {
                	if (empty($conf->global->MAIN_EXTRAFIELDS_DISABLED)) // For avoid conflicts if trigger used
                	{
                		$result=$this->insertExtraFields();
                		if ($result < 0)
                		{
                			$error++;
                		}
                	}
                }

                if (! $error && (is_object($this->oldcopy) && $this->oldcopy->ref != $this->ref))
                {
                	// We remove directory
                	if ($conf->projet->dir_output)
                	{
                		$olddir = $conf->projet->dir_output . "/" . dol_sanitizeFileName($this->oldcopy->ref);
                		$newdir = $conf->projet->dir_output . "/" . dol_sanitizeFileName($this->ref);
                		if (file_exists($olddir))
                		{
							include_once DOL_DOCUMENT_ROOT . '/core/lib/files.lib.php';
							$res=dol_move($olddir, $newdir);
							if (! $res)
                			{
                				$this->error='ErrorFailToMoveDir';
                				$error++;
                			}
                		}
                	}
                }
                if (! $error )
                {
                    $this->db->commit();
                    $result = 1;
                }
                else
              {
                    $this->db->rollback();
                    $result = -1;
                }
            }
            else
			{
                $this->error = $this->db->lasterror();
                $this->errors[] = $this->error;
                $this->db->rollback();
                dol_syslog(get_class($this)."::Update error -2 " . $this->error, LOG_ERR);
                $result = -2;
            }
        }
        else
        {
            dol_syslog(get_class($this)."::Update ref null");
            $result = -1;
        }

        return $result;
    }

    /**
     * 	Get object and lines from database
     *
     * 	@param      int		$id       	Id of object to load
     * 	@param		string	$ref		Ref of project
     * 	@return     int      		   	>0 if OK, 0 if not found, <0 if KO
     */
    function fetch($id, $ref='')
    {
        if (empty($id) && empty($ref)) return -1;

        $sql = "SELECT rowid, ref, title, description, public, datec";
        $sql.= ", tms, dateo, datee, fk_soc, fk_user_creat, fk_statut, note_private, note_public,model_pdf";
        $sql.= " FROM " . MAIN_DB_PREFIX . "projet";
        if (! empty($id))
        {
        	$sql.= " WHERE rowid=".$id;
        }
        else if (! empty($ref))
        {
        	$sql.= " WHERE ref='".$this->db->escape($ref)."'";
        	$sql.= " AND entity IN (".getEntity('project').")";
        }

        dol_syslog(get_class($this)."::fetch", LOG_DEBUG);
        $resql = $this->db->query($sql);
        if ($resql)
        {
            if ($this->db->num_rows($resql))
            {
                $obj = $this->db->fetch_object($resql);

                $this->id = $obj->rowid;
                $this->ref = $obj->ref;
                $this->title = $obj->title;
                $this->titre = $obj->title; // TODO deprecated
                $this->description = $obj->description;
                $this->date_c = $this->db->jdate($obj->datec);
                $this->datec = $this->db->jdate($obj->datec); // TODO deprecated
                $this->date_m = $this->db->jdate($obj->tms);
                $this->datem = $this->db->jdate($obj->tms);  // TODO deprecated
                $this->date_start = $this->db->jdate($obj->dateo);
                $this->date_end = $this->db->jdate($obj->datee);
                $this->note_private = $obj->note_private;
                $this->note_public = $obj->note_public;
                $this->socid = $obj->fk_soc;
                $this->societe=(object)array();// To avoid warning on next line
                $this->societe->id = $obj->fk_soc; // TODO For backward compatibility
                $this->user_author_id = $obj->fk_user_creat;
                $this->public = $obj->public;
                $this->statut = $obj->fk_statut;
                $this->modelpdf	= $obj->model_pdf;

                $this->db->free($resql);

                return 1;
            }
            else
            {
                return 0;
            }
        }
        else
        {
            $this->error = $this->db->lasterror();
            return -1;
        }
    }

    /**
     * 	Return list of projects
     *
     * 	@param		int		$socid		To filter on a particular third party
     * 	@return		array				List of projects
     */
    function liste_array($socid='')
    {
        global $conf;

        $projects = array();

        $sql = "SELECT rowid, title";
        $sql.= " FROM " . MAIN_DB_PREFIX . "projet";
        $sql.= " WHERE entity = " . $conf->entity;
        if (! empty($socid)) $sql.= " AND fk_soc = " . $socid;

        $resql = $this->db->query($sql);
        if ($resql)
        {
            $nump = $this->db->num_rows($resql);

            if ($nump)
            {
                $i = 0;
                while ($i < $nump)
                {
                    $obj = $this->db->fetch_object($resql);

                    $projects[$obj->rowid] = $obj->title;
                    $i++;
                }
            }
            return $projects;
        }
        else
        {
            print $this->db->lasterror();
        }
    }

    /**
     * 	Return list of elements for type linked to project
     *
     * 	@param		string		$type		'propal','order','invoice','order_supplier','invoice_supplier'
     * 	@param		string		$tablename	name of table associated of the type
     * 	@return		array					List of orders linked to project, <0 if error
     */
    function get_element_list($type, $tablename)
    {
        $elements = array();

        if ($type == 'agenda')
            $sql = "SELECT id as rowid FROM " . MAIN_DB_PREFIX . "actioncomm WHERE fk_project=" . $this->id;
        else
            $sql = "SELECT rowid FROM " . MAIN_DB_PREFIX . $tablename." WHERE fk_projet=" . $this->id;
        if (! $sql) return -1;

        //print $sql;
        dol_syslog(get_class($this)."::get_element_list", LOG_DEBUG);
        $result = $this->db->query($sql);
        if ($result)
        {
            $nump = $this->db->num_rows($result);
            if ($nump)
            {
                $i = 0;
                while ($i < $nump)
                {
                    $obj = $this->db->fetch_object($result);

                    $elements[$i] = $obj->rowid;

                    $i++;
                }
                $this->db->free($result);

                /* Return array */
                return $elements;
            }
        }
        else
        {
            dol_print_error($this->db);
        }
    }

    /**
     *    Delete a project from database
     *
     *    @param       User		$user            User
     *    @param       int		$notrigger       Disable triggers
     *    @return      int       			      <0 if KO, 0 if not possible, >0 if OK
     */
    function delete($user, $notrigger=0)
    {
        global $langs, $conf;
        require_once DOL_DOCUMENT_ROOT . '/core/lib/files.lib.php';

        $error = 0;

        $this->db->begin();

        if (!$error)
        {
            // Delete linked contacts
            $res = $this->delete_linked_contact();
            if ($res < 0)
            {
                $this->error = 'ErrorFailToDeleteLinkedContact';
                //$error++;
                $this->db->rollback();
                return 0;
            }
        }

        $sql = "DELETE FROM " . MAIN_DB_PREFIX . "projet_task_extrafields";
        $sql.= " WHERE fk_object IN (SELECT rowid FROM " . MAIN_DB_PREFIX . "projet_task WHERE fk_projet=" . $this->id . ")";

        dol_syslog(get_class($this) . "::delete", LOG_DEBUG);
        $resql = $this->db->query($sql);
        if (!$resql)
        {
        	$this->errors[] = $this->db->lasterror();
        	$error++;
        }

        $sql = "DELETE FROM " . MAIN_DB_PREFIX . "projet_task";
        $sql.= " WHERE fk_projet=" . $this->id;

        dol_syslog(get_class($this) . "::delete", LOG_DEBUG);
        $resql = $this->db->query($sql);
        if (!$resql)
        {
        	$this->errors[] = $this->db->lasterror();
        	$error++;
        }

        $sql = "DELETE FROM " . MAIN_DB_PREFIX . "projet";
        $sql.= " WHERE rowid=" . $this->id;

        dol_syslog(get_class($this) . "::delete", LOG_DEBUG);
        $resql = $this->db->query($sql);
        if (!$resql)
        {
        	$this->errors[] = $this->db->lasterror();
        	$error++;
        }

        $sql = "DELETE FROM " . MAIN_DB_PREFIX . "projet_extrafields";
        $sql.= " WHERE fk_object=" . $this->id;

        dol_syslog(get_class($this) . "::delete", LOG_DEBUG);
        $resql = $this->db->query($sql);
        if (! $resql)
        {
        	$this->errors[] = $this->db->lasterror();
        	$error++;
        }

        if (empty($error))
        {
            // We remove directory
            $projectref = dol_sanitizeFileName($this->ref);
            if ($conf->projet->dir_output)
            {
                $dir = $conf->projet->dir_output . "/" . $projectref;
                if (file_exists($dir))
                {
                    $res = @dol_delete_dir_recursive($dir);
                    if (!$res)
                    {
                        $this->errors[] = 'ErrorFailToDeleteDir';
                        $error++;
                    }
                }
            }

            if (!$notrigger)
            {
                // Call trigger
                $result=$this->call_trigger('PROJECT_DELETE',$user);
                if ($result < 0)
                {
                    $error++;
                    if (! empty($interface->errors))
                    {
                		foreach ($interface->errors as $errmsg ) {
                			dol_syslog(get_class($this) . "::delete " . $errmsg, LOG_ERR);
                			$this->errors[] =$errmsg;
                		}
                    }
                }
                // End call triggers
            }
        }

    	if (empty($error))
    	{
            $this->db->commit();
            return 1;
        }
        else
       {
        	foreach ( $this->errors as $errmsg )
        	{
				dol_syslog(get_class($this) . "::delete " . $errmsg, LOG_ERR);
				$this->error .= ($this->error ? ', ' . $errmsg : $errmsg);
			}
            dol_syslog(get_class($this) . "::delete " . $this->error, LOG_ERR);
            $this->db->rollback();
            return -1;
        }
    }

    /**
     * 		Validate a project
     *
     * 		@param		User	$user		User that validate
     * 		@return		int					<0 if KO, >0 if OK
     */
    function setValid($user)
    {
        global $langs, $conf;

		$error=0;

        if ($this->statut != 1)
        {
            $this->db->begin();

            $sql = "UPDATE " . MAIN_DB_PREFIX . "projet";
            $sql.= " SET fk_statut = 1";
            $sql.= " WHERE rowid = " . $this->id;
            $sql.= " AND entity = " . $conf->entity;

            dol_syslog(get_class($this)."::setValid", LOG_DEBUG);
            $resql = $this->db->query($sql);
            if ($resql)
            {
                // Call trigger
                $result=$this->call_trigger('PROJECT_VALIDATE',$user);
                if ($result < 0) { $error++; }
                // End call triggers

                if (!$error)
                {
                	$this->statut=1;
                	$this->db->commit();
                    return 1;
                }
                else
                {
                    $this->db->rollback();
                    $this->error = join(',', $this->errors);
                    dol_syslog(get_class($this)."::setValid " . $this->error, LOG_ERR);
                    return -1;
                }
            }
            else
            {
                $this->db->rollback();
                $this->error = $this->db->lasterror();
                return -1;
            }
        }
    }

    /**
     * 		Close a project
     *
     * 		@param		User	$user		User that validate
     * 		@return		int					<0 if KO, >0 if OK
     */
    function setClose($user)
    {
        global $langs, $conf;

		$error=0;

        if ($this->statut != 2)
        {
            $this->db->begin();

            $sql = "UPDATE " . MAIN_DB_PREFIX . "projet";
            $sql.= " SET fk_statut = 2";
            $sql.= " WHERE rowid = " . $this->id;
            $sql.= " AND entity = " . $conf->entity;
            $sql.= " AND fk_statut = 1";

            dol_syslog(get_class($this)."::setClose", LOG_DEBUG);
            $resql = $this->db->query($sql);
            if ($resql)
            {
                // Call trigger
                $result=$this->call_trigger('PROJECT_CLOSE',$user);
                if ($result < 0) { $error++; }
                // End call triggers

                if (!$error)
                {
                    $this->statut = 2;
                    $this->db->commit();
                    return 1;
                }
                else
                {
                    $this->db->rollback();
                    $this->error = join(',', $this->errors);
                    dol_syslog(get_class($this)."::setClose " . $this->error, LOG_ERR);
                    return -1;
                }
            }
            else
            {
                $this->db->rollback();
                $this->error = $this->db->lasterror();
                return -1;
            }
        }
    }

    /**
     *  Return status label of object
     *
     *  @param  int			$mode       0=long label, 1=short label, 2=Picto + short label, 3=Picto, 4=Picto + long label, 5=Short label + Picto
     * 	@return string      			Label
     */
    function getLibStatut($mode=0)
    {
        return $this->LibStatut($this->statut, $mode);
    }

    /**
     *  Renvoi status label for a status
     *
     *  @param	int		$statut     id statut
     *  @param  int		$mode       0=long label, 1=short label, 2=Picto + short label, 3=Picto, 4=Picto + long label, 5=Short label + Picto
     * 	@return string				Label
     */
    function LibStatut($statut, $mode=0)
    {
        global $langs;

        if ($mode == 0)
        {
            return $langs->trans($this->statuts[$statut]);
        }
        if ($mode == 1)
        {
            return $langs->trans($this->statuts_short[$statut]);
        }
        if ($mode == 2)
        {
            if ($statut == 0)
                return img_picto($langs->trans($this->statuts_short[$statut]), 'statut0') . ' ' . $langs->trans($this->statuts_short[$statut]);
            if ($statut == 1)
                return img_picto($langs->trans($this->statuts_short[$statut]), 'statut4') . ' ' . $langs->trans($this->statuts_short[$statut]);
            if ($statut == 2)
                return img_picto($langs->trans($this->statuts_short[$statut]), 'statut6') . ' ' . $langs->trans($this->statuts_short[$statut]);
        }
        if ($mode == 3)
        {
            if ($statut == 0)
                return img_picto($langs->trans($this->statuts_short[$statut]), 'statut0');
            if ($statut == 1)
                return img_picto($langs->trans($this->statuts_short[$statut]), 'statut4');
            if ($statut == 2)
                return img_picto($langs->trans($this->statuts_short[$statut]), 'statut6');
        }
        if ($mode == 4)
        {
            if ($statut == 0)
                return img_picto($langs->trans($this->statuts_short[$statut]), 'statut0') . ' ' . $langs->trans($this->statuts_short[$statut]);
            if ($statut == 1)
                return img_picto($langs->trans($this->statuts_short[$statut]), 'statut4') . ' ' . $langs->trans($this->statuts_short[$statut]);
            if ($statut == 2)
                return img_picto($langs->trans($this->statuts_short[$statut]), 'statut6') . ' ' . $langs->trans($this->statuts_short[$statut]);
        }
        if ($mode == 5)
        {
            if ($statut == 0)
                return $langs->trans($this->statuts_short[$statut]) . ' ' . img_picto($langs->trans($this->statuts_short[$statut]), 'statut0');
            if ($statut == 1)
                return $langs->trans($this->statuts_short[$statut]) . ' ' . img_picto($langs->trans($this->statuts_short[$statut]), 'statut1');
            if ($statut == 2)
                return img_picto($langs->trans($this->statuts_short[$statut]), 'statut6') . ' ' . $langs->trans($this->statuts_short[$statut]);
        }
    }

    /**
     * 	Renvoie nom clicable (avec eventuellement le picto)
     *
     * 	@param	int		$withpicto		0=Pas de picto, 1=Inclut le picto dans le lien, 2=Picto seul
     * 	@param	string	$option			Variant ('', 'nolink')
     * 	@param	int		$addlabel		0=Default, 1=Add label into string, >1=Add first chars into string
     * 	@return	string					Chaine avec URL
     */
    function getNomUrl($withpicto=0, $option='', $addlabel=0)
    {
        global $langs;

        $result = '';
        $lien = '';
        $lienfin = '';

        if ($option != 'nolink')
        {
        	if (preg_match('/\.php$/',$option))
        	{
            	$lien = '<a href="' . dol_buildpath($option,1) . '?id=' . $this->id . '">';
            	$lienfin = '</a>';
        	}
        	else
        	{
            	$lien = '<a href="' . DOL_URL_ROOT . '/projet/card.php?id=' . $this->id . '">';
            	$lienfin = '</a>';
        	}
        }

        $picto = 'projectpub';
        if (!$this->public) $picto = 'project';

        $label = $langs->trans("ShowProject") . ': ' . $this->ref . ($this->title ? ' - ' . $this->title : '');

        if ($withpicto) $result.=($lien . img_object($label, $picto) . $lienfin);
        if ($withpicto && $withpicto != 2) $result.=' ';
        if ($withpicto != 2) $result.=$lien . $this->ref . $lienfin . (($addlabel && $this->title) ? ' - ' . dol_trunc($this->title, ($addlabel > 1 ? $addlabel : 0)) : '');
        return $result;
    }

    /**
     *  Initialise an instance with random values.
     *  Used to build previews or test instances.
     * 	id must be 0 if object instance is a specimen.
     *
     *  @return	void
     */
    function initAsSpecimen()
    {
        global $user, $langs, $conf;

        $now=dol_now();

        // Initialise parameters
        $this->id = 0;
        $this->ref = 'SPECIMEN';
        $this->specimen = 1;
        $this->socid = 1;
        $this->date_c = $now;
        $this->date_m = $now;
        $this->date_start = $now;
        $this->note_public = 'SPECIMEN';
        /*
        $nbp = rand(1, 9);
        $xnbp = 0;
        while ($xnbp < $nbp)
        {
            $line = new Task($this->db);
            $line->fk_project = 0;
            $line->label = $langs->trans("Label") . " " . $xnbp;
            $line->description = $langs->trans("Description") . " " . $xnbp;

            $this->lines[]=$line;
            $xnbp++;
        }
        */
    }

    /**
     * 	Check if user has permission on current project
     *
     * 	@param	User	$user		Object user to evaluate
     * 	@param  string	$mode		Type of permission we want to know: 'read', 'write'
     * 	@return	int					>0 if user has permission, <0 if user has no permission
     */
    function restrictedProjectArea($user, $mode='read')
    {
        // To verify role of users
        $userAccess = 0;
        if (($mode == 'read' && ! empty($user->rights->projet->all->lire)) || ($mode == 'write' && ! empty($user->rights->projet->all->creer)) || ($mode == 'delete' && ! empty($user->rights->projet->all->supprimer)))
        {
            $userAccess = 1;
        }
        else if ($this->public && (($mode == 'read' && ! empty($user->rights->projet->lire)) || ($mode == 'write' && ! empty($user->rights->projet->creer)) || ($mode == 'delete' && ! empty($user->rights->projet->supprimer))))
        {
            $userAccess = 1;
        }
        else
		{
            foreach (array('internal', 'external') as $source)
            {
                $userRole = $this->liste_contact(4, $source);
                $num = count($userRole);

                $nblinks = 0;
                while ($nblinks < $num)
                {
                    if ($source == 'internal' && preg_match('/^PROJECT/', $userRole[$nblinks]['code']) && $user->id == $userRole[$nblinks]['id'])
                    {
                        if ($mode == 'read'   && $user->rights->projet->lire)      $userAccess++;
                        if ($mode == 'write'  && $user->rights->projet->creer)     $userAccess++;
                        if ($mode == 'delete' && $user->rights->projet->supprimer) $userAccess++;
                    }
                    // Permission are supported on users only. To have an external thirdparty contact to see a project, its user must allowed to contacts of projects.
                    /*if ($source == 'external' && preg_match('/PROJECT/', $userRole[$nblinks]['code']) && $user->contact_id == $userRole[$nblinks]['id'])
                    {
                        if ($mode == 'read'   && $user->rights->projet->lire)      $userAccess++;
                        if ($mode == 'write'  && $user->rights->projet->creer)     $userAccess++;
                        if ($mode == 'delete' && $user->rights->projet->supprimer) $userAccess++;
                    }*/
                    $nblinks++;
                }
            }
            //if (empty($nblinks))	// If nobody has permission, we grant creator
            //{
            //	if ((!empty($this->user_author_id) && $this->user_author_id == $user->id))
            //	{
            //		$userAccess = 1;
            //	}
            //}
        }

        return ($userAccess?$userAccess:-1);
    }

    /**
     * Return array of projects a user has permission on, is affected to, or all projects
     *
     * @param 	User	$user			User object
     * @param 	int		$mode			0=All project I have permission on, 1=Projects affected to me only, 2=Will return list of all projects with no test on contacts
     * @param 	int		$list			0=Return array,1=Return string list
     * @param	int		$socid			0=No filter on third party, id of third party
     * @return 	array or string			Array of projects id, or string with projects id separated with ","
     */
    function getProjectsAuthorizedForUser($user, $mode=0, $list=0, $socid=0)
    {
        $projects = array();
        $temp = array();

        $sql = "SELECT ".(($mode == 0 || $mode == 1) ? "DISTINCT " : "")."p.rowid, p.ref";
        $sql.= " FROM " . MAIN_DB_PREFIX . "projet as p";
        if ($mode == 0 || $mode == 1)
        {
            $sql.= ", " . MAIN_DB_PREFIX . "element_contact as ec";
            $sql.= ", " . MAIN_DB_PREFIX . "c_type_contact as ctc";
        }
        $sql.= " WHERE p.entity IN (".getEntity('project').")";
        // Internal users must see project he is contact to even if project linked to a third party he can't see.
        //if ($socid || ! $user->rights->societe->client->voir)	$sql.= " AND (p.fk_soc IS NULL OR p.fk_soc = 0 OR p.fk_soc = ".$socid.")";
        if ($socid > 0) $sql.= " AND (p.fk_soc IS NULL OR p.fk_soc = 0 OR p.fk_soc = " . $socid . ")";

        if ($mode == 0)
        {
            $sql.= " AND ec.element_id = p.rowid";
            $sql.= " AND ( p.public = 1";
            //$sql.= " OR p.fk_user_creat = ".$user->id;
            $sql.= " OR ( ctc.rowid = ec.fk_c_type_contact";
            $sql.= " AND ctc.element = '" . $this->element . "'";
            $sql.= " AND ( (ctc.source = 'internal' AND ec.fk_socpeople = ".$user->id.")";
            //$sql.= " OR (ctc.source = 'external' AND ec.fk_socpeople = ".($user->contact_id?$user->contact_id:0).")"; // Permission are supported on users only. To have an external thirdparty contact to see a project, its user must allowed to contacts of projects.
            $sql.= " )";
            $sql.= " ))";
        }
        if ($mode == 1)
        {
            $sql.= " AND ec.element_id = p.rowid";
            $sql.= " AND ctc.rowid = ec.fk_c_type_contact";
            $sql.= " AND ctc.element = '" . $this->element . "'";
            $sql.= " AND ( (ctc.source = 'internal' AND ec.fk_socpeople = ".$user->id.")";
            //$sql.= " OR (ctc.source = 'external' AND ec.fk_socpeople = ".($user->contact_id?$user->contact_id:0).")"; // Permission are supported on users only. To have an external thirdparty contact to see a project, its user must allowed to contacts of projects.
            $sql.= " )";
        }
        if ($mode == 2)
        {
            // No filter. Use this if user has permission to see all project
        }
        //print $sql;

        $resql = $this->db->query($sql);
        if ($resql)
        {
            $num = $this->db->num_rows($resql);
            $i = 0;
            while ($i < $num)
            {
                $row = $this->db->fetch_row($resql);
                $projects[$row[0]] = $row[1];
                $temp[] = $row[0];
                $i++;
            }

            $this->db->free($resql);

            if ($list)
            {
                if (empty($temp)) return '0';
                $result = implode(',', $temp);
                return $result;
            }
        }
        else
        {
            dol_print_error($this->db);
        }

        return $projects;
    }

     /**
      * Load an object from its id and create a new one in database
	  *
	  *	@param	int		$fromid     	Id of object to clone
	  *	@param	bool	$clone_contact	clone contact of project
	  *	@param	bool	$clone_task		clone task of project
	  *	@param	bool	$clone_project_file		clone file of project
	  *	@param	bool	$clone_task_file		clone file of task (if task are copied)
      *	@param	bool	$clone_note		clone note of project
      *	@param	bool	$notrigger		no trigger flag
	  * @return	int						New id of clone
	  */
	function createFromClone($fromid,$clone_contact=false,$clone_task=true,$clone_project_file=false,$clone_task_file=false,$clone_note=true,$notrigger=0)
	{
		global $user,$langs,$conf;

		$error=0;

		dol_syslog("createFromClone clone_contact=".$clone_contact." clone_task=".$clone_task." clone_project_file=".$clone_project_file." clone_note=".$clone_note);

		$now = dol_mktime(0,0,0,idate('m',dol_now()),idate('d',dol_now()),idate('Y',dol_now()));

		$clone_project=new Project($this->db);

		$this->db->begin();

		// Load source object
		$clone_project->fetch($fromid);
		$clone_project->fetch_thirdparty();

		$orign_dt_start=$clone_project->date_start;
		$orign_project_ref=$clone_project->ref;

		$clone_project->id=0;
        $clone_project->date_start = $now;
        if (!(empty($clone_project->date_end)))
        {
        	$clone_project->date_end = $clone_project->date_end + ($now - $orign_dt_start);
        }

        $clone_project->datec = $now;

        if (! $clone_note)
        {
        	    $clone_project->note_private='';
    			$clone_project->note_public='';
        }

		//Generate next ref
		$defaultref='';
    	$obj = empty($conf->global->PROJECT_ADDON)?'mod_project_simple':$conf->global->PROJECT_ADDON;
    	if (! empty($conf->global->PROJECT_ADDON) && is_readable(DOL_DOCUMENT_ROOT ."/core/modules/project/".$conf->global->PROJECT_ADDON.".php"))
    	{

        	require_once DOL_DOCUMENT_ROOT ."/core/modules/project/".$conf->global->PROJECT_ADDON.'.php';
        	$modProject = new $obj;
        	$defaultref = $modProject->getNextValue(is_object($clone_project->thirdparty)?$clone_project->thirdparty->id:0,$clone_project);
    	}

    	if (is_numeric($defaultref) && $defaultref <= 0) $defaultref='';

		$clone_project->ref=$defaultref;

		// Create clone
		$result=$clone_project->create($user,$notrigger);

		// Other options
		if ($result < 0)
		{
			$this->error.=$clone_project->error;
			$error++;
		}

		if (! $error)
		{
			$this->db->commit();

			//Get the new project id
			$clone_project_id=$clone_project->id;

			//Note Update
			if (!$clone_note)
       		{
        	    $clone_project->note_private='';
    			$clone_project->note_public='';
        	}
        	else
        	{
        		$this->db->begin();
				$res=$clone_project->update_note(dol_html_entity_decode($clone_project->note_public, ENT_QUOTES),'_public');
				if ($res < 0)
				{
					$this->error.=$clone_project->error;
					$error++;
					$this->db->rollback();
				}
				else
				{
					$this->db->commit();
				}

				$this->db->begin();
				$res=$clone_project->update_note(dol_html_entity_decode($clone_project->note_private, ENT_QUOTES), '_private');
				if ($res < 0)
				{
					$this->error.=$clone_project->error;
					$error++;
					$this->db->rollback();
				}
				else
				{
					$this->db->commit();
				}
        	}

			//Duplicate contact
			if ($clone_contact)
			{
				$origin_project = new Project($this->db);
				$origin_project->fetch($fromid);

				foreach(array('internal','external') as $source)
				{
					$tab = $origin_project->liste_contact(-1,$source);

					foreach ($tab as $contacttoadd)
					{
						$clone_project->add_contact($contacttoadd['id'], $contacttoadd['code'], $contacttoadd['source'],$notrigger);
						if ($clone_project->error == 'DB_ERROR_RECORD_ALREADY_EXISTS')
						{
							$langs->load("errors");
							$this->error.=$langs->trans("ErrorThisContactIsAlreadyDefinedAsThisType");
							$error++;
						}
						else
						{
							if ($clone_project->error!='')
							{
								$this->error.=$clone_project->error;
								$error++;
							}
						}
					}
				}
			}

			//Duplicate file
			if ($clone_project_file)
			{
				require_once DOL_DOCUMENT_ROOT.'/core/lib/files.lib.php';

				$clone_project_dir = $conf->projet->dir_output . "/" . dol_sanitizeFileName($defaultref);
				$ori_project_dir = $conf->projet->dir_output . "/" . dol_sanitizeFileName($orign_project_ref);

				if (dol_mkdir($clone_project_dir) >= 0)
				{
					$filearray=dol_dir_list($ori_project_dir,"files",0,'','(\.meta|_preview\.png)$','',SORT_ASC,1);
					foreach($filearray as $key => $file)
					{
						$rescopy = dol_copy($ori_project_dir . '/' . $file['name'], $clone_project_dir . '/' . $file['name'],0,1);
						if (is_numeric($rescopy) && $rescopy < 0)
						{
							$this->error.=$langs->trans("ErrorFailToCopyFile",$ori_project_dir . '/' . $file['name'],$clone_project_dir . '/' . $file['name']);
							$error++;
						}
					}
				}
				else
				{
					$this->error.=$langs->trans('ErrorInternalErrorDetected').':dol_mkdir';
					$error++;
				}
			}

			//Duplicate task
			if ($clone_task)
			{
				require_once DOL_DOCUMENT_ROOT . '/projet/class/task.class.php';

				$taskstatic = new Task($this->db);

				// Security check
				$socid=0;
				if ($user->societe_id > 0) $socid = $user->societe_id;

				$tasksarray=$taskstatic->getTasksArray(0, 0, $fromid, $socid, 0);

				//manage new parent clone task id
				$tab_conv_child_parent=array();

			    foreach ($tasksarray as $tasktoclone)
			    {
					$result_clone = $taskstatic->createFromClone($tasktoclone->id,$clone_project_id,$tasktoclone->fk_parent,true,true,false,$clone_task_file,true,false);
					if ($result_clone <= 0)
				    {
				    	$this->error.=$result_clone->error;
						$error++;
				    }
				    else
				    {
				    	$new_task_id=$result_clone;
				    	$taskstatic->fetch($tasktoclone->id);

				    	//manage new parent clone task id
				    	// if the current task has child we store the original task id and the equivalent clone task id
						if (($taskstatic->hasChildren()) && !array_key_exists($tasktoclone->id,$tab_conv_child_parent))
						{
							$tab_conv_child_parent[$tasktoclone->id] =  $new_task_id;
						}
				    }

			    }

			    //Parse all clone node to be sure to update new parent
			    $tasksarray=$taskstatic->getTasksArray(0, 0, $clone_project_id, $socid, 0);
			    foreach ($tasksarray as $task_cloned)
			    {
			    	$taskstatic->fetch($task_cloned->id);
			    	if ($taskstatic->fk_task_parent!=0)
			    	{
			    		$taskstatic->fk_task_parent=$tab_conv_child_parent[$taskstatic->fk_task_parent];
			    	}
			    	$res=$taskstatic->update($user,$notrigger);
			    	if ($result_clone <= 0)
				    {
				    	$this->error.=$taskstatic->error;
						$error++;
				    }
			    }
			}



			if (! $error)
			{
				return $clone_project_id;
			}
			else
			{
				dol_syslog(get_class($this)."::createFromClone nbError: ".$error." error : " . $this->error, LOG_ERR);
				return -1;
			}

		}
		else
		{
			$this->db->rollback();
			return -1;
		}
	}


	 /**
	  *    Shift project task date from current date to delta
	  *
	  *    @param	timestamp		$old_project_dt_start	old project start date
	  *    @return	int				1 if OK or < 0 if KO
	  */
	function shiftTaskDate($old_project_dt_start)
	{
		global $user,$langs,$conf;

		$error=0;

		$taskstatic = new Task($this->db);

		// Security check
		$socid=0;
		if ($user->societe_id > 0) $socid = $user->societe_id;

		$tasksarray=$taskstatic->getTasksArray(0, 0, $this->id, $socid, 0);

	    foreach ($tasksarray as $tasktoshiftdate)
	    {
	    	$to_update=false;
	    	// Fetch only if update of date will be made
	    	if ((!empty($tasktoshiftdate->date_start)) || (!empty($tasktoshiftdate->date_end)))
	    	{
	    		//dol_syslog(get_class($this)."::shiftTaskDate to_update", LOG_DEBUG);
	    		$to_update=true;
		    	$task = new Task($this->db);
		    	$result = $task->fetch($tasktoshiftdate->id);
		    	if (!$result)
		    	{
		    		$error++;
		    		$this->error.=$task->error;
		    	}
	    	}
			//print "$this->date_start + $tasktoshiftdate->date_start - $old_project_dt_start";exit;

	    	//Calcultate new task start date with difference between old proj start date and origin task start date
	    	if (!empty($tasktoshiftdate->date_start))
	    	{
				$task->date_start			= $this->date_start + ($tasktoshiftdate->date_start - $old_project_dt_start);
	    	}

	    	//Calcultate new task end date with difference between origin proj end date and origin task end date
	    	if (!empty($tasktoshiftdate->date_end))
	    	{
				$task->date_end		    	= $this->date_start + ($tasktoshiftdate->date_end - $old_project_dt_start);
	    	}

			if ($to_update)
			{
		    	$result = $task->update($user);
		    	if (!$result)
		    	{
		    		$error++;
		    		$this->error.=$task->error;
		    	}
			}
	    }
	    if ($error!=0)
	    {
	    	return -1;
	    }
	    return $result;
	}


	 /**
	  *    Associate element to a project
	  *
	  *    @param	string	$tableName			Table of the element to update
	  *    @param	int		$elementSelectId	Key-rowid of the line of the element to update
	  *    @return	int							1 if OK or < 0 if KO
	  */
	function update_element($tableName, $elementSelectId)
	{
		$sql="UPDATE ".MAIN_DB_PREFIX.$tableName;

		if ($TableName=="actioncomm")
		{
			$sql.= " SET fk_project=".$this->id;
			$sql.= " WHERE id=".$elementSelectId;
		}
		else
		{
			$sql.= " SET fk_projet=".$this->id;
			$sql.= " WHERE rowid=".$elementSelectId;
		}

		dol_syslog(get_class($this)."::update_element", LOG_DEBUG);
		$resql=$this->db->query($sql);
		if (!$resql) {
			$this->error=$this->db->lasterror();
			return -1;
		}else {
			return 1;
		}

	}
<<<<<<< HEAD
	
	/**
	 *    Associate element to a project
	 *
	 *    @param	string	$tableName			Table of the element to update
	 *    @param	int		$elementSelectId	Key-rowid of the line of the element to update
	 *    @return	int							1 if OK or < 0 if KO
	 */
	function remove_element($tableName, $elementSelectId)
	{
		$sql="UPDATE ".MAIN_DB_PREFIX.$tableName;
	
		if ($TableName=="actioncomm")
		{
			$sql.= " SET fk_project=NULL";
			$sql.= " WHERE id=".$elementSelectId;
		}
		else
		{
			$sql.= " SET fk_projet=NULL";
			$sql.= " WHERE rowid=".$elementSelectId;
		}
	
		dol_syslog(get_class($this)."::remove_element", LOG_DEBUG);
		$resql=$this->db->query($sql);
		if (!$resql) {
			$this->error=$this->db->lasterror();
			return -1;
		}else {
			return 1;
		}
	
	}
=======

	/**
	 *  Create an intervention document on disk using template defined into PROJECT_ADDON_PDF
	 *
	 *  @param	string		$modele			force le modele a utiliser ('' par defaut)
	 *  @param	Translate	$outputlangs	objet lang a utiliser pour traduction
	 *  @param  int			$hidedetails    Hide details of lines
	 *  @param  int			$hidedesc       Hide description
	 *  @param  int			$hideref        Hide ref
	 *  @return int         				0 if KO, 1 if OK
	 */
	public function generateDocument($modele, $outputlangs, $hidedetails=0, $hidedesc=0, $hideref=0)
	{
		global $conf,$langs;

		$langs->load("projects");

		// Positionne modele sur le nom du modele de projet a utiliser
		if (! dol_strlen($modele))
		{
			if (! empty($conf->global->PROJECT_ADDON_PDF))
			{
				$modele = $conf->global->PROJECT_ADDON_PDF;
			}
			else
			{
				$modele='baleine';
			}
		}

		$modelpath = "core/modules/project/pdf/";

		return $this->commonGenerateDocument($modelpath, $modele, $outputlangs, $hidedetails, $hidedesc, $hideref);
	}

>>>>>>> 8f492a66
}
<|MERGE_RESOLUTION|>--- conflicted
+++ resolved
@@ -1307,8 +1307,7 @@
 		}
 
 	}
-<<<<<<< HEAD
-	
+
 	/**
 	 *    Associate element to a project
 	 *
@@ -1319,7 +1318,7 @@
 	function remove_element($tableName, $elementSelectId)
 	{
 		$sql="UPDATE ".MAIN_DB_PREFIX.$tableName;
-	
+
 		if ($TableName=="actioncomm")
 		{
 			$sql.= " SET fk_project=NULL";
@@ -1330,7 +1329,7 @@
 			$sql.= " SET fk_projet=NULL";
 			$sql.= " WHERE rowid=".$elementSelectId;
 		}
-	
+
 		dol_syslog(get_class($this)."::remove_element", LOG_DEBUG);
 		$resql=$this->db->query($sql);
 		if (!$resql) {
@@ -1339,9 +1338,8 @@
 		}else {
 			return 1;
 		}
-	
+
 	}
-=======
 
 	/**
 	 *  Create an intervention document on disk using template defined into PROJECT_ADDON_PDF
@@ -1377,5 +1375,4 @@
 		return $this->commonGenerateDocument($modelpath, $modele, $outputlangs, $hidedetails, $hidedesc, $hideref);
 	}
 
->>>>>>> 8f492a66
 }
