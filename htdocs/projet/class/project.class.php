<?php
/* Copyright (C) 2002-2005 Rodolphe Quiedeville <rodolphe@quiedeville.org>
 * Copyright (C) 2005-2020 Laurent Destailleur  <eldy@users.sourceforge.net>
 * Copyright (C) 2005-2010 Regis Houssin        <regis.houssin@inodbox.com>
 * Copyright (C) 2013	   Florian Henry        <florian.henry@open-concept.pro>
 * Copyright (C) 2014-2017 Marcos García        <marcosgdf@gmail.com>
 * Copyright (C) 2017      Ferran Marcet        <fmarcet@2byte.es>
 * Copyright (C) 2019      Juanjo Menent        <jmenent@2byte.es>
 *
 * This program is free software; you can redistribute it and/or modify
 * it under the terms of the GNU General Public License as published by
 * the Free Software Foundation; either version 3 of the License, or
 * (at your option) any later version.
 *
 * This program is distributed in the hope that it will be useful,
 * but WITHOUT ANY WARRANTY; without even the implied warranty of
 * MERCHANTABILITY or FITNESS FOR A PARTICULAR PURPOSE.  See the
 * GNU General Public License for more details.
 *
 * You should have received a copy of the GNU General Public License
 * along with this program. If not, see <https://www.gnu.org/licenses/>.
 */

/**
 * 		\file       htdocs/projet/class/project.class.php
 * 		\ingroup    projet
 * 		\brief      File of class to manage projects
 */
require_once DOL_DOCUMENT_ROOT.'/core/class/commonobject.class.php';

/**
 *	Class to manage projects
 */
class Project extends CommonObject
{

	/**
	 * @var string ID to identify managed object
	 */
	public $element = 'project';

	/**
	 * @var string Name of table without prefix where object is stored
	 */
	public $table_element = 'projet';

	/**
	 * @var int    Name of subtable line
	 */
	public $table_element_line = 'projet_task';

	/**
	 * @var int    Name of field date
	 */
	public $table_element_date;

	/**
	 * @var int Field with ID of parent key if this field has a parent
	 */
	public $fk_element = 'fk_projet';

	/**
	 * 0=No test on entity, 1=Test with field entity, 2=Test with link by societe
	 * @var int
	 */
	public $ismultientitymanaged = 1;

<<<<<<< HEAD
    /**
     * @var string String with name of icon for myobject. Must be the part after the 'object_' into object_myobject.png
     */
    public $picto = 'project';
=======
	/**
	 * @var string String with name of icon for myobject. Must be the part after the 'object_' into object_myobject.png
	 */
	public $picto = 'projectpub';
>>>>>>> 6f52c62f

	/**
	 * {@inheritdoc}
	 */
	protected $table_ref_field = 'ref';

	/**
	 * @var string description
	 */
	public $description;

	/**
	 * @var string
	 */
	public $title;

	public $date_start;
	public $date_end;
	public $date_close;

	public $socid; // To store id of thirdparty
	public $thirdparty_name; // To store name of thirdparty (defined only in some cases)

	public $user_author_id; //!< Id of project creator. Not defined if shared project.

	/**
	 * @var int user close id
	 */
	public $fk_user_close;

	/**
	 * @var int user close id
	 */
	public $user_close_id;
	public $public; //!< Tell if this is a public or private project
	public $budget_amount;
	public $usage_bill_time; // Is the time spent on project must be invoiced or not

	public $statuts_short;
	public $statuts_long;

	public $statut; // 0=draft, 1=opened, 2=closed
	public $opp_status; // opportunity status, into table llx_c_lead_status
	public $opp_percent; // opportunity probability

	public $oldcopy;

	public $weekWorkLoad; // Used to store workload details of a projet
	public $weekWorkLoadPerTask; // Used to store workload details of tasks of a projet

	/**
	 * @var int Creation date
	 * @deprecated
	 * @see $date_c
	 */
	public $datec;

	/**
	 * @var int Creation date
	 */
	public $date_c;

	/**
	 * @var int Modification date
	 * @deprecated
	 * @see $date_m
	 */
	public $datem;

	/**
	 * @var int Modification date
	 */
	public $date_m;

	/**
	 * @var Task[]
	 */
	public $lines;

	/**
	 * Draft status
	 */
	const STATUS_DRAFT = 0;

	/**
	 * Open/Validated status
	 */
	const STATUS_VALIDATED = 1;

	/**
	 * Closed status
	 */
	const STATUS_CLOSED = 2;


	public $fields = array(
		'rowid' =>array('type'=>'integer', 'label'=>'ID', 'enabled'=>1, 'visible'=>-1, 'notnull'=>1, 'position'=>10),
		'fk_soc' =>array('type'=>'integer', 'label'=>'Fk soc', 'enabled'=>1, 'visible'=>-1, 'position'=>15),
		'datec' =>array('type'=>'datetime', 'label'=>'Datec', 'enabled'=>1, 'visible'=>-1, 'position'=>20),
		'tms' =>array('type'=>'timestamp', 'label'=>'Tms', 'enabled'=>1, 'visible'=>-1, 'notnull'=>1, 'position'=>25),
		'dateo' =>array('type'=>'date', 'label'=>'Dateo', 'enabled'=>1, 'visible'=>-1, 'position'=>30),
		'datee' =>array('type'=>'date', 'label'=>'Datee', 'enabled'=>1, 'visible'=>-1, 'position'=>35),
		'ref' =>array('type'=>'varchar(50)', 'label'=>'Ref', 'enabled'=>1, 'visible'=>-1, 'showoncombobox'=>1, 'position'=>40),
		'entity' =>array('type'=>'integer', 'label'=>'Entity', 'default'=>1, 'enabled'=>1, 'visible'=>-2, 'notnull'=>1, 'position'=>45),
		'title' =>array('type'=>'varchar(255)', 'label'=>'Title', 'enabled'=>1, 'visible'=>-1, 'notnull'=>1, 'position'=>50, 'showoncombobox'=>1),
		'description' =>array('type'=>'text', 'label'=>'Description', 'enabled'=>1, 'visible'=>-1, 'position'=>55),
		'fk_user_creat' =>array('type'=>'integer', 'label'=>'Fk user creat', 'enabled'=>1, 'visible'=>-1, 'notnull'=>1, 'position'=>60),
		'public' =>array('type'=>'integer', 'label'=>'Public', 'enabled'=>1, 'visible'=>-1, 'position'=>65),
		'fk_statut' =>array('type'=>'smallint(6)', 'label'=>'Fk statut', 'enabled'=>1, 'visible'=>-1, 'notnull'=>1, 'position'=>500),
		'fk_opp_status' =>array('type'=>'integer', 'label'=>'Fk opp status', 'enabled'=>1, 'visible'=>-1, 'position'=>75),
		'opp_percent' =>array('type'=>'double(5,2)', 'label'=>'Opp percent', 'enabled'=>1, 'visible'=>-1, 'position'=>80),
		'note_private' =>array('type'=>'text', 'label'=>'NotePrivate', 'enabled'=>1, 'visible'=>0, 'position'=>85),
		'note_public' =>array('type'=>'text', 'label'=>'NotePublic', 'enabled'=>1, 'visible'=>0, 'position'=>90),
		'model_pdf' =>array('type'=>'varchar(255)', 'label'=>'Model pdf', 'enabled'=>1, 'visible'=>0, 'position'=>95),
		'budget_amount' =>array('type'=>'double(24,8)', 'label'=>'Budget amount', 'enabled'=>1, 'visible'=>-1, 'position'=>100),
		'date_close' =>array('type'=>'datetime', 'label'=>'Date close', 'enabled'=>1, 'visible'=>-1, 'position'=>105),
		'fk_user_close' =>array('type'=>'integer', 'label'=>'Fk user close', 'enabled'=>1, 'visible'=>-1, 'position'=>110),
		'opp_amount' =>array('type'=>'double(24,8)', 'label'=>'Opp amount', 'enabled'=>1, 'visible'=>-1, 'position'=>115),
		'import_key' =>array('type'=>'varchar(14)', 'label'=>'ImportId', 'enabled'=>1, 'visible'=>-1, 'position'=>120),
		'fk_user_modif' =>array('type'=>'integer', 'label'=>'Fk user modif', 'enabled'=>1, 'visible'=>-1, 'position'=>125),
		'usage_bill_time' =>array('type'=>'integer', 'label'=>'Usage bill time', 'enabled'=>1, 'visible'=>-1, 'position'=>130),
		'usage_opportunity' =>array('type'=>'integer', 'label'=>'Usage opportunity', 'enabled'=>1, 'visible'=>-1, 'position'=>135),
		'usage_task' =>array('type'=>'integer', 'label'=>'Usage task', 'enabled'=>1, 'visible'=>-1, 'position'=>140),
		'usage_organize_event' =>array('type'=>'integer', 'label'=>'Usage organize event', 'enabled'=>1, 'visible'=>-1, 'position'=>145),
	);


<<<<<<< HEAD
    /**
     *  Constructor
     *
     *  @param      DoliDB		$db      Database handler
     */
    public function __construct($db)
    {
        $this->db = $db;

        $this->statuts_short = array(0 => 'Draft', 1 => 'Opened', 2 => 'Closed');
        $this->statuts_long = array(0 => 'Draft', 1 => 'Opened', 2 => 'Closed');
    }

    /**
     *    Create a project into database
     *
     *    @param    User	$user       	User making creation
     *    @param	int		$notrigger		Disable triggers
     *    @return   int         			<0 if KO, id of created project if OK
     */
    public function create($user, $notrigger = 0)
    {
        global $conf, $langs;

        $error = 0;
        $ret = 0;

        $now = dol_now();

        // Clean parameters
        $this->note_private = dol_substr($this->note_private, 0, 65535);
        $this->note_public = dol_substr($this->note_public, 0, 65535);

        // Check parameters
        if (!trim($this->ref))
        {
            $this->error = 'ErrorFieldsRequired';
            dol_syslog(get_class($this)."::create error -1 ref null", LOG_ERR);
            return -1;
        }
        if (!empty($conf->global->PROJECT_THIRDPARTY_REQUIRED) && !($this->socid > 0))
        {
            $this->error = 'ErrorFieldsRequired';
            dol_syslog(get_class($this)."::create error -1 thirdparty not defined and option PROJECT_THIRDPARTY_REQUIRED is set", LOG_ERR);
            return -1;
        }

        // Create project
        $this->db->begin();

        $sql = "INSERT INTO ".MAIN_DB_PREFIX."projet (";
        $sql .= "ref";
        $sql .= ", title";
        $sql .= ", description";
        $sql .= ", fk_soc";
        $sql .= ", fk_user_creat";
        $sql .= ", fk_statut";
        $sql .= ", fk_opp_status";
        $sql .= ", opp_percent";
        $sql .= ", public";
        $sql .= ", datec";
        $sql .= ", dateo";
        $sql .= ", datee";
        $sql .= ", opp_amount";
        $sql .= ", budget_amount";
        $sql .= ", usage_opportunity";
        $sql .= ", usage_task";
        $sql .= ", usage_bill_time";
        $sql .= ", usage_organize_event";
        $sql .= ", note_private";
        $sql .= ", note_public";
        $sql .= ", entity";
        $sql .= ") VALUES (";
        $sql .= "'".$this->db->escape($this->ref)."'";
        $sql .= ", '".$this->db->escape($this->title)."'";
        $sql .= ", '".$this->db->escape($this->description)."'";
        $sql .= ", ".($this->socid > 0 ? $this->socid : "null");
        $sql .= ", ".$user->id;
        $sql .= ", ".(is_numeric($this->statut) ? $this->statut : '0');
        $sql .= ", ".((is_numeric($this->opp_status) && $this->opp_status > 0) ? $this->opp_status : 'NULL');
        $sql .= ", ".(is_numeric($this->opp_percent) ? $this->opp_percent : 'NULL');
        $sql .= ", ".($this->public ? 1 : 0);
        $sql .= ", '".$this->db->idate($now)."'";
        $sql .= ", ".($this->date_start != '' ? "'".$this->db->idate($this->date_start)."'" : 'null');
        $sql .= ", ".($this->date_end != '' ? "'".$this->db->idate($this->date_end)."'" : 'null');
        $sql .= ", ".(strcmp($this->opp_amount, '') ? price2num($this->opp_amount) : 'null');
        $sql .= ", ".(strcmp($this->budget_amount, '') ? price2num($this->budget_amount) : 'null');
        $sql .= ", ".($this->usage_opportunity ? 1 : 0);
        $sql .= ", ".($this->usage_task ? 1 : 0);
        $sql .= ", ".($this->usage_bill_time ? 1 : 0);
        $sql .= ", ".($this->usage_organize_event ? 1 : 0);
        $sql .= ", ".($this->note_private ? "'".$this->db->escape($this->note_private)."'" : 'null');
        $sql .= ", ".($this->note_public ? "'".$this->db->escape($this->note_public)."'" : 'null');
        $sql .= ", ".$conf->entity;
        $sql .= ")";

        dol_syslog(get_class($this)."::create", LOG_DEBUG);
        $resql = $this->db->query($sql);
        if ($resql)
        {
            $this->id = $this->db->last_insert_id(MAIN_DB_PREFIX."projet");
            $ret = $this->id;

            if (!$notrigger)
            {
                // Call trigger
                $result = $this->call_trigger('PROJECT_CREATE', $user);
                if ($result < 0) { $error++; }
                // End call triggers
            }
        }
        else
        {
            $this->error = $this->db->lasterror();
            $this->errno = $this->db->lasterrno();
            $error++;
        }

        // Update extrafield
        if (!$error) {
        	if (!$error)
        	{
        		$result = $this->insertExtraFields();
        		if ($result < 0)
        		{
        			$error++;
        		}
        	}
        }

        if (!$error && !empty($conf->global->MAIN_DISABLEDRAFTSTATUS))
        {
            $res = $this->setValid($user);
            if ($res < 0) $error++;
        }

        if (!$error)
        {
            $this->db->commit();
            return $ret;
        }
        else
        {
            $this->db->rollback();
            return -1;
        }
    }

    /**
     * Update a project
     *
     * @param  User		$user       User object of making update
     * @param  int		$notrigger  1=Disable all triggers
     * @return int                  <=0 if KO, >0 if OK
     */
    public function update($user, $notrigger = 0)
    {
        global $langs, $conf;

        $error = 0;

        // Clean parameters
        $this->title = trim($this->title);
        $this->description = trim($this->description);
		if ($this->opp_amount < 0) $this->opp_amount = '';
		if ($this->opp_percent < 0) $this->opp_percent = '';
        if ($this->date_end && $this->date_end < $this->date_start)
        {
            $this->error = $langs->trans("ErrorDateEndLowerThanDateStart");
            $this->errors[] = $this->error;
            $this->db->rollback();
            dol_syslog(get_class($this)."::update error -3 ".$this->error, LOG_ERR);
            return -3;
        }

        if (dol_strlen(trim($this->ref)) > 0)
        {
            $this->db->begin();

            $sql = "UPDATE ".MAIN_DB_PREFIX."projet SET";
            $sql .= " ref='".$this->db->escape($this->ref)."'";
            $sql .= ", title = '".$this->db->escape($this->title)."'";
            $sql .= ", description = '".$this->db->escape($this->description)."'";
            $sql .= ", fk_soc = ".($this->socid > 0 ? $this->socid : "null");
            $sql .= ", fk_statut = ".$this->statut;
            $sql .= ", fk_opp_status = ".((is_numeric($this->opp_status) && $this->opp_status > 0) ? $this->opp_status : 'null');
			$sql .= ", opp_percent = ".((is_numeric($this->opp_percent) && $this->opp_percent != '') ? $this->opp_percent : 'null');
            $sql .= ", public = ".($this->public ? 1 : 0);
            $sql .= ", datec=".($this->date_c != '' ? "'".$this->db->idate($this->date_c)."'" : 'null');
            $sql .= ", dateo=".($this->date_start != '' ? "'".$this->db->idate($this->date_start)."'" : 'null');
            $sql .= ", datee=".($this->date_end != '' ? "'".$this->db->idate($this->date_end)."'" : 'null');
            $sql .= ", date_close=".($this->date_close != '' ? "'".$this->db->idate($this->date_close)."'" : 'null');
            $sql .= ", fk_user_close=".($this->fk_user_close > 0 ? $this->fk_user_close : "null");
            $sql .= ", opp_amount = ".(strcmp($this->opp_amount, '') ? price2num($this->opp_amount) : "null");
            $sql .= ", budget_amount = ".(strcmp($this->budget_amount, '') ? price2num($this->budget_amount) : "null");
            $sql .= ", fk_user_modif = ".$user->id;
            $sql .= ", usage_opportunity = ".($this->usage_opportunity ? 1 : 0);
            $sql .= ", usage_task = ".($this->usage_task ? 1 : 0);
            $sql .= ", usage_bill_time = ".($this->usage_bill_time ? 1 : 0);
            $sql .= ", usage_organize_event = ".($this->usage_organize_event ? 1 : 0);
            $sql .= " WHERE rowid = ".$this->id;

            dol_syslog(get_class($this)."::update", LOG_DEBUG);
            $resql = $this->db->query($sql);
            if ($resql)
            {
                // Update extrafield
                if (!$error)
                {
                	if (!$error)
                	{
                		$result = $this->insertExtraFields();
                		if ($result < 0)
                		{
                			$error++;
                		}
                	}
                }

                if (!$error && !$notrigger)
                {
                	// Call trigger
                	$result = $this->call_trigger('PROJECT_MODIFY', $user);
                	if ($result < 0) { $error++; }
                	// End call triggers
                }

                if (!$error && (is_object($this->oldcopy) && $this->oldcopy->ref !== $this->ref))
                {
                	// We remove directory
                	if ($conf->projet->dir_output)
                	{
                		$olddir = $conf->projet->dir_output."/".dol_sanitizeFileName($this->oldcopy->ref);
                		$newdir = $conf->projet->dir_output."/".dol_sanitizeFileName($this->ref);
                		if (file_exists($olddir))
                		{
							include_once DOL_DOCUMENT_ROOT.'/core/lib/files.lib.php';
							$res = @rename($olddir, $newdir);
							if (!$res)
                			{
							    $langs->load("errors");
								$this->error = $langs->trans('ErrorFailToRenameDir', $olddir, $newdir);
                				$error++;
                			}
                		}
                	}
                }
                if (!$error)
                {
                    $this->db->commit();
                    $result = 1;
                }
                else
				{
                    $this->db->rollback();
                    $result = -1;
                }
            }
            else
			{
		        $this->error = $this->db->lasterror();
		        $this->errors[] = $this->error;
		        $this->db->rollback();
			    if ($this->db->lasterrno() == 'DB_ERROR_RECORD_ALREADY_EXISTS')
			    {
			        $result = -4;
			    }
			    else
			    {
			        $result = -2;
			    }
		        dol_syslog(get_class($this)."::update error ".$result." ".$this->error, LOG_ERR);
            }
        }
        else
        {
            dol_syslog(get_class($this)."::update ref null");
            $result = -1;
        }

        return $result;
    }

    /**
     * 	Get object from database
     *
     * 	@param      int		$id       	Id of object to load
     * 	@param		string	$ref		Ref of project
     * 	@return     int      		   	>0 if OK, 0 if not found, <0 if KO
     */
    public function fetch($id, $ref = '')
    {
        global $conf;

        if (empty($id) && empty($ref)) return -1;

        $sql = "SELECT rowid, ref, title, description, public, datec, opp_amount, budget_amount,";
        $sql .= " tms, dateo, datee, date_close, fk_soc, fk_user_creat, fk_user_modif, fk_user_close, fk_statut as status, fk_opp_status, opp_percent,";
        $sql .= " note_private, note_public, model_pdf, usage_opportunity, usage_task, usage_bill_time, usage_organize_event, entity";
        $sql .= " FROM ".MAIN_DB_PREFIX."projet";
        if (!empty($id))
        {
        	$sql .= " WHERE rowid=".$id;
        }
        elseif (!empty($ref))
        {
        	$sql .= " WHERE ref='".$this->db->escape($ref)."'";
        	$sql .= " AND entity IN (".getEntity('project').")";
        }

        dol_syslog(get_class($this)."::fetch", LOG_DEBUG);
        $resql = $this->db->query($sql);
        if ($resql)
        {
            $num_rows = $this->db->num_rows($resql);

            if ($num_rows)
            {
                $obj = $this->db->fetch_object($resql);

                $this->id = $obj->rowid;
                $this->ref = $obj->ref;
                $this->title = $obj->title;
                $this->description = $obj->description;
                $this->date_c = $this->db->jdate($obj->datec);
                $this->datec = $this->db->jdate($obj->datec); // TODO deprecated
                $this->date_m = $this->db->jdate($obj->tms);
                $this->datem = $this->db->jdate($obj->tms); // TODO deprecated
                $this->date_start = $this->db->jdate($obj->dateo);
                $this->date_end = $this->db->jdate($obj->datee);
                $this->date_close = $this->db->jdate($obj->date_close);
                $this->note_private = $obj->note_private;
                $this->note_public = $obj->note_public;
                $this->socid = $obj->fk_soc;
                $this->user_author_id = $obj->fk_user_creat;
                $this->user_modification_id = $obj->fk_user_modif;
                $this->user_close_id = $obj->fk_user_close;
                $this->public = $obj->public;
                $this->statut = $obj->status; // deprecated
                $this->status = $obj->status;
                $this->opp_status = $obj->fk_opp_status;
                $this->opp_amount	= $obj->opp_amount;
                $this->opp_percent = $obj->opp_percent;
                $this->budget_amount = $obj->budget_amount;
                $this->modelpdf = $obj->model_pdf;
                $this->usage_opportunity = (int) $obj->usage_opportunity;
                $this->usage_task = (int) $obj->usage_task;
                $this->usage_bill_time = (int) $obj->usage_bill_time;
                $this->usage_organize_event = (int) $obj->usage_organize_event;
                $this->entity = $obj->entity;

                $this->db->free($resql);

                // Retreive all extrafield
                // fetch optionals attributes and labels
                $this->fetch_optionals();

                return 1;
            }

            $this->db->free($resql);

            return 0;
        }
        else
        {
            $this->error = $this->db->lasterror();
            return -1;
        }
    }

    // phpcs:disable PEAR.NamingConventions.ValidFunctionName.ScopeNotCamelCaps
    /**
     * 	Return list of elements for type, linked to a project
     *
     * 	@param		string		$type			'propal','order','invoice','order_supplier','invoice_supplier',...
     * 	@param		string		$tablename		name of table associated of the type
     * 	@param		string		$datefieldname	name of date field for filter
     *  @param		int			$dates			Start date
     *  @param		int			$datee			End date
	 *	@param		string		$projectkey		Equivalent key  to fk_projet for actual type
     * 	@return		mixed						Array list of object ids linked to project, < 0 or string if error
     */
    public function get_element_list($type, $tablename, $datefieldname = '', $dates = '', $datee = '', $projectkey = 'fk_projet')
    {
        // phpcs:enable
        $elements = array();
=======
	/**
	 *  Constructor
	 *
	 *  @param      DoliDB		$db      Database handler
	 */
	public function __construct($db)
	{
		$this->db = $db;

		$this->statuts_short = array(0 => 'Draft', 1 => 'Opened', 2 => 'Closed');
		$this->statuts_long = array(0 => 'Draft', 1 => 'Opened', 2 => 'Closed');
	}

	/**
	 *    Create a project into database
	 *
	 *    @param    User	$user       	User making creation
	 *    @param	int		$notrigger		Disable triggers
	 *    @return   int         			<0 if KO, id of created project if OK
	 */
	public function create($user, $notrigger = 0)
	{
		global $conf, $langs;
>>>>>>> 6f52c62f

		$error = 0;
		$ret = 0;

		$now = dol_now();

		// Clean parameters
		$this->note_private = dol_substr($this->note_private, 0, 65535);
		$this->note_public = dol_substr($this->note_public, 0, 65535);

		// Check parameters
		if (!trim($this->ref))
		{
			$this->error = 'ErrorFieldsRequired';
			dol_syslog(get_class($this)."::create error -1 ref null", LOG_ERR);
			return -1;
		}
		if (!empty($conf->global->PROJECT_THIRDPARTY_REQUIRED) && !($this->socid > 0))
		{
			$this->error = 'ErrorFieldsRequired';
			dol_syslog(get_class($this)."::create error -1 thirdparty not defined and option PROJECT_THIRDPARTY_REQUIRED is set", LOG_ERR);
			return -1;
		}

<<<<<<< HEAD
        if ($dates > 0 && $type == 'loan') {
            $sql .= " AND (dateend > '".$this->db->idate($dates)."' OR dateend IS NULL)";
        }
		elseif ($dates > 0 && ($type != 'project_task'))	// For table project_taks, we want the filter on date apply on project_time_spent table
=======
		// Create project
		$this->db->begin();

		$sql = "INSERT INTO ".MAIN_DB_PREFIX."projet (";
		$sql .= "ref";
		$sql .= ", title";
		$sql .= ", description";
		$sql .= ", fk_soc";
		$sql .= ", fk_user_creat";
		$sql .= ", fk_statut";
		$sql .= ", fk_opp_status";
		$sql .= ", opp_percent";
		$sql .= ", public";
		$sql .= ", datec";
		$sql .= ", dateo";
		$sql .= ", datee";
		$sql .= ", opp_amount";
		$sql .= ", budget_amount";
		$sql .= ", usage_opportunity";
		$sql .= ", usage_task";
		$sql .= ", usage_bill_time";
		$sql .= ", usage_organize_event";
		$sql .= ", note_private";
		$sql .= ", note_public";
		$sql .= ", entity";
		$sql .= ") VALUES (";
		$sql .= "'".$this->db->escape($this->ref)."'";
		$sql .= ", '".$this->db->escape($this->title)."'";
		$sql .= ", '".$this->db->escape($this->description)."'";
		$sql .= ", ".($this->socid > 0 ? $this->socid : "null");
		$sql .= ", ".$user->id;
		$sql .= ", ".(is_numeric($this->statut) ? $this->statut : '0');
		$sql .= ", ".((is_numeric($this->opp_status) && $this->opp_status > 0) ? $this->opp_status : 'NULL');
		$sql .= ", ".(is_numeric($this->opp_percent) ? $this->opp_percent : 'NULL');
		$sql .= ", ".($this->public ? 1 : 0);
		$sql .= ", '".$this->db->idate($now)."'";
		$sql .= ", ".($this->date_start != '' ? "'".$this->db->idate($this->date_start)."'" : 'null');
		$sql .= ", ".($this->date_end != '' ? "'".$this->db->idate($this->date_end)."'" : 'null');
		$sql .= ", ".(strcmp($this->opp_amount, '') ? price2num($this->opp_amount) : 'null');
		$sql .= ", ".(strcmp($this->budget_amount, '') ? price2num($this->budget_amount) : 'null');
		$sql .= ", ".($this->usage_opportunity ? 1 : 0);
		$sql .= ", ".($this->usage_task ? 1 : 0);
		$sql .= ", ".($this->usage_bill_time ? 1 : 0);
		$sql .= ", ".($this->usage_organize_event ? 1 : 0);
		$sql .= ", ".($this->note_private ? "'".$this->db->escape($this->note_private)."'" : 'null');
		$sql .= ", ".($this->note_public ? "'".$this->db->escape($this->note_public)."'" : 'null');
		$sql .= ", ".$conf->entity;
		$sql .= ")";

		dol_syslog(get_class($this)."::create", LOG_DEBUG);
		$resql = $this->db->query($sql);
		if ($resql)
>>>>>>> 6f52c62f
		{
			$this->id = $this->db->last_insert_id(MAIN_DB_PREFIX."projet");
			$ret = $this->id;

<<<<<<< HEAD
        if ($datee > 0 && $type == 'loan') {
            $sql .= " AND (datestart < '".$this->db->idate($datee)."' OR datestart IS NULL)";
        }
        elseif ($datee > 0 && ($type != 'project_task'))	// For table project_taks, we want the filter on date apply on project_time_spent table
=======
			if (!$notrigger)
			{
				// Call trigger
				$result = $this->call_trigger('PROJECT_CREATE', $user);
				if ($result < 0) { $error++; }
				// End call triggers
			}
		}
		else
>>>>>>> 6f52c62f
		{
			$this->error = $this->db->lasterror();
			$this->errno = $this->db->lasterrno();
			$error++;
		}
<<<<<<< HEAD
		if (!$sql) return -1;

        //print $sql;
        dol_syslog(get_class($this)."::get_element_list", LOG_DEBUG);
        $result = $this->db->query($sql);
        if ($result)
        {
            $nump = $this->db->num_rows($result);
            if ($nump)
            {
                $i = 0;
                while ($i < $nump)
                {
                    $obj = $this->db->fetch_object($result);

                    $elements[$i] = $obj->rowid.(empty($obj->fk_user) ? '' : '_'.$obj->fk_user);

                    $i++;
                }
                $this->db->free($result);
            }

            /* Return array even if empty*/
            return $elements;
        }
        else
        {
            dol_print_error($this->db);
        }
    }

    /**
     *    Delete a project from database
     *
     *    @param       User		$user            User
     *    @param       int		$notrigger       Disable triggers
     *    @return      int       			      <0 if KO, 0 if not possible, >0 if OK
     */
    public function delete($user, $notrigger = 0)
    {
        global $langs, $conf;
        require_once DOL_DOCUMENT_ROOT.'/core/lib/files.lib.php';

        $error = 0;

        $this->db->begin();

        if (!$error)
        {
            // Delete linked contacts
            $res = $this->delete_linked_contact();
            if ($res < 0)
            {
                $this->error = 'ErrorFailToDeleteLinkedContact';
                //$error++;
                $this->db->rollback();
                return 0;
            }
        }

        // Set fk_projet into elements to null
        $listoftables = array(
        		'propal'=>'fk_projet', 'commande'=>'fk_projet', 'facture'=>'fk_projet',
        		'supplier_proposal'=>'fk_projet', 'commande_fournisseur'=>'fk_projet', 'facture_fourn'=>'fk_projet',
        		'expensereport_det'=>'fk_projet', 'contrat'=>'fk_projet', 'fichinter'=>'fk_projet', 'don'=>'fk_projet',
        		'actioncomm'=>'fk_project', 'mrp_mo'=>'fk_project'
        		);
        foreach ($listoftables as $key => $value)
        {
   	        $sql = "UPDATE ".MAIN_DB_PREFIX.$key." SET ".$value." = NULL where ".$value." = ".$this->id;
	        $resql = $this->db->query($sql);
	        if (!$resql)
	        {
	        	$this->errors[] = $this->db->lasterror();
	        	$error++;
	        	break;
	        }
        }

        // Remove linked categories.
        if (!$error) {
            $sql = "DELETE FROM ".MAIN_DB_PREFIX."categorie_project";
            $sql .= " WHERE fk_project = ".$this->id;

            $result = $this->db->query($sql);
            if (!$result) {
                $error++;
                $this->errors[] = $this->db->lasterror();
            }
        }

		// Fetch tasks
		$this->getLinesArray($user);
=======
>>>>>>> 6f52c62f

		// Update extrafield
		if (!$error) {
			if (empty($conf->global->MAIN_EXTRAFIELDS_DISABLED)) // For avoid conflicts if trigger used
			{
				$result = $this->insertExtraFields();
				if ($result < 0)
				{
					$error++;
				}
			}
		}

<<<<<<< HEAD


        // Delete project
        if (!$error)
        {
	        $sql = "DELETE FROM ".MAIN_DB_PREFIX."projet";
	        $sql .= " WHERE rowid=".$this->id;

	        $resql = $this->db->query($sql);
	        if (!$resql)
	        {
	        	$this->errors[] = $langs->trans("CantRemoveProject", $langs->transnoentitiesnoconv("ProjectOverview"));
	        	$error++;
	        }
        }

        if (!$error)
        {
	        $sql = "DELETE FROM ".MAIN_DB_PREFIX."projet_extrafields";
	        $sql .= " WHERE fk_object=".$this->id;

	        $resql = $this->db->query($sql);
	        if (!$resql)
	        {
	        	$this->errors[] = $this->db->lasterror();
	        	$error++;
	        }
        }

        if (empty($error)) {
            // We remove directory
            $projectref = dol_sanitizeFileName($this->ref);
            if ($conf->projet->dir_output) {
                $dir = $conf->projet->dir_output."/".$projectref;
                if (file_exists($dir)) {
                    $res = @dol_delete_dir_recursive($dir);
                    if (!$res) {
                        $this->errors[] = 'ErrorFailToDeleteDir';
                        $error++;
                    }
                }
            }

            if (!$notrigger)
            {
                // Call trigger
                $result = $this->call_trigger('PROJECT_DELETE', $user);

                if ($result < 0) {
                    $error++;
                }
                // End call triggers
            }
        }

    	if (empty($error))
    	{
            $this->db->commit();
            return 1;
        }
        else
        {
            foreach ($this->errors as $errmsg)
            {
				dol_syslog(get_class($this)."::delete ".$errmsg, LOG_ERR);
				$this->error .= ($this->error ? ', '.$errmsg : $errmsg);
			}
            dol_syslog(get_class($this)."::delete ".$this->error, LOG_ERR);
            $this->db->rollback();
            return -1;
        }
    }

    /**
     * 		Delete tasks with no children first, then task with children recursively
     *
     *  	@param     	User		$user		User
     *		@return		int				<0 if KO, 1 if OK
     */
    public function deleteTasks($user)
    {
        $countTasks = count($this->lines);
        $deleted = false;
        if ($countTasks)
        {
            foreach ($this->lines as $task)
            {
                if ($task->hasChildren() <= 0) {		// If there is no children (or error to detect them)
                    $deleted = true;
                    $ret = $task->delete($user);
                    if ($ret <= 0)
                    {
                        $this->errors[] = $this->db->lasterror();
                        return -1;
                    }
                }
            }
        }
        $this->getLinesArray($user);
        if ($deleted && count($this->lines) < $countTasks)
        {
            if (count($this->lines)) $this->deleteTasks($this->lines);
        }

        return 1;
    }

    /**
     * 		Validate a project
     *
     * 		@param		User	$user		   User that validate
     *      @param      int     $notrigger     1=Disable triggers
     * 		@return		int					   <0 if KO, >0 if OK
     */
    public function setValid($user, $notrigger = 0)
    {
        global $langs, $conf;

		$error = 0;

        if ($this->statut != 1)
        {
            // Check parameters
            if (preg_match('/^'.preg_quote($langs->trans("CopyOf").' ').'/', $this->title))
            {
                $this->error = $langs->trans("ErrorFieldFormat", $langs->transnoentities("Label")).'. '.$langs->trans('RemoveString', $langs->transnoentitiesnoconv("CopyOf"));
                return -1;
            }

            $this->db->begin();

            $sql = "UPDATE ".MAIN_DB_PREFIX."projet";
            $sql .= " SET fk_statut = 1";
            $sql .= " WHERE rowid = ".$this->id;
            $sql .= " AND entity = ".$conf->entity;

            dol_syslog(get_class($this)."::setValid", LOG_DEBUG);
            $resql = $this->db->query($sql);
            if ($resql)
            {
                // Call trigger
                if (empty($notrigger))
                {
                    $result = $this->call_trigger('PROJECT_VALIDATE', $user);
                    if ($result < 0) { $error++; }
                    // End call triggers
                }

                if (!$error)
                {
                	$this->statut = 1;
                	$this->db->commit();
                    return 1;
                }
                else
                {
                    $this->db->rollback();
                    $this->error = join(',', $this->errors);
                    dol_syslog(get_class($this)."::setValid ".$this->error, LOG_ERR);
                    return -1;
                }
            }
            else
            {
                $this->db->rollback();
                $this->error = $this->db->lasterror();
                return -1;
            }
        }
    }

    /**
     * 		Close a project
     *
     * 		@param		User	$user		User that close project
     * 		@return		int					<0 if KO, 0 if already closed, >0 if OK
     */
    public function setClose($user)
    {
        global $langs, $conf;

        $now = dol_now();

		$error = 0;

        if ($this->statut != 2)
        {
            $this->db->begin();

            $sql = "UPDATE ".MAIN_DB_PREFIX."projet";
            $sql .= " SET fk_statut = 2, fk_user_close = ".$user->id.", date_close = '".$this->db->idate($now)."'";
            $sql .= " WHERE rowid = ".$this->id;
            $sql .= " AND entity = ".$conf->entity;
            $sql .= " AND fk_statut = 1";

            if (!empty($conf->global->PROJECT_USE_OPPORTUNITIES))
            {
            	// TODO What to do if fk_opp_status is not code 'WON' or 'LOST'
            }

            dol_syslog(get_class($this)."::setClose", LOG_DEBUG);
            $resql = $this->db->query($sql);
            if ($resql)
            {
                // Call trigger
                $result = $this->call_trigger('PROJECT_CLOSE', $user);
                if ($result < 0) { $error++; }
                // End call triggers

                if (!$error)
                {
                    $this->statut = 2;
                    $this->db->commit();
                    return 1;
                }
                else
                {
                    $this->db->rollback();
                    $this->error = join(',', $this->errors);
                    dol_syslog(get_class($this)."::setClose ".$this->error, LOG_ERR);
                    return -1;
                }
            }
            else
            {
                $this->db->rollback();
                $this->error = $this->db->lasterror();
                return -1;
            }
        }

        return 0;
    }

    /**
     *  Return status label of object
     *
     *  @param  int			$mode       0=long label, 1=short label, 2=Picto + short label, 3=Picto, 4=Picto + long label, 5=Short label + Picto
     * 	@return string      			Label
     */
    public function getLibStatut($mode = 0)
    {
    	return $this->LibStatut(isset($this->statut) ? $this->statut : $this->status, $mode);
    }

    // phpcs:disable PEAR.NamingConventions.ValidFunctionName.ScopeNotCamelCaps
    /**
     *  Renvoi status label for a status
     *
     *  @param	int		$status     id status
     *  @param  int		$mode       0=long label, 1=short label, 2=Picto + short label, 3=Picto, 4=Picto + long label, 5=Short label + Picto, 6=Long label + Picto
     * 	@return string				Label
     */
    public function LibStatut($status, $mode = 0)
    {
        // phpcs:enable
        global $langs;

        $statustrans = array(
            0 => 'status0',
            1 => 'status4',
            2 => 'status6',
        );

        $statusClass = 'status0';
        if (!empty($statustrans[$status])) {
            $statusClass = $statustrans[$status];
        }

        return dolGetStatus($langs->trans($this->statuts_long[$status]), $langs->trans($this->statuts_short[$status]), '', $statusClass, $mode);
    }

    /**
     * 	Return clickable name (with picto eventually)
     *
     * 	@param	int		$withpicto		          0=No picto, 1=Include picto into link, 2=Only picto
     * 	@param	string	$option			          Variant where the link point to ('', 'nolink')
     * 	@param	int		$addlabel		          0=Default, 1=Add label into string, >1=Add first chars into string
     *  @param	string	$moreinpopup	          Text to add into popup
     *  @param	string	$sep			          Separator between ref and label if option addlabel is set
     *  @param	int   	$notooltip		          1=Disable tooltip
     *  @param  int     $save_lastsearch_value    -1=Auto, 0=No save of lastsearch_values when clicking, 1=Save lastsearch_values whenclicking
     *  @param	string	$morecss				  More css on a link
     * 	@return	string					          String with URL
     */
    public function getNomUrl($withpicto = 0, $option = '', $addlabel = 0, $moreinpopup = '', $sep = ' - ', $notooltip = 0, $save_lastsearch_value = -1, $morecss = '')
    {
        global $conf, $langs, $user, $hookmanager;

        if (!empty($conf->dol_no_mouse_hover)) $notooltip = 1; // Force disable tooltips

        $result = '';
        if (! empty($conf->global->PROJECT_OPEN_ALWAYS_ON_TAB)) {
        	$option = $conf->global->PROJECT_OPEN_ALWAYS_ON_TAB;
        }

        $label = '';
        if ($option != 'nolink') $label = '<u>'.$langs->trans("Project").'</u>';
        $label .= ($label ? '<br>' : '').'<b>'.$langs->trans('Ref').': </b>'.$this->ref; // The space must be after the : to not being explode when showing the title in img_picto
        $label .= ($label ? '<br>' : '').'<b>'.$langs->trans('Label').': </b>'.$this->title; // The space must be after the : to not being explode when showing the title in img_picto
        if (isset($this->public)) {
        	$label .= '<br><b>'.$langs->trans("Visibility").":</b> ".($this->public ? $langs->trans("SharedProject") : $langs->trans("PrivateProject"));
        }
        if (!empty($this->thirdparty_name))
            $label .= ($label ? '<br>' : '').'<b>'.$langs->trans('ThirdParty').': </b>'.$this->thirdparty_name; // The space must be after the : to not being explode when showing the title in img_picto
        if (!empty($this->dateo))
            $label .= ($label ? '<br>' : '').'<b>'.$langs->trans('DateStart').': </b>'.dol_print_date($this->dateo, 'day'); // The space must be after the : to not being explode when showing the title in img_picto
        if (!empty($this->datee))
            $label .= ($label ? '<br>' : '').'<b>'.$langs->trans('DateEnd').': </b>'.dol_print_date($this->datee, 'day'); // The space must be after the : to not being explode when showing the title in img_picto
        if ($moreinpopup) $label .= '<br>'.$moreinpopup;
        if (isset($this->status)) {
        	$label .= '<br><b>'.$langs->trans("Status").":</b> ".$this->getLibStatut(5);
        }

        $url = '';
        if ($option != 'nolink')
        {
            if (preg_match('/\.php$/', $option)) {
                $url = dol_buildpath($option, 1).'?id='.$this->id;
            }
            elseif ($option == 'task')
            {
                $url = DOL_URL_ROOT.'/projet/tasks.php?id='.$this->id;
            }
            elseif ($option == 'preview')
            {
            	$url = DOL_URL_ROOT.'/projet/element.php?id='.$this->id;
            }
            else
            {
                $url = DOL_URL_ROOT.'/projet/card.php?id='.$this->id;
            }
            // Add param to save lastsearch_values or not
            $add_save_lastsearch_values = ($save_lastsearch_value == 1 ? 1 : 0);
            if ($save_lastsearch_value == -1 && preg_match('/list\.php/', $_SERVER["PHP_SELF"])) $add_save_lastsearch_values = 1;
            if ($add_save_lastsearch_values) $url .= '&save_lastsearch_values=1';
        }

        $linkclose = '';
        if (empty($notooltip) && $user->rights->projet->lire)
        {
            if (!empty($conf->global->MAIN_OPTIMIZEFORTEXTBROWSER))
            {
                $label = $langs->trans("ShowProject");
                $linkclose .= ' alt="'.dol_escape_htmltag($label, 1).'"';
            }
            $linkclose .= ' title="'.dol_escape_htmltag($label, 1).'"';
            $linkclose .= ' class="classfortooltip"';

			/*
			$hookmanager->initHooks(array('projectdao'));
			$parameters=array('id'=>$this->id);
			// Note that $action and $object may have been modified by some hooks
			$reshook=$hookmanager->executeHooks('getnomurltooltip',$parameters,$this,$action);
			if ($reshook > 0)
				$linkclose = $hookmanager->resPrint;
			*/
		}

        $picto = 'projectpub';
        if (!$this->public) $picto = 'project';

        $linkstart = '<a href="'.$url.'"';
        $linkstart .= ($morecss ? ' class="'.$morecss.'"' : '');
        $linkstart .= $linkclose.'>';
        $linkend = '</a>';

        $result .= $linkstart;
        if ($withpicto) $result .= img_object(($notooltip ? '' : $label), $picto, ($notooltip ? (($withpicto != 2) ? 'class="paddingright"' : '') : 'class="'.(($withpicto != 2) ? 'paddingright ' : '').'classfortooltip"'), 0, 0, $notooltip ? 0 : 1);
        if ($withpicto != 2) $result .= $this->ref;
        $result .= $linkend;
        if ($withpicto != 2) $result .= (($addlabel && $this->title) ? $sep.dol_trunc($this->title, ($addlabel > 1 ? $addlabel : 0)) : '');

        global $action;
        $hookmanager->initHooks(array('projectdao'));
        $parameters = array('id'=>$this->id, 'getnomurl'=>$result);
        $reshook = $hookmanager->executeHooks('getNomUrl', $parameters, $this, $action); // Note that $action and $object may have been modified by some hooks
        if ($reshook > 0) $result = $hookmanager->resPrint;
        else $result .= $hookmanager->resPrint;

        return $result;
    }

    /**
     *  Initialise an instance with random values.
     *  Used to build previews or test instances.
     * 	id must be 0 if object instance is a specimen.
     *
     *  @return	void
     */
    public function initAsSpecimen()
    {
        global $user, $langs, $conf;

        $now = dol_now();

        // Initialise parameters
        $this->id = 0;
        $this->ref = 'SPECIMEN';
        $this->specimen = 1;
        $this->socid = 1;
        $this->date_c = $now;
        $this->date_m = $now;
        $this->date_start = $now;
        $this->date_end = $now + (3600 * 24 * 365);
        $this->note_public = 'SPECIMEN';
		$this->fk_ele = 20000;
        $this->opp_amount = 20000;
        $this->budget_amount = 10000;

        $this->usage_opportunity = 1;
        $this->usage_task = 1;
        $this->usage_bill_time = 1;
        $this->usage_organize_event = 1;

        /*
        $nbp = mt_rand(1, 9);
        $xnbp = 0;
        while ($xnbp < $nbp)
        {
            $line = new Task($this->db);
            $line->fk_project = 0;
            $line->label = $langs->trans("Label") . " " . $xnbp;
            $line->description = $langs->trans("Description") . " " . $xnbp;

            $this->lines[]=$line;
            $xnbp++;
        }
        */
    }

    /**
     * 	Check if user has permission on current project
     *
     * 	@param	User	$user		Object user to evaluate
     * 	@param  string	$mode		Type of permission we want to know: 'read', 'write'
     * 	@return	int					>0 if user has permission, <0 if user has no permission
     */
    public function restrictedProjectArea($user, $mode = 'read')
    {
        // To verify role of users
        $userAccess = 0;
        if (($mode == 'read' && !empty($user->rights->projet->all->lire)) || ($mode == 'write' && !empty($user->rights->projet->all->creer)) || ($mode == 'delete' && !empty($user->rights->projet->all->supprimer)))
        {
            $userAccess = 1;
        }
        elseif ($this->public && (($mode == 'read' && !empty($user->rights->projet->lire)) || ($mode == 'write' && !empty($user->rights->projet->creer)) || ($mode == 'delete' && !empty($user->rights->projet->supprimer))))
        {
            $userAccess = 1;
        }
        else
		{
            foreach (array('internal', 'external') as $source)
            {
                $userRole = $this->liste_contact(4, $source);
                $num = count($userRole);

                $nblinks = 0;
                while ($nblinks < $num)
                {
                    if ($source == 'internal' && preg_match('/^PROJECT/', $userRole[$nblinks]['code']) && $user->id == $userRole[$nblinks]['id'])
                    {
                        if ($mode == 'read' && $user->rights->projet->lire)      $userAccess++;
                        if ($mode == 'write' && $user->rights->projet->creer)     $userAccess++;
                        if ($mode == 'delete' && $user->rights->projet->supprimer) $userAccess++;
                    }
                    $nblinks++;
                }
            }
            //if (empty($nblinks))	// If nobody has permission, we grant creator
            //{
            //	if ((!empty($this->user_author_id) && $this->user_author_id == $user->id))
            //	{
            //		$userAccess = 1;
            //	}
            //}
        }

        return ($userAccess ? $userAccess : -1);
    }

    /**
     * Return array of projects a user has permission on, is affected to, or all projects
     *
     * @param 	User	$user			User object
     * @param 	int		$mode			0=All project I have permission on (assigned to me or public), 1=Projects assigned to me only, 2=Will return list of all projects with no test on contacts
     * @param 	int		$list			0=Return array, 1=Return string list
     * @param	int		$socid			0=No filter on third party, id of third party
     * @param	string	$filter			additionnal filter on project (statut, ref, ...)
     * @return 	array or string			Array of projects id, or string with projects id separated with "," if list is 1
     */
    public function getProjectsAuthorizedForUser($user, $mode = 0, $list = 0, $socid = 0, $filter = '')
    {
        $projects = array();
        $temp = array();

        $sql = "SELECT ".(($mode == 0 || $mode == 1) ? "DISTINCT " : "")."p.rowid, p.ref";
        $sql .= " FROM ".MAIN_DB_PREFIX."projet as p";
        if ($mode == 0)
        {
            $sql .= " LEFT JOIN ".MAIN_DB_PREFIX."element_contact as ec ON ec.element_id = p.rowid";
        }
        elseif ($mode == 1)
        {
        	$sql .= ", ".MAIN_DB_PREFIX."element_contact as ec";
        }
        elseif ($mode == 2)
        {
        	// No filter. Use this if user has permission to see all project
        }
        $sql .= " WHERE p.entity IN (".getEntity('project').")";
        // Internal users must see project he is contact to even if project linked to a third party he can't see.
        //if ($socid || ! $user->rights->societe->client->voir)	$sql.= " AND (p.fk_soc IS NULL OR p.fk_soc = 0 OR p.fk_soc = ".$socid.")";
        if ($socid > 0) $sql .= " AND (p.fk_soc IS NULL OR p.fk_soc = 0 OR p.fk_soc = ".$socid.")";

        // Get id of types of contacts for projects (This list never contains a lot of elements)
        $listofprojectcontacttype = array();
        $sql2 = "SELECT ctc.rowid, ctc.code FROM ".MAIN_DB_PREFIX."c_type_contact as ctc";
        $sql2 .= " WHERE ctc.element = '".$this->db->escape($this->element)."'";
        $sql2 .= " AND ctc.source = 'internal'";
        $resql = $this->db->query($sql2);
        if ($resql)
        {
            while ($obj = $this->db->fetch_object($resql))
            {
                $listofprojectcontacttype[$obj->rowid] = $obj->code;
            }
        }
        else dol_print_error($this->db);
        if (count($listofprojectcontacttype) == 0) $listofprojectcontacttype[0] = '0'; // To avoid syntax error if not found

        if ($mode == 0)
        {
            $sql .= " AND ( p.public = 1";
            $sql .= " OR ( ec.fk_c_type_contact IN (".join(',', array_keys($listofprojectcontacttype)).")";
            $sql .= " AND ec.fk_socpeople = ".$user->id.")";
            $sql .= " )";
        }
        elseif ($mode == 1)
        {
            $sql .= " AND ec.element_id = p.rowid";
            $sql .= " AND (";
            $sql .= "  ( ec.fk_c_type_contact IN (".join(',', array_keys($listofprojectcontacttype)).")";
            $sql .= " AND ec.fk_socpeople = ".$user->id.")";
            $sql .= " )";
        }
        elseif ($mode == 2)
        {
            // No filter. Use this if user has permission to see all project
        }

		$sql .= $filter;
        //print $sql;

        $resql = $this->db->query($sql);
        if ($resql)
        {
            $num = $this->db->num_rows($resql);
            $i = 0;
            while ($i < $num)
            {
                $row = $this->db->fetch_row($resql);
                $projects[$row[0]] = $row[1];
                $temp[] = $row[0];
                $i++;
            }

            $this->db->free($resql);

            if ($list)
            {
                if (empty($temp)) return '0';
                $result = implode(',', $temp);
                return $result;
            }
        }
        else
        {
            dol_print_error($this->db);
        }

        return $projects;
    }

     /**
     * Load an object from its id and create a new one in database
=======
		if (!$error && !empty($conf->global->MAIN_DISABLEDRAFTSTATUS))
		{
			$res = $this->setValid($user);
			if ($res < 0) $error++;
		}

		if (!$error)
		{
			$this->db->commit();
			return $ret;
		}
		else
		{
			$this->db->rollback();
			return -1;
		}
	}

	/**
	 * Update a project
>>>>>>> 6f52c62f
	 *
	 * @param  User		$user       User object of making update
	 * @param  int		$notrigger  1=Disable all triggers
	 * @return int                  <=0 if KO, >0 if OK
	 */
	public function update($user, $notrigger = 0)
	{
		global $langs, $conf;

		$error = 0;

		// Clean parameters
		$this->title = trim($this->title);
		$this->description = trim($this->description);
		if ($this->opp_amount < 0) $this->opp_amount = '';
		if ($this->opp_percent < 0) $this->opp_percent = '';
		if ($this->date_end && $this->date_end < $this->date_start)
		{
			$this->error = $langs->trans("ErrorDateEndLowerThanDateStart");
			$this->errors[] = $this->error;
			$this->db->rollback();
			dol_syslog(get_class($this)."::update error -3 ".$this->error, LOG_ERR);
			return -3;
		}

		if (dol_strlen(trim($this->ref)) > 0)
		{
			$this->db->begin();

			$sql = "UPDATE ".MAIN_DB_PREFIX."projet SET";
			$sql .= " ref='".$this->db->escape($this->ref)."'";
			$sql .= ", title = '".$this->db->escape($this->title)."'";
			$sql .= ", description = '".$this->db->escape($this->description)."'";
			$sql .= ", fk_soc = ".($this->socid > 0 ? $this->socid : "null");
			$sql .= ", fk_statut = ".$this->statut;
			$sql .= ", fk_opp_status = ".((is_numeric($this->opp_status) && $this->opp_status > 0) ? $this->opp_status : 'null');
			$sql .= ", opp_percent = ".((is_numeric($this->opp_percent) && $this->opp_percent != '') ? $this->opp_percent : 'null');
			$sql .= ", public = ".($this->public ? 1 : 0);
			$sql .= ", datec=".($this->date_c != '' ? "'".$this->db->idate($this->date_c)."'" : 'null');
			$sql .= ", dateo=".($this->date_start != '' ? "'".$this->db->idate($this->date_start)."'" : 'null');
			$sql .= ", datee=".($this->date_end != '' ? "'".$this->db->idate($this->date_end)."'" : 'null');
			$sql .= ", date_close=".($this->date_close != '' ? "'".$this->db->idate($this->date_close)."'" : 'null');
			$sql .= ", fk_user_close=".($this->fk_user_close > 0 ? $this->fk_user_close : "null");
			$sql .= ", opp_amount = ".(strcmp($this->opp_amount, '') ? price2num($this->opp_amount) : "null");
			$sql .= ", budget_amount = ".(strcmp($this->budget_amount, '') ? price2num($this->budget_amount) : "null");
			$sql .= ", fk_user_modif = ".$user->id;
			$sql .= ", usage_opportunity = ".($this->usage_opportunity ? 1 : 0);
			$sql .= ", usage_task = ".($this->usage_task ? 1 : 0);
			$sql .= ", usage_bill_time = ".($this->usage_bill_time ? 1 : 0);
			$sql .= ", usage_organize_event = ".($this->usage_organize_event ? 1 : 0);
			$sql .= " WHERE rowid = ".$this->id;

			dol_syslog(get_class($this)."::update", LOG_DEBUG);
			$resql = $this->db->query($sql);
			if ($resql)
			{
				// Update extrafield
				if (!$error)
				{
					if (empty($conf->global->MAIN_EXTRAFIELDS_DISABLED)) // For avoid conflicts if trigger used
					{
						$result = $this->insertExtraFields();
						if ($result < 0)
						{
							$error++;
						}
					}
				}

				if (!$error && !$notrigger)
				{
					// Call trigger
					$result = $this->call_trigger('PROJECT_MODIFY', $user);
					if ($result < 0) { $error++; }
					// End call triggers
				}

				if (!$error && (is_object($this->oldcopy) && $this->oldcopy->ref !== $this->ref))
				{
					// We remove directory
					if ($conf->projet->dir_output)
					{
						$olddir = $conf->projet->dir_output."/".dol_sanitizeFileName($this->oldcopy->ref);
						$newdir = $conf->projet->dir_output."/".dol_sanitizeFileName($this->ref);
						if (file_exists($olddir))
						{
							include_once DOL_DOCUMENT_ROOT.'/core/lib/files.lib.php';
							$res = @rename($olddir, $newdir);
							if (!$res)
							{
								$langs->load("errors");
								$this->error = $langs->trans('ErrorFailToRenameDir', $olddir, $newdir);
								$error++;
							}
						}
					}
				}
				if (!$error)
				{
					$this->db->commit();
					$result = 1;
				}
				else
				{
					$this->db->rollback();
					$result = -1;
				}
			}
			else
			{
<<<<<<< HEAD
				require_once DOL_DOCUMENT_ROOT.'/projet/class/task.class.php';

				$taskstatic = new Task($this->db);

				// Security check
				$socid = 0;
				if ($user->socid > 0) $socid = $user->socid;

				$tasksarray = $taskstatic->getTasksArray(0, 0, $fromid, $socid, 0);

				$tab_conv_child_parent = array();

				// Loop on each task, to clone it
			    foreach ($tasksarray as $tasktoclone)
			    {
					$result_clone = $taskstatic->createFromClone($user, $tasktoclone->id, $clone_project_id, $tasktoclone->fk_parent, $move_date, true, false, $clone_task_file, true, false);
					if ($result_clone <= 0)
				    {
				    	$this->error .= $result_clone->error;
						$error++;
				    }
				    else
				    {
				    	$new_task_id = $result_clone;
				    	$taskstatic->fetch($tasktoclone->id);

				    	//manage new parent clone task id
				    	// if the current task has child we store the original task id and the equivalent clone task id
						if (($taskstatic->hasChildren()) && !array_key_exists($tasktoclone->id, $tab_conv_child_parent))
						{
							$tab_conv_child_parent[$tasktoclone->id] = $new_task_id;
						}
				    }
			    }

			    //Parse all clone node to be sure to update new parent
			    $tasksarray = $taskstatic->getTasksArray(0, 0, $clone_project_id, $socid, 0);
			    foreach ($tasksarray as $task_cloned)
			    {
			    	$taskstatic->fetch($task_cloned->id);
			    	if ($taskstatic->fk_task_parent != 0)
			    	{
			    		$taskstatic->fk_task_parent = $tab_conv_child_parent[$taskstatic->fk_task_parent];
			    	}
			    	$res = $taskstatic->update($user, $notrigger);
			    	if ($result_clone <= 0)
				    {
				    	$this->error .= $taskstatic->error;
						$error++;
				    }
			    }
=======
				$this->error = $this->db->lasterror();
				$this->errors[] = $this->error;
				$this->db->rollback();
				if ($this->db->lasterrno() == 'DB_ERROR_RECORD_ALREADY_EXISTS')
				{
					$result = -4;
				}
				else
				{
					$result = -2;
				}
				dol_syslog(get_class($this)."::update error ".$result." ".$this->error, LOG_ERR);
>>>>>>> 6f52c62f
			}
		}
		else
		{
			dol_syslog(get_class($this)."::update ref null");
			$result = -1;
		}

<<<<<<< HEAD
		$error = 0;

		$taskstatic = new Task($this->db);

		// Security check
		$socid = 0;
		if ($user->socid > 0) $socid = $user->socid;

		$tasksarray = $taskstatic->getTasksArray(0, 0, $this->id, $socid, 0);

	    foreach ($tasksarray as $tasktoshiftdate)
	    {
	    	$to_update = false;
	    	// Fetch only if update of date will be made
	    	if ((!empty($tasktoshiftdate->date_start)) || (!empty($tasktoshiftdate->date_end)))
	    	{
	    		//dol_syslog(get_class($this)."::shiftTaskDate to_update", LOG_DEBUG);
	    		$to_update = true;
		    	$task = new Task($this->db);
		    	$result = $task->fetch($tasktoshiftdate->id);
		    	if (!$result)
		    	{
		    		$error++;
		    		$this->error .= $task->error;
		    	}
	    	}
			//print "$this->date_start + $tasktoshiftdate->date_start - $old_project_dt_start";exit;

	    	//Calcultate new task start date with difference between old proj start date and origin task start date
	    	if (!empty($tasktoshiftdate->date_start))
	    	{
				$task->date_start = $this->date_start + ($tasktoshiftdate->date_start - $old_project_dt_start);
	    	}

	    	//Calcultate new task end date with difference between origin proj end date and origin task end date
	    	if (!empty($tasktoshiftdate->date_end))
	    	{
				$task->date_end = $this->date_start + ($tasktoshiftdate->date_end - $old_project_dt_start);
	    	}

			if ($to_update)
			{
		    	$result = $task->update($user);
		    	if (!$result)
		    	{
		    		$error++;
		    		$this->error .= $task->error;
		    	}
			}
	    }
	    if ($error != 0)
	    {
	    	return -1;
	    }
	    return $result;
=======
		return $result;
>>>>>>> 6f52c62f
	}

	/**
	 * 	Get object from database
	 *
	 * 	@param      int		$id       	Id of object to load
	 * 	@param		string	$ref		Ref of project
	 * 	@return     int      		   	>0 if OK, 0 if not found, <0 if KO
	 */
	public function fetch($id, $ref = '')
	{
		global $conf;

		if (empty($id) && empty($ref)) return -1;

		$sql = "SELECT rowid, ref, title, description, public, datec, opp_amount, budget_amount,";
		$sql .= " tms, dateo, datee, date_close, fk_soc, fk_user_creat, fk_user_modif, fk_user_close, fk_statut, fk_opp_status, opp_percent,";
		$sql .= " note_private, note_public, model_pdf, usage_opportunity, usage_task, usage_bill_time, usage_organize_event, entity";
		$sql .= " FROM ".MAIN_DB_PREFIX."projet";
		if (!empty($id))
		{
			$sql .= " WHERE rowid=".$id;
		}
		elseif (!empty($ref))
		{
			$sql .= " WHERE ref='".$this->db->escape($ref)."'";
			$sql .= " AND entity IN (".getEntity('project').")";
		}

		dol_syslog(get_class($this)."::fetch", LOG_DEBUG);
		$resql = $this->db->query($sql);
		if ($resql)
		{
			$num_rows = $this->db->num_rows($resql);

			if ($num_rows)
			{
				$obj = $this->db->fetch_object($resql);

				$this->id = $obj->rowid;
				$this->ref = $obj->ref;
				$this->title = $obj->title;
				$this->description = $obj->description;
				$this->date_c = $this->db->jdate($obj->datec);
				$this->datec = $this->db->jdate($obj->datec); // TODO deprecated
				$this->date_m = $this->db->jdate($obj->tms);
				$this->datem = $this->db->jdate($obj->tms); // TODO deprecated
				$this->date_start = $this->db->jdate($obj->dateo);
				$this->date_end = $this->db->jdate($obj->datee);
				$this->date_close = $this->db->jdate($obj->date_close);
				$this->note_private = $obj->note_private;
				$this->note_public = $obj->note_public;
				$this->socid = $obj->fk_soc;
				$this->user_author_id = $obj->fk_user_creat;
				$this->user_modification_id = $obj->fk_user_modif;
				$this->user_close_id = $obj->fk_user_close;
				$this->public = $obj->public;
				$this->statut = $obj->fk_statut;
				$this->opp_status = $obj->fk_opp_status;
				$this->opp_amount	= $obj->opp_amount;
				$this->opp_percent = $obj->opp_percent;
				$this->budget_amount = $obj->budget_amount;
				$this->modelpdf = $obj->model_pdf;
				$this->usage_opportunity = (int) $obj->usage_opportunity;
				$this->usage_task = (int) $obj->usage_task;
				$this->usage_bill_time = (int) $obj->usage_bill_time;
				$this->usage_organize_event = (int) $obj->usage_organize_event;
				$this->entity = $obj->entity;

				$this->db->free($resql);

				// Retreive all extrafield
				// fetch optionals attributes and labels
				$this->fetch_optionals();

				return 1;
			}

			$this->db->free($resql);

			return 0;
		}
		else
		{
			$this->error = $this->db->lasterror();
			return -1;
		}
	}

	// phpcs:disable PEAR.NamingConventions.ValidFunctionName.ScopeNotCamelCaps
	/**
	 * 	Return list of elements for type, linked to a project
	 *
	 * 	@param		string		$type			'propal','order','invoice','order_supplier','invoice_supplier',...
	 * 	@param		string		$tablename		name of table associated of the type
	 * 	@param		string		$datefieldname	name of date field for filter
	 *  @param		int			$dates			Start date
	 *  @param		int			$datee			End date
	 *	@param		string		$projectkey		Equivalent key  to fk_projet for actual type
	 * 	@return		mixed						Array list of object ids linked to project, < 0 or string if error
	 */
	public function get_element_list($type, $tablename, $datefieldname = '', $dates = '', $datee = '', $projectkey = 'fk_projet')
	{
<<<<<<< HEAD
		global $conf, $langs;
=======
		// phpcs:enable
		$elements = array();
>>>>>>> 6f52c62f

		if ($this->id <= 0) return $elements;

<<<<<<< HEAD
		if (!dol_strlen($modele)) {
			$modele = 'baleine';

			if ($this->modelpdf) {
				$modele = $this->modelpdf;
			} elseif (!empty($conf->global->PROJECT_ADDON_PDF)) {
				$modele = $conf->global->PROJECT_ADDON_PDF;
			}
=======
		$ids = $this->id;

		if ($type == 'agenda')
		{
			$sql = "SELECT id as rowid FROM ".MAIN_DB_PREFIX."actioncomm WHERE fk_project IN (".$ids.") AND entity IN (".getEntity('agenda').")";
		}
		elseif ($type == 'expensereport')
		{
			$sql = "SELECT ed.rowid FROM ".MAIN_DB_PREFIX."expensereport as e, ".MAIN_DB_PREFIX."expensereport_det as ed WHERE e.rowid = ed.fk_expensereport AND e.entity IN (".getEntity('expensereport').") AND ed.fk_projet IN (".$ids.")";
		}
		elseif ($type == 'project_task')
		{
			$sql = "SELECT DISTINCT pt.rowid FROM ".MAIN_DB_PREFIX."projet_task as pt WHERE pt.fk_projet IN (".$ids.")";
		}
		elseif ($type == 'project_task_time')	// Case we want to duplicate line foreach user
		{
			$sql = "SELECT DISTINCT pt.rowid, ptt.fk_user FROM ".MAIN_DB_PREFIX."projet_task as pt, ".MAIN_DB_PREFIX."projet_task_time as ptt WHERE pt.rowid = ptt.fk_task AND pt.fk_projet IN (".$ids.")";
		}
		elseif ($type == 'stock_mouvement')
		{
			$sql = 'SELECT ms.rowid, ms.fk_user_author as fk_user FROM '.MAIN_DB_PREFIX."stock_mouvement as ms, ".MAIN_DB_PREFIX."entrepot as e WHERE e.rowid = ms.fk_entrepot AND e.entity IN (".getEntity('stock').") AND ms.origintype = 'project' AND ms.fk_origin IN (".$ids.") AND ms.type_mouvement = 1";
		}
		elseif ($type == 'loan')
		{
			$sql = 'SELECT l.rowid, l.fk_user_author as fk_user FROM '.MAIN_DB_PREFIX."loan as l WHERE l.entity IN (".getEntity('loan').") AND l.fk_projet IN (".$ids.")";
		}
		else
		{
			$sql = "SELECT rowid FROM ".MAIN_DB_PREFIX.$tablename." WHERE ".$projectkey." IN (".$ids.") AND entity IN (".getEntity($type).")";
>>>>>>> 6f52c62f
		}

		if($dates > 0 && $type == 'loan'){
			$sql .= " AND (dateend > '".$this->db->idate($dates)."' OR dateend IS NULL)";
		}
		elseif ($dates > 0 && ($type != 'project_task'))	// For table project_taks, we want the filter on date apply on project_time_spent table
		{
			if (empty($datefieldname) && !empty($this->table_element_date)) $datefieldname = $this->table_element_date;
			if (empty($datefieldname)) return 'Error this object has no date field defined';
			$sql .= " AND (".$datefieldname." >= '".$this->db->idate($dates)."' OR ".$datefieldname." IS NULL)";
		}

		if($datee > 0 && $type == 'loan'){
			$sql .= " AND (datestart < '".$this->db->idate($datee)."' OR datestart IS NULL)";
		}
		elseif ($datee > 0 && ($type != 'project_task'))	// For table project_taks, we want the filter on date apply on project_time_spent table
		{
			if (empty($datefieldname) && !empty($this->table_element_date)) $datefieldname = $this->table_element_date;
			if (empty($datefieldname)) return 'Error this object has no date field defined';
			$sql .= " AND (".$datefieldname." <= '".$this->db->idate($datee)."' OR ".$datefieldname." IS NULL)";
		}
		if (!$sql) return -1;

		//print $sql;
		dol_syslog(get_class($this)."::get_element_list", LOG_DEBUG);
		$result = $this->db->query($sql);
		if ($result)
		{
			$nump = $this->db->num_rows($result);
			if ($nump)
			{
				$i = 0;
				while ($i < $nump)
				{
					$obj = $this->db->fetch_object($result);

					$elements[$i] = $obj->rowid.(empty($obj->fk_user) ? '' : '_'.$obj->fk_user);

					$i++;
				}
				$this->db->free($result);
			}

			/* Return array even if empty*/
			return $elements;
		}
		else
		{
			dol_print_error($this->db);
		}
	}

	/**
	 *    Delete a project from database
	 *
	 *    @param       User		$user            User
	 *    @param       int		$notrigger       Disable triggers
	 *    @return      int       			      <0 if KO, 0 if not possible, >0 if OK
	 */
<<<<<<< HEAD
    public function loadTimeSpent($datestart, $taskid = 0, $userid = 0)
    {
        $error = 0;

        $this->weekWorkLoad = array();
        $this->weekWorkLoadPerTask = array();

        if (empty($datestart)) dol_print_error('', 'Error datestart parameter is empty');

        $sql = "SELECT ptt.rowid as taskid, ptt.task_duration, ptt.task_date, ptt.task_datehour, ptt.fk_task";
        $sql .= " FROM ".MAIN_DB_PREFIX."projet_task_time AS ptt, ".MAIN_DB_PREFIX."projet_task as pt";
        $sql .= " WHERE ptt.fk_task = pt.rowid";
        $sql .= " AND pt.fk_projet = ".$this->id;
        $sql .= " AND (ptt.task_date >= '".$this->db->idate($datestart)."' ";
        $sql .= " AND ptt.task_date <= '".$this->db->idate(dol_time_plus_duree($datestart, 1, 'w') - 1)."')";
        if ($taskid) $sql .= " AND ptt.fk_task=".$taskid;
        if (is_numeric($userid)) $sql .= " AND ptt.fk_user=".$userid;

        //print $sql;
        $resql = $this->db->query($sql);
        if ($resql)
        {
				$daylareadyfound = array();

                $num = $this->db->num_rows($resql);
                $i = 0;
                // Loop on each record found, so each couple (project id, task id)
			while ($i < $num)
                {
					$obj = $this->db->fetch_object($resql);
					$day = $this->db->jdate($obj->task_date); // task_date is date without hours
				if (empty($daylareadyfound[$day]))
					{
					$this->weekWorkLoad[$day] = $obj->task_duration;
					$this->weekWorkLoadPerTask[$day][$obj->fk_task] = $obj->task_duration;
=======
	public function delete($user, $notrigger = 0)
	{
		global $langs, $conf;
		require_once DOL_DOCUMENT_ROOT.'/core/lib/files.lib.php';

		$error = 0;

		$this->db->begin();

		if (!$error)
		{
			// Delete linked contacts
			$res = $this->delete_linked_contact();
			if ($res < 0)
			{
				$this->error = 'ErrorFailToDeleteLinkedContact';
				//$error++;
				$this->db->rollback();
				return 0;
			}
		}

		// Set fk_projet into elements to null
		$listoftables = array(
			'propal'=>'fk_projet', 'commande'=>'fk_projet', 'facture'=>'fk_projet',
			'supplier_proposal'=>'fk_projet', 'commande_fournisseur'=>'fk_projet', 'facture_fourn'=>'fk_projet',
			'expensereport_det'=>'fk_projet', 'contrat'=>'fk_projet', 'fichinter'=>'fk_projet', 'don'=>'fk_projet',
			'actioncomm'=>'fk_project'
		);
		foreach ($listoftables as $key => $value)
		{
			$sql = "UPDATE ".MAIN_DB_PREFIX.$key." SET ".$value." = NULL where ".$value." = ".$this->id;
			$resql = $this->db->query($sql);
			if (!$resql)
			{
				$this->errors[] = $this->db->lasterror();
				$error++;
				break;
			}
		}

		// Remove linked categories.
		if (!$error) {
			$sql = "DELETE FROM ".MAIN_DB_PREFIX."categorie_project";
			$sql .= " WHERE fk_project = ".$this->id;

			$result = $this->db->query($sql);
			if (!$result) {
				$error++;
				$this->errors[] = $this->db->lasterror();
			}
		}

		// Fetch tasks
		$this->getLinesArray($user);

		// Delete tasks
		$ret = $this->deleteTasks($user);
		if ($ret < 0) $error++;


		// Delete all child tables
		if (!$error) {
			$elements = array('categorie_project'); // elements to delete. TODO Make goodway to delete
			foreach ($elements as $table)
			{
				if (!$error) {
					$sql = "DELETE FROM ".MAIN_DB_PREFIX.$table;
					$sql .= " WHERE fk_project = ".$this->id;

					$result = $this->db->query($sql);
					if (!$result) {
						$error++;
						$this->errors[] = $this->db->lasterror();
					}
>>>>>>> 6f52c62f
				}
			}
		}



		// Delete project
		if (!$error)
		{
			$sql = "DELETE FROM ".MAIN_DB_PREFIX."projet";
			$sql .= " WHERE rowid=".$this->id;

			$resql = $this->db->query($sql);
			if (!$resql)
			{
				$this->errors[] = $langs->trans("CantRemoveProject");
				$error++;
			}
		}

		if (!$error)
		{
			$sql = "DELETE FROM ".MAIN_DB_PREFIX."projet_extrafields";
			$sql .= " WHERE fk_object=".$this->id;

			$resql = $this->db->query($sql);
			if (!$resql)
			{
				$this->errors[] = $this->db->lasterror();
				$error++;
			}
		}

		if (empty($error)) {
			// We remove directory
			$projectref = dol_sanitizeFileName($this->ref);
			if ($conf->projet->dir_output) {
				$dir = $conf->projet->dir_output."/".$projectref;
				if (file_exists($dir)) {
					$res = @dol_delete_dir_recursive($dir);
					if (!$res) {
						$this->errors[] = 'ErrorFailToDeleteDir';
						$error++;
					}
				}
<<<<<<< HEAD
					$daylareadyfound[$day] = 1;
					$i++;
			}
                $this->db->free($resql);
                return 1;
        }
        else
        {
                $this->error = "Error ".$this->db->lasterror();
                dol_syslog(get_class($this)."::fetch ".$this->error, LOG_ERR);
                return -1;
        }
    }
	/**
	 * Load time spent into this->weekWorkLoad and this->weekWorkLoadPerTask for all day of a week of project.
	 * Note: array weekWorkLoad and weekWorkLoadPerTask are reset and filled at each call.
	 *
	 * @param 	int		$datestart		First day of week (use dol_get_first_day to find this date)
	 * @param 	int		$taskid			Filter on a task id
	 * @param 	int		$userid			Time spent by a particular user
	 * @return 	int						<0 if OK, >0 if KO
	 */
	public function loadTimeSpentMonth($datestart, $taskid = 0, $userid = 0)
	{
		$error = 0;

		$this->monthWorkLoad = array();
		$this->monthWorkLoadPerTask = array();

		if (empty($datestart)) dol_print_error('', 'Error datestart parameter is empty');

		$sql = "SELECT ptt.rowid as taskid, ptt.task_duration, ptt.task_date, ptt.task_datehour, ptt.fk_task";
		$sql .= " FROM ".MAIN_DB_PREFIX."projet_task_time AS ptt, ".MAIN_DB_PREFIX."projet_task as pt";
		$sql .= " WHERE ptt.fk_task = pt.rowid";
		$sql .= " AND pt.fk_projet = ".$this->id;
		$sql .= " AND (ptt.task_date >= '".$this->db->idate($datestart)."' ";
		$sql .= " AND ptt.task_date <= '".$this->db->idate(dol_time_plus_duree($datestart, 1, 'm') - 1)."')";
		if ($task_id) $sql .= " AND ptt.fk_task=".$taskid;
		if (is_numeric($userid)) $sql .= " AND ptt.fk_user=".$userid;

		//print $sql;
		$resql = $this->db->query($sql);
		if ($resql)
		{
			$weekalreadyfound = array();

			$num = $this->db->num_rows($resql);
			$i = 0;
			// Loop on each record found, so each couple (project id, task id)
			while ($i < $num)
			{
				$obj = $this->db->fetch_object($resql);
				if (!empty($obj->task_date)) {
					$date = explode('-', $obj->task_date);
					$week_number = getWeekNumber($date[2], $date[1], $date[0]);
				}
				if (empty($weekalreadyfound[$week_number]))
				{
					$this->monthWorkLoad[$week_number] = $obj->task_duration;
					$this->monthWorkLoadPerTask[$week_number][$obj->fk_task] = $obj->task_duration;
				}
				else
				{
					$this->monthWorkLoad[$week_number] += $obj->task_duration;
					$this->monthWorkLoadPerTask[$week_number][$obj->fk_task] += $obj->task_duration;
				}
				$weekalreadyfound[$week_number] = 1;
				$i++;
			}
			$this->db->free($resql);
			return 1;
		}
		else
		{
			$this->error = "Error ".$this->db->lasterror();
			dol_syslog(get_class($this)."::fetch ".$this->error, LOG_ERR);
			return -1;
		}
	}


    // phpcs:disable PEAR.NamingConventions.ValidFunctionName.ScopeNotCamelCaps
    /**
     * Load indicators for dashboard (this->nbtodo and this->nbtodolate)
     *
     * @param	User	$user   Objet user
     * @return WorkboardResponse|int <0 if KO, WorkboardResponse if OK
     */
    public function load_board($user)
    {
        // phpcs:enable
        global $conf, $langs;

        // For external user, no check is done on company because readability is managed by public status of project and assignement.
        //$socid=$user->socid;

		$projectsListId = null;
        if (!$user->rights->projet->all->lire) $projectsListId = $this->getProjectsAuthorizedForUser($user, 0, 1);

        $sql = "SELECT p.rowid, p.fk_statut as status, p.fk_opp_status, p.datee as datee";
        $sql .= " FROM (".MAIN_DB_PREFIX."projet as p";
        $sql .= ")";
        $sql .= " LEFT JOIN ".MAIN_DB_PREFIX."societe as s on p.fk_soc = s.rowid";
        // For external user, no check is done on company permission because readability is managed by public status of project and assignement.
        //if (! $user->rights->societe->client->voir && ! $socid) $sql .= " LEFT JOIN ".MAIN_DB_PREFIX."societe_commerciaux as sc ON sc.fk_soc = s.rowid";
        $sql .= " WHERE p.fk_statut = 1";
        $sql .= " AND p.entity IN (".getEntity('project').')';
        if (!empty($projectsListId)) $sql .= " AND p.rowid IN (".$projectsListId.")";
        // No need to check company, as filtering of projects must be done by getProjectsAuthorizedForUser
        //if ($socid || ! $user->rights->societe->client->voir)	$sql.= "  AND (p.fk_soc IS NULL OR p.fk_soc = 0 OR p.fk_soc = ".$socid.")";
        // For external user, no check is done on company permission because readability is managed by public status of project and assignement.
        //if (! $user->rights->societe->client->voir && ! $socid) $sql.= " AND ((s.rowid = sc.fk_soc AND sc.fk_user = " .$user->id.") OR (s.rowid IS NULL))";

        //print $sql;
        $resql = $this->db->query($sql);
        if ($resql)
        {
            $project_static = new Project($this->db);

            $response = new WorkboardResponse();
            $response->warning_delay = $conf->projet->warning_delay / 60 / 60 / 24;
            $response->label = $langs->trans("OpenedProjects");
            $response->labelShort = $langs->trans("Opened");
            if ($user->rights->projet->all->lire) $response->url = DOL_URL_ROOT.'/projet/list.php?search_status=1&mainmenu=project';
            else $response->url = DOL_URL_ROOT.'/projet/list.php?search_project_user=-1&search_status=1&mainmenu=project';
            $response->img = img_object('', "projectpub");

            // This assignment in condition is not a bug. It allows walking the results.
            while ($obj = $this->db->fetch_object($resql))
            {
                $response->nbtodo++;

                $project_static->statut = $obj->status;
                $project_static->opp_status = $obj->opp_status;
                $project_static->datee = $this->db->jdate($obj->datee);

                if ($project_static->hasDelay()) {
                    $response->nbtodolate++;
                }
            }

            return $response;
        }
        else
        {
            $this->error = $this->db->error();
            return -1;
        }
    }
=======
			}
>>>>>>> 6f52c62f

			if (!$notrigger)
			{
				// Call trigger
				$result = $this->call_trigger('PROJECT_DELETE', $user);

				if ($result < 0) {
					$error++;
				}
				// End call triggers
			}
		}

		if (empty($error))
		{
			$this->db->commit();
			return 1;
		}
		else
		{
			foreach ($this->errors as $errmsg)
			{
				dol_syslog(get_class($this)."::delete ".$errmsg, LOG_ERR);
				$this->error .= ($this->error ? ', '.$errmsg : $errmsg);
			}
			dol_syslog(get_class($this)."::delete ".$this->error, LOG_ERR);
			$this->db->rollback();
			return -1;
		}
	}

	/**
	 * 		Delete tasks with no children first, then task with children recursively
	 *
	 *  	@param     	User		$user		User
	 *		@return		int				<0 if KO, 1 if OK
	 */
	public function deleteTasks($user)
	{
		$countTasks = count($this->lines);
		$deleted = false;
		if ($countTasks)
		{
			foreach ($this->lines as $task)
			{
				if ($task->hasChildren() <= 0) {		// If there is no children (or error to detect them)
					$deleted = true;
					$ret = $task->delete($user);
					if ($ret <= 0)
					{
						$this->errors[] = $this->db->lasterror();
						return -1;
					}
				}
			}
		}
		$this->getLinesArray($user);
		if ($deleted && count($this->lines) < $countTasks)
		{
			if (count($this->lines)) $this->deleteTasks($this->lines);
		}

		return 1;
	}

	/**
	 * 		Validate a project
	 *
	 * 		@param		User	$user		   User that validate
	 *      @param      int     $notrigger     1=Disable triggers
	 * 		@return		int					   <0 if KO, >0 if OK
	 */
	public function setValid($user, $notrigger = 0)
	{
		global $langs, $conf;

		$error = 0;

		if ($this->statut != 1)
		{
			// Check parameters
			if (preg_match('/^'.preg_quote($langs->trans("CopyOf").' ').'/', $this->title))
			{
				$this->error = $langs->trans("ErrorFieldFormat", $langs->transnoentities("Label")).'. '.$langs->trans('RemoveString', $langs->transnoentitiesnoconv("CopyOf"));
				return -1;
			}

			$this->db->begin();

			$sql = "UPDATE ".MAIN_DB_PREFIX."projet";
			$sql .= " SET fk_statut = 1";
			$sql .= " WHERE rowid = ".$this->id;
			$sql .= " AND entity = ".$conf->entity;

			dol_syslog(get_class($this)."::setValid", LOG_DEBUG);
			$resql = $this->db->query($sql);
			if ($resql)
			{
				// Call trigger
				if (empty($notrigger))
				{
					$result = $this->call_trigger('PROJECT_VALIDATE', $user);
					if ($result < 0) { $error++; }
					// End call triggers
				}

				if (!$error)
				{
					$this->statut = 1;
					$this->db->commit();
					return 1;
				}
				else
				{
					$this->db->rollback();
					$this->error = join(',', $this->errors);
					dol_syslog(get_class($this)."::setValid ".$this->error, LOG_ERR);
					return -1;
				}
			}
			else
			{
				$this->db->rollback();
				$this->error = $this->db->lasterror();
				return -1;
			}
		}
	}

	/**
	 * 		Close a project
	 *
	 * 		@param		User	$user		User that close project
	 * 		@return		int					<0 if KO, 0 if already closed, >0 if OK
	 */
	public function setClose($user)
	{
		global $langs, $conf;

		$now = dol_now();

		$error = 0;

		if ($this->statut != self::STATUS_CLOSED)
		{
			$this->db->begin();

			$sql = "UPDATE ".MAIN_DB_PREFIX."projet";
			$sql .= " SET fk_statut = ".self::STATUS_CLOSED.", fk_user_close = ".$user->id.", date_close = '".$this->db->idate($now)."'";
			$sql .= " WHERE rowid = ".$this->id;
			$sql .= " AND fk_statut = ".self::STATUS_VALIDATED;

			if (!empty($conf->global->PROJECT_USE_OPPORTUNITIES))
			{
				// TODO What to do if fk_opp_status is not code 'WON' or 'LOST'
			}

			dol_syslog(get_class($this)."::setClose", LOG_DEBUG);
			$resql = $this->db->query($sql);
			if ($resql)
			{
				// Call trigger
				$result = $this->call_trigger('PROJECT_CLOSE', $user);
				if ($result < 0) { $error++; }
				// End call triggers

				if (!$error)
				{
					$this->statut = 2;
					$this->db->commit();
					return 1;
				}
				else
				{
					$this->db->rollback();
					$this->error = join(',', $this->errors);
					dol_syslog(get_class($this)."::setClose ".$this->error, LOG_ERR);
					return -1;
				}
			}
			else
			{
				$this->db->rollback();
				$this->error = $this->db->lasterror();
				return -1;
			}
		}

		return 0;
	}

	/**
	 *  Return status label of object
	 *
	 *  @param  int			$mode       0=long label, 1=short label, 2=Picto + short label, 3=Picto, 4=Picto + long label, 5=Short label + Picto
	 * 	@return string      			Label
	 */
	public function getLibStatut($mode = 0)
	{
		return $this->LibStatut($this->statut, $mode);
	}

	// phpcs:disable PEAR.NamingConventions.ValidFunctionName.ScopeNotCamelCaps
	/**
	 *  Renvoi status label for a status
	 *
	 *  @param	int		$status     id status
	 *  @param  int		$mode       0=long label, 1=short label, 2=Picto + short label, 3=Picto, 4=Picto + long label, 5=Short label + Picto, 6=Long label + Picto
	 * 	@return string				Label
	 */
	public function LibStatut($status, $mode = 0)
	{
		// phpcs:enable
		global $langs;

		$statustrans = array(
			0 => 'status0',
			1 => 'status4',
			2 => 'status6',
		);

		$statusClass = 'status0';
		if (!empty($statustrans[$status])) {
			$statusClass = $statustrans[$status];
		}

		return dolGetStatus($langs->trans($this->statuts_long[$status]), $langs->trans($this->statuts_short[$status]), '', $statusClass, $mode);
	}

	/**
	 * 	Return clicable name (with picto eventually)
	 *
	 * 	@param	int		$withpicto		          0=No picto, 1=Include picto into link, 2=Only picto
	 * 	@param	string	$option			          Variant ('', 'nolink')
	 * 	@param	int		$addlabel		          0=Default, 1=Add label into string, >1=Add first chars into string
	 *  @param	string	$moreinpopup	          Text to add into popup
	 *  @param	string	$sep			          Separator between ref and label if option addlabel is set
	 *  @param	int   	$notooltip		          1=Disable tooltip
	 *  @param  int     $save_lastsearch_value    -1=Auto, 0=No save of lastsearch_values when clicking, 1=Save lastsearch_values whenclicking
	 * 	@return	string					          String with URL
	 */
	public function getNomUrl($withpicto = 0, $option = '', $addlabel = 0, $moreinpopup = '', $sep = ' - ', $notooltip = 0, $save_lastsearch_value = -1)
	{
		global $conf, $langs, $user, $hookmanager;

		if (!empty($conf->dol_no_mouse_hover)) $notooltip = 1; // Force disable tooltips

		$result = '';

		$label = '';
		if ($option != 'nolink') $label = '<u>'.$langs->trans("ShowProject").'</u>';
		$label .= ($label ? '<br>' : '').'<b>'.$langs->trans('Ref').': </b>'.$this->ref; // The space must be after the : to not being explode when showing the title in img_picto
		$label .= ($label ? '<br>' : '').'<b>'.$langs->trans('Label').': </b>'.$this->title; // The space must be after the : to not being explode when showing the title in img_picto
		if (!empty($this->thirdparty_name))
			$label .= ($label ? '<br>' : '').'<b>'.$langs->trans('ThirdParty').': </b>'.$this->thirdparty_name; // The space must be after the : to not being explode when showing the title in img_picto
			if (!empty($this->dateo))
				$label .= ($label ? '<br>' : '').'<b>'.$langs->trans('DateStart').': </b>'.dol_print_date($this->dateo, 'day'); // The space must be after the : to not being explode when showing the title in img_picto
				if (!empty($this->datee))
					$label .= ($label ? '<br>' : '').'<b>'.$langs->trans('DateEnd').': </b>'.dol_print_date($this->datee, 'day'); // The space must be after the : to not being explode when showing the title in img_picto
					if ($moreinpopup) $label .= '<br>'.$moreinpopup;

					$url = '';
					if ($option != 'nolink')
					{
						if (preg_match('/\.php$/', $option)) {
							$url = dol_buildpath($option, 1).'?id='.$this->id;
						}
						elseif ($option == 'task')
						{
							$url = DOL_URL_ROOT.'/projet/tasks.php?id='.$this->id;
						}
						else
						{
							$url = DOL_URL_ROOT.'/projet/card.php?id='.$this->id;
						}
						// Add param to save lastsearch_values or not
						$add_save_lastsearch_values = ($save_lastsearch_value == 1 ? 1 : 0);
						if ($save_lastsearch_value == -1 && preg_match('/list\.php/', $_SERVER["PHP_SELF"])) $add_save_lastsearch_values = 1;
						if ($add_save_lastsearch_values) $url .= '&save_lastsearch_values=1';
					}

					$linkclose = '';
					if (empty($notooltip) && $user->rights->projet->lire)
					{
						if (!empty($conf->global->MAIN_OPTIMIZEFORTEXTBROWSER))
						{
							$label = $langs->trans("ShowProject");
							$linkclose .= ' alt="'.dol_escape_htmltag($label, 1).'"';
						}
						$linkclose .= ' title="'.dol_escape_htmltag($label, 1).'"';
						$linkclose .= ' class="classfortooltip"';

						/*
						 $hookmanager->initHooks(array('projectdao'));
						 $parameters=array('id'=>$this->id);
						 // Note that $action and $object may have been modified by some hooks
						 $reshook=$hookmanager->executeHooks('getnomurltooltip',$parameters,$this,$action);
						 if ($reshook > 0)
						 $linkclose = $hookmanager->resPrint;
						 */
					}

					$picto = 'projectpub';
					if (!$this->public) $picto = 'project';

					$linkstart = '<a href="'.$url.'"';
					$linkstart .= $linkclose.'>';
					$linkend = '</a>';

					$result .= $linkstart;
					if ($withpicto) $result .= img_object(($notooltip ? '' : $label), $picto, ($notooltip ? (($withpicto != 2) ? 'class="paddingright"' : '') : 'class="'.(($withpicto != 2) ? 'paddingright ' : '').'classfortooltip"'), 0, 0, $notooltip ? 0 : 1);
					if ($withpicto != 2) $result .= $this->ref;
					$result .= $linkend;
					if ($withpicto != 2) $result .= (($addlabel && $this->title) ? $sep.dol_trunc($this->title, ($addlabel > 1 ? $addlabel : 0)) : '');

					global $action;
					$hookmanager->initHooks(array('projectdao'));
					$parameters = array('id'=>$this->id, 'getnomurl'=>$result);
					$reshook = $hookmanager->executeHooks('getNomUrl', $parameters, $this, $action); // Note that $action and $object may have been modified by some hooks
					if ($reshook > 0) $result = $hookmanager->resPrint;
					else $result .= $hookmanager->resPrint;

					return $result;
	}

	/**
	 *  Initialise an instance with random values.
	 *  Used to build previews or test instances.
	 * 	id must be 0 if object instance is a specimen.
	 *
	 *  @return	void
	 */
	public function initAsSpecimen()
	{
		global $user, $langs, $conf;

		$now = dol_now();

		// Initialise parameters
		$this->id = 0;
		$this->ref = 'SPECIMEN';
		$this->specimen = 1;
		$this->socid = 1;
		$this->date_c = $now;
		$this->date_m = $now;
		$this->date_start = $now;
		$this->date_end = $now + (3600 * 24 * 365);
		$this->note_public = 'SPECIMEN';
		$this->fk_ele = 20000;
		$this->opp_amount = 20000;
		$this->budget_amount = 10000;

		$this->usage_opportunity = 1;
		$this->usage_task = 1;
		$this->usage_bill_time = 1;
		$this->usage_organize_event = 1;

		/*
		 $nbp = mt_rand(1, 9);
		 $xnbp = 0;
		 while ($xnbp < $nbp)
		 {
		 $line = new Task($this->db);
		 $line->fk_project = 0;
		 $line->label = $langs->trans("Label") . " " . $xnbp;
		 $line->description = $langs->trans("Description") . " " . $xnbp;

		 $this->lines[]=$line;
		 $xnbp++;
		 }
		 */
	}

	/**
	 * 	Check if user has permission on current project
	 *
	 * 	@param	User	$user		Object user to evaluate
	 * 	@param  string	$mode		Type of permission we want to know: 'read', 'write'
	 * 	@return	int					>0 if user has permission, <0 if user has no permission
	 */
	public function restrictedProjectArea($user, $mode = 'read')
	{
		// To verify role of users
		$userAccess = 0;
		if (($mode == 'read' && !empty($user->rights->projet->all->lire)) || ($mode == 'write' && !empty($user->rights->projet->all->creer)) || ($mode == 'delete' && !empty($user->rights->projet->all->supprimer)))
		{
			$userAccess = 1;
		}
		elseif ($this->public && (($mode == 'read' && !empty($user->rights->projet->lire)) || ($mode == 'write' && !empty($user->rights->projet->creer)) || ($mode == 'delete' && !empty($user->rights->projet->supprimer))))
		{
			$userAccess = 1;
		}
		else
		{
			foreach (array('internal', 'external') as $source)
			{
				$userRole = $this->liste_contact(4, $source);
				$num = count($userRole);

				$nblinks = 0;
				while ($nblinks < $num)
				{
					if ($source == 'internal' && preg_match('/^PROJECT/', $userRole[$nblinks]['code']) && $user->id == $userRole[$nblinks]['id'])
					{
						if ($mode == 'read' && $user->rights->projet->lire)      $userAccess++;
						if ($mode == 'write' && $user->rights->projet->creer)     $userAccess++;
						if ($mode == 'delete' && $user->rights->projet->supprimer) $userAccess++;
					}
					$nblinks++;
				}
			}
			//if (empty($nblinks))	// If nobody has permission, we grant creator
			//{
			//	if ((!empty($this->user_author_id) && $this->user_author_id == $user->id))
			//	{
			//		$userAccess = 1;
				//	}
				//}
			}

			return ($userAccess ? $userAccess : -1);
		}

		/**
		 * Return array of projects a user has permission on, is affected to, or all projects
		 *
		 * @param 	User	$user			User object
		 * @param 	int		$mode			0=All project I have permission on (assigned to me or public), 1=Projects assigned to me only, 2=Will return list of all projects with no test on contacts
		 * @param 	int		$list			0=Return array, 1=Return string list
		 * @param	int		$socid			0=No filter on third party, id of third party
		 * @param	string	$filter			additionnal filter on project (statut, ref, ...)
		 * @return 	array or string			Array of projects id, or string with projects id separated with "," if list is 1
		 */
		public function getProjectsAuthorizedForUser($user, $mode = 0, $list = 0, $socid = 0, $filter = '')
		{
			$projects = array();
			$temp = array();

			$sql = "SELECT ".(($mode == 0 || $mode == 1) ? "DISTINCT " : "")."p.rowid, p.ref";
			$sql.= " FROM " . MAIN_DB_PREFIX . "projet as p";
			if ($mode == 0)
			{
				$sql.= " LEFT JOIN " . MAIN_DB_PREFIX . "element_contact as ec ON ec.element_id = p.rowid";
			}
			elseif ($mode == 1)
			{
				$sql.= ", " . MAIN_DB_PREFIX . "element_contact as ec";
			}
			elseif ($mode == 2)
			{
				// No filter. Use this if user has permission to see all project
			}
			$sql.= " WHERE p.entity IN (".getEntity('project').")";
			// Internal users must see project he is contact to even if project linked to a third party he can't see.
			//if ($socid || ! $user->rights->societe->client->voir)	$sql.= " AND (p.fk_soc IS NULL OR p.fk_soc = 0 OR p.fk_soc = ".$socid.")";
			if ($socid > 0) $sql.= " AND (p.fk_soc IS NULL OR p.fk_soc = 0 OR p.fk_soc = " . $socid . ")";

			// Get id of types of contacts for projects (This list never contains a lot of elements)
			$listofprojectcontacttype=array();
			$sql2 = "SELECT ctc.rowid, ctc.code FROM ".MAIN_DB_PREFIX."c_type_contact as ctc";
			$sql2.= " WHERE ctc.element = '" . $this->db->escape($this->element) . "'";
			$sql2.= " AND ctc.source = 'internal'";
			$resql = $this->db->query($sql2);
			if ($resql)
			{
				while($obj = $this->db->fetch_object($resql))
				{
					$listofprojectcontacttype[$obj->rowid]=$obj->code;
				}
			}
			else dol_print_error($this->db);
			if (count($listofprojectcontacttype) == 0) $listofprojectcontacttype[0]='0';    // To avoid syntax error if not found

			if ($mode == 0)
			{
				$sql.= " AND ( p.public = 1";
				$sql.= " OR ( ec.fk_c_type_contact IN (".join(',', array_keys($listofprojectcontacttype)).")";
				$sql.= " AND ec.fk_socpeople = ".$user->id.")";
				$sql.= " )";
			}
			elseif ($mode == 1)
			{
				$sql.= " AND ec.element_id = p.rowid";
				$sql.= " AND (";
				$sql.= "  ( ec.fk_c_type_contact IN (".join(',', array_keys($listofprojectcontacttype)).")";
				$sql.= " AND ec.fk_socpeople = ".$user->id.")";
				$sql.= " )";
			}
			elseif ($mode == 2)
			{
				// No filter. Use this if user has permission to see all project
			}

			$sql.= $filter;
			//print $sql;

			$resql = $this->db->query($sql);
			if ($resql)
			{
				$num = $this->db->num_rows($resql);
				$i = 0;
				while ($i < $num)
				{
					$row = $this->db->fetch_row($resql);
					$projects[$row[0]] = $row[1];
					$temp[] = $row[0];
					$i++;
				}

				$this->db->free($resql);

				if ($list)
				{
					if (empty($temp)) return '0';
					$result = implode(',', $temp);
					return $result;
				}
			}
			else
			{
				dol_print_error($this->db);
			}

			return $projects;
		}

		/**
		 * Load an object from its id and create a new one in database
		 *
		 *  @param	User	$user		          User making the clone
		 *  @param	int		$fromid     	      Id of object to clone
		 *  @param	bool	$clone_contact	      Clone contact of project
		 *  @param	bool	$clone_task		      Clone task of project
		 *  @param	bool	$clone_project_file	  Clone file of project
		 *  @param	bool	$clone_task_file	  Clone file of task (if task are copied)
		 *  @param	bool	$clone_note		      Clone note of project
		 *  @param	bool	$move_date		      Move task date on clone
		 *  @param	integer	$notrigger		      No trigger flag
		 *  @param  int     $newthirdpartyid      New thirdparty id
		 *  @return	int						      New id of clone
		 */
		public function createFromClone(User $user, $fromid, $clone_contact = false, $clone_task = true, $clone_project_file = false, $clone_task_file = false, $clone_note = true, $move_date = true, $notrigger = 0, $newthirdpartyid = 0)
		{
			global $langs, $conf;

			$error = 0;

			dol_syslog("createFromClone clone_contact=".$clone_contact." clone_task=".$clone_task." clone_project_file=".$clone_project_file." clone_note=".$clone_note." move_date=".$move_date, LOG_DEBUG);

			$now = dol_mktime(0, 0, 0, idate('m', dol_now()), idate('d', dol_now()), idate('Y', dol_now()));

			$clone_project = new Project($this->db);

			$clone_project->context['createfromclone'] = 'createfromclone';

			$this->db->begin();

			// Load source object
			$clone_project->fetch($fromid);
			$clone_project->fetch_optionals();
			if ($newthirdpartyid > 0) $clone_project->socid = $newthirdpartyid;
			$clone_project->fetch_thirdparty();

			$orign_dt_start = $clone_project->date_start;
			$orign_project_ref = $clone_project->ref;

			$clone_project->id = 0;
			if ($move_date) {
				$clone_project->date_start = $now;
				if (!(empty($clone_project->date_end)))
				{
					$clone_project->date_end = $clone_project->date_end + ($now - $orign_dt_start);
				}
			}

			$clone_project->datec = $now;

			if (!$clone_note)
			{
				$clone_project->note_private = '';
				$clone_project->note_public = '';
			}

			//Generate next ref
			$defaultref = '';
			$obj = empty($conf->global->PROJECT_ADDON) ? 'mod_project_simple' : $conf->global->PROJECT_ADDON;
			// Search template files
			$file = ''; $classname = ''; $filefound = 0;
			$dirmodels = array_merge(array('/'), (array) $conf->modules_parts['models']);
			foreach ($dirmodels as $reldir)
			{
				$file = dol_buildpath($reldir."core/modules/project/".$obj.'.php', 0);
				if (file_exists($file))
				{
					$filefound = 1;
					dol_include_once($reldir."core/modules/project/".$obj.'.php');
					$modProject = new $obj;
					$defaultref = $modProject->getNextValue(is_object($clone_project->thirdparty) ? $clone_project->thirdparty : null, $clone_project);
					break;
				}
			}
			if (is_numeric($defaultref) && $defaultref <= 0) $defaultref = '';

			$clone_project->ref = $defaultref;
			$clone_project->title = $langs->trans("CopyOf").' '.$clone_project->title;

			// Create clone
			$result = $clone_project->create($user, $notrigger);

			// Other options
			if ($result < 0)
			{
				$this->error .= $clone_project->error;
				$error++;
			}

			if (!$error)
			{
				//Get the new project id
				$clone_project_id = $clone_project->id;

				//Note Update
				if (!$clone_note)
				{
					$clone_project->note_private = '';
					$clone_project->note_public = '';
				}
				else
				{
					$this->db->begin();
					$res = $clone_project->update_note(dol_html_entity_decode($clone_project->note_public, ENT_QUOTES), '_public');
					if ($res < 0)
					{
						$this->error .= $clone_project->error;
						$error++;
						$this->db->rollback();
					}
					else
					{
						$this->db->commit();
					}

					$this->db->begin();
					$res = $clone_project->update_note(dol_html_entity_decode($clone_project->note_private, ENT_QUOTES), '_private');
					if ($res < 0)
					{
						$this->error .= $clone_project->error;
						$error++;
						$this->db->rollback();
					}
					else
					{
						$this->db->commit();
					}
				}

				//Duplicate contact
				if ($clone_contact)
				{
					$origin_project = new Project($this->db);
					$origin_project->fetch($fromid);

					foreach (array('internal', 'external') as $source)
					{
						$tab = $origin_project->liste_contact(-1, $source);

						foreach ($tab as $contacttoadd)
						{
							$clone_project->add_contact($contacttoadd['id'], $contacttoadd['code'], $contacttoadd['source'], $notrigger);
							if ($clone_project->error == 'DB_ERROR_RECORD_ALREADY_EXISTS')
							{
								$langs->load("errors");
								$this->error .= $langs->trans("ErrorThisContactIsAlreadyDefinedAsThisType");
								$error++;
							}
							else
							{
								if ($clone_project->error != '')
								{
									$this->error .= $clone_project->error;
									$error++;
								}
							}
						}
					}
				}

				//Duplicate file
				if ($clone_project_file)
				{
					require_once DOL_DOCUMENT_ROOT.'/core/lib/files.lib.php';

					$clone_project_dir = $conf->projet->dir_output."/".dol_sanitizeFileName($defaultref);
					$ori_project_dir = $conf->projet->dir_output."/".dol_sanitizeFileName($orign_project_ref);

					if (dol_mkdir($clone_project_dir) >= 0)
					{
						$filearray = dol_dir_list($ori_project_dir, "files", 0, '', '(\.meta|_preview.*\.png)$', '', SORT_ASC, 1);
						foreach ($filearray as $key => $file)
						{
							$rescopy = dol_copy($ori_project_dir.'/'.$file['name'], $clone_project_dir.'/'.$file['name'], 0, 1);
							if (is_numeric($rescopy) && $rescopy < 0)
							{
								$this->error .= $langs->trans("ErrorFailToCopyFile", $ori_project_dir.'/'.$file['name'], $clone_project_dir.'/'.$file['name']);
								$error++;
							}
						}
					}
					else
					{
						$this->error .= $langs->trans('ErrorInternalErrorDetected').':dol_mkdir';
						$error++;
					}
				}

				//Duplicate task
				if ($clone_task)
				{
					require_once DOL_DOCUMENT_ROOT . '/projet/class/task.class.php';

					$taskstatic = new Task($this->db);

					// Security check
					$socid=0;
					if ($user->socid > 0) $socid = $user->socid;

					$tasksarray=$taskstatic->getTasksArray(0, 0, $fromid, $socid, 0);

					$tab_conv_child_parent=array();

					// Loop on each task, to clone it
					foreach ($tasksarray as $tasktoclone)
					{
						$result_clone = $taskstatic->createFromClone($user, $tasktoclone->id, $clone_project_id, $tasktoclone->fk_parent, $move_date, true, false, $clone_task_file, true, false);
						if ($result_clone <= 0)
						{
							$this->error .= $result_clone->error;
							$error++;
						}
						else
						{
							$new_task_id = $result_clone;
							$taskstatic->fetch($tasktoclone->id);

							//manage new parent clone task id
							// if the current task has child we store the original task id and the equivalent clone task id
							if (($taskstatic->hasChildren()) && !array_key_exists($tasktoclone->id, $tab_conv_child_parent))
							{
								$tab_conv_child_parent[$tasktoclone->id] = $new_task_id;
							}
						}
					}

					//Parse all clone node to be sure to update new parent
					$tasksarray = $taskstatic->getTasksArray(0, 0, $clone_project_id, $socid, 0);
					foreach ($tasksarray as $task_cloned)
					{
						$taskstatic->fetch($task_cloned->id);
						if ($taskstatic->fk_task_parent != 0)
						{
							$taskstatic->fk_task_parent = $tab_conv_child_parent[$taskstatic->fk_task_parent];
						}
						$res = $taskstatic->update($user, $notrigger);
						if ($result_clone <= 0)
						{
							$this->error .= $taskstatic->error;
							$error++;
						}
					}
				}
			}

			unset($clone_project->context['createfromclone']);

			if (!$error)
			{
				$this->db->commit();
				return $clone_project_id;
			}
			else
			{
				$this->db->rollback();
				dol_syslog(get_class($this)."::createFromClone nbError: ".$error." error : ".$this->error, LOG_ERR);
				return -1;
			}
		}


		/**
		 *    Shift project task date from current date to delta
		 *
		 *    @param	integer		$old_project_dt_start	Old project start date
		 *    @return	int				                    1 if OK or < 0 if KO
		 */
		public function shiftTaskDate($old_project_dt_start)
		{
			global $user, $langs, $conf;

			$error=0;

			$taskstatic = new Task($this->db);

			// Security check
			$socid=0;
			if ($user->socid > 0) $socid = $user->socid;

			$tasksarray=$taskstatic->getTasksArray(0, 0, $this->id, $socid, 0);

			foreach ($tasksarray as $tasktoshiftdate)
			{
				$to_update=false;
				// Fetch only if update of date will be made
				if ((!empty($tasktoshiftdate->date_start)) || (!empty($tasktoshiftdate->date_end)))
				{
					//dol_syslog(get_class($this)."::shiftTaskDate to_update", LOG_DEBUG);
					$to_update=true;
					$task = new Task($this->db);
					$result = $task->fetch($tasktoshiftdate->id);
					if (!$result)
					{
						$error++;
						$this->error.=$task->error;
					}
				}
				//print "$this->date_start + $tasktoshiftdate->date_start - $old_project_dt_start";exit;

				//Calcultate new task start date with difference between old proj start date and origin task start date
				if (!empty($tasktoshiftdate->date_start))
				{
					$task->date_start = $this->date_start + ($tasktoshiftdate->date_start - $old_project_dt_start);
				}

				//Calcultate new task end date with difference between origin proj end date and origin task end date
				if (!empty($tasktoshiftdate->date_end))
				{
					$task->date_end = $this->date_start + ($tasktoshiftdate->date_end - $old_project_dt_start);
				}

				if ($to_update)
				{
					$result = $task->update($user);
					if (!$result)
					{
						$error++;
						$this->error .= $task->error;
					}
				}
			}
			if ($error != 0)
			{
				return -1;
			}
			return $result;
		}


		// phpcs:disable PEAR.NamingConventions.ValidFunctionName.ScopeNotCamelCaps
		/**
		 *    Associate element to a project
		 *
		 *    @param	string	$tableName			Table of the element to update
		 *    @param	int		$elementSelectId	Key-rowid of the line of the element to update
		 *    @return	int							1 if OK or < 0 if KO
		 */
		public function update_element($tableName, $elementSelectId)
		{
			// phpcs:enable
			$sql = "UPDATE ".MAIN_DB_PREFIX.$tableName;

			if ($tableName == "actioncomm")
			{
				$sql .= " SET fk_project=".$this->id;
				$sql .= " WHERE id=".$elementSelectId;
			}
			else
			{
				$sql .= " SET fk_projet=".$this->id;
				$sql .= " WHERE rowid=".$elementSelectId;
			}

			dol_syslog(get_class($this)."::update_element", LOG_DEBUG);
			$resql = $this->db->query($sql);
			if (!$resql) {
				$this->error = $this->db->lasterror();
				return -1;
			} else {
				return 1;
			}
		}

		// phpcs:disable PEAR.NamingConventions.ValidFunctionName.ScopeNotCamelCaps
		/**
		 *    Associate element to a project
		 *
		 *    @param	string	$tableName			Table of the element to update
		 *    @param	int		$elementSelectId	Key-rowid of the line of the element to update
		 *    @param	string	$projectfield	    The column name that stores the link with the project
		 *
		 *    @return	int							1 if OK or < 0 if KO
		 */
		public function remove_element($tableName, $elementSelectId, $projectfield = 'fk_projet')
		{
			// phpcs:enable
			$sql = "UPDATE ".MAIN_DB_PREFIX.$tableName;

			if ($tableName == "actioncomm")
			{
				$sql .= " SET fk_project=NULL";
				$sql .= " WHERE id=".$elementSelectId;
			} else
			{
				$sql .= " SET ".$projectfield."=NULL";
				$sql .= " WHERE rowid=".$elementSelectId;
			}

			dol_syslog(get_class($this)."::remove_element", LOG_DEBUG);
			$resql = $this->db->query($sql);
			if (!$resql) {
				$this->error = $this->db->lasterror();
				return -1;
			} else {
				return 1;
			}
		}

		/**
		 *  Create an intervention document on disk using template defined into PROJECT_ADDON_PDF
		 *
		 *  @param	string		$modele			Force template to use ('' by default)
		 *  @param	Translate	$outputlangs	Objet lang to use for translation
		 *  @param  int			$hidedetails    Hide details of lines
		 *  @param  int			$hidedesc       Hide description
		 *  @param  int			$hideref        Hide ref
		 *  @return int         				0 if KO, 1 if OK
		 */
		public function generateDocument($modele, $outputlangs, $hidedetails = 0, $hidedesc = 0, $hideref = 0)
		{
			global $conf,$langs;

			$langs->load("projects");

			if (! dol_strlen($modele)) {
				$modele = 'baleine';

				if ($this->modelpdf) {
					$modele = $this->modelpdf;
				} elseif (! empty($conf->global->PROJECT_ADDON_PDF)) {
					$modele = $conf->global->PROJECT_ADDON_PDF;
				}
			}

			$modelpath = "core/modules/project/doc/";

			return $this->commonGenerateDocument($modelpath, $modele, $outputlangs, $hidedetails, $hidedesc, $hideref);
		}


		/**
		 * Load time spent into this->weekWorkLoad and this->weekWorkLoadPerTask for all day of a week of project.
		 * Note: array weekWorkLoad and weekWorkLoadPerTask are reset and filled at each call.
		 *
		 * @param 	int		$datestart		First day of week (use dol_get_first_day to find this date)
		 * @param 	int		$taskid			Filter on a task id
		 * @param 	int		$userid			Time spent by a particular user
		 * @return 	int						<0 if OK, >0 if KO
		 */
		public function loadTimeSpent($datestart, $taskid = 0, $userid = 0)
		{
			$error=0;

			$this->weekWorkLoad=array();
			$this->weekWorkLoadPerTask=array();

			if (empty($datestart)) dol_print_error('', 'Error datestart parameter is empty');

			$sql = "SELECT ptt.rowid as taskid, ptt.task_duration, ptt.task_date, ptt.task_datehour, ptt.fk_task";
			$sql.= " FROM ".MAIN_DB_PREFIX."projet_task_time AS ptt, ".MAIN_DB_PREFIX."projet_task as pt";
			$sql.= " WHERE ptt.fk_task = pt.rowid";
			$sql.= " AND pt.fk_projet = ".$this->id;
			$sql.= " AND (ptt.task_date >= '".$this->db->idate($datestart)."' ";
			$sql.= " AND ptt.task_date <= '".$this->db->idate(dol_time_plus_duree($datestart, 1, 'w') - 1)."')";
			if ($taskid) $sql.= " AND ptt.fk_task=".$taskid;
			if (is_numeric($userid)) $sql.= " AND ptt.fk_user=".$userid;

			//print $sql;
			$resql=$this->db->query($sql);
			if ($resql)
			{
				$daylareadyfound=array();

				$num = $this->db->num_rows($resql);
				$i = 0;
				// Loop on each record found, so each couple (project id, task id)
				while ($i < $num)
				{
					$obj=$this->db->fetch_object($resql);
					$day=$this->db->jdate($obj->task_date);		// task_date is date without hours
					if (empty($daylareadyfound[$day]))
					{
						$this->weekWorkLoad[$day] = $obj->task_duration;
						$this->weekWorkLoadPerTask[$day][$obj->fk_task] = $obj->task_duration;
					}
					else
					{
						$this->weekWorkLoad[$day] += $obj->task_duration;
						$this->weekWorkLoadPerTask[$day][$obj->fk_task] += $obj->task_duration;
					}
					$daylareadyfound[$day]=1;
					$i++;
				}
				$this->db->free($resql);
				return 1;
			}
			else
			{
				$this->error = "Error ".$this->db->lasterror();
				dol_syslog(get_class($this)."::fetch ".$this->error, LOG_ERR);
				return -1;
			}
		}


		// phpcs:disable PEAR.NamingConventions.ValidFunctionName.ScopeNotCamelCaps
		/**
		 * Load indicators for dashboard (this->nbtodo and this->nbtodolate)
		 *
		 * @param	User	$user   Objet user
		 * @return WorkboardResponse|int <0 if KO, WorkboardResponse if OK
		 */
		public function load_board($user)
		{
			// phpcs:enable
			global $conf, $langs;

			// For external user, no check is done on company because readability is managed by public status of project and assignement.
			//$socid=$user->socid;

			$projectsListId = null;
			if (!$user->rights->projet->all->lire) $projectsListId = $this->getProjectsAuthorizedForUser($user, 0, 1);

			$sql = "SELECT p.rowid, p.fk_statut as status, p.fk_opp_status, p.datee as datee";
			$sql .= " FROM (".MAIN_DB_PREFIX."projet as p";
			$sql .= ")";
			$sql .= " LEFT JOIN ".MAIN_DB_PREFIX."societe as s on p.fk_soc = s.rowid";
			// For external user, no check is done on company permission because readability is managed by public status of project and assignement.
			//if (! $user->rights->societe->client->voir && ! $socid) $sql .= " LEFT JOIN ".MAIN_DB_PREFIX."societe_commerciaux as sc ON sc.fk_soc = s.rowid";
			$sql .= " WHERE p.fk_statut = 1";
			$sql .= " AND p.entity IN (".getEntity('project').')';
			if (!empty($projectsListId)) $sql .= " AND p.rowid IN (".$projectsListId.")";
			// No need to check company, as filtering of projects must be done by getProjectsAuthorizedForUser
			//if ($socid || ! $user->rights->societe->client->voir)	$sql.= "  AND (p.fk_soc IS NULL OR p.fk_soc = 0 OR p.fk_soc = ".$socid.")";
			// For external user, no check is done on company permission because readability is managed by public status of project and assignement.
			//if (! $user->rights->societe->client->voir && ! $socid) $sql.= " AND ((s.rowid = sc.fk_soc AND sc.fk_user = " .$user->id.") OR (s.rowid IS NULL))";

			//print $sql;
			$resql = $this->db->query($sql);
			if ($resql)
			{
				$project_static = new Project($this->db);

				$response = new WorkboardResponse();
				$response->warning_delay = $conf->projet->warning_delay / 60 / 60 / 24;
				$response->label = $langs->trans("OpenedProjects");
				$response->labelShort = $langs->trans("Opened");
				if ($user->rights->projet->all->lire) $response->url = DOL_URL_ROOT.'/projet/list.php?search_status=1&mainmenu=project';
				else $response->url = DOL_URL_ROOT.'/projet/list.php?search_project_user=-1&search_status=1&mainmenu=project';
				$response->img = img_object('', "projectpub");

				// This assignment in condition is not a bug. It allows walking the results.
				while ($obj = $this->db->fetch_object($resql))
				{
					$response->nbtodo++;

					$project_static->statut = $obj->status;
					$project_static->opp_status = $obj->opp_status;
					$project_static->datee = $this->db->jdate($obj->datee);

					if ($project_static->hasDelay()) {
						$response->nbtodolate++;
					}
				}

				return $response;
			}
			else
			{
				$this->error = $this->db->error();
				return -1;
			}
		}


		/**
		 * Function used to replace a thirdparty id with another one.
		 *
		 * @param DoliDB $db Database handler
		 * @param int $origin_id Old thirdparty id
		 * @param int $dest_id New thirdparty id
		 * @return bool
		 */
		public static function replaceThirdparty(DoliDB $db, $origin_id, $dest_id)
		{
			$tables = array(
				'projet'
			);

			return CommonObject::commonReplaceThirdparty($db, $origin_id, $dest_id, $tables);
		}


		// phpcs:disable PEAR.NamingConventions.ValidFunctionName.ScopeNotCamelCaps
		/**
		 * Charge indicateurs this->nb pour le tableau de bord
		 *
		 * @return     int         <0 if KO, >0 if OK
		 */
		public function load_state_board()
		{
			// phpcs:enable
			global $user;

			$this->nb = array();

			$sql = "SELECT count(p.rowid) as nb";
			$sql .= " FROM ".MAIN_DB_PREFIX."projet as p";
			$sql .= " WHERE";
			$sql .= " p.entity IN (".getEntity('project').")";
			if (!$user->rights->projet->all->lire)
			{
				$projectsListId = $this->getProjectsAuthorizedForUser($user, 0, 1);
				$sql .= "AND p.rowid IN (".$projectsListId.")";
			}

			$resql = $this->db->query($sql);
			if ($resql)
			{
				while ($obj = $this->db->fetch_object($resql))
				{
					$this->nb["projects"] = $obj->nb;
				}
				$this->db->free($resql);
				return 1;
			}
			else
			{
				dol_print_error($this->db);
				$this->error = $this->db->error();
				return -1;
			}
		}


		/**
		 * Is the project delayed?
		 *
		 * @return bool
		 */
		public function hasDelay()
		{
			global $conf;

			if (!($this->statut == self::STATUS_VALIDATED)) return false;
			if (!$this->datee && !$this->date_end) return false;

			$now = dol_now();

			return ($this->datee ? $this->datee : $this->date_end) < ($now - $conf->projet->warning_delay);
		}


		/**
		 *	Charge les informations d'ordre info dans l'objet commande
		 *
		 *	@param  int		$id       Id of order
		 *	@return	void
		 */
		public function info($id)
		{
			$sql = 'SELECT c.rowid, datec as datec, tms as datem,';
			$sql .= ' date_close as datecloture,';
			$sql .= ' fk_user_creat as fk_user_author, fk_user_close as fk_use_cloture';
			$sql .= ' FROM '.MAIN_DB_PREFIX.'projet as c';
			$sql .= ' WHERE c.rowid = '.$id;
			$result = $this->db->query($sql);
			if ($result)
			{
				if ($this->db->num_rows($result))
				{
					$obj = $this->db->fetch_object($result);
					$this->id = $obj->rowid;
					if ($obj->fk_user_author)
					{
						$cuser = new User($this->db);
						$cuser->fetch($obj->fk_user_author);
						$this->user_creation = $cuser;
					}

					if ($obj->fk_user_cloture)
					{
						$cluser = new User($this->db);
						$cluser->fetch($obj->fk_user_cloture);
						$this->user_cloture = $cluser;
					}

					$this->date_creation     = $this->db->jdate($obj->datec);
					$this->date_modification = $this->db->jdate($obj->datem);
					$this->date_cloture      = $this->db->jdate($obj->datecloture);
				}

				$this->db->free($result);
			}
			else
			{
				dol_print_error($this->db);
			}
		}

		/**
		 * Sets object to supplied categories.
		 *
		 * Deletes object from existing categories not supplied.
		 * Adds it to non existing supplied categories.
		 * Existing categories are left untouch.
		 *
		 * @param int[]|int $categories Category or categories IDs
		 * @return void
		 */
		public function setCategories($categories)
		{
			$type_categ = Categorie::TYPE_PROJECT;

			// Handle single category
			if (!is_array($categories)) {
				$categories = array($categories);
			}

			// Get current categories
			require_once DOL_DOCUMENT_ROOT.'/categories/class/categorie.class.php';
			$c = new Categorie($this->db);
			$existing = $c->containing($this->id, $type_categ, 'id');

			// Diff
			if (is_array($existing)) {
				$to_del = array_diff($existing, $categories);
				$to_add = array_diff($categories, $existing);
			} else {
				$to_del = array(); // Nothing to delete
				$to_add = $categories;
			}

			// Process
			foreach ($to_del as $del) {
				if ($c->fetch($del) > 0) {
					$result = $c->del_type($this, $type_categ);
					if ($result < 0) {
						$this->errors = $c->errors;
						$this->error = $c->error;
						return -1;
					}
				}
			}
			foreach ($to_add as $add) {
				if ($c->fetch($add) > 0) {
					$result = $c->add_type($this, $type_categ);
					if ($result < 0) {
						$this->errors = $c->errors;
						$this->error = $c->error;
						return -1;
					}
				}
			}

			return 1;
		}


		/**
		 * 	Create an array of tasks of current project
		 *
		 *  @param  User   $user       Object user we want project allowed to
		 * 	@return int		           >0 if OK, <0 if KO
		 */
		public function getLinesArray($user)
		{
			require_once DOL_DOCUMENT_ROOT.'/projet/class/task.class.php';
			$taskstatic = new Task($this->db);

			$this->lines = $taskstatic->getTasksArray(0, $user, $this->id, 0, 0);
		}
}<|MERGE_RESOLUTION|>--- conflicted
+++ resolved
@@ -65,17 +65,10 @@
 	 */
 	public $ismultientitymanaged = 1;
 
-<<<<<<< HEAD
-    /**
-     * @var string String with name of icon for myobject. Must be the part after the 'object_' into object_myobject.png
-     */
-    public $picto = 'project';
-=======
 	/**
 	 * @var string String with name of icon for myobject. Must be the part after the 'object_' into object_myobject.png
 	 */
-	public $picto = 'projectpub';
->>>>>>> 6f52c62f
+	public $picto = 'project';
 
 	/**
 	 * {@inheritdoc}
@@ -171,7 +164,7 @@
 	const STATUS_CLOSED = 2;
 
 
-	public $fields = array(
+	public $fields=array(
 		'rowid' =>array('type'=>'integer', 'label'=>'ID', 'enabled'=>1, 'visible'=>-1, 'notnull'=>1, 'position'=>10),
 		'fk_soc' =>array('type'=>'integer', 'label'=>'Fk soc', 'enabled'=>1, 'visible'=>-1, 'position'=>15),
 		'datec' =>array('type'=>'datetime', 'label'=>'Datec', 'enabled'=>1, 'visible'=>-1, 'position'=>20),
@@ -203,395 +196,6 @@
 	);
 
 
-<<<<<<< HEAD
-    /**
-     *  Constructor
-     *
-     *  @param      DoliDB		$db      Database handler
-     */
-    public function __construct($db)
-    {
-        $this->db = $db;
-
-        $this->statuts_short = array(0 => 'Draft', 1 => 'Opened', 2 => 'Closed');
-        $this->statuts_long = array(0 => 'Draft', 1 => 'Opened', 2 => 'Closed');
-    }
-
-    /**
-     *    Create a project into database
-     *
-     *    @param    User	$user       	User making creation
-     *    @param	int		$notrigger		Disable triggers
-     *    @return   int         			<0 if KO, id of created project if OK
-     */
-    public function create($user, $notrigger = 0)
-    {
-        global $conf, $langs;
-
-        $error = 0;
-        $ret = 0;
-
-        $now = dol_now();
-
-        // Clean parameters
-        $this->note_private = dol_substr($this->note_private, 0, 65535);
-        $this->note_public = dol_substr($this->note_public, 0, 65535);
-
-        // Check parameters
-        if (!trim($this->ref))
-        {
-            $this->error = 'ErrorFieldsRequired';
-            dol_syslog(get_class($this)."::create error -1 ref null", LOG_ERR);
-            return -1;
-        }
-        if (!empty($conf->global->PROJECT_THIRDPARTY_REQUIRED) && !($this->socid > 0))
-        {
-            $this->error = 'ErrorFieldsRequired';
-            dol_syslog(get_class($this)."::create error -1 thirdparty not defined and option PROJECT_THIRDPARTY_REQUIRED is set", LOG_ERR);
-            return -1;
-        }
-
-        // Create project
-        $this->db->begin();
-
-        $sql = "INSERT INTO ".MAIN_DB_PREFIX."projet (";
-        $sql .= "ref";
-        $sql .= ", title";
-        $sql .= ", description";
-        $sql .= ", fk_soc";
-        $sql .= ", fk_user_creat";
-        $sql .= ", fk_statut";
-        $sql .= ", fk_opp_status";
-        $sql .= ", opp_percent";
-        $sql .= ", public";
-        $sql .= ", datec";
-        $sql .= ", dateo";
-        $sql .= ", datee";
-        $sql .= ", opp_amount";
-        $sql .= ", budget_amount";
-        $sql .= ", usage_opportunity";
-        $sql .= ", usage_task";
-        $sql .= ", usage_bill_time";
-        $sql .= ", usage_organize_event";
-        $sql .= ", note_private";
-        $sql .= ", note_public";
-        $sql .= ", entity";
-        $sql .= ") VALUES (";
-        $sql .= "'".$this->db->escape($this->ref)."'";
-        $sql .= ", '".$this->db->escape($this->title)."'";
-        $sql .= ", '".$this->db->escape($this->description)."'";
-        $sql .= ", ".($this->socid > 0 ? $this->socid : "null");
-        $sql .= ", ".$user->id;
-        $sql .= ", ".(is_numeric($this->statut) ? $this->statut : '0');
-        $sql .= ", ".((is_numeric($this->opp_status) && $this->opp_status > 0) ? $this->opp_status : 'NULL');
-        $sql .= ", ".(is_numeric($this->opp_percent) ? $this->opp_percent : 'NULL');
-        $sql .= ", ".($this->public ? 1 : 0);
-        $sql .= ", '".$this->db->idate($now)."'";
-        $sql .= ", ".($this->date_start != '' ? "'".$this->db->idate($this->date_start)."'" : 'null');
-        $sql .= ", ".($this->date_end != '' ? "'".$this->db->idate($this->date_end)."'" : 'null');
-        $sql .= ", ".(strcmp($this->opp_amount, '') ? price2num($this->opp_amount) : 'null');
-        $sql .= ", ".(strcmp($this->budget_amount, '') ? price2num($this->budget_amount) : 'null');
-        $sql .= ", ".($this->usage_opportunity ? 1 : 0);
-        $sql .= ", ".($this->usage_task ? 1 : 0);
-        $sql .= ", ".($this->usage_bill_time ? 1 : 0);
-        $sql .= ", ".($this->usage_organize_event ? 1 : 0);
-        $sql .= ", ".($this->note_private ? "'".$this->db->escape($this->note_private)."'" : 'null');
-        $sql .= ", ".($this->note_public ? "'".$this->db->escape($this->note_public)."'" : 'null');
-        $sql .= ", ".$conf->entity;
-        $sql .= ")";
-
-        dol_syslog(get_class($this)."::create", LOG_DEBUG);
-        $resql = $this->db->query($sql);
-        if ($resql)
-        {
-            $this->id = $this->db->last_insert_id(MAIN_DB_PREFIX."projet");
-            $ret = $this->id;
-
-            if (!$notrigger)
-            {
-                // Call trigger
-                $result = $this->call_trigger('PROJECT_CREATE', $user);
-                if ($result < 0) { $error++; }
-                // End call triggers
-            }
-        }
-        else
-        {
-            $this->error = $this->db->lasterror();
-            $this->errno = $this->db->lasterrno();
-            $error++;
-        }
-
-        // Update extrafield
-        if (!$error) {
-        	if (!$error)
-        	{
-        		$result = $this->insertExtraFields();
-        		if ($result < 0)
-        		{
-        			$error++;
-        		}
-        	}
-        }
-
-        if (!$error && !empty($conf->global->MAIN_DISABLEDRAFTSTATUS))
-        {
-            $res = $this->setValid($user);
-            if ($res < 0) $error++;
-        }
-
-        if (!$error)
-        {
-            $this->db->commit();
-            return $ret;
-        }
-        else
-        {
-            $this->db->rollback();
-            return -1;
-        }
-    }
-
-    /**
-     * Update a project
-     *
-     * @param  User		$user       User object of making update
-     * @param  int		$notrigger  1=Disable all triggers
-     * @return int                  <=0 if KO, >0 if OK
-     */
-    public function update($user, $notrigger = 0)
-    {
-        global $langs, $conf;
-
-        $error = 0;
-
-        // Clean parameters
-        $this->title = trim($this->title);
-        $this->description = trim($this->description);
-		if ($this->opp_amount < 0) $this->opp_amount = '';
-		if ($this->opp_percent < 0) $this->opp_percent = '';
-        if ($this->date_end && $this->date_end < $this->date_start)
-        {
-            $this->error = $langs->trans("ErrorDateEndLowerThanDateStart");
-            $this->errors[] = $this->error;
-            $this->db->rollback();
-            dol_syslog(get_class($this)."::update error -3 ".$this->error, LOG_ERR);
-            return -3;
-        }
-
-        if (dol_strlen(trim($this->ref)) > 0)
-        {
-            $this->db->begin();
-
-            $sql = "UPDATE ".MAIN_DB_PREFIX."projet SET";
-            $sql .= " ref='".$this->db->escape($this->ref)."'";
-            $sql .= ", title = '".$this->db->escape($this->title)."'";
-            $sql .= ", description = '".$this->db->escape($this->description)."'";
-            $sql .= ", fk_soc = ".($this->socid > 0 ? $this->socid : "null");
-            $sql .= ", fk_statut = ".$this->statut;
-            $sql .= ", fk_opp_status = ".((is_numeric($this->opp_status) && $this->opp_status > 0) ? $this->opp_status : 'null');
-			$sql .= ", opp_percent = ".((is_numeric($this->opp_percent) && $this->opp_percent != '') ? $this->opp_percent : 'null');
-            $sql .= ", public = ".($this->public ? 1 : 0);
-            $sql .= ", datec=".($this->date_c != '' ? "'".$this->db->idate($this->date_c)."'" : 'null');
-            $sql .= ", dateo=".($this->date_start != '' ? "'".$this->db->idate($this->date_start)."'" : 'null');
-            $sql .= ", datee=".($this->date_end != '' ? "'".$this->db->idate($this->date_end)."'" : 'null');
-            $sql .= ", date_close=".($this->date_close != '' ? "'".$this->db->idate($this->date_close)."'" : 'null');
-            $sql .= ", fk_user_close=".($this->fk_user_close > 0 ? $this->fk_user_close : "null");
-            $sql .= ", opp_amount = ".(strcmp($this->opp_amount, '') ? price2num($this->opp_amount) : "null");
-            $sql .= ", budget_amount = ".(strcmp($this->budget_amount, '') ? price2num($this->budget_amount) : "null");
-            $sql .= ", fk_user_modif = ".$user->id;
-            $sql .= ", usage_opportunity = ".($this->usage_opportunity ? 1 : 0);
-            $sql .= ", usage_task = ".($this->usage_task ? 1 : 0);
-            $sql .= ", usage_bill_time = ".($this->usage_bill_time ? 1 : 0);
-            $sql .= ", usage_organize_event = ".($this->usage_organize_event ? 1 : 0);
-            $sql .= " WHERE rowid = ".$this->id;
-
-            dol_syslog(get_class($this)."::update", LOG_DEBUG);
-            $resql = $this->db->query($sql);
-            if ($resql)
-            {
-                // Update extrafield
-                if (!$error)
-                {
-                	if (!$error)
-                	{
-                		$result = $this->insertExtraFields();
-                		if ($result < 0)
-                		{
-                			$error++;
-                		}
-                	}
-                }
-
-                if (!$error && !$notrigger)
-                {
-                	// Call trigger
-                	$result = $this->call_trigger('PROJECT_MODIFY', $user);
-                	if ($result < 0) { $error++; }
-                	// End call triggers
-                }
-
-                if (!$error && (is_object($this->oldcopy) && $this->oldcopy->ref !== $this->ref))
-                {
-                	// We remove directory
-                	if ($conf->projet->dir_output)
-                	{
-                		$olddir = $conf->projet->dir_output."/".dol_sanitizeFileName($this->oldcopy->ref);
-                		$newdir = $conf->projet->dir_output."/".dol_sanitizeFileName($this->ref);
-                		if (file_exists($olddir))
-                		{
-							include_once DOL_DOCUMENT_ROOT.'/core/lib/files.lib.php';
-							$res = @rename($olddir, $newdir);
-							if (!$res)
-                			{
-							    $langs->load("errors");
-								$this->error = $langs->trans('ErrorFailToRenameDir', $olddir, $newdir);
-                				$error++;
-                			}
-                		}
-                	}
-                }
-                if (!$error)
-                {
-                    $this->db->commit();
-                    $result = 1;
-                }
-                else
-				{
-                    $this->db->rollback();
-                    $result = -1;
-                }
-            }
-            else
-			{
-		        $this->error = $this->db->lasterror();
-		        $this->errors[] = $this->error;
-		        $this->db->rollback();
-			    if ($this->db->lasterrno() == 'DB_ERROR_RECORD_ALREADY_EXISTS')
-			    {
-			        $result = -4;
-			    }
-			    else
-			    {
-			        $result = -2;
-			    }
-		        dol_syslog(get_class($this)."::update error ".$result." ".$this->error, LOG_ERR);
-            }
-        }
-        else
-        {
-            dol_syslog(get_class($this)."::update ref null");
-            $result = -1;
-        }
-
-        return $result;
-    }
-
-    /**
-     * 	Get object from database
-     *
-     * 	@param      int		$id       	Id of object to load
-     * 	@param		string	$ref		Ref of project
-     * 	@return     int      		   	>0 if OK, 0 if not found, <0 if KO
-     */
-    public function fetch($id, $ref = '')
-    {
-        global $conf;
-
-        if (empty($id) && empty($ref)) return -1;
-
-        $sql = "SELECT rowid, ref, title, description, public, datec, opp_amount, budget_amount,";
-        $sql .= " tms, dateo, datee, date_close, fk_soc, fk_user_creat, fk_user_modif, fk_user_close, fk_statut as status, fk_opp_status, opp_percent,";
-        $sql .= " note_private, note_public, model_pdf, usage_opportunity, usage_task, usage_bill_time, usage_organize_event, entity";
-        $sql .= " FROM ".MAIN_DB_PREFIX."projet";
-        if (!empty($id))
-        {
-        	$sql .= " WHERE rowid=".$id;
-        }
-        elseif (!empty($ref))
-        {
-        	$sql .= " WHERE ref='".$this->db->escape($ref)."'";
-        	$sql .= " AND entity IN (".getEntity('project').")";
-        }
-
-        dol_syslog(get_class($this)."::fetch", LOG_DEBUG);
-        $resql = $this->db->query($sql);
-        if ($resql)
-        {
-            $num_rows = $this->db->num_rows($resql);
-
-            if ($num_rows)
-            {
-                $obj = $this->db->fetch_object($resql);
-
-                $this->id = $obj->rowid;
-                $this->ref = $obj->ref;
-                $this->title = $obj->title;
-                $this->description = $obj->description;
-                $this->date_c = $this->db->jdate($obj->datec);
-                $this->datec = $this->db->jdate($obj->datec); // TODO deprecated
-                $this->date_m = $this->db->jdate($obj->tms);
-                $this->datem = $this->db->jdate($obj->tms); // TODO deprecated
-                $this->date_start = $this->db->jdate($obj->dateo);
-                $this->date_end = $this->db->jdate($obj->datee);
-                $this->date_close = $this->db->jdate($obj->date_close);
-                $this->note_private = $obj->note_private;
-                $this->note_public = $obj->note_public;
-                $this->socid = $obj->fk_soc;
-                $this->user_author_id = $obj->fk_user_creat;
-                $this->user_modification_id = $obj->fk_user_modif;
-                $this->user_close_id = $obj->fk_user_close;
-                $this->public = $obj->public;
-                $this->statut = $obj->status; // deprecated
-                $this->status = $obj->status;
-                $this->opp_status = $obj->fk_opp_status;
-                $this->opp_amount	= $obj->opp_amount;
-                $this->opp_percent = $obj->opp_percent;
-                $this->budget_amount = $obj->budget_amount;
-                $this->modelpdf = $obj->model_pdf;
-                $this->usage_opportunity = (int) $obj->usage_opportunity;
-                $this->usage_task = (int) $obj->usage_task;
-                $this->usage_bill_time = (int) $obj->usage_bill_time;
-                $this->usage_organize_event = (int) $obj->usage_organize_event;
-                $this->entity = $obj->entity;
-
-                $this->db->free($resql);
-
-                // Retreive all extrafield
-                // fetch optionals attributes and labels
-                $this->fetch_optionals();
-
-                return 1;
-            }
-
-            $this->db->free($resql);
-
-            return 0;
-        }
-        else
-        {
-            $this->error = $this->db->lasterror();
-            return -1;
-        }
-    }
-
-    // phpcs:disable PEAR.NamingConventions.ValidFunctionName.ScopeNotCamelCaps
-    /**
-     * 	Return list of elements for type, linked to a project
-     *
-     * 	@param		string		$type			'propal','order','invoice','order_supplier','invoice_supplier',...
-     * 	@param		string		$tablename		name of table associated of the type
-     * 	@param		string		$datefieldname	name of date field for filter
-     *  @param		int			$dates			Start date
-     *  @param		int			$datee			End date
-	 *	@param		string		$projectkey		Equivalent key  to fk_projet for actual type
-     * 	@return		mixed						Array list of object ids linked to project, < 0 or string if error
-     */
-    public function get_element_list($type, $tablename, $datefieldname = '', $dates = '', $datee = '', $projectkey = 'fk_projet')
-    {
-        // phpcs:enable
-        $elements = array();
-=======
 	/**
 	 *  Constructor
 	 *
@@ -615,7 +219,6 @@
 	public function create($user, $notrigger = 0)
 	{
 		global $conf, $langs;
->>>>>>> 6f52c62f
 
 		$error = 0;
 		$ret = 0;
@@ -640,12 +243,6 @@
 			return -1;
 		}
 
-<<<<<<< HEAD
-        if ($dates > 0 && $type == 'loan') {
-            $sql .= " AND (dateend > '".$this->db->idate($dates)."' OR dateend IS NULL)";
-        }
-		elseif ($dates > 0 && ($type != 'project_task'))	// For table project_taks, we want the filter on date apply on project_time_spent table
-=======
 		// Create project
 		$this->db->begin();
 
@@ -698,17 +295,10 @@
 		dol_syslog(get_class($this)."::create", LOG_DEBUG);
 		$resql = $this->db->query($sql);
 		if ($resql)
->>>>>>> 6f52c62f
 		{
 			$this->id = $this->db->last_insert_id(MAIN_DB_PREFIX."projet");
 			$ret = $this->id;
 
-<<<<<<< HEAD
-        if ($datee > 0 && $type == 'loan') {
-            $sql .= " AND (datestart < '".$this->db->idate($datee)."' OR datestart IS NULL)";
-        }
-        elseif ($datee > 0 && ($type != 'project_task'))	// For table project_taks, we want the filter on date apply on project_time_spent table
-=======
 			if (!$notrigger)
 			{
 				// Call trigger
@@ -718,709 +308,21 @@
 			}
 		}
 		else
->>>>>>> 6f52c62f
 		{
 			$this->error = $this->db->lasterror();
 			$this->errno = $this->db->lasterrno();
 			$error++;
 		}
-<<<<<<< HEAD
-		if (!$sql) return -1;
-
-        //print $sql;
-        dol_syslog(get_class($this)."::get_element_list", LOG_DEBUG);
-        $result = $this->db->query($sql);
-        if ($result)
-        {
-            $nump = $this->db->num_rows($result);
-            if ($nump)
-            {
-                $i = 0;
-                while ($i < $nump)
-                {
-                    $obj = $this->db->fetch_object($result);
-
-                    $elements[$i] = $obj->rowid.(empty($obj->fk_user) ? '' : '_'.$obj->fk_user);
-
-                    $i++;
-                }
-                $this->db->free($result);
-            }
-
-            /* Return array even if empty*/
-            return $elements;
-        }
-        else
-        {
-            dol_print_error($this->db);
-        }
-    }
-
-    /**
-     *    Delete a project from database
-     *
-     *    @param       User		$user            User
-     *    @param       int		$notrigger       Disable triggers
-     *    @return      int       			      <0 if KO, 0 if not possible, >0 if OK
-     */
-    public function delete($user, $notrigger = 0)
-    {
-        global $langs, $conf;
-        require_once DOL_DOCUMENT_ROOT.'/core/lib/files.lib.php';
-
-        $error = 0;
-
-        $this->db->begin();
-
-        if (!$error)
-        {
-            // Delete linked contacts
-            $res = $this->delete_linked_contact();
-            if ($res < 0)
-            {
-                $this->error = 'ErrorFailToDeleteLinkedContact';
-                //$error++;
-                $this->db->rollback();
-                return 0;
-            }
-        }
-
-        // Set fk_projet into elements to null
-        $listoftables = array(
-        		'propal'=>'fk_projet', 'commande'=>'fk_projet', 'facture'=>'fk_projet',
-        		'supplier_proposal'=>'fk_projet', 'commande_fournisseur'=>'fk_projet', 'facture_fourn'=>'fk_projet',
-        		'expensereport_det'=>'fk_projet', 'contrat'=>'fk_projet', 'fichinter'=>'fk_projet', 'don'=>'fk_projet',
-        		'actioncomm'=>'fk_project', 'mrp_mo'=>'fk_project'
-        		);
-        foreach ($listoftables as $key => $value)
-        {
-   	        $sql = "UPDATE ".MAIN_DB_PREFIX.$key." SET ".$value." = NULL where ".$value." = ".$this->id;
-	        $resql = $this->db->query($sql);
-	        if (!$resql)
-	        {
-	        	$this->errors[] = $this->db->lasterror();
-	        	$error++;
-	        	break;
-	        }
-        }
-
-        // Remove linked categories.
-        if (!$error) {
-            $sql = "DELETE FROM ".MAIN_DB_PREFIX."categorie_project";
-            $sql .= " WHERE fk_project = ".$this->id;
-
-            $result = $this->db->query($sql);
-            if (!$result) {
-                $error++;
-                $this->errors[] = $this->db->lasterror();
-            }
-        }
-
-		// Fetch tasks
-		$this->getLinesArray($user);
-=======
->>>>>>> 6f52c62f
 
 		// Update extrafield
 		if (!$error) {
-			if (empty($conf->global->MAIN_EXTRAFIELDS_DISABLED)) // For avoid conflicts if trigger used
-			{
-				$result = $this->insertExtraFields();
-				if ($result < 0)
-				{
-					$error++;
-				}
-			}
-		}
-
-<<<<<<< HEAD
-
-
-        // Delete project
-        if (!$error)
-        {
-	        $sql = "DELETE FROM ".MAIN_DB_PREFIX."projet";
-	        $sql .= " WHERE rowid=".$this->id;
-
-	        $resql = $this->db->query($sql);
-	        if (!$resql)
-	        {
-	        	$this->errors[] = $langs->trans("CantRemoveProject", $langs->transnoentitiesnoconv("ProjectOverview"));
-	        	$error++;
-	        }
-        }
-
-        if (!$error)
-        {
-	        $sql = "DELETE FROM ".MAIN_DB_PREFIX."projet_extrafields";
-	        $sql .= " WHERE fk_object=".$this->id;
-
-	        $resql = $this->db->query($sql);
-	        if (!$resql)
-	        {
-	        	$this->errors[] = $this->db->lasterror();
-	        	$error++;
-	        }
-        }
-
-        if (empty($error)) {
-            // We remove directory
-            $projectref = dol_sanitizeFileName($this->ref);
-            if ($conf->projet->dir_output) {
-                $dir = $conf->projet->dir_output."/".$projectref;
-                if (file_exists($dir)) {
-                    $res = @dol_delete_dir_recursive($dir);
-                    if (!$res) {
-                        $this->errors[] = 'ErrorFailToDeleteDir';
-                        $error++;
-                    }
-                }
-            }
-
-            if (!$notrigger)
-            {
-                // Call trigger
-                $result = $this->call_trigger('PROJECT_DELETE', $user);
-
-                if ($result < 0) {
-                    $error++;
-                }
-                // End call triggers
-            }
-        }
-
-    	if (empty($error))
-    	{
-            $this->db->commit();
-            return 1;
-        }
-        else
-        {
-            foreach ($this->errors as $errmsg)
-            {
-				dol_syslog(get_class($this)."::delete ".$errmsg, LOG_ERR);
-				$this->error .= ($this->error ? ', '.$errmsg : $errmsg);
-			}
-            dol_syslog(get_class($this)."::delete ".$this->error, LOG_ERR);
-            $this->db->rollback();
-            return -1;
-        }
-    }
-
-    /**
-     * 		Delete tasks with no children first, then task with children recursively
-     *
-     *  	@param     	User		$user		User
-     *		@return		int				<0 if KO, 1 if OK
-     */
-    public function deleteTasks($user)
-    {
-        $countTasks = count($this->lines);
-        $deleted = false;
-        if ($countTasks)
-        {
-            foreach ($this->lines as $task)
-            {
-                if ($task->hasChildren() <= 0) {		// If there is no children (or error to detect them)
-                    $deleted = true;
-                    $ret = $task->delete($user);
-                    if ($ret <= 0)
-                    {
-                        $this->errors[] = $this->db->lasterror();
-                        return -1;
-                    }
-                }
-            }
-        }
-        $this->getLinesArray($user);
-        if ($deleted && count($this->lines) < $countTasks)
-        {
-            if (count($this->lines)) $this->deleteTasks($this->lines);
-        }
-
-        return 1;
-    }
-
-    /**
-     * 		Validate a project
-     *
-     * 		@param		User	$user		   User that validate
-     *      @param      int     $notrigger     1=Disable triggers
-     * 		@return		int					   <0 if KO, >0 if OK
-     */
-    public function setValid($user, $notrigger = 0)
-    {
-        global $langs, $conf;
-
-		$error = 0;
-
-        if ($this->statut != 1)
-        {
-            // Check parameters
-            if (preg_match('/^'.preg_quote($langs->trans("CopyOf").' ').'/', $this->title))
-            {
-                $this->error = $langs->trans("ErrorFieldFormat", $langs->transnoentities("Label")).'. '.$langs->trans('RemoveString', $langs->transnoentitiesnoconv("CopyOf"));
-                return -1;
-            }
-
-            $this->db->begin();
-
-            $sql = "UPDATE ".MAIN_DB_PREFIX."projet";
-            $sql .= " SET fk_statut = 1";
-            $sql .= " WHERE rowid = ".$this->id;
-            $sql .= " AND entity = ".$conf->entity;
-
-            dol_syslog(get_class($this)."::setValid", LOG_DEBUG);
-            $resql = $this->db->query($sql);
-            if ($resql)
-            {
-                // Call trigger
-                if (empty($notrigger))
-                {
-                    $result = $this->call_trigger('PROJECT_VALIDATE', $user);
-                    if ($result < 0) { $error++; }
-                    // End call triggers
-                }
-
-                if (!$error)
-                {
-                	$this->statut = 1;
-                	$this->db->commit();
-                    return 1;
-                }
-                else
-                {
-                    $this->db->rollback();
-                    $this->error = join(',', $this->errors);
-                    dol_syslog(get_class($this)."::setValid ".$this->error, LOG_ERR);
-                    return -1;
-                }
-            }
-            else
-            {
-                $this->db->rollback();
-                $this->error = $this->db->lasterror();
-                return -1;
-            }
-        }
-    }
-
-    /**
-     * 		Close a project
-     *
-     * 		@param		User	$user		User that close project
-     * 		@return		int					<0 if KO, 0 if already closed, >0 if OK
-     */
-    public function setClose($user)
-    {
-        global $langs, $conf;
-
-        $now = dol_now();
-
-		$error = 0;
-
-        if ($this->statut != 2)
-        {
-            $this->db->begin();
-
-            $sql = "UPDATE ".MAIN_DB_PREFIX."projet";
-            $sql .= " SET fk_statut = 2, fk_user_close = ".$user->id.", date_close = '".$this->db->idate($now)."'";
-            $sql .= " WHERE rowid = ".$this->id;
-            $sql .= " AND entity = ".$conf->entity;
-            $sql .= " AND fk_statut = 1";
-
-            if (!empty($conf->global->PROJECT_USE_OPPORTUNITIES))
-            {
-            	// TODO What to do if fk_opp_status is not code 'WON' or 'LOST'
-            }
-
-            dol_syslog(get_class($this)."::setClose", LOG_DEBUG);
-            $resql = $this->db->query($sql);
-            if ($resql)
-            {
-                // Call trigger
-                $result = $this->call_trigger('PROJECT_CLOSE', $user);
-                if ($result < 0) { $error++; }
-                // End call triggers
-
-                if (!$error)
-                {
-                    $this->statut = 2;
-                    $this->db->commit();
-                    return 1;
-                }
-                else
-                {
-                    $this->db->rollback();
-                    $this->error = join(',', $this->errors);
-                    dol_syslog(get_class($this)."::setClose ".$this->error, LOG_ERR);
-                    return -1;
-                }
-            }
-            else
-            {
-                $this->db->rollback();
-                $this->error = $this->db->lasterror();
-                return -1;
-            }
-        }
-
-        return 0;
-    }
-
-    /**
-     *  Return status label of object
-     *
-     *  @param  int			$mode       0=long label, 1=short label, 2=Picto + short label, 3=Picto, 4=Picto + long label, 5=Short label + Picto
-     * 	@return string      			Label
-     */
-    public function getLibStatut($mode = 0)
-    {
-    	return $this->LibStatut(isset($this->statut) ? $this->statut : $this->status, $mode);
-    }
-
-    // phpcs:disable PEAR.NamingConventions.ValidFunctionName.ScopeNotCamelCaps
-    /**
-     *  Renvoi status label for a status
-     *
-     *  @param	int		$status     id status
-     *  @param  int		$mode       0=long label, 1=short label, 2=Picto + short label, 3=Picto, 4=Picto + long label, 5=Short label + Picto, 6=Long label + Picto
-     * 	@return string				Label
-     */
-    public function LibStatut($status, $mode = 0)
-    {
-        // phpcs:enable
-        global $langs;
-
-        $statustrans = array(
-            0 => 'status0',
-            1 => 'status4',
-            2 => 'status6',
-        );
-
-        $statusClass = 'status0';
-        if (!empty($statustrans[$status])) {
-            $statusClass = $statustrans[$status];
-        }
-
-        return dolGetStatus($langs->trans($this->statuts_long[$status]), $langs->trans($this->statuts_short[$status]), '', $statusClass, $mode);
-    }
-
-    /**
-     * 	Return clickable name (with picto eventually)
-     *
-     * 	@param	int		$withpicto		          0=No picto, 1=Include picto into link, 2=Only picto
-     * 	@param	string	$option			          Variant where the link point to ('', 'nolink')
-     * 	@param	int		$addlabel		          0=Default, 1=Add label into string, >1=Add first chars into string
-     *  @param	string	$moreinpopup	          Text to add into popup
-     *  @param	string	$sep			          Separator between ref and label if option addlabel is set
-     *  @param	int   	$notooltip		          1=Disable tooltip
-     *  @param  int     $save_lastsearch_value    -1=Auto, 0=No save of lastsearch_values when clicking, 1=Save lastsearch_values whenclicking
-     *  @param	string	$morecss				  More css on a link
-     * 	@return	string					          String with URL
-     */
-    public function getNomUrl($withpicto = 0, $option = '', $addlabel = 0, $moreinpopup = '', $sep = ' - ', $notooltip = 0, $save_lastsearch_value = -1, $morecss = '')
-    {
-        global $conf, $langs, $user, $hookmanager;
-
-        if (!empty($conf->dol_no_mouse_hover)) $notooltip = 1; // Force disable tooltips
-
-        $result = '';
-        if (! empty($conf->global->PROJECT_OPEN_ALWAYS_ON_TAB)) {
-        	$option = $conf->global->PROJECT_OPEN_ALWAYS_ON_TAB;
-        }
-
-        $label = '';
-        if ($option != 'nolink') $label = '<u>'.$langs->trans("Project").'</u>';
-        $label .= ($label ? '<br>' : '').'<b>'.$langs->trans('Ref').': </b>'.$this->ref; // The space must be after the : to not being explode when showing the title in img_picto
-        $label .= ($label ? '<br>' : '').'<b>'.$langs->trans('Label').': </b>'.$this->title; // The space must be after the : to not being explode when showing the title in img_picto
-        if (isset($this->public)) {
-        	$label .= '<br><b>'.$langs->trans("Visibility").":</b> ".($this->public ? $langs->trans("SharedProject") : $langs->trans("PrivateProject"));
-        }
-        if (!empty($this->thirdparty_name))
-            $label .= ($label ? '<br>' : '').'<b>'.$langs->trans('ThirdParty').': </b>'.$this->thirdparty_name; // The space must be after the : to not being explode when showing the title in img_picto
-        if (!empty($this->dateo))
-            $label .= ($label ? '<br>' : '').'<b>'.$langs->trans('DateStart').': </b>'.dol_print_date($this->dateo, 'day'); // The space must be after the : to not being explode when showing the title in img_picto
-        if (!empty($this->datee))
-            $label .= ($label ? '<br>' : '').'<b>'.$langs->trans('DateEnd').': </b>'.dol_print_date($this->datee, 'day'); // The space must be after the : to not being explode when showing the title in img_picto
-        if ($moreinpopup) $label .= '<br>'.$moreinpopup;
-        if (isset($this->status)) {
-        	$label .= '<br><b>'.$langs->trans("Status").":</b> ".$this->getLibStatut(5);
-        }
-
-        $url = '';
-        if ($option != 'nolink')
-        {
-            if (preg_match('/\.php$/', $option)) {
-                $url = dol_buildpath($option, 1).'?id='.$this->id;
-            }
-            elseif ($option == 'task')
-            {
-                $url = DOL_URL_ROOT.'/projet/tasks.php?id='.$this->id;
-            }
-            elseif ($option == 'preview')
-            {
-            	$url = DOL_URL_ROOT.'/projet/element.php?id='.$this->id;
-            }
-            else
-            {
-                $url = DOL_URL_ROOT.'/projet/card.php?id='.$this->id;
-            }
-            // Add param to save lastsearch_values or not
-            $add_save_lastsearch_values = ($save_lastsearch_value == 1 ? 1 : 0);
-            if ($save_lastsearch_value == -1 && preg_match('/list\.php/', $_SERVER["PHP_SELF"])) $add_save_lastsearch_values = 1;
-            if ($add_save_lastsearch_values) $url .= '&save_lastsearch_values=1';
-        }
-
-        $linkclose = '';
-        if (empty($notooltip) && $user->rights->projet->lire)
-        {
-            if (!empty($conf->global->MAIN_OPTIMIZEFORTEXTBROWSER))
-            {
-                $label = $langs->trans("ShowProject");
-                $linkclose .= ' alt="'.dol_escape_htmltag($label, 1).'"';
-            }
-            $linkclose .= ' title="'.dol_escape_htmltag($label, 1).'"';
-            $linkclose .= ' class="classfortooltip"';
-
-			/*
-			$hookmanager->initHooks(array('projectdao'));
-			$parameters=array('id'=>$this->id);
-			// Note that $action and $object may have been modified by some hooks
-			$reshook=$hookmanager->executeHooks('getnomurltooltip',$parameters,$this,$action);
-			if ($reshook > 0)
-				$linkclose = $hookmanager->resPrint;
-			*/
-		}
-
-        $picto = 'projectpub';
-        if (!$this->public) $picto = 'project';
-
-        $linkstart = '<a href="'.$url.'"';
-        $linkstart .= ($morecss ? ' class="'.$morecss.'"' : '');
-        $linkstart .= $linkclose.'>';
-        $linkend = '</a>';
-
-        $result .= $linkstart;
-        if ($withpicto) $result .= img_object(($notooltip ? '' : $label), $picto, ($notooltip ? (($withpicto != 2) ? 'class="paddingright"' : '') : 'class="'.(($withpicto != 2) ? 'paddingright ' : '').'classfortooltip"'), 0, 0, $notooltip ? 0 : 1);
-        if ($withpicto != 2) $result .= $this->ref;
-        $result .= $linkend;
-        if ($withpicto != 2) $result .= (($addlabel && $this->title) ? $sep.dol_trunc($this->title, ($addlabel > 1 ? $addlabel : 0)) : '');
-
-        global $action;
-        $hookmanager->initHooks(array('projectdao'));
-        $parameters = array('id'=>$this->id, 'getnomurl'=>$result);
-        $reshook = $hookmanager->executeHooks('getNomUrl', $parameters, $this, $action); // Note that $action and $object may have been modified by some hooks
-        if ($reshook > 0) $result = $hookmanager->resPrint;
-        else $result .= $hookmanager->resPrint;
-
-        return $result;
-    }
-
-    /**
-     *  Initialise an instance with random values.
-     *  Used to build previews or test instances.
-     * 	id must be 0 if object instance is a specimen.
-     *
-     *  @return	void
-     */
-    public function initAsSpecimen()
-    {
-        global $user, $langs, $conf;
-
-        $now = dol_now();
-
-        // Initialise parameters
-        $this->id = 0;
-        $this->ref = 'SPECIMEN';
-        $this->specimen = 1;
-        $this->socid = 1;
-        $this->date_c = $now;
-        $this->date_m = $now;
-        $this->date_start = $now;
-        $this->date_end = $now + (3600 * 24 * 365);
-        $this->note_public = 'SPECIMEN';
-		$this->fk_ele = 20000;
-        $this->opp_amount = 20000;
-        $this->budget_amount = 10000;
-
-        $this->usage_opportunity = 1;
-        $this->usage_task = 1;
-        $this->usage_bill_time = 1;
-        $this->usage_organize_event = 1;
-
-        /*
-        $nbp = mt_rand(1, 9);
-        $xnbp = 0;
-        while ($xnbp < $nbp)
-        {
-            $line = new Task($this->db);
-            $line->fk_project = 0;
-            $line->label = $langs->trans("Label") . " " . $xnbp;
-            $line->description = $langs->trans("Description") . " " . $xnbp;
-
-            $this->lines[]=$line;
-            $xnbp++;
-        }
-        */
-    }
-
-    /**
-     * 	Check if user has permission on current project
-     *
-     * 	@param	User	$user		Object user to evaluate
-     * 	@param  string	$mode		Type of permission we want to know: 'read', 'write'
-     * 	@return	int					>0 if user has permission, <0 if user has no permission
-     */
-    public function restrictedProjectArea($user, $mode = 'read')
-    {
-        // To verify role of users
-        $userAccess = 0;
-        if (($mode == 'read' && !empty($user->rights->projet->all->lire)) || ($mode == 'write' && !empty($user->rights->projet->all->creer)) || ($mode == 'delete' && !empty($user->rights->projet->all->supprimer)))
-        {
-            $userAccess = 1;
-        }
-        elseif ($this->public && (($mode == 'read' && !empty($user->rights->projet->lire)) || ($mode == 'write' && !empty($user->rights->projet->creer)) || ($mode == 'delete' && !empty($user->rights->projet->supprimer))))
-        {
-            $userAccess = 1;
-        }
-        else
-		{
-            foreach (array('internal', 'external') as $source)
-            {
-                $userRole = $this->liste_contact(4, $source);
-                $num = count($userRole);
-
-                $nblinks = 0;
-                while ($nblinks < $num)
-                {
-                    if ($source == 'internal' && preg_match('/^PROJECT/', $userRole[$nblinks]['code']) && $user->id == $userRole[$nblinks]['id'])
-                    {
-                        if ($mode == 'read' && $user->rights->projet->lire)      $userAccess++;
-                        if ($mode == 'write' && $user->rights->projet->creer)     $userAccess++;
-                        if ($mode == 'delete' && $user->rights->projet->supprimer) $userAccess++;
-                    }
-                    $nblinks++;
-                }
-            }
-            //if (empty($nblinks))	// If nobody has permission, we grant creator
-            //{
-            //	if ((!empty($this->user_author_id) && $this->user_author_id == $user->id))
-            //	{
-            //		$userAccess = 1;
-            //	}
-            //}
-        }
-
-        return ($userAccess ? $userAccess : -1);
-    }
-
-    /**
-     * Return array of projects a user has permission on, is affected to, or all projects
-     *
-     * @param 	User	$user			User object
-     * @param 	int		$mode			0=All project I have permission on (assigned to me or public), 1=Projects assigned to me only, 2=Will return list of all projects with no test on contacts
-     * @param 	int		$list			0=Return array, 1=Return string list
-     * @param	int		$socid			0=No filter on third party, id of third party
-     * @param	string	$filter			additionnal filter on project (statut, ref, ...)
-     * @return 	array or string			Array of projects id, or string with projects id separated with "," if list is 1
-     */
-    public function getProjectsAuthorizedForUser($user, $mode = 0, $list = 0, $socid = 0, $filter = '')
-    {
-        $projects = array();
-        $temp = array();
-
-        $sql = "SELECT ".(($mode == 0 || $mode == 1) ? "DISTINCT " : "")."p.rowid, p.ref";
-        $sql .= " FROM ".MAIN_DB_PREFIX."projet as p";
-        if ($mode == 0)
-        {
-            $sql .= " LEFT JOIN ".MAIN_DB_PREFIX."element_contact as ec ON ec.element_id = p.rowid";
-        }
-        elseif ($mode == 1)
-        {
-        	$sql .= ", ".MAIN_DB_PREFIX."element_contact as ec";
-        }
-        elseif ($mode == 2)
-        {
-        	// No filter. Use this if user has permission to see all project
-        }
-        $sql .= " WHERE p.entity IN (".getEntity('project').")";
-        // Internal users must see project he is contact to even if project linked to a third party he can't see.
-        //if ($socid || ! $user->rights->societe->client->voir)	$sql.= " AND (p.fk_soc IS NULL OR p.fk_soc = 0 OR p.fk_soc = ".$socid.")";
-        if ($socid > 0) $sql .= " AND (p.fk_soc IS NULL OR p.fk_soc = 0 OR p.fk_soc = ".$socid.")";
-
-        // Get id of types of contacts for projects (This list never contains a lot of elements)
-        $listofprojectcontacttype = array();
-        $sql2 = "SELECT ctc.rowid, ctc.code FROM ".MAIN_DB_PREFIX."c_type_contact as ctc";
-        $sql2 .= " WHERE ctc.element = '".$this->db->escape($this->element)."'";
-        $sql2 .= " AND ctc.source = 'internal'";
-        $resql = $this->db->query($sql2);
-        if ($resql)
-        {
-            while ($obj = $this->db->fetch_object($resql))
-            {
-                $listofprojectcontacttype[$obj->rowid] = $obj->code;
-            }
-        }
-        else dol_print_error($this->db);
-        if (count($listofprojectcontacttype) == 0) $listofprojectcontacttype[0] = '0'; // To avoid syntax error if not found
-
-        if ($mode == 0)
-        {
-            $sql .= " AND ( p.public = 1";
-            $sql .= " OR ( ec.fk_c_type_contact IN (".join(',', array_keys($listofprojectcontacttype)).")";
-            $sql .= " AND ec.fk_socpeople = ".$user->id.")";
-            $sql .= " )";
-        }
-        elseif ($mode == 1)
-        {
-            $sql .= " AND ec.element_id = p.rowid";
-            $sql .= " AND (";
-            $sql .= "  ( ec.fk_c_type_contact IN (".join(',', array_keys($listofprojectcontacttype)).")";
-            $sql .= " AND ec.fk_socpeople = ".$user->id.")";
-            $sql .= " )";
-        }
-        elseif ($mode == 2)
-        {
-            // No filter. Use this if user has permission to see all project
-        }
-
-		$sql .= $filter;
-        //print $sql;
-
-        $resql = $this->db->query($sql);
-        if ($resql)
-        {
-            $num = $this->db->num_rows($resql);
-            $i = 0;
-            while ($i < $num)
-            {
-                $row = $this->db->fetch_row($resql);
-                $projects[$row[0]] = $row[1];
-                $temp[] = $row[0];
-                $i++;
-            }
-
-            $this->db->free($resql);
-
-            if ($list)
-            {
-                if (empty($temp)) return '0';
-                $result = implode(',', $temp);
-                return $result;
-            }
-        }
-        else
-        {
-            dol_print_error($this->db);
-        }
-
-        return $projects;
-    }
-
-     /**
-     * Load an object from its id and create a new one in database
-=======
+			$result = $this->insertExtraFields();
+			if ($result < 0)
+			{
+				$error++;
+			}
+		}
+
 		if (!$error && !empty($conf->global->MAIN_DISABLEDRAFTSTATUS))
 		{
 			$res = $this->setValid($user);
@@ -1441,7 +343,6 @@
 
 	/**
 	 * Update a project
->>>>>>> 6f52c62f
 	 *
 	 * @param  User		$user       User object of making update
 	 * @param  int		$notrigger  1=Disable all triggers
@@ -1501,13 +402,10 @@
 				// Update extrafield
 				if (!$error)
 				{
-					if (empty($conf->global->MAIN_EXTRAFIELDS_DISABLED)) // For avoid conflicts if trigger used
+					$result = $this->insertExtraFields();
+					if ($result < 0)
 					{
-						$result = $this->insertExtraFields();
-						if ($result < 0)
-						{
-							$error++;
-						}
+						$error++;
 					}
 				}
 
@@ -1552,59 +450,6 @@
 			}
 			else
 			{
-<<<<<<< HEAD
-				require_once DOL_DOCUMENT_ROOT.'/projet/class/task.class.php';
-
-				$taskstatic = new Task($this->db);
-
-				// Security check
-				$socid = 0;
-				if ($user->socid > 0) $socid = $user->socid;
-
-				$tasksarray = $taskstatic->getTasksArray(0, 0, $fromid, $socid, 0);
-
-				$tab_conv_child_parent = array();
-
-				// Loop on each task, to clone it
-			    foreach ($tasksarray as $tasktoclone)
-			    {
-					$result_clone = $taskstatic->createFromClone($user, $tasktoclone->id, $clone_project_id, $tasktoclone->fk_parent, $move_date, true, false, $clone_task_file, true, false);
-					if ($result_clone <= 0)
-				    {
-				    	$this->error .= $result_clone->error;
-						$error++;
-				    }
-				    else
-				    {
-				    	$new_task_id = $result_clone;
-				    	$taskstatic->fetch($tasktoclone->id);
-
-				    	//manage new parent clone task id
-				    	// if the current task has child we store the original task id and the equivalent clone task id
-						if (($taskstatic->hasChildren()) && !array_key_exists($tasktoclone->id, $tab_conv_child_parent))
-						{
-							$tab_conv_child_parent[$tasktoclone->id] = $new_task_id;
-						}
-				    }
-			    }
-
-			    //Parse all clone node to be sure to update new parent
-			    $tasksarray = $taskstatic->getTasksArray(0, 0, $clone_project_id, $socid, 0);
-			    foreach ($tasksarray as $task_cloned)
-			    {
-			    	$taskstatic->fetch($task_cloned->id);
-			    	if ($taskstatic->fk_task_parent != 0)
-			    	{
-			    		$taskstatic->fk_task_parent = $tab_conv_child_parent[$taskstatic->fk_task_parent];
-			    	}
-			    	$res = $taskstatic->update($user, $notrigger);
-			    	if ($result_clone <= 0)
-				    {
-				    	$this->error .= $taskstatic->error;
-						$error++;
-				    }
-			    }
-=======
 				$this->error = $this->db->lasterror();
 				$this->errors[] = $this->error;
 				$this->db->rollback();
@@ -1617,7 +462,6 @@
 					$result = -2;
 				}
 				dol_syslog(get_class($this)."::update error ".$result." ".$this->error, LOG_ERR);
->>>>>>> 6f52c62f
 			}
 		}
 		else
@@ -1626,65 +470,7 @@
 			$result = -1;
 		}
 
-<<<<<<< HEAD
-		$error = 0;
-
-		$taskstatic = new Task($this->db);
-
-		// Security check
-		$socid = 0;
-		if ($user->socid > 0) $socid = $user->socid;
-
-		$tasksarray = $taskstatic->getTasksArray(0, 0, $this->id, $socid, 0);
-
-	    foreach ($tasksarray as $tasktoshiftdate)
-	    {
-	    	$to_update = false;
-	    	// Fetch only if update of date will be made
-	    	if ((!empty($tasktoshiftdate->date_start)) || (!empty($tasktoshiftdate->date_end)))
-	    	{
-	    		//dol_syslog(get_class($this)."::shiftTaskDate to_update", LOG_DEBUG);
-	    		$to_update = true;
-		    	$task = new Task($this->db);
-		    	$result = $task->fetch($tasktoshiftdate->id);
-		    	if (!$result)
-		    	{
-		    		$error++;
-		    		$this->error .= $task->error;
-		    	}
-	    	}
-			//print "$this->date_start + $tasktoshiftdate->date_start - $old_project_dt_start";exit;
-
-	    	//Calcultate new task start date with difference between old proj start date and origin task start date
-	    	if (!empty($tasktoshiftdate->date_start))
-	    	{
-				$task->date_start = $this->date_start + ($tasktoshiftdate->date_start - $old_project_dt_start);
-	    	}
-
-	    	//Calcultate new task end date with difference between origin proj end date and origin task end date
-	    	if (!empty($tasktoshiftdate->date_end))
-	    	{
-				$task->date_end = $this->date_start + ($tasktoshiftdate->date_end - $old_project_dt_start);
-	    	}
-
-			if ($to_update)
-			{
-		    	$result = $task->update($user);
-		    	if (!$result)
-		    	{
-		    		$error++;
-		    		$this->error .= $task->error;
-		    	}
-			}
-	    }
-	    if ($error != 0)
-	    {
-	    	return -1;
-	    }
-	    return $result;
-=======
 		return $result;
->>>>>>> 6f52c62f
 	}
 
 	/**
@@ -1701,7 +487,7 @@
 		if (empty($id) && empty($ref)) return -1;
 
 		$sql = "SELECT rowid, ref, title, description, public, datec, opp_amount, budget_amount,";
-		$sql .= " tms, dateo, datee, date_close, fk_soc, fk_user_creat, fk_user_modif, fk_user_close, fk_statut, fk_opp_status, opp_percent,";
+		$sql .= " tms, dateo, datee, date_close, fk_soc, fk_user_creat, fk_user_modif, fk_user_close, fk_statut as status, fk_opp_status, opp_percent,";
 		$sql .= " note_private, note_public, model_pdf, usage_opportunity, usage_task, usage_bill_time, usage_organize_event, entity";
 		$sql .= " FROM ".MAIN_DB_PREFIX."projet";
 		if (!empty($id))
@@ -1742,7 +528,8 @@
 				$this->user_modification_id = $obj->fk_user_modif;
 				$this->user_close_id = $obj->fk_user_close;
 				$this->public = $obj->public;
-				$this->statut = $obj->fk_statut;
+				$this->statut = $obj->status; // deprecated
+				$this->status = $obj->status;
 				$this->opp_status = $obj->fk_opp_status;
 				$this->opp_amount	= $obj->opp_amount;
 				$this->opp_percent = $obj->opp_percent;
@@ -1788,25 +575,11 @@
 	 */
 	public function get_element_list($type, $tablename, $datefieldname = '', $dates = '', $datee = '', $projectkey = 'fk_projet')
 	{
-<<<<<<< HEAD
-		global $conf, $langs;
-=======
 		// phpcs:enable
 		$elements = array();
->>>>>>> 6f52c62f
 
 		if ($this->id <= 0) return $elements;
 
-<<<<<<< HEAD
-		if (!dol_strlen($modele)) {
-			$modele = 'baleine';
-
-			if ($this->modelpdf) {
-				$modele = $this->modelpdf;
-			} elseif (!empty($conf->global->PROJECT_ADDON_PDF)) {
-				$modele = $conf->global->PROJECT_ADDON_PDF;
-			}
-=======
 		$ids = $this->id;
 
 		if ($type == 'agenda')
@@ -1836,7 +609,6 @@
 		else
 		{
 			$sql = "SELECT rowid FROM ".MAIN_DB_PREFIX.$tablename." WHERE ".$projectkey." IN (".$ids.") AND entity IN (".getEntity($type).")";
->>>>>>> 6f52c62f
 		}
 
 		if($dates > 0 && $type == 'loan'){
@@ -1896,43 +668,6 @@
 	 *    @param       int		$notrigger       Disable triggers
 	 *    @return      int       			      <0 if KO, 0 if not possible, >0 if OK
 	 */
-<<<<<<< HEAD
-    public function loadTimeSpent($datestart, $taskid = 0, $userid = 0)
-    {
-        $error = 0;
-
-        $this->weekWorkLoad = array();
-        $this->weekWorkLoadPerTask = array();
-
-        if (empty($datestart)) dol_print_error('', 'Error datestart parameter is empty');
-
-        $sql = "SELECT ptt.rowid as taskid, ptt.task_duration, ptt.task_date, ptt.task_datehour, ptt.fk_task";
-        $sql .= " FROM ".MAIN_DB_PREFIX."projet_task_time AS ptt, ".MAIN_DB_PREFIX."projet_task as pt";
-        $sql .= " WHERE ptt.fk_task = pt.rowid";
-        $sql .= " AND pt.fk_projet = ".$this->id;
-        $sql .= " AND (ptt.task_date >= '".$this->db->idate($datestart)."' ";
-        $sql .= " AND ptt.task_date <= '".$this->db->idate(dol_time_plus_duree($datestart, 1, 'w') - 1)."')";
-        if ($taskid) $sql .= " AND ptt.fk_task=".$taskid;
-        if (is_numeric($userid)) $sql .= " AND ptt.fk_user=".$userid;
-
-        //print $sql;
-        $resql = $this->db->query($sql);
-        if ($resql)
-        {
-				$daylareadyfound = array();
-
-                $num = $this->db->num_rows($resql);
-                $i = 0;
-                // Loop on each record found, so each couple (project id, task id)
-			while ($i < $num)
-                {
-					$obj = $this->db->fetch_object($resql);
-					$day = $this->db->jdate($obj->task_date); // task_date is date without hours
-				if (empty($daylareadyfound[$day]))
-					{
-					$this->weekWorkLoad[$day] = $obj->task_duration;
-					$this->weekWorkLoadPerTask[$day][$obj->fk_task] = $obj->task_duration;
-=======
 	public function delete($user, $notrigger = 0)
 	{
 		global $langs, $conf;
@@ -1960,7 +695,7 @@
 			'propal'=>'fk_projet', 'commande'=>'fk_projet', 'facture'=>'fk_projet',
 			'supplier_proposal'=>'fk_projet', 'commande_fournisseur'=>'fk_projet', 'facture_fourn'=>'fk_projet',
 			'expensereport_det'=>'fk_projet', 'contrat'=>'fk_projet', 'fichinter'=>'fk_projet', 'don'=>'fk_projet',
-			'actioncomm'=>'fk_project'
+			'actioncomm'=>'fk_project', 'mrp_mo'=>'fk_project'
 		);
 		foreach ($listoftables as $key => $value)
 		{
@@ -2008,7 +743,6 @@
 						$error++;
 						$this->errors[] = $this->db->lasterror();
 					}
->>>>>>> 6f52c62f
 				}
 			}
 		}
@@ -2024,7 +758,7 @@
 			$resql = $this->db->query($sql);
 			if (!$resql)
 			{
-				$this->errors[] = $langs->trans("CantRemoveProject");
+				$this->errors[] = $langs->trans("CantRemoveProject", $langs->transnoentitiesnoconv("ProjectOverview"));
 				$error++;
 			}
 		}
@@ -2054,159 +788,7 @@
 						$error++;
 					}
 				}
-<<<<<<< HEAD
-					$daylareadyfound[$day] = 1;
-					$i++;
-			}
-                $this->db->free($resql);
-                return 1;
-        }
-        else
-        {
-                $this->error = "Error ".$this->db->lasterror();
-                dol_syslog(get_class($this)."::fetch ".$this->error, LOG_ERR);
-                return -1;
-        }
-    }
-	/**
-	 * Load time spent into this->weekWorkLoad and this->weekWorkLoadPerTask for all day of a week of project.
-	 * Note: array weekWorkLoad and weekWorkLoadPerTask are reset and filled at each call.
-	 *
-	 * @param 	int		$datestart		First day of week (use dol_get_first_day to find this date)
-	 * @param 	int		$taskid			Filter on a task id
-	 * @param 	int		$userid			Time spent by a particular user
-	 * @return 	int						<0 if OK, >0 if KO
-	 */
-	public function loadTimeSpentMonth($datestart, $taskid = 0, $userid = 0)
-	{
-		$error = 0;
-
-		$this->monthWorkLoad = array();
-		$this->monthWorkLoadPerTask = array();
-
-		if (empty($datestart)) dol_print_error('', 'Error datestart parameter is empty');
-
-		$sql = "SELECT ptt.rowid as taskid, ptt.task_duration, ptt.task_date, ptt.task_datehour, ptt.fk_task";
-		$sql .= " FROM ".MAIN_DB_PREFIX."projet_task_time AS ptt, ".MAIN_DB_PREFIX."projet_task as pt";
-		$sql .= " WHERE ptt.fk_task = pt.rowid";
-		$sql .= " AND pt.fk_projet = ".$this->id;
-		$sql .= " AND (ptt.task_date >= '".$this->db->idate($datestart)."' ";
-		$sql .= " AND ptt.task_date <= '".$this->db->idate(dol_time_plus_duree($datestart, 1, 'm') - 1)."')";
-		if ($task_id) $sql .= " AND ptt.fk_task=".$taskid;
-		if (is_numeric($userid)) $sql .= " AND ptt.fk_user=".$userid;
-
-		//print $sql;
-		$resql = $this->db->query($sql);
-		if ($resql)
-		{
-			$weekalreadyfound = array();
-
-			$num = $this->db->num_rows($resql);
-			$i = 0;
-			// Loop on each record found, so each couple (project id, task id)
-			while ($i < $num)
-			{
-				$obj = $this->db->fetch_object($resql);
-				if (!empty($obj->task_date)) {
-					$date = explode('-', $obj->task_date);
-					$week_number = getWeekNumber($date[2], $date[1], $date[0]);
-				}
-				if (empty($weekalreadyfound[$week_number]))
-				{
-					$this->monthWorkLoad[$week_number] = $obj->task_duration;
-					$this->monthWorkLoadPerTask[$week_number][$obj->fk_task] = $obj->task_duration;
-				}
-				else
-				{
-					$this->monthWorkLoad[$week_number] += $obj->task_duration;
-					$this->monthWorkLoadPerTask[$week_number][$obj->fk_task] += $obj->task_duration;
-				}
-				$weekalreadyfound[$week_number] = 1;
-				$i++;
-			}
-			$this->db->free($resql);
-			return 1;
-		}
-		else
-		{
-			$this->error = "Error ".$this->db->lasterror();
-			dol_syslog(get_class($this)."::fetch ".$this->error, LOG_ERR);
-			return -1;
-		}
-	}
-
-
-    // phpcs:disable PEAR.NamingConventions.ValidFunctionName.ScopeNotCamelCaps
-    /**
-     * Load indicators for dashboard (this->nbtodo and this->nbtodolate)
-     *
-     * @param	User	$user   Objet user
-     * @return WorkboardResponse|int <0 if KO, WorkboardResponse if OK
-     */
-    public function load_board($user)
-    {
-        // phpcs:enable
-        global $conf, $langs;
-
-        // For external user, no check is done on company because readability is managed by public status of project and assignement.
-        //$socid=$user->socid;
-
-		$projectsListId = null;
-        if (!$user->rights->projet->all->lire) $projectsListId = $this->getProjectsAuthorizedForUser($user, 0, 1);
-
-        $sql = "SELECT p.rowid, p.fk_statut as status, p.fk_opp_status, p.datee as datee";
-        $sql .= " FROM (".MAIN_DB_PREFIX."projet as p";
-        $sql .= ")";
-        $sql .= " LEFT JOIN ".MAIN_DB_PREFIX."societe as s on p.fk_soc = s.rowid";
-        // For external user, no check is done on company permission because readability is managed by public status of project and assignement.
-        //if (! $user->rights->societe->client->voir && ! $socid) $sql .= " LEFT JOIN ".MAIN_DB_PREFIX."societe_commerciaux as sc ON sc.fk_soc = s.rowid";
-        $sql .= " WHERE p.fk_statut = 1";
-        $sql .= " AND p.entity IN (".getEntity('project').')';
-        if (!empty($projectsListId)) $sql .= " AND p.rowid IN (".$projectsListId.")";
-        // No need to check company, as filtering of projects must be done by getProjectsAuthorizedForUser
-        //if ($socid || ! $user->rights->societe->client->voir)	$sql.= "  AND (p.fk_soc IS NULL OR p.fk_soc = 0 OR p.fk_soc = ".$socid.")";
-        // For external user, no check is done on company permission because readability is managed by public status of project and assignement.
-        //if (! $user->rights->societe->client->voir && ! $socid) $sql.= " AND ((s.rowid = sc.fk_soc AND sc.fk_user = " .$user->id.") OR (s.rowid IS NULL))";
-
-        //print $sql;
-        $resql = $this->db->query($sql);
-        if ($resql)
-        {
-            $project_static = new Project($this->db);
-
-            $response = new WorkboardResponse();
-            $response->warning_delay = $conf->projet->warning_delay / 60 / 60 / 24;
-            $response->label = $langs->trans("OpenedProjects");
-            $response->labelShort = $langs->trans("Opened");
-            if ($user->rights->projet->all->lire) $response->url = DOL_URL_ROOT.'/projet/list.php?search_status=1&mainmenu=project';
-            else $response->url = DOL_URL_ROOT.'/projet/list.php?search_project_user=-1&search_status=1&mainmenu=project';
-            $response->img = img_object('', "projectpub");
-
-            // This assignment in condition is not a bug. It allows walking the results.
-            while ($obj = $this->db->fetch_object($resql))
-            {
-                $response->nbtodo++;
-
-                $project_static->statut = $obj->status;
-                $project_static->opp_status = $obj->opp_status;
-                $project_static->datee = $this->db->jdate($obj->datee);
-
-                if ($project_static->hasDelay()) {
-                    $response->nbtodolate++;
-                }
-            }
-
-            return $response;
-        }
-        else
-        {
-            $this->error = $this->db->error();
-            return -1;
-        }
-    }
-=======
-			}
->>>>>>> 6f52c62f
+			}
 
 			if (!$notrigger)
 			{
@@ -2406,7 +988,7 @@
 	 */
 	public function getLibStatut($mode = 0)
 	{
-		return $this->LibStatut($this->statut, $mode);
+		return $this->LibStatut(isset($this->statut) ? $this->statut : $this->status, $mode);
 	}
 
 	// phpcs:disable PEAR.NamingConventions.ValidFunctionName.ScopeNotCamelCaps
@@ -2437,99 +1019,114 @@
 	}
 
 	/**
-	 * 	Return clicable name (with picto eventually)
+     * 	Return clickable name (with picto eventually)
 	 *
 	 * 	@param	int		$withpicto		          0=No picto, 1=Include picto into link, 2=Only picto
-	 * 	@param	string	$option			          Variant ('', 'nolink')
+     * 	@param	string	$option			          Variant where the link point to ('', 'nolink')
 	 * 	@param	int		$addlabel		          0=Default, 1=Add label into string, >1=Add first chars into string
 	 *  @param	string	$moreinpopup	          Text to add into popup
 	 *  @param	string	$sep			          Separator between ref and label if option addlabel is set
 	 *  @param	int   	$notooltip		          1=Disable tooltip
 	 *  @param  int     $save_lastsearch_value    -1=Auto, 0=No save of lastsearch_values when clicking, 1=Save lastsearch_values whenclicking
+     *  @param	string	$morecss				  More css on a link
 	 * 	@return	string					          String with URL
 	 */
-	public function getNomUrl($withpicto = 0, $option = '', $addlabel = 0, $moreinpopup = '', $sep = ' - ', $notooltip = 0, $save_lastsearch_value = -1)
+	public function getNomUrl($withpicto = 0, $option = '', $addlabel = 0, $moreinpopup = '', $sep = ' - ', $notooltip = 0, $save_lastsearch_value = -1, $morecss = '')
 	{
 		global $conf, $langs, $user, $hookmanager;
 
 		if (!empty($conf->dol_no_mouse_hover)) $notooltip = 1; // Force disable tooltips
 
 		$result = '';
+		if (! empty($conf->global->PROJECT_OPEN_ALWAYS_ON_TAB)) {
+			$option = $conf->global->PROJECT_OPEN_ALWAYS_ON_TAB;
+		}
 
 		$label = '';
-		if ($option != 'nolink') $label = '<u>'.$langs->trans("ShowProject").'</u>';
+		if ($option != 'nolink') $label = '<u>'.$langs->trans("Project").'</u>';
 		$label .= ($label ? '<br>' : '').'<b>'.$langs->trans('Ref').': </b>'.$this->ref; // The space must be after the : to not being explode when showing the title in img_picto
 		$label .= ($label ? '<br>' : '').'<b>'.$langs->trans('Label').': </b>'.$this->title; // The space must be after the : to not being explode when showing the title in img_picto
+		if (isset($this->public)) {
+			$label .= '<br><b>'.$langs->trans("Visibility").":</b> ".($this->public ? $langs->trans("SharedProject") : $langs->trans("PrivateProject"));
+		}
 		if (!empty($this->thirdparty_name))
 			$label .= ($label ? '<br>' : '').'<b>'.$langs->trans('ThirdParty').': </b>'.$this->thirdparty_name; // The space must be after the : to not being explode when showing the title in img_picto
-			if (!empty($this->dateo))
-				$label .= ($label ? '<br>' : '').'<b>'.$langs->trans('DateStart').': </b>'.dol_print_date($this->dateo, 'day'); // The space must be after the : to not being explode when showing the title in img_picto
-				if (!empty($this->datee))
-					$label .= ($label ? '<br>' : '').'<b>'.$langs->trans('DateEnd').': </b>'.dol_print_date($this->datee, 'day'); // The space must be after the : to not being explode when showing the title in img_picto
-					if ($moreinpopup) $label .= '<br>'.$moreinpopup;
-
-					$url = '';
-					if ($option != 'nolink')
-					{
-						if (preg_match('/\.php$/', $option)) {
-							$url = dol_buildpath($option, 1).'?id='.$this->id;
-						}
-						elseif ($option == 'task')
-						{
-							$url = DOL_URL_ROOT.'/projet/tasks.php?id='.$this->id;
-						}
-						else
-						{
-							$url = DOL_URL_ROOT.'/projet/card.php?id='.$this->id;
-						}
-						// Add param to save lastsearch_values or not
-						$add_save_lastsearch_values = ($save_lastsearch_value == 1 ? 1 : 0);
-						if ($save_lastsearch_value == -1 && preg_match('/list\.php/', $_SERVER["PHP_SELF"])) $add_save_lastsearch_values = 1;
-						if ($add_save_lastsearch_values) $url .= '&save_lastsearch_values=1';
-					}
-
-					$linkclose = '';
-					if (empty($notooltip) && $user->rights->projet->lire)
-					{
-						if (!empty($conf->global->MAIN_OPTIMIZEFORTEXTBROWSER))
-						{
-							$label = $langs->trans("ShowProject");
-							$linkclose .= ' alt="'.dol_escape_htmltag($label, 1).'"';
-						}
-						$linkclose .= ' title="'.dol_escape_htmltag($label, 1).'"';
-						$linkclose .= ' class="classfortooltip"';
-
-						/*
-						 $hookmanager->initHooks(array('projectdao'));
-						 $parameters=array('id'=>$this->id);
-						 // Note that $action and $object may have been modified by some hooks
-						 $reshook=$hookmanager->executeHooks('getnomurltooltip',$parameters,$this,$action);
-						 if ($reshook > 0)
-						 $linkclose = $hookmanager->resPrint;
-						 */
-					}
-
-					$picto = 'projectpub';
-					if (!$this->public) $picto = 'project';
-
-					$linkstart = '<a href="'.$url.'"';
-					$linkstart .= $linkclose.'>';
-					$linkend = '</a>';
-
-					$result .= $linkstart;
-					if ($withpicto) $result .= img_object(($notooltip ? '' : $label), $picto, ($notooltip ? (($withpicto != 2) ? 'class="paddingright"' : '') : 'class="'.(($withpicto != 2) ? 'paddingright ' : '').'classfortooltip"'), 0, 0, $notooltip ? 0 : 1);
-					if ($withpicto != 2) $result .= $this->ref;
-					$result .= $linkend;
-					if ($withpicto != 2) $result .= (($addlabel && $this->title) ? $sep.dol_trunc($this->title, ($addlabel > 1 ? $addlabel : 0)) : '');
-
-					global $action;
-					$hookmanager->initHooks(array('projectdao'));
-					$parameters = array('id'=>$this->id, 'getnomurl'=>$result);
-					$reshook = $hookmanager->executeHooks('getNomUrl', $parameters, $this, $action); // Note that $action and $object may have been modified by some hooks
-					if ($reshook > 0) $result = $hookmanager->resPrint;
-					else $result .= $hookmanager->resPrint;
-
-					return $result;
+		if (!empty($this->dateo))
+			$label .= ($label ? '<br>' : '').'<b>'.$langs->trans('DateStart').': </b>'.dol_print_date($this->dateo, 'day'); // The space must be after the : to not being explode when showing the title in img_picto
+		if (!empty($this->datee))
+			$label .= ($label ? '<br>' : '').'<b>'.$langs->trans('DateEnd').': </b>'.dol_print_date($this->datee, 'day'); // The space must be after the : to not being explode when showing the title in img_picto
+		if ($moreinpopup) $label .= '<br>'.$moreinpopup;
+		if (isset($this->status)) {
+			$label .= '<br><b>'.$langs->trans("Status").":</b> ".$this->getLibStatut(5);
+		}
+		
+		$url = '';
+		if ($option != 'nolink')
+		{
+			if (preg_match('/\.php$/', $option)) {
+				$url = dol_buildpath($option, 1).'?id='.$this->id;
+			}
+			elseif ($option == 'task')
+			{
+				$url = DOL_URL_ROOT.'/projet/tasks.php?id='.$this->id;
+			}
+			elseif ($option == 'preview')
+			{
+				$url = DOL_URL_ROOT.'/projet/element.php?id='.$this->id;
+			}
+			else
+			{
+				$url = DOL_URL_ROOT.'/projet/card.php?id='.$this->id;
+			}
+			// Add param to save lastsearch_values or not
+			$add_save_lastsearch_values = ($save_lastsearch_value == 1 ? 1 : 0);
+			if ($save_lastsearch_value == -1 && preg_match('/list\.php/', $_SERVER["PHP_SELF"])) $add_save_lastsearch_values = 1;
+			if ($add_save_lastsearch_values) $url .= '&save_lastsearch_values=1';
+		}
+
+		$linkclose = '';
+		if (empty($notooltip) && $user->rights->projet->lire)
+		{
+			if (!empty($conf->global->MAIN_OPTIMIZEFORTEXTBROWSER))
+			{
+				$label = $langs->trans("ShowProject");
+				$linkclose .= ' alt="'.dol_escape_htmltag($label, 1).'"';
+			}
+			$linkclose .= ' title="'.dol_escape_htmltag($label, 1).'"';
+			$linkclose .= ' class="classfortooltip"';
+
+			/*
+			 $hookmanager->initHooks(array('projectdao'));
+			 $parameters=array('id'=>$this->id);
+			 // Note that $action and $object may have been modified by some hooks
+			 $reshook=$hookmanager->executeHooks('getnomurltooltip',$parameters,$this,$action);
+			 if ($reshook > 0)
+			 $linkclose = $hookmanager->resPrint;
+			 */
+		}
+
+		$picto = 'projectpub';
+		if (!$this->public) $picto = 'project';
+
+		$linkstart = '<a href="'.$url.'"';
+		$linkstart .= ($morecss ? ' class="'.$morecss.'"' : '');
+		$linkstart .= $linkclose.'>';
+		$linkend = '</a>';
+
+		$result .= $linkstart;
+		if ($withpicto) $result .= img_object(($notooltip ? '' : $label), $picto, ($notooltip ? (($withpicto != 2) ? 'class="paddingright"' : '') : 'class="'.(($withpicto != 2) ? 'paddingright ' : '').'classfortooltip"'), 0, 0, $notooltip ? 0 : 1);
+		if ($withpicto != 2) $result .= $this->ref;
+		$result .= $linkend;
+		if ($withpicto != 2) $result .= (($addlabel && $this->title) ? $sep.dol_trunc($this->title, ($addlabel > 1 ? $addlabel : 0)) : '');
+
+		global $action;
+		$hookmanager->initHooks(array('projectdao'));
+		$parameters = array('id'=>$this->id, 'getnomurl'=>$result);
+		$reshook = $hookmanager->executeHooks('getNomUrl', $parameters, $this, $action); // Note that $action and $object may have been modified by some hooks
+		if ($reshook > 0) $result = $hookmanager->resPrint;
+		else $result .= $hookmanager->resPrint;
+
+		return $result;
 	}
 
 	/**
@@ -2623,389 +1220,309 @@
 			//	if ((!empty($this->user_author_id) && $this->user_author_id == $user->id))
 			//	{
 			//		$userAccess = 1;
-				//	}
-				//}
-			}
-
-			return ($userAccess ? $userAccess : -1);
-		}
-
-		/**
-		 * Return array of projects a user has permission on, is affected to, or all projects
-		 *
-		 * @param 	User	$user			User object
-		 * @param 	int		$mode			0=All project I have permission on (assigned to me or public), 1=Projects assigned to me only, 2=Will return list of all projects with no test on contacts
-		 * @param 	int		$list			0=Return array, 1=Return string list
-		 * @param	int		$socid			0=No filter on third party, id of third party
-		 * @param	string	$filter			additionnal filter on project (statut, ref, ...)
-		 * @return 	array or string			Array of projects id, or string with projects id separated with "," if list is 1
-		 */
-		public function getProjectsAuthorizedForUser($user, $mode = 0, $list = 0, $socid = 0, $filter = '')
-		{
-			$projects = array();
-			$temp = array();
-
-			$sql = "SELECT ".(($mode == 0 || $mode == 1) ? "DISTINCT " : "")."p.rowid, p.ref";
-			$sql.= " FROM " . MAIN_DB_PREFIX . "projet as p";
-			if ($mode == 0)
-			{
-				$sql.= " LEFT JOIN " . MAIN_DB_PREFIX . "element_contact as ec ON ec.element_id = p.rowid";
-			}
-			elseif ($mode == 1)
-			{
-				$sql.= ", " . MAIN_DB_PREFIX . "element_contact as ec";
-			}
-			elseif ($mode == 2)
-			{
-				// No filter. Use this if user has permission to see all project
-			}
-			$sql.= " WHERE p.entity IN (".getEntity('project').")";
-			// Internal users must see project he is contact to even if project linked to a third party he can't see.
-			//if ($socid || ! $user->rights->societe->client->voir)	$sql.= " AND (p.fk_soc IS NULL OR p.fk_soc = 0 OR p.fk_soc = ".$socid.")";
-			if ($socid > 0) $sql.= " AND (p.fk_soc IS NULL OR p.fk_soc = 0 OR p.fk_soc = " . $socid . ")";
-
-			// Get id of types of contacts for projects (This list never contains a lot of elements)
-			$listofprojectcontacttype=array();
-			$sql2 = "SELECT ctc.rowid, ctc.code FROM ".MAIN_DB_PREFIX."c_type_contact as ctc";
-			$sql2.= " WHERE ctc.element = '" . $this->db->escape($this->element) . "'";
-			$sql2.= " AND ctc.source = 'internal'";
-			$resql = $this->db->query($sql2);
-			if ($resql)
-			{
-				while($obj = $this->db->fetch_object($resql))
-				{
-					$listofprojectcontacttype[$obj->rowid]=$obj->code;
-				}
-			}
-			else dol_print_error($this->db);
-			if (count($listofprojectcontacttype) == 0) $listofprojectcontacttype[0]='0';    // To avoid syntax error if not found
-
-			if ($mode == 0)
-			{
-				$sql.= " AND ( p.public = 1";
-				$sql.= " OR ( ec.fk_c_type_contact IN (".join(',', array_keys($listofprojectcontacttype)).")";
-				$sql.= " AND ec.fk_socpeople = ".$user->id.")";
-				$sql.= " )";
-			}
-			elseif ($mode == 1)
-			{
-				$sql.= " AND ec.element_id = p.rowid";
-				$sql.= " AND (";
-				$sql.= "  ( ec.fk_c_type_contact IN (".join(',', array_keys($listofprojectcontacttype)).")";
-				$sql.= " AND ec.fk_socpeople = ".$user->id.")";
-				$sql.= " )";
-			}
-			elseif ($mode == 2)
-			{
-				// No filter. Use this if user has permission to see all project
-			}
-
-			$sql.= $filter;
-			//print $sql;
-
-			$resql = $this->db->query($sql);
-			if ($resql)
-			{
-				$num = $this->db->num_rows($resql);
-				$i = 0;
-				while ($i < $num)
-				{
-					$row = $this->db->fetch_row($resql);
-					$projects[$row[0]] = $row[1];
-					$temp[] = $row[0];
-					$i++;
-				}
-
-				$this->db->free($resql);
-
-				if ($list)
-				{
-					if (empty($temp)) return '0';
-					$result = implode(',', $temp);
-					return $result;
-				}
-			}
-			else
-			{
-				dol_print_error($this->db);
-			}
-
-			return $projects;
-		}
-
-		/**
-		 * Load an object from its id and create a new one in database
-		 *
-		 *  @param	User	$user		          User making the clone
-		 *  @param	int		$fromid     	      Id of object to clone
-		 *  @param	bool	$clone_contact	      Clone contact of project
-		 *  @param	bool	$clone_task		      Clone task of project
-		 *  @param	bool	$clone_project_file	  Clone file of project
-		 *  @param	bool	$clone_task_file	  Clone file of task (if task are copied)
-		 *  @param	bool	$clone_note		      Clone note of project
-		 *  @param	bool	$move_date		      Move task date on clone
-		 *  @param	integer	$notrigger		      No trigger flag
-		 *  @param  int     $newthirdpartyid      New thirdparty id
-		 *  @return	int						      New id of clone
-		 */
-		public function createFromClone(User $user, $fromid, $clone_contact = false, $clone_task = true, $clone_project_file = false, $clone_task_file = false, $clone_note = true, $move_date = true, $notrigger = 0, $newthirdpartyid = 0)
-		{
-			global $langs, $conf;
-
-			$error = 0;
-
-			dol_syslog("createFromClone clone_contact=".$clone_contact." clone_task=".$clone_task." clone_project_file=".$clone_project_file." clone_note=".$clone_note." move_date=".$move_date, LOG_DEBUG);
-
-			$now = dol_mktime(0, 0, 0, idate('m', dol_now()), idate('d', dol_now()), idate('Y', dol_now()));
-
-			$clone_project = new Project($this->db);
-
-			$clone_project->context['createfromclone'] = 'createfromclone';
-
+			//	}
+			//}
+	}
+
+	return ($userAccess ? $userAccess : -1);
+}
+
+/**
+ * Return array of projects a user has permission on, is affected to, or all projects
+ *
+ * @param 	User	$user			User object
+ * @param 	int		$mode			0=All project I have permission on (assigned to me or public), 1=Projects assigned to me only, 2=Will return list of all projects with no test on contacts
+ * @param 	int		$list			0=Return array, 1=Return string list
+ * @param	int		$socid			0=No filter on third party, id of third party
+ * @param	string	$filter			additionnal filter on project (statut, ref, ...)
+ * @return 	array or string			Array of projects id, or string with projects id separated with "," if list is 1
+ */
+public function getProjectsAuthorizedForUser($user, $mode = 0, $list = 0, $socid = 0, $filter = '')
+{
+	$projects = array();
+	$temp = array();
+
+	$sql = "SELECT ".(($mode == 0 || $mode == 1) ? "DISTINCT " : "")."p.rowid, p.ref";
+	$sql.= " FROM " . MAIN_DB_PREFIX . "projet as p";
+	if ($mode == 0)
+	{
+		$sql.= " LEFT JOIN " . MAIN_DB_PREFIX . "element_contact as ec ON ec.element_id = p.rowid";
+	}
+	elseif ($mode == 1)
+	{
+		$sql.= ", " . MAIN_DB_PREFIX . "element_contact as ec";
+	}
+	elseif ($mode == 2)
+	{
+		// No filter. Use this if user has permission to see all project
+	}
+	$sql.= " WHERE p.entity IN (".getEntity('project').")";
+	// Internal users must see project he is contact to even if project linked to a third party he can't see.
+	//if ($socid || ! $user->rights->societe->client->voir)	$sql.= " AND (p.fk_soc IS NULL OR p.fk_soc = 0 OR p.fk_soc = ".$socid.")";
+	if ($socid > 0) $sql.= " AND (p.fk_soc IS NULL OR p.fk_soc = 0 OR p.fk_soc = " . $socid . ")";
+
+	// Get id of types of contacts for projects (This list never contains a lot of elements)
+	$listofprojectcontacttype=array();
+	$sql2 = "SELECT ctc.rowid, ctc.code FROM ".MAIN_DB_PREFIX."c_type_contact as ctc";
+	$sql2.= " WHERE ctc.element = '" . $this->db->escape($this->element) . "'";
+	$sql2.= " AND ctc.source = 'internal'";
+	$resql = $this->db->query($sql2);
+	if ($resql)
+	{
+		while($obj = $this->db->fetch_object($resql))
+		{
+			$listofprojectcontacttype[$obj->rowid]=$obj->code;
+		}
+	}
+	else dol_print_error($this->db);
+	if (count($listofprojectcontacttype) == 0) $listofprojectcontacttype[0]='0';    // To avoid syntax error if not found
+
+	if ($mode == 0)
+	{
+		$sql.= " AND ( p.public = 1";
+		$sql.= " OR ( ec.fk_c_type_contact IN (".join(',', array_keys($listofprojectcontacttype)).")";
+		$sql.= " AND ec.fk_socpeople = ".$user->id.")";
+		$sql.= " )";
+	}
+	elseif ($mode == 1)
+	{
+		$sql.= " AND ec.element_id = p.rowid";
+		$sql.= " AND (";
+		$sql.= "  ( ec.fk_c_type_contact IN (".join(',', array_keys($listofprojectcontacttype)).")";
+		$sql.= " AND ec.fk_socpeople = ".$user->id.")";
+		$sql.= " )";
+	}
+	elseif ($mode == 2)
+	{
+		// No filter. Use this if user has permission to see all project
+	}
+
+	$sql.= $filter;
+	//print $sql;
+
+	$resql = $this->db->query($sql);
+	if ($resql)
+	{
+		$num = $this->db->num_rows($resql);
+		$i = 0;
+		while ($i < $num)
+		{
+			$row = $this->db->fetch_row($resql);
+			$projects[$row[0]] = $row[1];
+			$temp[] = $row[0];
+			$i++;
+		}
+
+		$this->db->free($resql);
+
+		if ($list)
+		{
+			if (empty($temp)) return '0';
+			$result = implode(',', $temp);
+			return $result;
+		}
+	}
+	else
+	{
+		dol_print_error($this->db);
+	}
+
+	return $projects;
+}
+
+/**
+ * Load an object from its id and create a new one in database
+ *
+ *  @param	User	$user		          User making the clone
+ *  @param	int		$fromid     	      Id of object to clone
+ *  @param	bool	$clone_contact	      Clone contact of project
+ *  @param	bool	$clone_task		      Clone task of project
+ *  @param	bool	$clone_project_file	  Clone file of project
+ *  @param	bool	$clone_task_file	  Clone file of task (if task are copied)
+ *  @param	bool	$clone_note		      Clone note of project
+ *  @param	bool	$move_date		      Move task date on clone
+ *  @param	integer	$notrigger		      No trigger flag
+ *  @param  int     $newthirdpartyid      New thirdparty id
+ *  @return	int						      New id of clone
+ */
+public function createFromClone(User $user, $fromid, $clone_contact = false, $clone_task = true, $clone_project_file = false, $clone_task_file = false, $clone_note = true, $move_date = true, $notrigger = 0, $newthirdpartyid = 0)
+{
+	global $langs, $conf;
+
+	$error = 0;
+
+	dol_syslog("createFromClone clone_contact=".$clone_contact." clone_task=".$clone_task." clone_project_file=".$clone_project_file." clone_note=".$clone_note." move_date=".$move_date, LOG_DEBUG);
+
+	$now = dol_mktime(0, 0, 0, idate('m', dol_now()), idate('d', dol_now()), idate('Y', dol_now()));
+
+	$clone_project = new Project($this->db);
+
+	$clone_project->context['createfromclone'] = 'createfromclone';
+
+	$this->db->begin();
+
+	// Load source object
+	$clone_project->fetch($fromid);
+	$clone_project->fetch_optionals();
+	if ($newthirdpartyid > 0) $clone_project->socid = $newthirdpartyid;
+	$clone_project->fetch_thirdparty();
+
+	$orign_dt_start = $clone_project->date_start;
+	$orign_project_ref = $clone_project->ref;
+
+	$clone_project->id = 0;
+	if ($move_date) {
+		$clone_project->date_start = $now;
+		if (!(empty($clone_project->date_end)))
+		{
+			$clone_project->date_end = $clone_project->date_end + ($now - $orign_dt_start);
+		}
+	}
+
+	$clone_project->datec = $now;
+
+	if (!$clone_note)
+	{
+		$clone_project->note_private = '';
+		$clone_project->note_public = '';
+	}
+
+	//Generate next ref
+	$defaultref = '';
+	$obj = empty($conf->global->PROJECT_ADDON) ? 'mod_project_simple' : $conf->global->PROJECT_ADDON;
+	// Search template files
+	$file = ''; $classname = ''; $filefound = 0;
+	$dirmodels = array_merge(array('/'), (array) $conf->modules_parts['models']);
+	foreach ($dirmodels as $reldir)
+	{
+		$file = dol_buildpath($reldir."core/modules/project/".$obj.'.php', 0);
+		if (file_exists($file))
+		{
+			$filefound = 1;
+			dol_include_once($reldir."core/modules/project/".$obj.'.php');
+			$modProject = new $obj;
+			$defaultref = $modProject->getNextValue(is_object($clone_project->thirdparty) ? $clone_project->thirdparty : null, $clone_project);
+			break;
+		}
+	}
+	if (is_numeric($defaultref) && $defaultref <= 0) $defaultref = '';
+
+	$clone_project->ref = $defaultref;
+	$clone_project->title = $langs->trans("CopyOf").' '.$clone_project->title;
+
+	// Create clone
+	$result = $clone_project->create($user, $notrigger);
+
+	// Other options
+	if ($result < 0)
+	{
+		$this->error .= $clone_project->error;
+		$error++;
+	}
+
+	if (!$error)
+	{
+		//Get the new project id
+		$clone_project_id = $clone_project->id;
+
+		//Note Update
+		if (!$clone_note)
+		{
+			$clone_project->note_private = '';
+			$clone_project->note_public = '';
+		}
+		else
+		{
 			$this->db->begin();
-
-			// Load source object
-			$clone_project->fetch($fromid);
-			$clone_project->fetch_optionals();
-			if ($newthirdpartyid > 0) $clone_project->socid = $newthirdpartyid;
-			$clone_project->fetch_thirdparty();
-
-			$orign_dt_start = $clone_project->date_start;
-			$orign_project_ref = $clone_project->ref;
-
-			$clone_project->id = 0;
-			if ($move_date) {
-				$clone_project->date_start = $now;
-				if (!(empty($clone_project->date_end)))
-				{
-					$clone_project->date_end = $clone_project->date_end + ($now - $orign_dt_start);
-				}
-			}
-
-			$clone_project->datec = $now;
-
-			if (!$clone_note)
-			{
-				$clone_project->note_private = '';
-				$clone_project->note_public = '';
-			}
-
-			//Generate next ref
-			$defaultref = '';
-			$obj = empty($conf->global->PROJECT_ADDON) ? 'mod_project_simple' : $conf->global->PROJECT_ADDON;
-			// Search template files
-			$file = ''; $classname = ''; $filefound = 0;
-			$dirmodels = array_merge(array('/'), (array) $conf->modules_parts['models']);
-			foreach ($dirmodels as $reldir)
-			{
-				$file = dol_buildpath($reldir."core/modules/project/".$obj.'.php', 0);
-				if (file_exists($file))
-				{
-					$filefound = 1;
-					dol_include_once($reldir."core/modules/project/".$obj.'.php');
-					$modProject = new $obj;
-					$defaultref = $modProject->getNextValue(is_object($clone_project->thirdparty) ? $clone_project->thirdparty : null, $clone_project);
-					break;
-				}
-			}
-			if (is_numeric($defaultref) && $defaultref <= 0) $defaultref = '';
-
-			$clone_project->ref = $defaultref;
-			$clone_project->title = $langs->trans("CopyOf").' '.$clone_project->title;
-
-			// Create clone
-			$result = $clone_project->create($user, $notrigger);
-
-			// Other options
-			if ($result < 0)
+			$res = $clone_project->update_note(dol_html_entity_decode($clone_project->note_public, ENT_QUOTES), '_public');
+			if ($res < 0)
 			{
 				$this->error .= $clone_project->error;
 				$error++;
-			}
-
-			if (!$error)
-			{
-				//Get the new project id
-				$clone_project_id = $clone_project->id;
-
-				//Note Update
-				if (!$clone_note)
+				$this->db->rollback();
+			}
+			else
+			{
+				$this->db->commit();
+			}
+
+			$this->db->begin();
+			$res = $clone_project->update_note(dol_html_entity_decode($clone_project->note_private, ENT_QUOTES), '_private');
+			if ($res < 0)
+			{
+				$this->error .= $clone_project->error;
+				$error++;
+				$this->db->rollback();
+			}
+			else
+			{
+				$this->db->commit();
+			}
+		}
+
+		//Duplicate contact
+		if ($clone_contact)
+		{
+			$origin_project = new Project($this->db);
+			$origin_project->fetch($fromid);
+
+			foreach (array('internal', 'external') as $source)
+			{
+				$tab = $origin_project->liste_contact(-1, $source);
+
+				foreach ($tab as $contacttoadd)
 				{
-					$clone_project->note_private = '';
-					$clone_project->note_public = '';
-				}
-				else
-				{
-					$this->db->begin();
-					$res = $clone_project->update_note(dol_html_entity_decode($clone_project->note_public, ENT_QUOTES), '_public');
-					if ($res < 0)
+					$clone_project->add_contact($contacttoadd['id'], $contacttoadd['code'], $contacttoadd['source'], $notrigger);
+					if ($clone_project->error == 'DB_ERROR_RECORD_ALREADY_EXISTS')
 					{
-						$this->error .= $clone_project->error;
+						$langs->load("errors");
+						$this->error .= $langs->trans("ErrorThisContactIsAlreadyDefinedAsThisType");
 						$error++;
-						$this->db->rollback();
 					}
 					else
 					{
-						$this->db->commit();
-					}
-
-					$this->db->begin();
-					$res = $clone_project->update_note(dol_html_entity_decode($clone_project->note_private, ENT_QUOTES), '_private');
-					if ($res < 0)
-					{
-						$this->error .= $clone_project->error;
-						$error++;
-						$this->db->rollback();
-					}
-					else
-					{
-						$this->db->commit();
-					}
-				}
-
-				//Duplicate contact
-				if ($clone_contact)
-				{
-					$origin_project = new Project($this->db);
-					$origin_project->fetch($fromid);
-
-					foreach (array('internal', 'external') as $source)
-					{
-						$tab = $origin_project->liste_contact(-1, $source);
-
-						foreach ($tab as $contacttoadd)
+						if ($clone_project->error != '')
 						{
-							$clone_project->add_contact($contacttoadd['id'], $contacttoadd['code'], $contacttoadd['source'], $notrigger);
-							if ($clone_project->error == 'DB_ERROR_RECORD_ALREADY_EXISTS')
-							{
-								$langs->load("errors");
-								$this->error .= $langs->trans("ErrorThisContactIsAlreadyDefinedAsThisType");
-								$error++;
-							}
-							else
-							{
-								if ($clone_project->error != '')
-								{
-									$this->error .= $clone_project->error;
-									$error++;
-								}
-							}
-						}
-					}
-				}
-
-				//Duplicate file
-				if ($clone_project_file)
-				{
-					require_once DOL_DOCUMENT_ROOT.'/core/lib/files.lib.php';
-
-					$clone_project_dir = $conf->projet->dir_output."/".dol_sanitizeFileName($defaultref);
-					$ori_project_dir = $conf->projet->dir_output."/".dol_sanitizeFileName($orign_project_ref);
-
-					if (dol_mkdir($clone_project_dir) >= 0)
-					{
-						$filearray = dol_dir_list($ori_project_dir, "files", 0, '', '(\.meta|_preview.*\.png)$', '', SORT_ASC, 1);
-						foreach ($filearray as $key => $file)
-						{
-							$rescopy = dol_copy($ori_project_dir.'/'.$file['name'], $clone_project_dir.'/'.$file['name'], 0, 1);
-							if (is_numeric($rescopy) && $rescopy < 0)
-							{
-								$this->error .= $langs->trans("ErrorFailToCopyFile", $ori_project_dir.'/'.$file['name'], $clone_project_dir.'/'.$file['name']);
-								$error++;
-							}
-						}
-					}
-					else
-					{
-						$this->error .= $langs->trans('ErrorInternalErrorDetected').':dol_mkdir';
-						$error++;
-					}
-				}
-
-				//Duplicate task
-				if ($clone_task)
-				{
-					require_once DOL_DOCUMENT_ROOT . '/projet/class/task.class.php';
-
-					$taskstatic = new Task($this->db);
-
-					// Security check
-					$socid=0;
-					if ($user->socid > 0) $socid = $user->socid;
-
-					$tasksarray=$taskstatic->getTasksArray(0, 0, $fromid, $socid, 0);
-
-					$tab_conv_child_parent=array();
-
-					// Loop on each task, to clone it
-					foreach ($tasksarray as $tasktoclone)
-					{
-						$result_clone = $taskstatic->createFromClone($user, $tasktoclone->id, $clone_project_id, $tasktoclone->fk_parent, $move_date, true, false, $clone_task_file, true, false);
-						if ($result_clone <= 0)
-						{
-							$this->error .= $result_clone->error;
-							$error++;
-						}
-						else
-						{
-							$new_task_id = $result_clone;
-							$taskstatic->fetch($tasktoclone->id);
-
-							//manage new parent clone task id
-							// if the current task has child we store the original task id and the equivalent clone task id
-							if (($taskstatic->hasChildren()) && !array_key_exists($tasktoclone->id, $tab_conv_child_parent))
-							{
-								$tab_conv_child_parent[$tasktoclone->id] = $new_task_id;
-							}
-						}
-					}
-
-					//Parse all clone node to be sure to update new parent
-					$tasksarray = $taskstatic->getTasksArray(0, 0, $clone_project_id, $socid, 0);
-					foreach ($tasksarray as $task_cloned)
-					{
-						$taskstatic->fetch($task_cloned->id);
-						if ($taskstatic->fk_task_parent != 0)
-						{
-							$taskstatic->fk_task_parent = $tab_conv_child_parent[$taskstatic->fk_task_parent];
-						}
-						$res = $taskstatic->update($user, $notrigger);
-						if ($result_clone <= 0)
-						{
-							$this->error .= $taskstatic->error;
+							$this->error .= $clone_project->error;
 							$error++;
 						}
 					}
 				}
 			}
-
-			unset($clone_project->context['createfromclone']);
-
-			if (!$error)
-			{
-				$this->db->commit();
-				return $clone_project_id;
+		}
+
+		//Duplicate file
+		if ($clone_project_file)
+		{
+			require_once DOL_DOCUMENT_ROOT.'/core/lib/files.lib.php';
+
+			$clone_project_dir = $conf->projet->dir_output."/".dol_sanitizeFileName($defaultref);
+			$ori_project_dir = $conf->projet->dir_output."/".dol_sanitizeFileName($orign_project_ref);
+
+			if (dol_mkdir($clone_project_dir) >= 0)
+			{
+				$filearray = dol_dir_list($ori_project_dir, "files", 0, '', '(\.meta|_preview.*\.png)$', '', SORT_ASC, 1);
+				foreach ($filearray as $key => $file)
+				{
+					$rescopy = dol_copy($ori_project_dir.'/'.$file['name'], $clone_project_dir.'/'.$file['name'], 0, 1);
+					if (is_numeric($rescopy) && $rescopy < 0)
+					{
+						$this->error .= $langs->trans("ErrorFailToCopyFile", $ori_project_dir.'/'.$file['name'], $clone_project_dir.'/'.$file['name']);
+						$error++;
+					}
+				}
 			}
 			else
 			{
-				$this->db->rollback();
-				dol_syslog(get_class($this)."::createFromClone nbError: ".$error." error : ".$this->error, LOG_ERR);
-				return -1;
-			}
-		}
-
-
-		/**
-		 *    Shift project task date from current date to delta
-		 *
-		 *    @param	integer		$old_project_dt_start	Old project start date
-		 *    @return	int				                    1 if OK or < 0 if KO
-		 */
-		public function shiftTaskDate($old_project_dt_start)
-		{
-			global $user, $langs, $conf;
-
-			$error=0;
+				$this->error .= $langs->trans('ErrorInternalErrorDetected').':dol_mkdir';
+				$error++;
+			}
+		}
+
+		//Duplicate task
+		if ($clone_task)
+		{
+			require_once DOL_DOCUMENT_ROOT . '/projet/class/task.class.php';
 
 			$taskstatic = new Task($this->db);
 
@@ -3013,487 +1530,634 @@
 			$socid=0;
 			if ($user->socid > 0) $socid = $user->socid;
 
-			$tasksarray=$taskstatic->getTasksArray(0, 0, $this->id, $socid, 0);
-
-			foreach ($tasksarray as $tasktoshiftdate)
-			{
-				$to_update=false;
-				// Fetch only if update of date will be made
-				if ((!empty($tasktoshiftdate->date_start)) || (!empty($tasktoshiftdate->date_end)))
+			$tasksarray=$taskstatic->getTasksArray(0, 0, $fromid, $socid, 0);
+
+			$tab_conv_child_parent=array();
+
+			// Loop on each task, to clone it
+			foreach ($tasksarray as $tasktoclone)
+			{
+				$result_clone = $taskstatic->createFromClone($user, $tasktoclone->id, $clone_project_id, $tasktoclone->fk_parent, $move_date, true, false, $clone_task_file, true, false);
+				if ($result_clone <= 0)
 				{
-					//dol_syslog(get_class($this)."::shiftTaskDate to_update", LOG_DEBUG);
-					$to_update=true;
-					$task = new Task($this->db);
-					$result = $task->fetch($tasktoshiftdate->id);
-					if (!$result)
+					$this->error .= $result_clone->error;
+					$error++;
+				}
+				else
+				{
+					$new_task_id = $result_clone;
+					$taskstatic->fetch($tasktoclone->id);
+
+					//manage new parent clone task id
+					// if the current task has child we store the original task id and the equivalent clone task id
+					if (($taskstatic->hasChildren()) && !array_key_exists($tasktoclone->id, $tab_conv_child_parent))
 					{
-						$error++;
-						$this->error.=$task->error;
+						$tab_conv_child_parent[$tasktoclone->id] = $new_task_id;
 					}
 				}
-				//print "$this->date_start + $tasktoshiftdate->date_start - $old_project_dt_start";exit;
-
-				//Calcultate new task start date with difference between old proj start date and origin task start date
-				if (!empty($tasktoshiftdate->date_start))
+			}
+
+			//Parse all clone node to be sure to update new parent
+			$tasksarray = $taskstatic->getTasksArray(0, 0, $clone_project_id, $socid, 0);
+			foreach ($tasksarray as $task_cloned)
+			{
+				$taskstatic->fetch($task_cloned->id);
+				if ($taskstatic->fk_task_parent != 0)
 				{
-					$task->date_start = $this->date_start + ($tasktoshiftdate->date_start - $old_project_dt_start);
-				}
-
-				//Calcultate new task end date with difference between origin proj end date and origin task end date
-				if (!empty($tasktoshiftdate->date_end))
+					$taskstatic->fk_task_parent = $tab_conv_child_parent[$taskstatic->fk_task_parent];
+				}
+				$res = $taskstatic->update($user, $notrigger);
+				if ($result_clone <= 0)
 				{
-					$task->date_end = $this->date_start + ($tasktoshiftdate->date_end - $old_project_dt_start);
-				}
-
-				if ($to_update)
-				{
-					$result = $task->update($user);
-					if (!$result)
-					{
-						$error++;
-						$this->error .= $task->error;
-					}
-				}
-			}
-			if ($error != 0)
-			{
+					$this->error .= $taskstatic->error;
+					$error++;
+				}
+			}
+		}
+	}
+
+	unset($clone_project->context['createfromclone']);
+
+	if (!$error)
+	{
+		$this->db->commit();
+		return $clone_project_id;
+	}
+	else
+	{
+		$this->db->rollback();
+		dol_syslog(get_class($this)."::createFromClone nbError: ".$error." error : ".$this->error, LOG_ERR);
+		return -1;
+	}
+}
+
+
+/**
+ *    Shift project task date from current date to delta
+ *
+ *    @param	integer		$old_project_dt_start	Old project start date
+ *    @return	int				                    1 if OK or < 0 if KO
+ */
+public function shiftTaskDate($old_project_dt_start)
+{
+	global $user, $langs, $conf;
+
+	$error=0;
+
+	$taskstatic = new Task($this->db);
+
+	// Security check
+	$socid=0;
+	if ($user->socid > 0) $socid = $user->socid;
+
+	$tasksarray=$taskstatic->getTasksArray(0, 0, $this->id, $socid, 0);
+
+	foreach ($tasksarray as $tasktoshiftdate)
+	{
+		$to_update=false;
+		// Fetch only if update of date will be made
+		if ((!empty($tasktoshiftdate->date_start)) || (!empty($tasktoshiftdate->date_end)))
+		{
+			//dol_syslog(get_class($this)."::shiftTaskDate to_update", LOG_DEBUG);
+			$to_update=true;
+			$task = new Task($this->db);
+			$result = $task->fetch($tasktoshiftdate->id);
+			if (!$result)
+			{
+				$error++;
+				$this->error.=$task->error;
+			}
+		}
+		//print "$this->date_start + $tasktoshiftdate->date_start - $old_project_dt_start";exit;
+
+		//Calcultate new task start date with difference between old proj start date and origin task start date
+		if (!empty($tasktoshiftdate->date_start))
+		{
+			$task->date_start = $this->date_start + ($tasktoshiftdate->date_start - $old_project_dt_start);
+		}
+
+		//Calcultate new task end date with difference between origin proj end date and origin task end date
+		if (!empty($tasktoshiftdate->date_end))
+		{
+			$task->date_end = $this->date_start + ($tasktoshiftdate->date_end - $old_project_dt_start);
+		}
+
+		if ($to_update)
+		{
+			$result = $task->update($user);
+			if (!$result)
+			{
+				$error++;
+				$this->error .= $task->error;
+			}
+		}
+	}
+	if ($error != 0)
+	{
+		return -1;
+	}
+	return $result;
+}
+
+
+// phpcs:disable PEAR.NamingConventions.ValidFunctionName.ScopeNotCamelCaps
+/**
+ *    Associate element to a project
+ *
+ *    @param	string	$tableName			Table of the element to update
+ *    @param	int		$elementSelectId	Key-rowid of the line of the element to update
+ *    @return	int							1 if OK or < 0 if KO
+ */
+public function update_element($tableName, $elementSelectId)
+{
+	// phpcs:enable
+	$sql = "UPDATE ".MAIN_DB_PREFIX.$tableName;
+
+	if ($tableName == "actioncomm")
+	{
+		$sql .= " SET fk_project=".$this->id;
+		$sql .= " WHERE id=".$elementSelectId;
+	}
+	else
+	{
+		$sql .= " SET fk_projet=".$this->id;
+		$sql .= " WHERE rowid=".$elementSelectId;
+	}
+
+	dol_syslog(get_class($this)."::update_element", LOG_DEBUG);
+	$resql = $this->db->query($sql);
+	if (!$resql) {
+		$this->error = $this->db->lasterror();
+		return -1;
+	} else {
+		return 1;
+	}
+}
+
+// phpcs:disable PEAR.NamingConventions.ValidFunctionName.ScopeNotCamelCaps
+/**
+ *    Associate element to a project
+ *
+ *    @param	string	$tableName			Table of the element to update
+ *    @param	int		$elementSelectId	Key-rowid of the line of the element to update
+ *    @param	string	$projectfield	    The column name that stores the link with the project
+ *
+ *    @return	int							1 if OK or < 0 if KO
+ */
+public function remove_element($tableName, $elementSelectId, $projectfield = 'fk_projet')
+{
+	// phpcs:enable
+	$sql = "UPDATE ".MAIN_DB_PREFIX.$tableName;
+
+	if ($tableName == "actioncomm")
+	{
+		$sql .= " SET fk_project=NULL";
+		$sql .= " WHERE id=".$elementSelectId;
+	} else
+	{
+		$sql .= " SET ".$projectfield."=NULL";
+		$sql .= " WHERE rowid=".$elementSelectId;
+	}
+
+	dol_syslog(get_class($this)."::remove_element", LOG_DEBUG);
+	$resql = $this->db->query($sql);
+	if (!$resql) {
+		$this->error = $this->db->lasterror();
+		return -1;
+	} else {
+		return 1;
+	}
+}
+
+/**
+ *  Create an intervention document on disk using template defined into PROJECT_ADDON_PDF
+ *
+ *  @param	string		$modele			Force template to use ('' by default)
+ *  @param	Translate	$outputlangs	Objet lang to use for translation
+ *  @param  int			$hidedetails    Hide details of lines
+ *  @param  int			$hidedesc       Hide description
+ *  @param  int			$hideref        Hide ref
+ *  @return int         				0 if KO, 1 if OK
+ */
+public function generateDocument($modele, $outputlangs, $hidedetails = 0, $hidedesc = 0, $hideref = 0)
+{
+	global $conf,$langs;
+
+	$langs->load("projects");
+
+	if (! dol_strlen($modele)) {
+		$modele = 'baleine';
+
+		if ($this->modelpdf) {
+			$modele = $this->modelpdf;
+		} elseif (! empty($conf->global->PROJECT_ADDON_PDF)) {
+			$modele = $conf->global->PROJECT_ADDON_PDF;
+		}
+	}
+
+	$modelpath = "core/modules/project/doc/";
+
+	return $this->commonGenerateDocument($modelpath, $modele, $outputlangs, $hidedetails, $hidedesc, $hideref);
+}
+
+
+/**
+ * Load time spent into this->weekWorkLoad and this->weekWorkLoadPerTask for all day of a week of project.
+ * Note: array weekWorkLoad and weekWorkLoadPerTask are reset and filled at each call.
+ *
+ * @param 	int		$datestart		First day of week (use dol_get_first_day to find this date)
+ * @param 	int		$taskid			Filter on a task id
+ * @param 	int		$userid			Time spent by a particular user
+ * @return 	int						<0 if OK, >0 if KO
+ */
+public function loadTimeSpent($datestart, $taskid = 0, $userid = 0)
+{
+	$error=0;
+
+	$this->weekWorkLoad=array();
+	$this->weekWorkLoadPerTask=array();
+
+	if (empty($datestart)) dol_print_error('', 'Error datestart parameter is empty');
+
+	$sql = "SELECT ptt.rowid as taskid, ptt.task_duration, ptt.task_date, ptt.task_datehour, ptt.fk_task";
+	$sql.= " FROM ".MAIN_DB_PREFIX."projet_task_time AS ptt, ".MAIN_DB_PREFIX."projet_task as pt";
+	$sql.= " WHERE ptt.fk_task = pt.rowid";
+	$sql.= " AND pt.fk_projet = ".$this->id;
+	$sql.= " AND (ptt.task_date >= '".$this->db->idate($datestart)."' ";
+	$sql.= " AND ptt.task_date <= '".$this->db->idate(dol_time_plus_duree($datestart, 1, 'w') - 1)."')";
+	if ($taskid) $sql.= " AND ptt.fk_task=".$taskid;
+	if (is_numeric($userid)) $sql.= " AND ptt.fk_user=".$userid;
+
+	//print $sql;
+	$resql=$this->db->query($sql);
+	if ($resql)
+	{
+		$daylareadyfound=array();
+
+		$num = $this->db->num_rows($resql);
+		$i = 0;
+		// Loop on each record found, so each couple (project id, task id)
+		while ($i < $num)
+		{
+			$obj=$this->db->fetch_object($resql);
+			$day=$this->db->jdate($obj->task_date);		// task_date is date without hours
+			if (empty($daylareadyfound[$day]))
+			{
+				$this->weekWorkLoad[$day] = $obj->task_duration;
+				$this->weekWorkLoadPerTask[$day][$obj->fk_task] = $obj->task_duration;
+			}
+			else
+			{
+				$this->weekWorkLoad[$day] += $obj->task_duration;
+				$this->weekWorkLoadPerTask[$day][$obj->fk_task] += $obj->task_duration;
+			}
+			$daylareadyfound[$day]=1;
+			$i++;
+		}
+		$this->db->free($resql);
+		return 1;
+	}
+	else
+	{
+		$this->error = "Error ".$this->db->lasterror();
+		dol_syslog(get_class($this)."::fetch ".$this->error, LOG_ERR);
+		return -1;
+	}
+}
+
+/**
+ * Load time spent into this->weekWorkLoad and this->weekWorkLoadPerTask for all day of a week of project.
+ * Note: array weekWorkLoad and weekWorkLoadPerTask are reset and filled at each call.
+ *
+ * @param 	int		$datestart		First day of week (use dol_get_first_day to find this date)
+ * @param 	int		$taskid			Filter on a task id
+ * @param 	int		$userid			Time spent by a particular user
+ * @return 	int						<0 if OK, >0 if KO
+ */
+public function loadTimeSpentMonth($datestart, $taskid = 0, $userid = 0)
+{
+	$error = 0;
+	
+	$this->monthWorkLoad = array();
+	$this->monthWorkLoadPerTask = array();
+	
+	if (empty($datestart)) dol_print_error('', 'Error datestart parameter is empty');
+	
+	$sql = "SELECT ptt.rowid as taskid, ptt.task_duration, ptt.task_date, ptt.task_datehour, ptt.fk_task";
+	$sql .= " FROM ".MAIN_DB_PREFIX."projet_task_time AS ptt, ".MAIN_DB_PREFIX."projet_task as pt";
+	$sql .= " WHERE ptt.fk_task = pt.rowid";
+	$sql .= " AND pt.fk_projet = ".$this->id;
+	$sql .= " AND (ptt.task_date >= '".$this->db->idate($datestart)."' ";
+	$sql .= " AND ptt.task_date <= '".$this->db->idate(dol_time_plus_duree($datestart, 1, 'm') - 1)."')";
+	if ($task_id) $sql .= " AND ptt.fk_task=".$taskid;
+	if (is_numeric($userid)) $sql .= " AND ptt.fk_user=".$userid;
+	
+	//print $sql;
+	$resql = $this->db->query($sql);
+	if ($resql)
+	{
+		$weekalreadyfound = array();
+		
+		$num = $this->db->num_rows($resql);
+		$i = 0;
+		// Loop on each record found, so each couple (project id, task id)
+		while ($i < $num)
+		{
+			$obj = $this->db->fetch_object($resql);
+			if (!empty($obj->task_date)) {
+				$date = explode('-', $obj->task_date);
+				$week_number = getWeekNumber($date[2], $date[1], $date[0]);
+			}
+			if (empty($weekalreadyfound[$week_number]))
+			{
+				$this->monthWorkLoad[$week_number] = $obj->task_duration;
+				$this->monthWorkLoadPerTask[$week_number][$obj->fk_task] = $obj->task_duration;
+			}
+			else
+			{
+				$this->monthWorkLoad[$week_number] += $obj->task_duration;
+				$this->monthWorkLoadPerTask[$week_number][$obj->fk_task] += $obj->task_duration;
+			}
+			$weekalreadyfound[$week_number] = 1;
+			$i++;
+		}
+		$this->db->free($resql);
+		return 1;
+	}
+	else
+	{
+		$this->error = "Error ".$this->db->lasterror();
+		dol_syslog(get_class($this)."::fetch ".$this->error, LOG_ERR);
+		return -1;
+	}
+}
+
+
+// phpcs:disable PEAR.NamingConventions.ValidFunctionName.ScopeNotCamelCaps
+/**
+ * Load indicators for dashboard (this->nbtodo and this->nbtodolate)
+ *
+ * @param	User	$user   Objet user
+ * @return WorkboardResponse|int <0 if KO, WorkboardResponse if OK
+ */
+public function load_board($user)
+{
+	// phpcs:enable
+	global $conf, $langs;
+
+	// For external user, no check is done on company because readability is managed by public status of project and assignement.
+	//$socid=$user->socid;
+
+	$projectsListId = null;
+	if (!$user->rights->projet->all->lire) $projectsListId = $this->getProjectsAuthorizedForUser($user, 0, 1);
+
+	$sql = "SELECT p.rowid, p.fk_statut as status, p.fk_opp_status, p.datee as datee";
+	$sql .= " FROM (".MAIN_DB_PREFIX."projet as p";
+	$sql .= ")";
+	$sql .= " LEFT JOIN ".MAIN_DB_PREFIX."societe as s on p.fk_soc = s.rowid";
+	// For external user, no check is done on company permission because readability is managed by public status of project and assignement.
+	//if (! $user->rights->societe->client->voir && ! $socid) $sql .= " LEFT JOIN ".MAIN_DB_PREFIX."societe_commerciaux as sc ON sc.fk_soc = s.rowid";
+	$sql .= " WHERE p.fk_statut = 1";
+	$sql .= " AND p.entity IN (".getEntity('project').')';
+	if (!empty($projectsListId)) $sql .= " AND p.rowid IN (".$projectsListId.")";
+	// No need to check company, as filtering of projects must be done by getProjectsAuthorizedForUser
+	//if ($socid || ! $user->rights->societe->client->voir)	$sql.= "  AND (p.fk_soc IS NULL OR p.fk_soc = 0 OR p.fk_soc = ".$socid.")";
+	// For external user, no check is done on company permission because readability is managed by public status of project and assignement.
+	//if (! $user->rights->societe->client->voir && ! $socid) $sql.= " AND ((s.rowid = sc.fk_soc AND sc.fk_user = " .$user->id.") OR (s.rowid IS NULL))";
+
+	//print $sql;
+	$resql = $this->db->query($sql);
+	if ($resql)
+	{
+		$project_static = new Project($this->db);
+
+		$response = new WorkboardResponse();
+		$response->warning_delay = $conf->projet->warning_delay / 60 / 60 / 24;
+		$response->label = $langs->trans("OpenedProjects");
+		$response->labelShort = $langs->trans("Opened");
+		if ($user->rights->projet->all->lire) $response->url = DOL_URL_ROOT.'/projet/list.php?search_status=1&mainmenu=project';
+		else $response->url = DOL_URL_ROOT.'/projet/list.php?search_project_user=-1&search_status=1&mainmenu=project';
+		$response->img = img_object('', "projectpub");
+
+		// This assignment in condition is not a bug. It allows walking the results.
+		while ($obj = $this->db->fetch_object($resql))
+		{
+			$response->nbtodo++;
+
+			$project_static->statut = $obj->status;
+			$project_static->opp_status = $obj->opp_status;
+			$project_static->datee = $this->db->jdate($obj->datee);
+
+			if ($project_static->hasDelay()) {
+				$response->nbtodolate++;
+			}
+		}
+
+		return $response;
+	}
+	else
+	{
+		$this->error = $this->db->error();
+		return -1;
+	}
+}
+
+
+/**
+ * Function used to replace a thirdparty id with another one.
+ *
+ * @param DoliDB $db Database handler
+ * @param int $origin_id Old thirdparty id
+ * @param int $dest_id New thirdparty id
+ * @return bool
+ */
+public static function replaceThirdparty(DoliDB $db, $origin_id, $dest_id)
+{
+	$tables = array(
+		'projet'
+	);
+
+	return CommonObject::commonReplaceThirdparty($db, $origin_id, $dest_id, $tables);
+}
+
+
+// phpcs:disable PEAR.NamingConventions.ValidFunctionName.ScopeNotCamelCaps
+/**
+ * Charge indicateurs this->nb pour le tableau de bord
+ *
+ * @return     int         <0 if KO, >0 if OK
+ */
+public function load_state_board()
+{
+	// phpcs:enable
+	global $user;
+
+	$this->nb = array();
+
+	$sql = "SELECT count(p.rowid) as nb";
+	$sql .= " FROM ".MAIN_DB_PREFIX."projet as p";
+	$sql .= " WHERE";
+	$sql .= " p.entity IN (".getEntity('project').")";
+	if (!$user->rights->projet->all->lire)
+	{
+		$projectsListId = $this->getProjectsAuthorizedForUser($user, 0, 1);
+		$sql .= "AND p.rowid IN (".$projectsListId.")";
+	}
+
+	$resql = $this->db->query($sql);
+	if ($resql)
+	{
+		while ($obj = $this->db->fetch_object($resql))
+		{
+			$this->nb["projects"] = $obj->nb;
+		}
+		$this->db->free($resql);
+		return 1;
+	}
+	else
+	{
+		dol_print_error($this->db);
+		$this->error = $this->db->error();
+		return -1;
+	}
+}
+
+
+/**
+ * Is the project delayed?
+ *
+ * @return bool
+ */
+public function hasDelay()
+{
+	global $conf;
+
+	if (!($this->statut == self::STATUS_VALIDATED)) return false;
+	if (!$this->datee && !$this->date_end) return false;
+
+	$now = dol_now();
+
+	return ($this->datee ? $this->datee : $this->date_end) < ($now - $conf->projet->warning_delay);
+}
+
+
+/**
+ *	Charge les informations d'ordre info dans l'objet commande
+ *
+ *	@param  int		$id       Id of order
+ *	@return	void
+ */
+public function info($id)
+{
+	$sql = 'SELECT c.rowid, datec as datec, tms as datem,';
+	$sql .= ' date_close as datecloture,';
+	$sql .= ' fk_user_creat as fk_user_author, fk_user_close as fk_use_cloture';
+	$sql .= ' FROM '.MAIN_DB_PREFIX.'projet as c';
+	$sql .= ' WHERE c.rowid = '.$id;
+	$result = $this->db->query($sql);
+	if ($result)
+	{
+		if ($this->db->num_rows($result))
+		{
+			$obj = $this->db->fetch_object($result);
+			$this->id = $obj->rowid;
+			if ($obj->fk_user_author)
+			{
+				$cuser = new User($this->db);
+				$cuser->fetch($obj->fk_user_author);
+				$this->user_creation = $cuser;
+			}
+
+			if ($obj->fk_user_cloture)
+			{
+				$cluser = new User($this->db);
+				$cluser->fetch($obj->fk_user_cloture);
+				$this->user_cloture = $cluser;
+			}
+
+			$this->date_creation     = $this->db->jdate($obj->datec);
+			$this->date_modification = $this->db->jdate($obj->datem);
+			$this->date_cloture      = $this->db->jdate($obj->datecloture);
+		}
+
+		$this->db->free($result);
+	}
+	else
+	{
+		dol_print_error($this->db);
+	}
+}
+
+/**
+ * Sets object to supplied categories.
+ *
+ * Deletes object from existing categories not supplied.
+ * Adds it to non existing supplied categories.
+ * Existing categories are left untouch.
+ *
+ * @param int[]|int $categories Category or categories IDs
+ * @return void
+ */
+public function setCategories($categories)
+{
+	$type_categ = Categorie::TYPE_PROJECT;
+
+	// Handle single category
+	if (!is_array($categories)) {
+		$categories = array($categories);
+	}
+
+	// Get current categories
+	require_once DOL_DOCUMENT_ROOT.'/categories/class/categorie.class.php';
+	$c = new Categorie($this->db);
+	$existing = $c->containing($this->id, $type_categ, 'id');
+
+	// Diff
+	if (is_array($existing)) {
+		$to_del = array_diff($existing, $categories);
+		$to_add = array_diff($categories, $existing);
+	} else {
+		$to_del = array(); // Nothing to delete
+		$to_add = $categories;
+	}
+
+	// Process
+	foreach ($to_del as $del) {
+		if ($c->fetch($del) > 0) {
+			$result = $c->del_type($this, $type_categ);
+			if ($result < 0) {
+				$this->errors = $c->errors;
+				$this->error = $c->error;
 				return -1;
 			}
-			return $result;
-		}
-
-
-		// phpcs:disable PEAR.NamingConventions.ValidFunctionName.ScopeNotCamelCaps
-		/**
-		 *    Associate element to a project
-		 *
-		 *    @param	string	$tableName			Table of the element to update
-		 *    @param	int		$elementSelectId	Key-rowid of the line of the element to update
-		 *    @return	int							1 if OK or < 0 if KO
-		 */
-		public function update_element($tableName, $elementSelectId)
-		{
-			// phpcs:enable
-			$sql = "UPDATE ".MAIN_DB_PREFIX.$tableName;
-
-			if ($tableName == "actioncomm")
-			{
-				$sql .= " SET fk_project=".$this->id;
-				$sql .= " WHERE id=".$elementSelectId;
-			}
-			else
-			{
-				$sql .= " SET fk_projet=".$this->id;
-				$sql .= " WHERE rowid=".$elementSelectId;
-			}
-
-			dol_syslog(get_class($this)."::update_element", LOG_DEBUG);
-			$resql = $this->db->query($sql);
-			if (!$resql) {
-				$this->error = $this->db->lasterror();
+		}
+	}
+	foreach ($to_add as $add) {
+		if ($c->fetch($add) > 0) {
+			$result = $c->add_type($this, $type_categ);
+			if ($result < 0) {
+				$this->errors = $c->errors;
+				$this->error = $c->error;
 				return -1;
-			} else {
-				return 1;
-			}
-		}
-
-		// phpcs:disable PEAR.NamingConventions.ValidFunctionName.ScopeNotCamelCaps
-		/**
-		 *    Associate element to a project
-		 *
-		 *    @param	string	$tableName			Table of the element to update
-		 *    @param	int		$elementSelectId	Key-rowid of the line of the element to update
-		 *    @param	string	$projectfield	    The column name that stores the link with the project
-		 *
-		 *    @return	int							1 if OK or < 0 if KO
-		 */
-		public function remove_element($tableName, $elementSelectId, $projectfield = 'fk_projet')
-		{
-			// phpcs:enable
-			$sql = "UPDATE ".MAIN_DB_PREFIX.$tableName;
-
-			if ($tableName == "actioncomm")
-			{
-				$sql .= " SET fk_project=NULL";
-				$sql .= " WHERE id=".$elementSelectId;
-			} else
-			{
-				$sql .= " SET ".$projectfield."=NULL";
-				$sql .= " WHERE rowid=".$elementSelectId;
-			}
-
-			dol_syslog(get_class($this)."::remove_element", LOG_DEBUG);
-			$resql = $this->db->query($sql);
-			if (!$resql) {
-				$this->error = $this->db->lasterror();
-				return -1;
-			} else {
-				return 1;
-			}
-		}
-
-		/**
-		 *  Create an intervention document on disk using template defined into PROJECT_ADDON_PDF
-		 *
-		 *  @param	string		$modele			Force template to use ('' by default)
-		 *  @param	Translate	$outputlangs	Objet lang to use for translation
-		 *  @param  int			$hidedetails    Hide details of lines
-		 *  @param  int			$hidedesc       Hide description
-		 *  @param  int			$hideref        Hide ref
-		 *  @return int         				0 if KO, 1 if OK
-		 */
-		public function generateDocument($modele, $outputlangs, $hidedetails = 0, $hidedesc = 0, $hideref = 0)
-		{
-			global $conf,$langs;
-
-			$langs->load("projects");
-
-			if (! dol_strlen($modele)) {
-				$modele = 'baleine';
-
-				if ($this->modelpdf) {
-					$modele = $this->modelpdf;
-				} elseif (! empty($conf->global->PROJECT_ADDON_PDF)) {
-					$modele = $conf->global->PROJECT_ADDON_PDF;
-				}
-			}
-
-			$modelpath = "core/modules/project/doc/";
-
-			return $this->commonGenerateDocument($modelpath, $modele, $outputlangs, $hidedetails, $hidedesc, $hideref);
-		}
-
-
-		/**
-		 * Load time spent into this->weekWorkLoad and this->weekWorkLoadPerTask for all day of a week of project.
-		 * Note: array weekWorkLoad and weekWorkLoadPerTask are reset and filled at each call.
-		 *
-		 * @param 	int		$datestart		First day of week (use dol_get_first_day to find this date)
-		 * @param 	int		$taskid			Filter on a task id
-		 * @param 	int		$userid			Time spent by a particular user
-		 * @return 	int						<0 if OK, >0 if KO
-		 */
-		public function loadTimeSpent($datestart, $taskid = 0, $userid = 0)
-		{
-			$error=0;
-
-			$this->weekWorkLoad=array();
-			$this->weekWorkLoadPerTask=array();
-
-			if (empty($datestart)) dol_print_error('', 'Error datestart parameter is empty');
-
-			$sql = "SELECT ptt.rowid as taskid, ptt.task_duration, ptt.task_date, ptt.task_datehour, ptt.fk_task";
-			$sql.= " FROM ".MAIN_DB_PREFIX."projet_task_time AS ptt, ".MAIN_DB_PREFIX."projet_task as pt";
-			$sql.= " WHERE ptt.fk_task = pt.rowid";
-			$sql.= " AND pt.fk_projet = ".$this->id;
-			$sql.= " AND (ptt.task_date >= '".$this->db->idate($datestart)."' ";
-			$sql.= " AND ptt.task_date <= '".$this->db->idate(dol_time_plus_duree($datestart, 1, 'w') - 1)."')";
-			if ($taskid) $sql.= " AND ptt.fk_task=".$taskid;
-			if (is_numeric($userid)) $sql.= " AND ptt.fk_user=".$userid;
-
-			//print $sql;
-			$resql=$this->db->query($sql);
-			if ($resql)
-			{
-				$daylareadyfound=array();
-
-				$num = $this->db->num_rows($resql);
-				$i = 0;
-				// Loop on each record found, so each couple (project id, task id)
-				while ($i < $num)
-				{
-					$obj=$this->db->fetch_object($resql);
-					$day=$this->db->jdate($obj->task_date);		// task_date is date without hours
-					if (empty($daylareadyfound[$day]))
-					{
-						$this->weekWorkLoad[$day] = $obj->task_duration;
-						$this->weekWorkLoadPerTask[$day][$obj->fk_task] = $obj->task_duration;
-					}
-					else
-					{
-						$this->weekWorkLoad[$day] += $obj->task_duration;
-						$this->weekWorkLoadPerTask[$day][$obj->fk_task] += $obj->task_duration;
-					}
-					$daylareadyfound[$day]=1;
-					$i++;
-				}
-				$this->db->free($resql);
-				return 1;
-			}
-			else
-			{
-				$this->error = "Error ".$this->db->lasterror();
-				dol_syslog(get_class($this)."::fetch ".$this->error, LOG_ERR);
-				return -1;
-			}
-		}
-
-
-		// phpcs:disable PEAR.NamingConventions.ValidFunctionName.ScopeNotCamelCaps
-		/**
-		 * Load indicators for dashboard (this->nbtodo and this->nbtodolate)
-		 *
-		 * @param	User	$user   Objet user
-		 * @return WorkboardResponse|int <0 if KO, WorkboardResponse if OK
-		 */
-		public function load_board($user)
-		{
-			// phpcs:enable
-			global $conf, $langs;
-
-			// For external user, no check is done on company because readability is managed by public status of project and assignement.
-			//$socid=$user->socid;
-
-			$projectsListId = null;
-			if (!$user->rights->projet->all->lire) $projectsListId = $this->getProjectsAuthorizedForUser($user, 0, 1);
-
-			$sql = "SELECT p.rowid, p.fk_statut as status, p.fk_opp_status, p.datee as datee";
-			$sql .= " FROM (".MAIN_DB_PREFIX."projet as p";
-			$sql .= ")";
-			$sql .= " LEFT JOIN ".MAIN_DB_PREFIX."societe as s on p.fk_soc = s.rowid";
-			// For external user, no check is done on company permission because readability is managed by public status of project and assignement.
-			//if (! $user->rights->societe->client->voir && ! $socid) $sql .= " LEFT JOIN ".MAIN_DB_PREFIX."societe_commerciaux as sc ON sc.fk_soc = s.rowid";
-			$sql .= " WHERE p.fk_statut = 1";
-			$sql .= " AND p.entity IN (".getEntity('project').')';
-			if (!empty($projectsListId)) $sql .= " AND p.rowid IN (".$projectsListId.")";
-			// No need to check company, as filtering of projects must be done by getProjectsAuthorizedForUser
-			//if ($socid || ! $user->rights->societe->client->voir)	$sql.= "  AND (p.fk_soc IS NULL OR p.fk_soc = 0 OR p.fk_soc = ".$socid.")";
-			// For external user, no check is done on company permission because readability is managed by public status of project and assignement.
-			//if (! $user->rights->societe->client->voir && ! $socid) $sql.= " AND ((s.rowid = sc.fk_soc AND sc.fk_user = " .$user->id.") OR (s.rowid IS NULL))";
-
-			//print $sql;
-			$resql = $this->db->query($sql);
-			if ($resql)
-			{
-				$project_static = new Project($this->db);
-
-				$response = new WorkboardResponse();
-				$response->warning_delay = $conf->projet->warning_delay / 60 / 60 / 24;
-				$response->label = $langs->trans("OpenedProjects");
-				$response->labelShort = $langs->trans("Opened");
-				if ($user->rights->projet->all->lire) $response->url = DOL_URL_ROOT.'/projet/list.php?search_status=1&mainmenu=project';
-				else $response->url = DOL_URL_ROOT.'/projet/list.php?search_project_user=-1&search_status=1&mainmenu=project';
-				$response->img = img_object('', "projectpub");
-
-				// This assignment in condition is not a bug. It allows walking the results.
-				while ($obj = $this->db->fetch_object($resql))
-				{
-					$response->nbtodo++;
-
-					$project_static->statut = $obj->status;
-					$project_static->opp_status = $obj->opp_status;
-					$project_static->datee = $this->db->jdate($obj->datee);
-
-					if ($project_static->hasDelay()) {
-						$response->nbtodolate++;
-					}
-				}
-
-				return $response;
-			}
-			else
-			{
-				$this->error = $this->db->error();
-				return -1;
-			}
-		}
-
-
-		/**
-		 * Function used to replace a thirdparty id with another one.
-		 *
-		 * @param DoliDB $db Database handler
-		 * @param int $origin_id Old thirdparty id
-		 * @param int $dest_id New thirdparty id
-		 * @return bool
-		 */
-		public static function replaceThirdparty(DoliDB $db, $origin_id, $dest_id)
-		{
-			$tables = array(
-				'projet'
-			);
-
-			return CommonObject::commonReplaceThirdparty($db, $origin_id, $dest_id, $tables);
-		}
-
-
-		// phpcs:disable PEAR.NamingConventions.ValidFunctionName.ScopeNotCamelCaps
-		/**
-		 * Charge indicateurs this->nb pour le tableau de bord
-		 *
-		 * @return     int         <0 if KO, >0 if OK
-		 */
-		public function load_state_board()
-		{
-			// phpcs:enable
-			global $user;
-
-			$this->nb = array();
-
-			$sql = "SELECT count(p.rowid) as nb";
-			$sql .= " FROM ".MAIN_DB_PREFIX."projet as p";
-			$sql .= " WHERE";
-			$sql .= " p.entity IN (".getEntity('project').")";
-			if (!$user->rights->projet->all->lire)
-			{
-				$projectsListId = $this->getProjectsAuthorizedForUser($user, 0, 1);
-				$sql .= "AND p.rowid IN (".$projectsListId.")";
-			}
-
-			$resql = $this->db->query($sql);
-			if ($resql)
-			{
-				while ($obj = $this->db->fetch_object($resql))
-				{
-					$this->nb["projects"] = $obj->nb;
-				}
-				$this->db->free($resql);
-				return 1;
-			}
-			else
-			{
-				dol_print_error($this->db);
-				$this->error = $this->db->error();
-				return -1;
-			}
-		}
-
-
-		/**
-		 * Is the project delayed?
-		 *
-		 * @return bool
-		 */
-		public function hasDelay()
-		{
-			global $conf;
-
-			if (!($this->statut == self::STATUS_VALIDATED)) return false;
-			if (!$this->datee && !$this->date_end) return false;
-
-			$now = dol_now();
-
-			return ($this->datee ? $this->datee : $this->date_end) < ($now - $conf->projet->warning_delay);
-		}
-
-
-		/**
-		 *	Charge les informations d'ordre info dans l'objet commande
-		 *
-		 *	@param  int		$id       Id of order
-		 *	@return	void
-		 */
-		public function info($id)
-		{
-			$sql = 'SELECT c.rowid, datec as datec, tms as datem,';
-			$sql .= ' date_close as datecloture,';
-			$sql .= ' fk_user_creat as fk_user_author, fk_user_close as fk_use_cloture';
-			$sql .= ' FROM '.MAIN_DB_PREFIX.'projet as c';
-			$sql .= ' WHERE c.rowid = '.$id;
-			$result = $this->db->query($sql);
-			if ($result)
-			{
-				if ($this->db->num_rows($result))
-				{
-					$obj = $this->db->fetch_object($result);
-					$this->id = $obj->rowid;
-					if ($obj->fk_user_author)
-					{
-						$cuser = new User($this->db);
-						$cuser->fetch($obj->fk_user_author);
-						$this->user_creation = $cuser;
-					}
-
-					if ($obj->fk_user_cloture)
-					{
-						$cluser = new User($this->db);
-						$cluser->fetch($obj->fk_user_cloture);
-						$this->user_cloture = $cluser;
-					}
-
-					$this->date_creation     = $this->db->jdate($obj->datec);
-					$this->date_modification = $this->db->jdate($obj->datem);
-					$this->date_cloture      = $this->db->jdate($obj->datecloture);
-				}
-
-				$this->db->free($result);
-			}
-			else
-			{
-				dol_print_error($this->db);
-			}
-		}
-
-		/**
-		 * Sets object to supplied categories.
-		 *
-		 * Deletes object from existing categories not supplied.
-		 * Adds it to non existing supplied categories.
-		 * Existing categories are left untouch.
-		 *
-		 * @param int[]|int $categories Category or categories IDs
-		 * @return void
-		 */
-		public function setCategories($categories)
-		{
-			$type_categ = Categorie::TYPE_PROJECT;
-
-			// Handle single category
-			if (!is_array($categories)) {
-				$categories = array($categories);
-			}
-
-			// Get current categories
-			require_once DOL_DOCUMENT_ROOT.'/categories/class/categorie.class.php';
-			$c = new Categorie($this->db);
-			$existing = $c->containing($this->id, $type_categ, 'id');
-
-			// Diff
-			if (is_array($existing)) {
-				$to_del = array_diff($existing, $categories);
-				$to_add = array_diff($categories, $existing);
-			} else {
-				$to_del = array(); // Nothing to delete
-				$to_add = $categories;
-			}
-
-			// Process
-			foreach ($to_del as $del) {
-				if ($c->fetch($del) > 0) {
-					$result = $c->del_type($this, $type_categ);
-					if ($result < 0) {
-						$this->errors = $c->errors;
-						$this->error = $c->error;
-						return -1;
-					}
-				}
-			}
-			foreach ($to_add as $add) {
-				if ($c->fetch($add) > 0) {
-					$result = $c->add_type($this, $type_categ);
-					if ($result < 0) {
-						$this->errors = $c->errors;
-						$this->error = $c->error;
-						return -1;
-					}
-				}
-			}
-
-			return 1;
-		}
-
-
-		/**
-		 * 	Create an array of tasks of current project
-		 *
-		 *  @param  User   $user       Object user we want project allowed to
-		 * 	@return int		           >0 if OK, <0 if KO
-		 */
-		public function getLinesArray($user)
-		{
-			require_once DOL_DOCUMENT_ROOT.'/projet/class/task.class.php';
-			$taskstatic = new Task($this->db);
-
-			$this->lines = $taskstatic->getTasksArray(0, $user, $this->id, 0, 0);
-		}
+			}
+		}
+	}
+
+	return 1;
+}
+
+
+/**
+ * 	Create an array of tasks of current project
+ *
+ *  @param  User   $user       Object user we want project allowed to
+ * 	@return int		           >0 if OK, <0 if KO
+ */
+public function getLinesArray($user)
+{
+	require_once DOL_DOCUMENT_ROOT.'/projet/class/task.class.php';
+	$taskstatic = new Task($this->db);
+
+	$this->lines = $taskstatic->getTasksArray(0, $user, $this->id, 0, 0);
+}
 }