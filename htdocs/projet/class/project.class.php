--- conflicted
+++ resolved
@@ -1766,14 +1766,9 @@
 
         $now = dol_now();
 
-<<<<<<< HEAD
-        return $this->datee < ($now - $conf->projet->warning_delay);
-	}
-
-=======
         return ($this->datee ? $this->datee : $this->date_end) < ($now - $conf->projet->warning_delay);
 	}	
->>>>>>> 71a573df
+
 
 	/**
 	 *	Charge les informations d'ordre info dans l'objet commande
