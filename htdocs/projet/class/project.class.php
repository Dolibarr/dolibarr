--- conflicted
+++ resolved
@@ -2349,7 +2349,6 @@
 		$this->lines = $taskstatic->getTasksArray(0, $user, $this->id, 0, 0, '',  '-1', '', 0, 0, array(),  0,  array(),  0,  $loadRoleMode);
 	}
 
-<<<<<<< HEAD
 	/**
 	 *  Function sending an email to the current member with the text supplied in parameter.
 	 *
@@ -2373,8 +2372,7 @@
 		// TODO EMAIL
 
 		return 1;
-=======
-
+	}
 	/**
 	 *	Return clicable link of object (with eventually picto)
 	 *
@@ -2407,6 +2405,5 @@
 		$return .= '</div>';
 		$return .= '</div>';
 		return $return;
->>>>>>> 1c9a5547
 	}
 }