--- conflicted
+++ resolved
@@ -2348,11 +2348,7 @@
 	 *
 	 * @param	User	$user       		Object user we want project allowed to
 	 * @param	int		$loadRoleMode		1= will test Roles on task;  0 used in delete project action
-<<<<<<< HEAD
 	 * 	@return void
-=======
-	 * @return 	int							>0 if OK, <0 if KO
->>>>>>> 06f8291e
 	 */
 	public function getLinesArray($user, $loadRoleMode = 1)
 	{
