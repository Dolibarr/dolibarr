<?php
/* Lead
 * Copyright (C) 2014-2015 Florian HENRY <florian.henry@open-concept.pro>
 *
 * This program is free software; you can redistribute it and/or modify
 * it under the terms of the GNU General Public License as published by
 * the Free Software Foundation; either version 3 of the License, or
 * (at your option) any later version.
 *
 * This program is distributed in the hope that it will be useful,
 * but WITHOUT ANY WARRANTY; without even the implied warranty of
 * MERCHANTABILITY or FITNESS FOR A PARTICULAR PURPOSE.  See the
 * GNU General Public License for more details.
 *
 * You should have received a copy of the GNU General Public License
 * along with this program. If not, see <https://www.gnu.org/licenses/>.
 */

include_once DOL_DOCUMENT_ROOT.'/core/class/stats.class.php';
include_once DOL_DOCUMENT_ROOT.'/core/lib/date.lib.php';


/**
 * Class to manage statistics on project tasks
 */
class TaskStats extends Stats
{
	private $project;
	public $userid;
	public $socid;
	public $year;

	/**
	 * Constructor of the class
	 *
	 * @param   DoliDb  $db     Database handler
	 */
	public function __construct($db)
	{
		$this->db = $db;

		require_once 'task.class.php';
		$this->task = new Task($this->db);
	}


	/**
	 * Return all tasks grouped by status.
	 *
	 * @param  int             $limit Limit results
	 * @return array|int       Array with value or -1 if error
	 * @throws Exception
	 */
	public function getAllTaskByStatus($limit = 5)
	{
		global $conf, $user, $langs;

		$datay = array();

		$sql = "SELECT";
		$sql .= " COUNT(t.rowid), t.priority";
		$sql .= " FROM ".MAIN_DB_PREFIX."projet_task as t INNER JOIN ".MAIN_DB_PREFIX."projet as p ON p.rowid = t.fk_projet";
		if (empty($user->rights->societe->client->voir) && !$user->soc_id) {
			$sql .= " INNER JOIN ".MAIN_DB_PREFIX."societe_commerciaux as sc ON sc.fk_soc=p.fk_soc AND sc.fk_user=".((int) $user->id);
		}
		$sql .= $this->buildWhere();
		//$sql .= " AND t.fk_statut <> 0";     // We want historic also, so all task not draft
		$sql .= " GROUP BY t.priority";

		$result = array();
		$res = array();

		dol_syslog(get_class($this).'::'.__METHOD__."", LOG_DEBUG);
		$resql = $this->db->query($sql);
		if ($resql) {
			$num = $this->db->num_rows($resql);
			$i = 0;
			$other = 0;
			while ($i < $num) {
				$row = $this->db->fetch_row($resql);
				if ($i < $limit || $num == $limit) {
					$result[$i] = array(
						$row[1],
						$row[0]
					);
				} else {
					$other += $row[1];
				}
				$i++;
			}
			if ($num > $limit) {
				$result[$i] = array(
						$langs->transnoentitiesnoconv("Other"),
						$other
				);
			}
			$this->db->free($resql);
		} else {
			$this->error = "Error ".$this->db->lasterror();
			dol_syslog(get_class($this).'::'.__METHOD__.' '.$this->error, LOG_ERR);
			return -1;
		}

		return $result;
	}

	/**
	 * Return count, and sum of products
	 *
	 * @return array of values
	 */
	public function getAllByYear()
	{
		global $conf, $user, $langs;

		$datay = array();

		$wonlostfilter = 0; // No filter on status WON/LOST

		$sql = "SELECT date_format(t.datec,'%Y') as year, COUNT(t.rowid) as nb";
		$sql .= " FROM ".MAIN_DB_PREFIX."projet_task as t INNER JOIN ".MAIN_DB_PREFIX."projet as p ON p.rowid = t.fk_projet";
		if (empty($user->rights->societe->client->voir) && !$user->soc_id) {
			$sql .= " INNER JOIN ".MAIN_DB_PREFIX."societe_commerciaux as sc ON sc.fk_soc=p.fk_soc AND sc.fk_user=".((int) $user->id);
		}
		$sql .= $this->buildWhere();
		$sql .= " GROUP BY year";
		$sql .= $this->db->order('year', 'DESC');

		return $this->_getAllByYear($sql);
	}


	/**
	 * Build the where part
	 *
	 * @return string
	 */
	public function buildWhere()
	{
		$sqlwhere_str = '';
		$sqlwhere = array();

		$sqlwhere[] = ' t.entity IN ('.getEntity('project').')';

		if (!empty($this->userid)) {
			$sqlwhere[] = ' t.fk_user_resp = '.((int) $this->userid);
		}
		// Forced filter on socid is similar to forced filter on project. TODO Use project assignement to allow to not use filter on project
		if (!empty($this->socid)) {
			$sqlwhere[] = ' p.fk_soc = '.((int) $this->socid); // Link on thirdparty is on project, not on task
		}
		if (!empty($this->year) && empty($this->yearmonth)) {
			$sqlwhere[] = " date_format(t.datec,'%Y')='".$this->db->escape($this->year)."'";
		}
		if (!empty($this->yearmonth)) {
			$sqlwhere[] = " t.datec BETWEEN '".$this->db->idate(dol_get_first_day($this->yearmonth))."' AND '".$this->db->idate(dol_get_last_day($this->yearmonth))."'";
		}
		if (!empty($this->priority)) {
			$sqlwhere[] = " t.priority IN (".$this->db->sanitize($this->priority, 1).")";
		}

		if (count($sqlwhere) > 0) {
			$sqlwhere_str = ' WHERE '.implode(' AND ', $sqlwhere);
		}

		return $sqlwhere_str;
	}

	/**
	 * Return Task number by month for a year
	 *
	 * @param 	int 	$year 		Year to scan
	 * @param	int		$format		0=Label of abscissa is a translated text, 1=Label of abscissa is month number, 2=Label of abscissa is first letter of month
	 * @return 	array 				Array of values
	 */
	public function getNbByMonth($year, $format = 0)
	{
		global $user;

		$this->yearmonth = $year;

		$sql = "SELECT date_format(t.datec,'%m') as dm, COUNT(t.rowid) as nb";
		$sql .= " FROM ".MAIN_DB_PREFIX."projet_task as t INNER JOIN ".MAIN_DB_PREFIX."projet as p ON p.rowid = t.fk_projet";
		if (empty($user->rights->societe->client->voir) && !$user->soc_id) {
			$sql .= " INNER JOIN ".MAIN_DB_PREFIX."societe_commerciaux as sc ON sc.fk_soc=p.fk_soc AND sc.fk_user=".((int) $user->id);
		}
		$sql .= $this->buildWhere();
		$sql .= " GROUP BY dm";
		$sql .= $this->db->order('dm', 'DESC');

		$this->yearmonth = 0;

		$res = $this->_getNbByMonth($year, $sql, $format);
		// var_dump($res);print '<br>';
		return $res;
	}

<<<<<<< HEAD
=======

>>>>>>> b0bf5d82
	/**
	 * Return the Task amount by month for a year
	 *
	 * @param 	int 	$year 		Year to scan
	 * @param	int		$format		0=Label of abscissa is a translated text, 1=Label of abscissa is month number, 2=Label of abscissa is first letter of month
	 * @return 	array 				Array with amount by month
	 */
	public function getAmountByMonth($year, $format = 0)
	{
		// Return an empty array at the moment because task has no amount
		return array();
	}

	/**
	 * Return average of entity by month
	 * @param	int     $year           year number
	 * @return 	int						value
	 */
	protected function getAverageByMonth($year)
	{
		$sql = "SELECT date_format(datef,'%m') as dm, AVG(f.".$this->field.")";
		$sql .= " FROM ".$this->from;
		$sql .= " WHERE f.datef BETWEEN '".$this->db->idate(dol_get_first_day($year))."' AND '".$this->db->idate(dol_get_last_day($year))."'";
		$sql .= " AND ".$this->where;
		$sql .= " GROUP BY dm";
		$sql .= $this->db->order('dm', 'DESC');

		return $this->_getAverageByMonth($year, $sql);
	}
}<|MERGE_RESOLUTION|>--- conflicted
+++ resolved
@@ -195,10 +195,7 @@
 		return $res;
 	}
 
-<<<<<<< HEAD
-=======
-
->>>>>>> b0bf5d82
+
 	/**
 	 * Return the Task amount by month for a year
 	 *
