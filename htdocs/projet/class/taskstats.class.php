<?php
/* Lead
 * Copyright (C) 2014-2015 Florian HENRY <florian.henry@open-concept.pro>
 *
 * This program is free software; you can redistribute it and/or modify
 * it under the terms of the GNU General Public License as published by
 * the Free Software Foundation; either version 3 of the License, or
 * (at your option) any later version.
 *
 * This program is distributed in the hope that it will be useful,
 * but WITHOUT ANY WARRANTY; without even the implied warranty of
 * MERCHANTABILITY or FITNESS FOR A PARTICULAR PURPOSE.  See the
 * GNU General Public License for more details.
 *
 * You should have received a copy of the GNU General Public License
 * along with this program. If not, see <https://www.gnu.org/licenses/>.
 */
include_once DOL_DOCUMENT_ROOT.'/core/class/stats.class.php';
include_once DOL_DOCUMENT_ROOT.'/core/lib/date.lib.php';


/**
 * Class to manage statistics on project tasks
 */
class TaskStats extends Stats
{
	private $project;
	public $userid;
	public $socid;
	public $year;

	/**
	 * Constructor of the class
	 *
	 * @param   DoliDb  $db     Database handler
	 */
	public function __construct($db)
	{
		$this->db = $db;

		require_once 'task.class.php';
		$this->task = new Task($this->db);
	}


	/**
	 * Return all tasks grouped by status.
	 *
	 * @param  int             $limit Limit results
	 * @return array|int       Array with value or -1 if error
	 * @throws Exception
	 */
	public function getAllTaskByStatus($limit = 5)
	{
		global $conf, $user, $langs;

		$datay = array();

		$sql = "SELECT";
		$sql .= " COUNT(t.rowid), t.priority";
		$sql .= " FROM ".MAIN_DB_PREFIX."projet_task as t INNER JOIN ".MAIN_DB_PREFIX."projet as p ON p.rowid = t.fk_projet";
		if (!$user->rights->societe->client->voir && !$user->soc_id) {
<<<<<<< HEAD
			$sql .= " INNER JOIN ".MAIN_DB_PREFIX."societe_commerciaux as sc ON sc.fk_soc=p.fk_soc AND sc.fk_user=".$user->id;
=======
			$sql .= " INNER JOIN ".MAIN_DB_PREFIX."societe_commerciaux as sc ON sc.fk_soc=t.fk_soc AND sc.fk_user=".((int) $user->id);
>>>>>>> 73c0471e
		}
		$sql .= $this->buildWhere();
		//$sql .= " AND t.fk_statut <> 0";     // We want historic also, so all task not draft
		$sql .= " GROUP BY t.priority";

		$result = array();
		$res = array();

		dol_syslog(get_class($this).'::'.__METHOD__."", LOG_DEBUG);
		$resql = $this->db->query($sql);
		if ($resql) {
			$num = $this->db->num_rows($resql);
			$i = 0;
			$other = 0;
			while ($i < $num) {
				$row = $this->db->fetch_row($resql);
				if ($i < $limit || $num == $limit) {
					$result[$i] = array(
						$row[1],
						$row[0]
					);
				} else {
					$other += $row[1];
				}
				$i++;
			}
			if ($num > $limit) {
				$result[$i] = array(
						$langs->transnoentitiesnoconv("Other"),
						$other
				);
			}
			$this->db->free($resql);
		} else {
			$this->error = "Error ".$this->db->lasterror();
			dol_syslog(get_class($this).'::'.__METHOD__.' '.$this->error, LOG_ERR);
			return -1;
		}

		return $result;
	}

	/**
	 * Return count, and sum of products
	 *
	 * @return array of values
	 */
	public function getAllByYear()
	{
		global $conf, $user, $langs;

		$datay = array();

		$wonlostfilter = 0; // No filter on status WON/LOST

		$sql = "SELECT date_format(t.datec,'%Y') as year, COUNT(t.rowid) as nb";
		$sql .= " FROM ".MAIN_DB_PREFIX."projet_task as t INNER JOIN ".MAIN_DB_PREFIX."projet as p ON p.rowid = t.fk_projet";
		if (!$user->rights->societe->client->voir && !$user->soc_id) {
<<<<<<< HEAD
			$sql .= " INNER JOIN ".MAIN_DB_PREFIX."societe_commerciaux as sc ON sc.fk_soc=p.fk_soc AND sc.fk_user=".$user->id;
=======
			$sql .= " INNER JOIN ".MAIN_DB_PREFIX."societe_commerciaux as sc ON sc.fk_soc=t.fk_soc AND sc.fk_user=".((int) $user->id);
>>>>>>> 73c0471e
		}
		$sql .= $this->buildWhere();
		$sql .= " GROUP BY year";
		$sql .= $this->db->order('year', 'DESC');

		return $this->_getAllByYear($sql);
	}


	/**
	 * Build the where part
	 *
	 * @return string
	 */
	public function buildWhere()
	{
		$sqlwhere_str = '';
		$sqlwhere = array();

		$sqlwhere[] = ' t.entity IN ('.getEntity('project').')';

		if (!empty($this->userid)) {
			$sqlwhere[] = ' t.fk_user_resp='.$this->userid;
		}
		// Forced filter on socid is similar to forced filter on project. TODO Use project assignement to allow to not use filter on project
		if (!empty($this->socid)) {
			$sqlwhere[] = ' p.fk_soc='.$this->socid; // Link on thirdparty is on project, not on task
		}
		if (!empty($this->year) && empty($this->yearmonth)) {
			$sqlwhere[] = " date_format(t.datec,'%Y')='".$this->db->escape($this->year)."'";
		}
		if (!empty($this->yearmonth)) {
			$sqlwhere[] = " t.datec BETWEEN '".$this->db->idate(dol_get_first_day($this->yearmonth))."' AND '".$this->db->idate(dol_get_last_day($this->yearmonth))."'";
		}
		if (!empty($this->priority)) {
			$sqlwhere[] = " t.priority IN (".$this->db->sanitize($this->priority, 1).")";
		}

		if (count($sqlwhere) > 0) {
			$sqlwhere_str = ' WHERE '.implode(' AND ', $sqlwhere);
		}

		return $sqlwhere_str;
	}

	/**
	 * Return Task number by month for a year
	 *
	 * @param 	int 	$year 		Year to scan
	 * @param	int		$format		0=Label of abscissa is a translated text, 1=Label of abscissa is month number, 2=Label of abscissa is first letter of month
	 * @return 	array 				Array of values
	 */
	public function getNbByMonth($year, $format = 0)
	{
		global $user;

		$this->yearmonth = $year;

		$sql = "SELECT date_format(t.datec,'%m') as dm, COUNT(t.rowid) as nb";
		$sql .= " FROM ".MAIN_DB_PREFIX."projet_task as t INNER JOIN ".MAIN_DB_PREFIX."projet as p ON p.rowid = t.fk_projet";
		if (!$user->rights->societe->client->voir && !$user->soc_id) {
<<<<<<< HEAD
			$sql .= " INNER JOIN ".MAIN_DB_PREFIX."societe_commerciaux as sc ON sc.fk_soc=p.fk_soc AND sc.fk_user=".$user->id;
=======
			$sql .= " INNER JOIN ".MAIN_DB_PREFIX."societe_commerciaux as sc ON sc.fk_soc=t.fk_soc AND sc.fk_user=".((int) $user->id);
>>>>>>> 73c0471e
		}
		$sql .= $this->buildWhere();
		$sql .= " GROUP BY dm";
		$sql .= $this->db->order('dm', 'DESC');

		$this->yearmonth = 0;

		$res = $this->_getNbByMonth($year, $sql, $format);
		// var_dump($res);print '<br>';
		return $res;
	}
}<|MERGE_RESOLUTION|>--- conflicted
+++ resolved
@@ -60,11 +60,7 @@
 		$sql .= " COUNT(t.rowid), t.priority";
 		$sql .= " FROM ".MAIN_DB_PREFIX."projet_task as t INNER JOIN ".MAIN_DB_PREFIX."projet as p ON p.rowid = t.fk_projet";
 		if (!$user->rights->societe->client->voir && !$user->soc_id) {
-<<<<<<< HEAD
-			$sql .= " INNER JOIN ".MAIN_DB_PREFIX."societe_commerciaux as sc ON sc.fk_soc=p.fk_soc AND sc.fk_user=".$user->id;
-=======
-			$sql .= " INNER JOIN ".MAIN_DB_PREFIX."societe_commerciaux as sc ON sc.fk_soc=t.fk_soc AND sc.fk_user=".((int) $user->id);
->>>>>>> 73c0471e
+			$sql .= " INNER JOIN ".MAIN_DB_PREFIX."societe_commerciaux as sc ON sc.fk_soc=p.fk_soc AND sc.fk_user=".((int) $user->id);
 		}
 		$sql .= $this->buildWhere();
 		//$sql .= " AND t.fk_statut <> 0";     // We want historic also, so all task not draft
@@ -123,11 +119,7 @@
 		$sql = "SELECT date_format(t.datec,'%Y') as year, COUNT(t.rowid) as nb";
 		$sql .= " FROM ".MAIN_DB_PREFIX."projet_task as t INNER JOIN ".MAIN_DB_PREFIX."projet as p ON p.rowid = t.fk_projet";
 		if (!$user->rights->societe->client->voir && !$user->soc_id) {
-<<<<<<< HEAD
-			$sql .= " INNER JOIN ".MAIN_DB_PREFIX."societe_commerciaux as sc ON sc.fk_soc=p.fk_soc AND sc.fk_user=".$user->id;
-=======
-			$sql .= " INNER JOIN ".MAIN_DB_PREFIX."societe_commerciaux as sc ON sc.fk_soc=t.fk_soc AND sc.fk_user=".((int) $user->id);
->>>>>>> 73c0471e
+			$sql .= " INNER JOIN ".MAIN_DB_PREFIX."societe_commerciaux as sc ON sc.fk_soc=p.fk_soc AND sc.fk_user=".((int) $user->id);
 		}
 		$sql .= $this->buildWhere();
 		$sql .= " GROUP BY year";
@@ -189,11 +181,7 @@
 		$sql = "SELECT date_format(t.datec,'%m') as dm, COUNT(t.rowid) as nb";
 		$sql .= " FROM ".MAIN_DB_PREFIX."projet_task as t INNER JOIN ".MAIN_DB_PREFIX."projet as p ON p.rowid = t.fk_projet";
 		if (!$user->rights->societe->client->voir && !$user->soc_id) {
-<<<<<<< HEAD
-			$sql .= " INNER JOIN ".MAIN_DB_PREFIX."societe_commerciaux as sc ON sc.fk_soc=p.fk_soc AND sc.fk_user=".$user->id;
-=======
-			$sql .= " INNER JOIN ".MAIN_DB_PREFIX."societe_commerciaux as sc ON sc.fk_soc=t.fk_soc AND sc.fk_user=".((int) $user->id);
->>>>>>> 73c0471e
+			$sql .= " INNER JOIN ".MAIN_DB_PREFIX."societe_commerciaux as sc ON sc.fk_soc=p.fk_soc AND sc.fk_user=".((int) $user->id);
 		}
 		$sql .= $this->buildWhere();
 		$sql .= " GROUP BY dm";
