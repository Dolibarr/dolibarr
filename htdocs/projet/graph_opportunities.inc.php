<?php
/* Copyright (C) 2013-2020 Laurent Destailleur  <eldy@users.sourceforge.net>
 *
 * This program is free software; you can redistribute it and/or modify
 * it under the terms of the GNU General Public License as published by
 * the Free Software Foundation; either version 3 of the License, or
 * (at your option) any later version.
 *
 * This program is distributed in the hope that it will be useful,
 * but WITHOUT ANY WARRANTY; without even the implied warranty of
 * MERCHANTABILITY or FITNESS FOR A PARTICULAR PURPOSE.  See the
 * GNU General Public License for more details.
 *
 * You should have received a copy of the GNU General Public License
 * along with this program. If not, see <https://www.gnu.org/licenses/>.
 */

// variable $listofopplabel and $listofoppstatus should be defined

if (!empty($conf->global->PROJECT_USE_OPPORTUNITIES))
{
	$sql = "SELECT p.fk_opp_status as opp_status, cls.code, COUNT(p.rowid) as nb, SUM(p.opp_amount) as opp_amount, SUM(p.opp_amount * p.opp_percent) as ponderated_opp_amount";
	$sql .= " FROM ".MAIN_DB_PREFIX."projet as p LEFT JOIN ".MAIN_DB_PREFIX."c_lead_status as cls ON p.fk_opp_status = cls.rowid";	// If lead status has been removed, we must show it in stats as unknown
	$sql .= " WHERE p.entity IN (".getEntity('project').")";
	$sql .= " AND p.fk_statut = 1"; // Opend projects only
	if ($mine || empty($user->rights->projet->all->lire)) $sql .= " AND p.rowid IN (".$projectsListId.")";
	if ($socid)	$sql .= "  AND (p.fk_soc IS NULL OR p.fk_soc = 0 OR p.fk_soc = ".$socid.")";
	$sql .= " GROUP BY p.fk_opp_status, cls.code";
	$resql = $db->query($sql);

	if ($resql)
	{
		$num = $db->num_rows($resql);
		$i = 0;

		$totalnb = 0;
		$totaloppnb = 0;
		$totalamount = 0;
		$ponderated_opp_amount = 0;
		$valsnb = array();
		$valsamount = array();
		$dataseries = array();
		// -1=Canceled, 0=Draft, 1=Validated, (2=Accepted/On process not managed for customer orders), 3=Closed (Sent/Received, billed or not)
		while ($i < $num)
		{
			$obj = $db->fetch_object($resql);
			if ($obj)
			{
				$valsnb[$obj->opp_status] = $obj->nb;
				$valsamount[$obj->opp_status] = $obj->opp_amount;
				$totalnb += $obj->nb;
				if ($obj->opp_status) $totaloppnb += $obj->nb;
				if (!in_array($obj->code, array('WON', 'LOST'))) {
					$totalamount += $obj->opp_amount;
					$ponderated_opp_amount += $obj->ponderated_opp_amount;
				}
				$total += $obj->nb;
			}
			$i++;
		}
		$db->free($resql);

		$ponderated_opp_amount = $ponderated_opp_amount / 100;

		print '<div class="div-table-responsive-no-min">';
<<<<<<< HEAD
		print '<table class="noborder nohover centpercent">';
		print '<tr class="liste_titre"><th colspan="2">'.$langs->trans("Statistics").' - '.$langs->trans("OpportunitiesStatusForOpenedProjects").'</th></tr>'."\n";
		$listofstatus = array_keys($listofoppstatus);
		foreach ($listofstatus as $status)
		{
			$labelStatus = '';

			$code = dol_getIdFromCode($db, $status, 'c_lead_status', 'rowid', 'code');
			if ($code) $labelStatus = $langs->transnoentitiesnoconv("OppStatus".$code);
			if (empty($labelStatus)) $labelStatus = $listofopplabel[$status];
=======
	    print '<table class="noborder nohover centpercent">';
	    print '<tr class="liste_titre"><th colspan="2">'.$langs->trans("Statistics").' - '.$langs->trans("OpportunitiesStatusForOpenedProjects").'</th></tr>'."\n";

	    $listofstatus = array_keys($listofoppstatus);
		// Complete with values found into database and not into the dictionary
	    foreach($valsamount as $key => $val) {
	    	if (!in_array($key, $listofstatus)) {
	    		$listofstatus[] = $key;
	    	}
	    }

	    foreach ($listofstatus as $status)
	    {
	    	$labelStatus = '';

			$code = dol_getIdFromCode($db, $status, 'c_lead_status', 'rowid', 'code');
	        if ($code) $labelStatus = $langs->transnoentitiesnoconv("OppStatus".$code);
	        if (empty($labelStatus)) $labelStatus = $listofopplabel[$status];
	        if (empty($labelStatus)) $labelStatus = $langs->transnoentitiesnoconv('OldValue', $status);	// When id is id of an entry no more in dictionary for example.
>>>>>>> bcfe0321

			//$labelStatus .= ' ('.$langs->trans("Coeff").': '.price2num($listofoppstatus[$status]).')';
			//$labelStatus .= ' - '.price2num($listofoppstatus[$status]).'%';

			$dataseries[] = array($labelStatus, (isset($valsamount[$status]) ? (float) $valsamount[$status] : 0));
			if (!$conf->use_javascript_ajax)
			{
				print '<tr class="oddeven">';
				print '<td>'.$labelStatus.'</td>';
				print '<td class="right"><a href="list.php?statut='.$status.'">'.price((isset($valsamount[$status]) ? (float) $valsamount[$status] : 0), 0, '', 1, -1, -1, $conf->currency).'</a></td>';
				print "</tr>\n";
			}
		}
		if ($conf->use_javascript_ajax)
		{
			print '<tr><td class="center nopaddingleftimp nopaddingrightimp" colspan="2">';

			include_once DOL_DOCUMENT_ROOT.'/core/class/dolgraph.class.php';
			$dolgraph = new DolGraph();
			$dolgraph->SetData($dataseries);
			$dolgraph->SetDataColor(array_values($colorseries));
			$dolgraph->setShowLegend(2);
			$dolgraph->setShowPercent(1);
			$dolgraph->SetType(array('pie'));
			//$dolgraph->setWidth('100%');
			$dolgraph->SetHeight('200');
			$dolgraph->draw('idgraphstatus');
			print $dolgraph->show($totaloppnb ? 0 : 1);

			print '</td></tr>';
		}
		//if ($totalinprocess != $total)
		//print '<tr class="liste_total"><td>'.$langs->trans("Total").' ('.$langs->trans("CustomersOrdersRunning").')</td><td class="right">'.$totalinprocess.'</td></tr>';
		print '<tr class="liste_total"><td class="maxwidth200 tdoverflow">'.$langs->trans("OpportunityTotalAmount").' ('.$langs->trans("WonLostExcluded").')</td><td class="right">'.price($totalamount, 0, '', 1, -1, -1, $conf->currency).'</td></tr>';
		print '<tr class="liste_total"><td class="minwidth200 tdoverflow">';
		//print $langs->trans("OpportunityPonderatedAmount").' ('.$langs->trans("WonLostExcluded").')';
		print $form->textwithpicto($langs->trans("OpportunityPonderatedAmount").' ('.$langs->trans("WonLostExcluded").')', $langs->trans("OpportunityPonderatedAmountDesc"), 1);
		print '</td><td class="right">'.price(price2num($ponderated_opp_amount, 'MT'), 0, '', 1, -1, -1, $conf->currency).'</td></tr>';
		print "</table>";
		print "</div>";

		print "<br>";
	} else {
		dol_print_error($db);
	}
}<|MERGE_RESOLUTION|>--- conflicted
+++ resolved
@@ -63,18 +63,6 @@
 		$ponderated_opp_amount = $ponderated_opp_amount / 100;
 
 		print '<div class="div-table-responsive-no-min">';
-<<<<<<< HEAD
-		print '<table class="noborder nohover centpercent">';
-		print '<tr class="liste_titre"><th colspan="2">'.$langs->trans("Statistics").' - '.$langs->trans("OpportunitiesStatusForOpenedProjects").'</th></tr>'."\n";
-		$listofstatus = array_keys($listofoppstatus);
-		foreach ($listofstatus as $status)
-		{
-			$labelStatus = '';
-
-			$code = dol_getIdFromCode($db, $status, 'c_lead_status', 'rowid', 'code');
-			if ($code) $labelStatus = $langs->transnoentitiesnoconv("OppStatus".$code);
-			if (empty($labelStatus)) $labelStatus = $listofopplabel[$status];
-=======
 	    print '<table class="noborder nohover centpercent">';
 	    print '<tr class="liste_titre"><th colspan="2">'.$langs->trans("Statistics").' - '.$langs->trans("OpportunitiesStatusForOpenedProjects").'</th></tr>'."\n";
 
@@ -94,7 +82,6 @@
 	        if ($code) $labelStatus = $langs->transnoentitiesnoconv("OppStatus".$code);
 	        if (empty($labelStatus)) $labelStatus = $listofopplabel[$status];
 	        if (empty($labelStatus)) $labelStatus = $langs->transnoentitiesnoconv('OldValue', $status);	// When id is id of an entry no more in dictionary for example.
->>>>>>> bcfe0321
 
 			//$labelStatus .= ' ('.$langs->trans("Coeff").': '.price2num($listofoppstatus[$status]).')';
 			//$labelStatus .= ' - '.price2num($listofoppstatus[$status]).'%';
