<?php
/* Copyright (C) 2014-2015 Florian HENRY       <florian.henry@open-concept.pro>
 * Copyright (C) 2015-2021 Laurent Destailleur <ldestailleur@users.sourceforge.net>
 *
 * This program is free software; you can redistribute it and/or modify
 * it under the terms of the GNU General Public License as published by
 * the Free Software Foundation; either version 3 of the License, or
 * (at your option) any later version.
 *
 * This program is distributed in the hope that it will be useful,
 * but WITHOUT ANY WARRANTY; without even the implied warranty of
 * MERCHANTABILITY or FITNESS FOR A PARTICULAR PURPOSE.  See the
 * GNU General Public License for more details.
 *
 * You should have received a copy of the GNU General Public License
 * along with this program. If not, see <https://www.gnu.org/licenses/>.
 */

/**
 *       \file       htdocs/projet/stats/index.php
 *       \ingroup    project
 *       \brief      Page for project statistics
 */

require '../../main.inc.php';
require_once DOL_DOCUMENT_ROOT.'/core/class/dolgraph.class.php';
require_once DOL_DOCUMENT_ROOT.'/core/lib/project.lib.php';
require_once DOL_DOCUMENT_ROOT.'/projet/class/projectstats.class.php';

// Security check
if (!$user->rights->projet->lire) {
	accessforbidden();
}


$WIDTH = DolGraph::getDefaultGraphSizeForStats('width');
$HEIGHT = DolGraph::getDefaultGraphSizeForStats('height');

$userid = GETPOST('userid', 'int');
$socid = GETPOST('socid', 'int');
// Security check
if ($user->socid > 0) {
	$action = '';
	$socid = $user->socid;
}
$nowyear = strftime("%Y", dol_now());
$year = GETPOST('year') > 0 ?GETPOST('year') : $nowyear;
$startyear = $year - (empty($conf->global->MAIN_STATS_GRAPHS_SHOW_N_YEARS) ? 2 : max(1, min(10, $conf->global->MAIN_STATS_GRAPHS_SHOW_N_YEARS)));
$endyear = $year;

// Load translation files required by the page
$langs->loadLangs(array('companies', 'projects'));


/*
 * View
 */

$form = new Form($db);

$includeuserlist = array();


llxHeader('', $langs->trans('Projects'));

$title = $langs->trans("ProjectsStatistics");
$dir = $conf->project->dir_output.'/temp';

print load_fiche_titre($title, '', 'project');

dol_mkdir($dir);


$stats_project = new ProjectStats($db);
if (!empty($userid) && $userid != -1) {
	$stats_project->userid = $userid;
}
if (!empty($socid) && $socid != -1) {
	$stats_project->socid = $socid;
}
if (!empty($year)) {
	$stats_project->year = $year;
}

/*
if (!empty($conf->global->PROJECT_USE_OPPORTUNITIES))
{
	// Current stats of project amount per status
	$data1 = $stats_project->getAllProjectByStatus();

	if (!is_array($data1) && $data1 < 0) {
		setEventMessages($stats_project->error, null, 'errors');
	}
	if (empty($data1))
	{
		$showpointvalue = 0;
		$nocolor = 1;
		$data1 = array(array(0=>$langs->trans("None"), 1=>1));
	}

	$filenamenb = $conf->project->dir_output."/stats/projectbystatus.png";
	$fileurlnb = DOL_URL_ROOT.'/viewimage.php?modulepart=projectstats&amp;file=projectbystatus.png';
	$px = new DolGraph();
	$mesg = $px->isGraphKo();
	if (empty($mesg)) {
		$i = 0; $tot = count($data1); $legend = array();
		while ($i <= $tot)
		{
			$legend[] = $data1[$i][0];
			$i++;
		}

		$px->SetData($data1);
		unset($data1);

		if ($nocolor)
			$px->SetDataColor(array(
					array(
							220,
							220,
							220
					)
			));

		$px->SetLegend($legend);
		$px->setShowLegend(0);
		$px->setShowPointValue($showpointvalue);
		$px->setShowPercent(1);
		$px->SetMaxValue($px->GetCeilMaxValue());
		$px->SetWidth($WIDTH);
		$px->SetHeight($HEIGHT);
		$px->SetShading(3);
		$px->SetHorizTickIncrement(1);
		$px->SetCssPrefix("cssboxes");
		$px->SetType(array('pie'));
		$px->SetTitle($langs->trans('OpportunitiesStatusForProjects'));
		$result = $px->draw($filenamenb, $fileurlnb);
		if ($result < 0) {
			setEventMessages($px->error, null, 'errors');
		}
	} else {
		setEventMessages(null, $mesg, 'errors');
	}
}*/


// Build graphic number of object
// $data = array(array('Lib',val1,val2,val3),...)
$data = $stats_project->getNbByMonthWithPrevYear($endyear, $startyear);
//var_dump($data);

$filenamenb = $conf->project->dir_output."/stats/projectnbprevyear-".$year.".png";
$fileurlnb = DOL_URL_ROOT.'/viewimage.php?modulepart=projectstats&amp;file=projectnbprevyear-'.$year.'.png';

$px1 = new DolGraph();
$mesg = $px1->isGraphKo();
if (!$mesg) {
	$px1->SetData($data);
	$i = $startyear; $legend = array();
	while ($i <= $endyear) {
		$legend[] = $i;
		$i++;
	}
	$px1->SetLegend($legend);
	$px1->SetMaxValue($px1->GetCeilMaxValue());
	$px1->SetWidth($WIDTH);
	$px1->SetHeight($HEIGHT);
	$px1->SetYLabel($langs->trans("ProjectNbProject"));
	$px1->SetShading(3);
	$px1->SetHorizTickIncrement(1);
	$px1->mode = 'depth';
	$px1->SetTitle($langs->trans("ProjectNbProjectByMonth"));

	$px1->draw($filenamenb, $fileurlnb);
}


if (!empty($conf->global->PROJECT_USE_OPPORTUNITIES)) {
	// Build graphic amount of object
	$data = $stats_project->getAmountByMonthWithPrevYear($endyear, $startyear);
	//var_dump($data);
	// $data = array(array('Lib',val1,val2,val3),...)

	$filenamenb = $conf->project->dir_output."/stats/projectamountprevyear-".$year.".png";
	$fileurlnb = DOL_URL_ROOT.'/viewimage.php?modulepart=projectstats&amp;file=projectamountprevyear-'.$year.'.png';

	$px2 = new DolGraph();
	$mesg = $px2->isGraphKo();
	if (!$mesg) {
		$i = $startyear; $legend = array();
		while ($i <= $endyear) {
			$legend[] = $i;
			$i++;
		}

		$px2->SetData($data);
		$px2->SetLegend($legend);
		$px2->SetMaxValue($px2->GetCeilMaxValue());
		$px2->SetMinValue(min(0, $px2->GetFloorMinValue()));
		$px2->SetWidth($WIDTH);
		$px2->SetHeight($HEIGHT);
		$px2->SetYLabel($langs->trans("ProjectOppAmountOfProjectsByMonth"));
		$px2->SetShading(3);
		$px2->SetHorizTickIncrement(1);
		$px2->SetType(array('bars', 'bars'));
		$px2->mode = 'depth';
		$px2->SetTitle($langs->trans("ProjectOppAmountOfProjectsByMonth"));

		$px2->draw($filenamenb, $fileurlnb);
	}
}

if (!empty($conf->global->PROJECT_USE_OPPORTUNITIES)) {
	// Build graphic with transformation rate
	$data = $stats_project->getWeightedAmountByMonthWithPrevYear($endyear, $startyear, 0, 0);
	//var_dump($data);
	// $data = array(array('Lib',val1,val2,val3),...)

	$filenamenb = $conf->project->dir_output."/stats/projecttransrateprevyear-".$year.".png";
	$fileurlnb = DOL_URL_ROOT.'/viewimage.php?modulepart=projectstats&amp;file=projecttransrateprevyear-'.$year.'.png';

	$px3 = new DolGraph();
	$mesg = $px3->isGraphKo();
	if (!$mesg) {
		$px3->SetData($data);
		$i = $startyear;
		$legend = array();
		while ($i <= $endyear) {
			$legend[] = $i;
			$i++;
		}
		$px3->SetLegend($legend);
		$px3->SetMaxValue($px3->GetCeilMaxValue());
		$px3->SetMinValue(min(0, $px3->GetFloorMinValue()));
		$px3->SetWidth($WIDTH);
		$px3->SetHeight($HEIGHT);
		$px3->SetYLabel($langs->trans("ProjectWeightedOppAmountOfProjectsByMonth"));
		$px3->SetShading(3);
		$px3->SetHorizTickIncrement(1);
		$px3->mode = 'depth';
		$px3->SetTitle($langs->trans("ProjectWeightedOppAmountOfProjectsByMonth"));

		$px3->draw($filenamenb, $fileurlnb);
	}
}


// Show array
$stats_project->year = 0;
$data_all_year = $stats_project->getAllByYear();

if (!empty($year)) {
	$stats_project->year = $year;
}
$arrayyears = array();
foreach ($data_all_year as $val) {
	$arrayyears[$val['year']] = $val['year'];
}
if (!count($arrayyears)) {
	$arrayyears[$nowyear] = $nowyear;
}


$h = 0;
$head = array();
$head[$h][0] = DOL_URL_ROOT.'/projet/stats/index.php';
$head[$h][1] = $langs->trans("ByMonthYear");
$head[$h][2] = 'byyear';
$h++;

complete_head_from_modules($conf, $langs, null, $head, $h, 'project_stats');

print dol_get_fiche_head($head, 'byyear', $langs->trans("Statistics"), -1, '');


print '<div class="fichecenter"><div class="fichethirdleft">';

print '<form name="stats" method="POST" action="'.$_SERVER["PHP_SELF"].'">';
print '<input type="hidden" name="token" value="'.newToken().'">';

print '<table class="noborder centpercent">';
print '<tr class="liste_titre"><td class="liste_titre" colspan="2">'.$langs->trans("Filter").'</td></tr>';
// Company
print '<tr><td>'.$langs->trans("ThirdParty").'</td><td>';
print img_picto('', 'company', 'class="pictofixedwidth"');
print $form->select_company($socid, 'socid', '', 1, 0, 0, array(), 0, 'widthcentpercentminusx maxwidth300', '');
print '</td></tr>';
// User
/*print '<tr><td>'.$langs->trans("ProjectCommercial").'</td><td>';
print $form->select_dolusers($userid, 'userid', 1, array(),0,$includeuserlist);
print '</td></tr>';*/
// Year
print '<tr><td>'.$langs->trans("Year").'</td><td>';
if (!in_array($year, $arrayyears)) {
	$arrayyears[$year] = $year;
}
if (!in_array($nowyear, $arrayyears)) {
	$arrayyears[$nowyear] = $nowyear;
}
arsort($arrayyears);
print $form->selectarray('year', $arrayyears, $year, 0, 0, 0, '', 0, 0, 0, '', 'width75');
print '</td></tr>';
print '<tr><td class="center" colspan="2"><input type="submit" name="submit" class="button small" value="'.$langs->trans("Refresh").'"></td></tr>';
print '</table>';

print '</form>';

print '<br><br>';

print '<div class="div-table-responsive-no-min">';
print '<table class="noborder centpercent">';
print '<tr class="liste_titre" height="24">';
print '<td class="center">'.$langs->trans("Year").'</td>';
print '<td class="right">'.$langs->trans("NbOfProjects").'</td>';
if (!empty($conf->global->PROJECT_USE_OPPORTUNITIES)) {
	print '<td class="right">'.$langs->trans("OpportunityAmountShort").'</td>';
	print '<td class="right">'.$langs->trans("OpportunityAmountAverageShort").'</td>';
	print '<td class="right">'.$langs->trans("OpportunityAmountWeigthedShort").'</td>';
}
print '</tr>';

$oldyear = 0;
foreach ($data_all_year as $val) {
	$year = $val['year'];
	while ($year && $oldyear > $year + 1) {	// If we have empty year
		$oldyear--;

		print '<tr class="oddeven" height="24">';
		print '<td class="center"><a href="'.$_SERVER["PHP_SELF"].'?year='.$oldyear.($socid > 0 ? '&socid='.$socid : '').($userid > 0 ? '&userid='.$userid : '').'">'.$oldyear.'</a></td>';
		print '<td class="right">0</td>';
		if (!empty($conf->global->PROJECT_USE_OPPORTUNITIES)) {
			print '<td class="right amount nowraponall">0</td>';
			print '<td class="right amount nowraponall">0</td>';
			print '<td class="right amount nowraponall">0</td>';
		}
		print '</tr>';
	}

	print '<tr class="oddeven" height="24">';
	print '<td class="center"><a href="'.$_SERVER["PHP_SELF"].'?year='.$year.($socid > 0 ? '&socid='.$socid : '').($userid > 0 ? '&userid='.$userid : '').'">'.$year.'</a></td>';
	print '<td class="right">'.$val['nb'].'</td>';
	if (!empty($conf->global->PROJECT_USE_OPPORTUNITIES)) {
<<<<<<< HEAD
		print '<td class="right">'.($val['total'] ? price(price2num($val['total'], 'MT'), 1) : '0').'</td>';
		print '<td class="right">'.($val['avg'] ? price(price2num($val['avg'], 'MT'), 1) : '0').'</td>';
		print '<td class="right">'.(isset($val['weighted']) ? price(price2num($val['weighted'], 'MT'), 1) : '0').'</td>';
=======
		print '<td class="right amount nowraponall">'.($val['total'] ? price(price2num($val['total'], 'MT'), 1) : '0').'</td>';
		print '<td class="right amount nowraponall">'.($val['avg'] ? price(price2num($val['avg'], 'MT'), 1) : '0').'</td>';
		print '<td class="right amount nowraponall">'.(isset($val['weighted']) ? price(price2num($val['weighted'], 'MT'), 1) : '0').'</td>';
>>>>>>> 95dc2558
	}
	print '</tr>';
	$oldyear = $year;
}

print '</table>';
print '</div>';

print '</div><div class="fichetwothirdright">';

$stringtoshow = '<table class="border centpercent"><tr class="pair nohover"><td class="center">';
if ($mesg) {
	print $mesg;
} else {
	$stringtoshow .= $px1->show();
	$stringtoshow .= "<br>\n";
	if (!empty($conf->global->PROJECT_USE_OPPORTUNITIES)) {
		//$stringtoshow .= $px->show();
		//$stringtoshow .= "<br>\n";
		$stringtoshow .= $px2->show();
		$stringtoshow .= "<br>\n";
		$stringtoshow .= $px3->show();
	}
}
$stringtoshow .= '</td></tr></table>';

print $stringtoshow;

print '</div></div>';

print '<div style="clear:both"></div>';

print dol_get_fiche_end();

// End of page
llxFooter();
$db->close();<|MERGE_RESOLUTION|>--- conflicted
+++ resolved
@@ -340,15 +340,9 @@
 	print '<td class="center"><a href="'.$_SERVER["PHP_SELF"].'?year='.$year.($socid > 0 ? '&socid='.$socid : '').($userid > 0 ? '&userid='.$userid : '').'">'.$year.'</a></td>';
 	print '<td class="right">'.$val['nb'].'</td>';
 	if (!empty($conf->global->PROJECT_USE_OPPORTUNITIES)) {
-<<<<<<< HEAD
-		print '<td class="right">'.($val['total'] ? price(price2num($val['total'], 'MT'), 1) : '0').'</td>';
-		print '<td class="right">'.($val['avg'] ? price(price2num($val['avg'], 'MT'), 1) : '0').'</td>';
-		print '<td class="right">'.(isset($val['weighted']) ? price(price2num($val['weighted'], 'MT'), 1) : '0').'</td>';
-=======
 		print '<td class="right amount nowraponall">'.($val['total'] ? price(price2num($val['total'], 'MT'), 1) : '0').'</td>';
 		print '<td class="right amount nowraponall">'.($val['avg'] ? price(price2num($val['avg'], 'MT'), 1) : '0').'</td>';
 		print '<td class="right amount nowraponall">'.(isset($val['weighted']) ? price(price2num($val['weighted'], 'MT'), 1) : '0').'</td>';
->>>>>>> 95dc2558
 	}
 	print '</tr>';
 	$oldyear = $year;
