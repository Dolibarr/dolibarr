--- conflicted
+++ resolved
@@ -1072,11 +1072,7 @@
 		$j = 0; $level = 0;
 		$nboftaskshown = projectLinesa($j, 0, $tasksarray, $level, true, 0, $tasksrole, $object->id, 1, $object->id, $filterprogresscalc, ($object->usage_bill_time ? 1 : 0), $arrayfields);
 	} else {
-<<<<<<< HEAD
-		$colspan = 11;
-=======
 		$colspan = count($arrayfields);
->>>>>>> 58413114
 		if ($object->usage_bill_time) {
 			$colspan += 2;
 		}
