--- conflicted
+++ resolved
@@ -537,11 +537,7 @@
         	if (! empty($arrayfields['p.ref']['checked']))
         	{
         		print '<td class="nowrap">';
-<<<<<<< HEAD
-        		print $projectstatic->getNomUrl(1);
-=======
         		print $projectstatic->getNomUrl(1, 'task');
->>>>>>> cceeefb7
         		print '</td>';
         	}
     		// Title
@@ -578,11 +574,7 @@
         	if (! empty($arrayfields['t.ref']['checked']))
         	{
         	    print '<td>';
-<<<<<<< HEAD
-        	    print $taskstatic->getNomUrl(1);
-=======
         	    print $taskstatic->getNomUrl(1,'withproject');
->>>>>>> cceeefb7
         	    print '</td>';
         	}        	 
     	    // Label
