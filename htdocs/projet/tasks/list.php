<?php
/* Copyright (C) 2005      Rodolphe Quiedeville <rodolphe@quiedeville.org>
 * Copyright (C) 2006-2016 Laurent Destailleur  <eldy@users.sourceforge.net>
 * Copyright (C) 2006-2010 Regis Houssin        <regis.houssin@capnetworks.com>
 *
 * This program is free software; you can redistribute it and/or modify
 * it under the terms of the GNU General Public License as published by
 * the Free Software Foundation; either version 3 of the License, or
 * (at your option) any later version.
 *
 * This program is distributed in the hope that it will be useful,
 * but WITHOUT ANY WARRANTY; without even the implied warranty of
 * MERCHANTABILITY or FITNESS FOR A PARTICULAR PURPOSE.  See the
 * GNU General Public License for more details.
 *
 * You should have received a copy of the GNU General Public License
 * along with this program. If not, see <http://www.gnu.org/licenses/>.
 */

/**
 *	\file       htdocs/projet/tasks/list.php
 *	\ingroup    project
 *	\brief      List all task of a project
 */

require ("../../main.inc.php");
require_once DOL_DOCUMENT_ROOT.'/projet/class/project.class.php';
require_once DOL_DOCUMENT_ROOT.'/projet/class/task.class.php';
require_once DOL_DOCUMENT_ROOT.'/core/lib/project.lib.php';
require_once DOL_DOCUMENT_ROOT.'/core/lib/date.lib.php';
require_once DOL_DOCUMENT_ROOT.'/core/class/html.formother.class.php';

$langs->load('projects');
$langs->load('users');
$langs->load('companies');

$id=GETPOST('id','int');

$search_all=GETPOST('search_all');
$search_project=GETPOST('search_project');
if (! isset($_GET['search_projectstatus']) && ! isset($_POST['search_projectstatus'])) 
{
    if ($search_all != '') $search_projectstatus=-1;
    else $search_projectstatus=1;
}
else $search_projectstatus=GETPOST('search_projectstatus');
$search_project_ref=GETPOST('search_project_ref');
$search_project_title=GETPOST('search_project_title');
$search_task_ref=GETPOST('search_task_ref');
$search_task_label=GETPOST('search_task_label');
$search_task_description=GETPOST('search_task_description');
$search_project_user=GETPOST('search_project_user');
$search_task_user=GETPOST('search_task_user');

$mine = $_REQUEST['mode']=='mine' ? 1 : 0;
if ($mine) { $search_task_user = $user->id; $mine = 0; }

$sday	= GETPOST('sday','int');
$smonth	= GETPOST('smonth','int');
$syear	= GETPOST('syear','int');
$day	= GETPOST('day','int');
$month	= GETPOST('month','int');
$year	= GETPOST('year','int');

// Initialize context for list
$contextpage=GETPOST('contextpage','aZ')?GETPOST('contextpage','aZ'):'tasklist';

// Initialize technical object to manage hooks of thirdparties. Note that conf->hooks_modules contains array array
$hookmanager->initHooks(array($contextpage));
$extrafields = new ExtraFields($db);

// fetch optionals attributes and labels
$extralabels = $extrafields->fetch_name_optionals_label('projet_task');
$search_array_options=$extrafields->getOptionalsFromPost($extralabels,'','search_');

// Security check
$socid=0;
if ($user->societe_id > 0) $socid = $user->societe_id;
if (!$user->rights->projet->lire) accessforbidden();

$limit = GETPOST("limit")?GETPOST("limit","int"):$conf->liste_limit;
$sortfield = GETPOST("sortfield",'alpha');
$sortorder = GETPOST("sortorder",'alpha');
$page = GETPOST("page",'int');
if ($page == -1) { $page = 0; }
$offset = $limit * $page;
$pageprev = $page - 1;
$pagenext = $page + 1;
if (! $sortfield) $sortfield='p.ref';
if (! $sortorder) $sortorder='DESC';

// List of fields to search into when doing a "search in all"
$fieldstosearchall = array(
	't.ref'=>"Ref",
    't.label'=>"Label",
    't.description'=>"Description",
    't.note_public'=>"NotePublic",
);
if (empty($user->socid)) $fieldstosearchall['t.note_private']="NotePrivate";

$arrayfields=array(
    't.ref'=>array('label'=>$langs->trans("RefTask"), 'checked'=>1, 'position'=>80),
    't.label'=>array('label'=>$langs->trans("LabelTask"), 'checked'=>1, 'position'=>80),
    't.dateo'=>array('label'=>$langs->trans("DateStart"), 'checked'=>1, 'position'=>100),
    't.datee'=>array('label'=>$langs->trans("DateEnd"), 'checked'=>1, 'position'=>101),
    'p.ref'=>array('label'=>$langs->trans("ProjectRef"), 'checked'=>1),
    'p.title'=>array('label'=>$langs->trans("ProjectLabel"), 'checked'=>0),
    's.nom'=>array('label'=>$langs->trans("ThirdParty"), 'checked'=>0),
    'p.fk_statut'=>array('label'=>$langs->trans("ProjectStatus"), 'checked'=>1),
    't.planned_workload'=>array('label'=>$langs->trans("PlannedWorkload"), 'checked'=>1, 'position'=>102),
    't.duration_effective'=>array('label'=>$langs->trans("TimeSpent"), 'checked'=>1, 'position'=>103),
    't.progress_calculated'=>array('label'=>$langs->trans("ProgressCalculated"), 'checked'=>1, 'position'=>104),
    't.progress'=>array('label'=>$langs->trans("ProgressDeclared"), 'checked'=>1, 'position'=>105),
    't.datec'=>array('label'=>$langs->trans("DateCreation"), 'checked'=>0, 'position'=>500),
    't.tms'=>array('label'=>$langs->trans("DateModificationShort"), 'checked'=>0, 'position'=>500),
    //'t.fk_statut'=>array('label'=>$langs->trans("Status"), 'checked'=>1, 'position'=>1000),
);
// Extra fields
if (is_array($extrafields->attribute_label) && count($extrafields->attribute_label))
{
    foreach($extrafields->attribute_label as $key => $val)
    {
        $arrayfields["ef.".$key]=array('label'=>$extrafields->attribute_label[$key], 'checked'=>$extrafields->attribute_list[$key], 'position'=>$extrafields->attribute_pos[$key], 'enabled'=>$extrafields->attribute_perms[$key]);
    }
}


/*
 * Actions
 */

if (GETPOST('cancel')) { $action='list'; $massaction=''; }
if (! GETPOST('confirmmassaction') && $massaction != 'presend' && $massaction != 'confirm_presend' && $massaction != 'confirm_createbills') { $massaction=''; }

$parameters=array('socid'=>$socid);
$reshook=$hookmanager->executeHooks('doActions',$parameters,$object,$action);    // Note that $action and $object may have been modified by some hooks
if ($reshook < 0) setEventMessages($hookmanager->error, $hookmanager->errors, 'errors');

if (empty($reshook))
{
    // Selection of new fields
    include DOL_DOCUMENT_ROOT.'/core/actions_changeselectedfields.inc.php';

    // Purge search criteria
    if (GETPOST("button_removefilter_x") || GETPOST("button_removefilter.x") || GETPOST("button_removefilter")) // Both test are required to be compatible with all browsers
    {
        $search_all="";
        $search_project="";
        $search_projectstatus=-1;
        $search_project_ref="";
        $search_project_title="";
        $search_task_ref="";
        $search_task_label="";
        $search_task_description="";
        $search_task_user=-1;
        $search_project_user=-1;
        $sday='';
        $smonth='';
        $syear='';
        $day='';
        $month='';
        $year='';
        $search_array_options=array();
    }
}

if (empty($search_projectstatus) && $search_projectstatus == '') $search_projectstatus=1;




/*
 * View
 */

$form=new Form($db);
$formother=new FormOther($db);
$socstatic=new Societe($db);
$projectstatic = new Project($db);
$taskstatic = new Task($db);
$puser=new User($db);
$tuser=new User($db);
if ($search_project_user > 0) $puser->fetch($search_project_user);
if ($search_task_user > 0) $tuser->fetch($search_task_user);

$title=$langs->trans("Activities");
if ($search_task_user == $user->id) $title=$langs->trans("MyActivities");

if ($id)
{
	$projectstatic->fetch($id);
	$projectstatic->societe->fetch($projectstatic->societe->id);
}

// Get list of project id allowed to user (in a string list separated by coma)
if (! $user->rights->projet->all->lire) $projectsListId = $projectstatic->getProjectsAuthorizedForUser($user,0,1,$socid);
//var_dump($projectsListId);

// Get id of types of contacts for projects (This list never contains a lot of elements)
$listofprojectcontacttype=array();
$sql = "SELECT ctc.rowid, ctc.code FROM ".MAIN_DB_PREFIX."c_type_contact as ctc";
$sql.= " WHERE ctc.element = '" . $projectstatic->element . "'";
$sql.= " AND ctc.source = 'internal'";
$resql = $db->query($sql);
if ($resql)
{
    while($obj = $db->fetch_object($resql))
    {
        $listofprojectcontacttype[$obj->rowid]=$obj->code;
    }
}
else dol_print_error($db);
if (count($listofprojectcontacttype) == 0) $listofprojectcontacttype[0]='0';    // To avoid sql syntax error if not found
// Get id of types of contacts for tasks (This list never contains a lot of elements)
$listoftaskcontacttype=array();
$sql = "SELECT ctc.rowid, ctc.code FROM ".MAIN_DB_PREFIX."c_type_contact as ctc";
$sql.= " WHERE ctc.element = '" . $taskstatic->element . "'";
$sql.= " AND ctc.source = 'internal'";
$resql = $db->query($sql);
if ($resql)
{
    while($obj = $db->fetch_object($resql))
    {
        $listoftaskcontacttype[$obj->rowid]=$obj->code;
    }
}
else dol_print_error($db);
if (count($listoftaskcontacttype) == 0) $listoftaskcontacttype[0]='0';         // To avoid sql syntax error if not found

$distinct='DISTINCT';   // We add distinct until we are added a protection to be sure a contact of a project and task is only once.
$sql = "SELECT ".$distinct." p.rowid as projectid, p.ref as projectref, p.title as projecttitle, p.fk_statut as projectstatus, p.datee as projectdatee, p.fk_opp_status, p.public, p.fk_user_creat as projectusercreate";
$sql.= ", s.nom as name, s.rowid as socid";
$sql.= ", t.datec as date_creation, t.dateo as date_start, t.datee as date_end, t.tms as date_update";
$sql.= ", t.rowid as id, t.ref, t.label, t.planned_workload, t.duration_effective, t.progress, t.fk_statut";
// Add fields from extrafields
foreach ($extrafields->attribute_label as $key => $val) $sql.=($extrafields->attribute_type[$key] != 'separate' ? ",ef.".$key.' as options_'.$key : '');
// Add fields from hooks
$parameters=array();
$reshook=$hookmanager->executeHooks('printFieldListSelect',$parameters);    // Note that $action and $object may have been modified by hook
$sql.=$hookmanager->resPrint;
$sql.= " FROM ".MAIN_DB_PREFIX."projet as p";
$sql.= " LEFT JOIN ".MAIN_DB_PREFIX."societe as s on p.fk_soc = s.rowid,";
$sql.= " ".MAIN_DB_PREFIX."projet_task as t";
if (is_array($extrafields->attribute_label) && count($extrafields->attribute_label)) $sql.= " LEFT JOIN ".MAIN_DB_PREFIX."projet_task_extrafields as ef on (t.rowid = ef.fk_object)";
if ($search_project_user > 0)  $sql.=", ".MAIN_DB_PREFIX."element_contact as ecp";
if ($search_task_user > 0)     $sql.=", ".MAIN_DB_PREFIX."element_contact as ect";
$sql.= " WHERE t.fk_projet = p.rowid";
$sql.= " AND p.entity IN (".getEntity('project',1).')';
if (! $user->rights->projet->all->lire) $sql.=" AND p.rowid IN (".($projectsListId?$projectsListId:'0').")";    // public and assigned to projects, or restricted to company for external users
// No need to check company, as filtering of projects must be done by getProjectsAuthorizedForUser
if ($socid) $sql.= "  AND (p.fk_soc IS NULL OR p.fk_soc = 0 OR p.fk_soc = ".$socid.")";
if ($search_project_ref)   $sql .= natural_search('p.ref', $search_project_ref);
if ($search_project_title) $sql .= natural_search('p.title', $search_project_title);
if ($search_task_ref)      $sql .= natural_search('t.ref', $search_task_ref);
if ($search_task_label)    $sql .= natural_search('t.label', $search_task_label);
if ($search_societe) $sql .= natural_search('s.nom', $search_societe);
if ($smonth > 0)
{
    if ($syear > 0 && empty($sday))
        $sql.= " AND t.dateo BETWEEN '".$db->idate(dol_get_first_day($syear,$smonth,false))."' AND '".$db->idate(dol_get_last_day($syear,$smonth,false))."'";
        else if ($syear > 0 && ! empty($sday))
            $sql.= " AND t.dateo BETWEEN '".$db->idate(dol_mktime(0, 0, 0, $smonth, $sday, $syear))."' AND '".$db->idate(dol_mktime(23, 59, 59, $smonth, $sday, $syear))."'";
            else
                $sql.= " AND date_format(t.dateo, '%m') = '".$smonth."'";
}
else if ($syear > 0)
{
    $sql.= " AND t.dateo BETWEEN '".$db->idate(dol_get_first_day($syear,1,false))."' AND '".$db->idate(dol_get_last_day($syear,12,false))."'";
}
if ($month > 0)
{
    if ($year > 0 && empty($day))
        $sql.= " AND t.datee BETWEEN '".$db->idate(dol_get_first_day($year,$month,false))."' AND '".$db->idate(dol_get_last_day($year,$month,false))."'";
        else if ($year > 0 && ! empty($day))
            $sql.= " AND t.datee BETWEEN '".$db->idate(dol_mktime(0, 0, 0, $month, $day, $year))."' AND '".$db->idate(dol_mktime(23, 59, 59, $month, $day, $year))."'";
            else
                $sql.= " AND date_format(t.datee, '%m') = '".$month."'";
}
else if ($year > 0)
{
    $sql.= " AND t.datee BETWEEN '".$db->idate(dol_get_first_day($year,1,false))."' AND '".$db->idate(dol_get_last_day($year,12,false))."'";
}
if ($search_all) $sql .= natural_search(array_keys($fieldstosearchall), $search_all);
if ($search_projectstatus >= 0)
{
    if ($search_projectstatus == 99) $sql .= " AND p.fk_statut <> 2";
    else $sql .= " AND p.fk_statut = ".$db->escape($search_projectstatus);
}
if ($search_public!='') $sql .= " AND p.public = ".$db->escape($search_public);
if ($search_project_user > 0) $sql.= " AND ecp.fk_c_type_contact IN (".join(',',array_keys($listofprojectcontacttype)).") AND ecp.element_id = p.rowid AND ecp.fk_socpeople = ".$search_project_user;
if ($search_task_user > 0) $sql.= " AND ect.fk_c_type_contact IN (".join(',',array_keys($listoftaskcontacttype)).") AND ect.element_id = t.rowid AND ect.fk_socpeople = ".$search_task_user;
// Add where from extra fields
foreach ($search_array_options as $key => $val)
{
    $crit=$val;
    $tmpkey=preg_replace('/search_options_/','',$key);
    $typ=$extrafields->attribute_type[$tmpkey];
    $mode=0;
    if (in_array($typ, array('int','double'))) $mode=1;    // Search on a numeric
    if ($val && ( ($crit != '' && ! in_array($typ, array('select'))) || ! empty($crit))) 
    {
        $sql .= natural_search('ef.'.$tmpkey, $crit, $mode);
    }
}
// Add where from hooks
$parameters=array();
$reshook=$hookmanager->executeHooks('printFieldListWhere',$parameters);    // Note that $action and $object may have been modified by hook
$sql.=$hookmanager->resPrint;
$sql.= $db->order($sortfield,$sortorder);

$nbtotalofrecords = 0;
if (empty($conf->global->MAIN_DISABLE_FULL_SCANLIST))
{
    $result = $db->query($sql);
    $nbtotalofrecords = $db->num_rows($result);
}

$sql.= $db->plimit($limit + 1,$offset);
//print $sql;

dol_syslog("list allowed project", LOG_DEBUG);
//print $sql;
$resql = $db->query($sql);
if (! $resql)
{
    dol_print_error($db);
    exit;
}

$var=true;
$num = $db->num_rows($resql);

if ($num == 1 && ! empty($conf->global->MAIN_SEARCH_DIRECT_OPEN_IF_ONLY_ONE) && $search_all)
{
    $obj = $db->fetch_object($resql);
    $id = $obj->id;
    header("Location: ".DOL_URL_ROOT.'/projet/tasks/task.php?id='.$id.'&withprojet=1');
    exit;
}

llxHeader("",$title,"Projet");

$param='';
if (! empty($contextpage) && $contextpage != $_SERVER["PHP_SELF"]) $param.='&contextpage='.$contextpage;
if ($limit > 0 && $limit != $conf->liste_limit) $param.='&limit='.$limit;
if ($sday)              		$param.='&sday='.$day;
if ($smonth)              		$param.='&smonth='.$smonth;
if ($syear)               		$param.='&syear=' .$syear;
if ($day)               		$param.='&day='.$day;
if ($month)              		$param.='&month='.$month;
if ($year)               		$param.='&year=' .$year;
if ($socid)				        $param.='&socid='.$socid;
if ($search_all != '') 			$param.='&search_all='.$search_all;
if ($search_project_ref != '') 			$param.='&search_project_ref='.$search_project_ref;
if ($search_project_title != '') 		$param.='&search_project_title='.$search_project_title;
if ($search_ref != '') 			$param.='&search_ref='.$search_ref;
if ($search_label != '') 		$param.='&search_label='.$search_label;
if ($search_societe != '') 		$param.='&search_societe='.$search_societe;
if ($search_projectstatus != '') $param.='&search_projectstatus='.$search_projectstatus;
if ((is_numeric($search_opp_status) && $search_opp_status >= 0) || in_array($search_opp_status, array('all','none'))) 	$param.='&search_opp_status='.urlencode($search_opp_status);
if ($search_public != '') 		$param.='&search_public='.$search_public;
if ($search_project_user > 0)   $param.='&search_project_user='.$search_project_user;
if ($search_task_user > 0)    	$param.='&search_task_user='.$search_task_user;
if ($optioncss != '') $param.='&optioncss='.$optioncss;
// Add $param from extra fields
foreach ($search_array_options as $key => $val)
{
    $crit=$val;
    $tmpkey=preg_replace('/search_options_/','',$key);
    if ($val != '') $param.='&search_options_'.$tmpkey.'='.urlencode($val);
}
    
print '<form method="POST" id="searchFormList" action="'.$_SERVER["PHP_SELF"].'">';
if ($optioncss != '') print '<input type="hidden" name="optioncss" value="'.$optioncss.'">';
print '<input type="hidden" name="token" value="'.$_SESSION['newtoken'].'">';
print '<input type="hidden" name="action" value="list">';
print '<input type="hidden" name="formfilteraction" id="formfilteraction" value="list">';
print '<input type="hidden" name="sortfield" value="'.$sortfield.'">';
print '<input type="hidden" name="sortorder" value="'.$sortorder.'">';
print '<input type="hidden" name="type" value="'.$type.'">';

print_barre_liste($title, $page, $_SERVER["PHP_SELF"], "", $sortfield, $sortorder, "", $num, $nbtotalofrecords, 'title_project', 0, '', '', $limit);

// Show description of content
if ($search_task_user == $user->id) print $langs->trans("MyTasksDesc").'<br><br>';
else
{
    if ($user->rights->projet->all->lire && ! $socid) print $langs->trans("TasksOnProjectsDesc").'<br><br>';
    else print $langs->trans("TasksOnProjectsPublicDesc").'<br><br>';
}

if ($search_all)
{
    foreach($fieldstosearchall as $key => $val) $fieldstosearchall[$key]=$langs->trans($val);
    print $langs->trans("FilterOnInto", $search_all) . join(', ',$fieldstosearchall);
}

// If the user can view users
$moreforfilter.='<div class="divsearchfield">';
$moreforfilter.=$langs->trans('ProjectsWithThisUserAsContact'). ' ';
$includeonly='';
if (empty($user->rights->user->user->lire)) $includeonly=array($user->id);
$moreforfilter.=$form->select_dolusers($search_project_user, 'search_project_user', 1, '', 0, $includeonly, '', 0, 0, 0, '', 0, '', 'maxwidth300');
$moreforfilter.='</div>';

// If the user can view users
$moreforfilter.='<div class="divsearchfield">';
$moreforfilter.=$langs->trans('TasksWithThisUserAsContact'). ': ';
$includeonly='';
if (empty($user->rights->user->user->lire)) $includeonly=array($user->id);
$moreforfilter.=$form->select_dolusers($search_task_user, 'search_task_user', 1, '', 0, $includeonly, '', 0, 0, 0, '', 0, '', 'maxwidth300');
$moreforfilter.='</div>';

if (! empty($moreforfilter))
{
	print '<div class="liste_titre liste_titre_bydiv centpercent">';
	print $moreforfilter;
	$parameters=array();
	$reshook=$hookmanager->executeHooks('printFieldPreListTitle',$parameters);    // Note that $action and $object may have been modified by hook
	print $hookmanager->resPrint;
	print '</div>';
}

<<<<<<< HEAD
    print '<tr class="liste_titre">';
    if (! empty($arrayfields['p.ref']['checked']))
    {
        print '<td class="liste_titre">';
        print '<input type="text" class="flat" name="search_project_ref" value="'.$search_project_ref.'" size="4">';
        print '</td>';
    }
    if (! empty($arrayfields['p.title']['checked']))
    {
        print '<td class="liste_titre">';
        print '<input type="text" class="flat" name="search_project_title" value="'.$search_project_title.'" size="6">';
        print '</td>';
    }
    if (! empty($arrayfields['s.nom']['checked']))
    {
        print '<td class="liste_titre">';
        print '<input type="text" class="flat" name="search_societe" value="'.dol_escape_htmltag($search_societe).'" size="4">';
        print '</td>';
    }
    if (! empty($arrayfields['p.fk_statut']['checked']))
    {
        print '<td class="liste_titre">';
        $listofstatus=array(-1=>'&nbsp;');
        foreach($projectstatic->statuts_short as $key => $val) $listofstatus[$key]=$langs->trans($val);
        print Form::selectarray('search_projectstatus', $listofstatus, $search_projectstatus);
        print '</td>';
    }
    if (! empty($arrayfields['t.ref']['checked']))
    {
        print '<td class="liste_titre">';
        print '<input type="text" class="flat" name="search_task_ref" value="'.dol_escape_htmltag($search_task_ref).'" size="4">';
        print '</td>';
    }
    if (! empty($arrayfields['t.label']['checked']))
    {
        print '<td class="liste_titre">';
        print '<input type="text" class="flat" name="search_task_label" value="'.dol_escape_htmltag($search_task_label).'" size="8">';
        print '</td>';
    }
    // Start date
    if (! empty($arrayfields['t.dateo']['checked']))
    {
        print '<td class="liste_titre center">';
        if (! empty($conf->global->MAIN_LIST_FILTER_ON_DAY)) print '<input class="flat" type="text" size="1" maxlength="2" name="sday" value="'.$sday.'">';
        print '<input class="flat" type="text" size="1" maxlength="2" name="smonth" value="'.$smonth.'">';
        $formother->select_year($syear?$syear:-1,'syear',1, 20, 5);
        print '</td>';
    }
    // End date
    if (! empty($arrayfields['t.datee']['checked']))
=======
$varpage=empty($contextpage)?$_SERVER["PHP_SELF"]:$contextpage;
$selectedfields=$form->multiSelectArrayWithCheckbox('selectedfields', $arrayfields, $varpage);	// This also change content of $arrayfields

print '<table class="liste '.($moreforfilter?"listwithfilterbefore":"").'" id="tablelines3">';

print '<tr class="liste_titre">';
if (! empty($arrayfields['t.ref']['checked']))           print_liste_field_titre($arrayfields['t.ref']['label'],$_SERVER["PHP_SELF"],"t.ref","",$param,"",$sortfield,$sortorder);
if (! empty($arrayfields['t.label']['checked']))         print_liste_field_titre($arrayfields['t.label']['label'],$_SERVER["PHP_SELF"],"t.label","",$param,"",$sortfield,$sortorder);
if (! empty($arrayfields['t.dateo']['checked']))         print_liste_field_titre($arrayfields['t.dateo']['label'],$_SERVER["PHP_SELF"],"t.dateo","",$param,'align="center"',$sortfield,$sortorder);
if (! empty($arrayfields['t.datee']['checked']))         print_liste_field_titre($arrayfields['t.datee']['label'],$_SERVER["PHP_SELF"],"t.datee","",$param,'align="center"',$sortfield,$sortorder);
if (! empty($arrayfields['p.ref']['checked']))           print_liste_field_titre($arrayfields['p.ref']['label'],$_SERVER["PHP_SELF"],"p.ref","",$param,"",$sortfield,$sortorder);
if (! empty($arrayfields['p.title']['checked']))         print_liste_field_titre($arrayfields['p.title']['label'],$_SERVER["PHP_SELF"],"p.title","",$param,"",$sortfield,$sortorder);
if (! empty($arrayfields['s.nom']['checked']))           print_liste_field_titre($arrayfields['s.nom']['label'],$_SERVER["PHP_SELF"],"s.nom","",$param,"",$sortfield,$sortorder);
if (! empty($arrayfields['p.fk_statut']['checked']))     print_liste_field_titre($arrayfields['p.fk_statut']['label'],$_SERVER["PHP_SELF"],"p.fk_statut","",$param,"",$sortfield,$sortorder);
if (! empty($arrayfields['t.planned_workload']['checked']))         print_liste_field_titre($arrayfields['t.planned_workload']['label'],$_SERVER["PHP_SELF"],"t.planned_workload","",$param,'align="center"',$sortfield,$sortorder);
if (! empty($arrayfields['t.duration_effective']['checked']))       print_liste_field_titre($arrayfields['t.duration_effective']['label'],$_SERVER["PHP_SELF"],"t.duration_effective","",$param,'align="center"',$sortfield,$sortorder);
if (! empty($arrayfields['t.progress_calculated']['checked']))      print_liste_field_titre($arrayfields['t.progress_calculated']['label'],$_SERVER["PHP_SELF"],"","",$param,'align="center"');
if (! empty($arrayfields['t.progress']['checked']))      print_liste_field_titre($arrayfields['t.progress']['label'],$_SERVER["PHP_SELF"],"t.progress","",$param,'align="center"',$sortfield,$sortorder);
// Extra fields
if (is_array($extrafields->attribute_label) && count($extrafields->attribute_label))
{
   foreach($extrafields->attribute_label as $key => $val) 
   {
       if (! empty($arrayfields["ef.".$key]['checked'])) 
       {
			$align=$extrafields->getAlignFlag($key);
			print_liste_field_titre($extralabels[$key],$_SERVER["PHP_SELF"],"ef.".$key,"",$param,($align?'align="'.$align.'"':''),$sortfield,$sortorder);
       }
   }
}
// Hook fields
$parameters=array('arrayfields'=>$arrayfields);
$reshook=$hookmanager->executeHooks('printFieldListTitle',$parameters);    // Note that $action and $object may have been modified by hook
print $hookmanager->resPrint;
if (! empty($arrayfields['t.datec']['checked']))  print_liste_field_titre($arrayfields['t.datec']['label'],$_SERVER["PHP_SELF"],"t.datec","",$param,'align="center" class="nowrap"',$sortfield,$sortorder);
if (! empty($arrayfields['t.tms']['checked']))    print_liste_field_titre($arrayfields['t.tms']['label'],$_SERVER["PHP_SELF"],"t.tms","",$param,'align="center" class="nowrap"',$sortfield,$sortorder);
print_liste_field_titre($selectedfields, $_SERVER["PHP_SELF"],"",'','','align="right"',$sortfield,$sortorder,'maxwidthsearch ');
print "</tr>\n";

print '<tr class="liste_titre">';
if (! empty($arrayfields['t.ref']['checked']))
{
    print '<td class="liste_titre">';
    print '<input type="text" class="flat" name="search_task_ref" value="'.dol_escape_htmltag($search_task_ref).'" size="4">';
    print '</td>';
}
if (! empty($arrayfields['t.label']['checked']))
{
    print '<td class="liste_titre">';
    print '<input type="text" class="flat" name="search_task_label" value="'.dol_escape_htmltag($search_task_label).'" size="8">';
    print '</td>';
}
// Start date
if (! empty($arrayfields['t.dateo']['checked']))
{
    print '<td class="liste_titre center">';
    if (! empty($conf->global->MAIN_LIST_FILTER_ON_DAY)) print '<input class="flat" type="text" size="1" maxlength="2" name="sday" value="'.$sday.'">';
    print '<input class="flat" type="text" size="1" maxlength="2" name="smonth" value="'.$smonth.'">';
    $formother->select_year($syear?$syear:-1,'syear',1, 20, 5);
    print '</td>';
}
// End date
if (! empty($arrayfields['t.datee']['checked']))
{
    print '<td class="liste_titre center">';
    if (! empty($conf->global->MAIN_LIST_FILTER_ON_DAY)) print '<input class="flat" type="text" size="1" maxlength="2" name="day" value="'.$day.'">';
    print '<input class="flat" type="text" size="1" maxlength="2" name="month" value="'.$month.'">';
    $formother->select_year($year?$year:-1,'year',1, 20, 5);
    print '</td>';
}
if (! empty($arrayfields['p.ref']['checked']))
{
    print '<td class="liste_titre">';
    print '<input type="text" class="flat" name="search_project_ref" value="'.$search_project_ref.'" size="4">';
    print '</td>';
}
if (! empty($arrayfields['p.title']['checked']))
{
    print '<td class="liste_titre">';
    print '<input type="text" class="flat" name="search_project_title" value="'.$search_project_title.'" size="6">';
    print '</td>';
}
if (! empty($arrayfields['s.nom']['checked']))
{
    print '<td class="liste_titre">';
    print '<input type="text" class="flat" name="search_societe" value="'.dol_escape_htmltag($search_societe).'" size="4">';
    print '</td>';
}
if (! empty($arrayfields['p.fk_statut']['checked']))
{
    print '<td class="liste_titre">';
    $arrayofstatus = array();
    foreach($projectstatic->statuts_short as $key => $val) $arrayofstatus[$key]=$langs->trans($val);
    $arrayofstatus['99']=$langs->trans("NotClosed").' ('.$langs->trans('Draft').'+'.$langs->trans('Opened').')';
	print $form->selectarray('search_projectstatus', $arrayofstatus, $search_projectstatus, 1, 0, 0, '', 0, 0, 0, '', 'maxwidth100');
    print '</td>';
}
if (! empty($arrayfields['t.planned_workload']['checked'])) print '<td></td>';
if (! empty($arrayfields['t.duration_effective']['checked'])) print '<td></td>';
if (! empty($arrayfields['t.progress_calculated']['checked'])) print '<td></td>';
if (! empty($arrayfields['t.progress']['checked'])) print '<td></td>';
// Extra fields
if (is_array($extrafields->attribute_label) && count($extrafields->attribute_label))
{
    foreach($extrafields->attribute_label as $key => $val) 
>>>>>>> 18d18787
    {
        if (! empty($arrayfields["ef.".$key]['checked']))
        {
            $align=$extrafields->getAlignFlag($key);
            $typeofextrafield=$extrafields->attribute_type[$key];
            print '<td class="liste_titre'.($align?' '.$align:'').'">';
        	if (in_array($typeofextrafield, array('varchar', 'int', 'double', 'select')))
			{
			    $crit=$val;
				$tmpkey=preg_replace('/search_options_/','',$key);
				$searchclass='';
				if (in_array($typeofextrafield, array('varchar', 'select'))) $searchclass='searchstring';
				if (in_array($typeofextrafield, array('int', 'double'))) $searchclass='searchnum';
				print '<input class="flat'.($searchclass?' '.$searchclass:'').'" size="4" type="text" name="search_options_'.$tmpkey.'" value="'.dol_escape_htmltag($search_array_options['search_options_'.$tmpkey]).'">';
			}
            print '</td>';
        }
    }
}
// Fields from hook
$parameters=array('arrayfields'=>$arrayfields);
$reshook=$hookmanager->executeHooks('printFieldListOption',$parameters);    // Note that $action and $object may have been modified by hook
print $hookmanager->resPrint;
if (! empty($arrayfields['t.datec']['checked']))
{
    // Date creation
    print '<td class="liste_titre">';
    print '</td>';
}
if (! empty($arrayfields['t.tms']['checked']))
{
    // Date modification
    print '<td class="liste_titre">';
    print '</td>';
}
// Action column
print '<td class="liste_titre" align="right">';
$searchpitco=$form->showFilterAndCheckAddButtons(0);
print $searchpitco;
print '</td>';
print '</tr>';


$plannedworkloadoutputformat='allhourmin';
$timespentoutputformat='allhourmin';
if (! empty($conf->global->PROJECT_PLANNED_WORKLOAD_FORMAT)) $plannedworkloadoutputformat=$conf->global->PROJECT_PLANNED_WORKLOAD_FORMAT;
if (! empty($conf->global->PROJECT_TIMES_SPENT_FORMAT)) $timespentoutputformat=$conf->global->PROJECT_TIME_SPENT_FORMAT;
 
$now = dol_now();
$i=0;
$var=true;
$totalarray=array();
while ($i < min($num,$limit))
{
	$obj = $db->fetch_object($resql);

	$projectstatic->id = $obj->projectid;
	$projectstatic->ref = $obj->projectref;
	$projectstatic->title = $obj->projecttitle;
	$projectstatic->public = $obj->public;
	$projectstatic->statut = $obj->projectstatus;
	$projectstatic->datee = $db->jdate($obj->projectdatee);
	
	$taskstatic->id = $obj->id;
	$taskstatic->ref = $obj->ref;
	$taskstatic->label = $obj->label;
	$taskstatic->fk_statut = $obj->fk_statut;
	$taskstatic->progress = $obj->progress;
	$taskstatic->datee = $db->jdate($obj->date_end);	// deprecated
	$taskstatic->date_end = $db->jdate($obj->date_end);
	
	$userAccess = $projectstatic->restrictedProjectArea($user);    // why this ?
	if ($userAccess >= 0)
	{
		$var=!$var;
		print "<tr ".$bc[$var].">";

    	// Ref
    	if (! empty($arrayfields['t.ref']['checked']))
    	{
    	    print '<td>';
    	    print $taskstatic->getNomUrl(1,'withproject');
    		if ($taskstatic->hasDelay()) print img_warning("Late");
    	    print '</td>';
		    if (! $i) $totalarray['nbfield']++;
    	}        	 
	    // Label
    	if (! empty($arrayfields['t.label']['checked']))
    	{
    	    print '<td>';
    	    print $taskstatic->label;
    	    print '</td>';
		    if (! $i) $totalarray['nbfield']++;
    	}
    	// Date start
    	if (! empty($arrayfields['t.dateo']['checked']))
    	{
			print '<td class="center">';
    		print dol_print_date($db->jdate($obj->date_start),'day');
    		print '</td>';
		    if (! $i) $totalarray['nbfield']++;
    	}
		// Date end
    	if (! empty($arrayfields['t.datee']['checked']))
    	{
			print '<td class="center">';
    		print dol_print_date($db->jdate($obj->date_end),'day');
    		print '</td>';
		    if (! $i) $totalarray['nbfield']++;
    	}
    	// Project ref
    	if (! empty($arrayfields['p.ref']['checked']))
    	{
    	    print '<td class="nowrap">';
    	    print $projectstatic->getNomUrl(1, 'task');
    	    if ($projectstatic->hasDelay()) print img_warning("Late");
    	    print '</td>';
    	    if (! $i) $totalarray['nbfield']++;
    	}
    	// Project title
    	if (! empty($arrayfields['p.title']['checked']))
    	{
    	    print '<td>';
    	    print dol_trunc($obj->projecttitle,80);
    	    print '</td>';
    	    if (! $i) $totalarray['nbfield']++;
    	}
    	// Third party
    	if (! empty($arrayfields['s.nom']['checked']))
    	{
    	    print '<td>';
    	    if ($obj->socid)
    	    {
    	        $socstatic->id=$obj->socid;
    	        $socstatic->name=$obj->name;
    	        print $socstatic->getNomUrl(1);
    	    }
    	    else
    	    {
    	        print '&nbsp;';
    	    }
    	    print '</td>';
    	    if (! $i) $totalarray['nbfield']++;
    	}
    	// Project status
    	if (! empty($arrayfields['p.fk_statut']['checked']))
    	{
    	    print '<td>';
    	    print $projectstatic->getLibStatut(1);
    	    print '</td>';
    	    if (! $i) $totalarray['nbfield']++;
    	}
    	
    	// Planned workload
    	if (! empty($arrayfields['t.planned_workload']['checked']))
    	{
    	    print '<td class="center">';
    	    $fullhour=convertSecondToTime($obj->planned_workload,$plannedworkloadoutputformat);
    	    $workingdelay=convertSecondToTime($obj->planned_workload,'all',86400,7);	// TODO Replace 86400 and 7 to take account working hours per day and working day per weeks
    	    if ($obj->planned_workload != '')
    	    {
    	        print $fullhour;
    	        // TODO Add delay taking account of working hours per day and working day per week
    	        //if ($workingdelay != $fullhour) print '<br>('.$workingdelay.')';
    	    }
    	    //else print '--:--';
    	    print '</td>';
		    if (! $i) $totalarray['nbfield']++;
		    if (! $i) $totalarray['totalplannedworkloadfield']=$totalarray['nbfield'];
		    $totalarray['totalplannedworkload'] += $obj->planned_workload;
    	}
    	// Time spent
    	if (! empty($arrayfields['t.duration_effective']['checked']))
    	{
    	    $showlineingray=0;$showproject=1;
    	    print '<td class="center">';
			if ($showlineingray) print '<i>';
			else print '<a href="'.DOL_URL_ROOT.'/projet/tasks/time.php?id='.$lines[$i]->id.($showproject?'':'&withproject=1').'">';
			if ($obj->duration_effective) print convertSecondToTime($obj->duration_effective,$timespentoutputformat);
			else print '--:--';
			if ($showlineingray) print '</i>';
			else print '</a>';
    	    print '</td>';
            if (! $i) $totalarray['nbfield']++;
		    if (! $i) $totalarray['totaldurationeffectivefield']=$totalarray['nbfield'];
		    $totalarray['totaldurationeffective'] += $obj->duration_effective;
    	}    		
	    // Calculated progress
    	if (! empty($arrayfields['t.progress_calculated']['checked']))
    	{
			print '<td class="center">';
        	if ($obj->planned_workload || $obj->duration_effective)
			{
				if ($obj->planned_workload) print round(100 * $obj->duration_effective / $obj->planned_workload,2).' %';
				else print $langs->trans('WorkloadNotDefined');
			}
    		print '</td>';
            if (! $i) $totalarray['nbfield']++;
    	}    		
	    // Declared progress
    	if (! empty($arrayfields['t.progress']['checked']))
    	{
			print '<td class="center">';
            if ($obj->progress != '')
			{
				print $obj->progress.' %';
			}
    		print '</td>';
		    if (! $i) $totalarray['nbfield']++;
    	}
    	// Extra fields
    	if (is_array($extrafields->attribute_label) && count($extrafields->attribute_label))
		{
		    foreach($extrafields->attribute_label as $key => $val)
		    {
		        if (! empty($arrayfields["ef.".$key]['checked']))
		        {
		            print '<td';
		            $align=$extrafields->getAlignFlag($key);
		            if ($align) print ' align="'.$align.'"';
		            print '>';
		            $tmpkey='options_'.$key;
		            print $extrafields->showOutputField($key, $obj->$tmpkey, '', 1);
		            print '</td>';
		            if (! $i) $totalarray['nbfield']++;
		        }
		    }
		}
		// Fields from hook
		$parameters=array('arrayfields'=>$arrayfields, 'obj'=>$obj);
		$reshook=$hookmanager->executeHooks('printFieldListValue',$parameters);    // Note that $action and $object may have been modified by hook
		print $hookmanager->resPrint;
		// Date creation
		if (! empty($arrayfields['t.datec']['checked']))
		{
		    print '<td align="center">';
		    print dol_print_date($db->jdate($obj->date_creation), 'dayhour');
		    print '</td>';
		    if (! $i) $totalarray['nbfield']++;
		}
		// Date modification
		if (! empty($arrayfields['t.tms']['checked']))
		{
		    print '<td align="center">';
		    print dol_print_date($db->jdate($obj->date_update), 'dayhour');
		    print '</td>';
		    if (! $i) $totalarray['nbfield']++;
		}
		// Status
		/*if (! empty($arrayfields['p.fk_statut']['checked']))
		{
    		$projectstatic->statut = $obj->fk_statut;
    		print '<td align="right">'.$projectstatic->getLibStatut(5).'</td>';
		}*/
        // Action column
        print '<td class="nowrap" align="center">';
        if ($massactionbutton || $massaction)   // If we are in select mode (massactionbutton defined) or if we have already selected and sent an action ($massaction) defined
        {
            $selected=0;
    		if (in_array($obj->rowid, $arrayofselected)) $selected=1;
    		print '<input id="cb'.$obj->rowid.'" class="flat checkforselect" type="checkbox" name="toselect[]" value="'.$obj->rowid.'"'.($selected?' checked="checked"':'').'>';
        }
        print '</td>';
        if (! $i) $totalarray['nbfield']++;
		
		print "</tr>\n";
    
		//print projectLinesa();
	}

	$i++;    
}

// Show total line
if (isset($totalarray['totaldurationeffectivefield']) || isset($totalarray['totalplannedworkloadfield']))
{
    print '<tr class="liste_total">';
    $i=0;
    while ($i < $totalarray['nbfield'])
    {
        $i++;
        if ($i == 1)
        {
            if ($num < $limit) print '<td align="left">'.$langs->trans("Total").'</td>';
            else print '<td align="left">'.$langs->trans("Totalforthispage").'</td>';
        }
        elseif ($totalarray['totalplannedworkloadfield'] == $i) print '<td align="center">'.convertSecondToTime($totalarray['totalplannedworkload'],$plannedworkloadoutputformat).'</td>';
        elseif ($totalarray['totaldurationeffectivefield'] == $i) print '<td align="center">'.convertSecondToTime($totalarray['totaldurationeffective'],$timespentoutputformat).'</td>';
        else print '<td></td>';
    }
    print '</tr>';
}

$db->free($resql);

$parameters=array('sql' => $sql);
$reshook=$hookmanager->executeHooks('printFieldListFooter',$parameters);    // Note that $action and $object may have been modified by hook
print $hookmanager->resPrint;

print "</table>";

print '</form>';

llxFooter();
$db->close();<|MERGE_RESOLUTION|>--- conflicted
+++ resolved
@@ -369,7 +369,7 @@
     $tmpkey=preg_replace('/search_options_/','',$key);
     if ($val != '') $param.='&search_options_'.$tmpkey.'='.urlencode($val);
 }
-    
+
 print '<form method="POST" id="searchFormList" action="'.$_SERVER["PHP_SELF"].'">';
 if ($optioncss != '') print '<input type="hidden" name="optioncss" value="'.$optioncss.'">';
 print '<input type="hidden" name="token" value="'.$_SESSION['newtoken'].'">';
@@ -421,58 +421,6 @@
 	print '</div>';
 }
 
-<<<<<<< HEAD
-    print '<tr class="liste_titre">';
-    if (! empty($arrayfields['p.ref']['checked']))
-    {
-        print '<td class="liste_titre">';
-        print '<input type="text" class="flat" name="search_project_ref" value="'.$search_project_ref.'" size="4">';
-        print '</td>';
-    }
-    if (! empty($arrayfields['p.title']['checked']))
-    {
-        print '<td class="liste_titre">';
-        print '<input type="text" class="flat" name="search_project_title" value="'.$search_project_title.'" size="6">';
-        print '</td>';
-    }
-    if (! empty($arrayfields['s.nom']['checked']))
-    {
-        print '<td class="liste_titre">';
-        print '<input type="text" class="flat" name="search_societe" value="'.dol_escape_htmltag($search_societe).'" size="4">';
-        print '</td>';
-    }
-    if (! empty($arrayfields['p.fk_statut']['checked']))
-    {
-        print '<td class="liste_titre">';
-        $listofstatus=array(-1=>'&nbsp;');
-        foreach($projectstatic->statuts_short as $key => $val) $listofstatus[$key]=$langs->trans($val);
-        print Form::selectarray('search_projectstatus', $listofstatus, $search_projectstatus);
-        print '</td>';
-    }
-    if (! empty($arrayfields['t.ref']['checked']))
-    {
-        print '<td class="liste_titre">';
-        print '<input type="text" class="flat" name="search_task_ref" value="'.dol_escape_htmltag($search_task_ref).'" size="4">';
-        print '</td>';
-    }
-    if (! empty($arrayfields['t.label']['checked']))
-    {
-        print '<td class="liste_titre">';
-        print '<input type="text" class="flat" name="search_task_label" value="'.dol_escape_htmltag($search_task_label).'" size="8">';
-        print '</td>';
-    }
-    // Start date
-    if (! empty($arrayfields['t.dateo']['checked']))
-    {
-        print '<td class="liste_titre center">';
-        if (! empty($conf->global->MAIN_LIST_FILTER_ON_DAY)) print '<input class="flat" type="text" size="1" maxlength="2" name="sday" value="'.$sday.'">';
-        print '<input class="flat" type="text" size="1" maxlength="2" name="smonth" value="'.$smonth.'">';
-        $formother->select_year($syear?$syear:-1,'syear',1, 20, 5);
-        print '</td>';
-    }
-    // End date
-    if (! empty($arrayfields['t.datee']['checked']))
-=======
 $varpage=empty($contextpage)?$_SERVER["PHP_SELF"]:$contextpage;
 $selectedfields=$form->multiSelectArrayWithCheckbox('selectedfields', $arrayfields, $varpage);	// This also change content of $arrayfields
 
@@ -494,9 +442,9 @@
 // Extra fields
 if (is_array($extrafields->attribute_label) && count($extrafields->attribute_label))
 {
-   foreach($extrafields->attribute_label as $key => $val) 
+   foreach($extrafields->attribute_label as $key => $val)
    {
-       if (! empty($arrayfields["ef.".$key]['checked'])) 
+       if (! empty($arrayfields["ef.".$key]['checked']))
        {
 			$align=$extrafields->getAlignFlag($key);
 			print_liste_field_titre($extralabels[$key],$_SERVER["PHP_SELF"],"ef.".$key,"",$param,($align?'align="'.$align.'"':''),$sortfield,$sortorder);
@@ -567,7 +515,7 @@
     $arrayofstatus = array();
     foreach($projectstatic->statuts_short as $key => $val) $arrayofstatus[$key]=$langs->trans($val);
     $arrayofstatus['99']=$langs->trans("NotClosed").' ('.$langs->trans('Draft').'+'.$langs->trans('Opened').')';
-	print $form->selectarray('search_projectstatus', $arrayofstatus, $search_projectstatus, 1, 0, 0, '', 0, 0, 0, '', 'maxwidth100');
+	print Form::selectarray('search_projectstatus', $arrayofstatus, $search_projectstatus, 1, 0, 0, '', 0, 0, 0, '', 'maxwidth100');
     print '</td>';
 }
 if (! empty($arrayfields['t.planned_workload']['checked'])) print '<td></td>';
@@ -577,8 +525,7 @@
 // Extra fields
 if (is_array($extrafields->attribute_label) && count($extrafields->attribute_label))
 {
-    foreach($extrafields->attribute_label as $key => $val) 
->>>>>>> 18d18787
+    foreach($extrafields->attribute_label as $key => $val)
     {
         if (! empty($arrayfields["ef.".$key]['checked']))
         {
@@ -626,7 +573,7 @@
 $timespentoutputformat='allhourmin';
 if (! empty($conf->global->PROJECT_PLANNED_WORKLOAD_FORMAT)) $plannedworkloadoutputformat=$conf->global->PROJECT_PLANNED_WORKLOAD_FORMAT;
 if (! empty($conf->global->PROJECT_TIMES_SPENT_FORMAT)) $timespentoutputformat=$conf->global->PROJECT_TIME_SPENT_FORMAT;
- 
+
 $now = dol_now();
 $i=0;
 $var=true;
@@ -641,7 +588,7 @@
 	$projectstatic->public = $obj->public;
 	$projectstatic->statut = $obj->projectstatus;
 	$projectstatic->datee = $db->jdate($obj->projectdatee);
-	
+
 	$taskstatic->id = $obj->id;
 	$taskstatic->ref = $obj->ref;
 	$taskstatic->label = $obj->label;
@@ -649,7 +596,7 @@
 	$taskstatic->progress = $obj->progress;
 	$taskstatic->datee = $db->jdate($obj->date_end);	// deprecated
 	$taskstatic->date_end = $db->jdate($obj->date_end);
-	
+
 	$userAccess = $projectstatic->restrictedProjectArea($user);    // why this ?
 	if ($userAccess >= 0)
 	{
@@ -664,7 +611,7 @@
     		if ($taskstatic->hasDelay()) print img_warning("Late");
     	    print '</td>';
 		    if (! $i) $totalarray['nbfield']++;
-    	}        	 
+    	}
 	    // Label
     	if (! empty($arrayfields['t.label']['checked']))
     	{
@@ -731,7 +678,7 @@
     	    print '</td>';
     	    if (! $i) $totalarray['nbfield']++;
     	}
-    	
+
     	// Planned workload
     	if (! empty($arrayfields['t.planned_workload']['checked']))
     	{
@@ -765,7 +712,7 @@
             if (! $i) $totalarray['nbfield']++;
 		    if (! $i) $totalarray['totaldurationeffectivefield']=$totalarray['nbfield'];
 		    $totalarray['totaldurationeffective'] += $obj->duration_effective;
-    	}    		
+    	}
 	    // Calculated progress
     	if (! empty($arrayfields['t.progress_calculated']['checked']))
     	{
@@ -777,7 +724,7 @@
 			}
     		print '</td>';
             if (! $i) $totalarray['nbfield']++;
-    	}    		
+    	}
 	    // Declared progress
     	if (! empty($arrayfields['t.progress']['checked']))
     	{
@@ -843,13 +790,13 @@
         }
         print '</td>';
         if (! $i) $totalarray['nbfield']++;
-		
+
 		print "</tr>\n";
-    
+
 		//print projectLinesa();
 	}
 
-	$i++;    
+	$i++;
 }
 
 // Show total line
