--- conflicted
+++ resolved
@@ -596,11 +596,7 @@
 // Output page
 // --------------------------------------------------------------------
 
-<<<<<<< HEAD
-llxHeader('', $title, $help_url, '', 0, 0, $morejs, $morecss, '', 'bodyforlist');	// Can use also classforhorizontalscrolloftabs instead of bodyforlist for no horizontal scroll
-=======
 llxHeader('', $title, $help_url, '', 0, 0, $morejs, $morecss, '', 'bodyforlist mod-project project-tasks page-list');	// Can use also classforhorizontalscrolloftabs instead of bodyforlist for no horizontal scroll
->>>>>>> cc80841a
 
 $arrayofselected = is_array($toselect) ? $toselect : array();
 
