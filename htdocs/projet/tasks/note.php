--- conflicted
+++ resolved
@@ -114,9 +114,9 @@
 
 		$param=($mode=='mine'?'&mode=mine':'');
 		// Project card
-		
+
 		$linkback = '<a href="'.DOL_URL_ROOT.'/projet/list.php">'.$langs->trans("BackToList").'</a>';
-		
+
 		$morehtmlref='<div class="refidno">';
 		// Title
 		$morehtmlref.=$projectstatic->title;
@@ -126,78 +126,73 @@
 		    $morehtmlref.='<br>'.$langs->trans('ThirdParty') . ' : ' . $projectstatic->thirdparty->getNomUrl(1, 'project');
 		}
 		$morehtmlref.='</div>';
-		
+
 		// Define a complementary filter for search of next/prev ref.
 		if (! $user->rights->projet->all->lire)
 		{
-<<<<<<< HEAD
-		    $projectsListId = $projectstatic->getProjectsAuthorizedForUser($user,0,0);
-		    $projectstatic->next_prev_filter=" rowid in (".(count($projectsListId)?implode(',',array_keys($projectsListId)):'0').")";
-=======
 		    $objectsListId = $object->getProjectsAuthorizedForUser($user,0,0);
-		    $projectstatic->next_prev_filter=" rowid in (".(count($objectsListId)?join(',',array_keys($objectsListId)):'0').")";
->>>>>>> 19532c99
-		}
-		
+		    $projectstatic->next_prev_filter=" rowid in (".(count($objectsListId)?implode(',',array_keys($objectsListId)):'0').")";
+		}
+
 		dol_banner_tab($projectstatic, 'ref', $linkback, 1, 'ref', 'ref', $morehtmlref);
-		
+
 		print '<div class="fichecenter">';
 		print '<div class="fichehalfleft">';
 		print '<div class="underbanner clearboth"></div>';
-		
+
 		print '<table class="border" width="100%">';
-		
+
 		// Visibility
 		print '<tr><td class="titlefield">'.$langs->trans("Visibility").'</td><td>';
 		if ($projectstatic->public) print $langs->trans('SharedProject');
 		else print $langs->trans('PrivateProject');
 		print '</td></tr>';
-		
+
 		// Date start - end
 		print '<tr><td>'.$langs->trans("DateStart").' - '.$langs->trans("DateEnd").'</td><td>';
 		print dol_print_date($projectstatic->date_start,'day');
 		$end=dol_print_date($projectstatic->date_end,'day');
 		if ($end) print ' - '.$end;
 		print '</td></tr>';
-		
+
 		// Budget
 		print '<tr><td>'.$langs->trans("Budget").'</td><td>';
 		if (strcmp($projectstatic->budget_amount, '')) print price($projectstatic->budget_amount,'',$langs,1,0,0,$conf->currency);
 		print '</td></tr>';
-		
+
 		// Other attributes
 		$cols = 2;
 		//include DOL_DOCUMENT_ROOT . '/core/tpl/extrafields_view.tpl.php';
-		
+
 		print '</table>';
-		
+
 		print '</div>';
 		print '<div class="fichehalfright">';
 		print '<div class="ficheaddleft">';
 		print '<div class="underbanner clearboth"></div>';
-		
+
 		print '<table class="border" width="100%">';
-		
+
 		// Description
 		print '<td class="titlefield tdtop">'.$langs->trans("Description").'</td><td>';
 		print nl2br($projectstatic->description);
 		print '</td></tr>';
-		
+
 		// Categories
 		if($conf->categorie->enabled) {
 		    print '<tr><td valign="middle">'.$langs->trans("Categories").'</td><td>';
 		    print $form->showCategories($projectstatic->id,'project',1);
 		    print "</td></tr>";
 		}
-		
+
 		print '</table>';
-		
-		print '</div>';
-		print '</div>';
-		print '</div>';
-		
+
+		print '</div>';
+		print '</div>';
+		print '</div>';
+
 		print '<div class="clearboth"></div>';
-		
+
 		dol_fiche_end();
 	}
 
