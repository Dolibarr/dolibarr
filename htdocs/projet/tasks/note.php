<?php
/* Copyright (C) 2010-2012 Regis Houssin  <regis.houssin@inodbox.com>
 *
 * This program is free software; you can redistribute it and/or modify
 * it under the terms of the GNU General Public License as published by
 * the Free Software Foundation; either version 3 of the License, or
 * (at your option) any later version.
 *
 * This program is distributed in the hope that it will be useful,
 * but WITHOUT ANY WARRANTY; without even the implied warranty of
 * MERCHANTABILITY or FITNESS FOR A PARTICULAR PURPOSE.  See the
 * GNU General Public License for more details.
 *
 * You should have received a copy of the GNU General Public License
 * along with this program. If not, see <https://www.gnu.org/licenses/>.
 */

/**
 *	\file       htdocs/projet/tasks/note.php
 *	\ingroup    project
 *	\brief      Page to show information on a task
 */

require "../../main.inc.php";
require_once DOL_DOCUMENT_ROOT.'/projet/class/project.class.php';
require_once DOL_DOCUMENT_ROOT.'/projet/class/task.class.php';
require_once DOL_DOCUMENT_ROOT.'/core/lib/project.lib.php';

// Load translation files required by the page
$langs->load('projects');

$action = GETPOST('action', 'aZ09');
$confirm = GETPOST('confirm', 'alpha');
$mine = GETPOST('mode') == 'mine' ? 1 : 0;
//if (! $user->rights->projet->all->lire) $mine=1;	// Special for projects
$id = GETPOSTINT('id');
$ref = GETPOST('ref', 'alpha');
$withproject = GETPOSTINT('withproject');
$project_ref = GETPOST('project_ref', 'alpha');

// Security check
$socid = 0;
//if ($user->socid > 0) $socid = $user->socid;    // For external user, no check is done on company because readability is managed by public status of project and assignment.
if (!$user->hasRight('projet', 'lire')) {
	accessforbidden();
}

$hookmanager->initHooks(array('projettasknote'));


$object = new Task($db);
$projectstatic = new Project($db);

if ($id > 0 || !empty($ref)) {
	if ($object->fetch($id, $ref) > 0) {
		if (getDolGlobalString('PROJECT_ALLOW_COMMENT_ON_TASK') && method_exists($object, 'fetchComments') && empty($object->comments)) {
			$object->fetchComments();
		}
		$projectstatic->fetch($object->fk_project);
		if (getDolGlobalString('PROJECT_ALLOW_COMMENT_ON_PROJECT') && method_exists($projectstatic, 'fetchComments') && empty($projectstatic->comments)) {
			$projectstatic->fetchComments();
		}
		if (!empty($projectstatic->socid)) {
			$projectstatic->fetch_thirdparty();
		}

		$object->project = clone $projectstatic;
	} else {
		dol_print_error($db);
	}
}


// Retrieve First Task ID of Project if withprojet is on to allow project prev next to work
if (!empty($project_ref) && !empty($withproject)) {
	if ($projectstatic->fetch(0, $project_ref) > 0) {
		$tasksarray = $object->getTasksArray(0, 0, $projectstatic->id, $socid, 0);
		if (count($tasksarray) > 0) {
			$id = $tasksarray[0]->id;
			$object->fetch($id);
		} else {
			header("Location: ".DOL_URL_ROOT.'/projet/tasks.php?id='.$projectstatic->id.(empty($mode) ? '' : '&mode='.$mode));
		}
	}
}

if ($id > 0 || $ref) {
	$object->fetch($id, $ref);
}

//$result = restrictedArea($user, 'projet', $id, '', 'task'); // TODO ameliorer la verification
restrictedArea($user, 'projet', $object->fk_project, 'projet&project');

$permissionnote = ($user->hasRight('projet', 'creer') || $user->hasRight('projet', 'all', 'creer'));


/*
 * Actions
 */

$parameters = array();
$reshook = $hookmanager->executeHooks('doActions', $parameters, $object, $action); // Note that $action and $object may have been modified by some hooks
if ($reshook < 0) {
	setEventMessages($hookmanager->error, $hookmanager->errors, 'errors');
}
if (empty($reshook)) {
<<<<<<< HEAD
	include DOL_DOCUMENT_ROOT.'/core/actions_setnotes.inc.php'; // Must be include, not include_once
=======
	include DOL_DOCUMENT_ROOT.'/core/actions_setnotes.inc.php'; // Must be 'include', not 'include_once'
>>>>>>> cc80841a
}


/*
 * View
 */
$form = new Form($db);
$userstatic = new User($db);

$now = dol_now();

$title = $object->ref . ' - ' . $langs->trans("Notes");
if (!empty($withproject)) {
	$title .= ' | ' . $langs->trans("Project") . (!empty($projectstatic->ref) ? ': '.$projectstatic->ref : '')  ;
}
$help_url = '';

<<<<<<< HEAD
llxHeader('', $title, $help_url);
=======
llxHeader('', $title, $help_url, '', 0, 0, '', '', '', 'mod-project project-tasks page-task_note');
>>>>>>> cc80841a

if ($object->id > 0) {
	$userWrite = $projectstatic->restrictedProjectArea($user, 'write');

	if (!empty($withproject)) {
		// Tabs for project
		$tab = 'tasks';
		$head = project_prepare_head($projectstatic);
		print dol_get_fiche_head($head, $tab, $langs->trans("Project"), -1, ($projectstatic->public ? 'projectpub' : 'project'));

		$param = (isset($mode) && $mode == 'mine' ? '&mode=mine' : '');
		// Project card

		$linkback = '<a href="'.DOL_URL_ROOT.'/projet/list.php?restore_lastsearch_values=1">'.$langs->trans("BackToList").'</a>';

		$morehtmlref = '<div class="refidno">';
		// Title
		$morehtmlref .= $projectstatic->title;
		// Thirdparty
		if (isset($projectstatic->thirdparty->id) && $projectstatic->thirdparty->id > 0) {
			$morehtmlref .= '<br>'.$projectstatic->thirdparty->getNomUrl(1, 'project');
		}
		$morehtmlref .= '</div>';

		// Define a complementary filter for search of next/prev ref.
		if (!$user->hasRight('projet', 'all', 'lire')) {
			$objectsListId = $projectstatic->getProjectsAuthorizedForUser($user, 0, 0);
			$projectstatic->next_prev_filter = "rowid IN (".$db->sanitize(count($objectsListId) ? implode(',', array_keys($objectsListId)) : '0').")";
		}

		dol_banner_tab($projectstatic, 'project_ref', $linkback, 1, 'ref', 'ref', $morehtmlref);

		print '<div class="fichecenter">';
		print '<div class="fichehalfleft">';
		print '<div class="underbanner clearboth"></div>';

		print '<table class="border tableforfield centpercent">';

		// Usage
		if (getDolGlobalString('PROJECT_USE_OPPORTUNITIES') || !getDolGlobalString('PROJECT_HIDE_TASKS') || isModEnabled('eventorganization')) {
			print '<tr><td class="tdtop">';
			print $langs->trans("Usage");
			print '</td>';
			print '<td>';
			if (getDolGlobalString('PROJECT_USE_OPPORTUNITIES')) {
				print '<input type="checkbox" disabled name="usage_opportunity"'.(GETPOSTISSET('usage_opportunity') ? (GETPOST('usage_opportunity', 'alpha') != '' ? ' checked="checked"' : '') : ($projectstatic->usage_opportunity ? ' checked="checked"' : '')).'"> ';
				$htmltext = $langs->trans("ProjectFollowOpportunity");
				print $form->textwithpicto($langs->trans("ProjectFollowOpportunity"), $htmltext);
				print '<br>';
			}
			if (!getDolGlobalString('PROJECT_HIDE_TASKS')) {
				print '<input type="checkbox" disabled name="usage_task"'.(GETPOSTISSET('usage_task') ? (GETPOST('usage_task', 'alpha') != '' ? ' checked="checked"' : '') : ($projectstatic->usage_task ? ' checked="checked"' : '')).'"> ';
				$htmltext = $langs->trans("ProjectFollowTasks");
				print $form->textwithpicto($langs->trans("ProjectFollowTasks"), $htmltext);
				print '<br>';
			}
			if (!getDolGlobalString('PROJECT_HIDE_TASKS') && getDolGlobalString('PROJECT_BILL_TIME_SPENT')) {
				print '<input type="checkbox" disabled name="usage_bill_time"'.(GETPOSTISSET('usage_bill_time') ? (GETPOST('usage_bill_time', 'alpha') != '' ? ' checked="checked"' : '') : ($projectstatic->usage_bill_time ? ' checked="checked"' : '')).'"> ';
				$htmltext = $langs->trans("ProjectBillTimeDescription");
				print $form->textwithpicto($langs->trans("BillTime"), $htmltext);
				print '<br>';
			}
			if (isModEnabled('eventorganization')) {
				print '<input type="checkbox" disabled name="usage_organize_event"'.(GETPOSTISSET('usage_organize_event') ? (GETPOST('usage_organize_event', 'alpha') != '' ? ' checked="checked"' : '') : ($projectstatic->usage_organize_event ? ' checked="checked"' : '')).'"> ';
				$htmltext = $langs->trans("EventOrganizationDescriptionLong");
				print $form->textwithpicto($langs->trans("ManageOrganizeEvent"), $htmltext);
			}
			print '</td></tr>';
		}

		// Visibility
		print '<tr><td class="titlefield">'.$langs->trans("Visibility").'</td><td>';
		if ($projectstatic->public) {
			print img_picto($langs->trans('SharedProject'), 'world', 'class="paddingrightonly"');
			print $langs->trans('SharedProject');
		} else {
			print img_picto($langs->trans('PrivateProject'), 'private', 'class="paddingrightonly"');
			print $langs->trans('PrivateProject');
		}
		print '</td></tr>';

		// Budget
		print '<tr><td>'.$langs->trans("Budget").'</td><td>';
		if (isset($projectstatic->budget_amount) && strcmp($projectstatic->budget_amount, '')) {
			print price($projectstatic->budget_amount, 0, $langs, 1, 0, 0, $conf->currency);
		}
		print '</td></tr>';

		// Date start - end project
		print '<tr><td>'.$langs->trans("Dates").'</td><td>';
		$start = dol_print_date($projectstatic->date_start, 'day');
		print($start ? $start : '?');
		$end = dol_print_date($projectstatic->date_end, 'day');
		print ' - ';
		print($end ? $end : '?');
		if ($projectstatic->hasDelay()) {
			print img_warning("Late");
		}
		print '</td></tr>';

		// Other attributes
		$cols = 2;
		//include DOL_DOCUMENT_ROOT . '/core/tpl/extrafields_view.tpl.php';

		print '</table>';

		print '</div>';
		print '<div class="fichehalfright">';
		print '<div class="underbanner clearboth"></div>';

		print '<table class="border centpercent tableforfield">';

		// Description
		print '<td class="titlefield tdtop">'.$langs->trans("Description").'</td><td>';
		print nl2br($projectstatic->description);
		print '</td></tr>';

		// Categories
		if (isModEnabled('category')) {
			print '<tr><td class="valignmiddle">'.$langs->trans("Categories").'</td><td>';
			print $form->showCategories($projectstatic->id, 'project', 1);
			print "</td></tr>";
		}

		print '</table>';

		print '</div>';
		print '</div>';

		print '<div class="clearboth"></div>';

		print dol_get_fiche_end();

		print '<br>';
	}

	$head = task_prepare_head($object);
	print dol_get_fiche_head($head, 'task_notes', $langs->trans('Task'), -1, 'projecttask', 0, '', 'reposition');


	$param = (GETPOST('withproject') ? '&withproject=1' : '');
	$linkback = GETPOST('withproject') ? '<a href="'.DOL_URL_ROOT.'/projet/tasks.php?id='.$projectstatic->id.'">'.$langs->trans("BackToList").'</a>' : '';

	if (!GETPOST('withproject') || empty($projectstatic->id)) {
		$projectsListId = $projectstatic->getProjectsAuthorizedForUser($user, 0, 1);
		$object->next_prev_filter = " fk_projet IN (".$db->sanitize($projectsListId).")";
	} else {
		$object->next_prev_filter = " fk_projet = ".((int) $projectstatic->id);
	}

	$morehtmlref = '';

	// Project
	if (empty($withproject)) {
		$morehtmlref .= '<div class="refidno">';
		$morehtmlref .= $langs->trans("Project").': ';
		$morehtmlref .= $projectstatic->getNomUrl(1);
		$morehtmlref .= '<br>';

		// Third party
		$morehtmlref .= $langs->trans("ThirdParty").': ';
		$morehtmlref .= $projectstatic->thirdparty->getNomUrl(1);
		$morehtmlref .= '</div>';
	}

	dol_banner_tab($object, 'ref', $linkback, 1, 'ref', 'ref', $morehtmlref, $param);

	print '<div class="fichecenter">';

	print '<div class="underbanner clearboth"></div>';

	$cssclass = 'titlefield';
	$moreparam = $param;
	include DOL_DOCUMENT_ROOT.'/core/tpl/notes.tpl.php';

	print '</div>';

	print dol_get_fiche_end();
}

// End of page
llxFooter();
$db->close();<|MERGE_RESOLUTION|>--- conflicted
+++ resolved
@@ -104,11 +104,7 @@
 	setEventMessages($hookmanager->error, $hookmanager->errors, 'errors');
 }
 if (empty($reshook)) {
-<<<<<<< HEAD
-	include DOL_DOCUMENT_ROOT.'/core/actions_setnotes.inc.php'; // Must be include, not include_once
-=======
 	include DOL_DOCUMENT_ROOT.'/core/actions_setnotes.inc.php'; // Must be 'include', not 'include_once'
->>>>>>> cc80841a
 }
 
 
@@ -126,11 +122,7 @@
 }
 $help_url = '';
 
-<<<<<<< HEAD
-llxHeader('', $title, $help_url);
-=======
 llxHeader('', $title, $help_url, '', 0, 0, '', '', '', 'mod-project project-tasks page-task_note');
->>>>>>> cc80841a
 
 if ($object->id > 0) {
 	$userWrite = $projectstatic->restrictedProjectArea($user, 'write');
