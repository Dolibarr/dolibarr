<?php
/* Copyright (C) 2005		Rodolphe Quiedeville	<rodolphe@quiedeville.org>
 * Copyright (C) 2006-2018	Laurent Destailleur		<eldy@users.sourceforge.net>
 * Copyright (C) 2010-2012	Regis Houssin			<regis.houssin@inodbox.com>
 * Copyright (C) 2011		Juanjo Menent			<jmenent@2byte.es>
 * Copyright (C) 2018		Ferran Marcet			<fmarcet@2byte.es>
 * Copyright (C) 2018       Frédéric France         <frederic.france@netlogic.fr>
 *
 * This program is free software; you can redistribute it and/or modify
 * it under the terms of the GNU General Public License as published by
 * the Free Software Foundation; either version 3 of the License, or
 * (at your option) any later version.
 *
 * This program is distributed in the hope that it will be useful,
 * but WITHOUT ANY WARRANTY; without even the implied warranty of
 * MERCHANTABILITY or FITNESS FOR A PARTICULAR PURPOSE.  See the
 * GNU General Public License for more details.
 *
 * You should have received a copy of the GNU General Public License
 * along with this program. If not, see <http://www.gnu.org/licenses/>.
 */

/**
 *	\file       htdocs/projet/tasks/time.php
 *	\ingroup    project
 *	\brief      Page to add new time spent on a task
 */

require '../../main.inc.php';
require_once DOL_DOCUMENT_ROOT.'/projet/class/project.class.php';
require_once DOL_DOCUMENT_ROOT.'/projet/class/task.class.php';
require_once DOL_DOCUMENT_ROOT.'/core/lib/project.lib.php';
require_once DOL_DOCUMENT_ROOT.'/core/lib/date.lib.php';
require_once DOL_DOCUMENT_ROOT.'/core/class/html.formother.class.php';
require_once DOL_DOCUMENT_ROOT.'/core/class/html.formprojet.class.php';

// Load translation files required by the page
$langs->load('projects');

$action     = GETPOST('action', 'alpha');
$massaction = GETPOST('massaction', 'alpha');											// The bulk action (combo box choice into lists)
$confirm    = GETPOST('confirm', 'alpha');
$cancel     = GETPOST('cancel', 'alpha');
$toselect   = GETPOST('toselect', 'array');												// Array of ids of elements selected into a list
$contextpage= GETPOST('contextpage', 'aZ')?GETPOST('contextpage', 'aZ'):'myobjectlist';   // To manage different context of search
$backtopage = GETPOST('backtopage', 'alpha');											// Go back to a dedicated page

$id         = GETPOST('id', 'int');
$projectid  = GETPOST('projectid', 'int');
$ref        = GETPOST('ref', 'alpha');
$withproject= GETPOST('withproject', 'int');
$project_ref= GETPOST('project_ref', 'alpha');

$search_day=GETPOST('search_day', 'int');
$search_month=GETPOST('search_month', 'int');
$search_year=GETPOST('search_year', 'int');
$search_datehour='';
$search_datewithhour='';
$search_note=GETPOST('search_note', 'alpha');
$search_duration=GETPOST('search_duration', 'int');
$search_value=GETPOST('search_value', 'int');
$search_task_ref=GETPOST('search_task_ref', 'alpha');
$search_task_label=GETPOST('search_task_label', 'alpha');
$search_user=GETPOST('search_user', 'int');
$search_valuebilled=GETPOST('search_valuebilled', 'int');

// Security check
$socid=0;
//if ($user->societe_id > 0) $socid = $user->societe_id;    // For external user, no check is done on company because readability is managed by public status of project and assignement.
if (!$user->rights->projet->lire) accessforbidden();

$limit = GETPOST('limit', 'int')?GETPOST('limit', 'int'):$conf->liste_limit;
$sortfield = GETPOST("sortfield", 'alpha');
$sortorder = GETPOST("sortorder", 'alpha');
$page = GETPOST("page", 'int');
if (empty($page) || $page == -1) { $page = 0; }     // If $page is not defined, or '' or -1
$offset = $limit * $page;
$pageprev = $page - 1;
$pagenext = $page + 1;
if (! $sortfield) $sortfield='t.task_date,t.task_datehour,t.rowid';
if (! $sortorder) $sortorder='DESC,DESC,DESC';

// Initialize technical object to manage hooks of page. Note that conf->hooks_modules contains array of hook context
//$object = new TaskTime($db);
$hookmanager->initHooks(array('projecttasktime','globalcard'));

$object = new Task($db);
$projectstatic = new Project($db);
$extrafields_project = new ExtraFields($db);
$extrafields_task = new ExtraFields($db);

$extralabels_projet=$extrafields_project->fetch_name_optionals_label($projectstatic->table_element);
$extralabels_task=$extrafields_task->fetch_name_optionals_label($object->table_element);


/*
 * Actions
 */

if (GETPOST('cancel', 'alpha')) { $action=''; }
if (! GETPOST('confirmmassaction', 'alpha') && $massaction != 'presend' && $massaction != 'confirm_presend' && $massaction != 'confirm_generateinvoice') { $massaction=''; }

$parameters=array('socid'=>$socid, 'projectid'=>$projectid);
$reshook=$hookmanager->executeHooks('doActions', $parameters, $object, $action);    // Note that $action and $object may have been modified by some hooks
if ($reshook < 0) setEventMessages($hookmanager->error, $hookmanager->errors, 'errors');

include DOL_DOCUMENT_ROOT.'/core/actions_changeselectedfields.inc.php';

// Purge search criteria
if (GETPOST('button_removefilter_x', 'alpha') || GETPOST('button_removefilter.x', 'alpha') ||GETPOST('button_removefilter', 'alpha')) // All tests are required to be compatible with all browsers
{
	$search_day='';
	$search_month='';
	$search_year='';
	$search_date='';
    $search_datehour='';
    $search_datewithhour='';
    $search_note='';
    $search_duration='';
    $search_value='';
    $search_date_creation='';
    $search_date_update='';
    $search_task_ref='';
    $search_task_label='';
    $search_user=0;
    $search_valuebilled='';
    $toselect='';
    $search_array_options=array();
    $action='';
}

if ($action == 'addtimespent' && $user->rights->projet->lire)
{
	$error=0;

	$timespent_durationhour = GETPOST('timespent_durationhour', 'int');
	$timespent_durationmin = GETPOST('timespent_durationmin', 'int');
	if (empty($timespent_durationhour) && empty($timespent_durationmin))
	{
		setEventMessages($langs->trans('ErrorFieldRequired', $langs->transnoentitiesnoconv("Duration")), null, 'errors');
		$error++;
	}
	if (empty($_POST["userid"]))
	{
		$langs->load("errors");
		setEventMessages($langs->trans('ErrorUserNotAssignedToTask'), null, 'errors');
		$error++;
	}

	if (! $error)
	{
		if ($id || $ref)
		{
			$object->fetch($id, $ref);
		}
		else
		{
			$object->fetch(GETPOST('taskid', 'int'));
		}
		$object->fetch_projet();

		if (empty($object->project->statut))
		{
			setEventMessages($langs->trans("ProjectMustBeValidatedFirst"), null, 'errors');
			$error++;
		}
		else
		{
			$object->timespent_note = $_POST["timespent_note"];
			if (GETPOST('progress', 'int') > 0) $object->progress = GETPOST('progress', 'int');		// If progress is -1 (not defined), we do not change value
			$object->timespent_duration = $_POST["timespent_durationhour"]*60*60;	// We store duration in seconds
			$object->timespent_duration+= ($_POST["timespent_durationmin"]?$_POST["timespent_durationmin"]:0)*60;   // We store duration in seconds
	        if (GETPOST("timehour") != '' && GETPOST("timehour") >= 0)	// If hour was entered
	        {
				$object->timespent_date = dol_mktime(GETPOST("timehour"), GETPOST("timemin"), 0, GETPOST("timemonth"), GETPOST("timeday"), GETPOST("timeyear"));
				$object->timespent_withhour = 1;
	        }
	        else
			{
				$object->timespent_date = dol_mktime(12, 0, 0, GETPOST("timemonth"), GETPOST("timeday"), GETPOST("timeyear"));
			}
			$object->timespent_fk_user = $_POST["userid"];
			$result=$object->addTimeSpent($user);
			if ($result >= 0)
			{
				setEventMessages($langs->trans("RecordSaved"), null, 'mesgs');
			}
			else
			{
				setEventMessages($langs->trans($object->error), null, 'errors');
				$error++;
			}
		}
	}
	else
	{
		if (empty($id)) $action='createtime';
		else $action='createtime';
	}
}

if (($action == 'updateline' || $action == 'updatesplitline') && ! $_POST["cancel"] && $user->rights->projet->lire)
{
	$error=0;

	if (empty($_POST["new_durationhour"]) && empty($_POST["new_durationmin"]))
	{
		setEventMessages($langs->trans('ErrorFieldRequired', $langs->transnoentitiesnoconv("Duration")), null, 'errors');
		$error++;
	}

	if (! $error)
	{
		$object->fetch($id, $ref);
		// TODO Check that ($task_time->fk_user == $user->id || in_array($task_time->fk_user, $childids))

		$object->timespent_id = $_POST["lineid"];
		$object->timespent_note = $_POST["timespent_note_line"];
		$object->timespent_old_duration = $_POST["old_duration"];
		$object->timespent_duration = $_POST["new_durationhour"]*60*60;	// We store duration in seconds
		$object->timespent_duration+= $_POST["new_durationmin"]*60;		// We store duration in seconds
        if (GETPOST("timelinehour") != '' && GETPOST("timelinehour") >= 0)	// If hour was entered
        {
			$object->timespent_date = dol_mktime(GETPOST("timelinehour"), GETPOST("timelinemin"), 0, GETPOST("timelinemonth"), GETPOST("timelineday"), GETPOST("timelineyear"));
			$object->timespent_withhour = 1;
        }
        else
		{
			$object->timespent_date = dol_mktime(12, 0, 0, GETPOST("timelinemonth"), GETPOST("timelineday"), GETPOST("timelineyear"));
		}
		$object->timespent_fk_user = $_POST["userid_line"];

		$result=$object->updateTimeSpent($user);
		if ($result >= 0)
		{
			setEventMessages($langs->trans("RecordSaved"), null, 'mesgs');
		}
		else
		{
			setEventMessages($langs->trans($object->error), null, 'errors');
			$error++;
		}
	}
	else
	{
		$action='';
	}
}

if ($action == 'confirm_delete' && $confirm == "yes" && $user->rights->projet->lire)
{
	$object->fetchTimeSpent(GETPOST('lineid', 'int'));
	// TODO Check that ($task_time->fk_user == $user->id || in_array($task_time->fk_user, $childids))
	$result = $object->delTimeSpent($user);

	if ($result < 0)
	{
		$langs->load("errors");
		setEventMessages($langs->trans($object->error), null, 'errors');
		$error++;
		$action='';
	}
	else
	{
		setEventMessages($langs->trans("RecordDeleted"), null, 'mesgs');
	}
}

// Retreive First Task ID of Project if withprojet is on to allow project prev next to work
if (! empty($project_ref) && ! empty($withproject))
{
	if ($projectstatic->fetch(0, $project_ref) > 0)
	{
		$tasksarray=$object->getTasksArray(0, 0, $projectstatic->id, $socid, 0);
		if (count($tasksarray) > 0)
		{
			$id=$tasksarray[0]->id;
		}
		else
		{
			header("Location: ".DOL_URL_ROOT.'/projet/tasks.php?id='.$projectstatic->id.($withproject?'&withproject=1':'').(empty($mode)?'':'&mode='.$mode));
			exit;
		}
	}
}

// To show all time lines for project
$projectidforalltimes=0;
if (GETPOST('projectid', 'int') > 0)
{
	$projectidforalltimes=GETPOST('projectid', 'int');

	$result=$projectstatic->fetch($projectidforalltimes);
    if (! empty($projectstatic->socid)) $projectstatic->fetch_thirdparty();
    $res=$projectstatic->fetch_optionals();
}
elseif (GETPOST('project_ref', 'alpha'))
{
    $projectstatic->fetch(0, GETPOST('project_ref', 'alpha'));
    $projectidforalltimes=$projectstatic->id;
    $withproject=1;
}

if ($action == 'confirm_generateinvoice')
{
        if (! empty($projectstatic->socid)) $projectstatic->fetch_thirdparty();

        //->fetch_thirdparty();
		if (! ($projectstatic->thirdparty->id > 0))
		{
			setEventMessages($langs->trans("ThirdPartyRequiredToGenerateInvoice"), null, 'errors');
		}
		else
		{
			include_once DOL_DOCUMENT_ROOT.'/compta/facture/class/facture.class.php';
			include_once DOL_DOCUMENT_ROOT.'/projet/class/project.class.php';
			include_once DOL_DOCUMENT_ROOT.'/product/class/product.class.php';

			$tmpinvoice = new Facture($db);
			$tmptimespent=new Task($db);
			$tmpproduct=new Product($db);
			$fuser = new User($db);

			$db->begin();
			$idprod = GETPOST('productid', 'int');
			if ($idprod > 0)
			{
				$tmpproduct->fetch($idprod);

				$dataforprice = $tmpproduct->getSellPrice($mysoc, $projectstatic->thirdparty, 0);
				$pu_ht = empty($dataforprice['pu_ht'])?0:$dataforprice['pu_ht'];
				$txtva = $dataforprice['tva_tx'];
				$localtax1 = $dataforprice['localtax1'];
				$localtax2 = $dataforprice['localtax2'];
			}
			else
			{
			    $pu_ht = 0;
			    $txtva = get_default_tva($mysoc, $projectstatic->thirdparty);
			    $localtax1 = get_default_localtax($mysoc, $projectstatic->thirdparty, 1);
			    $localtax2 = get_default_localtax($mysoc, $projectstatic->thirdparty, 2);
			}

			$tmpinvoice->socid = $projectstatic->thirdparty->id;
			$tmpinvoice->date = dol_mktime(GETPOST('rehour', 'int'), GETPOST('remin', 'int'), GETPOST('resec', 'int'), GETPOST('remonth', 'int'), GETPOST('reday', 'int'), GETPOST('reyear', 'int'));
			$tmpinvoice->fk_project = $projectstatic->id;

			$result = $tmpinvoice->create($user);
			if ($result <= 0)
			{
			    $error++;
			    setEventMessages($tmpinvoice->error, $tmpinvoice->errors, 'errors');
			}

			if (! $error)
			{
    			$arrayoftasks=array();
    			foreach($toselect as $key => $value)
    			{
    				// Get userid, timepent
    				$object->fetchTimeSpent($value);
    				$arrayoftasks[$object->timespent_fk_user]['timespent']+=$object->timespent_duration;
    				$arrayoftasks[$object->timespent_fk_user]['totalvaluetodivideby3600']+=($object->timespent_duration * $object->timespent_thm);
    			}

    			foreach($arrayoftasks as $userid => $value)
    			{
    				$fuser->fetch($userid);
    				//$pu_ht = $value['timespent'] * $fuser->thm;
    				$username = $fuser->getFullName($langs);

    				// Define qty per hour
    				$qtyhour = round($value['timespent'] / 3600, 2);
    				$qtyhourtext = convertSecondToTime($value['timespent']);

    				// If no unit price known
    				if (empty($pu_ht))
    				{
    				    $pu_ht = price2num($value['totalvaluetodivideby3600'] / 3600, 'MU');
    				}

    				// Add lines
    				$lineid = $tmpinvoice->addline($langs->trans("TimeSpentForInvoice", $username).' : '.$qtyhourtext, $pu_ht, $qtyhour, $txtva, $localtax1, $localtax2, ($idprod > 0 ? $idprod : 0));

    				// Update lineid into line of timespent
    				$sql ='UPDATE '.MAIN_DB_PREFIX.'projet_task_time SET invoice_line_id = '.$lineid.', invoice_id = '.$tmpinvoice->id;
    				$sql.=' WHERE rowid in ('.join(',', $toselect).') AND fk_user = '.$userid;
    				$result = $db->query($sql);
    				if (! $result)
    				{
    				    $error++;
    				    setEventMessages($db->lasterror(), null, 'errors');
    				    break;
    				}
    			}
			}

			if (! $error)
			{
			    $urltoinvoice = $tmpinvoice->getNomUrl(0);
			    setEventMessages($langs->trans("InvoiceGeneratedFromTimeSpent", $urltoinvoice), null, 'mesgs');
			    //var_dump($tmpinvoice);

			    $db->commit();
			}
			else
			{
				$db->rollback();
			}
		}
}


/*
 * View
 */

$arrayofselected=is_array($toselect)?$toselect:array();

llxHeader("", $langs->trans("Task"));

$form = new Form($db);
$formother = new FormOther($db);
$formproject = new FormProjets($db);
$userstatic = new User($db);

if (($id > 0 || ! empty($ref)) || $projectidforalltimes > 0)
{
	/*
	 * Fiche projet en mode visu
 	 */
    if ($projectidforalltimes > 0)
    {
        $result=$projectstatic->fetch($projectidforalltimes);
        if (! empty($projectstatic->socid)) $projectstatic->fetch_thirdparty();
        $res=$projectstatic->fetch_optionals();
    }
    elseif ($object->fetch($id, $ref) >= 0)
	{
		if(! empty($conf->global->PROJECT_ALLOW_COMMENT_ON_TASK) && method_exists($object, 'fetchComments') && empty($object->comments)) $object->fetchComments();
		$result=$projectstatic->fetch($object->fk_project);
		if(! empty($conf->global->PROJECT_ALLOW_COMMENT_ON_PROJECT) && method_exists($projectstatic, 'fetchComments') && empty($projectstatic->comments)) $projectstatic->fetchComments();
		if (! empty($projectstatic->socid)) $projectstatic->fetch_thirdparty();
		$res=$projectstatic->fetch_optionals();

		$object->project = clone $projectstatic;
    }

    $userWrite = $projectstatic->restrictedProjectArea($user, 'write');
    $linktocreatetime = '';

	if ($projectstatic->id > 0)
	{
		if ($withproject)
		{
			// Tabs for project
			if (empty($id)) $tab='timespent';
			else $tab='tasks';
			$head=project_prepare_head($projectstatic);
			dol_fiche_head($head, $tab, $langs->trans("Project"), -1, ($projectstatic->public?'projectpub':'project'));

			$param=($mode=='mine'?'&mode=mine':'');

			// Project card

            $linkback = '<a href="'.DOL_URL_ROOT.'/projet/list.php?restore_lastsearch_values=1">'.$langs->trans("BackToList").'</a>';

            $morehtmlref='<div class="refidno">';
            // Title
            $morehtmlref.=$projectstatic->title;
            // Thirdparty
            if ($projectstatic->thirdparty->id > 0)
            {
                $morehtmlref.='<br>'.$langs->trans('ThirdParty') . ' : ' . $projectstatic->thirdparty->getNomUrl(1, 'project');
            }
            $morehtmlref.='</div>';

            // Define a complementary filter for search of next/prev ref.
            if (! $user->rights->projet->all->lire)
            {
                $objectsListId = $projectstatic->getProjectsAuthorizedForUser($user, 0, 0);
                $projectstatic->next_prev_filter=" rowid in (".(count($objectsListId)?join(',', array_keys($objectsListId)):'0').")";
            }

            dol_banner_tab($projectstatic, 'project_ref', $linkback, 1, 'ref', 'ref', $morehtmlref);

            print '<div class="fichecenter">';
            print '<div class="fichehalfleft">';
            print '<div class="underbanner clearboth"></div>';

            print '<table class="border" width="100%">';

            // Visibility
            print '<tr><td class="titlefield">'.$langs->trans("Visibility").'</td><td>';
            if ($projectstatic->public) print $langs->trans('SharedProject');
            else print $langs->trans('PrivateProject');
            print '</td></tr>';

            // Date start - end
            print '<tr><td>'.$langs->trans("DateStart").' - '.$langs->trans("DateEnd").'</td><td>';
            $start = dol_print_date($projectstatic->date_start, 'day');
            print ($start?$start:'?');
            $end = dol_print_date($projectstatic->date_end, 'day');
            print ' - ';
            print ($end?$end:'?');
            if ($projectstatic->hasDelay()) print img_warning("Late");
            print '</td></tr>';

            // Budget
            print '<tr><td>'.$langs->trans("Budget").'</td><td>';
            if (strcmp($projectstatic->budget_amount, '')) print price($projectstatic->budget_amount, '', $langs, 1, 0, 0, $conf->currency);
            print '</td></tr>';

            // Other attributes
            $cols = 2;
            //include DOL_DOCUMENT_ROOT . '/core/tpl/extrafields_view.tpl.php';

            print '</table>';

            print '</div>';
            print '<div class="fichehalfright">';
            print '<div class="ficheaddleft">';
            print '<div class="underbanner clearboth"></div>';

            print '<table class="border" width="100%">';

            // Description
            print '<td class="titlefield tdtop">'.$langs->trans("Description").'</td><td>';
            print nl2br($projectstatic->description);
            print '</td></tr>';

            // Bill time
            if (empty($conf->global->PROJECT_HIDE_TASKS) && ! empty($conf->global->PROJECT_BILL_TIME_SPENT))
            {
	            print '<tr><td>'.$langs->trans("BillTime").'</td><td>';
	            print yn($projectstatic->bill_time);
	            print '</td></tr>';
            }

            // Categories
            if ($conf->categorie->enabled) {
                print '<tr><td valign="middle">'.$langs->trans("Categories").'</td><td>';
                print $form->showCategories($projectstatic->id, 'project', 1);
                print "</td></tr>";
            }

            print '</table>';

            print '</div>';
            print '</div>';
            print '</div>';

            print '<div class="clearboth"></div>';

			dol_fiche_end();

			print '<br>';
		}

			// Link to create time
			//if ((empty($id) && empty($ref)) || ! empty($projectidforalltimes))
			//{
    			if ($user->rights->projet->all->creer || $user->rights->projet->creer)
    			{
    				if ($projectstatic->public || $userWrite > 0)
    			    {
    			    	if (! empty($projectidforalltimes))		// We are on tab 'Time Spent' of project
    			    	{
    			    		$backtourl = $_SERVER['PHP_SELF'].'?projectid='.$projectstatic->id.($withproject?'&withproject=1':'');
    			    		$linktocreatetime = '<a class="butActionNew" href="'.$_SERVER['PHP_SELF'].'?'.($withproject?'withproject=1':'').'&projectid='.$projectstatic->id.'&action=createtime'.$param.'&backtopage='.urlencode($backtourl).'">'.$langs->trans('AddTimeSpent').'<span class="fa fa-plus-circle valignmiddle"></span></a>';
    			    	}
    			    	else									// We are on tab 'Time Spent' of task
    			    	{
    			    		$backtourl = $_SERVER['PHP_SELF'].'?id='.$object->id.($withproject?'&withproject=1':'');
    			    		$linktocreatetime = '<a class="butActionNew" href="'.$_SERVER['PHP_SELF'].'?'.($withproject?'withproject=1':'').($object->id > 0 ? '&id='.$object->id : '&projectid='.$projectstatic->id).'&action=createtime'.$param.'&backtopage='.urlencode($backtourl).'">'.$langs->trans('AddTimeSpent').'<span class="fa fa-plus-circle valignmiddle"></span></a>';
    			    	}
    			    }
    			    else
    			    {
    			    	$linktocreatetime = '<a class="butActionNewRefused" href="#" title="'.$langs->trans("NotOwnerOfProject").'">'.$langs->trans('AddTime').'<span class="fa fa-plus-circle valignmiddle"></span></a>';
    			    }
    			}
    			else
    			{
    				$linktocreatetime = '<a class="butActionNewRefused" href="#" title="'.$langs->trans("NotEnoughPermissions").'">'.$langs->trans('AddTime').'<span class="fa fa-plus-circle valignmiddle"></span></a>';
    			}
			//}
	}

	if (empty($projectidforalltimes))
	{
		$head=task_prepare_head($object);
		dol_fiche_head($head, 'task_time', $langs->trans("Task"), -1, 'projecttask', 0, '', 'reposition');

		if ($action == 'deleteline')
		{
			print $form->formconfirm($_SERVER["PHP_SELF"]."?".($object->id>0?"id=".$object->id:'projectid='.$projectstatic->id).'&lineid='.GETPOST("lineid", 'int').($withproject?'&withproject=1':''), $langs->trans("DeleteATimeSpent"), $langs->trans("ConfirmDeleteATimeSpent"), "confirm_delete", '', '', 1);
		}

		$param=($withproject?'&withproject=1':'');
		$linkback=$withproject?'<a href="'.DOL_URL_ROOT.'/projet/tasks.php?id='.$projectstatic->id.'">'.$langs->trans("BackToList").'</a>':'';

		if (! GETPOST('withproject') || empty($projectstatic->id))
		{
			$projectsListId = $projectstatic->getProjectsAuthorizedForUser($user, 0, 1);
			$object->next_prev_filter=" fk_projet in (".$projectsListId.")";
		}
		else $object->next_prev_filter=" fk_projet = ".$projectstatic->id;

		$morehtmlref='';

		// Project
		if (empty($withproject))
		{
		    $morehtmlref.='<div class="refidno">';
		    $morehtmlref.=$langs->trans("Project").': ';
		    $morehtmlref.=$projectstatic->getNomUrl(1);
		    $morehtmlref.='<br>';

		    // Third party
	    	$morehtmlref.=$langs->trans("ThirdParty").': ';
	    	if (is_object($projectstatic->thirdparty)) {
	    		$morehtmlref.=$projectstatic->thirdparty->getNomUrl(1);
	    	}
		    $morehtmlref.='</div>';
		}

		dol_banner_tab($object, 'ref', $linkback, 1, 'ref', 'ref', $morehtmlref, $param);

		print '<div class="fichecenter">';
		print '<div class="fichehalfleft">';

        print '<div class="underbanner clearboth"></div>';
		print '<table class="border" width="100%">';

		// Date start - Date end
		print '<tr><td class="titlefield">'.$langs->trans("DateStart").' - '.$langs->trans("DateEnd").'</td><td>';
		$start = dol_print_date($object->date_start, 'dayhour');
		print ($start?$start:'?');
		$end = dol_print_date($object->date_end, 'dayhour');
		print ' - ';
		print ($end?$end:'?');
		if ($object->hasDelay()) print img_warning("Late");
		print '</td></tr>';

		// Planned workload
		print '<tr><td>'.$langs->trans("PlannedWorkload").'</td><td>';
		if ($object->planned_workload)
		{
			print convertSecondToTime($object->planned_workload, 'allhourmin');
		}
		print '</td></tr>';

		print '</table>';
		print '</div>';

		print '<div class="fichehalfright"><div class="ficheaddleft">';

		print '<div class="underbanner clearboth"></div>';
		print '<table class="border" width="100%">';

		// Progress declared
		print '<tr><td class="titlefield">'.$langs->trans("ProgressDeclared").'</td><td>';
		print $object->progress != '' ? $object->progress.' %' : '';
		print '</td></tr>';

		// Progress calculated
		print '<tr><td>'.$langs->trans("ProgressCalculated").'</td><td>';
		if ($object->planned_workload)
		{
			$tmparray=$object->getSummaryOfTimeSpent();
			if ($tmparray['total_duration'] > 0) print round($tmparray['total_duration']/$object->planned_workload*100, 2).' %';
			else print '0 %';
		}
		else print '<span class="opacitymedium">'.$langs->trans("WorkloadNotDefined").'</span>';
		print '</td>';

		print '</tr>';

		print '</table>';

		print '</div>';
		print '</div>';

		print '</div>';
		print '<div class="clearboth"></div>';

		dol_fiche_end();

		print '<!-- List of time spent for task -->'."\n";

		$title=$langs->trans("ListTaskTimeForTask");
		//print_barre_liste($title, 0, $_SERVER["PHP_SELF"], '', $sortfield, $sortorder, $linktotasks, $num, $nbtotalofrecords, 'title_generic.png', 0, '', '', 0, 1);
		print load_fiche_titre($title, $linktocreatetime, 'title_generic.png');

		/*
		 * Form to add time spent on task
		 */

		if ($action == 'createtime' && $object->id > 0 && $user->rights->projet->lire)
		{
			print '<!-- form to add time spent on task -->'."\n";
			print '<form method="POST" action="'.$_SERVER["PHP_SELF"].'?id='.$object->id.'">';
			print '<input type="hidden" name="token" value="'.$_SESSION['newtoken'].'">';
			print '<input type="hidden" name="action" value="addtimespent">';
			print '<input type="hidden" name="id" value="'.$object->id.'">';
			print '<input type="hidden" name="withproject" value="'.$withproject.'">';

			print '<div class="div-table-responsive-no-min">';
			print '<table class="noborder nohover" width="100%">';

			print '<tr class="liste_titre">';
			print '<td>'.$langs->trans("Date").'</td>';
			print '<td>'.$langs->trans("By").'</td>';
			print '<td>'.$langs->trans("Note").'</td>';
			print '<td>'.$langs->trans("NewTimeSpent").'</td>';
			print '<td>'.$langs->trans("ProgressDeclared").'</td>';
			print '<td></td>';
			print "</tr>\n";

			print '<tr class="oddeven">';

			// Date
			print '<td class="maxwidthonsmartphone">';
			//$newdate=dol_mktime(12,0,0,$_POST["timemonth"],$_POST["timeday"],$_POST["timeyear"]);
			$newdate='';
			print $form->selectDate($newdate, 'time', ($conf->browser->layout == 'phone'?2:1), 1, 2, "timespent_date", 1, 0);
			print '</td>';

			// Contributor
			print '<td class="maxwidthonsmartphone">';
			print img_object('', 'user', 'class="hideonsmartphone"');
			$contactsoftask=$object->getListContactId('internal');
			if (count($contactsoftask)>0)
			{
				if(in_array($user->id, $contactsoftask)) $userid = $user->id;
				else $userid=$contactsoftask[0];
				print $form->select_dolusers((GETPOST('userid')?GETPOST('userid'):$userid), 'userid', 0, '', 0, '', $contactsoftask, 0, 0, 0, '', 0, $langs->trans("ResourceNotAssignedToTheTask"), 'maxwidth200');
			}
			else
			{
				print img_error($langs->trans('FirstAddRessourceToAllocateTime')).$langs->trans('FirstAddRessourceToAllocateTime');
			}
			print '</td>';

			// Note
			print '<td>';
			print '<textarea name="timespent_note" class="maxwidth100onsmartphone" rows="'.ROWS_2.'">'.($_POST['timespent_note']?$_POST['timespent_note']:'').'</textarea>';
			print '</td>';

			// Duration - Time spent
			print '<td>';
			print $form->select_duration('timespent_duration', ($_POST['timespent_duration']?$_POST['timespent_duration']:''), 0, 'text');
			print '</td>';

			// Progress declared
			print '<td class="nowrap">';
			print $formother->select_percent(GETPOST('progress')?GETPOST('progress'):$object->progress, 'progress', 0, 5, 0, 100, 1);
			print '</td>';

			print '<td align="center">';
			print '<input type="submit" name="save" class="button" value="'.$langs->trans("Add").'">';
			print ' &nbsp; ';
			print '<input type="submit" name="cancel" class="button" value="'.$langs->trans("Cancel").'">';
			print '</td></tr>';

			print '</table>';
			print '</div>';

			print '</form>';

			print '<br>';
		}
	}

	if ($projectstatic->id > 0)
	{
		if ($action == 'deleteline' && ! empty($projectidforalltimes))
		{
			print $form->formconfirm($_SERVER["PHP_SELF"]."?".($object->id>0?"id=".$object->id:'projectid='.$projectstatic->id).'&lineid='.GETPOST('lineid', 'int').($withproject?'&withproject=1':''), $langs->trans("DeleteATimeSpent"), $langs->trans("ConfirmDeleteATimeSpent"), "confirm_delete", '', '', 1);
		}

	    // Initialize technical object to manage hooks. Note that conf->hooks_modules contains array
	    $hookmanager->initHooks(array('tasktimelist'));
	    $extrafields = new ExtraFields($db);

	    // Definition of fields for list
	    $arrayfields=array();
	    $arrayfields['t.task_date']=array('label'=>$langs->trans("Date"), 'checked'=>1);
		if ((empty($id) && empty($ref)) || ! empty($projectidforalltimes))   // Not a dedicated task
	    {
    	    $arrayfields['t.task_ref']=array('label'=>$langs->trans("RefTask"), 'checked'=>1);
    	    $arrayfields['t.task_label']=array('label'=>$langs->trans("LabelTask"), 'checked'=>1);
	    }
	    $arrayfields['author']=array('label'=>$langs->trans("By"), 'checked'=>1);
	    $arrayfields['t.note']=array('label'=>$langs->trans("Note"), 'checked'=>1);
	    $arrayfields['t.task_duration']=array('label'=>$langs->trans("Duration"), 'checked'=>1);
	    $arrayfields['value'] =array('label'=>$langs->trans("Value"), 'checked'=>1, 'enabled'=>(empty($conf->salaries->enabled)?0:1));
	    $arrayfields['valuebilled'] =array('label'=>$langs->trans("Billed"), 'checked'=>1, 'enabled'=>(((! empty($conf->global->PROJECT_HIDE_TASKS) || empty($conf->global->PROJECT_BILL_TIME_SPENT))?0:1) && $projectstatic->bill_time));
	    // Extra fields
	    if (is_array($extrafields->attribute_label) && count($extrafields->attribute_label))
	    {
	        foreach($extrafields->attribute_label as $key => $val)
	        {
				if (! empty($extrafields->attribute_list[$key])) $arrayfields["ef.".$key]=array('label'=>$extrafields->attribute_label[$key], 'checked'=>(($extrafields->attribute_list[$key]<0)?0:1), 'position'=>$extrafields->attribute_pos[$key], 'enabled'=>(abs($extrafields->attribute_list[$key])!=3 && $extrafields->attribute_perms[$key]));
	        }
	    }

	    if (! empty($withproject) && $projectstatic->bill_time)
	    {
	        $arrayofmassactions =  array(
    	        'generateinvoice'=>$langs->trans("GenerateInvoice"),
    	        //'builddoc'=>$langs->trans("PDFMerge"),
    	    );
    	    //if ($user->rights->projet->creer) $arrayofmassactions['predelete']=$langs->trans("Delete");
    	    if (in_array($massaction, array('presend','predelete','generateinvoice'))) $arrayofmassactions=array();
    	    $massactionbutton=$form->selectMassAction('', $arrayofmassactions);
	    }

	    $param='';
	    if (! empty($contextpage) && $contextpage != $_SERVER["PHP_SELF"]) $param.='&contextpage='.urlencode($contextpage);
	    if ($limit > 0 && $limit != $conf->liste_limit) $param.='&limit='.urlencode($limit);
	    if ($search_month > 0) $param.= '&search_month='.urlencode($search_month);
	    if ($search_year > 0) $param.= '&search_year='.urlencode($search_year);
	    if ($search_user > 0) $param.= '&search_user='.urlencode($search_user);
	    if ($search_task_ref != '') $param.= '&search_task_ref='.urlencode($search_task_ref);
	    if ($search_task_label != '') $param.= '&search_task_label='.urlencode($search_task_label);
	    if ($search_note != '') $param.= '&search_note='.urlencode($search_note);
	    if ($search_duration != '') $param.= '&amp;search_field2='.urlencode($search_duration);
	    if ($optioncss != '') $param.='&optioncss='.urlencode($optioncss);
	    /*
	     // Add $param from extra fields
	     include DOL_DOCUMENT_ROOT.'/core/tpl/extrafields_list_search_param.tpl.php';
	     */
	    if ($id) $param.='&id='.urlencode($id);
	    if ($projectid) $param.='&projectid='.urlencode($projectid);
	    if ($withproject) $param.='&withproject='.urlencode($withproject);

	    print '<form method="POST" action="'.$_SERVER["PHP_SELF"].'">';
	    if ($optioncss != '') print '<input type="hidden" name="optioncss" value="'.$optioncss.'">';
	    print '<input type="hidden" name="token" value="'.$_SESSION['newtoken'].'">';
	    print '<input type="hidden" name="formfilteraction" id="formfilteraction" value="list">';
	    if ($action == 'editline') print '<input type="hidden" name="action" value="updateline">';
	    elseif ($action == 'splitline') print '<input type="hidden" name="action" value="updatesplitline">';
	    elseif ($action == 'createtime' && empty($id) && $user->rights->projet->lire) print '<input type="hidden" name="action" value="addtimespent">';
	    elseif ($massaction == 'generateinvoice' && empty($id) && $user->rights->facture->lire) print '<input type="hidden" name="action" value="confirm_generateinvoice">';
	    else print '<input type="hidden" name="action" value="list">';
	    print '<input type="hidden" name="sortfield" value="'.$sortfield.'">';
	    print '<input type="hidden" name="sortorder" value="'.$sortorder.'">';
	    print '<input type="hidden" name="page" value="'.$page.'">';

	    print '<input type="hidden" name="id" value="'.$id.'">';
	    print '<input type="hidden" name="projectid" value="'.$projectidforalltimes.'">';
	    print '<input type="hidden" name="withproject" value="'.$withproject.'">';

	    if ($massaction == 'generateinvoice')
	    {
	        $langs->load("bills");

	        //var_dump($_REQUEST);
	        print '<input type="hidden" name="massaction" value="confirm_createbills">';

	        print '<table class="noborder" width="100%" >';
	        print '<tr>';
	        print '<td class="titlefield">';
	        print $langs->trans('DateInvoice');
	        print '</td>';
	        print '<td>';
	        print $form->selectDate('', '', '', '', '', '', 1, 1);
	        print '</td>';
	        print '</tr>';
	        print '<tr>';
	        print '<td>';
	        print $langs->trans('Mode');
	        print '</td>';
	        print '<td>';
	        $tmparray=array('onelineperuser'=>'OneLinePerUser');
	        print $form->selectarray('generateinvoicemode', $tmparray, 'onelineperuser', 0, 0, 0, '', 1);
	        print '</td>';
	        print '</tr>';
	        if ($conf->service->enabled)
	        {
    	        print '<tr>';
    	        print '<td>';
    	        print $langs->trans('ServiceToUseOnLines');
    	        print '</td>';
    	        print '<td>';
    	        print $form->select_produits('', 'productid', '1', 0, 0, 1, 2, '', 0, array(), 0, 'None', 0, 'maxwidth500');
    	        print '</td>';
    	        print '</tr>';
	        }
	        /*print '<tr>';
	        print '<td>';
	        print $langs->trans('ValidateInvoices');
	        print '</td>';
	        print '<td>';
            print $form->selectyesno('valdate_invoices', 0, 1);
	        print '</td>';
	        print '</tr>';*/
	        print '</table>';

	        print '<br>';
	        print '<div class="center">';
	        print '<input type="submit" class="button" id="createbills" name="createbills" value="'.$langs->trans('CreateInvoice').'">  ';
	        print '<input type="submit" class="button" id="cancel" name="cancel" value="'.$langs->trans('Cancel').'">';
	        print '</div>';
	        print '<br>';
	    }

		/*
		 *  List of time spent
		 */
		$tasks = array();

		$sql = "SELECT t.rowid, t.fk_task, t.task_date, t.task_datehour, t.task_date_withhour, t.task_duration, t.fk_user, t.note, t.thm,";
		$sql .= " pt.ref, pt.label,";
		$sql .= " u.lastname, u.firstname, u.login, u.photo, u.statut as user_status,";
		$sql .= " il.fk_facture as invoice_id, inv.fk_statut";
		$sql .= " FROM ".MAIN_DB_PREFIX."projet_task_time as t";
		$sql .= " LEFT JOIN ".MAIN_DB_PREFIX."facturedet as il ON il.rowid = t.invoice_line_id";
		$sql .= " LEFT JOIN ".MAIN_DB_PREFIX."facture as inv ON inv.rowid = il.fk_facture,";
		$sql .= " ".MAIN_DB_PREFIX."projet_task as pt, ".MAIN_DB_PREFIX."user as u";
		$sql .= " WHERE t.fk_user = u.rowid AND t.fk_task = pt.rowid";
		if (empty($projectidforalltimes)) $sql .= " AND t.fk_task =".$object->id;
		else $sql.= " AND pt.fk_projet IN (".$projectidforalltimes.")";
		if ($search_ref) $sql .= natural_search('c.ref', $search_ref);
		if ($search_note) $sql .= natural_search('t.note', $search_note);
		if ($search_task_ref) $sql .= natural_search('pt.ref', $search_task_ref);
		if ($search_task_label) $sql .= natural_search('pt.label', $search_task_label);
		if ($search_user > 0) $sql .= natural_search('t.fk_user', $search_user);
		if ($search_valuebilled == '1') $sql .= ' AND t.invoice_id > 0';
		if ($search_valuebilled == '0') $sql .= ' AND (t.invoice_id = 0 OR t.invoice_id IS NULL)';
		if ($search_month > 0)
		{
			if ($search_year > 0 && empty($search_day))
			$sql.= " AND t.task_datehour BETWEEN '".$db->idate(dol_get_first_day($search_year, $search_month, false))."' AND '".$db->idate(dol_get_last_day($search_year, $search_month, false))."'";
			elseif ($search_year > 0 && ! empty($search_day))
			$sql.= " AND t.task_datehour BETWEEN '".$db->idate(dol_mktime(0, 0, 0, $search_month, $search_day, $search_year))."' AND '".$db->idate(dol_mktime(23, 59, 59, $search_month, $search_day, $search_year))."'";
			else
			$sql.= " AND date_format(t.task_datehour, '%m') = '".$db->escape($search_month)."'";
		}
		elseif ($search_year > 0)
		{
			$sql.= " AND t.task_datehour BETWEEN '".$db->idate(dol_get_first_day($search_year, 1, false))."' AND '".$db->idate(dol_get_last_day($search_year, 12, false))."'";
		}
        //$sql .= ' GROUP BY t.rowid, t.fk_task, t.task_date, t.task_datehour, t.task_date_withhour, t.task_duration, t.fk_user, t.note, t.thm, pt.ref, pt.label, u.lastname, u.firstname, u.login, u.photo, u.statut, il.fk_facture';
		$sql .= $db->order($sortfield, $sortorder);

		// Count total nb of records
		$nbtotalofrecords = '';
		if (empty($conf->global->MAIN_DISABLE_FULL_SCANLIST))
		{
		    $resql = $db->query($sql);
		    $nbtotalofrecords = $db->num_rows($resql);
		    if (($page * $limit) > $nbtotalofrecords)	// if total of record found is smaller than page * limit, goto and load page 0
		    {
		        $page = 0;
		        $offset = 0;
		    }
		}
		// if total of record found is smaller than limit, no need to do paging and to restart another select with limits set.
		if (is_numeric($nbtotalofrecords) && $limit > $nbtotalofrecords)
		{
		    $num = $nbtotalofrecords;
		}
		else
		{
		    $sql.= $db->plimit($limit+1, $offset);

		    $resql=$db->query($sql);
		    if (! $resql)
		    {
		        dol_print_error($db);
		        exit;
		    }

		    $num = $db->num_rows($resql);
		}

		if ($num >= 0)
		{
			if (! empty($projectidforalltimes))
			{
				print '<!-- List of time spent for project -->'."\n";

				$title=$langs->trans("ListTaskTimeUserProject");

				print_barre_liste($title, $page, $_SERVER["PHP_SELF"], $param, $sortfield, $sortorder, $massactionbutton, $num, $nbtotalofrecords, 'title_generic', 0, $linktocreatetime, '', $limit);
			}

			$i = 0;
			while ($i < $num)
			{
				$row = $db->fetch_object($resql);
				$tasks[$i] = $row;
				$i++;
			}
			$db->free($resql);
		}
		else
		{
			dol_print_error($db);
		}

		/*
		 * Form to add time spent
		 */
		if ($action == 'createtime' && empty($id) && $user->rights->projet->lire)
		{
			print '<!-- table to add time spent -->'."\n";

			print '<table class="noborder nohover" width="100%">';

			print '<tr class="liste_titre">';
			print '<td>'.$langs->trans("Date").'</td>';
			print '<td>'.$langs->trans("Task").'</td>';
			print '<td>'.$langs->trans("By").'</td>';
			print '<td>'.$langs->trans("Note").'</td>';
			print '<td>'.$langs->trans("NewTimeSpent").'</td>';
			print '<td>'.$langs->trans("ProgressDeclared").'</td>';
			if (empty($conf->global->PROJECT_HIDE_TASKS) && ! empty($conf->global->PROJECT_BILL_TIME_SPENT))
			{
			    print '<td></td>';
			}
			print '<td></td>';
			print "</tr>\n";

			print '<tr class="oddeven">';

			// Date
			print '<td class="maxwidthonsmartphone">';
			//$newdate=dol_mktime(12,0,0,$_POST["timemonth"],$_POST["timeday"],$_POST["timeyear"]);
			$newdate='';
			print $form->selectDate($newdate, 'time', ($conf->browser->layout == 'phone'?2:1), 1, 2, "timespent_date", 1, 0);
			print '</td>';

			// Task
			print '<td class="maxwidthonsmartphone">';
			$formproject->selectTasks(-1, GETPOST('taskid', 'int'), 'taskid', 0, 0, 1, 1, 0, 0, 'maxwidth300', $projectstatic->id, '');
			print '</td>';

			// Contributor
			print '<td class="maxwidthonsmartphone">';
			print img_object('', 'user', 'class="hideonsmartphone"');
			$contactsofproject=$projectstatic->getListContactId('internal');
			if (count($contactsofproject)>0)
			{
<<<<<<< HEAD
				if (in_array($user->id, $userid= $contactsofproject)) $userid = $user->id;
				else $userid=$contactsofproject[0];
=======
				if (in_array($user->id, $contactsofproject)) $userid = $user->id;
				else $userid = $contactsofproject[0];
>>>>>>> 44fd36b1
				if ($projectstatic->public) $contactsofproject = array();
				print $form->select_dolusers((GETPOST('userid')?GETPOST('userid'):$userid), 'userid', 0, '', 0, '', $contactsofproject, 0, 0, 0, '', 0, $langs->trans("ResourceNotAssignedToProject"), 'maxwidth200');
			}
			else
			{
				print img_error($langs->trans('FirstAddRessourceToAllocateTime')).$langs->trans('FirstAddRessourceToAllocateTime');
			}
			print '</td>';

			// Note
			print '<td>';
			print '<textarea name="timespent_note" class="maxwidth100onsmartphone" rows="'.ROWS_2.'">'.($_POST['timespent_note']?$_POST['timespent_note']:'').'</textarea>';
			print '</td>';

			// Duration - Time spent
			print '<td>';
			print $form->select_duration('timespent_duration', ($_POST['timespent_duration']?$_POST['timespent_duration']:''), 0, 'text');
			print '</td>';

			// Progress declared
			print '<td class="nowrap">';
			print $formother->select_percent(GETPOST('progress')?GETPOST('progress'):$object->progress, 'progress', 0, 5, 0, 100, 1);
			print '</td>';

			// Invoiced
			if (empty($conf->global->PROJECT_HIDE_TASKS) && ! empty($conf->global->PROJECT_BILL_TIME_SPENT))
			{
			    print '<td>';
			    print '</td>';
			}

			print '<td align="center">';
			print '<input type="submit" name="save" class="button" value="'.$langs->trans("Add").'">';
			print ' &nbsp; ';
			print '<input type="submit" name="cancel" class="button" value="'.$langs->trans("Cancel").'">';
			print '</td></tr>';

			print '</table>';

			print '<br>';
		}

		$moreforfilter = '';

		$parameters=array();
		$reshook=$hookmanager->executeHooks('printFieldPreListTitle', $parameters);    // Note that $action and $object may have been modified by hook
		if (empty($reshook)) $moreforfilter .= $hookmanager->resPrint;
		else $moreforfilter = $hookmanager->resPrint;

		if (! empty($moreforfilter))
		{
		    print '<div class="liste_titre liste_titre_bydiv centpercent">';
		    print $moreforfilter;
		    print '</div>';
		}

		$varpage=empty($contextpage)?$_SERVER["PHP_SELF"]:$contextpage;
		$selectedfields=$form->multiSelectArrayWithCheckbox('selectedfields', $arrayfields, $varpage);	// This also change content of $arrayfields
		$selectedfields.=(count($arrayofmassactions) ? $form->showCheckAddButtons('checkforselect', 1) : '');

        print '<div class="div-table-responsive">';
		print '<table class="tagtable liste'.($moreforfilter?" listwithfilterbefore":"").'">'."\n";

		// Fields title search
		print '<tr class="liste_titre_filter">';
		// Date
		if (! empty($arrayfields['t.task_date']['checked']))
		{
			print '<td class="liste_titre">';
			if (! empty($conf->global->MAIN_LIST_FILTER_ON_DAY)) print '<input class="flat valignmiddle" type="text" size="1" maxlength="2" name="search_day" value="'.$search_day.'">';
			print '<input class="flat valignmiddle" type="text" size="1" maxlength="2" name="search_month" value="'.$search_month.'">';
			$formother->select_year($search_year, 'search_year', 1, 20, 5);
			print '</td>';
		}
		if ((empty($id) && empty($ref)) || ! empty($projectidforalltimes))   // Not a dedicated task
        {
            if (! empty($arrayfields['t.task_ref']['checked'])) print '<td class="liste_titre"><input type="text" class="flat maxwidth100" name="search_task_ref" value="'.dol_escape_htmltag($search_task_ref).'"></td>';
            if (! empty($arrayfields['t.task_label']['checked'])) print '<td class="liste_titre"><input type="text" class="flat maxwidth100" name="search_task_label" value="'.dol_escape_htmltag($search_task_label).'"></td>';
        }
        // Author
        if (! empty($arrayfields['author']['checked'])) print '<td class="liste_titre">'.$form->select_dolusers(($search_user > 0 ? $search_user : -1), 'search_user', 1, null, 0, '', '', 0, 0, 0, '', 0, '', 'maxwidth200').'</td>';
		// Note
        if (! empty($arrayfields['t.note']['checked'])) print '<td class="liste_titre"><input type="text" class="flat maxwidth100" name="search_note" value="'.dol_escape_htmltag($search_note).'"></td>';
		// Duration
        if (! empty($arrayfields['t.task_duration']['checked'])) print '<td class="liste_titre right"></td>';
		// Value in main currency
        if (! empty($arrayfields['value']['checked'])) print '<td class="liste_titre"></td>';
        // Value billed
        if (! empty($arrayfields['valuebilled']['checked'])) print '<td class="liste_titre center">'.$form->selectyesno('search_valuebilled', $search_valuebilled, 1, false, 1).'</td>';

        /*
		// Extra fields
		include DOL_DOCUMENT_ROOT.'/core/tpl/extrafields_list_search_input.tpl.php';
		*/
		// Fields from hook
		$parameters=array('arrayfields'=>$arrayfields);
		$reshook=$hookmanager->executeHooks('printFieldListOption', $parameters);    // Note that $action and $object may have been modified by hook
		print $hookmanager->resPrint;
		// Action column
		print '<td class="liste_titre center">';
		$searchpicto=$form->showFilterButtons();
		print $searchpicto;
		print '</td>';
		print '</tr>'."\n";

		print '<tr class="liste_titre">';
		if (! empty($arrayfields['t.task_date']['checked']))      print_liste_field_titre($arrayfields['t.task_date']['label'], $_SERVER['PHP_SELF'], 't.task_date,t.task_datehour,t.rowid', '', $param, '', $sortfield, $sortorder);
		if ((empty($id) && empty($ref)) || ! empty($projectidforalltimes))   // Not a dedicated task
        {
            if (! empty($arrayfields['t.task_ref']['checked']))   print_liste_field_titre($arrayfields['t.task_ref']['label'], $_SERVER['PHP_SELF'], 'pt.ref', '', $param, '', $sortfield, $sortorder);
            if (! empty($arrayfields['t.task_label']['checked'])) print_liste_field_titre($arrayfields['t.task_label']['label'], $_SERVER['PHP_SELF'], 'pt.label', '', $param, '', $sortfield, $sortorder);
        }
        if (! empty($arrayfields['author']['checked']))           print_liste_field_titre($arrayfields['author']['label'], $_SERVER['PHP_SELF'], '', '', $param, '', $sortfield, $sortorder);
		if (! empty($arrayfields['t.note']['checked']))           print_liste_field_titre($arrayfields['t.note']['label'], $_SERVER['PHP_SELF'], 't.note', '', $param, '', $sortfield, $sortorder);
		if (! empty($arrayfields['t.task_duration']['checked']))  print_liste_field_titre($arrayfields['t.task_duration']['label'], $_SERVER['PHP_SELF'], 't.task_duration', '', $param, 'align="right"', $sortfield, $sortorder);
		if (! empty($arrayfields['value']['checked']))            print_liste_field_titre($arrayfields['value']['label'], $_SERVER['PHP_SELF'], '', '', $param, 'align="right"', $sortfield, $sortorder);
		if (! empty($arrayfields['valuebilled']['checked']))      print_liste_field_titre($arrayfields['valuebilled']['label'], $_SERVER['PHP_SELF'], 'il.total_ht', '', $param, 'align="center"', $sortfield, $sortorder);
		/*
    	// Extra fields
		include DOL_DOCUMENT_ROOT.'/core/tpl/extrafields_list_search_title.tpl.php';
		*/
	    // Hook fields
		$parameters=array('arrayfields'=>$arrayfields,'param'=>$param,'sortfield'=>$sortfield,'sortorder'=>$sortorder);
        $reshook=$hookmanager->executeHooks('printFieldListTitle', $parameters);    // Note that $action and $object may have been modified by hook
        print $hookmanager->resPrint;
    	print_liste_field_titre($selectedfields, $_SERVER["PHP_SELF"], "", '', '', 'align="center" width="80"', $sortfield, $sortorder, 'maxwidthsearch ');
		print "</tr>\n";

		$tasktmp = new Task($db);
		$tmpinvoice = new Facture($db);

		$i = 0;

		$childids = $user->getAllChildIds();

		$total = 0;
		$totalvalue = 0;
		$totalarray=array();
		foreach ($tasks as $task_time)
		{
		    if ($i >= $limit) break;

			print '<tr class="oddeven">';

			$date1=$db->jdate($task_time->task_date);
			$date2=$db->jdate($task_time->task_datehour);

			// Date
			if (! empty($arrayfields['t.task_date']['checked']))
			{
    			print '<td class="nowrap">';
    			if ($action == 'editline' && $_GET['lineid'] == $task_time->rowid)
    			{
    				if (empty($task_time->task_date_withhour))
    				{
    					print $form->selectDate(($date2?$date2:$date1), 'timeline', 3, 3, 2, "timespent_date", 1, 0);
    				}
    				else print $form->selectDate(($date2?$date2:$date1), 'timeline', 1, 1, 2, "timespent_date", 1, 0);
    			}
    			else
    			{
    				print dol_print_date(($date2?$date2:$date1), ($task_time->task_date_withhour?'dayhour':'day'));
    			}
    			print '</td>';
    			if (! $i) $totalarray['nbfield']++;
			}

			// Task ref
            if (! empty($arrayfields['t.task_ref']['checked']))
            {
        		if ((empty($id) && empty($ref)) || ! empty($projectidforalltimes))   // Not a dedicated task
    			{
        			print '<td class="nowrap">';
        			$tasktmp->id = $task_time->fk_task;
        			$tasktmp->ref = $task_time->ref;
        			$tasktmp->label = $task_time->label;
        			print $tasktmp->getNomUrl(1, 'withproject', 'time');
        			print '</td>';
        			if (! $i) $totalarray['nbfield']++;
    			}
            }

			// Task label
            if (! empty($arrayfields['t.task_label']['checked']))
            {
        		if ((empty($id) && empty($ref)) || ! empty($projectidforalltimes))   // Not a dedicated task
    			{
        			print '<td class="nowrap">';
        			print $task_time->label;
        			print '</td>';
        			if (! $i) $totalarray['nbfield']++;
    			}
            }

            // User
            if (! empty($arrayfields['author']['checked']))
            {
                print '<td>';
    			if ($action == 'editline' && $_GET['lineid'] == $task_time->rowid)
    			{
			        if (empty($object->id)) $object->fetch($id);
    			    $contactsoftask=$object->getListContactId('internal');
    				if (!in_array($task_time->fk_user, $contactsoftask)) {
    					$contactsoftask[]=$task_time->fk_user;
    				}
    				if (count($contactsoftask)>0) {
    					print img_object('', 'user', 'class="hideonsmartphone"');
    					print $form->select_dolusers($task_time->fk_user, 'userid_line', 0, '', 0, '', $contactsoftask);
    				}else {
    					print img_error($langs->trans('FirstAddRessourceToAllocateTime')).$langs->trans('FirstAddRessourceToAllocateTime');
    				}
    			}
    			else
    			{
    				$userstatic->id         = $task_time->fk_user;
    				$userstatic->lastname	= $task_time->lastname;
    				$userstatic->firstname 	= $task_time->firstname;
    				$userstatic->photo      = $task_time->photo;
    				$userstatic->statut     = $task_time->user_status;
    				print $userstatic->getNomUrl(-1);
    			}
    			print '</td>';
    			if (! $i) $totalarray['nbfield']++;
            }

			// Note
            if (! empty($arrayfields['t.note']['checked']))
            {
                print '<td class="left">';
    			if ($action == 'editline' && $_GET['lineid'] == $task_time->rowid)
    			{
    				print '<textarea name="timespent_note_line" width="95%" rows="'.ROWS_2.'">'.$task_time->note.'</textarea>';
    			}
    			else
    			{
    				print dol_nl2br($task_time->note);
    			}
    			print '</td>';
    			if (! $i) $totalarray['nbfield']++;
            }
            elseif ($action == 'editline' && $_GET['lineid'] == $task_time->rowid)
            {
                print '<input type="hidden" name="timespent_note_line" value="'.$task_time->note.'">';
            }

			// Time spent
            if (! empty($arrayfields['t.task_duration']['checked']))
            {
    			print '<td align="right">';
    			if ($action == 'editline' && $_GET['lineid'] == $task_time->rowid)
    			{
    				print '<input type="hidden" name="old_duration" value="'.$task_time->task_duration.'">';
    				print $form->select_duration('new_duration', $task_time->task_duration, 0, 'text');
    			}
    			else
    			{
    				print convertSecondToTime($task_time->task_duration, 'allhourmin');
    			}
    			print '</td>';
    			if (! $i) $totalarray['nbfield']++;
    			if (! $i) $totalarray['totaldurationfield']=$totalarray['nbfield'];
    			$totalarray['totalduration'] += $task_time->task_duration;
            }

			// Value spent
            if (! empty($arrayfields['value']['checked']))
            {
				print '<td align="right">';
				$value = price2num($task_time->thm * $task_time->task_duration / 3600);
				print price($value, 1, $langs, 1, -1, -1, $conf->currency);
				print '</td>';
				if (! $i) $totalarray['nbfield']++;
    			if (! $i) $totalarray['totalvaluefield']=$totalarray['nbfield'];
    			$totalarray['totalvalue'] += $value;
            }

            // Invoiced - Value billed
            if (! empty($arrayfields['valuebilled']['checked']))
            {
                print '<td align="center">';    // invoice_id and invoice_line_id
                if (empty($conf->global->PROJECT_HIDE_TASKS) && ! empty($conf->global->PROJECT_BILL_TIME_SPENT))
                {
                    if ($projectstatic->bill_time)
                    {
                        if ($task_time->invoice_id)
                        {
                            $result = $tmpinvoice->fetch($task_time->invoice_id);
                            if ($result > 0)
                            {
                                print $tmpinvoice->getNomUrl(1);
                            }
                        }
                        else
                        {
                            print $langs->trans("No");
                        }
                    }
                    else
                    {
                        print '<span class="opacitymedium">'.$langs->trans("NA").'</span>';
                    }
                }
                print '</td>';
            	if (! $i) $totalarray['nbfield']++;
            	if (! $i) $totalarray['totalvaluebilledfield']=$totalarray['nbfield'];
            	$totalarray['totalvaluebilled'] += $valuebilled;
            }

            /*
            // Extra fields
            include DOL_DOCUMENT_ROOT.'/core/tpl/extrafields_list_print_fields.tpl.php';
            */

			// Fields from hook
			$parameters=array('arrayfields'=>$arrayfields, 'obj'=>$task_time);
			$reshook=$hookmanager->executeHooks('printFieldListValue', $parameters);    // Note that $action and $object may have been modified by hook
			print $hookmanager->resPrint;

            // Action column
			print '<td class="center nowraponall">';
			if (($action == 'editline' || $action == 'splitline') && $_GET['lineid'] == $task_time->rowid)
			{
				print '<input type="hidden" name="lineid" value="'.$_GET['lineid'].'">';
				print '<input type="submit" class="button" name="save" value="'.$langs->trans("Save").'">';
				print '<br>';
				print '<input type="submit" class="button" name="cancel" value="'.$langs->trans('Cancel').'">';
			}
			elseif ($user->rights->projet->lire || $user->rights->projet->all->creer)    // Read project and enter time consumed on assigned tasks
			{
				if ($task_time->fk_user == $user->id || in_array($task_time->fk_user, $childids) || $user->rights->projet->all->creer)
				{
				    if ($conf->MAIN_FEATURES_LEVEL >= 2)
				    {
    				    print '&nbsp;';
    				    print '<a class="reposition" href="'.$_SERVER["PHP_SELF"].'?id='.$task_time->fk_task.'&amp;action=splitline&amp;lineid='.$task_time->rowid.$param.'">';
    				    print img_split();
    				    print '</a>';
				    }

				    print '&nbsp;';
					print '<a class="reposition" href="'.$_SERVER["PHP_SELF"].'?id='.$task_time->fk_task.'&amp;action=editline&amp;lineid='.$task_time->rowid.$param.'">';
					print img_edit();
					print '</a>';

					print '&nbsp;';
					print '<a class="reposition" href="'.$_SERVER["PHP_SELF"].'?id='.$task_time->fk_task.'&amp;action=deleteline&amp;lineid='.$task_time->rowid.$param.'">';
					print img_delete();
					print '</a>';

					if ($massactionbutton || $massaction)   // If we are in select mode (massactionbutton defined) or if we have already selected and sent an action ($massaction) defined
					{
					    $selected=0;
					    if (in_array($task_time->rowid, $arrayofselected)) $selected=1;
					    print '&nbsp;';
					    print '<input id="cb'.$task_time->rowid.'" class="flat checkforselect marginleftonly" type="checkbox" name="toselect[]" value="'.$task_time->rowid.'"'.($selected?' checked="checked"':'').'>';
					}
			    }
			}
        	print '</td>';
        	if (! $i) $totalarray['nbfield']++;

			print "</tr>\n";

			// Add line to split

			if ($action == 'splitline' && $_GET['lineid'] == $task_time->rowid)
			{
			    print '<tr class="oddeven">';

			    // Date
			    if (! empty($arrayfields['t.task_date']['checked']))
			    {
			        print '<td class="nowrap">';
			        if ($action == 'splitline' && $_GET['lineid'] == $task_time->rowid)
			        {
			            if (empty($task_time->task_date_withhour))
			            {
			                print $form->selectDate(($date2?$date2:$date1), 'timeline', 3, 3, 2, "timespent_date", 1, 0);
			            }
			            else print $form->selectDate(($date2?$date2:$date1), 'timeline', 1, 1, 2, "timespent_date", 1, 0);
			        }
			        else
			        {
			            print dol_print_date(($date2?$date2:$date1), ($task_time->task_date_withhour?'dayhour':'day'));
			        }
			        print '</td>';
			    }

			    // Task ref
			    if (! empty($arrayfields['t.task_ref']['checked']))
			    {
			        if ((empty($id) && empty($ref)) || ! empty($projectidforalltimes))   // Not a dedicated task
			        {
			            print '<td class="nowrap">';
			            $tasktmp->id = $task_time->fk_task;
			            $tasktmp->ref = $task_time->ref;
			            $tasktmp->label = $task_time->label;
			            print $tasktmp->getNomUrl(1, 'withproject', 'time');
			            print '</td>';
			        }
			    }

			    // Task label
			    if (! empty($arrayfields['t.task_label']['checked']))
			    {
			        if ((empty($id) && empty($ref)) || ! empty($projectidforalltimes))   // Not a dedicated task
			        {
			            print '<td class="nowrap">';
			            print $task_time->label;
			            print '</td>';
			        }
			    }

			    // User
			    if (! empty($arrayfields['author']['checked']))
			    {
			        print '<td>';
			        if ($action == 'splitline' && $_GET['lineid'] == $task_time->rowid)
			        {
			            if (empty($object->id)) $object->fetch($id);
			            $contactsoftask=$object->getListContactId('internal');
			            if (!in_array($task_time->fk_user, $contactsoftask)) {
			                $contactsoftask[]=$task_time->fk_user;
			            }
			            if (count($contactsoftask)>0) {
			                print img_object('', 'user', 'class="hideonsmartphone"');
			                print $form->select_dolusers($task_time->fk_user, 'userid_line', 0, '', 0, '', $contactsoftask);
			            }else {
			                print img_error($langs->trans('FirstAddRessourceToAllocateTime')).$langs->trans('FirstAddRessourceToAllocateTime');
			            }
			        }
			        else
			        {
			            $userstatic->id         = $task_time->fk_user;
			            $userstatic->lastname	= $task_time->lastname;
			            $userstatic->firstname 	= $task_time->firstname;
			            $userstatic->photo      = $task_time->photo;
			            $userstatic->statut     = $task_time->user_status;
			            print $userstatic->getNomUrl(-1);
			        }
			        print '</td>';
			    }

			    // Note
			    if (! empty($arrayfields['t.note']['checked']))
			    {
			        print '<td class="left">';
			        if ($action == 'splitline' && $_GET['lineid'] == $task_time->rowid)
			        {
			            print '<textarea name="timespent_note_line" width="95%" rows="'.ROWS_2.'">'.$task_time->note.'</textarea>';
			        }
			        else
			        {
			            print dol_nl2br($task_time->note);
			        }
			        print '</td>';
			    }
			    elseif ($action == 'splitline' && $_GET['lineid'] == $task_time->rowid)
			    {
			        print '<input type="hidden" name="timespent_note_line" value="'.$task_time->note.'">';
			    }

			    // Time spent
			    if (! empty($arrayfields['t.task_duration']['checked']))
			    {
			        print '<td align="right">';
			        if ($action == 'splitline' && $_GET['lineid'] == $task_time->rowid)
			        {
			            print '<input type="hidden" name="old_duration" value="'.$task_time->task_duration.'">';
			            print $form->select_duration('new_duration', $task_time->task_duration, 0, 'text');
			        }
			        else
			        {
			            print convertSecondToTime($task_time->task_duration, 'allhourmin');
			        }
			        print '</td>';
			    }

			    // Value spent
			    if (! empty($arrayfields['value']['checked']))
			    {
			        print '<td align="right">';
			        $value = price2num($task_time->thm * $task_time->task_duration / 3600);
			        print price($value, 1, $langs, 1, -1, -1, $conf->currency);
			        print '</td>';
			    }

			    // Value billed
			    if (! empty($arrayfields['valuebilled']['checked']))
			    {
			        print '<td align="right">';
			        $valuebilled = price2num($task_time->total_ht);
			        if (isset($task_time->total_ht)) print price($valuebilled, 1, $langs, 1, -1, -1, $conf->currency);
			        print '</td>';
			    }

			    /*
			     // Extra fields
			     include DOL_DOCUMENT_ROOT.'/core/tpl/extrafields_list_print_fields.tpl.php';
			     */

			    // Fields from hook
			    $parameters=array('arrayfields'=>$arrayfields, 'obj'=>$task_time);
			    $reshook=$hookmanager->executeHooks('printFieldListValue', $parameters);    // Note that $action and $object may have been modified by hook
			    print $hookmanager->resPrint;

			    // Action column
			    print '<td class="center nowraponall">';
			    print '</td>';

			    print "</tr>\n";


			    // Line for second dispatching

			    print '<tr class="oddeven">';

			    // Date
			    if (! empty($arrayfields['t.task_date']['checked']))
			    {
			        print '<td class="nowrap">';
			        if ($action == 'splitline' && $_GET['lineid'] == $task_time->rowid)
			        {
			            if (empty($task_time->task_date_withhour))
			            {
			                print $form->selectDate(($date2?$date2:$date1), 'timeline_2', 3, 3, 2, "timespent_date", 1, 0);
			            }
			            else print $form->selectDate(($date2?$date2:$date1), 'timeline_2', 1, 1, 2, "timespent_date", 1, 0);
			        }
			        else
			        {
			            print dol_print_date(($date2?$date2:$date1), ($task_time->task_date_withhour?'dayhour':'day'));
			        }
			        print '</td>';
			    }

			    // Task ref
			    if (! empty($arrayfields['t.task_ref']['checked']))
			    {
			        if ((empty($id) && empty($ref)) || ! empty($projectidforalltimes))   // Not a dedicated task
			        {
			            print '<td class="nowrap">';
			            $tasktmp->id = $task_time->fk_task;
			            $tasktmp->ref = $task_time->ref;
			            $tasktmp->label = $task_time->label;
			            print $tasktmp->getNomUrl(1, 'withproject', 'time');
			            print '</td>';
			        }
			    }

			    // Task label
			    if (! empty($arrayfields['t.task_label']['checked']))
			    {
			        if ((empty($id) && empty($ref)) || ! empty($projectidforalltimes))   // Not a dedicated task
			        {
			            print '<td class="nowrap">';
			            print $task_time->label;
			            print '</td>';
			        }
			    }

			    // User
			    if (! empty($arrayfields['author']['checked']))
			    {
			        print '<td>';
			        if ($action == 'splitline' && $_GET['lineid'] == $task_time->rowid)
			        {
			            if (empty($object->id)) $object->fetch($id);
			            $contactsoftask=$object->getListContactId('internal');
			            if (!in_array($task_time->fk_user, $contactsoftask)) {
			                $contactsoftask[]=$task_time->fk_user;
			            }
			            if (count($contactsoftask)>0) {
			                print img_object('', 'user', 'class="hideonsmartphone"');
			                print $form->select_dolusers($task_time->fk_user, 'userid_line_2', 0, '', 0, '', $contactsoftask);
			            }else {
			                print img_error($langs->trans('FirstAddRessourceToAllocateTime')).$langs->trans('FirstAddRessourceToAllocateTime');
			            }
			        }
			        else
			        {
			            $userstatic->id         = $task_time->fk_user;
			            $userstatic->lastname	= $task_time->lastname;
			            $userstatic->firstname 	= $task_time->firstname;
			            $userstatic->photo      = $task_time->photo;
			            $userstatic->statut     = $task_time->user_status;
			            print $userstatic->getNomUrl(-1);
			        }
			        print '</td>';
			    }

			    // Note
			    if (! empty($arrayfields['t.note']['checked']))
			    {
			        print '<td class="left">';
			        if ($action == 'splitline' && $_GET['lineid'] == $task_time->rowid)
			        {
			            print '<textarea name="timespent_note_line_2" width="95%" rows="'.ROWS_2.'">'.$task_time->note.'</textarea>';
			        }
			        else
			        {
			            print dol_nl2br($task_time->note);
			        }
			        print '</td>';
			    }
			    elseif ($action == 'splitline' && $_GET['lineid'] == $task_time->rowid)
			    {
			        print '<input type="hidden" name="timespent_note_line_2" value="'.$task_time->note.'">';
			    }

			    // Time spent
			    if (! empty($arrayfields['t.task_duration']['checked']))
			    {
			        print '<td align="right">';
			        if ($action == 'splitline' && $_GET['lineid'] == $task_time->rowid)
			        {
			            print '<input type="hidden" name="old_duration_2" value="0">';
			            print $form->select_duration('new_duration_2', 0, 0, 'text');
			        }
			        else
			        {
			            print convertSecondToTime($task_time->task_duration, 'allhourmin');
			        }
			        print '</td>';
			    }

			    // Value spent
			    if (! empty($arrayfields['value']['checked']))
			    {
			        print '<td align="right">';
			        $value = 0;
			        print price($value, 1, $langs, 1, -1, -1, $conf->currency);
			        print '</td>';
			    }

			    // Value billed
			    if (! empty($arrayfields['valuebilled']['checked']))
			    {
			        print '<td align="right">';
			        $valuebilled = price2num($task_time->total_ht);
			        if (isset($task_time->total_ht)) print price($valuebilled, 1, $langs, 1, -1, -1, $conf->currency);
			        print '</td>';
			    }

			    /*
			     // Extra fields
			     include DOL_DOCUMENT_ROOT.'/core/tpl/extrafields_list_print_fields.tpl.php';
			     */

			    // Fields from hook
			    $parameters=array('arrayfields'=>$arrayfields, 'obj'=>$task_time);
			    $reshook=$hookmanager->executeHooks('printFieldListValue', $parameters);    // Note that $action and $object may have been modified by hook
			    print $hookmanager->resPrint;

			    // Action column
			    print '<td class="center nowraponall">';
			    print '</td>';

			    print "</tr>\n";
			}

			$i++;
		}

		// Show total line
		if (isset($totalarray['totaldurationfield']) || isset($totalarray['totalvaluefield']))
		{
		    print '<tr class="liste_total">';
		    $i=0;
		    while ($i < $totalarray['nbfield'])
		    {
		        $i++;
		        if ($i == 1)
		        {
		            if ($num < $limit && empty($offset)) print '<td class="left">'.$langs->trans("Total").'</td>';
		            else print '<td class="left">'.$langs->trans("Totalforthispage").'</td>';
		        }
		        elseif ($totalarray['totaldurationfield'] == $i) print '<td align="right">'.convertSecondToTime($totalarray['totalduration'], 'allhourmin').'</td>';
		        elseif ($totalarray['totalvaluefield'] == $i) print '<td align="right">'.price($totalarray['totalvalue']).'</td>';
		        //elseif ($totalarray['totalvaluebilledfield'] == $i) print '<td align="center">'.price($totalarray['totalvaluebilled']).'</td>';
		        else print '<td></td>';
		    }
		    print '</tr>';
		}

		print '</tr>';

		print "</table>";
		print '</div>';
		print "</form>";
	}
}

// End of page
llxFooter();
$db->close();<|MERGE_RESOLUTION|>--- conflicted
+++ resolved
@@ -1045,13 +1045,8 @@
 			$contactsofproject=$projectstatic->getListContactId('internal');
 			if (count($contactsofproject)>0)
 			{
-<<<<<<< HEAD
-				if (in_array($user->id, $userid= $contactsofproject)) $userid = $user->id;
-				else $userid=$contactsofproject[0];
-=======
 				if (in_array($user->id, $contactsofproject)) $userid = $user->id;
 				else $userid = $contactsofproject[0];
->>>>>>> 44fd36b1
 				if ($projectstatic->public) $contactsofproject = array();
 				print $form->select_dolusers((GETPOST('userid')?GETPOST('userid'):$userid), 'userid', 0, '', 0, '', $contactsofproject, 0, 0, 0, '', 0, $langs->trans("ResourceNotAssignedToProject"), 'maxwidth200');
 			}
