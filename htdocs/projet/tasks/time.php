--- conflicted
+++ resolved
@@ -292,40 +292,37 @@
 		// Label
 		print '<tr><td>'.$langs->trans("Label").'</td><td colspan="3">'.$object->label.'</td></tr>';
 
-<<<<<<< HEAD
-		// Date start
-		print '<tr><td>'.$langs->trans("DateStart").'</td><td colspan="3">';
-		print dol_print_date($object->date_start,'dayhour');
-		print '</td></tr>';
-		
-		// Date end
-		print '<tr><td>'.$langs->trans("DateEnd").'</td><td colspan="3">';
-		print dol_print_date($object->date_end,'dayhour');
-		print '</td></tr>';
-		
-		// Planned workload
-		print '<tr><td>'.$langs->trans("PlannedWorkload").'</td><td colspan="3">';
-		print convertSecondToTime($object->planned_workload,'allhourmin');
-		print '</td></tr>';
-		
-		// Progress declared
-		print '<tr><td>'.$langs->trans("ProgressDeclared").'</td><td colspan="3">';
-		print $object->progress.' %';
-		print '</td></tr>';
-		
-		// Progress calculated
+		// Date start
+		print '<tr><td>'.$langs->trans("DateStart").'</td><td colspan="3">';
+		print dol_print_date($object->date_start,'dayhour');
+		print '</td></tr>';
+		
+		// Date end
+		print '<tr><td>'.$langs->trans("DateEnd").'</td><td colspan="3">';
+		print dol_print_date($object->date_end,'dayhour');
+		print '</td></tr>';
+		
+		// Planned workload
+		print '<tr><td>'.$langs->trans("PlannedWorkload").'</td><td colspan="3">';
+		print convertSecondToTime($object->planned_workload,'allhourmin');
+		print '</td></tr>';
+		
+		// Progress declared
+		print '<tr><td>'.$langs->trans("ProgressDeclared").'</td><td colspan="3">';
+		print $object->progress.' %';
+		print '</td></tr>';
+		
+		// Progress calculated
 		print '<tr><td>'.$langs->trans("ProgressCalculated").'</td><td colspan="3">';
 		if ($object->planned_workload)
 		{
-			$tmparray=$object->getSummaryOfTimeSpent();
+			$tmparray=$object->getSummaryOfTimeSpent();
 			if ($tmparray['total_duration'] > 0) print round($tmparray['total_duration']/$object->planned_workload*100, 2).' %';
 			else print '0 %';
 		}
-		else print '';
-		print '</td></tr>';
-		
-=======
->>>>>>> c5d8012e
+		else print '';
+		print '</td></tr>';
+		
 		// Project
 		if (empty($withproject))
 		{
