--- conflicted
+++ resolved
@@ -1,16 +1,10 @@
 <?php
 /* Copyright (C) 2005		Rodolphe Quiedeville	<rodolphe@quiedeville.org>
  * Copyright (C) 2006-2018	Laurent Destailleur		<eldy@users.sourceforge.net>
-<<<<<<< HEAD
- * Copyright (C) 2010-2012	Regis Houssin			<regis.houssin@capnetworks.com>
- * Copyright (C) 2011		Juanjo Menent			<jmenent@2byte.es>
- * Copyright (C) 2018		Ferran Marcet			<fmarcet@2byte.es>
-=======
  * Copyright (C) 2010-2012	Regis Houssin			<regis.houssin@inodbox.com>
  * Copyright (C) 2011		Juanjo Menent			<jmenent@2byte.es>
  * Copyright (C) 2018		Ferran Marcet			<fmarcet@2byte.es>
  * Copyright (C) 2018       Frédéric France         <frederic.france@netlogic.fr>
->>>>>>> d9b8a8c8
  *
  * This program is free software; you can redistribute it and/or modify
  * it under the terms of the GNU General Public License as published by
@@ -439,9 +433,6 @@
     			{
     				if ($projectstatic->public || $userWrite > 0)
     			    {
-<<<<<<< HEAD
-    			    	$linktocreatetime = '<a class="butActionNew" href="'.$_SERVER['PHP_SELF'].'?withproject=1'.($object->id > 0 ? '&id='.$object->id : '&projectid='.$projectstatic->id).'&action=createtime'.$param.'&backtopage='.urlencode($_SERVER['PHP_SELF'].'?id='.$object->id).'">'.$langs->trans('AddTimeSpent').'<span class="fa fa-plus-circle valignmiddle"></span></a>';
-=======
     			    	if (! empty($projectidforalltimes))		// We are on tab 'Time Spent' of project
     			    	{
     			    		$backtourl = $_SERVER['PHP_SELF'].'?projectid='.$projectstatic->id.($withproject?'&withproject=1':'');
@@ -452,7 +443,6 @@
     			    		$backtourl = $_SERVER['PHP_SELF'].'?id='.$object->id.($withproject?'&withproject=1':'');
     			    		$linktocreatetime = '<a class="butActionNew" href="'.$_SERVER['PHP_SELF'].'?withproject=1'.($object->id > 0 ? '&id='.$object->id : '&projectid='.$projectstatic->id).'&action=createtime'.$param.'&backtopage='.urlencode($backtourl).'">'.$langs->trans('AddTimeSpent').'<span class="fa fa-plus-circle valignmiddle"></span></a>';
     			    	}
->>>>>>> d9b8a8c8
     			    }
     			    else
     			    {
@@ -674,11 +664,7 @@
 	    $arrayfields['t.note']=array('label'=>$langs->trans("Note"), 'checked'=>1);
 	    $arrayfields['t.task_duration']=array('label'=>$langs->trans("Duration"), 'checked'=>1);
 	    $arrayfields['value'] =array('label'=>$langs->trans("Value"), 'checked'=>1, 'enabled'=>(empty($conf->salaries->enabled)?0:1));
-<<<<<<< HEAD
-	    $arrayfields['valuebilled'] =array('label'=>$langs->trans("AmountInvoiced"), 'checked'=>1, 'enabled'=>(empty($conf->global->PROJECT_BILL_TIME_SPENT)?0:1));
-=======
 	    $arrayfields['valuebilled'] =array('label'=>$langs->trans("AmountInvoiced"), 'checked'=>1, 'enabled'=>((! empty($conf->global->PROJECT_HIDE_TASKS) || empty($conf->global->PROJECT_BILL_TIME_SPENT))?0:1));
->>>>>>> d9b8a8c8
 	    // Extra fields
 	    if (is_array($extrafields->attribute_label) && count($extrafields->attribute_label))
 	    {
@@ -695,11 +681,7 @@
 
 		$sql = "SELECT t.rowid, t.fk_task, t.task_date, t.task_datehour, t.task_date_withhour, t.task_duration, t.fk_user, t.note, t.thm,";
 		$sql .= " pt.ref, pt.label,";
-<<<<<<< HEAD
-		$sql .= " u.lastname, u.firstname, u.login, u.photo,";
-=======
 		$sql .= " u.lastname, u.firstname, u.login, u.photo, u.statut as user_status,";
->>>>>>> d9b8a8c8
 		$sql .= " il.fk_facture as invoice_id, il.total_ht";
 		$sql .= " FROM ".MAIN_DB_PREFIX."projet_task_time as t";
 		$sql .= " LEFT JOIN ".MAIN_DB_PREFIX."facturedet as il ON il.rowid = t.invoice_line_id";
@@ -789,11 +771,7 @@
 			print '<td class="maxwidthonsmartphone">';
 			//$newdate=dol_mktime(12,0,0,$_POST["timemonth"],$_POST["timeday"],$_POST["timeyear"]);
 			$newdate='';
-<<<<<<< HEAD
-			print $form->select_date($newdate, 'time', ($conf->browser->layout == 'phone'?2:1), 1, 2, "timespent_date", 1, 0, 1);
-=======
 			print $form->selectDate($newdate, 'time', ($conf->browser->layout == 'phone'?2:1), 1, 2, "timespent_date", 1, 0);
->>>>>>> d9b8a8c8
 			print '</td>';
 
 			// Task
@@ -830,11 +808,7 @@
 
 			// Progress declared
 			print '<td class="nowrap">';
-<<<<<<< HEAD
-			print $formother->select_percent(GETPOST('progress')?GETPOST('progress'):$object->progress,'progress');
-=======
 			print $formother->select_percent(GETPOST('progress')?GETPOST('progress'):$object->progress, 'progress', 0, 5, 0, 100, 1);
->>>>>>> d9b8a8c8
 			print '</td>';
 
 			print '<td align="center">';
@@ -1002,15 +976,9 @@
     			{
     				if (empty($task_time->task_date_withhour))
     				{
-<<<<<<< HEAD
-    					print $form->select_date(($date2?$date2:$date1),'timeline',3,3,2,"timespent_date",1,0,1);
-    				}
-    				else print $form->select_date(($date2?$date2:$date1),'timeline',1,1,2,"timespent_date",1,0,1);
-=======
     					print $form->selectDate(($date2?$date2:$date1), 'timeline', 3, 3, 2, "timespent_date", 1, 0);
     				}
     				else print $form->selectDate(($date2?$date2:$date1), 'timeline', 1, 1, 2, "timespent_date", 1, 0);
->>>>>>> d9b8a8c8
     			}
     			else
     			{
@@ -1133,11 +1101,7 @@
             	if (isset($task_time->total_ht)) print price($valuebilled, 1, $langs, 1, -1, -1, $conf->currency);
             	print '</td>';
             	if (! $i) $totalarray['nbfield']++;
-<<<<<<< HEAD
-            	if (! $i) $totalarray['totalvaluefield']=$totalarray['nbfield'];
-=======
             	if (! $i) $totalarray['totalvaluebilledfield']=$totalarray['nbfield'];
->>>>>>> d9b8a8c8
             	$totalarray['totalvaluebilled'] += $valuebilled;
             }
 
