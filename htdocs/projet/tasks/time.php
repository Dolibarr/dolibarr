--- conflicted
+++ resolved
@@ -185,22 +185,13 @@
 				$action = 'createtime';
 				$error++;
 			} else {
-<<<<<<< HEAD
-				$object->timespent_note = GETPOST("timespent_note");
+				$object->timespent_note = GETPOST("timespent_note", 'alpha');
 				if (GETPOST('progress', 'int') > 0) {
 					$object->progress = GETPOST('progress', 'int'); // If progress is -1 (not defined), we do not change value
 				}
-				$object->timespent_duration = GETPOST("timespent_durationhour") * 60 * 60; // We store duration in seconds
-				$object->timespent_duration += (GETPOST("timespent_durationmin") ? GETPOST("timespent_durationmin") : 0) * 60; // We store duration in seconds
-				if (GETPOST("timehour") != '' && GETPOST("timehour") >= 0) {	// If hour was entered
-=======
-				$object->timespent_note = GETPOST('timespent_note', 'alpha');
-				if (GETPOST('progress', 'int') > 0) $object->progress = GETPOST('progress', 'int'); // If progress is -1 (not defined), we do not change value
 				$object->timespent_duration = GETPOSTINT("timespent_durationhour") * 60 * 60; // We store duration in seconds
 				$object->timespent_duration += (GETPOSTINT('timespent_durationmin') ? GETPOSTINT('timespent_durationmin') : 0) * 60; // We store duration in seconds
-				if (GETPOST("timehour") != '' && GETPOST("timehour") >= 0)	// If hour was entered
-				{
->>>>>>> 2689bc93
+				if (GETPOST("timehour") != '' && GETPOST("timehour") >= 0) {	// If hour was entered
 					$object->timespent_date = dol_mktime(GETPOST("timehour"), GETPOST("timemin"), 0, GETPOST("timemonth"), GETPOST("timeday"), GETPOST("timeyear"));
 					$object->timespent_withhour = 1;
 				} else {
@@ -242,20 +233,11 @@
 			$result = $object->delTimeSpent($user);
 
 			$object->fetch($id, $ref);
-<<<<<<< HEAD
-			$object->timespent_note = GETPOST("timespent_note_line");
-			$object->timespent_old_duration = GETPOST("old_duration");
-			$object->timespent_duration = GETPOST("new_durationhour") * 60 * 60; // We store duration in seconds
-			$object->timespent_duration += (GETPOST("new_durationmin") ? GETPOST("new_durationmin") : 0) * 60; // We store duration in seconds
-			if (GETPOST("timelinehour") != '' && GETPOST("timelinehour") >= 0) {	// If hour was entered
-=======
-			$object->timespent_note = GETPOST('timespent_note_line', 'alpha');
+			$object->timespent_note = GETPOST("timespent_note_line", 'alpha');
 			$object->timespent_old_duration = GETPOST("old_duration");
 			$object->timespent_duration = GETPOSTINT("new_durationhour") * 60 * 60; // We store duration in seconds
 			$object->timespent_duration += (GETPOSTINT("new_durationmin") ? GETPOSTINT('new_durationmin') : 0) * 60; // We store duration in seconds
-			if (GETPOST("timelinehour") != '' && GETPOST("timelinehour") >= 0)	// If hour was entered
-			{
->>>>>>> 2689bc93
+			if (GETPOST("timelinehour") != '' && GETPOST("timelinehour") >= 0) {	// If hour was entered
 				$object->timespent_date = dol_mktime(GETPOST("timelinehour"), GETPOST("timelinemin"), 0, GETPOST("timelinemonth"), GETPOST("timelineday"), GETPOST("timelineyear"));
 				$object->timespent_withhour = 1;
 			} else {
@@ -274,20 +256,11 @@
 			// TODO Check that ($task_time->fk_user == $user->id || in_array($task_time->fk_user, $childids))
 
 			$object->timespent_id = GETPOST("lineid", 'int');
-<<<<<<< HEAD
 			$object->timespent_note = GETPOST("timespent_note_line");
-			$object->timespent_old_duration = GETPOST("old_duration");
-			$object->timespent_duration = GETPOST("new_durationhour") * 60 * 60; // We store duration in seconds
-			$object->timespent_duration += (GETPOST("new_durationmin") ? GETPOST("new_durationmin") : 0) * 60; // We store duration in seconds
-			if (GETPOST("timelinehour") != '' && GETPOST("timelinehour") >= 0) {	// If hour was entered
-=======
-			$object->timespent_note = GETPOST('timespent_note_line', 'alpha');
 			$object->timespent_old_duration = GETPOST("old_duration");
 			$object->timespent_duration = GETPOSTINT("new_durationhour") * 60 * 60; // We store duration in seconds
 			$object->timespent_duration += (GETPOSTINT("new_durationmin") ? GETPOSTINT('new_durationmin') : 0) * 60; // We store duration in seconds
-			if (GETPOST("timelinehour") != '' && GETPOST("timelinehour") >= 0)	// If hour was entered
-			{
->>>>>>> 2689bc93
+			if (GETPOST("timelinehour") != '' && GETPOST("timelinehour") >= 0) {	// If hour was entered
 				$object->timespent_date = dol_mktime(GETPOST("timelinehour"), GETPOST("timelinemin"), 0, GETPOST("timelinemonth"), GETPOST("timelineday"), GETPOST("timelineyear"));
 				$object->timespent_withhour = 1;
 			} else {
