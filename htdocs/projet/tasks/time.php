--- conflicted
+++ resolved
@@ -716,94 +716,6 @@
 		print '<div class="clearboth"></div>';
 
 		dol_fiche_end();
-<<<<<<< HEAD
-
-		print '<!-- List of time spent for task -->'."\n";
-
-		$title=$langs->trans("ListTaskTimeForTask");
-		//print_barre_liste($title, 0, $_SERVER["PHP_SELF"], '', $sortfield, $sortorder, $linktotasks, $num, $nbtotalofrecords, 'title_generic.png', 0, '', '', 0, 1);
-		print load_fiche_titre($title, $linktocreatetime, 'title_generic.png');
-
-		/*
-		 * Form to add time spent on task
-		 */
-
-		if ($action == 'createtime' && $object->id > 0 && $user->rights->projet->lire)
-		{
-			print '<!-- form to add time spent on task -->'."\n";
-			print '<form method="POST" action="'.$_SERVER["PHP_SELF"].'?id='.$object->id.'">';
-			print '<input type="hidden" name="token" value="'.$_SESSION['newtoken'].'">';
-			print '<input type="hidden" name="action" value="addtimespent">';
-			print '<input type="hidden" name="id" value="'.$object->id.'">';
-			print '<input type="hidden" name="withproject" value="'.$withproject.'">';
-
-			print '<div class="div-table-responsive-no-min">';
-			print '<table class="noborder nohover" width="100%">';
-
-			print '<tr class="liste_titre">';
-			print '<td>'.$langs->trans("Date").'</td>';
-			print '<td>'.$langs->trans("By").'</td>';
-			print '<td>'.$langs->trans("Note").'</td>';
-			print '<td>'.$langs->trans("NewTimeSpent").'</td>';
-			print '<td>'.$langs->trans("ProgressDeclared").'</td>';
-			print '<td></td>';
-			print "</tr>\n";
-
-			print '<tr class="oddeven">';
-
-			// Date
-			print '<td class="maxwidthonsmartphone">';
-			//$newdate=dol_mktime(12,0,0,$_POST["timemonth"],$_POST["timeday"],$_POST["timeyear"]);
-			$newdate='';
-			print $form->selectDate($newdate, 'time', ($conf->browser->layout == 'phone'?2:1), 1, 2, "timespent_date", 1, 0);
-			print '</td>';
-
-			// Contributor
-			print '<td class="maxwidthonsmartphone">';
-			print img_object('', 'user', 'class="hideonsmartphone"');
-			$contactsoftask=$object->getListContactId('internal');
-			if (count($contactsoftask)>0)
-			{
-				if(in_array($user->id, $contactsoftask)) $userid = $user->id;
-				else $userid=$contactsoftask[0];
-				print $form->select_dolusers((GETPOST('userid')?GETPOST('userid'):$userid), 'userid', 0, '', 0, '', $contactsoftask, 0, 0, 0, '', 0, $langs->trans("ResourceNotAssignedToTheTask"), 'maxwidth200');
-			}
-			else
-			{
-				print img_error($langs->trans('FirstAddRessourceToAllocateTime')).$langs->trans('FirstAddRessourceToAllocateTime');
-			}
-			print '</td>';
-
-			// Note
-			print '<td>';
-			print '<textarea name="timespent_note" class="maxwidth100onsmartphone" rows="'.ROWS_2.'">'.($_POST['timespent_note']?$_POST['timespent_note']:'').'</textarea>';
-			print '</td>';
-
-			// Duration - Time spent
-			print '<td>';
-			print $form->select_duration('timespent_duration', ($_POST['timespent_duration']?$_POST['timespent_duration']:''), 0, (empty($conf->global->PROJECT_USE_DECIMAL_DAY) ? 'text' : 'days'));
-			print '</td>';
-
-			// Progress declared
-			print '<td class="nowrap">';
-			print $formother->select_percent(GETPOST('progress')?GETPOST('progress'):$object->progress, 'progress', 0, 5, 0, 100, 1);
-			print '</td>';
-
-			print '<td class="center">';
-			print '<input type="submit" name="save" class="button" value="'.$langs->trans("Add").'">';
-			print ' &nbsp; ';
-			print '<input type="submit" name="cancel" class="button" value="'.$langs->trans("Cancel").'">';
-			print '</td></tr>';
-
-			print '</table>';
-			print '</div>';
-
-			print '</form>';
-
-			print '<br>';
-		}
-=======
->>>>>>> f45462b4
 	}
 
 
@@ -1212,7 +1124,6 @@
     	print_liste_field_titre($selectedfields, $_SERVER["PHP_SELF"], "", '', '', 'width="80"', $sortfield, $sortorder, 'center maxwidthsearch ');
 		print "</tr>\n";
 
-        include_once DOL_DOCUMENT_ROOT.'/compta/facture/class/facture.class.php';
 		$tasktmp = new Task($db);
 		$tmpinvoice = new Facture($db);
 
