--- conflicted
+++ resolved
@@ -271,23 +271,21 @@
 				$object->timespent_date = dol_mktime(12, 0, 0, GETPOST("timelinemonth"), GETPOST("timelineday"), GETPOST("timelineyear"));
 			}
 			$object->timespent_fk_user = GETPOST("userid_line", 'int');
-<<<<<<< HEAD
 			$object->timespent_fk_product = GETPOST("fk_product", 'int');
-			$result = $object->addTimeSpent($user);
-=======
 
 			$result = 0;
 			if (in_array($object->timespent_fk_user, $childids) || $user->rights->projet->all->creer) {
 				$result = $object->addTimeSpent($user);
-			}
-
->>>>>>> be01e3b1
-			if ($result >= 0) {
-				setEventMessages($langs->trans("RecordSaved"), null, 'mesgs');
-			} else {
-				setEventMessages($langs->trans($object->error), null, 'errors');
-				$error++;
-			}
+				if ($result >= 0) {
+					setEventMessages($langs->trans("RecordSaved"), null, 'mesgs');
+				} else {
+					setEventMessages($langs->trans($object->error), null, 'errors');
+					$error++;
+				}
+			}
+
+			$result = $object->addTimeSpent($user);
+
 		} else {
 			$object->fetch($id, $ref);
 
