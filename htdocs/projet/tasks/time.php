--- conflicted
+++ resolved
@@ -939,17 +939,7 @@
 
 			// Project card
 
-<<<<<<< HEAD
-			$linkback = '<a href="' . DOL_URL_ROOT . '/projet/list.php?restore_lastsearch_values=1">' . $langs->trans("BackToList") . '</a>';
-=======
-			if (!empty($_SESSION['pageforbacktolist']) && !empty($_SESSION['pageforbacktolist']['project'])) {
-				$tmpurl = $_SESSION['pageforbacktolist']['project'];
-				$tmpurl = preg_replace('/__SOCID__/', $projectstatic->socid, $tmpurl);
-				$linkback = '<a href="'.$tmpurl.(preg_match('/\?/', $tmpurl) ? '&' : '?'). 'restore_lastsearch_values=1">'.$langs->trans("BackToList").'</a>';
-			} else {
-				$linkback = '<a href="'.DOL_URL_ROOT.'/projet/list.php?restore_lastsearch_values=1">'.$langs->trans("BackToList").'</a>';
-			}
->>>>>>> b61998ec
+			$linkback = '<a href="'.DOL_URL_ROOT.'/projet/list.php?restore_lastsearch_values=1">'.$langs->trans("BackToList").'</a>';
 
 			$morehtmlref = '<div class="refidno">';
 			// Title
