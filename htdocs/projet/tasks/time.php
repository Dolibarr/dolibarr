<?php
/* Copyright (C) 2005		Rodolphe Quiedeville	<rodolphe@quiedeville.org>
 * Copyright (C) 2006-2023	Laurent Destailleur		<eldy@users.sourceforge.net>
 * Copyright (C) 2010-2012	Regis Houssin			<regis.houssin@inodbox.com>
 * Copyright (C) 2011		Juanjo Menent			<jmenent@2byte.es>
 * Copyright (C) 2018		Ferran Marcet			<fmarcet@2byte.es>
 * Copyright (C) 2018       Frédéric France         <frederic.france@netlogic.fr>
 * Copyright (C) 2019-2021  Christophe Battarel		<christophe@altairis.fr>
 * Copyright (C) 2023      	Gauthier VERDOL       	<gauthier.verdol@atm-consulting.fr>
 *
 * This program is free software; you can redistribute it and/or modify
 * it under the terms of the GNU General Public License as published by
 * the Free Software Foundation; either version 3 of the License, or
 * (at your option) any later version.
 *
 * This program is distributed in the hope that it will be useful,
 * but WITHOUT ANY WARRANTY; without even the implied warranty of
 * MERCHANTABILITY or FITNESS FOR A PARTICULAR PURPOSE.  See the
 * GNU General Public License for more details.
 *
 * You should have received a copy of the GNU General Public License
 * along with this program. If not, see <https://www.gnu.org/licenses/>.
 */

/**
 *    \file        htdocs/projet/tasks/time.php
 *    \ingroup    project
 *    \brief        Page to add new time spent on a task
 */

// Load Dolibarr environment
require '../../main.inc.php';
require_once DOL_DOCUMENT_ROOT . '/projet/class/project.class.php';
require_once DOL_DOCUMENT_ROOT . '/projet/class/task.class.php';
require_once DOL_DOCUMENT_ROOT . '/compta/facture/class/facture.class.php';
require_once DOL_DOCUMENT_ROOT . '/core/lib/project.lib.php';
require_once DOL_DOCUMENT_ROOT . '/core/lib/date.lib.php';
require_once DOL_DOCUMENT_ROOT . '/core/class/html.formother.class.php';
require_once DOL_DOCUMENT_ROOT . '/core/class/html.formprojet.class.php';
require_once DOL_DOCUMENT_ROOT . '/core/class/html.formintervention.class.php';

// Load translation files required by the page
$langsLoad = array('projects', 'bills', 'orders', 'companies');
if (isModEnabled('eventorganization')) {
	$langsLoad[] = 'eventorganization';
}

$langs->loadLangs($langsLoad);

$action = GETPOST('action', 'alpha');
$massaction = GETPOST('massaction', 'alpha'); // The bulk action (combo box choice into lists)
$confirm = GETPOST('confirm', 'alpha');
$cancel = GETPOST('cancel', 'alpha');
$toselect = GETPOST('toselect', 'array'); // Array of ids of elements selected into a list
$contextpage = GETPOST('contextpage', 'aZ') ? GETPOST('contextpage', 'aZ') : 'timespentlist'; // To manage different context of search
$backtopage = GETPOST('backtopage', 'alpha'); // Go back to a dedicated page
$optioncss = GETPOST('optioncss', 'alpha');
$mode = GETPOST('mode', 'alpha');

$id = GETPOST('id', 'int');
$projectid = GETPOST('projectid', 'int');
$ref = GETPOST('ref', 'alpha');
$withproject = GETPOST('withproject', 'int');
$project_ref = GETPOST('project_ref', 'alpha');
$tab = GETPOST('tab', 'aZ09');

$search_day = GETPOST('search_day', 'int');
$search_month = GETPOST('search_month', 'int');
$search_year = GETPOST('search_year', 'int');
$search_date_startday = GETPOST('search_date_startday', 'int');
$search_date_startmonth = GETPOST('search_date_startmonth', 'int');
$search_date_startyear = GETPOST('search_date_startyear', 'int');
$search_date_endday = GETPOST('search_date_endday', 'int');
$search_date_endmonth = GETPOST('search_date_endmonth', 'int');
$search_date_endyear = GETPOST('search_date_endyear', 'int');
$search_date_start = dol_mktime(0, 0, 0, $search_date_startmonth, $search_date_startday, $search_date_startyear); // Use tzserver
$search_date_end = dol_mktime(23, 59, 59, $search_date_endmonth, $search_date_endday, $search_date_endyear);
$search_note = GETPOST('search_note', 'alpha');
$search_duration = GETPOST('search_duration', 'int');
$search_value = GETPOST('search_value', 'int');
$search_task_ref = GETPOST('search_task_ref', 'alpha');
$search_task_label = GETPOST('search_task_label', 'alpha');
$search_user = GETPOST('search_user', 'int');
$search_valuebilled = GETPOST('search_valuebilled', 'int');
$search_product_ref = GETPOST('search_product_ref', 'alpha');
$search_company = GETPOST('$search_company', 'alpha');
$search_company_alias = GETPOST('$search_company_alias', 'alpha');
$search_project_ref = GETPOST('$search_project_ref', 'alpha');
$search_project_label = GETPOST('$search_project_label', 'alpha');
$search_timespent_starthour = GETPOSTINT("search_timespent_duration_starthour");
$search_timespent_startmin = GETPOSTINT("search_timespent_duration_startmin");
$search_timespent_endhour = GETPOSTINT("search_timespent_duration_endhour");
$search_timespent_endmin = GETPOSTINT("search_timespent_duration_endmin");

$limit = GETPOST('limit', 'int') ? GETPOST('limit', 'int') : $conf->liste_limit;
$sortfield = GETPOST('sortfield', 'aZ09comma');
$sortorder = GETPOST('sortorder', 'aZ09comma');
$page = GETPOSTISSET('pageplusone') ? (GETPOST('pageplusone') - 1) : GETPOST("page", 'int');
if (empty($page) || $page == -1) {
	$page = 0;
}        // If $page is not defined, or '' or -1
$offset = $limit * $page;
$pageprev = $page - 1;
$pagenext = $page + 1;
if (!$sortfield) {
	$sortfield = 't.element_date,t.element_datehour,t.rowid';
}
if (!$sortorder) {
	$sortorder = 'DESC,DESC,DESC';
}

$childids = $user->getAllChildIds(1);

// Initialize technical object to manage hooks of page. Note that conf->hooks_modules contains array of hook context
//$object = new TaskTime($db);
$hookmanager->initHooks(array('projecttasktime', 'globalcard'));

$object = new Task($db);
$extrafields = new ExtraFields($db);
$projectstatic = new Project($db);

// fetch optionals attributes and labels
$extrafields->fetch_name_optionals_label($projectstatic->table_element);
$extrafields->fetch_name_optionals_label($object->table_element);

// Load task
if ($id > 0 || $ref) {
	$object->fetch($id, $ref);
}


// Security check
$socid = 0;
//if ($user->socid > 0) $socid = $user->socid;	  // For external user, no check is done on company because readability is managed by public status of project and assignement.
if (!$user->rights->projet->lire) {
	accessforbidden();
}

if ($object->fk_project > 0) {
	restrictedArea($user, 'projet', $object->fk_project, 'projet&project');
} else {
	restrictedArea($user, 'projet', null, 'projet&project');
	// We check user has permission to see all tasks of all users
	if (empty($projectid) && !$user->hasRight('projet', 'all', 'lire')) {
		$search_user = $user->id;
	}
}


/*
 * Actions
 */

if (GETPOST('cancel', 'alpha')) {
	$action = '';
}
if (!GETPOST('confirmmassaction', 'alpha') && $massaction != 'presend' && $massaction != 'confirm_presend' && $massaction != 'confirm_generateinvoice' && $massaction != 'confirm_generateinter') {
	$massaction = '';
}

$parameters = array('socid' => $socid, 'projectid' => $projectid);
$reshook = $hookmanager->executeHooks('doActions', $parameters, $object, $action); // Note that $action and $object may have been modified by some hooks
if ($reshook < 0) {
	setEventMessages($hookmanager->error, $hookmanager->errors, 'errors');
}

include DOL_DOCUMENT_ROOT . '/core/actions_changeselectedfields.inc.php';

// Purge search criteria
if (GETPOST('button_removefilter_x', 'alpha') || GETPOST('button_removefilter.x', 'alpha') || GETPOST('button_removefilter', 'alpha')) { // All tests are required to be compatible with all browsers
	$search_day = '';
	$search_month = '';
	$search_year = '';
	$search_note = '';
	$search_duration = '';
	$search_value = '';
	$search_date_startday = '';
	$search_date_startmonth = '';
	$search_date_startyear = '';
	$search_date_endday = '';
	$search_date_endmonth = '';
	$search_date_endyear = '';
	$search_date_start = '';
	$search_date_end = '';
	$search_task_ref = '';
	$search_company = '';
	$search_company_alias = '';
	$search_project_ref = '';
	$search_project_label = '';
	$search_task_label = '';
	$search_user = -1;
	$search_valuebilled = '';
	$search_product_ref = '';
	$toselect = array();
	$search_array_options = array();
	$search_timespent_starthour = '';
	$search_timespent_startmin = '';
	$search_timespent_endhour = '';
	$search_timespent_endmin = '';
	$action = '';
}

if ($action == 'addtimespent' && $user->rights->projet->time) {
	$error = 0;

	$timespent_durationhour = GETPOST('timespent_durationhour', 'int');
	$timespent_durationmin = GETPOST('timespent_durationmin', 'int');
	if (empty($timespent_durationhour) && empty($timespent_durationmin)) {
		setEventMessages($langs->trans('ErrorFieldRequired', $langs->transnoentitiesnoconv("Duration")), null, 'errors');
		$error++;
	}
	if (!GETPOST("userid", 'int')) {
		$langs->load("errors");
		setEventMessages($langs->trans('ErrorUserNotAssignedToTask'), null, 'errors');
		$error++;
	}

	if (!$error) {
		if ($id || $ref) {
			$object->fetch($id, $ref);
		} else {
			if (!GETPOST('taskid', 'int') || GETPOST('taskid', 'int') < 0) {
				setEventMessages($langs->trans("ErrorFieldRequired", $langs->transnoentitiesnoconv("Task")), null, 'errors');
				$action = 'createtime';
				$error++;
			} else {
				$object->fetch(GETPOST('taskid', 'int'));
			}
		}

		if (!$error) {
			$object->fetch_projet();

			if (empty($object->project->statut)) {
				setEventMessages($langs->trans("ProjectMustBeValidatedFirst"), null, 'errors');
				$action = 'createtime';
				$error++;
			} else {
				$object->timespent_note = GETPOST("timespent_note", 'alpha');
				if (GETPOST('progress', 'int') > 0) {
					$object->progress = GETPOST('progress', 'int'); // If progress is -1 (not defined), we do not change value
				}
				$object->timespent_duration = GETPOSTINT("timespent_durationhour") * 60 * 60; // We store duration in seconds
				$object->timespent_duration += (GETPOSTINT('timespent_durationmin') ? GETPOSTINT('timespent_durationmin') : 0) * 60; // We store duration in seconds
				if (GETPOST("timehour") != '' && GETPOST("timehour") >= 0) {    // If hour was entered
					$object->timespent_date = dol_mktime(GETPOST("timehour", 'int'), GETPOST("timemin", 'int'), 0, GETPOST("timemonth", 'int'), GETPOST("timeday", 'int'), GETPOST("timeyear", 'int'));
					$object->timespent_withhour = 1;
				} else {
					$object->timespent_date = dol_mktime(12, 0, 0, GETPOST("timemonth", 'int'), GETPOST("timeday", 'int'), GETPOST("timeyear", 'int'));
				}
				$object->timespent_fk_user = GETPOST("userid", 'int');
				$object->timespent_fk_product = GETPOST("fk_product", 'int');

				$result = $object->addTimeSpent($user);

				if ($result >= 0) {
					setEventMessages($langs->trans("RecordSaved"), null, 'mesgs');
				} else {
					setEventMessages($langs->trans($object->error), null, 'errors');
					$error++;
				}
			}
		}
	} else {
		if (empty($id)) {
			$action = 'createtime';
		} else {
			$action = 'createtime';
		}
	}
}

if (($action == 'updateline' || $action == 'updatesplitline') && !$cancel && $user->rights->projet->lire) {
	$error = 0;

	if (!GETPOST("new_durationhour") && !GETPOST("new_durationmin")) {
		setEventMessages($langs->trans('ErrorFieldRequired', $langs->transnoentitiesnoconv("Duration")), null, 'errors');
		$error++;
	}

	if (!$error) {
		if (GETPOST('taskid', 'int') != $id) {        // GETPOST('taskid') is id of new task
			$id_temp = GETPOST('taskid', 'int'); // should not overwrite $id


			$object->fetchTimeSpent(GETPOST('lineid', 'int'));

			$result = 0;
			if (in_array($object->timespent_fk_user, $childids) || $user->rights->projet->all->creer) {
				$result = $object->delTimeSpent($user);
			}

			$object->fetch($id_temp, $ref);

			$object->timespent_note = GETPOST("timespent_note_line", "alphanohtml");
			$object->timespent_old_duration = GETPOST("old_duration", "int");
			$object->timespent_duration = GETPOSTINT("new_durationhour") * 60 * 60; // We store duration in seconds
			$object->timespent_duration += (GETPOSTINT("new_durationmin") ? GETPOSTINT('new_durationmin') : 0) * 60; // We store duration in seconds
			if (GETPOST("timelinehour") != '' && GETPOST("timelinehour") >= 0) {    // If hour was entered
				$object->timespent_date = dol_mktime(GETPOST("timelinehour"), GETPOST("timelinemin"), 0, GETPOST("timelinemonth"), GETPOST("timelineday"), GETPOST("timelineyear"));
				$object->timespent_withhour = 1;
			} else {
				$object->timespent_date = dol_mktime(12, 0, 0, GETPOST("timelinemonth"), GETPOST("timelineday"), GETPOST("timelineyear"));
			}
			$object->timespent_fk_user = GETPOST("userid_line", 'int');
			$object->timespent_fk_product = GETPOST("fk_product", 'int');
			$object->timespent_invoiceid = GETPOST("invoiceid", 'int');
			$object->timespent_invoicelineid = GETPOST("invoicelineid", 'int');

			$result = 0;
			if (in_array($object->timespent_fk_user, $childids) || $user->rights->projet->all->creer) {
				$result = $object->addTimeSpent($user);
				if ($result >= 0) {
					setEventMessages($langs->trans("RecordSaved"), null, 'mesgs');
				} else {
					setEventMessages($langs->trans($object->error), null, 'errors');
					$error++;
				}
			}
		} else {
			$object->fetch($id, $ref);

			$object->timespent_id = GETPOST("lineid", 'int');
			$object->timespent_note = GETPOST("timespent_note_line", "alphanohtml");
			$object->timespent_old_duration = GETPOST("old_duration", "int");
			$object->timespent_duration = GETPOSTINT("new_durationhour") * 60 * 60; // We store duration in seconds
			$object->timespent_duration += (GETPOSTINT("new_durationmin") ? GETPOSTINT('new_durationmin') : 0) * 60; // We store duration in seconds
			if (GETPOST("timelinehour") != '' && GETPOST("timelinehour") >= 0) {    // If hour was entered
				$object->timespent_date = dol_mktime(GETPOST("timelinehour", 'int'), GETPOST("timelinemin", 'int'), 0, GETPOST("timelinemonth", 'int'), GETPOST("timelineday", 'int'), GETPOST("timelineyear", 'int'));
				$object->timespent_withhour = 1;
			} else {
				$object->timespent_date = dol_mktime(12, 0, 0, GETPOST("timelinemonth", 'int'), GETPOST("timelineday", 'int'), GETPOST("timelineyear", 'int'));
			}
			$object->timespent_fk_user = GETPOST("userid_line", 'int');
			$object->timespent_fk_product = GETPOST("fk_product", 'int');
			$object->timespent_invoiceid = GETPOST("invoiceid", 'int');
			$object->timespent_invoicelineid = GETPOST("invoicelineid", 'int');
			$result = 0;

			if (in_array($object->timespent_fk_user, $childids) || $user->rights->projet->all->creer) {
				$result = $object->updateTimeSpent($user);

				if ($result >= 0) {
					setEventMessages($langs->trans("RecordSaved"), null, 'mesgs');
				} else {
					setEventMessages($langs->trans($object->error), null, 'errors');
					$error++;
				}
			}
		}
	} else {
		$action = '';
	}
}

if ($action == 'confirm_deleteline' && $confirm == "yes" && ($user->hasRight('projet', 'time') || $user->hasRight('projet', 'all', 'creer'))) {
	$object->fetchTimeSpent(GETPOST('lineid', 'int'));    // load properties like $object->timespent_xxx

	if (in_array($object->timespent_fk_user, $childids) || $user->hasRight('projet', 'all', 'creer')) {
		$result = $object->delTimeSpent($user);    // delete line with $object->timespent_id

		if ($result < 0) {
			$langs->load("errors");
			setEventMessages($langs->trans($object->error), null, 'errors');
			$error++;
			$action = '';
		} else {
			setEventMessages($langs->trans("RecordDeleted"), null, 'mesgs');
		}
	}
}

// Retrieve First Task ID of Project if withprojet is on to allow project prev next to work
if (!empty($project_ref) && !empty($withproject)) {
	if ($projectstatic->fetch(0, $project_ref) > 0) {
		$tasksarray = $object->getTasksArray(0, 0, $projectstatic->id, $socid, 0);
		if (count($tasksarray) > 0) {
			$id = $tasksarray[0]->id;
		} else {
			header("Location: " . DOL_URL_ROOT . '/projet/tasks.php?id=' . $projectstatic->id . ($withproject ? '&withproject=1' : '') . (empty($mode) ? '' : '&mode=' . $mode));
			exit;
		}
	}
}

// To show all time lines for project
$projectidforalltimes = 0;
if (GETPOST('projectid', 'int') > 0) {
	$projectidforalltimes = GETPOST('projectid', 'int');

	$result = $projectstatic->fetch($projectidforalltimes);
	if (!empty($projectstatic->socid)) {
		$projectstatic->fetch_thirdparty();
	}
	$res = $projectstatic->fetch_optionals();
} elseif (GETPOST('project_ref', 'alpha')) {
	$projectstatic->fetch(0, GETPOST('project_ref', 'alpha'));
	$projectidforalltimes = $projectstatic->id;
	$withproject = 1;
} elseif ($id > 0) {
	$object->fetch($id);
	$result = $projectstatic->fetch($object->fk_project);
}
// If not task selected and no project selected
if ($id <= 0 && $projectidforalltimes == 0) {
	$allprojectforuser = $user->id;
}

if ($action == 'confirm_generateinvoice') {
	if (!empty($projectstatic->socid)) {
		$projectstatic->fetch_thirdparty();
	}

	if (!($projectstatic->thirdparty->id > 0)) {
		setEventMessages($langs->trans("ThirdPartyRequiredToGenerateInvoice"), null, 'errors');
	} else {
		include_once DOL_DOCUMENT_ROOT . '/compta/facture/class/facture.class.php';
		include_once DOL_DOCUMENT_ROOT . '/projet/class/project.class.php';
		include_once DOL_DOCUMENT_ROOT . '/product/class/product.class.php';

		$tmpinvoice = new Facture($db);
		$tmptimespent = new Task($db);
		$tmpproduct = new Product($db);
		$fuser = new User($db);

		$db->begin();
		$idprod = GETPOST('productid', 'int');
		$generateinvoicemode = GETPOST('generateinvoicemode', 'string');
		$invoiceToUse = GETPOST('invoiceid', 'int');

		$prodDurationHoursBase = 1.0;
		$product_data_cache = array();
		if ($idprod > 0) {
			$tmpproduct->fetch($idprod);
			if ($result < 0) {
				$error++;
				setEventMessages($tmpproduct->error, $tmpproduct->errors, 'errors');
			}

			$prodDurationHoursBase = $tmpproduct->getProductDurationHours();
			if ($prodDurationHoursBase < 0) {
				$error++;
				$langs->load("errors");
				setEventMessages(null, $tmpproduct->errors, 'errors');
			}

			$dataforprice = $tmpproduct->getSellPrice($mysoc, $projectstatic->thirdparty, 0);

			$pu_ht = empty($dataforprice['pu_ht']) ? 0 : $dataforprice['pu_ht'];
			$txtva = $dataforprice['tva_tx'];
			$localtax1 = $dataforprice['localtax1'];
			$localtax2 = $dataforprice['localtax2'];
		} else {
			$prodDurationHoursBase = 1;

			$pu_ht = 0;
			$txtva = get_default_tva($mysoc, $projectstatic->thirdparty);
			$localtax1 = get_default_localtax($mysoc, $projectstatic->thirdparty, 1);
			$localtax2 = get_default_localtax($mysoc, $projectstatic->thirdparty, 2);
		}

		$tmpinvoice->socid = $projectstatic->thirdparty->id;
		$tmpinvoice->date = dol_mktime(GETPOST('rehour', 'int'), GETPOST('remin', 'int'), GETPOST('resec', 'int'), GETPOST('remonth', 'int'), GETPOST('reday', 'int'), GETPOST('reyear', 'int'));
		$tmpinvoice->fk_project = $projectstatic->id;
		$tmpinvoice->cond_reglement_id = $projectstatic->thirdparty->cond_reglement_id;
		$tmpinvoice->mode_reglement_id = $projectstatic->thirdparty->mode_reglement_id;
		$tmpinvoice->fk_account = $projectstatic->thirdparty->fk_account;

		if ($invoiceToUse) {
			$tmpinvoice->fetch($invoiceToUse);
		} else {
			$result = $tmpinvoice->create($user);
			if ($result <= 0) {
				$error++;
				setEventMessages($tmpinvoice->error, $tmpinvoice->errors, 'errors');
			}
		}

		if (!$error) {
			if ($generateinvoicemode == 'onelineperuser') {        // 1 line per user (and per product)
				$arrayoftasks = array();
				foreach ($toselect as $key => $value) {
					// Get userid, timepent
					$object->fetchTimeSpent($value);    // $value is ID of 1 line in timespent table
					$arrayoftasks[$object->timespent_fk_user][(int) $object->timespent_fk_product]['timespent'] += $object->timespent_duration;
					$arrayoftasks[$object->timespent_fk_user][(int) $object->timespent_fk_product]['totalvaluetodivideby3600'] += ($object->timespent_duration * $object->timespent_thm);
				}

				foreach ($arrayoftasks as $userid => $data) {
					$fuser->fetch($userid);
					$username = $fuser->getFullName($langs);

					foreach ($data as $fk_product => $timespent_data) {
						// Define qty per hour
						$qtyhour = $timespent_data['timespent'] / 3600;
						$qtyhourtext = convertSecondToTime($timespent_data['timespent'], 'all', $conf->global->MAIN_DURATION_OF_WORKDAY);

						// Set the unit price we want to sell the time, for this user
						if (getDolGlobalInt('PROJECT_USE_REAL_COST_FOR_TIME_INVOICING')) {
							// We set unit price to 0 to force the use of the rate saved during recording
							$pu_ht = 0;
						} else {
							// We want to sell all the time spent with the last hourly rate of user
							$pu_ht = $fuser->thm;
						}

						// If no unit price known for user, we use the price recorded when recording timespent.
						if (empty($pu_ht)) {
							if ($timespent_data['timespent']) {
								$pu_ht = price2num(($timespent_data['totalvaluetodivideby3600'] / $timespent_data['timespent']), 'MU');
							}
						}

						// Add lines
						$prodDurationHours = $prodDurationHoursBase;
						$idprodline = $idprod;
						$pu_htline = $pu_ht;
						$txtvaline = $txtva;
						$localtax1line = $localtax1;
						$localtax2line = $localtax2;

						// If a particular product/service was defined for the task
						if (!empty($fk_product) && $fk_product !== $idprod) {
							if (!array_key_exists($fk_product, $product_data_cache)) {
								$result = $tmpproduct->fetch($fk_product);
								if ($result < 0) {
									$error++;
									setEventMessages($tmpproduct->error, $tmpproduct->errors, 'errors');
								}
								$prodDurationHours = $tmpproduct->getProductDurationHours();
								if ($prodDurationHours < 0) {
									$error++;
									$langs->load("errors");
									setEventMessages(null, $tmpproduct->errors, 'errors');
								}

								$dataforprice = $tmpproduct->getSellPrice($mysoc, $projectstatic->thirdparty, 0);

								$pu_htline = empty($dataforprice['pu_ht']) ? 0 : $dataforprice['pu_ht'];
								$txtvaline = $dataforprice['tva_tx'];
								$localtax1line = $dataforprice['localtax1'];
								$localtax2line = $dataforprice['localtax2'];

								$product_data_cache[$fk_product] = array('duration' => $prodDurationHours, 'dataforprice' => $dataforprice);
							} else {
								$prodDurationHours = $product_data_cache[$fk_product]['duration'];
								$pu_htline = empty($product_data_cache[$fk_product]['dataforprice']['pu_ht']) ? 0 : $product_data_cache[$fk_product]['dataforprice']['pu_ht'];
								$txtvaline = $product_data_cache[$fk_product]['dataforprice']['tva_tx'];
								$localtax1line = $product_data_cache[$fk_product]['dataforprice']['localtax1'];
								$localtax2line = $product_data_cache[$fk_product]['dataforprice']['localtax2'];
							}
							$idprodline = $fk_product;
						}

						// Add lines
						$lineid = $tmpinvoice->addline($langs->trans("TimeSpentForInvoice", $username) . ' : ' . $qtyhourtext, $pu_htline, round($qtyhour / $prodDurationHours, 2), $txtvaline, $localtax1line, $localtax2line, ($idprodline > 0 ? $idprodline : 0));
						if ($lineid < 0) {
							$error++;
							setEventMessages(null, $tmpinvoice->errors, 'errors');
						}

						// Update lineid into line of timespent
						$sql = 'UPDATE '.MAIN_DB_PREFIX.'element_time SET invoice_line_id = '.((int) $lineid).', invoice_id = '.((int) $tmpinvoice->id);
						$sql .= ' WHERE rowid IN ('.$db->sanitize(join(',', $toselect)).') AND fk_user = '.((int) $userid);
						$result = $db->query($sql);
						if (!$result) {
							$error++;
							setEventMessages($db->lasterror(), null, 'errors');
							break;
						}
					}
				}
			} elseif ($generateinvoicemode == 'onelineperperiod') {    // One line for each time spent line
				$arrayoftasks = array();

				$withdetail = GETPOST('detail_time_duration', 'alpha');
				foreach ($toselect as $key => $value) {
					// Get userid, timepent
					$object->fetchTimeSpent($value);
					// $object->id is the task id
					$ftask = new Task($db);
					$ftask->fetch($object->id);

					$fuser->fetch($object->timespent_fk_user);
					$username = $fuser->getFullName($langs);

					$arrayoftasks[$object->timespent_id]['timespent'] = $object->timespent_duration;
					$arrayoftasks[$object->timespent_id]['totalvaluetodivideby3600'] = $object->timespent_duration * $object->timespent_thm;
					$arrayoftasks[$object->timespent_id]['note'] = $ftask->ref . ' - ' . $ftask->label . ' - ' . $username;
					$arrayoftasks[$object->timespent_id]['note'] = dol_concatdesc($arrayoftasks[$object->timespent_id]['note'], $object->timespent_note);

					if (!empty($withdetail)) {
						if (!empty($object->timespent_withhour)) {
							$arrayoftasks[$object->timespent_id]['note'] = dol_concatdesc($arrayoftasks[$object->timespent_id]['note'], $langs->trans("Date") . ': ' . dol_print_date($object->timespent_datehour));
						} else {
							$arrayoftasks[$object->timespent_id]['note'] = dol_concatdesc($arrayoftasks[$object->timespent_id]['note'], $langs->trans("Date") . ': ' . dol_print_date($object->timespent_date));
						}
						$arrayoftasks[$object->timespent_id]['note'] = dol_concatdesc($arrayoftasks[$object->timespent_id]['note'], $langs->trans("Duration") . ': ' . convertSecondToTime($object->timespent_duration, 'all', $conf->global->MAIN_DURATION_OF_WORKDAY));
					}
					$arrayoftasks[$object->timespent_id]['user'] = $object->timespent_fk_user;
					$arrayoftasks[$object->timespent_id]['fk_product'] = $object->timespent_fk_product;
				}

				foreach ($arrayoftasks as $timespent_id => $value) {
					$userid = $value['user'];
					//$pu_ht = $value['timespent'] * $fuser->thm;

					// Define qty per hour
					$qtyhour = $value['timespent'] / 3600;

					// If no unit price known
					if (empty($pu_ht)) {
						$pu_ht = price2num($value['totalvaluetodivideby3600'] / 3600, 'MU');
					}

					// Add lines
					$prodDurationHours = $prodDurationHoursBase;
					$idprodline = $idprod;
					$pu_htline = $pu_ht;
					$txtvaline = $txtva;
					$localtax1line = $localtax1;
					$localtax2line = $localtax2;

					if (!empty($value['fk_product']) && $value['fk_product'] !== $idprod) {
						if (!array_key_exists($value['fk_product'], $product_data_cache)) {
							$result = $tmpproduct->fetch($value['fk_product']);
							if ($result < 0) {
								$error++;
								setEventMessages($tmpproduct->error, $tmpproduct->errors, 'errors');
							}
							$prodDurationHours = $tmpproduct->getProductDurationHours();
							if ($prodDurationHours < 0) {
								$error++;
								$langs->load("errors");
								setEventMessages(null, $tmpproduct->errors, 'errors');
							}

							$dataforprice = $tmpproduct->getSellPrice($mysoc, $projectstatic->thirdparty, 0);

							$pu_htline = empty($dataforprice['pu_ht']) ? 0 : $dataforprice['pu_ht'];
							$txtvaline = $dataforprice['tva_tx'];
							$localtax1line = $dataforprice['localtax1'];
							$localtax2line = $dataforprice['localtax2'];

							$product_data_cache[$value['fk_product']] = array('duration' => $prodDurationHours, 'dataforprice' => $dataforprice);
						} else {
							$prodDurationHours = $product_data_cache[$value['fk_product']]['duration'];
							$pu_htline = empty($product_data_cache[$value['fk_product']]['dataforprice']['pu_ht']) ? 0 : $product_data_cache[$value['fk_product']]['dataforprice']['pu_ht'];
							$txtvaline = $product_data_cache[$value['fk_product']]['dataforprice']['tva_tx'];
							$localtax1line = $product_data_cache[$value['fk_product']]['dataforprice']['localtax1'];
							$localtax2line = $product_data_cache[$value['fk_product']]['dataforprice']['localtax2'];
						}
						$idprodline = $value['fk_product'];
					}
					$lineid = $tmpinvoice->addline($value['note'], $pu_htline, round($qtyhour / $prodDurationHours, 2), $txtvaline, $localtax1line, $localtax2line, ($idprodline > 0 ? $idprodline : 0));
					if ($lineid < 0) {
						$error++;
						setEventMessages(null, $tmpinvoice->errors, 'errors');
					}
					//var_dump($lineid);exit;

					// Update lineid into line of timespent
					$sql = 'UPDATE '.MAIN_DB_PREFIX.'element_time SET invoice_line_id = '.((int) $lineid).', invoice_id = '.((int) $tmpinvoice->id);
					$sql .= ' WHERE rowid IN ('.$db->sanitize(join(',', $toselect)).') AND fk_user = '.((int) $userid);
					$result = $db->query($sql);
					if (!$result) {
						$error++;
						setEventMessages($db->lasterror(), null, 'errors');
						break;
					}
				}
			} elseif ($generateinvoicemode == 'onelinepertask') {    // One line for each different task
				$arrayoftasks = array();
				foreach ($toselect as $key => $value) {
					// Get userid, timepent
					$object->fetchTimeSpent($value);        // Call method to get list of timespent for a timespent line id (We use the utiliy method found into Task object)
					// $object->id is now the task id
					$arrayoftasks[$object->id][(int) $object->timespent_fk_product]['timespent'] += $object->timespent_duration;
					$arrayoftasks[$object->id][(int) $object->timespent_fk_product]['totalvaluetodivideby3600'] += ($object->timespent_duration * $object->timespent_thm);
				}

				foreach ($arrayoftasks as $task_id => $data) {
					$ftask = new Task($db);
					$ftask->fetch($task_id);

					foreach ($data as $fk_product => $timespent_data) {
						$qtyhour = $timespent_data['timespent'] / 3600;
						$qtyhourtext = convertSecondToTime($timespent_data['timespent'], 'all', $conf->global->MAIN_DURATION_OF_WORKDAY);

						// Add lines
						$prodDurationHours = $prodDurationHoursBase;
						$idprodline = $idprod;
						$pu_htline = $pu_ht;
						$txtvaline = $txtva;
						$localtax1line = $localtax1;
						$localtax2line = $localtax2;

						if (!empty($fk_product) && $fk_product !== $idprod) {
							if (!array_key_exists($fk_product, $product_data_cache)) {
								$result = $tmpproduct->fetch($fk_product);
								if ($result < 0) {
									$error++;
									setEventMessages($tmpproduct->error, $tmpproduct->errors, 'errors');
								}
								$prodDurationHours = $tmpproduct->getProductDurationHours();
								if ($prodDurationHours < 0) {
									$error++;
									$langs->load("errors");
									setEventMessages(null, $tmpproduct->errors, 'errors');
								}

								$dataforprice = $tmpproduct->getSellPrice($mysoc, $projectstatic->thirdparty, 0);

								$pu_htline = empty($dataforprice['pu_ht']) ? 0 : $dataforprice['pu_ht'];
								$txtvaline = $dataforprice['tva_tx'];
								$localtax1line = $dataforprice['localtax1'];
								$localtax2line = $dataforprice['localtax2'];

								$product_data_cache[$fk_product] = array('duration' => $prodDurationHours, 'dataforprice' => $dataforprice);
							} else {
								$prodDurationHours = $product_data_cache[$fk_product]['duration'];
								$pu_htline = empty($product_data_cache[$fk_product]['dataforprice']['pu_ht']) ? 0 : $product_data_cache[$fk_product]['dataforprice']['pu_ht'];
								$txtvaline = $product_data_cache[$fk_product]['dataforprice']['tva_tx'];
								$localtax1line = $product_data_cache[$fk_product]['dataforprice']['localtax1'];
								$localtax2line = $product_data_cache[$fk_product]['dataforprice']['localtax2'];
							}
							$idprodline = $fk_product;
						}


						if ($idprodline > 0) {
							// If a product is defined, we msut use the $prodDurationHours and $pu_ht of product (already set previously).
							$pu_ht_for_task = $pu_htline;
							// If we want to reuse the value of timespent (so use same price than cost price)
							if (!empty($conf->global->PROJECT_TIME_SPENT_INTO_INVOICE_USE_VALUE)) {
								$pu_ht_for_task = price2num($timespent_data['totalvaluetodivideby3600'] / $timespent_data['timespent'], 'MU') * $prodDurationHours;
							}
							$pa_ht = price2num($timespent_data['totalvaluetodivideby3600'] / $timespent_data['timespent'], 'MU') * $prodDurationHours;
						} else {
							// If not product used, we use the hour unit for duration and unit price.
							$pu_ht_for_task = 0;
							// If we want to reuse the value of timespent (so use same price than cost price)
							if (!empty($conf->global->PROJECT_TIME_SPENT_INTO_INVOICE_USE_VALUE)) {
								$pu_ht_for_task = price2num($timespent_data['totalvaluetodivideby3600'] / $timespent_data['timespent'], 'MU');
							}
							$pa_ht = price2num($timespent_data['totalvaluetodivideby3600'] / $timespent_data['timespent'], 'MU');
						}

						// Add lines
						$date_start = '';
						$date_end = '';
						$lineName = $ftask->ref . ' - ' . $ftask->label;
						$lineid = $tmpinvoice->addline($lineName, $pu_ht_for_task, price2num($qtyhour / $prodDurationHours, 'MS'), $txtvaline, $localtax1line, $localtax2line, ($idprodline > 0 ? $idprodline : 0), 0, $date_start, $date_end, 0, 0, '', 'HT', 0, 1, -1, 0, '', 0, 0, null, $pa_ht);
						if ($lineid < 0) {
							$error++;
							setEventMessages($tmpinvoice->error, $tmpinvoice->errors, 'errors');
							break;
						}

						if (!$error) {
							// Update lineid into line of timespent
							$sql = 'UPDATE ' . MAIN_DB_PREFIX . 'element_time SET invoice_line_id = ' . ((int) $lineid) . ', invoice_id = ' . ((int) $tmpinvoice->id);
							$sql .= ' WHERE rowid IN (' . $db->sanitize(join(',', $toselect)) . ')';
							$result = $db->query($sql);
							if (!$result) {
								$error++;
								setEventMessages($db->lasterror(), null, 'errors');
								break;
							}
						}
					}
				}
			}
		}

		if (!$error) {
			$urltoinvoice = $tmpinvoice->getNomUrl(0);
			$mesg = $langs->trans("InvoiceGeneratedFromTimeSpent", '{s1}');
			$mesg = str_replace('{s1}', $urltoinvoice, $mesg);
			setEventMessages($mesg, null, 'mesgs');

			//var_dump($tmpinvoice);

			$db->commit();
		} else {
			$db->rollback();
		}
	}
}

if ($action == 'confirm_generateinter') {
	$langs->load('interventions');

	if (!empty($projectstatic->socid)) $projectstatic->fetch_thirdparty();

	if (!($projectstatic->thirdparty->id > 0)) {
		setEventMessages($langs->trans("ThirdPartyRequiredToGenerateIntervention"), null, 'errors');
	} else {
		include_once DOL_DOCUMENT_ROOT . '/compta/facture/class/facture.class.php';
		include_once DOL_DOCUMENT_ROOT . '/projet/class/project.class.php';
		include_once DOL_DOCUMENT_ROOT . '/product/class/product.class.php';


		require_once DOL_DOCUMENT_ROOT . '/fichinter/class/fichinter.class.php';
		$tmpinter = new Fichinter($db);
		$tmptimespent = new Task($db);
		$fuser = new User($db);

		$db->begin();
		$interToUse = GETPOST('interid', 'int');


		$tmpinter->socid = $projectstatic->thirdparty->id;
		$tmpinter->date = dol_mktime(GETPOST('rehour', 'int'), GETPOST('remin', 'int'), GETPOST('resec', 'int'), GETPOST('remonth', 'int'), GETPOST('reday', 'int'), GETPOST('reyear', 'int'));
		$tmpinter->fk_project = $projectstatic->id;
		$tmpinter->description = $projectstatic->title . (!empty($projectstatic->description) ? '-' . $projectstatic->label : '');

		if ($interToUse) {
			$tmpinter->fetch($interToUse);
		} else {
			$result = $tmpinter->create($user);
			if ($result <= 0) {
				$error++;
				setEventMessages($tmpinter->error, $tmpinter->errors, 'errors');
			}
		}

		if (!$error) {
			$arrayoftasks = array();
			foreach ($toselect as $key => $value) {
				// Get userid, timespent
				$object->fetchTimeSpent($value);
				// $object->id is the task id
				$arrayoftasks[$object->timespent_id]['id'] = $object->id;
				$arrayoftasks[$object->timespent_id]['timespent'] = $object->timespent_duration;
				$arrayoftasks[$object->timespent_id]['totalvaluetodivideby3600'] = $object->timespent_duration * $object->timespent_thm;
				$arrayoftasks[$object->timespent_id]['note'] = $object->timespent_note;
				$arrayoftasks[$object->timespent_id]['date'] = date('Y-m-d H:i:s', $object->timespent_datehour);
			}

			foreach ($arrayoftasks as $timespent_id => $value) {
				$ftask = new Task($db);
				$ftask->fetch($value['id']);
				// Define qty per hour
				$qtyhour = $value['timespent'] / 3600;
				$qtyhourtext = convertSecondToTime($value['timespent'], 'all', $conf->global->MAIN_DURATION_OF_WORKDAY);

				// Add lines
				$lineid = $tmpinter->addline($user, $tmpinter->id, $ftask->label . (!empty($value['note']) ? ' - ' . $value['note'] : ''), $value['date'], $value['timespent']);
			}
		}

		if (!$error) {
			$urltointer = $tmpinter->getNomUrl(0);
			$mesg = $langs->trans("InterventionGeneratedFromTimeSpent", '{s1}');
			$mesg = str_replace('{s1}', $urltointer, $mesg);
			setEventMessages($mesg, null, 'mesgs');

			//var_dump($tmpinvoice);

			$db->commit();
		} else {
			$db->rollback();
		}
	}
}


/*
 * View
 */

$form = new Form($db);
$formother = new FormOther($db);
$formproject = new FormProjets($db);
$userstatic = new User($db);
//$result = $projectstatic->fetch($object->fk_project);
$arrayofselected = is_array($toselect) ? $toselect : array();

$title = $object->ref . ' - ' . $langs->trans("TimeSpent");
if (!empty($withproject)) {
	$title .= ' | ' . $langs->trans("Project") . (!empty($projectstatic->ref) ? ': ' . $projectstatic->ref : '');
}
$help_url = '';

llxHeader('', $title, $help_url);

if (($id > 0 || !empty($ref)) || $projectidforalltimes > 0 || $allprojectforuser > 0) {
	/*
	 * Fiche projet en mode visu
	 */
	if ($projectidforalltimes > 0) {
		$result = $projectstatic->fetch($projectidforalltimes);
		if (!empty($projectstatic->socid)) {
			$projectstatic->fetch_thirdparty();
		}
		$res = $projectstatic->fetch_optionals();
	} elseif ($object->fetch($id, $ref) >= 0) {
		if (!empty($conf->global->PROJECT_ALLOW_COMMENT_ON_TASK) && method_exists($object, 'fetchComments') && empty($object->comments)) {
			$object->fetchComments();
		}
		$result = $projectstatic->fetch($object->fk_project);
		if (!empty($conf->global->PROJECT_ALLOW_COMMENT_ON_PROJECT) && method_exists($projectstatic, 'fetchComments') && empty($projectstatic->comments)) {
			$projectstatic->fetchComments();
		}
		if (!empty($projectstatic->socid)) {
			$projectstatic->fetch_thirdparty();
		}
		$res = $projectstatic->fetch_optionals();

		$object->project = clone $projectstatic;
	}

	$userRead = $projectstatic->restrictedProjectArea($user, 'read');
	$linktocreatetime = '';

	if ($projectstatic->id > 0) {
		if ($withproject) {
			// Tabs for project
			if (empty($id) || $tab == 'timespent') {
				$tab = 'timespent';
			} else {
				$tab = 'tasks';
			}

			$head = project_prepare_head($projectstatic);
			print dol_get_fiche_head($head, $tab, $langs->trans("Project"), -1, ($projectstatic->public ? 'projectpub' : 'project'));

			$param = ((!empty($mode) && $mode == 'mine') ? '&mode=mine' : '');
			if ($search_user) {
				$param .= '&search_user=' . ((int) $search_user);
			}
			if ($search_month) {
				$param .= '&search_month=' . ((int) $search_month);
			}
			if ($search_year) {
				$param .= '&search_year=' . ((int) $search_year);
			}

			// Project card

			$linkback = '<a href="'.DOL_URL_ROOT.'/projet/list.php?restore_lastsearch_values=1">'.$langs->trans("BackToList").'</a>';

			$morehtmlref = '<div class="refidno">';
			// Title
			$morehtmlref .= $projectstatic->title;
			// Thirdparty
			if (!empty($projectstatic->thirdparty->id) && $projectstatic->thirdparty->id > 0) {
				$morehtmlref .= '<br>' . $projectstatic->thirdparty->getNomUrl(1, 'project');
			}
			$morehtmlref .= '</div>';

			// Define a complementary filter for search of next/prev ref.
			if (empty($user->rights->projet->all->lire)) {
				$objectsListId = $projectstatic->getProjectsAuthorizedForUser($user, 0, 0);
				$projectstatic->next_prev_filter = "rowid IN (" . $db->sanitize(count($objectsListId) ? join(',', array_keys($objectsListId)) : '0') . ")";
			}

			dol_banner_tab($projectstatic, 'project_ref', $linkback, 1, 'ref', 'ref', $morehtmlref, $param);

			print '<div class="fichecenter">';
			print '<div class="fichehalfleft">';
			print '<div class="underbanner clearboth"></div>';

			print '<table class="border tableforfield centpercent">';

			// Usage
			if (!empty($conf->global->PROJECT_USE_OPPORTUNITIES) || empty($conf->global->PROJECT_HIDE_TASKS) || isModEnabled('eventorganization')) {
				print '<tr><td class="tdtop">';
				print $langs->trans("Usage");
				print '</td>';
				print '<td>';
				if (!empty($conf->global->PROJECT_USE_OPPORTUNITIES)) {
					print '<input type="checkbox" disabled name="usage_opportunity"' . (GETPOSTISSET('usage_opportunity') ? (GETPOST('usage_opportunity', 'alpha') != '' ? ' checked="checked"' : '') : ($projectstatic->usage_opportunity ? ' checked="checked"' : '')) . '"> ';
					$htmltext = $langs->trans("ProjectFollowOpportunity");
					print $form->textwithpicto($langs->trans("ProjectFollowOpportunity"), $htmltext);
					print '<br>';
				}
				if (empty($conf->global->PROJECT_HIDE_TASKS)) {
					print '<input type="checkbox" disabled name="usage_task"' . (GETPOSTISSET('usage_task') ? (GETPOST('usage_task', 'alpha') != '' ? ' checked="checked"' : '') : ($projectstatic->usage_task ? ' checked="checked"' : '')) . '"> ';
					$htmltext = $langs->trans("ProjectFollowTasks");
					print $form->textwithpicto($langs->trans("ProjectFollowTasks"), $htmltext);
					print '<br>';
				}
				if (empty($conf->global->PROJECT_HIDE_TASKS) && !empty($conf->global->PROJECT_BILL_TIME_SPENT)) {
					print '<input type="checkbox" disabled name="usage_bill_time"' . (GETPOSTISSET('usage_bill_time') ? (GETPOST('usage_bill_time', 'alpha') != '' ? ' checked="checked"' : '') : ($projectstatic->usage_bill_time ? ' checked="checked"' : '')) . '"> ';
					$htmltext = $langs->trans("ProjectBillTimeDescription");
					print $form->textwithpicto($langs->trans("BillTime"), $htmltext);
					print '<br>';
				}
				if (isModEnabled('eventorganization')) {
					print '<input type="checkbox" disabled name="usage_organize_event"' . (GETPOSTISSET('usage_organize_event') ? (GETPOST('usage_organize_event', 'alpha') != '' ? ' checked="checked"' : '') : ($projectstatic->usage_organize_event ? ' checked="checked"' : '')) . '"> ';
					$htmltext = $langs->trans("EventOrganizationDescriptionLong");
					print $form->textwithpicto($langs->trans("ManageOrganizeEvent"), $htmltext);
				}
				print '</td></tr>';
			}

			// Visibility
			print '<tr><td class="titlefield">' . $langs->trans("Visibility") . '</td><td>';
			if ($projectstatic->public) {
				print img_picto($langs->trans('SharedProject'), 'world', 'class="paddingrightonly"');
				print $langs->trans('SharedProject');
			} else {
				print img_picto($langs->trans('PrivateProject'), 'private', 'class="paddingrightonly"');
				print $langs->trans('PrivateProject');
			}
			print '</td></tr>';

			// Budget
			print '<tr><td>' . $langs->trans("Budget") . '</td><td>';
			if (!is_null($projectstatic->budget_amount) && strcmp($projectstatic->budget_amount, '')) {
				print '<span class="amount">' . price($projectstatic->budget_amount, '', $langs, 1, 0, 0, $conf->currency) . '</span>';
			}
			print '</td></tr>';

			// Date start - end project
			print '<tr><td>' . $langs->trans("Dates") . '</td><td>';
			$start = dol_print_date($projectstatic->date_start, 'day');
			print ($start ? $start : '?');
			$end = dol_print_date($projectstatic->date_end, 'day');
			print ' - ';
			print ($end ? $end : '?');
			if ($projectstatic->hasDelay()) {
				print img_warning("Late");
			}
			print '</td></tr>';

			// Other attributes
			$cols = 2;
			$savobject = $object;
			$object = $projectstatic;
			include DOL_DOCUMENT_ROOT . '/core/tpl/extrafields_view.tpl.php';
			$object = $savobject;

			print '</table>';

			print '</div>';
			print '<div class="fichehalfright">';
			print '<div class="underbanner clearboth"></div>';

			print '<table class="border tableforfield centpercent">';

			// Description
			print '<td class="titlefield tdtop">'.$langs->trans("Description").'</td><td>';
			print dol_htmlentitiesbr($projectstatic->description);
			print '</td></tr>';

			// Categories
			if (isModEnabled('categorie')) {
				print '<tr><td class="valignmiddle">' . $langs->trans("Categories") . '</td><td>';
				print $form->showCategories($projectstatic->id, 'project', 1);
				print "</td></tr>";
			}

			print '</table>';

			print '</div>';
			print '</div>';

			print '<div class="clearboth"></div>';

			print dol_get_fiche_end();

			print '<br>';
		}

		$param = '';

		// Link to create time
		$linktocreatetimeBtnStatus = 0;
		$linktocreatetimeUrl = '';
		$linktocreatetimeHelpText = '';
		if (!empty($user->rights->projet->time)) {
			if ($projectstatic->public || $userRead > 0) {
				$linktocreatetimeBtnStatus = 1;

				if (!empty($projectidforalltimes)) {
					// We are on tab 'Time Spent' of project
					$backtourl = $_SERVER['PHP_SELF'] . '?projectid=' . $projectstatic->id . ($withproject ? '&withproject=1' : '');
					$linktocreatetimeUrl = $_SERVER['PHP_SELF'] . '?' . ($withproject ? 'withproject=1' : '') . '&projectid=' . $projectstatic->id . '&action=createtime&token=' . newToken() . $param . '&backtopage=' . urlencode($backtourl);
				} else {
					// We are on tab 'Time Spent' of task
					$backtourl = $_SERVER['PHP_SELF'] . '?id=' . $object->id . ($withproject ? '&withproject=1' : '');
					$linktocreatetimeUrl = $_SERVER['PHP_SELF'] . '?' . ($withproject ? 'withproject=1' : '') . ($object->id > 0 ? '&id=' . $object->id : '&projectid=' . $projectstatic->id) . '&action=createtime&token=' . newToken() . $param . '&backtopage=' . urlencode($backtourl);
				}
			} else {
				$linktocreatetimeBtnStatus = -2;
				$linktocreatetimeHelpText = $langs->trans("NotOwnerOfProject");
			}
		} else {
			$linktocreatetimeBtnStatus = -2;
			$linktocreatetimeHelpText = $langs->trans("NotEnoughPermissions");
		}

		$paramsbutton = array('morecss' => 'reposition');
		$linktocreatetime = dolGetButtonTitle($langs->trans('AddTimeSpent'), $linktocreatetimeHelpText, 'fa fa-plus-circle', $linktocreatetimeUrl, '', $linktocreatetimeBtnStatus, $paramsbutton);
	}

	$massactionbutton = '';
	$arrayofmassactions = array();

	if ($projectstatic->id > 0) {
		// If we are on a given project.
		if ($projectstatic->usage_bill_time) {
			$arrayofmassactions = array(
				'generateinvoice' => $langs->trans("GenerateBill"),
				//'builddoc'=>$langs->trans("PDFMerge"),
			);
		}
		if (isModEnabled('ficheinter') && $user->hasRight('ficheinter', 'creer')) {
			$langs->load("interventions");
			$arrayofmassactions['generateinter'] = $langs->trans("GenerateInter");
		}
	}
	//if ($user->rights->projet->creer) $arrayofmassactions['predelete']='<span class="fa fa-trash paddingrightonly"></span>'.$langs->trans("Delete");
	if (in_array($massaction, array('presend', 'predelete', 'generateinvoice', 'generateinter'))) {
		$arrayofmassactions = array();
	}
	$massactionbutton = $form->selectMassAction('', $arrayofmassactions);

	// Task

	// Show section with information of task. If id of task is not defined and project id defined, then $projectidforalltimes is not empty.
	if (empty($projectidforalltimes) && empty($allprojectforuser)) {
		$head = task_prepare_head($object);
		print dol_get_fiche_head($head, 'task_time', $langs->trans("Task"), -1, 'projecttask', 0, '', 'reposition');

		if ($action == 'deleteline') {
			$urlafterconfirm = $_SERVER["PHP_SELF"] . "?" . ($object->id > 0 ? "id=" . $object->id : 'projectid=' . $projectstatic->id) . '&lineid=' . GETPOST("lineid", 'int') . ($withproject ? '&withproject=1' : '');
			print $form->formconfirm($urlafterconfirm, $langs->trans("DeleteATimeSpent"), $langs->trans("ConfirmDeleteATimeSpent"), "confirm_deleteline", '', '', 1);
		}

		$param = ($withproject ? '&withproject=1' : '');
		$param .= ($param ? '&' : '') . 'id=' . $object->id;        // ID of task
		$linkback = $withproject ? '<a href="' . DOL_URL_ROOT . '/projet/tasks.php?id=' . $projectstatic->id . '">' . $langs->trans("BackToList") . '</a>' : '';

		if (!GETPOST('withproject') || empty($projectstatic->id)) {
			$projectsListId = $projectstatic->getProjectsAuthorizedForUser($user, 0, 1);
			$object->next_prev_filter = "fk_projet IN (" . $db->sanitize($projectsListId) . ")";
		} else {
			$object->next_prev_filter = "fk_projet = " . ((int) $projectstatic->id);
		}

		$morehtmlref = '';

		// Project
		if (empty($withproject)) {
			$morehtmlref .= '<div class="refidno">';
			$morehtmlref .= $langs->trans("Project") . ': ';
			$morehtmlref .= $projectstatic->getNomUrl(1);
			$morehtmlref .= '<br>';

			// Third party
			$morehtmlref .= $langs->trans("ThirdParty") . ': ';
			if (!empty($projectstatic->thirdparty) && is_object($projectstatic->thirdparty)) {
				$morehtmlref .= $projectstatic->thirdparty->getNomUrl(1);
			}
			$morehtmlref .= '</div>';
		}

		dol_banner_tab($object, 'ref', $linkback, 1, 'ref', 'ref', $morehtmlref, $param);

		print '<div class="fichecenter">';
		print '<div class="fichehalfleft">';

		print '<div class="underbanner clearboth"></div>';
		print '<table class="border centpercent tableforfield">';

		// Task parent
		print '<tr><td>' . $langs->trans("ChildOfTask") . '</td><td>';
		if ($object->fk_task_parent > 0) {
			$tasktmp = new Task($db);
			$tasktmp->fetch($object->fk_task_parent);
			print $tasktmp->getNomUrl(1);
		}
		print '</td></tr>';

		// Date start - Date end task
		print '<tr><td class="titlefield">' . $langs->trans("DateStart") . ' - ' . $langs->trans("Deadline") . '</td><td>';
		$start = dol_print_date($object->date_start, 'dayhour');
		print ($start ? $start : '?');
		$end = dol_print_date($object->date_end, 'dayhour');
		print ' - ';
		print ($end ? $end : '?');
		if ($object->hasDelay()) {
			print img_warning("Late");
		}
		print '</td></tr>';

		// Planned workload
		print '<tr><td>' . $langs->trans("PlannedWorkload") . '</td><td>';
		if ($object->planned_workload) {
			print convertSecondToTime($object->planned_workload, 'allhourmin');
		}
		print '</td></tr>';

		print '</table>';
		print '</div>';

		print '<div class="fichehalfright">';

		print '<div class="underbanner clearboth"></div>';
		print '<table class="border tableforfield centpercent">';

		// Progress declared
		print '<tr><td class="titlefield">' . $langs->trans("ProgressDeclared") . '</td><td>';
		print $object->progress != '' ? $object->progress . ' %' : '';
		print '</td></tr>';

		// Progress calculated
		print '<tr><td>' . $langs->trans("ProgressCalculated") . '</td><td>';
		if ($object->planned_workload) {
			$tmparray = $object->getSummaryOfTimeSpent();
			if ($tmparray['total_duration'] > 0) {
				print round($tmparray['total_duration'] / $object->planned_workload * 100, 2) . ' %';
			} else {
				print '0 %';
			}
		} else {
			print '<span class="opacitymedium">' . $langs->trans("WorkloadNotDefined") . '</span>';
		}
		print '</td>';

		print '</tr>';

		print '</table>';

		print '</div>';

		print '</div>';
		print '<div class="clearboth"></div>';

		print dol_get_fiche_end();
	} else {
		if ($action == 'deleteline') {
			$urlafterconfirm = $_SERVER["PHP_SELF"] . "?" . ($object->id > 0 ? "id=" . $object->id : 'projectid=' . $projectstatic->id) . '&lineid=' . GETPOST("lineid", 'int') . ($withproject ? '&withproject=1' : '');
			print $form->formconfirm($urlafterconfirm, $langs->trans("DeleteATimeSpent"), $langs->trans("ConfirmDeleteATimeSpent"), "confirm_deleteline", '', '', 1);
		}
	}


	if ($projectstatic->id > 0 || $allprojectforuser > 0) {
		// Initialize technical object to manage hooks. Note that conf->hooks_modules contains array
		$hookmanager->initHooks(array('tasktimelist'));

		$formconfirm = '';

		if ($action == 'deleteline' && !empty($projectidforalltimes)) {
			// We must use projectidprojectid if on list of timespent of project and id=taskid if on list of timespent of a task
			$urlafterconfirm = $_SERVER["PHP_SELF"] . "?" . ($projectstatic->id > 0 ? 'projectid=' . $projectstatic->id : ($object->id > 0 ? "id=" . $object->id : '')) . '&lineid=' . GETPOST('lineid', 'int') . ($withproject ? '&withproject=1' : '') . "&contextpage=" . urlencode($contextpage);
			$formconfirm = $form->formconfirm($urlafterconfirm, $langs->trans("DeleteATimeSpent"), $langs->trans("ConfirmDeleteATimeSpent"), "confirm_deleteline", '', '', 1);
		}

		// Call Hook formConfirm
		$parameters = array('formConfirm' => $formconfirm, "projectstatic" => $projectstatic, "withproject" => $withproject);
		$reshook = $hookmanager->executeHooks('formConfirm', $parameters, $object, $action); // Note that $action and $object may have been modified by hook
		if (empty($reshook)) {
			$formconfirm .= $hookmanager->resPrint;
		} elseif ($reshook > 0) {
			$formconfirm = $hookmanager->resPrint;
		}

		// Print form confirm
		print $formconfirm;

		// Definition of fields for list
		$arrayfields = array();
		$arrayfields['t.element_date'] = array('label'=>$langs->trans("Date"), 'checked'=>1);
		$arrayfields['p.fk_soc'] = array('label'=>$langs->trans("ThirdParty"), 'type'=>'integer:Societe:/societe/class/societe.class.php:1','checked'=>1);
		$arrayfields['s.name_alias'] = array('label'=>$langs->trans("AliasNameShort"), 'type'=>'integer:Societe:/societe/class/societe.class.php:1');
		if ((empty($id) && empty($ref)) || !empty($projectidforalltimes)) {	// Not a dedicated task
			if (! empty($allprojectforuser)) {
				$arrayfields['p.project_ref'] = ['label' => $langs->trans('RefProject'), 'checked' => 1];
				$arrayfields['p.project_label'] = ['label' => $langs->trans('ProjectLabel'), 'checked' => 1];
			}
			$arrayfields['t.element_ref'] = array('label'=>$langs->trans("RefTask"), 'checked'=>1);
			$arrayfields['t.element_label'] = array('label'=>$langs->trans("LabelTask"), 'checked'=>1);
		}
		$arrayfields['author'] = array('label' => $langs->trans("By"), 'checked' => 1);
		$arrayfields['t.note'] = array('label' => $langs->trans("Note"), 'checked' => 1);
		if (isModEnabled('service') && !empty($projectstatic->thirdparty) && $projectstatic->thirdparty->id > 0 && $projectstatic->usage_bill_time) {
			$arrayfields['t.fk_product'] = array('label' => $langs->trans("Product"), 'checked' => 1);
		}
		$arrayfields['t.element_duration'] = array('label'=>$langs->trans("Duration"), 'checked'=>1);
		$arrayfields['value'] = array('label'=>$langs->trans("Value"), 'checked'=>1, 'enabled'=>isModEnabled("salaries"));
		$arrayfields['valuebilled'] = array('label'=>$langs->trans("Billed"), 'checked'=>1, 'enabled'=>(((getDolGlobalInt('PROJECT_HIDE_TASKS') || !getDolGlobalInt('PROJECT_BILL_TIME_SPENT')) ? 0 : 1) && $projectstatic->usage_bill_time));
		// Extra fields
		include DOL_DOCUMENT_ROOT . '/core/tpl/extrafields_list_array_fields.tpl.php';

		$arrayfields = dol_sort_array($arrayfields, 'position');

		$param = '';
		if (!empty($contextpage) && $contextpage != $_SERVER["PHP_SELF"]) {
			$param .= '&contextpage=' . urlencode($contextpage);
		}
		if ($limit > 0 && $limit != $conf->liste_limit) {
			$param .= '&limit='.((int) $limit);
		}
		if ($search_month > 0) {
			$param .= '&search_month=' . urlencode($search_month);
		}
		if ($search_year > 0) {
			$param .= '&search_year=' . urlencode($search_year);
		}
		if (!empty($search_user)) { 	// We keep param if -1 because default value is forced to user id if not set
			$param .= '&search_user='.urlencode($search_user);
		}
		if ($search_task_ref != '') {
			$param .= '&search_task_ref=' . urlencode($search_task_ref);
		}
		if ($search_company != '') {
			$param .= '&amp;$search_company=' . urlencode($search_company);
		}
		if ($search_company_alias != '') {
			$param .= '&amp;$search_company_alias=' . urlencode($search_company_alias);
		}
		if ($search_project_ref != '') {
			$param .= '&amp;$search_project_ref=' . urlencode($search_project_ref);
		}
		if ($search_project_label != '') {
			$param .= '&amp;$search_project_label=' . urlencode($search_project_label);
		}
		if ($search_task_label != '') {
			$param .= '&search_task_label=' . urlencode($search_task_label);
		}
		if ($search_note != '') {
			$param .= '&search_note=' . urlencode($search_note);
		}
		if ($search_duration != '') {
			$param .= '&amp;search_field2=' . urlencode($search_duration);
		}
		if ($optioncss != '') {
			$param .= '&optioncss=' . urlencode($optioncss);
		}
		if ($search_date_startday) {
			$param .= '&search_date_startday=' . urlencode($search_date_startday);
		}
		if ($search_date_startmonth) {
			$param .= '&search_date_startmonth=' . urlencode($search_date_startmonth);
		}
		if ($search_date_startyear) {
			$param .= '&search_date_startyear=' . urlencode($search_date_startyear);
		}
		if ($search_date_endday) {
			$param .= '&search_date_endday=' . urlencode($search_date_endday);
		}
		if ($search_date_endmonth) {
			$param .= '&search_date_endmonth=' . urlencode($search_date_endmonth);
		}
		if ($search_date_endyear) {
			$param .= '&search_date_endyear=' . urlencode($search_date_endyear);
		}
		if ($search_timespent_starthour) {
			$param .= '&search_timespent_duration_starthour=' . urlencode($search_timespent_starthour);
		}
		if ($search_timespent_startmin) {
			$param .= '&search_timespent_duration_startmin=' . urlencode($search_timespent_startmin);
		}
		if ($search_timespent_endhour) {
			$param .= '&search_timespent_duration_endhour=' . urlencode($search_timespent_endhour);
		}
		if ($search_timespent_endmin) {
			$param .= '&search_timespent_duration_endmin=' . urlencode($search_timespent_endmin);
		}

		/*
		 // Add $param from extra fields
		 include DOL_DOCUMENT_ROOT.'/core/tpl/extrafields_list_search_param.tpl.php';
		 */
		if ($id) {
			$param .= '&id=' . urlencode($id);
		}
		if ($projectid) {
			$param .= '&projectid=' . urlencode($projectid);
		}
		if ($withproject) {
			$param .= '&withproject=' . urlencode($withproject);
		}
		// Add $param from hooks
		$parameters = array();
		$reshook = $hookmanager->executeHooks('printFieldListSearchParam', $parameters, $object); // Note that $action and $object may have been modified by hook
		$param .= $hookmanager->resPrint;

		print '<form method="POST" action="' . $_SERVER["PHP_SELF"] . '">';
		if ($optioncss != '') {
			print '<input type="hidden" name="optioncss" value="' . $optioncss . '">';
		}
		print '<input type="hidden" name="token" value="' . newToken() . '">';
		print '<input type="hidden" name="formfilteraction" id="formfilteraction" value="list">';
		if ($action == 'editline') {
			print '<input type="hidden" name="action" value="updateline">';
		} elseif ($action == 'splitline') {
			print '<input type="hidden" name="action" value="updatesplitline">';
		} elseif ($action == 'createtime' && $user->rights->projet->time) {
			print '<input type="hidden" name="action" value="addtimespent">';
		} elseif ($massaction == 'generateinvoice' && $user->hasRight('facture', 'creer')) {
			print '<input type="hidden" name="action" value="confirm_generateinvoice">';
		} elseif ($massaction == 'generateinter' && $user->hasRight('ficheinter', 'creer')) {
			print '<input type="hidden" name="action" value="confirm_generateinter">';
		} else {
			print '<input type="hidden" name="action" value="list">';
		}
		print '<input type="hidden" name="sortfield" value="' . $sortfield . '">';
		print '<input type="hidden" name="sortorder" value="' . $sortorder . '">';

		print '<input type="hidden" name="id" value="' . $id . '">';
		print '<input type="hidden" name="projectid" value="' . $projectidforalltimes . '">';
		print '<input type="hidden" name="withproject" value="' . $withproject . '">';
		print '<input type="hidden" name="tab" value="' . $tab . '">';
		print '<input type="hidden" name="page_y" value="">';

		// Form to convert time spent into invoice
		if ($massaction == 'generateinvoice') {
			if (!empty($projectstatic->thirdparty) && $projectstatic->thirdparty->id > 0) {
				print '<table class="noborder centerpercent">';
				print '<tr>';
				print '<td class="titlefield">';
				print $langs->trans('DateInvoice');
				print '</td>';
				print '<td>';
				print $form->selectDate('', '', '', '', '', '', 1, 1);
				print '</td>';
				print '</tr>';

				print '<tr>';
				print '<td>';
				print $langs->trans('Mode');
				print '</td>';
				print '<td>';
				$tmparray = array(
					'onelineperuser' => 'OneLinePerUser',
					'onelinepertask' => 'OneLinePerTask',
					'onelineperperiod' => 'OneLinePerTimeSpentLine',
				);
				print $form->selectarray('generateinvoicemode', $tmparray, 'onelineperuser', 0, 0, 0, '', 1);
				print "\n" . '<script type="text/javascript">';
				print '
				$(document).ready(function () {
					setDetailVisibility();
					$("#generateinvoicemode").change(function() {
            			setDetailVisibility();
            		});
            		function setDetailVisibility() {
            			generateinvoicemode = $("#generateinvoicemode option:selected").val();
            			if (generateinvoicemode=="onelineperperiod") {
            				$("#detail_time_duration").show();
            			} else {
            				$("#detail_time_duration").hide();
            			}
            		}
            	});
            			';
				print '</script>' . "\n";
				print '<span style="display:none" id="detail_time_duration"><input type="checkbox" value="detail" name="detail_time_duration"/>' . $langs->trans('AddDetailDateAndDuration') . '</span>';
				print '</td>';
				print '</tr>';

				if (isModEnabled("service")) {
					print '<tr>';
					print '<td>';
					print $langs->trans('ServiceToUseOnLines');
					print '</td>';
					print '<td>';
					$form->select_produits('', 'productid', '1', 0, $projectstatic->thirdparty->price_level, 1, 2, '', 0, array(), $projectstatic->thirdparty->id, 'None', 0, 'maxwidth500');
					print '</td>';
					print '</tr>';
				}

				print '<tr>';
				print '<td class="titlefield">';
				print $langs->trans('InvoiceToUse');
				print '</td>';
				print '<td>';
				print $form->selectInvoice($projectstatic->thirdparty->id, '', 'invoiceid', 24, 0, $langs->trans('NewInvoice'), 1, 0, 0, 'maxwidth500', '', 'all');
				print '</td>';
				print '</tr>';
				/*print '<tr>';
				 print '<td>';
				 print $langs->trans('ValidateInvoices');
				 print '</td>';
				 print '<td>';
				 print $form->selectyesno('validate_invoices', 0, 1);
				 print '</td>';
				 print '</tr>';*/
				print '</table>';

				print '<br>';
				print '<div class="center">';
				print '<input type="submit" class="button" id="createbills" name="createbills" value="' . $langs->trans('GenerateBill') . '">  ';
				print '<input type="submit" class="button button-cancel" id="cancel" name="cancel" value="' . $langs->trans("Cancel") . '">';
				print '</div>';
				print '<br>';
			} else {
				print '<div class="warning">' . $langs->trans("ThirdPartyRequiredToGenerateInvoice") . '</div>';
				print '<div class="center">';
				print '<input type="submit" class="button button-cancel" id="cancel" name="cancel" value="' . $langs->trans("Cancel") . '">';
				print '</div>';
				$massaction = '';
			}
		} elseif ($massaction == 'generateinter') {
			// Form to convert time spent into invoice
			print '<input type="hidden" name="massaction" value="confirm_createinter">';

			if (!empty($projectstatic->thirdparty) && $projectstatic->thirdparty->id > 0) {
				print '<br>';
				print '<table class="noborder centpercent">';
				print '<tr>';
				print '<td class="titlefield">';
				print img_picto('', 'intervention', 'class="pictofixedwidth"') . $langs->trans('InterToUse');
				print '</td>';
				print '<td>';
				$forminter = new FormIntervention($db);
				print $forminter->select_interventions($projectstatic->thirdparty->id, '', 'interid', 24, $langs->trans('NewInter'), true);
				print '</td>';
				print '</tr>';
				print '</table>';

				print '<div class="center">';
				print '<input type="submit" class="button" id="createinter" name="createinter" value="' . $langs->trans('GenerateInter') . '">  ';
				print '<input type="submit" class="button" id="cancel" name="cancel" value="' . $langs->trans('Cancel') . '">';
				print '</div>';
				print '<br>';
			} else {
				print '<div class="warning">' . $langs->trans("ThirdPartyRequiredToGenerateIntervention") . '</div>';
				print '<div class="center">';
				print '<input type="submit" class="button" id="cancel" name="cancel" value="' . $langs->trans('Cancel') . '">';
				print '</div>';
				$massaction = '';
			}
		}

		// Allow Pre-Mass-Action hook (eg for confirmation dialog)
		$parameters = array(
			'toselect' => $toselect,
			'uploaddir' => isset($uploaddir) ? $uploaddir : null
		);

		$reshook = $hookmanager->executeHooks('doPreMassActions', $parameters, $object, $action);
		if ($reshook < 0) {
			setEventMessages($hookmanager->error, $hookmanager->errors, 'errors');
		} else {
			print $hookmanager->resPrint;
		}

		/*
		 *	List of time spent
		 */
		$tasks = array();

		$varpage = empty($contextpage) ? $_SERVER["PHP_SELF"] : $contextpage;
		$selectedfields = $form->multiSelectArrayWithCheckbox('selectedfields', $arrayfields, $varpage, getDolGlobalString('MAIN_CHECKBOX_LEFT_COLUMN', '')); // This also change content of $arrayfields

		$sql = "SELECT t.rowid, t.fk_element, t.element_date, t.element_datehour, t.element_date_withhour, t.element_duration, t.fk_user, t.note, t.thm,";
		$sql .= " t.fk_product,";
		$sql .= " pt.ref, pt.label, pt.fk_projet,";
		$sql .= " u.lastname, u.firstname, u.login, u.photo, u.statut as user_status,";
		$sql .= " il.fk_facture as invoice_id, inv.fk_statut,";
		$sql .= " p.fk_soc,s.name_alias,";
		$sql .= " t.invoice_line_id";
		// Add fields from hooks
		$parameters = array();
		$reshook = $hookmanager->executeHooks('printFieldListSelect', $parameters, $object); // Note that $action and $object may have been modified by hook
		$sql .= $hookmanager->resPrint;
		$sql = preg_replace('/,\s*$/', '', $sql);

		$sqlfields = $sql; // $sql fields to remove for count total

		$sql .= " FROM ".MAIN_DB_PREFIX."element_time as t";
		$sql .= " LEFT JOIN ".MAIN_DB_PREFIX."facturedet as il ON il.rowid = t.invoice_line_id";
		$sql .= " LEFT JOIN ".MAIN_DB_PREFIX."facture as inv ON inv.rowid = il.fk_facture";
		$sql .= " LEFT JOIN ".MAIN_DB_PREFIX."product as prod ON prod.rowid = t.fk_product";
		$sql .= " INNER JOIN ".MAIN_DB_PREFIX."projet_task as pt ON pt.rowid = t.fk_element";
		$sql .= " INNER JOIN ".MAIN_DB_PREFIX."projet as p ON p.rowid = pt.fk_projet";
		$sql .= " INNER JOIN ".MAIN_DB_PREFIX."user as u ON t.fk_user = u.rowid";
		$sql .= " LEFT JOIN ".MAIN_DB_PREFIX."societe as s ON s.rowid = p.fk_soc";

		// Add table from hooks
		$parameters = array();
		$reshook = $hookmanager->executeHooks('printFieldListFrom', $parameters, $object); // Note that $action and $object may have been modified by hook
		$sql .= $hookmanager->resPrint;
<<<<<<< HEAD
		$sql .= " WHERE p.entity IN (".getEntity('project').")";
=======
		$sql .= " WHERE elementtype='task' ";
>>>>>>> 3700b047
		if (empty($projectidforalltimes) && empty($allprojectforuser)) {
			// Limit on one task
			$sql .= " AND t.fk_element =".((int) $object->id);
		} elseif (!empty($projectidforalltimes)) {
			// Limit on one project
			$sql .= " AND pt.fk_projet IN (" . $db->sanitize($projectidforalltimes) . ")";
		} elseif (!empty($allprojectforuser)) {
			// Limit on on user
			if (empty($search_user)) {
				$search_user = $user->id;
			}
			if ($search_user > 0) $sql .= " AND t.fk_user = " . ((int) $search_user);
		}

		if ($search_note) {
			$sql .= natural_search('t.note', $search_note);
		}
		if ($search_task_ref) {
			$sql .= natural_search('pt.ref', $search_task_ref);
		}
		if (empty($arrayfields['s.name_alias']['checked']) && $search_company) {
			$sql .= natural_search(array("s.nom", "s.name_alias"), $search_company);
		} else {
			if ($search_company) {
				$sql .= natural_search('s.nom', $search_company);
			}
			if ($search_company_alias) {
				$sql .= natural_search('s.name_alias', $search_company_alias);
			}
		}
		if ($search_project_ref) {
			$sql .= natural_search('p.ref', $search_project_ref);
		}
		if ($search_project_label) {
			$sql .= natural_search('p.title', $search_project_label);
		}
		if ($search_task_label) {
			$sql .= natural_search('pt.label', $search_task_label);
		}
		if ($search_user > 0) {
			$sql .= natural_search('t.fk_user', $search_user, 2);
		}
		if (!empty($search_product_ref)) {
			$sql .= natural_search('prod.ref', $search_product_ref);
		}
		if ($search_valuebilled == '1') {
			$sql .= ' AND t.invoice_id > 0';
		}
		if ($search_valuebilled == '0') {
			$sql .= ' AND (t.invoice_id = 0 OR t.invoice_id IS NULL)';
		}

		if ($search_date_start) {
			$sql .= " AND t.element_date >= '".$db->idate($search_date_start)."'";
		}
		if ($search_date_end) {
			$sql .= " AND t.element_date <= '".$db->idate($search_date_end)."'";
		}

		if (!empty($arrayfields['t.element_duration']['checked'])) {
			if ($search_timespent_starthour || $search_timespent_startmin) {
				$timespent_duration_start = $search_timespent_starthour * 60 * 60; // We store duration in seconds
				$timespent_duration_start += ($search_timespent_startmin ? $search_timespent_startmin : 0) * 60; // We store duration in seconds
				$sql .= " AND t.element_duration >= " . $timespent_duration_start;
			}

			if ($search_timespent_endhour || $search_timespent_endmin) {
				$timespent_duration_end = $search_timespent_endhour * 60 * 60; // We store duration in seconds
				$timespent_duration_end += ($search_timespent_endmin ? $search_timespent_endmin : 0) * 60; // We store duration in seconds
				$sql .= " AND t.element_duration <= " . $timespent_duration_end;
			}
		}

		$sql .= dolSqlDateFilter('t.element_datehour', $search_day, $search_month, $search_year);

		// Add where from hooks
		$parameters = array();
		$reshook = $hookmanager->executeHooks('printFieldListWhere', $parameters); // Note that $action and $object may have been modified by hook
		$sql .= $hookmanager->resPrint;

		// Count total nb of records
		$nbtotalofrecords = '';
		if (!getDolGlobalInt('MAIN_DISABLE_FULL_SCANLIST')) {
			/* The fast and low memory method to get and count full list converts the sql into a sql count */
			$sqlforcount = preg_replace('/^'.preg_quote($sqlfields, '/').'/', 'SELECT COUNT(*) as nbtotalofrecords', $sql);
			$sqlforcount = preg_replace('/GROUP BY .*$/', '', $sqlforcount);
			$resql = $db->query($sqlforcount);
			if ($resql) {
				$objforcount = $db->fetch_object($resql);
				$nbtotalofrecords = $objforcount->nbtotalofrecords;
			} else {
				dol_print_error($db);
			}

			if (($page * $limit) > $nbtotalofrecords) {	// if total resultset is smaller than the paging size (filtering), goto and load page 0
				$page = 0;
				$offset = 0;
			}
			$db->free($resql);
		}

		// Complete request and execute it with limit
		$sql .= $db->order($sortfield, $sortorder);
		if ($limit) {
			$sql .= $db->plimit($limit + 1, $offset);
		}

		$resql = $db->query($sql);
		if (!$resql) {
			dol_print_error($db);
			exit;
		}

		$num = $db->num_rows($resql);

		if ($num >= 0) {
			if (!empty($projectidforalltimes)) {
				print '<!-- List of time spent for project -->' . "\n";

				$title = $langs->trans("ListTaskTimeUserProject");

				print_barre_liste($title, $page, $_SERVER["PHP_SELF"], $param, $sortfield, $sortorder, $massactionbutton, $num, $nbtotalofrecords, 'clock', 0, $linktocreatetime, '', $limit, 0, 0, 1);
			} else {
				print '<!-- List of time spent -->' . "\n";

				$title = $langs->trans("ListTaskTimeForTask");

				print_barre_liste($title, $page, $_SERVER["PHP_SELF"], $param, $sortfield, $sortorder, $massactionbutton, $num, $nbtotalofrecords, 'clock', 0, $linktocreatetime, '', $limit, 0, 0, 1);
			}

			$i = 0;
			while ($i < $num) {
				$row = $db->fetch_object($resql);
				$tasks[$i] = $row;
				$i++;
			}
			$db->free($resql);
		} else {
			dol_print_error($db);
		}

		/*
		 * Form to add a new line of time spent
		 */
		if ($action == 'createtime' && $user->hasRight('projet', 'time')) {
			print '<!-- table to add time spent -->' . "\n";
			if (!empty($id)) {
				print '<input type="hidden" name="taskid" value="' . $id . '">';
			}

			print '<div class="div-table-responsive-no-min">'; // You can use div-table-responsive-no-min if you dont need reserved height for your table
			print '<table class="noborder nohover centpercent">';

			print '<tr class="liste_titre">';
			print '<td>' . $langs->trans("Date") . '</td>';
			if (!empty($allprojectforuser)) {
				print '<td>' . $langs->trans("Project") . '</td>';
			}
			if (empty($id)) {
				print '<td>' . $langs->trans("Task") . '</td>';
			}
			print '<td>' . $langs->trans("By") . '</td>';
			print '<td>' . $langs->trans("Note") . '</td>';
			print '<td>' . $langs->trans("NewTimeSpent") . '</td>';
			print '<td>' . $langs->trans("ProgressDeclared") . '</td>';
			if (empty($conf->global->PROJECT_HIDE_TASKS) && !empty($conf->global->PROJECT_BILL_TIME_SPENT)) {
				print '<td></td>';

				if (isModEnabled("service") && !empty($projectstatic->thirdparty) && $projectstatic->thirdparty->id > 0 && $projectstatic->usage_bill_time) {
					print '<td>'.$langs->trans("Product").'</td>';
				}
			}
			// Hook fields
			$parameters = array('mode' => 'create');
			$reshook = $hookmanager->executeHooks('printFieldListTitle', $parameters); // Note that $action and $object may have been modified by hook
			print $hookmanager->resPrint;
			print '<td></td>';
			print "</tr>\n";

			print '<tr class="oddeven nohover">';

			// Date
			print '<td class="maxwidthonsmartphone">';
			$newdate = '';
			print $form->selectDate($newdate, 'time', ($conf->browser->layout == 'phone' ? 2 : 1), 1, 2, "timespent_date", 1, 0);
			print '</td>';

			if (!empty($allprojectforuser)) {
				print '<td>';
				// Add project selector
				print '</td>';
			}

			// Task
			$nboftasks = 0;
			if (empty($id)) {
				print '<td class="maxwidthonsmartphone">';
				$nboftasks = $formproject->selectTasks(-1, GETPOST('taskid', 'int'), 'taskid', 0, 0, 1, 1, 0, 0, 'maxwidth300', $projectstatic->id, 'progress');
				print '</td>';
			}

			// Contributor
			print '<td class="maxwidthonsmartphone nowraponall">';
			$contactsofproject = $projectstatic->getListContactId('internal');
			if (count($contactsofproject) > 0) {
				print img_object('', 'user', 'class="hideonsmartphone"');
				if (in_array($user->id, $contactsofproject)) {
					$userid = $user->id;
				} else {
					$userid = $contactsofproject[0];
				}

				if ($projectstatic->public) {
					$contactsofproject = array();
				}
				print $form->select_dolusers((GETPOST('userid', 'int') ? GETPOST('userid', 'int') : $userid), 'userid', 0, '', 0, '', $contactsofproject, 0, 0, 0, '', 0, $langs->trans("ResourceNotAssignedToProject"), 'minwidth150imp maxwidth200');
			} else {
				if ($nboftasks) {
					print img_error($langs->trans('FirstAddRessourceToAllocateTime')) . ' ' . $langs->trans('FirstAddRessourceToAllocateTime');
				}
			}
			print '</td>';

			// Note
			print '<td>';
			print '<textarea name="timespent_note" class="maxwidth100onsmartphone" rows="' . ROWS_2 . '">' . (GETPOST('timespent_note') ? GETPOST('timespent_note') : '') . '</textarea>';
			print '</td>';

			// Duration - Time spent
			print '<td class="nowraponall">';
			$durationtouse = (GETPOST('timespent_duration') ? GETPOST('timespent_duration') : '');
			if (GETPOSTISSET('timespent_durationhour') || GETPOSTISSET('timespent_durationmin')) {
				$durationtouse = ((int) GETPOST('timespent_durationhour') * 3600 + (int) GETPOST('timespent_durationmin') * 60);
			}
			print $form->select_duration('timespent_duration', $durationtouse, 0, 'text');
			print '</td>';

			// Progress declared
			print '<td class="nowrap">';
			print $formother->select_percent(GETPOST('progress') ? GETPOST('progress') : $object->progress, 'progress', 0, 5, 0, 100, 1);
			print '</td>';

			// Invoiced
			if (empty($conf->global->PROJECT_HIDE_TASKS) && !empty($conf->global->PROJECT_BILL_TIME_SPENT)) {
				print '<td>';
				print '</td>';

				if (isModEnabled("service") && !empty($projectstatic->thirdparty) && $projectstatic->thirdparty->id > 0 && $projectstatic->usage_bill_time) {
					print '<td class="nowraponall">';
					print img_picto('', 'product');
					print $form->select_produits('', 'fk_product', '1', 0, $projectstatic->thirdparty->price_level, 1, 2, '', 1, array(), $projectstatic->thirdparty->id, 'None', 0, 'maxwidth150', 0, '', null, 1);
					print '</td>';
				}
			}

			// Fields from hook
			$parameters = array('mode' => 'create');
			$reshook = $hookmanager->executeHooks('printFieldListValue', $parameters); // Note that $action and $object may have been modified by hook
			print $hookmanager->resPrint;

			print '<td class="center">';
			$form->buttonsSaveCancel();
			print '<input type="submit" name="save" class="button buttongen smallpaddingimp marginleftonly margintoponlyshort marginbottomonlyshort button-add reposition" value="'.$langs->trans("Add").'">';
			print '<input type="submit" name="cancel" class="button buttongen smallpaddingimp marginleftonly margintoponlyshort marginbottomonlyshort button-cancel" value="'.$langs->trans("Cancel").'">';
			print '</td></tr>';

			print '</table>';
			print '</div>';

			print '<br>';
		}

		$moreforfilter = '';

		$parameters = array();
		$reshook = $hookmanager->executeHooks('printFieldPreListTitle', $parameters); // Note that $action and $object may have been modified by hook
		if (empty($reshook)) {
			$moreforfilter .= $hookmanager->resPrint;
		} else {
			$moreforfilter = $hookmanager->resPrint;
		}

		if (!empty($moreforfilter)) {
			print '<div class="liste_titre liste_titre_bydiv centpercent">';
			print $moreforfilter;
			print '</div>';
		}

		$varpage = empty($contextpage) ? $_SERVER["PHP_SELF"] : $contextpage;
		$selectedfields = $form->multiSelectArrayWithCheckbox('selectedfields', $arrayfields, $varpage, getDolGlobalString('MAIN_CHECKBOX_LEFT_COLUMN')); // This also change content of $arrayfields
		$selectedfields .= (is_array($arrayofmassactions) && count($arrayofmassactions) ? $form->showCheckAddButtons('checkforselect', 1) : '');

		print '<div class="div-table-responsive">';
		print '<table class="tagtable nobottomiftotal liste' . ($moreforfilter ? " listwithfilterbefore" : "") . '">' . "\n";

		// Fields title search
		// --------------------------------------------------------------------
		print '<tr class="liste_titre_filter">';
		// Action column
		if (getDolGlobalString('MAIN_CHECKBOX_LEFT_COLUMN')) {
			print '<td class="liste_titre center">';
			$searchpicto = $form->showFilterButtons('left');
			print $searchpicto;
			print '</td>';
		}
		// Date
		if (!empty($arrayfields['t.element_date']['checked'])) {
			print '<td class="liste_titre left">';
			print '<div class="nowrap">';
			print $form->selectDate($search_date_start ? $search_date_start : -1, 'search_date_start', 0, 0, 1, '', 1, 0, 0, '', '', '', '', 1, '', $langs->trans('From'));
			print '</div>';
			print '<div class="nowrap">';
			print $form->selectDate($search_date_end ? $search_date_end : -1, 'search_date_end', 0, 0, 1, '', 1, 0, 0, '', '', '', '', 1, '', $langs->trans('to'));
			print '</div>';
			print '</td>';
		}
		// Thirdparty
		if (!empty($arrayfields['p.fk_soc']['checked'])) {
			print '<td class="liste_titre"><input type="text" class="flat maxwidth100" name="$search_company" value="' . dol_escape_htmltag($search_company) . '"></td>';
		}

		// Thirdparty alias
		if (!empty($arrayfields['s.name_alias']['checked'])) {
			print '<td class="liste_titre"><input type="text" class="flat maxwidth100" name="$search_company_alias" value="' . dol_escape_htmltag($search_company_alias) . '"></td>';
		}

		if (!empty($allprojectforuser)) {
			if (!empty($arrayfields['p.project_ref']['checked'])) {
				print '<td class="liste_titre"><input type="text" class="flat maxwidth100" name="$search_project_ref" value="' . dol_escape_htmltag($search_project_ref) . '"></td>';
			}
			if (!empty($arrayfields['p.project_label']['checked'])) {
				print '<td class="liste_titre"><input type="text" class="flat maxwidth100" name="$search_project_label" value="' . dol_escape_htmltag($search_project_label) . '"></td>';
			}
		}
		// Task
		if ((empty($id) && empty($ref)) || !empty($projectidforalltimes)) {	// Not a dedicated task
			if (!empty($arrayfields['t.element_ref']['checked'])) {
				print '<td class="liste_titre"><input type="text" class="flat maxwidth100" name="search_task_ref" value="'.dol_escape_htmltag($search_task_ref).'"></td>';
			}
			if (!empty($arrayfields['t.element_label']['checked'])) {
				print '<td class="liste_titre"><input type="text" class="flat maxwidth100" name="search_task_label" value="'.dol_escape_htmltag($search_task_label).'"></td>';
			}
		}
		// Author
		if (!empty($arrayfields['author']['checked'])) {
			print '<td class="liste_titre">'.$form->select_dolusers(($search_user > 0 ? $search_user : -1), 'search_user', 1, null, 0, '', '', 0, 0, 0, '', 0, '', 'maxwidth150').'</td>';
		}
		// Note
		if (!empty($arrayfields['t.note']['checked'])) {
			print '<td class="liste_titre"><input type="text" class="flat maxwidth100" name="search_note" value="' . dol_escape_htmltag($search_note) . '"></td>';
		}
		// Duration
		if (!empty($arrayfields['t.element_duration']['checked'])) {
			// Duration - Time spent
			print '<td class="liste_titre right">';

			$durationtouse_start = '';
			if ($search_timespent_starthour || $search_timespent_startmin) {
				$durationtouse_start = ($search_timespent_starthour * 3600 + $search_timespent_startmin * 60);
			}
			print '<div class="nowraponall">' . $langs->trans('from') . ' ';
			print $form->select_duration('search_timespent_duration_start', $durationtouse_start, 0, 'text', 0, 1);
			print '</div>';

			$durationtouse_end = '';
			if ($search_timespent_endhour || $search_timespent_endmin) {
				$durationtouse_end = ($search_timespent_endhour * 3600 + $search_timespent_endmin * 60);
			}
			print '<div class="nowraponall">' . $langs->trans('at') . ' ';
			print $form->select_duration('search_timespent_duration_end', $durationtouse_end, 0, 'text', 0, 1);
			print '</div>';

			print '</td>';
		}
		// Product
		if (!empty($arrayfields['t.fk_product']['checked'])) {
			print '<td class="liste_titre right"></td>';
		}
		// Value in main currency
		if (!empty($arrayfields['value']['checked'])) {
			print '<td class="liste_titre"></td>';
		}
		// Value billed
		if (!empty($arrayfields['valuebilled']['checked'])) {
			print '<td class="liste_titre center">' . $form->selectyesno('search_valuebilled', $search_valuebilled, 1, false, 1) . '</td>';
		}

		/*
		 // Extra fields
		 include DOL_DOCUMENT_ROOT.'/core/tpl/extrafields_list_search_input.tpl.php';
		 */
		// Fields from hook
		$parameters = array('arrayfields' => $arrayfields);
		$reshook = $hookmanager->executeHooks('printFieldListOption', $parameters); // Note that $action and $object may have been modified by hook
		print $hookmanager->resPrint;
		// Action column
		if (!getDolGlobalString('MAIN_CHECKBOX_LEFT_COLUMN')) {
			print '<td class="liste_titre center">';
			$searchpicto = $form->showFilterButtons();
			print $searchpicto;
			print '</td>';
		}
		print '</tr>' . "\n";

		$totalarray = array();
		$totalarray['nbfield'] = 0;

		// Fields title label
		// --------------------------------------------------------------------
		print '<tr class="liste_titre">';
		if (getDolGlobalString('MAIN_CHECKBOX_LEFT_COLUMN')) {
			print_liste_field_titre($selectedfields, $_SERVER["PHP_SELF"], "", '', '', '', $sortfield, $sortorder, 'center maxwidthsearch ');
			$totalarray['nbfield']++;
		}
		if (!empty($arrayfields['t.element_date']['checked'])) {
			print_liste_field_titre($arrayfields['t.element_date']['label'], $_SERVER['PHP_SELF'], 't.element_date,t.element_datehour,t.rowid', '', $param, '', $sortfield, $sortorder);
			$totalarray['nbfield']++;
		}
		if (!empty($arrayfields['p.fk_soc']['checked'])) {
			print_liste_field_titre($arrayfields['p.fk_soc']['label'], $_SERVER['PHP_SELF'], 't.element_date,t.element_datehour,t.rowid', '', $param, '', $sortfield, $sortorder);
			$totalarray['nbfield']++;
		}
		if (!empty($arrayfields['s.name_alias']['checked'])) {
			print_liste_field_titre($arrayfields['s.name_alias']['label'], $_SERVER['PHP_SELF'], 's.name_alias', '', $param, '', $sortfield, $sortorder);
			$totalarray['nbfield']++;
		}
		if (!empty($allprojectforuser)) {
			if (!empty($arrayfields['p.project_ref']['checked'])) {
				print_liste_field_titre("Project", $_SERVER['PHP_SELF'], 'p.ref', '', $param, '', $sortfield, $sortorder);
				$totalarray['nbfield']++;
			}
			if (!empty($arrayfields['p.project_label']['checked'])) {
				print_liste_field_titre("ProjectLabel", $_SERVER['PHP_SELF'], 'p.title', '', $param, '', $sortfield, $sortorder);
				$totalarray['nbfield']++;
			}
		}
		if ((empty($id) && empty($ref)) || !empty($projectidforalltimes)) {	// Not a dedicated task
			if (!empty($arrayfields['t.element_ref']['checked'])) {
				print_liste_field_titre($arrayfields['t.element_ref']['label'], $_SERVER['PHP_SELF'], 'pt.ref', '', $param, '', $sortfield, $sortorder);
				$totalarray['nbfield']++;
			}
			if (!empty($arrayfields['t.element_label']['checked'])) {
				print_liste_field_titre($arrayfields['t.element_label']['label'], $_SERVER['PHP_SELF'], 'pt.label', '', $param, '', $sortfield, $sortorder);
				$totalarray['nbfield']++;
			}
		}
		if (!empty($arrayfields['author']['checked'])) {
			print_liste_field_titre($arrayfields['author']['label'], $_SERVER['PHP_SELF'], '', '', $param, '', $sortfield, $sortorder);
			$totalarray['nbfield']++;
		}
		if (!empty($arrayfields['t.note']['checked'])) {
			print_liste_field_titre($arrayfields['t.note']['label'], $_SERVER['PHP_SELF'], 't.note', '', $param, '', $sortfield, $sortorder);
			$totalarray['nbfield']++;
		}
		if (!empty($arrayfields['t.element_duration']['checked'])) {
			print_liste_field_titre($arrayfields['t.element_duration']['label'], $_SERVER['PHP_SELF'], 't.element_duration', '', $param, '', $sortfield, $sortorder, 'right ');
			$totalarray['nbfield']++;
		}
		if (!empty($arrayfields['t.fk_product']['checked'])) {
			print_liste_field_titre($arrayfields['t.fk_product']['label'], $_SERVER['PHP_SELF'], 't.fk_product', '', $param, '', $sortfield, $sortorder);
			$totalarray['nbfield']++;
		}

		if (!empty($arrayfields['value']['checked'])) {
			print_liste_field_titre($arrayfields['value']['label'], $_SERVER['PHP_SELF'], '', '', $param, '', $sortfield, $sortorder, 'right ');
			$totalarray['nbfield']++;
		}
		if (!empty($arrayfields['valuebilled']['checked'])) {
			print_liste_field_titre($arrayfields['valuebilled']['label'], $_SERVER['PHP_SELF'], 'il.total_ht', '', $param, '', $sortfield, $sortorder, 'center ', $langs->trans("SelectLinesOfTimeSpentToInvoice"));
			$totalarray['nbfield']++;
		}
		/*
		 // Extra fields
		 include DOL_DOCUMENT_ROOT.'/core/tpl/extrafields_list_search_title.tpl.php';
		 */
		// Hook fields
		$parameters = array('arrayfields' => $arrayfields, 'param' => $param, 'sortfield' => $sortfield, 'sortorder' => $sortorder);
		$reshook = $hookmanager->executeHooks('printFieldListTitle', $parameters); // Note that $action and $object may have been modified by hook
		print $hookmanager->resPrint;
		if (!getDolGlobalString('MAIN_CHECKBOX_LEFT_COLUMN')) {
			print_liste_field_titre($selectedfields, $_SERVER["PHP_SELF"], "", '', '', 'width="80"', $sortfield, $sortorder, 'center maxwidthsearch ');
			$totalarray['nbfield']++;
		}
		print "</tr>\n";

		$tasktmp = new Task($db);
		$tmpinvoice = new Facture($db);

		$i = 0;
		$total = 0;
		$totalvalue = 0;

		$savnbfield = $totalarray['nbfield'];
		$totalarray = array();
		$totalarray['nbfield'] = 0;
		//$imaxinloop = ($limit ? min($num, $limit) : $num);
		foreach ($tasks as $task_time) {
			if ($i >= $limit) {
				break;
			}

			$date1 = $db->jdate($task_time->element_date);
			$date2 = $db->jdate($task_time->element_datehour);

			// Show here line of result
			$j = 0;
			print '<tr data-rowid="'.$object->id.'" class="oddeven">';

			// Action column
			if (getDolGlobalString('MAIN_CHECKBOX_LEFT_COLUMN')) {
				print '<td class="center nowraponall">';
				if (($action == 'editline' || $action == 'splitline') && GETPOST('lineid', 'int') == $task_time->rowid) {
					print '<input type="hidden" name="lineid" value="' . GETPOST('lineid', 'int') . '">';
					print '<input type="submit" class="button buttongen smallpaddingimp margintoponlyshort marginbottomonlyshort button-save" name="save" value="'.$langs->trans("Save").'">';
					print '<br>';
					print '<input type="submit" class="button buttongen smallpaddingimp margintoponlyshort marginbottomonlyshort button-cancel" name="cancel" value="'.$langs->trans("Cancel").'">';
				} elseif ($user->hasRight('projet', 'time') || $user->hasRight('projet', 'all', 'creer')) {	 // Read project and enter time consumed on assigned tasks
					if (in_array($task_time->fk_user, $childids) || $user->hasRight('projet', 'all', 'creer')) {
						if (getDolGlobalString('MAIN_FEATURES_LEVEL') >= 2) {
							print '&nbsp;';
							print '<a class="reposition" href="' . $_SERVER["PHP_SELF"] . '?action=splitline&token=' . newToken() . '&lineid=' . $task_time->rowid . $param . ((empty($id) || $tab == 'timespent') ? '&tab=timespent' : '') . '">';
							print img_split('', 'class="pictofixedwidth"');
							print '</a>';
						}

						print '<a class="reposition editfielda" href="'.$_SERVER["PHP_SELF"].'?'.($withproject ? 'id='.$task_time->fk_element : '').'&action=editline&token='.newToken().'&lineid='.$task_time->rowid.$param.((empty($id) || $tab == 'timespent') ? '&tab=timespent' : '').'">';
						print img_edit('default', 0, 'class="pictofixedwidth paddingleft"');
						print '</a>';

						print '<a class="reposition paddingleft" href="'.$_SERVER["PHP_SELF"].'?'.($withproject ? 'id='.$task_time->fk_element : '').'&action=deleteline&token='.newToken().'&lineid='.$task_time->rowid.$param.((empty($id) || $tab == 'timespent') ? '&tab=timespent' : '').'">';
						print img_delete('default', 'class="pictodelete paddingleft"');
						print '</a>';

						if ($massactionbutton || $massaction) {    // If we are in select mode (massactionbutton defined) or if we have already selected and sent an action ($massaction) defined
							$selected = 0;
							if (in_array($task_time->rowid, $arrayofselected)) {
								$selected = 1;
							}
							print '&nbsp;';
							print '<input id="cb' . $task_time->rowid . '" class="flat checkforselect marginleftonly" type="checkbox" name="toselect[]" value="' . $task_time->rowid . '"' . ($selected ? ' checked="checked"' : '') . '>';
						}
					}
				}
				print '</td>';
				if (!$i) {
					$totalarray['nbfield']++;
				}
			}
			// Date
			if (!empty($arrayfields['t.element_date']['checked'])) {
				print '<td class="nowrap">';
				if ($action == 'editline' && GETPOST('lineid', 'int') == $task_time->rowid) {
					if (empty($task_time->element_date_withhour)) {
						print $form->selectDate(($date2 ? $date2 : $date1), 'timeline', 3, 3, 2, "timespent_date", 1, 0);
					} else {
						print $form->selectDate(($date2 ? $date2 : $date1), 'timeline', 1, 1, 2, "timespent_date", 1, 0);
					}
				} else {
					print dol_print_date(($date2 ? $date2 : $date1), ($task_time->element_date_withhour ? 'dayhour' : 'day'));
				}
				print '</td>';
				if (!$i) {
					$totalarray['nbfield']++;
				}
			}

			// Thirdparty
			if (!empty($arrayfields['p.fk_soc']['checked'])) {
				print '<td class="tdoverflowmax125">';
				if ($task_time->fk_soc > 0) {
					if (empty($conf->cache['thridparty'][$task_time->fk_soc])) {
						$tmpsociete = new Societe($db);
						$tmpsociete->fetch($task_time->fk_soc);
						$conf->cache['thridparty'][$task_time->fk_soc] = $tmpsociete;
					} else {
						$tmpsociete = $conf->cache['thridparty'][$task_time->fk_soc];
					}
					print $tmpsociete->getNomUrl(1, '', 100, 0, 1, empty($arrayfields['s.name_alias']['checked']) ? 0 : 1);
				}
				print '</td>';
				if (!$i) {
					$totalarray['nbfield']++;
				}
			}

			// Thirdparty alias
			if (!empty($arrayfields['s.name_alias']['checked'])) {
				if ($task_time->fk_soc > 0) {
					if (empty($conf->cache['thridparty'][$task_time->fk_soc])) {
						$tmpsociete = new Societe($db);
						$tmpsociete->fetch($task_time->fk_soc);
						$conf->cache['thridparty'][$task_time->fk_soc] = $tmpsociete;
					} else {
						$tmpsociete = $conf->cache['thridparty'][$task_time->fk_soc];
					}
					$valtoshow = $tmpsociete->name_alias;
				}
				print '<td class="nowrap tdoverflowmax150" title="'.dol_escape_htmltag($valtoshow).'">';
				print $valtoshow;
				print '</td>';
				if (!$i) {
					$totalarray['nbfield']++;
				}
			}

			// Project ref & label
			if (!empty($allprojectforuser)) {
				if (!empty($arrayfields['p.project_ref']['checked'])) {
					print '<td class="nowraponall">';
					if (empty($conf->cache['project'][$task_time->fk_projet])) {
						$tmpproject = new Project($db);
						$tmpproject->fetch($task_time->fk_projet);
						$conf->cache['project'][$task_time->fk_projet] = $tmpproject;
					} else {
						$tmpproject = $conf->cache['project'][$task_time->fk_projet];
					}
					print $tmpproject->getNomUrl(1);
					print '</td>';
					if (!$i) {
						$totalarray['nbfield']++;
					}
				}
				if (!empty($arrayfields['p.project_label']['checked'])) {
					print '<td class="nowraponall">';
					if (empty($conf->cache['project'][$task_time->fk_projet])) {
						$tmpproject = new Project($db);
						$tmpproject->fetch($task_time->fk_projet);
						$conf->cache['project'][$task_time->fk_projet] = $tmpproject;
					} else {
						$tmpproject = $conf->cache['project'][$task_time->fk_projet];
					}
					print $tmpproject->title;
					print '</td>';
					if (!$i) {
						$totalarray['nbfield']++;
					}
				}
			}

			// Task ref
			if (!empty($arrayfields['t.element_ref']['checked'])) {
				if ((empty($id) && empty($ref)) || !empty($projectidforalltimes)) {   // Not a dedicated task
					print '<td class="nowrap">';
					if ($action == 'editline' && GETPOST('lineid', 'int') == $task_time->rowid) {
						$formproject->selectTasks(-1, GETPOST('taskid', 'int') ? GETPOST('taskid', 'int') : $task_time->fk_element, 'taskid', 0, 0, 1, 1, 0, 0, 'maxwidth300', $projectstatic->id, '');
					} else {
						$tasktmp->id = $task_time->fk_element;
						$tasktmp->ref = $task_time->ref;
						$tasktmp->label = $task_time->label;
						print $tasktmp->getNomUrl(1, 'withproject', 'time');
					}
					print '</td>';
					if (!$i) {
						$totalarray['nbfield']++;
					}
				}
			} elseif ($action !== 'createtime') {
				print '<input type="hidden" name="taskid" value="' . $id . '">';
			}

			// Task label
			if (!empty($arrayfields['t.element_label']['checked'])) {
				if ((empty($id) && empty($ref)) || !empty($projectidforalltimes)) {	// Not a dedicated task
					print '<td class="nowrap tdoverflowmax300" title="'.dol_escape_htmltag($task_time->label).'">';
					print dol_escape_htmltag($task_time->label);
					print '</td>';
					if (!$i) {
						$totalarray['nbfield']++;
					}
				}
			}

			// By User
			if (!empty($arrayfields['author']['checked'])) {
				print '<td class="tdoverflowmax100">';
				if ($action == 'editline' && GETPOST('lineid', 'int') == $task_time->rowid) {
					if (empty($object->id)) {
						$object->fetch($id);
					}
					$contactsoftask = $object->getListContactId('internal');
					if (!in_array($task_time->fk_user, $contactsoftask)) {
						$contactsoftask[] = $task_time->fk_user;
					}
					if (count($contactsoftask) > 0) {
						print img_object('', 'user', 'class="hideonsmartphone"');
						print $form->select_dolusers($task_time->fk_user, 'userid_line', 0, '', 0, '', $contactsoftask, '0', 0, 0, '', 0, '', 'maxwidth200');
					} else {
						print img_error($langs->trans('FirstAddRessourceToAllocateTime')) . $langs->trans('FirstAddRessourceToAllocateTime');
					}
				} else {
					$userstatic->id = $task_time->fk_user;
					$userstatic->lastname = $task_time->lastname;
					$userstatic->firstname = $task_time->firstname;
					$userstatic->photo = $task_time->photo;
					$userstatic->statut = $task_time->user_status;
					print $userstatic->getNomUrl(-1);
				}
				print '</td>';
				if (!$i) {
					$totalarray['nbfield']++;
				}
			}

			// Note
			if (!empty($arrayfields['t.note']['checked'])) {
				if ($action == 'editline' && GETPOST('lineid', 'int') == $task_time->rowid) {
					print '<td class="small">';
					print '<textarea name="timespent_note_line" width="95%" rows="' . ROWS_1 . '">' . dol_escape_htmltag($task_time->note, 0, 1) . '</textarea>';
					print '</td>';
				} else {
					print '<td class="small tdoverflowmax150 classfortooltip" title="'.dol_string_onlythesehtmltags(dol_htmlentitiesbr($task_time->note)).'">';
					print dolGetFirstLineOfText($task_time->note);
					print '</td>';
				}
				if (!$i) {
					$totalarray['nbfield']++;
				}
			} elseif ($action == 'editline' && GETPOST('lineid', 'int') == $task_time->rowid) {
				print '<input type="hidden" name="timespent_note_line" value="' . dol_escape_htmltag($task_time->note, 0, 1) . '">';
			}

			// Time spent
			if (!empty($arrayfields['t.element_duration']['checked'])) {
				print '<td class="right nowraponall">';
				if ($action == 'editline' && GETPOST('lineid', 'int') == $task_time->rowid) {
					print '<input type="hidden" name="old_duration" value="'.$task_time->element_duration.'">';
					print $form->select_duration('new_duration', $task_time->element_duration, 0, 'text');
				} else {
					print convertSecondToTime($task_time->element_duration, 'allhourmin');
				}
				print '</td>';
				if (!$i) {
					$totalarray['nbfield']++;
				}
				if (!$i) {
					$totalarray['pos'][$totalarray['nbfield']] = 't.element_duration';
				}
				if (empty($totalarray['val']['t.element_duration'])) {
					$totalarray['val']['t.element_duration'] = $task_time->element_duration;
				} else {
					$totalarray['val']['t.element_duration'] += $task_time->element_duration;
				}
				if (!$i) {
					$totalarray['totaldurationfield'] = $totalarray['nbfield'];
				}
				if (empty($totalarray['totalduration'])) {
					$totalarray['totalduration'] = $task_time->element_duration;
				} else {
					$totalarray['totalduration'] += $task_time->element_duration;
				}
			}

			// Product
			if (!empty($arrayfields['t.fk_product']['checked'])) {
				print '<td class="nowraponall tdoverflowmax125">';
				if ($action == 'editline' && $_GET['lineid'] == $task_time->rowid) {
					$form->select_produits($task_time->fk_product, 'fk_product', '1', 0, $projectstatic->thirdparty->price_level, 1, 2, '', 0, array(), $projectstatic->thirdparty->id, 'None', 0, 'maxwidth500');
				} elseif (!empty($task_time->fk_product)) {
					$product = new Product($db);
					$resultFetch = $product->fetch($task_time->fk_product);
					if ($resultFetch < 0) {
						setEventMessages($product->error, $product->errors, 'errors');
					} else {
						print $product->getNomUrl(1);
					}
				}
				print '</td>';
				if (!$i) {
					$totalarray['nbfield']++;
				}
			}

			// Value spent
			if (!empty($arrayfields['value']['checked'])) {
				$langs->load("salaries");
				$value = price2num($task_time->thm * $task_time->element_duration / 3600, 'MT', 1);

				print '<td class="nowraponall right">';
				print '<span class="amount" title="' . $langs->trans("THM") . ': ' . price($task_time->thm) . '">';
				print price($value, 1, $langs, 1, -1, -1, $conf->currency);
				print '</span>';
				print '</td>';
				if (!$i) {
					$totalarray['nbfield']++;
				}
				if (!$i) {
					$totalarray['pos'][$totalarray['nbfield']] = 'value';
				}
				if (empty($totalarray['val']['value'])) {
					$totalarray['val']['value'] = $value;
				} else {
					$totalarray['val']['value'] += $value;
				}
				if (!$i) {
					$totalarray['totalvaluefield'] = $totalarray['nbfield'];
				}
				if (empty($totalarray['totalvalue'])) {
					$totalarray['totalvalue'] = $value;
				} else {
					$totalarray['totalvalue'] += $value;
				}
			}

			// Invoiced
			if (!empty($arrayfields['valuebilled']['checked'])) {
				print '<td class="center">'; // invoice_id and invoice_line_id
				if (empty($conf->global->PROJECT_HIDE_TASKS) && !empty($conf->global->PROJECT_BILL_TIME_SPENT)) {
					if ($projectstatic->usage_bill_time) {
						if ($task_time->invoice_id) {
							$result = $tmpinvoice->fetch($task_time->invoice_id);
							if ($result > 0) {
								if ($action=='editline' && $_GET['lineid'] == $task_time->rowid) {
									print $formproject->selectInvoiceAndLine($task_time->invoice_id, $task_time->invoice_line_id, 'invoiceid', 'invoicelineid', 'maxwidth500', array('p.rowid'=>$projectstatic->id));
								} else {
									print $tmpinvoice->getNomUrl(1);
									if (!empty($task_time->invoice_line_id)) {
										$invoiceLine = new FactureLigne($db);
										$invoiceLine->fetch($task_time->invoice_line_id);
										if (!empty($invoiceLine->id)) {
											print '<br>'.$langs->trans('Qty').':'.$invoiceLine->qty;
											print ' '.$langs->trans('TotalHT').':'.price($invoiceLine->total_ht);
										}
									}
								}
							}
						} else {
							print $langs->trans("No");
						}
					} else {
						print '<span class="opacitymedium">' . $langs->trans("NA") . '</span>';
					}
				}
				print '</td>';
				if (!$i) {
					$totalarray['nbfield']++;
				}
			}

			/*
			 // Extra fields
			 include DOL_DOCUMENT_ROOT.'/core/tpl/extrafields_list_print_fields.tpl.php';
			 */

			// Fields from hook
			$parameters = array('arrayfields' => $arrayfields, 'obj' => $task_time, 'i' => $i, 'totalarray' => &$totalarray);
			$reshook = $hookmanager->executeHooks('printFieldListValue', $parameters); // Note that $action and $object may have been modified by hook
			print $hookmanager->resPrint;

			// Action column
			if (!getDolGlobalString('MAIN_CHECKBOX_LEFT_COLUMN')) {
				print '<td class="center nowraponall">';
				if (($action == 'editline' || $action == 'splitline') && GETPOST('lineid', 'int') == $task_time->rowid) {
					print '<input type="hidden" name="lineid" value="'.GETPOST('lineid', 'int').'">';
					print '<input type="submit" class="button buttongen margintoponlyshort marginbottomonlyshort button-save small" name="save" value="'.$langs->trans("Save").'">';
					print '<br>';
					print '<input type="submit" class="button buttongen margintoponlyshort marginbottomonlyshort button-cancel small" name="cancel" value="'.$langs->trans("Cancel").'">';
				} elseif ($user->hasRight('projet', 'time') || $user->hasRight('projet', 'all', 'creer')) {	 // Read project and enter time consumed on assigned tasks
					if (in_array($task_time->fk_user, $childids) || $user->hasRight('projet', 'all', 'creer')) {
						if (getDolGlobalString('MAIN_FEATURES_LEVEL') >= 2) {
							print '&nbsp;';
							print '<a class="reposition" href="' . $_SERVER["PHP_SELF"] . '?action=splitline&token=' . newToken() . '&lineid=' . $task_time->rowid . $param . ((empty($id) || $tab == 'timespent') ? '&tab=timespent' : '') . '">';
							print img_split('', 'class="pictofixedwidth"');
							print '</a>';
						}

						print '<a class="reposition editfielda" href="'.$_SERVER["PHP_SELF"].'?'.($withproject ? 'id='.$task_time->fk_element : '').'&action=editline&token='.newToken().'&lineid='.$task_time->rowid.$param.((empty($id) || $tab == 'timespent') ? '&tab=timespent' : '').'">';
						print img_edit('default', 0, 'class="pictofixedwidth paddingleft"');
						print '</a>';

						print '<a class="reposition paddingleft" href="'.$_SERVER["PHP_SELF"].'?'.($withproject ? 'id='.$task_time->fk_element : '').'&action=deleteline&token='.newToken().'&lineid='.$task_time->rowid.$param.((empty($id) || $tab == 'timespent') ? '&tab=timespent' : '').'">';
						print img_delete('default', 'class="pictodelete paddingleft"');
						print '</a>';

						if ($massactionbutton || $massaction) {    // If we are in select mode (massactionbutton defined) or if we have already selected and sent an action ($massaction) defined
							$selected = 0;
							if (in_array($task_time->rowid, $arrayofselected)) {
								$selected = 1;
							}
							print '&nbsp;';
							print '<input id="cb' . $task_time->rowid . '" class="flat checkforselect marginleftonly" type="checkbox" name="toselect[]" value="' . $task_time->rowid . '"' . ($selected ? ' checked="checked"' : '') . '>';
						}
					}
				}
				print '</td>';
				if (!$i) {
					$totalarray['nbfield']++;
				}
			}

			print "</tr>\n";


			// Add line to split

			if ($action == 'splitline' && GETPOST('lineid', 'int') == $task_time->rowid) {
				print '<!-- first line -->';
				print '<tr class="oddeven">';

				// Date
				if (!empty($arrayfields['t.element_date']['checked'])) {
					print '<td class="nowrap">';
					if ($action == 'splitline' && GETPOST('lineid', 'int') == $task_time->rowid) {
						if (empty($task_time->element_date_withhour)) {
							print $form->selectDate(($date2 ? $date2 : $date1), 'timeline', 3, 3, 2, "timespent_date", 1, 0);
						} else {
							print $form->selectDate(($date2 ? $date2 : $date1), 'timeline', 1, 1, 2, "timespent_date", 1, 0);
						}
					} else {
						print dol_print_date(($date2 ? $date2 : $date1), ($task_time->element_date_withhour ? 'dayhour' : 'day'));
					}
					print '</td>';
				}

				// Thirdparty
				if (!empty($arrayfields['p.fk_soc']['checked'])) {
					print '<td class="nowrap">';
					print '</td>';
				}

				// Thirdparty alias
				if (!empty($arrayfields['s.name_alias']['checked'])) {
					print '<td class="nowrap">';
					print '</td>';
				}

				// Project ref
				if (!empty($allprojectforuser)) {
					if ((empty($id) && empty($ref)) || !empty($projectidforalltimes)) {    // Not a dedicated task
						print '<td class="nowrap">';
						print '</td>';
					}
				}

				// Task ref
				if (!empty($arrayfields['t.element_ref']['checked'])) {
					if ((empty($id) && empty($ref)) || !empty($projectidforalltimes)) {	// Not a dedicated task
						print '<td class="nowrap">';
						$tasktmp->id = $task_time->fk_element;
						$tasktmp->ref = $task_time->ref;
						$tasktmp->label = $task_time->label;
						print $tasktmp->getNomUrl(1, 'withproject', 'time');
						print '</td>';
					}
				}

				// Task label
				if (!empty($arrayfields['t.element_label']['checked'])) {
					if ((empty($id) && empty($ref)) || !empty($projectidforalltimes)) {	// Not a dedicated task
						print '<td class="tdoverflowmax300" title="'.dol_escape_htmltag($task_time->label).'">';
						print dol_escape_htmltag($task_time->label);
						print '</td>';
					}
				}

				// User
				if (!empty($arrayfields['author']['checked'])) {
					print '<td class="nowraponall">';
					if ($action == 'splitline' && GETPOST('lineid', 'int') == $task_time->rowid) {
						if (empty($object->id)) {
							$object->fetch($id);
						}
						$contactsoftask = $object->getListContactId('internal');
						if (!in_array($task_time->fk_user, $contactsoftask)) {
							$contactsoftask[] = $task_time->fk_user;
						}
						if (count($contactsoftask) > 0) {
							print img_object('', 'user', 'class="hideonsmartphone"');
							print $form->select_dolusers($task_time->fk_user, 'userid_line', 0, '', 0, '', $contactsoftask);
						} else {
							print img_error($langs->trans('FirstAddRessourceToAllocateTime')) . $langs->trans('FirstAddRessourceToAllocateTime');
						}
					} else {
						$userstatic->id = $task_time->fk_user;
						$userstatic->lastname = $task_time->lastname;
						$userstatic->firstname = $task_time->firstname;
						$userstatic->photo = $task_time->photo;
						$userstatic->statut = $task_time->user_status;
						print $userstatic->getNomUrl(-1);
					}
					print '</td>';
				}

				// Note
				if (!empty($arrayfields['t.note']['checked'])) {
					print '<td class="tdoverflowmax300">';
					if ($action == 'splitline' && GETPOST('lineid', 'int') == $task_time->rowid) {
						print '<textarea name="timespent_note_line" width="95%" rows="' . ROWS_1 . '">' . dol_escape_htmltag($task_time->note, 0, 1) . '</textarea>';
					} else {
						print dol_nl2br($task_time->note);
					}
					print '</td>';
				} elseif ($action == 'splitline' && GETPOST('lineid', 'int') == $task_time->rowid) {
					print '<input type="hidden" name="timespent_note_line" rows="' . ROWS_1 . '" value="' . dol_escape_htmltag($task_time->note, 0, 1) . '">';
				}

				// Time spent
				if (!empty($arrayfields['t.element_duration']['checked'])) {
					print '<td class="right">';
					if ($action == 'splitline' && GETPOST('lineid', 'int') == $task_time->rowid) {
						print '<input type="hidden" name="old_duration" value="'.$task_time->element_duration.'">';
						print $form->select_duration('new_duration', $task_time->element_duration, 0, 'text');
					} else {
						print convertSecondToTime($task_time->element_duration, 'allhourmin');
					}
					print '</td>';
				}

				// Product
				if (!empty($arrayfields['t.fk_product']['checked'])) {
					print '<td class="nowraponall tdoverflowmax125">';
					print '</td>';
				}

				// Value spent
				if (!empty($arrayfields['value']['checked'])) {
					print '<td class="right">';
					print '<span class="amount">';
					$value = price2num($task_time->thm * $task_time->element_duration / 3600, 'MT', 1);
					print price($value, 1, $langs, 1, -1, -1, $conf->currency);
					print '</span>';
					print '</td>';
				}

				// Value billed
				if (!empty($arrayfields['valuebilled']['checked'])) {
					print '<td class="right">';
					$valuebilled = price2num($task_time->total_ht, '', 1);
					if (isset($task_time->total_ht)) {
						print price($valuebilled, 1, $langs, 1, -1, -1, $conf->currency);
					}
					print '</td>';
				}

				/*
				 // Extra fields
				 include DOL_DOCUMENT_ROOT.'/core/tpl/extrafields_list_print_fields.tpl.php';
				 */

				// Fields from hook
				$parameters = array('arrayfields' => $arrayfields, 'obj' => $task_time, 'mode' => 'split1');
				$reshook = $hookmanager->executeHooks('printFieldListValue', $parameters); // Note that $action and $object may have been modified by hook
				print $hookmanager->resPrint;

				// Action column
				print '<td class="center nowraponall">';
				print '</td>';

				print "</tr>\n";


				// Line for second dispatching

				print '<!-- second line --><tr class="oddeven">';

				// Date
				if (!empty($arrayfields['t.element_date']['checked'])) {
					print '<td class="nowrap">';
					if ($action == 'splitline' && GETPOST('lineid', 'int') == $task_time->rowid) {
						if (empty($task_time->element_date_withhour)) {
							print $form->selectDate(($date2 ? $date2 : $date1), 'timeline_2', 3, 3, 2, "timespent_date", 1, 0);
						} else {
							print $form->selectDate(($date2 ? $date2 : $date1), 'timeline_2', 1, 1, 2, "timespent_date", 1, 0);
						}
					} else {
						print dol_print_date(($date2 ? $date2 : $date1), ($task_time->element_date_withhour ? 'dayhour' : 'day'));
					}
					print '</td>';
				}

				// Thirdparty
				if (!empty($arrayfields['p.fk_soc']['checked'])) {
					print '<td class="nowrap">';
					print '</td>';
				}

				// Thirdparty alias
				if (!empty($arrayfields['s.name_alias']['checked'])) {
					print '<td class="nowrap">';
					print '</td>';
				}

				// Project ref
				if (!empty($allprojectforuser)) {
					if ((empty($id) && empty($ref)) || !empty($projectidforalltimes)) {    // Not a dedicated task
						print '<td class="nowrap">';
						print '</td>';
					}
				}

				// Task ref
				if (!empty($arrayfields['t.element_ref']['checked'])) {
					if ((empty($id) && empty($ref)) || !empty($projectidforalltimes)) {	// Not a dedicated task
						print '<td class="nowrap">';
						$tasktmp->id = $task_time->fk_element;
						$tasktmp->ref = $task_time->ref;
						$tasktmp->label = $task_time->label;
						print $tasktmp->getNomUrl(1, 'withproject', 'time');
						print '</td>';
					}
				}

				// Task label
				if (!empty($arrayfields['t.element_label']['checked'])) {
					if ((empty($id) && empty($ref)) || !empty($projectidforalltimes)) {	// Not a dedicated task
						print '<td class="nowrap">';
						print dol_escape_htmltag($task_time->label);
						print '</td>';
					}
				}

				// User
				if (!empty($arrayfields['author']['checked'])) {
					print '<td class="nowraponall">';
					if ($action == 'splitline' && GETPOST('lineid', 'int') == $task_time->rowid) {
						if (empty($object->id)) {
							$object->fetch($id);
						}
						$contactsoftask = $object->getListContactId('internal');
						if (!in_array($task_time->fk_user, $contactsoftask)) {
							$contactsoftask[] = $task_time->fk_user;
						}
						if (count($contactsoftask) > 0) {
							print img_object('', 'user', 'class="hideonsmartphone"');
							print $form->select_dolusers($task_time->fk_user, 'userid_line_2', 0, '', 0, '', $contactsoftask);
						} else {
							print img_error($langs->trans('FirstAddRessourceToAllocateTime')) . $langs->trans('FirstAddRessourceToAllocateTime');
						}
					} else {
						$userstatic->id = $task_time->fk_user;
						$userstatic->lastname = $task_time->lastname;
						$userstatic->firstname = $task_time->firstname;
						$userstatic->photo = $task_time->photo;
						$userstatic->statut = $task_time->user_status;
						print $userstatic->getNomUrl(-1);
					}
					print '</td>';
				}

				// Note
				if (!empty($arrayfields['t.note']['checked'])) {
					print '<td class="small tdoverflowmax300"">';
					if ($action == 'splitline' && GETPOST('lineid', 'int') == $task_time->rowid) {
						print '<textarea name="timespent_note_line_2" width="95%" rows="' . ROWS_1 . '">' . dol_escape_htmltag($task_time->note, 0, 1) . '</textarea>';
					} else {
						print dol_nl2br($task_time->note);
					}
					print '</td>';
				} elseif ($action == 'splitline' && GETPOST('lineid', 'int') == $task_time->rowid) {
					print '<input type="hidden" name="timespent_note_line_2" value="' . dol_escape_htmltag($task_time->note, 0, 1) . '">';
				}

				// Time spent
				if (!empty($arrayfields['t.element_duration']['checked'])) {
					print '<td class="right">';
					if ($action == 'splitline' && GETPOST('lineid', 'int') == $task_time->rowid) {
						print '<input type="hidden" name="old_duration_2" value="0">';
						print $form->select_duration('new_duration_2', 0, 0, 'text');
					} else {
						print convertSecondToTime($task_time->element_duration, 'allhourmin');
					}
					print '</td>';
				}

				// Product
				if (!empty($arrayfields['t.fk_product']['checked'])) {
					print '<td class="nowraponall tdoverflowmax125">';
					print '</td>';
				}

				// Value spent
				if (!empty($arrayfields['value']['checked'])) {
					print '<td class="right">';
					print '<span class="amount">';
					$value = 0;
					print price($value, 1, $langs, 1, -1, -1, $conf->currency);
					print '</span>';
					print '</td>';
				}

				// Value billed
				if (!empty($arrayfields['valuebilled']['checked'])) {
					print '<td class="right">';
					$valuebilled = price2num($task_time->total_ht, '', 1);
					if (isset($task_time->total_ht)) {
						print '<span class="amount">';
						print price($valuebilled, 1, $langs, 1, -1, -1, $conf->currency);
						print '</span>';
					}
					print '</td>';
				}

				/*
				 // Extra fields
				 include DOL_DOCUMENT_ROOT.'/core/tpl/extrafields_list_print_fields.tpl.php';
				 */

				// Fields from hook
				$parameters = array('arrayfields' => $arrayfields, 'obj' => $task_time, 'mode' => 'split2');
				$reshook = $hookmanager->executeHooks('printFieldListValue', $parameters); // Note that $action and $object may have been modified by hook
				print $hookmanager->resPrint;

				// Action column
				print '<td class="center nowraponall">';
				print '</td>';

				print "</tr>\n";
			}

			$i++;
		}

		// Show total line
		//include DOL_DOCUMENT_ROOT.'/core/tpl/list_print_total.tpl.php';
		if (isset($totalarray['totaldurationfield']) || isset($totalarray['totalvaluefield'])) {
			print '<tr class="liste_total">';
			$i = 0;
			while ($i < $totalarray['nbfield']) {
				$i++;
				if ($i == 1) {
					if ($num < $limit && empty($offset)) {
						print '<td class="left">' . $langs->trans("Total") . '</td>';
					} else {
						print '<td class="left">'.$form->textwithpicto($langs->trans("Total"), $langs->trans("Totalforthispage")).'</td>';
					}
				} elseif ($totalarray['totaldurationfield'] == $i) {
					print '<td class="right">' . convertSecondToTime($totalarray['totalduration'], 'allhourmin') . '</td>';
				} elseif ($totalarray['totalvaluefield'] == $i) {
					print '<td class="right">' . price($totalarray['totalvalue']) . '</td>';
					//} elseif ($totalarray['totalvaluebilledfield'] == $i) { print '<td class="center">'.price($totalarray['totalvaluebilled']).'</td>';
				} else {
					print '<td></td>';
				}
			}
			print '</tr>';
		}

		if (!count($tasks)) {
			$totalnboffields = 1;
			foreach ($arrayfields as $value) {
				if (!empty($value['checked'])) {
					$totalnboffields++;
				}
			}
			print '<tr class="oddeven"><td colspan="' . $totalnboffields . '">';
			print '<span class="opacitymedium">' . $langs->trans("None") . '</span>';
			print '</td></tr>';
		}

		$parameters = array('arrayfields' => $arrayfields, 'sql' => $sql);
		$reshook = $hookmanager->executeHooks('printFieldListFooter', $parameters); // Note that $action and $object may have been modified by hook
		print $hookmanager->resPrint;

		print "</table>";
		print '</div>';
		print "</form>";
	}
}

// End of page
llxFooter();
$db->close();<|MERGE_RESOLUTION|>--- conflicted
+++ resolved
@@ -1579,11 +1579,7 @@
 		$parameters = array();
 		$reshook = $hookmanager->executeHooks('printFieldListFrom', $parameters, $object); // Note that $action and $object may have been modified by hook
 		$sql .= $hookmanager->resPrint;
-<<<<<<< HEAD
-		$sql .= " WHERE p.entity IN (".getEntity('project').")";
-=======
 		$sql .= " WHERE elementtype='task' ";
->>>>>>> 3700b047
 		if (empty($projectidforalltimes) && empty($allprojectforuser)) {
 			// Limit on one task
 			$sql .= " AND t.fk_element =".((int) $object->id);
