<?php
/* Copyright (C) 2005		Rodolphe Quiedeville	<rodolphe@quiedeville.org>
 * Copyright (C) 2006-2020	Laurent Destailleur		<eldy@users.sourceforge.net>
 * Copyright (C) 2010-2012	Regis Houssin			<regis.houssin@inodbox.com>
 * Copyright (C) 2011		Juanjo Menent			<jmenent@2byte.es>
 * Copyright (C) 2018		Ferran Marcet			<fmarcet@2byte.es>
 * Copyright (C) 2018       Frédéric France         <frederic.france@netlogic.fr>
 * Copyright (C) 2019       Christophe Battarel		<christophe@altairis.fr>
 *
 * This program is free software; you can redistribute it and/or modify
 * it under the terms of the GNU General Public License as published by
 * the Free Software Foundation; either version 3 of the License, or
 * (at your option) any later version.
 *
 * This program is distributed in the hope that it will be useful,
 * but WITHOUT ANY WARRANTY; without even the implied warranty of
 * MERCHANTABILITY or FITNESS FOR A PARTICULAR PURPOSE.  See the
 * GNU General Public License for more details.
 *
 * You should have received a copy of the GNU General Public License
 * along with this program. If not, see <https://www.gnu.org/licenses/>.
 */

/**
 *	\file		htdocs/projet/tasks/time.php
 *	\ingroup	project
 *	\brief		Page to add new time spent on a task
 */

require '../../main.inc.php';
require_once DOL_DOCUMENT_ROOT.'/projet/class/project.class.php';
require_once DOL_DOCUMENT_ROOT.'/projet/class/task.class.php';
require_once DOL_DOCUMENT_ROOT.'/compta/facture/class/facture.class.php';
require_once DOL_DOCUMENT_ROOT.'/core/lib/project.lib.php';
require_once DOL_DOCUMENT_ROOT.'/core/lib/date.lib.php';
require_once DOL_DOCUMENT_ROOT.'/core/class/html.formother.class.php';
require_once DOL_DOCUMENT_ROOT.'/core/class/html.formprojet.class.php';

// Load translation files required by the page
$langs->loadLangs(array('projects', 'bills', 'orders'));

$action		= GETPOST('action', 'alpha');
$massaction = GETPOST('massaction', 'alpha'); // The bulk action (combo box choice into lists)
$confirm	= GETPOST('confirm', 'alpha');
$cancel		= GETPOST('cancel', 'alpha');
$toselect = GETPOST('toselect', 'array'); // Array of ids of elements selected into a list
$contextpage = GETPOST('contextpage', 'aZ') ?GETPOST('contextpage', 'aZ') : 'timespentlist'; // To manage different context of search
$backtopage = GETPOST('backtopage', 'alpha'); // Go back to a dedicated page
$optioncss	= GETPOST('optioncss', 'alpha');

$id			= GETPOST('id', 'int');
$projectid	= GETPOST('projectid', 'int');
$ref		= GETPOST('ref', 'alpha');
$withproject = GETPOST('withproject', 'int');
$project_ref = GETPOST('project_ref', 'alpha');
$tab        = GETPOST('tab', 'aZ09');

$search_day = GETPOST('search_day', 'int');
$search_month = GETPOST('search_month', 'int');
$search_year = GETPOST('search_year', 'int');
$search_datehour = '';
$search_datewithhour = '';
$search_note = GETPOST('search_note', 'alpha');
$search_duration = GETPOST('search_duration', 'int');
$search_value = GETPOST('search_value', 'int');
$search_task_ref = GETPOST('search_task_ref', 'alpha');
$search_task_label = GETPOST('search_task_label', 'alpha');
$search_user = GETPOST('search_user', 'int');
$search_valuebilled = GETPOST('search_valuebilled', 'int');

// Security check
$socid = 0;
//if ($user->socid > 0) $socid = $user->socid;	  // For external user, no check is done on company because readability is managed by public status of project and assignement.
if (!$user->rights->projet->lire) accessforbidden();

$limit = GETPOST('limit', 'int') ?GETPOST('limit', 'int') : $conf->liste_limit;
$sortfield = GETPOST("sortfield", 'alpha');
$sortorder = GETPOST("sortorder", 'alpha');
$page = GETPOSTISSET('pageplusone') ? (GETPOST('pageplusone') - 1) : GETPOST("page", 'int');
if (empty($page) || $page == -1) { $page = 0; }		// If $page is not defined, or '' or -1
$offset = $limit * $page;
$pageprev = $page - 1;
$pagenext = $page + 1;
if (!$sortfield) $sortfield = 't.task_date,t.task_datehour,t.rowid';
if (!$sortorder) $sortorder = 'DESC,DESC,DESC';

// Initialize technical object to manage hooks of page. Note that conf->hooks_modules contains array of hook context
//$object = new TaskTime($db);
$hookmanager->initHooks(array('projecttasktime', 'globalcard'));

$object = new Task($db);
$projectstatic = new Project($db);
$extrafields = new ExtraFields($db);
$extrafields->fetch_name_optionals_label($projectstatic->table_element);
$extrafields->fetch_name_optionals_label($object->table_element);


/*
 * Actions
 */

if (GETPOST('cancel', 'alpha')) { $action = ''; }
if (!GETPOST('confirmmassaction', 'alpha') && $massaction != 'presend' && $massaction != 'confirm_presend' && $massaction != 'confirm_generateinvoice') { $massaction = ''; }

$parameters = array('socid'=>$socid, 'projectid'=>$projectid);
$reshook = $hookmanager->executeHooks('doActions', $parameters, $object, $action); // Note that $action and $object may have been modified by some hooks
if ($reshook < 0) setEventMessages($hookmanager->error, $hookmanager->errors, 'errors');

include DOL_DOCUMENT_ROOT.'/core/actions_changeselectedfields.inc.php';

// Purge search criteria
if (GETPOST('button_removefilter_x', 'alpha') || GETPOST('button_removefilter.x', 'alpha') || GETPOST('button_removefilter', 'alpha')) // All tests are required to be compatible with all browsers
{
	$search_day = '';
	$search_month = '';
	$search_year = '';
	$search_date = '';
	$search_datehour = '';
	$search_datewithhour = '';
	$search_note = '';
	$search_duration = '';
	$search_value = '';
	$search_date_creation = '';
	$search_date_update = '';
	$search_task_ref = '';
	$search_task_label = '';
	$search_user = 0;
	$search_valuebilled = '';
	$toselect = '';
	$search_array_options = array();
	$action = '';
}

if ($action == 'addtimespent' && $user->rights->projet->lire)
{
	$error = 0;

	$timespent_durationhour = GETPOST('timespent_durationhour', 'int');
	$timespent_durationmin = GETPOST('timespent_durationmin', 'int');
	if (empty($timespent_durationhour) && empty($timespent_durationmin))
	{
		setEventMessages($langs->trans('ErrorFieldRequired', $langs->transnoentitiesnoconv("Duration")), null, 'errors');
		$error++;
	}
	if (empty($_POST["userid"]))
	{
		$langs->load("errors");
		setEventMessages($langs->trans('ErrorUserNotAssignedToTask'), null, 'errors');
		$error++;
	}

	if (!$error)
	{
		if ($id || $ref)
		{
			$object->fetch($id, $ref);
		} else {
			if (!GETPOST('taskid', 'int') || GETPOST('taskid', 'int') < 0)
			{
				setEventMessages($langs->trans("ErrorFieldRequired", $langs->transnoentitiesnoconv("Task")), null, 'errors');
				$action = 'createtime';
				$error++;
			} else {
				$object->fetch(GETPOST('taskid', 'int'));
			}
		}

		if (!$error)
		{
			$object->fetch_projet();

			if (empty($object->project->statut))
			{
				setEventMessages($langs->trans("ProjectMustBeValidatedFirst"), null, 'errors');
				$action = 'createtime';
				$error++;
			} else {
				$object->timespent_note = $_POST["timespent_note"];
				if (GETPOST('progress', 'int') > 0) $object->progress = GETPOST('progress', 'int'); // If progress is -1 (not defined), we do not change value
				$object->timespent_duration = $_POST["timespent_durationhour"] * 60 * 60; // We store duration in seconds
				$object->timespent_duration += ($_POST["timespent_durationmin"] ? $_POST["timespent_durationmin"] : 0) * 60; // We store duration in seconds
				if (GETPOST("timehour") != '' && GETPOST("timehour") >= 0)	// If hour was entered
				{
					$object->timespent_date = dol_mktime(GETPOST("timehour"), GETPOST("timemin"), 0, GETPOST("timemonth"), GETPOST("timeday"), GETPOST("timeyear"));
					$object->timespent_withhour = 1;
				} else {
					$object->timespent_date = dol_mktime(12, 0, 0, GETPOST("timemonth"), GETPOST("timeday"), GETPOST("timeyear"));
				}
				$object->timespent_fk_user = $_POST["userid"];
				$result = $object->addTimeSpent($user);
				if ($result >= 0)
				{
					setEventMessages($langs->trans("RecordSaved"), null, 'mesgs');
				} else {
					setEventMessages($langs->trans($object->error), null, 'errors');
					$error++;
				}
			}
		}
	} else {
		if (empty($id)) $action = 'createtime';
		else $action = 'createtime';
	}
}

if (($action == 'updateline' || $action == 'updatesplitline') && !$cancel && $user->rights->projet->lire)
{
	$error = 0;

	if (!GETPOST("new_durationhour") && !GETPOST("new_durationmin"))
	{
		setEventMessages($langs->trans('ErrorFieldRequired', $langs->transnoentitiesnoconv("Duration")), null, 'errors');
		$error++;
	}

	if (!$error)
	{
		if (GETPOST('taskid', 'int') != $id)		// GETPOST('taskid') is id of new task
		{
			$id = GETPOST('taskid', 'int');

			$object->fetchTimeSpent(GETPOST('lineid', 'int'));
			// TODO Check that ($task_time->fk_user == $user->id || in_array($task_time->fk_user, $childids))
			$result = $object->delTimeSpent($user);

			$object->fetch($id, $ref);
			$object->timespent_note = $_POST["timespent_note_line"];
			$object->timespent_old_duration = $_POST["old_duration"];
			$object->timespent_duration = $_POST["new_durationhour"] * 60 * 60; // We store duration in seconds
			$object->timespent_duration += ($_POST["new_durationmin"] ? $_POST["new_durationmin"] : 0) * 60; // We store duration in seconds
			if (GETPOST("timelinehour") != '' && GETPOST("timelinehour") >= 0)	// If hour was entered
			{
				$object->timespent_date = dol_mktime(GETPOST("timelinehour"), GETPOST("timelinemin"), 0, GETPOST("timelinemonth"), GETPOST("timelineday"), GETPOST("timelineyear"));
				$object->timespent_withhour = 1;
			} else {
				$object->timespent_date = dol_mktime(12, 0, 0, GETPOST("timelinemonth"), GETPOST("timelineday"), GETPOST("timelineyear"));
			}
			$object->timespent_fk_user = $_POST["userid_line"];
			$result = $object->addTimeSpent($user);
			if ($result >= 0)
			{
				setEventMessages($langs->trans("RecordSaved"), null, 'mesgs');
			} else {
				setEventMessages($langs->trans($object->error), null, 'errors');
				$error++;
			}
		} else {
			$object->fetch($id, $ref);
			// TODO Check that ($task_time->fk_user == $user->id || in_array($task_time->fk_user, $childids))

			$object->timespent_id = $_POST["lineid"];
			$object->timespent_note = $_POST["timespent_note_line"];
			$object->timespent_old_duration = $_POST["old_duration"];
			$object->timespent_duration = $_POST["new_durationhour"] * 60 * 60; // We store duration in seconds
			$object->timespent_duration += ($_POST["new_durationmin"] ? $_POST["new_durationmin"] : 0) * 60; // We store duration in seconds
			if (GETPOST("timelinehour") != '' && GETPOST("timelinehour") >= 0)	// If hour was entered
			{
				$object->timespent_date = dol_mktime(GETPOST("timelinehour"), GETPOST("timelinemin"), 0, GETPOST("timelinemonth"), GETPOST("timelineday"), GETPOST("timelineyear"));
				$object->timespent_withhour = 1;
			} else {
				$object->timespent_date = dol_mktime(12, 0, 0, GETPOST("timelinemonth"), GETPOST("timelineday"), GETPOST("timelineyear"));
			}
			$object->timespent_fk_user = $_POST["userid_line"];

			$result = $object->updateTimeSpent($user);
			if ($result >= 0)
			{
				setEventMessages($langs->trans("RecordSaved"), null, 'mesgs');
			} else {
				setEventMessages($langs->trans($object->error), null, 'errors');
				$error++;
			}
		}
	} else {
		$action = '';
	}
}

if ($action == 'confirm_delete' && $confirm == "yes" && $user->rights->projet->lire)
{
	$object->fetchTimeSpent(GETPOST('lineid', 'int'));
	// TODO Check that ($task_time->fk_user == $user->id || in_array($task_time->fk_user, $childids))
	$result = $object->delTimeSpent($user);

	if ($result < 0)
	{
		$langs->load("errors");
		setEventMessages($langs->trans($object->error), null, 'errors');
		$error++;
		$action = '';
	} else {
		setEventMessages($langs->trans("RecordDeleted"), null, 'mesgs');
	}
}

// Retrieve First Task ID of Project if withprojet is on to allow project prev next to work
if (!empty($project_ref) && !empty($withproject))
{
	if ($projectstatic->fetch(0, $project_ref) > 0)
	{
		$tasksarray = $object->getTasksArray(0, 0, $projectstatic->id, $socid, 0);
		if (count($tasksarray) > 0)
		{
			$id = $tasksarray[0]->id;
		} else {
			header("Location: ".DOL_URL_ROOT.'/projet/tasks.php?id='.$projectstatic->id.($withproject ? '&withproject=1' : '').(empty($mode) ? '' : '&mode='.$mode));
			exit;
		}
	}
}

// To show all time lines for project
$projectidforalltimes = 0;
if (GETPOST('projectid', 'int') > 0)
{
	$projectidforalltimes = GETPOST('projectid', 'int');

	$result = $projectstatic->fetch($projectidforalltimes);
	if (!empty($projectstatic->socid)) $projectstatic->fetch_thirdparty();
	$res = $projectstatic->fetch_optionals();
} elseif (GETPOST('project_ref', 'alpha'))
{
	$projectstatic->fetch(0, GETPOST('project_ref', 'alpha'));
	$projectidforalltimes = $projectstatic->id;
	$withproject = 1;
} elseif ($id > 0)
{
	$object->fetch($id);
	$result = $projectstatic->fetch($object->fk_project);
}

if ($action == 'confirm_generateinvoice')
{
	if (!empty($projectstatic->socid)) $projectstatic->fetch_thirdparty();

	if (!($projectstatic->thirdparty->id > 0)) {
		setEventMessages($langs->trans("ThirdPartyRequiredToGenerateInvoice"), null, 'errors');
	} else {
		include_once DOL_DOCUMENT_ROOT.'/compta/facture/class/facture.class.php';
		include_once DOL_DOCUMENT_ROOT.'/projet/class/project.class.php';
		include_once DOL_DOCUMENT_ROOT.'/product/class/product.class.php';

		$tmpinvoice = new Facture($db);
		$tmptimespent = new Task($db);
		$tmpproduct = new Product($db);
		$fuser = new User($db);

		$db->begin();
		$idprod = GETPOST('productid', 'int');
		$generateinvoicemode = GETPOST('generateinvoicemode', 'string');
		$invoiceToUse = GETPOST('invoiceid', 'int');

		$prodDurationHours = 1.0;
		if ($idprod > 0)
		{
			$tmpproduct->fetch($idprod);
			if ($tmpproduct->duration_unit == 'i')
				$prodDurationHours = 1. / 60;
			if ($tmpproduct->duration_unit == 'h')
				$prodDurationHours = 1.;
			if ($tmpproduct->duration_unit == 'd')
				$prodDurationHours = 24.;
			if ($tmpproduct->duration_unit == 'w')
				$prodDurationHours = 24. * 7;
			if ($tmpproduct->duration_unit == 'm')
				$prodDurationHours = 24. * 30;
			if ($tmpproduct->duration_unit == 'y')
				$prodDurationHours = 24. * 365;
			$prodDurationHours *= $tmpproduct->duration_value;

			$dataforprice = $tmpproduct->getSellPrice($mysoc, $projectstatic->thirdparty, 0);

			$pu_ht = empty($dataforprice['pu_ht']) ? 0 : $dataforprice['pu_ht'];
			$txtva = $dataforprice['tva_tx'];
			$localtax1 = $dataforprice['localtax1'];
			$localtax2 = $dataforprice['localtax2'];
		} else {
			$pu_ht = 0;
			$txtva = get_default_tva($mysoc, $projectstatic->thirdparty);
			$localtax1 = get_default_localtax($mysoc, $projectstatic->thirdparty, 1);
			$localtax2 = get_default_localtax($mysoc, $projectstatic->thirdparty, 2);
		}

		$tmpinvoice->socid = $projectstatic->thirdparty->id;
		$tmpinvoice->date = dol_mktime(GETPOST('rehour', 'int'), GETPOST('remin', 'int'), GETPOST('resec', 'int'), GETPOST('remonth', 'int'), GETPOST('reday', 'int'), GETPOST('reyear', 'int'));
		$tmpinvoice->fk_project = $projectstatic->id;

		if ($invoiceToUse) {
			$tmpinvoice->fetch($invoiceToUse);
		} else {
			$result = $tmpinvoice->create($user);
			if ($result <= 0)
			{
				$error++;
				setEventMessages($tmpinvoice->error, $tmpinvoice->errors, 'errors');
			}
		}

		if (!$error)
		{
			if ($generateinvoicemode == 'onelineperuser') {
					$arrayoftasks = array();
				foreach ($toselect as $key => $value)
					{
					// Get userid, timepent
					$object->fetchTimeSpent($value);
					$arrayoftasks[$object->timespent_fk_user]['timespent'] += $object->timespent_duration;
					$arrayoftasks[$object->timespent_fk_user]['totalvaluetodivideby3600'] += ($object->timespent_duration * $object->timespent_thm);
				}

				foreach ($arrayoftasks as $userid => $value)
				{
					$fuser->fetch($userid);
					//$pu_ht = $value['timespent'] * $fuser->thm;
					$username = $fuser->getFullName($langs);

					// Define qty per hour
					$qtyhour = $value['timespent'] / 3600;
					$qtyhourtext = convertSecondToTime($value['timespent'], 'all', $conf->global->MAIN_DURATION_OF_WORKDAY);

					// If no unit price known
					if (empty($pu_ht))
					{
						$pu_ht = price2num($value['totalvaluetodivideby3600'] / 3600, 'MU');
					}

					// Add lines
					$lineid = $tmpinvoice->addline($langs->trans("TimeSpentForInvoice", $username).' : '.$qtyhourtext, $pu_ht, round($qtyhour / $prodDurationHours, 2), $txtva, $localtax1, $localtax2, ($idprod > 0 ? $idprod : 0));

					// Update lineid into line of timespent
					$sql = 'UPDATE '.MAIN_DB_PREFIX.'projet_task_time SET invoice_line_id = '.$lineid.', invoice_id = '.$tmpinvoice->id;
					$sql .= ' WHERE rowid in ('.join(',', $toselect).') AND fk_user = '.$userid;
					$result = $db->query($sql);
					if (!$result)
					{
						$error++;
						setEventMessages($db->lasterror(), null, 'errors');
						break;
					}
				}
			} elseif ($generateinvoicemode == 'onelineperperiod') {
					$arrayoftasks = array();
				foreach ($toselect as $key => $value)
					{
					// Get userid, timepent
					$object->fetchTimeSpent($value);
					$arrayoftasks[$object->timespent_id]['timespent'] = $object->timespent_duration;
					$arrayoftasks[$object->timespent_id]['totalvaluetodivideby3600'] = $object->timespent_duration * $object->timespent_thm;
					$arrayoftasks[$object->timespent_id]['note'] = $object->timespent_note;
					$arrayoftasks[$object->timespent_id]['user'] = $object->timespent_fk_user;
				}

				foreach ($arrayoftasks as $timespent_id => $value)
				{
					$userid = $value['user'];
					$fuser->fetch($userid);
					//$pu_ht = $value['timespent'] * $fuser->thm;
					$username = $fuser->getFullName($langs);

					// Define qty per hour
					$qtyhour = $value['timespent'] / 3600;
					$qtyhourtext = convertSecondToTime($value['timespent'], 'all', $conf->global->MAIN_DURATION_OF_WORKDAY);

					// If no unit price known
					if (empty($pu_ht))
					{
						$pu_ht = price2num($value['totalvaluetodivideby3600'] / 3600, 'MU');
					}

					// Add lines
					$lineid = $tmpinvoice->addline($value['note'], $pu_ht, round($qtyhour / $prodDurationHours, 2), $txtva, $localtax1, $localtax2, ($idprod > 0 ? $idprod : 0));

					// Update lineid into line of timespent
					$sql = 'UPDATE '.MAIN_DB_PREFIX.'projet_task_time SET invoice_line_id = '.$lineid.', invoice_id = '.$tmpinvoice->id;
					$sql .= ' WHERE rowid in ('.join(',', $toselect).') AND fk_user = '.$userid;
					$result = $db->query($sql);
					if (!$result)
					{
						$error++;
						setEventMessages($db->lasterror(), null, 'errors');
						break;
					}
				}
			} elseif ($generateinvoicemode == 'onelinepertask') {
					$arrayoftasks = array();
				foreach ($toselect as $key => $value)
					{
					// Get userid, timepent
					$object->fetchTimeSpent($value);
					// $object->id is the task id
					$arrayoftasks[$object->id]['timespent'] += $object->timespent_duration;
					$arrayoftasks[$object->id]['totalvaluetodivideby3600'] += $object->timespent_duration * $object->timespent_thm;
				}

				foreach ($arrayoftasks as $task_id => $value)
				{
					$ftask = new Task($db);
					$ftask->fetch($task_id);
					// Define qty per hour
					$qtyhour = $value['timespent'] / 3600;
					$qtyhourtext = convertSecondToTime($value['timespent'], 'all', $conf->global->MAIN_DURATION_OF_WORKDAY);

					// If no unit price known
					if (empty($pu_ht))
					{
						$pu_ht = price2num($value['totalvaluetodivideby3600'] / 3600, 'MU');
					}

					// Add lines
					$lineName = $ftask->ref.' - '.$ftask->label;
					$lineid = $tmpinvoice->addline($lineName, $pu_ht, round($qtyhour / $prodDurationHours, 2), $txtva, $localtax1, $localtax2, ($idprod > 0 ? $idprod : 0));

					// Update lineid into line of timespent
					$sql = 'UPDATE '.MAIN_DB_PREFIX.'projet_task_time SET invoice_line_id = '.$lineid.', invoice_id = '.$tmpinvoice->id;
					$sql .= ' WHERE rowid in ('.join(',', $toselect).')';
					$result = $db->query($sql);
					if (!$result)
					{
						$error++;
						setEventMessages($db->lasterror(), null, 'errors');
						break;
					}
				}
			}
		}

		if (!$error)
		{
			$urltoinvoice = $tmpinvoice->getNomUrl(0);
			setEventMessages($langs->trans("InvoiceGeneratedFromTimeSpent", $urltoinvoice), null, 'mesgs');
			//var_dump($tmpinvoice);

			$db->commit();
		} else {
			$db->rollback();
		}
	}
}


/*
 * View
 */

$arrayofselected = is_array($toselect) ? $toselect : array();

llxHeader("", $langs->trans("Task"));

$form = new Form($db);
$formother = new FormOther($db);
$formproject = new FormProjets($db);
$userstatic = new User($db);

if (($id > 0 || !empty($ref)) || $projectidforalltimes > 0)
{
	/*
	 * Fiche projet en mode visu
	 */
	if ($projectidforalltimes > 0)
	{
		$result = $projectstatic->fetch($projectidforalltimes);
		if (!empty($projectstatic->socid)) $projectstatic->fetch_thirdparty();
		$res = $projectstatic->fetch_optionals();
	} elseif ($object->fetch($id, $ref) >= 0)
	{
		if (!empty($conf->global->PROJECT_ALLOW_COMMENT_ON_TASK) && method_exists($object, 'fetchComments') && empty($object->comments)) $object->fetchComments();
		$result = $projectstatic->fetch($object->fk_project);
		if (!empty($conf->global->PROJECT_ALLOW_COMMENT_ON_PROJECT) && method_exists($projectstatic, 'fetchComments') && empty($projectstatic->comments)) $projectstatic->fetchComments();
		if (!empty($projectstatic->socid)) $projectstatic->fetch_thirdparty();
		$res = $projectstatic->fetch_optionals();

		$object->project = clone $projectstatic;
	}

	$userRead = $projectstatic->restrictedProjectArea($user, 'read');
	$linktocreatetime = '';

	if ($projectstatic->id > 0)
	{
		if ($withproject)
		{
			// Tabs for project
			if (empty($id) || $tab == 'timespent') $tab = 'timespent';
			else $tab = 'tasks';

			$head = project_prepare_head($projectstatic);
			print dol_get_fiche_head($head, $tab, $langs->trans("Project"), -1, ($projectstatic->public ? 'projectpub' : 'project'));

			$param = ($mode == 'mine' ? '&mode=mine' : '');

			// Project card

			$linkback = '<a href="'.DOL_URL_ROOT.'/projet/list.php?restore_lastsearch_values=1">'.$langs->trans("BackToList").'</a>';

			$morehtmlref = '<div class="refidno">';
			// Title
			$morehtmlref .= $projectstatic->title;
			// Thirdparty
			if ($projectstatic->thirdparty->id > 0)
			{
				$morehtmlref .= '<br>'.$langs->trans('ThirdParty').' : '.$projectstatic->thirdparty->getNomUrl(1, 'project');
			}
			$morehtmlref .= '</div>';

			// Define a complementary filter for search of next/prev ref.
			if (!$user->rights->projet->all->lire)
			{
				$objectsListId = $projectstatic->getProjectsAuthorizedForUser($user, 0, 0);
				$projectstatic->next_prev_filter = " rowid in (".(count($objectsListId) ?join(',', array_keys($objectsListId)) : '0').")";
			}

			dol_banner_tab($projectstatic, 'project_ref', $linkback, 1, 'ref', 'ref', $morehtmlref);

			print '<div class="fichecenter">';
			print '<div class="fichehalfleft">';
			print '<div class="underbanner clearboth"></div>';

			print '<table class="border tableforfield centpercent">';

			// Usage
			print '<tr><td class="tdtop">';
			print $langs->trans("Usage");
			print '</td>';
			print '<td>';
			if (!empty($conf->global->PROJECT_USE_OPPORTUNITIES))
			{
				print '<input type="checkbox" disabled name="usage_opportunity"'.(GETPOSTISSET('usage_opportunity') ? (GETPOST('usage_opportunity', 'alpha') != '' ? ' checked="checked"' : '') : ($projectstatic->usage_opportunity ? ' checked="checked"' : '')).'"> ';
				$htmltext = $langs->trans("ProjectFollowOpportunity");
				print $form->textwithpicto($langs->trans("ProjectFollowOpportunity"), $htmltext);
				print '<br>';
			}
			if (empty($conf->global->PROJECT_HIDE_TASKS))
			{
				print '<input type="checkbox" disabled name="usage_task"'.(GETPOSTISSET('usage_task') ? (GETPOST('usage_task', 'alpha') != '' ? ' checked="checked"' : '') : ($projectstatic->usage_task ? ' checked="checked"' : '')).'"> ';
				$htmltext = $langs->trans("ProjectFollowTasks");
				print $form->textwithpicto($langs->trans("ProjectFollowTasks"), $htmltext);
				print '<br>';
			}
			if (!empty($conf->global->PROJECT_BILL_TIME_SPENT))
			{
				print '<input type="checkbox" disabled name="usage_bill_time"'.(GETPOSTISSET('usage_bill_time') ? (GETPOST('usage_bill_time', 'alpha') != '' ? ' checked="checked"' : '') : ($projectstatic->usage_bill_time ? ' checked="checked"' : '')).'"> ';
				$htmltext = $langs->trans("ProjectBillTimeDescription");
				print $form->textwithpicto($langs->trans("BillTime"), $htmltext);
				print '<br>';
			}
			print '</td></tr>';

			// Visibility
			print '<tr><td class="titlefield">'.$langs->trans("Visibility").'</td><td>';
			if ($projectstatic->public) print $langs->trans('SharedProject');
			else print $langs->trans('PrivateProject');
			print '</td></tr>';

			// Date start - end
			print '<tr><td>'.$langs->trans("DateStart").' - '.$langs->trans("DateEnd").'</td><td>';
			$start = dol_print_date($projectstatic->date_start, 'day');
			print ($start ? $start : '?');
			$end = dol_print_date($projectstatic->date_end, 'day');
			print ' - ';
			print ($end ? $end : '?');
			if ($projectstatic->hasDelay()) print img_warning("Late");
			print '</td></tr>';

			// Budget
			print '<tr><td>'.$langs->trans("Budget").'</td><td>';
			if (strcmp($projectstatic->budget_amount, '')) print price($projectstatic->budget_amount, '', $langs, 1, 0, 0, $conf->currency);
			print '</td></tr>';

			// Other attributes
			$cols = 2;
			//include DOL_DOCUMENT_ROOT . '/core/tpl/extrafields_view.tpl.php';

			print '</table>';

			print '</div>';
			print '<div class="fichehalfright">';
			print '<div class="ficheaddleft">';
			print '<div class="underbanner clearboth"></div>';

			print '<table class="border tableforfield" width="100%">';

			// Description
			print '<td class="titlefield tdtop">'.$langs->trans("Description").'</td><td>';
			print nl2br($projectstatic->description);
			print '</td></tr>';

			// Categories
			if ($conf->categorie->enabled) {
				print '<tr><td class="valignmiddle">'.$langs->trans("Categories").'</td><td>';
				print $form->showCategories($projectstatic->id, 'project', 1);
				print "</td></tr>";
			}

			print '</table>';

			print '</div>';
			print '</div>';
			print '</div>';

			print '<div class="clearboth"></div>';

			print dol_get_fiche_end();

			print '<br>';
		}

		// Link to create time
		$linktocreatetimeBtnStatus = 0;
		$linktocreatetimeUrl = '';
		$linktocreatetimeHelpText = '';
		if ($user->rights->projet->all->lire || $user->rights->projet->lire)	// To enter time, read permission is enough
		{
			if ($projectstatic->public || $userRead > 0)
			{
				$linktocreatetimeBtnStatus = 1;

				if (!empty($projectidforalltimes))		// We are on tab 'Time Spent' of project
				{
					$backtourl = $_SERVER['PHP_SELF'].'?projectid='.$projectstatic->id.($withproject ? '&withproject=1' : '');
					$linktocreatetimeUrl = $_SERVER['PHP_SELF'].'?'.($withproject ? 'withproject=1' : '').'&projectid='.$projectstatic->id.'&action=createtime'.$param.'&backtopage='.urlencode($backtourl);
				} else // We are on tab 'Time Spent' of task
				{
					$backtourl = $_SERVER['PHP_SELF'].'?id='.$object->id.($withproject ? '&withproject=1' : '');
					$linktocreatetimeUrl = $_SERVER['PHP_SELF'].'?'.($withproject ? 'withproject=1' : '').($object->id > 0 ? '&id='.$object->id : '&projectid='.$projectstatic->id).'&action=createtime'.$param.'&backtopage='.urlencode($backtourl);
				}
			} else {
				$linktocreatetimeBtnStatus = -2;
				$linktocreatetimeHelpText = $langs->trans("NotOwnerOfProject");
			}
		}

		$linktocreatetime = dolGetButtonTitle($langs->trans('AddTimeSpent'), $linktocreatetimeHelpText, 'fa fa-plus-circle', $linktocreatetimeUrl, '', $linktocreatetimeBtnStatus);
	}

	$massactionbutton = '';
	if ($projectstatic->usage_bill_time)
	{
		$arrayofmassactions = array(
			'generateinvoice'=>$langs->trans("GenerateBill"),
			//'builddoc'=>$langs->trans("PDFMerge"),
		);
		//if ($user->rights->projet->creer) $arrayofmassactions['predelete']='<span class="fa fa-trash paddingrightonly"></span>'.$langs->trans("Delete");
		if (in_array($massaction, array('presend', 'predelete', 'generateinvoice'))) $arrayofmassactions = array();
		$massactionbutton = $form->selectMassAction('', $arrayofmassactions);
	}

	// Show section with information of task. If id of task is not defined and project id defined, then $projectidforalltimes is not empty.
	if (empty($projectidforalltimes))
	{
		$head = task_prepare_head($object);
		print dol_get_fiche_head($head, 'task_time', $langs->trans("Task"), -1, 'projecttask', 0, '', 'reposition');

		if ($action == 'deleteline')
		{
			print $form->formconfirm($_SERVER["PHP_SELF"]."?".($object->id > 0 ? "id=".$object->id : 'projectid='.$projectstatic->id).'&lineid='.GETPOST("lineid", 'int').($withproject ? '&withproject=1' : ''), $langs->trans("DeleteATimeSpent"), $langs->trans("ConfirmDeleteATimeSpent"), "confirm_delete", '', '', 1);
		}

		$param = ($withproject ? '&withproject=1' : '');
		$linkback = $withproject ? '<a href="'.DOL_URL_ROOT.'/projet/tasks.php?id='.$projectstatic->id.'">'.$langs->trans("BackToList").'</a>' : '';

		if (!GETPOST('withproject') || empty($projectstatic->id))
		{
			$projectsListId = $projectstatic->getProjectsAuthorizedForUser($user, 0, 1);
			$object->next_prev_filter = " fk_projet in (".$projectsListId.")";
		} else $object->next_prev_filter = " fk_projet = ".$projectstatic->id;

		$morehtmlref = '';

		// Project
		if (empty($withproject))
		{
			$morehtmlref .= '<div class="refidno">';
			$morehtmlref .= $langs->trans("Project").': ';
			$morehtmlref .= $projectstatic->getNomUrl(1);
			$morehtmlref .= '<br>';

			// Third party
			$morehtmlref .= $langs->trans("ThirdParty").': ';
			if (is_object($projectstatic->thirdparty)) {
				$morehtmlref .= $projectstatic->thirdparty->getNomUrl(1);
			}
			$morehtmlref .= '</div>';
		}

		dol_banner_tab($object, 'ref', $linkback, 1, 'ref', 'ref', $morehtmlref, $param);

		print '<div class="fichecenter">';
		print '<div class="fichehalfleft">';

		print '<div class="underbanner clearboth"></div>';
		print '<table class="border tableforfield centpercent">';

		// Date start - Date end
		print '<tr><td class="titlefield">'.$langs->trans("DateStart").' - '.$langs->trans("DateEnd").'</td><td>';
		$start = dol_print_date($object->date_start, 'dayhour');
		print ($start ? $start : '?');
		$end = dol_print_date($object->date_end, 'dayhour');
		print ' - ';
		print ($end ? $end : '?');
		if ($object->hasDelay()) print img_warning("Late");
		print '</td></tr>';

		// Planned workload
		print '<tr><td>'.$langs->trans("PlannedWorkload").'</td><td>';
		if ($object->planned_workload)
		{
			print convertSecondToTime($object->planned_workload, 'allhourmin');
		}
		print '</td></tr>';

		print '</table>';
		print '</div>';

		print '<div class="fichehalfright"><div class="ficheaddleft">';

		print '<div class="underbanner clearboth"></div>';
		print '<table class="border tableforfield centpercent">';

		// Progress declared
		print '<tr><td class="titlefield">'.$langs->trans("ProgressDeclared").'</td><td>';
		print $object->progress != '' ? $object->progress.' %' : '';
		print '</td></tr>';

		// Progress calculated
		print '<tr><td>'.$langs->trans("ProgressCalculated").'</td><td>';
		if ($object->planned_workload)
		{
			$tmparray = $object->getSummaryOfTimeSpent();
			if ($tmparray['total_duration'] > 0) print round($tmparray['total_duration'] / $object->planned_workload * 100, 2).' %';
			else print '0 %';
		} else print '<span class="opacitymedium">'.$langs->trans("WorkloadNotDefined").'</span>';
		print '</td>';

		print '</tr>';

		print '</table>';

		print '</div>';
		print '</div>';

		print '</div>';
		print '<div class="clearboth"></div>';

		print dol_get_fiche_end();
	}


	if ($projectstatic->id > 0)
	{
		if ($action == 'deleteline' && !empty($projectidforalltimes))
		{
			print $form->formconfirm($_SERVER["PHP_SELF"]."?".($object->id > 0 ? "id=".$object->id : 'projectid='.$projectstatic->id).'&lineid='.GETPOST('lineid', 'int').($withproject ? '&withproject=1' : ''), $langs->trans("DeleteATimeSpent"), $langs->trans("ConfirmDeleteATimeSpent"), "confirm_delete", '', '', 1);
		}

		// Initialize technical object to manage hooks. Note that conf->hooks_modules contains array
		$hookmanager->initHooks(array('tasktimelist'));

		// Definition of fields for list
		$arrayfields = array();
		$arrayfields['t.task_date'] = array('label'=>$langs->trans("Date"), 'checked'=>1);
		if ((empty($id) && empty($ref)) || !empty($projectidforalltimes))	// Not a dedicated task
		{
			$arrayfields['t.task_ref'] = array('label'=>$langs->trans("RefTask"), 'checked'=>1);
			$arrayfields['t.task_label'] = array('label'=>$langs->trans("LabelTask"), 'checked'=>1);
		}
		$arrayfields['author'] = array('label'=>$langs->trans("By"), 'checked'=>1);
		$arrayfields['t.note'] = array('label'=>$langs->trans("Note"), 'checked'=>1);
		$arrayfields['t.task_duration'] = array('label'=>$langs->trans("Duration"), 'checked'=>1);
		$arrayfields['value'] = array('label'=>$langs->trans("Value"), 'checked'=>1, 'enabled'=>(empty($conf->salaries->enabled) ? 0 : 1));
		$arrayfields['valuebilled'] = array('label'=>$langs->trans("Billed"), 'checked'=>1, 'enabled'=>(((!empty($conf->global->PROJECT_HIDE_TASKS) || empty($conf->global->PROJECT_BILL_TIME_SPENT)) ? 0 : 1) && $projectstatic->usage_bill_time));
		// Extra fields
		if (is_array($extrafields->attributes[$object->table_element]['label']) && count($extrafields->attributes[$object->table_element]['label']) > 0)
		{
			foreach ($extrafields->attributes[$object->table_element]['label'] as $key => $val)
			{
				if (!empty($extrafields->attributes[$object->table_element]['list'][$key]))
					$arrayfields["ef.".$key] = array('label'=>$extrafields->attributes[$object->table_element]['label'][$key], 'checked'=>(($extrafields->attributes[$object->table_element]['list'][$key] < 0) ? 0 : 1), 'position'=>$extrafields->attributes[$object->table_element]['pos'][$key], 'enabled'=>(abs($extrafields->attributes[$object->table_element]['list'][$key]) != 3 && $extrafields->attributes[$object->table_element]['perms'][$key]));
			}
		}
		$arrayfields = dol_sort_array($arrayfields, 'position');

		$param = '';
		if (!empty($contextpage) && $contextpage != $_SERVER["PHP_SELF"]) $param .= '&contextpage='.urlencode($contextpage);
		if ($limit > 0 && $limit != $conf->liste_limit) $param .= '&limit='.urlencode($limit);
		if ($search_month > 0) $param .= '&search_month='.urlencode($search_month);
		if ($search_year > 0) $param .= '&search_year='.urlencode($search_year);
		if ($search_user > 0) $param .= '&search_user='.urlencode($search_user);
		if ($search_task_ref != '') $param .= '&search_task_ref='.urlencode($search_task_ref);
		if ($search_task_label != '') $param .= '&search_task_label='.urlencode($search_task_label);
		if ($search_note != '') $param .= '&search_note='.urlencode($search_note);
		if ($search_duration != '') $param .= '&amp;search_field2='.urlencode($search_duration);
		if ($optioncss != '') $param .= '&optioncss='.urlencode($optioncss);
		/*
		 // Add $param from extra fields
		 include DOL_DOCUMENT_ROOT.'/core/tpl/extrafields_list_search_param.tpl.php';
		 */
		if ($id) $param .= '&id='.urlencode($id);
		if ($projectid) $param .= '&projectid='.urlencode($projectid);
		if ($withproject) $param .= '&withproject='.urlencode($withproject);

		print '<form method="POST" action="'.$_SERVER["PHP_SELF"].'">';
		if ($optioncss != '') print '<input type="hidden" name="optioncss" value="'.$optioncss.'">';
		print '<input type="hidden" name="token" value="'.newToken().'">';
		print '<input type="hidden" name="formfilteraction" id="formfilteraction" value="list">';
		if ($action == 'editline') print '<input type="hidden" name="action" value="updateline">';
		elseif ($action == 'splitline') print '<input type="hidden" name="action" value="updatesplitline">';
		elseif ($action == 'createtime' && $user->rights->projet->lire) print '<input type="hidden" name="action" value="addtimespent">';
		elseif ($massaction == 'generateinvoice' && $user->rights->facture->lire) print '<input type="hidden" name="action" value="confirm_generateinvoice">';
		else print '<input type="hidden" name="action" value="list">';
		print '<input type="hidden" name="sortfield" value="'.$sortfield.'">';
		print '<input type="hidden" name="sortorder" value="'.$sortorder.'">';

		print '<input type="hidden" name="id" value="'.$id.'">';
		print '<input type="hidden" name="projectid" value="'.$projectidforalltimes.'">';
		print '<input type="hidden" name="withproject" value="'.$withproject.'">';
		print '<input type="hidden" name="tab" value="'.$tab.'">';

		// Form to convert time spent into invoice
		if ($massaction == 'generateinvoice')
		{
			print '<input type="hidden" name="massaction" value="confirm_createbills">';

			if ($projectstatic->thirdparty->id > 0) {
				print '<table class="noborder" width="100%" >';
				print '<tr>';
				print '<td class="titlefield">';
				print $langs->trans('DateInvoice');
				print '</td>';
				print '<td>';
				print $form->selectDate('', '', '', '', '', '', 1, 1);
				print '</td>';
				print '</tr>';

				print '<tr>';
				print '<td>';
				print $langs->trans('Mode');
				print '</td>';
				print '<td>';
				$tmparray = array(
					'onelineperuser'=>'OneLinePerUser',
					'onelinepertask'=>'OneLinePerTask',
					'onelineperperiod'=>'OneLinePerPeriod',
				);
				print $form->selectarray('generateinvoicemode', $tmparray, 'onelineperuser', 0, 0, 0, '', 1);
				print '</td>';
				print '</tr>';
<<<<<<< HEAD
			}
			print '<tr>';
			print '<td class="titlefield">';
			print $langs->trans('InvoiceToUse');
			print '</td>';
			print '<td>';
			$form->selectInvoice('invoice', '', 'invoiceid', 24, 0, $langs->trans('NewInvoice'),
			1, 0, 0, 'maxwidth500', '', 'all');
			print '</td>';
			print '</tr>';
			/*print '<tr>';
			print '<td>';
			print $langs->trans('ValidateInvoices');
			print '</td>';
			print '<td>';
			print $form->selectyesno('validate_invoices', 0, 1);
			print '</td>';
			print '</tr>';*/
			print '</table>';
=======
>>>>>>> 2cdbfa20

				if ($conf->service->enabled)
				{
					print '<tr>';
					print '<td>';
					print $langs->trans('ServiceToUseOnLines');
					print '</td>';
					print '<td>';
					$form->select_produits('', 'productid', '1', 0, $projectstatic->thirdparty->price_level, 1, 2, '', 0, array(), $projectstatic->thirdparty->id, 'None', 0, 'maxwidth500');
					print '</td>';
					print '</tr>';
				}

				print '<tr>';
				print '<td class="titlefield">';
				print $langs->trans('InvoiceToUse');
				print '</td>';
				print '<td>';
	            $form->selectInvoice('invoice', '', 'invoiceid', 24, 0, $langs->trans('NewInvoice'),
				1, 0, 0, 'maxwidth500', '', 'all');
				print '</td>';
				print '</tr>';
				/*print '<tr>';
				print '<td>';
				print $langs->trans('ValidateInvoices');
				print '</td>';
				print '<td>';
				print $form->selectyesno('validate_invoices', 0, 1);
				print '</td>';
				print '</tr>';*/
				print '</table>';

				print '<br>';
				print '<div class="center">';
				print '<input type="submit" class="button" id="createbills" name="createbills" value="'.$langs->trans('GenerateBill').'">  ';
				print '<input type="submit" class="button" id="cancel" name="cancel" value="'.$langs->trans('Cancel').'">';
				print '</div>';
				print '<br>';
			} else {
				print '<div class="warning">'.$langs->trans("ThirdPartyRequiredToGenerateInvoice").'</div>';
				print '<div class="center">';
				print '<input type="submit" class="button" id="cancel" name="cancel" value="'.$langs->trans('Cancel').'">';
				print '</div>';
				$massaction = '';
			}
		}

		/*
		 *	List of time spent
		 */
		$tasks = array();

		$sql = "SELECT t.rowid, t.fk_task, t.task_date, t.task_datehour, t.task_date_withhour, t.task_duration, t.fk_user, t.note, t.thm,";
		$sql .= " pt.ref, pt.label,";
		$sql .= " u.lastname, u.firstname, u.login, u.photo, u.statut as user_status,";
		$sql .= " il.fk_facture as invoice_id, inv.fk_statut";
		$sql .= " FROM ".MAIN_DB_PREFIX."projet_task_time as t";
		$sql .= " LEFT JOIN ".MAIN_DB_PREFIX."facturedet as il ON il.rowid = t.invoice_line_id";
		$sql .= " LEFT JOIN ".MAIN_DB_PREFIX."facture as inv ON inv.rowid = il.fk_facture,";
		$sql .= " ".MAIN_DB_PREFIX."projet_task as pt, ".MAIN_DB_PREFIX."user as u";
		$sql .= " WHERE t.fk_user = u.rowid AND t.fk_task = pt.rowid";
		if (empty($projectidforalltimes)) $sql .= " AND t.fk_task =".$object->id;
		else $sql .= " AND pt.fk_projet IN (".$projectidforalltimes.")";
		if ($search_note) $sql .= natural_search('t.note', $search_note);
		if ($search_task_ref) $sql .= natural_search('pt.ref', $search_task_ref);
		if ($search_task_label) $sql .= natural_search('pt.label', $search_task_label);
		if ($search_user > 0) $sql .= natural_search('t.fk_user', $search_user);
		if ($search_valuebilled == '1') $sql .= ' AND t.invoice_id > 0';
		if ($search_valuebilled == '0') $sql .= ' AND (t.invoice_id = 0 OR t.invoice_id IS NULL)';
		$sql .= dolSqlDateFilter('t.task_datehour', $search_day, $search_month, $search_year);
		$sql .= $db->order($sortfield, $sortorder);

		// Count total nb of records
		$nbtotalofrecords = '';
		if (empty($conf->global->MAIN_DISABLE_FULL_SCANLIST))
		{
			$resql = $db->query($sql);
			$nbtotalofrecords = $db->num_rows($resql);
			if (($page * $limit) > $nbtotalofrecords)	// if total of record found is smaller than page * limit, goto and load page 0
			{
				$page = 0;
				$offset = 0;
			}
		}
		// if total of record found is smaller than limit, no need to do paging and to restart another select with limits set.
		if (is_numeric($nbtotalofrecords) && $limit > $nbtotalofrecords)
		{
			$num = $nbtotalofrecords;
		} else {
			$sql .= $db->plimit($limit + 1, $offset);

			$resql = $db->query($sql);
			if (!$resql)
			{
				dol_print_error($db);
				exit;
			}

			$num = $db->num_rows($resql);
		}

		if ($num >= 0)
		{
			if (!empty($projectidforalltimes))
			{
				print '<!-- List of time spent for project -->'."\n";

				$title = $langs->trans("ListTaskTimeUserProject");

				print_barre_liste($title, $page, $_SERVER["PHP_SELF"], $param, $sortfield, $sortorder, $massactionbutton, $num, $nbtotalofrecords, 'generic', 0, $linktocreatetime, '', $limit, 0, 0, 1);
			} else {
				print '<!-- List of time spent for project -->'."\n";

				$title = $langs->trans("ListTaskTimeForTask");

				print_barre_liste($title, $page, $_SERVER["PHP_SELF"], $param, $sortfield, $sortorder, $massactionbutton, $num, $nbtotalofrecords, 'generic', 0, $linktocreatetime, '', $limit, 0, 0, 1);
			}

			$i = 0;
			while ($i < $num)
			{
				$row = $db->fetch_object($resql);
				$tasks[$i] = $row;
				$i++;
			}
			$db->free($resql);
		} else {
			dol_print_error($db);
		}

		/*
		 * Form to add a new line of time spent
		 */
		if ($action == 'createtime' && $user->rights->projet->lire)
		{
			print '<!-- table to add time spent -->'."\n";
			if (!empty($id)) print '<input type="hidden" name="taskid" value="'.$id.'">';

			print '<div class="div-table-responsive-no-min">'; // You can use div-table-responsive-no-min if you dont need reserved height for your table
			print '<table class="noborder nohover centpercent">';

			print '<tr class="liste_titre">';
			print '<td>'.$langs->trans("Date").'</td>';
			if (empty($id)) print '<td>'.$langs->trans("Task").'</td>';
			print '<td>'.$langs->trans("By").'</td>';
			print '<td>'.$langs->trans("Note").'</td>';
			print '<td>'.$langs->trans("NewTimeSpent").'</td>';
			print '<td>'.$langs->trans("ProgressDeclared").'</td>';
			if (empty($conf->global->PROJECT_HIDE_TASKS) && !empty($conf->global->PROJECT_BILL_TIME_SPENT))
			{
				print '<td></td>';
			}
			print '<td></td>';
			print "</tr>\n";

			print '<tr class="oddeven nohover">';

			// Date
			print '<td class="maxwidthonsmartphone">';
			//$newdate=dol_mktime(12,0,0,$_POST["timemonth"],$_POST["timeday"],$_POST["timeyear"]);
			$newdate = '';
			print $form->selectDate($newdate, 'time', ($conf->browser->layout == 'phone' ? 2 : 1), 1, 2, "timespent_date", 1, 0);
			print '</td>';

			// Task
			$nboftasks = 0;
			if (empty($id))
			{
				print '<td class="maxwidthonsmartphone">';
				$nboftasks = $formproject->selectTasks(-1, GETPOST('taskid', 'int'), 'taskid', 0, 0, 1, 1, 0, 0, 'maxwidth300', $projectstatic->id, '');
				print '</td>';
			}

			// Contributor
			print '<td class="maxwidthonsmartphone nowraponall">';
			$contactsofproject = $projectstatic->getListContactId('internal');
			if (count($contactsofproject) > 0)
			{
				print img_object('', 'user', 'class="hideonsmartphone"');
				if (in_array($user->id, $contactsofproject)) $userid = $user->id;
				else $userid = $contactsofproject[0];

				if ($projectstatic->public) $contactsofproject = array();
				print $form->select_dolusers((GETPOST('userid', 'int') ? GETPOST('userid', 'int') : $userid), 'userid', 0, '', 0, '', $contactsofproject, 0, 0, 0, '', 0, $langs->trans("ResourceNotAssignedToProject"), 'maxwidth200');
			} else {
				if ($nboftasks) {
					print img_error($langs->trans('FirstAddRessourceToAllocateTime')).' '.$langs->trans('FirstAddRessourceToAllocateTime');
				}
			}
			print '</td>';

			// Note
			print '<td>';
			print '<textarea name="timespent_note" class="maxwidth100onsmartphone" rows="'.ROWS_2.'">'.($_POST['timespent_note'] ? $_POST['timespent_note'] : '').'</textarea>';
			print '</td>';

			// Duration - Time spent
			print '<td>';
			$durationtouse = ($_POST['timespent_duration'] ? $_POST['timespent_duration'] : '');
			if (GETPOSTISSET('timespent_durationhour') || GETPOSTISSET('timespent_durationmin'))
			{
				$durationtouse = (GETPOST('timespent_durationhour') * 3600 + GETPOST('timespent_durationmin') * 60);
			}
			print $form->select_duration('timespent_duration', $durationtouse, 0, 'text');
			print '</td>';

			// Progress declared
			print '<td class="nowrap">';
			print $formother->select_percent(GETPOST('progress') ?GETPOST('progress') : $object->progress, 'progress', 0, 5, 0, 100, 1);
			print '</td>';

			// Invoiced
			if (empty($conf->global->PROJECT_HIDE_TASKS) && !empty($conf->global->PROJECT_BILL_TIME_SPENT))
			{
				print '<td>';
				print '</td>';
			}

			print '<td class="center">';
			print '<input type="submit" name="save" class="button buttongen marginleftonly margintoponlyshort marginbottomonlyshort" value="'.$langs->trans("Add").'">';
			print '<input type="submit" name="cancel" class="button buttongen marginleftonly margintoponlyshort marginbottomonlyshort" value="'.$langs->trans("Cancel").'">';
			print '</td></tr>';

			print '</table>';
			print '</div>';

			print '<br>';
		}

		$moreforfilter = '';

		$parameters = array();
		$reshook = $hookmanager->executeHooks('printFieldPreListTitle', $parameters); // Note that $action and $object may have been modified by hook
		if (empty($reshook)) $moreforfilter .= $hookmanager->resPrint;
		else $moreforfilter = $hookmanager->resPrint;

		if (!empty($moreforfilter))
		{
			print '<div class="liste_titre liste_titre_bydiv centpercent">';
			print $moreforfilter;
			print '</div>';
		}

		$varpage = empty($contextpage) ? $_SERVER["PHP_SELF"] : $contextpage;
		$selectedfields = $form->multiSelectArrayWithCheckbox('selectedfields', $arrayfields, $varpage); // This also change content of $arrayfields
		$selectedfields .= (is_array($arrayofmassactions) && count($arrayofmassactions) ? $form->showCheckAddButtons('checkforselect', 1) : '');

		print '<div class="div-table-responsive">';
		print '<table class="tagtable nobottomiftotal liste'.($moreforfilter ? " listwithfilterbefore" : "").'">'."\n";

		// Fields title search
		print '<tr class="liste_titre_filter">';
		// Date
		if (!empty($arrayfields['t.task_date']['checked']))
		{
			print '<td class="liste_titre">';
			if (!empty($conf->global->MAIN_LIST_FILTER_ON_DAY)) print '<input class="flat valignmiddle" type="text" size="1" maxlength="2" name="search_day" value="'.$search_day.'">';
			print '<input class="flat valignmiddle" type="text" size="1" maxlength="2" name="search_month" value="'.$search_month.'">';
			$formother->select_year($search_year, 'search_year', 1, 20, 5);
			print '</td>';
		}
		if ((empty($id) && empty($ref)) || !empty($projectidforalltimes))	// Not a dedicated task
		{
			if (!empty($arrayfields['t.task_ref']['checked'])) print '<td class="liste_titre"><input type="text" class="flat maxwidth100" name="search_task_ref" value="'.dol_escape_htmltag($search_task_ref).'"></td>';
			if (!empty($arrayfields['t.task_label']['checked'])) print '<td class="liste_titre"><input type="text" class="flat maxwidth100" name="search_task_label" value="'.dol_escape_htmltag($search_task_label).'"></td>';
		}
		// Author
		if (!empty($arrayfields['author']['checked'])) print '<td class="liste_titre">'.$form->select_dolusers(($search_user > 0 ? $search_user : -1), 'search_user', 1, null, 0, '', '', 0, 0, 0, '', 0, '', 'maxwidth150').'</td>';
		// Note
		if (!empty($arrayfields['t.note']['checked'])) print '<td class="liste_titre"><input type="text" class="flat maxwidth100" name="search_note" value="'.dol_escape_htmltag($search_note).'"></td>';
		// Duration
		if (!empty($arrayfields['t.task_duration']['checked'])) print '<td class="liste_titre right"></td>';
		// Value in main currency
		if (!empty($arrayfields['value']['checked'])) print '<td class="liste_titre"></td>';
		// Value billed
		if (!empty($arrayfields['valuebilled']['checked'])) print '<td class="liste_titre center">'.$form->selectyesno('search_valuebilled', $search_valuebilled, 1, false, 1).'</td>';

		/*
		// Extra fields
		include DOL_DOCUMENT_ROOT.'/core/tpl/extrafields_list_search_input.tpl.php';
		*/
		// Fields from hook
		$parameters = array('arrayfields'=>$arrayfields);
		$reshook = $hookmanager->executeHooks('printFieldListOption', $parameters); // Note that $action and $object may have been modified by hook
		print $hookmanager->resPrint;
		// Action column
		print '<td class="liste_titre center">';
		$searchpicto = $form->showFilterButtons();
		print $searchpicto;
		print '</td>';
		print '</tr>'."\n";

		print '<tr class="liste_titre">';
		if (!empty($arrayfields['t.task_date']['checked']))		 print_liste_field_titre($arrayfields['t.task_date']['label'], $_SERVER['PHP_SELF'], 't.task_date,t.task_datehour,t.rowid', '', $param, '', $sortfield, $sortorder);
		if ((empty($id) && empty($ref)) || !empty($projectidforalltimes))	// Not a dedicated task
		{
			if (!empty($arrayfields['t.task_ref']['checked']))	 print_liste_field_titre($arrayfields['t.task_ref']['label'], $_SERVER['PHP_SELF'], 'pt.ref', '', $param, '', $sortfield, $sortorder);
			if (!empty($arrayfields['t.task_label']['checked'])) print_liste_field_titre($arrayfields['t.task_label']['label'], $_SERVER['PHP_SELF'], 'pt.label', '', $param, '', $sortfield, $sortorder);
		}
		if (!empty($arrayfields['author']['checked']))			 print_liste_field_titre($arrayfields['author']['label'], $_SERVER['PHP_SELF'], '', '', $param, '', $sortfield, $sortorder);
		if (!empty($arrayfields['t.note']['checked']))			 print_liste_field_titre($arrayfields['t.note']['label'], $_SERVER['PHP_SELF'], 't.note', '', $param, '', $sortfield, $sortorder);
		if (!empty($arrayfields['t.task_duration']['checked']))  print_liste_field_titre($arrayfields['t.task_duration']['label'], $_SERVER['PHP_SELF'], 't.task_duration', '', $param, '', $sortfield, $sortorder, 'right ');
		if (!empty($arrayfields['value']['checked']))			 print_liste_field_titre($arrayfields['value']['label'], $_SERVER['PHP_SELF'], '', '', $param, '', $sortfield, $sortorder, 'right ');
		if (!empty($arrayfields['valuebilled']['checked']))		 print_liste_field_titre($arrayfields['valuebilled']['label'], $_SERVER['PHP_SELF'], 'il.total_ht', '', $param, '', $sortfield, $sortorder, 'center ');
		/*
		// Extra fields
		include DOL_DOCUMENT_ROOT.'/core/tpl/extrafields_list_search_title.tpl.php';
		*/
		// Hook fields
		$parameters = array('arrayfields'=>$arrayfields, 'param'=>$param, 'sortfield'=>$sortfield, 'sortorder'=>$sortorder);
		$reshook = $hookmanager->executeHooks('printFieldListTitle', $parameters); // Note that $action and $object may have been modified by hook
		print $hookmanager->resPrint;
		print_liste_field_titre($selectedfields, $_SERVER["PHP_SELF"], "", '', '', 'width="80"', $sortfield, $sortorder, 'center maxwidthsearch ');
		print "</tr>\n";

		$tasktmp = new Task($db);
		$tmpinvoice = new Facture($db);

		$i = 0;

		$childids = $user->getAllChildIds();

		$total = 0;
		$totalvalue = 0;
		$totalarray = array();
		foreach ($tasks as $task_time)
		{
			if ($i >= $limit) break;

			print '<tr class="oddeven">';

			$date1 = $db->jdate($task_time->task_date);
			$date2 = $db->jdate($task_time->task_datehour);

			// Date
			if (!empty($arrayfields['t.task_date']['checked']))
			{
				print '<td class="nowrap">';
				if ($action == 'editline' && $_GET['lineid'] == $task_time->rowid)
				{
					if (empty($task_time->task_date_withhour))
					{
						print $form->selectDate(($date2 ? $date2 : $date1), 'timeline', 3, 3, 2, "timespent_date", 1, 0);
					} else print $form->selectDate(($date2 ? $date2 : $date1), 'timeline', 1, 1, 2, "timespent_date", 1, 0);
				} else {
					print dol_print_date(($date2 ? $date2 : $date1), ($task_time->task_date_withhour ? 'dayhour' : 'day'));
				}
				print '</td>';
				if (!$i) $totalarray['nbfield']++;
			}

			// Task ref
			if (!empty($arrayfields['t.task_ref']['checked']))
			{
				if ((empty($id) && empty($ref)) || !empty($projectidforalltimes))   // Not a dedicated task
				{
					print '<td class="nowrap">';
					if ($action == 'editline' && $_GET['lineid'] == $task_time->rowid)
					{
						$formproject->selectTasks(-1, GETPOST('taskid', 'int') ?GETPOST('taskid', 'int') : $task_time->fk_task, 'taskid', 0, 0, 1, 1, 0, 0, 'maxwidth300', $projectstatic->id, '');
					} else {
						$tasktmp->id = $task_time->fk_task;
						$tasktmp->ref = $task_time->ref;
						$tasktmp->label = $task_time->label;
						print $tasktmp->getNomUrl(1, 'withproject', 'time');
					}
					print '</td>';
					if (!$i) $totalarray['nbfield']++;
				}
			} else {
				print '<input type="hidden" name="taskid" value="'.$id.'">';
			}

			// Task label
			if (!empty($arrayfields['t.task_label']['checked']))
			{
				if ((empty($id) && empty($ref)) || !empty($projectidforalltimes))	// Not a dedicated task
				{
					print '<td class="nowrap">';
					print $task_time->label;
					print '</td>';
					if (!$i) $totalarray['nbfield']++;
				}
			}

			// By User
			if (!empty($arrayfields['author']['checked']))
			{
				print '<td class="nowrap">';
				if ($action == 'editline' && $_GET['lineid'] == $task_time->rowid)
				{
					if (empty($object->id)) $object->fetch($id);
					$contactsoftask = $object->getListContactId('internal');
					if (!in_array($task_time->fk_user, $contactsoftask)) {
						$contactsoftask[] = $task_time->fk_user;
					}
					if (count($contactsoftask) > 0) {
						print img_object('', 'user', 'class="hideonsmartphone"');
						print $form->select_dolusers($task_time->fk_user, 'userid_line', 0, '', 0, '', $contactsoftask, '0', 0, 0, '', 0, '', 'maxwidth200');
					} else {
						print img_error($langs->trans('FirstAddRessourceToAllocateTime')).$langs->trans('FirstAddRessourceToAllocateTime');
					}
				} else {
					$userstatic->id = $task_time->fk_user;
					$userstatic->lastname = $task_time->lastname;
					$userstatic->firstname = $task_time->firstname;
					$userstatic->photo = $task_time->photo;
					$userstatic->statut = $task_time->user_status;
					print $userstatic->getNomUrl(-1);
				}
				print '</td>';
				if (!$i) $totalarray['nbfield']++;
			}

			// Note
			if (!empty($arrayfields['t.note']['checked']))
			{
				print '<td class="left">';
				if ($action == 'editline' && $_GET['lineid'] == $task_time->rowid)
				{
					print '<textarea name="timespent_note_line" width="95%" rows="'.ROWS_2.'">'.$task_time->note.'</textarea>';
				} else {
					print dol_nl2br($task_time->note);
				}
				print '</td>';
				if (!$i) $totalarray['nbfield']++;
			} elseif ($action == 'editline' && $_GET['lineid'] == $task_time->rowid)
			{
				print '<input type="hidden" name="timespent_note_line" value="'.$task_time->note.'">';
			}

			// Time spent
			if (!empty($arrayfields['t.task_duration']['checked']))
			{
				print '<td class="right">';
				if ($action == 'editline' && $_GET['lineid'] == $task_time->rowid)
				{
					print '<input type="hidden" name="old_duration" value="'.$task_time->task_duration.'">';
					print $form->select_duration('new_duration', $task_time->task_duration, 0, 'text');
				} else {
					print convertSecondToTime($task_time->task_duration, 'allhourmin');
				}
				print '</td>';
				if (!$i) $totalarray['nbfield']++;
				if (!$i) $totalarray['pos'][$totalarray['nbfield']] = 't.task_duration';
				$totalarray['val']['t.task_duration'] += $task_time->task_duration;
				if (!$i) $totalarray['totaldurationfield'] = $totalarray['nbfield'];
				$totalarray['totalduration'] += $task_time->task_duration;
			}

			// Value spent
			if (!empty($arrayfields['value']['checked']))
			{
				print '<td class="nowraponall right">';
				$value = price2num($task_time->thm * $task_time->task_duration / 3600, 'MT');
				print price($value, 1, $langs, 1, -1, -1, $conf->currency);
				print '</td>';
				if (!$i) $totalarray['nbfield']++;
				if (!$i) $totalarray['pos'][$totalarray['nbfield']] = 'value';
				$totalarray['val']['value'] += $value;
				if (!$i) $totalarray['totalvaluefield'] = $totalarray['nbfield'];
				$totalarray['totalvalue'] += $value;
			}

			// Invoiced
			if (!empty($arrayfields['valuebilled']['checked']))
			{
				print '<td class="center">'; // invoice_id and invoice_line_id
				if (empty($conf->global->PROJECT_HIDE_TASKS) && !empty($conf->global->PROJECT_BILL_TIME_SPENT))
				{
					if ($projectstatic->usage_bill_time)
					{
						if ($task_time->invoice_id)
						{
							$result = $tmpinvoice->fetch($task_time->invoice_id);
							if ($result > 0)
							{
								print $tmpinvoice->getNomUrl(1);
							}
						} else {
							print $langs->trans("No");
						}
					} else {
						print '<span class="opacitymedium">'.$langs->trans("NA").'</span>';
					}
				}
				print '</td>';
				if (!$i) $totalarray['nbfield']++;
				if (!$i) $totalarray['totalvaluebilledfield'] = $totalarray['nbfield'];
				$totalarray['totalvaluebilled'] += $valuebilled;
			}

			/*
			// Extra fields
			include DOL_DOCUMENT_ROOT.'/core/tpl/extrafields_list_print_fields.tpl.php';
			*/

			// Fields from hook
			$parameters = array('arrayfields'=>$arrayfields, 'obj'=>$task_time, 'i'=>$i, 'totalarray'=>&$totalarray);
			$reshook = $hookmanager->executeHooks('printFieldListValue', $parameters); // Note that $action and $object may have been modified by hook
			print $hookmanager->resPrint;

			// Action column
			print '<td class="center nowraponall">';
			if (($action == 'editline' || $action == 'splitline') && $_GET['lineid'] == $task_time->rowid)
			{
				print '<input type="hidden" name="lineid" value="'.$_GET['lineid'].'">';
				print '<input type="submit" class="button buttongen margintoponlyshort marginbottomonlyshort" name="save" value="'.$langs->trans("Save").'">';
				print '<br>';
				print '<input type="submit" class="button buttongen margintoponlyshort marginbottomonlyshort" name="cancel" value="'.$langs->trans('Cancel').'">';
			} elseif ($user->rights->projet->lire || $user->rights->projet->all->creer)	 // Read project and enter time consumed on assigned tasks
			{
				if ($task_time->fk_user == $user->id || in_array($task_time->fk_user, $childids) || $user->rights->projet->all->creer)
				{
					if ($conf->MAIN_FEATURES_LEVEL >= 2)
					{
						print '&nbsp;';
						print '<a class="reposition" href="'.$_SERVER["PHP_SELF"].'?id='.$task_time->fk_task.'&amp;action=splitline&amp;lineid='.$task_time->rowid.$param.((empty($id) || $tab == 'timespent') ? '&tab=timespent' : '').'">';
						print img_split();
						print '</a>';
					}

					print '&nbsp;';
					print '<a class="reposition editfielda" href="'.$_SERVER["PHP_SELF"].'?id='.$task_time->fk_task.'&amp;action=editline&amp;lineid='.$task_time->rowid.$param.((empty($id) || $tab == 'timespent') ? '&tab=timespent' : '').'">';
					print img_edit();
					print '</a>';

					print '&nbsp;';
					print '<a class="reposition paddingleft" href="'.$_SERVER["PHP_SELF"].'?id='.$task_time->fk_task.'&amp;action=deletelin&amp;token='.newToken().'&amp;lineid='.$task_time->rowid.$param.((empty($id) || $tab == 'timespent') ? '&tab=timespent' : '').'">';
					print img_delete('default', 'class="pictodelete paddingleft"');
					print '</a>';

					if ($massactionbutton || $massaction)	// If we are in select mode (massactionbutton defined) or if we have already selected and sent an action ($massaction) defined
					{
						$selected = 0;
						if (in_array($task_time->rowid, $arrayofselected)) $selected = 1;
						print '&nbsp;';
						print '<input id="cb'.$task_time->rowid.'" class="flat checkforselect marginleftonly" type="checkbox" name="toselect[]" value="'.$task_time->rowid.'"'.($selected ? ' checked="checked"' : '').'>';
					}
				}
			}
			print '</td>';
			if (!$i) $totalarray['nbfield']++;

			print "</tr>\n";


			// Add line to split

			if ($action == 'splitline' && $_GET['lineid'] == $task_time->rowid)
			{
				print '<tr class="oddeven">';

				// Date
				if (!empty($arrayfields['t.task_date']['checked']))
				{
					print '<td class="nowrap">';
					if ($action == 'splitline' && $_GET['lineid'] == $task_time->rowid)
					{
						if (empty($task_time->task_date_withhour))
						{
							print $form->selectDate(($date2 ? $date2 : $date1), 'timeline', 3, 3, 2, "timespent_date", 1, 0);
						} else print $form->selectDate(($date2 ? $date2 : $date1), 'timeline', 1, 1, 2, "timespent_date", 1, 0);
					} else {
						print dol_print_date(($date2 ? $date2 : $date1), ($task_time->task_date_withhour ? 'dayhour' : 'day'));
					}
					print '</td>';
				}

				// Task ref
				if (!empty($arrayfields['t.task_ref']['checked']))
				{
					if ((empty($id) && empty($ref)) || !empty($projectidforalltimes))	// Not a dedicated task
					{
						print '<td class="nowrap">';
						$tasktmp->id = $task_time->fk_task;
						$tasktmp->ref = $task_time->ref;
						$tasktmp->label = $task_time->label;
						print $tasktmp->getNomUrl(1, 'withproject', 'time');
						print '</td>';
					}
				}

				// Task label
				if (!empty($arrayfields['t.task_label']['checked']))
				{
					if ((empty($id) && empty($ref)) || !empty($projectidforalltimes))	// Not a dedicated task
					{
						print '<td>';
						print $task_time->label;
						print '</td>';
					}
				}

				// User
				if (!empty($arrayfields['author']['checked']))
				{
					print '<td>';
					if ($action == 'splitline' && $_GET['lineid'] == $task_time->rowid)
					{
						if (empty($object->id)) $object->fetch($id);
						$contactsoftask = $object->getListContactId('internal');
						if (!in_array($task_time->fk_user, $contactsoftask)) {
							$contactsoftask[] = $task_time->fk_user;
						}
						if (count($contactsoftask) > 0) {
							print img_object('', 'user', 'class="hideonsmartphone"');
							print $form->select_dolusers($task_time->fk_user, 'userid_line', 0, '', 0, '', $contactsoftask);
						} else {
							print img_error($langs->trans('FirstAddRessourceToAllocateTime')).$langs->trans('FirstAddRessourceToAllocateTime');
						}
					} else {
						$userstatic->id = $task_time->fk_user;
						$userstatic->lastname = $task_time->lastname;
						$userstatic->firstname = $task_time->firstname;
						$userstatic->photo = $task_time->photo;
						$userstatic->statut = $task_time->user_status;
						print $userstatic->getNomUrl(-1);
					}
					print '</td>';
				}

				// Note
				if (!empty($arrayfields['t.note']['checked']))
				{
					print '<td class="left">';
					if ($action == 'splitline' && $_GET['lineid'] == $task_time->rowid)
					{
						print '<textarea name="timespent_note_line" width="95%" rows="'.ROWS_2.'">'.$task_time->note.'</textarea>';
					} else {
						print dol_nl2br($task_time->note);
					}
					print '</td>';
				} elseif ($action == 'splitline' && $_GET['lineid'] == $task_time->rowid)
				{
					print '<input type="hidden" name="timespent_note_line" value="'.$task_time->note.'">';
				}

				// Time spent
				if (!empty($arrayfields['t.task_duration']['checked']))
				{
					print '<td class="right">';
					if ($action == 'splitline' && $_GET['lineid'] == $task_time->rowid)
					{
						print '<input type="hidden" name="old_duration" value="'.$task_time->task_duration.'">';
						print $form->select_duration('new_duration', $task_time->task_duration, 0, 'text');
					} else {
						print convertSecondToTime($task_time->task_duration, 'allhourmin');
					}
					print '</td>';
				}

				// Value spent
				if (!empty($arrayfields['value']['checked']))
				{
					print '<td class="right">';
					$value = price2num($task_time->thm * $task_time->task_duration / 3600);
					print price($value, 1, $langs, 1, -1, -1, $conf->currency);
					print '</td>';
				}

				// Value billed
				if (!empty($arrayfields['valuebilled']['checked']))
				{
					print '<td class="right">';
					$valuebilled = price2num($task_time->total_ht);
					if (isset($task_time->total_ht)) print price($valuebilled, 1, $langs, 1, -1, -1, $conf->currency);
					print '</td>';
				}

				/*
				 // Extra fields
				 include DOL_DOCUMENT_ROOT.'/core/tpl/extrafields_list_print_fields.tpl.php';
				 */

				// Fields from hook
				$parameters = array('arrayfields'=>$arrayfields, 'obj'=>$task_time);
				$reshook = $hookmanager->executeHooks('printFieldListValue', $parameters); // Note that $action and $object may have been modified by hook
				print $hookmanager->resPrint;

				// Action column
				print '<td class="center nowraponall">';
				print '</td>';

				print "</tr>\n";


				// Line for second dispatching

				print '<tr class="oddeven">';

				// Date
				if (!empty($arrayfields['t.task_date']['checked']))
				{
					print '<td class="nowrap">';
					if ($action == 'splitline' && $_GET['lineid'] == $task_time->rowid)
					{
						if (empty($task_time->task_date_withhour))
						{
							print $form->selectDate(($date2 ? $date2 : $date1), 'timeline_2', 3, 3, 2, "timespent_date", 1, 0);
						} else print $form->selectDate(($date2 ? $date2 : $date1), 'timeline_2', 1, 1, 2, "timespent_date", 1, 0);
					} else {
						print dol_print_date(($date2 ? $date2 : $date1), ($task_time->task_date_withhour ? 'dayhour' : 'day'));
					}
					print '</td>';
				}

				// Task ref
				if (!empty($arrayfields['t.task_ref']['checked']))
				{
					if ((empty($id) && empty($ref)) || !empty($projectidforalltimes))	// Not a dedicated task
					{
						print '<td class="nowrap">';
						$tasktmp->id = $task_time->fk_task;
						$tasktmp->ref = $task_time->ref;
						$tasktmp->label = $task_time->label;
						print $tasktmp->getNomUrl(1, 'withproject', 'time');
						print '</td>';
					}
				}

				// Task label
				if (!empty($arrayfields['t.task_label']['checked']))
				{
					if ((empty($id) && empty($ref)) || !empty($projectidforalltimes))	// Not a dedicated task
					{
						print '<td class="nowrap">';
						print $task_time->label;
						print '</td>';
					}
				}

				// User
				if (!empty($arrayfields['author']['checked']))
				{
					print '<td>';
					if ($action == 'splitline' && $_GET['lineid'] == $task_time->rowid)
					{
						if (empty($object->id)) $object->fetch($id);
						$contactsoftask = $object->getListContactId('internal');
						if (!in_array($task_time->fk_user, $contactsoftask)) {
							$contactsoftask[] = $task_time->fk_user;
						}
						if (count($contactsoftask) > 0) {
							print img_object('', 'user', 'class="hideonsmartphone"');
							print $form->select_dolusers($task_time->fk_user, 'userid_line_2', 0, '', 0, '', $contactsoftask);
						} else {
							print img_error($langs->trans('FirstAddRessourceToAllocateTime')).$langs->trans('FirstAddRessourceToAllocateTime');
						}
					} else {
						$userstatic->id = $task_time->fk_user;
						$userstatic->lastname = $task_time->lastname;
						$userstatic->firstname = $task_time->firstname;
						$userstatic->photo = $task_time->photo;
						$userstatic->statut = $task_time->user_status;
						print $userstatic->getNomUrl(-1);
					}
					print '</td>';
				}

				// Note
				if (!empty($arrayfields['t.note']['checked']))
				{
					print '<td class="left">';
					if ($action == 'splitline' && $_GET['lineid'] == $task_time->rowid)
					{
						print '<textarea name="timespent_note_line_2" width="95%" rows="'.ROWS_2.'">'.$task_time->note.'</textarea>';
					} else {
						print dol_nl2br($task_time->note);
					}
					print '</td>';
				} elseif ($action == 'splitline' && $_GET['lineid'] == $task_time->rowid)
				{
					print '<input type="hidden" name="timespent_note_line_2" value="'.$task_time->note.'">';
				}

				// Time spent
				if (!empty($arrayfields['t.task_duration']['checked']))
				{
					print '<td class="right">';
					if ($action == 'splitline' && $_GET['lineid'] == $task_time->rowid)
					{
						print '<input type="hidden" name="old_duration_2" value="0">';
						print $form->select_duration('new_duration_2', 0, 0, 'text');
					} else {
						print convertSecondToTime($task_time->task_duration, 'allhourmin');
					}
					print '</td>';
				}

				// Value spent
				if (!empty($arrayfields['value']['checked']))
				{
					print '<td class="right">';
					$value = 0;
					print price($value, 1, $langs, 1, -1, -1, $conf->currency);
					print '</td>';
				}

				// Value billed
				if (!empty($arrayfields['valuebilled']['checked']))
				{
					print '<td class="right">';
					$valuebilled = price2num($task_time->total_ht);
					if (isset($task_time->total_ht)) print price($valuebilled, 1, $langs, 1, -1, -1, $conf->currency);
					print '</td>';
				}

				/*
				 // Extra fields
				 include DOL_DOCUMENT_ROOT.'/core/tpl/extrafields_list_print_fields.tpl.php';
				 */

				// Fields from hook
				$parameters = array('arrayfields'=>$arrayfields, 'obj'=>$task_time);
				$reshook = $hookmanager->executeHooks('printFieldListValue', $parameters); // Note that $action and $object may have been modified by hook
				print $hookmanager->resPrint;

				// Action column
				print '<td class="center nowraponall">';
				print '</td>';

				print "</tr>\n";
			}

			$i++;
		}

		// Show total line
		//include DOL_DOCUMENT_ROOT.'/core/tpl/list_print_total.tpl.php';
		if (isset($totalarray['totaldurationfield']) || isset($totalarray['totalvaluefield']))
		{
			print '<tr class="liste_total">';
			$i = 0;
			while ($i < $totalarray['nbfield'])
			{
				$i++;
				if ($i == 1)
				{
					if ($num < $limit && empty($offset)) print '<td class="left">'.$langs->trans("Total").'</td>';
					else print '<td class="left">'.$langs->trans("Totalforthispage").'</td>';
				} elseif ($totalarray['totaldurationfield'] == $i) print '<td class="right">'.convertSecondToTime($totalarray['totalduration'], 'allhourmin').'</td>';
				elseif ($totalarray['totalvaluefield'] == $i) print '<td class="right">'.price($totalarray['totalvalue']).'</td>';
				//elseif ($totalarray['totalvaluebilledfield'] == $i) print '<td class="center">'.price($totalarray['totalvaluebilled']).'</td>';
				else print '<td></td>';
			}
			print '</tr>';
		}

		if (!count($tasks))
		{
			$totalnboffields = 1;
			foreach ($arrayfields as $value)
			{
				if ($value['checked']) $totalnboffields++;
			}
			print '<tr class="oddeven"><td colspan="'.$totalnboffields.'">';
			print '<span class="opacitymedium">'.$langs->trans("None").'</span>';
			print '</td></tr>';
		}


		print "</table>";
		print '</div>';
		print "</form>";
	}
}

// End of page
llxFooter();
$db->close();<|MERGE_RESOLUTION|>--- conflicted
+++ resolved
@@ -944,28 +944,6 @@
 				print $form->selectarray('generateinvoicemode', $tmparray, 'onelineperuser', 0, 0, 0, '', 1);
 				print '</td>';
 				print '</tr>';
-<<<<<<< HEAD
-			}
-			print '<tr>';
-			print '<td class="titlefield">';
-			print $langs->trans('InvoiceToUse');
-			print '</td>';
-			print '<td>';
-			$form->selectInvoice('invoice', '', 'invoiceid', 24, 0, $langs->trans('NewInvoice'),
-			1, 0, 0, 'maxwidth500', '', 'all');
-			print '</td>';
-			print '</tr>';
-			/*print '<tr>';
-			print '<td>';
-			print $langs->trans('ValidateInvoices');
-			print '</td>';
-			print '<td>';
-			print $form->selectyesno('validate_invoices', 0, 1);
-			print '</td>';
-			print '</tr>';*/
-			print '</table>';
-=======
->>>>>>> 2cdbfa20
 
 				if ($conf->service->enabled)
 				{
@@ -984,8 +962,7 @@
 				print $langs->trans('InvoiceToUse');
 				print '</td>';
 				print '<td>';
-	            $form->selectInvoice('invoice', '', 'invoiceid', 24, 0, $langs->trans('NewInvoice'),
-				1, 0, 0, 'maxwidth500', '', 'all');
+	            $form->selectInvoice('invoice', '', 'invoiceid', 24, 0, $langs->trans('NewInvoice'), 1, 0, 0, 'maxwidth500', '', 'all');
 				print '</td>';
 				print '</tr>';
 				/*print '<tr>';
