--- conflicted
+++ resolved
@@ -467,11 +467,7 @@
 		$object->project = clone $projectstatic;
     }
 
-<<<<<<< HEAD
-    $userWrite = $projectstatic->restrictedProjectArea($user, 'write');
-=======
     $userRead = $projectstatic->restrictedProjectArea($user, 'read');
->>>>>>> c0a30d1f
     $linktocreatetime = '';
 
 	if ($projectstatic->id > 0)
@@ -582,14 +578,13 @@
 			print '<br>';
 		}
 
-<<<<<<< HEAD
 		// Link to create time
         $linktocreatetimeBtnStatus = 0;
         $linktocreatetimeUrl = '';
         $linktocreatetimeHelpText = '';
-		if ($user->rights->projet->all->creer || $user->rights->projet->creer)
-		{
-			if ($projectstatic->public || $userWrite > 0)
+		if ($user->rights->projet->all->lire || $user->rights->projet->lire)
+		{
+			if ($projectstatic->public || $userRead > 0)
 		    {
                 $linktocreatetimeBtnStatus = 1;
 
@@ -609,33 +604,6 @@
                 $linktocreatetimeBtnStatus = -2;
                 $linktocreatetimeHelpText = $langs->trans("NotOwnerOfProject");
 		    }
-=======
-			// Link to create time
-		    if ($user->rights->projet->all->lire || $user->rights->projet->lire))	// To enter time, read permission is enough
-			{
-			    if ($projectstatic->public || $userRead > 0)
-			    {
-			    	if (! empty($projectidforalltimes))		// We are on tab 'Time Spent' of project
-			    	{
-			    		$backtourl = $_SERVER['PHP_SELF'].'?projectid='.$projectstatic->id.($withproject?'&withproject=1':'');
-			    		$linktocreatetime = '<a class="butActionNew" href="'.$_SERVER['PHP_SELF'].'?withproject=1&projectid='.$projectstatic->id.'&action=createtime'.$param.'&backtopage='.urlencode($backtourl).'">'.$langs->trans('AddTimeSpent').'<span class="fa fa-plus-circle valignmiddle"></span></a>';
-			    	}
-			    	else									// We are on tab 'Time Spent' of task
-			    	{
-			    		$backtourl = $_SERVER['PHP_SELF'].'?id='.$object->id.($withproject?'&withproject=1':'');
-			    		$linktocreatetime = '<a class="butActionNew" href="'.$_SERVER['PHP_SELF'].'?withproject=1'.($object->id > 0 ? '&id='.$object->id : '&projectid='.$projectstatic->id).'&action=createtime'.$param.'&backtopage='.urlencode($backtourl).'">'.$langs->trans('AddTimeSpent').'<span class="fa fa-plus-circle valignmiddle"></span></a>';
-			    	}
-			    }
-			    else
-			    {
-			    	$linktocreatetime = '<a class="butActionNewRefused" href="#" title="'.$langs->trans("NotOwnerOfProject").'">'.$langs->trans('AddTime').'<span class="fa fa-plus-circle valignmiddle"></span></a>';
-			    }
-			}
-			else
-			{
-				$linktocreatetime = '<a class="butActionNewRefused" href="#" title="'.$langs->trans("NotEnoughPermissions").'">'.$langs->trans('AddTime').'<span class="fa fa-plus-circle valignmiddle"></span></a>';
-			}
->>>>>>> c0a30d1f
 		}
 
         $linktocreatetime = dolGetButtonTitle($langs->trans('AddTimeSpent'), $linktocreatetimeHelpText, 'fa fa-plus-circle', $linktocreatetimeUrl, '', $linktocreatetimeBtnStatus);
