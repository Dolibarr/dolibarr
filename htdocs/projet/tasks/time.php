<?php
/* Copyright (C) 2005		Rodolphe Quiedeville	<rodolphe@quiedeville.org>
 * Copyright (C) 2006-2023	Laurent Destailleur		<eldy@users.sourceforge.net>
 * Copyright (C) 2010-2012	Regis Houssin			<regis.houssin@inodbox.com>
 * Copyright (C) 2011		Juanjo Menent			<jmenent@2byte.es>
 * Copyright (C) 2018		Ferran Marcet			<fmarcet@2byte.es>
 * Copyright (C) 2018       Frédéric France         <frederic.france@netlogic.fr>
 * Copyright (C) 2019-2021  Christophe Battarel		<christophe@altairis.fr>
 * Copyright (C) 2023      	Gauthier VERDOL       	<gauthier.verdol@atm-consulting.fr>
 *
 * This program is free software; you can redistribute it and/or modify
 * it under the terms of the GNU General Public License as published by
 * the Free Software Foundation; either version 3 of the License, or
 * (at your option) any later version.
 *
 * This program is distributed in the hope that it will be useful,
 * but WITHOUT ANY WARRANTY; without even the implied warranty of
 * MERCHANTABILITY or FITNESS FOR A PARTICULAR PURPOSE.  See the
 * GNU General Public License for more details.
 *
 * You should have received a copy of the GNU General Public License
 * along with this program. If not, see <https://www.gnu.org/licenses/>.
 */

/**
 *    \file        htdocs/projet/tasks/time.php
 *    \ingroup    project
 *    \brief        Page to add new time spent on a task
 */

// Load Dolibarr environment
require '../../main.inc.php';
require_once DOL_DOCUMENT_ROOT . '/projet/class/project.class.php';
require_once DOL_DOCUMENT_ROOT . '/projet/class/task.class.php';
require_once DOL_DOCUMENT_ROOT . '/compta/facture/class/facture.class.php';
require_once DOL_DOCUMENT_ROOT . '/core/lib/project.lib.php';
require_once DOL_DOCUMENT_ROOT . '/core/lib/date.lib.php';
require_once DOL_DOCUMENT_ROOT . '/core/class/html.formother.class.php';
require_once DOL_DOCUMENT_ROOT . '/core/class/html.formprojet.class.php';
require_once DOL_DOCUMENT_ROOT . '/core/class/html.formintervention.class.php';

// Load translation files required by the page
$langsLoad = array('projects', 'bills', 'orders', 'companies');
if (isModEnabled('eventorganization')) {
	$langsLoad[] = 'eventorganization';
}

$langs->loadLangs($langsLoad);

$action = GETPOST('action', 'alpha');
$massaction = GETPOST('massaction', 'alpha'); // The bulk action (combo box choice into lists)
$confirm = GETPOST('confirm', 'alpha');
$cancel = GETPOST('cancel', 'alpha');
$toselect = GETPOST('toselect', 'array'); // Array of ids of elements selected into a list
$contextpage = GETPOST('contextpage', 'aZ') ? GETPOST('contextpage', 'aZ') : 'timespentlist'; // To manage different context of search
$backtopage = GETPOST('backtopage', 'alpha'); // Go back to a dedicated page
$optioncss = GETPOST('optioncss', 'alpha');
$mode = GETPOST('mode', 'alpha');

$id = GETPOST('id', 'int');
$projectid = GETPOST('projectid', 'int');
$ref = GETPOST('ref', 'alpha');
$withproject = GETPOST('withproject', 'int');
$project_ref = GETPOST('project_ref', 'alpha');
$tab = GETPOST('tab', 'aZ09');

$search_day = GETPOST('search_day', 'int');
$search_month = GETPOST('search_month', 'int');
$search_year = GETPOST('search_year', 'int');
$search_datehour = '';
$search_datewithhour = '';
$search_date_startday = GETPOST('search_date_startday', 'int');
$search_date_startmonth = GETPOST('search_date_startmonth', 'int');
$search_date_startyear = GETPOST('search_date_startyear', 'int');
$search_date_endday = GETPOST('search_date_endday', 'int');
$search_date_endmonth = GETPOST('search_date_endmonth', 'int');
$search_date_endyear = GETPOST('search_date_endyear', 'int');
$search_date_start = dol_mktime(0, 0, 0, $search_date_startmonth, $search_date_startday, $search_date_startyear); // Use tzserver
$search_date_end = dol_mktime(23, 59, 59, $search_date_endmonth, $search_date_endday, $search_date_endyear);
$search_note = GETPOST('search_note', 'alpha');
$search_duration = GETPOST('search_duration', 'int');
$search_value = GETPOST('search_value', 'int');
$search_task_ref = GETPOST('search_task_ref', 'alpha');
$search_task_label = GETPOST('search_task_label', 'alpha');
$search_user = GETPOST('search_user', 'int');
$search_valuebilled = GETPOST('search_valuebilled', 'int');
$search_product_ref = GETPOST('search_product_ref', 'alpha');
$search_company = GETPOST('$search_company', 'alpha');
$search_company_alias = GETPOST('$search_company_alias', 'alpha');
$search_project_ref = GETPOST('$search_project_ref', 'alpha');
$search_project_label = GETPOST('$search_project_label', 'alpha');
$search_timespent_starthour = GETPOSTINT("search_timespent_duration_starthour");
$search_timespent_startmin = GETPOSTINT("search_timespent_duration_startmin");
$search_timespent_endhour = GETPOSTINT("search_timespent_duration_endhour");
$search_timespent_endmin = GETPOSTINT("search_timespent_duration_endmin");

$limit = GETPOST('limit', 'int') ? GETPOST('limit', 'int') : $conf->liste_limit;
$sortfield = GETPOST('sortfield', 'aZ09comma');
$sortorder = GETPOST('sortorder', 'aZ09comma');
$page = GETPOSTISSET('pageplusone') ? (GETPOST('pageplusone') - 1) : GETPOST("page", 'int');
if (empty($page) || $page == -1) {
	$page = 0;
}        // If $page is not defined, or '' or -1
$offset = $limit * $page;
$pageprev = $page - 1;
$pagenext = $page + 1;
if (!$sortfield) {
	$sortfield = 't.element_date,t.element_datehour,t.rowid';
}
if (!$sortorder) {
	$sortorder = 'DESC,DESC,DESC';
}

$childids = $user->getAllChildIds(1);

// Initialize technical object to manage hooks of page. Note that conf->hooks_modules contains array of hook context
//$object = new TaskTime($db);
$hookmanager->initHooks(array('projecttasktime', 'globalcard'));

$object = new Task($db);
$extrafields = new ExtraFields($db);
$projectstatic = new Project($db);

// fetch optionals attributes and labels
$extrafields->fetch_name_optionals_label($projectstatic->table_element);
$extrafields->fetch_name_optionals_label($object->table_element);

// Load task
if ($id > 0 || $ref) {
	$object->fetch($id, $ref);
}


// Security check
$socid = 0;
//if ($user->socid > 0) $socid = $user->socid;	  // For external user, no check is done on company because readability is managed by public status of project and assignement.
if (!$user->rights->projet->lire) {
	accessforbidden();
}

if ($object->fk_project > 0) {
	restrictedArea($user, 'projet', $object->fk_project, 'projet&project');
} else {
	restrictedArea($user, 'projet', null, 'projet&project');
	// We check user has permission to see all tasks of all users
	if (empty($projectid) && !$user->hasRight('projet', 'all', 'lire')) {
		$search_user = $user->id;
	}
}


/*
 * Actions
 */

if (GETPOST('cancel', 'alpha')) {
	$action = '';
}
if (!GETPOST('confirmmassaction', 'alpha') && $massaction != 'presend' && $massaction != 'confirm_presend' && $massaction != 'confirm_generateinvoice' && $massaction != 'confirm_generateinter') {
	$massaction = '';
}

$parameters = array('socid' => $socid, 'projectid' => $projectid);
$reshook = $hookmanager->executeHooks('doActions', $parameters, $object, $action); // Note that $action and $object may have been modified by some hooks
if ($reshook < 0) {
	setEventMessages($hookmanager->error, $hookmanager->errors, 'errors');
}

include DOL_DOCUMENT_ROOT . '/core/actions_changeselectedfields.inc.php';

// Purge search criteria
if (GETPOST('button_removefilter_x', 'alpha') || GETPOST('button_removefilter.x', 'alpha') || GETPOST('button_removefilter', 'alpha')) { // All tests are required to be compatible with all browsers
	$search_day = '';
	$search_month = '';
	$search_year = '';
	$search_date = '';
	$search_datehour = '';
	$search_datewithhour = '';
	$search_note = '';
	$search_duration = '';
	$search_value = '';
	$search_date_creation = '';
	$search_date_update = '';
	$search_date_startday = '';
	$search_date_startmonth = '';
	$search_date_startyear = '';
	$search_date_endday = '';
	$search_date_endmonth = '';
	$search_date_endyear = '';
	$search_date_start = '';
	$search_date_end = '';
	$search_task_ref = '';
	$search_company = '';
	$search_company_alias = '';
	$search_project_ref = '';
	$search_project_label = '';
	$search_task_label = '';
	$search_user = -1;
	$search_valuebilled = '';
	$search_product_ref = '';
	$toselect = array();
	$search_array_options = array();
	$search_timespent_starthour = '';
	$search_timespent_startmin = '';
	$search_timespent_endhour = '';
	$search_timespent_endmin = '';
	$action = '';
}

if ($action == 'addtimespent' && $user->rights->projet->time) {
	$error = 0;

	$timespent_durationhour = GETPOST('timespent_durationhour', 'int');
	$timespent_durationmin = GETPOST('timespent_durationmin', 'int');
	if (empty($timespent_durationhour) && empty($timespent_durationmin)) {
		setEventMessages($langs->trans('ErrorFieldRequired', $langs->transnoentitiesnoconv("Duration")), null, 'errors');
		$error++;
	}
	if (!GETPOST("userid", 'int')) {
		$langs->load("errors");
		setEventMessages($langs->trans('ErrorUserNotAssignedToTask'), null, 'errors');
		$error++;
	}

	if (!$error) {
		if ($id || $ref) {
			$object->fetch($id, $ref);
		} else {
			if (!GETPOST('taskid', 'int') || GETPOST('taskid', 'int') < 0) {
				setEventMessages($langs->trans("ErrorFieldRequired", $langs->transnoentitiesnoconv("Task")), null, 'errors');
				$action = 'createtime';
				$error++;
			} else {
				$object->fetch(GETPOST('taskid', 'int'));
			}
		}

		if (!$error) {
			$object->fetch_projet();

			if (empty($object->project->statut)) {
				setEventMessages($langs->trans("ProjectMustBeValidatedFirst"), null, 'errors');
				$action = 'createtime';
				$error++;
			} else {
				$object->timespent_note = GETPOST("timespent_note", 'alpha');
				if (GETPOST('progress', 'int') > 0) {
					$object->progress = GETPOST('progress', 'int'); // If progress is -1 (not defined), we do not change value
				}
				$object->timespent_duration = GETPOSTINT("timespent_durationhour") * 60 * 60; // We store duration in seconds
				$object->timespent_duration += (GETPOSTINT('timespent_durationmin') ? GETPOSTINT('timespent_durationmin') : 0) * 60; // We store duration in seconds
				if (GETPOST("timehour") != '' && GETPOST("timehour") >= 0) {    // If hour was entered
					$object->timespent_date = dol_mktime(GETPOST("timehour", 'int'), GETPOST("timemin", 'int'), 0, GETPOST("timemonth", 'int'), GETPOST("timeday", 'int'), GETPOST("timeyear", 'int'));
					$object->timespent_withhour = 1;
				} else {
					$object->timespent_date = dol_mktime(12, 0, 0, GETPOST("timemonth", 'int'), GETPOST("timeday", 'int'), GETPOST("timeyear", 'int'));
				}
				$object->timespent_fk_user = GETPOST("userid", 'int');
				$object->timespent_fk_product = GETPOST("fk_product", 'int');
				$result = $object->addTimeSpent($user);
				if ($result >= 0) {
					setEventMessages($langs->trans("RecordSaved"), null, 'mesgs');
				} else {
					setEventMessages($langs->trans($object->error), null, 'errors');
					$error++;
				}
			}
		}
	} else {
		if (empty($id)) {
			$action = 'createtime';
		} else {
			$action = 'createtime';
		}
	}
}

if (($action == 'updateline' || $action == 'updatesplitline') && !$cancel && $user->rights->projet->lire) {
	$error = 0;

	if (!GETPOST("new_durationhour") && !GETPOST("new_durationmin")) {
		setEventMessages($langs->trans('ErrorFieldRequired', $langs->transnoentitiesnoconv("Duration")), null, 'errors');
		$error++;
	}

	if (!$error) {
		if (GETPOST('taskid', 'int') != $id) {        // GETPOST('taskid') is id of new task
			$id_temp = GETPOST('taskid', 'int'); // should not overwrite $id


			$object->fetchTimeSpent(GETPOST('lineid', 'int'));

			$result = 0;
			if (in_array($object->timespent_fk_user, $childids) || $user->rights->projet->all->creer) {
				$result = $object->delTimeSpent($user);
			}

			$object->fetch($id_temp, $ref);

			$object->timespent_note = GETPOST("timespent_note_line", "alphanohtml");
			$object->timespent_old_duration = GETPOST("old_duration", "int");
			$object->timespent_duration = GETPOSTINT("new_durationhour") * 60 * 60; // We store duration in seconds
			$object->timespent_duration += (GETPOSTINT("new_durationmin") ? GETPOSTINT('new_durationmin') : 0) * 60; // We store duration in seconds
			if (GETPOST("timelinehour") != '' && GETPOST("timelinehour") >= 0) {    // If hour was entered
				$object->timespent_date = dol_mktime(GETPOST("timelinehour"), GETPOST("timelinemin"), 0, GETPOST("timelinemonth"), GETPOST("timelineday"), GETPOST("timelineyear"));
				$object->timespent_withhour = 1;
			} else {
				$object->timespent_date = dol_mktime(12, 0, 0, GETPOST("timelinemonth"), GETPOST("timelineday"), GETPOST("timelineyear"));
			}
			$object->timespent_fk_user = GETPOST("userid_line", 'int');
			$object->timespent_fk_product = GETPOST("fk_product", 'int');
			$object->timespent_invoiceid = GETPOST("invoiceid", 'int');
			$object->timespent_invoicelineid = GETPOST("invoicelineid", 'int');

			$result = 0;
			if (in_array($object->timespent_fk_user, $childids) || $user->rights->projet->all->creer) {
				$result = $object->addTimeSpent($user);
				if ($result >= 0) {
					setEventMessages($langs->trans("RecordSaved"), null, 'mesgs');
				} else {
					setEventMessages($langs->trans($object->error), null, 'errors');
					$error++;
				}
			}
		} else {
			$object->fetch($id, $ref);

			$object->timespent_id = GETPOST("lineid", 'int');
			$object->timespent_note = GETPOST("timespent_note_line", "alphanohtml");
			$object->timespent_old_duration = GETPOST("old_duration", "int");
			$object->timespent_duration = GETPOSTINT("new_durationhour") * 60 * 60; // We store duration in seconds
			$object->timespent_duration += (GETPOSTINT("new_durationmin") ? GETPOSTINT('new_durationmin') : 0) * 60; // We store duration in seconds
			if (GETPOST("timelinehour") != '' && GETPOST("timelinehour") >= 0) {    // If hour was entered
				$object->timespent_date = dol_mktime(GETPOST("timelinehour", 'int'), GETPOST("timelinemin", 'int'), 0, GETPOST("timelinemonth", 'int'), GETPOST("timelineday", 'int'), GETPOST("timelineyear", 'int'));
				$object->timespent_withhour = 1;
			} else {
				$object->timespent_date = dol_mktime(12, 0, 0, GETPOST("timelinemonth", 'int'), GETPOST("timelineday", 'int'), GETPOST("timelineyear", 'int'));
			}
			$object->timespent_fk_user = GETPOST("userid_line", 'int');
			$object->timespent_fk_product = GETPOST("fk_product", 'int');
			$object->timespent_invoiceid = GETPOST("invoiceid", 'int');
			$object->timespent_invoicelineid = GETPOST("invoicelineid", 'int');
			$result = 0;

			if (in_array($object->timespent_fk_user, $childids) || $user->rights->projet->all->creer) {
				$result = $object->updateTimeSpent($user);

				if ($result >= 0) {
					setEventMessages($langs->trans("RecordSaved"), null, 'mesgs');
				} else {
					setEventMessages($langs->trans($object->error), null, 'errors');
					$error++;
				}
			}
		}
	} else {
		$action = '';
	}
}

if ($action == 'confirm_deleteline' && $confirm == "yes" && ($user->hasRight('projet', 'time') || $user->hasRight('projet', 'all', 'creer'))) {
	$object->fetchTimeSpent(GETPOST('lineid', 'int'));    // load properties like $object->timespent_xxx

	if (in_array($object->timespent_fk_user, $childids) || $user->hasRight('projet', 'all', 'creer')) {
		$result = $object->delTimeSpent($user);    // delete line with $object->timespent_id

		if ($result < 0) {
			$langs->load("errors");
			setEventMessages($langs->trans($object->error), null, 'errors');
			$error++;
			$action = '';
		} else {
			setEventMessages($langs->trans("RecordDeleted"), null, 'mesgs');
		}
	}
}

// Retrieve First Task ID of Project if withprojet is on to allow project prev next to work
if (!empty($project_ref) && !empty($withproject)) {
	if ($projectstatic->fetch(0, $project_ref) > 0) {
		$tasksarray = $object->getTasksArray(0, 0, $projectstatic->id, $socid, 0);
		if (count($tasksarray) > 0) {
			$id = $tasksarray[0]->id;
		} else {
			header("Location: " . DOL_URL_ROOT . '/projet/tasks.php?id=' . $projectstatic->id . ($withproject ? '&withproject=1' : '') . (empty($mode) ? '' : '&mode=' . $mode));
			exit;
		}
	}
}

// To show all time lines for project
$projectidforalltimes = 0;
if (GETPOST('projectid', 'int') > 0) {
	$projectidforalltimes = GETPOST('projectid', 'int');

	$result = $projectstatic->fetch($projectidforalltimes);
	if (!empty($projectstatic->socid)) {
		$projectstatic->fetch_thirdparty();
	}
	$res = $projectstatic->fetch_optionals();
} elseif (GETPOST('project_ref', 'alpha')) {
	$projectstatic->fetch(0, GETPOST('project_ref', 'alpha'));
	$projectidforalltimes = $projectstatic->id;
	$withproject = 1;
} elseif ($id > 0) {
	$object->fetch($id);
	$result = $projectstatic->fetch($object->fk_project);
}
// If not task selected and no project selected
if ($id <= 0 && $projectidforalltimes == 0) {
	$allprojectforuser = $user->id;
}

if ($action == 'confirm_generateinvoice') {
	if (!empty($projectstatic->socid)) {
		$projectstatic->fetch_thirdparty();
	}

	if (!($projectstatic->thirdparty->id > 0)) {
		setEventMessages($langs->trans("ThirdPartyRequiredToGenerateInvoice"), null, 'errors');
	} else {
		include_once DOL_DOCUMENT_ROOT . '/compta/facture/class/facture.class.php';
		include_once DOL_DOCUMENT_ROOT . '/projet/class/project.class.php';
		include_once DOL_DOCUMENT_ROOT . '/product/class/product.class.php';

		$tmpinvoice = new Facture($db);
		$tmptimespent = new Task($db);
		$tmpproduct = new Product($db);
		$fuser = new User($db);

		$db->begin();
		$idprod = GETPOST('productid', 'int');
		$generateinvoicemode = GETPOST('generateinvoicemode', 'string');
		$invoiceToUse = GETPOST('invoiceid', 'int');

		$prodDurationHoursBase = 1.0;
		$product_data_cache = array();
		if ($idprod > 0) {
			$tmpproduct->fetch($idprod);
			if ($result < 0) {
				$error++;
				setEventMessages($tmpproduct->error, $tmpproduct->errors, 'errors');
			}

			$prodDurationHoursBase = $tmpproduct->getProductDurationHours();
			if ($prodDurationHoursBase < 0) {
				$error++;
				$langs->load("errors");
				setEventMessages(null, $tmpproduct->errors, 'errors');
			}

			$dataforprice = $tmpproduct->getSellPrice($mysoc, $projectstatic->thirdparty, 0);

			$pu_ht = empty($dataforprice['pu_ht']) ? 0 : $dataforprice['pu_ht'];
			$txtva = $dataforprice['tva_tx'];
			$localtax1 = $dataforprice['localtax1'];
			$localtax2 = $dataforprice['localtax2'];
		} else {
			$prodDurationHoursBase = 1;

			$pu_ht = 0;
			$txtva = get_default_tva($mysoc, $projectstatic->thirdparty);
			$localtax1 = get_default_localtax($mysoc, $projectstatic->thirdparty, 1);
			$localtax2 = get_default_localtax($mysoc, $projectstatic->thirdparty, 2);
		}

		$tmpinvoice->socid = $projectstatic->thirdparty->id;
		$tmpinvoice->date = dol_mktime(GETPOST('rehour', 'int'), GETPOST('remin', 'int'), GETPOST('resec', 'int'), GETPOST('remonth', 'int'), GETPOST('reday', 'int'), GETPOST('reyear', 'int'));
		$tmpinvoice->fk_project = $projectstatic->id;
		$tmpinvoice->cond_reglement_id = $projectstatic->thirdparty->cond_reglement_id;
		$tmpinvoice->mode_reglement_id = $projectstatic->thirdparty->mode_reglement_id;
		$tmpinvoice->fk_account = $projectstatic->thirdparty->fk_account;

		if ($invoiceToUse) {
			$tmpinvoice->fetch($invoiceToUse);
		} else {
			$result = $tmpinvoice->create($user);
			if ($result <= 0) {
				$error++;
				setEventMessages($tmpinvoice->error, $tmpinvoice->errors, 'errors');
			}
		}

		if (!$error) {
			if ($generateinvoicemode == 'onelineperuser') {        // 1 line per user (and per product)
				$arrayoftasks = array();
				foreach ($toselect as $key => $value) {
					// Get userid, timepent
					$object->fetchTimeSpent($value);    // $value is ID of 1 line in timespent table
					$arrayoftasks[$object->timespent_fk_user][(int) $object->timespent_fk_product]['timespent'] += $object->timespent_duration;
					$arrayoftasks[$object->timespent_fk_user][(int) $object->timespent_fk_product]['totalvaluetodivideby3600'] += ($object->timespent_duration * $object->timespent_thm);
				}

				foreach ($arrayoftasks as $userid => $data) {
					$fuser->fetch($userid);
					$username = $fuser->getFullName($langs);

					foreach ($data as $fk_product => $timespent_data) {
						// Define qty per hour
						$qtyhour = $timespent_data['timespent'] / 3600;
						$qtyhourtext = convertSecondToTime($timespent_data['timespent'], 'all', $conf->global->MAIN_DURATION_OF_WORKDAY);

						// Set the unit price we want to sell the time, for this user
						if (getDolGlobalInt('PROJECT_USE_REAL_COST_FOR_TIME_INVOICING')) {
							// We set unit price to 0 to force the use of the rate saved during recording
							$pu_ht = 0;
						} else {
							// We want to sell all the time spent with the last hourly rate of user
							$pu_ht = $fuser->thm;
						}

						// If no unit price known for user, we use the price recorded when recording timespent.
						if (empty($pu_ht)) {
							if ($timespent_data['timespent']) {
								$pu_ht = price2num(($timespent_data['totalvaluetodivideby3600'] / $timespent_data['timespent']), 'MU');
							}
						}

						// Add lines
						$prodDurationHours = $prodDurationHoursBase;
						$idprodline = $idprod;
						$pu_htline = $pu_ht;
						$txtvaline = $txtva;
						$localtax1line = $localtax1;
						$localtax2line = $localtax2;

						// If a particular product/service was defined for the task
						if (!empty($fk_product) && $fk_product !== $idprod) {
							if (!array_key_exists($fk_product, $product_data_cache)) {
								$result = $tmpproduct->fetch($fk_product);
								if ($result < 0) {
									$error++;
									setEventMessages($tmpproduct->error, $tmpproduct->errors, 'errors');
								}
								$prodDurationHours = $tmpproduct->getProductDurationHours();
								if ($prodDurationHours < 0) {
									$error++;
									$langs->load("errors");
									setEventMessages(null, $tmpproduct->errors, 'errors');
								}

								$dataforprice = $tmpproduct->getSellPrice($mysoc, $projectstatic->thirdparty, 0);

								$pu_htline = empty($dataforprice['pu_ht']) ? 0 : $dataforprice['pu_ht'];
								$txtvaline = $dataforprice['tva_tx'];
								$localtax1line = $dataforprice['localtax1'];
								$localtax2line = $dataforprice['localtax2'];

								$product_data_cache[$fk_product] = array('duration' => $prodDurationHours, 'dataforprice' => $dataforprice);
							} else {
								$prodDurationHours = $product_data_cache[$fk_product]['duration'];
								$pu_htline = empty($product_data_cache[$fk_product]['dataforprice']['pu_ht']) ? 0 : $product_data_cache[$fk_product]['dataforprice']['pu_ht'];
								$txtvaline = $product_data_cache[$fk_product]['dataforprice']['tva_tx'];
								$localtax1line = $product_data_cache[$fk_product]['dataforprice']['localtax1'];
								$localtax2line = $product_data_cache[$fk_product]['dataforprice']['localtax2'];
							}
							$idprodline = $fk_product;
						}

						// Add lines
						$lineid = $tmpinvoice->addline($langs->trans("TimeSpentForInvoice", $username) . ' : ' . $qtyhourtext, $pu_htline, round($qtyhour / $prodDurationHours, 2), $txtvaline, $localtax1line, $localtax2line, ($idprodline > 0 ? $idprodline : 0));
						if ($lineid < 0) {
							$error++;
							setEventMessages(null, $tmpinvoice->errors, 'errors');
						}

						// Update lineid into line of timespent
						$sql = 'UPDATE '.MAIN_DB_PREFIX.'element_time SET invoice_line_id = '.((int) $lineid).', invoice_id = '.((int) $tmpinvoice->id);
						$sql .= ' WHERE rowid IN ('.$db->sanitize(join(',', $toselect)).') AND fk_user = '.((int) $userid);
						$result = $db->query($sql);
						if (!$result) {
							$error++;
							setEventMessages($db->lasterror(), null, 'errors');
							break;
						}
					}
				}
			} elseif ($generateinvoicemode == 'onelineperperiod') {    // One line for each time spent line
				$arrayoftasks = array();

				$withdetail = GETPOST('detail_time_duration', 'alpha');
				foreach ($toselect as $key => $value) {
					// Get userid, timepent
					$object->fetchTimeSpent($value);
					// $object->id is the task id
					$ftask = new Task($db);
					$ftask->fetch($object->id);

					$fuser->fetch($object->timespent_fk_user);
					$username = $fuser->getFullName($langs);

					$arrayoftasks[$object->timespent_id]['timespent'] = $object->timespent_duration;
					$arrayoftasks[$object->timespent_id]['totalvaluetodivideby3600'] = $object->timespent_duration * $object->timespent_thm;
					$arrayoftasks[$object->timespent_id]['note'] = $ftask->ref . ' - ' . $ftask->label . ' - ' . $username;
					$arrayoftasks[$object->timespent_id]['note'] = dol_concatdesc($arrayoftasks[$object->timespent_id]['note'], $object->timespent_note);

					if (!empty($withdetail)) {
						if (!empty($object->timespent_withhour)) {
							$arrayoftasks[$object->timespent_id]['note'] = dol_concatdesc($arrayoftasks[$object->timespent_id]['note'], $langs->trans("Date") . ': ' . dol_print_date($object->timespent_datehour));
						} else {
							$arrayoftasks[$object->timespent_id]['note'] = dol_concatdesc($arrayoftasks[$object->timespent_id]['note'], $langs->trans("Date") . ': ' . dol_print_date($object->timespent_date));
						}
						$arrayoftasks[$object->timespent_id]['note'] = dol_concatdesc($arrayoftasks[$object->timespent_id]['note'], $langs->trans("Duration") . ': ' . convertSecondToTime($object->timespent_duration, 'all', $conf->global->MAIN_DURATION_OF_WORKDAY));
					}
					$arrayoftasks[$object->timespent_id]['user'] = $object->timespent_fk_user;
					$arrayoftasks[$object->timespent_id]['fk_product'] = $object->timespent_fk_product;
				}

				foreach ($arrayoftasks as $timespent_id => $value) {
					$userid = $value['user'];
					//$pu_ht = $value['timespent'] * $fuser->thm;

					// Define qty per hour
					$qtyhour = $value['timespent'] / 3600;

					// If no unit price known
					if (empty($pu_ht)) {
						$pu_ht = price2num($value['totalvaluetodivideby3600'] / 3600, 'MU');
					}

					// Add lines
					$prodDurationHours = $prodDurationHoursBase;
					$idprodline = $idprod;
					$pu_htline = $pu_ht;
					$txtvaline = $txtva;
					$localtax1line = $localtax1;
					$localtax2line = $localtax2;

					if (!empty($value['fk_product']) && $value['fk_product'] !== $idprod) {
						if (!array_key_exists($value['fk_product'], $product_data_cache)) {
							$result = $tmpproduct->fetch($value['fk_product']);
							if ($result < 0) {
								$error++;
								setEventMessages($tmpproduct->error, $tmpproduct->errors, 'errors');
							}
							$prodDurationHours = $tmpproduct->getProductDurationHours();
							if ($prodDurationHours < 0) {
								$error++;
								$langs->load("errors");
								setEventMessages(null, $tmpproduct->errors, 'errors');
							}

							$dataforprice = $tmpproduct->getSellPrice($mysoc, $projectstatic->thirdparty, 0);

							$pu_htline = empty($dataforprice['pu_ht']) ? 0 : $dataforprice['pu_ht'];
							$txtvaline = $dataforprice['tva_tx'];
							$localtax1line = $dataforprice['localtax1'];
							$localtax2line = $dataforprice['localtax2'];

							$product_data_cache[$value['fk_product']] = array('duration' => $prodDurationHours, 'dataforprice' => $dataforprice);
						} else {
							$prodDurationHours = $product_data_cache[$value['fk_product']]['duration'];
							$pu_htline = empty($product_data_cache[$value['fk_product']]['dataforprice']['pu_ht']) ? 0 : $product_data_cache[$value['fk_product']]['dataforprice']['pu_ht'];
							$txtvaline = $product_data_cache[$value['fk_product']]['dataforprice']['tva_tx'];
							$localtax1line = $product_data_cache[$value['fk_product']]['dataforprice']['localtax1'];
							$localtax2line = $product_data_cache[$value['fk_product']]['dataforprice']['localtax2'];
						}
						$idprodline = $value['fk_product'];
					}
					$lineid = $tmpinvoice->addline($value['note'], $pu_htline, round($qtyhour / $prodDurationHours, 2), $txtvaline, $localtax1line, $localtax2line, ($idprodline > 0 ? $idprodline : 0));
					if ($lineid < 0) {
						$error++;
						setEventMessages(null, $tmpinvoice->errors, 'errors');
					}
					//var_dump($lineid);exit;

					// Update lineid into line of timespent
					$sql = 'UPDATE '.MAIN_DB_PREFIX.'element_time SET invoice_line_id = '.((int) $lineid).', invoice_id = '.((int) $tmpinvoice->id);
					$sql .= ' WHERE rowid IN ('.$db->sanitize(join(',', $toselect)).') AND fk_user = '.((int) $userid);
					$result = $db->query($sql);
					if (!$result) {
						$error++;
						setEventMessages($db->lasterror(), null, 'errors');
						break;
					}
				}
			} elseif ($generateinvoicemode == 'onelinepertask') {    // One line for each different task
				$arrayoftasks = array();
				foreach ($toselect as $key => $value) {
					// Get userid, timepent
					$object->fetchTimeSpent($value);        // Call method to get list of timespent for a timespent line id (We use the utiliy method found into Task object)
					// $object->id is now the task id
					$arrayoftasks[$object->id][(int) $object->timespent_fk_product]['timespent'] += $object->timespent_duration;
					$arrayoftasks[$object->id][(int) $object->timespent_fk_product]['totalvaluetodivideby3600'] += ($object->timespent_duration * $object->timespent_thm);
				}

				foreach ($arrayoftasks as $task_id => $data) {
					$ftask = new Task($db);
					$ftask->fetch($task_id);

					foreach ($data as $fk_product => $timespent_data) {
						$qtyhour = $timespent_data['timespent'] / 3600;
						$qtyhourtext = convertSecondToTime($timespent_data['timespent'], 'all', $conf->global->MAIN_DURATION_OF_WORKDAY);

						// Add lines
						$prodDurationHours = $prodDurationHoursBase;
						$idprodline = $idprod;
						$pu_htline = $pu_ht;
						$txtvaline = $txtva;
						$localtax1line = $localtax1;
						$localtax2line = $localtax2;

						if (!empty($fk_product) && $fk_product !== $idprod) {
							if (!array_key_exists($fk_product, $product_data_cache)) {
								$result = $tmpproduct->fetch($fk_product);
								if ($result < 0) {
									$error++;
									setEventMessages($tmpproduct->error, $tmpproduct->errors, 'errors');
								}
								$prodDurationHours = $tmpproduct->getProductDurationHours();
								if ($prodDurationHours < 0) {
									$error++;
									$langs->load("errors");
									setEventMessages(null, $tmpproduct->errors, 'errors');
								}

								$dataforprice = $tmpproduct->getSellPrice($mysoc, $projectstatic->thirdparty, 0);

								$pu_htline = empty($dataforprice['pu_ht']) ? 0 : $dataforprice['pu_ht'];
								$txtvaline = $dataforprice['tva_tx'];
								$localtax1line = $dataforprice['localtax1'];
								$localtax2line = $dataforprice['localtax2'];

								$product_data_cache[$fk_product] = array('duration' => $prodDurationHours, 'dataforprice' => $dataforprice);
							} else {
								$prodDurationHours = $product_data_cache[$fk_product]['duration'];
								$pu_htline = empty($product_data_cache[$fk_product]['dataforprice']['pu_ht']) ? 0 : $product_data_cache[$fk_product]['dataforprice']['pu_ht'];
								$txtvaline = $product_data_cache[$fk_product]['dataforprice']['tva_tx'];
								$localtax1line = $product_data_cache[$fk_product]['dataforprice']['localtax1'];
								$localtax2line = $product_data_cache[$fk_product]['dataforprice']['localtax2'];
							}
							$idprodline = $fk_product;
						}


						if ($idprodline > 0) {
							// If a product is defined, we msut use the $prodDurationHours and $pu_ht of product (already set previously).
							$pu_ht_for_task = $pu_htline;
							// If we want to reuse the value of timespent (so use same price than cost price)
							if (!empty($conf->global->PROJECT_TIME_SPENT_INTO_INVOICE_USE_VALUE)) {
								$pu_ht_for_task = price2num($timespent_data['totalvaluetodivideby3600'] / $timespent_data['timespent'], 'MU') * $prodDurationHours;
							}
							$pa_ht = price2num($timespent_data['totalvaluetodivideby3600'] / $timespent_data['timespent'], 'MU') * $prodDurationHours;
						} else {
							// If not product used, we use the hour unit for duration and unit price.
							$pu_ht_for_task = 0;
							// If we want to reuse the value of timespent (so use same price than cost price)
							if (!empty($conf->global->PROJECT_TIME_SPENT_INTO_INVOICE_USE_VALUE)) {
								$pu_ht_for_task = price2num($timespent_data['totalvaluetodivideby3600'] / $timespent_data['timespent'], 'MU');
							}
							$pa_ht = price2num($timespent_data['totalvaluetodivideby3600'] / $timespent_data['timespent'], 'MU');
						}

						// Add lines
						$date_start = '';
						$date_end = '';
						$lineName = $ftask->ref . ' - ' . $ftask->label;
						$lineid = $tmpinvoice->addline($lineName, $pu_ht_for_task, price2num($qtyhour / $prodDurationHours, 'MS'), $txtvaline, $localtax1line, $localtax2line, ($idprodline > 0 ? $idprodline : 0), 0, $date_start, $date_end, 0, 0, '', 'HT', 0, 1, -1, 0, '', 0, 0, null, $pa_ht);
						if ($lineid < 0) {
							$error++;
							setEventMessages($tmpinvoice->error, $tmpinvoice->errors, 'errors');
							break;
						}

						if (!$error) {
							// Update lineid into line of timespent
							$sql = 'UPDATE ' . MAIN_DB_PREFIX . 'element_time SET invoice_line_id = ' . ((int) $lineid) . ', invoice_id = ' . ((int) $tmpinvoice->id);
							$sql .= ' WHERE rowid IN (' . $db->sanitize(join(',', $toselect)) . ')';
							$result = $db->query($sql);
							if (!$result) {
								$error++;
								setEventMessages($db->lasterror(), null, 'errors');
								break;
							}
						}
					}
				}
			}
		}

		if (!$error) {
			$urltoinvoice = $tmpinvoice->getNomUrl(0);
			$mesg = $langs->trans("InvoiceGeneratedFromTimeSpent", '{s1}');
			$mesg = str_replace('{s1}', $urltoinvoice, $mesg);
			setEventMessages($mesg, null, 'mesgs');

			//var_dump($tmpinvoice);

			$db->commit();
		} else {
			$db->rollback();
		}
	}
}

if ($action == 'confirm_generateinter') {
	$langs->load('interventions');

	if (!empty($projectstatic->socid)) $projectstatic->fetch_thirdparty();

	if (!($projectstatic->thirdparty->id > 0)) {
		setEventMessages($langs->trans("ThirdPartyRequiredToGenerateIntervention"), null, 'errors');
	} else {
		include_once DOL_DOCUMENT_ROOT . '/compta/facture/class/facture.class.php';
		include_once DOL_DOCUMENT_ROOT . '/projet/class/project.class.php';
		include_once DOL_DOCUMENT_ROOT . '/product/class/product.class.php';


		require_once DOL_DOCUMENT_ROOT . '/fichinter/class/fichinter.class.php';
		$tmpinter = new Fichinter($db);
		$tmptimespent = new Task($db);
		$fuser = new User($db);

		$db->begin();
		$interToUse = GETPOST('interid', 'int');


		$tmpinter->socid = $projectstatic->thirdparty->id;
		$tmpinter->date = dol_mktime(GETPOST('rehour', 'int'), GETPOST('remin', 'int'), GETPOST('resec', 'int'), GETPOST('remonth', 'int'), GETPOST('reday', 'int'), GETPOST('reyear', 'int'));
		$tmpinter->fk_project = $projectstatic->id;
		$tmpinter->description = $projectstatic->title . (!empty($projectstatic->description) ? '-' . $projectstatic->label : '');

		if ($interToUse) {
			$tmpinter->fetch($interToUse);
		} else {
			$result = $tmpinter->create($user);
			if ($result <= 0) {
				$error++;
				setEventMessages($tmpinter->error, $tmpinter->errors, 'errors');
			}
		}

		if (!$error) {
			$arrayoftasks = array();
			foreach ($toselect as $key => $value) {
				// Get userid, timespent
				$object->fetchTimeSpent($value);
				// $object->id is the task id
				$arrayoftasks[$object->timespent_id]['id'] = $object->id;
				$arrayoftasks[$object->timespent_id]['timespent'] = $object->timespent_duration;
				$arrayoftasks[$object->timespent_id]['totalvaluetodivideby3600'] = $object->timespent_duration * $object->timespent_thm;
				$arrayoftasks[$object->timespent_id]['note'] = $object->timespent_note;
				$arrayoftasks[$object->timespent_id]['date'] = date('Y-m-d H:i:s', $object->timespent_datehour);
			}

			foreach ($arrayoftasks as $timespent_id => $value) {
				$ftask = new Task($db);
				$ftask->fetch($value['id']);
				// Define qty per hour
				$qtyhour = $value['timespent'] / 3600;
				$qtyhourtext = convertSecondToTime($value['timespent'], 'all', $conf->global->MAIN_DURATION_OF_WORKDAY);

				// Add lines
				$lineid = $tmpinter->addline($user, $tmpinter->id, $ftask->label . (!empty($value['note']) ? ' - ' . $value['note'] : ''), $value['date'], $value['timespent']);
			}
		}

		if (!$error) {
			$urltointer = $tmpinter->getNomUrl(0);
			$mesg = $langs->trans("InterventionGeneratedFromTimeSpent", '{s1}');
			$mesg = str_replace('{s1}', $urltointer, $mesg);
			setEventMessages($mesg, null, 'mesgs');

			//var_dump($tmpinvoice);

			$db->commit();
		} else {
			$db->rollback();
		}
	}
}


/*
 * View
 */

$form = new Form($db);
$formother = new FormOther($db);
$formproject = new FormProjets($db);
$userstatic = new User($db);
//$result = $projectstatic->fetch($object->fk_project);
$arrayofselected = is_array($toselect) ? $toselect : array();

$title = $object->ref . ' - ' . $langs->trans("TimeSpent");
if (!empty($withproject)) {
	$title .= ' | ' . $langs->trans("Project") . (!empty($projectstatic->ref) ? ': ' . $projectstatic->ref : '');
}
$help_url = '';

llxHeader('', $title, $help_url);

if (($id > 0 || !empty($ref)) || $projectidforalltimes > 0 || $allprojectforuser > 0) {
	/*
	 * Fiche projet en mode visu
	 */
	if ($projectidforalltimes > 0) {
		$result = $projectstatic->fetch($projectidforalltimes);
		if (!empty($projectstatic->socid)) {
			$projectstatic->fetch_thirdparty();
		}
		$res = $projectstatic->fetch_optionals();
	} elseif ($object->fetch($id, $ref) >= 0) {
		if (!empty($conf->global->PROJECT_ALLOW_COMMENT_ON_TASK) && method_exists($object, 'fetchComments') && empty($object->comments)) {
			$object->fetchComments();
		}
		$result = $projectstatic->fetch($object->fk_project);
		if (!empty($conf->global->PROJECT_ALLOW_COMMENT_ON_PROJECT) && method_exists($projectstatic, 'fetchComments') && empty($projectstatic->comments)) {
			$projectstatic->fetchComments();
		}
		if (!empty($projectstatic->socid)) {
			$projectstatic->fetch_thirdparty();
		}
		$res = $projectstatic->fetch_optionals();

		$object->project = clone $projectstatic;
	}

	$userRead = $projectstatic->restrictedProjectArea($user, 'read');
	$linktocreatetime = '';

	if ($projectstatic->id > 0) {
		if ($withproject) {
			// Tabs for project
			if (empty($id) || $tab == 'timespent') {
				$tab = 'timespent';
			} else {
				$tab = 'tasks';
			}

			$head = project_prepare_head($projectstatic);
			print dol_get_fiche_head($head, $tab, $langs->trans("Project"), -1, ($projectstatic->public ? 'projectpub' : 'project'));

			$param = ((!empty($mode) && $mode == 'mine') ? '&mode=mine' : '');
			if ($search_user) {
				$param .= '&search_user=' . ((int) $search_user);
			}
			if ($search_month) {
				$param .= '&search_month=' . ((int) $search_month);
			}
			if ($search_year) {
				$param .= '&search_year=' . ((int) $search_year);
			}

			// Project card

			$linkback = '<a href="' . DOL_URL_ROOT . '/projet/list.php?restore_lastsearch_values=1">' . $langs->trans("BackToList") . '</a>';

			$morehtmlref = '<div class="refidno">';
			// Title
			$morehtmlref .= $projectstatic->title;
			// Thirdparty
			if (!empty($projectstatic->thirdparty->id) && $projectstatic->thirdparty->id > 0) {
				$morehtmlref .= '<br>' . $projectstatic->thirdparty->getNomUrl(1, 'project');
			}
			$morehtmlref .= '</div>';

			// Define a complementary filter for search of next/prev ref.
			if (empty($user->rights->projet->all->lire)) {
				$objectsListId = $projectstatic->getProjectsAuthorizedForUser($user, 0, 0);
				$projectstatic->next_prev_filter = " rowid IN (" . $db->sanitize(count($objectsListId) ? join(',', array_keys($objectsListId)) : '0') . ")";
			}

			dol_banner_tab($projectstatic, 'project_ref', $linkback, 1, 'ref', 'ref', $morehtmlref, $param);

			print '<div class="fichecenter">';
			print '<div class="fichehalfleft">';
			print '<div class="underbanner clearboth"></div>';

			print '<table class="border tableforfield centpercent">';

			// Usage
			if (!empty($conf->global->PROJECT_USE_OPPORTUNITIES) || empty($conf->global->PROJECT_HIDE_TASKS) || isModEnabled('eventorganization')) {
				print '<tr><td class="tdtop">';
				print $langs->trans("Usage");
				print '</td>';
				print '<td>';
				if (!empty($conf->global->PROJECT_USE_OPPORTUNITIES)) {
					print '<input type="checkbox" disabled name="usage_opportunity"' . (GETPOSTISSET('usage_opportunity') ? (GETPOST('usage_opportunity', 'alpha') != '' ? ' checked="checked"' : '') : ($projectstatic->usage_opportunity ? ' checked="checked"' : '')) . '"> ';
					$htmltext = $langs->trans("ProjectFollowOpportunity");
					print $form->textwithpicto($langs->trans("ProjectFollowOpportunity"), $htmltext);
					print '<br>';
				}
				if (empty($conf->global->PROJECT_HIDE_TASKS)) {
					print '<input type="checkbox" disabled name="usage_task"' . (GETPOSTISSET('usage_task') ? (GETPOST('usage_task', 'alpha') != '' ? ' checked="checked"' : '') : ($projectstatic->usage_task ? ' checked="checked"' : '')) . '"> ';
					$htmltext = $langs->trans("ProjectFollowTasks");
					print $form->textwithpicto($langs->trans("ProjectFollowTasks"), $htmltext);
					print '<br>';
				}
				if (empty($conf->global->PROJECT_HIDE_TASKS) && !empty($conf->global->PROJECT_BILL_TIME_SPENT)) {
					print '<input type="checkbox" disabled name="usage_bill_time"' . (GETPOSTISSET('usage_bill_time') ? (GETPOST('usage_bill_time', 'alpha') != '' ? ' checked="checked"' : '') : ($projectstatic->usage_bill_time ? ' checked="checked"' : '')) . '"> ';
					$htmltext = $langs->trans("ProjectBillTimeDescription");
					print $form->textwithpicto($langs->trans("BillTime"), $htmltext);
					print '<br>';
				}
				if (isModEnabled('eventorganization')) {
					print '<input type="checkbox" disabled name="usage_organize_event"' . (GETPOSTISSET('usage_organize_event') ? (GETPOST('usage_organize_event', 'alpha') != '' ? ' checked="checked"' : '') : ($projectstatic->usage_organize_event ? ' checked="checked"' : '')) . '"> ';
					$htmltext = $langs->trans("EventOrganizationDescriptionLong");
					print $form->textwithpicto($langs->trans("ManageOrganizeEvent"), $htmltext);
				}
				print '</td></tr>';
			}

			// Visibility
			print '<tr><td class="titlefield">' . $langs->trans("Visibility") . '</td><td>';
			if ($projectstatic->public) {
				print img_picto($langs->trans('SharedProject'), 'world', 'class="paddingrightonly"');
				print $langs->trans('SharedProject');
			} else {
				print img_picto($langs->trans('PrivateProject'), 'private', 'class="paddingrightonly"');
				print $langs->trans('PrivateProject');
			}
			print '</td></tr>';

			// Budget
			print '<tr><td>' . $langs->trans("Budget") . '</td><td>';
			if (!is_null($projectstatic->budget_amount) && strcmp($projectstatic->budget_amount, '')) {
				print '<span class="amount">' . price($projectstatic->budget_amount, '', $langs, 1, 0, 0, $conf->currency) . '</span>';
			}
			print '</td></tr>';

			// Date start - end project
			print '<tr><td>' . $langs->trans("Dates") . '</td><td>';
			$start = dol_print_date($projectstatic->date_start, 'day');
			print ($start ? $start : '?');
			$end = dol_print_date($projectstatic->date_end, 'day');
			print ' - ';
			print ($end ? $end : '?');
			if ($projectstatic->hasDelay()) {
				print img_warning("Late");
			}
			print '</td></tr>';

			// Other attributes
			$cols = 2;
			$savobject = $object;
			$object = $projectstatic;
			include DOL_DOCUMENT_ROOT . '/core/tpl/extrafields_view.tpl.php';
			$object = $savobject;

			print '</table>';

			print '</div>';
			print '<div class="fichehalfright">';
			print '<div class="underbanner clearboth"></div>';

			print '<table class="border tableforfield centpercent">';

			// Description
<<<<<<< HEAD
			print '<td class="titlefield tdtop">' . $langs->trans("Description") . '</td><td>';
			print nl2br($projectstatic->description);
=======
			print '<td class="titlefield tdtop">'.$langs->trans("Description").'</td><td>';
			print dol_htmlentitiesbr($projectstatic->description);
>>>>>>> 56a0b16a
			print '</td></tr>';

			// Categories
			if (isModEnabled('categorie')) {
				print '<tr><td class="valignmiddle">' . $langs->trans("Categories") . '</td><td>';
				print $form->showCategories($projectstatic->id, 'project', 1);
				print "</td></tr>";
			}

			print '</table>';

			print '</div>';
			print '</div>';

			print '<div class="clearboth"></div>';

			print dol_get_fiche_end();

			print '<br>';
		}

		// Link to create time
		$linktocreatetimeBtnStatus = 0;
		$linktocreatetimeUrl = '';
		$linktocreatetimeHelpText = '';
		if (!empty($user->rights->projet->time)) {
			if ($projectstatic->public || $userRead > 0) {
				$linktocreatetimeBtnStatus = 1;

				if (!empty($projectidforalltimes)) {
					// We are on tab 'Time Spent' of project
					$backtourl = $_SERVER['PHP_SELF'] . '?projectid=' . $projectstatic->id . ($withproject ? '&withproject=1' : '');
					$linktocreatetimeUrl = $_SERVER['PHP_SELF'] . '?' . ($withproject ? 'withproject=1' : '') . '&projectid=' . $projectstatic->id . '&action=createtime&token=' . newToken() . $param . '&backtopage=' . urlencode($backtourl);
				} else {
					// We are on tab 'Time Spent' of task
					$backtourl = $_SERVER['PHP_SELF'] . '?id=' . $object->id . ($withproject ? '&withproject=1' : '');
					$linktocreatetimeUrl = $_SERVER['PHP_SELF'] . '?' . ($withproject ? 'withproject=1' : '') . ($object->id > 0 ? '&id=' . $object->id : '&projectid=' . $projectstatic->id) . '&action=createtime&token=' . newToken() . $param . '&backtopage=' . urlencode($backtourl);
				}
			} else {
				$linktocreatetimeBtnStatus = -2;
				$linktocreatetimeHelpText = $langs->trans("NotOwnerOfProject");
			}
		} else {
			$linktocreatetimeBtnStatus = -2;
			$linktocreatetimeHelpText = $langs->trans("NotEnoughPermissions");
		}

		$paramsbutton = array('morecss' => 'reposition');
		$linktocreatetime = dolGetButtonTitle($langs->trans('AddTimeSpent'), $linktocreatetimeHelpText, 'fa fa-plus-circle', $linktocreatetimeUrl, '', $linktocreatetimeBtnStatus, $paramsbutton);
	}

	$massactionbutton = '';
	$arrayofmassactions = array();

	if ($projectstatic->id > 0) {
		// If we are on a given project.
		if ($projectstatic->usage_bill_time) {
			$arrayofmassactions = array(
				'generateinvoice' => $langs->trans("GenerateBill"),
				//'builddoc'=>$langs->trans("PDFMerge"),
			);
		}
		if (isModEnabled('ficheinter') && $user->hasRight('ficheinter', 'creer')) {
			$langs->load("interventions");
			$arrayofmassactions['generateinter'] = $langs->trans("GenerateInter");
		}
	}
	//if ($user->rights->projet->creer) $arrayofmassactions['predelete']='<span class="fa fa-trash paddingrightonly"></span>'.$langs->trans("Delete");
	if (in_array($massaction, array('presend', 'predelete', 'generateinvoice', 'generateinter'))) {
		$arrayofmassactions = array();
	}
	$massactionbutton = $form->selectMassAction('', $arrayofmassactions);

	// Task

	// Show section with information of task. If id of task is not defined and project id defined, then $projectidforalltimes is not empty.
	if (empty($projectidforalltimes) && empty($allprojectforuser)) {
		$head = task_prepare_head($object);
		print dol_get_fiche_head($head, 'task_time', $langs->trans("Task"), -1, 'projecttask', 0, '', 'reposition');

		if ($action == 'deleteline') {
			$urlafterconfirm = $_SERVER["PHP_SELF"] . "?" . ($object->id > 0 ? "id=" . $object->id : 'projectid=' . $projectstatic->id) . '&lineid=' . GETPOST("lineid", 'int') . ($withproject ? '&withproject=1' : '');
			print $form->formconfirm($urlafterconfirm, $langs->trans("DeleteATimeSpent"), $langs->trans("ConfirmDeleteATimeSpent"), "confirm_deleteline", '', '', 1);
		}

		$param = ($withproject ? '&withproject=1' : '');
		$param .= ($param ? '&' : '') . 'id=' . $object->id;        // ID of task
		$linkback = $withproject ? '<a href="' . DOL_URL_ROOT . '/projet/tasks.php?id=' . $projectstatic->id . '">' . $langs->trans("BackToList") . '</a>' : '';

		if (!GETPOST('withproject') || empty($projectstatic->id)) {
			$projectsListId = $projectstatic->getProjectsAuthorizedForUser($user, 0, 1);
			$object->next_prev_filter = " fk_projet IN (" . $db->sanitize($projectsListId) . ")";
		} else {
			$object->next_prev_filter = " fk_projet = " . ((int) $projectstatic->id);
		}

		$morehtmlref = '';

		// Project
		if (empty($withproject)) {
			$morehtmlref .= '<div class="refidno">';
			$morehtmlref .= $langs->trans("Project") . ': ';
			$morehtmlref .= $projectstatic->getNomUrl(1);
			$morehtmlref .= '<br>';

			// Third party
			$morehtmlref .= $langs->trans("ThirdParty") . ': ';
			if (!empty($projectstatic->thirdparty) && is_object($projectstatic->thirdparty)) {
				$morehtmlref .= $projectstatic->thirdparty->getNomUrl(1);
			}
			$morehtmlref .= '</div>';
		}

		dol_banner_tab($object, 'ref', $linkback, 1, 'ref', 'ref', $morehtmlref, $param);

		print '<div class="fichecenter">';
		print '<div class="fichehalfleft">';

		print '<div class="underbanner clearboth"></div>';
		print '<table class="border centpercent tableforfield">';

		// Task parent
		print '<tr><td>' . $langs->trans("ChildOfTask") . '</td><td>';
		if ($object->fk_task_parent > 0) {
			$tasktmp = new Task($db);
			$tasktmp->fetch($object->fk_task_parent);
			print $tasktmp->getNomUrl(1);
		}
		print '</td></tr>';

		// Date start - Date end task
		print '<tr><td class="titlefield">' . $langs->trans("DateStart") . ' - ' . $langs->trans("Deadline") . '</td><td>';
		$start = dol_print_date($object->date_start, 'dayhour');
		print ($start ? $start : '?');
		$end = dol_print_date($object->date_end, 'dayhour');
		print ' - ';
		print ($end ? $end : '?');
		if ($object->hasDelay()) {
			print img_warning("Late");
		}
		print '</td></tr>';

		// Planned workload
		print '<tr><td>' . $langs->trans("PlannedWorkload") . '</td><td>';
		if ($object->planned_workload) {
			print convertSecondToTime($object->planned_workload, 'allhourmin');
		}
		print '</td></tr>';

		print '</table>';
		print '</div>';

		print '<div class="fichehalfright">';

		print '<div class="underbanner clearboth"></div>';
		print '<table class="border tableforfield centpercent">';

		// Progress declared
		print '<tr><td class="titlefield">' . $langs->trans("ProgressDeclared") . '</td><td>';
		print $object->progress != '' ? $object->progress . ' %' : '';
		print '</td></tr>';

		// Progress calculated
		print '<tr><td>' . $langs->trans("ProgressCalculated") . '</td><td>';
		if ($object->planned_workload) {
			$tmparray = $object->getSummaryOfTimeSpent();
			if ($tmparray['total_duration'] > 0) {
				print round($tmparray['total_duration'] / $object->planned_workload * 100, 2) . ' %';
			} else {
				print '0 %';
			}
		} else {
			print '<span class="opacitymedium">' . $langs->trans("WorkloadNotDefined") . '</span>';
		}
		print '</td>';

		print '</tr>';

		print '</table>';

		print '</div>';

		print '</div>';
		print '<div class="clearboth"></div>';

		print dol_get_fiche_end();
	}


	if ($projectstatic->id > 0 || $allprojectforuser > 0) {
		// Initialize technical object to manage hooks. Note that conf->hooks_modules contains array
		$hookmanager->initHooks(array('tasktimelist'));

		$formconfirm = '';

		if ($action == 'deleteline' && !empty($projectidforalltimes)) {
			// We must use projectidprojectid if on list of timespent of project and id=taskid if on list of timespent of a task
			$urlafterconfirm = $_SERVER["PHP_SELF"] . "?" . ($projectstatic->id > 0 ? 'projectid=' . $projectstatic->id : ($object->id > 0 ? "id=" . $object->id : '')) . '&lineid=' . GETPOST('lineid', 'int') . ($withproject ? '&withproject=1' : '') . "&contextpage=" . urlencode($contextpage);
			$formconfirm = $form->formconfirm($urlafterconfirm, $langs->trans("DeleteATimeSpent"), $langs->trans("ConfirmDeleteATimeSpent"), "confirm_deleteline", '', '', 1);
		}

		// Call Hook formConfirm
		$parameters = array('formConfirm' => $formconfirm, "projectstatic" => $projectstatic, "withproject" => $withproject);
		$reshook = $hookmanager->executeHooks('formConfirm', $parameters, $object, $action); // Note that $action and $object may have been modified by hook
		if (empty($reshook)) {
			$formconfirm .= $hookmanager->resPrint;
		} elseif ($reshook > 0) {
			$formconfirm = $hookmanager->resPrint;
		}

		// Print form confirm
		print $formconfirm;

		// Definition of fields for list
		$arrayfields = array();
		$arrayfields['t.element_date'] = array('label'=>$langs->trans("Date"), 'checked'=>1);
		$arrayfields['p.fk_soc'] = array('label'=>$langs->trans("ThirdParty"), 'type'=>'integer:Societe:/societe/class/societe.class.php:1','checked'=>1);
		$arrayfields['s.name_alias'] = array('label'=>$langs->trans("AliasNameShort"), 'type'=>'integer:Societe:/societe/class/societe.class.php:1');
		if ((empty($id) && empty($ref)) || !empty($projectidforalltimes)) {	// Not a dedicated task
			if (! empty($allprojectforuser)) {
				$arrayfields['p.project_ref'] = ['label' => $langs->trans('RefProject'), 'checked' => 1];
				$arrayfields['p.project_label'] = ['label' => $langs->trans('ProjectLabel'), 'checked' => 1];
			}
			$arrayfields['t.element_ref'] = array('label'=>$langs->trans("RefTask"), 'checked'=>1);
			$arrayfields['t.element_label'] = array('label'=>$langs->trans("LabelTask"), 'checked'=>1);
		}
		$arrayfields['author'] = array('label' => $langs->trans("By"), 'checked' => 1);
		$arrayfields['t.note'] = array('label' => $langs->trans("Note"), 'checked' => 1);
		if (isModEnabled('service') && !empty($projectstatic->thirdparty) && $projectstatic->thirdparty->id > 0 && $projectstatic->usage_bill_time) {
			$arrayfields['t.fk_product'] = array('label' => $langs->trans("Product"), 'checked' => 1);
		}
		$arrayfields['t.element_duration'] = array('label'=>$langs->trans("Duration"), 'checked'=>1);
		$arrayfields['value'] = array('label'=>$langs->trans("Value"), 'checked'=>1, 'enabled'=>(empty($conf->salaries->enabled) ? 0 : 1));
		$arrayfields['valuebilled'] = array('label'=>$langs->trans("Billed"), 'checked'=>1, 'enabled'=>(((!empty($conf->global->PROJECT_HIDE_TASKS) || empty($conf->global->PROJECT_BILL_TIME_SPENT)) ? 0 : 1) && $projectstatic->usage_bill_time));
		// Extra fields
		include DOL_DOCUMENT_ROOT . '/core/tpl/extrafields_list_array_fields.tpl.php';

		$arrayfields = dol_sort_array($arrayfields, 'position');

		$param = '';
		if (!empty($contextpage) && $contextpage != $_SERVER["PHP_SELF"]) {
			$param .= '&contextpage=' . urlencode($contextpage);
		}
		if ($limit > 0 && $limit != $conf->liste_limit) {
<<<<<<< HEAD
			$param .= '&limit=' . urlencode($limit);
=======
			$param .= '&limit='.((int) $limit);
>>>>>>> 56a0b16a
		}
		if ($search_month > 0) {
			$param .= '&search_month=' . urlencode($search_month);
		}
		if ($search_year > 0) {
			$param .= '&search_year=' . urlencode($search_year);
		}
<<<<<<< HEAD
		if ($search_user > 0) {
			$param .= '&search_user=' . urlencode($search_user);
=======
		if (!empty($search_user)) { 	// We keep param if -1 because default value is forced to user id if not set
			$param .= '&search_user='.urlencode($search_user);
>>>>>>> 56a0b16a
		}
		if ($search_task_ref != '') {
			$param .= '&search_task_ref=' . urlencode($search_task_ref);
		}
		if ($search_company != '') {
			$param .= '&amp;$search_company=' . urlencode($search_company);
		}
		if ($search_company_alias != '') {
			$param .= '&amp;$search_company_alias=' . urlencode($search_company_alias);
		}
		if ($search_project_ref != '') {
			$param .= '&amp;$search_project_ref=' . urlencode($search_project_ref);
		}
		if ($search_project_label != '') {
			$param .= '&amp;$search_project_label=' . urlencode($search_project_label);
		}
		if ($search_task_label != '') {
			$param .= '&search_task_label=' . urlencode($search_task_label);
		}
		if ($search_note != '') {
			$param .= '&search_note=' . urlencode($search_note);
		}
		if ($search_duration != '') {
			$param .= '&amp;search_field2=' . urlencode($search_duration);
		}
		if ($optioncss != '') {
			$param .= '&optioncss=' . urlencode($optioncss);
		}
		if ($search_date_startday) {
			$param .= '&search_date_startday=' . urlencode($search_date_startday);
		}
		if ($search_date_startmonth) {
			$param .= '&search_date_startmonth=' . urlencode($search_date_startmonth);
		}
		if ($search_date_startyear) {
			$param .= '&search_date_startyear=' . urlencode($search_date_startyear);
		}
		if ($search_date_endday) {
			$param .= '&search_date_endday=' . urlencode($search_date_endday);
		}
		if ($search_date_endmonth) {
			$param .= '&search_date_endmonth=' . urlencode($search_date_endmonth);
		}
		if ($search_date_endyear) {
			$param .= '&search_date_endyear=' . urlencode($search_date_endyear);
		}
		if ($search_timespent_starthour) {
			$param .= '&search_timespent_duration_starthour=' . urlencode($search_timespent_starthour);
		}
		if ($search_timespent_startmin) {
			$param .= '&search_timespent_duration_startmin=' . urlencode($search_timespent_startmin);
		}
		if ($search_timespent_endhour) {
			$param .= '&search_timespent_duration_endhour=' . urlencode($search_timespent_endhour);
		}
		if ($search_timespent_endmin) {
			$param .= '&search_timespent_duration_endmin=' . urlencode($search_timespent_endmin);
		}

		/*
		 // Add $param from extra fields
		 include DOL_DOCUMENT_ROOT.'/core/tpl/extrafields_list_search_param.tpl.php';
		 */
		if ($id) {
			$param .= '&id=' . urlencode($id);
		}
		if ($projectid) {
			$param .= '&projectid=' . urlencode($projectid);
		}
		if ($withproject) {
			$param .= '&withproject=' . urlencode($withproject);
		}
		// Add $param from hooks
		$parameters = array();
		$reshook = $hookmanager->executeHooks('printFieldListSearchParam', $parameters, $object); // Note that $action and $object may have been modified by hook
		$param .= $hookmanager->resPrint;

		print '<form method="POST" action="' . $_SERVER["PHP_SELF"] . '">';
		if ($optioncss != '') {
			print '<input type="hidden" name="optioncss" value="' . $optioncss . '">';
		}
		print '<input type="hidden" name="token" value="' . newToken() . '">';
		print '<input type="hidden" name="formfilteraction" id="formfilteraction" value="list">';
		if ($action == 'editline') {
			print '<input type="hidden" name="action" value="updateline">';
		} elseif ($action == 'splitline') {
			print '<input type="hidden" name="action" value="updatesplitline">';
		} elseif ($action == 'createtime' && $user->rights->projet->time) {
			print '<input type="hidden" name="action" value="addtimespent">';
		} elseif ($massaction == 'generateinvoice' && $user->hasRight('facture', 'creer')) {
			print '<input type="hidden" name="action" value="confirm_generateinvoice">';
		} elseif ($massaction == 'generateinter' && $user->hasRight('ficheinter', 'creer')) {
			print '<input type="hidden" name="action" value="confirm_generateinter">';
		} else {
			print '<input type="hidden" name="action" value="list">';
		}
		print '<input type="hidden" name="sortfield" value="' . $sortfield . '">';
		print '<input type="hidden" name="sortorder" value="' . $sortorder . '">';

		print '<input type="hidden" name="id" value="' . $id . '">';
		print '<input type="hidden" name="projectid" value="' . $projectidforalltimes . '">';
		print '<input type="hidden" name="withproject" value="' . $withproject . '">';
		print '<input type="hidden" name="tab" value="' . $tab . '">';
		print '<input type="hidden" name="page_y" value="">';

		// Form to convert time spent into invoice
		if ($massaction == 'generateinvoice') {
			if ($projectstatic->thirdparty->id > 0) {
				print '<table class="noborder centerpercent">';
				print '<tr>';
				print '<td class="titlefield">';
				print $langs->trans('DateInvoice');
				print '</td>';
				print '<td>';
				print $form->selectDate('', '', '', '', '', '', 1, 1);
				print '</td>';
				print '</tr>';

				print '<tr>';
				print '<td>';
				print $langs->trans('Mode');
				print '</td>';
				print '<td>';
				$tmparray = array(
					'onelineperuser' => 'OneLinePerUser',
					'onelinepertask' => 'OneLinePerTask',
					'onelineperperiod' => 'OneLinePerTimeSpentLine',
				);
				print $form->selectarray('generateinvoicemode', $tmparray, 'onelineperuser', 0, 0, 0, '', 1);
				print "\n" . '<script type="text/javascript">';
				print '
				$(document).ready(function () {
					setDetailVisibility();
					$("#generateinvoicemode").change(function() {
            			setDetailVisibility();
            		});
            		function setDetailVisibility() {
            			generateinvoicemode = $("#generateinvoicemode option:selected").val();
            			if (generateinvoicemode=="onelineperperiod") {
            				$("#detail_time_duration").show();
            			} else {
            				$("#detail_time_duration").hide();
            			}
            		}
            	});
            			';
				print '</script>' . "\n";
				print '<span style="display:none" id="detail_time_duration"><input type="checkbox" value="detail" name="detail_time_duration"/>' . $langs->trans('AddDetailDateAndDuration') . '</span>';
				print '</td>';
				print '</tr>';

				if (isModEnabled("service")) {
					print '<tr>';
					print '<td>';
					print $langs->trans('ServiceToUseOnLines');
					print '</td>';
					print '<td>';
					$form->select_produits('', 'productid', '1', 0, $projectstatic->thirdparty->price_level, 1, 2, '', 0, array(), $projectstatic->thirdparty->id, 'None', 0, 'maxwidth500');
					print '</td>';
					print '</tr>';
				}

				print '<tr>';
				print '<td class="titlefield">';
				print $langs->trans('InvoiceToUse');
				print '</td>';
				print '<td>';
				print $form->selectInvoice($projectstatic->thirdparty->id, '', 'invoiceid', 24, 0, $langs->trans('NewInvoice'), 1, 0, 0, 'maxwidth500', '', 'all');
				print '</td>';
				print '</tr>';
				/*print '<tr>';
				print '<td>';
				print $langs->trans('ValidateInvoices');
				print '</td>';
				print '<td>';
				print $form->selectyesno('validate_invoices', 0, 1);
				print '</td>';
				print '</tr>';*/
				print '</table>';

				print '<br>';
				print '<div class="center">';
				print '<input type="submit" class="button" id="createbills" name="createbills" value="' . $langs->trans('GenerateBill') . '">  ';
				print '<input type="submit" class="button button-cancel" id="cancel" name="cancel" value="' . $langs->trans("Cancel") . '">';
				print '</div>';
				print '<br>';
			} else {
				print '<div class="warning">' . $langs->trans("ThirdPartyRequiredToGenerateInvoice") . '</div>';
				print '<div class="center">';
				print '<input type="submit" class="button button-cancel" id="cancel" name="cancel" value="' . $langs->trans("Cancel") . '">';
				print '</div>';
				$massaction = '';
			}
		} elseif ($massaction == 'generateinter') {
			// Form to convert time spent into invoice
			print '<input type="hidden" name="massaction" value="confirm_createinter">';

			if ($projectstatic->thirdparty->id > 0) {
				print '<br>';
				print '<table class="noborder centpercent">';
				print '<tr>';
				print '<td class="titlefield">';
				print img_picto('', 'intervention', 'class="pictofixedwidth"') . $langs->trans('InterToUse');
				print '</td>';
				print '<td>';
				$forminter = new FormIntervention($db);
				print $forminter->select_interventions($projectstatic->thirdparty->id, '', 'interid', 24, $langs->trans('NewInter'), true);
				print '</td>';
				print '</tr>';
				print '</table>';

				print '<div class="center">';
				print '<input type="submit" class="button" id="createinter" name="createinter" value="' . $langs->trans('GenerateInter') . '">  ';
				print '<input type="submit" class="button" id="cancel" name="cancel" value="' . $langs->trans('Cancel') . '">';
				print '</div>';
				print '<br>';
			} else {
				print '<div class="warning">' . $langs->trans("ThirdPartyRequiredToGenerateIntervention") . '</div>';
				print '<div class="center">';
				print '<input type="submit" class="button" id="cancel" name="cancel" value="' . $langs->trans('Cancel') . '">';
				print '</div>';
				$massaction = '';
			}
		}

		// Allow Pre-Mass-Action hook (eg for confirmation dialog)
		$parameters = array(
			'toselect' => $toselect,
			'uploaddir' => isset($uploaddir) ? $uploaddir : null
		);

		$reshook = $hookmanager->executeHooks('doPreMassActions', $parameters, $object, $action);
		if ($reshook < 0) {
			setEventMessages($hookmanager->error, $hookmanager->errors, 'errors');
		} else {
			print $hookmanager->resPrint;
		}

		/*
		 *	List of time spent
		 */
		$tasks = array();

		$varpage = empty($contextpage) ? $_SERVER["PHP_SELF"] : $contextpage;
		$selectedfields = $form->multiSelectArrayWithCheckbox('selectedfields', $arrayfields, $varpage, getDolGlobalString('MAIN_CHECKBOX_LEFT_COLUMN', '')); // This also change content of $arrayfields

		$sql = "SELECT t.rowid, t.fk_element, t.element_date, t.element_datehour, t.element_date_withhour, t.element_duration, t.fk_user, t.note, t.thm,";
		$sql .= " t.fk_product,";
		$sql .= " pt.ref, pt.label, pt.fk_projet,";
		$sql .= " u.lastname, u.firstname, u.login, u.photo, u.statut as user_status,";
		$sql .= " il.fk_facture as invoice_id, inv.fk_statut,";
		$sql .= " p.fk_soc,s.name_alias,";
		$sql .= " t.invoice_line_id";
		// Add fields from hooks
		$parameters = array();
		$reshook = $hookmanager->executeHooks('printFieldListSelect', $parameters, $object); // Note that $action and $object may have been modified by hook
		$sql .= $hookmanager->resPrint;
		$sql = preg_replace('/,\s*$/', '', $sql);

		$sqlfields = $sql; // $sql fields to remove for count total

		$sql .= " FROM ".MAIN_DB_PREFIX."element_time as t";
		$sql .= " LEFT JOIN ".MAIN_DB_PREFIX."facturedet as il ON il.rowid = t.invoice_line_id";
		$sql .= " LEFT JOIN ".MAIN_DB_PREFIX."facture as inv ON inv.rowid = il.fk_facture";
		$sql .= " LEFT JOIN ".MAIN_DB_PREFIX."product as prod ON prod.rowid = t.fk_product";
		$sql .= " INNER JOIN ".MAIN_DB_PREFIX."projet_task as pt ON pt.rowid = t.fk_element";
		$sql .= " INNER JOIN ".MAIN_DB_PREFIX."projet as p ON p.rowid = pt.fk_projet";
		$sql .= " INNER JOIN ".MAIN_DB_PREFIX."user as u ON t.fk_user = u.rowid";
		$sql .= " LEFT JOIN ".MAIN_DB_PREFIX."societe as s ON s.rowid = p.fk_soc";

		// Add table from hooks
		$parameters = array();
		$reshook = $hookmanager->executeHooks('printFieldListFrom', $parameters, $object); // Note that $action and $object may have been modified by hook
		$sql .= $hookmanager->resPrint;
		$sql .= " WHERE elementtype='task' ";
		if (empty($projectidforalltimes) && empty($allprojectforuser)) {
			// Limit on one task
			$sql .= " AND t.fk_element =".((int) $object->id);
		} elseif (!empty($projectidforalltimes)) {
			// Limit on one project
			$sql .= " AND pt.fk_projet IN (" . $db->sanitize($projectidforalltimes) . ")";
		} elseif (!empty($allprojectforuser)) {
			// Limit on on user
			if (empty($search_user)) {
				$search_user = $user->id;
			}
			if ($search_user > 0) $sql .= " AND t.fk_user = " . ((int) $search_user);
		}

		if ($search_note) {
			$sql .= natural_search('t.note', $search_note);
		}
		if ($search_task_ref) {
			$sql .= natural_search('pt.ref', $search_task_ref);
		}
		if (empty($arrayfields['s.name_alias']['checked']) && $search_company) {
			$sql .= natural_search(array("s.nom", "s.name_alias"), $search_company);
		} else {
			if ($search_company) {
				$sql .= natural_search('s.nom', $search_company);
			}
			if ($search_company_alias) {
				$sql .= natural_search('s.name_alias', $search_company_alias);
			}
		}
		if ($search_project_ref) {
			$sql .= natural_search('p.ref', $search_project_ref);
		}
		if ($search_project_label) {
			$sql .= natural_search('p.title', $search_project_label);
		}
		if ($search_task_label) {
			$sql .= natural_search('pt.label', $search_task_label);
		}
		if ($search_user > 0) {
			$sql .= natural_search('t.fk_user', $search_user, 2);
		}
		if (!empty($search_product_ref)) {
			$sql .= natural_search('prod.ref', $search_product_ref);
		}
		if ($search_valuebilled == '1') {
			$sql .= ' AND t.invoice_id > 0';
		}
		if ($search_valuebilled == '0') {
			$sql .= ' AND (t.invoice_id = 0 OR t.invoice_id IS NULL)';
		}

		if ($search_date_start) {
			$sql .= " AND t.element_date >= '".$db->idate($search_date_start)."'";
		}
		if ($search_date_end) {
			$sql .= " AND t.element_date <= '".$db->idate($search_date_end)."'";
		}

		if (!empty($arrayfields['t.element_duration']['checked'])) {
			if ($search_timespent_starthour || $search_timespent_startmin) {
				$timespent_duration_start = $search_timespent_starthour * 60 * 60; // We store duration in seconds
				$timespent_duration_start += ($search_timespent_startmin ? $search_timespent_startmin : 0) * 60; // We store duration in seconds
				$sql .= " AND t.element_duration >= " . $timespent_duration_start;
			}

			if ($search_timespent_endhour || $search_timespent_endmin) {
				$timespent_duration_end = $search_timespent_endhour * 60 * 60; // We store duration in seconds
				$timespent_duration_end += ($search_timespent_endmin ? $search_timespent_endmin : 0) * 60; // We store duration in seconds
				$sql .= " AND t.element_duration <= " . $timespent_duration_end;
			}
		}

		$sql .= dolSqlDateFilter('t.element_datehour', $search_day, $search_month, $search_year);

		// Add where from hooks
		$parameters = array();
		$reshook = $hookmanager->executeHooks('printFieldListWhere', $parameters); // Note that $action and $object may have been modified by hook
		$sql .= $hookmanager->resPrint;

		// Count total nb of records
		$nbtotalofrecords = '';
		if (empty($conf->global->MAIN_DISABLE_FULL_SCANLIST)) {
<<<<<<< HEAD
			$resql = $db->query($sql);

			if (!$resql) {
=======
			/* The fast and low memory method to get and count full list converts the sql into a sql count */
			$sqlforcount = preg_replace('/^'.preg_quote($sqlfields, '/').'/', 'SELECT COUNT(*) as nbtotalofrecords', $sql);
			$sqlforcount = preg_replace('/GROUP BY .*$/', '', $sqlforcount);
			$resql = $db->query($sqlforcount);
			if ($resql) {
				$objforcount = $db->fetch_object($resql);
				$nbtotalofrecords = $objforcount->nbtotalofrecords;
			} else {
>>>>>>> 56a0b16a
				dol_print_error($db);
			}

<<<<<<< HEAD
			$nbtotalofrecords = $db->num_rows($resql);
			if (($page * $limit) > $nbtotalofrecords) {    // if total of record found is smaller than page * limit, goto and load page 0
=======
			if (($page * $limit) > $nbtotalofrecords) {	// if total resultset is smaller than the paging size (filtering), goto and load page 0
>>>>>>> 56a0b16a
				$page = 0;
				$offset = 0;
			}
			$db->free($resql);
		}

		// Complete request and execute it with limit
		$sql .= $db->order($sortfield, $sortorder);
		if ($limit) {
			$sql .= $db->plimit($limit + 1, $offset);
		}

		$resql = $db->query($sql);
		if (!$resql) {
			dol_print_error($db);
			exit;
		}

		$num = $db->num_rows($resql);

		if ($num >= 0) {
			if (!empty($projectidforalltimes)) {
				print '<!-- List of time spent for project -->' . "\n";

				$title = $langs->trans("ListTaskTimeUserProject");

				print_barre_liste($title, $page, $_SERVER["PHP_SELF"], $param, $sortfield, $sortorder, $massactionbutton, $num, $nbtotalofrecords, 'clock', 0, $linktocreatetime, '', $limit, 0, 0, 1);
			} else {
				print '<!-- List of time spent -->' . "\n";

				$title = $langs->trans("ListTaskTimeForTask");

				print_barre_liste($title, $page, $_SERVER["PHP_SELF"], $param, $sortfield, $sortorder, $massactionbutton, $num, $nbtotalofrecords, 'clock', 0, $linktocreatetime, '', $limit, 0, 0, 1);
			}

			$i = 0;
			while ($i < $num) {
				$row = $db->fetch_object($resql);
				$tasks[$i] = $row;
				$i++;
			}
			$db->free($resql);
		} else {
			dol_print_error($db);
		}

		/*
		 * Form to add a new line of time spent
		 */
		if ($action == 'createtime' && $user->rights->projet->time) {
			print '<!-- table to add time spent -->' . "\n";
			if (!empty($id)) {
				print '<input type="hidden" name="taskid" value="' . $id . '">';
			}

			print '<div class="div-table-responsive-no-min">'; // You can use div-table-responsive-no-min if you dont need reserved height for your table
			print '<table class="noborder nohover centpercent">';

			print '<tr class="liste_titre">';
			print '<td>' . $langs->trans("Date") . '</td>';
			if (!empty($allprojectforuser)) {
				print '<td>' . $langs->trans("Project") . '</td>';
			}
			if (empty($id)) {
				print '<td>' . $langs->trans("Task") . '</td>';
			}
			print '<td>' . $langs->trans("By") . '</td>';
			print '<td>' . $langs->trans("Note") . '</td>';
			print '<td>' . $langs->trans("NewTimeSpent") . '</td>';
			print '<td>' . $langs->trans("ProgressDeclared") . '</td>';
			if (empty($conf->global->PROJECT_HIDE_TASKS) && !empty($conf->global->PROJECT_BILL_TIME_SPENT)) {
				print '<td></td>';

<<<<<<< HEAD
				if ($conf->service->enabled && $projectstatic->thirdparty->id > 0 && $projectstatic->usage_bill_time) {
					print '<td>' . $langs->trans("Product") . '</td>';
=======
				if (isModEnabled("service") && $projectstatic->thirdparty->id > 0 && $projectstatic->usage_bill_time) {
					print '<td>'.$langs->trans("Product").'</td>';
>>>>>>> 56a0b16a
				}
			}
			// Hook fields
			$parameters = array('mode' => 'create');
			$reshook = $hookmanager->executeHooks('printFieldListTitle', $parameters); // Note that $action and $object may have been modified by hook
			print $hookmanager->resPrint;
			print '<td></td>';
			print "</tr>\n";

			print '<tr class="oddeven nohover">';

			// Date
			print '<td class="maxwidthonsmartphone">';
			$newdate = '';
			print $form->selectDate($newdate, 'time', ($conf->browser->layout == 'phone' ? 2 : 1), 1, 2, "timespent_date", 1, 0);
			print '</td>';

			if (!empty($allprojectforuser)) {
				print '<td>';
				// Add project selector
				print '</td>';
			}

			// Task
			$nboftasks = 0;
			if (empty($id)) {
				print '<td class="maxwidthonsmartphone">';
				$nboftasks = $formproject->selectTasks(-1, GETPOST('taskid', 'int'), 'taskid', 0, 0, 1, 1, 0, 0, 'maxwidth300', $projectstatic->id, 'progress');
				print '</td>';
			}

			// Contributor
			print '<td class="maxwidthonsmartphone nowraponall">';
			$contactsofproject = $projectstatic->getListContactId('internal');
			if (count($contactsofproject) > 0) {
				print img_object('', 'user', 'class="hideonsmartphone"');
				if (in_array($user->id, $contactsofproject)) {
					$userid = $user->id;
				} else {
					$userid = $contactsofproject[0];
				}

				if ($projectstatic->public) {
					$contactsofproject = array();
				}
				print $form->select_dolusers((GETPOST('userid', 'int') ? GETPOST('userid', 'int') : $userid), 'userid', 0, '', 0, '', $contactsofproject, 0, 0, 0, '', 0, $langs->trans("ResourceNotAssignedToProject"), 'maxwidth200');
			} else {
				if ($nboftasks) {
					print img_error($langs->trans('FirstAddRessourceToAllocateTime')) . ' ' . $langs->trans('FirstAddRessourceToAllocateTime');
				}
			}
			print '</td>';

			// Note
			print '<td>';
			print '<textarea name="timespent_note" class="maxwidth100onsmartphone" rows="' . ROWS_2 . '">' . (GETPOST('timespent_note') ? GETPOST('timespent_note') : '') . '</textarea>';
			print '</td>';

			// Duration - Time spent
			print '<td class="nowraponall">';
			$durationtouse = (GETPOST('timespent_duration') ? GETPOST('timespent_duration') : '');
			if (GETPOSTISSET('timespent_durationhour') || GETPOSTISSET('timespent_durationmin')) {
				$durationtouse = (GETPOST('timespent_durationhour') * 3600 + GETPOST('timespent_durationmin') * 60);
			}
			print $form->select_duration('timespent_duration', $durationtouse, 0, 'text');
			print '</td>';

			// Progress declared
			print '<td class="nowrap">';
			print $formother->select_percent(GETPOST('progress') ? GETPOST('progress') : $object->progress, 'progress', 0, 5, 0, 100, 1);
			print '</td>';

			// Invoiced
			if (empty($conf->global->PROJECT_HIDE_TASKS) && !empty($conf->global->PROJECT_BILL_TIME_SPENT)) {
				print '<td>';
				print '</td>';

				if (isModEnabled("service") && $projectstatic->thirdparty->id > 0 && $projectstatic->usage_bill_time) {
					print '<td class="nowraponall">';
					print img_picto('', 'product');
					print $form->select_produits('', 'fk_product', '1', 0, $projectstatic->thirdparty->price_level, 1, 2, '', 1, array(), $projectstatic->thirdparty->id, 'None', 0, 'maxwidth150', 0, '', null, 1);
					print '</td>';
				}
			}

			// Fields from hook
			$parameters = array('mode' => 'create');
			$reshook = $hookmanager->executeHooks('printFieldListValue', $parameters); // Note that $action and $object may have been modified by hook
			print $hookmanager->resPrint;

			print '<td class="center">';
			$form->buttonsSaveCancel();
<<<<<<< HEAD
			print '<input type="submit" name="save" class="button buttongen marginleftonly margintoponlyshort marginbottomonlyshort button-add" value="' . $langs->trans("Add") . '">';
			print '<input type="submit" name="cancel" class="button buttongen marginleftonly margintoponlyshort marginbottomonlyshort button-cancel" value="' . $langs->trans("Cancel") . '">';
=======
			print '<input type="submit" name="save" class="button buttongen marginleftonly margintoponlyshort marginbottomonlyshort button-add reposition" value="'.$langs->trans("Add").'">';
			print '<input type="submit" name="cancel" class="button buttongen marginleftonly margintoponlyshort marginbottomonlyshort button-cancel" value="'.$langs->trans("Cancel").'">';
>>>>>>> 56a0b16a
			print '</td></tr>';

			print '</table>';
			print '</div>';

			print '<br>';
		}

		$moreforfilter = '';

		$parameters = array();
		$reshook = $hookmanager->executeHooks('printFieldPreListTitle', $parameters); // Note that $action and $object may have been modified by hook
		if (empty($reshook)) {
			$moreforfilter .= $hookmanager->resPrint;
		} else {
			$moreforfilter = $hookmanager->resPrint;
		}

		if (!empty($moreforfilter)) {
			print '<div class="liste_titre liste_titre_bydiv centpercent">';
			print $moreforfilter;
			print '</div>';
		}

		$varpage = empty($contextpage) ? $_SERVER["PHP_SELF"] : $contextpage;
		$selectedfields = $form->multiSelectArrayWithCheckbox('selectedfields', $arrayfields, $varpage, getDolGlobalString('MAIN_CHECKBOX_LEFT_COLUMN')); // This also change content of $arrayfields
		$selectedfields .= (is_array($arrayofmassactions) && count($arrayofmassactions) ? $form->showCheckAddButtons('checkforselect', 1) : '');

		print '<div class="div-table-responsive">';
		print '<table class="tagtable nobottomiftotal liste' . ($moreforfilter ? " listwithfilterbefore" : "") . '">' . "\n";

		// Fields title search
		// --------------------------------------------------------------------
		print '<tr class="liste_titre_filter">';
		// Action column
		if (getDolGlobalString('MAIN_CHECKBOX_LEFT_COLUMN')) {
			print '<td class="liste_titre center">';
			$searchpicto = $form->showFilterButtons('left');
			print $searchpicto;
			print '</td>';
		}
		// Date
		if (!empty($arrayfields['t.element_date']['checked'])) {
			print '<td class="liste_titre left">';
			print '<div class="nowrap">';
			print $form->selectDate($search_date_start ? $search_date_start : -1, 'search_date_start', 0, 0, 1, '', 1, 0, 0, '', '', '', '', 1, '', $langs->trans('From'));
			print '</div>';
			print '<div class="nowrap">';
			print $form->selectDate($search_date_end ? $search_date_end : -1, 'search_date_end', 0, 0, 1, '', 1, 0, 0, '', '', '', '', 1, '', $langs->trans('to'));
			print '</div>';
			print '</td>';
		}
		// Thirdparty
		if (!empty($arrayfields['p.fk_soc']['checked'])) {
			print '<td class="liste_titre"><input type="text" class="flat maxwidth100" name="$search_company" value="' . dol_escape_htmltag($search_company) . '"></td>';
		}

		// Thirdparty alias
		if (!empty($arrayfields['s.name_alias']['checked'])) {
			print '<td class="liste_titre"><input type="text" class="flat maxwidth100" name="$search_company_alias" value="' . dol_escape_htmltag($search_company_alias) . '"></td>';
		}

		if (!empty($allprojectforuser)) {
			if (!empty($arrayfields['p.project_ref']['checked'])) {
				print '<td class="liste_titre"><input type="text" class="flat maxwidth100" name="$search_project_ref" value="' . dol_escape_htmltag($search_project_ref) . '"></td>';
			}
			if (!empty($arrayfields['p.project_label']['checked'])) {
				print '<td class="liste_titre"><input type="text" class="flat maxwidth100" name="$search_project_label" value="' . dol_escape_htmltag($search_project_label) . '"></td>';
			}
		}
		// Task
		if ((empty($id) && empty($ref)) || !empty($projectidforalltimes)) {	// Not a dedicated task
			if (!empty($arrayfields['t.element_ref']['checked'])) {
				print '<td class="liste_titre"><input type="text" class="flat maxwidth100" name="search_task_ref" value="'.dol_escape_htmltag($search_task_ref).'"></td>';
			}
			if (!empty($arrayfields['t.element_label']['checked'])) {
				print '<td class="liste_titre"><input type="text" class="flat maxwidth100" name="search_task_label" value="'.dol_escape_htmltag($search_task_label).'"></td>';
			}
		}
		// Author
		if (!empty($arrayfields['author']['checked'])) {
<<<<<<< HEAD
			print '<td class="liste_titre">' . $form->select_dolusers(($search_user > 0 ? $search_user : -1), 'search_user', 1, null, 0, '', '', 0, 0, 0, '', 0, '', 'maxwidth250') . '</td>';
=======
			print '<td class="liste_titre">'.$form->select_dolusers(($search_user > 0 ? $search_user : -1), 'search_user', 1, null, 0, '', '', 0, 0, 0, '', 0, '', 'maxwidth150').'</td>';
>>>>>>> 56a0b16a
		}
		// Note
		if (!empty($arrayfields['t.note']['checked'])) {
			print '<td class="liste_titre"><input type="text" class="flat maxwidth100" name="search_note" value="' . dol_escape_htmltag($search_note) . '"></td>';
		}
		// Duration
		if (!empty($arrayfields['t.element_duration']['checked'])) {
			// Duration - Time spent
			print '<td class="liste_titre right">';

			$durationtouse_start = '';
			if ($search_timespent_starthour || $search_timespent_startmin) {
				$durationtouse_start = ($search_timespent_starthour * 3600 + $search_timespent_startmin * 60);
			}
			print '<div class="nowraponall">' . $langs->trans('from') . ' ';
			print $form->select_duration('search_timespent_duration_start', $durationtouse_start, 0, 'text', 0, 1);
			print '</div>';

			$durationtouse_end = '';
			if ($search_timespent_endhour || $search_timespent_endmin) {
				$durationtouse_end = ($search_timespent_endhour * 3600 + $search_timespent_endmin * 60);
			}
			print '<div class="nowraponall">' . $langs->trans('at') . ' ';
			print $form->select_duration('search_timespent_duration_end', $durationtouse_end, 0, 'text', 0, 1);
			print '</div>';

			print '</td>';
		}
		// Product
		if (!empty($arrayfields['t.fk_product']['checked'])) {
			print '<td class="liste_titre right"></td>';
		}
		// Value in main currency
		if (!empty($arrayfields['value']['checked'])) {
			print '<td class="liste_titre"></td>';
		}
		// Value billed
		if (!empty($arrayfields['valuebilled']['checked'])) {
			print '<td class="liste_titre center">' . $form->selectyesno('search_valuebilled', $search_valuebilled, 1, false, 1) . '</td>';
		}

		/*
		// Extra fields
		include DOL_DOCUMENT_ROOT.'/core/tpl/extrafields_list_search_input.tpl.php';
		*/
		// Fields from hook
		$parameters = array('arrayfields' => $arrayfields);
		$reshook = $hookmanager->executeHooks('printFieldListOption', $parameters); // Note that $action and $object may have been modified by hook
		print $hookmanager->resPrint;
		// Action column
		if (!getDolGlobalString('MAIN_CHECKBOX_LEFT_COLUMN')) {
			print '<td class="liste_titre center">';
			$searchpicto = $form->showFilterButtons();
			print $searchpicto;
			print '</td>';
		}
		print '</tr>' . "\n";

		$totalarray = array();
		$totalarray['nbfield'] = 0;

		// Fields title label
		// --------------------------------------------------------------------
		print '<tr class="liste_titre">';
		if (getDolGlobalString('MAIN_CHECKBOX_LEFT_COLUMN')) {
			print_liste_field_titre($selectedfields, $_SERVER["PHP_SELF"], "", '', '', '', $sortfield, $sortorder, 'center maxwidthsearch ');
			$totalarray['nbfield']++;
		}
		if (!empty($arrayfields['t.element_date']['checked'])) {
			print_liste_field_titre($arrayfields['t.element_date']['label'], $_SERVER['PHP_SELF'], 't.element_date,t.element_datehour,t.rowid', '', $param, '', $sortfield, $sortorder);
			$totalarray['nbfield']++;
		}
		if (!empty($arrayfields['p.fk_soc']['checked'])) {
			print_liste_field_titre($arrayfields['p.fk_soc']['label'], $_SERVER['PHP_SELF'], 't.element_date,t.element_datehour,t.rowid', '', $param, '', $sortfield, $sortorder);
			$totalarray['nbfield']++;
		}
		if (!empty($arrayfields['s.name_alias']['checked'])) {
			print_liste_field_titre($arrayfields['s.name_alias']['label'], $_SERVER['PHP_SELF'], 's.name_alias', '', $param, '', $sortfield, $sortorder);
			$totalarray['nbfield']++;
		}
		if (!empty($allprojectforuser)) {
			if (!empty($arrayfields['p.project_ref']['checked'])) {
				print_liste_field_titre("Project", $_SERVER['PHP_SELF'], 'p.ref', '', $param, '', $sortfield, $sortorder);
				$totalarray['nbfield']++;
			}
			if (!empty($arrayfields['p.project_label']['checked'])) {
				print_liste_field_titre("ProjectLabel", $_SERVER['PHP_SELF'], 'p.title', '', $param, '', $sortfield, $sortorder);
				$totalarray['nbfield']++;
			}
		}
		if ((empty($id) && empty($ref)) || !empty($projectidforalltimes)) {	// Not a dedicated task
			if (!empty($arrayfields['t.element_ref']['checked'])) {
				print_liste_field_titre($arrayfields['t.element_ref']['label'], $_SERVER['PHP_SELF'], 'pt.ref', '', $param, '', $sortfield, $sortorder);
				$totalarray['nbfield']++;
			}
			if (!empty($arrayfields['t.element_label']['checked'])) {
				print_liste_field_titre($arrayfields['t.element_label']['label'], $_SERVER['PHP_SELF'], 'pt.label', '', $param, '', $sortfield, $sortorder);
				$totalarray['nbfield']++;
			}
		}
		if (!empty($arrayfields['author']['checked'])) {
			print_liste_field_titre($arrayfields['author']['label'], $_SERVER['PHP_SELF'], '', '', $param, '', $sortfield, $sortorder);
			$totalarray['nbfield']++;
		}
		if (!empty($arrayfields['t.note']['checked'])) {
			print_liste_field_titre($arrayfields['t.note']['label'], $_SERVER['PHP_SELF'], 't.note', '', $param, '', $sortfield, $sortorder);
			$totalarray['nbfield']++;
		}
		if (!empty($arrayfields['t.element_duration']['checked'])) {
			print_liste_field_titre($arrayfields['t.element_duration']['label'], $_SERVER['PHP_SELF'], 't.element_duration', '', $param, '', $sortfield, $sortorder, 'right ');
			$totalarray['nbfield']++;
		}
		if (!empty($arrayfields['t.fk_product']['checked'])) {
			print_liste_field_titre($arrayfields['t.fk_product']['label'], $_SERVER['PHP_SELF'], 't.fk_product', '', $param, '', $sortfield, $sortorder);
			$totalarray['nbfield']++;
		}

		if (!empty($arrayfields['value']['checked'])) {
			print_liste_field_titre($arrayfields['value']['label'], $_SERVER['PHP_SELF'], '', '', $param, '', $sortfield, $sortorder, 'right ');
			$totalarray['nbfield']++;
		}
		if (!empty($arrayfields['valuebilled']['checked'])) {
			print_liste_field_titre($arrayfields['valuebilled']['label'], $_SERVER['PHP_SELF'], 'il.total_ht', '', $param, '', $sortfield, $sortorder, 'center ', $langs->trans("SelectLinesOfTimeSpentToInvoice"));
			$totalarray['nbfield']++;
		}
		/*
		// Extra fields
		include DOL_DOCUMENT_ROOT.'/core/tpl/extrafields_list_search_title.tpl.php';
		*/
		// Hook fields
		$parameters = array('arrayfields' => $arrayfields, 'param' => $param, 'sortfield' => $sortfield, 'sortorder' => $sortorder);
		$reshook = $hookmanager->executeHooks('printFieldListTitle', $parameters); // Note that $action and $object may have been modified by hook
		print $hookmanager->resPrint;
		if (!getDolGlobalString('MAIN_CHECKBOX_LEFT_COLUMN')) {
			print_liste_field_titre($selectedfields, $_SERVER["PHP_SELF"], "", '', '', 'width="80"', $sortfield, $sortorder, 'center maxwidthsearch ');
			$totalarray['nbfield']++;
		}
		print "</tr>\n";

		$tasktmp = new Task($db);
		$tmpinvoice = new Facture($db);

		$i = 0;
		$total = 0;
		$totalvalue = 0;
<<<<<<< HEAD
		$totalarray = array('nbfield' => 0);
=======

		$savnbfield = $totalarray['nbfield'];
		$totalarray = array();
		$totalarray['nbfield'] = 0;
		//$imaxinloop = ($limit ? min($num, $limit) : $num);
>>>>>>> 56a0b16a
		foreach ($tasks as $task_time) {
			if ($i >= $limit) {
				break;
			}

			$date1 = $db->jdate($task_time->element_date);
			$date2 = $db->jdate($task_time->element_datehour);

			// Show here line of result
			$j = 0;
			print '<tr data-rowid="'.$object->id.'" class="oddeven">';

			// Action column
			if (getDolGlobalString('MAIN_CHECKBOX_LEFT_COLUMN')) {
				print '<td class="center nowraponall maxwidth75">';
				if (($action == 'editline' || $action == 'splitline') && GETPOST('lineid', 'int') == $task_time->rowid) {
					print '<input type="hidden" name="lineid" value="' . GETPOST('lineid', 'int') . '">';
					print '<input type="submit" class="button buttongen margintoponlyshort marginbottomonlyshort button-save" name="save" value="' . $langs->trans("Save") . '">';
					print ' ';
					print '<input type="submit" class="button buttongen margintoponlyshort marginbottomonlyshort button-cancel" name="cancel" value="' . $langs->trans("Cancel") . '">';
				} elseif ($user->hasRight('projet', 'time') || $user->hasRight('projet', 'all', 'creer')) {     // Read project and enter time consumed on assigned tasks
					if (in_array($task_time->fk_user, $childids) || $user->hasRight('projet', 'all', 'creer')) {
						if (getDolGlobalString('MAIN_FEATURES_LEVEL') >= 2) {
							print '&nbsp;';
							print '<a class="reposition" href="' . $_SERVER["PHP_SELF"] . '?action=splitline&token=' . newToken() . '&lineid=' . $task_time->rowid . $param . ((empty($id) || $tab == 'timespent') ? '&tab=timespent' : '') . '">';
							print img_split('', 'class="pictofixedwidth"');
							print '</a>';
						}

						print '<a class="reposition editfielda" href="'.$_SERVER["PHP_SELF"].'?id='.$task_time->fk_element.'&action=editline&token='.newToken().'&lineid='.$task_time->rowid.$param.((empty($id) || $tab == 'timespent') ? '&tab=timespent' : '').'">';
						print img_edit('default', 0, 'class="pictofixedwidth paddingleft"');
						print '</a>';

						print '<a class="reposition paddingleft" href="'.$_SERVER["PHP_SELF"].'?id='.$task_time->fk_element.'&action=deleteline&token='.newToken().'&lineid='.$task_time->rowid.$param.((empty($id) || $tab == 'timespent') ? '&tab=timespent' : '').'">';
						print img_delete('default', 'class="pictodelete paddingleft"');
						print '</a>';

						if ($massactionbutton || $massaction) {    // If we are in select mode (massactionbutton defined) or if we have already selected and sent an action ($massaction) defined
							$selected = 0;
							if (in_array($task_time->rowid, $arrayofselected)) {
								$selected = 1;
							}
							print '&nbsp;';
							print '<input id="cb' . $task_time->rowid . '" class="flat checkforselect marginleftonly" type="checkbox" name="toselect[]" value="' . $task_time->rowid . '"' . ($selected ? ' checked="checked"' : '') . '>';
						}
					}
				}
				print '</td>';
				if (!$i) {
					$totalarray['nbfield']++;
				}
			}
			// Date
			if (!empty($arrayfields['t.element_date']['checked'])) {
				print '<td class="nowrap">';
				if ($action == 'editline' && GETPOST('lineid', 'int') == $task_time->rowid) {
					if (empty($task_time->element_date_withhour)) {
						print $form->selectDate(($date2 ? $date2 : $date1), 'timeline', 3, 3, 2, "timespent_date", 1, 0);
					} else {
						print $form->selectDate(($date2 ? $date2 : $date1), 'timeline', 1, 1, 2, "timespent_date", 1, 0);
					}
				} else {
					print dol_print_date(($date2 ? $date2 : $date1), ($task_time->element_date_withhour ? 'dayhour' : 'day'));
				}
				print '</td>';
				if (!$i) {
					$totalarray['nbfield']++;
				}
			}

			// Thirdparty
			if (!empty($arrayfields['p.fk_soc']['checked'])) {
				print '<td class="tdoverflowmax125">';
				if ($task_time->fk_soc > 0) {
					if (empty($conf->cache['thridparty'][$task_time->fk_soc])) {
						$tmpsociete = new Societe($db);
						$tmpsociete->fetch($task_time->fk_soc);
						$conf->cache['thridparty'][$task_time->fk_soc] = $tmpsociete;
					} else {
						$tmpsociete = $conf->cache['thridparty'][$task_time->fk_soc];
					}
					print $tmpsociete->getNomUrl(1, '', 100, 0, 1, empty($arrayfields['s.name_alias']['checked']) ? 0 : 1);
				}
				print '</td>';
				if (!$i) {
					$totalarray['nbfield']++;
				}
			}

			// Thirdparty alias
			if (!empty($arrayfields['s.name_alias']['checked'])) {
				if ($task_time->fk_soc > 0) {
					if (empty($conf->cache['thridparty'][$task_time->fk_soc])) {
						$tmpsociete = new Societe($db);
						$tmpsociete->fetch($task_time->fk_soc);
						$conf->cache['thridparty'][$task_time->fk_soc] = $tmpsociete;
					} else {
						$tmpsociete = $conf->cache['thridparty'][$task_time->fk_soc];
					}
					$valtoshow = $tmpsociete->name_alias;
				}
				print '<td class="nowrap tdoverflowmax150" title="'.dol_escape_htmltag($valtoshow).'">';
				print $valtoshow;
				print '</td>';
				if (!$i) {
					$totalarray['nbfield']++;
				}
			}

			// Project ref & label
			if (!empty($allprojectforuser)) {
				if (!empty($arrayfields['p.project_ref']['checked'])) {
					print '<td class="nowraponall">';
					if (empty($conf->cache['project'][$task_time->fk_projet])) {
						$tmpproject = new Project($db);
						$tmpproject->fetch($task_time->fk_projet);
						$conf->cache['project'][$task_time->fk_projet] = $tmpproject;
					} else {
						$tmpproject = $conf->cache['project'][$task_time->fk_projet];
					}
					print $tmpproject->getNomUrl(1);
					print '</td>';
					if (!$i) {
						$totalarray['nbfield']++;
					}
				}
				if (!empty($arrayfields['p.project_label']['checked'])) {
					print '<td class="nowraponall">';
					if (empty($conf->cache['project'][$task_time->fk_projet])) {
						$tmpproject = new Project($db);
						$tmpproject->fetch($task_time->fk_projet);
						$conf->cache['project'][$task_time->fk_projet] = $tmpproject;
					} else {
						$tmpproject = $conf->cache['project'][$task_time->fk_projet];
					}
					print $tmpproject->title;
					print '</td>';
					if (!$i) {
						$totalarray['nbfield']++;
					}
				}
			}

			// Task ref
			if (!empty($arrayfields['t.element_ref']['checked'])) {
				if ((empty($id) && empty($ref)) || !empty($projectidforalltimes)) {   // Not a dedicated task
					print '<td class="nowrap">';
					if ($action == 'editline' && GETPOST('lineid', 'int') == $task_time->rowid) {
						$formproject->selectTasks(-1, GETPOST('taskid', 'int') ? GETPOST('taskid', 'int') : $task_time->fk_element, 'taskid', 0, 0, 1, 1, 0, 0, 'maxwidth300', $projectstatic->id, '');
					} else {
						$tasktmp->id = $task_time->fk_element;
						$tasktmp->ref = $task_time->ref;
						$tasktmp->label = $task_time->label;
						print $tasktmp->getNomUrl(1, 'withproject', 'time');
					}
					print '</td>';
					if (!$i) {
						$totalarray['nbfield']++;
					}
				}
			} elseif ($action !== 'createtime') {
				print '<input type="hidden" name="taskid" value="' . $id . '">';
			}

			// Task label
			if (!empty($arrayfields['t.element_label']['checked'])) {
				if ((empty($id) && empty($ref)) || !empty($projectidforalltimes)) {	// Not a dedicated task
					print '<td class="nowrap tdoverflowmax300" title="'.dol_escape_htmltag($task_time->label).'">';
					print dol_escape_htmltag($task_time->label);
					print '</td>';
					if (!$i) {
						$totalarray['nbfield']++;
					}
				}
			}

			// By User
			if (!empty($arrayfields['author']['checked'])) {
				print '<td class="tdoverflowmax100">';
				if ($action == 'editline' && GETPOST('lineid', 'int') == $task_time->rowid) {
					if (empty($object->id)) {
						$object->fetch($id);
					}
					$contactsoftask = $object->getListContactId('internal');
					if (!in_array($task_time->fk_user, $contactsoftask)) {
						$contactsoftask[] = $task_time->fk_user;
					}
					if (count($contactsoftask) > 0) {
						print img_object('', 'user', 'class="hideonsmartphone"');
						print $form->select_dolusers($task_time->fk_user, 'userid_line', 0, '', 0, '', $contactsoftask, '0', 0, 0, '', 0, '', 'maxwidth200');
					} else {
						print img_error($langs->trans('FirstAddRessourceToAllocateTime')) . $langs->trans('FirstAddRessourceToAllocateTime');
					}
				} else {
					$userstatic->id = $task_time->fk_user;
					$userstatic->lastname = $task_time->lastname;
					$userstatic->firstname = $task_time->firstname;
					$userstatic->photo = $task_time->photo;
					$userstatic->statut = $task_time->user_status;
					print $userstatic->getNomUrl(-1);
				}
				print '</td>';
				if (!$i) {
					$totalarray['nbfield']++;
				}
			}

			// Note
			if (!empty($arrayfields['t.note']['checked'])) {
				print '<td class="small">';
				if ($action == 'editline' && GETPOST('lineid', 'int') == $task_time->rowid) {
					print '<textarea name="timespent_note_line" width="95%" rows="' . ROWS_1 . '">' . dol_escape_htmltag($task_time->note, 0, 1) . '</textarea>';
				} else {
					print dol_nl2br($task_time->note);
				}
				print '</td>';
				if (!$i) {
					$totalarray['nbfield']++;
				}
			} elseif ($action == 'editline' && GETPOST('lineid', 'int') == $task_time->rowid) {
				print '<input type="hidden" name="timespent_note_line" value="' . dol_escape_htmltag($task_time->note, 0, 1) . '">';
			}

			// Time spent
			if (!empty($arrayfields['t.element_duration']['checked'])) {
				print '<td class="right nowraponall">';
				if ($action == 'editline' && GETPOST('lineid', 'int') == $task_time->rowid) {
					print '<input type="hidden" name="old_duration" value="'.$task_time->element_duration.'">';
					print $form->select_duration('new_duration', $task_time->element_duration, 0, 'text');
				} else {
					print convertSecondToTime($task_time->element_duration, 'allhourmin');
				}
				print '</td>';
				if (!$i) {
					$totalarray['nbfield']++;
				}
				if (!$i) {
					$totalarray['pos'][$totalarray['nbfield']] = 't.element_duration';
				}
				if (empty($totalarray['val']['t.element_duration'])) {
					$totalarray['val']['t.element_duration'] = $task_time->element_duration;
				} else {
					$totalarray['val']['t.element_duration'] += $task_time->element_duration;
				}
				if (!$i) {
					$totalarray['totaldurationfield'] = $totalarray['nbfield'];
				}
				if (empty($totalarray['totalduration'])) {
					$totalarray['totalduration'] = $task_time->element_duration;
				} else {
					$totalarray['totalduration'] += $task_time->element_duration;
				}
			}

			// Product
			if (!empty($arrayfields['t.fk_product']['checked'])) {
				print '<td class="nowraponall tdoverflowmax125">';
				if ($action == 'editline' && $_GET['lineid'] == $task_time->rowid) {
					$form->select_produits($task_time->fk_product, 'fk_product', '1', 0, $projectstatic->thirdparty->price_level, 1, 2, '', 0, array(), $projectstatic->thirdparty->id, 'None', 0, 'maxwidth500');
				} elseif (!empty($task_time->fk_product)) {
					$product = new Product($db);
					$resultFetch = $product->fetch($task_time->fk_product);
					if ($resultFetch < 0) {
						setEventMessages($product->error, $product->errors, 'errors');
					} else {
						print $product->getNomUrl(1);
					}
				}
				print '</td>';
				if (!$i) {
					$totalarray['nbfield']++;
				}
			}

			// Value spent
			if (!empty($arrayfields['value']['checked'])) {
				$langs->load("salaries");
				$value = price2num($task_time->thm * $task_time->element_duration / 3600, 'MT', 1);

				print '<td class="nowraponall right">';
				print '<span class="amount" title="' . $langs->trans("THM") . ': ' . price($task_time->thm) . '">';
				print price($value, 1, $langs, 1, -1, -1, $conf->currency);
				print '</span>';
				print '</td>';
				if (!$i) {
					$totalarray['nbfield']++;
				}
				if (!$i) {
					$totalarray['pos'][$totalarray['nbfield']] = 'value';
				}
				if (empty($totalarray['val']['value'])) {
					$totalarray['val']['value'] = $value;
				} else {
					$totalarray['val']['value'] += $value;
				}
				if (!$i) {
					$totalarray['totalvaluefield'] = $totalarray['nbfield'];
				}
				if (empty($totalarray['totalvalue'])) {
					$totalarray['totalvalue'] = $value;
				} else {
					$totalarray['totalvalue'] += $value;
				}
			}

			// Invoiced
			if (!empty($arrayfields['valuebilled']['checked'])) {
				print '<td class="center">'; // invoice_id and invoice_line_id
				if (empty($conf->global->PROJECT_HIDE_TASKS) && !empty($conf->global->PROJECT_BILL_TIME_SPENT)) {
					if ($projectstatic->usage_bill_time) {
						if ($task_time->invoice_id) {
							$result = $tmpinvoice->fetch($task_time->invoice_id);
							if ($result > 0) {
								if ($action=='editline' && $_GET['lineid'] == $task_time->rowid) {
									print $formproject->selectInvoiceAndLine($task_time->invoice_id, $task_time->invoice_line_id, 'invoiceid', 'invoicelineid', 'maxwidth500', array('p.rowid'=>$projectstatic->id));
								} else {
									print $tmpinvoice->getNomUrl(1);
									if (!empty($task_time->invoice_line_id)) {
										$invoiceLine = new FactureLigne($db);
										$invoiceLine->fetch($task_time->invoice_line_id);
										if (!empty($invoiceLine->id)) {
											print '<br>'.$langs->trans('Qty').':'.$invoiceLine->qty;
											print ' '.$langs->trans('TotalHT').':'.price($invoiceLine->total_ht);
										}
									}
								}
							}
						} else {
							print $langs->trans("No");
						}
					} else {
						print '<span class="opacitymedium">' . $langs->trans("NA") . '</span>';
					}
				}
				print '</td>';
				if (!$i) {
					$totalarray['nbfield']++;
				}
			}

			/*
			// Extra fields
			include DOL_DOCUMENT_ROOT.'/core/tpl/extrafields_list_print_fields.tpl.php';
			*/

			// Fields from hook
			$parameters = array('arrayfields' => $arrayfields, 'obj' => $task_time, 'i' => $i, 'totalarray' => &$totalarray);
			$reshook = $hookmanager->executeHooks('printFieldListValue', $parameters); // Note that $action and $object may have been modified by hook
			print $hookmanager->resPrint;

			// Action column
			if (!getDolGlobalString('MAIN_CHECKBOX_LEFT_COLUMN')) {
				print '<td class="center nowraponall">';
				if (($action == 'editline' || $action == 'splitline') && GETPOST('lineid', 'int') == $task_time->rowid) {
<<<<<<< HEAD
					print '<input type="hidden" name="lineid" value="' . GETPOST('lineid', 'int') . '">';
					print '<input type="submit" class="button buttongen margintoponlyshort marginbottomonlyshort button-save" name="save" value="' . $langs->trans("Save") . '">';
					print ' ';
					print '<input type="submit" class="button buttongen margintoponlyshort marginbottomonlyshort button-cancel" name="cancel" value="' . $langs->trans("Cancel") . '">';
				} elseif ($user->hasRight('projet', 'time') || $user->hasRight('projet', 'all', 'creer')) {     // Read project and enter time consumed on assigned tasks
=======
					print '<input type="hidden" name="lineid" value="'.GETPOST('lineid', 'int').'">';
					print '<input type="submit" class="button buttongen margintoponlyshort marginbottomonlyshort button-save small" name="save" value="'.$langs->trans("Save").'">';
					print ' ';
					print '<input type="submit" class="button buttongen margintoponlyshort marginbottomonlyshort button-cancel small" name="cancel" value="'.$langs->trans("Cancel").'">';
				} elseif ($user->hasRight('projet', 'time') || $user->hasRight('projet', 'all', 'creer')) {	 // Read project and enter time consumed on assigned tasks
>>>>>>> 56a0b16a
					if (in_array($task_time->fk_user, $childids) || $user->hasRight('projet', 'all', 'creer')) {
						if (getDolGlobalString('MAIN_FEATURES_LEVEL') >= 2) {
							print '&nbsp;';
							print '<a class="reposition" href="' . $_SERVER["PHP_SELF"] . '?action=splitline&token=' . newToken() . '&lineid=' . $task_time->rowid . $param . ((empty($id) || $tab == 'timespent') ? '&tab=timespent' : '') . '">';
							print img_split('', 'class="pictofixedwidth"');
							print '</a>';
						}

						print '<a class="reposition editfielda" href="'.$_SERVER["PHP_SELF"].'?id='.$task_time->fk_element.'&action=editline&token='.newToken().'&lineid='.$task_time->rowid.$param.((empty($id) || $tab == 'timespent') ? '&tab=timespent' : '').'">';
						print img_edit('default', 0, 'class="pictofixedwidth paddingleft"');
						print '</a>';

						print '<a class="reposition paddingleft" href="'.$_SERVER["PHP_SELF"].'?id='.$task_time->fk_element.'&action=deleteline&token='.newToken().'&lineid='.$task_time->rowid.$param.((empty($id) || $tab == 'timespent') ? '&tab=timespent' : '').'">';
						print img_delete('default', 'class="pictodelete paddingleft"');
						print '</a>';

						if ($massactionbutton || $massaction) {    // If we are in select mode (massactionbutton defined) or if we have already selected and sent an action ($massaction) defined
							$selected = 0;
							if (in_array($task_time->rowid, $arrayofselected)) {
								$selected = 1;
							}
							print '&nbsp;';
							print '<input id="cb' . $task_time->rowid . '" class="flat checkforselect marginleftonly" type="checkbox" name="toselect[]" value="' . $task_time->rowid . '"' . ($selected ? ' checked="checked"' : '') . '>';
						}
					}
				}
				print '</td>';
				if (!$i) {
					$totalarray['nbfield']++;
				}
			}

			print "</tr>\n";


			// Add line to split

			if ($action == 'splitline' && GETPOST('lineid', 'int') == $task_time->rowid) {
				print '<!-- first line -->';
				print '<tr class="oddeven">';

				// Date
				if (!empty($arrayfields['t.element_date']['checked'])) {
					print '<td class="nowrap">';
					if ($action == 'splitline' && GETPOST('lineid', 'int') == $task_time->rowid) {
						if (empty($task_time->element_date_withhour)) {
							print $form->selectDate(($date2 ? $date2 : $date1), 'timeline', 3, 3, 2, "timespent_date", 1, 0);
						} else {
							print $form->selectDate(($date2 ? $date2 : $date1), 'timeline', 1, 1, 2, "timespent_date", 1, 0);
						}
					} else {
						print dol_print_date(($date2 ? $date2 : $date1), ($task_time->element_date_withhour ? 'dayhour' : 'day'));
					}
					print '</td>';
				}

				// Thirdparty
				if (!empty($arrayfields['p.fk_soc']['checked'])) {
					print '<td class="nowrap">';
					print '</td>';
				}

				// Thirdparty alias
				if (!empty($arrayfields['s.name_alias']['checked'])) {
					print '<td class="nowrap">';
					print '</td>';
				}

				// Project ref
				if (!empty($allprojectforuser)) {
					if ((empty($id) && empty($ref)) || !empty($projectidforalltimes)) {    // Not a dedicated task
						print '<td class="nowrap">';
						print '</td>';
					}
				}

				// Task ref
				if (!empty($arrayfields['t.element_ref']['checked'])) {
					if ((empty($id) && empty($ref)) || !empty($projectidforalltimes)) {	// Not a dedicated task
						print '<td class="nowrap">';
						$tasktmp->id = $task_time->fk_element;
						$tasktmp->ref = $task_time->ref;
						$tasktmp->label = $task_time->label;
						print $tasktmp->getNomUrl(1, 'withproject', 'time');
						print '</td>';
					}
				}

				// Task label
				if (!empty($arrayfields['t.element_label']['checked'])) {
					if ((empty($id) && empty($ref)) || !empty($projectidforalltimes)) {	// Not a dedicated task
						print '<td class="tdoverflowmax300" title="'.dol_escape_htmltag($task_time->label).'">';
						print dol_escape_htmltag($task_time->label);
						print '</td>';
					}
				}

				// User
				if (!empty($arrayfields['author']['checked'])) {
					print '<td class="nowraponall">';
					if ($action == 'splitline' && GETPOST('lineid', 'int') == $task_time->rowid) {
						if (empty($object->id)) {
							$object->fetch($id);
						}
						$contactsoftask = $object->getListContactId('internal');
						if (!in_array($task_time->fk_user, $contactsoftask)) {
							$contactsoftask[] = $task_time->fk_user;
						}
						if (count($contactsoftask) > 0) {
							print img_object('', 'user', 'class="hideonsmartphone"');
							print $form->select_dolusers($task_time->fk_user, 'userid_line', 0, '', 0, '', $contactsoftask);
						} else {
							print img_error($langs->trans('FirstAddRessourceToAllocateTime')) . $langs->trans('FirstAddRessourceToAllocateTime');
						}
					} else {
						$userstatic->id = $task_time->fk_user;
						$userstatic->lastname = $task_time->lastname;
						$userstatic->firstname = $task_time->firstname;
						$userstatic->photo = $task_time->photo;
						$userstatic->statut = $task_time->user_status;
						print $userstatic->getNomUrl(-1);
					}
					print '</td>';
				}

				// Note
				if (!empty($arrayfields['t.note']['checked'])) {
					print '<td class="tdoverflowmax300">';
					if ($action == 'splitline' && GETPOST('lineid', 'int') == $task_time->rowid) {
						print '<textarea name="timespent_note_line" width="95%" rows="' . ROWS_1 . '">' . dol_escape_htmltag($task_time->note, 0, 1) . '</textarea>';
					} else {
						print dol_nl2br($task_time->note);
					}
					print '</td>';
				} elseif ($action == 'splitline' && GETPOST('lineid', 'int') == $task_time->rowid) {
					print '<input type="hidden" name="timespent_note_line" rows="' . ROWS_1 . '" value="' . dol_escape_htmltag($task_time->note, 0, 1) . '">';
				}

				// Time spent
				if (!empty($arrayfields['t.element_duration']['checked'])) {
					print '<td class="right">';
					if ($action == 'splitline' && GETPOST('lineid', 'int') == $task_time->rowid) {
						print '<input type="hidden" name="old_duration" value="'.$task_time->element_duration.'">';
						print $form->select_duration('new_duration', $task_time->element_duration, 0, 'text');
					} else {
						print convertSecondToTime($task_time->element_duration, 'allhourmin');
					}
					print '</td>';
				}

				// Product
				if (!empty($arrayfields['t.fk_product']['checked'])) {
					print '<td class="nowraponall tdoverflowmax125">';
					print '</td>';
				}

				// Value spent
				if (!empty($arrayfields['value']['checked'])) {
					print '<td class="right">';
					print '<span class="amount">';
					$value = price2num($task_time->thm * $task_time->element_duration / 3600, 'MT', 1);
					print price($value, 1, $langs, 1, -1, -1, $conf->currency);
					print '</span>';
					print '</td>';
				}

				// Value billed
				if (!empty($arrayfields['valuebilled']['checked'])) {
					print '<td class="right">';
					$valuebilled = price2num($task_time->total_ht, '', 1);
					if (isset($task_time->total_ht)) {
						print price($valuebilled, 1, $langs, 1, -1, -1, $conf->currency);
					}
					print '</td>';
				}

				/*
				 // Extra fields
				 include DOL_DOCUMENT_ROOT.'/core/tpl/extrafields_list_print_fields.tpl.php';
				 */

				// Fields from hook
				$parameters = array('arrayfields' => $arrayfields, 'obj' => $task_time, 'mode' => 'split1');
				$reshook = $hookmanager->executeHooks('printFieldListValue', $parameters); // Note that $action and $object may have been modified by hook
				print $hookmanager->resPrint;

				// Action column
				print '<td class="center nowraponall">';
				print '</td>';

				print "</tr>\n";


				// Line for second dispatching

				print '<!-- second line --><tr class="oddeven">';

				// Date
				if (!empty($arrayfields['t.element_date']['checked'])) {
					print '<td class="nowrap">';
					if ($action == 'splitline' && GETPOST('lineid', 'int') == $task_time->rowid) {
						if (empty($task_time->element_date_withhour)) {
							print $form->selectDate(($date2 ? $date2 : $date1), 'timeline_2', 3, 3, 2, "timespent_date", 1, 0);
						} else {
							print $form->selectDate(($date2 ? $date2 : $date1), 'timeline_2', 1, 1, 2, "timespent_date", 1, 0);
						}
					} else {
						print dol_print_date(($date2 ? $date2 : $date1), ($task_time->element_date_withhour ? 'dayhour' : 'day'));
					}
					print '</td>';
				}

				// Thirdparty
				if (!empty($arrayfields['p.fk_soc']['checked'])) {
					print '<td class="nowrap">';
					print '</td>';
				}

				// Thirdparty alias
				if (!empty($arrayfields['s.name_alias']['checked'])) {
					print '<td class="nowrap">';
					print '</td>';
				}

				// Project ref
				if (!empty($allprojectforuser)) {
					if ((empty($id) && empty($ref)) || !empty($projectidforalltimes)) {    // Not a dedicated task
						print '<td class="nowrap">';
						print '</td>';
					}
				}

				// Task ref
				if (!empty($arrayfields['t.element_ref']['checked'])) {
					if ((empty($id) && empty($ref)) || !empty($projectidforalltimes)) {	// Not a dedicated task
						print '<td class="nowrap">';
						$tasktmp->id = $task_time->fk_element;
						$tasktmp->ref = $task_time->ref;
						$tasktmp->label = $task_time->label;
						print $tasktmp->getNomUrl(1, 'withproject', 'time');
						print '</td>';
					}
				}

				// Task label
				if (!empty($arrayfields['t.element_label']['checked'])) {
					if ((empty($id) && empty($ref)) || !empty($projectidforalltimes)) {	// Not a dedicated task
						print '<td class="nowrap">';
						print dol_escape_htmltag($task_time->label);
						print '</td>';
					}
				}

				// User
				if (!empty($arrayfields['author']['checked'])) {
					print '<td class="nowraponall">';
					if ($action == 'splitline' && GETPOST('lineid', 'int') == $task_time->rowid) {
						if (empty($object->id)) {
							$object->fetch($id);
						}
						$contactsoftask = $object->getListContactId('internal');
						if (!in_array($task_time->fk_user, $contactsoftask)) {
							$contactsoftask[] = $task_time->fk_user;
						}
						if (count($contactsoftask) > 0) {
							print img_object('', 'user', 'class="hideonsmartphone"');
							print $form->select_dolusers($task_time->fk_user, 'userid_line_2', 0, '', 0, '', $contactsoftask);
						} else {
							print img_error($langs->trans('FirstAddRessourceToAllocateTime')) . $langs->trans('FirstAddRessourceToAllocateTime');
						}
					} else {
						$userstatic->id = $task_time->fk_user;
						$userstatic->lastname = $task_time->lastname;
						$userstatic->firstname = $task_time->firstname;
						$userstatic->photo = $task_time->photo;
						$userstatic->statut = $task_time->user_status;
						print $userstatic->getNomUrl(-1);
					}
					print '</td>';
				}

				// Note
				if (!empty($arrayfields['t.note']['checked'])) {
					print '<td class="small tdoverflowmax300"">';
					if ($action == 'splitline' && GETPOST('lineid', 'int') == $task_time->rowid) {
						print '<textarea name="timespent_note_line_2" width="95%" rows="' . ROWS_1 . '">' . dol_escape_htmltag($task_time->note, 0, 1) . '</textarea>';
					} else {
						print dol_nl2br($task_time->note);
					}
					print '</td>';
				} elseif ($action == 'splitline' && GETPOST('lineid', 'int') == $task_time->rowid) {
					print '<input type="hidden" name="timespent_note_line_2" value="' . dol_escape_htmltag($task_time->note, 0, 1) . '">';
				}

				// Time spent
				if (!empty($arrayfields['t.element_duration']['checked'])) {
					print '<td class="right">';
					if ($action == 'splitline' && GETPOST('lineid', 'int') == $task_time->rowid) {
						print '<input type="hidden" name="old_duration_2" value="0">';
						print $form->select_duration('new_duration_2', 0, 0, 'text');
					} else {
						print convertSecondToTime($task_time->element_duration, 'allhourmin');
					}
					print '</td>';
				}

				// Product
				if (!empty($arrayfields['t.fk_product']['checked'])) {
					print '<td class="nowraponall tdoverflowmax125">';
					print '</td>';
				}

				// Value spent
				if (!empty($arrayfields['value']['checked'])) {
					print '<td class="right">';
					print '<span class="amount">';
					$value = 0;
					print price($value, 1, $langs, 1, -1, -1, $conf->currency);
					print '</span>';
					print '</td>';
				}

				// Value billed
				if (!empty($arrayfields['valuebilled']['checked'])) {
					print '<td class="right">';
					$valuebilled = price2num($task_time->total_ht, '', 1);
					if (isset($task_time->total_ht)) {
						print '<span class="amount">';
						print price($valuebilled, 1, $langs, 1, -1, -1, $conf->currency);
						print '</span>';
					}
					print '</td>';
				}

				/*
				 // Extra fields
				 include DOL_DOCUMENT_ROOT.'/core/tpl/extrafields_list_print_fields.tpl.php';
				 */

				// Fields from hook
				$parameters = array('arrayfields' => $arrayfields, 'obj' => $task_time, 'mode' => 'split2');
				$reshook = $hookmanager->executeHooks('printFieldListValue', $parameters); // Note that $action and $object may have been modified by hook
				print $hookmanager->resPrint;

				// Action column
				print '<td class="center nowraponall">';
				print '</td>';

				print "</tr>\n";
			}

			$i++;
		}

		// Show total line
		//include DOL_DOCUMENT_ROOT.'/core/tpl/list_print_total.tpl.php';
		if (isset($totalarray['totaldurationfield']) || isset($totalarray['totalvaluefield'])) {
			print '<tr class="liste_total">';
			$i = 0;
			while ($i < $totalarray['nbfield']) {
				$i++;
				if ($i == 1) {
					if ($num < $limit && empty($offset)) {
						print '<td class="left">' . $langs->trans("Total") . '</td>';
					} else {
<<<<<<< HEAD
						print '<td class="left">' . $langs->trans("Totalforthispage") . '</td>';
=======
						print '<td class="left">'.$form->textwithpicto($langs->trans("Total"), $langs->trans("Totalforthispage")).'</td>';
>>>>>>> 56a0b16a
					}
				} elseif ($totalarray['totaldurationfield'] == $i) {
					print '<td class="right">' . convertSecondToTime($totalarray['totalduration'], 'allhourmin') . '</td>';
				} elseif ($totalarray['totalvaluefield'] == $i) {
					print '<td class="right">' . price($totalarray['totalvalue']) . '</td>';
					//} elseif ($totalarray['totalvaluebilledfield'] == $i) { print '<td class="center">'.price($totalarray['totalvaluebilled']).'</td>';
				} else {
					print '<td></td>';
				}
			}
			print '</tr>';
		}

		if (!count($tasks)) {
			$totalnboffields = 1;
			foreach ($arrayfields as $value) {
				if (!empty($value['checked'])) {
					$totalnboffields++;
				}
			}
			print '<tr class="oddeven"><td colspan="' . $totalnboffields . '">';
			print '<span class="opacitymedium">' . $langs->trans("None") . '</span>';
			print '</td></tr>';
		}

		$parameters = array('arrayfields' => $arrayfields, 'sql' => $sql);
		$reshook = $hookmanager->executeHooks('printFieldListFooter', $parameters); // Note that $action and $object may have been modified by hook
		print $hookmanager->resPrint;

		print "</table>";
		print '</div>';
		print "</form>";
	}
}

// End of page
llxFooter();
$db->close();<|MERGE_RESOLUTION|>--- conflicted
+++ resolved
@@ -1047,13 +1047,8 @@
 			print '<table class="border tableforfield centpercent">';
 
 			// Description
-<<<<<<< HEAD
-			print '<td class="titlefield tdtop">' . $langs->trans("Description") . '</td><td>';
+			print '<td class="titlefield tdtop">'.$langs->trans("Description").'</td><td>';
 			print nl2br($projectstatic->description);
-=======
-			print '<td class="titlefield tdtop">'.$langs->trans("Description").'</td><td>';
-			print dol_htmlentitiesbr($projectstatic->description);
->>>>>>> 56a0b16a
 			print '</td></tr>';
 
 			// Categories
@@ -1298,11 +1293,7 @@
 			$param .= '&contextpage=' . urlencode($contextpage);
 		}
 		if ($limit > 0 && $limit != $conf->liste_limit) {
-<<<<<<< HEAD
-			$param .= '&limit=' . urlencode($limit);
-=======
 			$param .= '&limit='.((int) $limit);
->>>>>>> 56a0b16a
 		}
 		if ($search_month > 0) {
 			$param .= '&search_month=' . urlencode($search_month);
@@ -1310,13 +1301,8 @@
 		if ($search_year > 0) {
 			$param .= '&search_year=' . urlencode($search_year);
 		}
-<<<<<<< HEAD
-		if ($search_user > 0) {
-			$param .= '&search_user=' . urlencode($search_user);
-=======
 		if (!empty($search_user)) { 	// We keep param if -1 because default value is forced to user id if not set
 			$param .= '&search_user='.urlencode($search_user);
->>>>>>> 56a0b16a
 		}
 		if ($search_task_ref != '') {
 			$param .= '&search_task_ref=' . urlencode($search_task_ref);
@@ -1675,11 +1661,6 @@
 		// Count total nb of records
 		$nbtotalofrecords = '';
 		if (empty($conf->global->MAIN_DISABLE_FULL_SCANLIST)) {
-<<<<<<< HEAD
-			$resql = $db->query($sql);
-
-			if (!$resql) {
-=======
 			/* The fast and low memory method to get and count full list converts the sql into a sql count */
 			$sqlforcount = preg_replace('/^'.preg_quote($sqlfields, '/').'/', 'SELECT COUNT(*) as nbtotalofrecords', $sql);
 			$sqlforcount = preg_replace('/GROUP BY .*$/', '', $sqlforcount);
@@ -1688,16 +1669,10 @@
 				$objforcount = $db->fetch_object($resql);
 				$nbtotalofrecords = $objforcount->nbtotalofrecords;
 			} else {
->>>>>>> 56a0b16a
 				dol_print_error($db);
 			}
 
-<<<<<<< HEAD
-			$nbtotalofrecords = $db->num_rows($resql);
-			if (($page * $limit) > $nbtotalofrecords) {    // if total of record found is smaller than page * limit, goto and load page 0
-=======
 			if (($page * $limit) > $nbtotalofrecords) {	// if total resultset is smaller than the paging size (filtering), goto and load page 0
->>>>>>> 56a0b16a
 				$page = 0;
 				$offset = 0;
 			}
@@ -1771,13 +1746,8 @@
 			if (empty($conf->global->PROJECT_HIDE_TASKS) && !empty($conf->global->PROJECT_BILL_TIME_SPENT)) {
 				print '<td></td>';
 
-<<<<<<< HEAD
-				if ($conf->service->enabled && $projectstatic->thirdparty->id > 0 && $projectstatic->usage_bill_time) {
-					print '<td>' . $langs->trans("Product") . '</td>';
-=======
 				if (isModEnabled("service") && $projectstatic->thirdparty->id > 0 && $projectstatic->usage_bill_time) {
 					print '<td>'.$langs->trans("Product").'</td>';
->>>>>>> 56a0b16a
 				}
 			}
 			// Hook fields
@@ -1870,13 +1840,8 @@
 
 			print '<td class="center">';
 			$form->buttonsSaveCancel();
-<<<<<<< HEAD
-			print '<input type="submit" name="save" class="button buttongen marginleftonly margintoponlyshort marginbottomonlyshort button-add" value="' . $langs->trans("Add") . '">';
-			print '<input type="submit" name="cancel" class="button buttongen marginleftonly margintoponlyshort marginbottomonlyshort button-cancel" value="' . $langs->trans("Cancel") . '">';
-=======
 			print '<input type="submit" name="save" class="button buttongen marginleftonly margintoponlyshort marginbottomonlyshort button-add reposition" value="'.$langs->trans("Add").'">';
 			print '<input type="submit" name="cancel" class="button buttongen marginleftonly margintoponlyshort marginbottomonlyshort button-cancel" value="'.$langs->trans("Cancel").'">';
->>>>>>> 56a0b16a
 			print '</td></tr>';
 
 			print '</table>';
@@ -1958,11 +1923,7 @@
 		}
 		// Author
 		if (!empty($arrayfields['author']['checked'])) {
-<<<<<<< HEAD
-			print '<td class="liste_titre">' . $form->select_dolusers(($search_user > 0 ? $search_user : -1), 'search_user', 1, null, 0, '', '', 0, 0, 0, '', 0, '', 'maxwidth250') . '</td>';
-=======
 			print '<td class="liste_titre">'.$form->select_dolusers(($search_user > 0 ? $search_user : -1), 'search_user', 1, null, 0, '', '', 0, 0, 0, '', 0, '', 'maxwidth150').'</td>';
->>>>>>> 56a0b16a
 		}
 		// Note
 		if (!empty($arrayfields['t.note']['checked'])) {
@@ -2108,15 +2069,11 @@
 		$i = 0;
 		$total = 0;
 		$totalvalue = 0;
-<<<<<<< HEAD
-		$totalarray = array('nbfield' => 0);
-=======
 
 		$savnbfield = $totalarray['nbfield'];
 		$totalarray = array();
 		$totalarray['nbfield'] = 0;
 		//$imaxinloop = ($limit ? min($num, $limit) : $num);
->>>>>>> 56a0b16a
 		foreach ($tasks as $task_time) {
 			if ($i >= $limit) {
 				break;
@@ -2471,19 +2428,11 @@
 			if (!getDolGlobalString('MAIN_CHECKBOX_LEFT_COLUMN')) {
 				print '<td class="center nowraponall">';
 				if (($action == 'editline' || $action == 'splitline') && GETPOST('lineid', 'int') == $task_time->rowid) {
-<<<<<<< HEAD
-					print '<input type="hidden" name="lineid" value="' . GETPOST('lineid', 'int') . '">';
-					print '<input type="submit" class="button buttongen margintoponlyshort marginbottomonlyshort button-save" name="save" value="' . $langs->trans("Save") . '">';
-					print ' ';
-					print '<input type="submit" class="button buttongen margintoponlyshort marginbottomonlyshort button-cancel" name="cancel" value="' . $langs->trans("Cancel") . '">';
-				} elseif ($user->hasRight('projet', 'time') || $user->hasRight('projet', 'all', 'creer')) {     // Read project and enter time consumed on assigned tasks
-=======
 					print '<input type="hidden" name="lineid" value="'.GETPOST('lineid', 'int').'">';
 					print '<input type="submit" class="button buttongen margintoponlyshort marginbottomonlyshort button-save small" name="save" value="'.$langs->trans("Save").'">';
 					print ' ';
 					print '<input type="submit" class="button buttongen margintoponlyshort marginbottomonlyshort button-cancel small" name="cancel" value="'.$langs->trans("Cancel").'">';
 				} elseif ($user->hasRight('projet', 'time') || $user->hasRight('projet', 'all', 'creer')) {	 // Read project and enter time consumed on assigned tasks
->>>>>>> 56a0b16a
 					if (in_array($task_time->fk_user, $childids) || $user->hasRight('projet', 'all', 'creer')) {
 						if (getDolGlobalString('MAIN_FEATURES_LEVEL') >= 2) {
 							print '&nbsp;';
@@ -2849,11 +2798,7 @@
 					if ($num < $limit && empty($offset)) {
 						print '<td class="left">' . $langs->trans("Total") . '</td>';
 					} else {
-<<<<<<< HEAD
-						print '<td class="left">' . $langs->trans("Totalforthispage") . '</td>';
-=======
 						print '<td class="left">'.$form->textwithpicto($langs->trans("Total"), $langs->trans("Totalforthispage")).'</td>';
->>>>>>> 56a0b16a
 					}
 				} elseif ($totalarray['totaldurationfield'] == $i) {
 					print '<td class="right">' . convertSecondToTime($totalarray['totalduration'], 'allhourmin') . '</td>';
