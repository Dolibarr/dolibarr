<?php
/* Copyright (C) 2005		Rodolphe Quiedeville	<rodolphe@quiedeville.org>
 * Copyright (C) 2006-2018	Laurent Destailleur		<eldy@users.sourceforge.net>
 * Copyright (C) 2010-2012	Regis Houssin			<regis.houssin@inodbox.com>
 * Copyright (C) 2011		Juanjo Menent			<jmenent@2byte.es>
 * Copyright (C) 2018		Ferran Marcet			<fmarcet@2byte.es>
 * Copyright (C) 2018       Frédéric France         <frederic.france@netlogic.fr>
 *
 * This program is free software; you can redistribute it and/or modify
 * it under the terms of the GNU General Public License as published by
 * the Free Software Foundation; either version 3 of the License, or
 * (at your option) any later version.
 *
 * This program is distributed in the hope that it will be useful,
 * but WITHOUT ANY WARRANTY; without even the implied warranty of
 * MERCHANTABILITY or FITNESS FOR A PARTICULAR PURPOSE.  See the
 * GNU General Public License for more details.
 *
 * You should have received a copy of the GNU General Public License
 * along with this program. If not, see <http://www.gnu.org/licenses/>.
 */

/**
 *	\file       htdocs/projet/tasks/time.php
 *	\ingroup    project
 *	\brief      Page to add new time spent on a task
 */

require '../../main.inc.php';
require_once DOL_DOCUMENT_ROOT.'/projet/class/project.class.php';
require_once DOL_DOCUMENT_ROOT.'/projet/class/task.class.php';
require_once DOL_DOCUMENT_ROOT.'/compta/facture/class/facture.class.php';
require_once DOL_DOCUMENT_ROOT.'/core/lib/project.lib.php';
require_once DOL_DOCUMENT_ROOT.'/core/lib/date.lib.php';
require_once DOL_DOCUMENT_ROOT.'/core/class/html.formother.class.php';
require_once DOL_DOCUMENT_ROOT.'/core/class/html.formprojet.class.php';

// Load translation files required by the page
$langs->loadLangs(array('projects','bills','orders'));

$action     = GETPOST('action', 'alpha');
$massaction = GETPOST('massaction', 'alpha');											// The bulk action (combo box choice into lists)
$confirm    = GETPOST('confirm', 'alpha');
$cancel     = GETPOST('cancel', 'alpha');
$toselect   = GETPOST('toselect', 'array');												// Array of ids of elements selected into a list
$contextpage= GETPOST('contextpage', 'aZ')?GETPOST('contextpage', 'aZ'):'myobjectlist';   // To manage different context of search
$backtopage = GETPOST('backtopage', 'alpha');											// Go back to a dedicated page
$optioncss  = GETPOST('optioncss', 'alpha');

$id         = GETPOST('id', 'int');
$projectid  = GETPOST('projectid', 'int');
$ref        = GETPOST('ref', 'alpha');
$withproject= GETPOST('withproject', 'int');
$project_ref= GETPOST('project_ref', 'alpha');

$search_day=GETPOST('search_day', 'int');
$search_month=GETPOST('search_month', 'int');
$search_year=GETPOST('search_year', 'int');
$search_datehour='';
$search_datewithhour='';
$search_note=GETPOST('search_note', 'alpha');
$search_duration=GETPOST('search_duration', 'int');
$search_value=GETPOST('search_value', 'int');
$search_task_ref=GETPOST('search_task_ref', 'alpha');
$search_task_label=GETPOST('search_task_label', 'alpha');
$search_user=GETPOST('search_user', 'int');
$search_valuebilled=GETPOST('search_valuebilled', 'int');

// Security check
$socid=0;
//if ($user->societe_id > 0) $socid = $user->societe_id;    // For external user, no check is done on company because readability is managed by public status of project and assignement.
if (!$user->rights->projet->lire) accessforbidden();

$limit = GETPOST('limit', 'int')?GETPOST('limit', 'int'):$conf->liste_limit;
$sortfield = GETPOST("sortfield", 'alpha');
$sortorder = GETPOST("sortorder", 'alpha');
$page = GETPOST("page", 'int');
if (empty($page) || $page == -1) { $page = 0; }     // If $page is not defined, or '' or -1
$offset = $limit * $page;
$pageprev = $page - 1;
$pagenext = $page + 1;
if (! $sortfield) $sortfield='t.task_date,t.task_datehour,t.rowid';
if (! $sortorder) $sortorder='DESC,DESC,DESC';

// Initialize technical object to manage hooks of page. Note that conf->hooks_modules contains array of hook context
//$object = new TaskTime($db);
$hookmanager->initHooks(array('projecttasktime','globalcard'));

$object = new Task($db);
$projectstatic = new Project($db);
$extrafields_project = new ExtraFields($db);
$extrafields_task = new ExtraFields($db);

$extralabels_projet=$extrafields_project->fetch_name_optionals_label($projectstatic->table_element);
$extralabels_task=$extrafields_task->fetch_name_optionals_label($object->table_element);


/*
 * Actions
 */

if (GETPOST('cancel', 'alpha')) { $action=''; }
if (! GETPOST('confirmmassaction', 'alpha') && $massaction != 'presend' && $massaction != 'confirm_presend' && $massaction != 'confirm_generateinvoice') { $massaction=''; }

$parameters=array('socid'=>$socid, 'projectid'=>$projectid);
$reshook=$hookmanager->executeHooks('doActions', $parameters, $object, $action);    // Note that $action and $object may have been modified by some hooks
if ($reshook < 0) setEventMessages($hookmanager->error, $hookmanager->errors, 'errors');

include DOL_DOCUMENT_ROOT.'/core/actions_changeselectedfields.inc.php';

// Purge search criteria
if (GETPOST('button_removefilter_x', 'alpha') || GETPOST('button_removefilter.x', 'alpha') ||GETPOST('button_removefilter', 'alpha')) // All tests are required to be compatible with all browsers
{
	$search_day='';
	$search_month='';
	$search_year='';
	$search_date='';
    $search_datehour='';
    $search_datewithhour='';
    $search_note='';
    $search_duration='';
    $search_value='';
    $search_date_creation='';
    $search_date_update='';
    $search_task_ref='';
    $search_task_label='';
    $search_user=0;
    $search_valuebilled='';
    $toselect='';
    $search_array_options=array();
    $action='';
}

if ($action == 'addtimespent' && $user->rights->projet->lire)
{
	$error=0;

	$timespent_durationhour = GETPOST('timespent_durationhour', 'int');
	$timespent_durationmin = GETPOST('timespent_durationmin', 'int');
	if (empty($timespent_durationhour) && empty($timespent_durationmin))
	{
		setEventMessages($langs->trans('ErrorFieldRequired', $langs->transnoentitiesnoconv("Duration")), null, 'errors');
		$error++;
	}
	if (empty($_POST["userid"]))
	{
		$langs->load("errors");
		setEventMessages($langs->trans('ErrorUserNotAssignedToTask'), null, 'errors');
		$error++;
	}

	if (! $error)
	{
	    if ($id || $ref)
		{
			$object->fetch($id, $ref);
		}
		else
		{
		    if (! GETPOST('taskid', 'int') || GETPOST('taskid', 'int') < 0)
		    {
		        setEventMessages($langs->trans("ErrorFieldRequired", $langs->transnoentitiesnoconv("Task")), null, 'errors');
		        $action='createtime';
		        $error++;
		    }
            else
            {
                $object->fetch(GETPOST('taskid', 'int'));
            }
		}

		if (! $error)
		{
    		$object->fetch_projet();

    		if (empty($object->project->statut))
    		{
    			setEventMessages($langs->trans("ProjectMustBeValidatedFirst"), null, 'errors');
    			$action='createtime';
    			$error++;
    		}
    		else
    		{
    			$object->timespent_note = $_POST["timespent_note"];
    			if (GETPOST('progress', 'int') > 0) $object->progress = GETPOST('progress', 'int');		// If progress is -1 (not defined), we do not change value
    			$object->timespent_duration = $_POST["timespent_durationhour"]*60*60;	// We store duration in seconds
    			$object->timespent_duration+= ($_POST["timespent_durationmin"]?$_POST["timespent_durationmin"]:0)*60;   // We store duration in seconds
    	        if (GETPOST("timehour") != '' && GETPOST("timehour") >= 0)	// If hour was entered
    	        {
    				$object->timespent_date = dol_mktime(GETPOST("timehour"), GETPOST("timemin"), 0, GETPOST("timemonth"), GETPOST("timeday"), GETPOST("timeyear"));
    				$object->timespent_withhour = 1;
    	        }
    	        else
    			{
    				$object->timespent_date = dol_mktime(12, 0, 0, GETPOST("timemonth"), GETPOST("timeday"), GETPOST("timeyear"));
    			}
    			$object->timespent_fk_user = $_POST["userid"];
    			$result=$object->addTimeSpent($user);
    			if ($result >= 0)
    			{
    				setEventMessages($langs->trans("RecordSaved"), null, 'mesgs');
    			}
    			else
    			{
    				setEventMessages($langs->trans($object->error), null, 'errors');
    				$error++;
    			}
    		}
		}
	}
	else
	{
		if (empty($id)) $action='createtime';
		else $action='createtime';
	}
}

if (($action == 'updateline' || $action == 'updatesplitline') && ! $_POST["cancel"] && $user->rights->projet->lire)
{
	$error=0;

	if (empty($_POST["new_durationhour"]) && empty($_POST["new_durationmin"]))
	{
		setEventMessages($langs->trans('ErrorFieldRequired', $langs->transnoentitiesnoconv("Duration")), null, 'errors');
		$error++;
	}

	if (! $error)
	{
		$object->fetch($id, $ref);
		// TODO Check that ($task_time->fk_user == $user->id || in_array($task_time->fk_user, $childids))

		$object->timespent_id = $_POST["lineid"];
		$object->timespent_note = $_POST["timespent_note_line"];
		$object->timespent_old_duration = $_POST["old_duration"];
		$object->timespent_duration = $_POST["new_durationhour"]*60*60;	// We store duration in seconds
		$object->timespent_duration+= $_POST["new_durationmin"]*60;		// We store duration in seconds
        if (GETPOST("timelinehour") != '' && GETPOST("timelinehour") >= 0)	// If hour was entered
        {
			$object->timespent_date = dol_mktime(GETPOST("timelinehour"), GETPOST("timelinemin"), 0, GETPOST("timelinemonth"), GETPOST("timelineday"), GETPOST("timelineyear"));
			$object->timespent_withhour = 1;
        }
        else
		{
			$object->timespent_date = dol_mktime(12, 0, 0, GETPOST("timelinemonth"), GETPOST("timelineday"), GETPOST("timelineyear"));
		}
		$object->timespent_fk_user = $_POST["userid_line"];

		$result=$object->updateTimeSpent($user);
		if ($result >= 0)
		{
			setEventMessages($langs->trans("RecordSaved"), null, 'mesgs');
		}
		else
		{
			setEventMessages($langs->trans($object->error), null, 'errors');
			$error++;
		}
	}
	else
	{
		$action='';
	}
}

if ($action == 'confirm_delete' && $confirm == "yes" && $user->rights->projet->lire)
{
	$object->fetchTimeSpent(GETPOST('lineid', 'int'));
	// TODO Check that ($task_time->fk_user == $user->id || in_array($task_time->fk_user, $childids))
	$result = $object->delTimeSpent($user);

	if ($result < 0)
	{
		$langs->load("errors");
		setEventMessages($langs->trans($object->error), null, 'errors');
		$error++;
		$action='';
	}
	else
	{
		setEventMessages($langs->trans("RecordDeleted"), null, 'mesgs');
	}
}

// Retreive First Task ID of Project if withprojet is on to allow project prev next to work
if (! empty($project_ref) && ! empty($withproject))
{
	if ($projectstatic->fetch(0, $project_ref) > 0)
	{
		$tasksarray=$object->getTasksArray(0, 0, $projectstatic->id, $socid, 0);
		if (count($tasksarray) > 0)
		{
			$id=$tasksarray[0]->id;
		}
		else
		{
			header("Location: ".DOL_URL_ROOT.'/projet/tasks.php?id='.$projectstatic->id.($withproject?'&withproject=1':'').(empty($mode)?'':'&mode='.$mode));
			exit;
		}
	}
}

// To show all time lines for project
$projectidforalltimes=0;
if (GETPOST('projectid', 'int') > 0)
{
	$projectidforalltimes=GETPOST('projectid', 'int');

	$result=$projectstatic->fetch($projectidforalltimes);
    if (! empty($projectstatic->socid)) $projectstatic->fetch_thirdparty();
    $res=$projectstatic->fetch_optionals();
}
elseif (GETPOST('project_ref', 'alpha'))
{
    $projectstatic->fetch(0, GETPOST('project_ref', 'alpha'));
    $projectidforalltimes=$projectstatic->id;
    $withproject=1;
}
elseif ($id > 0)
{
    $object->fetch($id);
    $result=$projectstatic->fetch($object->fk_project);
}

if ($action == 'confirm_generateinvoice')
{
    if (! empty($projectstatic->socid)) $projectstatic->fetch_thirdparty();


	if (! ($projectstatic->thirdparty->id > 0))
	{
		setEventMessages($langs->trans("ThirdPartyRequiredToGenerateInvoice"), null, 'errors');
	}
	else
	{
		include_once DOL_DOCUMENT_ROOT.'/compta/facture/class/facture.class.php';
		include_once DOL_DOCUMENT_ROOT.'/projet/class/project.class.php';
		include_once DOL_DOCUMENT_ROOT.'/product/class/product.class.php';

		$tmpinvoice = new Facture($db);
		$tmptimespent=new Task($db);
		$tmpproduct=new Product($db);
		$fuser = new User($db);

		$db->begin();
		$idprod = GETPOST('productid', 'int');
		if ($idprod > 0)
		{
			$tmpproduct->fetch($idprod);

			$dataforprice = $tmpproduct->getSellPrice($mysoc, $projectstatic->thirdparty, 0);
			$pu_ht = empty($dataforprice['pu_ht'])?0:$dataforprice['pu_ht'];
			$txtva = $dataforprice['tva_tx'];
			$localtax1 = $dataforprice['localtax1'];
			$localtax2 = $dataforprice['localtax2'];
		}
		else
		{
		    $pu_ht = 0;
		    $txtva = get_default_tva($mysoc, $projectstatic->thirdparty);
		    $localtax1 = get_default_localtax($mysoc, $projectstatic->thirdparty, 1);
		    $localtax2 = get_default_localtax($mysoc, $projectstatic->thirdparty, 2);
		}

		$tmpinvoice->socid = $projectstatic->thirdparty->id;
		$tmpinvoice->date = dol_mktime(GETPOST('rehour', 'int'), GETPOST('remin', 'int'), GETPOST('resec', 'int'), GETPOST('remonth', 'int'), GETPOST('reday', 'int'), GETPOST('reyear', 'int'));
		$tmpinvoice->fk_project = $projectstatic->id;

		$result = $tmpinvoice->create($user);
		if ($result <= 0)
		{
		    $error++;
		    setEventMessages($tmpinvoice->error, $tmpinvoice->errors, 'errors');
		}

		if (! $error)
		{
			$arrayoftasks=array();
			foreach($toselect as $key => $value)
			{
				// Get userid, timepent
				$object->fetchTimeSpent($value);
				$arrayoftasks[$object->timespent_fk_user]['timespent']+=$object->timespent_duration;
				$arrayoftasks[$object->timespent_fk_user]['totalvaluetodivideby3600']+=($object->timespent_duration * $object->timespent_thm);
			}

			foreach($arrayoftasks as $userid => $value)
			{
				$fuser->fetch($userid);
				//$pu_ht = $value['timespent'] * $fuser->thm;
				$username = $fuser->getFullName($langs);

				// Define qty per hour
				$qtyhour = round($value['timespent'] / 3600, 2);
				$qtyhourtext = convertSecondToTime($value['timespent']);

				// If no unit price known
				if (empty($pu_ht))
				{
				    $pu_ht = price2num($value['totalvaluetodivideby3600'] / 3600, 'MU');
				}

				// Add lines
				$lineid = $tmpinvoice->addline($langs->trans("TimeSpentForInvoice", $username).' : '.$qtyhourtext, $pu_ht, $qtyhour, $txtva, $localtax1, $localtax2, ($idprod > 0 ? $idprod : 0));

				// Update lineid into line of timespent
				$sql ='UPDATE '.MAIN_DB_PREFIX.'projet_task_time SET invoice_line_id = '.$lineid.', invoice_id = '.$tmpinvoice->id;
				$sql.=' WHERE rowid in ('.join(',', $toselect).') AND fk_user = '.$userid;
				$result = $db->query($sql);
				if (! $result)
				{
				    $error++;
				    setEventMessages($db->lasterror(), null, 'errors');
				    break;
				}
			}
		}

		if (! $error)
		{
		    $urltoinvoice = $tmpinvoice->getNomUrl(0);
		    setEventMessages($langs->trans("InvoiceGeneratedFromTimeSpent", $urltoinvoice), null, 'mesgs');
		    //var_dump($tmpinvoice);

		    $db->commit();
		}
		else
		{
			$db->rollback();
		}
	}
}


/*
 * View
 */

$arrayofselected=is_array($toselect)?$toselect:array();

llxHeader("", $langs->trans("Task"));

$form = new Form($db);
$formother = new FormOther($db);
$formproject = new FormProjets($db);
$userstatic = new User($db);

if (($id > 0 || ! empty($ref)) || $projectidforalltimes > 0)
{
	/*
	 * Fiche projet en mode visu
 	 */
    if ($projectidforalltimes > 0)
    {
        $result=$projectstatic->fetch($projectidforalltimes);
        if (! empty($projectstatic->socid)) $projectstatic->fetch_thirdparty();
        $res=$projectstatic->fetch_optionals();
    }
    elseif ($object->fetch($id, $ref) >= 0)
	{
		if(! empty($conf->global->PROJECT_ALLOW_COMMENT_ON_TASK) && method_exists($object, 'fetchComments') && empty($object->comments)) $object->fetchComments();
		$result=$projectstatic->fetch($object->fk_project);
		if(! empty($conf->global->PROJECT_ALLOW_COMMENT_ON_PROJECT) && method_exists($projectstatic, 'fetchComments') && empty($projectstatic->comments)) $projectstatic->fetchComments();
		if (! empty($projectstatic->socid)) $projectstatic->fetch_thirdparty();
		$res=$projectstatic->fetch_optionals();

		$object->project = clone $projectstatic;
    }

    $userRead = $projectstatic->restrictedProjectArea($user, 'read');
    $linktocreatetime = '';

	if ($projectstatic->id > 0)
	{
		if ($withproject)
		{
			// Tabs for project
			if (empty($id)) $tab='timespent';
			else $tab='tasks';
			$head=project_prepare_head($projectstatic);
			dol_fiche_head($head, $tab, $langs->trans("Project"), -1, ($projectstatic->public?'projectpub':'project'));

			$param=($mode=='mine'?'&mode=mine':'');

			// Project card

            $linkback = '<a href="'.DOL_URL_ROOT.'/projet/list.php?restore_lastsearch_values=1">'.$langs->trans("BackToList").'</a>';

            $morehtmlref='<div class="refidno">';
            // Title
            $morehtmlref.=$projectstatic->title;
            // Thirdparty
            if ($projectstatic->thirdparty->id > 0)
            {
                $morehtmlref.='<br>'.$langs->trans('ThirdParty') . ' : ' . $projectstatic->thirdparty->getNomUrl(1, 'project');
            }
            $morehtmlref.='</div>';

            // Define a complementary filter for search of next/prev ref.
            if (! $user->rights->projet->all->lire)
            {
                $objectsListId = $projectstatic->getProjectsAuthorizedForUser($user, 0, 0);
                $projectstatic->next_prev_filter=" rowid in (".(count($objectsListId)?join(',', array_keys($objectsListId)):'0').")";
            }

            dol_banner_tab($projectstatic, 'project_ref', $linkback, 1, 'ref', 'ref', $morehtmlref);

            print '<div class="fichecenter">';
            print '<div class="fichehalfleft">';
            print '<div class="underbanner clearboth"></div>';

            print '<table class="border tableforfield" width="100%">';

            // Visibility
            print '<tr><td class="titlefield">'.$langs->trans("Visibility").'</td><td>';
            if ($projectstatic->public) print $langs->trans('SharedProject');
            else print $langs->trans('PrivateProject');
            print '</td></tr>';

            // Date start - end
            print '<tr><td>'.$langs->trans("DateStart").' - '.$langs->trans("DateEnd").'</td><td>';
            $start = dol_print_date($projectstatic->date_start, 'day');
            print ($start?$start:'?');
            $end = dol_print_date($projectstatic->date_end, 'day');
            print ' - ';
            print ($end?$end:'?');
            if ($projectstatic->hasDelay()) print img_warning("Late");
            print '</td></tr>';

            // Budget
            print '<tr><td>'.$langs->trans("Budget").'</td><td>';
            if (strcmp($projectstatic->budget_amount, '')) print price($projectstatic->budget_amount, '', $langs, 1, 0, 0, $conf->currency);
            print '</td></tr>';

            // Other attributes
            $cols = 2;
            //include DOL_DOCUMENT_ROOT . '/core/tpl/extrafields_view.tpl.php';

            print '</table>';

            print '</div>';
            print '<div class="fichehalfright">';
            print '<div class="ficheaddleft">';
            print '<div class="underbanner clearboth"></div>';

            print '<table class="border tableforfield" width="100%">';

            // Description
            print '<td class="titlefield tdtop">'.$langs->trans("Description").'</td><td>';
            print nl2br($projectstatic->description);
            print '</td></tr>';

            // Bill time
            if (empty($conf->global->PROJECT_HIDE_TASKS) && ! empty($conf->global->PROJECT_BILL_TIME_SPENT))
            {
	            print '<tr><td>'.$langs->trans("BillTime").'</td><td>';
	            print yn($projectstatic->bill_time);
	            print '</td></tr>';
            }

            // Categories
            if ($conf->categorie->enabled) {
                print '<tr><td class="valignmiddle">'.$langs->trans("Categories").'</td><td>';
                print $form->showCategories($projectstatic->id, 'project', 1);
                print "</td></tr>";
            }

            print '</table>';

            print '</div>';
            print '</div>';
            print '</div>';

            print '<div class="clearboth"></div>';

			dol_fiche_end();

			print '<br>';
		}

		// Link to create time
        $linktocreatetimeBtnStatus = 0;
        $linktocreatetimeUrl = '';
        $linktocreatetimeHelpText = '';
<<<<<<< HEAD
		if ($user->rights->projet->all->lire || $user->rights->projet->lire)
=======
        if ($user->rights->projet->all->lire || $user->rights->projet->lire)	// To enter time, read permission is enough
>>>>>>> dac99c87
		{
			if ($projectstatic->public || $userRead > 0)
		    {
                $linktocreatetimeBtnStatus = 1;

		    	if (! empty($projectidforalltimes))		// We are on tab 'Time Spent' of project
		    	{
		    		$backtourl = $_SERVER['PHP_SELF'].'?projectid='.$projectstatic->id.($withproject?'&withproject=1':'');
                    $linktocreatetimeUrl = $_SERVER['PHP_SELF'].'?'.($withproject?'withproject=1':'').'&projectid='.$projectstatic->id.'&action=createtime'.$param.'&backtopage='.urlencode($backtourl);
		    	}
		    	else									// We are on tab 'Time Spent' of task
		    	{
		    		$backtourl = $_SERVER['PHP_SELF'].'?id='.$object->id.($withproject?'&withproject=1':'');
                    $linktocreatetimeUrl = $_SERVER['PHP_SELF'].'?'.($withproject?'withproject=1':'').($object->id > 0 ? '&id='.$object->id : '&projectid='.$projectstatic->id).'&action=createtime'.$param.'&backtopage='.urlencode($backtourl);
		    	}
		    }
		    else
		    {
                $linktocreatetimeBtnStatus = -2;
                $linktocreatetimeHelpText = $langs->trans("NotOwnerOfProject");
		    }
		}

        $linktocreatetime = dolGetButtonTitle($langs->trans('AddTimeSpent'), $linktocreatetimeHelpText, 'fa fa-plus-circle', $linktocreatetimeUrl, '', $linktocreatetimeBtnStatus);
    }

	$massactionbutton = '';
	if ($projectstatic->bill_time)
	{
	    $arrayofmassactions =  array(
	        'generateinvoice'=>$langs->trans("GenerateBill"),
	        //'builddoc'=>$langs->trans("PDFMerge"),
	    );
	    //if ($user->rights->projet->creer) $arrayofmassactions['predelete']='<span class="fa fa-trash paddingrightonly"></span>'.$langs->trans("Delete");
	    if (in_array($massaction, array('presend','predelete','generateinvoice'))) $arrayofmassactions=array();
	    $massactionbutton=$form->selectMassAction('', $arrayofmassactions);
	}

	// Show section with information of task. If id of task is not defined and project id defined, then $projectidforalltimes is not empty.
	if (empty($projectidforalltimes))
	{
		$head=task_prepare_head($object);
		dol_fiche_head($head, 'task_time', $langs->trans("Task"), -1, 'projecttask', 0, '', 'reposition');

		if ($action == 'deleteline')
		{
			print $form->formconfirm($_SERVER["PHP_SELF"]."?".($object->id>0?"id=".$object->id:'projectid='.$projectstatic->id).'&lineid='.GETPOST("lineid", 'int').($withproject?'&withproject=1':''), $langs->trans("DeleteATimeSpent"), $langs->trans("ConfirmDeleteATimeSpent"), "confirm_delete", '', '', 1);
		}

		$param=($withproject?'&withproject=1':'');
		$linkback=$withproject?'<a href="'.DOL_URL_ROOT.'/projet/tasks.php?id='.$projectstatic->id.'">'.$langs->trans("BackToList").'</a>':'';

		if (! GETPOST('withproject') || empty($projectstatic->id))
		{
			$projectsListId = $projectstatic->getProjectsAuthorizedForUser($user, 0, 1);
			$object->next_prev_filter=" fk_projet in (".$projectsListId.")";
		}
		else $object->next_prev_filter=" fk_projet = ".$projectstatic->id;

		$morehtmlref='';

		// Project
		if (empty($withproject))
		{
		    $morehtmlref.='<div class="refidno">';
		    $morehtmlref.=$langs->trans("Project").': ';
		    $morehtmlref.=$projectstatic->getNomUrl(1);
		    $morehtmlref.='<br>';

		    // Third party
	    	$morehtmlref.=$langs->trans("ThirdParty").': ';
	    	if (is_object($projectstatic->thirdparty)) {
	    		$morehtmlref.=$projectstatic->thirdparty->getNomUrl(1);
	    	}
		    $morehtmlref.='</div>';
		}

		dol_banner_tab($object, 'ref', $linkback, 1, 'ref', 'ref', $morehtmlref, $param);

		print '<div class="fichecenter">';
		print '<div class="fichehalfleft">';

        print '<div class="underbanner clearboth"></div>';
		print '<table class="border tableforfield centpercent">';

		// Date start - Date end
		print '<tr><td class="titlefield">'.$langs->trans("DateStart").' - '.$langs->trans("DateEnd").'</td><td>';
		$start = dol_print_date($object->date_start, 'dayhour');
		print ($start?$start:'?');
		$end = dol_print_date($object->date_end, 'dayhour');
		print ' - ';
		print ($end?$end:'?');
		if ($object->hasDelay()) print img_warning("Late");
		print '</td></tr>';

		// Planned workload
		print '<tr><td>'.$langs->trans("PlannedWorkload").'</td><td>';
		if ($object->planned_workload)
		{
			print convertSecondToTime($object->planned_workload, 'allhourmin');
		}
		print '</td></tr>';

		print '</table>';
		print '</div>';

		print '<div class="fichehalfright"><div class="ficheaddleft">';

		print '<div class="underbanner clearboth"></div>';
		print '<table class="border tableforfield centpercent">';

		// Progress declared
		print '<tr><td class="titlefield">'.$langs->trans("ProgressDeclared").'</td><td>';
		print $object->progress != '' ? $object->progress.' %' : '';
		print '</td></tr>';

		// Progress calculated
		print '<tr><td>'.$langs->trans("ProgressCalculated").'</td><td>';
		if ($object->planned_workload)
		{
			$tmparray=$object->getSummaryOfTimeSpent();
			if ($tmparray['total_duration'] > 0) print round($tmparray['total_duration']/$object->planned_workload*100, 2).' %';
			else print '0 %';
		}
		else print '<span class="opacitymedium">'.$langs->trans("WorkloadNotDefined").'</span>';
		print '</td>';

		print '</tr>';

		print '</table>';

		print '</div>';
		print '</div>';

		print '</div>';
		print '<div class="clearboth"></div>';

		dol_fiche_end();
	}


	if ($projectstatic->id > 0)
	{
		if ($action == 'deleteline' && ! empty($projectidforalltimes))
		{
			print $form->formconfirm($_SERVER["PHP_SELF"]."?".($object->id>0?"id=".$object->id:'projectid='.$projectstatic->id).'&lineid='.GETPOST('lineid', 'int').($withproject?'&withproject=1':''), $langs->trans("DeleteATimeSpent"), $langs->trans("ConfirmDeleteATimeSpent"), "confirm_delete", '', '', 1);
		}

	    // Initialize technical object to manage hooks. Note that conf->hooks_modules contains array
	    $hookmanager->initHooks(array('tasktimelist'));
	    $extrafields = new ExtraFields($db);

	    // Definition of fields for list
	    $arrayfields=array();
	    $arrayfields['t.task_date']=array('label'=>$langs->trans("Date"), 'checked'=>1);
		if ((empty($id) && empty($ref)) || ! empty($projectidforalltimes))   // Not a dedicated task
	    {
    	    $arrayfields['t.task_ref']=array('label'=>$langs->trans("RefTask"), 'checked'=>1);
    	    $arrayfields['t.task_label']=array('label'=>$langs->trans("LabelTask"), 'checked'=>1);
	    }
	    $arrayfields['author']=array('label'=>$langs->trans("By"), 'checked'=>1);
	    $arrayfields['t.note']=array('label'=>$langs->trans("Note"), 'checked'=>1);
	    $arrayfields['t.task_duration']=array('label'=>$langs->trans("Duration"), 'checked'=>1);
	    $arrayfields['value'] =array('label'=>$langs->trans("Value"), 'checked'=>1, 'enabled'=>(empty($conf->salaries->enabled)?0:1));
	    $arrayfields['valuebilled'] =array('label'=>$langs->trans("Billed"), 'checked'=>1, 'enabled'=>(((! empty($conf->global->PROJECT_HIDE_TASKS) || empty($conf->global->PROJECT_BILL_TIME_SPENT))?0:1) && $projectstatic->bill_time));
	    // Extra fields
	    if (is_array($extrafields->attribute_label) && count($extrafields->attribute_label))
	    {
	        foreach($extrafields->attribute_label as $key => $val)
	        {
				if (! empty($extrafields->attribute_list[$key])) $arrayfields["ef.".$key]=array('label'=>$extrafields->attribute_label[$key], 'checked'=>(($extrafields->attribute_list[$key]<0)?0:1), 'position'=>$extrafields->attribute_pos[$key], 'enabled'=>(abs($extrafields->attribute_list[$key])!=3 && $extrafields->attribute_perms[$key]));
	        }
	    }

	    $param='';
	    if (! empty($contextpage) && $contextpage != $_SERVER["PHP_SELF"]) $param.='&contextpage='.urlencode($contextpage);
	    if ($limit > 0 && $limit != $conf->liste_limit) $param.='&limit='.urlencode($limit);
	    if ($search_month > 0) $param.= '&search_month='.urlencode($search_month);
	    if ($search_year > 0) $param.= '&search_year='.urlencode($search_year);
	    if ($search_user > 0) $param.= '&search_user='.urlencode($search_user);
	    if ($search_task_ref != '') $param.= '&search_task_ref='.urlencode($search_task_ref);
	    if ($search_task_label != '') $param.= '&search_task_label='.urlencode($search_task_label);
	    if ($search_note != '') $param.= '&search_note='.urlencode($search_note);
	    if ($search_duration != '') $param.= '&amp;search_field2='.urlencode($search_duration);
	    if ($optioncss != '') $param.='&optioncss='.urlencode($optioncss);
	    /*
	     // Add $param from extra fields
	     include DOL_DOCUMENT_ROOT.'/core/tpl/extrafields_list_search_param.tpl.php';
	     */
	    if ($id) $param.='&id='.urlencode($id);
	    if ($projectid) $param.='&projectid='.urlencode($projectid);
	    if ($withproject) $param.='&withproject='.urlencode($withproject);

	    print '<form method="POST" action="'.$_SERVER["PHP_SELF"].'">';
	    if ($optioncss != '') print '<input type="hidden" name="optioncss" value="'.$optioncss.'">';
	    print '<input type="hidden" name="token" value="'.$_SESSION['newtoken'].'">';
	    print '<input type="hidden" name="formfilteraction" id="formfilteraction" value="list">';
	    if ($action == 'editline') print '<input type="hidden" name="action" value="updateline">';
	    elseif ($action == 'splitline') print '<input type="hidden" name="action" value="updatesplitline">';
	    elseif ($action == 'createtime' && $user->rights->projet->lire) print '<input type="hidden" name="action" value="addtimespent">';
	    elseif ($massaction == 'generateinvoice' && $user->rights->facture->lire) print '<input type="hidden" name="action" value="confirm_generateinvoice">';
	    else print '<input type="hidden" name="action" value="list">';
	    print '<input type="hidden" name="sortfield" value="'.$sortfield.'">';
	    print '<input type="hidden" name="sortorder" value="'.$sortorder.'">';
	    print '<input type="hidden" name="page" value="'.$page.'">';

	    print '<input type="hidden" name="id" value="'.$id.'">';
	    print '<input type="hidden" name="projectid" value="'.$projectidforalltimes.'">';
	    print '<input type="hidden" name="withproject" value="'.$withproject.'">';

	    if ($massaction == 'generateinvoice')
	    {
	        //var_dump($_REQUEST);
	        print '<input type="hidden" name="massaction" value="confirm_createbills">';

	        print '<table class="noborder" width="100%" >';
	        print '<tr>';
	        print '<td class="titlefield">';
	        print $langs->trans('DateInvoice');
	        print '</td>';
	        print '<td>';
	        print $form->selectDate('', '', '', '', '', '', 1, 1);
	        print '</td>';
	        print '</tr>';
	        print '<tr>';
	        print '<td>';
	        print $langs->trans('Mode');
	        print '</td>';
	        print '<td>';
	        $tmparray=array(
	            'onelineperuser'=>'OneLinePerUser',
	            //'onelinepertask'=>'OneLinePerTask',
	        );
	        print $form->selectarray('generateinvoicemode', $tmparray, 'onelineperuser', 0, 0, 0, '', 1);
	        print '</td>';
	        print '</tr>';
	        if ($conf->service->enabled)
	        {
    	        print '<tr>';
    	        print '<td>';
    	        print $langs->trans('ServiceToUseOnLines');
    	        print '</td>';
    	        print '<td>';
    	        print $form->select_produits('', 'productid', '1', 0, 0, 1, 2, '', 0, array(), 0, 'None', 0, 'maxwidth500');
    	        print '</td>';
    	        print '</tr>';
	        }
	        /*print '<tr>';
	        print '<td>';
	        print $langs->trans('ValidateInvoices');
	        print '</td>';
	        print '<td>';
            print $form->selectyesno('validate_invoices', 0, 1);
	        print '</td>';
	        print '</tr>';*/
	        print '</table>';

	        print '<br>';
	        print '<div class="center">';
	        print '<input type="submit" class="button" id="createbills" name="createbills" value="'.$langs->trans('GenerateBill').'">  ';
	        print '<input type="submit" class="button" id="cancel" name="cancel" value="'.$langs->trans('Cancel').'">';
	        print '</div>';
	        print '<br>';
	    }

		/*
		 *  List of time spent
		 */
		$tasks = array();

		$sql = "SELECT t.rowid, t.fk_task, t.task_date, t.task_datehour, t.task_date_withhour, t.task_duration, t.fk_user, t.note, t.thm,";
		$sql .= " pt.ref, pt.label,";
		$sql .= " u.lastname, u.firstname, u.login, u.photo, u.statut as user_status,";
		$sql .= " il.fk_facture as invoice_id, inv.fk_statut";
		$sql .= " FROM ".MAIN_DB_PREFIX."projet_task_time as t";
		$sql .= " LEFT JOIN ".MAIN_DB_PREFIX."facturedet as il ON il.rowid = t.invoice_line_id";
		$sql .= " LEFT JOIN ".MAIN_DB_PREFIX."facture as inv ON inv.rowid = il.fk_facture,";
		$sql .= " ".MAIN_DB_PREFIX."projet_task as pt, ".MAIN_DB_PREFIX."user as u";
		$sql .= " WHERE t.fk_user = u.rowid AND t.fk_task = pt.rowid";
		if (empty($projectidforalltimes)) $sql .= " AND t.fk_task =".$object->id;
		else $sql.= " AND pt.fk_projet IN (".$projectidforalltimes.")";
		if ($search_ref) $sql .= natural_search('c.ref', $search_ref);
		if ($search_note) $sql .= natural_search('t.note', $search_note);
		if ($search_task_ref) $sql .= natural_search('pt.ref', $search_task_ref);
		if ($search_task_label) $sql .= natural_search('pt.label', $search_task_label);
		if ($search_user > 0) $sql .= natural_search('t.fk_user', $search_user);
		if ($search_valuebilled == '1') $sql .= ' AND t.invoice_id > 0';
		if ($search_valuebilled == '0') $sql .= ' AND (t.invoice_id = 0 OR t.invoice_id IS NULL)';
		if ($search_month > 0)
		{
			if ($search_year > 0 && empty($search_day))
			$sql.= " AND t.task_datehour BETWEEN '".$db->idate(dol_get_first_day($search_year, $search_month, false))."' AND '".$db->idate(dol_get_last_day($search_year, $search_month, false))."'";
			elseif ($search_year > 0 && ! empty($search_day))
			$sql.= " AND t.task_datehour BETWEEN '".$db->idate(dol_mktime(0, 0, 0, $search_month, $search_day, $search_year))."' AND '".$db->idate(dol_mktime(23, 59, 59, $search_month, $search_day, $search_year))."'";
			else
			$sql.= " AND date_format(t.task_datehour, '%m') = '".$db->escape($search_month)."'";
		}
		elseif ($search_year > 0)
		{
			$sql.= " AND t.task_datehour BETWEEN '".$db->idate(dol_get_first_day($search_year, 1, false))."' AND '".$db->idate(dol_get_last_day($search_year, 12, false))."'";
		}
        //$sql .= ' GROUP BY t.rowid, t.fk_task, t.task_date, t.task_datehour, t.task_date_withhour, t.task_duration, t.fk_user, t.note, t.thm, pt.ref, pt.label, u.lastname, u.firstname, u.login, u.photo, u.statut, il.fk_facture';
		$sql .= $db->order($sortfield, $sortorder);

		// Count total nb of records
		$nbtotalofrecords = '';
		if (empty($conf->global->MAIN_DISABLE_FULL_SCANLIST))
		{
		    $resql = $db->query($sql);
		    $nbtotalofrecords = $db->num_rows($resql);
		    if (($page * $limit) > $nbtotalofrecords)	// if total of record found is smaller than page * limit, goto and load page 0
		    {
		        $page = 0;
		        $offset = 0;
		    }
		}
		// if total of record found is smaller than limit, no need to do paging and to restart another select with limits set.
		if (is_numeric($nbtotalofrecords) && $limit > $nbtotalofrecords)
		{
		    $num = $nbtotalofrecords;
		}
		else
		{
		    $sql.= $db->plimit($limit+1, $offset);

		    $resql=$db->query($sql);
		    if (! $resql)
		    {
		        dol_print_error($db);
		        exit;
		    }

		    $num = $db->num_rows($resql);
		}

		if ($num >= 0)
		{
			if (! empty($projectidforalltimes))
			{
				print '<!-- List of time spent for project -->'."\n";

				$title=$langs->trans("ListTaskTimeUserProject");

				print_barre_liste($title, $page, $_SERVER["PHP_SELF"], $param, $sortfield, $sortorder, $massactionbutton, $num, $nbtotalofrecords, 'title_generic', 0, $linktocreatetime, '', $limit);
			}
			else
			{
			    print '<!-- List of time spent for project -->'."\n";

			    $title=$langs->trans("ListTaskTimeForTask");

			    print_barre_liste($title, $page, $_SERVER["PHP_SELF"], $param, $sortfield, $sortorder, $massactionbutton, $num, $nbtotalofrecords, 'title_generic', 0, $linktocreatetime, '', $limit);
			}

			$i = 0;
			while ($i < $num)
			{
				$row = $db->fetch_object($resql);
				$tasks[$i] = $row;
				$i++;
			}
			$db->free($resql);
		}
		else
		{
			dol_print_error($db);
		}

		/*
		 * Form to add time spent
		 */
		if ($action == 'createtime' && $user->rights->projet->lire)
		{
			print '<!-- table to add time spent -->'."\n";
            if (! empty($id)) print '<input type="hidden" name="taskid" value="'.$id.'">';

			print '<table class="noborder nohover" width="100%">';

			print '<tr class="liste_titre">';
			print '<td>'.$langs->trans("Date").'</td>';
			if (empty($id)) print '<td>'.$langs->trans("Task").'</td>';
			print '<td>'.$langs->trans("By").'</td>';
			print '<td>'.$langs->trans("Note").'</td>';
			print '<td>'.$langs->trans("NewTimeSpent").'</td>';
			print '<td>'.$langs->trans("ProgressDeclared").'</td>';
			if (empty($conf->global->PROJECT_HIDE_TASKS) && ! empty($conf->global->PROJECT_BILL_TIME_SPENT))
			{
			    print '<td></td>';
			}
			print '<td></td>';
			print "</tr>\n";

			print '<tr class="oddeven">';

			// Date
			print '<td class="maxwidthonsmartphone">';
			//$newdate=dol_mktime(12,0,0,$_POST["timemonth"],$_POST["timeday"],$_POST["timeyear"]);
			$newdate='';
			print $form->selectDate($newdate, 'time', ($conf->browser->layout == 'phone'?2:1), 1, 2, "timespent_date", 1, 0);
			print '</td>';

			// Task
			if (empty($id))
			{
    			print '<td class="maxwidthonsmartphone">';
    			$formproject->selectTasks(-1, GETPOST('taskid', 'int'), 'taskid', 0, 0, 1, 1, 0, 0, 'maxwidth300', $projectstatic->id, '');
    			print '</td>';
			}

			// Contributor
			print '<td class="maxwidthonsmartphone">';
			print img_object('', 'user', 'class="hideonsmartphone"');
			$contactsofproject=$projectstatic->getListContactId('internal');
			if (count($contactsofproject)>0)
			{
				if (in_array($user->id, $contactsofproject)) $userid = $user->id;
				else $userid = $contactsofproject[0];

				if ($projectstatic->public) $contactsofproject = array();
				print $form->select_dolusers((GETPOST('userid')?GETPOST('userid'):$userid), 'userid', 0, '', 0, '', $contactsofproject, 0, 0, 0, '', 0, $langs->trans("ResourceNotAssignedToProject"), 'maxwidth200');
			}
			else
			{
				print img_error($langs->trans('FirstAddRessourceToAllocateTime')).$langs->trans('FirstAddRessourceToAllocateTime');
			}
			print '</td>';

			// Note
			print '<td>';
			print '<textarea name="timespent_note" class="maxwidth100onsmartphone" rows="'.ROWS_2.'">'.($_POST['timespent_note']?$_POST['timespent_note']:'').'</textarea>';
			print '</td>';

			// Duration - Time spent
			print '<td>';
			$durationtouse = ($_POST['timespent_duration']?$_POST['timespent_duration']:'');
			if (GETPOSTISSET('timespent_durationhour') || GETPOSTISSET('timespent_durationmin'))
			{
				$durationtouse = (GETPOST('timespent_durationhour') * 3600 + GETPOST('timespent_durationmin') * 60);
			}
			print $form->select_duration('timespent_duration', $durationtouse, 0, 'text');
			print '</td>';

			// Progress declared
			print '<td class="nowrap">';
			print $formother->select_percent(GETPOST('progress')?GETPOST('progress'):$object->progress, 'progress', 0, 5, 0, 100, 1);
			print '</td>';

			// Invoiced
			if (empty($conf->global->PROJECT_HIDE_TASKS) && ! empty($conf->global->PROJECT_BILL_TIME_SPENT))
			{
			    print '<td>';
			    print '</td>';
			}

			print '<td class="center">';
			print '<input type="submit" name="save" class="button" value="'.$langs->trans("Add").'">';
			print ' &nbsp; ';
			print '<input type="submit" name="cancel" class="button" value="'.$langs->trans("Cancel").'">';
			print '</td></tr>';

			print '</table>';

			print '<br>';
		}

		$moreforfilter = '';

		$parameters=array();
		$reshook=$hookmanager->executeHooks('printFieldPreListTitle', $parameters);    // Note that $action and $object may have been modified by hook
		if (empty($reshook)) $moreforfilter .= $hookmanager->resPrint;
		else $moreforfilter = $hookmanager->resPrint;

		if (! empty($moreforfilter))
		{
		    print '<div class="liste_titre liste_titre_bydiv centpercent">';
		    print $moreforfilter;
		    print '</div>';
		}

		$varpage=empty($contextpage)?$_SERVER["PHP_SELF"]:$contextpage;
		$selectedfields=$form->multiSelectArrayWithCheckbox('selectedfields', $arrayfields, $varpage);	// This also change content of $arrayfields
		$selectedfields.=(is_array($arrayofmassactions) && count($arrayofmassactions) ? $form->showCheckAddButtons('checkforselect', 1) : '');

        print '<div class="div-table-responsive">';
		print '<table class="tagtable nobottomiftotal liste'.($moreforfilter?" listwithfilterbefore":"").'">'."\n";

		// Fields title search
		print '<tr class="liste_titre_filter">';
		// Date
		if (! empty($arrayfields['t.task_date']['checked']))
		{
			print '<td class="liste_titre">';
			if (! empty($conf->global->MAIN_LIST_FILTER_ON_DAY)) print '<input class="flat valignmiddle" type="text" size="1" maxlength="2" name="search_day" value="'.$search_day.'">';
			print '<input class="flat valignmiddle" type="text" size="1" maxlength="2" name="search_month" value="'.$search_month.'">';
			$formother->select_year($search_year, 'search_year', 1, 20, 5);
			print '</td>';
		}
		if ((empty($id) && empty($ref)) || ! empty($projectidforalltimes))   // Not a dedicated task
        {
            if (! empty($arrayfields['t.task_ref']['checked'])) print '<td class="liste_titre"><input type="text" class="flat maxwidth100" name="search_task_ref" value="'.dol_escape_htmltag($search_task_ref).'"></td>';
            if (! empty($arrayfields['t.task_label']['checked'])) print '<td class="liste_titre"><input type="text" class="flat maxwidth100" name="search_task_label" value="'.dol_escape_htmltag($search_task_label).'"></td>';
        }
        // Author
        if (! empty($arrayfields['author']['checked'])) print '<td class="liste_titre">'.$form->select_dolusers(($search_user > 0 ? $search_user : -1), 'search_user', 1, null, 0, '', '', 0, 0, 0, '', 0, '', 'maxwidth200').'</td>';
		// Note
        if (! empty($arrayfields['t.note']['checked'])) print '<td class="liste_titre"><input type="text" class="flat maxwidth100" name="search_note" value="'.dol_escape_htmltag($search_note).'"></td>';
		// Duration
        if (! empty($arrayfields['t.task_duration']['checked'])) print '<td class="liste_titre right"></td>';
		// Value in main currency
        if (! empty($arrayfields['value']['checked'])) print '<td class="liste_titre"></td>';
        // Value billed
        if (! empty($arrayfields['valuebilled']['checked'])) print '<td class="liste_titre center">'.$form->selectyesno('search_valuebilled', $search_valuebilled, 1, false, 1).'</td>';

        /*
		// Extra fields
		include DOL_DOCUMENT_ROOT.'/core/tpl/extrafields_list_search_input.tpl.php';
		*/
		// Fields from hook
		$parameters=array('arrayfields'=>$arrayfields);
		$reshook=$hookmanager->executeHooks('printFieldListOption', $parameters);    // Note that $action and $object may have been modified by hook
		print $hookmanager->resPrint;
		// Action column
		print '<td class="liste_titre center">';
		$searchpicto=$form->showFilterButtons();
		print $searchpicto;
		print '</td>';
		print '</tr>'."\n";

		print '<tr class="liste_titre">';
		if (! empty($arrayfields['t.task_date']['checked']))      print_liste_field_titre($arrayfields['t.task_date']['label'], $_SERVER['PHP_SELF'], 't.task_date,t.task_datehour,t.rowid', '', $param, '', $sortfield, $sortorder);
		if ((empty($id) && empty($ref)) || ! empty($projectidforalltimes))   // Not a dedicated task
        {
            if (! empty($arrayfields['t.task_ref']['checked']))   print_liste_field_titre($arrayfields['t.task_ref']['label'], $_SERVER['PHP_SELF'], 'pt.ref', '', $param, '', $sortfield, $sortorder);
            if (! empty($arrayfields['t.task_label']['checked'])) print_liste_field_titre($arrayfields['t.task_label']['label'], $_SERVER['PHP_SELF'], 'pt.label', '', $param, '', $sortfield, $sortorder);
        }
        if (! empty($arrayfields['author']['checked']))           print_liste_field_titre($arrayfields['author']['label'], $_SERVER['PHP_SELF'], '', '', $param, '', $sortfield, $sortorder);
		if (! empty($arrayfields['t.note']['checked']))           print_liste_field_titre($arrayfields['t.note']['label'], $_SERVER['PHP_SELF'], 't.note', '', $param, '', $sortfield, $sortorder);
		if (! empty($arrayfields['t.task_duration']['checked']))  print_liste_field_titre($arrayfields['t.task_duration']['label'], $_SERVER['PHP_SELF'], 't.task_duration', '', $param, '', $sortfield, $sortorder, 'right ');
		if (! empty($arrayfields['value']['checked']))            print_liste_field_titre($arrayfields['value']['label'], $_SERVER['PHP_SELF'], '', '', $param, '', $sortfield, $sortorder, 'right ');
		if (! empty($arrayfields['valuebilled']['checked']))      print_liste_field_titre($arrayfields['valuebilled']['label'], $_SERVER['PHP_SELF'], 'il.total_ht', '', $param, '', $sortfield, $sortorder, 'center ');
		/*
    	// Extra fields
		include DOL_DOCUMENT_ROOT.'/core/tpl/extrafields_list_search_title.tpl.php';
		*/
	    // Hook fields
		$parameters=array('arrayfields'=>$arrayfields,'param'=>$param,'sortfield'=>$sortfield,'sortorder'=>$sortorder);
        $reshook=$hookmanager->executeHooks('printFieldListTitle', $parameters);    // Note that $action and $object may have been modified by hook
        print $hookmanager->resPrint;
    	print_liste_field_titre($selectedfields, $_SERVER["PHP_SELF"], "", '', '', 'width="80"', $sortfield, $sortorder, 'center maxwidthsearch ');
		print "</tr>\n";

		$tasktmp = new Task($db);
		$tmpinvoice = new Facture($db);

		$i = 0;

		$childids = $user->getAllChildIds();

		$total = 0;
		$totalvalue = 0;
		$totalarray=array();
		foreach ($tasks as $task_time)
		{
		    if ($i >= $limit) break;

			print '<tr class="oddeven">';

			$date1=$db->jdate($task_time->task_date);
			$date2=$db->jdate($task_time->task_datehour);

			// Date
			if (! empty($arrayfields['t.task_date']['checked']))
			{
    			print '<td class="nowrap">';
    			if ($action == 'editline' && $_GET['lineid'] == $task_time->rowid)
    			{
    				if (empty($task_time->task_date_withhour))
    				{
    					print $form->selectDate(($date2?$date2:$date1), 'timeline', 3, 3, 2, "timespent_date", 1, 0);
    				}
    				else print $form->selectDate(($date2?$date2:$date1), 'timeline', 1, 1, 2, "timespent_date", 1, 0);
    			}
    			else
    			{
    				print dol_print_date(($date2?$date2:$date1), ($task_time->task_date_withhour?'dayhour':'day'));
    			}
    			print '</td>';
    			if (! $i) $totalarray['nbfield']++;
			}

			// Task ref
            if (! empty($arrayfields['t.task_ref']['checked']))
            {
        		if ((empty($id) && empty($ref)) || ! empty($projectidforalltimes))   // Not a dedicated task
    			{
        			print '<td class="nowrap">';
        			$tasktmp->id = $task_time->fk_task;
        			$tasktmp->ref = $task_time->ref;
        			$tasktmp->label = $task_time->label;
        			print $tasktmp->getNomUrl(1, 'withproject', 'time');
        			print '</td>';
        			if (! $i) $totalarray['nbfield']++;
    			}
            }

			// Task label
            if (! empty($arrayfields['t.task_label']['checked']))
            {
        		if ((empty($id) && empty($ref)) || ! empty($projectidforalltimes))   // Not a dedicated task
    			{
        			print '<td class="nowrap">';
        			print $task_time->label;
        			print '</td>';
        			if (! $i) $totalarray['nbfield']++;
    			}
            }

            // User
            if (! empty($arrayfields['author']['checked']))
            {
                print '<td>';
    			if ($action == 'editline' && $_GET['lineid'] == $task_time->rowid)
    			{
			        if (empty($object->id)) $object->fetch($id);
    			    $contactsoftask=$object->getListContactId('internal');
    				if (!in_array($task_time->fk_user, $contactsoftask)) {
    					$contactsoftask[]=$task_time->fk_user;
    				}
    				if (count($contactsoftask)>0) {
    					print img_object('', 'user', 'class="hideonsmartphone"');
    					print $form->select_dolusers($task_time->fk_user, 'userid_line', 0, '', 0, '', $contactsoftask);
    				}else {
    					print img_error($langs->trans('FirstAddRessourceToAllocateTime')).$langs->trans('FirstAddRessourceToAllocateTime');
    				}
    			}
    			else
    			{
    				$userstatic->id         = $task_time->fk_user;
    				$userstatic->lastname	= $task_time->lastname;
    				$userstatic->firstname 	= $task_time->firstname;
    				$userstatic->photo      = $task_time->photo;
    				$userstatic->statut     = $task_time->user_status;
    				print $userstatic->getNomUrl(-1);
    			}
    			print '</td>';
    			if (! $i) $totalarray['nbfield']++;
            }

			// Note
            if (! empty($arrayfields['t.note']['checked']))
            {
                print '<td class="left">';
    			if ($action == 'editline' && $_GET['lineid'] == $task_time->rowid)
    			{
    				print '<textarea name="timespent_note_line" width="95%" rows="'.ROWS_2.'">'.$task_time->note.'</textarea>';
    			}
    			else
    			{
    				print dol_nl2br($task_time->note);
    			}
    			print '</td>';
    			if (! $i) $totalarray['nbfield']++;
            }
            elseif ($action == 'editline' && $_GET['lineid'] == $task_time->rowid)
            {
                print '<input type="hidden" name="timespent_note_line" value="'.$task_time->note.'">';
            }

			// Time spent
            if (! empty($arrayfields['t.task_duration']['checked']))
            {
    			print '<td class="right">';
    			if ($action == 'editline' && $_GET['lineid'] == $task_time->rowid)
    			{
    				print '<input type="hidden" name="old_duration" value="'.$task_time->task_duration.'">';
    				print $form->select_duration('new_duration', $task_time->task_duration, 0, 'text');
    			}
    			else
    			{
    				print convertSecondToTime($task_time->task_duration, 'allhourmin');
    			}
    			print '</td>';
    			if (! $i) $totalarray['nbfield']++;
    			if (! $i) $totalarray['totaldurationfield']=$totalarray['nbfield'];
    			$totalarray['totalduration'] += $task_time->task_duration;
            }

			// Value spent
            if (! empty($arrayfields['value']['checked']))
            {
				print '<td class="right">';
				$value = price2num($task_time->thm * $task_time->task_duration / 3600);
				print price($value, 1, $langs, 1, -1, -1, $conf->currency);
				print '</td>';
				if (! $i) $totalarray['nbfield']++;
    			if (! $i) $totalarray['totalvaluefield']=$totalarray['nbfield'];
    			$totalarray['totalvalue'] += $value;
            }

            // Invoiced - Value billed
            if (! empty($arrayfields['valuebilled']['checked']))
            {
                print '<td class="center">';    // invoice_id and invoice_line_id
                if (empty($conf->global->PROJECT_HIDE_TASKS) && ! empty($conf->global->PROJECT_BILL_TIME_SPENT))
                {
                    if ($projectstatic->bill_time)
                    {
                        if ($task_time->invoice_id)
                        {
                            $result = $tmpinvoice->fetch($task_time->invoice_id);
                            if ($result > 0)
                            {
                                print $tmpinvoice->getNomUrl(1);
                            }
                        }
                        else
                        {
                            print $langs->trans("No");
                        }
                    }
                    else
                    {
                        print '<span class="opacitymedium">'.$langs->trans("NA").'</span>';
                    }
                }
                print '</td>';
            	if (! $i) $totalarray['nbfield']++;
            	if (! $i) $totalarray['totalvaluebilledfield']=$totalarray['nbfield'];
            	$totalarray['totalvaluebilled'] += $valuebilled;
            }

            /*
            // Extra fields
            include DOL_DOCUMENT_ROOT.'/core/tpl/extrafields_list_print_fields.tpl.php';
            */

			// Fields from hook
			$parameters=array('arrayfields'=>$arrayfields, 'obj'=>$task_time);
			$reshook=$hookmanager->executeHooks('printFieldListValue', $parameters);    // Note that $action and $object may have been modified by hook
			print $hookmanager->resPrint;

            // Action column
			print '<td class="center nowraponall">';
			if (($action == 'editline' || $action == 'splitline') && $_GET['lineid'] == $task_time->rowid)
			{
				print '<input type="hidden" name="lineid" value="'.$_GET['lineid'].'">';
				print '<input type="submit" class="button" name="save" value="'.$langs->trans("Save").'">';
				print '<br>';
				print '<input type="submit" class="button" name="cancel" value="'.$langs->trans('Cancel').'">';
			}
			elseif ($user->rights->projet->lire || $user->rights->projet->all->creer)    // Read project and enter time consumed on assigned tasks
			{
				if ($task_time->fk_user == $user->id || in_array($task_time->fk_user, $childids) || $user->rights->projet->all->creer)
				{
				    if ($conf->MAIN_FEATURES_LEVEL >= 2)
				    {
    				    print '&nbsp;';
    				    print '<a class="reposition" href="'.$_SERVER["PHP_SELF"].'?id='.$task_time->fk_task.'&amp;action=splitline&amp;lineid='.$task_time->rowid.$param.'">';
    				    print img_split();
    				    print '</a>';
				    }

				    print '&nbsp;';
					print '<a class="reposition" href="'.$_SERVER["PHP_SELF"].'?id='.$task_time->fk_task.'&amp;action=editline&amp;lineid='.$task_time->rowid.$param.'">';
					print img_edit();
					print '</a>';

					print '&nbsp;';
					print '<a class="reposition" href="'.$_SERVER["PHP_SELF"].'?id='.$task_time->fk_task.'&amp;action=deleteline&amp;lineid='.$task_time->rowid.$param.'">';
					print img_delete();
					print '</a>';

					if ($massactionbutton || $massaction)   // If we are in select mode (massactionbutton defined) or if we have already selected and sent an action ($massaction) defined
					{
					    $selected=0;
					    if (in_array($task_time->rowid, $arrayofselected)) $selected=1;
					    print '&nbsp;';
					    print '<input id="cb'.$task_time->rowid.'" class="flat checkforselect marginleftonly" type="checkbox" name="toselect[]" value="'.$task_time->rowid.'"'.($selected?' checked="checked"':'').'>';
					}
			    }
			}
        	print '</td>';
        	if (! $i) $totalarray['nbfield']++;

			print "</tr>\n";

			// Add line to split

			if ($action == 'splitline' && $_GET['lineid'] == $task_time->rowid)
			{
			    print '<tr class="oddeven">';

			    // Date
			    if (! empty($arrayfields['t.task_date']['checked']))
			    {
			        print '<td class="nowrap">';
			        if ($action == 'splitline' && $_GET['lineid'] == $task_time->rowid)
			        {
			            if (empty($task_time->task_date_withhour))
			            {
			                print $form->selectDate(($date2?$date2:$date1), 'timeline', 3, 3, 2, "timespent_date", 1, 0);
			            }
			            else print $form->selectDate(($date2?$date2:$date1), 'timeline', 1, 1, 2, "timespent_date", 1, 0);
			        }
			        else
			        {
			            print dol_print_date(($date2?$date2:$date1), ($task_time->task_date_withhour?'dayhour':'day'));
			        }
			        print '</td>';
			    }

			    // Task ref
			    if (! empty($arrayfields['t.task_ref']['checked']))
			    {
			        if ((empty($id) && empty($ref)) || ! empty($projectidforalltimes))   // Not a dedicated task
			        {
			            print '<td class="nowrap">';
			            $tasktmp->id = $task_time->fk_task;
			            $tasktmp->ref = $task_time->ref;
			            $tasktmp->label = $task_time->label;
			            print $tasktmp->getNomUrl(1, 'withproject', 'time');
			            print '</td>';
			        }
			    }

			    // Task label
			    if (! empty($arrayfields['t.task_label']['checked']))
			    {
			        if ((empty($id) && empty($ref)) || ! empty($projectidforalltimes))   // Not a dedicated task
			        {
			            print '<td class="nowrap">';
			            print $task_time->label;
			            print '</td>';
			        }
			    }

			    // User
			    if (! empty($arrayfields['author']['checked']))
			    {
			        print '<td>';
			        if ($action == 'splitline' && $_GET['lineid'] == $task_time->rowid)
			        {
			            if (empty($object->id)) $object->fetch($id);
			            $contactsoftask=$object->getListContactId('internal');
			            if (!in_array($task_time->fk_user, $contactsoftask)) {
			                $contactsoftask[]=$task_time->fk_user;
			            }
			            if (count($contactsoftask)>0) {
			                print img_object('', 'user', 'class="hideonsmartphone"');
			                print $form->select_dolusers($task_time->fk_user, 'userid_line', 0, '', 0, '', $contactsoftask);
			            }else {
			                print img_error($langs->trans('FirstAddRessourceToAllocateTime')).$langs->trans('FirstAddRessourceToAllocateTime');
			            }
			        }
			        else
			        {
			            $userstatic->id         = $task_time->fk_user;
			            $userstatic->lastname	= $task_time->lastname;
			            $userstatic->firstname 	= $task_time->firstname;
			            $userstatic->photo      = $task_time->photo;
			            $userstatic->statut     = $task_time->user_status;
			            print $userstatic->getNomUrl(-1);
			        }
			        print '</td>';
			    }

			    // Note
			    if (! empty($arrayfields['t.note']['checked']))
			    {
			        print '<td class="left">';
			        if ($action == 'splitline' && $_GET['lineid'] == $task_time->rowid)
			        {
			            print '<textarea name="timespent_note_line" width="95%" rows="'.ROWS_2.'">'.$task_time->note.'</textarea>';
			        }
			        else
			        {
			            print dol_nl2br($task_time->note);
			        }
			        print '</td>';
			    }
			    elseif ($action == 'splitline' && $_GET['lineid'] == $task_time->rowid)
			    {
			        print '<input type="hidden" name="timespent_note_line" value="'.$task_time->note.'">';
			    }

			    // Time spent
			    if (! empty($arrayfields['t.task_duration']['checked']))
			    {
			        print '<td class="right">';
			        if ($action == 'splitline' && $_GET['lineid'] == $task_time->rowid)
			        {
			            print '<input type="hidden" name="old_duration" value="'.$task_time->task_duration.'">';
			            print $form->select_duration('new_duration', $task_time->task_duration, 0, 'text');
			        }
			        else
			        {
			            print convertSecondToTime($task_time->task_duration, 'allhourmin');
			        }
			        print '</td>';
			    }

			    // Value spent
			    if (! empty($arrayfields['value']['checked']))
			    {
			        print '<td class="right">';
			        $value = price2num($task_time->thm * $task_time->task_duration / 3600);
			        print price($value, 1, $langs, 1, -1, -1, $conf->currency);
			        print '</td>';
			    }

			    // Value billed
			    if (! empty($arrayfields['valuebilled']['checked']))
			    {
			        print '<td class="right">';
			        $valuebilled = price2num($task_time->total_ht);
			        if (isset($task_time->total_ht)) print price($valuebilled, 1, $langs, 1, -1, -1, $conf->currency);
			        print '</td>';
			    }

			    /*
			     // Extra fields
			     include DOL_DOCUMENT_ROOT.'/core/tpl/extrafields_list_print_fields.tpl.php';
			     */

			    // Fields from hook
			    $parameters=array('arrayfields'=>$arrayfields, 'obj'=>$task_time);
			    $reshook=$hookmanager->executeHooks('printFieldListValue', $parameters);    // Note that $action and $object may have been modified by hook
			    print $hookmanager->resPrint;

			    // Action column
			    print '<td class="center nowraponall">';
			    print '</td>';

			    print "</tr>\n";


			    // Line for second dispatching

			    print '<tr class="oddeven">';

			    // Date
			    if (! empty($arrayfields['t.task_date']['checked']))
			    {
			        print '<td class="nowrap">';
			        if ($action == 'splitline' && $_GET['lineid'] == $task_time->rowid)
			        {
			            if (empty($task_time->task_date_withhour))
			            {
			                print $form->selectDate(($date2?$date2:$date1), 'timeline_2', 3, 3, 2, "timespent_date", 1, 0);
			            }
			            else print $form->selectDate(($date2?$date2:$date1), 'timeline_2', 1, 1, 2, "timespent_date", 1, 0);
			        }
			        else
			        {
			            print dol_print_date(($date2?$date2:$date1), ($task_time->task_date_withhour?'dayhour':'day'));
			        }
			        print '</td>';
			    }

			    // Task ref
			    if (! empty($arrayfields['t.task_ref']['checked']))
			    {
			        if ((empty($id) && empty($ref)) || ! empty($projectidforalltimes))   // Not a dedicated task
			        {
			            print '<td class="nowrap">';
			            $tasktmp->id = $task_time->fk_task;
			            $tasktmp->ref = $task_time->ref;
			            $tasktmp->label = $task_time->label;
			            print $tasktmp->getNomUrl(1, 'withproject', 'time');
			            print '</td>';
			        }
			    }

			    // Task label
			    if (! empty($arrayfields['t.task_label']['checked']))
			    {
			        if ((empty($id) && empty($ref)) || ! empty($projectidforalltimes))   // Not a dedicated task
			        {
			            print '<td class="nowrap">';
			            print $task_time->label;
			            print '</td>';
			        }
			    }

			    // User
			    if (! empty($arrayfields['author']['checked']))
			    {
			        print '<td>';
			        if ($action == 'splitline' && $_GET['lineid'] == $task_time->rowid)
			        {
			            if (empty($object->id)) $object->fetch($id);
			            $contactsoftask=$object->getListContactId('internal');
			            if (!in_array($task_time->fk_user, $contactsoftask)) {
			                $contactsoftask[]=$task_time->fk_user;
			            }
			            if (count($contactsoftask)>0) {
			                print img_object('', 'user', 'class="hideonsmartphone"');
			                print $form->select_dolusers($task_time->fk_user, 'userid_line_2', 0, '', 0, '', $contactsoftask);
			            }else {
			                print img_error($langs->trans('FirstAddRessourceToAllocateTime')).$langs->trans('FirstAddRessourceToAllocateTime');
			            }
			        }
			        else
			        {
			            $userstatic->id         = $task_time->fk_user;
			            $userstatic->lastname	= $task_time->lastname;
			            $userstatic->firstname 	= $task_time->firstname;
			            $userstatic->photo      = $task_time->photo;
			            $userstatic->statut     = $task_time->user_status;
			            print $userstatic->getNomUrl(-1);
			        }
			        print '</td>';
			    }

			    // Note
			    if (! empty($arrayfields['t.note']['checked']))
			    {
			        print '<td class="left">';
			        if ($action == 'splitline' && $_GET['lineid'] == $task_time->rowid)
			        {
			            print '<textarea name="timespent_note_line_2" width="95%" rows="'.ROWS_2.'">'.$task_time->note.'</textarea>';
			        }
			        else
			        {
			            print dol_nl2br($task_time->note);
			        }
			        print '</td>';
			    }
			    elseif ($action == 'splitline' && $_GET['lineid'] == $task_time->rowid)
			    {
			        print '<input type="hidden" name="timespent_note_line_2" value="'.$task_time->note.'">';
			    }

			    // Time spent
			    if (! empty($arrayfields['t.task_duration']['checked']))
			    {
			        print '<td class="right">';
			        if ($action == 'splitline' && $_GET['lineid'] == $task_time->rowid)
			        {
			            print '<input type="hidden" name="old_duration_2" value="0">';
			            print $form->select_duration('new_duration_2', 0, 0, 'text');
			        }
			        else
			        {
			            print convertSecondToTime($task_time->task_duration, 'allhourmin');
			        }
			        print '</td>';
			    }

			    // Value spent
			    if (! empty($arrayfields['value']['checked']))
			    {
			        print '<td class="right">';
			        $value = 0;
			        print price($value, 1, $langs, 1, -1, -1, $conf->currency);
			        print '</td>';
			    }

			    // Value billed
			    if (! empty($arrayfields['valuebilled']['checked']))
			    {
			        print '<td class="right">';
			        $valuebilled = price2num($task_time->total_ht);
			        if (isset($task_time->total_ht)) print price($valuebilled, 1, $langs, 1, -1, -1, $conf->currency);
			        print '</td>';
			    }

			    /*
			     // Extra fields
			     include DOL_DOCUMENT_ROOT.'/core/tpl/extrafields_list_print_fields.tpl.php';
			     */

			    // Fields from hook
			    $parameters=array('arrayfields'=>$arrayfields, 'obj'=>$task_time);
			    $reshook=$hookmanager->executeHooks('printFieldListValue', $parameters);    // Note that $action and $object may have been modified by hook
			    print $hookmanager->resPrint;

			    // Action column
			    print '<td class="center nowraponall">';
			    print '</td>';

			    print "</tr>\n";
			}

			$i++;
		}

		// Show total line
		if (isset($totalarray['totaldurationfield']) || isset($totalarray['totalvaluefield']))
		{
		    print '<tr class="liste_total">';
		    $i=0;
		    while ($i < $totalarray['nbfield'])
		    {
		        $i++;
		        if ($i == 1)
		        {
		            if ($num < $limit && empty($offset)) print '<td class="left">'.$langs->trans("Total").'</td>';
		            else print '<td class="left">'.$langs->trans("Totalforthispage").'</td>';
		        }
		        elseif ($totalarray['totaldurationfield'] == $i) print '<td class="right">'.convertSecondToTime($totalarray['totalduration'], 'allhourmin').'</td>';
		        elseif ($totalarray['totalvaluefield'] == $i) print '<td class="right">'.price($totalarray['totalvalue']).'</td>';
		        //elseif ($totalarray['totalvaluebilledfield'] == $i) print '<td class="center">'.price($totalarray['totalvaluebilled']).'</td>';
		        else print '<td></td>';
		    }
		    print '</tr>';
		}

		print '</tr>';

		print "</table>";
		print '</div>';
		print "</form>";
	}
}

// End of page
llxFooter();
$db->close();<|MERGE_RESOLUTION|>--- conflicted
+++ resolved
@@ -582,11 +582,7 @@
         $linktocreatetimeBtnStatus = 0;
         $linktocreatetimeUrl = '';
         $linktocreatetimeHelpText = '';
-<<<<<<< HEAD
-		if ($user->rights->projet->all->lire || $user->rights->projet->lire)
-=======
         if ($user->rights->projet->all->lire || $user->rights->projet->lire)	// To enter time, read permission is enough
->>>>>>> dac99c87
 		{
 			if ($projectstatic->public || $userRead > 0)
 		    {
