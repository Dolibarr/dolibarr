--- conflicted
+++ resolved
@@ -1418,23 +1418,14 @@
 						$tasktmp->label = $task_time->label;
 						print $tasktmp->getNomUrl(1, 'withproject', 'time');
 					}
-<<<<<<< HEAD
 					print '</td>';
 					if (!$i) {
 						$totalarray['nbfield']++;
 					}
 				}
-			} else {
-				print '<input type="hidden" name="taskid" value="'.$id.'">';
-			}
-=======
-        			print '</td>';
-        			if (!$i) $totalarray['nbfield']++;
-    			}
             } elseif ($action !== 'createtime') {
             	print '<input type="hidden" name="taskid" value="'.$id.'">';
             }
->>>>>>> d822421e
 
 			// Task label
 			if (!empty($arrayfields['t.task_label']['checked'])) {
