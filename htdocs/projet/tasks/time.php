<?php
/* Copyright (C) 2005		Rodolphe Quiedeville	<rodolphe@quiedeville.org>
 * Copyright (C) 2006-2020	Laurent Destailleur		<eldy@users.sourceforge.net>
 * Copyright (C) 2010-2012	Regis Houssin			<regis.houssin@inodbox.com>
 * Copyright (C) 2011		Juanjo Menent			<jmenent@2byte.es>
 * Copyright (C) 2018		Ferran Marcet			<fmarcet@2byte.es>
 * Copyright (C) 2018       Frédéric France         <frederic.france@netlogic.fr>
 * Copyright (C) 2019       Christophe Battarel		<christophe@altairis.fr>
 *
 * This program is free software; you can redistribute it and/or modify
 * it under the terms of the GNU General Public License as published by
 * the Free Software Foundation; either version 3 of the License, or
 * (at your option) any later version.
 *
 * This program is distributed in the hope that it will be useful,
 * but WITHOUT ANY WARRANTY; without even the implied warranty of
 * MERCHANTABILITY or FITNESS FOR A PARTICULAR PURPOSE.  See the
 * GNU General Public License for more details.
 *
 * You should have received a copy of the GNU General Public License
 * along with this program. If not, see <https://www.gnu.org/licenses/>.
 */

/**
 *	\file		htdocs/projet/tasks/time.php
 *	\ingroup	project
 *	\brief		Page to add new time spent on a task
 */

require '../../main.inc.php';
require_once DOL_DOCUMENT_ROOT.'/projet/class/project.class.php';
require_once DOL_DOCUMENT_ROOT.'/projet/class/task.class.php';
require_once DOL_DOCUMENT_ROOT.'/compta/facture/class/facture.class.php';
require_once DOL_DOCUMENT_ROOT.'/core/lib/project.lib.php';
require_once DOL_DOCUMENT_ROOT.'/core/lib/date.lib.php';
require_once DOL_DOCUMENT_ROOT.'/core/class/html.formother.class.php';
require_once DOL_DOCUMENT_ROOT.'/core/class/html.formprojet.class.php';

// Load translation files required by the page
$langs->loadLangs(array('projects', 'bills', 'orders'));

$action		= GETPOST('action', 'alpha');
$massaction = GETPOST('massaction', 'alpha'); // The bulk action (combo box choice into lists)
$confirm	= GETPOST('confirm', 'alpha');
$cancel		= GETPOST('cancel', 'alpha');
$toselect = GETPOST('toselect', 'array'); // Array of ids of elements selected into a list
$contextpage = GETPOST('contextpage', 'aZ') ?GETPOST('contextpage', 'aZ') : 'timespentlist'; // To manage different context of search
$backtopage = GETPOST('backtopage', 'alpha'); // Go back to a dedicated page
$optioncss	= GETPOST('optioncss', 'alpha');

$id			= GETPOST('id', 'int');
$projectid	= GETPOST('projectid', 'int');
$ref		= GETPOST('ref', 'alpha');
$withproject = GETPOST('withproject', 'int');
$project_ref = GETPOST('project_ref', 'alpha');
$tab        = GETPOST('tab', 'aZ09');

$search_day = GETPOST('search_day', 'int');
$search_month = GETPOST('search_month', 'int');
$search_year = GETPOST('search_year', 'int');
$search_datehour = '';
$search_datewithhour = '';
$search_note = GETPOST('search_note', 'alpha');
$search_duration = GETPOST('search_duration', 'int');
$search_value = GETPOST('search_value', 'int');
$search_task_ref = GETPOST('search_task_ref', 'alpha');
$search_task_label = GETPOST('search_task_label', 'alpha');
$search_user = GETPOST('search_user', 'int');
$search_valuebilled = GETPOST('search_valuebilled', 'int');

// Security check
$socid = 0;
//if ($user->socid > 0) $socid = $user->socid;	  // For external user, no check is done on company because readability is managed by public status of project and assignement.
if (!$user->rights->projet->lire) accessforbidden();

$limit = GETPOST('limit', 'int') ?GETPOST('limit', 'int') : $conf->liste_limit;
$sortfield = GETPOST("sortfield", 'alpha');
$sortorder = GETPOST("sortorder", 'alpha');
$page = GETPOSTISSET('pageplusone') ? (GETPOST('pageplusone') - 1) : GETPOST("page", 'int');
if (empty($page) || $page == -1) { $page = 0; }		// If $page is not defined, or '' or -1
$offset = $limit * $page;
$pageprev = $page - 1;
$pagenext = $page + 1;
if (!$sortfield) $sortfield = 't.task_date,t.task_datehour,t.rowid';
if (!$sortorder) $sortorder = 'DESC,DESC,DESC';

// Initialize technical object to manage hooks of page. Note that conf->hooks_modules contains array of hook context
//$object = new TaskTime($db);
$hookmanager->initHooks(array('projecttasktime', 'globalcard'));

$object = new Task($db);
$projectstatic = new Project($db);
$extrafields = new ExtraFields($db);
$extrafields->fetch_name_optionals_label($projectstatic->table_element);
$extrafields->fetch_name_optionals_label($object->table_element);


/*
 * Actions
 */

if (GETPOST('cancel', 'alpha')) { $action = ''; }
if (!GETPOST('confirmmassaction', 'alpha') && $massaction != 'presend' && $massaction != 'confirm_presend' && $massaction != 'confirm_generateinvoice') { $massaction = ''; }

$parameters = array('socid'=>$socid, 'projectid'=>$projectid);
$reshook = $hookmanager->executeHooks('doActions', $parameters, $object, $action); // Note that $action and $object may have been modified by some hooks
if ($reshook < 0) setEventMessages($hookmanager->error, $hookmanager->errors, 'errors');

include DOL_DOCUMENT_ROOT.'/core/actions_changeselectedfields.inc.php';

// Purge search criteria
if (GETPOST('button_removefilter_x', 'alpha') || GETPOST('button_removefilter.x', 'alpha') || GETPOST('button_removefilter', 'alpha')) // All tests are required to be compatible with all browsers
{
	$search_day = '';
	$search_month = '';
	$search_year = '';
	$search_date = '';
	$search_datehour = '';
	$search_datewithhour = '';
	$search_note = '';
	$search_duration = '';
	$search_value = '';
	$search_date_creation = '';
	$search_date_update = '';
	$search_task_ref = '';
	$search_task_label = '';
	$search_user = 0;
	$search_valuebilled = '';
	$toselect = '';
	$search_array_options = array();
	$action = '';
}

if ($action == 'addtimespent' && $user->rights->projet->lire)
{
	$error = 0;

	$timespent_durationhour = GETPOST('timespent_durationhour', 'int');
	$timespent_durationmin = GETPOST('timespent_durationmin', 'int');
	if (empty($timespent_durationhour) && empty($timespent_durationmin))
	{
		setEventMessages($langs->trans('ErrorFieldRequired', $langs->transnoentitiesnoconv("Duration")), null, 'errors');
		$error++;
	}
	if (empty($_POST["userid"]))
	{
		$langs->load("errors");
		setEventMessages($langs->trans('ErrorUserNotAssignedToTask'), null, 'errors');
		$error++;
	}

	if (!$error)
	{
		if ($id || $ref)
		{
			$object->fetch($id, $ref);
		} else {
			if (!GETPOST('taskid', 'int') || GETPOST('taskid', 'int') < 0)
			{
				setEventMessages($langs->trans("ErrorFieldRequired", $langs->transnoentitiesnoconv("Task")), null, 'errors');
				$action = 'createtime';
				$error++;
			} else {
				$object->fetch(GETPOST('taskid', 'int'));
			}
		}

		if (!$error)
		{
			$object->fetch_projet();

			if (empty($object->project->statut))
			{
				setEventMessages($langs->trans("ProjectMustBeValidatedFirst"), null, 'errors');
				$action = 'createtime';
				$error++;
			} else {
				$object->timespent_note = $_POST["timespent_note"];
				if (GETPOST('progress', 'int') > 0) $object->progress = GETPOST('progress', 'int'); // If progress is -1 (not defined), we do not change value
				$object->timespent_duration = $_POST["timespent_durationhour"] * 60 * 60; // We store duration in seconds
				$object->timespent_duration += ($_POST["timespent_durationmin"] ? $_POST["timespent_durationmin"] : 0) * 60; // We store duration in seconds
				if (GETPOST("timehour") != '' && GETPOST("timehour") >= 0)	// If hour was entered
				{
					$object->timespent_date = dol_mktime(GETPOST("timehour"), GETPOST("timemin"), 0, GETPOST("timemonth"), GETPOST("timeday"), GETPOST("timeyear"));
					$object->timespent_withhour = 1;
				} else {
					$object->timespent_date = dol_mktime(12, 0, 0, GETPOST("timemonth"), GETPOST("timeday"), GETPOST("timeyear"));
				}
				$object->timespent_fk_user = $_POST["userid"];
				$result = $object->addTimeSpent($user);
				if ($result >= 0)
				{
					setEventMessages($langs->trans("RecordSaved"), null, 'mesgs');
				} else {
					setEventMessages($langs->trans($object->error), null, 'errors');
					$error++;
				}
			}
		}
	} else {
		if (empty($id)) $action = 'createtime';
		else $action = 'createtime';
	}
}

if (($action == 'updateline' || $action == 'updatesplitline') && !$cancel && $user->rights->projet->lire)
{
	$error = 0;

	if (!GETPOST("new_durationhour") && !GETPOST("new_durationmin"))
	{
		setEventMessages($langs->trans('ErrorFieldRequired', $langs->transnoentitiesnoconv("Duration")), null, 'errors');
		$error++;
	}

	if (!$error)
	{
		if (GETPOST('taskid', 'int') != $id)		// GETPOST('taskid') is id of new task
		{
			$id = GETPOST('taskid', 'int');

			$object->fetchTimeSpent(GETPOST('lineid', 'int'));
			// TODO Check that ($task_time->fk_user == $user->id || in_array($task_time->fk_user, $childids))
			$result = $object->delTimeSpent($user);

			$object->fetch($id, $ref);
			$object->timespent_note = $_POST["timespent_note_line"];
			$object->timespent_old_duration = $_POST["old_duration"];
			$object->timespent_duration = $_POST["new_durationhour"] * 60 * 60; // We store duration in seconds
			$object->timespent_duration += ($_POST["new_durationmin"] ? $_POST["new_durationmin"] : 0) * 60; // We store duration in seconds
			if (GETPOST("timelinehour") != '' && GETPOST("timelinehour") >= 0)	// If hour was entered
			{
				$object->timespent_date = dol_mktime(GETPOST("timelinehour"), GETPOST("timelinemin"), 0, GETPOST("timelinemonth"), GETPOST("timelineday"), GETPOST("timelineyear"));
				$object->timespent_withhour = 1;
			} else {
				$object->timespent_date = dol_mktime(12, 0, 0, GETPOST("timelinemonth"), GETPOST("timelineday"), GETPOST("timelineyear"));
			}
			$object->timespent_fk_user = $_POST["userid_line"];
			$result = $object->addTimeSpent($user);
			if ($result >= 0)
			{
				setEventMessages($langs->trans("RecordSaved"), null, 'mesgs');
			} else {
				setEventMessages($langs->trans($object->error), null, 'errors');
				$error++;
			}
		} else {
			$object->fetch($id, $ref);
			// TODO Check that ($task_time->fk_user == $user->id || in_array($task_time->fk_user, $childids))

			$object->timespent_id = $_POST["lineid"];
			$object->timespent_note = $_POST["timespent_note_line"];
			$object->timespent_old_duration = $_POST["old_duration"];
			$object->timespent_duration = $_POST["new_durationhour"] * 60 * 60; // We store duration in seconds
			$object->timespent_duration += ($_POST["new_durationmin"] ? $_POST["new_durationmin"] : 0) * 60; // We store duration in seconds
			if (GETPOST("timelinehour") != '' && GETPOST("timelinehour") >= 0)	// If hour was entered
			{
				$object->timespent_date = dol_mktime(GETPOST("timelinehour"), GETPOST("timelinemin"), 0, GETPOST("timelinemonth"), GETPOST("timelineday"), GETPOST("timelineyear"));
				$object->timespent_withhour = 1;
			} else {
				$object->timespent_date = dol_mktime(12, 0, 0, GETPOST("timelinemonth"), GETPOST("timelineday"), GETPOST("timelineyear"));
			}
			$object->timespent_fk_user = $_POST["userid_line"];

			$result = $object->updateTimeSpent($user);
			if ($result >= 0)
			{
				setEventMessages($langs->trans("RecordSaved"), null, 'mesgs');
			} else {
				setEventMessages($langs->trans($object->error), null, 'errors');
				$error++;
			}
		}
	} else {
		$action = '';
	}
}

if ($action == 'confirm_delete' && $confirm == "yes" && $user->rights->projet->lire)
{
	$object->fetchTimeSpent(GETPOST('lineid', 'int'));
	// TODO Check that ($task_time->fk_user == $user->id || in_array($task_time->fk_user, $childids))
	$result = $object->delTimeSpent($user);

	if ($result < 0)
	{
		$langs->load("errors");
		setEventMessages($langs->trans($object->error), null, 'errors');
		$error++;
		$action = '';
	} else {
		setEventMessages($langs->trans("RecordDeleted"), null, 'mesgs');
	}
}

// Retrieve First Task ID of Project if withprojet is on to allow project prev next to work
if (!empty($project_ref) && !empty($withproject))
{
	if ($projectstatic->fetch(0, $project_ref) > 0)
	{
		$tasksarray = $object->getTasksArray(0, 0, $projectstatic->id, $socid, 0);
		if (count($tasksarray) > 0)
		{
			$id = $tasksarray[0]->id;
		} else {
			header("Location: ".DOL_URL_ROOT.'/projet/tasks.php?id='.$projectstatic->id.($withproject ? '&withproject=1' : '').(empty($mode) ? '' : '&mode='.$mode));
			exit;
		}
	}
}

// To show all time lines for project
$projectidforalltimes = 0;
if (GETPOST('projectid', 'int') > 0)
{
	$projectidforalltimes = GETPOST('projectid', 'int');

	$result = $projectstatic->fetch($projectidforalltimes);
	if (!empty($projectstatic->socid)) $projectstatic->fetch_thirdparty();
	$res = $projectstatic->fetch_optionals();
} elseif (GETPOST('project_ref', 'alpha'))
{
	$projectstatic->fetch(0, GETPOST('project_ref', 'alpha'));
	$projectidforalltimes = $projectstatic->id;
	$withproject = 1;
} elseif ($id > 0)
{
	$object->fetch($id);
	$result = $projectstatic->fetch($object->fk_project);
}

if ($action == 'confirm_generateinvoice')
{
	if (!empty($projectstatic->socid)) $projectstatic->fetch_thirdparty();

	if (!($projectstatic->thirdparty->id > 0)) {
		setEventMessages($langs->trans("ThirdPartyRequiredToGenerateInvoice"), null, 'errors');
	} else {
		include_once DOL_DOCUMENT_ROOT.'/compta/facture/class/facture.class.php';
		include_once DOL_DOCUMENT_ROOT.'/projet/class/project.class.php';
		include_once DOL_DOCUMENT_ROOT.'/product/class/product.class.php';

		$tmpinvoice = new Facture($db);
		$tmptimespent = new Task($db);
		$tmpproduct = new Product($db);
		$fuser = new User($db);

		$db->begin();
		$idprod = GETPOST('productid', 'int');
		$generateinvoicemode = GETPOST('generateinvoicemode', 'string');
		$invoiceToUse = GETPOST('invoiceid', 'int');

		$prodDurationHours = 1.0;
		if ($idprod > 0)
		{
			$tmpproduct->fetch($idprod);
			if ($tmpproduct->duration_unit == 'i')
				$prodDurationHours = 1. / 60;
			if ($tmpproduct->duration_unit == 'h')
				$prodDurationHours = 1.;
			if ($tmpproduct->duration_unit == 'd')
				$prodDurationHours = 24.;
			if ($tmpproduct->duration_unit == 'w')
				$prodDurationHours = 24. * 7;
			if ($tmpproduct->duration_unit == 'm')
				$prodDurationHours = 24. * 30;
			if ($tmpproduct->duration_unit == 'y')
				$prodDurationHours = 24. * 365;
			$prodDurationHours *= $tmpproduct->duration_value;

			$dataforprice = $tmpproduct->getSellPrice($mysoc, $projectstatic->thirdparty, 0);

			$pu_ht = empty($dataforprice['pu_ht']) ? 0 : $dataforprice['pu_ht'];
			$txtva = $dataforprice['tva_tx'];
			$localtax1 = $dataforprice['localtax1'];
			$localtax2 = $dataforprice['localtax2'];
		} else {
			$pu_ht = 0;
			$txtva = get_default_tva($mysoc, $projectstatic->thirdparty);
			$localtax1 = get_default_localtax($mysoc, $projectstatic->thirdparty, 1);
			$localtax2 = get_default_localtax($mysoc, $projectstatic->thirdparty, 2);
		}

		$tmpinvoice->socid = $projectstatic->thirdparty->id;
		$tmpinvoice->date = dol_mktime(GETPOST('rehour', 'int'), GETPOST('remin', 'int'), GETPOST('resec', 'int'), GETPOST('remonth', 'int'), GETPOST('reday', 'int'), GETPOST('reyear', 'int'));
		$tmpinvoice->fk_project = $projectstatic->id;

		if ($invoiceToUse) {
			$tmpinvoice->fetch($invoiceToUse);
		} else {
			$result = $tmpinvoice->create($user);
			if ($result <= 0)
			{
				$error++;
				setEventMessages($tmpinvoice->error, $tmpinvoice->errors, 'errors');
			}
		}

		if (!$error)
		{
			if ($generateinvoicemode == 'onelineperuser') {
					$arrayoftasks = array();
				foreach ($toselect as $key => $value)
					{
					// Get userid, timepent
					$object->fetchTimeSpent($value);
					$arrayoftasks[$object->timespent_fk_user]['timespent'] += $object->timespent_duration;
					$arrayoftasks[$object->timespent_fk_user]['totalvaluetodivideby3600'] += ($object->timespent_duration * $object->timespent_thm);
				}

				foreach ($arrayoftasks as $userid => $value)
				{
					$fuser->fetch($userid);
					//$pu_ht = $value['timespent'] * $fuser->thm;
					$username = $fuser->getFullName($langs);

					// Define qty per hour
					$qtyhour = $value['timespent'] / 3600;
					$qtyhourtext = convertSecondToTime($value['timespent'], 'all', $conf->global->MAIN_DURATION_OF_WORKDAY);

					// If no unit price known
					if (empty($pu_ht))
					{
						$pu_ht = price2num($value['totalvaluetodivideby3600'] / 3600, 'MU');
					}

					// Add lines
					$lineid = $tmpinvoice->addline($langs->trans("TimeSpentForInvoice", $username).' : '.$qtyhourtext, $pu_ht, round($qtyhour / $prodDurationHours, 2), $txtva, $localtax1, $localtax2, ($idprod > 0 ? $idprod : 0));

					// Update lineid into line of timespent
					$sql = 'UPDATE '.MAIN_DB_PREFIX.'projet_task_time SET invoice_line_id = '.$lineid.', invoice_id = '.$tmpinvoice->id;
					$sql .= ' WHERE rowid in ('.join(',', $toselect).') AND fk_user = '.$userid;
					$result = $db->query($sql);
					if (!$result)
					{
						$error++;
						setEventMessages($db->lasterror(), null, 'errors');
						break;
					}
				}
			} elseif ($generateinvoicemode == 'onelineperperiod') {
					$arrayoftasks = array();
				foreach ($toselect as $key => $value)
					{
					// Get userid, timepent
					$object->fetchTimeSpent($value);
					$arrayoftasks[$object->timespent_id]['timespent'] = $object->timespent_duration;
					$arrayoftasks[$object->timespent_id]['totalvaluetodivideby3600'] = $object->timespent_duration * $object->timespent_thm;
					$arrayoftasks[$object->timespent_id]['note'] = $object->timespent_note;
					$arrayoftasks[$object->timespent_id]['user'] = $object->timespent_fk_user;
				}

				foreach ($arrayoftasks as $timespent_id => $value)
				{
					$userid = $value['user'];
					$fuser->fetch($userid);
					//$pu_ht = $value['timespent'] * $fuser->thm;
					$username = $fuser->getFullName($langs);

					// Define qty per hour
					$qtyhour = $value['timespent'] / 3600;
					$qtyhourtext = convertSecondToTime($value['timespent'], 'all', $conf->global->MAIN_DURATION_OF_WORKDAY);

					// If no unit price known
					if (empty($pu_ht))
					{
						$pu_ht = price2num($value['totalvaluetodivideby3600'] / 3600, 'MU');
					}

					// Add lines
					$lineid = $tmpinvoice->addline($value['note'], $pu_ht, round($qtyhour / $prodDurationHours, 2), $txtva, $localtax1, $localtax2, ($idprod > 0 ? $idprod : 0));

					// Update lineid into line of timespent
					$sql = 'UPDATE '.MAIN_DB_PREFIX.'projet_task_time SET invoice_line_id = '.$lineid.', invoice_id = '.$tmpinvoice->id;
					$sql .= ' WHERE rowid in ('.join(',', $toselect).') AND fk_user = '.$userid;
					$result = $db->query($sql);
					if (!$result)
					{
						$error++;
						setEventMessages($db->lasterror(), null, 'errors');
						break;
					}
				}
			} elseif ($generateinvoicemode == 'onelinepertask') {
					$arrayoftasks = array();
				foreach ($toselect as $key => $value)
					{
					// Get userid, timepent
					$object->fetchTimeSpent($value);
					// $object->id is the task id
					$arrayoftasks[$object->id]['timespent'] += $object->timespent_duration;
					$arrayoftasks[$object->id]['totalvaluetodivideby3600'] += $object->timespent_duration * $object->timespent_thm;
				}

				foreach ($arrayoftasks as $task_id => $value)
				{
					$ftask = new Task($db);
					$ftask->fetch($task_id);
					// Define qty per hour
					$qtyhour = $value['timespent'] / 3600;
					$qtyhourtext = convertSecondToTime($value['timespent'], 'all', $conf->global->MAIN_DURATION_OF_WORKDAY);

					// If no unit price known
					if (empty($pu_ht))
					{
						$pu_ht = price2num($value['totalvaluetodivideby3600'] / 3600, 'MU');
					}

					// Add lines
					$lineName = $ftask->ref.' - '.$ftask->label;
					$lineid = $tmpinvoice->addline($lineName, $pu_ht, round($qtyhour / $prodDurationHours, 2), $txtva, $localtax1, $localtax2, ($idprod > 0 ? $idprod : 0));

					// Update lineid into line of timespent
					$sql = 'UPDATE '.MAIN_DB_PREFIX.'projet_task_time SET invoice_line_id = '.$lineid.', invoice_id = '.$tmpinvoice->id;
					$sql .= ' WHERE rowid in ('.join(',', $toselect).')';
					$result = $db->query($sql);
					if (!$result)
					{
						$error++;
						setEventMessages($db->lasterror(), null, 'errors');
						break;
					}
				}
			}
		}

		if (!$error)
		{
			$urltoinvoice = $tmpinvoice->getNomUrl(0);
			setEventMessages($langs->trans("InvoiceGeneratedFromTimeSpent", $urltoinvoice), null, 'mesgs');
			//var_dump($tmpinvoice);

			$db->commit();
		} else {
			$db->rollback();
		}
	}
}


/*
 * View
 */

$arrayofselected = is_array($toselect) ? $toselect : array();

llxHeader("", $langs->trans("Task"));

$form = new Form($db);
$formother = new FormOther($db);
$formproject = new FormProjets($db);
$userstatic = new User($db);

if (($id > 0 || !empty($ref)) || $projectidforalltimes > 0)
{
	/*
	 * Fiche projet en mode visu
	 */
	if ($projectidforalltimes > 0)
	{
		$result = $projectstatic->fetch($projectidforalltimes);
		if (!empty($projectstatic->socid)) $projectstatic->fetch_thirdparty();
		$res = $projectstatic->fetch_optionals();
	} elseif ($object->fetch($id, $ref) >= 0)
	{
		if (!empty($conf->global->PROJECT_ALLOW_COMMENT_ON_TASK) && method_exists($object, 'fetchComments') && empty($object->comments)) $object->fetchComments();
		$result = $projectstatic->fetch($object->fk_project);
		if (!empty($conf->global->PROJECT_ALLOW_COMMENT_ON_PROJECT) && method_exists($projectstatic, 'fetchComments') && empty($projectstatic->comments)) $projectstatic->fetchComments();
		if (!empty($projectstatic->socid)) $projectstatic->fetch_thirdparty();
		$res = $projectstatic->fetch_optionals();

		$object->project = clone $projectstatic;
	}

	$userRead = $projectstatic->restrictedProjectArea($user, 'read');
	$linktocreatetime = '';

	if ($projectstatic->id > 0)
	{
		if ($withproject)
		{
			// Tabs for project
			if (empty($id) || $tab == 'timespent') $tab = 'timespent';
			else $tab = 'tasks';

			$head = project_prepare_head($projectstatic);
			print dol_get_fiche_head($head, $tab, $langs->trans("Project"), -1, ($projectstatic->public ? 'projectpub' : 'project'));

			$param = ($mode == 'mine' ? '&mode=mine' : '');

			// Project card

			$linkback = '<a href="'.DOL_URL_ROOT.'/projet/list.php?restore_lastsearch_values=1">'.$langs->trans("BackToList").'</a>';

			$morehtmlref = '<div class="refidno">';
			// Title
			$morehtmlref .= $projectstatic->title;
			// Thirdparty
			if ($projectstatic->thirdparty->id > 0)
			{
				$morehtmlref .= '<br>'.$langs->trans('ThirdParty').' : '.$projectstatic->thirdparty->getNomUrl(1, 'project');
			}
			$morehtmlref .= '</div>';

			// Define a complementary filter for search of next/prev ref.
			if (!$user->rights->projet->all->lire)
			{
				$objectsListId = $projectstatic->getProjectsAuthorizedForUser($user, 0, 0);
				$projectstatic->next_prev_filter = " rowid in (".(count($objectsListId) ?join(',', array_keys($objectsListId)) : '0').")";
			}

			dol_banner_tab($projectstatic, 'project_ref', $linkback, 1, 'ref', 'ref', $morehtmlref);

			print '<div class="fichecenter">';
			print '<div class="fichehalfleft">';
			print '<div class="underbanner clearboth"></div>';

			print '<table class="border tableforfield centpercent">';

			// Usage
			print '<tr><td class="tdtop">';
			print $langs->trans("Usage");
			print '</td>';
			print '<td>';
			if (!empty($conf->global->PROJECT_USE_OPPORTUNITIES))
			{
				print '<input type="checkbox" disabled name="usage_opportunity"'.(GETPOSTISSET('usage_opportunity') ? (GETPOST('usage_opportunity', 'alpha') != '' ? ' checked="checked"' : '') : ($projectstatic->usage_opportunity ? ' checked="checked"' : '')).'"> ';
				$htmltext = $langs->trans("ProjectFollowOpportunity");
				print $form->textwithpicto($langs->trans("ProjectFollowOpportunity"), $htmltext);
				print '<br>';
			}
			if (empty($conf->global->PROJECT_HIDE_TASKS))
			{
				print '<input type="checkbox" disabled name="usage_task"'.(GETPOSTISSET('usage_task') ? (GETPOST('usage_task', 'alpha') != '' ? ' checked="checked"' : '') : ($projectstatic->usage_task ? ' checked="checked"' : '')).'"> ';
				$htmltext = $langs->trans("ProjectFollowTasks");
				print $form->textwithpicto($langs->trans("ProjectFollowTasks"), $htmltext);
				print '<br>';
			}
			if (!empty($conf->global->PROJECT_BILL_TIME_SPENT))
			{
				print '<input type="checkbox" disabled name="usage_bill_time"'.(GETPOSTISSET('usage_bill_time') ? (GETPOST('usage_bill_time', 'alpha') != '' ? ' checked="checked"' : '') : ($projectstatic->usage_bill_time ? ' checked="checked"' : '')).'"> ';
				$htmltext = $langs->trans("ProjectBillTimeDescription");
				print $form->textwithpicto($langs->trans("BillTime"), $htmltext);
				print '<br>';
			}
			print '</td></tr>';

			// Visibility
			print '<tr><td class="titlefield">'.$langs->trans("Visibility").'</td><td>';
			if ($projectstatic->public) print $langs->trans('SharedProject');
			else print $langs->trans('PrivateProject');
			print '</td></tr>';

			// Date start - end
			print '<tr><td>'.$langs->trans("DateStart").' - '.$langs->trans("DateEnd").'</td><td>';
			$start = dol_print_date($projectstatic->date_start, 'day');
			print ($start ? $start : '?');
			$end = dol_print_date($projectstatic->date_end, 'day');
			print ' - ';
			print ($end ? $end : '?');
			if ($projectstatic->hasDelay()) print img_warning("Late");
			print '</td></tr>';

			// Budget
			print '<tr><td>'.$langs->trans("Budget").'</td><td>';
			if (strcmp($projectstatic->budget_amount, '')) print price($projectstatic->budget_amount, '', $langs, 1, 0, 0, $conf->currency);
			print '</td></tr>';

			// Other attributes
			$cols = 2;
			//include DOL_DOCUMENT_ROOT . '/core/tpl/extrafields_view.tpl.php';

			print '</table>';

			print '</div>';
			print '<div class="fichehalfright">';
			print '<div class="ficheaddleft">';
			print '<div class="underbanner clearboth"></div>';

			print '<table class="border tableforfield" width="100%">';

			// Description
			print '<td class="titlefield tdtop">'.$langs->trans("Description").'</td><td>';
			print nl2br($projectstatic->description);
			print '</td></tr>';

			// Categories
			if ($conf->categorie->enabled) {
				print '<tr><td class="valignmiddle">'.$langs->trans("Categories").'</td><td>';
				print $form->showCategories($projectstatic->id, 'project', 1);
				print "</td></tr>";
			}

			print '</table>';

			print '</div>';
			print '</div>';
			print '</div>';

			print '<div class="clearboth"></div>';

			print dol_get_fiche_end();

			print '<br>';
		}

		// Link to create time
		$linktocreatetimeBtnStatus = 0;
		$linktocreatetimeUrl = '';
		$linktocreatetimeHelpText = '';
		if ($user->rights->projet->all->lire || $user->rights->projet->lire)	// To enter time, read permission is enough
		{
			if ($projectstatic->public || $userRead > 0)
			{
				$linktocreatetimeBtnStatus = 1;

				if (!empty($projectidforalltimes))		// We are on tab 'Time Spent' of project
				{
					$backtourl = $_SERVER['PHP_SELF'].'?projectid='.$projectstatic->id.($withproject ? '&withproject=1' : '');
					$linktocreatetimeUrl = $_SERVER['PHP_SELF'].'?'.($withproject ? 'withproject=1' : '').'&projectid='.$projectstatic->id.'&action=createtime'.$param.'&backtopage='.urlencode($backtourl);
				} else // We are on tab 'Time Spent' of task
				{
					$backtourl = $_SERVER['PHP_SELF'].'?id='.$object->id.($withproject ? '&withproject=1' : '');
					$linktocreatetimeUrl = $_SERVER['PHP_SELF'].'?'.($withproject ? 'withproject=1' : '').($object->id > 0 ? '&id='.$object->id : '&projectid='.$projectstatic->id).'&action=createtime'.$param.'&backtopage='.urlencode($backtourl);
				}
			} else {
				$linktocreatetimeBtnStatus = -2;
				$linktocreatetimeHelpText = $langs->trans("NotOwnerOfProject");
			}
		}

		$linktocreatetime = dolGetButtonTitle($langs->trans('AddTimeSpent'), $linktocreatetimeHelpText, 'fa fa-plus-circle', $linktocreatetimeUrl, '', $linktocreatetimeBtnStatus);
	}

	$massactionbutton = '';
	if ($projectstatic->usage_bill_time)
	{
		$arrayofmassactions = array(
			'generateinvoice'=>$langs->trans("GenerateBill"),
			//'builddoc'=>$langs->trans("PDFMerge"),
		);
		//if ($user->rights->projet->creer) $arrayofmassactions['predelete']='<span class="fa fa-trash paddingrightonly"></span>'.$langs->trans("Delete");
		if (in_array($massaction, array('presend', 'predelete', 'generateinvoice'))) $arrayofmassactions = array();
		$massactionbutton = $form->selectMassAction('', $arrayofmassactions);
	}

	// Show section with information of task. If id of task is not defined and project id defined, then $projectidforalltimes is not empty.
	if (empty($projectidforalltimes))
	{
		$head = task_prepare_head($object);
		print dol_get_fiche_head($head, 'task_time', $langs->trans("Task"), -1, 'projecttask', 0, '', 'reposition');

		if ($action == 'deleteline')
		{
			print $form->formconfirm($_SERVER["PHP_SELF"]."?".($object->id > 0 ? "id=".$object->id : 'projectid='.$projectstatic->id).'&lineid='.GETPOST("lineid", 'int').($withproject ? '&withproject=1' : ''), $langs->trans("DeleteATimeSpent"), $langs->trans("ConfirmDeleteATimeSpent"), "confirm_delete", '', '', 1);
		}

		$param = ($withproject ? '&withproject=1' : '');
		$linkback = $withproject ? '<a href="'.DOL_URL_ROOT.'/projet/tasks.php?id='.$projectstatic->id.'">'.$langs->trans("BackToList").'</a>' : '';

		if (!GETPOST('withproject') || empty($projectstatic->id))
		{
			$projectsListId = $projectstatic->getProjectsAuthorizedForUser($user, 0, 1);
			$object->next_prev_filter = " fk_projet in (".$projectsListId.")";
		} else $object->next_prev_filter = " fk_projet = ".$projectstatic->id;

		$morehtmlref = '';

		// Project
		if (empty($withproject))
		{
			$morehtmlref .= '<div class="refidno">';
			$morehtmlref .= $langs->trans("Project").': ';
			$morehtmlref .= $projectstatic->getNomUrl(1);
			$morehtmlref .= '<br>';

			// Third party
			$morehtmlref .= $langs->trans("ThirdParty").': ';
			if (is_object($projectstatic->thirdparty)) {
				$morehtmlref .= $projectstatic->thirdparty->getNomUrl(1);
			}
			$morehtmlref .= '</div>';
		}

		dol_banner_tab($object, 'ref', $linkback, 1, 'ref', 'ref', $morehtmlref, $param);

		print '<div class="fichecenter">';
		print '<div class="fichehalfleft">';

		print '<div class="underbanner clearboth"></div>';
		print '<table class="border tableforfield centpercent">';

		// Date start - Date end
		print '<tr><td class="titlefield">'.$langs->trans("DateStart").' - '.$langs->trans("DateEnd").'</td><td>';
		$start = dol_print_date($object->date_start, 'dayhour');
		print ($start ? $start : '?');
		$end = dol_print_date($object->date_end, 'dayhour');
		print ' - ';
		print ($end ? $end : '?');
		if ($object->hasDelay()) print img_warning("Late");
		print '</td></tr>';

		// Planned workload
		print '<tr><td>'.$langs->trans("PlannedWorkload").'</td><td>';
		if ($object->planned_workload)
		{
			print convertSecondToTime($object->planned_workload, 'allhourmin');
		}
		print '</td></tr>';

		print '</table>';
		print '</div>';

		print '<div class="fichehalfright"><div class="ficheaddleft">';

		print '<div class="underbanner clearboth"></div>';
		print '<table class="border tableforfield centpercent">';

		// Progress declared
		print '<tr><td class="titlefield">'.$langs->trans("ProgressDeclared").'</td><td>';
		print $object->progress != '' ? $object->progress.' %' : '';
		print '</td></tr>';

		// Progress calculated
		print '<tr><td>'.$langs->trans("ProgressCalculated").'</td><td>';
		if ($object->planned_workload)
		{
			$tmparray = $object->getSummaryOfTimeSpent();
			if ($tmparray['total_duration'] > 0) print round($tmparray['total_duration'] / $object->planned_workload * 100, 2).' %';
			else print '0 %';
		} else print '<span class="opacitymedium">'.$langs->trans("WorkloadNotDefined").'</span>';
		print '</td>';

		print '</tr>';

		print '</table>';

		print '</div>';
		print '</div>';

		print '</div>';
		print '<div class="clearboth"></div>';

		print dol_get_fiche_end();
	}


	if ($projectstatic->id > 0)
	{
		if ($action == 'deleteline' && !empty($projectidforalltimes))
		{
			print $form->formconfirm($_SERVER["PHP_SELF"]."?".($object->id > 0 ? "id=".$object->id : 'projectid='.$projectstatic->id).'&lineid='.GETPOST('lineid', 'int').($withproject ? '&withproject=1' : ''), $langs->trans("DeleteATimeSpent"), $langs->trans("ConfirmDeleteATimeSpent"), "confirm_delete", '', '', 1);
		}

		// Initialize technical object to manage hooks. Note that conf->hooks_modules contains array
		$hookmanager->initHooks(array('tasktimelist'));

		// Definition of fields for list
		$arrayfields = array();
		$arrayfields['t.task_date'] = array('label'=>$langs->trans("Date"), 'checked'=>1);
		if ((empty($id) && empty($ref)) || !empty($projectidforalltimes))	// Not a dedicated task
		{
			$arrayfields['t.task_ref'] = array('label'=>$langs->trans("RefTask"), 'checked'=>1);
			$arrayfields['t.task_label'] = array('label'=>$langs->trans("LabelTask"), 'checked'=>1);
		}
		$arrayfields['author'] = array('label'=>$langs->trans("By"), 'checked'=>1);
		$arrayfields['t.note'] = array('label'=>$langs->trans("Note"), 'checked'=>1);
		$arrayfields['t.task_duration'] = array('label'=>$langs->trans("Duration"), 'checked'=>1);
		$arrayfields['value'] = array('label'=>$langs->trans("Value"), 'checked'=>1, 'enabled'=>(empty($conf->salaries->enabled) ? 0 : 1));
		$arrayfields['valuebilled'] = array('label'=>$langs->trans("Billed"), 'checked'=>1, 'enabled'=>(((!empty($conf->global->PROJECT_HIDE_TASKS) || empty($conf->global->PROJECT_BILL_TIME_SPENT)) ? 0 : 1) && $projectstatic->usage_bill_time));
		// Extra fields
		if (is_array($extrafields->attributes[$object->table_element]['label']) && count($extrafields->attributes[$object->table_element]['label']) > 0)
		{
			foreach ($extrafields->attributes[$object->table_element]['label'] as $key => $val)
			{
				if (!empty($extrafields->attributes[$object->table_element]['list'][$key]))
					$arrayfields["ef.".$key] = array('label'=>$extrafields->attributes[$object->table_element]['label'][$key], 'checked'=>(($extrafields->attributes[$object->table_element]['list'][$key] < 0) ? 0 : 1), 'position'=>$extrafields->attributes[$object->table_element]['pos'][$key], 'enabled'=>(abs($extrafields->attributes[$object->table_element]['list'][$key]) != 3 && $extrafields->attributes[$object->table_element]['perms'][$key]));
			}
		}
		$arrayfields = dol_sort_array($arrayfields, 'position');

		$param = '';
		if (!empty($contextpage) && $contextpage != $_SERVER["PHP_SELF"]) $param .= '&contextpage='.urlencode($contextpage);
		if ($limit > 0 && $limit != $conf->liste_limit) $param .= '&limit='.urlencode($limit);
		if ($search_month > 0) $param .= '&search_month='.urlencode($search_month);
		if ($search_year > 0) $param .= '&search_year='.urlencode($search_year);
		if ($search_user > 0) $param .= '&search_user='.urlencode($search_user);
		if ($search_task_ref != '') $param .= '&search_task_ref='.urlencode($search_task_ref);
		if ($search_task_label != '') $param .= '&search_task_label='.urlencode($search_task_label);
		if ($search_note != '') $param .= '&search_note='.urlencode($search_note);
		if ($search_duration != '') $param .= '&amp;search_field2='.urlencode($search_duration);
		if ($optioncss != '') $param .= '&optioncss='.urlencode($optioncss);
		/*
		 // Add $param from extra fields
		 include DOL_DOCUMENT_ROOT.'/core/tpl/extrafields_list_search_param.tpl.php';
		 */
		if ($id) $param .= '&id='.urlencode($id);
		if ($projectid) $param .= '&projectid='.urlencode($projectid);
		if ($withproject) $param .= '&withproject='.urlencode($withproject);
		if ($page) $param .= '&page='.urlencode($page);

		print '<form method="POST" action="'.$_SERVER["PHP_SELF"].'">';
		if ($optioncss != '') print '<input type="hidden" name="optioncss" value="'.$optioncss.'">';
		print '<input type="hidden" name="token" value="'.newToken().'">';
		print '<input type="hidden" name="formfilteraction" id="formfilteraction" value="list">';
		if ($action == 'editline') print '<input type="hidden" name="action" value="updateline">';
		elseif ($action == 'splitline') print '<input type="hidden" name="action" value="updatesplitline">';
		elseif ($action == 'createtime' && $user->rights->projet->lire) print '<input type="hidden" name="action" value="addtimespent">';
		elseif ($massaction == 'generateinvoice' && $user->rights->facture->lire) print '<input type="hidden" name="action" value="confirm_generateinvoice">';
		else print '<input type="hidden" name="action" value="list">';
		print '<input type="hidden" name="sortfield" value="'.$sortfield.'">';
		print '<input type="hidden" name="sortorder" value="'.$sortorder.'">';

		print '<input type="hidden" name="id" value="'.$id.'">';
		print '<input type="hidden" name="projectid" value="'.$projectidforalltimes.'">';
		print '<input type="hidden" name="withproject" value="'.$withproject.'">';
		print '<input type="hidden" name="tab" value="'.$tab.'">';

		// Form to convert time spent into invoice
		if ($massaction == 'generateinvoice')
		{
			print '<input type="hidden" name="massaction" value="confirm_createbills">';

			if ($projectstatic->thirdparty->id > 0) {
				print '<table class="noborder" width="100%" >';
				print '<tr>';
				print '<td class="titlefield">';
				print $langs->trans('DateInvoice');
				print '</td>';
				print '<td>';
				print $form->selectDate('', '', '', '', '', '', 1, 1);
				print '</td>';
				print '</tr>';

				print '<tr>';
				print '<td>';
				print $langs->trans('Mode');
				print '</td>';
				print '<td>';
				$tmparray = array(
					'onelineperuser'=>'OneLinePerUser',
					'onelinepertask'=>'OneLinePerTask',
					'onelineperperiod'=>'OneLinePerPeriod',
				);
				print $form->selectarray('generateinvoicemode', $tmparray, 'onelineperuser', 0, 0, 0, '', 1);
				print '</td>';
				print '</tr>';

				if ($conf->service->enabled)
				{
					print '<tr>';
					print '<td>';
					print $langs->trans('ServiceToUseOnLines');
					print '</td>';
					print '<td>';
					$form->select_produits('', 'productid', '1', 0, $projectstatic->thirdparty->price_level, 1, 2, '', 0, array(), $projectstatic->thirdparty->id, 'None', 0, 'maxwidth500');
					print '</td>';
					print '</tr>';
				}

				print '<tr>';
				print '<td class="titlefield">';
				print $langs->trans('InvoiceToUse');
				print '</td>';
				print '<td>';
	            $form->selectInvoice('invoice', '', 'invoiceid', 24, 0, $langs->trans('NewInvoice'), 1, 0, 0, 'maxwidth500', '', 'all');
				print '</td>';
				print '</tr>';
				/*print '<tr>';
				print '<td>';
				print $langs->trans('ValidateInvoices');
				print '</td>';
				print '<td>';
				print $form->selectyesno('validate_invoices', 0, 1);
				print '</td>';
				print '</tr>';*/
				print '</table>';

				print '<br>';
				print '<div class="center">';
				print '<input type="submit" class="button" id="createbills" name="createbills" value="'.$langs->trans('GenerateBill').'">  ';
				print '<input type="submit" class="button button-cancel" id="cancel" name="cancel" value="'.$langs->trans("Cancel").'">';
				print '</div>';
				print '<br>';
			} else {
				print '<div class="warning">'.$langs->trans("ThirdPartyRequiredToGenerateInvoice").'</div>';
				print '<div class="center">';
				print '<input type="submit" class="button button-cancel" id="cancel" name="cancel" value="'.$langs->trans("Cancel").'">';
				print '</div>';
				$massaction = '';
			}
		}

		/*
		 *	List of time spent
		 */
		$tasks = array();

		$sql = "SELECT t.rowid, t.fk_task, t.task_date, t.task_datehour, t.task_date_withhour, t.task_duration, t.fk_user, t.note, t.thm,";
		$sql .= " pt.ref, pt.label,";
		$sql .= " u.lastname, u.firstname, u.login, u.photo, u.statut as user_status,";
		$sql .= " il.fk_facture as invoice_id, inv.fk_statut";
		$sql .= " FROM ".MAIN_DB_PREFIX."projet_task_time as t";
		$sql .= " LEFT JOIN ".MAIN_DB_PREFIX."facturedet as il ON il.rowid = t.invoice_line_id";
		$sql .= " LEFT JOIN ".MAIN_DB_PREFIX."facture as inv ON inv.rowid = il.fk_facture,";
		$sql .= " ".MAIN_DB_PREFIX."projet_task as pt, ".MAIN_DB_PREFIX."user as u";
		$sql .= " WHERE t.fk_user = u.rowid AND t.fk_task = pt.rowid";
		if (empty($projectidforalltimes)) $sql .= " AND t.fk_task =".$object->id;
		else $sql .= " AND pt.fk_projet IN (".$projectidforalltimes.")";
		if ($search_note) $sql .= natural_search('t.note', $search_note);
		if ($search_task_ref) $sql .= natural_search('pt.ref', $search_task_ref);
		if ($search_task_label) $sql .= natural_search('pt.label', $search_task_label);
		if ($search_user > 0) $sql .= natural_search('t.fk_user', $search_user);
		if ($search_valuebilled == '1') $sql .= ' AND t.invoice_id > 0';
		if ($search_valuebilled == '0') $sql .= ' AND (t.invoice_id = 0 OR t.invoice_id IS NULL)';
		$sql .= dolSqlDateFilter('t.task_datehour', $search_day, $search_month, $search_year);
		$sql .= $db->order($sortfield, $sortorder);

		// Count total nb of records
		$nbtotalofrecords = '';
		if (empty($conf->global->MAIN_DISABLE_FULL_SCANLIST))
		{
			$resql = $db->query($sql);
			$nbtotalofrecords = $db->num_rows($resql);
			if (($page * $limit) > $nbtotalofrecords)	// if total of record found is smaller than page * limit, goto and load page 0
			{
				$page = 0;
				$offset = 0;
			}
		}
		// if total of record found is smaller than limit, no need to do paging and to restart another select with limits set.
		if (is_numeric($nbtotalofrecords) && $limit > $nbtotalofrecords)
		{
			$num = $nbtotalofrecords;
		} else {
			$sql .= $db->plimit($limit + 1, $offset);

			$resql = $db->query($sql);
			if (!$resql)
			{
				dol_print_error($db);
				exit;
			}

			$num = $db->num_rows($resql);
		}

		if ($num >= 0)
		{
			if (!empty($projectidforalltimes))
			{
				print '<!-- List of time spent for project -->'."\n";

				$title = $langs->trans("ListTaskTimeUserProject");

				print_barre_liste($title, $page, $_SERVER["PHP_SELF"], $param, $sortfield, $sortorder, $massactionbutton, $num, $nbtotalofrecords, 'generic', 0, $linktocreatetime, '', $limit, 0, 0, 1);
			} else {
				print '<!-- List of time spent for project -->'."\n";

				$title = $langs->trans("ListTaskTimeForTask");

				print_barre_liste($title, $page, $_SERVER["PHP_SELF"], $param, $sortfield, $sortorder, $massactionbutton, $num, $nbtotalofrecords, 'generic', 0, $linktocreatetime, '', $limit, 0, 0, 1);
			}

			$i = 0;
			while ($i < $num)
			{
				$row = $db->fetch_object($resql);
				$tasks[$i] = $row;
				$i++;
			}
			$db->free($resql);
		} else {
			dol_print_error($db);
		}

		/*
		 * Form to add a new line of time spent
		 */
		if ($action == 'createtime' && $user->rights->projet->lire)
		{
			print '<!-- table to add time spent -->'."\n";
			if (!empty($id)) print '<input type="hidden" name="taskid" value="'.$id.'">';

			print '<div class="div-table-responsive-no-min">'; // You can use div-table-responsive-no-min if you dont need reserved height for your table
			print '<table class="noborder nohover centpercent">';

			print '<tr class="liste_titre">';
			print '<td>'.$langs->trans("Date").'</td>';
			if (empty($id)) print '<td>'.$langs->trans("Task").'</td>';
			print '<td>'.$langs->trans("By").'</td>';
			print '<td>'.$langs->trans("Note").'</td>';
			print '<td>'.$langs->trans("NewTimeSpent").'</td>';
			print '<td>'.$langs->trans("ProgressDeclared").'</td>';
			if (empty($conf->global->PROJECT_HIDE_TASKS) && !empty($conf->global->PROJECT_BILL_TIME_SPENT))
			{
				print '<td></td>';
			}
			print '<td></td>';
			print "</tr>\n";

			print '<tr class="oddeven nohover">';

			// Date
			print '<td class="maxwidthonsmartphone">';
			//$newdate=dol_mktime(12,0,0,$_POST["timemonth"],$_POST["timeday"],$_POST["timeyear"]);
			$newdate = '';
			print $form->selectDate($newdate, 'time', ($conf->browser->layout == 'phone' ? 2 : 1), 1, 2, "timespent_date", 1, 0);
			print '</td>';

			// Task
			$nboftasks = 0;
			if (empty($id))
			{
				print '<td class="maxwidthonsmartphone">';
				$nboftasks = $formproject->selectTasks(-1, GETPOST('taskid', 'int'), 'taskid', 0, 0, 1, 1, 0, 0, 'maxwidth300', $projectstatic->id, '');
				print '</td>';
			}

			// Contributor
			print '<td class="maxwidthonsmartphone nowraponall">';
			$contactsofproject = $projectstatic->getListContactId('internal');
			if (count($contactsofproject) > 0)
			{
				print img_object('', 'user', 'class="hideonsmartphone"');
				if (in_array($user->id, $contactsofproject)) $userid = $user->id;
				else $userid = $contactsofproject[0];

				if ($projectstatic->public) $contactsofproject = array();
				print $form->select_dolusers((GETPOST('userid', 'int') ? GETPOST('userid', 'int') : $userid), 'userid', 0, '', 0, '', $contactsofproject, 0, 0, 0, '', 0, $langs->trans("ResourceNotAssignedToProject"), 'maxwidth200');
			} else {
				if ($nboftasks) {
					print img_error($langs->trans('FirstAddRessourceToAllocateTime')).' '.$langs->trans('FirstAddRessourceToAllocateTime');
				}
			}
			print '</td>';

			// Note
			print '<td>';
			print '<textarea name="timespent_note" class="maxwidth100onsmartphone" rows="'.ROWS_2.'">'.($_POST['timespent_note'] ? $_POST['timespent_note'] : '').'</textarea>';
			print '</td>';

			// Duration - Time spent
			print '<td>';
			$durationtouse = ($_POST['timespent_duration'] ? $_POST['timespent_duration'] : '');
			if (GETPOSTISSET('timespent_durationhour') || GETPOSTISSET('timespent_durationmin'))
			{
				$durationtouse = (GETPOST('timespent_durationhour') * 3600 + GETPOST('timespent_durationmin') * 60);
			}
			print $form->select_duration('timespent_duration', $durationtouse, 0, 'text');
			print '</td>';

			// Progress declared
			print '<td class="nowrap">';
			print $formother->select_percent(GETPOST('progress') ?GETPOST('progress') : $object->progress, 'progress', 0, 5, 0, 100, 1);
			print '</td>';

			// Invoiced
			if (empty($conf->global->PROJECT_HIDE_TASKS) && !empty($conf->global->PROJECT_BILL_TIME_SPENT))
			{
				print '<td>';
				print '</td>';
			}

			print '<td class="center">';
			print '<input type="submit" name="save" class="button buttongen marginleftonly margintoponlyshort marginbottomonlyshort" value="'.$langs->trans("Add").'">';
			print '<input type="submit" name="cancel" class="button buttongen marginleftonly margintoponlyshort marginbottomonlyshort button-cancel" value="'.$langs->trans("Cancel").'">';
			print '</td></tr>';

			print '</table>';
			print '</div>';

			print '<br>';
		}

		$moreforfilter = '';

		$parameters = array();
		$reshook = $hookmanager->executeHooks('printFieldPreListTitle', $parameters); // Note that $action and $object may have been modified by hook
		if (empty($reshook)) $moreforfilter .= $hookmanager->resPrint;
		else $moreforfilter = $hookmanager->resPrint;

		if (!empty($moreforfilter))
		{
			print '<div class="liste_titre liste_titre_bydiv centpercent">';
			print $moreforfilter;
			print '</div>';
		}

		$varpage = empty($contextpage) ? $_SERVER["PHP_SELF"] : $contextpage;
		$selectedfields = $form->multiSelectArrayWithCheckbox('selectedfields', $arrayfields, $varpage); // This also change content of $arrayfields
		$selectedfields .= (is_array($arrayofmassactions) && count($arrayofmassactions) ? $form->showCheckAddButtons('checkforselect', 1) : '');

		print '<div class="div-table-responsive">';
		print '<table class="tagtable nobottomiftotal liste'.($moreforfilter ? " listwithfilterbefore" : "").'">'."\n";

		// Fields title search
		print '<tr class="liste_titre_filter">';
		// Date
		if (!empty($arrayfields['t.task_date']['checked']))
		{
			print '<td class="liste_titre">';
			if (!empty($conf->global->MAIN_LIST_FILTER_ON_DAY)) print '<input class="flat valignmiddle" type="text" size="1" maxlength="2" name="search_day" value="'.$search_day.'">';
			print '<input class="flat valignmiddle" type="text" size="1" maxlength="2" name="search_month" value="'.$search_month.'">';
			$formother->select_year($search_year, 'search_year', 1, 20, 5);
			print '</td>';
		}
		if ((empty($id) && empty($ref)) || !empty($projectidforalltimes))	// Not a dedicated task
		{
			if (!empty($arrayfields['t.task_ref']['checked'])) print '<td class="liste_titre"><input type="text" class="flat maxwidth100" name="search_task_ref" value="'.dol_escape_htmltag($search_task_ref).'"></td>';
			if (!empty($arrayfields['t.task_label']['checked'])) print '<td class="liste_titre"><input type="text" class="flat maxwidth100" name="search_task_label" value="'.dol_escape_htmltag($search_task_label).'"></td>';
		}
		// Author
		if (!empty($arrayfields['author']['checked'])) print '<td class="liste_titre">'.$form->select_dolusers(($search_user > 0 ? $search_user : -1), 'search_user', 1, null, 0, '', '', 0, 0, 0, '', 0, '', 'maxwidth150').'</td>';
		// Note
		if (!empty($arrayfields['t.note']['checked'])) print '<td class="liste_titre"><input type="text" class="flat maxwidth100" name="search_note" value="'.dol_escape_htmltag($search_note).'"></td>';
		// Duration
		if (!empty($arrayfields['t.task_duration']['checked'])) print '<td class="liste_titre right"></td>';
		// Value in main currency
		if (!empty($arrayfields['value']['checked'])) print '<td class="liste_titre"></td>';
		// Value billed
		if (!empty($arrayfields['valuebilled']['checked'])) print '<td class="liste_titre center">'.$form->selectyesno('search_valuebilled', $search_valuebilled, 1, false, 1).'</td>';

		/*
		// Extra fields
		include DOL_DOCUMENT_ROOT.'/core/tpl/extrafields_list_search_input.tpl.php';
		*/
		// Fields from hook
		$parameters = array('arrayfields'=>$arrayfields);
		$reshook = $hookmanager->executeHooks('printFieldListOption', $parameters); // Note that $action and $object may have been modified by hook
		print $hookmanager->resPrint;
		// Action column
		print '<td class="liste_titre center">';
		$searchpicto = $form->showFilterButtons();
		print $searchpicto;
		print '</td>';
		print '</tr>'."\n";

		print '<tr class="liste_titre">';
		if (!empty($arrayfields['t.task_date']['checked']))		 print_liste_field_titre($arrayfields['t.task_date']['label'], $_SERVER['PHP_SELF'], 't.task_date,t.task_datehour,t.rowid', '', $param, '', $sortfield, $sortorder);
		if ((empty($id) && empty($ref)) || !empty($projectidforalltimes))	// Not a dedicated task
		{
			if (!empty($arrayfields['t.task_ref']['checked']))	 print_liste_field_titre($arrayfields['t.task_ref']['label'], $_SERVER['PHP_SELF'], 'pt.ref', '', $param, '', $sortfield, $sortorder);
			if (!empty($arrayfields['t.task_label']['checked'])) print_liste_field_titre($arrayfields['t.task_label']['label'], $_SERVER['PHP_SELF'], 'pt.label', '', $param, '', $sortfield, $sortorder);
		}
		if (!empty($arrayfields['author']['checked']))			 print_liste_field_titre($arrayfields['author']['label'], $_SERVER['PHP_SELF'], '', '', $param, '', $sortfield, $sortorder);
		if (!empty($arrayfields['t.note']['checked']))			 print_liste_field_titre($arrayfields['t.note']['label'], $_SERVER['PHP_SELF'], 't.note', '', $param, '', $sortfield, $sortorder);
		if (!empty($arrayfields['t.task_duration']['checked']))  print_liste_field_titre($arrayfields['t.task_duration']['label'], $_SERVER['PHP_SELF'], 't.task_duration', '', $param, '', $sortfield, $sortorder, 'right ');
		if (!empty($arrayfields['value']['checked']))			 print_liste_field_titre($arrayfields['value']['label'], $_SERVER['PHP_SELF'], '', '', $param, '', $sortfield, $sortorder, 'right ');
		if (!empty($arrayfields['valuebilled']['checked']))		 print_liste_field_titre($arrayfields['valuebilled']['label'], $_SERVER['PHP_SELF'], 'il.total_ht', '', $param, '', $sortfield, $sortorder, 'center ');
		/*
		// Extra fields
		include DOL_DOCUMENT_ROOT.'/core/tpl/extrafields_list_search_title.tpl.php';
		*/
		// Hook fields
		$parameters = array('arrayfields'=>$arrayfields, 'param'=>$param, 'sortfield'=>$sortfield, 'sortorder'=>$sortorder);
		$reshook = $hookmanager->executeHooks('printFieldListTitle', $parameters); // Note that $action and $object may have been modified by hook
		print $hookmanager->resPrint;
		print_liste_field_titre($selectedfields, $_SERVER["PHP_SELF"], "", '', '', 'width="80"', $sortfield, $sortorder, 'center maxwidthsearch ');
		print "</tr>\n";

		$tasktmp = new Task($db);
		$tmpinvoice = new Facture($db);

		$i = 0;

		$childids = $user->getAllChildIds();

		$total = 0;
		$totalvalue = 0;
		$totalarray = array();
		foreach ($tasks as $task_time)
		{
			if ($i >= $limit) break;

			print '<tr class="oddeven">';

			$date1 = $db->jdate($task_time->task_date);
			$date2 = $db->jdate($task_time->task_datehour);

			// Date
			if (!empty($arrayfields['t.task_date']['checked']))
			{
				print '<td class="nowrap">';
				if ($action == 'editline' && $_GET['lineid'] == $task_time->rowid)
				{
					if (empty($task_time->task_date_withhour))
					{
						print $form->selectDate(($date2 ? $date2 : $date1), 'timeline', 3, 3, 2, "timespent_date", 1, 0);
					} else print $form->selectDate(($date2 ? $date2 : $date1), 'timeline', 1, 1, 2, "timespent_date", 1, 0);
				} else {
					print dol_print_date(($date2 ? $date2 : $date1), ($task_time->task_date_withhour ? 'dayhour' : 'day'));
				}
				print '</td>';
				if (!$i) $totalarray['nbfield']++;
			}

			// Task ref
			if (!empty($arrayfields['t.task_ref']['checked']))
			{
				if ((empty($id) && empty($ref)) || !empty($projectidforalltimes))   // Not a dedicated task
				{
					print '<td class="nowrap">';
					if ($action == 'editline' && $_GET['lineid'] == $task_time->rowid)
					{
						$formproject->selectTasks(-1, GETPOST('taskid', 'int') ?GETPOST('taskid', 'int') : $task_time->fk_task, 'taskid', 0, 0, 1, 1, 0, 0, 'maxwidth300', $projectstatic->id, '');
					} else {
						$tasktmp->id = $task_time->fk_task;
						$tasktmp->ref = $task_time->ref;
						$tasktmp->label = $task_time->label;
						print $tasktmp->getNomUrl(1, 'withproject', 'time');
					}
					print '</td>';
					if (!$i) $totalarray['nbfield']++;
				}
			} else {
				print '<input type="hidden" name="taskid" value="'.$id.'">';
			}

			// Task label
			if (!empty($arrayfields['t.task_label']['checked']))
			{
				if ((empty($id) && empty($ref)) || !empty($projectidforalltimes))	// Not a dedicated task
				{
					print '<td class="nowrap">';
					print $task_time->label;
					print '</td>';
					if (!$i) $totalarray['nbfield']++;
				}
			}

			// By User
			if (!empty($arrayfields['author']['checked']))
			{
				print '<td class="nowrap">';
				if ($action == 'editline' && $_GET['lineid'] == $task_time->rowid)
				{
					if (empty($object->id)) $object->fetch($id);
					$contactsoftask = $object->getListContactId('internal');
					if (!in_array($task_time->fk_user, $contactsoftask)) {
						$contactsoftask[] = $task_time->fk_user;
					}
					if (count($contactsoftask) > 0) {
						print img_object('', 'user', 'class="hideonsmartphone"');
						print $form->select_dolusers($task_time->fk_user, 'userid_line', 0, '', 0, '', $contactsoftask, '0', 0, 0, '', 0, '', 'maxwidth200');
					} else {
						print img_error($langs->trans('FirstAddRessourceToAllocateTime')).$langs->trans('FirstAddRessourceToAllocateTime');
					}
				} else {
					$userstatic->id = $task_time->fk_user;
					$userstatic->lastname = $task_time->lastname;
					$userstatic->firstname = $task_time->firstname;
					$userstatic->photo = $task_time->photo;
					$userstatic->statut = $task_time->user_status;
					print $userstatic->getNomUrl(-1);
				}
				print '</td>';
				if (!$i) $totalarray['nbfield']++;
			}

			// Note
			if (!empty($arrayfields['t.note']['checked']))
			{
				print '<td class="left">';
				if ($action == 'editline' && $_GET['lineid'] == $task_time->rowid)
				{
					print '<textarea name="timespent_note_line" width="95%" rows="'.ROWS_2.'">'.$task_time->note.'</textarea>';
				} else {
					print dol_nl2br($task_time->note);
				}
				print '</td>';
				if (!$i) $totalarray['nbfield']++;
			} elseif ($action == 'editline' && $_GET['lineid'] == $task_time->rowid)
			{
				print '<input type="hidden" name="timespent_note_line" value="'.$task_time->note.'">';
			}

			// Time spent
			if (!empty($arrayfields['t.task_duration']['checked']))
			{
				print '<td class="right">';
				if ($action == 'editline' && $_GET['lineid'] == $task_time->rowid)
				{
					print '<input type="hidden" name="old_duration" value="'.$task_time->task_duration.'">';
					print $form->select_duration('new_duration', $task_time->task_duration, 0, 'text');
				} else {
					print convertSecondToTime($task_time->task_duration, 'allhourmin');
				}
				print '</td>';
				if (!$i) $totalarray['nbfield']++;
				if (!$i) $totalarray['pos'][$totalarray['nbfield']] = 't.task_duration';
				$totalarray['val']['t.task_duration'] += $task_time->task_duration;
				if (!$i) $totalarray['totaldurationfield'] = $totalarray['nbfield'];
				$totalarray['totalduration'] += $task_time->task_duration;
			}

			// Value spent
			if (!empty($arrayfields['value']['checked']))
			{
				print '<td class="nowraponall right">';
<<<<<<< HEAD
				$value = price2num($task_time->thm * $task_time->task_duration / 3600, 'MT');
=======
				$value = price2num($task_time->thm * $task_time->task_duration / 3600, 'MT', 1);
>>>>>>> 4a5cdd00
				print price($value, 1, $langs, 1, -1, -1, $conf->currency);
				print '</td>';
				if (!$i) $totalarray['nbfield']++;
				if (!$i) $totalarray['pos'][$totalarray['nbfield']] = 'value';
				$totalarray['val']['value'] += $value;
				if (!$i) $totalarray['totalvaluefield'] = $totalarray['nbfield'];
				$totalarray['totalvalue'] += $value;
			}

			// Invoiced
			if (!empty($arrayfields['valuebilled']['checked']))
			{
				print '<td class="center">'; // invoice_id and invoice_line_id
				if (empty($conf->global->PROJECT_HIDE_TASKS) && !empty($conf->global->PROJECT_BILL_TIME_SPENT))
				{
					if ($projectstatic->usage_bill_time)
					{
						if ($task_time->invoice_id)
						{
							$result = $tmpinvoice->fetch($task_time->invoice_id);
							if ($result > 0)
							{
								print $tmpinvoice->getNomUrl(1);
							}
						} else {
							print $langs->trans("No");
						}
					} else {
						print '<span class="opacitymedium">'.$langs->trans("NA").'</span>';
					}
				}
				print '</td>';
				if (!$i) $totalarray['nbfield']++;
			}

			/*
			// Extra fields
			include DOL_DOCUMENT_ROOT.'/core/tpl/extrafields_list_print_fields.tpl.php';
			*/

			// Fields from hook
			$parameters = array('arrayfields'=>$arrayfields, 'obj'=>$task_time, 'i'=>$i, 'totalarray'=>&$totalarray);
			$reshook = $hookmanager->executeHooks('printFieldListValue', $parameters); // Note that $action and $object may have been modified by hook
			print $hookmanager->resPrint;

			// Action column
			print '<td class="center nowraponall">';
			if (($action == 'editline' || $action == 'splitline') && $_GET['lineid'] == $task_time->rowid)
			{
				print '<input type="hidden" name="lineid" value="'.$_GET['lineid'].'">';
				print '<input type="submit" class="button buttongen margintoponlyshort marginbottomonlyshort button-save" name="save" value="'.$langs->trans("Save").'">';
				print '<br>';
				print '<input type="submit" class="button buttongen margintoponlyshort marginbottomonlyshort button-cancel" name="cancel" value="'.$langs->trans("Cancel").'">';
			} elseif ($user->rights->projet->lire || $user->rights->projet->all->creer)	 // Read project and enter time consumed on assigned tasks
			{
				if ($task_time->fk_user == $user->id || in_array($task_time->fk_user, $childids) || $user->rights->projet->all->creer)
				{
					if ($conf->MAIN_FEATURES_LEVEL >= 2)
					{
						print '&nbsp;';
						print '<a class="reposition" href="'.$_SERVER["PHP_SELF"].'?id='.$task_time->fk_task.'&amp;action=splitline&amp;lineid='.$task_time->rowid.$param.((empty($id) || $tab == 'timespent') ? '&tab=timespent' : '').'">';
						print img_split();
						print '</a>';
					}

					print '&nbsp;';
					print '<a class="reposition editfielda" href="'.$_SERVER["PHP_SELF"].'?id='.$task_time->fk_task.'&amp;action=editline&amp;lineid='.$task_time->rowid.$param.((empty($id) || $tab == 'timespent') ? '&tab=timespent' : '').'">';
					print img_edit();
					print '</a>';

					print '&nbsp;';
					print '<a class="reposition paddingleft" href="'.$_SERVER["PHP_SELF"].'?id='.$task_time->fk_task.'&amp;action=deleteline&amp;token='.newToken().'&amp;lineid='.$task_time->rowid.$param.((empty($id) || $tab == 'timespent') ? '&tab=timespent' : '').'">';
					print img_delete('default', 'class="pictodelete paddingleft"');
					print '</a>';

					if ($massactionbutton || $massaction)	// If we are in select mode (massactionbutton defined) or if we have already selected and sent an action ($massaction) defined
					{
						$selected = 0;
						if (in_array($task_time->rowid, $arrayofselected)) $selected = 1;
						print '&nbsp;';
						print '<input id="cb'.$task_time->rowid.'" class="flat checkforselect marginleftonly" type="checkbox" name="toselect[]" value="'.$task_time->rowid.'"'.($selected ? ' checked="checked"' : '').'>';
					}
				}
			}
			print '</td>';
			if (!$i) $totalarray['nbfield']++;

			print "</tr>\n";


			// Add line to split

			if ($action == 'splitline' && $_GET['lineid'] == $task_time->rowid)
			{
				print '<tr class="oddeven">';

				// Date
				if (!empty($arrayfields['t.task_date']['checked']))
				{
					print '<td class="nowrap">';
					if ($action == 'splitline' && $_GET['lineid'] == $task_time->rowid)
					{
						if (empty($task_time->task_date_withhour))
						{
							print $form->selectDate(($date2 ? $date2 : $date1), 'timeline', 3, 3, 2, "timespent_date", 1, 0);
						} else print $form->selectDate(($date2 ? $date2 : $date1), 'timeline', 1, 1, 2, "timespent_date", 1, 0);
					} else {
						print dol_print_date(($date2 ? $date2 : $date1), ($task_time->task_date_withhour ? 'dayhour' : 'day'));
					}
					print '</td>';
				}

				// Task ref
				if (!empty($arrayfields['t.task_ref']['checked']))
				{
					if ((empty($id) && empty($ref)) || !empty($projectidforalltimes))	// Not a dedicated task
					{
						print '<td class="nowrap">';
						$tasktmp->id = $task_time->fk_task;
						$tasktmp->ref = $task_time->ref;
						$tasktmp->label = $task_time->label;
						print $tasktmp->getNomUrl(1, 'withproject', 'time');
						print '</td>';
					}
				}

				// Task label
				if (!empty($arrayfields['t.task_label']['checked']))
				{
					if ((empty($id) && empty($ref)) || !empty($projectidforalltimes))	// Not a dedicated task
					{
						print '<td>';
						print $task_time->label;
						print '</td>';
					}
				}

				// User
				if (!empty($arrayfields['author']['checked']))
				{
					print '<td>';
					if ($action == 'splitline' && $_GET['lineid'] == $task_time->rowid)
					{
						if (empty($object->id)) $object->fetch($id);
						$contactsoftask = $object->getListContactId('internal');
						if (!in_array($task_time->fk_user, $contactsoftask)) {
							$contactsoftask[] = $task_time->fk_user;
						}
						if (count($contactsoftask) > 0) {
							print img_object('', 'user', 'class="hideonsmartphone"');
							print $form->select_dolusers($task_time->fk_user, 'userid_line', 0, '', 0, '', $contactsoftask);
						} else {
							print img_error($langs->trans('FirstAddRessourceToAllocateTime')).$langs->trans('FirstAddRessourceToAllocateTime');
						}
					} else {
						$userstatic->id = $task_time->fk_user;
						$userstatic->lastname = $task_time->lastname;
						$userstatic->firstname = $task_time->firstname;
						$userstatic->photo = $task_time->photo;
						$userstatic->statut = $task_time->user_status;
						print $userstatic->getNomUrl(-1);
					}
					print '</td>';
				}

				// Note
				if (!empty($arrayfields['t.note']['checked']))
				{
					print '<td class="left">';
					if ($action == 'splitline' && $_GET['lineid'] == $task_time->rowid)
					{
						print '<textarea name="timespent_note_line" width="95%" rows="'.ROWS_2.'">'.$task_time->note.'</textarea>';
					} else {
						print dol_nl2br($task_time->note);
					}
					print '</td>';
				} elseif ($action == 'splitline' && $_GET['lineid'] == $task_time->rowid)
				{
					print '<input type="hidden" name="timespent_note_line" value="'.$task_time->note.'">';
				}

				// Time spent
				if (!empty($arrayfields['t.task_duration']['checked']))
				{
					print '<td class="right">';
					if ($action == 'splitline' && $_GET['lineid'] == $task_time->rowid)
					{
						print '<input type="hidden" name="old_duration" value="'.$task_time->task_duration.'">';
						print $form->select_duration('new_duration', $task_time->task_duration, 0, 'text');
					} else {
						print convertSecondToTime($task_time->task_duration, 'allhourmin');
					}
					print '</td>';
				}

				// Value spent
				if (!empty($arrayfields['value']['checked']))
				{
					print '<td class="right">';
					$value = price2num($task_time->thm * $task_time->task_duration / 3600, 'MT', 1);
					print price($value, 1, $langs, 1, -1, -1, $conf->currency);
					print '</td>';
				}

				// Value billed
				if (!empty($arrayfields['valuebilled']['checked']))
				{
					print '<td class="right">';
					$valuebilled = price2num($task_time->total_ht, '', 1);
					if (isset($task_time->total_ht)) print price($valuebilled, 1, $langs, 1, -1, -1, $conf->currency);
					print '</td>';
				}

				/*
				 // Extra fields
				 include DOL_DOCUMENT_ROOT.'/core/tpl/extrafields_list_print_fields.tpl.php';
				 */

				// Fields from hook
				$parameters = array('arrayfields'=>$arrayfields, 'obj'=>$task_time);
				$reshook = $hookmanager->executeHooks('printFieldListValue', $parameters); // Note that $action and $object may have been modified by hook
				print $hookmanager->resPrint;

				// Action column
				print '<td class="center nowraponall">';
				print '</td>';

				print "</tr>\n";


				// Line for second dispatching

				print '<tr class="oddeven">';

				// Date
				if (!empty($arrayfields['t.task_date']['checked']))
				{
					print '<td class="nowrap">';
					if ($action == 'splitline' && $_GET['lineid'] == $task_time->rowid)
					{
						if (empty($task_time->task_date_withhour))
						{
							print $form->selectDate(($date2 ? $date2 : $date1), 'timeline_2', 3, 3, 2, "timespent_date", 1, 0);
						} else print $form->selectDate(($date2 ? $date2 : $date1), 'timeline_2', 1, 1, 2, "timespent_date", 1, 0);
					} else {
						print dol_print_date(($date2 ? $date2 : $date1), ($task_time->task_date_withhour ? 'dayhour' : 'day'));
					}
					print '</td>';
				}

				// Task ref
				if (!empty($arrayfields['t.task_ref']['checked']))
				{
					if ((empty($id) && empty($ref)) || !empty($projectidforalltimes))	// Not a dedicated task
					{
						print '<td class="nowrap">';
						$tasktmp->id = $task_time->fk_task;
						$tasktmp->ref = $task_time->ref;
						$tasktmp->label = $task_time->label;
						print $tasktmp->getNomUrl(1, 'withproject', 'time');
						print '</td>';
					}
				}

				// Task label
				if (!empty($arrayfields['t.task_label']['checked']))
				{
					if ((empty($id) && empty($ref)) || !empty($projectidforalltimes))	// Not a dedicated task
					{
						print '<td class="nowrap">';
						print $task_time->label;
						print '</td>';
					}
				}

				// User
				if (!empty($arrayfields['author']['checked']))
				{
					print '<td>';
					if ($action == 'splitline' && $_GET['lineid'] == $task_time->rowid)
					{
						if (empty($object->id)) $object->fetch($id);
						$contactsoftask = $object->getListContactId('internal');
						if (!in_array($task_time->fk_user, $contactsoftask)) {
							$contactsoftask[] = $task_time->fk_user;
						}
						if (count($contactsoftask) > 0) {
							print img_object('', 'user', 'class="hideonsmartphone"');
							print $form->select_dolusers($task_time->fk_user, 'userid_line_2', 0, '', 0, '', $contactsoftask);
						} else {
							print img_error($langs->trans('FirstAddRessourceToAllocateTime')).$langs->trans('FirstAddRessourceToAllocateTime');
						}
					} else {
						$userstatic->id = $task_time->fk_user;
						$userstatic->lastname = $task_time->lastname;
						$userstatic->firstname = $task_time->firstname;
						$userstatic->photo = $task_time->photo;
						$userstatic->statut = $task_time->user_status;
						print $userstatic->getNomUrl(-1);
					}
					print '</td>';
				}

				// Note
				if (!empty($arrayfields['t.note']['checked']))
				{
					print '<td class="left">';
					if ($action == 'splitline' && $_GET['lineid'] == $task_time->rowid)
					{
						print '<textarea name="timespent_note_line_2" width="95%" rows="'.ROWS_2.'">'.$task_time->note.'</textarea>';
					} else {
						print dol_nl2br($task_time->note);
					}
					print '</td>';
				} elseif ($action == 'splitline' && $_GET['lineid'] == $task_time->rowid)
				{
					print '<input type="hidden" name="timespent_note_line_2" value="'.$task_time->note.'">';
				}

				// Time spent
				if (!empty($arrayfields['t.task_duration']['checked']))
				{
					print '<td class="right">';
					if ($action == 'splitline' && $_GET['lineid'] == $task_time->rowid)
					{
						print '<input type="hidden" name="old_duration_2" value="0">';
						print $form->select_duration('new_duration_2', 0, 0, 'text');
					} else {
						print convertSecondToTime($task_time->task_duration, 'allhourmin');
					}
					print '</td>';
				}

				// Value spent
				if (!empty($arrayfields['value']['checked']))
				{
					print '<td class="right">';
					$value = 0;
					print price($value, 1, $langs, 1, -1, -1, $conf->currency);
					print '</td>';
				}

				// Value billed
				if (!empty($arrayfields['valuebilled']['checked']))
				{
					print '<td class="right">';
					$valuebilled = price2num($task_time->total_ht, '', 1);
					if (isset($task_time->total_ht)) print price($valuebilled, 1, $langs, 1, -1, -1, $conf->currency);
					print '</td>';
				}

				/*
				 // Extra fields
				 include DOL_DOCUMENT_ROOT.'/core/tpl/extrafields_list_print_fields.tpl.php';
				 */

				// Fields from hook
				$parameters = array('arrayfields'=>$arrayfields, 'obj'=>$task_time);
				$reshook = $hookmanager->executeHooks('printFieldListValue', $parameters); // Note that $action and $object may have been modified by hook
				print $hookmanager->resPrint;

				// Action column
				print '<td class="center nowraponall">';
				print '</td>';

				print "</tr>\n";
			}

			$i++;
		}

		// Show total line
		//include DOL_DOCUMENT_ROOT.'/core/tpl/list_print_total.tpl.php';
		if (isset($totalarray['totaldurationfield']) || isset($totalarray['totalvaluefield']))
		{
			print '<tr class="liste_total">';
			$i = 0;
			while ($i < $totalarray['nbfield'])
			{
				$i++;
				if ($i == 1)
				{
					if ($num < $limit && empty($offset)) print '<td class="left">'.$langs->trans("Total").'</td>';
					else print '<td class="left">'.$langs->trans("Totalforthispage").'</td>';
				} elseif ($totalarray['totaldurationfield'] == $i) print '<td class="right">'.convertSecondToTime($totalarray['totalduration'], 'allhourmin').'</td>';
				elseif ($totalarray['totalvaluefield'] == $i) print '<td class="right">'.price($totalarray['totalvalue']).'</td>';
				//elseif ($totalarray['totalvaluebilledfield'] == $i) print '<td class="center">'.price($totalarray['totalvaluebilled']).'</td>';
				else print '<td></td>';
			}
			print '</tr>';
		}

		if (!count($tasks))
		{
			$totalnboffields = 1;
			foreach ($arrayfields as $value)
			{
				if ($value['checked']) $totalnboffields++;
			}
			print '<tr class="oddeven"><td colspan="'.$totalnboffields.'">';
			print '<span class="opacitymedium">'.$langs->trans("None").'</span>';
			print '</td></tr>';
		}


		print "</table>";
		print '</div>';
		print "</form>";
	}
}

// End of page
llxFooter();
$db->close();<|MERGE_RESOLUTION|>--- conflicted
+++ resolved
@@ -1398,11 +1398,7 @@
 			if (!empty($arrayfields['value']['checked']))
 			{
 				print '<td class="nowraponall right">';
-<<<<<<< HEAD
-				$value = price2num($task_time->thm * $task_time->task_duration / 3600, 'MT');
-=======
 				$value = price2num($task_time->thm * $task_time->task_duration / 3600, 'MT', 1);
->>>>>>> 4a5cdd00
 				print price($value, 1, $langs, 1, -1, -1, $conf->currency);
 				print '</td>';
 				if (!$i) $totalarray['nbfield']++;
