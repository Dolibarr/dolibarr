<?php
/* Copyright (C) 2005		Rodolphe Quiedeville	<rodolphe@quiedeville.org>
 * Copyright (C) 2006-2023	Laurent Destailleur		<eldy@users.sourceforge.net>
 * Copyright (C) 2010-2012	Regis Houssin			<regis.houssin@inodbox.com>
 * Copyright (C) 2011		Juanjo Menent			<jmenent@2byte.es>
 * Copyright (C) 2018		Ferran Marcet			<fmarcet@2byte.es>
 * Copyright (C) 2018		Frédéric France			<frederic.france@netlogic.fr>
 * Copyright (C) 2019-2021	Christophe Battarel		<christophe@altairis.fr>
 * Copyright (C) 2023		Gauthier VERDOL			<gauthier.verdol@atm-consulting.fr>
 * Copyright (C) 2024		MDW						<mdeweerd@users.noreply.github.com>
 * Copyright (C) 2024		Vincent de Grandpré		<vincent@de-grandpre.quebec>
 * Copyright (C) 2024		Solution Libre SAS		<contact@solution-libre.fr>
 *
 * This program is free software; you can redistribute it and/or modify
 * it under the terms of the GNU General Public License as published by
 * the Free Software Foundation; either version 3 of the License, or
 * (at your option) any later version.
 *
 * This program is distributed in the hope that it will be useful,
 * but WITHOUT ANY WARRANTY; without even the implied warranty of
 * MERCHANTABILITY or FITNESS FOR A PARTICULAR PURPOSE.  See the
 * GNU General Public License for more details.
 *
 * You should have received a copy of the GNU General Public License
 * along with this program. If not, see <https://www.gnu.org/licenses/>.
 */

/**
 *    \file        htdocs/projet/tasks/time.php
 *    \ingroup    project
 *    \brief        Page to add new time spent on a task
 */

// Load Dolibarr environment
require '../../main.inc.php';
require_once DOL_DOCUMENT_ROOT . '/projet/class/project.class.php';
require_once DOL_DOCUMENT_ROOT . '/projet/class/task.class.php';
require_once DOL_DOCUMENT_ROOT . '/compta/facture/class/facture.class.php';
require_once DOL_DOCUMENT_ROOT . '/core/lib/project.lib.php';
require_once DOL_DOCUMENT_ROOT . '/core/lib/date.lib.php';
require_once DOL_DOCUMENT_ROOT . '/core/class/html.formother.class.php';
require_once DOL_DOCUMENT_ROOT . '/core/class/html.formprojet.class.php';
require_once DOL_DOCUMENT_ROOT . '/core/class/html.formintervention.class.php';

// Load translation files required by the page
$langsLoad = array('projects', 'bills', 'orders', 'companies');
if (isModEnabled('eventorganization')) {
	$langsLoad[] = 'eventorganization';
}

$langs->loadLangs($langsLoad);

$action = GETPOST('action', 'alpha');
$massaction = GETPOST('massaction', 'alpha'); // The bulk action (combo box choice into lists)
$confirm = GETPOST('confirm', 'alpha');
$cancel = GETPOST('cancel', 'alpha');
$toselect = GETPOST('toselect', 'array'); // Array of ids of elements selected into a list
$contextpage = GETPOST('contextpage', 'aZ') ? GETPOST('contextpage', 'aZ') : 'timespentlist'; // To manage different context of search
$backtopage = GETPOST('backtopage', 'alpha'); // Go back to a dedicated page
$optioncss = GETPOST('optioncss', 'alpha');
$mode = GETPOST('mode', 'alpha');

$id = GETPOSTINT('id');
$projectid = GETPOSTINT('projectid');
$ref = GETPOST('ref', 'alpha');
$withproject = GETPOSTINT('withproject');
$project_ref = GETPOST('project_ref', 'alpha');
$tab = GETPOST('tab', 'aZ09');

$search_day = GETPOSTINT('search_day');
$search_month = GETPOSTINT('search_month');
$search_year = GETPOSTINT('search_year');
$search_date_startday = GETPOSTINT('search_date_startday');
$search_date_startmonth = GETPOSTINT('search_date_startmonth');
$search_date_startyear = GETPOSTINT('search_date_startyear');
$search_date_endday = GETPOSTINT('search_date_endday');
$search_date_endmonth = GETPOSTINT('search_date_endmonth');
$search_date_endyear = GETPOSTINT('search_date_endyear');
$search_date_start = dol_mktime(0, 0, 0, $search_date_startmonth, $search_date_startday, $search_date_startyear); // Use tzserver
$search_date_end = dol_mktime(23, 59, 59, $search_date_endmonth, $search_date_endday, $search_date_endyear);
$search_note = GETPOST('search_note', 'alpha');
$search_duration = GETPOST('search_duration', 'alpha');
$search_task_ref = GETPOST('search_task_ref', 'alpha');
$search_task_label = GETPOST('search_task_label', 'alpha');
$search_user = GETPOST('search_user', 'intcomma');
$search_valuebilled = GETPOST('search_valuebilled', 'intcomma');
$search_product_ref = GETPOST('search_product_ref', 'alpha');
$search_company = GETPOST('$search_company', 'alpha');
$search_company_alias = GETPOST('$search_company_alias', 'alpha');
$search_project_ref = GETPOST('$search_project_ref', 'alpha');
$search_project_label = GETPOST('$search_project_label', 'alpha');
$search_timespent_starthour = GETPOSTINT("search_timespent_duration_starthour");
$search_timespent_startmin = GETPOSTINT("search_timespent_duration_startmin");
$search_timespent_endhour = GETPOSTINT("search_timespent_duration_endhour");
$search_timespent_endmin = GETPOSTINT("search_timespent_duration_endmin");

$limit = GETPOSTINT('limit') ? GETPOSTINT('limit') : $conf->liste_limit;
$sortfield = GETPOST('sortfield', 'aZ09comma');
$sortorder = GETPOST('sortorder', 'aZ09comma');
$page = GETPOSTISSET('pageplusone') ? (GETPOSTINT('pageplusone') - 1) : GETPOSTINT("page");
if (empty($page) || $page == -1) {
	$page = 0;
}        // If $page is not defined, or '' or -1
$offset = $limit * $page;
$pageprev = $page - 1;
$pagenext = $page + 1;
if (!$sortfield) {
	$sortfield = 't.element_date,t.element_datehour,t.rowid';
}
if (!$sortorder) {
	$sortorder = 'DESC,DESC,DESC';
}

$childids = $user->getAllChildIds(1);

// Initialize a technical object to manage hooks of page. Note that conf->hooks_modules contains an array of hook context
//$object = new TaskTime($db);
$hookmanager->initHooks(array('projecttasktime', 'globalcard'));

$object = new Task($db);
$extrafields = new ExtraFields($db);
$projectstatic = new Project($db);

// fetch optionals attributes and labels
$extrafields->fetch_name_optionals_label($projectstatic->table_element);
$extrafields->fetch_name_optionals_label($object->table_element);

// Load task
if ($id > 0 || $ref) {
	$object->fetch($id, $ref);
}


// Security check
$socid = 0;
//if ($user->socid > 0) $socid = $user->socid;	  // For external user, no check is done on company because readability is managed by public status of project and assignment.
if (!$user->hasRight('projet', 'lire')) {
	accessforbidden();
}

if ($object->fk_project > 0) {
	restrictedArea($user, 'projet', $object->fk_project, 'projet&project');
} else {
	restrictedArea($user, 'projet', null, 'projet&project');
	// We check user has permission to see all tasks of all users
	if (empty($projectid) && !$user->hasRight('projet', 'all', 'lire')) {
		$search_user = $user->id;
	}
}


/*
 * Actions
 */

if (GETPOST('cancel', 'alpha')) {
	$action = '';
}
if (!GETPOST('confirmmassaction', 'alpha') && $massaction != 'presend' && $massaction != 'confirm_presend' && $massaction != 'confirm_generateinvoice' && $massaction != 'confirm_generateinter') {
	$massaction = '';
}

$parameters = array('socid' => $socid, 'projectid' => $projectid);
$reshook = $hookmanager->executeHooks('doActions', $parameters, $object, $action); // Note that $action and $object may have been modified by some hooks
if ($reshook < 0) {
	setEventMessages($hookmanager->error, $hookmanager->errors, 'errors');
}

include DOL_DOCUMENT_ROOT . '/core/actions_changeselectedfields.inc.php';

// Purge search criteria
if (GETPOST('button_removefilter_x', 'alpha') || GETPOST('button_removefilter.x', 'alpha') || GETPOST('button_removefilter', 'alpha')) { // All tests are required to be compatible with all browsers
	$search_day = '';
	$search_month = '';
	$search_year = '';
	$search_note = '';
	$search_duration = '';
	$search_value = '';
	$search_date_startday = '';
	$search_date_startmonth = '';
	$search_date_startyear = '';
	$search_date_endday = '';
	$search_date_endmonth = '';
	$search_date_endyear = '';
	$search_date_start = '';
	$search_date_end = '';
	$search_task_ref = '';
	$search_company = '';
	$search_company_alias = '';
	$search_project_ref = '';
	$search_project_label = '';
	$search_task_label = '';
	$search_user = -1;
	$search_valuebilled = '';
	$search_product_ref = '';
	$toselect = array();
	$search_array_options = array();
	$search_timespent_starthour = '';
	$search_timespent_startmin = '';
	$search_timespent_endhour = '';
	$search_timespent_endmin = '';
	$action = '';
}

if ($action == 'addtimespent' && $user->hasRight('projet', 'time')) {
	$error = 0;

	$timespent_durationhour = GETPOSTINT('timespent_durationhour');
	$timespent_durationmin = GETPOSTINT('timespent_durationmin');
	if (empty($timespent_durationhour) && empty($timespent_durationmin)) {
		setEventMessages($langs->trans('ErrorFieldRequired', $langs->transnoentitiesnoconv("Duration")), null, 'errors');
		$error++;
	}
	if (!GETPOSTINT("userid")) {
		$langs->load("errors");
		setEventMessages($langs->trans('ErrorUserNotAssignedToTask'), null, 'errors');
		$error++;
	}

	if (!$error) {
		if ($id || $ref) {
			$object->fetch($id, $ref);
		} else {
			if (!GETPOSTINT('taskid') || GETPOSTINT('taskid') < 0) {
				setEventMessages($langs->trans("ErrorFieldRequired", $langs->transnoentitiesnoconv("Task")), null, 'errors');
				$action = 'createtime';
				$error++;
			} else {
				$object->fetch(GETPOSTINT('taskid'));
			}
		}

		if (!$error) {
			$object->fetch_projet();

			if (empty($object->project->status)) {
				setEventMessages($langs->trans("ProjectMustBeValidatedFirst"), null, 'errors');
				$action = 'createtime';
				$error++;
			} else {
				$object->timespent_note = GETPOST("timespent_note", 'alpha');
				if (GETPOSTINT('progress') > 0) {
					$object->progress = GETPOSTINT('progress'); // If progress is -1 (not defined), we do not change value
				}
				$object->timespent_duration = GETPOSTINT("timespent_durationhour") * 60 * 60; // We store duration in seconds
				$object->timespent_duration += (GETPOSTINT('timespent_durationmin') ? GETPOSTINT('timespent_durationmin') : 0) * 60; // We store duration in seconds
				if (GETPOST("timehour") != '' && GETPOST("timehour") >= 0) {    // If hour was entered
					$object->timespent_date = dol_mktime(GETPOSTINT("timehour"), GETPOSTINT("timemin"), 0, GETPOSTINT("timemonth"), GETPOSTINT("timeday"), GETPOSTINT("timeyear"));
					$object->timespent_withhour = 1;
				} else {
					$object->timespent_date = dol_mktime(12, 0, 0, GETPOSTINT("timemonth"), GETPOSTINT("timeday"), GETPOSTINT("timeyear"));
				}
				$object->timespent_fk_user = GETPOSTINT("userid");
				$object->timespent_fk_product = GETPOSTINT("fk_product");

				$result = $object->addTimeSpent($user);

				if ($result >= 0) {
					setEventMessages($langs->trans("RecordSaved"), null, 'mesgs');
				} else {
					setEventMessages($langs->trans($object->error), null, 'errors');
					$error++;
				}
			}
		}
	} else {
		$action = 'createtime';
	}
}

if (($action == 'updateline' || $action == 'updatesplitline') && !$cancel && $user->hasRight('projet', 'lire')) {
	$error = 0;

	if (!GETPOST("new_durationhour") && !GETPOST("new_durationmin")) {
		setEventMessages($langs->trans('ErrorFieldRequired', $langs->transnoentitiesnoconv("Duration")), null, 'errors');
		$error++;
	}

	if (!$error) {
		if (GETPOSTINT('taskid') != $id) {        // GETPOST('taskid') is id of new task
			$id_temp = GETPOSTINT('taskid'); // should not overwrite $id


			$object->fetchTimeSpent(GETPOSTINT('lineid'));

			$result = 0;
			if (in_array($object->timespent_fk_user, $childids) || $user->hasRight('projet', 'all', 'creer')) {
				$result = $object->delTimeSpent($user);
			}

			$object->fetch($id_temp, $ref);

			$object->timespent_note = GETPOST("timespent_note_line", "alphanohtml");
			$object->timespent_old_duration = GETPOSTINT("old_duration");
			$object->timespent_duration = GETPOSTINT("new_durationhour") * 60 * 60; // We store duration in seconds
			$object->timespent_duration += (GETPOSTINT("new_durationmin") ? GETPOSTINT('new_durationmin') : 0) * 60; // We store duration in seconds
			if (GETPOST("timelinehour") != '' && GETPOST("timelinehour") >= 0) {    // If hour was entered
				$object->timespent_date = dol_mktime(GETPOST("timelinehour"), GETPOST("timelinemin"), 0, GETPOST("timelinemonth"), GETPOST("timelineday"), GETPOST("timelineyear"));
				$object->timespent_withhour = 1;
			} else {
				$object->timespent_date = dol_mktime(12, 0, 0, GETPOST("timelinemonth"), GETPOST("timelineday"), GETPOST("timelineyear"));
			}
			$object->timespent_fk_user = GETPOSTINT("userid_line");
			$object->timespent_fk_product = GETPOSTINT("fk_product");
			$object->timespent_invoiceid = GETPOSTINT("invoiceid");
			$object->timespent_invoicelineid = GETPOSTINT("invoicelineid");

			$result = 0;
			if (in_array($object->timespent_fk_user, $childids) || $user->hasRight('projet', 'all', 'creer')) {
				$result = $object->addTimeSpent($user);
				if ($result >= 0) {
					setEventMessages($langs->trans("RecordSaved"), null, 'mesgs');
				} else {
					setEventMessages($langs->trans($object->error), null, 'errors');
					$error++;
				}
			}
		} else {
			$object->fetch($id, $ref);

			$object->timespent_id = GETPOSTINT("lineid");
			$object->timespent_note = GETPOST("timespent_note_line", "alphanohtml");
			$object->timespent_old_duration = GETPOSTINT("old_duration");
			$object->timespent_duration = GETPOSTINT("new_durationhour") * 60 * 60; // We store duration in seconds
			$object->timespent_duration += (GETPOSTINT("new_durationmin") ? GETPOSTINT('new_durationmin') : 0) * 60; // We store duration in seconds
			if (GETPOST("timelinehour") != '' && GETPOST("timelinehour") >= 0) {    // If hour was entered
				$object->timespent_date = dol_mktime(GETPOSTINT("timelinehour"), GETPOSTINT("timelinemin"), 0, GETPOSTINT("timelinemonth"), GETPOSTINT("timelineday"), GETPOSTINT("timelineyear"));
				$object->timespent_withhour = 1;
			} else {
				$object->timespent_date = dol_mktime(12, 0, 0, GETPOSTINT("timelinemonth"), GETPOSTINT("timelineday"), GETPOSTINT("timelineyear"));
			}
			$object->timespent_fk_user = GETPOSTINT("userid_line");
			$object->timespent_fk_product = GETPOSTINT("fk_product");
			$object->timespent_invoiceid = GETPOSTINT("invoiceid");
			$object->timespent_invoicelineid = GETPOSTINT("invoicelineid");
			$result = 0;

			if (in_array($object->timespent_fk_user, $childids) || $user->hasRight('projet', 'all', 'creer')) {
				$result = $object->updateTimeSpent($user);

				if ($result >= 0) {
					setEventMessages($langs->trans("RecordSaved"), null, 'mesgs');
				} else {
					setEventMessages($langs->trans($object->error), null, 'errors');
					$error++;
				}
			}
		}
	} else {
		$action = '';
	}
}

if ($action == 'confirm_deleteline' && $confirm == "yes" && ($user->hasRight('projet', 'time') || $user->hasRight('projet', 'all', 'creer'))) {
	$object->fetchTimeSpent(GETPOSTINT('lineid'));    // load properties like $object->timespent_xxx

	if (in_array($object->timespent_fk_user, $childids) || $user->hasRight('projet', 'all', 'creer')) {
		$result = $object->delTimeSpent($user);    // delete line with $object->timespent_id

		if ($result < 0) {
			$langs->load("errors");
			setEventMessages($langs->trans($object->error), null, 'errors');
			$error++;
			$action = '';
		} else {
			setEventMessages($langs->trans("RecordDeleted"), null, 'mesgs');
		}
	}
}

// Retrieve First Task ID of Project if withprojet is on to allow project prev next to work
if (!empty($project_ref) && !empty($withproject)) {
	if ($projectstatic->fetch(0, $project_ref) > 0) {
		$tasksarray = $object->getTasksArray(0, 0, $projectstatic->id, $socid, 0);
		if (count($tasksarray) > 0) {
			$id = $tasksarray[0]->id;
		} else {
			header("Location: " . DOL_URL_ROOT . '/projet/tasks.php?id=' . $projectstatic->id . ($withproject ? '&withproject=1' : '') . (empty($mode) ? '' : '&mode=' . $mode));
			exit;
		}
	}
}

// To show all time lines for project
$projectidforalltimes = 0;
if (GETPOSTINT('projectid') > 0) {
	$projectidforalltimes = GETPOSTINT('projectid');

	$result = $projectstatic->fetch($projectidforalltimes);
	if (!empty($projectstatic->socid)) {
		$projectstatic->fetch_thirdparty();
	}
	$res = $projectstatic->fetch_optionals();
} elseif (GETPOST('project_ref', 'alpha')) {
	$projectstatic->fetch(0, GETPOST('project_ref', 'alpha'));
	$projectidforalltimes = $projectstatic->id;
	$withproject = 1;
} elseif ($id > 0) {
	$object->fetch($id);
	$result = $projectstatic->fetch($object->fk_project);
}
// If not task selected and no project selected
if ($id <= 0 && $projectidforalltimes == 0) {
	$allprojectforuser = $user->id;
}

if ($action == 'confirm_generateinvoice') {
	if (!empty($projectstatic->socid)) {
		$projectstatic->fetch_thirdparty();
	}

	if (!($projectstatic->thirdparty->id > 0)) {
		setEventMessages($langs->trans("ThirdPartyRequiredToGenerateInvoice"), null, 'errors');
	} else {
		include_once DOL_DOCUMENT_ROOT . '/compta/facture/class/facture.class.php';
		include_once DOL_DOCUMENT_ROOT . '/projet/class/project.class.php';
		include_once DOL_DOCUMENT_ROOT . '/product/class/product.class.php';

		$tmpinvoice = new Facture($db);
		$tmptimespent = new Task($db);
		$tmpproduct = new Product($db);
		$fuser = new User($db);
		$remiseproject = price2num(GETPOST('remiseprojet', 'alphanohtml'));
		$condidproject = GETPOSTINT('condidproject');
		$db->begin();
		$idprod = GETPOSTINT('productid');
		$generateinvoicemode = GETPOST('generateinvoicemode', 'alphanohtml');
		$invoiceToUse = GETPOSTINT('invoiceid');

		$prodDurationHoursBase = 1.0;
		$product_data_cache = array();
		if ($idprod > 0) {
			$tmpproduct->fetch($idprod);
			if ($result < 0) {
				$error++;
				setEventMessages($tmpproduct->error, $tmpproduct->errors, 'errors');
			}

			$prodDurationHoursBase = $tmpproduct->getProductDurationHours();
			if ($prodDurationHoursBase < 0) {
				$error++;
				$langs->load("errors");
				setEventMessages(null, $tmpproduct->errors, 'errors');
			}

			$dataforprice = $tmpproduct->getSellPrice($mysoc, $projectstatic->thirdparty, 0);

			$pu_ht = empty($dataforprice['pu_ht']) ? 0 : $dataforprice['pu_ht'];
			$txtva = $dataforprice['tva_tx'];
			$localtax1 = $dataforprice['localtax1'];
			$localtax2 = $dataforprice['localtax2'];
		} else {
			$prodDurationHoursBase = 1;

			$pu_ht = 0;
			$txtva = get_default_tva($mysoc, $projectstatic->thirdparty);
			$localtax1 = get_default_localtax($mysoc, $projectstatic->thirdparty, 1);
			$localtax2 = get_default_localtax($mysoc, $projectstatic->thirdparty, 2);
		}

		$tmpinvoice->socid = $projectstatic->thirdparty->id;
		$tmpinvoice->date = dol_mktime(GETPOSTINT('rehour'), GETPOSTINT('remin'), GETPOSTINT('resec'), GETPOSTINT('remonth'), GETPOSTINT('reday'), GETPOSTINT('reyear'));
		$tmpinvoice->fk_project = $projectstatic->id;
		$tmpinvoice->cond_reglement_id = $condidproject;
		$tmpinvoice->mode_reglement_id = $projectstatic->thirdparty->mode_reglement_id;
		$tmpinvoice->fk_account = $projectstatic->thirdparty->fk_account;

		if ($invoiceToUse) {
			$tmpinvoice->fetch($invoiceToUse);
		} else {
			$result = $tmpinvoice->create($user);
			if ($result <= 0) {
				$error++;
				setEventMessages($tmpinvoice->error, $tmpinvoice->errors, 'errors');
			}
		}

		if (!$error) {
			if ($generateinvoicemode == 'onelineperuser') {        // 1 line per user (and per product)
				$arrayoftasks = array();
				foreach ($toselect as $key => $value) {
					// Get userid, timepent
					$object->fetchTimeSpent($value);    // $value is ID of 1 line in timespent table
					$arrayoftasks[$object->timespent_fk_user][(int) $object->timespent_fk_product]['timespent'] += $object->timespent_duration;
					$arrayoftasks[$object->timespent_fk_user][(int) $object->timespent_fk_product]['totalvaluetodivideby3600'] += ($object->timespent_duration * $object->timespent_thm);
				}

				foreach ($arrayoftasks as $userid => $data) {
					$fuser->fetch($userid);
					$username = $fuser->getFullName($langs);

					foreach ($data as $fk_product => $timespent_data) {
						// Define qty per hour
						$qtyhour = $timespent_data['timespent'] / 3600;
						$qtyhourtext = convertSecondToTime($timespent_data['timespent'], 'all', $conf->global->MAIN_DURATION_OF_WORKDAY);

						// Set the unit price we want to sell the time, for this user
						if (getDolGlobalInt('PROJECT_USE_REAL_COST_FOR_TIME_INVOICING')) {
							// We set unit price to 0 to force the use of the rate saved during recording
							$pu_ht = 0;
						} elseif ($idprod <= 0) {
							// We want to sell all the time spent with the last hourly rate of user
							// -> but what about choice user selected ? add idprod test
							$pu_ht = $fuser->thm;
						}

						// If no unit price known for user, we use the price recorded when recording timespent.
						if (empty($pu_ht)) {
							if ($timespent_data['timespent']) {
								$pu_ht = price2num(($timespent_data['totalvaluetodivideby3600'] / $timespent_data['timespent']), 'MU');
							}
						}

						// Add lines
						$prodDurationHours = $prodDurationHoursBase;
						$idprodline = $idprod;
						$pu_htline = $pu_ht;
						$txtvaline = $txtva;
						$localtax1line = $localtax1;
						$localtax2line = $localtax2;

						// If a particular product/service was defined for the task
						if (!empty($fk_product) && ($fk_product > 0) && ($fk_product !== $idprod)) {
							if (!array_key_exists($fk_product, $product_data_cache)) {
								$result = $tmpproduct->fetch($fk_product);
								if ($result < 0) {
									$error++;
									setEventMessages($tmpproduct->error, $tmpproduct->errors, 'errors');
								}
								$prodDurationHours = $tmpproduct->getProductDurationHours();
								if ($prodDurationHours < 0) {
									$error++;
									$langs->load("errors");
									setEventMessages(null, $tmpproduct->errors, 'errors');
								}

								$dataforprice = $tmpproduct->getSellPrice($mysoc, $projectstatic->thirdparty, 0);

								$pu_htline = empty($dataforprice['pu_ht']) ? 0 : $dataforprice['pu_ht'];
								$txtvaline = $dataforprice['tva_tx'];
								$localtax1line = $dataforprice['localtax1'];
								$localtax2line = $dataforprice['localtax2'];

								$product_data_cache[$fk_product] = array('duration' => $prodDurationHours, 'dataforprice' => $dataforprice);
							} else {
								$prodDurationHours = $product_data_cache[$fk_product]['duration'];
								$pu_htline = empty($product_data_cache[$fk_product]['dataforprice']['pu_ht']) ? 0 : $product_data_cache[$fk_product]['dataforprice']['pu_ht'];
								$txtvaline = $product_data_cache[$fk_product]['dataforprice']['tva_tx'];
								$localtax1line = $product_data_cache[$fk_product]['dataforprice']['localtax1'];
								$localtax2line = $product_data_cache[$fk_product]['dataforprice']['localtax2'];
							}
							$idprodline = $fk_product;
						}

						// Add lines
						$lineid = $tmpinvoice->addline($langs->trans("TimeSpentForInvoice", $username) . ' : ' . $qtyhourtext, $pu_htline, round($qtyhour / $prodDurationHours, 2), $txtvaline, $localtax1line, $localtax2line, ($idprodline > 0 ? $idprodline : 0), $remiseproject);
						if ($lineid < 0) {
							$error++;
							setEventMessages(null, $tmpinvoice->errors, 'errors');
						}

						// Update lineid into line of timespent
						$sql = 'UPDATE '.MAIN_DB_PREFIX.'element_time SET invoice_line_id = '.((int) $lineid).', invoice_id = '.((int) $tmpinvoice->id);
						$sql .= ' WHERE rowid IN ('.$db->sanitize(implode(',', $toselect)).') AND fk_user = '.((int) $userid);
						$result = $db->query($sql);
						if (!$result) {
							$error++;
							setEventMessages($db->lasterror(), null, 'errors');
							break;
						}
					}
				}
			} elseif ($generateinvoicemode == 'onelineperperiod') {    // One line for each time spent line
				$arrayoftasks = array();

				$withdetail = GETPOST('detail_time_duration', 'alpha');
				foreach ($toselect as $key => $value) {
					// Get userid, timepent
					$object->fetchTimeSpent($value);
					// $object->id is the task id
					$ftask = new Task($db);
					$ftask->fetch($object->id);

					$fuser->fetch($object->timespent_fk_user);
					$username = $fuser->getFullName($langs);

					$arrayoftasks[$object->timespent_id]['timespent'] = $object->timespent_duration;
					$arrayoftasks[$object->timespent_id]['totalvaluetodivideby3600'] = $object->timespent_duration * $object->timespent_thm;
					$arrayoftasks[$object->timespent_id]['note'] = $ftask->ref . ' - ' . $ftask->label . ' - ' . $username;
					$arrayoftasks[$object->timespent_id]['note'] = dol_concatdesc($arrayoftasks[$object->timespent_id]['note'], $object->timespent_note);

					if (!empty($withdetail)) {
						if (!empty($object->timespent_withhour)) {
							$arrayoftasks[$object->timespent_id]['note'] = dol_concatdesc($arrayoftasks[$object->timespent_id]['note'], $langs->trans("Date") . ': ' . dol_print_date($object->timespent_datehour));
						} else {
							$arrayoftasks[$object->timespent_id]['note'] = dol_concatdesc($arrayoftasks[$object->timespent_id]['note'], $langs->trans("Date") . ': ' . dol_print_date($object->timespent_date));
						}
						$arrayoftasks[$object->timespent_id]['note'] = dol_concatdesc($arrayoftasks[$object->timespent_id]['note'], $langs->trans("Duration") . ': ' . convertSecondToTime($object->timespent_duration, 'all', $conf->global->MAIN_DURATION_OF_WORKDAY));
					}
					$arrayoftasks[$object->timespent_id]['user'] = $object->timespent_fk_user;
					$arrayoftasks[$object->timespent_id]['fk_product'] = $object->timespent_fk_product;
				}

				foreach ($arrayoftasks as $timespent_id => $value) {
					$userid = $value['user'];
					//$pu_ht = $value['timespent'] * $fuser->thm;

					// Define qty per hour
					$qtyhour = $value['timespent'] / 3600;

					// If no unit price known
					if (empty($pu_ht)) {
						$pu_ht = price2num($value['totalvaluetodivideby3600'] / 3600, 'MU');
					}

					// Add lines
					$prodDurationHours = $prodDurationHoursBase;
					$idprodline = $idprod;
					$pu_htline = $pu_ht;
					$txtvaline = $txtva;
					$localtax1line = $localtax1;
					$localtax2line = $localtax2;

					if (!empty($value['fk_product']) && $value['fk_product'] !== $idprod) {
						if (!array_key_exists($value['fk_product'], $product_data_cache)) {
							$result = $tmpproduct->fetch($value['fk_product']);
							if ($result < 0) {
								$error++;
								setEventMessages($tmpproduct->error, $tmpproduct->errors, 'errors');
							}
							$prodDurationHours = $tmpproduct->getProductDurationHours();
							if ($prodDurationHours < 0) {
								$error++;
								$langs->load("errors");
								setEventMessages(null, $tmpproduct->errors, 'errors');
							}

							$dataforprice = $tmpproduct->getSellPrice($mysoc, $projectstatic->thirdparty, 0);

							$pu_htline = empty($dataforprice['pu_ht']) ? 0 : $dataforprice['pu_ht'];
							$txtvaline = $dataforprice['tva_tx'];
							$localtax1line = $dataforprice['localtax1'];
							$localtax2line = $dataforprice['localtax2'];

							$product_data_cache[$value['fk_product']] = array('duration' => $prodDurationHours, 'dataforprice' => $dataforprice);
						} else {
							$prodDurationHours = $product_data_cache[$value['fk_product']]['duration'];
							$pu_htline = empty($product_data_cache[$value['fk_product']]['dataforprice']['pu_ht']) ? 0 : $product_data_cache[$value['fk_product']]['dataforprice']['pu_ht'];
							$txtvaline = $product_data_cache[$value['fk_product']]['dataforprice']['tva_tx'];
							$localtax1line = $product_data_cache[$value['fk_product']]['dataforprice']['localtax1'];
							$localtax2line = $product_data_cache[$value['fk_product']]['dataforprice']['localtax2'];
						}
						$idprodline = $value['fk_product'];
					}
					$lineid = $tmpinvoice->addline($value['note'], $pu_htline, round($qtyhour / $prodDurationHours, 2), $txtvaline, $localtax1line, $localtax2line, ($idprodline > 0 ? $idprodline : 0), $remiseproject);
					if ($lineid < 0) {
						$error++;
						setEventMessages(null, $tmpinvoice->errors, 'errors');
					}
					//var_dump($lineid);exit;

					// Update lineid into line of timespent
					$sql = 'UPDATE '.MAIN_DB_PREFIX.'element_time SET invoice_line_id = '.((int) $lineid).', invoice_id = '.((int) $tmpinvoice->id);
					$sql .= ' WHERE rowid IN ('.$db->sanitize(implode(',', $toselect)).') AND fk_user = '.((int) $userid);
					$result = $db->query($sql);
					if (!$result) {
						$error++;
						setEventMessages($db->lasterror(), null, 'errors');
						break;
					}
				}
			} elseif ($generateinvoicemode == 'onelinepertask') {    // One line for each different task
				$arrayoftasks = array();
				foreach ($toselect as $key => $value) {
					// Get userid, timepent
					$object->fetchTimeSpent($value);        // Call method to get list of timespent for a timespent line id (We use the utiliy method found into Task object)
					// $object->id is now the task id
					$arrayoftasks[$object->id][(int) $object->timespent_fk_product]['timespent'] += $object->timespent_duration;
					$arrayoftasks[$object->id][(int) $object->timespent_fk_product]['totalvaluetodivideby3600'] += ($object->timespent_duration * $object->timespent_thm);
				}

				foreach ($arrayoftasks as $task_id => $data) {
					$ftask = new Task($db);
					$ftask->fetch($task_id);

					foreach ($data as $fk_product => $timespent_data) {
						$qtyhour = $timespent_data['timespent'] / 3600;
						$qtyhourtext = convertSecondToTime($timespent_data['timespent'], 'all', $conf->global->MAIN_DURATION_OF_WORKDAY);

						// Add lines
						$prodDurationHours = $prodDurationHoursBase;
						$idprodline = $idprod;
						$pu_htline = $pu_ht;
						$txtvaline = $txtva;
						$localtax1line = $localtax1;
						$localtax2line = $localtax2;

						if (!empty($fk_product) && $fk_product !== $idprod) {
							if (!array_key_exists($fk_product, $product_data_cache)) {
								$result = $tmpproduct->fetch($fk_product);
								if ($result < 0) {
									$error++;
									setEventMessages($tmpproduct->error, $tmpproduct->errors, 'errors');
								}
								$prodDurationHours = $tmpproduct->getProductDurationHours();
								if ($prodDurationHours < 0) {
									$error++;
									$langs->load("errors");
									setEventMessages(null, $tmpproduct->errors, 'errors');
								}

								$dataforprice = $tmpproduct->getSellPrice($mysoc, $projectstatic->thirdparty, 0);

								$pu_htline = empty($dataforprice['pu_ht']) ? 0 : $dataforprice['pu_ht'];
								$txtvaline = $dataforprice['tva_tx'];
								$localtax1line = $dataforprice['localtax1'];
								$localtax2line = $dataforprice['localtax2'];

								$product_data_cache[$fk_product] = array('duration' => $prodDurationHours, 'dataforprice' => $dataforprice);
							} else {
								$prodDurationHours = $product_data_cache[$fk_product]['duration'];
								$pu_htline = empty($product_data_cache[$fk_product]['dataforprice']['pu_ht']) ? 0 : $product_data_cache[$fk_product]['dataforprice']['pu_ht'];
								$txtvaline = $product_data_cache[$fk_product]['dataforprice']['tva_tx'];
								$localtax1line = $product_data_cache[$fk_product]['dataforprice']['localtax1'];
								$localtax2line = $product_data_cache[$fk_product]['dataforprice']['localtax2'];
							}
							$idprodline = $fk_product;
						}


						if ($idprodline > 0) {
							// If a product is defined, we msut use the $prodDurationHours and $pu_ht of product (already set previously).
							$pu_ht_for_task = $pu_htline;
							// If we want to reuse the value of timespent (so use same price than cost price)
							if (getDolGlobalString('PROJECT_TIME_SPENT_INTO_INVOICE_USE_VALUE')) {
								$pu_ht_for_task = price2num($timespent_data['totalvaluetodivideby3600'] / $timespent_data['timespent'], 'MU') * $prodDurationHours;
							}
							$pa_ht = price2num($timespent_data['totalvaluetodivideby3600'] / $timespent_data['timespent'], 'MU') * $prodDurationHours;
						} else {
							// If not product used, we use the hour unit for duration and unit price.
							$pu_ht_for_task = 0;
							// If we want to reuse the value of timespent (so use same price than cost price)
							if (getDolGlobalString('PROJECT_TIME_SPENT_INTO_INVOICE_USE_VALUE')) {
								$pu_ht_for_task = price2num($timespent_data['totalvaluetodivideby3600'] / $timespent_data['timespent'], 'MU');
							}
							$pa_ht = price2num($timespent_data['totalvaluetodivideby3600'] / $timespent_data['timespent'], 'MU');
						}

						// Add lines
						$date_start = '';
						$date_end = '';
						$lineName = $ftask->ref . ' - ' . $ftask->label;
						$lineid = $tmpinvoice->addline($lineName, $pu_ht_for_task, price2num($qtyhour / $prodDurationHours, 'MS'), $txtvaline, $localtax1line, $localtax2line, ($idprodline > 0 ? $idprodline : 0), $remiseproject, $date_start, $date_end, 0, 0, '', 'HT', 0, 1, -1, 0, '', 0, 0, null, $pa_ht);
						if ($lineid < 0) {
							$error++;
							setEventMessages($tmpinvoice->error, $tmpinvoice->errors, 'errors');
							break;
						}

						if (!$error) {
							// Update lineid into line of timespent
							$sql = 'UPDATE ' . MAIN_DB_PREFIX . 'element_time SET invoice_line_id = ' . ((int) $lineid) . ', invoice_id = ' . ((int) $tmpinvoice->id);
							$sql .= ' WHERE rowid IN (' . $db->sanitize(implode(',', $toselect)) . ')';
							$result = $db->query($sql);
							if (!$result) {
								$error++;
								setEventMessages($db->lasterror(), null, 'errors');
								break;
							}
						}
					}
				}
			}
		}

		if (!$error) {
			$urltoinvoice = $tmpinvoice->getNomUrl(0);
			$mesg = $langs->trans("InvoiceGeneratedFromTimeSpent", '{s1}');
			$mesg = str_replace('{s1}', $urltoinvoice, $mesg);
			setEventMessages($mesg, null, 'mesgs');

			//var_dump($tmpinvoice);

			$db->commit();
		} else {
			$db->rollback();
		}
	}
}

if ($action == 'confirm_generateinter') {
	$langs->load('interventions');

	if (!empty($projectstatic->socid)) {
		$projectstatic->fetch_thirdparty();
	}

	if (!($projectstatic->thirdparty->id > 0)) {
		setEventMessages($langs->trans("ThirdPartyRequiredToGenerateIntervention"), null, 'errors');
	} else {
		include_once DOL_DOCUMENT_ROOT . '/compta/facture/class/facture.class.php';
		include_once DOL_DOCUMENT_ROOT . '/projet/class/project.class.php';
		include_once DOL_DOCUMENT_ROOT . '/product/class/product.class.php';


		require_once DOL_DOCUMENT_ROOT . '/fichinter/class/fichinter.class.php';
		$tmpinter = new Fichinter($db);
		$tmptimespent = new Task($db);
		$fuser = new User($db);

		$db->begin();
		$interToUse = GETPOSTINT('interid');


		$tmpinter->socid = $projectstatic->thirdparty->id;
		$tmpinter->date = dol_mktime(GETPOSTINT('rehour'), GETPOSTINT('remin'), GETPOSTINT('resec'), GETPOSTINT('remonth'), GETPOSTINT('reday'), GETPOSTINT('reyear'));
		$tmpinter->fk_project = $projectstatic->id;
		$tmpinter->description = $projectstatic->title . (!empty($projectstatic->description) ? '-' . $projectstatic->label : '');

		if ($interToUse) {
			$tmpinter->fetch($interToUse);
		} else {
			$result = $tmpinter->create($user);
			if ($result <= 0) {
				$error++;
				setEventMessages($tmpinter->error, $tmpinter->errors, 'errors');
			}
		}

		if (!$error) {
			$arrayoftasks = array();
			foreach ($toselect as $key => $value) {
				// Get userid, timespent
				$object->fetchTimeSpent($value);
				// $object->id is the task id
				$arrayoftasks[$object->timespent_id]['id'] = $object->id;
				$arrayoftasks[$object->timespent_id]['timespent'] = $object->timespent_duration;
				$arrayoftasks[$object->timespent_id]['totalvaluetodivideby3600'] = $object->timespent_duration * $object->timespent_thm;
				$arrayoftasks[$object->timespent_id]['note'] = $object->timespent_note;
				$arrayoftasks[$object->timespent_id]['date'] = date('Y-m-d H:i:s', $object->timespent_datehour);
			}

			foreach ($arrayoftasks as $timespent_id => $value) {
				$ftask = new Task($db);
				$ftask->fetch($value['id']);
				// Define qty per hour
				$qtyhour = $value['timespent'] / 3600;
				$qtyhourtext = convertSecondToTime($value['timespent'], 'all', $conf->global->MAIN_DURATION_OF_WORKDAY);

				// Add lines
				$lineid = $tmpinter->addline($user, $tmpinter->id, $ftask->label . (!empty($value['note']) ? ' - ' . $value['note'] : ''), $value['date'], $value['timespent']);
			}
		}

		if (!$error) {
			$urltointer = $tmpinter->getNomUrl(0);
			$mesg = $langs->trans("InterventionGeneratedFromTimeSpent", '{s1}');
			$mesg = str_replace('{s1}', $urltointer, $mesg);
			setEventMessages($mesg, null, 'mesgs');

			//var_dump($tmpinvoice);

			$db->commit();
		} else {
			$db->rollback();
		}
	}
}


/*
 * View
 */

$form = new Form($db);
$formother = new FormOther($db);
$formproject = new FormProjets($db);
$userstatic = new User($db);
//$result = $projectstatic->fetch($object->fk_project);
$arrayofselected = is_array($toselect) ? $toselect : array();

$title = $object->ref . ' - ' . $langs->trans("TimeSpent");
if (!empty($withproject)) {
	$title .= ' | ' . $langs->trans("Project") . (!empty($projectstatic->ref) ? ': ' . $projectstatic->ref : '');
}
$help_url = '';

llxHeader('', $title, $help_url);

if (($id > 0 || !empty($ref)) || $projectidforalltimes > 0 || $allprojectforuser > 0) {
	/*
	 * Fiche projet en mode visu
	 */
	if ($projectidforalltimes > 0) {
		$result = $projectstatic->fetch($projectidforalltimes);
		if (!empty($projectstatic->socid)) {
			$projectstatic->fetch_thirdparty();
		}
		$res = $projectstatic->fetch_optionals();
	} elseif ($object->fetch($id, $ref) >= 0) {
		if (getDolGlobalString('PROJECT_ALLOW_COMMENT_ON_TASK') && method_exists($object, 'fetchComments') && empty($object->comments)) {
			$object->fetchComments();
		}
		$result = $projectstatic->fetch($object->fk_project);
		if (getDolGlobalString('PROJECT_ALLOW_COMMENT_ON_PROJECT') && method_exists($projectstatic, 'fetchComments') && empty($projectstatic->comments)) {
			$projectstatic->fetchComments();
		}
		if (!empty($projectstatic->socid)) {
			$projectstatic->fetch_thirdparty();
		}
		$res = $projectstatic->fetch_optionals();

		$object->project = clone $projectstatic;
	}

	$userRead = $projectstatic->restrictedProjectArea($user, 'read');
	$linktocreatetime = '';

	if ($projectstatic->id > 0) {
		if ($withproject) {
			// Tabs for project
			if (empty($id) || $tab == 'timespent') {
				$tab = 'timespent';
			} else {
				$tab = 'tasks';
			}

			$head = project_prepare_head($projectstatic);
			print dol_get_fiche_head($head, $tab, $langs->trans("Project"), -1, ($projectstatic->public ? 'projectpub' : 'project'));

			$param = ((!empty($mode) && $mode == 'mine') ? '&mode=mine' : '');
			if ($search_user) {
				$param .= '&search_user=' . ((int) $search_user);
			}
			if ($search_month) {
				$param .= '&search_month=' . ((int) $search_month);
			}
			if ($search_year) {
				$param .= '&search_year=' . ((int) $search_year);
			}

			// Project card

			$linkback = '<a href="'.DOL_URL_ROOT.'/projet/list.php?restore_lastsearch_values=1">'.$langs->trans("BackToList").'</a>';

			$morehtmlref = '<div class="refidno">';
			// Title
			$morehtmlref .= $projectstatic->title;
			// Thirdparty
			if (!empty($projectstatic->thirdparty->id) && $projectstatic->thirdparty->id > 0) {
				$morehtmlref .= '<br>' . $projectstatic->thirdparty->getNomUrl(1, 'project');
			}
			$morehtmlref .= '</div>';

			// Define a complementary filter for search of next/prev ref.
			if (!$user->hasRight('projet', 'all', 'lire')) {
				$objectsListId = $projectstatic->getProjectsAuthorizedForUser($user, 0, 0);
				$projectstatic->next_prev_filter = "rowid IN (" . $db->sanitize(count($objectsListId) ? implode(',', array_keys($objectsListId)) : '0') . ")";
			}

			dol_banner_tab($projectstatic, 'project_ref', $linkback, 1, 'ref', 'ref', $morehtmlref, $param);

			print '<div class="fichecenter">';
			print '<div class="fichehalfleft">';
			print '<div class="underbanner clearboth"></div>';

			print '<table class="border tableforfield centpercent">';

			// Usage
			if (getDolGlobalString('PROJECT_USE_OPPORTUNITIES') || !getDolGlobalString('PROJECT_HIDE_TASKS') || isModEnabled('eventorganization')) {
				print '<tr><td class="tdtop">';
				print $langs->trans("Usage");
				print '</td>';
				print '<td>';
				if (getDolGlobalString('PROJECT_USE_OPPORTUNITIES')) {
					print '<input type="checkbox" disabled name="usage_opportunity"' . (GETPOSTISSET('usage_opportunity') ? (GETPOST('usage_opportunity', 'alpha') != '' ? ' checked="checked"' : '') : ($projectstatic->usage_opportunity ? ' checked="checked"' : '')) . '"> ';
					$htmltext = $langs->trans("ProjectFollowOpportunity");
					print $form->textwithpicto($langs->trans("ProjectFollowOpportunity"), $htmltext);
					print '<br>';
				}
				if (!getDolGlobalString('PROJECT_HIDE_TASKS')) {
					print '<input type="checkbox" disabled name="usage_task"' . (GETPOSTISSET('usage_task') ? (GETPOST('usage_task', 'alpha') != '' ? ' checked="checked"' : '') : ($projectstatic->usage_task ? ' checked="checked"' : '')) . '"> ';
					$htmltext = $langs->trans("ProjectFollowTasks");
					print $form->textwithpicto($langs->trans("ProjectFollowTasks"), $htmltext);
					print '<br>';
				}
				if (!getDolGlobalString('PROJECT_HIDE_TASKS') && getDolGlobalString('PROJECT_BILL_TIME_SPENT')) {
					print '<input type="checkbox" disabled name="usage_bill_time"' . (GETPOSTISSET('usage_bill_time') ? (GETPOST('usage_bill_time', 'alpha') != '' ? ' checked="checked"' : '') : ($projectstatic->usage_bill_time ? ' checked="checked"' : '')) . '"> ';
					$htmltext = $langs->trans("ProjectBillTimeDescription");
					print $form->textwithpicto($langs->trans("BillTime"), $htmltext);
					print '<br>';
				}
				if (isModEnabled('eventorganization')) {
					print '<input type="checkbox" disabled name="usage_organize_event"' . (GETPOSTISSET('usage_organize_event') ? (GETPOST('usage_organize_event', 'alpha') != '' ? ' checked="checked"' : '') : ($projectstatic->usage_organize_event ? ' checked="checked"' : '')) . '"> ';
					$htmltext = $langs->trans("EventOrganizationDescriptionLong");
					print $form->textwithpicto($langs->trans("ManageOrganizeEvent"), $htmltext);
				}
				print '</td></tr>';
			}

			// Visibility
			print '<tr><td class="titlefield">' . $langs->trans("Visibility") . '</td><td>';
			if ($projectstatic->public) {
				print img_picto($langs->trans('SharedProject'), 'world', 'class="paddingrightonly"');
				print $langs->trans('SharedProject');
			} else {
				print img_picto($langs->trans('PrivateProject'), 'private', 'class="paddingrightonly"');
				print $langs->trans('PrivateProject');
			}
			print '</td></tr>';

			// Budget
			print '<tr><td>' . $langs->trans("Budget") . '</td><td>';
			if (!is_null($projectstatic->budget_amount) && strcmp($projectstatic->budget_amount, '')) {
				print '<span class="amount">' . price($projectstatic->budget_amount, 0, $langs, 1, 0, 0, $conf->currency) . '</span>';
			}
			print '</td></tr>';

			// Date start - end project
			print '<tr><td>' . $langs->trans("Dates") . '</td><td>';
			$start = dol_print_date($projectstatic->date_start, 'day');
			print($start ? $start : '?');
			$end = dol_print_date($projectstatic->date_end, 'day');
			print ' - ';
			print($end ? $end : '?');
			if ($projectstatic->hasDelay()) {
				print img_warning("Late");
			}
			print '</td></tr>';

			// Other attributes
			$cols = 2;
			$savobject = $object;
			$object = $projectstatic;
			include DOL_DOCUMENT_ROOT . '/core/tpl/extrafields_view.tpl.php';
			$object = $savobject;

			print '</table>';

			print '</div>';
			print '<div class="fichehalfright">';
			print '<div class="underbanner clearboth"></div>';

			print '<table class="border tableforfield centpercent">';

			// Description
			print '<td class="titlefield tdtop">'.$langs->trans("Description").'</td><td>';
			print dol_htmlentitiesbr($projectstatic->description);
			print '</td></tr>';

			// Categories
			if (isModEnabled('category')) {
				print '<tr><td class="valignmiddle">' . $langs->trans("Categories") . '</td><td>';
				print $form->showCategories($projectstatic->id, 'project', 1);
				print "</td></tr>";
			}

			print '</table>';

			print '</div>';
			print '</div>';

			print '<div class="clearboth"></div>';

			print dol_get_fiche_end();

			print '<br>';
		}

		$param = '';

		// Link to create time
		$linktocreatetimeBtnStatus = 0;
		$linktocreatetimeUrl = '';
		$linktocreatetimeHelpText = '';
		if ($user->hasRight('projet', 'time')) {
			if ($projectstatic->public || $userRead > 0) {
				$linktocreatetimeBtnStatus = 1;

				if (!empty($projectidforalltimes)) {
					// We are on tab 'Time Spent' of project
					$backtourl = $_SERVER['PHP_SELF'] . '?projectid=' . $projectstatic->id . ($withproject ? '&withproject=1' : '');
					$linktocreatetimeUrl = $_SERVER['PHP_SELF'] . '?' . ($withproject ? 'withproject=1' : '') . '&projectid=' . $projectstatic->id . '&action=createtime&token=' . newToken() . $param . '&backtopage=' . urlencode($backtourl);
				} else {
					// We are on tab 'Time Spent' of task
					$backtourl = $_SERVER['PHP_SELF'] . '?id=' . $object->id . ($withproject ? '&withproject=1' : '');
					$linktocreatetimeUrl = $_SERVER['PHP_SELF'] . '?' . ($withproject ? 'withproject=1' : '') . ($object->id > 0 ? '&id=' . $object->id : '&projectid=' . $projectstatic->id) . '&action=createtime&token=' . newToken() . $param . '&backtopage=' . urlencode($backtourl);
				}
			} else {
				$linktocreatetimeBtnStatus = -2;
				$linktocreatetimeHelpText = $langs->trans("NotOwnerOfProject");
			}
		} else {
			$linktocreatetimeBtnStatus = -2;
			$linktocreatetimeHelpText = $langs->trans("NotEnoughPermissions");
		}

		$paramsbutton = array('morecss' => 'reposition');
		$linktocreatetime = dolGetButtonTitle($langs->trans('AddTimeSpent'), $linktocreatetimeHelpText, 'fa fa-plus-circle', $linktocreatetimeUrl, '', $linktocreatetimeBtnStatus, $paramsbutton);
	}

	$massactionbutton = '';
	$arrayofmassactions = array();

	if ($projectstatic->id > 0) {
		// If we are on a given project.
		if ($projectstatic->usage_bill_time) {
			$arrayofmassactions = array(
				'generateinvoice' => $langs->trans("GenerateBill"),
				//'builddoc'=>$langs->trans("PDFMerge"),
			);
		}
		if (isModEnabled('intervention') && $user->hasRight('ficheinter', 'creer')) {
			$langs->load("interventions");
			$arrayofmassactions['generateinter'] = $langs->trans("GenerateInter");
		}
	}
	//if ($user->rights->projet->creer) $arrayofmassactions['predelete']='<span class="fa fa-trash paddingrightonly"></span>'.$langs->trans("Delete");
	if (in_array($massaction, array('presend', 'predelete', 'generateinvoice', 'generateinter'))) {
		$arrayofmassactions = array();
	}
	$massactionbutton = $form->selectMassAction('', $arrayofmassactions);

	// Task

	// Show section with information of task. If id of task is not defined and project id defined, then $projectidforalltimes is not empty.
	if (empty($projectidforalltimes) && empty($allprojectforuser)) {
		$head = task_prepare_head($object);
		print dol_get_fiche_head($head, 'task_time', $langs->trans("Task"), -1, 'projecttask', 0, '', 'reposition');

		if ($action == 'deleteline') {
			$urlafterconfirm = $_SERVER["PHP_SELF"] . "?" . ($object->id > 0 ? "id=" . $object->id : 'projectid=' . $projectstatic->id) . '&lineid=' . GETPOSTINT("lineid") . ($withproject ? '&withproject=1' : '');
			print $form->formconfirm($urlafterconfirm, $langs->trans("DeleteATimeSpent"), $langs->trans("ConfirmDeleteATimeSpent"), "confirm_deleteline", '', '', 1);
		}

		$param = ($withproject ? '&withproject=1' : '');
		$param .= ($param ? '&' : '') . 'id=' . $object->id;        // ID of task
		$linkback = $withproject ? '<a href="' . DOL_URL_ROOT . '/projet/tasks.php?id=' . $projectstatic->id . '">' . $langs->trans("BackToList") . '</a>' : '';

		if (!GETPOST('withproject') || empty($projectstatic->id)) {
			$projectsListId = $projectstatic->getProjectsAuthorizedForUser($user, 0, 1);
			$object->next_prev_filter = "fk_projet IN (" . $db->sanitize($projectsListId) . ")";
		} else {
			$object->next_prev_filter = "fk_projet = " . ((int) $projectstatic->id);
		}

		$morehtmlref = '';

		// Project
		if (empty($withproject)) {
			$morehtmlref .= '<div class="refidno">';
			$morehtmlref .= $langs->trans("Project") . ': ';
			$morehtmlref .= $projectstatic->getNomUrl(1);
			$morehtmlref .= '<br>';

			// Third party
			$morehtmlref .= $langs->trans("ThirdParty") . ': ';
			if (!empty($projectstatic->thirdparty) && is_object($projectstatic->thirdparty)) {
				$morehtmlref .= $projectstatic->thirdparty->getNomUrl(1);
			}
			$morehtmlref .= '</div>';
		}

		dol_banner_tab($object, 'ref', $linkback, 1, 'ref', 'ref', $morehtmlref, $param);

		print '<div class="fichecenter">';
		print '<div class="fichehalfleft">';

		print '<div class="underbanner clearboth"></div>';
		print '<table class="border centpercent tableforfield">';

		// Task parent
		print '<tr><td>' . $langs->trans("ChildOfTask") . '</td><td>';
		if ($object->fk_task_parent > 0) {
			$tasktmp = new Task($db);
			$tasktmp->fetch($object->fk_task_parent);
			print $tasktmp->getNomUrl(1);
		}
		print '</td></tr>';

		// Date start - Date end task
		print '<tr><td class="titlefield">' . $langs->trans("DateStart") . ' - ' . $langs->trans("Deadline") . '</td><td>';
		$start = dol_print_date($object->date_start, 'dayhour');
		print($start ? $start : '?');
		$end = dol_print_date($object->date_end, 'dayhour');
		print ' - ';
		print($end ? $end : '?');
		if ($object->hasDelay()) {
			print img_warning("Late");
		}
		print '</td></tr>';

		// Planned workload
		print '<tr><td>' . $langs->trans("PlannedWorkload") . '</td><td>';
		if ($object->planned_workload) {
			print convertSecondToTime($object->planned_workload, 'allhourmin');
		}
		print '</td></tr>';

		print '</table>';
		print '</div>';

		print '<div class="fichehalfright">';

		print '<div class="underbanner clearboth"></div>';
		print '<table class="border tableforfield centpercent">';

		// Progress declared
		print '<tr><td class="titlefield">' . $langs->trans("ProgressDeclared") . '</td><td>';
		print $object->progress != '' ? $object->progress . ' %' : '';
		print '</td></tr>';

		// Progress calculated
		print '<tr><td>' . $langs->trans("ProgressCalculated") . '</td><td>';
		if ($object->planned_workload) {
			$tmparray = $object->getSummaryOfTimeSpent();
			if ($tmparray['total_duration'] > 0) {
				print round($tmparray['total_duration'] / $object->planned_workload * 100, 2) . ' %';
			} else {
				print '0 %';
			}
		} else {
			print '<span class="opacitymedium">' . $langs->trans("WorkloadNotDefined") . '</span>';
		}
		print '</td>';

		print '</tr>';

		print '</table>';

		print '</div>';

		print '</div>';
		print '<div class="clearboth"></div>';

		print dol_get_fiche_end();
	} else {
		if ($action == 'deleteline') {
			$urlafterconfirm = $_SERVER["PHP_SELF"] . "?" . ($object->id > 0 ? "id=" . $object->id : 'projectid=' . $projectstatic->id) . '&lineid=' . GETPOSTINT("lineid") . ($withproject ? '&withproject=1' : '');
			print $form->formconfirm($urlafterconfirm, $langs->trans("DeleteATimeSpent"), $langs->trans("ConfirmDeleteATimeSpent"), "confirm_deleteline", '', '', 1);
		}
	}


	if ($projectstatic->id > 0 || $allprojectforuser > 0) {
		// Initialize a technical object to manage hooks. Note that conf->hooks_modules contains array
		$hookmanager->initHooks(array('tasktimelist'));

		$formconfirm = '';

		if ($action == 'deleteline' && !empty($projectidforalltimes)) {
			// We must use projectidprojectid if on list of timespent of project and id=taskid if on list of timespent of a task
			$urlafterconfirm = $_SERVER["PHP_SELF"] . "?" . ($projectstatic->id > 0 ? 'projectid=' . $projectstatic->id : ($object->id > 0 ? "id=" . $object->id : '')) . '&lineid=' . GETPOSTINT('lineid') . ($withproject ? '&withproject=1' : '') . "&contextpage=" . urlencode($contextpage);
			$formconfirm = $form->formconfirm($urlafterconfirm, $langs->trans("DeleteATimeSpent"), $langs->trans("ConfirmDeleteATimeSpent"), "confirm_deleteline", '', '', 1);
		}

		// Call Hook formConfirm
		$parameters = array('formConfirm' => $formconfirm, "projectstatic" => $projectstatic, "withproject" => $withproject);
		$reshook = $hookmanager->executeHooks('formConfirm', $parameters, $object, $action); // Note that $action and $object may have been modified by hook
		if (empty($reshook)) {
			$formconfirm .= $hookmanager->resPrint;
		} elseif ($reshook > 0) {
			$formconfirm = $hookmanager->resPrint;
		}

		// Print form confirm
		print $formconfirm;

		// Definition of fields for list
		$arrayfields = array();
		$arrayfields['t.element_date'] = array('label' => $langs->trans("Date"), 'checked' => 1);
		$arrayfields['p.fk_soc'] = array('label' => $langs->trans("ThirdParty"), 'type' => 'integer:Societe:/societe/class/societe.class.php:1','checked' => 1);
		$arrayfields['s.name_alias'] = array('label' => $langs->trans("AliasNameShort"), 'type' => 'integer:Societe:/societe/class/societe.class.php:1');
		if ((empty($id) && empty($ref)) || !empty($projectidforalltimes)) {	// Not a dedicated task
			if (! empty($allprojectforuser)) {
				$arrayfields['p.project_ref'] = ['label' => $langs->trans('RefProject'), 'checked' => 1];
				$arrayfields['p.project_label'] = ['label' => $langs->trans('ProjectLabel'), 'checked' => 1];
			}
			$arrayfields['t.element_ref'] = array('label' => $langs->trans("RefTask"), 'checked' => 1);
			$arrayfields['t.element_label'] = array('label' => $langs->trans("LabelTask"), 'checked' => 1);
		}
		$arrayfields['author'] = array('label' => $langs->trans("By"), 'checked' => 1);
		$arrayfields['t.note'] = array('label' => $langs->trans("Note"), 'checked' => 1);
		if (isModEnabled('service') && !empty($projectstatic->thirdparty) && $projectstatic->thirdparty->id > 0 && $projectstatic->usage_bill_time) {
			$arrayfields['t.fk_product'] = array('label' => $langs->trans("Product"), 'checked' => 1);
		}
		$arrayfields['t.element_duration'] = array('label' => $langs->trans("Duration"), 'checked' => 1);
		$arrayfields['value'] = array('label' => $langs->trans("Value"), 'checked' => 1, 'enabled' => isModEnabled("salaries"));
		$arrayfields['valuebilled'] = array('label' => $langs->trans("Billed"), 'checked' => 1, 'enabled' => (((getDolGlobalInt('PROJECT_HIDE_TASKS') || !getDolGlobalInt('PROJECT_BILL_TIME_SPENT')) ? 0 : 1) && $projectstatic->usage_bill_time));
		// Extra fields
		include DOL_DOCUMENT_ROOT . '/core/tpl/extrafields_list_array_fields.tpl.php';

		$arrayfields = dol_sort_array($arrayfields, 'position');
		'@phan-var-force array<string,array{label:string,checked?:int<0,1>,position?:int,help?:string}> $arrayfields';  // dol_sort_array looses type for Phan

		$param = '';
		if (!empty($contextpage) && $contextpage != $_SERVER["PHP_SELF"]) {
			$param .= '&contextpage=' . urlencode($contextpage);
		}
		if ($limit > 0 && $limit != $conf->liste_limit) {
			$param .= '&limit='.((int) $limit);
		}
		if ($search_month > 0) {
			$param .= '&search_month=' . urlencode((string) ($search_month));
		}
		if ($search_year > 0) {
			$param .= '&search_year=' . urlencode((string) ($search_year));
		}
		if (!empty($search_user)) { 	// We keep param if -1 because default value is forced to user id if not set
			$param .= '&search_user='.urlencode($search_user);
		}
		if ($search_task_ref != '') {
			$param .= '&search_task_ref=' . urlencode($search_task_ref);
		}
		if ($search_company != '') {
			$param .= '&amp;$search_company=' . urlencode($search_company);
		}
		if ($search_company_alias != '') {
			$param .= '&amp;$search_company_alias=' . urlencode($search_company_alias);
		}
		if ($search_project_ref != '') {
			$param .= '&amp;$search_project_ref=' . urlencode($search_project_ref);
		}
		if ($search_project_label != '') {
			$param .= '&amp;$search_project_label=' . urlencode($search_project_label);
		}
		if ($search_task_label != '') {
			$param .= '&search_task_label=' . urlencode($search_task_label);
		}
		if ($search_note != '') {
			$param .= '&search_note=' . urlencode($search_note);
		}
		if ($search_duration != '') {
			$param .= '&amp;search_field2=' . urlencode((string) ($search_duration));
		}
		if ($optioncss != '') {
			$param .= '&optioncss=' . urlencode($optioncss);
		}
		if ($search_date_startday) {
			$param .= '&search_date_startday=' . urlencode((string) ($search_date_startday));
		}
		if ($search_date_startmonth) {
			$param .= '&search_date_startmonth=' . urlencode((string) ($search_date_startmonth));
		}
		if ($search_date_startyear) {
			$param .= '&search_date_startyear=' . urlencode((string) ($search_date_startyear));
		}
		if ($search_date_endday) {
			$param .= '&search_date_endday=' . urlencode((string) ($search_date_endday));
		}
		if ($search_date_endmonth) {
			$param .= '&search_date_endmonth=' . urlencode((string) ($search_date_endmonth));
		}
		if ($search_date_endyear) {
			$param .= '&search_date_endyear=' . urlencode((string) ($search_date_endyear));
		}
		if ($search_timespent_starthour) {
			$param .= '&search_timespent_duration_starthour=' . urlencode((string) ($search_timespent_starthour));
		}
		if ($search_timespent_startmin) {
			$param .= '&search_timespent_duration_startmin=' . urlencode((string) ($search_timespent_startmin));
		}
		if ($search_timespent_endhour) {
			$param .= '&search_timespent_duration_endhour=' . urlencode((string) ($search_timespent_endhour));
		}
		if ($search_timespent_endmin) {
			$param .= '&search_timespent_duration_endmin=' . urlencode((string) ($search_timespent_endmin));
		}

		/*
		 // Add $param from extra fields
		 include DOL_DOCUMENT_ROOT.'/core/tpl/extrafields_list_search_param.tpl.php';
		 */
		if ($id) {
			$param .= '&id=' . urlencode((string) ($id));
		}
		if ($projectid) {
			$param .= '&projectid=' . urlencode((string) ($projectid));
		}
		if ($withproject) {
			$param .= '&withproject=' . urlencode((string) ($withproject));
		}
		// Add $param from hooks
		$parameters = array('param' => &$param);
		$reshook = $hookmanager->executeHooks('printFieldListSearchParam', $parameters, $object); // Note that $action and $object may have been modified by hook
		$param .= $hookmanager->resPrint;

		print '<form method="POST" action="' . $_SERVER["PHP_SELF"] . '">';
		if ($optioncss != '') {
			print '<input type="hidden" name="optioncss" value="' . $optioncss . '">';
		}
		print '<input type="hidden" name="token" value="' . newToken() . '">';
		print '<input type="hidden" name="formfilteraction" id="formfilteraction" value="list">';
		if ($action == 'editline') {
			print '<input type="hidden" name="action" value="updateline">';
		} elseif ($action == 'splitline') {
			print '<input type="hidden" name="action" value="updatesplitline">';
		} elseif ($action == 'createtime' && $user->hasRight('projet', 'time')) {
			print '<input type="hidden" name="action" value="addtimespent">';
		} elseif ($massaction == 'generateinvoice' && $user->hasRight('facture', 'creer')) {
			print '<input type="hidden" name="action" value="confirm_generateinvoice">';
		} elseif ($massaction == 'generateinter' && $user->hasRight('ficheinter', 'creer')) {
			print '<input type="hidden" name="action" value="confirm_generateinter">';
		} else {
			print '<input type="hidden" name="action" value="list">';
		}
		print '<input type="hidden" name="sortfield" value="' . $sortfield . '">';
		print '<input type="hidden" name="sortorder" value="' . $sortorder . '">';

		print '<input type="hidden" name="id" value="' . $id . '">';
		print '<input type="hidden" name="projectid" value="' . $projectidforalltimes . '">';
		print '<input type="hidden" name="withproject" value="' . $withproject . '">';
		print '<input type="hidden" name="tab" value="' . $tab . '">';
		print '<input type="hidden" name="page_y" value="">';

		// Form to convert time spent into invoice
		if ($massaction == 'generateinvoice') {
			if (!empty($projectstatic->thirdparty) && $projectstatic->thirdparty->id > 0) {
				print '<table class="noborder centerpercent">';
				print '<tr>';
				print '<td class="titlefield">';
				print $langs->trans('DateInvoice');
				print '</td>';
				print '<td>';
				print $form->selectDate('', '', 0, 0, 0, '', 1, 1);
				print '</td>';
				print '</tr>';

				print '<tr>';
				print '<td>';
				print $langs->trans('Mode');
				print '</td>';
				print '<td>';
				$tmparray = array(
					'onelineperuser' => 'OneLinePerUser',
					'onelinepertask' => 'OneLinePerTask',
					'onelineperperiod' => 'OneLinePerTimeSpentLine',
				);
				print $form->selectarray('generateinvoicemode', $tmparray, 'onelineperuser', 0, 0, 0, '', 1);
				print "\n" . '<script type="text/javascript">';
				print '
				$(document).ready(function () {
					setDetailVisibility();
					$("#generateinvoicemode").change(function() {
            			setDetailVisibility();
            		});
            		function setDetailVisibility() {
            			generateinvoicemode = $("#generateinvoicemode option:selected").val();
            			if (generateinvoicemode=="onelineperperiod") {
            				$("#detail_time_duration").show();
            			} else {
            				$("#detail_time_duration").hide();
            			}
            		}
            	});
            			';
				print '</script>' . "\n";
				print '<span style="display:none" id="detail_time_duration"><input type="checkbox" value="detail" name="detail_time_duration"/>' . $langs->trans('AddDetailDateAndDuration') . '</span>';
				print '</td>';
				print '</tr>';

				if (isModEnabled("service")) {
					print '<tr>';
					print '<td>';
					print $langs->trans('ServiceToUseOnLines');
					print '</td>';
					print '<td>';
					$form->select_produits('', 'productid', '1', 0, $projectstatic->thirdparty->price_level, 1, 2, '', 0, array(), $projectstatic->thirdparty->id, 'None', 0, 'maxwidth500');
					print '</td>';
					print '</tr>';
				}
				print '<tr>';
				print '<td class="titlefield">';
				print $langs->trans('InvoiceToUse');
				print '</td>';
				print '<td>';
				print $form->selectInvoice($projectstatic->thirdparty->id, '', 'invoiceid', 24, 0, $langs->trans('NewInvoice'), 1, 0, 0, 'maxwidth500', '', 'all');
				print '</td>';
				print '</tr>';
				print '<tr>';
				print '<td class="titlefield">';
				print $langs->trans("CustomerRelativeDiscount");
				print '</td>';
				print '<td>';
				print '<input type="text" size="5" name="remiseproject" value="'.$projectstatic->thirdparty->remise_percent.'">%';
				print '</td>';
				print '</tr>';
				print '<tr class="newinvoicedetail">';
				print '<td class="titlefield">';
				print $langs->trans("PaymentConditions");
				print '</td>';
				print '<td>';
				print $form->getSelectConditionsPaiements($projectstatic->thirdparty->cond_reglement_id, 'condidproject');
				print '</td>';
				print '</tr>';
				/*print '<tr>';
				 print '<td>';
				 print $langs->trans('ValidateInvoices');
				 print '</td>';
				 print '<td>';
				 print $form->selectyesno('validate_invoices', 0, 1);
				 print '</td>';
				 print '</tr>';*/
				print '</table>';

				print '<br>';
				print '<div class="center">';
				print '<input type="submit" class="button" id="createbills" name="createbills" value="' . $langs->trans('GenerateBill') . '">  ';
				print '<input type="submit" class="button button-cancel" id="cancel" name="cancel" value="' . $langs->trans("Cancel") . '">';
				print '</div>';
				print '<br>';
			} else {
				print '<div class="warning">' . $langs->trans("ThirdPartyRequiredToGenerateInvoice") . '</div>';
				print '<div class="center">';
				print '<input type="submit" class="button button-cancel" id="cancel" name="cancel" value="' . $langs->trans("Cancel") . '">';
				print '</div>';
				$massaction = '';
			}
		} elseif ($massaction == 'generateinter') {
			// Form to convert time spent into invoice
			print '<input type="hidden" name="massaction" value="confirm_createinter">';

			if (!empty($projectstatic->thirdparty) && $projectstatic->thirdparty->id > 0) {
				print '<br>';
				print '<table class="noborder centpercent">';
				print '<tr>';
				print '<td class="titlefield">';
				print img_picto('', 'intervention', 'class="pictofixedwidth"') . $langs->trans('InterToUse');
				print '</td>';
				print '<td>';
				$forminter = new FormIntervention($db);
				print $forminter->select_interventions($projectstatic->thirdparty->id, '', 'interid', 24, $langs->trans('NewInter'), true);
				print '</td>';
				print '</tr>';
				print '</table>';

				print '<div class="center">';
				print '<input type="submit" class="button" id="createinter" name="createinter" value="' . $langs->trans('GenerateInter') . '">  ';
				print '<input type="submit" class="button" id="cancel" name="cancel" value="' . $langs->trans('Cancel') . '">';
				print '</div>';
				print '<br>';
			} else {
				print '<div class="warning">' . $langs->trans("ThirdPartyRequiredToGenerateIntervention") . '</div>';
				print '<div class="center">';
				print '<input type="submit" class="button" id="cancel" name="cancel" value="' . $langs->trans('Cancel') . '">';
				print '</div>';
				$massaction = '';
			}
		}

		// Allow Pre-Mass-Action hook (eg for confirmation dialog)
		$parameters = array(
			'toselect' => $toselect,
			'uploaddir' => isset($uploaddir) ? $uploaddir : null
		);

		$reshook = $hookmanager->executeHooks('doPreMassActions', $parameters, $object, $action);
		if ($reshook < 0) {
			setEventMessages($hookmanager->error, $hookmanager->errors, 'errors');
		} else {
			print $hookmanager->resPrint;
		}

		/*
		 *	List of time spent
		 */
		$tasks = array();

		$varpage = empty($contextpage) ? $_SERVER["PHP_SELF"] : $contextpage;
		$selectedfields = $form->multiSelectArrayWithCheckbox('selectedfields', $arrayfields, $varpage, getDolGlobalString('MAIN_CHECKBOX_LEFT_COLUMN')); // This also change content of $arrayfields

		$sql = "SELECT t.rowid, t.fk_element, t.element_date, t.element_datehour, t.element_date_withhour, t.element_duration, t.fk_user, t.note, t.thm,";
		$sql .= " t.fk_product,";
		$sql .= " pt.ref, pt.label, pt.fk_projet,";
		$sql .= " u.lastname, u.firstname, u.login, u.photo, u.gender, u.statut as user_status,";
		$sql .= " il.fk_facture as invoice_id, inv.fk_statut,";
		$sql .= " p.fk_soc,s.name_alias,";
		$sql .= " t.invoice_line_id,";
		$sql .= " pt.billable";
		// Add fields from hooks
		$parameters = array();
		$reshook = $hookmanager->executeHooks('printFieldListSelect', $parameters, $object); // Note that $action and $object may have been modified by hook
		$sql .= $hookmanager->resPrint;
		$sql = preg_replace('/,\s*$/', '', $sql);

		$sqlfields = $sql; // $sql fields to remove for count total

		$sql .= " FROM ".MAIN_DB_PREFIX."element_time as t";
		$sql .= " LEFT JOIN ".MAIN_DB_PREFIX."facturedet as il ON il.rowid = t.invoice_line_id";
		$sql .= " LEFT JOIN ".MAIN_DB_PREFIX."facture as inv ON inv.rowid = il.fk_facture";
		$sql .= " LEFT JOIN ".MAIN_DB_PREFIX."product as prod ON prod.rowid = t.fk_product";
		$sql .= " INNER JOIN ".MAIN_DB_PREFIX."projet_task as pt ON pt.rowid = t.fk_element";
		$sql .= " INNER JOIN ".MAIN_DB_PREFIX."projet as p ON p.rowid = pt.fk_projet";
		$sql .= " INNER JOIN ".MAIN_DB_PREFIX."user as u ON t.fk_user = u.rowid";
		$sql .= " LEFT JOIN ".MAIN_DB_PREFIX."societe as s ON s.rowid = p.fk_soc";

		// Add table from hooks
		$parameters = array();
		$reshook = $hookmanager->executeHooks('printFieldListFrom', $parameters, $object); // Note that $action and $object may have been modified by hook
		$sql .= $hookmanager->resPrint;
		$sql .= " WHERE elementtype = 'task'";
		$sql .= " AND p.entity IN (".getEntity('project').")";
		if (!$user->hasRight('projet', 'all', 'lire')) {
			// Get list of project id allowed to user (in a string list separated by comma)
<<<<<<< HEAD
			// TODO This may generate performance trouble when list of project is very large. Solution can be to complete $filterproj with filters on project.
			$filterproj = '';
			$projectsListId = $projectstatic->getProjectsAuthorizedForUser($user, 0, 1, $user->socid > 0 ? $user->socid : 0, $filterproj);
=======
			$projectsListId = $projectstatic->getProjectsAuthorizedForUser($user, 0, 1);
>>>>>>> 5f5074b0
			$sql .= " AND p.rowid IN (".$db->sanitize($projectsListId).")"; // public and assigned to, or restricted to company for external users
		}
		if (empty($projectidforalltimes) && empty($allprojectforuser)) {
			// Limit on one task
			$sql .= " AND t.fk_element =".((int) $object->id);
		} elseif (!empty($projectidforalltimes)) {
			// Limit on one project
			$sql .= " AND pt.fk_projet IN (" . $db->sanitize($projectidforalltimes) . ")";
		} elseif (!empty($allprojectforuser)) {
			// Limit on on user
			if (empty($search_user)) {
				$search_user = $user->id;
			}
			if ($search_user > 0) {
				$sql .= " AND t.fk_user = " . ((int) $search_user);
			}
		}

		if ($search_note) {
			$sql .= natural_search('t.note', $search_note);
		}
		if ($search_task_ref) {
			$sql .= natural_search('pt.ref', $search_task_ref);
		}
		if (empty($arrayfields['s.name_alias']['checked']) && $search_company) {
			$sql .= natural_search(array("s.nom", "s.name_alias"), $search_company);
		} else {
			if ($search_company) {
				$sql .= natural_search('s.nom', $search_company);
			}
			if ($search_company_alias) {
				$sql .= natural_search('s.name_alias', $search_company_alias);
			}
		}
		if ($search_project_ref) {
			$sql .= natural_search('p.ref', $search_project_ref);
		}
		if ($search_project_label) {
			$sql .= natural_search('p.title', $search_project_label);
		}
		if ($search_task_label) {
			$sql .= natural_search('pt.label', $search_task_label);
		}
		if ($search_user > 0) {
			$sql .= natural_search('t.fk_user', $search_user, 2);
		}
		if (!empty($search_product_ref)) {
			$sql .= natural_search('prod.ref', $search_product_ref);
		}
		if ($search_valuebilled == '1') {
			$sql .= ' AND t.invoice_id > 0';
		}
		if ($search_valuebilled == '0') {
			$sql .= ' AND (t.invoice_id = 0 OR t.invoice_id IS NULL)';
		}

		if ($search_date_start) {
			$sql .= " AND t.element_date >= '".$db->idate($search_date_start)."'";
		}
		if ($search_date_end) {
			$sql .= " AND t.element_date <= '".$db->idate($search_date_end)."'";
		}

		if (!empty($arrayfields['t.element_duration']['checked'])) {
			if ($search_timespent_starthour || $search_timespent_startmin) {
				$timespent_duration_start = $search_timespent_starthour * 60 * 60; // We store duration in seconds
				$timespent_duration_start += ($search_timespent_startmin ? $search_timespent_startmin : 0) * 60; // We store duration in seconds
				$sql .= " AND t.element_duration >= " . $timespent_duration_start;
			}

			if ($search_timespent_endhour || $search_timespent_endmin) {
				$timespent_duration_end = $search_timespent_endhour * 60 * 60; // We store duration in seconds
				$timespent_duration_end += ($search_timespent_endmin ? $search_timespent_endmin : 0) * 60; // We store duration in seconds
				$sql .= " AND t.element_duration <= " . $timespent_duration_end;
			}
		}

		$sql .= dolSqlDateFilter('t.element_datehour', $search_day, $search_month, $search_year);

		// Add where from hooks
		$parameters = array();
		$reshook = $hookmanager->executeHooks('printFieldListWhere', $parameters); // Note that $action and $object may have been modified by hook
		$sql .= $hookmanager->resPrint;

		// Count total nb of records
		$nbtotalofrecords = '';
		if (!getDolGlobalInt('MAIN_DISABLE_FULL_SCANLIST')) {
			/* The fast and low memory method to get and count full list converts the sql into a sql count */
			$sqlforcount = preg_replace('/^'.preg_quote($sqlfields, '/').'/', 'SELECT COUNT(*) as nbtotalofrecords', $sql);
			$sqlforcount = preg_replace('/GROUP BY .*$/', '', $sqlforcount);
			$resql = $db->query($sqlforcount);
			if ($resql) {
				$objforcount = $db->fetch_object($resql);
				$nbtotalofrecords = $objforcount->nbtotalofrecords;
			} else {
				dol_print_error($db);
			}

			if (($page * $limit) > $nbtotalofrecords) {	// if total resultset is smaller than the paging size (filtering), goto and load page 0
				$page = 0;
				$offset = 0;
			}
			$db->free($resql);
		}

		// Complete request and execute it with limit
		$sql .= $db->order($sortfield, $sortorder);
		if ($limit) {
			$sql .= $db->plimit($limit + 1, $offset);
		}

		$resql = $db->query($sql);
		if (!$resql) {
			dol_print_error($db);
			exit;
		}

		$num = $db->num_rows($resql);

		if ($num >= 0) {
			if (!empty($projectidforalltimes)) {
				print '<!-- List of time spent for project -->' . "\n";

				$title = $langs->trans("ListTaskTimeUserProject");

				print_barre_liste($title, $page, $_SERVER["PHP_SELF"], $param, $sortfield, $sortorder, $massactionbutton, $num, $nbtotalofrecords, 'clock', 0, $linktocreatetime, '', $limit, 0, 0, 1);
			} else {
				print '<!-- List of time spent -->' . "\n";

				$title = $langs->trans("ListTaskTimeForTask");

				print_barre_liste($title, $page, $_SERVER["PHP_SELF"], $param, $sortfield, $sortorder, $massactionbutton, $num, $nbtotalofrecords, 'clock', 0, $linktocreatetime, '', $limit, 0, 0, 1);
			}

			$i = 0;
			while ($i < $num) {
				$row = $db->fetch_object($resql);
				$tasks[$i] = $row;
				$i++;
			}
			$db->free($resql);
		} else {
			dol_print_error($db);
		}

		/*
		 * Form to add a new line of time spent
		 */
		if ($action == 'createtime' && $user->hasRight('projet', 'time')) {
			print '<!-- table to add time spent -->' . "\n";
			if (!empty($id)) {
				print '<input type="hidden" name="taskid" value="' . $id . '">';
			}

			print '<div class="div-table-responsive-no-min">'; // You can use div-table-responsive-no-min if you don't need reserved height for your table
			print '<table class="noborder nohover centpercent">';

			print '<tr class="liste_titre">';
			print '<td>' . $langs->trans("Date") . '</td>';
			if (!empty($allprojectforuser)) {
				print '<td>' . $langs->trans("Project") . '</td>';
			}
			if (empty($id)) {
				print '<td>' . $langs->trans("Task") . '</td>';
			}
			print '<td>' . $langs->trans("By") . '</td>';
			print '<td>' . $langs->trans("Note") . '</td>';
			print '<td>' . $langs->trans("NewTimeSpent") . '</td>';
			print '<td>' . $langs->trans("ProgressDeclared") . '</td>';
			if (!getDolGlobalString('PROJECT_HIDE_TASKS') && getDolGlobalString('PROJECT_BILL_TIME_SPENT')) {
				print '<td></td>';

				if (isModEnabled("service") && !empty($projectstatic->thirdparty) && $projectstatic->thirdparty->id > 0 && $projectstatic->usage_bill_time) {
					print '<td>'.$langs->trans("Product").'</td>';
				}
			}
			// Hook fields
			$parameters = array('mode' => 'create');
			$reshook = $hookmanager->executeHooks('printFieldListTitle', $parameters); // Note that $action and $object may have been modified by hook
			print $hookmanager->resPrint;
			print '<td></td>';
			print "</tr>\n";

			print '<tr class="oddeven nohover">';

			// Date
			print '<td class="maxwidthonsmartphone">';
			$newdate = '';
			print $form->selectDate($newdate, 'time', ($conf->browser->layout == 'phone' ? 2 : 1), 1, 2, "timespent_date", 1, 0);
			print '</td>';

			if (!empty($allprojectforuser)) {
				print '<td>';
				// Add project selector
				print '</td>';
			}

			// Task
			$nboftasks = 0;
			if (empty($id)) {
				print '<td class="maxwidthonsmartphone">';
				$nboftasks = $formproject->selectTasks(-1, GETPOSTINT('taskid'), 'taskid', 0, 0, 1, 1, 0, 0, 'maxwidth300', $projectstatic->id, 'progress');
				print '</td>';
			}

			// Contributor
			print '<td class="maxwidthonsmartphone nowraponall">';
			$contactsofproject = $projectstatic->getListContactId('internal');
			if (count($contactsofproject) > 0) {
				print img_object('', 'user', 'class="hideonsmartphone"');
				if (in_array($user->id, $contactsofproject)) {
					$userid = $user->id;
				} else {
					$userid = $contactsofproject[0];
				}

				if ($projectstatic->public) {
					$contactsofproject = array();
				}
				print $form->select_dolusers((GETPOSTINT('userid') ? GETPOSTINT('userid') : $userid), 'userid', 0, '', 0, '', $contactsofproject, 0, 0, 0, '', 0, $langs->trans("ResourceNotAssignedToProject"), 'minwidth150imp maxwidth200');
			} else {
				if ($nboftasks) {
					print img_error($langs->trans('FirstAddRessourceToAllocateTime')) . ' ' . $langs->trans('FirstAddRessourceToAllocateTime');
				}
			}
			print '</td>';

			// Note
			print '<td>';
			print '<textarea name="timespent_note" class="maxwidth100onsmartphone" rows="' . ROWS_2 . '">' . (GETPOST('timespent_note') ? GETPOST('timespent_note') : '') . '</textarea>';
			print '</td>';

			// Duration - Time spent
			print '<td class="nowraponall">';
			$durationtouse = (GETPOST('timespent_duration') ? GETPOST('timespent_duration') : '');
			if (GETPOSTISSET('timespent_durationhour') || GETPOSTISSET('timespent_durationmin')) {
				$durationtouse = ((int) GETPOST('timespent_durationhour') * 3600 + (int) GETPOST('timespent_durationmin') * 60);
			}
			print $form->select_duration('timespent_duration', $durationtouse, 0, 'text');
			print '</td>';

			// Progress declared
			print '<td class="nowrap">';
			print $formother->select_percent(GETPOST('progress') ? GETPOST('progress') : $object->progress, 'progress', 0, 5, 0, 100, 1);
			print '</td>';

			// Invoiced
			if (!getDolGlobalString('PROJECT_HIDE_TASKS') && getDolGlobalString('PROJECT_BILL_TIME_SPENT')) {
				print '<td>';
				print '</td>';

				if (isModEnabled("service") && !empty($projectstatic->thirdparty) && $projectstatic->thirdparty->id > 0 && $projectstatic->usage_bill_time) {
					print '<td class="nowraponall">';
					print img_picto('', 'service');
					print $form->select_produits((GETPOSTISSET('fk_product') ? GETPOSTINT("fk_product") : ''), 'fk_product', '1', 0, $projectstatic->thirdparty->price_level, 1, 2, '', 1, array(), $projectstatic->thirdparty->id, 'None', 0, 'maxwidth150', 0, '', null, 1);
					print '</td>';
				}
			}

			// Fields from hook
			$parameters = array('mode' => 'create');
			$reshook = $hookmanager->executeHooks('printFieldListValue', $parameters); // Note that $action and $object may have been modified by hook
			print $hookmanager->resPrint;

			print '<td class="center">';
			$form->buttonsSaveCancel();
			print '<input type="submit" name="save" class="button buttongen smallpaddingimp marginleftonly margintoponlyshort marginbottomonlyshort button-add reposition" value="'.$langs->trans("Add").'">';
			print '<input type="submit" name="cancel" class="button buttongen smallpaddingimp marginleftonly margintoponlyshort marginbottomonlyshort button-cancel" value="'.$langs->trans("Cancel").'">';
			print '</td></tr>';

			print '</table>';
			print '</div>';

			print '<br>';
		}

		$moreforfilter = '';

		$parameters = array();
		$reshook = $hookmanager->executeHooks('printFieldPreListTitle', $parameters); // Note that $action and $object may have been modified by hook
		if (empty($reshook)) {
			$moreforfilter .= $hookmanager->resPrint;
		} else {
			$moreforfilter = $hookmanager->resPrint;
		}

		if (!empty($moreforfilter)) {
			print '<div class="liste_titre liste_titre_bydiv centpercent">';
			print $moreforfilter;
			print '</div>';
		}

		$varpage = empty($contextpage) ? $_SERVER["PHP_SELF"] : $contextpage;
		$selectedfields = $form->multiSelectArrayWithCheckbox('selectedfields', $arrayfields, $varpage, getDolGlobalString('MAIN_CHECKBOX_LEFT_COLUMN')); // This also change content of $arrayfields
		$selectedfields .= (is_array($arrayofmassactions) && count($arrayofmassactions) ? $form->showCheckAddButtons('checkforselect', 1) : '');

		print '<div class="div-table-responsive">';
		print '<table class="tagtable nobottomiftotal liste' . ($moreforfilter ? " listwithfilterbefore" : "") . '">' . "\n";

		// Fields title search
		// --------------------------------------------------------------------
		print '<tr class="liste_titre_filter">';
		// Action column
		if (getDolGlobalString('MAIN_CHECKBOX_LEFT_COLUMN')) {
			print '<td class="liste_titre center">';
			$searchpicto = $form->showFilterButtons('left');
			print $searchpicto;
			print '</td>';
		}
		// Date
		if (!empty($arrayfields['t.element_date']['checked'])) {
			print '<td class="liste_titre left">';
			print '<div class="nowrapfordate">';
			print $form->selectDate($search_date_start ? $search_date_start : -1, 'search_date_start', 0, 0, 1, '', 1, 0, 0, '', '', '', '', 1, '', $langs->trans('From'));
			print '</div>';
			print '<div class="nowrapfordate">';
			print $form->selectDate($search_date_end ? $search_date_end : -1, 'search_date_end', 0, 0, 1, '', 1, 0, 0, '', '', '', '', 1, '', $langs->trans('to'));
			print '</div>';
			print '</td>';
		}
		// Thirdparty
		if (!empty($arrayfields['p.fk_soc']['checked'])) {
			print '<td class="liste_titre"><input type="text" class="flat maxwidth100" name="$search_company" value="' . dol_escape_htmltag($search_company) . '"></td>';
		}

		// Thirdparty alias
		if (!empty($arrayfields['s.name_alias']['checked'])) {
			print '<td class="liste_titre"><input type="text" class="flat maxwidth100" name="$search_company_alias" value="' . dol_escape_htmltag($search_company_alias) . '"></td>';
		}

		if (!empty($allprojectforuser)) {
			if (!empty($arrayfields['p.project_ref']['checked'])) {
				print '<td class="liste_titre"><input type="text" class="flat maxwidth100" name="$search_project_ref" value="' . dol_escape_htmltag($search_project_ref) . '"></td>';
			}
			if (!empty($arrayfields['p.project_label']['checked'])) {
				print '<td class="liste_titre"><input type="text" class="flat maxwidth100" name="$search_project_label" value="' . dol_escape_htmltag($search_project_label) . '"></td>';
			}
		}
		// Task
		if ((empty($id) && empty($ref)) || !empty($projectidforalltimes)) {	// Not a dedicated task
			if (!empty($arrayfields['t.element_ref']['checked'])) {
				print '<td class="liste_titre"><input type="text" class="flat maxwidth100" name="search_task_ref" value="'.dol_escape_htmltag($search_task_ref).'"></td>';
			}
			if (!empty($arrayfields['t.element_label']['checked'])) {
				print '<td class="liste_titre"><input type="text" class="flat maxwidth100" name="search_task_label" value="'.dol_escape_htmltag($search_task_label).'"></td>';
			}
		}
		// Author
		if (!empty($arrayfields['author']['checked'])) {
			print '<td class="liste_titre">'.$form->select_dolusers(($search_user > 0 ? $search_user : -1), 'search_user', 1, null, 0, '', '', 0, 0, 0, '', 0, '', 'maxwidth125').'</td>';
		}
		// Note
		if (!empty($arrayfields['t.note']['checked'])) {
			print '<td class="liste_titre"><input type="text" class="flat maxwidth75" name="search_note" value="' . dol_escape_htmltag($search_note) . '"></td>';
		}
		// Duration
		if (!empty($arrayfields['t.element_duration']['checked'])) {
			// Duration - Time spent
			print '<td class="liste_titre right">';

			$durationtouse_start = '';
			if ($search_timespent_starthour || $search_timespent_startmin) {
				$durationtouse_start = ($search_timespent_starthour * 3600 + $search_timespent_startmin * 60);
			}
			print '<div class="nowraponall">' . $langs->trans('from') . ' ';
			print $form->select_duration('search_timespent_duration_start', $durationtouse_start, 0, 'text', 0, 1);
			print '</div>';

			$durationtouse_end = '';
			if ($search_timespent_endhour || $search_timespent_endmin) {
				$durationtouse_end = ($search_timespent_endhour * 3600 + $search_timespent_endmin * 60);
			}
			print '<div class="nowraponall">' . $langs->trans('to') . ' ';
			print $form->select_duration('search_timespent_duration_end', $durationtouse_end, 0, 'text', 0, 1);
			print '</div>';

			print '</td>';
		}
		// Product
		if (!empty($arrayfields['t.fk_product']['checked'])) {
			print '<td class="liste_titre right"></td>';
		}
		// Value in main currency
		if (!empty($arrayfields['value']['checked'])) {
			print '<td class="liste_titre"></td>';
		}
		// Value billed
		if (!empty($arrayfields['valuebilled']['checked'])) {
			print '<td class="liste_titre center">' . $form->selectyesno('search_valuebilled', $search_valuebilled, 1, false, 1) . '</td>';
		}

		/*
		 // Extra fields
		 include DOL_DOCUMENT_ROOT.'/core/tpl/extrafields_list_search_input.tpl.php';
		 */
		// Fields from hook
		$parameters = array('arrayfields' => $arrayfields);
		$reshook = $hookmanager->executeHooks('printFieldListOption', $parameters); // Note that $action and $object may have been modified by hook
		print $hookmanager->resPrint;
		// Action column
		if (!getDolGlobalString('MAIN_CHECKBOX_LEFT_COLUMN')) {
			print '<td class="liste_titre center">';
			$searchpicto = $form->showFilterButtons();
			print $searchpicto;
			print '</td>';
		}
		print '</tr>' . "\n";


		$totalarray = array();
		$totalarray['nbfield'] = 0;

		// Fields title label
		// --------------------------------------------------------------------
		print '<tr class="liste_titre">';
		if (getDolGlobalString('MAIN_CHECKBOX_LEFT_COLUMN')) {
			print_liste_field_titre($selectedfields, $_SERVER["PHP_SELF"], "", '', '', '', $sortfield, $sortorder, 'center maxwidthsearch ');
			$totalarray['nbfield']++;
		}
		if (!empty($arrayfields['t.element_date']['checked'])) {
			print_liste_field_titre($arrayfields['t.element_date']['label'], $_SERVER['PHP_SELF'], 't.element_date,t.element_datehour,t.rowid', '', $param, '', $sortfield, $sortorder);
			$totalarray['nbfield']++;
		}
		if (!empty($arrayfields['p.fk_soc']['checked'])) {
			print_liste_field_titre($arrayfields['p.fk_soc']['label'], $_SERVER['PHP_SELF'], 't.element_date,t.element_datehour,t.rowid', '', $param, '', $sortfield, $sortorder);
			$totalarray['nbfield']++;
		}
		if (!empty($arrayfields['s.name_alias']['checked'])) {
			print_liste_field_titre($arrayfields['s.name_alias']['label'], $_SERVER['PHP_SELF'], 's.name_alias', '', $param, '', $sortfield, $sortorder);
			$totalarray['nbfield']++;
		}
		if (!empty($allprojectforuser)) {
			if (!empty($arrayfields['p.project_ref']['checked'])) {
				print_liste_field_titre("Project", $_SERVER['PHP_SELF'], 'p.ref', '', $param, '', $sortfield, $sortorder);
				$totalarray['nbfield']++;
			}
			if (!empty($arrayfields['p.project_label']['checked'])) {
				print_liste_field_titre("ProjectLabel", $_SERVER['PHP_SELF'], 'p.title', '', $param, '', $sortfield, $sortorder);
				$totalarray['nbfield']++;
			}
		}
		if ((empty($id) && empty($ref)) || !empty($projectidforalltimes)) {	// Not a dedicated task
			if (!empty($arrayfields['t.element_ref']['checked'])) {
				print_liste_field_titre($arrayfields['t.element_ref']['label'], $_SERVER['PHP_SELF'], 'pt.ref', '', $param, '', $sortfield, $sortorder);
				$totalarray['nbfield']++;
			}
			if (!empty($arrayfields['t.element_label']['checked'])) {
				print_liste_field_titre($arrayfields['t.element_label']['label'], $_SERVER['PHP_SELF'], 'pt.label', '', $param, '', $sortfield, $sortorder);
				$totalarray['nbfield']++;
			}
		}
		if (!empty($arrayfields['author']['checked'])) {
			print_liste_field_titre($arrayfields['author']['label'], $_SERVER['PHP_SELF'], '', '', $param, '', $sortfield, $sortorder);
			$totalarray['nbfield']++;
		}
		if (!empty($arrayfields['t.note']['checked'])) {
			print_liste_field_titre($arrayfields['t.note']['label'], $_SERVER['PHP_SELF'], 't.note', '', $param, '', $sortfield, $sortorder);
			$totalarray['nbfield']++;
		}
		if (!empty($arrayfields['t.element_duration']['checked'])) {
			print_liste_field_titre($arrayfields['t.element_duration']['label'], $_SERVER['PHP_SELF'], 't.element_duration', '', $param, '', $sortfield, $sortorder, 'right ');
			$totalarray['nbfield']++;
		}
		if (!empty($arrayfields['t.fk_product']['checked'])) {
			print_liste_field_titre($arrayfields['t.fk_product']['label'], $_SERVER['PHP_SELF'], 't.fk_product', '', $param, '', $sortfield, $sortorder);
			$totalarray['nbfield']++;
		}

		if (!empty($arrayfields['value']['checked'])) {
			print_liste_field_titre($arrayfields['value']['label'], $_SERVER['PHP_SELF'], '', '', $param, '', $sortfield, $sortorder, 'right ');
			$totalarray['nbfield']++;
		}
		if (!empty($arrayfields['valuebilled']['checked'])) {
			print_liste_field_titre($arrayfields['valuebilled']['label'], $_SERVER['PHP_SELF'], 'il.total_ht', '', $param, '', $sortfield, $sortorder, 'center ', $langs->trans("SelectLinesOfTimeSpentToInvoice"));
			$totalarray['nbfield']++;
		}
		/*
		 // Extra fields
		 include DOL_DOCUMENT_ROOT.'/core/tpl/extrafields_list_search_title.tpl.php';
		 */
		// Hook fields
		$parameters = array('arrayfields' => $arrayfields, 'param' => $param, 'sortfield' => $sortfield, 'sortorder' => $sortorder);
		$reshook = $hookmanager->executeHooks('printFieldListTitle', $parameters); // Note that $action and $object may have been modified by hook
		print $hookmanager->resPrint;
		if (!getDolGlobalString('MAIN_CHECKBOX_LEFT_COLUMN')) {
			print_liste_field_titre($selectedfields, $_SERVER["PHP_SELF"], "", '', '', 'width="80"', $sortfield, $sortorder, 'center maxwidthsearch ');
			$totalarray['nbfield']++;
		}
		print "</tr>\n";

		$tasktmp = new Task($db);
		$tmpinvoice = new Facture($db);

		if ($page) {
			$param .= '&page='.((int) $page);
		}
		$param .= '&sortfield='.urlencode($sortfield).'&sortorder='.urlencode($sortorder);

		$i = 0;

		$savnbfield = $totalarray['nbfield'];
		$totalarray = array();
		$totalarray['nbfield'] = 0;
		//$imaxinloop = ($limit ? min($num, $limit) : $num);
		foreach ($tasks as $task_time) {
			if ($i >= $limit) {
				break;
			}

			$date1 = $db->jdate($task_time->element_date);
			$date2 = $db->jdate($task_time->element_datehour);

			// Show here line of result
			$j = 0;
			print '<tr data-rowid="'.$task_time->rowid.'" class="oddeven">';

			// Action column
			if (getDolGlobalString('MAIN_CHECKBOX_LEFT_COLUMN')) {
				print '<td class="center nowraponall">';
				if (($action == 'editline' || $action == 'splitline') && GETPOSTINT('lineid') == $task_time->rowid) {
					print '<input type="hidden" name="lineid" value="' . GETPOSTINT('lineid') . '">';
					print '<input type="submit" class="button buttongen smallpaddingimp margintoponlyshort marginbottomonlyshort button-save" name="save" value="'.$langs->trans("Save").'">';
					print '<br>';
					print '<input type="submit" class="button buttongen smallpaddingimp margintoponlyshort marginbottomonlyshort button-cancel" name="cancel" value="'.$langs->trans("Cancel").'">';
				} elseif ($user->hasRight('projet', 'time') || $user->hasRight('projet', 'all', 'creer')) {	 // Read project and enter time consumed on assigned tasks
					if (in_array($task_time->fk_user, $childids) || $user->hasRight('projet', 'all', 'creer')) {
						print '<a class="reposition editfielda" href="'.$_SERVER["PHP_SELF"].'?'.($withproject ? 'id='.$task_time->fk_element : '').'&action=editline&token='.newToken().'&lineid='.$task_time->rowid.$param.((empty($id) || $tab == 'timespent') ? '&tab=timespent' : '').'">';
						print img_edit('default', 0, 'class="pictofixedwidth paddingleft"');
						print '</a>';

						if (getDolGlobalString('PROJECT_ALLOW_SPLIT_TIMESPENT')) {
							print '<a class="reposition editfielda paddingleft" href="' . $_SERVER["PHP_SELF"] . '?action=splitline&token=' . newToken() . '&lineid=' . $task_time->rowid . $param . ((empty($id) || $tab == 'timespent') ? '&tab=timespent' : '') . '">';
							print img_split('', 'class="pictofixedwidth paddingleft"');
							print '</a>';
						}

						print '<a class="reposition paddingleft" href="'.$_SERVER["PHP_SELF"].'?'.($withproject ? 'id='.$task_time->fk_element : '').'&action=deleteline&token='.newToken().'&lineid='.$task_time->rowid.$param.((empty($id) || $tab == 'timespent') ? '&tab=timespent' : '').'">';
						print img_delete('default', 'class="pictodelete paddingleft"');
						print '</a>';

						if ($massactionbutton || $massaction) {    // If we are in select mode (massactionbutton defined) or if we have already selected and sent an action ($massaction) defined
							$selected = 0;
							if (in_array($task_time->rowid, $arrayofselected)) {
								$selected = 1;
							}
							print '&nbsp;';
							print '<input id="cb' . $task_time->rowid . '" class="flat checkforselect marginleftonly" type="checkbox" name="toselect[]" value="' . $task_time->rowid . '"' . ($selected ? ' checked="checked"' : '') . '>';
						}
					}
				}
				print '</td>';
				if (!$i) {
					$totalarray['nbfield']++;
				}
			}

			// Date
			if (!empty($arrayfields['t.element_date']['checked'])) {
				print '<td class="nowrap">';
				if ($action == 'editline' && GETPOSTINT('lineid') == $task_time->rowid) {
					if (empty($task_time->element_date_withhour)) {
						print $form->selectDate(($date2 ? $date2 : $date1), 'timeline', 4, 3, 2, "timespent_date", 1, 0);
					} else {
						print $form->selectDate(($date2 ? $date2 : $date1), 'timeline', 2, 1, 2, "timespent_date", 1, 0);
					}
				} else {
					print dol_print_date(($date2 ? $date2 : $date1), ($task_time->element_date_withhour ? 'dayhour' : 'day'));
				}
				print '</td>';
				if (!$i) {
					$totalarray['nbfield']++;
				}
			}

			// Thirdparty
			if (!empty($arrayfields['p.fk_soc']['checked'])) {
				print '<td class="tdoverflowmax125">';
				if ($task_time->fk_soc > 0) {
					if (empty($conf->cache['thridparty'][$task_time->fk_soc])) {
						$tmpsociete = new Societe($db);
						$tmpsociete->fetch($task_time->fk_soc);
						$conf->cache['thridparty'][$task_time->fk_soc] = $tmpsociete;
					} else {
						$tmpsociete = $conf->cache['thridparty'][$task_time->fk_soc];
					}
					print $tmpsociete->getNomUrl(1, '', 100, 0, 1, empty($arrayfields['s.name_alias']['checked']) ? 0 : 1);
				}
				print '</td>';
				if (!$i) {
					$totalarray['nbfield']++;
				}
			}

			// Thirdparty alias
			if (!empty($arrayfields['s.name_alias']['checked'])) {
				if ($task_time->fk_soc > 0) {
					if (empty($conf->cache['thridparty'][$task_time->fk_soc])) {
						$tmpsociete = new Societe($db);
						$tmpsociete->fetch($task_time->fk_soc);
						$conf->cache['thridparty'][$task_time->fk_soc] = $tmpsociete;
					} else {
						$tmpsociete = $conf->cache['thridparty'][$task_time->fk_soc];
					}
					$valtoshow = $tmpsociete->name_alias;
				}
				print '<td class="nowrap tdoverflowmax150" title="'.dol_escape_htmltag($valtoshow).'">';
				print $valtoshow;
				print '</td>';
				if (!$i) {
					$totalarray['nbfield']++;
				}
			}

			// Project ref & label
			if (!empty($allprojectforuser)) {
				if (!empty($arrayfields['p.project_ref']['checked'])) {
					print '<td class="nowraponall">';
					if (empty($conf->cache['project'][$task_time->fk_projet])) {
						$tmpproject = new Project($db);
						$tmpproject->fetch($task_time->fk_projet);
						$conf->cache['project'][$task_time->fk_projet] = $tmpproject;
					} else {
						$tmpproject = $conf->cache['project'][$task_time->fk_projet];
					}
					print $tmpproject->getNomUrl(1);
					print '</td>';
					if (!$i) {
						$totalarray['nbfield']++;
					}
				}
				if (!empty($arrayfields['p.project_label']['checked'])) {
					if (empty($conf->cache['project'][$task_time->fk_projet])) {
						$tmpproject = new Project($db);
						$tmpproject->fetch($task_time->fk_projet);
						$conf->cache['project'][$task_time->fk_projet] = $tmpproject;
					} else {
						$tmpproject = $conf->cache['project'][$task_time->fk_projet];
					}
					print '<td class="tdoverflowmax250" title="'.dol_escape_htmltag($tmpproject->title).'">';
					print dol_escape_htmltag($tmpproject->title);
					print '</td>';
					if (!$i) {
						$totalarray['nbfield']++;
					}
				}
			}

			// Task ref
			if (!empty($arrayfields['t.element_ref']['checked'])) {
				if ((empty($id) && empty($ref)) || !empty($projectidforalltimes)) {   // Not a dedicated task
					print '<td class="nowrap">';
					if ($action == 'editline' && GETPOSTINT('lineid') == $task_time->rowid) {
						$formproject->selectTasks(-1, GETPOSTINT('taskid') ? GETPOSTINT('taskid') : $task_time->fk_element, 'taskid', 0, 0, 1, 1, 0, 0, 'maxwidth250', $projectstatic->id, '');
					} else {
						$tasktmp->id = $task_time->fk_element;
						$tasktmp->ref = $task_time->ref;
						$tasktmp->label = $task_time->label;
						print $tasktmp->getNomUrl(1, 'withproject', 'time');
					}
					print '</td>';
					if (!$i) {
						$totalarray['nbfield']++;
					}
				}
			} elseif ($action !== 'createtime') {
				print '<input type="hidden" name="taskid" value="' . $id . '">';
			}

			// Task label
			if (!empty($arrayfields['t.element_label']['checked'])) {
				if ((empty($id) && empty($ref)) || !empty($projectidforalltimes)) {	// Not a dedicated task
					print '<td class="tdoverflowmax250" title="'.dol_escape_htmltag($task_time->label).'">';
					print dol_escape_htmltag($task_time->label);
					print '</td>';
					if (!$i) {
						$totalarray['nbfield']++;
					}
				}
			}

			// By User
			if (!empty($arrayfields['author']['checked'])) {
				print '<td class="minwidth100 tdoverflowmax125">';
				if ($action == 'editline' && GETPOSTINT('lineid') == $task_time->rowid) {
					// Here $object is task. TODO Add a cache
					if (empty($object->id)) {
						$object->fetch($task_time->fk_element);
					}
					$contactsoftask = $object->getListContactId('internal');
					if (!in_array($task_time->fk_user, $contactsoftask)) {
						$contactsoftask[] = $task_time->fk_user;
					}
					if (count($contactsoftask) > 0) {
						print img_object('', 'user', 'class="pictofixedwidth hideonsmartphone"');
						print $form->select_dolusers($task_time->fk_user, 'userid_line', 0, null, 0, '', $contactsoftask, '0', 0, 0, '', 0, '', 'minwidth100 maxwidth100');	// maxwidth must be lowed than minwidth of the td
					} else {
						print img_error($langs->trans('FirstAddRessourceToAllocateTime')) . $langs->trans('FirstAddRessourceToAllocateTime');
					}
				} else {
					$userstatic->id = $task_time->fk_user;
					$userstatic->lastname = $task_time->lastname;
					$userstatic->firstname = $task_time->firstname;
					$userstatic->photo = $task_time->photo;
					$userstatic->gender = $task_time->gender;
					$userstatic->status = $task_time->user_status;

					print $userstatic->getNomUrl(-1);
				}
				print '</td>';
				if (!$i) {
					$totalarray['nbfield']++;
				}
			}

			// Note
			if (!empty($arrayfields['t.note']['checked'])) {
				if ($action == 'editline' && GETPOSTINT('lineid') == $task_time->rowid) {
					print '<td class="small">';
					print '<textarea name="timespent_note_line" width="95%" rows="' . ROWS_1 . '">' . dol_escape_htmltag($task_time->note, 0, 1) . '</textarea>';
					print '</td>';
				} else {
					print '<td class="small tdoverflowmax150 classfortooltip" title="'.dol_string_onlythesehtmltags(dol_htmlentitiesbr($task_time->note)).'">';
					print dolGetFirstLineOfText($task_time->note);
					print '</td>';
				}
				if (!$i) {
					$totalarray['nbfield']++;
				}
			} elseif ($action == 'editline' && GETPOSTINT('lineid') == $task_time->rowid) {
				print '<input type="hidden" name="timespent_note_line" value="' . dol_escape_htmltag($task_time->note, 0, 1) . '">';
			}

			// Time spent
			if (!empty($arrayfields['t.element_duration']['checked'])) {
				print '<td class="right nowraponall">';
				if ($action == 'editline' && GETPOSTINT('lineid') == $task_time->rowid) {
					print '<input type="hidden" name="old_duration" value="'.$task_time->element_duration.'">';
					print $form->select_duration('new_duration', $task_time->element_duration, 0, 'text');
				} else {
					print convertSecondToTime($task_time->element_duration, 'allhourmin');
				}
				print '</td>';
				if (!$i) {
					$totalarray['nbfield']++;
				}
				if (!$i) {
					$totalarray['pos'][$totalarray['nbfield']] = 't.element_duration';
				}
				if (empty($totalarray['val']['t.element_duration'])) {
					$totalarray['val']['t.element_duration'] = $task_time->element_duration;
				} else {
					$totalarray['val']['t.element_duration'] += $task_time->element_duration;
				}
				if (!$i) {
					$totalarray['totaldurationfield'] = $totalarray['nbfield'];
				}
				if (empty($totalarray['totalduration'])) {
					$totalarray['totalduration'] = $task_time->element_duration;
				} else {
					$totalarray['totalduration'] += $task_time->element_duration;
				}
			}

			// Product
			if (!empty($arrayfields['t.fk_product']['checked'])) {
				print '<td class="nowraponall">';
				if ($action == 'editline' && GETPOSTINT('lineid') == $task_time->rowid) {
					print img_picto('', 'service');
					print $form->select_produits($task_time->fk_product, 'fk_product', '1', 0, $projectstatic->thirdparty->price_level, 1, 2, '', 1, array(), $projectstatic->thirdparty->id, 'None', 0, 'maxwidth500', 0, '', null, 1);
				} elseif (!empty($task_time->fk_product)) {
					$product = new Product($db);
					$resultFetch = $product->fetch($task_time->fk_product);
					if ($resultFetch < 0) {
						setEventMessages($product->error, $product->errors, 'errors');
					} else {
						print $product->getNomUrl(1);
					}
				}
				print '</td>';
				if (!$i) {
					$totalarray['nbfield']++;
				}
			}

			// Value spent
			if (!empty($arrayfields['value']['checked'])) {
				$langs->load("salaries");
				$value = price2num($task_time->thm * $task_time->element_duration / 3600, 'MT', 1);

				print '<td class="nowraponall right">';
				print '<span class="amount" title="' . $langs->trans("THM") . ': ' . price($task_time->thm) . '">';
				print price($value, 1, $langs, 1, -1, -1, $conf->currency);
				print '</span>';
				print '</td>';
				if (!$i) {
					$totalarray['nbfield']++;
				}
				if (!$i) {
					$totalarray['pos'][$totalarray['nbfield']] = 'value';
				}
				if (empty($totalarray['val']['value'])) {
					$totalarray['val']['value'] = $value;
				} else {
					$totalarray['val']['value'] += $value;
				}
				if (!$i) {
					$totalarray['totalvaluefield'] = $totalarray['nbfield'];
				}
				if (empty($totalarray['totalvalue'])) {
					$totalarray['totalvalue'] = $value;
				} else {
					$totalarray['totalvalue'] += $value;
				}
			}

			// Invoiced
			$invoiced = false;
			if (!empty($arrayfields['valuebilled']['checked'])) {
				print '<td class="center">'; // invoice_id and invoice_line_id
				if (!getDolGlobalString('PROJECT_HIDE_TASKS') && getDolGlobalString('PROJECT_BILL_TIME_SPENT')) {
					if ($projectstatic->usage_bill_time) {
						if ($task_time->invoice_id) {
							$result = $tmpinvoice->fetch($task_time->invoice_id);
							if ($result > 0) {
								if ($action == 'editline' && GETPOSTINT('lineid') == $task_time->rowid) {
									print $formproject->selectInvoiceAndLine($task_time->invoice_id, $task_time->invoice_line_id, 'invoiceid', 'invoicelineid', 'maxwidth500', array('p.rowid' => $projectstatic->id));
								} else {
									print $tmpinvoice->getNomUrl(1);
									if (!empty($task_time->invoice_line_id)) {
										$invoiceLine = new FactureLigne($db);
										$invoiceLine->fetch($task_time->invoice_line_id);
										if (!empty($invoiceLine->id)) {
											print '<br>'.$langs->trans('Qty').':'.$invoiceLine->qty;
											print ' '.$langs->trans('TotalHT').':'.price($invoiceLine->total_ht);
										}
									}
								}
							}
							$invoiced = true;
						} else {
							if ( intval($task_time->billable) == 1) {
								print $langs->trans("No");
							} else {
								print $langs->trans("Disabled");
							}
						}
					} else {
						print '<span class="opacitymedium">' . $langs->trans("NA") . '</span>';
					}
				}
				print '</td>';
				if (!$i) {
					$totalarray['nbfield']++;
				}
			}

			/*
			 // Extra fields
			 include DOL_DOCUMENT_ROOT.'/core/tpl/extrafields_list_print_fields.tpl.php';
			 */

			// Fields from hook
			$parameters = array('arrayfields' => $arrayfields, 'obj' => $task_time, 'i' => $i, 'totalarray' => &$totalarray);
			$reshook = $hookmanager->executeHooks('printFieldListValue', $parameters); // Note that $action and $object may have been modified by hook
			print $hookmanager->resPrint;

			// Action column
			if (!getDolGlobalString('MAIN_CHECKBOX_LEFT_COLUMN')) {
				print '<td class="center nowraponall">';
				if (($action == 'editline' || $action == 'splitline') && GETPOSTINT('lineid') == $task_time->rowid) {
					print '<input type="hidden" name="lineid" value="'.GETPOSTINT('lineid').'">';
					print '<input type="submit" class="button buttongen smallpaddingimp margintoponlyshort marginbottomonlyshort button-save" name="save" value="'.$langs->trans("Save").'">';
					print '<br>';
					print '<input type="submit" class="button buttongen smallpaddingimp margintoponlyshort marginbottomonlyshort button-cancel" name="cancel" value="'.$langs->trans("Cancel").'">';
				} elseif ($user->hasRight('projet', 'time') || $user->hasRight('projet', 'all', 'creer')) {	 // Read project and enter time consumed on assigned tasks
					if (in_array($task_time->fk_user, $childids) || $user->hasRight('projet', 'all', 'creer')) {
						print '<a class="reposition editfielda" href="'.$_SERVER["PHP_SELF"].'?'.($withproject ? 'id='.$task_time->fk_element : '').'&action=editline&token='.newToken().'&lineid='.$task_time->rowid.$param.((empty($id) || $tab == 'timespent') ? '&tab=timespent' : '').'">';
						print img_edit('default', 0, 'class="pictofixedwidth paddingleft"');
						print '</a>';

						if (getDolGlobalString('PROJECT_ALLOW_SPLIT_TIMESPENT')) {
							print '<a class="reposition editfielda paddingleft" href="' . $_SERVER["PHP_SELF"] . '?action=splitline&token=' . newToken() . '&lineid=' . $task_time->rowid . $param . ((empty($id) || $tab == 'timespent') ? '&tab=timespent' : '') . '">';
							print img_split('', 'class="pictofixedwidth paddingleft"');
							print '</a>';
						}

						print '<a class="reposition paddingleft" href="'.$_SERVER["PHP_SELF"].'?'.($withproject ? 'id='.$task_time->fk_element : '').'&action=deleteline&token='.newToken().'&lineid='.$task_time->rowid.$param.((empty($id) || $tab == 'timespent') ? '&tab=timespent' : '').'">';
						print img_delete('default', 'class="pictodelete paddingleft"');
						print '</a>';

						if ($massactionbutton || $massaction) {    // If we are in select mode (massactionbutton defined) or if we have already selected and sent an action ($massaction) defined
							$selected = 0;
							if (in_array($task_time->rowid, $arrayofselected)) {
								$selected = 1;
							}
							print '&nbsp;';
							// Disable select if task not billable or already invoiced
							$disabled = (intval($task_time->billable) !=1 || $invoiced);
							$ctrl = '<input '.($disabled?'disabled':'').' id="cb' . $task_time->rowid . '" class="flat checkforselect marginleftonly" type="checkbox" name="toselect[]" value="' . $task_time->rowid . '"' . ($selected ? ' checked="checked"' : '') . '>';
							if ($disabled) {
								// If disabled, a dbl-click very close outside the control
								// will re-enable it, so that user is not blocked if needed.
								print '<span id="cbsp'. $task_time->rowid . '">'.$ctrl.'</span>';
								print '<script>$("#cbsp' . $task_time->rowid . '").dblclick(()=>{ $("#cb' . $task_time->rowid . '").removeAttr("disabled") })</script>';
							} else {
								print $ctrl;
							}
						}
					}
				}
				print '</td>';
				if (!$i) {
					$totalarray['nbfield']++;
				}
			}

			print "</tr>\n";


			// Add the lines for the split feature

			if ($action == 'splitline' && GETPOSTINT('lineid') == $task_time->rowid) {
				print '<!-- first line -->';
				print '<tr class="oddeven">';

				// Action column
				if (getDolGlobalString('MAIN_CHECKBOX_LEFT_COLUMN')) {
					print '<td></td>';
				}

				// Date
				if (!empty($arrayfields['t.element_date']['checked'])) {
					print '<td class="nowrap">';
					if ($action == 'splitline' && GETPOSTINT('lineid') == $task_time->rowid) {
						if (empty($task_time->element_date_withhour)) {
							print $form->selectDate(($date2 ? $date2 : $date1), 'timeline', 3, 3, 2, "timespent_date", 1, 0);
						} else {
							print $form->selectDate(($date2 ? $date2 : $date1), 'timeline', 1, 1, 2, "timespent_date", 1, 0);
						}
					} else {
						print dol_print_date(($date2 ? $date2 : $date1), ($task_time->element_date_withhour ? 'dayhour' : 'day'));
					}
					print '</td>';
				}

				// Thirdparty
				if (!empty($arrayfields['p.fk_soc']['checked'])) {
					print '<td class="nowrap">';
					print '</td>';
				}

				// Thirdparty alias
				if (!empty($arrayfields['s.name_alias']['checked'])) {
					print '<td class="nowrap">';
					print '</td>';
				}

				// Project ref
				if (!empty($allprojectforuser)) {
					if ((empty($id) && empty($ref)) || !empty($projectidforalltimes)) {    // Not a dedicated task
						print '<td class="nowrap">';
						print '</td>';
					}
				}

				// Task ref
				if (!empty($arrayfields['t.element_ref']['checked'])) {
					if ((empty($id) && empty($ref)) || !empty($projectidforalltimes)) {	// Not a dedicated task
						print '<td class="nowrap">';
						$tasktmp->id = $task_time->fk_element;
						$tasktmp->ref = $task_time->ref;
						$tasktmp->label = $task_time->label;
						print $tasktmp->getNomUrl(1, 'withproject', 'time');
						print '</td>';
					}
				}

				// Task label
				if (!empty($arrayfields['t.element_label']['checked'])) {
					if ((empty($id) && empty($ref)) || !empty($projectidforalltimes)) {	// Not a dedicated task
						print '<td class="tdoverflowmax300" title="'.dol_escape_htmltag($task_time->label).'">';
						print dol_escape_htmltag($task_time->label);
						print '</td>';
					}
				}

				// User
				if (!empty($arrayfields['author']['checked'])) {
					print '<td class="nowraponall">';
					if ($action == 'splitline' && GETPOSTINT('lineid') == $task_time->rowid) {
						if (empty($object->id)) {
							$object->fetch($id);
						}
						$contactsoftask = $object->getListContactId('internal');
						if (!in_array($task_time->fk_user, $contactsoftask)) {
							$contactsoftask[] = $task_time->fk_user;
						}
						if (count($contactsoftask) > 0) {
							print img_object('', 'user', 'class="hideonsmartphone"');
							print $form->select_dolusers($task_time->fk_user, 'userid_line', 0, '', 0, '', $contactsoftask);
						} else {
							print img_error($langs->trans('FirstAddRessourceToAllocateTime')) . $langs->trans('FirstAddRessourceToAllocateTime');
						}
					} else {
						$userstatic->id = $task_time->fk_user;
						$userstatic->lastname = $task_time->lastname;
						$userstatic->firstname = $task_time->firstname;
						$userstatic->photo = $task_time->photo;
						$userstatic->status = $task_time->user_status;
						print $userstatic->getNomUrl(-1);
					}
					print '</td>';
				}

				// Note
				if (!empty($arrayfields['t.note']['checked'])) {
					print '<td class="tdoverflowmax300">';
					if ($action == 'splitline' && GETPOSTINT('lineid') == $task_time->rowid) {
						print '<textarea name="timespent_note_line" width="95%" rows="' . ROWS_1 . '">' . dol_escape_htmltag($task_time->note, 0, 1) . '</textarea>';
					} else {
						print dol_nl2br($task_time->note);
					}
					print '</td>';
				} elseif ($action == 'splitline' && GETPOSTINT('lineid') == $task_time->rowid) {
					print '<input type="hidden" name="timespent_note_line" rows="' . ROWS_1 . '" value="' . dol_escape_htmltag($task_time->note, 0, 1) . '">';
				}

				// Time spent
				if (!empty($arrayfields['t.element_duration']['checked'])) {
					print '<td class="right">';
					if ($action == 'splitline' && GETPOSTINT('lineid') == $task_time->rowid) {
						print '<input type="hidden" name="old_duration" value="'.$task_time->element_duration.'">';
						print $form->select_duration('new_duration', $task_time->element_duration, 0, 'text');
					} else {
						print convertSecondToTime($task_time->element_duration, 'allhourmin');
					}
					print '</td>';
				}

				// Product
				if (!empty($arrayfields['t.fk_product']['checked'])) {
					print '<td class="nowraponall tdoverflowmax125">';
					print '</td>';
				}

				// Value spent
				if (!empty($arrayfields['value']['checked'])) {
					print '<td class="right">';
					print '<span class="amount">';
					$value = price2num($task_time->thm * $task_time->element_duration / 3600, 'MT', 1);
					print price($value, 1, $langs, 1, -1, -1, $conf->currency);
					print '</span>';
					print '</td>';
				}

				// Value billed
				if (!empty($arrayfields['valuebilled']['checked'])) {
					print '<td class="right">';
					$valuebilled = price2num($task_time->total_ht, '', 1);
					if (isset($task_time->total_ht)) {
						print price($valuebilled, 1, $langs, 1, -1, -1, $conf->currency);
					}
					print '</td>';
				}

				/*
				 // Extra fields
				 include DOL_DOCUMENT_ROOT.'/core/tpl/extrafields_list_print_fields.tpl.php';
				 */

				// Fields from hook
				$parameters = array('arrayfields' => $arrayfields, 'obj' => $task_time, 'mode' => 'split1');
				$reshook = $hookmanager->executeHooks('printFieldListValue', $parameters); // Note that $action and $object may have been modified by hook
				print $hookmanager->resPrint;

				// Action column
				if (!getDolGlobalString('MAIN_CHECKBOX_LEFT_COLUMN')) {
					print '<td class="center nowraponall">';
					print '</td>';
				}

				print "</tr>\n";


				// Line for second dispatching

				print '<!-- second line --><tr class="oddeven">';

				// Action column
				if (getDolGlobalString('MAIN_CHECKBOX_LEFT_COLUMN')) {
					print '<td class="center nowraponall">';
					print '</td>';
				}

				// Date
				if (!empty($arrayfields['t.element_date']['checked'])) {
					print '<td class="nowrap">';
					if ($action == 'splitline' && GETPOSTINT('lineid') == $task_time->rowid) {
						if (empty($task_time->element_date_withhour)) {
							print $form->selectDate(($date2 ? $date2 : $date1), 'timeline_2', 3, 3, 2, "timespent_date", 1, 0);
						} else {
							print $form->selectDate(($date2 ? $date2 : $date1), 'timeline_2', 1, 1, 2, "timespent_date", 1, 0);
						}
					} else {
						print dol_print_date(($date2 ? $date2 : $date1), ($task_time->element_date_withhour ? 'dayhour' : 'day'));
					}
					print '</td>';
				}

				// Thirdparty
				if (!empty($arrayfields['p.fk_soc']['checked'])) {
					print '<td class="nowrap">';
					print '</td>';
				}

				// Thirdparty alias
				if (!empty($arrayfields['s.name_alias']['checked'])) {
					print '<td class="nowrap">';
					print '</td>';
				}

				// Project ref
				if (!empty($allprojectforuser)) {
					if ((empty($id) && empty($ref)) || !empty($projectidforalltimes)) {    // Not a dedicated task
						print '<td class="nowrap">';
						print '</td>';
					}
				}

				// Task ref
				if (!empty($arrayfields['t.element_ref']['checked'])) {
					if ((empty($id) && empty($ref)) || !empty($projectidforalltimes)) {	// Not a dedicated task
						print '<td class="nowrap">';
						$tasktmp->id = $task_time->fk_element;
						$tasktmp->ref = $task_time->ref;
						$tasktmp->label = $task_time->label;
						print $tasktmp->getNomUrl(1, 'withproject', 'time');
						print '</td>';
					}
				}

				// Task label
				if (!empty($arrayfields['t.element_label']['checked'])) {
					if ((empty($id) && empty($ref)) || !empty($projectidforalltimes)) {	// Not a dedicated task
						print '<td class="nowrap">';
						print dol_escape_htmltag($task_time->label);
						print '</td>';
					}
				}

				// User
				if (!empty($arrayfields['author']['checked'])) {
					print '<td class="nowraponall tdoverflowmax100">';
					if ($action == 'splitline' && GETPOSTINT('lineid') == $task_time->rowid) {
						if (empty($object->id)) {
							$object->fetch($id);
						}
						$contactsoftask = $object->getListContactId('internal');
						if (!in_array($task_time->fk_user, $contactsoftask)) {
							$contactsoftask[] = $task_time->fk_user;
						}
						if (count($contactsoftask) > 0) {
							print img_object('', 'user', 'class="hideonsmartphone"');
							print $form->select_dolusers($task_time->fk_user, 'userid_line_2', 0, '', 0, '', $contactsoftask);
						} else {
							print img_error($langs->trans('FirstAddRessourceToAllocateTime')) . $langs->trans('FirstAddRessourceToAllocateTime');
						}
					} else {
						$userstatic->id = $task_time->fk_user;
						$userstatic->lastname = $task_time->lastname;
						$userstatic->firstname = $task_time->firstname;
						$userstatic->photo = $task_time->photo;
						$userstatic->status = $task_time->user_status;
						print $userstatic->getNomUrl(-1);
					}
					print '</td>';
				}

				// Note
				if (!empty($arrayfields['t.note']['checked'])) {
					print '<td class="small tdoverflowmax300"">';
					if ($action == 'splitline' && GETPOSTINT('lineid') == $task_time->rowid) {
						print '<textarea name="timespent_note_line_2" width="95%" rows="' . ROWS_1 . '">' . dol_escape_htmltag($task_time->note, 0, 1) . '</textarea>';
					} else {
						print dol_nl2br($task_time->note);
					}
					print '</td>';
				} elseif ($action == 'splitline' && GETPOSTINT('lineid') == $task_time->rowid) {
					print '<input type="hidden" name="timespent_note_line_2" value="' . dol_escape_htmltag($task_time->note, 0, 1) . '">';
				}

				// Time spent
				if (!empty($arrayfields['t.element_duration']['checked'])) {
					print '<td class="right">';
					if ($action == 'splitline' && GETPOSTINT('lineid') == $task_time->rowid) {
						print '<input type="hidden" name="old_duration_2" value="0">';
						print $form->select_duration('new_duration_2', 0, 0, 'text');
					} else {
						print convertSecondToTime($task_time->element_duration, 'allhourmin');
					}
					print '</td>';
				}

				// Product
				if (!empty($arrayfields['t.fk_product']['checked'])) {
					print '<td class="nowraponall tdoverflowmax125">';
					print '</td>';
				}

				// Value spent
				if (!empty($arrayfields['value']['checked'])) {
					print '<td class="right">';
					print '<span class="amount">';
					$value = 0;
					print price($value, 1, $langs, 1, -1, -1, $conf->currency);
					print '</span>';
					print '</td>';
				}

				// Value billed
				if (!empty($arrayfields['valuebilled']['checked'])) {
					print '<td class="right">';
					$valuebilled = price2num($task_time->total_ht, '', 1);
					if (isset($task_time->total_ht)) {
						print '<span class="amount">';
						print price($valuebilled, 1, $langs, 1, -1, -1, $conf->currency);
						print '</span>';
					}
					print '</td>';
				}

				/*
				 // Extra fields
				 include DOL_DOCUMENT_ROOT.'/core/tpl/extrafields_list_print_fields.tpl.php';
				 */

				// Fields from hook
				$parameters = array('arrayfields' => $arrayfields, 'obj' => $task_time, 'mode' => 'split2');
				$reshook = $hookmanager->executeHooks('printFieldListValue', $parameters); // Note that $action and $object may have been modified by hook
				print $hookmanager->resPrint;

				// Action column
				if (!getDolGlobalString('MAIN_CHECKBOX_LEFT_COLUMN')) {
					print '<td class="center nowraponall">';
					print '</td>';
				}

				print "</tr>\n";
			}

			$i++;
		}

		// Show total line
		//include DOL_DOCUMENT_ROOT.'/core/tpl/list_print_total.tpl.php';
		if (isset($totalarray['totaldurationfield']) || isset($totalarray['totalvaluefield'])) {
			print '<tr class="liste_total">';
			$i = 0;
			while ($i < $totalarray['nbfield']) {
				$i++;
				if ($i == 1) {
					if ($num < $limit && empty($offset)) {
						print '<td class="left">' . $langs->trans("Total") . '</td>';
					} else {
						print '<td class="left">'.$form->textwithpicto($langs->trans("Total"), $langs->trans("Totalforthispage")).'</td>';
					}
				} elseif (isset($totalarray['totaldurationfield']) && $totalarray['totaldurationfield'] == $i) {
					print '<td class="right">' . convertSecondToTime($totalarray['totalduration'], 'allhourmin') . '</td>';
				} elseif (isset($totalarray['totalvaluefield']) && $totalarray['totalvaluefield'] == $i) {
					print '<td class="right">' . price($totalarray['totalvalue']) . '</td>';
					//} elseif ($totalarray['totalvaluebilledfield'] == $i) { print '<td class="center">'.price($totalarray['totalvaluebilled']).'</td>';
				} else {
					print '<td></td>';
				}
			}
			print '</tr>';
		}

		if (!count($tasks)) {
			$totalnboffields = 1;
			foreach ($arrayfields as $value) {
				if (!empty($value['checked'])) {
					$totalnboffields++;
				}
			}
			print '<tr class="oddeven"><td colspan="' . $totalnboffields . '">';
			print '<span class="opacitymedium">' . $langs->trans("None") . '</span>';
			print '</td></tr>';
		}

		$parameters = array('arrayfields' => $arrayfields, 'sql' => $sql);
		$reshook = $hookmanager->executeHooks('printFieldListFooter', $parameters); // Note that $action and $object may have been modified by hook
		print $hookmanager->resPrint;

		print "</table>";
		print '</div>';
		print "</form>";
	}
}

// End of page
llxFooter();
$db->close();<|MERGE_RESOLUTION|>--- conflicted
+++ resolved
@@ -1602,13 +1602,9 @@
 		$sql .= " AND p.entity IN (".getEntity('project').")";
 		if (!$user->hasRight('projet', 'all', 'lire')) {
 			// Get list of project id allowed to user (in a string list separated by comma)
-<<<<<<< HEAD
 			// TODO This may generate performance trouble when list of project is very large. Solution can be to complete $filterproj with filters on project.
 			$filterproj = '';
 			$projectsListId = $projectstatic->getProjectsAuthorizedForUser($user, 0, 1, $user->socid > 0 ? $user->socid : 0, $filterproj);
-=======
-			$projectsListId = $projectstatic->getProjectsAuthorizedForUser($user, 0, 1);
->>>>>>> 5f5074b0
 			$sql .= " AND p.rowid IN (".$db->sanitize($projectsListId).")"; // public and assigned to, or restricted to company for external users
 		}
 		if (empty($projectidforalltimes) && empty($allprojectforuser)) {
