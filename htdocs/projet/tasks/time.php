--- conflicted
+++ resolved
@@ -2286,13 +2286,9 @@
 			// Note
 			if (!empty($arrayfields['t.note']['checked'])) {
 				if ($action == 'editline' && GETPOST('lineid', 'int') == $task_time->rowid) {
-<<<<<<< HEAD
-					print '<textarea name="timespent_note_line" width="95%" rows="' . ROWS_1 . '">' . dol_escape_htmltag($task_time->note, 0, 1) . '</textarea>';
-=======
 					print '<td class="small">';
 					print '<textarea name="timespent_note_line" width="95%" rows="' . ROWS_1 . '">' . dol_escape_htmltag($task_time->note, 0, 1) . '</textarea>';
 					print '</td>';
->>>>>>> c4d86578
 				} else {
 					print '<td class="small tdoverflowmax150 classfortooltip" title="'.dol_string_onlythesehtmltags(dol_htmlentitiesbr($task_time->note)).'">';
 					print dolGetFirstLineOfText($task_time->note);
