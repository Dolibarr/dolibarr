<?php
/* Copyright (C) 2005		Rodolphe Quiedeville	<rodolphe@quiedeville.org>
 * Copyright (C) 2006-2021	Laurent Destailleur		<eldy@users.sourceforge.net>
 * Copyright (C) 2010-2012	Regis Houssin			<regis.houssin@inodbox.com>
 * Copyright (C) 2011		Juanjo Menent			<jmenent@2byte.es>
 * Copyright (C) 2018		Ferran Marcet			<fmarcet@2byte.es>
 * Copyright (C) 2018       Frédéric France         <frederic.france@netlogic.fr>
 * Copyright (C) 2019-2021  Christophe Battarel		<christophe@altairis.fr>
 *
 * This program is free software; you can redistribute it and/or modify
 * it under the terms of the GNU General Public License as published by
 * the Free Software Foundation; either version 3 of the License, or
 * (at your option) any later version.
 *
 * This program is distributed in the hope that it will be useful,
 * but WITHOUT ANY WARRANTY; without even the implied warranty of
 * MERCHANTABILITY or FITNESS FOR A PARTICULAR PURPOSE.  See the
 * GNU General Public License for more details.
 *
 * You should have received a copy of the GNU General Public License
 * along with this program. If not, see <https://www.gnu.org/licenses/>.
 */

/**
 *	\file		htdocs/projet/tasks/time.php
 *	\ingroup	project
 *	\brief		Page to add new time spent on a task
 */

require '../../main.inc.php';
require_once DOL_DOCUMENT_ROOT.'/projet/class/project.class.php';
require_once DOL_DOCUMENT_ROOT.'/projet/class/task.class.php';
require_once DOL_DOCUMENT_ROOT.'/compta/facture/class/facture.class.php';
require_once DOL_DOCUMENT_ROOT.'/core/lib/project.lib.php';
require_once DOL_DOCUMENT_ROOT.'/core/lib/date.lib.php';
require_once DOL_DOCUMENT_ROOT.'/core/class/html.formother.class.php';
require_once DOL_DOCUMENT_ROOT.'/core/class/html.formprojet.class.php';
require_once DOL_DOCUMENT_ROOT.'/core/class/html.formintervention.class.php';

// Load translation files required by the page
$langsLoad=array('projects', 'bills', 'orders');
if (!empty($conf->eventorganization->enabled)) {
	$langsLoad[]='eventorganization';
}

$langs->loadLangs($langsLoad);

$action		= GETPOST('action', 'alpha');
$massaction = GETPOST('massaction', 'alpha'); // The bulk action (combo box choice into lists)
$confirm	= GETPOST('confirm', 'alpha');
$cancel		= GETPOST('cancel', 'alpha');
$toselect = GETPOST('toselect', 'array'); // Array of ids of elements selected into a list
$contextpage = GETPOST('contextpage', 'aZ') ?GETPOST('contextpage', 'aZ') : 'timespentlist'; // To manage different context of search
$backtopage = GETPOST('backtopage', 'alpha'); // Go back to a dedicated page
$optioncss	= GETPOST('optioncss', 'alpha');

$id			= GETPOST('id', 'int');
$projectid	= GETPOST('projectid', 'int');
$ref		= GETPOST('ref', 'alpha');
$withproject = GETPOST('withproject', 'int');
$project_ref = GETPOST('project_ref', 'alpha');
$tab        = GETPOST('tab', 'aZ09');

$search_day = GETPOST('search_day', 'int');
$search_month = GETPOST('search_month', 'int');
$search_year = GETPOST('search_year', 'int');
$search_datehour = '';
$search_datewithhour = '';
$search_note = GETPOST('search_note', 'alpha');
$search_duration = GETPOST('search_duration', 'int');
$search_value = GETPOST('search_value', 'int');
$search_task_ref = GETPOST('search_task_ref', 'alpha');
$search_task_label = GETPOST('search_task_label', 'alpha');
$search_user = GETPOST('search_user', 'int');
$search_valuebilled = GETPOST('search_valuebilled', 'int');

$limit = GETPOST('limit', 'int') ?GETPOST('limit', 'int') : $conf->liste_limit;
$sortfield = GETPOST('sortfield', 'aZ09comma');
$sortorder = GETPOST('sortorder', 'aZ09comma');
$page = GETPOSTISSET('pageplusone') ? (GETPOST('pageplusone') - 1) : GETPOST("page", 'int');
if (empty($page) || $page == -1) {
	$page = 0;
}		// If $page is not defined, or '' or -1
$offset = $limit * $page;
$pageprev = $page - 1;
$pagenext = $page + 1;
if (!$sortfield) {
	$sortfield = 't.task_date,t.task_datehour,t.rowid';
}
if (!$sortorder) {
	$sortorder = 'DESC,DESC,DESC';
}

$childids = $user->getAllChildIds(1);

// Initialize technical object to manage hooks of page. Note that conf->hooks_modules contains array of hook context
//$object = new TaskTime($db);
$hookmanager->initHooks(array('projecttasktime', 'globalcard'));

$object = new Task($db);
$projectstatic = new Project($db);
$extrafields = new ExtraFields($db);
$extrafields->fetch_name_optionals_label($projectstatic->table_element);
$extrafields->fetch_name_optionals_label($object->table_element);

// Load task
if ($id > 0 || $ref) {
	$object->fetch($id, $ref);
}


// Security check
$socid = 0;
//if ($user->socid > 0) $socid = $user->socid;	  // For external user, no check is done on company because readability is managed by public status of project and assignement.
if (!$user->rights->projet->lire) {
	accessforbidden();
}

if ($object->fk_project > 0) {
	restrictedArea($user, 'projet', $object->fk_project, 'projet&project');
} else {
	restrictedArea($user, 'projet', null, 'projet&project');
	// We check user has permission to see all tasks of all users
	if (empty($projectid) && !$user->hasRight('projet', 'all', 'lire')) {
		$search_user = $user->id;
	}
}



/*
 * Actions
 */

if (GETPOST('cancel', 'alpha')) {
	$action = '';
}
if (!GETPOST('confirmmassaction', 'alpha') && $massaction != 'presend' && $massaction != 'confirm_presend' && $massaction != 'confirm_generateinvoice' && $massaction != 'confirm_generateinter') {
	$massaction = '';
}

$parameters = array('socid'=>$socid, 'projectid'=>$projectid);
$reshook = $hookmanager->executeHooks('doActions', $parameters, $object, $action); // Note that $action and $object may have been modified by some hooks
if ($reshook < 0) {
	setEventMessages($hookmanager->error, $hookmanager->errors, 'errors');
}

include DOL_DOCUMENT_ROOT.'/core/actions_changeselectedfields.inc.php';

// Purge search criteria
if (GETPOST('button_removefilter_x', 'alpha') || GETPOST('button_removefilter.x', 'alpha') || GETPOST('button_removefilter', 'alpha')) { // All tests are required to be compatible with all browsers
	$search_day = '';
	$search_month = '';
	$search_year = '';
	$search_date = '';
	$search_datehour = '';
	$search_datewithhour = '';
	$search_note = '';
	$search_duration = '';
	$search_value = '';
	$search_date_creation = '';
	$search_date_update = '';
	$search_task_ref = '';
	$search_task_label = '';
	$search_user = 0;
	$search_valuebilled = '';
	$toselect = array();
	$search_array_options = array();
	$action = '';
}

if ($action == 'addtimespent' && $user->rights->projet->time) {
	$error = 0;

	$timespent_durationhour = GETPOST('timespent_durationhour', 'int');
	$timespent_durationmin = GETPOST('timespent_durationmin', 'int');
	if (empty($timespent_durationhour) && empty($timespent_durationmin)) {
		setEventMessages($langs->trans('ErrorFieldRequired', $langs->transnoentitiesnoconv("Duration")), null, 'errors');
		$error++;
	}
	if (!GETPOST("userid", 'int')) {
		$langs->load("errors");
		setEventMessages($langs->trans('ErrorUserNotAssignedToTask'), null, 'errors');
		$error++;
	}

	if (!$error) {
		if ($id || $ref) {
			$object->fetch($id, $ref);
		} else {
			if (!GETPOST('taskid', 'int') || GETPOST('taskid', 'int') < 0) {
				setEventMessages($langs->trans("ErrorFieldRequired", $langs->transnoentitiesnoconv("Task")), null, 'errors');
				$action = 'createtime';
				$error++;
			} else {
				$object->fetch(GETPOST('taskid', 'int'));
			}
		}

		if (!$error) {
			$object->fetch_projet();

			if (empty($object->project->statut)) {
				setEventMessages($langs->trans("ProjectMustBeValidatedFirst"), null, 'errors');
				$action = 'createtime';
				$error++;
			} else {
				$object->timespent_note = GETPOST("timespent_note", 'alpha');
				if (GETPOST('progress', 'int') > 0) {
					$object->progress = GETPOST('progress', 'int'); // If progress is -1 (not defined), we do not change value
				}
				$object->timespent_duration = GETPOSTINT("timespent_durationhour") * 60 * 60; // We store duration in seconds
				$object->timespent_duration += (GETPOSTINT('timespent_durationmin') ? GETPOSTINT('timespent_durationmin') : 0) * 60; // We store duration in seconds
				if (GETPOST("timehour") != '' && GETPOST("timehour") >= 0) {	// If hour was entered
					$object->timespent_date = dol_mktime(GETPOST("timehour", 'int'), GETPOST("timemin", 'int'), 0, GETPOST("timemonth", 'int'), GETPOST("timeday", 'int'), GETPOST("timeyear", 'int'));
					$object->timespent_withhour = 1;
				} else {
					$object->timespent_date = dol_mktime(12, 0, 0, GETPOST("timemonth", 'int'), GETPOST("timeday", 'int'), GETPOST("timeyear", 'int'));
				}
				$object->timespent_fk_user = GETPOST("userid", 'int');
				$result = $object->addTimeSpent($user);
				if ($result >= 0) {
					setEventMessages($langs->trans("RecordSaved"), null, 'mesgs');
				} else {
					setEventMessages($langs->trans($object->error), null, 'errors');
					$error++;
				}
			}
		}
	} else {
		if (empty($id)) {
			$action = 'createtime';
		} else {
			$action = 'createtime';
		}
	}
}

if (($action == 'updateline' || $action == 'updatesplitline') && !$cancel && $user->rights->projet->lire) {
	$error = 0;

	if (!GETPOST("new_durationhour") && !GETPOST("new_durationmin")) {
		setEventMessages($langs->trans('ErrorFieldRequired', $langs->transnoentitiesnoconv("Duration")), null, 'errors');
		$error++;
	}

	if (!$error) {
		if (GETPOST('taskid', 'int') != $id) {		// GETPOST('taskid') is id of new task
			$id = GETPOST('taskid', 'int');

			$object->fetchTimeSpent(GETPOST('lineid', 'int'));

			$result = 0;
			if (in_array($object->timespent_fk_user, $childids) || $user->rights->projet->all->creer) {
				$result = $object->delTimeSpent($user);
			}

			$object->fetch($id, $ref);

			$object->timespent_note = GETPOST("timespent_note_line", 'alpha');
			$object->timespent_old_duration = GETPOST("old_duration");
			$object->timespent_duration = GETPOSTINT("new_durationhour") * 60 * 60; // We store duration in seconds
			$object->timespent_duration += (GETPOSTINT("new_durationmin") ? GETPOSTINT('new_durationmin') : 0) * 60; // We store duration in seconds
			if (GETPOST("timelinehour") != '' && GETPOST("timelinehour") >= 0) {	// If hour was entered
				$object->timespent_date = dol_mktime(GETPOST("timelinehour"), GETPOST("timelinemin"), 0, GETPOST("timelinemonth"), GETPOST("timelineday"), GETPOST("timelineyear"));
				$object->timespent_withhour = 1;
			} else {
				$object->timespent_date = dol_mktime(12, 0, 0, GETPOST("timelinemonth"), GETPOST("timelineday"), GETPOST("timelineyear"));
			}
			$object->timespent_fk_user = GETPOST("userid_line", 'int');

			$result = 0;
			if (in_array($object->timespent_fk_user, $childids) || $user->rights->projet->all->creer) {
				$result = $object->addTimeSpent($user);
			}

			if ($result >= 0) {
				setEventMessages($langs->trans("RecordSaved"), null, 'mesgs');
			} else {
				setEventMessages($langs->trans($object->error), null, 'errors');
				$error++;
			}
		} else {
			$object->fetch($id, $ref);

			$object->timespent_id = GETPOST("lineid", 'int');
			$object->timespent_note = GETPOST("timespent_note_line");
			$object->timespent_old_duration = GETPOST("old_duration");
			$object->timespent_duration = GETPOSTINT("new_durationhour") * 60 * 60; // We store duration in seconds
			$object->timespent_duration += (GETPOSTINT("new_durationmin") ? GETPOSTINT('new_durationmin') : 0) * 60; // We store duration in seconds
			if (GETPOST("timelinehour") != '' && GETPOST("timelinehour") >= 0) {	// If hour was entered
				$object->timespent_date = dol_mktime(GETPOST("timelinehour", 'int'), GETPOST("timelinemin", 'int'), 0, GETPOST("timelinemonth", 'int'), GETPOST("timelineday", 'int'), GETPOST("timelineyear", 'int'));
				$object->timespent_withhour = 1;
			} else {
				$object->timespent_date = dol_mktime(12, 0, 0, GETPOST("timelinemonth", 'int'), GETPOST("timelineday", 'int'), GETPOST("timelineyear", 'int'));
			}
			$object->timespent_fk_user = GETPOST("userid_line", 'int');

			$result = 0;
			if (in_array($object->timespent_fk_user, $childids) || $user->rights->projet->all->creer) {
				$result = $object->updateTimeSpent($user);

				if ($result >= 0) {
					setEventMessages($langs->trans("RecordSaved"), null, 'mesgs');
				} else {
					setEventMessages($langs->trans($object->error), null, 'errors');
					$error++;
				}
			}
		}
	} else {
		$action = '';
	}
}

<<<<<<< HEAD
if ($action == 'confirm_deleteline' && $confirm == "yes" && $user->rights->projet->lire) {
=======
if ($action == 'confirm_deleteline' && $confirm == "yes" && $user->rights->projet->supprimer) {
>>>>>>> 503d1a04
	$object->fetchTimeSpent(GETPOST('lineid', 'int'));	// load properties like $object->timespent_id

	if (in_array($object->timespent_fk_user, $childids) || $user->rights->projet->all->creer) {
		$result = $object->delTimeSpent($user);	// delete line with $object->timespent_id

		if ($result < 0) {
			$langs->load("errors");
			setEventMessages($langs->trans($object->error), null, 'errors');
			$error++;
			$action = '';
		} else {
			setEventMessages($langs->trans("RecordDeleted"), null, 'mesgs');
		}
	}
}

// Retrieve First Task ID of Project if withprojet is on to allow project prev next to work
if (!empty($project_ref) && !empty($withproject)) {
	if ($projectstatic->fetch(0, $project_ref) > 0) {
		$tasksarray = $object->getTasksArray(0, 0, $projectstatic->id, $socid, 0);
		if (count($tasksarray) > 0) {
			$id = $tasksarray[0]->id;
		} else {
			header("Location: ".DOL_URL_ROOT.'/projet/tasks.php?id='.$projectstatic->id.($withproject ? '&withproject=1' : '').(empty($mode) ? '' : '&mode='.$mode));
			exit;
		}
	}
}

// To show all time lines for project
$projectidforalltimes = 0;
if (GETPOST('projectid', 'int') > 0) {
	$projectidforalltimes = GETPOST('projectid', 'int');

	$result = $projectstatic->fetch($projectidforalltimes);
	if (!empty($projectstatic->socid)) {
		$projectstatic->fetch_thirdparty();
	}
	$res = $projectstatic->fetch_optionals();
} elseif (GETPOST('project_ref', 'alpha')) {
	$projectstatic->fetch(0, GETPOST('project_ref', 'alpha'));
	$projectidforalltimes = $projectstatic->id;
	$withproject = 1;
} elseif ($id > 0) {
	$object->fetch($id);
	$result = $projectstatic->fetch($object->fk_project);
}
// If not task selected and no project selected
if ($id <= 0 && $projectidforalltimes == 0) {
	$allprojectforuser = $user->id;
}

if ($action == 'confirm_generateinvoice') {
	if (!empty($projectstatic->socid)) {
		$projectstatic->fetch_thirdparty();
	}

	if (!($projectstatic->thirdparty->id > 0)) {
		setEventMessages($langs->trans("ThirdPartyRequiredToGenerateInvoice"), null, 'errors');
	} else {
		include_once DOL_DOCUMENT_ROOT.'/compta/facture/class/facture.class.php';
		include_once DOL_DOCUMENT_ROOT.'/projet/class/project.class.php';
		include_once DOL_DOCUMENT_ROOT.'/product/class/product.class.php';

		$tmpinvoice = new Facture($db);
		$tmptimespent = new Task($db);
		$tmpproduct = new Product($db);
		$fuser = new User($db);

		$db->begin();
		$idprod = GETPOST('productid', 'int');
		$generateinvoicemode = GETPOST('generateinvoicemode', 'string');
		$invoiceToUse = GETPOST('invoiceid', 'int');

		$prodDurationHours = 1.0;
		if ($idprod > 0) {
			$tmpproduct->fetch($idprod);

			if (empty($tmpproduct->duration_value)) {
				$error++;
				$langs->load("errors");
				setEventMessages($langs->trans("ErrorDurationForServiceNotDefinedCantCalculateHourlyPrice"), null, 'errors');
			}

			if ($tmpproduct->duration_unit == 'i') {
				$prodDurationHours = 1. / 60;
			}
			if ($tmpproduct->duration_unit == 'h') {
				$prodDurationHours = 1.;
			}
			if ($tmpproduct->duration_unit == 'd') {
				$prodDurationHours = 24.;
			}
			if ($tmpproduct->duration_unit == 'w') {
				$prodDurationHours = 24. * 7;
			}
			if ($tmpproduct->duration_unit == 'm') {
				$prodDurationHours = 24. * 30;
			}
			if ($tmpproduct->duration_unit == 'y') {
				$prodDurationHours = 24. * 365;
			}
			$prodDurationHours *= $tmpproduct->duration_value;

			$dataforprice = $tmpproduct->getSellPrice($mysoc, $projectstatic->thirdparty, 0);

			$pu_ht = empty($dataforprice['pu_ht']) ? 0 : $dataforprice['pu_ht'];
			$txtva = $dataforprice['tva_tx'];
			$localtax1 = $dataforprice['localtax1'];
			$localtax2 = $dataforprice['localtax2'];
		} else {
			$prodDurationHours = 1;

			$pu_ht = 0;
			$txtva = get_default_tva($mysoc, $projectstatic->thirdparty);
			$localtax1 = get_default_localtax($mysoc, $projectstatic->thirdparty, 1);
			$localtax2 = get_default_localtax($mysoc, $projectstatic->thirdparty, 2);
		}

		$tmpinvoice->socid = $projectstatic->thirdparty->id;
		$tmpinvoice->date = dol_mktime(GETPOST('rehour', 'int'), GETPOST('remin', 'int'), GETPOST('resec', 'int'), GETPOST('remonth', 'int'), GETPOST('reday', 'int'), GETPOST('reyear', 'int'));
		$tmpinvoice->fk_project = $projectstatic->id;

		if ($invoiceToUse) {
			$tmpinvoice->fetch($invoiceToUse);
		} else {
			$result = $tmpinvoice->create($user);
			if ($result <= 0) {
				$error++;
				setEventMessages($tmpinvoice->error, $tmpinvoice->errors, 'errors');
			}
		}

		if (!$error) {
			if ($generateinvoicemode == 'onelineperuser') {
				$arrayoftasks = array();
				foreach ($toselect as $key => $value) {
					// Get userid, timepent
					$object->fetchTimeSpent($value);
					$arrayoftasks[$object->timespent_fk_user]['timespent'] += $object->timespent_duration;
					$arrayoftasks[$object->timespent_fk_user]['totalvaluetodivideby3600'] += ($object->timespent_duration * $object->timespent_thm);
				}

				foreach ($arrayoftasks as $userid => $value) {
					$fuser->fetch($userid);
					//$pu_ht = $value['timespent'] * $fuser->thm;
					$username = $fuser->getFullName($langs);

					// Define qty per hour
					$qtyhour = $value['timespent'] / 3600;
					$qtyhourtext = convertSecondToTime($value['timespent'], 'all', $conf->global->MAIN_DURATION_OF_WORKDAY);

					// If no unit price known
					if (empty($pu_ht)) {
						$pu_ht = price2num($value['totalvaluetodivideby3600'] / 3600, 'MU');
					}

					// Add lines
					$lineid = $tmpinvoice->addline($langs->trans("TimeSpentForInvoice", $username).' : '.$qtyhourtext, $pu_ht, round($qtyhour / $prodDurationHours, 2), $txtva, $localtax1, $localtax2, ($idprod > 0 ? $idprod : 0));

					// Update lineid into line of timespent
					$sql = 'UPDATE '.MAIN_DB_PREFIX.'projet_task_time SET invoice_line_id = '.((int) $lineid).', invoice_id = '.((int) $tmpinvoice->id);
					$sql .= ' WHERE rowid IN ('.$db->sanitize(join(',', $toselect)).') AND fk_user = '.((int) $userid);
					$result = $db->query($sql);
					if (!$result) {
						$error++;
						setEventMessages($db->lasterror(), null, 'errors');
						break;
					}
				}
			} elseif ($generateinvoicemode == 'onelineperperiod') {	// One line for each time spent line
				$arrayoftasks = array();
				$withdetail=GETPOST('detail_time_duration', 'alpha');
				foreach ($toselect as $key => $value) {
					// Get userid, timepent
					$object->fetchTimeSpent($value);
					// $object->id is the task id
					$ftask = new Task($db);
					$ftask->fetch($object->id);

					$fuser->fetch($object->timespent_fk_user);
					$username = $fuser->getFullName($langs);

					$arrayoftasks[$object->timespent_id]['timespent'] = $object->timespent_duration;
					$arrayoftasks[$object->timespent_id]['totalvaluetodivideby3600'] = $object->timespent_duration * $object->timespent_thm;
					$arrayoftasks[$object->timespent_id]['note'] = $ftask->ref.' - '.$ftask->label.' - '.$username.($object->timespent_note ? ' - '.$object->timespent_note : '');		// TODO Add user name in note
					if (!empty($withdetail)) {
						if (!empty($conf->fckeditor->enabled) && !empty($conf->global->FCKEDITOR_ENABLE_DETAILS)) {
							$arrayoftasks[$object->timespent_id]['note'] .= "<br/>";
						} else {
							$arrayoftasks[$object->timespent_id]['note'] .= "\n";
						}

						if (!empty($object->timespent_withhour)) {
							$arrayoftasks[$object->timespent_id]['note'] .= $langs->trans("Date") . ': ' . dol_print_date($object->timespent_datehour);
						} else {
							$arrayoftasks[$object->timespent_id]['note'] .= $langs->trans("Date") . ': ' . dol_print_date($object->timespent_date);
						}
						$arrayoftasks[$object->timespent_id]['note'] .= ' - '.$langs->trans("Duration").': '.convertSecondToTime($object->timespent_duration, 'all', $conf->global->MAIN_DURATION_OF_WORKDAY);
					}
					$arrayoftasks[$object->timespent_id]['user'] = $object->timespent_fk_user;
				}

				foreach ($arrayoftasks as $timespent_id => $value) {
					$userid = $value['user'];
					//$pu_ht = $value['timespent'] * $fuser->thm;

					// Define qty per hour
					$qtyhour = $value['timespent'] / 3600;

					// If no unit price known
					if (empty($pu_ht)) {
						$pu_ht = price2num($value['totalvaluetodivideby3600'] / 3600, 'MU');
					}

					// Add lines
					$lineid = $tmpinvoice->addline($value['note'], $pu_ht, round($qtyhour / $prodDurationHours, 2), $txtva, $localtax1, $localtax2, ($idprod > 0 ? $idprod : 0));
					//var_dump($lineid);exit;

					// Update lineid into line of timespent
					$sql = 'UPDATE '.MAIN_DB_PREFIX.'projet_task_time SET invoice_line_id = '.((int) $lineid).', invoice_id = '.((int) $tmpinvoice->id);
					$sql .= ' WHERE rowid IN ('.$db->sanitize(join(',', $toselect)).') AND fk_user = '.((int) $userid);
					$result = $db->query($sql);
					if (!$result) {
						$error++;
						setEventMessages($db->lasterror(), null, 'errors');
						break;
					}
				}
			} elseif ($generateinvoicemode == 'onelinepertask') {	// One line for each different task
				$arrayoftasks = array();
				foreach ($toselect as $key => $value) {
					// Get userid, timepent
					$object->fetchTimeSpent($value);		// Call method to get list of timespent for a timespent line id (We use the utiliy method found into Task object)
					// $object->id is now the task id
					$arrayoftasks[$object->id]['timespent'] += $object->timespent_duration;
					$arrayoftasks[$object->id]['totalvaluetodivideby3600'] += ($object->timespent_duration * $object->timespent_thm);
				}

				foreach ($arrayoftasks as $task_id => $value) {
					$ftask = new Task($db);
					$ftask->fetch($task_id);
					// Define qty per hour
					$qtyhour = $value['timespent'] / 3600;
					$qtyhourtext = convertSecondToTime($value['timespent'], 'all', $conf->global->MAIN_DURATION_OF_WORKDAY);

					if ($idprod > 0) {
						// If a product is defined, we msut use the $prodDurationHours and $pu_ht of product (already set previously).
						$pu_ht_for_task = $pu_ht;
						// If we want to reuse the value of timespent (so use same price than cost price)
						if (!empty($conf->global->PROJECT_TIME_SPENT_INTO_INVOICE_USE_VALUE)) {
							$pu_ht_for_task = price2num($value['totalvaluetodivideby3600'] / $value['timespent'], 'MU') * $prodDurationHours;
						}
						$pa_ht = price2num($value['totalvaluetodivideby3600'] / $value['timespent'], 'MU') * $prodDurationHours;
					} else {
						// If not product used, we use the hour unit for duration and unit price.
						$pu_ht_for_task = 0;
						// If we want to reuse the value of timespent (so use same price than cost price)
						if (!empty($conf->global->PROJECT_TIME_SPENT_INTO_INVOICE_USE_VALUE)) {
							$pu_ht_for_task = price2num($value['totalvaluetodivideby3600'] / $value['timespent'], 'MU');
						}
						$pa_ht = price2num($value['totalvaluetodivideby3600'] / $value['timespent'], 'MU');
					}

					// Add lines
					$date_start = '';
					$date_end = '';
					$lineName = $ftask->ref.' - '.$ftask->label;
					$lineid = $tmpinvoice->addline($lineName, $pu_ht_for_task, price2num($qtyhour / $prodDurationHours, 'MS'), $txtva, $localtax1, $localtax2, ($idprod > 0 ? $idprod : 0), 0, $date_start, $date_end, 0, 0, '', 'HT', 0, 1, -1, 0, '', 0, 0, null, $pa_ht);
					if ($lineid < 0) {
						$error++;
						setEventMessages($tmpinvoice->error, $tmpinvoice->errors, 'errors');
						break;
					}

					if (!$error) {
						// Update lineid into line of timespent
						$sql = 'UPDATE '.MAIN_DB_PREFIX.'projet_task_time SET invoice_line_id = '.((int) $lineid).', invoice_id = '.((int) $tmpinvoice->id);
						$sql .= ' WHERE rowid IN ('.$db->sanitize(join(',', $toselect)).')';
						$result = $db->query($sql);
						if (!$result) {
							$error++;
							setEventMessages($db->lasterror(), null, 'errors');
							break;
						}
					}
				}
			}
		}

		if (!$error) {
			$urltoinvoice = $tmpinvoice->getNomUrl(0);
			$mesg = $langs->trans("InvoiceGeneratedFromTimeSpent", '{s1}');
			$mesg = str_replace('{s1}', $urltoinvoice, $mesg);
			setEventMessages($mesg, null, 'mesgs');

			//var_dump($tmpinvoice);

			$db->commit();
		} else {
			$db->rollback();
		}
	}
}

if ($action == 'confirm_generateinter') {
	$langs->load('interventions');

	if (!empty($projectstatic->socid)) $projectstatic->fetch_thirdparty();

	if (!($projectstatic->thirdparty->id > 0)) {
		setEventMessages($langs->trans("ThirdPartyRequiredToGenerateIntervention"), null, 'errors');
	} else {
		include_once DOL_DOCUMENT_ROOT.'/compta/facture/class/facture.class.php';
		include_once DOL_DOCUMENT_ROOT.'/projet/class/project.class.php';
		include_once DOL_DOCUMENT_ROOT.'/product/class/product.class.php';


		require_once DOL_DOCUMENT_ROOT.'/fichinter/class/fichinter.class.php';
		$tmpinter = new Fichinter($db);
		$tmptimespent = new Task($db);
		$fuser = new User($db);

		$db->begin();
		$interToUse = GETPOST('interid', 'int');


		$tmpinter->socid = $projectstatic->thirdparty->id;
		$tmpinter->date = dol_mktime(GETPOST('rehour', 'int'), GETPOST('remin', 'int'), GETPOST('resec', 'int'), GETPOST('remonth', 'int'), GETPOST('reday', 'int'), GETPOST('reyear', 'int'));
		$tmpinter->fk_project = $projectstatic->id;
		$tmpinter->description = $projectstatic->title . ( ! empty($projectstatic->description) ? '-' . $projectstatic->label : '' );

		if ($interToUse) {
			$tmpinter->fetch($interToUse);
		} else {
			$result = $tmpinter->create($user);
			if ($result <= 0) {
				$error++;
				setEventMessages($tmpinter->error, $tmpinter->errors, 'errors');
			}
		}

		if (!$error) {
			$arrayoftasks = array();
			foreach ($toselect as $key => $value) {
				// Get userid, timespent
				$object->fetchTimeSpent($value);
				// $object->id is the task id
				$arrayoftasks[$object->timespent_id]['id'] = $object->id;
				$arrayoftasks[$object->timespent_id]['timespent'] = $object->timespent_duration;
				$arrayoftasks[$object->timespent_id]['totalvaluetodivideby3600'] = $object->timespent_duration * $object->timespent_thm;
				$arrayoftasks[$object->timespent_id]['note'] = $object->timespent_note;
				$arrayoftasks[$object->timespent_id]['date'] = date('Y-m-d H:i:s', $object->timespent_datehour);
			}

			foreach ($arrayoftasks as $timespent_id => $value) {
				$ftask = new Task($db);
				$ftask->fetch($value['id']);
				// Define qty per hour
				$qtyhour = $value['timespent'] / 3600;
				$qtyhourtext = convertSecondToTime($value['timespent'], 'all', $conf->global->MAIN_DURATION_OF_WORKDAY);

				// Add lines
				$lineid = $tmpinter->addline($user, $tmpinter->id, $ftask->label . ( ! empty($value['note']) ? ' - ' . $value['note'] : '' ), $value['date'], $value['timespent']);
			}
		}

		if (!$error) {
			$urltointer = $tmpinter->getNomUrl(0);
			$mesg = $langs->trans("InterventionGeneratedFromTimeSpent", '{s1}');
			$mesg = str_replace('{s1}', $urltointer, $mesg);
			setEventMessages($mesg, null, 'mesgs');

			//var_dump($tmpinvoice);

			$db->commit();
		} else {
			$db->rollback();
		}
	}
}

/*
 * View
 */

$arrayofselected = is_array($toselect) ? $toselect : array();

llxHeader("", $langs->trans("Task"));

$form = new Form($db);
$formother = new FormOther($db);
$formproject = new FormProjets($db);
$userstatic = new User($db);

if (($id > 0 || !empty($ref)) || $projectidforalltimes > 0 || $allprojectforuser > 0) {
	/*
	 * Fiche projet en mode visu
	 */
	if ($projectidforalltimes > 0) {
		$result = $projectstatic->fetch($projectidforalltimes);
		if (!empty($projectstatic->socid)) {
			$projectstatic->fetch_thirdparty();
		}
		$res = $projectstatic->fetch_optionals();
	} elseif ($object->fetch($id, $ref) >= 0) {
		if (!empty($conf->global->PROJECT_ALLOW_COMMENT_ON_TASK) && method_exists($object, 'fetchComments') && empty($object->comments)) {
			$object->fetchComments();
		}
		$result = $projectstatic->fetch($object->fk_project);
		if (!empty($conf->global->PROJECT_ALLOW_COMMENT_ON_PROJECT) && method_exists($projectstatic, 'fetchComments') && empty($projectstatic->comments)) {
			$projectstatic->fetchComments();
		}
		if (!empty($projectstatic->socid)) {
			$projectstatic->fetch_thirdparty();
		}
		$res = $projectstatic->fetch_optionals();

		$object->project = clone $projectstatic;
	}

	$userRead = $projectstatic->restrictedProjectArea($user, 'read');
	$linktocreatetime = '';

	if ($projectstatic->id > 0) {
		if ($withproject) {
			// Tabs for project
			if (empty($id) || $tab == 'timespent') {
				$tab = 'timespent';
			} else {
				$tab = 'tasks';
			}

			$head = project_prepare_head($projectstatic);
			print dol_get_fiche_head($head, $tab, $langs->trans("Project"), -1, ($projectstatic->public ? 'projectpub' : 'project'));

			$param = ((!empty($mode) && $mode == 'mine') ? '&mode=mine' : '');
			if ($search_user) {
				$param .= '&search_user='.((int) $search_user);
			}
			if ($search_month) {
				$param .= '&search_month='.((int) $search_month);
			}
			if ($search_year) {
				$param .= '&search_year='.((int) $search_year);
			}

			// Project card

			$linkback = '<a href="'.DOL_URL_ROOT.'/projet/list.php?restore_lastsearch_values=1">'.$langs->trans("BackToList").'</a>';

			$morehtmlref = '<div class="refidno">';
			// Title
			$morehtmlref .= $projectstatic->title;
			// Thirdparty
			if (!empty($projectstatic->thirdparty->id) && $projectstatic->thirdparty->id > 0) {
				$morehtmlref .= '<br>'.$langs->trans('ThirdParty').' : '.$projectstatic->thirdparty->getNomUrl(1, 'project');
			}
			$morehtmlref .= '</div>';

			// Define a complementary filter for search of next/prev ref.
			if (empty($user->rights->projet->all->lire)) {
				$objectsListId = $projectstatic->getProjectsAuthorizedForUser($user, 0, 0);
				$projectstatic->next_prev_filter = " rowid IN (".$db->sanitize(count($objectsListId) ?join(',', array_keys($objectsListId)) : '0').")";
			}

			dol_banner_tab($projectstatic, 'project_ref', $linkback, 1, 'ref', 'ref', $morehtmlref, $param);

			print '<div class="fichecenter">';
			print '<div class="fichehalfleft">';
			print '<div class="underbanner clearboth"></div>';

			print '<table class="border tableforfield centpercent">';

			// Usage
			if (!empty($conf->global->PROJECT_USE_OPPORTUNITIES) || empty($conf->global->PROJECT_HIDE_TASKS) || !empty($conf->eventorganization->enabled)) {
				print '<tr><td class="tdtop">';
				print $langs->trans("Usage");
				print '</td>';
				print '<td>';
				if (!empty($conf->global->PROJECT_USE_OPPORTUNITIES)) {
					print '<input type="checkbox" disabled name="usage_opportunity"'.(GETPOSTISSET('usage_opportunity') ? (GETPOST('usage_opportunity', 'alpha') != '' ? ' checked="checked"' : '') : ($projectstatic->usage_opportunity ? ' checked="checked"' : '')).'"> ';
					$htmltext = $langs->trans("ProjectFollowOpportunity");
					print $form->textwithpicto($langs->trans("ProjectFollowOpportunity"), $htmltext);
					print '<br>';
				}
				if (empty($conf->global->PROJECT_HIDE_TASKS)) {
					print '<input type="checkbox" disabled name="usage_task"'.(GETPOSTISSET('usage_task') ? (GETPOST('usage_task', 'alpha') != '' ? ' checked="checked"' : '') : ($projectstatic->usage_task ? ' checked="checked"' : '')).'"> ';
					$htmltext = $langs->trans("ProjectFollowTasks");
					print $form->textwithpicto($langs->trans("ProjectFollowTasks"), $htmltext);
					print '<br>';
				}
				if (empty($conf->global->PROJECT_HIDE_TASKS) && !empty($conf->global->PROJECT_BILL_TIME_SPENT)) {
					print '<input type="checkbox" disabled name="usage_bill_time"'.(GETPOSTISSET('usage_bill_time') ? (GETPOST('usage_bill_time', 'alpha') != '' ? ' checked="checked"' : '') : ($projectstatic->usage_bill_time ? ' checked="checked"' : '')).'"> ';
					$htmltext = $langs->trans("ProjectBillTimeDescription");
					print $form->textwithpicto($langs->trans("BillTime"), $htmltext);
					print '<br>';
				}
				if (!empty($conf->eventorganization->enabled)) {
					print '<input type="checkbox" disabled name="usage_organize_event"'.(GETPOSTISSET('usage_organize_event') ? (GETPOST('usage_organize_event', 'alpha') != '' ? ' checked="checked"' : '') : ($projectstatic->usage_organize_event ? ' checked="checked"' : '')).'"> ';
					$htmltext = $langs->trans("EventOrganizationDescriptionLong");
					print $form->textwithpicto($langs->trans("ManageOrganizeEvent"), $htmltext);
				}
				print '</td></tr>';
			}

			// Visibility
			print '<tr><td class="titlefield">'.$langs->trans("Visibility").'</td><td>';
			if ($projectstatic->public) {
				print img_picto($langs->trans('SharedProject'), 'world', 'class="paddingrightonly"');
				print $langs->trans('SharedProject');
			} else {
				print img_picto($langs->trans('PrivateProject'), 'private', 'class="paddingrightonly"');
				print $langs->trans('PrivateProject');
			}
			print '</td></tr>';

			// Date start - end
			print '<tr><td>'.$langs->trans("DateStart").' - '.$langs->trans("DateEnd").'</td><td>';
			$start = dol_print_date($projectstatic->date_start, 'day');
			print ($start ? $start : '?');
			$end = dol_print_date($projectstatic->date_end, 'day');
			print ' - ';
			print ($end ? $end : '?');
			if ($projectstatic->hasDelay()) {
				print img_warning("Late");
			}
			print '</td></tr>';

			// Budget
			print '<tr><td>'.$langs->trans("Budget").'</td><td>';
			if (strcmp($projectstatic->budget_amount, '')) {
				print '<span class="amount">'.price($projectstatic->budget_amount, '', $langs, 1, 0, 0, $conf->currency).'</span>';
			}
			print '</td></tr>';

			// Other attributes
			$cols = 2;
			//include DOL_DOCUMENT_ROOT . '/core/tpl/extrafields_view.tpl.php';

			print '</table>';

			print '</div>';
			print '<div class="fichehalfright">';
			print '<div class="underbanner clearboth"></div>';

			print '<table class="border tableforfield centpercent">';

			// Description
			print '<td class="titlefield tdtop">'.$langs->trans("Description").'</td><td>';
			print nl2br($projectstatic->description);
			print '</td></tr>';

			// Categories
			if ($conf->categorie->enabled) {
				print '<tr><td class="valignmiddle">'.$langs->trans("Categories").'</td><td>';
				print $form->showCategories($projectstatic->id, 'project', 1);
				print "</td></tr>";
			}

			print '</table>';

			print '</div>';
			print '</div>';

			print '<div class="clearboth"></div>';

			print dol_get_fiche_end();

			print '<br>';
		}

		// Link to create time
		$linktocreatetimeBtnStatus = 0;
		$linktocreatetimeUrl = '';
		$linktocreatetimeHelpText = '';
		if (!empty($user->rights->projet->time)) {
			if ($projectstatic->public || $userRead > 0) {
				$linktocreatetimeBtnStatus = 1;

				if (!empty($projectidforalltimes)) {
					// We are on tab 'Time Spent' of project
					$backtourl = $_SERVER['PHP_SELF'].'?projectid='.$projectstatic->id.($withproject ? '&withproject=1' : '');
					$linktocreatetimeUrl = $_SERVER['PHP_SELF'].'?'.($withproject ? 'withproject=1' : '').'&projectid='.$projectstatic->id.'&action=createtime&token='.newToken().$param.'&backtopage='.urlencode($backtourl);
				} else {
					// We are on tab 'Time Spent' of task
					$backtourl = $_SERVER['PHP_SELF'].'?id='.$object->id.($withproject ? '&withproject=1' : '');
					$linktocreatetimeUrl = $_SERVER['PHP_SELF'].'?'.($withproject ? 'withproject=1' : '').($object->id > 0 ? '&id='.$object->id : '&projectid='.$projectstatic->id).'&action=createtime&token='.newToken().$param.'&backtopage='.urlencode($backtourl);
				}
			} else {
				$linktocreatetimeBtnStatus = -2;
				$linktocreatetimeHelpText = $langs->trans("NotOwnerOfProject");
			}
		} else {
			$linktocreatetimeBtnStatus = -2;
			$linktocreatetimeHelpText = $langs->trans("NotEnoughPermissions");
		}

		$paramsbutton = array('morecss'=>'reposition');
		$linktocreatetime = dolGetButtonTitle($langs->trans('AddTimeSpent'), $linktocreatetimeHelpText, 'fa fa-plus-circle', $linktocreatetimeUrl, '', $linktocreatetimeBtnStatus, $paramsbutton);
	}

	$massactionbutton = '';
	$arrayofmassactions = array();
	if ($projectstatic->usage_bill_time) {
		$arrayofmassactions = array(
			'generateinvoice'=>$langs->trans("GenerateBill"),
			//'builddoc'=>$langs->trans("PDFMerge"),
		);
	}
	if ( ! empty($conf->ficheinter->enabled) && $user->rights->ficheinter->creer) {
		$langs->load("interventions");
		$arrayofmassactions['generateinter'] = $langs->trans("GenerateInter");
	}
	//if ($user->rights->projet->creer) $arrayofmassactions['predelete']='<span class="fa fa-trash paddingrightonly"></span>'.$langs->trans("Delete");
	if (in_array($massaction, array('presend', 'predelete', 'generateinvoice', 'generateinter'))) {
		$arrayofmassactions = array();
	}
	$massactionbutton = $form->selectMassAction('', $arrayofmassactions);

	// Show section with information of task. If id of task is not defined and project id defined, then $projectidforalltimes is not empty.
	if (empty($projectidforalltimes) && empty($allprojectforuser)) {
		$head = task_prepare_head($object);
		print dol_get_fiche_head($head, 'task_time', $langs->trans("Task"), -1, 'projecttask', 0, '', 'reposition');

		if ($action == 'deleteline') {
			print $form->formconfirm($_SERVER["PHP_SELF"]."?".($object->id > 0 ? "id=".$object->id : 'projectid='.$projectstatic->id).'&lineid='.GETPOST("lineid", 'int').($withproject ? '&withproject=1' : ''), $langs->trans("DeleteATimeSpent"), $langs->trans("ConfirmDeleteATimeSpent"), "confirm_deleteline", '', '', 1);
		}

		$param = ($withproject ? '&withproject=1' : '');
		$linkback = $withproject ? '<a href="'.DOL_URL_ROOT.'/projet/tasks.php?id='.$projectstatic->id.'">'.$langs->trans("BackToList").'</a>' : '';

		if (!GETPOST('withproject') || empty($projectstatic->id)) {
			$projectsListId = $projectstatic->getProjectsAuthorizedForUser($user, 0, 1);
			$object->next_prev_filter = " fk_projet IN (".$db->sanitize($projectsListId).")";
		} else {
			$object->next_prev_filter = " fk_projet = ".$projectstatic->id;
		}

		$morehtmlref = '';

		// Project
		if (empty($withproject)) {
			$morehtmlref .= '<div class="refidno">';
			$morehtmlref .= $langs->trans("Project").': ';
			$morehtmlref .= $projectstatic->getNomUrl(1);
			$morehtmlref .= '<br>';

			// Third party
			$morehtmlref .= $langs->trans("ThirdParty").': ';
			if (is_object($projectstatic->thirdparty)) {
				$morehtmlref .= $projectstatic->thirdparty->getNomUrl(1);
			}
			$morehtmlref .= '</div>';
		}

		dol_banner_tab($object, 'ref', $linkback, 1, 'ref', 'ref', $morehtmlref, $param);

		print '<div class="fichecenter">';
		print '<div class="fichehalfleft">';

		print '<div class="underbanner clearboth"></div>';
		print '<table class="border tableforfield centpercent">';

		// Date start - Date end
		print '<tr><td class="titlefield">'.$langs->trans("DateStart").' - '.$langs->trans("DateEnd").'</td><td>';
		$start = dol_print_date($object->date_start, 'dayhour');
		print ($start ? $start : '?');
		$end = dol_print_date($object->date_end, 'dayhour');
		print ' - ';
		print ($end ? $end : '?');
		if ($object->hasDelay()) {
			print img_warning("Late");
		}
		print '</td></tr>';

		// Planned workload
		print '<tr><td>'.$langs->trans("PlannedWorkload").'</td><td>';
		if ($object->planned_workload) {
			print convertSecondToTime($object->planned_workload, 'allhourmin');
		}
		print '</td></tr>';

		print '</table>';
		print '</div>';

		print '<div class="fichehalfright">';

		print '<div class="underbanner clearboth"></div>';
		print '<table class="border tableforfield centpercent">';

		// Progress declared
		print '<tr><td class="titlefield">'.$langs->trans("ProgressDeclared").'</td><td>';
		print $object->progress != '' ? $object->progress.' %' : '';
		print '</td></tr>';

		// Progress calculated
		print '<tr><td>'.$langs->trans("ProgressCalculated").'</td><td>';
		if ($object->planned_workload) {
			$tmparray = $object->getSummaryOfTimeSpent();
			if ($tmparray['total_duration'] > 0) {
				print round($tmparray['total_duration'] / $object->planned_workload * 100, 2).' %';
			} else {
				print '0 %';
			}
		} else {
			print '<span class="opacitymedium">'.$langs->trans("WorkloadNotDefined").'</span>';
		}
		print '</td>';

		print '</tr>';

		print '</table>';

		print '</div>';

		print '</div>';
		print '<div class="clearboth"></div>';

		print dol_get_fiche_end();
	}


	if ($projectstatic->id > 0 || $allprojectforuser > 0) {
		if ($action == 'deleteline' && !empty($projectidforalltimes)) {
			print $form->formconfirm($_SERVER["PHP_SELF"]."?".($object->id > 0 ? "id=".$object->id : 'projectid='.$projectstatic->id).'&lineid='.GETPOST('lineid', 'int').($withproject ? '&withproject=1' : ''), $langs->trans("DeleteATimeSpent"), $langs->trans("ConfirmDeleteATimeSpent"), "confirm_deleteline", '', '', 1);
		}

		// Initialize technical object to manage hooks. Note that conf->hooks_modules contains array
		$hookmanager->initHooks(array('tasktimelist'));

		$formconfirm = '';

		if ($action == 'deleteline' && !empty($projectidforalltimes)) {
			$formconfirm = $form->formconfirm($_SERVER["PHP_SELF"]."?".($object->id > 0 ? "id=".$object->id : 'projectid='.$projectstatic->id).'&lineid='.GETPOST('lineid', 'int').($withproject ? '&withproject=1' : ''), $langs->trans("DeleteATimeSpent"), $langs->trans("ConfirmDeleteATimeSpent"), "confirm_deleteline", '', '', 1);
		}

		// Call Hook formConfirm
		$parameters = array('formConfirm' => $formconfirm, 'lineid' => $lineid, "projectstatic" => $projectstatic, "withproject" => $withproject);
		$reshook = $hookmanager->executeHooks('formConfirm', $parameters, $object, $action); // Note that $action and $object may have been modified by hook
		if (empty($reshook)) {
			$formconfirm .= $hookmanager->resPrint;
		} elseif ($reshook > 0) {
			$formconfirm = $hookmanager->resPrint;
		}

		// Print form confirm
		print $formconfirm;

		// Definition of fields for list
		$arrayfields = array();
		$arrayfields['t.task_date'] = array('label'=>$langs->trans("Date"), 'checked'=>1);
		if ((empty($id) && empty($ref)) || !empty($projectidforalltimes)) {	// Not a dedicated task
			$arrayfields['t.task_ref'] = array('label'=>$langs->trans("RefTask"), 'checked'=>1);
			$arrayfields['t.task_label'] = array('label'=>$langs->trans("LabelTask"), 'checked'=>1);
		}
		$arrayfields['author'] = array('label'=>$langs->trans("By"), 'checked'=>1);
		$arrayfields['t.note'] = array('label'=>$langs->trans("Note"), 'checked'=>1);
		$arrayfields['t.task_duration'] = array('label'=>$langs->trans("Duration"), 'checked'=>1);
		$arrayfields['value'] = array('label'=>$langs->trans("Value"), 'checked'=>1, 'enabled'=>(empty($conf->salaries->enabled) ? 0 : 1));
		$arrayfields['valuebilled'] = array('label'=>$langs->trans("Billed"), 'checked'=>1, 'enabled'=>(((!empty($conf->global->PROJECT_HIDE_TASKS) || empty($conf->global->PROJECT_BILL_TIME_SPENT)) ? 0 : 1) && $projectstatic->usage_bill_time));
		// Extra fields
		include DOL_DOCUMENT_ROOT.'/core/tpl/extrafields_list_array_fields.tpl.php';

		$arrayfields = dol_sort_array($arrayfields, 'position');

		$param = '';
		if (!empty($contextpage) && $contextpage != $_SERVER["PHP_SELF"]) {
			$param .= '&contextpage='.urlencode($contextpage);
		}
		if ($limit > 0 && $limit != $conf->liste_limit) {
			$param .= '&limit='.urlencode($limit);
		}
		if ($search_month > 0) {
			$param .= '&search_month='.urlencode($search_month);
		}
		if ($search_year > 0) {
			$param .= '&search_year='.urlencode($search_year);
		}
		if ($search_user > 0) {
			$param .= '&search_user='.urlencode($search_user);
		}
		if ($search_task_ref != '') {
			$param .= '&search_task_ref='.urlencode($search_task_ref);
		}
		if ($search_task_label != '') {
			$param .= '&search_task_label='.urlencode($search_task_label);
		}
		if ($search_note != '') {
			$param .= '&search_note='.urlencode($search_note);
		}
		if ($search_duration != '') {
			$param .= '&amp;search_field2='.urlencode($search_duration);
		}
		if ($optioncss != '') {
			$param .= '&optioncss='.urlencode($optioncss);
		}
		/*
		 // Add $param from extra fields
		 include DOL_DOCUMENT_ROOT.'/core/tpl/extrafields_list_search_param.tpl.php';
		 */
		if ($id) {
			$param .= '&id='.urlencode($id);
		}
		if ($projectid) {
			$param .= '&projectid='.urlencode($projectid);
		}
		if ($withproject) {
			$param .= '&withproject='.urlencode($withproject);
		}
		// Add $param from hooks
		$parameters = array();
		$reshook = $hookmanager->executeHooks('printFieldListSearchParam', $parameters, $object); // Note that $action and $object may have been modified by hook
		$param .= $hookmanager->resPrint;

		print '<form method="POST" action="'.$_SERVER["PHP_SELF"].'">';
		if ($optioncss != '') {
			print '<input type="hidden" name="optioncss" value="'.$optioncss.'">';
		}
		print '<input type="hidden" name="token" value="'.newToken().'">';
		print '<input type="hidden" name="formfilteraction" id="formfilteraction" value="list">';
		if ($action == 'editline') {
			print '<input type="hidden" name="action" value="updateline">';
		} elseif ($action == 'splitline') {
			print '<input type="hidden" name="action" value="updatesplitline">';
		} elseif ($action == 'createtime' && $user->rights->projet->time) {
			print '<input type="hidden" name="action" value="addtimespent">';
		} elseif ($massaction == 'generateinvoice' && $user->rights->facture->lire) {
			print '<input type="hidden" name="action" value="confirm_generateinvoice">';
		} elseif ($massaction == 'generateinter' && $user->rights->ficheinter->lire) {
			print '<input type="hidden" name="action" value="confirm_generateinter">';
		} else {
			print '<input type="hidden" name="action" value="list">';
		}
		print '<input type="hidden" name="sortfield" value="'.$sortfield.'">';
		print '<input type="hidden" name="sortorder" value="'.$sortorder.'">';

		print '<input type="hidden" name="id" value="'.$id.'">';
		print '<input type="hidden" name="projectid" value="'.$projectidforalltimes.'">';
		print '<input type="hidden" name="withproject" value="'.$withproject.'">';
		print '<input type="hidden" name="tab" value="'.$tab.'">';
		print '<input type="hidden" name="page_y" value="">';

		// Form to convert time spent into invoice
		if ($massaction == 'generateinvoice') {
			if ($projectstatic->thirdparty->id > 0) {
				print '<table class="noborder centerpercent">';
				print '<tr>';
				print '<td class="titlefield">';
				print $langs->trans('DateInvoice');
				print '</td>';
				print '<td>';
				print $form->selectDate('', '', '', '', '', '', 1, 1);
				print '</td>';
				print '</tr>';

				print '<tr>';
				print '<td>';
				print $langs->trans('Mode');
				print '</td>';
				print '<td>';
				$tmparray = array(
					'onelineperuser'=>'OneLinePerUser',
					'onelinepertask'=>'OneLinePerTask',
					'onelineperperiod'=>'OneLinePerTimeSpentLine',
				);
				print $form->selectarray('generateinvoicemode', $tmparray, 'onelineperuser', 0, 0, 0, '', 1);
				print "\n".'<script type="text/javascript">';
				print '
				$(document).ready(function () {
					setDetailVisibility();
					$("#generateinvoicemode").change(function() {
            			setDetailVisibility();
            		});
            		function setDetailVisibility() {
            			generateinvoicemode = $("#generateinvoicemode option:selected").val();
            			if (generateinvoicemode=="onelineperperiod") {
            				$("#detail_time_duration").show();
            			} else {
            				$("#detail_time_duration").hide();
            			}
            		}
            	});
            			';
				print '</script>'."\n";
				print '<span style="display:none" id="detail_time_duration"><input type="checkbox" value="detail" name="detail_time_duration"/>'.$langs->trans('AddDetailDateAndDuration').'</span>';
				print '</td>';
				print '</tr>';

				if ($conf->service->enabled) {
					print '<tr>';
					print '<td>';
					print $langs->trans('ServiceToUseOnLines');
					print '</td>';
					print '<td>';
					$form->select_produits('', 'productid', '1', 0, $projectstatic->thirdparty->price_level, 1, 2, '', 0, array(), $projectstatic->thirdparty->id, 'None', 0, 'maxwidth500');
					print '</td>';
					print '</tr>';
				}

				print '<tr>';
				print '<td class="titlefield">';
				print $langs->trans('InvoiceToUse');
				print '</td>';
				print '<td>';
				$form->selectInvoice('invoice', '', 'invoiceid', 24, 0, $langs->trans('NewInvoice'), 1, 0, 0, 'maxwidth500', '', 'all');
				print '</td>';
				print '</tr>';
				/*print '<tr>';
				print '<td>';
				print $langs->trans('ValidateInvoices');
				print '</td>';
				print '<td>';
				print $form->selectyesno('validate_invoices', 0, 1);
				print '</td>';
				print '</tr>';*/
				print '</table>';

				print '<br>';
				print '<div class="center">';
				print '<input type="submit" class="button" id="createbills" name="createbills" value="'.$langs->trans('GenerateBill').'">  ';
				print '<input type="submit" class="button button-cancel" id="cancel" name="cancel" value="'.$langs->trans("Cancel").'">';
				print '</div>';
				print '<br>';
			} else {
				print '<div class="warning">'.$langs->trans("ThirdPartyRequiredToGenerateInvoice").'</div>';
				print '<div class="center">';
				print '<input type="submit" class="button button-cancel" id="cancel" name="cancel" value="'.$langs->trans("Cancel").'">';
				print '</div>';
				$massaction = '';
			}
		} elseif ($massaction == 'generateinter') {
			// Form to convert time spent into invoice
			print '<input type="hidden" name="massaction" value="confirm_createinter">';

			if ($projectstatic->thirdparty->id > 0) {
				print '<table class="noborder" width="100%" >';
				print '<tr>';
				print '<td class="titlefield">';
				print $langs->trans('InterToUse');
				print '</td>';
				print '<td>';
				$forminter = new FormIntervention($db);
				print $forminter->select_interventions($projectstatic->thirdparty->id, '', 'interid', 24, $langs->trans('NewInter'), true);
				print '</td>';
				print '</tr>';
				print '</table>';

				print '<br>';
				print '<div class="center">';
				print '<input type="submit" class="button" id="createinter" name="createinter" value="'.$langs->trans('GenerateInter').'">  ';
				print '<input type="submit" class="button" id="cancel" name="cancel" value="'.$langs->trans('Cancel').'">';
				print '</div>';
				print '<br>';
			} else {
				print '<div class="warning">'.$langs->trans("ThirdPartyRequiredToGenerateIntervention").'</div>';
				print '<div class="center">';
				print '<input type="submit" class="button" id="cancel" name="cancel" value="'.$langs->trans('Cancel').'">';
				print '</div>';
				$massaction = '';
			}
<<<<<<< HEAD
=======
		}

		// Allow Pre-Mass-Action hook (eg for confirmation dialog)
		$parameters = array(
			'toselect' => $toselect,
			'uploaddir' => isset($uploaddir) ? $uploaddir : null
		);

		$reshook = $hookmanager->executeHooks('doPreMassActions', $parameters, $object, $action);
		if ($reshook < 0) {
			setEventMessages($hookmanager->error, $hookmanager->errors, 'errors');
		} else {
			print $hookmanager->resPrint;
>>>>>>> 503d1a04
		}

		/*
		 *	List of time spent
		 */
		$tasks = array();

		$sql = "SELECT t.rowid, t.fk_task, t.task_date, t.task_datehour, t.task_date_withhour, t.task_duration, t.fk_user, t.note, t.thm,";
		$sql .= " pt.ref, pt.label, pt.fk_projet,";
		$sql .= " u.lastname, u.firstname, u.login, u.photo, u.statut as user_status,";
		$sql .= " il.fk_facture as invoice_id, inv.fk_statut,";
		// Add fields from hooks
		$parameters = array();
		$reshook = $hookmanager->executeHooks('printFieldListSelect', $parameters, $object); // Note that $action and $object may have been modified by hook
		$sql .= preg_replace('/^,/', '', $hookmanager->resPrint);
		$sql = preg_replace('/,\s*$/', '', $sql);
		$sql .= " FROM ".MAIN_DB_PREFIX."projet_task_time as t";
		$sql .= " LEFT JOIN ".MAIN_DB_PREFIX."facturedet as il ON il.rowid = t.invoice_line_id";
		$sql .= " LEFT JOIN ".MAIN_DB_PREFIX."facture as inv ON inv.rowid = il.fk_facture";
		// Add table from hooks
		$parameters = array();
		$reshook = $hookmanager->executeHooks('printFieldListFrom', $parameters, $object); // Note that $action and $object may have been modified by hook
		$sql .= $hookmanager->resPrint;
		$sql .= ", ".MAIN_DB_PREFIX."projet_task as pt, ".MAIN_DB_PREFIX."user as u";
		$sql .= " WHERE t.fk_user = u.rowid AND t.fk_task = pt.rowid";

		if (empty($projectidforalltimes) && empty($allprojectforuser)) {
			// Limit on one task
			$sql .= " AND t.fk_task =".((int) $object->id);
		} elseif (!empty($projectidforalltimes)) {
			// Limit on one project
			$sql .= " AND pt.fk_projet IN (".$db->sanitize($projectidforalltimes).")";
		} elseif (!empty($allprojectforuser)) {
			// Limit on on user
			if (empty($search_user)) {
				$search_user = $user->id;
			}
			$sql .= " AND t.fk_user = ".((int) $search_user);
		}

		if ($search_note) {
			$sql .= natural_search('t.note', $search_note);
		}
		if ($search_task_ref) {
			$sql .= natural_search('pt.ref', $search_task_ref);
		}
		if ($search_task_label) {
			$sql .= natural_search('pt.label', $search_task_label);
		}
		if ($search_user > 0) {
			$sql .= natural_search('t.fk_user', $search_user, 2);
		}
		if ($search_valuebilled == '1') {
			$sql .= ' AND t.invoice_id > 0';
		}
		if ($search_valuebilled == '0') {
			$sql .= ' AND (t.invoice_id = 0 OR t.invoice_id IS NULL)';
		}
		$sql .= dolSqlDateFilter('t.task_datehour', $search_day, $search_month, $search_year);
		// Add where from hooks
		$parameters = array();
		$reshook = $hookmanager->executeHooks('printFieldListWhere', $parameters); // Note that $action and $object may have been modified by hook
		$sql .= $hookmanager->resPrint;
		$sql .= $db->order($sortfield, $sortorder);

		// Count total nb of records
		$nbtotalofrecords = '';
		if (empty($conf->global->MAIN_DISABLE_FULL_SCANLIST)) {
			$resql = $db->query($sql);

			if (! $resql) {
				dol_print_error($db);
				exit;
			}

			$nbtotalofrecords = $db->num_rows($resql);
			if (($page * $limit) > $nbtotalofrecords) {	// if total of record found is smaller than page * limit, goto and load page 0
				$page = 0;
				$offset = 0;
			}
		}
		// if total of record found is smaller than limit, no need to do paging and to restart another select with limits set.
		if (is_numeric($nbtotalofrecords) && $limit > $nbtotalofrecords) {
			$num = $nbtotalofrecords;
		} else {
			$sql .= $db->plimit($limit + 1, $offset);

			$resql = $db->query($sql);
			if (!$resql) {
				dol_print_error($db);
				exit;
			}

			$num = $db->num_rows($resql);
		}

		if ($num >= 0) {
			if (!empty($projectidforalltimes)) {
				print '<!-- List of time spent for project -->'."\n";

				$title = $langs->trans("ListTaskTimeUserProject");

				print_barre_liste($title, $page, $_SERVER["PHP_SELF"], $param, $sortfield, $sortorder, $massactionbutton, $num, $nbtotalofrecords, 'clock', 0, $linktocreatetime, '', $limit, 0, 0, 1);
			} else {
				print '<!-- List of time spent -->'."\n";

				$title = $langs->trans("ListTaskTimeForTask");

				print_barre_liste($title, $page, $_SERVER["PHP_SELF"], $param, $sortfield, $sortorder, $massactionbutton, $num, $nbtotalofrecords, 'clock', 0, $linktocreatetime, '', $limit, 0, 0, 1);
			}

			$i = 0;
			while ($i < $num) {
				$row = $db->fetch_object($resql);
				$tasks[$i] = $row;
				$i++;
			}
			$db->free($resql);
		} else {
			dol_print_error($db);
		}

		/*
		 * Form to add a new line of time spent
		 */
		if ($action == 'createtime' && $user->rights->projet->time) {
			print '<!-- table to add time spent -->'."\n";
			if (!empty($id)) {
				print '<input type="hidden" name="taskid" value="'.$id.'">';
			}

			print '<div class="div-table-responsive-no-min">'; // You can use div-table-responsive-no-min if you dont need reserved height for your table
			print '<table class="noborder nohover centpercent">';

			print '<tr class="liste_titre">';
			print '<td>'.$langs->trans("Date").'</td>';
			if (!empty($allprojectforuser)) {
				print '<td>'.$langs->trans("Project").'</td>';
			}
			if (empty($id)) {
				print '<td>'.$langs->trans("Task").'</td>';
			}
			print '<td>'.$langs->trans("By").'</td>';
			print '<td>'.$langs->trans("Note").'</td>';
			print '<td>'.$langs->trans("NewTimeSpent").'</td>';
			print '<td>'.$langs->trans("ProgressDeclared").'</td>';
			if (empty($conf->global->PROJECT_HIDE_TASKS) && !empty($conf->global->PROJECT_BILL_TIME_SPENT)) {
				print '<td></td>';
			}
			// Hook fields
			$parameters = array('mode' => 'create');
			$reshook = $hookmanager->executeHooks('printFieldListTitle', $parameters); // Note that $action and $object may have been modified by hook
			print $hookmanager->resPrint;
			print '<td></td>';
			print "</tr>\n";

			print '<tr class="oddeven nohover">';

			// Date
			print '<td class="maxwidthonsmartphone">';
			$newdate = '';
			print $form->selectDate($newdate, 'time', ($conf->browser->layout == 'phone' ? 2 : 1), 1, 2, "timespent_date", 1, 0);
			print '</td>';

			if (!empty($allprojectforuser)) {
				print '<td>';
				// Add project selector
				print '</td>';
			}

			// Task
			$nboftasks = 0;
			if (empty($id)) {
				print '<td class="maxwidthonsmartphone">';
				$nboftasks = $formproject->selectTasks(-1, GETPOST('taskid', 'int'), 'taskid', 0, 0, 1, 1, 0, 0, 'maxwidth300', $projectstatic->id, 'progress');
				print '</td>';
			}

			// Contributor
			print '<td class="maxwidthonsmartphone nowraponall">';
			$contactsofproject = $projectstatic->getListContactId('internal');
			if (count($contactsofproject) > 0) {
				print img_object('', 'user', 'class="hideonsmartphone"');
				if (in_array($user->id, $contactsofproject)) {
					$userid = $user->id;
				} else {
					$userid = $contactsofproject[0];
				}

				if ($projectstatic->public) {
					$contactsofproject = array();
				}
				print $form->select_dolusers((GETPOST('userid', 'int') ? GETPOST('userid', 'int') : $userid), 'userid', 0, '', 0, '', $contactsofproject, 0, 0, 0, '', 0, $langs->trans("ResourceNotAssignedToProject"), 'maxwidth250');
			} else {
				if ($nboftasks) {
					print img_error($langs->trans('FirstAddRessourceToAllocateTime')).' '.$langs->trans('FirstAddRessourceToAllocateTime');
				}
			}
			print '</td>';

			// Note
			print '<td>';
			print '<textarea name="timespent_note" class="maxwidth100onsmartphone" rows="'.ROWS_2.'">'.(GETPOST('timespent_note') ? GETPOST('timespent_note') : '').'</textarea>';
			print '</td>';

			// Duration - Time spent
			print '<td class="nowraponall">';
			$durationtouse = (GETPOST('timespent_duration') ? GETPOST('timespent_duration') : '');
			if (GETPOSTISSET('timespent_durationhour') || GETPOSTISSET('timespent_durationmin')) {
				$durationtouse = (GETPOST('timespent_durationhour') * 3600 + GETPOST('timespent_durationmin') * 60);
			}
			print $form->select_duration('timespent_duration', $durationtouse, 0, 'text');
			print '</td>';

			// Progress declared
			print '<td class="nowrap">';
			print $formother->select_percent(GETPOST('progress') ?GETPOST('progress') : $object->progress, 'progress', 0, 5, 0, 100, 1);
			print '</td>';

			// Invoiced
			if (empty($conf->global->PROJECT_HIDE_TASKS) && !empty($conf->global->PROJECT_BILL_TIME_SPENT)) {
				print '<td>';
				print '</td>';
			}

			// Fields from hook
			$parameters = array('mode' => 'create');
			$reshook = $hookmanager->executeHooks('printFieldListValue', $parameters); // Note that $action and $object may have been modified by hook
			print $hookmanager->resPrint;

			print '<td class="center">';
			$form->buttonsSaveCancel();
			print '<input type="submit" name="save" class="button buttongen marginleftonly margintoponlyshort marginbottomonlyshort button-add" value="'.$langs->trans("Add").'">';
			print '<input type="submit" name="cancel" class="button buttongen marginleftonly margintoponlyshort marginbottomonlyshort button-cancel" value="'.$langs->trans("Cancel").'">';
			print '</td></tr>';

			print '</table>';
			print '</div>';

			print '<br>';
		}

		$moreforfilter = '';

		$parameters = array();
		$reshook = $hookmanager->executeHooks('printFieldPreListTitle', $parameters); // Note that $action and $object may have been modified by hook
		if (empty($reshook)) {
			$moreforfilter .= $hookmanager->resPrint;
		} else {
			$moreforfilter = $hookmanager->resPrint;
		}

		if (!empty($moreforfilter)) {
			print '<div class="liste_titre liste_titre_bydiv centpercent">';
			print $moreforfilter;
			print '</div>';
		}

		$varpage = empty($contextpage) ? $_SERVER["PHP_SELF"] : $contextpage;
		$selectedfields = $form->multiSelectArrayWithCheckbox('selectedfields', $arrayfields, $varpage); // This also change content of $arrayfields
		$selectedfields .= (is_array($arrayofmassactions) && count($arrayofmassactions) ? $form->showCheckAddButtons('checkforselect', 1) : '');

		print '<div class="div-table-responsive">';
		print '<table class="tagtable nobottomiftotal liste'.($moreforfilter ? " listwithfilterbefore" : "").'">'."\n";

		// Fields title search
		print '<tr class="liste_titre_filter">';
		// Date
		if (!empty($arrayfields['t.task_date']['checked'])) {
			print '<td class="liste_titre">';
			if (!empty($conf->global->MAIN_LIST_FILTER_ON_DAY)) {
				print '<input class="flat valignmiddle" type="text" size="1" maxlength="2" name="search_day" value="'.$search_day.'">';
			}
			print '<input class="flat valignmiddle" type="text" size="1" maxlength="2" name="search_month" value="'.$search_month.'">';
			print $formother->selectyear($search_year, 'search_year', 1, 20, 5);
			print '</td>';
		}
		if (!empty($allprojectforuser)) {
			print '<td></td>';
		}
		// Task
		if ((empty($id) && empty($ref)) || !empty($projectidforalltimes)) {	// Not a dedicated task
			if (!empty($arrayfields['t.task_ref']['checked'])) {
				print '<td class="liste_titre"><input type="text" class="flat maxwidth100" name="search_task_ref" value="'.dol_escape_htmltag($search_task_ref).'"></td>';
			}
			if (!empty($arrayfields['t.task_label']['checked'])) {
				print '<td class="liste_titre"><input type="text" class="flat maxwidth100" name="search_task_label" value="'.dol_escape_htmltag($search_task_label).'"></td>';
			}
		}
		// Author
		if (!empty($arrayfields['author']['checked'])) {
			print '<td class="liste_titre">'.$form->select_dolusers(($search_user > 0 ? $search_user : -1), 'search_user', 1, null, 0, '', '', 0, 0, 0, '', 0, '', 'maxwidth250').'</td>';
		}
		// Note
		if (!empty($arrayfields['t.note']['checked'])) {
			print '<td class="liste_titre"><input type="text" class="flat maxwidth100" name="search_note" value="'.dol_escape_htmltag($search_note).'"></td>';
		}
		// Duration
		if (!empty($arrayfields['t.task_duration']['checked'])) {
			print '<td class="liste_titre right"></td>';
		}
		// Value in main currency
		if (!empty($arrayfields['value']['checked'])) {
			print '<td class="liste_titre"></td>';
		}
		// Value billed
		if (!empty($arrayfields['valuebilled']['checked'])) {
			print '<td class="liste_titre center">'.$form->selectyesno('search_valuebilled', $search_valuebilled, 1, false, 1).'</td>';
		}

		/*
		// Extra fields
		include DOL_DOCUMENT_ROOT.'/core/tpl/extrafields_list_search_input.tpl.php';
		*/
		// Fields from hook
		$parameters = array('arrayfields'=>$arrayfields);
		$reshook = $hookmanager->executeHooks('printFieldListOption', $parameters); // Note that $action and $object may have been modified by hook
		print $hookmanager->resPrint;
		// Action column
		print '<td class="liste_titre center">';
		$searchpicto = $form->showFilterButtons();
		print $searchpicto;
		print '</td>';
		print '</tr>'."\n";

		print '<tr class="liste_titre">';
		if (!empty($arrayfields['t.task_date']['checked'])) {
			print_liste_field_titre($arrayfields['t.task_date']['label'], $_SERVER['PHP_SELF'], 't.task_date,t.task_datehour,t.rowid', '', $param, '', $sortfield, $sortorder);
		}
		if (!empty($allprojectforuser)) {
			print_liste_field_titre("Project", $_SERVER['PHP_SELF'], '', '', $param, '', $sortfield, $sortorder);
		}
		if ((empty($id) && empty($ref)) || !empty($projectidforalltimes)) {	// Not a dedicated task
			if (!empty($arrayfields['t.task_ref']['checked'])) {
				print_liste_field_titre($arrayfields['t.task_ref']['label'], $_SERVER['PHP_SELF'], 'pt.ref', '', $param, '', $sortfield, $sortorder);
			}
			if (!empty($arrayfields['t.task_label']['checked'])) {
				print_liste_field_titre($arrayfields['t.task_label']['label'], $_SERVER['PHP_SELF'], 'pt.label', '', $param, '', $sortfield, $sortorder);
			}
		}
		if (!empty($arrayfields['author']['checked'])) {
			print_liste_field_titre($arrayfields['author']['label'], $_SERVER['PHP_SELF'], '', '', $param, '', $sortfield, $sortorder);
		}
		if (!empty($arrayfields['t.note']['checked'])) {
			print_liste_field_titre($arrayfields['t.note']['label'], $_SERVER['PHP_SELF'], 't.note', '', $param, '', $sortfield, $sortorder);
		}
		if (!empty($arrayfields['t.task_duration']['checked'])) {
			print_liste_field_titre($arrayfields['t.task_duration']['label'], $_SERVER['PHP_SELF'], 't.task_duration', '', $param, '', $sortfield, $sortorder, 'right ');
		}
		if (!empty($arrayfields['value']['checked'])) {
			print_liste_field_titre($arrayfields['value']['label'], $_SERVER['PHP_SELF'], '', '', $param, '', $sortfield, $sortorder, 'right ');
		}
		if (!empty($arrayfields['valuebilled']['checked'])) {
			print_liste_field_titre($arrayfields['valuebilled']['label'], $_SERVER['PHP_SELF'], 'il.total_ht', '', $param, '', $sortfield, $sortorder, 'center ', $langs->trans("SelectLinesOfTimeSpentToInvoice"));
		}
		/*
		// Extra fields
		include DOL_DOCUMENT_ROOT.'/core/tpl/extrafields_list_search_title.tpl.php';
		*/
		// Hook fields
		$parameters = array('arrayfields'=>$arrayfields, 'param'=>$param, 'sortfield'=>$sortfield, 'sortorder'=>$sortorder);
		$reshook = $hookmanager->executeHooks('printFieldListTitle', $parameters); // Note that $action and $object may have been modified by hook
		print $hookmanager->resPrint;
		print_liste_field_titre($selectedfields, $_SERVER["PHP_SELF"], "", '', '', 'width="80"', $sortfield, $sortorder, 'center maxwidthsearch ');
		print "</tr>\n";

		$tasktmp = new Task($db);
		$tmpinvoice = new Facture($db);

		$i = 0;

		$total = 0;
		$totalvalue = 0;
		$totalarray = array();
		foreach ($tasks as $task_time) {
			if ($i >= $limit) {
				break;
			}

			$date1 = $db->jdate($task_time->task_date);
			$date2 = $db->jdate($task_time->task_datehour);

			print '<tr class="oddeven">';

			// Date
			if (!empty($arrayfields['t.task_date']['checked'])) {
				print '<td class="nowrap">';
				if ($action == 'editline' && $_GET['lineid'] == $task_time->rowid) {
					if (empty($task_time->task_date_withhour)) {
						print $form->selectDate(($date2 ? $date2 : $date1), 'timeline', 3, 3, 2, "timespent_date", 1, 0);
					} else {
						print $form->selectDate(($date2 ? $date2 : $date1), 'timeline', 1, 1, 2, "timespent_date", 1, 0);
					}
				} else {
					print dol_print_date(($date2 ? $date2 : $date1), ($task_time->task_date_withhour ? 'dayhour' : 'day'));
				}
				print '</td>';
				if (!$i) {
					$totalarray['nbfield']++;
				}
			}

			// Project ref
			if (!empty($allprojectforuser)) {
				print '<td class="nowraponall">';
				if (empty($conf->cache['project'][$task_time->fk_projet])) {
					$tmpproject = new Project($db);
					$tmpproject->fetch($task_time->fk_projet);
					$conf->cache['project'][$task_time->fk_projet] = $tmpproject;
				} else {
					$tmpproject = $conf->cache['project'][$task_time->fk_projet];
				}
				print $tmpproject->getNomUrl(1);
				print '</td>';
				if (!$i) {
					$totalarray['nbfield']++;
				}
			}

			// Task ref
			if (!empty($arrayfields['t.task_ref']['checked'])) {
				if ((empty($id) && empty($ref)) || !empty($projectidforalltimes)) {   // Not a dedicated task
					print '<td class="nowrap">';
					if ($action == 'editline' && $_GET['lineid'] == $task_time->rowid) {
						$formproject->selectTasks(-1, GETPOST('taskid', 'int') ? GETPOST('taskid', 'int') : $task_time->fk_task, 'taskid', 0, 0, 1, 1, 0, 0, 'maxwidth300', $projectstatic->id, '');
					} else {
						$tasktmp->id = $task_time->fk_task;
						$tasktmp->ref = $task_time->ref;
						$tasktmp->label = $task_time->label;
						print $tasktmp->getNomUrl(1, 'withproject', 'time');
					}
					print '</td>';
					if (!$i) {
						$totalarray['nbfield']++;
					}
				}
			} elseif ($action !== 'createtime') {
				print '<input type="hidden" name="taskid" value="'.$id.'">';
			}

			// Task label
			if (!empty($arrayfields['t.task_label']['checked'])) {
				if ((empty($id) && empty($ref)) || !empty($projectidforalltimes)) {	// Not a dedicated task
					print '<td class="nowrap tdoverflowmax300" title="'.dol_escape_htmltag($task_time->label).'">';
					print dol_escape_htmltag($task_time->label);
					print '</td>';
					if (!$i) {
						$totalarray['nbfield']++;
					}
				}
			}

			// By User
			if (!empty($arrayfields['author']['checked'])) {
				print '<td class="tdoverflowmax100">';
				if ($action == 'editline' && $_GET['lineid'] == $task_time->rowid) {
					if (empty($object->id)) {
						$object->fetch($id);
					}
					$contactsoftask = $object->getListContactId('internal');
					if (!in_array($task_time->fk_user, $contactsoftask)) {
						$contactsoftask[] = $task_time->fk_user;
					}
					if (count($contactsoftask) > 0) {
						print img_object('', 'user', 'class="hideonsmartphone"');
						print $form->select_dolusers($task_time->fk_user, 'userid_line', 0, '', 0, '', $contactsoftask, '0', 0, 0, '', 0, '', 'maxwidth200');
					} else {
						print img_error($langs->trans('FirstAddRessourceToAllocateTime')).$langs->trans('FirstAddRessourceToAllocateTime');
					}
				} else {
					$userstatic->id = $task_time->fk_user;
					$userstatic->lastname = $task_time->lastname;
					$userstatic->firstname = $task_time->firstname;
					$userstatic->photo = $task_time->photo;
					$userstatic->statut = $task_time->user_status;
					print $userstatic->getNomUrl(-1);
				}
				print '</td>';
				if (!$i) {
					$totalarray['nbfield']++;
				}
			}

			// Note
			if (!empty($arrayfields['t.note']['checked'])) {
				print '<td class="small">';
				if ($action == 'editline' && $_GET['lineid'] == $task_time->rowid) {
					print '<textarea name="timespent_note_line" width="95%" rows="'.ROWS_2.'">'.$task_time->note.'</textarea>';
				} else {
					print dol_nl2br($task_time->note);
				}
				print '</td>';
				if (!$i) {
					$totalarray['nbfield']++;
				}
			} elseif ($action == 'editline' && $_GET['lineid'] == $task_time->rowid) {
				print '<input type="hidden" name="timespent_note_line" value="'.$task_time->note.'">';
			}

			// Time spent
			if (!empty($arrayfields['t.task_duration']['checked'])) {
				print '<td class="right nowraponall">';
				if ($action == 'editline' && $_GET['lineid'] == $task_time->rowid) {
					print '<input type="hidden" name="old_duration" value="'.$task_time->task_duration.'">';
					print $form->select_duration('new_duration', $task_time->task_duration, 0, 'text');
				} else {
					print convertSecondToTime($task_time->task_duration, 'allhourmin');
				}
				print '</td>';
				if (!$i) {
					$totalarray['nbfield']++;
				}
				if (!$i) {
					$totalarray['pos'][$totalarray['nbfield']] = 't.task_duration';
				}
				$totalarray['val']['t.task_duration'] += $task_time->task_duration;
				if (!$i) {
					$totalarray['totaldurationfield'] = $totalarray['nbfield'];
				}
				$totalarray['totalduration'] += $task_time->task_duration;
			}

			// Value spent
			if (!empty($arrayfields['value']['checked'])) {
				$langs->load("salaries");

				print '<td class="nowraponall right">';
				$value = price2num($task_time->thm * $task_time->task_duration / 3600, 'MT', 1);
				print '<span class="amount" title="'.$langs->trans("THM").': '.price($task_time->thm).'">';
				print price($value, 1, $langs, 1, -1, -1, $conf->currency);
				print '</span>';
				print '</td>';
				if (!$i) {
					$totalarray['nbfield']++;
				}
				if (!$i) {
					$totalarray['pos'][$totalarray['nbfield']] = 'value';
				}
				$totalarray['val']['value'] += $value;
				if (!$i) {
					$totalarray['totalvaluefield'] = $totalarray['nbfield'];
				}
				$totalarray['totalvalue'] += $value;
			}

			// Invoiced
			if (!empty($arrayfields['valuebilled']['checked'])) {
				print '<td class="center">'; // invoice_id and invoice_line_id
				if (empty($conf->global->PROJECT_HIDE_TASKS) && !empty($conf->global->PROJECT_BILL_TIME_SPENT)) {
					if ($projectstatic->usage_bill_time) {
						if ($task_time->invoice_id) {
							$result = $tmpinvoice->fetch($task_time->invoice_id);
							if ($result > 0) {
								print $tmpinvoice->getNomUrl(1);
							}
						} else {
							print $langs->trans("No");
						}
					} else {
						print '<span class="opacitymedium">'.$langs->trans("NA").'</span>';
					}
				}
				print '</td>';
				if (!$i) {
					$totalarray['nbfield']++;
				}
			}

			/*
			// Extra fields
			include DOL_DOCUMENT_ROOT.'/core/tpl/extrafields_list_print_fields.tpl.php';
			*/

			// Fields from hook
			$parameters = array('arrayfields'=>$arrayfields, 'obj'=>$task_time, 'i'=>$i, 'totalarray'=>&$totalarray);
			$reshook = $hookmanager->executeHooks('printFieldListValue', $parameters); // Note that $action and $object may have been modified by hook
			print $hookmanager->resPrint;

			// Action column
			print '<td class="center nowraponall">';
			if (($action == 'editline' || $action == 'splitline') && $_GET['lineid'] == $task_time->rowid) {
				print '<input type="hidden" name="lineid" value="'.$_GET['lineid'].'">';
				print '<input type="submit" class="button buttongen margintoponlyshort marginbottomonlyshort button-save" name="save" value="'.$langs->trans("Save").'">';
				print '<br>';
				print '<input type="submit" class="button buttongen margintoponlyshort marginbottomonlyshort button-cancel" name="cancel" value="'.$langs->trans("Cancel").'">';
<<<<<<< HEAD
			} elseif ($user->rights->projet->lire || $user->rights->projet->all->creer) {	 // Read project and enter time consumed on assigned tasks
				if (in_array($task_time->fk_user, $childids) || $user->rights->projet->all->creer) {
=======
			} elseif ($user->rights->projet->time || $user->rights->projet->all->creer) {	 // Read project and enter time consumed on assigned tasks
				if ($task_time->fk_user == $user->id || in_array($task_time->fk_user, $childids) || $user->rights->projet->all->creer) {
>>>>>>> 503d1a04
					if ($conf->MAIN_FEATURES_LEVEL >= 2) {
						print '&nbsp;';
						print '<a class="reposition" href="'.$_SERVER["PHP_SELF"].'?id='.$task_time->fk_task.'&action=splitline&token='.newToken().'&lineid='.$task_time->rowid.$param.((empty($id) || $tab == 'timespent') ? '&tab=timespent' : '').'">';
						print img_split();
						print '</a>';
					}

					print '&nbsp;';
					print '<a class="reposition editfielda" href="'.$_SERVER["PHP_SELF"].'?id='.$task_time->fk_task.'&action=editline&token='.newToken().'&lineid='.$task_time->rowid.$param.((empty($id) || $tab == 'timespent') ? '&tab=timespent' : '').'">';
					print img_edit();
					print '</a>';

					print '&nbsp;';
					print '<a class="reposition paddingleft" href="'.$_SERVER["PHP_SELF"].'?id='.$task_time->fk_task.'&action=deleteline&token='.newToken().'&lineid='.$task_time->rowid.$param.((empty($id) || $tab == 'timespent') ? '&tab=timespent' : '').'">';
					print img_delete('default', 'class="pictodelete paddingleft"');
					print '</a>';

					if ($massactionbutton || $massaction) {	// If we are in select mode (massactionbutton defined) or if we have already selected and sent an action ($massaction) defined
						$selected = 0;
						if (in_array($task_time->rowid, $arrayofselected)) {
							$selected = 1;
						}
						print '&nbsp;';
						print '<input id="cb'.$task_time->rowid.'" class="flat checkforselect marginleftonly" type="checkbox" name="toselect[]" value="'.$task_time->rowid.'"'.($selected ? ' checked="checked"' : '').'>';
					}
				}
			}
			print '</td>';
			if (!$i) {
				$totalarray['nbfield']++;
			}

			print "</tr>\n";


			// Add line to split

			if ($action == 'splitline' && $_GET['lineid'] == $task_time->rowid) {
				print '<tr class="oddeven">';

				// Date
				if (!empty($arrayfields['t.task_date']['checked'])) {
					print '<td class="nowrap">';
					if ($action == 'splitline' && $_GET['lineid'] == $task_time->rowid) {
						if (empty($task_time->task_date_withhour)) {
							print $form->selectDate(($date2 ? $date2 : $date1), 'timeline', 3, 3, 2, "timespent_date", 1, 0);
						} else {
							print $form->selectDate(($date2 ? $date2 : $date1), 'timeline', 1, 1, 2, "timespent_date", 1, 0);
						}
					} else {
						print dol_print_date(($date2 ? $date2 : $date1), ($task_time->task_date_withhour ? 'dayhour' : 'day'));
					}
					print '</td>';
				}

				// Project ref
				if (!empty($allprojectforuser)) {
					if ((empty($id) && empty($ref)) || !empty($projectidforalltimes)) {	// Not a dedicated task
						print '<td class="nowrap">';
						print '</td>';
					}
				}

				// Task ref
				if (!empty($arrayfields['t.task_ref']['checked'])) {
					if ((empty($id) && empty($ref)) || !empty($projectidforalltimes)) {	// Not a dedicated task
						print '<td class="nowrap">';
						$tasktmp->id = $task_time->fk_task;
						$tasktmp->ref = $task_time->ref;
						$tasktmp->label = $task_time->label;
						print $tasktmp->getNomUrl(1, 'withproject', 'time');
						print '</td>';
					}
				}

				// Task label
				if (!empty($arrayfields['t.task_label']['checked'])) {
					if ((empty($id) && empty($ref)) || !empty($projectidforalltimes)) {	// Not a dedicated task
						print '<td class="tdoverflowmax300" title="'.dol_escape_htmltag($task_time->label).'">';
						print dol_escape_htmltag($task_time->label);
						print '</td>';
					}
				}

				// User
				if (!empty($arrayfields['author']['checked'])) {
					print '<td>';
					if ($action == 'splitline' && $_GET['lineid'] == $task_time->rowid) {
						if (empty($object->id)) {
							$object->fetch($id);
						}
						$contactsoftask = $object->getListContactId('internal');
						if (!in_array($task_time->fk_user, $contactsoftask)) {
							$contactsoftask[] = $task_time->fk_user;
						}
						if (count($contactsoftask) > 0) {
							print img_object('', 'user', 'class="hideonsmartphone"');
							print $form->select_dolusers($task_time->fk_user, 'userid_line', 0, '', 0, '', $contactsoftask);
						} else {
							print img_error($langs->trans('FirstAddRessourceToAllocateTime')).$langs->trans('FirstAddRessourceToAllocateTime');
						}
					} else {
						$userstatic->id = $task_time->fk_user;
						$userstatic->lastname = $task_time->lastname;
						$userstatic->firstname = $task_time->firstname;
						$userstatic->photo = $task_time->photo;
						$userstatic->statut = $task_time->user_status;
						print $userstatic->getNomUrl(-1);
					}
					print '</td>';
				}

				// Note
				if (!empty($arrayfields['t.note']['checked'])) {
					print '<td class="tdoverflowmax300">';
					if ($action == 'splitline' && $_GET['lineid'] == $task_time->rowid) {
						print '<textarea name="timespent_note_line" width="95%" rows="'.ROWS_2.'">'.$task_time->note.'</textarea>';
					} else {
						print dol_nl2br($task_time->note);
					}
					print '</td>';
				} elseif ($action == 'splitline' && $_GET['lineid'] == $task_time->rowid) {
					print '<input type="hidden" name="timespent_note_line" value="'.$task_time->note.'">';
				}

				// Time spent
				if (!empty($arrayfields['t.task_duration']['checked'])) {
					print '<td class="right">';
					if ($action == 'splitline' && $_GET['lineid'] == $task_time->rowid) {
						print '<input type="hidden" name="old_duration" value="'.$task_time->task_duration.'">';
						print $form->select_duration('new_duration', $task_time->task_duration, 0, 'text');
					} else {
						print convertSecondToTime($task_time->task_duration, 'allhourmin');
					}
					print '</td>';
				}

				// Value spent
				if (!empty($arrayfields['value']['checked'])) {
					print '<td class="right">';
					$value = price2num($task_time->thm * $task_time->task_duration / 3600, 'MT', 1);
					print price($value, 1, $langs, 1, -1, -1, $conf->currency);
					print '</td>';
				}

				// Value billed
				if (!empty($arrayfields['valuebilled']['checked'])) {
					print '<td class="right">';
					$valuebilled = price2num($task_time->total_ht, '', 1);
					if (isset($task_time->total_ht)) {
						print price($valuebilled, 1, $langs, 1, -1, -1, $conf->currency);
					}
					print '</td>';
				}

				/*
				 // Extra fields
				 include DOL_DOCUMENT_ROOT.'/core/tpl/extrafields_list_print_fields.tpl.php';
				 */

				// Fields from hook
				$parameters = array('arrayfields'=>$arrayfields, 'obj'=>$task_time, 'mode' => 'split1');
				$reshook = $hookmanager->executeHooks('printFieldListValue', $parameters); // Note that $action and $object may have been modified by hook
				print $hookmanager->resPrint;

				// Action column
				print '<td class="center nowraponall">';
				print '</td>';

				print "</tr>\n";


				// Line for second dispatching

				print '<tr class="oddeven">';

				// Date
				if (!empty($arrayfields['t.task_date']['checked'])) {
					print '<td class="nowrap">';
					if ($action == 'splitline' && $_GET['lineid'] == $task_time->rowid) {
						if (empty($task_time->task_date_withhour)) {
							print $form->selectDate(($date2 ? $date2 : $date1), 'timeline_2', 3, 3, 2, "timespent_date", 1, 0);
						} else {
							print $form->selectDate(($date2 ? $date2 : $date1), 'timeline_2', 1, 1, 2, "timespent_date", 1, 0);
						}
					} else {
						print dol_print_date(($date2 ? $date2 : $date1), ($task_time->task_date_withhour ? 'dayhour' : 'day'));
					}
					print '</td>';
				}

				// Project ref
				if (!empty($allprojectforuser)) {
					if ((empty($id) && empty($ref)) || !empty($projectidforalltimes)) {	// Not a dedicated task
						print '<td class="nowrap">';
						print '</td>';
					}
				}

				// Task ref
				if (!empty($arrayfields['t.task_ref']['checked'])) {
					if ((empty($id) && empty($ref)) || !empty($projectidforalltimes)) {	// Not a dedicated task
						print '<td class="nowrap">';
						$tasktmp->id = $task_time->fk_task;
						$tasktmp->ref = $task_time->ref;
						$tasktmp->label = $task_time->label;
						print $tasktmp->getNomUrl(1, 'withproject', 'time');
						print '</td>';
					}
				}

				// Task label
				if (!empty($arrayfields['t.task_label']['checked'])) {
					if ((empty($id) && empty($ref)) || !empty($projectidforalltimes)) {	// Not a dedicated task
						print '<td class="nowrap">';
						print $task_time->label;
						print '</td>';
					}
				}

				// User
				if (!empty($arrayfields['author']['checked'])) {
					print '<td>';
					if ($action == 'splitline' && $_GET['lineid'] == $task_time->rowid) {
						if (empty($object->id)) {
							$object->fetch($id);
						}
						$contactsoftask = $object->getListContactId('internal');
						if (!in_array($task_time->fk_user, $contactsoftask)) {
							$contactsoftask[] = $task_time->fk_user;
						}
						if (count($contactsoftask) > 0) {
							print img_object('', 'user', 'class="hideonsmartphone"');
							print $form->select_dolusers($task_time->fk_user, 'userid_line_2', 0, '', 0, '', $contactsoftask);
						} else {
							print img_error($langs->trans('FirstAddRessourceToAllocateTime')).$langs->trans('FirstAddRessourceToAllocateTime');
						}
					} else {
						$userstatic->id = $task_time->fk_user;
						$userstatic->lastname = $task_time->lastname;
						$userstatic->firstname = $task_time->firstname;
						$userstatic->photo = $task_time->photo;
						$userstatic->statut = $task_time->user_status;
						print $userstatic->getNomUrl(-1);
					}
					print '</td>';
				}

				// Note
				if (!empty($arrayfields['t.note']['checked'])) {
					print '<td class="small tdoverflowmax300"">';
					if ($action == 'splitline' && $_GET['lineid'] == $task_time->rowid) {
						print '<textarea name="timespent_note_line_2" width="95%" rows="'.ROWS_2.'">'.$task_time->note.'</textarea>';
					} else {
						print dol_nl2br($task_time->note);
					}
					print '</td>';
				} elseif ($action == 'splitline' && $_GET['lineid'] == $task_time->rowid) {
					print '<input type="hidden" name="timespent_note_line_2" value="'.$task_time->note.'">';
				}

				// Time spent
				if (!empty($arrayfields['t.task_duration']['checked'])) {
					print '<td class="right">';
					if ($action == 'splitline' && $_GET['lineid'] == $task_time->rowid) {
						print '<input type="hidden" name="old_duration_2" value="0">';
						print $form->select_duration('new_duration_2', 0, 0, 'text');
					} else {
						print convertSecondToTime($task_time->task_duration, 'allhourmin');
					}
					print '</td>';
				}

				// Value spent
				if (!empty($arrayfields['value']['checked'])) {
					print '<td class="right">';
					$value = 0;
					print price($value, 1, $langs, 1, -1, -1, $conf->currency);
					print '</td>';
				}

				// Value billed
				if (!empty($arrayfields['valuebilled']['checked'])) {
					print '<td class="right">';
					$valuebilled = price2num($task_time->total_ht, '', 1);
					if (isset($task_time->total_ht)) {
						print price($valuebilled, 1, $langs, 1, -1, -1, $conf->currency);
					}
					print '</td>';
				}

				/*
				 // Extra fields
				 include DOL_DOCUMENT_ROOT.'/core/tpl/extrafields_list_print_fields.tpl.php';
				 */

				// Fields from hook
				$parameters = array('arrayfields'=>$arrayfields, 'obj'=>$task_time, 'mode' => 'split2');
				$reshook = $hookmanager->executeHooks('printFieldListValue', $parameters); // Note that $action and $object may have been modified by hook
				print $hookmanager->resPrint;

				// Action column
				print '<td class="center nowraponall">';
				print '</td>';

				print "</tr>\n";
			}

			$i++;
		}

		// Show total line
		//include DOL_DOCUMENT_ROOT.'/core/tpl/list_print_total.tpl.php';
		if (isset($totalarray['totaldurationfield']) || isset($totalarray['totalvaluefield'])) {
			print '<tr class="liste_total">';
			$i = 0;
			while ($i < $totalarray['nbfield']) {
				$i++;
				if ($i == 1) {
					if ($num < $limit && empty($offset)) {
						print '<td class="left">'.$langs->trans("Total").'</td>';
					} else {
						print '<td class="left">'.$langs->trans("Totalforthispage").'</td>';
					}
				} elseif ($totalarray['totaldurationfield'] == $i) {
					print '<td class="right">'.convertSecondToTime($totalarray['totalduration'], 'allhourmin').'</td>';
				} elseif ($totalarray['totalvaluefield'] == $i) {
					print '<td class="right">'.price($totalarray['totalvalue']).'</td>';
					//} elseif ($totalarray['totalvaluebilledfield'] == $i) { print '<td class="center">'.price($totalarray['totalvaluebilled']).'</td>';
				} else {
					print '<td></td>';
				}
			}
			print '</tr>';
		}

		if (!count($tasks)) {
			$totalnboffields = 1;
			foreach ($arrayfields as $value) {
				if ($value['checked']) {
					$totalnboffields++;
				}
			}
			print '<tr class="oddeven"><td colspan="'.$totalnboffields.'">';
			print '<span class="opacitymedium">'.$langs->trans("None").'</span>';
			print '</td></tr>';
		}

		$parameters = array('arrayfields'=>$arrayfields, 'sql'=>$sql);
		$reshook = $hookmanager->executeHooks('printFieldListFooter', $parameters); // Note that $action and $object may have been modified by hook
		print $hookmanager->resPrint;

		print "</table>";
		print '</div>';
		print "</form>";
	}
}

// End of page
llxFooter();
$db->close();<|MERGE_RESOLUTION|>--- conflicted
+++ resolved
@@ -313,11 +313,7 @@
 	}
 }
 
-<<<<<<< HEAD
-if ($action == 'confirm_deleteline' && $confirm == "yes" && $user->rights->projet->lire) {
-=======
 if ($action == 'confirm_deleteline' && $confirm == "yes" && $user->rights->projet->supprimer) {
->>>>>>> 503d1a04
 	$object->fetchTimeSpent(GETPOST('lineid', 'int'));	// load properties like $object->timespent_id
 
 	if (in_array($object->timespent_fk_user, $childids) || $user->rights->projet->all->creer) {
@@ -1279,8 +1275,6 @@
 				print '</div>';
 				$massaction = '';
 			}
-<<<<<<< HEAD
-=======
 		}
 
 		// Allow Pre-Mass-Action hook (eg for confirmation dialog)
@@ -1294,7 +1288,6 @@
 			setEventMessages($hookmanager->error, $hookmanager->errors, 'errors');
 		} else {
 			print $hookmanager->resPrint;
->>>>>>> 503d1a04
 		}
 
 		/*
@@ -1880,13 +1873,8 @@
 				print '<input type="submit" class="button buttongen margintoponlyshort marginbottomonlyshort button-save" name="save" value="'.$langs->trans("Save").'">';
 				print '<br>';
 				print '<input type="submit" class="button buttongen margintoponlyshort marginbottomonlyshort button-cancel" name="cancel" value="'.$langs->trans("Cancel").'">';
-<<<<<<< HEAD
-			} elseif ($user->rights->projet->lire || $user->rights->projet->all->creer) {	 // Read project and enter time consumed on assigned tasks
-				if (in_array($task_time->fk_user, $childids) || $user->rights->projet->all->creer) {
-=======
 			} elseif ($user->rights->projet->time || $user->rights->projet->all->creer) {	 // Read project and enter time consumed on assigned tasks
 				if ($task_time->fk_user == $user->id || in_array($task_time->fk_user, $childids) || $user->rights->projet->all->creer) {
->>>>>>> 503d1a04
 					if ($conf->MAIN_FEATURES_LEVEL >= 2) {
 						print '&nbsp;';
 						print '<a class="reposition" href="'.$_SERVER["PHP_SELF"].'?id='.$task_time->fk_task.'&action=splitline&token='.newToken().'&lineid='.$task_time->rowid.$param.((empty($id) || $tab == 'timespent') ? '&tab=timespent' : '').'">';
