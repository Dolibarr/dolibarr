<?php
/* Copyright (C) 2005		Rodolphe Quiedeville	<rodolphe@quiedeville.org>
 * Copyright (C) 2006-2018	Laurent Destailleur		<eldy@users.sourceforge.net>
 * Copyright (C) 2010-2012	Regis Houssin			<regis.houssin@inodbox.com>
 * Copyright (C) 2011		Juanjo Menent			<jmenent@2byte.es>
 * Copyright (C) 2018		Ferran Marcet			<fmarcet@2byte.es>
 * Copyright (C) 2018       Frédéric France         <frederic.france@netlogic.fr>
 *
 * This program is free software; you can redistribute it and/or modify
 * it under the terms of the GNU General Public License as published by
 * the Free Software Foundation; either version 3 of the License, or
 * (at your option) any later version.
 *
 * This program is distributed in the hope that it will be useful,
 * but WITHOUT ANY WARRANTY; without even the implied warranty of
 * MERCHANTABILITY or FITNESS FOR A PARTICULAR PURPOSE.  See the
 * GNU General Public License for more details.
 *
 * You should have received a copy of the GNU General Public License
 * along with this program. If not, see <http://www.gnu.org/licenses/>.
 */

/**
 *	\file       htdocs/projet/tasks/time.php
 *	\ingroup    project
 *	\brief      Page to add new time spent on a task
 */

require '../../main.inc.php';
require_once DOL_DOCUMENT_ROOT.'/projet/class/project.class.php';
require_once DOL_DOCUMENT_ROOT.'/projet/class/task.class.php';
require_once DOL_DOCUMENT_ROOT.'/core/lib/project.lib.php';
require_once DOL_DOCUMENT_ROOT.'/core/lib/date.lib.php';
require_once DOL_DOCUMENT_ROOT.'/core/class/html.formother.class.php';
require_once DOL_DOCUMENT_ROOT.'/core/class/html.formprojet.class.php';

// Load translation files required by the page
$langs->load('projects');

$action     = GETPOST('action', 'alpha');
$massaction = GETPOST('massaction', 'alpha');											// The bulk action (combo box choice into lists)
$confirm    = GETPOST('confirm', 'alpha');
$cancel     = GETPOST('cancel', 'alpha');
$toselect   = GETPOST('toselect', 'array');												// Array of ids of elements selected into a list
$contextpage= GETPOST('contextpage', 'aZ')?GETPOST('contextpage', 'aZ'):'myobjectlist';   // To manage different context of search
$backtopage = GETPOST('backtopage', 'alpha');											// Go back to a dedicated page

$id         = GETPOST('id', 'int');
$projectid  = GETPOST('projectid', 'int');
$ref        = GETPOST('ref', 'alpha');
$withproject= GETPOST('withproject', 'int');
$project_ref= GETPOST('project_ref', 'alpha');

$search_day=GETPOST('search_day', 'int');
$search_month=GETPOST('search_month', 'int');
$search_year=GETPOST('search_year', 'int');
$search_datehour='';
$search_datewithhour='';
$search_note=GETPOST('search_note', 'alpha');
$search_duration=GETPOST('search_duration', 'int');
$search_value=GETPOST('search_value', 'int');
$search_task_ref=GETPOST('search_task_ref', 'alpha');
$search_task_label=GETPOST('search_task_label', 'alpha');
$search_user=GETPOST('search_user', 'int');
$search_valuebilled=GETPOST('search_valuebilled', 'int');

// Security check
$socid=0;
//if ($user->societe_id > 0) $socid = $user->societe_id;    // For external user, no check is done on company because readability is managed by public status of project and assignement.
if (!$user->rights->projet->lire) accessforbidden();

$limit = GETPOST('limit', 'int')?GETPOST('limit', 'int'):$conf->liste_limit;
$sortfield = GETPOST("sortfield", 'alpha');
$sortorder = GETPOST("sortorder", 'alpha');
$page = GETPOST("page", 'int');
if (empty($page) || $page == -1) { $page = 0; }     // If $page is not defined, or '' or -1
$offset = $limit * $page;
$pageprev = $page - 1;
$pagenext = $page + 1;
if (! $sortfield) $sortfield='t.task_date,t.task_datehour,t.rowid';
if (! $sortorder) $sortorder='DESC,DESC,DESC';

// Initialize technical object to manage hooks of page. Note that conf->hooks_modules contains array of hook context
//$object = new TaskTime($db);
$hookmanager->initHooks(array('projecttasktime','globalcard'));

$object = new Task($db);
$projectstatic = new Project($db);
$extrafields_project = new ExtraFields($db);
$extrafields_task = new ExtraFields($db);

$extralabels_projet=$extrafields_project->fetch_name_optionals_label($projectstatic->table_element);
$extralabels_task=$extrafields_task->fetch_name_optionals_label($object->table_element);


/*
 * Actions
 */

<<<<<<< HEAD
if (GETPOST('cancel', 'alpha')) { $action=''; }
=======
if (GETPOST('cancel','alpha')) { $action=''; }
if (! GETPOST('confirmmassaction','alpha') && $massaction != 'presend' && $massaction != 'confirm_presend' && $massaction != 'confirm_generateinvoice') { $massaction=''; }
>>>>>>> a23fd6f0

$parameters=array('socid'=>$socid, 'projectid'=>$projectid);
$reshook=$hookmanager->executeHooks('doActions', $parameters, $object, $action);    // Note that $action and $object may have been modified by some hooks
if ($reshook < 0) setEventMessages($hookmanager->error, $hookmanager->errors, 'errors');

include DOL_DOCUMENT_ROOT.'/core/actions_changeselectedfields.inc.php';

// Purge search criteria
if (GETPOST('button_removefilter_x', 'alpha') || GETPOST('button_removefilter.x', 'alpha') ||GETPOST('button_removefilter', 'alpha')) // All tests are required to be compatible with all browsers
{
	$search_day='';
	$search_month='';
	$search_year='';
	$search_date='';
    $search_datehour='';
    $search_datewithhour='';
    $search_note='';
    $search_duration='';
    $search_value='';
    $search_date_creation='';
    $search_date_update='';
    $search_task_ref='';
    $search_task_label='';
    $search_user=0;
    $search_valuebilled='';
    $toselect='';
    $search_array_options=array();
    $action='';
}

if ($action == 'addtimespent' && $user->rights->projet->lire)
{
	$error=0;

	$timespent_durationhour = GETPOST('timespent_durationhour', 'int');
	$timespent_durationmin = GETPOST('timespent_durationmin', 'int');
	if (empty($timespent_durationhour) && empty($timespent_durationmin))
	{
		setEventMessages($langs->trans('ErrorFieldRequired', $langs->transnoentitiesnoconv("Duration")), null, 'errors');
		$error++;
	}
	if (empty($_POST["userid"]))
	{
		$langs->load("errors");
		setEventMessages($langs->trans('ErrorUserNotAssignedToTask'), null, 'errors');
		$error++;
	}

	if (! $error)
	{
		if ($id || $ref)
		{
			$object->fetch($id, $ref);
		}
		else
		{
			$object->fetch(GETPOST('taskid', 'int'));
		}
		$object->fetch_projet();

		if (empty($object->project->statut))
		{
			setEventMessages($langs->trans("ProjectMustBeValidatedFirst"), null, 'errors');
			$error++;
		}
		else
		{
			$object->timespent_note = $_POST["timespent_note"];
			if (GETPOST('progress', 'int') > 0) $object->progress = GETPOST('progress', 'int');		// If progress is -1 (not defined), we do not change value
			$object->timespent_duration = $_POST["timespent_durationhour"]*60*60;	// We store duration in seconds
			$object->timespent_duration+= ($_POST["timespent_durationmin"]?$_POST["timespent_durationmin"]:0)*60;   // We store duration in seconds
	        if (GETPOST("timehour") != '' && GETPOST("timehour") >= 0)	// If hour was entered
	        {
				$object->timespent_date = dol_mktime(GETPOST("timehour"), GETPOST("timemin"), 0, GETPOST("timemonth"), GETPOST("timeday"), GETPOST("timeyear"));
				$object->timespent_withhour = 1;
	        }
	        else
			{
				$object->timespent_date = dol_mktime(12, 0, 0, GETPOST("timemonth"), GETPOST("timeday"), GETPOST("timeyear"));
			}
			$object->timespent_fk_user = $_POST["userid"];
			$result=$object->addTimeSpent($user);
			if ($result >= 0)
			{
				setEventMessages($langs->trans("RecordSaved"), null, 'mesgs');
			}
			else
			{
				setEventMessages($langs->trans($object->error), null, 'errors');
				$error++;
			}
		}
	}
	else
	{
		if (empty($id)) $action='createtime';
		else $action='createtime';
	}
}

if (($action == 'updateline' || $action == 'updatesplitline') && ! $_POST["cancel"] && $user->rights->projet->lire)
{
	$error=0;

	if (empty($_POST["new_durationhour"]) && empty($_POST["new_durationmin"]))
	{
		setEventMessages($langs->trans('ErrorFieldRequired', $langs->transnoentitiesnoconv("Duration")), null, 'errors');
		$error++;
	}

	if (! $error)
	{
		$object->fetch($id, $ref);
		// TODO Check that ($task_time->fk_user == $user->id || in_array($task_time->fk_user, $childids))

		$object->timespent_id = $_POST["lineid"];
		$object->timespent_note = $_POST["timespent_note_line"];
		$object->timespent_old_duration = $_POST["old_duration"];
		$object->timespent_duration = $_POST["new_durationhour"]*60*60;	// We store duration in seconds
		$object->timespent_duration+= $_POST["new_durationmin"]*60;		// We store duration in seconds
        if (GETPOST("timelinehour") != '' && GETPOST("timelinehour") >= 0)	// If hour was entered
        {
			$object->timespent_date = dol_mktime(GETPOST("timelinehour"), GETPOST("timelinemin"), 0, GETPOST("timelinemonth"), GETPOST("timelineday"), GETPOST("timelineyear"));
			$object->timespent_withhour = 1;
        }
        else
		{
			$object->timespent_date = dol_mktime(12, 0, 0, GETPOST("timelinemonth"), GETPOST("timelineday"), GETPOST("timelineyear"));
		}
		$object->timespent_fk_user = $_POST["userid_line"];

		$result=$object->updateTimeSpent($user);
		if ($result >= 0)
		{
			setEventMessages($langs->trans("RecordSaved"), null, 'mesgs');
		}
		else
		{
			setEventMessages($langs->trans($object->error), null, 'errors');
			$error++;
		}
	}
	else
	{
		$action='';
	}
}

if ($action == 'confirm_delete' && $confirm == "yes" && $user->rights->projet->lire)
{
	$object->fetchTimeSpent(GETPOST('lineid', 'int'));
	// TODO Check that ($task_time->fk_user == $user->id || in_array($task_time->fk_user, $childids))
	$result = $object->delTimeSpent($user);

	if ($result < 0)
	{
		$langs->load("errors");
		setEventMessages($langs->trans($object->error), null, 'errors');
		$error++;
		$action='';
	}
	else
	{
		setEventMessages($langs->trans("RecordDeleted"), null, 'mesgs');
	}
}

// Retreive First Task ID of Project if withprojet is on to allow project prev next to work
if (! empty($project_ref) && ! empty($withproject))
{
	if ($projectstatic->fetch(0, $project_ref) > 0)
	{
		$tasksarray=$object->getTasksArray(0, 0, $projectstatic->id, $socid, 0);
		if (count($tasksarray) > 0)
		{
			$id=$tasksarray[0]->id;
		}
		else
		{
			header("Location: ".DOL_URL_ROOT.'/projet/tasks.php?id='.$projectstatic->id.($withproject?'&withproject=1':'').(empty($mode)?'':'&mode='.$mode));
			exit;
		}
	}
}

// To show all time lines for project
$projectidforalltimes=0;
if (GETPOST('projectid', 'int') > 0)
{
	$projectidforalltimes=GETPOST('projectid', 'int');

	$result=$projectstatic->fetch($projectidforalltimes);
    if (! empty($projectstatic->socid)) $projectstatic->fetch_thirdparty();
    $res=$projectstatic->fetch_optionals();
}
elseif (GETPOST('project_ref', 'alpha'))
{
    $projectstatic->fetch(0, GETPOST('project_ref', 'alpha'));
    $projectidforalltimes=$projectstatic->id;
    $withproject=1;
}

if ($massaction == 'confirm_generateinvoice')
{
        if (! empty($projectstatic->socid)) $projectstatic->fetch_thirdparty();

        //->fetch_thirdparty();

		if (! ($projectstatic->thirdparty->id > 0))
		{
			setEventMessages($langs->trans("ThirdPartyRequiredToGenerateInvoice"), null, 'errors');
		}
		else
		{
			include_once DOL_DOCUMENT_ROOT.'/compta/facture/class/facture.class.php';
			include_once DOL_DOCUMENT_ROOT.'/projet/class/project.class.php';
			include_once DOL_DOCUMENT_ROOT.'/product/class/product.class.php';

			$tmpinvoice = new Facture($db);
			$tmptimespent=new Task($db);
			$tmpproduct=new Product($db);
			$fuser = new User($db);

			$db->begin();

			$idprod = GETPOST('idprod', 'int');
			if ($idprod > 0)
			{
				$tmpproduct->fetch($idprod);
			}

			$dataforprice = $tmpproduct->getSellPrice($mysoc, $projectstatic->thirdparty, 0);
			$pu_ht = $dataforprice['pu_ht'];
			$txtva = $dataforprice['tva_tx'];

			$tmpinvoice->fk_soc = $projectstatic->thirdparty->id;
			$tmpinvoice->create($user);

			$arrayoftasks=array();
			foreach($toselect as $key => $value)
			{
				// Get userid, timepent
				$object->fetchTimeSpent($value);

				$arrayoftasks[$object->timespent_fk_user]['timespent']+=$object->timespent_duration;
			}
			foreach($arrayoftasks as $userid => $value)
			{
				$fuser->fetch($userid);
				//$pu_ht = $value['timespent'] * $fuser->thm;
				$username = $fuser->getFullName($langs);

				// Add lines
				$tmpinvoice->addline($langs->trans("TotalOfTimeSpentBy", $username).' : '.$value['timespent'], $pu_ht, 1, $txtva);
			}

			setEventMessages($langs->trans("InvoiceGeneratedFromTimeSpent", $tmpinvoice->ref), null, 'mesgs');
			//var_dump($tmpinvoice);

			if (! $error)
			{
				$db->commit();
			}
			else
			{
				$db->rollback();
			}
		}
}


/*
 * View
 */

$arrayofselected=is_array($toselect)?$toselect:array();

llxHeader("", $langs->trans("Task"));

$form = new Form($db);
$formother = new FormOther($db);
$formproject = new FormProjets($db);
$userstatic = new User($db);

if (($id > 0 || ! empty($ref)) || $projectidforalltimes > 0)
{
	/*
	 * Fiche projet en mode visu
 	 */
    if ($projectidforalltimes > 0)
    {
        $result=$projectstatic->fetch($projectidforalltimes);
        if (! empty($projectstatic->socid)) $projectstatic->fetch_thirdparty();
        $res=$projectstatic->fetch_optionals();
    }
    elseif ($object->fetch($id, $ref) >= 0)
	{
		if(! empty($conf->global->PROJECT_ALLOW_COMMENT_ON_TASK) && method_exists($object, 'fetchComments') && empty($object->comments)) $object->fetchComments();
		$result=$projectstatic->fetch($object->fk_project);
		if(! empty($conf->global->PROJECT_ALLOW_COMMENT_ON_PROJECT) && method_exists($projectstatic, 'fetchComments') && empty($projectstatic->comments)) $projectstatic->fetchComments();
		if (! empty($projectstatic->socid)) $projectstatic->fetch_thirdparty();
		$res=$projectstatic->fetch_optionals();

		$object->project = clone $projectstatic;
    }

    $userWrite = $projectstatic->restrictedProjectArea($user, 'write');
    $linktocreatetime = '';

	if ($projectstatic->id > 0)
	{
		if ($withproject)
		{
			// Tabs for project
			if (empty($id)) $tab='timespent';
			else $tab='tasks';
			$head=project_prepare_head($projectstatic);
			dol_fiche_head($head, $tab, $langs->trans("Project"), -1, ($projectstatic->public?'projectpub':'project'));

			$param=($mode=='mine'?'&mode=mine':'');

			// Project card

            $linkback = '<a href="'.DOL_URL_ROOT.'/projet/list.php?restore_lastsearch_values=1">'.$langs->trans("BackToList").'</a>';

            $morehtmlref='<div class="refidno">';
            // Title
            $morehtmlref.=$projectstatic->title;
            // Thirdparty
            if ($projectstatic->thirdparty->id > 0)
            {
                $morehtmlref.='<br>'.$langs->trans('ThirdParty') . ' : ' . $projectstatic->thirdparty->getNomUrl(1, 'project');
            }
            $morehtmlref.='</div>';

            // Define a complementary filter for search of next/prev ref.
            if (! $user->rights->projet->all->lire)
            {
                $objectsListId = $projectstatic->getProjectsAuthorizedForUser($user, 0, 0);
                $projectstatic->next_prev_filter=" rowid in (".(count($objectsListId)?join(',', array_keys($objectsListId)):'0').")";
            }

            dol_banner_tab($projectstatic, 'project_ref', $linkback, 1, 'ref', 'ref', $morehtmlref);

            print '<div class="fichecenter">';
            print '<div class="fichehalfleft">';
            print '<div class="underbanner clearboth"></div>';

            print '<table class="border" width="100%">';

            // Visibility
            print '<tr><td class="titlefield">'.$langs->trans("Visibility").'</td><td>';
            if ($projectstatic->public) print $langs->trans('SharedProject');
            else print $langs->trans('PrivateProject');
            print '</td></tr>';

            // Date start - end
            print '<tr><td>'.$langs->trans("DateStart").' - '.$langs->trans("DateEnd").'</td><td>';
            $start = dol_print_date($projectstatic->date_start, 'day');
            print ($start?$start:'?');
            $end = dol_print_date($projectstatic->date_end, 'day');
            print ' - ';
            print ($end?$end:'?');
            if ($projectstatic->hasDelay()) print img_warning("Late");
            print '</td></tr>';

            // Budget
            print '<tr><td>'.$langs->trans("Budget").'</td><td>';
            if (strcmp($projectstatic->budget_amount, '')) print price($projectstatic->budget_amount, '', $langs, 1, 0, 0, $conf->currency);
            print '</td></tr>';

            // Other attributes
            $cols = 2;
            //include DOL_DOCUMENT_ROOT . '/core/tpl/extrafields_view.tpl.php';

            print '</table>';

            print '</div>';
            print '<div class="fichehalfright">';
            print '<div class="ficheaddleft">';
            print '<div class="underbanner clearboth"></div>';

            print '<table class="border" width="100%">';

            // Description
            print '<td class="titlefield tdtop">'.$langs->trans("Description").'</td><td>';
            print nl2br($projectstatic->description);
            print '</td></tr>';

            // Bill time
            if (empty($conf->global->PROJECT_HIDE_TASKS) && ! empty($conf->global->PROJECT_BILL_TIME_SPENT))
            {
	            print '<tr><td>'.$langs->trans("BillTime").'</td><td>';
	            print yn($projectstatic->bill_time);
	            print '</td></tr>';
            }

            // Categories
            if ($conf->categorie->enabled) {
                print '<tr><td valign="middle">'.$langs->trans("Categories").'</td><td>';
                print $form->showCategories($projectstatic->id, 'project', 1);
                print "</td></tr>";
            }

            print '</table>';

            print '</div>';
            print '</div>';
            print '</div>';

            print '<div class="clearboth"></div>';

			dol_fiche_end();

			print '<br>';
		}

			// Link to create time
			//if ((empty($id) && empty($ref)) || ! empty($projectidforalltimes))
			//{
    			if ($user->rights->projet->all->creer || $user->rights->projet->creer)
    			{
    				if ($projectstatic->public || $userWrite > 0)
    			    {
    			    	if (! empty($projectidforalltimes))		// We are on tab 'Time Spent' of project
    			    	{
    			    		$backtourl = $_SERVER['PHP_SELF'].'?projectid='.$projectstatic->id.($withproject?'&withproject=1':'');
    			    		$linktocreatetime = '<a class="butActionNew" href="'.$_SERVER['PHP_SELF'].'?'.($withproject?'withproject=1':'').'&projectid='.$projectstatic->id.'&action=createtime'.$param.'&backtopage='.urlencode($backtourl).'">'.$langs->trans('AddTimeSpent').'<span class="fa fa-plus-circle valignmiddle"></span></a>';
    			    	}
    			    	else									// We are on tab 'Time Spent' of task
    			    	{
    			    		$backtourl = $_SERVER['PHP_SELF'].'?id='.$object->id.($withproject?'&withproject=1':'');
    			    		$linktocreatetime = '<a class="butActionNew" href="'.$_SERVER['PHP_SELF'].'?'.($withproject?'withproject=1':'').($object->id > 0 ? '&id='.$object->id : '&projectid='.$projectstatic->id).'&action=createtime'.$param.'&backtopage='.urlencode($backtourl).'">'.$langs->trans('AddTimeSpent').'<span class="fa fa-plus-circle valignmiddle"></span></a>';
    			    	}
    			    }
    			    else
    			    {
    			    	$linktocreatetime = '<a class="butActionNewRefused" href="#" title="'.$langs->trans("NotOwnerOfProject").'">'.$langs->trans('AddTime').'<span class="fa fa-plus-circle valignmiddle"></span></a>';
    			    }
    			}
    			else
    			{
    				$linktocreatetime = '<a class="butActionNewRefused" href="#" title="'.$langs->trans("NotEnoughPermissions").'">'.$langs->trans('AddTime').'<span class="fa fa-plus-circle valignmiddle"></span></a>';
    			}
			//}
	}

	if (empty($projectidforalltimes))
	{
		$head=task_prepare_head($object);
		dol_fiche_head($head, 'task_time', $langs->trans("Task"), -1, 'projecttask', 0, '', 'reposition');

		if ($action == 'deleteline')
		{
			print $form->formconfirm($_SERVER["PHP_SELF"]."?".($object->id>0?"id=".$object->id:'projectid='.$projectstatic->id).'&lineid='.GETPOST("lineid", 'int').($withproject?'&withproject=1':''), $langs->trans("DeleteATimeSpent"), $langs->trans("ConfirmDeleteATimeSpent"), "confirm_delete", '', '', 1);
		}

		$param=($withproject?'&withproject=1':'');
		$linkback=$withproject?'<a href="'.DOL_URL_ROOT.'/projet/tasks.php?id='.$projectstatic->id.'">'.$langs->trans("BackToList").'</a>':'';

		if (! GETPOST('withproject') || empty($projectstatic->id))
		{
			$projectsListId = $projectstatic->getProjectsAuthorizedForUser($user, 0, 1);
			$object->next_prev_filter=" fk_projet in (".$projectsListId.")";
		}
		else $object->next_prev_filter=" fk_projet = ".$projectstatic->id;

		$morehtmlref='';

		// Project
		if (empty($withproject))
		{
		    $morehtmlref.='<div class="refidno">';
		    $morehtmlref.=$langs->trans("Project").': ';
		    $morehtmlref.=$projectstatic->getNomUrl(1);
		    $morehtmlref.='<br>';

		    // Third party
	    	$morehtmlref.=$langs->trans("ThirdParty").': ';
	    	if (is_object($projectstatic->thirdparty)) {
	    		$morehtmlref.=$projectstatic->thirdparty->getNomUrl(1);
	    	}
		    $morehtmlref.='</div>';
		}

		dol_banner_tab($object, 'ref', $linkback, 1, 'ref', 'ref', $morehtmlref, $param);

		print '<div class="fichecenter">';
		print '<div class="fichehalfleft">';

        print '<div class="underbanner clearboth"></div>';
		print '<table class="border" width="100%">';

		// Date start - Date end
		print '<tr><td class="titlefield">'.$langs->trans("DateStart").' - '.$langs->trans("DateEnd").'</td><td>';
		$start = dol_print_date($object->date_start, 'dayhour');
		print ($start?$start:'?');
		$end = dol_print_date($object->date_end, 'dayhour');
		print ' - ';
		print ($end?$end:'?');
		if ($object->hasDelay()) print img_warning("Late");
		print '</td></tr>';

		// Planned workload
		print '<tr><td>'.$langs->trans("PlannedWorkload").'</td><td>';
		if ($object->planned_workload)
		{
			print convertSecondToTime($object->planned_workload, 'allhourmin');
		}
		print '</td></tr>';

		print '</table>';
		print '</div>';

		print '<div class="fichehalfright"><div class="ficheaddleft">';

		print '<div class="underbanner clearboth"></div>';
		print '<table class="border" width="100%">';

		// Progress declared
		print '<tr><td class="titlefield">'.$langs->trans("ProgressDeclared").'</td><td>';
		print $object->progress != '' ? $object->progress.' %' : '';
		print '</td></tr>';

		// Progress calculated
		print '<tr><td>'.$langs->trans("ProgressCalculated").'</td><td>';
		if ($object->planned_workload)
		{
			$tmparray=$object->getSummaryOfTimeSpent();
			if ($tmparray['total_duration'] > 0) print round($tmparray['total_duration']/$object->planned_workload*100, 2).' %';
			else print '0 %';
		}
		else print '<span class="opacitymedium">'.$langs->trans("WorkloadNotDefined").'</span>';
		print '</td>';

		print '</tr>';

		print '</table>';

		print '</div>';
		print '</div>';

		print '</div>';
		print '<div class="clearboth"></div>';

		dol_fiche_end();

		print '<!-- List of time spent for task -->'."\n";

		$title=$langs->trans("ListTaskTimeForTask");
		//print_barre_liste($title, 0, $_SERVER["PHP_SELF"], '', $sortfield, $sortorder, $linktotasks, $num, $nbtotalofrecords, 'title_generic.png', 0, '', '', 0, 1);
		print load_fiche_titre($title, $linktocreatetime, 'title_generic.png');

		/*
		 * Form to add time spent on task
		 */

		if ($action == 'createtime' && $object->id > 0 && $user->rights->projet->lire)
		{
			print '<!-- form to add time spent on task -->'."\n";
			print '<form method="POST" action="'.$_SERVER["PHP_SELF"].'?id='.$object->id.'">';
			print '<input type="hidden" name="token" value="'.$_SESSION['newtoken'].'">';
			print '<input type="hidden" name="action" value="addtimespent">';
			print '<input type="hidden" name="id" value="'.$object->id.'">';
			print '<input type="hidden" name="withproject" value="'.$withproject.'">';

			print '<div class="div-table-responsive-no-min">';
			print '<table class="noborder nohover" width="100%">';

			print '<tr class="liste_titre">';
			print '<td>'.$langs->trans("Date").'</td>';
			print '<td>'.$langs->trans("By").'</td>';
			print '<td>'.$langs->trans("Note").'</td>';
			print '<td>'.$langs->trans("NewTimeSpent").'</td>';
			print '<td>'.$langs->trans("ProgressDeclared").'</td>';
			print '<td></td>';
			print "</tr>\n";

			print '<tr class="oddeven">';

			// Date
			print '<td class="maxwidthonsmartphone">';
			//$newdate=dol_mktime(12,0,0,$_POST["timemonth"],$_POST["timeday"],$_POST["timeyear"]);
			$newdate='';
			print $form->selectDate($newdate, 'time', ($conf->browser->layout == 'phone'?2:1), 1, 2, "timespent_date", 1, 0);
			print '</td>';

			// Contributor
			print '<td class="maxwidthonsmartphone">';
			print img_object('', 'user', 'class="hideonsmartphone"');
			$contactsoftask=$object->getListContactId('internal');
			if (count($contactsoftask)>0)
			{
				if(in_array($user->id, $contactsoftask)) $userid = $user->id;
				else $userid=$contactsoftask[0];
				print $form->select_dolusers((GETPOST('userid')?GETPOST('userid'):$userid), 'userid', 0, '', 0, '', $contactsoftask, 0, 0, 0, '', 0, $langs->trans("ResourceNotAssignedToTheTask"), 'maxwidth200');
			}
			else
			{
				print img_error($langs->trans('FirstAddRessourceToAllocateTime')).$langs->trans('FirstAddRessourceToAllocateTime');
			}
			print '</td>';

			// Note
			print '<td>';
			print '<textarea name="timespent_note" class="maxwidth100onsmartphone" rows="'.ROWS_2.'">'.($_POST['timespent_note']?$_POST['timespent_note']:'').'</textarea>';
			print '</td>';

			// Duration - Time spent
			print '<td>';
			print $form->select_duration('timespent_duration', ($_POST['timespent_duration']?$_POST['timespent_duration']:''), 0, 'text');
			print '</td>';

			// Progress declared
			print '<td class="nowrap">';
			print $formother->select_percent(GETPOST('progress')?GETPOST('progress'):$object->progress, 'progress', 0, 5, 0, 100, 1);
			print '</td>';

			print '<td align="center">';
			print '<input type="submit" name="save" class="button" value="'.$langs->trans("Add").'">';
			print ' &nbsp; ';
			print '<input type="submit" name="cancel" class="button" value="'.$langs->trans("Cancel").'">';
			print '</td></tr>';

			print '</table>';
			print '</div>';

			print '</form>';

			print '<br>';
		}
	}

	if ($projectstatic->id > 0)
	{
		if ($action == 'deleteline' && ! empty($projectidforalltimes))
		{
			print $form->formconfirm($_SERVER["PHP_SELF"]."?".($object->id>0?"id=".$object->id:'projectid='.$projectstatic->id).'&lineid='.GETPOST('lineid', 'int').($withproject?'&withproject=1':''), $langs->trans("DeleteATimeSpent"), $langs->trans("ConfirmDeleteATimeSpent"), "confirm_delete", '', '', 1);
		}

	    // Initialize technical object to manage hooks. Note that conf->hooks_modules contains array
	    $hookmanager->initHooks(array('tasktimelist'));
	    $extrafields = new ExtraFields($db);

	    // Definition of fields for list
	    $arrayfields=array();
	    $arrayfields['t.task_date']=array('label'=>$langs->trans("Date"), 'checked'=>1);
		if ((empty($id) && empty($ref)) || ! empty($projectidforalltimes))   // Not a dedicated task
	    {
    	    $arrayfields['t.task_ref']=array('label'=>$langs->trans("RefTask"), 'checked'=>1);
    	    $arrayfields['t.task_label']=array('label'=>$langs->trans("LabelTask"), 'checked'=>1);
	    }
	    $arrayfields['author']=array('label'=>$langs->trans("By"), 'checked'=>1);
	    $arrayfields['t.note']=array('label'=>$langs->trans("Note"), 'checked'=>1);
	    $arrayfields['t.task_duration']=array('label'=>$langs->trans("Duration"), 'checked'=>1);
	    $arrayfields['value'] =array('label'=>$langs->trans("Value"), 'checked'=>1, 'enabled'=>(empty($conf->salaries->enabled)?0:1));
	    $arrayfields['valuebilled'] =array('label'=>$langs->trans("Billed"), 'checked'=>1, 'enabled'=>(((! empty($conf->global->PROJECT_HIDE_TASKS) || empty($conf->global->PROJECT_BILL_TIME_SPENT))?0:1) && $projectstatic->bill_time));
	    // Extra fields
	    if (is_array($extrafields->attribute_label) && count($extrafields->attribute_label))
	    {
	        foreach($extrafields->attribute_label as $key => $val)
	        {
				if (! empty($extrafields->attribute_list[$key])) $arrayfields["ef.".$key]=array('label'=>$extrafields->attribute_label[$key], 'checked'=>(($extrafields->attribute_list[$key]<0)?0:1), 'position'=>$extrafields->attribute_pos[$key], 'enabled'=>(abs($extrafields->attribute_list[$key])!=3 && $extrafields->attribute_perms[$key]));
	        }
	    }

	    if (! empty($withproject) && $projectstatic->bill_time)
	    {
	        $arrayofmassactions =  array(
    	        'generateinvoice'=>$langs->trans("GenerateInvoice"),
    	        //'builddoc'=>$langs->trans("PDFMerge"),
    	    );
    	    //if ($user->rights->projet->creer) $arrayofmassactions['predelete']=$langs->trans("Delete");
    	    if (in_array($massaction, array('presend','predelete','generateinvoice'))) $arrayofmassactions=array();
    	    $massactionbutton=$form->selectMassAction('', $arrayofmassactions);
	    }

	    $param='';
	    if (! empty($contextpage) && $contextpage != $_SERVER["PHP_SELF"]) $param.='&contextpage='.urlencode($contextpage);
	    if ($limit > 0 && $limit != $conf->liste_limit) $param.='&limit='.urlencode($limit);
	    if ($search_month > 0) $param.= '&search_month='.urlencode($search_month);
	    if ($search_year > 0) $param.= '&search_year='.urlencode($search_year);
	    if ($search_user > 0) $param.= '&search_user='.urlencode($search_user);
	    if ($search_task_ref != '') $param.= '&search_task_ref='.urlencode($search_task_ref);
	    if ($search_task_label != '') $param.= '&search_task_label='.urlencode($search_task_label);
	    if ($search_note != '') $param.= '&search_note='.urlencode($search_note);
	    if ($search_duration != '') $param.= '&amp;search_field2='.urlencode($search_duration);
	    if ($optioncss != '') $param.='&optioncss='.urlencode($optioncss);
	    /*
	     // Add $param from extra fields
	     include DOL_DOCUMENT_ROOT.'/core/tpl/extrafields_list_search_param.tpl.php';
	     */
	    if ($id) $param.='&id='.urlencode($id);
	    if ($projectid) $param.='&projectid='.urlencode($projectid);
	    if ($withproject) $param.='&withproject='.urlencode($withproject);

	    print '<form method="POST" action="'.$_SERVER["PHP_SELF"].'">';
	    if ($optioncss != '') print '<input type="hidden" name="optioncss" value="'.$optioncss.'">';
	    print '<input type="hidden" name="token" value="'.$_SESSION['newtoken'].'">';
	    print '<input type="hidden" name="formfilteraction" id="formfilteraction" value="list">';
	    if ($action == 'editline') print '<input type="hidden" name="action" value="updateline">';
	    elseif ($action == 'splitline') print '<input type="hidden" name="action" value="updatesplitline">';
	    elseif ($action == 'createtime' && empty($id) && $user->rights->projet->lire) print '<input type="hidden" name="action" value="addtimespent">';
	    else print '<input type="hidden" name="action" value="list">';
	    print '<input type="hidden" name="sortfield" value="'.$sortfield.'">';
	    print '<input type="hidden" name="sortorder" value="'.$sortorder.'">';
	    print '<input type="hidden" name="page" value="'.$page.'">';

	    print '<input type="hidden" name="id" value="'.$id.'">';
	    print '<input type="hidden" name="projectid" value="'.$projectidforalltimes.'">';
	    print '<input type="hidden" name="withproject" value="'.$withproject.'">';

	    if ($massaction == 'generateinvoice')
	    {
	        $langs->load("bills");

	        //var_dump($_REQUEST);
	        print '<input type="hidden" name="massaction" value="confirm_createbills">';

	        print '<table class="noborder" width="100%" >';
	        print '<tr>';
	        print '<td class="titlefield">';
	        print $langs->trans('DateInvoice');
	        print '</td>';
	        print '<td>';
	        print $form->selectDate('', '', '', '', '', '', 1, 1);
	        print '</td>';
	        print '</tr>';
	        if ($conf->service->enabled)
	        {
    	        print '<tr>';
    	        print '<td>';
    	        print $langs->trans('Service');
    	        print '</td>';
    	        print '<td>';
    	        print $form->select_produits('', 'productid', '1', 0, 0, 1, 2, '', 0, array(), 0, 'None', 0, 'maxwidth500');
    	        print '</td>';
    	        print '</tr>';
	        }
	        /*print '<tr>';
	        print '<td>';
	        print $langs->trans('ValidateInvoices');
	        print '</td>';
	        print '<td>';
            print $form->selectyesno('valdate_invoices', 0, 1);
	        print '</td>';
	        print '</tr>';*/
	        print '</table>';

	        print '<br>';
	        print '<div class="center">';
	        print '<input type="submit" class="button" id="createbills" name="createbills" value="'.$langs->trans('CreateInvoice').'">  ';
	        print '<input type="submit" class="button" id="cancel" name="cancel" value="'.$langs->trans('Cancel').'">';
	        print '</div>';
	        print '<br>';
	    }

		/*
		 *  List of time spent
		 */
		$tasks = array();

		$sql = "SELECT t.rowid, t.fk_task, t.task_date, t.task_datehour, t.task_date_withhour, t.task_duration, t.fk_user, t.note, t.thm,";
		$sql .= " pt.ref, pt.label,";
		$sql .= " u.lastname, u.firstname, u.login, u.photo, u.statut as user_status,";
		$sql .= " il.fk_facture as invoice_id, inv.fk_statut";
		$sql .= " FROM ".MAIN_DB_PREFIX."projet_task_time as t";
		$sql .= " LEFT JOIN ".MAIN_DB_PREFIX."facturedet as il ON il.rowid = t.invoice_line_id";
		$sql .= " LEFT JOIN ".MAIN_DB_PREFIX."facture as inv ON inv.rowid = il.fk_facture,";
		$sql .= " ".MAIN_DB_PREFIX."projet_task as pt, ".MAIN_DB_PREFIX."user as u";
		$sql .= " WHERE t.fk_user = u.rowid AND t.fk_task = pt.rowid";
		if (empty($projectidforalltimes)) $sql .= " AND t.fk_task =".$object->id;
		else $sql.= " AND pt.fk_projet IN (".$projectidforalltimes.")";
		if ($search_ref) $sql .= natural_search('c.ref', $search_ref);
		if ($search_note) $sql .= natural_search('t.note', $search_note);
		if ($search_task_ref) $sql .= natural_search('pt.ref', $search_task_ref);
		if ($search_task_label) $sql .= natural_search('pt.label', $search_task_label);
		if ($search_user > 0) $sql .= natural_search('t.fk_user', $search_user);
		if ($search_valuebilled == '1') $sql .= ' AND t.invoice_id > 0';
		if ($search_valuebilled == '0') $sql .= ' AND (t.invoice_id = 0 OR t.invoice_id IS NULL)';
		if ($search_month > 0)
		{
			if ($search_year > 0 && empty($search_day))
			$sql.= " AND t.task_datehour BETWEEN '".$db->idate(dol_get_first_day($search_year, $search_month, false))."' AND '".$db->idate(dol_get_last_day($search_year, $search_month, false))."'";
			elseif ($search_year > 0 && ! empty($search_day))
			$sql.= " AND t.task_datehour BETWEEN '".$db->idate(dol_mktime(0, 0, 0, $search_month, $search_day, $search_year))."' AND '".$db->idate(dol_mktime(23, 59, 59, $search_month, $search_day, $search_year))."'";
			else
			$sql.= " AND date_format(t.task_datehour, '%m') = '".$db->escape($search_month)."'";
		}
		elseif ($search_year > 0)
		{
			$sql.= " AND t.task_datehour BETWEEN '".$db->idate(dol_get_first_day($search_year, 1, false))."' AND '".$db->idate(dol_get_last_day($search_year, 12, false))."'";
		}
        //$sql .= ' GROUP BY t.rowid, t.fk_task, t.task_date, t.task_datehour, t.task_date_withhour, t.task_duration, t.fk_user, t.note, t.thm, pt.ref, pt.label, u.lastname, u.firstname, u.login, u.photo, u.statut, il.fk_facture';
		$sql .= $db->order($sortfield, $sortorder);

		// Count total nb of records
		$nbtotalofrecords = '';
		if (empty($conf->global->MAIN_DISABLE_FULL_SCANLIST))
		{
		    $resql = $db->query($sql);
		    $nbtotalofrecords = $db->num_rows($resql);
		    if (($page * $limit) > $nbtotalofrecords)	// if total of record found is smaller than page * limit, goto and load page 0
		    {
		        $page = 0;
		        $offset = 0;
		    }
		}
		// if total of record found is smaller than limit, no need to do paging and to restart another select with limits set.
		if (is_numeric($nbtotalofrecords) && $limit > $nbtotalofrecords)
		{
		    $num = $nbtotalofrecords;
		}
		else
		{
		    $sql.= $db->plimit($limit+1, $offset);

		    $resql=$db->query($sql);
		    if (! $resql)
		    {
		        dol_print_error($db);
		        exit;
		    }

		    $num = $db->num_rows($resql);
		}

		if ($num >= 0)
		{
			if (! empty($projectidforalltimes))
			{
				print '<!-- List of time spent for project -->'."\n";

				$title=$langs->trans("ListTaskTimeUserProject");

				print_barre_liste($title, $page, $_SERVER["PHP_SELF"], $param, $sortfield, $sortorder, $massactionbutton, $num, $nbtotalofrecords, 'title_generic', 0, $linktocreatetime, '', $limit);
			}

			$i = 0;
			while ($i < $num)
			{
				$row = $db->fetch_object($resql);
				$tasks[$i] = $row;
				$i++;
			}
			$db->free($resql);
		}
		else
		{
			dol_print_error($db);
		}

		/*
		 * Form to add time spent
		 */
		if ($action == 'createtime' && empty($id) && $user->rights->projet->lire)
		{
			print '<!-- table to add time spent -->'."\n";

			print '<table class="noborder nohover" width="100%">';

			print '<tr class="liste_titre">';
			print '<td>'.$langs->trans("Date").'</td>';
			print '<td>'.$langs->trans("Task").'</td>';
			print '<td>'.$langs->trans("By").'</td>';
			print '<td>'.$langs->trans("Note").'</td>';
			print '<td>'.$langs->trans("NewTimeSpent").'</td>';
			print '<td>'.$langs->trans("ProgressDeclared").'</td>';
			if (empty($conf->global->PROJECT_HIDE_TASKS) && ! empty($conf->global->PROJECT_BILL_TIME_SPENT))
			{
			    print '<td></td>';
			}
			print '<td></td>';
			print "</tr>\n";

			print '<tr class="oddeven">';

			// Date
			print '<td class="maxwidthonsmartphone">';
			//$newdate=dol_mktime(12,0,0,$_POST["timemonth"],$_POST["timeday"],$_POST["timeyear"]);
			$newdate='';
			print $form->selectDate($newdate, 'time', ($conf->browser->layout == 'phone'?2:1), 1, 2, "timespent_date", 1, 0);
			print '</td>';

			// Task
			print '<td class="maxwidthonsmartphone">';
			$formproject->selectTasks(-1, GETPOST('taskid', 'int'), 'taskid', 0, 0, 1, 1, 0, 0, 'maxwidth300', $projectstatic->id, '');
			print '</td>';

			// Contributor
			print '<td class="maxwidthonsmartphone">';
			print img_object('', 'user', 'class="hideonsmartphone"');
			$contactsofproject=$projectstatic->getListContactId('internal');
			if (count($contactsofproject)>0)
			{
				if (in_array($user->id, $userid=$contactsofproject)) $userid = $user->id;
				else $userid=$contactsofproject[0];
				if ($projectstatic->public) $contactsofproject = array();
				print $form->select_dolusers((GETPOST('userid')?GETPOST('userid'):$userid), 'userid', 0, '', 0, '', $contactsofproject, 0, 0, 0, '', 0, $langs->trans("ResourceNotAssignedToProject"), 'maxwidth200');
			}
			else
			{
				print img_error($langs->trans('FirstAddRessourceToAllocateTime')).$langs->trans('FirstAddRessourceToAllocateTime');
			}
			print '</td>';

			// Note
			print '<td>';
			print '<textarea name="timespent_note" class="maxwidth100onsmartphone" rows="'.ROWS_2.'">'.($_POST['timespent_note']?$_POST['timespent_note']:'').'</textarea>';
			print '</td>';

			// Duration - Time spent
			print '<td>';
			print $form->select_duration('timespent_duration', ($_POST['timespent_duration']?$_POST['timespent_duration']:''), 0, 'text');
			print '</td>';

			// Progress declared
			print '<td class="nowrap">';
			print $formother->select_percent(GETPOST('progress')?GETPOST('progress'):$object->progress, 'progress', 0, 5, 0, 100, 1);
			print '</td>';

			// Invoiced
			if (empty($conf->global->PROJECT_HIDE_TASKS) && ! empty($conf->global->PROJECT_BILL_TIME_SPENT))
			{
			    print '<td>';
			    print '</td>';
			}

			print '<td align="center">';
			print '<input type="submit" name="save" class="button" value="'.$langs->trans("Add").'">';
			print ' &nbsp; ';
			print '<input type="submit" name="cancel" class="button" value="'.$langs->trans("Cancel").'">';
			print '</td></tr>';

			print '</table>';

			print '<br>';
		}

		$moreforfilter = '';

		$parameters=array();
		$reshook=$hookmanager->executeHooks('printFieldPreListTitle', $parameters);    // Note that $action and $object may have been modified by hook
		if (empty($reshook)) $moreforfilter .= $hookmanager->resPrint;
		else $moreforfilter = $hookmanager->resPrint;

		if (! empty($moreforfilter))
		{
		    print '<div class="liste_titre liste_titre_bydiv centpercent">';
		    print $moreforfilter;
		    print '</div>';
		}

		$varpage=empty($contextpage)?$_SERVER["PHP_SELF"]:$contextpage;
		$selectedfields=$form->multiSelectArrayWithCheckbox('selectedfields', $arrayfields, $varpage);	// This also change content of $arrayfields
		$selectedfields.=(count($arrayofmassactions) ? $form->showCheckAddButtons('checkforselect', 1) : '');

        print '<div class="div-table-responsive">';
		print '<table class="tagtable liste'.($moreforfilter?" listwithfilterbefore":"").'">'."\n";

		// Fields title search
		print '<tr class="liste_titre_filter">';
		// Date
		if (! empty($arrayfields['t.task_date']['checked']))
		{
			print '<td class="liste_titre">';
			if (! empty($conf->global->MAIN_LIST_FILTER_ON_DAY)) print '<input class="flat valignmiddle" type="text" size="1" maxlength="2" name="search_day" value="'.$search_day.'">';
			print '<input class="flat valignmiddle" type="text" size="1" maxlength="2" name="search_month" value="'.$search_month.'">';
			$formother->select_year($search_year, 'search_year', 1, 20, 5);
			print '</td>';
		}
		if ((empty($id) && empty($ref)) || ! empty($projectidforalltimes))   // Not a dedicated task
        {
            if (! empty($arrayfields['t.task_ref']['checked'])) print '<td class="liste_titre"><input type="text" class="flat maxwidth100" name="search_task_ref" value="'.dol_escape_htmltag($search_task_ref).'"></td>';
            if (! empty($arrayfields['t.task_label']['checked'])) print '<td class="liste_titre"><input type="text" class="flat maxwidth100" name="search_task_label" value="'.dol_escape_htmltag($search_task_label).'"></td>';
        }
        // Author
        if (! empty($arrayfields['author']['checked'])) print '<td class="liste_titre">'.$form->select_dolusers(($search_user > 0 ? $search_user : -1), 'search_user', 1, null, 0, '', '', 0, 0, 0, '', 0, '', 'maxwidth200').'</td>';
		// Note
        if (! empty($arrayfields['t.note']['checked'])) print '<td class="liste_titre"><input type="text" class="flat maxwidth100" name="search_note" value="'.dol_escape_htmltag($search_note).'"></td>';
		// Duration
        if (! empty($arrayfields['t.task_duration']['checked'])) print '<td class="liste_titre right"></td>';
		// Value in main currency
        if (! empty($arrayfields['value']['checked'])) print '<td class="liste_titre"></td>';
        // Value billed
        if (! empty($arrayfields['valuebilled']['checked'])) print '<td class="liste_titre center">'.$form->selectyesno('search_valuebilled', $search_valuebilled, 1, false, 1).'</td>';

        /*
		// Extra fields
		include DOL_DOCUMENT_ROOT.'/core/tpl/extrafields_list_search_input.tpl.php';
		*/
		// Fields from hook
		$parameters=array('arrayfields'=>$arrayfields);
		$reshook=$hookmanager->executeHooks('printFieldListOption', $parameters);    // Note that $action and $object may have been modified by hook
		print $hookmanager->resPrint;
		// Action column
		print '<td class="liste_titre center">';
		$searchpicto=$form->showFilterButtons();
		print $searchpicto;
		print '</td>';
		print '</tr>'."\n";

		print '<tr class="liste_titre">';
		if (! empty($arrayfields['t.task_date']['checked']))      print_liste_field_titre($arrayfields['t.task_date']['label'], $_SERVER['PHP_SELF'], 't.task_date,t.task_datehour,t.rowid', '', $param, '', $sortfield, $sortorder);
		if ((empty($id) && empty($ref)) || ! empty($projectidforalltimes))   // Not a dedicated task
        {
            if (! empty($arrayfields['t.task_ref']['checked']))   print_liste_field_titre($arrayfields['t.task_ref']['label'], $_SERVER['PHP_SELF'], 'pt.ref', '', $param, '', $sortfield, $sortorder);
            if (! empty($arrayfields['t.task_label']['checked'])) print_liste_field_titre($arrayfields['t.task_label']['label'], $_SERVER['PHP_SELF'], 'pt.label', '', $param, '', $sortfield, $sortorder);
        }
        if (! empty($arrayfields['author']['checked']))           print_liste_field_titre($arrayfields['author']['label'], $_SERVER['PHP_SELF'], '', '', $param, '', $sortfield, $sortorder);
		if (! empty($arrayfields['t.note']['checked']))           print_liste_field_titre($arrayfields['t.note']['label'], $_SERVER['PHP_SELF'], 't.note', '', $param, '', $sortfield, $sortorder);
		if (! empty($arrayfields['t.task_duration']['checked']))  print_liste_field_titre($arrayfields['t.task_duration']['label'], $_SERVER['PHP_SELF'], 't.task_duration', '', $param, 'align="right"', $sortfield, $sortorder);
		if (! empty($arrayfields['value']['checked']))            print_liste_field_titre($arrayfields['value']['label'], $_SERVER['PHP_SELF'], '', '', $param, 'align="right"', $sortfield, $sortorder);
		if (! empty($arrayfields['valuebilled']['checked']))      print_liste_field_titre($arrayfields['valuebilled']['label'], $_SERVER['PHP_SELF'], 'il.total_ht', '', $param, 'align="center"', $sortfield, $sortorder);
		/*
    	// Extra fields
		include DOL_DOCUMENT_ROOT.'/core/tpl/extrafields_list_search_title.tpl.php';
		*/
	    // Hook fields
		$parameters=array('arrayfields'=>$arrayfields,'param'=>$param,'sortfield'=>$sortfield,'sortorder'=>$sortorder);
        $reshook=$hookmanager->executeHooks('printFieldListTitle', $parameters);    // Note that $action and $object may have been modified by hook
        print $hookmanager->resPrint;
    	print_liste_field_titre($selectedfields, $_SERVER["PHP_SELF"], "", '', '', 'align="center" width="80"', $sortfield, $sortorder, 'maxwidthsearch ');
		print "</tr>\n";

		$tasktmp = new Task($db);

		$i = 0;

		$childids = $user->getAllChildIds();

		$total = 0;
		$totalvalue = 0;
		$totalarray=array();
		foreach ($tasks as $task_time)
		{
		    if ($i >= $limit) break;

			print '<tr class="oddeven">';

			$date1=$db->jdate($task_time->task_date);
			$date2=$db->jdate($task_time->task_datehour);

			// Date
			if (! empty($arrayfields['t.task_date']['checked']))
			{
    			print '<td class="nowrap">';
    			if ($action == 'editline' && $_GET['lineid'] == $task_time->rowid)
    			{
    				if (empty($task_time->task_date_withhour))
    				{
    					print $form->selectDate(($date2?$date2:$date1), 'timeline', 3, 3, 2, "timespent_date", 1, 0);
    				}
    				else print $form->selectDate(($date2?$date2:$date1), 'timeline', 1, 1, 2, "timespent_date", 1, 0);
    			}
    			else
    			{
    				print dol_print_date(($date2?$date2:$date1), ($task_time->task_date_withhour?'dayhour':'day'));
    			}
    			print '</td>';
    			if (! $i) $totalarray['nbfield']++;
			}

			// Task ref
            if (! empty($arrayfields['t.task_ref']['checked']))
            {
        		if ((empty($id) && empty($ref)) || ! empty($projectidforalltimes))   // Not a dedicated task
    			{
        			print '<td class="nowrap">';
        			$tasktmp->id = $task_time->fk_task;
        			$tasktmp->ref = $task_time->ref;
        			$tasktmp->label = $task_time->label;
        			print $tasktmp->getNomUrl(1, 'withproject', 'time');
        			print '</td>';
        			if (! $i) $totalarray['nbfield']++;
    			}
            }

			// Task label
            if (! empty($arrayfields['t.task_label']['checked']))
            {
        		if ((empty($id) && empty($ref)) || ! empty($projectidforalltimes))   // Not a dedicated task
    			{
        			print '<td class="nowrap">';
        			print $task_time->label;
        			print '</td>';
        			if (! $i) $totalarray['nbfield']++;
    			}
            }

            // User
            if (! empty($arrayfields['author']['checked']))
            {
                print '<td>';
    			if ($action == 'editline' && $_GET['lineid'] == $task_time->rowid)
    			{
			        if (empty($object->id)) $object->fetch($id);
    			    $contactsoftask=$object->getListContactId('internal');
    				if (!in_array($task_time->fk_user, $contactsoftask)) {
    					$contactsoftask[]=$task_time->fk_user;
    				}
    				if (count($contactsoftask)>0) {
    					print img_object('', 'user', 'class="hideonsmartphone"');
    					print $form->select_dolusers($task_time->fk_user, 'userid_line', 0, '', 0, '', $contactsoftask);
    				}else {
    					print img_error($langs->trans('FirstAddRessourceToAllocateTime')).$langs->trans('FirstAddRessourceToAllocateTime');
    				}
    			}
    			else
    			{
    				$userstatic->id         = $task_time->fk_user;
    				$userstatic->lastname	= $task_time->lastname;
    				$userstatic->firstname 	= $task_time->firstname;
    				$userstatic->photo      = $task_time->photo;
    				$userstatic->statut     = $task_time->user_status;
    				print $userstatic->getNomUrl(-1);
    			}
    			print '</td>';
    			if (! $i) $totalarray['nbfield']++;
            }

			// Note
            if (! empty($arrayfields['t.note']['checked']))
            {
                print '<td class="left">';
    			if ($action == 'editline' && $_GET['lineid'] == $task_time->rowid)
    			{
    				print '<textarea name="timespent_note_line" width="95%" rows="'.ROWS_2.'">'.$task_time->note.'</textarea>';
    			}
    			else
    			{
    				print dol_nl2br($task_time->note);
    			}
    			print '</td>';
    			if (! $i) $totalarray['nbfield']++;
            }
            elseif ($action == 'editline' && $_GET['lineid'] == $task_time->rowid)
            {
                print '<input type="hidden" name="timespent_note_line" value="'.$task_time->note.'">';
            }

			// Time spent
            if (! empty($arrayfields['t.task_duration']['checked']))
            {
    			print '<td align="right">';
    			if ($action == 'editline' && $_GET['lineid'] == $task_time->rowid)
    			{
    				print '<input type="hidden" name="old_duration" value="'.$task_time->task_duration.'">';
    				print $form->select_duration('new_duration', $task_time->task_duration, 0, 'text');
    			}
    			else
    			{
    				print convertSecondToTime($task_time->task_duration, 'allhourmin');
    			}
    			print '</td>';
    			if (! $i) $totalarray['nbfield']++;
    			if (! $i) $totalarray['totaldurationfield']=$totalarray['nbfield'];
    			$totalarray['totalduration'] += $task_time->task_duration;
            }

			// Value spent
            if (! empty($arrayfields['value']['checked']))
            {
				print '<td align="right">';
				$value = price2num($task_time->thm * $task_time->task_duration / 3600);
				print price($value, 1, $langs, 1, -1, -1, $conf->currency);
				print '</td>';
				if (! $i) $totalarray['nbfield']++;
    			if (! $i) $totalarray['totalvaluefield']=$totalarray['nbfield'];
    			$totalarray['totalvalue'] += $value;
            }

            // Invoiced - Value billed
            if (! empty($arrayfields['valuebilled']['checked']))
            {
                print '<td align="center">';    // invoice_id and invoice_line_id
                if (empty($conf->global->PROJECT_HIDE_TASKS) && ! empty($conf->global->PROJECT_BILL_TIME_SPENT))
                {
                    if ($projectstatic->bill_time)
                    {
                        if ($task_time->invoice_id)
                        {
                            $tmpinvoice->fetch($task_time->invoice_id);
                            print $tmpinvoice->getNomUrl(1);
                        }
                        else
                        {
                            print $langs->trans("No");
                        }
                    }
                    else
                    {
                        print '<span class="opacitymedium">'.$langs->trans("NA").'</span>';
                    }
                }
                print '</td>';
            	if (! $i) $totalarray['nbfield']++;
            	if (! $i) $totalarray['totalvaluebilledfield']=$totalarray['nbfield'];
            	$totalarray['totalvaluebilled'] += $valuebilled;
            }

            /*
            // Extra fields
            include DOL_DOCUMENT_ROOT.'/core/tpl/extrafields_list_print_fields.tpl.php';
            */

			// Fields from hook
			$parameters=array('arrayfields'=>$arrayfields, 'obj'=>$task_time);
			$reshook=$hookmanager->executeHooks('printFieldListValue', $parameters);    // Note that $action and $object may have been modified by hook
			print $hookmanager->resPrint;

            // Action column
			print '<td class="center nowraponall">';
			if (($action == 'editline' || $action == 'splitline') && $_GET['lineid'] == $task_time->rowid)
			{
				print '<input type="hidden" name="lineid" value="'.$_GET['lineid'].'">';
				print '<input type="submit" class="button" name="save" value="'.$langs->trans("Save").'">';
				print '<br>';
				print '<input type="submit" class="button" name="cancel" value="'.$langs->trans('Cancel').'">';
			}
			elseif ($user->rights->projet->lire || $user->rights->projet->all->creer)    // Read project and enter time consumed on assigned tasks
			{
				if ($task_time->fk_user == $user->id || in_array($task_time->fk_user, $childids) || $user->rights->projet->all->creer)
				{
				    if ($conf->MAIN_FEATURES_LEVEL >= 2)
				    {
    				    print '&nbsp;';
    				    print '<a class="reposition" href="'.$_SERVER["PHP_SELF"].'?id='.$task_time->fk_task.'&amp;action=splitline&amp;lineid='.$task_time->rowid.$param.'">';
    				    print img_split();
    				    print '</a>';
				    }

				    print '&nbsp;';
					print '<a class="reposition" href="'.$_SERVER["PHP_SELF"].'?id='.$task_time->fk_task.'&amp;action=editline&amp;lineid='.$task_time->rowid.$param.'">';
					print img_edit();
					print '</a>';

					print '&nbsp;';
					print '<a class="reposition" href="'.$_SERVER["PHP_SELF"].'?id='.$task_time->fk_task.'&amp;action=deleteline&amp;lineid='.$task_time->rowid.$param.'">';
					print img_delete();
					print '</a>';

					if ($massactionbutton || $massaction)   // If we are in select mode (massactionbutton defined) or if we have already selected and sent an action ($massaction) defined
					{
					    $selected=0;
					    if (in_array($task_time->rowid, $arrayofselected)) $selected=1;
					    print '&nbsp;';
					    print '<input id="cb'.$task_time->rowid.'" class="flat checkforselect marginleftonly" type="checkbox" name="toselect[]" value="'.$task_time->rowid.'"'.($selected?' checked="checked"':'').'>';
					}
			    }
			}
        	print '</td>';
        	if (! $i) $totalarray['nbfield']++;

			print "</tr>\n";

			// Add line to split

			if ($action == 'splitline' && $_GET['lineid'] == $task_time->rowid)
			{
			    print '<tr class="oddeven">';

			    // Date
			    if (! empty($arrayfields['t.task_date']['checked']))
			    {
			        print '<td class="nowrap">';
			        if ($action == 'splitline' && $_GET['lineid'] == $task_time->rowid)
			        {
			            if (empty($task_time->task_date_withhour))
			            {
			                print $form->selectDate(($date2?$date2:$date1), 'timeline', 3, 3, 2, "timespent_date", 1, 0);
			            }
			            else print $form->selectDate(($date2?$date2:$date1), 'timeline', 1, 1, 2, "timespent_date", 1, 0);
			        }
			        else
			        {
			            print dol_print_date(($date2?$date2:$date1), ($task_time->task_date_withhour?'dayhour':'day'));
			        }
			        print '</td>';
			    }

			    // Task ref
			    if (! empty($arrayfields['t.task_ref']['checked']))
			    {
			        if ((empty($id) && empty($ref)) || ! empty($projectidforalltimes))   // Not a dedicated task
			        {
			            print '<td class="nowrap">';
			            $tasktmp->id = $task_time->fk_task;
			            $tasktmp->ref = $task_time->ref;
			            $tasktmp->label = $task_time->label;
			            print $tasktmp->getNomUrl(1, 'withproject', 'time');
			            print '</td>';
			        }
			    }

			    // Task label
			    if (! empty($arrayfields['t.task_label']['checked']))
			    {
			        if ((empty($id) && empty($ref)) || ! empty($projectidforalltimes))   // Not a dedicated task
			        {
			            print '<td class="nowrap">';
			            print $task_time->label;
			            print '</td>';
			        }
			    }

			    // User
			    if (! empty($arrayfields['author']['checked']))
			    {
			        print '<td>';
			        if ($action == 'splitline' && $_GET['lineid'] == $task_time->rowid)
			        {
			            if (empty($object->id)) $object->fetch($id);
			            $contactsoftask=$object->getListContactId('internal');
			            if (!in_array($task_time->fk_user, $contactsoftask)) {
			                $contactsoftask[]=$task_time->fk_user;
			            }
			            if (count($contactsoftask)>0) {
			                print img_object('', 'user', 'class="hideonsmartphone"');
			                print $form->select_dolusers($task_time->fk_user, 'userid_line', 0, '', 0, '', $contactsoftask);
			            }else {
			                print img_error($langs->trans('FirstAddRessourceToAllocateTime')).$langs->trans('FirstAddRessourceToAllocateTime');
			            }
			        }
			        else
			        {
			            $userstatic->id         = $task_time->fk_user;
			            $userstatic->lastname	= $task_time->lastname;
			            $userstatic->firstname 	= $task_time->firstname;
			            $userstatic->photo      = $task_time->photo;
			            $userstatic->statut     = $task_time->user_status;
			            print $userstatic->getNomUrl(-1);
			        }
			        print '</td>';
			    }

			    // Note
			    if (! empty($arrayfields['t.note']['checked']))
			    {
			        print '<td class="left">';
			        if ($action == 'splitline' && $_GET['lineid'] == $task_time->rowid)
			        {
			            print '<textarea name="timespent_note_line" width="95%" rows="'.ROWS_2.'">'.$task_time->note.'</textarea>';
			        }
			        else
			        {
			            print dol_nl2br($task_time->note);
			        }
			        print '</td>';
			    }
			    elseif ($action == 'splitline' && $_GET['lineid'] == $task_time->rowid)
			    {
			        print '<input type="hidden" name="timespent_note_line" value="'.$task_time->note.'">';
			    }

			    // Time spent
			    if (! empty($arrayfields['t.task_duration']['checked']))
			    {
			        print '<td align="right">';
			        if ($action == 'splitline' && $_GET['lineid'] == $task_time->rowid)
			        {
			            print '<input type="hidden" name="old_duration" value="'.$task_time->task_duration.'">';
			            print $form->select_duration('new_duration', $task_time->task_duration, 0, 'text');
			        }
			        else
			        {
			            print convertSecondToTime($task_time->task_duration, 'allhourmin');
			        }
			        print '</td>';
			    }

			    // Value spent
			    if (! empty($arrayfields['value']['checked']))
			    {
			        print '<td align="right">';
			        $value = price2num($task_time->thm * $task_time->task_duration / 3600);
			        print price($value, 1, $langs, 1, -1, -1, $conf->currency);
			        print '</td>';
			    }

			    // Value billed
			    if (! empty($arrayfields['valuebilled']['checked']))
			    {
			        print '<td align="right">';
			        $valuebilled = price2num($task_time->total_ht);
			        if (isset($task_time->total_ht)) print price($valuebilled, 1, $langs, 1, -1, -1, $conf->currency);
			        print '</td>';
			    }

			    /*
			     // Extra fields
			     include DOL_DOCUMENT_ROOT.'/core/tpl/extrafields_list_print_fields.tpl.php';
			     */

			    // Fields from hook
			    $parameters=array('arrayfields'=>$arrayfields, 'obj'=>$task_time);
			    $reshook=$hookmanager->executeHooks('printFieldListValue', $parameters);    // Note that $action and $object may have been modified by hook
			    print $hookmanager->resPrint;

			    // Action column
			    print '<td class="center nowraponall">';
			    print '</td>';

			    print "</tr>\n";


			    // Line for second dispatching

			    print '<tr class="oddeven">';

			    // Date
			    if (! empty($arrayfields['t.task_date']['checked']))
			    {
			        print '<td class="nowrap">';
			        if ($action == 'splitline' && $_GET['lineid'] == $task_time->rowid)
			        {
			            if (empty($task_time->task_date_withhour))
			            {
			                print $form->selectDate(($date2?$date2:$date1), 'timeline_2', 3, 3, 2, "timespent_date", 1, 0);
			            }
			            else print $form->selectDate(($date2?$date2:$date1), 'timeline_2', 1, 1, 2, "timespent_date", 1, 0);
			        }
			        else
			        {
			            print dol_print_date(($date2?$date2:$date1), ($task_time->task_date_withhour?'dayhour':'day'));
			        }
			        print '</td>';
			    }

			    // Task ref
			    if (! empty($arrayfields['t.task_ref']['checked']))
			    {
			        if ((empty($id) && empty($ref)) || ! empty($projectidforalltimes))   // Not a dedicated task
			        {
			            print '<td class="nowrap">';
			            $tasktmp->id = $task_time->fk_task;
			            $tasktmp->ref = $task_time->ref;
			            $tasktmp->label = $task_time->label;
			            print $tasktmp->getNomUrl(1, 'withproject', 'time');
			            print '</td>';
			        }
			    }

			    // Task label
			    if (! empty($arrayfields['t.task_label']['checked']))
			    {
			        if ((empty($id) && empty($ref)) || ! empty($projectidforalltimes))   // Not a dedicated task
			        {
			            print '<td class="nowrap">';
			            print $task_time->label;
			            print '</td>';
			        }
			    }

			    // User
			    if (! empty($arrayfields['author']['checked']))
			    {
			        print '<td>';
			        if ($action == 'splitline' && $_GET['lineid'] == $task_time->rowid)
			        {
			            if (empty($object->id)) $object->fetch($id);
			            $contactsoftask=$object->getListContactId('internal');
			            if (!in_array($task_time->fk_user, $contactsoftask)) {
			                $contactsoftask[]=$task_time->fk_user;
			            }
			            if (count($contactsoftask)>0) {
			                print img_object('', 'user', 'class="hideonsmartphone"');
			                print $form->select_dolusers($task_time->fk_user, 'userid_line_2', 0, '', 0, '', $contactsoftask);
			            }else {
			                print img_error($langs->trans('FirstAddRessourceToAllocateTime')).$langs->trans('FirstAddRessourceToAllocateTime');
			            }
			        }
			        else
			        {
			            $userstatic->id         = $task_time->fk_user;
			            $userstatic->lastname	= $task_time->lastname;
			            $userstatic->firstname 	= $task_time->firstname;
			            $userstatic->photo      = $task_time->photo;
			            $userstatic->statut     = $task_time->user_status;
			            print $userstatic->getNomUrl(-1);
			        }
			        print '</td>';
			    }

			    // Note
			    if (! empty($arrayfields['t.note']['checked']))
			    {
			        print '<td class="left">';
			        if ($action == 'splitline' && $_GET['lineid'] == $task_time->rowid)
			        {
			            print '<textarea name="timespent_note_line_2" width="95%" rows="'.ROWS_2.'">'.$task_time->note.'</textarea>';
			        }
			        else
			        {
			            print dol_nl2br($task_time->note);
			        }
			        print '</td>';
			    }
			    elseif ($action == 'splitline' && $_GET['lineid'] == $task_time->rowid)
			    {
			        print '<input type="hidden" name="timespent_note_line_2" value="'.$task_time->note.'">';
			    }

			    // Time spent
			    if (! empty($arrayfields['t.task_duration']['checked']))
			    {
			        print '<td align="right">';
			        if ($action == 'splitline' && $_GET['lineid'] == $task_time->rowid)
			        {
			            print '<input type="hidden" name="old_duration_2" value="0">';
			            print $form->select_duration('new_duration_2', 0, 0, 'text');
			        }
			        else
			        {
			            print convertSecondToTime($task_time->task_duration, 'allhourmin');
			        }
			        print '</td>';
			    }

			    // Value spent
			    if (! empty($arrayfields['value']['checked']))
			    {
			        print '<td align="right">';
			        $value = 0;
			        print price($value, 1, $langs, 1, -1, -1, $conf->currency);
			        print '</td>';
			    }

			    // Value billed
			    if (! empty($arrayfields['valuebilled']['checked']))
			    {
			        print '<td align="right">';
			        $valuebilled = price2num($task_time->total_ht);
			        if (isset($task_time->total_ht)) print price($valuebilled, 1, $langs, 1, -1, -1, $conf->currency);
			        print '</td>';
			    }

			    /*
			     // Extra fields
			     include DOL_DOCUMENT_ROOT.'/core/tpl/extrafields_list_print_fields.tpl.php';
			     */

			    // Fields from hook
			    $parameters=array('arrayfields'=>$arrayfields, 'obj'=>$task_time);
			    $reshook=$hookmanager->executeHooks('printFieldListValue', $parameters);    // Note that $action and $object may have been modified by hook
			    print $hookmanager->resPrint;

			    // Action column
			    print '<td class="center nowraponall">';
			    print '</td>';

			    print "</tr>\n";
			}

			$i++;
		}

		// Show total line
		if (isset($totalarray['totaldurationfield']) || isset($totalarray['totalvaluefield']))
		{
		    print '<tr class="liste_total">';
		    $i=0;
		    while ($i < $totalarray['nbfield'])
		    {
		        $i++;
		        if ($i == 1)
		        {
		            if ($num < $limit && empty($offset)) print '<td class="left">'.$langs->trans("Total").'</td>';
		            else print '<td class="left">'.$langs->trans("Totalforthispage").'</td>';
		        }
		        elseif ($totalarray['totaldurationfield'] == $i) print '<td align="right">'.convertSecondToTime($totalarray['totalduration'], 'allhourmin').'</td>';
		        elseif ($totalarray['totalvaluefield'] == $i) print '<td align="right">'.price($totalarray['totalvalue']).'</td>';
		        //elseif ($totalarray['totalvaluebilledfield'] == $i) print '<td align="center">'.price($totalarray['totalvaluebilled']).'</td>';
		        else print '<td></td>';
		    }
		    print '</tr>';
		}

		print '</tr>';

		print "</table>";
		print '</div>';
		print "</form>";
	}
}

// End of page
llxFooter();
$db->close();<|MERGE_RESOLUTION|>--- conflicted
+++ resolved
@@ -97,12 +97,8 @@
  * Actions
  */
 
-<<<<<<< HEAD
 if (GETPOST('cancel', 'alpha')) { $action=''; }
-=======
-if (GETPOST('cancel','alpha')) { $action=''; }
-if (! GETPOST('confirmmassaction','alpha') && $massaction != 'presend' && $massaction != 'confirm_presend' && $massaction != 'confirm_generateinvoice') { $massaction=''; }
->>>>>>> a23fd6f0
+if (! GETPOST('confirmmassaction', 'alpha') && $massaction != 'presend' && $massaction != 'confirm_presend' && $massaction != 'confirm_generateinvoice') { $massaction=''; }
 
 $parameters=array('socid'=>$socid, 'projectid'=>$projectid);
 $reshook=$hookmanager->executeHooks('doActions', $parameters, $object, $action);    // Note that $action and $object may have been modified by some hooks
