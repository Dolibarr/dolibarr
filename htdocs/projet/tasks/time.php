--- conflicted
+++ resolved
@@ -1474,11 +1474,7 @@
 				print $langs->trans('InvoiceToUse');
 				print '</td>';
 				print '<td>';
-<<<<<<< HEAD
-				$form->selectInvoice('invoice', '', 'invoiceid', 24, 0, $langs->trans('NewInvoice'), 1, 0, 0, 'maxwidth500', '', 'all', null, Facture::STATUS_DRAFT);
-=======
-				print $form->selectInvoice($projectstatic->thirdparty->id, '', 'invoiceid', 24, 0, $langs->trans('NewInvoice'), 1, 0, 0, 'maxwidth500', '', 'all');
->>>>>>> b1e62d72
+				print $form->selectInvoice($projectstatic->thirdparty->id, '', 'invoiceid', 24, 0, $langs->trans('NewInvoice'), 1, 0, 0, 'maxwidth500', '', 'all', null, Facture::STATUS_DRAFT);
 				print '</td>';
 				print '</tr>';
 				/*print '<tr>';
