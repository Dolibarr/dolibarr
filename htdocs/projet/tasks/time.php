--- conflicted
+++ resolved
@@ -790,12 +790,10 @@
 
 		$tasktmp = new Task($db);
 		
-<<<<<<< HEAD
 		$i = 0;
-=======
+
 		$childids = $user->getAllChildIds();
 		
->>>>>>> 31818e88
 		$total = 0;
 		$totalvalue = 0;
 		$totalarray=array();
