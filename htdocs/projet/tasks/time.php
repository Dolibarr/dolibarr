--- conflicted
+++ resolved
@@ -73,12 +73,8 @@
 
 	if (! $error)
 	{
-<<<<<<< HEAD
 		$object->fetch($id, $ref);
-=======
-		$object->fetch($id);
 		$object->fetch_projet();
->>>>>>> 0e952c67
 
 		if (empty($object->projet->statut))
 		{
@@ -197,13 +193,8 @@
 {
 	/*
 	 * Fiche projet en mode visu
-<<<<<<< HEAD
-	*/
+ 	 */
 	if ($object->fetch($id, $ref) >= 0)
-=======
- 	 */
-	if ($object->fetch($id) >= 0)
->>>>>>> 0e952c67
 	{
 		$result=$projectstatic->fetch($object->fk_project);
 		if (! empty($projectstatic->socid)) $projectstatic->fetch_thirdparty();
