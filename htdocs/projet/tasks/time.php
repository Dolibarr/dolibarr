--- conflicted
+++ resolved
@@ -256,10 +256,7 @@
 			}
 
 			$object->fetch($id, $ref);
-<<<<<<< HEAD
-=======
-
->>>>>>> 95dc2558
+
 			$object->timespent_note = GETPOST("timespent_note_line", 'alpha');
 			$object->timespent_old_duration = GETPOST("old_duration");
 			$object->timespent_duration = GETPOSTINT("new_durationhour") * 60 * 60; // We store duration in seconds
@@ -271,16 +268,12 @@
 				$object->timespent_date = dol_mktime(12, 0, 0, GETPOST("timelinemonth"), GETPOST("timelineday"), GETPOST("timelineyear"));
 			}
 			$object->timespent_fk_user = GETPOST("userid_line", 'int');
-<<<<<<< HEAD
-			$result = $object->addTimeSpent($user);
-=======
 
 			$result = 0;
 			if (in_array($object->timespent_fk_user, $childids) || $user->rights->projet->all->creer) {
 				$result = $object->addTimeSpent($user);
 			}
 
->>>>>>> 95dc2558
 			if ($result >= 0) {
 				setEventMessages($langs->trans("RecordSaved"), null, 'mesgs');
 			} else {
@@ -589,18 +582,8 @@
 					$date_start = '';
 					$date_end = '';
 					$lineName = $ftask->ref.' - '.$ftask->label;
-<<<<<<< HEAD
-					$lineid = $tmpinvoice->addline($lineName, $pu_ht, round($qtyhour / $prodDurationHours, 2), $txtva, $localtax1, $localtax2, ($idprod > 0 ? $idprod : 0));
-
-					// Update lineid into line of timespent
-					$sql = 'UPDATE '.MAIN_DB_PREFIX.'projet_task_time SET invoice_line_id = '.((int) $lineid).', invoice_id = '.((int) $tmpinvoice->id);
-					$sql .= ' WHERE rowid IN ('.$db->sanitize(join(',', $toselect)).')';
-					$result = $db->query($sql);
-					if (!$result) {
-=======
 					$lineid = $tmpinvoice->addline($lineName, $pu_ht_for_task, price2num($qtyhour / $prodDurationHours, 'MS'), $txtva, $localtax1, $localtax2, ($idprod > 0 ? $idprod : 0), 0, $date_start, $date_end, 0, 0, '', 'HT', 0, 1, -1, 0, '', 0, 0, null, $pa_ht);
 					if ($lineid < 0) {
->>>>>>> 95dc2558
 						$error++;
 						setEventMessages($tmpinvoice->error, $tmpinvoice->errors, 'errors');
 						break;
@@ -830,11 +813,7 @@
 					print '<br>';
 				}
 				if (!empty($conf->eventorganization->enabled)) {
-<<<<<<< HEAD
-					print '<input type="checkbox" disabled name="usage_organize_event"'.(GETPOSTISSET('usage_organize_event') ? (GETPOST('usage_organize_event', 'alpha') != '' ? ' checked="checked"' : '') : ($object->usage_organize_event ? ' checked="checked"' : '')).'"> ';
-=======
 					print '<input type="checkbox" disabled name="usage_organize_event"'.(GETPOSTISSET('usage_organize_event') ? (GETPOST('usage_organize_event', 'alpha') != '' ? ' checked="checked"' : '') : ($projectstatic->usage_organize_event ? ' checked="checked"' : '')).'"> ';
->>>>>>> 95dc2558
 					$htmltext = $langs->trans("EventOrganizationDescriptionLong");
 					print $form->textwithpicto($langs->trans("ManageOrganizeEvent"), $htmltext);
 				}
@@ -1286,12 +1265,6 @@
 		$sql .= " LEFT JOIN ".MAIN_DB_PREFIX."facture as inv ON inv.rowid = il.fk_facture,";
 		$sql .= " ".MAIN_DB_PREFIX."projet_task as pt, ".MAIN_DB_PREFIX."user as u";
 		$sql .= " WHERE t.fk_user = u.rowid AND t.fk_task = pt.rowid";
-<<<<<<< HEAD
-		if (empty($projectidforalltimes)) {
-			$sql .= " AND t.fk_task =".$object->id;
-		} else {
-			$sql .= " AND pt.fk_projet IN (".$db->sanitize($projectidforalltimes).")";
-=======
 
 		if (empty($projectidforalltimes) && empty($allprojectforuser)) {
 			// Limit on one task
@@ -1305,7 +1278,6 @@
 				$search_user = $user->id;
 			}
 			$sql .= " AND t.fk_user = ".((int) $search_user);
->>>>>>> 95dc2558
 		}
 
 		if ($search_note) {
