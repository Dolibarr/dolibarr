<?php
/* Copyright (C) 2005		Rodolphe Quiedeville	<rodolphe@quiedeville.org>
 * Copyright (C) 2006-2020	Laurent Destailleur		<eldy@users.sourceforge.net>
 * Copyright (C) 2010-2012	Regis Houssin			<regis.houssin@inodbox.com>
 * Copyright (C) 2011		Juanjo Menent			<jmenent@2byte.es>
 * Copyright (C) 2018		Ferran Marcet			<fmarcet@2byte.es>
 * Copyright (C) 2018       Frédéric France         <frederic.france@netlogic.fr>
 * Copyright (C) 2019       Christophe Battarel		<christophe@altairis.fr>
 *
 * This program is free software; you can redistribute it and/or modify
 * it under the terms of the GNU General Public License as published by
 * the Free Software Foundation; either version 3 of the License, or
 * (at your option) any later version.
 *
 * This program is distributed in the hope that it will be useful,
 * but WITHOUT ANY WARRANTY; without even the implied warranty of
 * MERCHANTABILITY or FITNESS FOR A PARTICULAR PURPOSE.  See the
 * GNU General Public License for more details.
 *
 * You should have received a copy of the GNU General Public License
 * along with this program. If not, see <https://www.gnu.org/licenses/>.
 */

/**
 *	\file		htdocs/projet/tasks/time.php
 *	\ingroup	project
 *	\brief		Page to add new time spent on a task
 */

require '../../main.inc.php';
require_once DOL_DOCUMENT_ROOT.'/projet/class/project.class.php';
require_once DOL_DOCUMENT_ROOT.'/projet/class/task.class.php';
require_once DOL_DOCUMENT_ROOT.'/compta/facture/class/facture.class.php';
require_once DOL_DOCUMENT_ROOT.'/core/lib/project.lib.php';
require_once DOL_DOCUMENT_ROOT.'/core/lib/date.lib.php';
require_once DOL_DOCUMENT_ROOT.'/core/class/html.formother.class.php';
require_once DOL_DOCUMENT_ROOT.'/core/class/html.formprojet.class.php';

// Load translation files required by the page
$langs->loadLangs(array('projects', 'bills', 'orders'));

$action		= GETPOST('action', 'alpha');
$massaction = GETPOST('massaction', 'alpha'); // The bulk action (combo box choice into lists)
$confirm	= GETPOST('confirm', 'alpha');
$cancel		= GETPOST('cancel', 'alpha');
$toselect = GETPOST('toselect', 'array'); // Array of ids of elements selected into a list
$contextpage = GETPOST('contextpage', 'aZ') ?GETPOST('contextpage', 'aZ') : 'timespentlist'; // To manage different context of search
$backtopage = GETPOST('backtopage', 'alpha'); // Go back to a dedicated page
$optioncss	= GETPOST('optioncss', 'alpha');

$id			= GETPOST('id', 'int');
$projectid	= GETPOST('projectid', 'int');
$ref		= GETPOST('ref', 'alpha');
$withproject = GETPOST('withproject', 'int');
$project_ref = GETPOST('project_ref', 'alpha');
$tab        = GETPOST('tab', 'aZ09');

$search_day = GETPOST('search_day', 'int');
$search_month = GETPOST('search_month', 'int');
$search_year = GETPOST('search_year', 'int');
$search_datehour = '';
$search_datewithhour = '';
$search_note = GETPOST('search_note', 'alpha');
$search_duration = GETPOST('search_duration', 'int');
$search_value = GETPOST('search_value', 'int');
$search_task_ref = GETPOST('search_task_ref', 'alpha');
$search_task_label = GETPOST('search_task_label', 'alpha');
$search_user = GETPOST('search_user', 'int');
$search_valuebilled = GETPOST('search_valuebilled', 'int');

// Security check
$socid = 0;
//if ($user->socid > 0) $socid = $user->socid;	  // For external user, no check is done on company because readability is managed by public status of project and assignement.
if (!$user->rights->projet->lire) accessforbidden();

$limit = GETPOST('limit', 'int') ?GETPOST('limit', 'int') : $conf->liste_limit;
$sortfield = GETPOST("sortfield", 'alpha');
$sortorder = GETPOST("sortorder", 'alpha');
$page = GETPOSTISSET('pageplusone') ? (GETPOST('pageplusone') - 1) : GETPOST("page", 'int');
if (empty($page) || $page == -1) { $page = 0; }		// If $page is not defined, or '' or -1
$offset = $limit * $page;
$pageprev = $page - 1;
$pagenext = $page + 1;
if (!$sortfield) $sortfield = 't.task_date,t.task_datehour,t.rowid';
if (!$sortorder) $sortorder = 'DESC,DESC,DESC';

// Initialize technical object to manage hooks of page. Note that conf->hooks_modules contains array of hook context
//$object = new TaskTime($db);
$hookmanager->initHooks(array('projecttasktime', 'globalcard'));

$object = new Task($db);
$projectstatic = new Project($db);
$extrafields = new ExtraFields($db);
$extrafields->fetch_name_optionals_label($projectstatic->table_element);
$extrafields->fetch_name_optionals_label($object->table_element);


/*
 * Actions
 */

if (GETPOST('cancel', 'alpha')) { $action = ''; }
if (!GETPOST('confirmmassaction', 'alpha') && $massaction != 'presend' && $massaction != 'confirm_presend' && $massaction != 'confirm_generateinvoice') { $massaction = ''; }

$parameters = array('socid'=>$socid, 'projectid'=>$projectid);
$reshook = $hookmanager->executeHooks('doActions', $parameters, $object, $action); // Note that $action and $object may have been modified by some hooks
if ($reshook < 0) setEventMessages($hookmanager->error, $hookmanager->errors, 'errors');

include DOL_DOCUMENT_ROOT.'/core/actions_changeselectedfields.inc.php';

// Purge search criteria
if (GETPOST('button_removefilter_x', 'alpha') || GETPOST('button_removefilter.x', 'alpha') || GETPOST('button_removefilter', 'alpha')) // All tests are required to be compatible with all browsers
{
	$search_day = '';
	$search_month = '';
	$search_year = '';
	$search_date = '';
	$search_datehour = '';
	$search_datewithhour = '';
	$search_note = '';
	$search_duration = '';
	$search_value = '';
	$search_date_creation = '';
	$search_date_update = '';
	$search_task_ref = '';
	$search_task_label = '';
	$search_user = 0;
	$search_valuebilled = '';
	$toselect = '';
	$search_array_options = array();
	$action = '';
}

if ($action == 'addtimespent' && $user->rights->projet->lire)
{
	$error = 0;

	$timespent_durationhour = GETPOST('timespent_durationhour', 'int');
	$timespent_durationmin = GETPOST('timespent_durationmin', 'int');
	if (empty($timespent_durationhour) && empty($timespent_durationmin))
	{
		setEventMessages($langs->trans('ErrorFieldRequired', $langs->transnoentitiesnoconv("Duration")), null, 'errors');
		$error++;
	}
	if (empty($_POST["userid"]))
	{
		$langs->load("errors");
		setEventMessages($langs->trans('ErrorUserNotAssignedToTask'), null, 'errors');
		$error++;
	}

	if (!$error)
	{
		if ($id || $ref)
		{
			$object->fetch($id, $ref);
		} else {
			if (!GETPOST('taskid', 'int') || GETPOST('taskid', 'int') < 0)
			{
				setEventMessages($langs->trans("ErrorFieldRequired", $langs->transnoentitiesnoconv("Task")), null, 'errors');
				$action = 'createtime';
				$error++;
			} else {
				$object->fetch(GETPOST('taskid', 'int'));
			}
		}

		if (!$error)
		{
			$object->fetch_projet();

			if (empty($object->project->statut))
			{
				setEventMessages($langs->trans("ProjectMustBeValidatedFirst"), null, 'errors');
				$action = 'createtime';
				$error++;
			} else {
				$object->timespent_note = GETPOST('timespent_note', 'alpha');
				if (GETPOST('progress', 'int') > 0) $object->progress = GETPOST('progress', 'int'); // If progress is -1 (not defined), we do not change value
				$object->timespent_duration = GETPOSTINT("timespent_durationhour") * 60 * 60; // We store duration in seconds
				$object->timespent_duration += (GETPOSTINT('timespent_durationmin') ? GETPOSTINT('timespent_durationmin') : 0) * 60; // We store duration in seconds
				if (GETPOST("timehour") != '' && GETPOST("timehour") >= 0)	// If hour was entered
				{
					$object->timespent_date = dol_mktime(GETPOST("timehour"), GETPOST("timemin"), 0, GETPOST("timemonth"), GETPOST("timeday"), GETPOST("timeyear"));
					$object->timespent_withhour = 1;
				} else {
					$object->timespent_date = dol_mktime(12, 0, 0, GETPOST("timemonth"), GETPOST("timeday"), GETPOST("timeyear"));
				}
				$object->timespent_fk_user = $_POST["userid"];
				$result = $object->addTimeSpent($user);
				if ($result >= 0)
				{
					setEventMessages($langs->trans("RecordSaved"), null, 'mesgs');
				} else {
					setEventMessages($langs->trans($object->error), null, 'errors');
					$error++;
				}
			}
		}
	} else {
		if (empty($id)) $action = 'createtime';
		else $action = 'createtime';
	}
}

if (($action == 'updateline' || $action == 'updatesplitline') && !$cancel && $user->rights->projet->lire)
{
	$error = 0;

	if (!GETPOST("new_durationhour") && !GETPOST("new_durationmin"))
	{
		setEventMessages($langs->trans('ErrorFieldRequired', $langs->transnoentitiesnoconv("Duration")), null, 'errors');
		$error++;
	}

	if (!$error)
	{
		if (GETPOST('taskid', 'int') != $id)		// GETPOST('taskid') is id of new task
		{
			$id = GETPOST('taskid', 'int');

			$object->fetchTimeSpent(GETPOST('lineid', 'int'));
			// TODO Check that ($task_time->fk_user == $user->id || in_array($task_time->fk_user, $childids))
			$result = $object->delTimeSpent($user);

			$object->fetch($id, $ref);
			$object->timespent_note = GETPOST('timespent_note_line', 'alpha');
			$object->timespent_old_duration = GETPOST("old_duration");
			$object->timespent_duration = GETPOSTINT("new_durationhour") * 60 * 60; // We store duration in seconds
			$object->timespent_duration += (GETPOSTINT("new_durationmin") ? GETPOSTINT('new_durationmin') : 0) * 60; // We store duration in seconds
			if (GETPOST("timelinehour") != '' && GETPOST("timelinehour") >= 0)	// If hour was entered
			{
				$object->timespent_date = dol_mktime(GETPOST("timelinehour"), GETPOST("timelinemin"), 0, GETPOST("timelinemonth"), GETPOST("timelineday"), GETPOST("timelineyear"));
				$object->timespent_withhour = 1;
			} else {
				$object->timespent_date = dol_mktime(12, 0, 0, GETPOST("timelinemonth"), GETPOST("timelineday"), GETPOST("timelineyear"));
			}
			$object->timespent_fk_user = $_POST["userid_line"];
			$result = $object->addTimeSpent($user);
			if ($result >= 0)
			{
				setEventMessages($langs->trans("RecordSaved"), null, 'mesgs');
			} else {
				setEventMessages($langs->trans($object->error), null, 'errors');
				$error++;
			}
		} else {
			$object->fetch($id, $ref);
			// TODO Check that ($task_time->fk_user == $user->id || in_array($task_time->fk_user, $childids))

			$object->timespent_id = GETPOST("lineid", 'int');
			$object->timespent_note = GETPOST('timespent_note_line', 'alpha');
			$object->timespent_old_duration = GETPOST("old_duration");
			$object->timespent_duration = GETPOSTINT("new_durationhour") * 60 * 60; // We store duration in seconds
			$object->timespent_duration += (GETPOSTINT("new_durationmin") ? GETPOSTINT('new_durationmin') : 0) * 60; // We store duration in seconds
			if (GETPOST("timelinehour") != '' && GETPOST("timelinehour") >= 0)	// If hour was entered
			{
				$object->timespent_date = dol_mktime(GETPOST("timelinehour"), GETPOST("timelinemin"), 0, GETPOST("timelinemonth"), GETPOST("timelineday"), GETPOST("timelineyear"));
				$object->timespent_withhour = 1;
			} else {
				$object->timespent_date = dol_mktime(12, 0, 0, GETPOST("timelinemonth"), GETPOST("timelineday"), GETPOST("timelineyear"));
			}
			$object->timespent_fk_user = GETPOST("userid_line", 'int');

			$result = $object->updateTimeSpent($user);
			if ($result >= 0)
			{
				setEventMessages($langs->trans("RecordSaved"), null, 'mesgs');
			} else {
				setEventMessages($langs->trans($object->error), null, 'errors');
				$error++;
			}
		}
	} else {
		$action = '';
	}
}

if ($action == 'confirm_delete' && $confirm == "yes" && $user->rights->projet->lire)
{
	$object->fetchTimeSpent(GETPOST('lineid', 'int'));
	// TODO Check that ($task_time->fk_user == $user->id || in_array($task_time->fk_user, $childids))
	$result = $object->delTimeSpent($user);

	if ($result < 0)
	{
		$langs->load("errors");
		setEventMessages($langs->trans($object->error), null, 'errors');
		$error++;
		$action = '';
	} else {
		setEventMessages($langs->trans("RecordDeleted"), null, 'mesgs');
	}
}

// Retrieve First Task ID of Project if withprojet is on to allow project prev next to work
if (!empty($project_ref) && !empty($withproject))
{
	if ($projectstatic->fetch(0, $project_ref) > 0)
	{
		$tasksarray = $object->getTasksArray(0, 0, $projectstatic->id, $socid, 0);
		if (count($tasksarray) > 0)
		{
			$id = $tasksarray[0]->id;
		} else {
			header("Location: ".DOL_URL_ROOT.'/projet/tasks.php?id='.$projectstatic->id.($withproject ? '&withproject=1' : '').(empty($mode) ? '' : '&mode='.$mode));
			exit;
		}
	}
}

// To show all time lines for project
$projectidforalltimes = 0;
if (GETPOST('projectid', 'int') > 0)
{
	$projectidforalltimes = GETPOST('projectid', 'int');

	$result = $projectstatic->fetch($projectidforalltimes);
	if (!empty($projectstatic->socid)) $projectstatic->fetch_thirdparty();
	$res = $projectstatic->fetch_optionals();
} elseif (GETPOST('project_ref', 'alpha'))
{
	$projectstatic->fetch(0, GETPOST('project_ref', 'alpha'));
	$projectidforalltimes = $projectstatic->id;
	$withproject = 1;
} elseif ($id > 0)
{
	$object->fetch($id);
	$result = $projectstatic->fetch($object->fk_project);
}

if ($action == 'confirm_generateinvoice')
{
	if (!empty($projectstatic->socid)) $projectstatic->fetch_thirdparty();

	if (!($projectstatic->thirdparty->id > 0)) {
		setEventMessages($langs->trans("ThirdPartyRequiredToGenerateInvoice"), null, 'errors');
	} else {
		include_once DOL_DOCUMENT_ROOT.'/compta/facture/class/facture.class.php';
		include_once DOL_DOCUMENT_ROOT.'/projet/class/project.class.php';
		include_once DOL_DOCUMENT_ROOT.'/product/class/product.class.php';

		$tmpinvoice = new Facture($db);
		$tmptimespent = new Task($db);
		$tmpproduct = new Product($db);
		$fuser = new User($db);

		$db->begin();
		$idprod = GETPOST('productid', 'int');
		$generateinvoicemode = GETPOST('generateinvoicemode', 'string');
		$invoiceToUse = GETPOST('invoiceid', 'int');

		$prodDurationHours = 1.0;
		if ($idprod > 0)
		{
			$tmpproduct->fetch($idprod);
			if ($tmpproduct->duration_unit == 'i')
				$prodDurationHours = 1. / 60;
			if ($tmpproduct->duration_unit == 'h')
				$prodDurationHours = 1.;
			if ($tmpproduct->duration_unit == 'd')
				$prodDurationHours = 24.;
			if ($tmpproduct->duration_unit == 'w')
				$prodDurationHours = 24. * 7;
			if ($tmpproduct->duration_unit == 'm')
				$prodDurationHours = 24. * 30;
			if ($tmpproduct->duration_unit == 'y')
				$prodDurationHours = 24. * 365;
			$prodDurationHours *= $tmpproduct->duration_value;

			$dataforprice = $tmpproduct->getSellPrice($mysoc, $projectstatic->thirdparty, 0);

			$pu_ht = empty($dataforprice['pu_ht']) ? 0 : $dataforprice['pu_ht'];
			$txtva = $dataforprice['tva_tx'];
			$localtax1 = $dataforprice['localtax1'];
			$localtax2 = $dataforprice['localtax2'];
		} else {
			$pu_ht = 0;
			$txtva = get_default_tva($mysoc, $projectstatic->thirdparty);
			$localtax1 = get_default_localtax($mysoc, $projectstatic->thirdparty, 1);
			$localtax2 = get_default_localtax($mysoc, $projectstatic->thirdparty, 2);
		}

		$tmpinvoice->socid = $projectstatic->thirdparty->id;
		$tmpinvoice->date = dol_mktime(GETPOST('rehour', 'int'), GETPOST('remin', 'int'), GETPOST('resec', 'int'), GETPOST('remonth', 'int'), GETPOST('reday', 'int'), GETPOST('reyear', 'int'));
		$tmpinvoice->fk_project = $projectstatic->id;

		if ($invoiceToUse) {
			$tmpinvoice->fetch($invoiceToUse);
		} else {
			$result = $tmpinvoice->create($user);
			if ($result <= 0)
			{
				$error++;
				setEventMessages($tmpinvoice->error, $tmpinvoice->errors, 'errors');
			}
		}

		if (!$error)
		{
			if ($generateinvoicemode == 'onelineperuser') {
					$arrayoftasks = array();
				foreach ($toselect as $key => $value)
					{
					// Get userid, timepent
					$object->fetchTimeSpent($value);
					$arrayoftasks[$object->timespent_fk_user]['timespent'] += $object->timespent_duration;
					$arrayoftasks[$object->timespent_fk_user]['totalvaluetodivideby3600'] += ($object->timespent_duration * $object->timespent_thm);
				}

				foreach ($arrayoftasks as $userid => $value)
				{
					$fuser->fetch($userid);
					//$pu_ht = $value['timespent'] * $fuser->thm;
					$username = $fuser->getFullName($langs);

					// Define qty per hour
					$qtyhour = $value['timespent'] / 3600;
					$qtyhourtext = convertSecondToTime($value['timespent'], 'all', $conf->global->MAIN_DURATION_OF_WORKDAY);

					// If no unit price known
					if (empty($pu_ht))
					{
						$pu_ht = price2num($value['totalvaluetodivideby3600'] / 3600, 'MU');
					}

					// Add lines
					$lineid = $tmpinvoice->addline($langs->trans("TimeSpentForInvoice", $username).' : '.$qtyhourtext, $pu_ht, round($qtyhour / $prodDurationHours, 2), $txtva, $localtax1, $localtax2, ($idprod > 0 ? $idprod : 0));

					// Update lineid into line of timespent
					$sql = 'UPDATE '.MAIN_DB_PREFIX.'projet_task_time SET invoice_line_id = '.$lineid.', invoice_id = '.$tmpinvoice->id;
					$sql .= ' WHERE rowid in ('.join(',', $toselect).') AND fk_user = '.$userid;
					$result = $db->query($sql);
					if (!$result)
					{
						$error++;
						setEventMessages($db->lasterror(), null, 'errors');
						break;
					}
				}
			} elseif ($generateinvoicemode == 'onelineperperiod') {
					$arrayoftasks = array();
				foreach ($toselect as $key => $value)
					{
					// Get userid, timepent
					$object->fetchTimeSpent($value);
					$arrayoftasks[$object->timespent_id]['timespent'] = $object->timespent_duration;
					$arrayoftasks[$object->timespent_id]['totalvaluetodivideby3600'] = $object->timespent_duration * $object->timespent_thm;
					$arrayoftasks[$object->timespent_id]['note'] = $object->timespent_note;
					$arrayoftasks[$object->timespent_id]['user'] = $object->timespent_fk_user;
				}

				foreach ($arrayoftasks as $timespent_id => $value)
				{
					$userid = $value['user'];
					$fuser->fetch($userid);
					//$pu_ht = $value['timespent'] * $fuser->thm;
					$username = $fuser->getFullName($langs);

					// Define qty per hour
					$qtyhour = $value['timespent'] / 3600;
					$qtyhourtext = convertSecondToTime($value['timespent'], 'all', $conf->global->MAIN_DURATION_OF_WORKDAY);

					// If no unit price known
					if (empty($pu_ht))
					{
						$pu_ht = price2num($value['totalvaluetodivideby3600'] / 3600, 'MU');
					}

					// Add lines
					$lineid = $tmpinvoice->addline($value['note'], $pu_ht, round($qtyhour / $prodDurationHours, 2), $txtva, $localtax1, $localtax2, ($idprod > 0 ? $idprod : 0));

					// Update lineid into line of timespent
					$sql = 'UPDATE '.MAIN_DB_PREFIX.'projet_task_time SET invoice_line_id = '.$lineid.', invoice_id = '.$tmpinvoice->id;
					$sql .= ' WHERE rowid in ('.join(',', $toselect).') AND fk_user = '.$userid;
					$result = $db->query($sql);
					if (!$result)
					{
						$error++;
						setEventMessages($db->lasterror(), null, 'errors');
						break;
					}
				}
			} elseif ($generateinvoicemode == 'onelinepertask') {
					$arrayoftasks = array();
				foreach ($toselect as $key => $value)
					{
					// Get userid, timepent
					$object->fetchTimeSpent($value);
					// $object->id is the task id
					$arrayoftasks[$object->id]['timespent'] += $object->timespent_duration;
					$arrayoftasks[$object->id]['totalvaluetodivideby3600'] += $object->timespent_duration * $object->timespent_thm;
				}

				foreach ($arrayoftasks as $task_id => $value)
				{
					$ftask = new Task($db);
					$ftask->fetch($task_id);
					// Define qty per hour
					$qtyhour = $value['timespent'] / 3600;
					$qtyhourtext = convertSecondToTime($value['timespent'], 'all', $conf->global->MAIN_DURATION_OF_WORKDAY);

					// If no unit price known
					if (empty($pu_ht))
					{
						$pu_ht = price2num($value['totalvaluetodivideby3600'] / 3600, 'MU');
					}

					// Add lines
					$lineName = $ftask->ref.' - '.$ftask->label;
					$lineid = $tmpinvoice->addline($lineName, $pu_ht, round($qtyhour / $prodDurationHours, 2), $txtva, $localtax1, $localtax2, ($idprod > 0 ? $idprod : 0));

					// Update lineid into line of timespent
					$sql = 'UPDATE '.MAIN_DB_PREFIX.'projet_task_time SET invoice_line_id = '.$lineid.', invoice_id = '.$tmpinvoice->id;
					$sql .= ' WHERE rowid in ('.join(',', $toselect).')';
					$result = $db->query($sql);
					if (!$result)
					{
						$error++;
						setEventMessages($db->lasterror(), null, 'errors');
						break;
					}
				}
			}
		}

		if (!$error)
		{
			$urltoinvoice = $tmpinvoice->getNomUrl(0);
			setEventMessages($langs->trans("InvoiceGeneratedFromTimeSpent", $urltoinvoice), null, 'mesgs');
			//var_dump($tmpinvoice);

			$db->commit();
		} else {
			$db->rollback();
		}
	}
}


/*
 * View
 */

$arrayofselected = is_array($toselect) ? $toselect : array();

llxHeader("", $langs->trans("Task"));

$form = new Form($db);
$formother = new FormOther($db);
$formproject = new FormProjets($db);
$userstatic = new User($db);

if (($id > 0 || !empty($ref)) || $projectidforalltimes > 0)
{
	/*
	 * Fiche projet en mode visu
	 */
	if ($projectidforalltimes > 0)
	{
		$result = $projectstatic->fetch($projectidforalltimes);
		if (!empty($projectstatic->socid)) $projectstatic->fetch_thirdparty();
		$res = $projectstatic->fetch_optionals();
	} elseif ($object->fetch($id, $ref) >= 0)
	{
		if (!empty($conf->global->PROJECT_ALLOW_COMMENT_ON_TASK) && method_exists($object, 'fetchComments') && empty($object->comments)) $object->fetchComments();
		$result = $projectstatic->fetch($object->fk_project);
		if (!empty($conf->global->PROJECT_ALLOW_COMMENT_ON_PROJECT) && method_exists($projectstatic, 'fetchComments') && empty($projectstatic->comments)) $projectstatic->fetchComments();
		if (!empty($projectstatic->socid)) $projectstatic->fetch_thirdparty();
		$res = $projectstatic->fetch_optionals();

		$object->project = clone $projectstatic;
	}

	$userRead = $projectstatic->restrictedProjectArea($user, 'read');
	$linktocreatetime = '';

	if ($projectstatic->id > 0)
	{
		if ($withproject)
		{
			// Tabs for project
			if (empty($id) || $tab == 'timespent') $tab = 'timespent';
			else $tab = 'tasks';

			$head = project_prepare_head($projectstatic);
			print dol_get_fiche_head($head, $tab, $langs->trans("Project"), -1, ($projectstatic->public ? 'projectpub' : 'project'));

			$param = ($mode == 'mine' ? '&mode=mine' : '');

			// Project card

			$linkback = '<a href="'.DOL_URL_ROOT.'/projet/list.php?restore_lastsearch_values=1">'.$langs->trans("BackToList").'</a>';

			$morehtmlref = '<div class="refidno">';
			// Title
			$morehtmlref .= $projectstatic->title;
			// Thirdparty
			if ($projectstatic->thirdparty->id > 0)
			{
				$morehtmlref .= '<br>'.$langs->trans('ThirdParty').' : '.$projectstatic->thirdparty->getNomUrl(1, 'project');
			}
			$morehtmlref .= '</div>';

			// Define a complementary filter for search of next/prev ref.
			if (!$user->rights->projet->all->lire)
			{
				$objectsListId = $projectstatic->getProjectsAuthorizedForUser($user, 0, 0);
				$projectstatic->next_prev_filter = " rowid in (".(count($objectsListId) ?join(',', array_keys($objectsListId)) : '0').")";
			}

			dol_banner_tab($projectstatic, 'project_ref', $linkback, 1, 'ref', 'ref', $morehtmlref);

			print '<div class="fichecenter">';
			print '<div class="fichehalfleft">';
			print '<div class="underbanner clearboth"></div>';

			print '<table class="border tableforfield centpercent">';

			// Usage
			if (!empty($conf->global->PROJECT_USE_OPPORTUNITIES) || empty($conf->global->PROJECT_HIDE_TASKS))
			{
				print '<tr><td class="tdtop">';
				print $langs->trans("Usage");
				print '</td>';
				print '<td>';
				if (!empty($conf->global->PROJECT_USE_OPPORTUNITIES))
				{
					print '<input type="checkbox" disabled name="usage_opportunity"'.(GETPOSTISSET('usage_opportunity') ? (GETPOST('usage_opportunity', 'alpha') != '' ? ' checked="checked"' : '') : ($projectstatic->usage_opportunity ? ' checked="checked"' : '')).'"> ';
					$htmltext = $langs->trans("ProjectFollowOpportunity");
					print $form->textwithpicto($langs->trans("ProjectFollowOpportunity"), $htmltext);
					print '<br>';
				}
				if (empty($conf->global->PROJECT_HIDE_TASKS))
				{
					print '<input type="checkbox" disabled name="usage_task"'.(GETPOSTISSET('usage_task') ? (GETPOST('usage_task', 'alpha') != '' ? ' checked="checked"' : '') : ($projectstatic->usage_task ? ' checked="checked"' : '')).'"> ';
					$htmltext = $langs->trans("ProjectFollowTasks");
					print $form->textwithpicto($langs->trans("ProjectFollowTasks"), $htmltext);
					print '<br>';
				}
				if (empty($conf->global->PROJECT_HIDE_TASKS) && !empty($conf->global->PROJECT_BILL_TIME_SPENT))
				{
					print '<input type="checkbox" disabled name="usage_bill_time"'.(GETPOSTISSET('usage_bill_time') ? (GETPOST('usage_bill_time', 'alpha') != '' ? ' checked="checked"' : '') : ($projectstatic->usage_bill_time ? ' checked="checked"' : '')).'"> ';
					$htmltext = $langs->trans("ProjectBillTimeDescription");
					print $form->textwithpicto($langs->trans("BillTime"), $htmltext);
					print '<br>';
				}
				print '</td></tr>';
			}

			// Visibility
			print '<tr><td class="titlefield">'.$langs->trans("Visibility").'</td><td>';
			if ($projectstatic->public) print $langs->trans('SharedProject');
			else print $langs->trans('PrivateProject');
			print '</td></tr>';

			// Date start - end
			print '<tr><td>'.$langs->trans("DateStart").' - '.$langs->trans("DateEnd").'</td><td>';
			$start = dol_print_date($projectstatic->date_start, 'day');
			print ($start ? $start : '?');
			$end = dol_print_date($projectstatic->date_end, 'day');
			print ' - ';
			print ($end ? $end : '?');
			if ($projectstatic->hasDelay()) print img_warning("Late");
			print '</td></tr>';

			// Budget
			print '<tr><td>'.$langs->trans("Budget").'</td><td>';
			if (strcmp($projectstatic->budget_amount, '')) print price($projectstatic->budget_amount, '', $langs, 1, 0, 0, $conf->currency);
			print '</td></tr>';

			// Other attributes
			$cols = 2;
			//include DOL_DOCUMENT_ROOT . '/core/tpl/extrafields_view.tpl.php';

			print '</table>';

			print '</div>';
			print '<div class="fichehalfright">';
			print '<div class="ficheaddleft">';
			print '<div class="underbanner clearboth"></div>';

			print '<table class="border tableforfield" width="100%">';

			// Description
			print '<td class="titlefield tdtop">'.$langs->trans("Description").'</td><td>';
			print nl2br($projectstatic->description);
			print '</td></tr>';

			// Categories
			if ($conf->categorie->enabled) {
				print '<tr><td class="valignmiddle">'.$langs->trans("Categories").'</td><td>';
				print $form->showCategories($projectstatic->id, 'project', 1);
				print "</td></tr>";
			}

			print '</table>';

			print '</div>';
			print '</div>';
			print '</div>';

			print '<div class="clearboth"></div>';

			print dol_get_fiche_end();

			print '<br>';
		}

		// Link to create time
		$linktocreatetimeBtnStatus = 0;
		$linktocreatetimeUrl = '';
		$linktocreatetimeHelpText = '';
		if ($user->rights->projet->all->lire || $user->rights->projet->lire)	// To enter time, read permission is enough
		{
			if ($projectstatic->public || $userRead > 0)
			{
				$linktocreatetimeBtnStatus = 1;

				if (!empty($projectidforalltimes))		// We are on tab 'Time Spent' of project
				{
					$backtourl = $_SERVER['PHP_SELF'].'?projectid='.$projectstatic->id.($withproject ? '&withproject=1' : '');
					$linktocreatetimeUrl = $_SERVER['PHP_SELF'].'?'.($withproject ? 'withproject=1' : '').'&projectid='.$projectstatic->id.'&action=createtime'.$param.'&backtopage='.urlencode($backtourl);
				} else // We are on tab 'Time Spent' of task
				{
					$backtourl = $_SERVER['PHP_SELF'].'?id='.$object->id.($withproject ? '&withproject=1' : '');
					$linktocreatetimeUrl = $_SERVER['PHP_SELF'].'?'.($withproject ? 'withproject=1' : '').($object->id > 0 ? '&id='.$object->id : '&projectid='.$projectstatic->id).'&action=createtime'.$param.'&backtopage='.urlencode($backtourl);
				}
			} else {
				$linktocreatetimeBtnStatus = -2;
				$linktocreatetimeHelpText = $langs->trans("NotOwnerOfProject");
			}
		}

		$linktocreatetime = dolGetButtonTitle($langs->trans('AddTimeSpent'), $linktocreatetimeHelpText, 'fa fa-plus-circle', $linktocreatetimeUrl, '', $linktocreatetimeBtnStatus);
	}

	$massactionbutton = '';
	if ($projectstatic->usage_bill_time)
	{
		$arrayofmassactions = array(
			'generateinvoice'=>$langs->trans("GenerateBill"),
			//'builddoc'=>$langs->trans("PDFMerge"),
		);
		//if ($user->rights->projet->creer) $arrayofmassactions['predelete']='<span class="fa fa-trash paddingrightonly"></span>'.$langs->trans("Delete");
		if (in_array($massaction, array('presend', 'predelete', 'generateinvoice'))) $arrayofmassactions = array();
		$massactionbutton = $form->selectMassAction('', $arrayofmassactions);
	}

	// Show section with information of task. If id of task is not defined and project id defined, then $projectidforalltimes is not empty.
	if (empty($projectidforalltimes))
	{
		$head = task_prepare_head($object);
		print dol_get_fiche_head($head, 'task_time', $langs->trans("Task"), -1, 'projecttask', 0, '', 'reposition');

		if ($action == 'deleteline')
		{
			print $form->formconfirm($_SERVER["PHP_SELF"]."?".($object->id > 0 ? "id=".$object->id : 'projectid='.$projectstatic->id).'&lineid='.GETPOST("lineid", 'int').($withproject ? '&withproject=1' : ''), $langs->trans("DeleteATimeSpent"), $langs->trans("ConfirmDeleteATimeSpent"), "confirm_delete", '', '', 1);
		}

		$param = ($withproject ? '&withproject=1' : '');
		$linkback = $withproject ? '<a href="'.DOL_URL_ROOT.'/projet/tasks.php?id='.$projectstatic->id.'">'.$langs->trans("BackToList").'</a>' : '';

		if (!GETPOST('withproject') || empty($projectstatic->id))
		{
			$projectsListId = $projectstatic->getProjectsAuthorizedForUser($user, 0, 1);
			$object->next_prev_filter = " fk_projet in (".$projectsListId.")";
		} else $object->next_prev_filter = " fk_projet = ".$projectstatic->id;

		$morehtmlref = '';

		// Project
		if (empty($withproject))
		{
			$morehtmlref .= '<div class="refidno">';
			$morehtmlref .= $langs->trans("Project").': ';
			$morehtmlref .= $projectstatic->getNomUrl(1);
			$morehtmlref .= '<br>';

			// Third party
			$morehtmlref .= $langs->trans("ThirdParty").': ';
			if (is_object($projectstatic->thirdparty)) {
				$morehtmlref .= $projectstatic->thirdparty->getNomUrl(1);
			}
			$morehtmlref .= '</div>';
		}

		dol_banner_tab($object, 'ref', $linkback, 1, 'ref', 'ref', $morehtmlref, $param);

		print '<div class="fichecenter">';
		print '<div class="fichehalfleft">';

		print '<div class="underbanner clearboth"></div>';
		print '<table class="border tableforfield centpercent">';

		// Date start - Date end
		print '<tr><td class="titlefield">'.$langs->trans("DateStart").' - '.$langs->trans("DateEnd").'</td><td>';
		$start = dol_print_date($object->date_start, 'dayhour');
		print ($start ? $start : '?');
		$end = dol_print_date($object->date_end, 'dayhour');
		print ' - ';
		print ($end ? $end : '?');
		if ($object->hasDelay()) print img_warning("Late");
		print '</td></tr>';

		// Planned workload
		print '<tr><td>'.$langs->trans("PlannedWorkload").'</td><td>';
		if ($object->planned_workload)
		{
			print convertSecondToTime($object->planned_workload, 'allhourmin');
		}
		print '</td></tr>';

		print '</table>';
		print '</div>';

		print '<div class="fichehalfright"><div class="ficheaddleft">';

		print '<div class="underbanner clearboth"></div>';
		print '<table class="border tableforfield centpercent">';

		// Progress declared
		print '<tr><td class="titlefield">'.$langs->trans("ProgressDeclared").'</td><td>';
		print $object->progress != '' ? $object->progress.' %' : '';
		print '</td></tr>';

		// Progress calculated
		print '<tr><td>'.$langs->trans("ProgressCalculated").'</td><td>';
		if ($object->planned_workload)
		{
			$tmparray = $object->getSummaryOfTimeSpent();
			if ($tmparray['total_duration'] > 0) print round($tmparray['total_duration'] / $object->planned_workload * 100, 2).' %';
			else print '0 %';
		} else print '<span class="opacitymedium">'.$langs->trans("WorkloadNotDefined").'</span>';
		print '</td>';

		print '</tr>';

		print '</table>';

		print '</div>';
		print '</div>';

		print '</div>';
		print '<div class="clearboth"></div>';

		print dol_get_fiche_end();
	}


	if ($projectstatic->id > 0)
	{
		if ($action == 'deleteline' && !empty($projectidforalltimes))
		{
			print $form->formconfirm($_SERVER["PHP_SELF"]."?".($object->id > 0 ? "id=".$object->id : 'projectid='.$projectstatic->id).'&lineid='.GETPOST('lineid', 'int').($withproject ? '&withproject=1' : ''), $langs->trans("DeleteATimeSpent"), $langs->trans("ConfirmDeleteATimeSpent"), "confirm_delete", '', '', 1);
		}

		// Initialize technical object to manage hooks. Note that conf->hooks_modules contains array
		$hookmanager->initHooks(array('tasktimelist'));

		// Definition of fields for list
		$arrayfields = array();
		$arrayfields['t.task_date'] = array('label'=>$langs->trans("Date"), 'checked'=>1);
		if ((empty($id) && empty($ref)) || !empty($projectidforalltimes))	// Not a dedicated task
		{
			$arrayfields['t.task_ref'] = array('label'=>$langs->trans("RefTask"), 'checked'=>1);
			$arrayfields['t.task_label'] = array('label'=>$langs->trans("LabelTask"), 'checked'=>1);
		}
		$arrayfields['author'] = array('label'=>$langs->trans("By"), 'checked'=>1);
		$arrayfields['t.note'] = array('label'=>$langs->trans("Note"), 'checked'=>1);
		$arrayfields['t.task_duration'] = array('label'=>$langs->trans("Duration"), 'checked'=>1);
		$arrayfields['value'] = array('label'=>$langs->trans("Value"), 'checked'=>1, 'enabled'=>(empty($conf->salaries->enabled) ? 0 : 1));
		$arrayfields['valuebilled'] = array('label'=>$langs->trans("Billed"), 'checked'=>1, 'enabled'=>(((!empty($conf->global->PROJECT_HIDE_TASKS) || empty($conf->global->PROJECT_BILL_TIME_SPENT)) ? 0 : 1) && $projectstatic->usage_bill_time));
		// Extra fields
		include DOL_DOCUMENT_ROOT.'/core/tpl/extrafields_list_array_fields.tpl.php';

		$arrayfields = dol_sort_array($arrayfields, 'position');

		$param = '';
		if (!empty($contextpage) && $contextpage != $_SERVER["PHP_SELF"]) $param .= '&contextpage='.urlencode($contextpage);
		if ($limit > 0 && $limit != $conf->liste_limit) $param .= '&limit='.urlencode($limit);
		if ($search_month > 0) $param .= '&search_month='.urlencode($search_month);
		if ($search_year > 0) $param .= '&search_year='.urlencode($search_year);
		if ($search_user > 0) $param .= '&search_user='.urlencode($search_user);
		if ($search_task_ref != '') $param .= '&search_task_ref='.urlencode($search_task_ref);
		if ($search_task_label != '') $param .= '&search_task_label='.urlencode($search_task_label);
		if ($search_note != '') $param .= '&search_note='.urlencode($search_note);
		if ($search_duration != '') $param .= '&amp;search_field2='.urlencode($search_duration);
		if ($optioncss != '') $param .= '&optioncss='.urlencode($optioncss);
		/*
		 // Add $param from extra fields
		 include DOL_DOCUMENT_ROOT.'/core/tpl/extrafields_list_search_param.tpl.php';
		 */
		if ($id) $param .= '&id='.urlencode($id);
		if ($projectid) $param .= '&projectid='.urlencode($projectid);
		if ($withproject) $param .= '&withproject='.urlencode($withproject);

		print '<form method="POST" action="'.$_SERVER["PHP_SELF"].'">';
		if ($optioncss != '') print '<input type="hidden" name="optioncss" value="'.$optioncss.'">';
		print '<input type="hidden" name="token" value="'.newToken().'">';
		print '<input type="hidden" name="formfilteraction" id="formfilteraction" value="list">';
		if ($action == 'editline') print '<input type="hidden" name="action" value="updateline">';
		elseif ($action == 'splitline') print '<input type="hidden" name="action" value="updatesplitline">';
		elseif ($action == 'createtime' && $user->rights->projet->lire) print '<input type="hidden" name="action" value="addtimespent">';
		elseif ($massaction == 'generateinvoice' && $user->rights->facture->lire) print '<input type="hidden" name="action" value="confirm_generateinvoice">';
		else print '<input type="hidden" name="action" value="list">';
		print '<input type="hidden" name="sortfield" value="'.$sortfield.'">';
		print '<input type="hidden" name="sortorder" value="'.$sortorder.'">';

		print '<input type="hidden" name="id" value="'.$id.'">';
		print '<input type="hidden" name="projectid" value="'.$projectidforalltimes.'">';
		print '<input type="hidden" name="withproject" value="'.$withproject.'">';
		print '<input type="hidden" name="tab" value="'.$tab.'">';

		// Form to convert time spent into invoice
		if ($massaction == 'generateinvoice')
		{
			print '<input type="hidden" name="massaction" value="confirm_createbills">';

			if ($projectstatic->thirdparty->id > 0) {
				print '<table class="noborder" width="100%" >';
				print '<tr>';
				print '<td class="titlefield">';
				print $langs->trans('DateInvoice');
				print '</td>';
				print '<td>';
				print $form->selectDate('', '', '', '', '', '', 1, 1);
				print '</td>';
				print '</tr>';

				print '<tr>';
				print '<td>';
				print $langs->trans('Mode');
				print '</td>';
				print '<td>';
				$tmparray = array(
					'onelineperuser'=>'OneLinePerUser',
					'onelinepertask'=>'OneLinePerTask',
					'onelineperperiod'=>'OneLinePerPeriod',
				);
				print $form->selectarray('generateinvoicemode', $tmparray, 'onelineperuser', 0, 0, 0, '', 1);
				print '</td>';
				print '</tr>';

				if ($conf->service->enabled)
				{
					print '<tr>';
					print '<td>';
					print $langs->trans('ServiceToUseOnLines');
					print '</td>';
					print '<td>';
					$form->select_produits('', 'productid', '1', 0, $projectstatic->thirdparty->price_level, 1, 2, '', 0, array(), $projectstatic->thirdparty->id, 'None', 0, 'maxwidth500');
					print '</td>';
					print '</tr>';
				}

				print '<tr>';
				print '<td class="titlefield">';
				print $langs->trans('InvoiceToUse');
				print '</td>';
				print '<td>';
				$form->selectInvoice('invoice', '', 'invoiceid', 24, 0, $langs->trans('NewInvoice'), 1, 0, 0, 'maxwidth500', '', 'all');
				print '</td>';
				print '</tr>';
				/*print '<tr>';
				print '<td>';
				print $langs->trans('ValidateInvoices');
				print '</td>';
				print '<td>';
				print $form->selectyesno('validate_invoices', 0, 1);
				print '</td>';
				print '</tr>';*/
				print '</table>';

				print '<br>';
				print '<div class="center">';
				print '<input type="submit" class="button" id="createbills" name="createbills" value="'.$langs->trans('GenerateBill').'">  ';
				print '<input type="submit" class="button button-cancel" id="cancel" name="cancel" value="'.$langs->trans("Cancel").'">';
				print '</div>';
				print '<br>';
			} else {
				print '<div class="warning">'.$langs->trans("ThirdPartyRequiredToGenerateInvoice").'</div>';
				print '<div class="center">';
				print '<input type="submit" class="button button-cancel" id="cancel" name="cancel" value="'.$langs->trans("Cancel").'">';
				print '</div>';
				$massaction = '';
			}
		}

		/*
		 *	List of time spent
		 */
		$tasks = array();

		$sql = "SELECT t.rowid, t.fk_task, t.task_date, t.task_datehour, t.task_date_withhour, t.task_duration, t.fk_user, t.note, t.thm,";
		$sql .= " pt.ref, pt.label,";
		$sql .= " u.lastname, u.firstname, u.login, u.photo, u.statut as user_status,";
		$sql .= " il.fk_facture as invoice_id, inv.fk_statut";
		$sql .= " FROM ".MAIN_DB_PREFIX."projet_task_time as t";
		$sql .= " LEFT JOIN ".MAIN_DB_PREFIX."facturedet as il ON il.rowid = t.invoice_line_id";
		$sql .= " LEFT JOIN ".MAIN_DB_PREFIX."facture as inv ON inv.rowid = il.fk_facture,";
		$sql .= " ".MAIN_DB_PREFIX."projet_task as pt, ".MAIN_DB_PREFIX."user as u";
		$sql .= " WHERE t.fk_user = u.rowid AND t.fk_task = pt.rowid";
		if (empty($projectidforalltimes)) $sql .= " AND t.fk_task =".$object->id;
		else $sql .= " AND pt.fk_projet IN (".$projectidforalltimes.")";
		if ($search_note) $sql .= natural_search('t.note', $search_note);
		if ($search_task_ref) $sql .= natural_search('pt.ref', $search_task_ref);
		if ($search_task_label) $sql .= natural_search('pt.label', $search_task_label);
		if ($search_user > 0) $sql .= natural_search('t.fk_user', $search_user);
		if ($search_valuebilled == '1') $sql .= ' AND t.invoice_id > 0';
		if ($search_valuebilled == '0') $sql .= ' AND (t.invoice_id = 0 OR t.invoice_id IS NULL)';
		$sql .= dolSqlDateFilter('t.task_datehour', $search_day, $search_month, $search_year);
		$sql .= $db->order($sortfield, $sortorder);

		// Count total nb of records
		$nbtotalofrecords = '';
		if (empty($conf->global->MAIN_DISABLE_FULL_SCANLIST))
		{
			$resql = $db->query($sql);
			$nbtotalofrecords = $db->num_rows($resql);
			if (($page * $limit) > $nbtotalofrecords)	// if total of record found is smaller than page * limit, goto and load page 0
			{
				$page = 0;
				$offset = 0;
			}
		}
		// if total of record found is smaller than limit, no need to do paging and to restart another select with limits set.
		if (is_numeric($nbtotalofrecords) && $limit > $nbtotalofrecords)
		{
			$num = $nbtotalofrecords;
		} else {
			$sql .= $db->plimit($limit + 1, $offset);

			$resql = $db->query($sql);
			if (!$resql)
			{
				dol_print_error($db);
				exit;
			}

			$num = $db->num_rows($resql);
		}

		if ($num >= 0)
		{
			if (!empty($projectidforalltimes))
			{
				print '<!-- List of time spent for project -->'."\n";

				$title = $langs->trans("ListTaskTimeUserProject");

				print_barre_liste($title, $page, $_SERVER["PHP_SELF"], $param, $sortfield, $sortorder, $massactionbutton, $num, $nbtotalofrecords, 'clock', 0, $linktocreatetime, '', $limit, 0, 0, 1);
			} else {
				print '<!-- List of time spent for project -->'."\n";

				$title = $langs->trans("ListTaskTimeForTask");

				print_barre_liste($title, $page, $_SERVER["PHP_SELF"], $param, $sortfield, $sortorder, $massactionbutton, $num, $nbtotalofrecords, 'clock', 0, $linktocreatetime, '', $limit, 0, 0, 1);
			}

			$i = 0;
			while ($i < $num)
			{
				$row = $db->fetch_object($resql);
				$tasks[$i] = $row;
				$i++;
			}
			$db->free($resql);
		} else {
			dol_print_error($db);
		}

		/*
		 * Form to add a new line of time spent
		 */
		if ($action == 'createtime' && $user->rights->projet->lire)
		{
			print '<!-- table to add time spent -->'."\n";
			if (!empty($id)) print '<input type="hidden" name="taskid" value="'.$id.'">';

			print '<div class="div-table-responsive-no-min">'; // You can use div-table-responsive-no-min if you dont need reserved height for your table
			print '<table class="noborder nohover centpercent">';

			print '<tr class="liste_titre">';
			print '<td>'.$langs->trans("Date").'</td>';
			if (empty($id)) print '<td>'.$langs->trans("Task").'</td>';
			print '<td>'.$langs->trans("By").'</td>';
			print '<td>'.$langs->trans("Note").'</td>';
			print '<td>'.$langs->trans("NewTimeSpent").'</td>';
			print '<td>'.$langs->trans("ProgressDeclared").'</td>';
			if (empty($conf->global->PROJECT_HIDE_TASKS) && !empty($conf->global->PROJECT_BILL_TIME_SPENT))
			{
				print '<td></td>';
			}
			print '<td></td>';
			print "</tr>\n";

			print '<tr class="oddeven nohover">';

			// Date
			print '<td class="maxwidthonsmartphone">';
			//$newdate=dol_mktime(12,0,0,$_POST["timemonth"],$_POST["timeday"],$_POST["timeyear"]);
			$newdate = '';
			print $form->selectDate($newdate, 'time', ($conf->browser->layout == 'phone' ? 2 : 1), 1, 2, "timespent_date", 1, 0);
			print '</td>';

			// Task
			$nboftasks = 0;
			if (empty($id))
			{
				print '<td class="maxwidthonsmartphone">';
				$nboftasks = $formproject->selectTasks(-1, GETPOST('taskid', 'int'), 'taskid', 0, 0, 1, 1, 0, 0, 'maxwidth300', $projectstatic->id, '');
				print '</td>';
			}

			// Contributor
			print '<td class="maxwidthonsmartphone nowraponall">';
			$contactsofproject = $projectstatic->getListContactId('internal');
			if (count($contactsofproject) > 0)
			{
				print img_object('', 'user', 'class="hideonsmartphone"');
				if (in_array($user->id, $contactsofproject)) $userid = $user->id;
				else $userid = $contactsofproject[0];

				if ($projectstatic->public) $contactsofproject = array();
				print $form->select_dolusers((GETPOST('userid', 'int') ? GETPOST('userid', 'int') : $userid), 'userid', 0, '', 0, '', $contactsofproject, 0, 0, 0, '', 0, $langs->trans("ResourceNotAssignedToProject"), 'maxwidth250');
			} else {
				if ($nboftasks) {
					print img_error($langs->trans('FirstAddRessourceToAllocateTime')).' '.$langs->trans('FirstAddRessourceToAllocateTime');
				}
			}
			print '</td>';

			// Note
			print '<td>';
			print '<textarea name="timespent_note" class="maxwidth100onsmartphone" rows="'.ROWS_2.'">'.($_POST['timespent_note'] ? $_POST['timespent_note'] : '').'</textarea>';
			print '</td>';

			// Duration - Time spent
			print '<td>';
			$durationtouse = ($_POST['timespent_duration'] ? $_POST['timespent_duration'] : '');
			if (GETPOSTISSET('timespent_durationhour') || GETPOSTISSET('timespent_durationmin'))
			{
				$durationtouse = (GETPOST('timespent_durationhour') * 3600 + GETPOST('timespent_durationmin') * 60);
			}
			print $form->select_duration('timespent_duration', $durationtouse, 0, 'text');
			print '</td>';

			// Progress declared
			print '<td class="nowrap">';
			print $formother->select_percent(GETPOST('progress') ?GETPOST('progress') : $object->progress, 'progress', 0, 5, 0, 100, 1);
			print '</td>';

			// Invoiced
			if (empty($conf->global->PROJECT_HIDE_TASKS) && !empty($conf->global->PROJECT_BILL_TIME_SPENT))
			{
				print '<td>';
				print '</td>';
			}

			print '<td class="center">';
			print '<input type="submit" name="save" class="button buttongen marginleftonly margintoponlyshort marginbottomonlyshort" value="'.$langs->trans("Add").'">';
			print '<input type="submit" name="cancel" class="button buttongen marginleftonly margintoponlyshort marginbottomonlyshort button-cancel" value="'.$langs->trans("Cancel").'">';
			print '</td></tr>';

			print '</table>';
			print '</div>';

			print '<br>';
		}

		$moreforfilter = '';

		$parameters = array();
		$reshook = $hookmanager->executeHooks('printFieldPreListTitle', $parameters); // Note that $action and $object may have been modified by hook
		if (empty($reshook)) $moreforfilter .= $hookmanager->resPrint;
		else $moreforfilter = $hookmanager->resPrint;

		if (!empty($moreforfilter))
		{
			print '<div class="liste_titre liste_titre_bydiv centpercent">';
			print $moreforfilter;
			print '</div>';
		}

		$varpage = empty($contextpage) ? $_SERVER["PHP_SELF"] : $contextpage;
		$selectedfields = $form->multiSelectArrayWithCheckbox('selectedfields', $arrayfields, $varpage); // This also change content of $arrayfields
		$selectedfields .= (is_array($arrayofmassactions) && count($arrayofmassactions) ? $form->showCheckAddButtons('checkforselect', 1) : '');

		print '<div class="div-table-responsive">';
		print '<table class="tagtable nobottomiftotal liste'.($moreforfilter ? " listwithfilterbefore" : "").'">'."\n";

		// Fields title search
		print '<tr class="liste_titre_filter">';
		// Date
		if (!empty($arrayfields['t.task_date']['checked']))
		{
			print '<td class="liste_titre">';
			if (!empty($conf->global->MAIN_LIST_FILTER_ON_DAY)) print '<input class="flat valignmiddle" type="text" size="1" maxlength="2" name="search_day" value="'.$search_day.'">';
			print '<input class="flat valignmiddle" type="text" size="1" maxlength="2" name="search_month" value="'.$search_month.'">';
			$formother->select_year($search_year, 'search_year', 1, 20, 5);
			print '</td>';
		}
		if ((empty($id) && empty($ref)) || !empty($projectidforalltimes))	// Not a dedicated task
		{
			if (!empty($arrayfields['t.task_ref']['checked'])) print '<td class="liste_titre"><input type="text" class="flat maxwidth100" name="search_task_ref" value="'.dol_escape_htmltag($search_task_ref).'"></td>';
			if (!empty($arrayfields['t.task_label']['checked'])) print '<td class="liste_titre"><input type="text" class="flat maxwidth100" name="search_task_label" value="'.dol_escape_htmltag($search_task_label).'"></td>';
		}
		// Author
		if (!empty($arrayfields['author']['checked'])) print '<td class="liste_titre">'.$form->select_dolusers(($search_user > 0 ? $search_user : -1), 'search_user', 1, null, 0, '', '', 0, 0, 0, '', 0, '', 'maxwidth250').'</td>';
		// Note
		if (!empty($arrayfields['t.note']['checked'])) print '<td class="liste_titre"><input type="text" class="flat maxwidth100" name="search_note" value="'.dol_escape_htmltag($search_note).'"></td>';
		// Duration
		if (!empty($arrayfields['t.task_duration']['checked'])) print '<td class="liste_titre right"></td>';
		// Value in main currency
		if (!empty($arrayfields['value']['checked'])) print '<td class="liste_titre"></td>';
		// Value billed
		if (!empty($arrayfields['valuebilled']['checked'])) print '<td class="liste_titre center">'.$form->selectyesno('search_valuebilled', $search_valuebilled, 1, false, 1).'</td>';

		/*
		// Extra fields
		include DOL_DOCUMENT_ROOT.'/core/tpl/extrafields_list_search_input.tpl.php';
		*/
		// Fields from hook
		$parameters = array('arrayfields'=>$arrayfields);
		$reshook = $hookmanager->executeHooks('printFieldListOption', $parameters); // Note that $action and $object may have been modified by hook
		print $hookmanager->resPrint;
		// Action column
		print '<td class="liste_titre center">';
		$searchpicto = $form->showFilterButtons();
		print $searchpicto;
		print '</td>';
		print '</tr>'."\n";

		print '<tr class="liste_titre">';
		if (!empty($arrayfields['t.task_date']['checked']))		 print_liste_field_titre($arrayfields['t.task_date']['label'], $_SERVER['PHP_SELF'], 't.task_date,t.task_datehour,t.rowid', '', $param, '', $sortfield, $sortorder);
		if ((empty($id) && empty($ref)) || !empty($projectidforalltimes))	// Not a dedicated task
		{
			if (!empty($arrayfields['t.task_ref']['checked']))	 print_liste_field_titre($arrayfields['t.task_ref']['label'], $_SERVER['PHP_SELF'], 'pt.ref', '', $param, '', $sortfield, $sortorder);
			if (!empty($arrayfields['t.task_label']['checked'])) print_liste_field_titre($arrayfields['t.task_label']['label'], $_SERVER['PHP_SELF'], 'pt.label', '', $param, '', $sortfield, $sortorder);
		}
		if (!empty($arrayfields['author']['checked']))			 print_liste_field_titre($arrayfields['author']['label'], $_SERVER['PHP_SELF'], '', '', $param, '', $sortfield, $sortorder);
		if (!empty($arrayfields['t.note']['checked']))			 print_liste_field_titre($arrayfields['t.note']['label'], $_SERVER['PHP_SELF'], 't.note', '', $param, '', $sortfield, $sortorder);
		if (!empty($arrayfields['t.task_duration']['checked']))  print_liste_field_titre($arrayfields['t.task_duration']['label'], $_SERVER['PHP_SELF'], 't.task_duration', '', $param, '', $sortfield, $sortorder, 'right ');
		if (!empty($arrayfields['value']['checked']))			 print_liste_field_titre($arrayfields['value']['label'], $_SERVER['PHP_SELF'], '', '', $param, '', $sortfield, $sortorder, 'right ');
		if (!empty($arrayfields['valuebilled']['checked']))		 print_liste_field_titre($arrayfields['valuebilled']['label'], $_SERVER['PHP_SELF'], 'il.total_ht', '', $param, '', $sortfield, $sortorder, 'center ');
		/*
		// Extra fields
		include DOL_DOCUMENT_ROOT.'/core/tpl/extrafields_list_search_title.tpl.php';
		*/
		// Hook fields
		$parameters = array('arrayfields'=>$arrayfields, 'param'=>$param, 'sortfield'=>$sortfield, 'sortorder'=>$sortorder);
		$reshook = $hookmanager->executeHooks('printFieldListTitle', $parameters); // Note that $action and $object may have been modified by hook
		print $hookmanager->resPrint;
		print_liste_field_titre($selectedfields, $_SERVER["PHP_SELF"], "", '', '', 'width="80"', $sortfield, $sortorder, 'center maxwidthsearch ');
		print "</tr>\n";

		$tasktmp = new Task($db);
		$tmpinvoice = new Facture($db);

		$i = 0;

		$childids = $user->getAllChildIds();

		$total = 0;
		$totalvalue = 0;
		$totalarray = array();
		foreach ($tasks as $task_time)
		{
			if ($i >= $limit) break;

			print '<tr class="oddeven">';

			$date1 = $db->jdate($task_time->task_date);
			$date2 = $db->jdate($task_time->task_datehour);

			// Date
			if (!empty($arrayfields['t.task_date']['checked']))
			{
				print '<td class="nowrap">';
				if ($action == 'editline' && $_GET['lineid'] == $task_time->rowid)
				{
					if (empty($task_time->task_date_withhour))
					{
						print $form->selectDate(($date2 ? $date2 : $date1), 'timeline', 3, 3, 2, "timespent_date", 1, 0);
					} else print $form->selectDate(($date2 ? $date2 : $date1), 'timeline', 1, 1, 2, "timespent_date", 1, 0);
				} else {
					print dol_print_date(($date2 ? $date2 : $date1), ($task_time->task_date_withhour ? 'dayhour' : 'day'));
				}
				print '</td>';
				if (!$i) $totalarray['nbfield']++;
			}

			// Task ref
			if (!empty($arrayfields['t.task_ref']['checked']))
			{
				if ((empty($id) && empty($ref)) || !empty($projectidforalltimes))   // Not a dedicated task
				{
					print '<td class="nowrap">';
					if ($action == 'editline' && $_GET['lineid'] == $task_time->rowid)
					{
						$formproject->selectTasks(-1, GETPOST('taskid', 'int') ?GETPOST('taskid', 'int') : $task_time->fk_task, 'taskid', 0, 0, 1, 1, 0, 0, 'maxwidth300', $projectstatic->id, '');
					} else {
						$tasktmp->id = $task_time->fk_task;
						$tasktmp->ref = $task_time->ref;
						$tasktmp->label = $task_time->label;
						print $tasktmp->getNomUrl(1, 'withproject', 'time');
					}
<<<<<<< HEAD
					print '</td>';
					if (!$i) $totalarray['nbfield']++;
				}
			} else {
				print '<input type="hidden" name="taskid" value="'.$id.'">';
			}
=======
        			print '</td>';
        			if (!$i) $totalarray['nbfield']++;
    			}
            } elseif ($action !== 'createtime') {
            	print '<input type="hidden" name="taskid" value="'.$id.'">';
            }
>>>>>>> a983dc75

			// Task label
			if (!empty($arrayfields['t.task_label']['checked']))
			{
				if ((empty($id) && empty($ref)) || !empty($projectidforalltimes))	// Not a dedicated task
				{
					print '<td class="nowrap">';
					print $task_time->label;
					print '</td>';
					if (!$i) $totalarray['nbfield']++;
				}
			}

			// By User
			if (!empty($arrayfields['author']['checked']))
			{
				print '<td class="nowrap">';
				if ($action == 'editline' && $_GET['lineid'] == $task_time->rowid)
				{
					if (empty($object->id)) $object->fetch($id);
					$contactsoftask = $object->getListContactId('internal');
					if (!in_array($task_time->fk_user, $contactsoftask)) {
						$contactsoftask[] = $task_time->fk_user;
					}
					if (count($contactsoftask) > 0) {
						print img_object('', 'user', 'class="hideonsmartphone"');
						print $form->select_dolusers($task_time->fk_user, 'userid_line', 0, '', 0, '', $contactsoftask, '0', 0, 0, '', 0, '', 'maxwidth200');
					} else {
						print img_error($langs->trans('FirstAddRessourceToAllocateTime')).$langs->trans('FirstAddRessourceToAllocateTime');
					}
				} else {
					$userstatic->id = $task_time->fk_user;
					$userstatic->lastname = $task_time->lastname;
					$userstatic->firstname = $task_time->firstname;
					$userstatic->photo = $task_time->photo;
					$userstatic->statut = $task_time->user_status;
					print $userstatic->getNomUrl(-1);
				}
				print '</td>';
				if (!$i) $totalarray['nbfield']++;
			}

			// Note
			if (!empty($arrayfields['t.note']['checked']))
			{
				print '<td class="left">';
				if ($action == 'editline' && $_GET['lineid'] == $task_time->rowid)
				{
					print '<textarea name="timespent_note_line" width="95%" rows="'.ROWS_2.'">'.$task_time->note.'</textarea>';
				} else {
					print dol_nl2br($task_time->note);
				}
				print '</td>';
				if (!$i) $totalarray['nbfield']++;
			} elseif ($action == 'editline' && $_GET['lineid'] == $task_time->rowid)
			{
				print '<input type="hidden" name="timespent_note_line" value="'.$task_time->note.'">';
			}

			// Time spent
			if (!empty($arrayfields['t.task_duration']['checked']))
			{
				print '<td class="right">';
				if ($action == 'editline' && $_GET['lineid'] == $task_time->rowid)
				{
					print '<input type="hidden" name="old_duration" value="'.$task_time->task_duration.'">';
					print $form->select_duration('new_duration', $task_time->task_duration, 0, 'text');
				} else {
					print convertSecondToTime($task_time->task_duration, 'allhourmin');
				}
				print '</td>';
				if (!$i) $totalarray['nbfield']++;
				if (!$i) $totalarray['pos'][$totalarray['nbfield']] = 't.task_duration';
				$totalarray['val']['t.task_duration'] += $task_time->task_duration;
				if (!$i) $totalarray['totaldurationfield'] = $totalarray['nbfield'];
				$totalarray['totalduration'] += $task_time->task_duration;
			}

			// Value spent
			if (!empty($arrayfields['value']['checked']))
			{
				print '<td class="nowraponall right">';
				$value = price2num($task_time->thm * $task_time->task_duration / 3600, 'MT', 1);
				print price($value, 1, $langs, 1, -1, -1, $conf->currency);
				print '</td>';
				if (!$i) $totalarray['nbfield']++;
				if (!$i) $totalarray['pos'][$totalarray['nbfield']] = 'value';
				$totalarray['val']['value'] += $value;
				if (!$i) $totalarray['totalvaluefield'] = $totalarray['nbfield'];
				$totalarray['totalvalue'] += $value;
			}

			// Invoiced
			if (!empty($arrayfields['valuebilled']['checked']))
			{
				print '<td class="center">'; // invoice_id and invoice_line_id
				if (empty($conf->global->PROJECT_HIDE_TASKS) && !empty($conf->global->PROJECT_BILL_TIME_SPENT))
				{
					if ($projectstatic->usage_bill_time)
					{
						if ($task_time->invoice_id)
						{
							$result = $tmpinvoice->fetch($task_time->invoice_id);
							if ($result > 0)
							{
								print $tmpinvoice->getNomUrl(1);
							}
						} else {
							print $langs->trans("No");
						}
					} else {
						print '<span class="opacitymedium">'.$langs->trans("NA").'</span>';
					}
				}
				print '</td>';
				if (!$i) $totalarray['nbfield']++;
			}

			/*
			// Extra fields
			include DOL_DOCUMENT_ROOT.'/core/tpl/extrafields_list_print_fields.tpl.php';
			*/

			// Fields from hook
			$parameters = array('arrayfields'=>$arrayfields, 'obj'=>$task_time, 'i'=>$i, 'totalarray'=>&$totalarray);
			$reshook = $hookmanager->executeHooks('printFieldListValue', $parameters); // Note that $action and $object may have been modified by hook
			print $hookmanager->resPrint;

			// Action column
			print '<td class="center nowraponall">';
			if (($action == 'editline' || $action == 'splitline') && $_GET['lineid'] == $task_time->rowid)
			{
				print '<input type="hidden" name="lineid" value="'.$_GET['lineid'].'">';
				print '<input type="submit" class="button buttongen margintoponlyshort marginbottomonlyshort button-save" name="save" value="'.$langs->trans("Save").'">';
				print '<br>';
				print '<input type="submit" class="button buttongen margintoponlyshort marginbottomonlyshort button-cancel" name="cancel" value="'.$langs->trans("Cancel").'">';
			} elseif ($user->rights->projet->lire || $user->rights->projet->all->creer)	 // Read project and enter time consumed on assigned tasks
			{
				if ($task_time->fk_user == $user->id || in_array($task_time->fk_user, $childids) || $user->rights->projet->all->creer)
				{
					if ($conf->MAIN_FEATURES_LEVEL >= 2)
					{
						print '&nbsp;';
						print '<a class="reposition" href="'.$_SERVER["PHP_SELF"].'?id='.$task_time->fk_task.'&amp;action=splitline&amp;lineid='.$task_time->rowid.$param.((empty($id) || $tab == 'timespent') ? '&tab=timespent' : '').'">';
						print img_split();
						print '</a>';
					}

					print '&nbsp;';
					print '<a class="reposition editfielda" href="'.$_SERVER["PHP_SELF"].'?id='.$task_time->fk_task.'&amp;action=editline&amp;lineid='.$task_time->rowid.$param.((empty($id) || $tab == 'timespent') ? '&tab=timespent' : '').'">';
					print img_edit();
					print '</a>';

					print '&nbsp;';
					print '<a class="reposition paddingleft" href="'.$_SERVER["PHP_SELF"].'?id='.$task_time->fk_task.'&amp;action=deleteline&amp;token='.newToken().'&amp;lineid='.$task_time->rowid.$param.((empty($id) || $tab == 'timespent') ? '&tab=timespent' : '').'">';
					print img_delete('default', 'class="pictodelete paddingleft"');
					print '</a>';

					if ($massactionbutton || $massaction)	// If we are in select mode (massactionbutton defined) or if we have already selected and sent an action ($massaction) defined
					{
						$selected = 0;
						if (in_array($task_time->rowid, $arrayofselected)) $selected = 1;
						print '&nbsp;';
						print '<input id="cb'.$task_time->rowid.'" class="flat checkforselect marginleftonly" type="checkbox" name="toselect[]" value="'.$task_time->rowid.'"'.($selected ? ' checked="checked"' : '').'>';
					}
				}
			}
			print '</td>';
			if (!$i) $totalarray['nbfield']++;

			print "</tr>\n";


			// Add line to split

			if ($action == 'splitline' && $_GET['lineid'] == $task_time->rowid)
			{
				print '<tr class="oddeven">';

				// Date
				if (!empty($arrayfields['t.task_date']['checked']))
				{
					print '<td class="nowrap">';
					if ($action == 'splitline' && $_GET['lineid'] == $task_time->rowid)
					{
						if (empty($task_time->task_date_withhour))
						{
							print $form->selectDate(($date2 ? $date2 : $date1), 'timeline', 3, 3, 2, "timespent_date", 1, 0);
						} else print $form->selectDate(($date2 ? $date2 : $date1), 'timeline', 1, 1, 2, "timespent_date", 1, 0);
					} else {
						print dol_print_date(($date2 ? $date2 : $date1), ($task_time->task_date_withhour ? 'dayhour' : 'day'));
					}
					print '</td>';
				}

				// Task ref
				if (!empty($arrayfields['t.task_ref']['checked']))
				{
					if ((empty($id) && empty($ref)) || !empty($projectidforalltimes))	// Not a dedicated task
					{
						print '<td class="nowrap">';
						$tasktmp->id = $task_time->fk_task;
						$tasktmp->ref = $task_time->ref;
						$tasktmp->label = $task_time->label;
						print $tasktmp->getNomUrl(1, 'withproject', 'time');
						print '</td>';
					}
				}

				// Task label
				if (!empty($arrayfields['t.task_label']['checked']))
				{
					if ((empty($id) && empty($ref)) || !empty($projectidforalltimes))	// Not a dedicated task
					{
						print '<td>';
						print $task_time->label;
						print '</td>';
					}
				}

				// User
				if (!empty($arrayfields['author']['checked']))
				{
					print '<td>';
					if ($action == 'splitline' && $_GET['lineid'] == $task_time->rowid)
					{
						if (empty($object->id)) $object->fetch($id);
						$contactsoftask = $object->getListContactId('internal');
						if (!in_array($task_time->fk_user, $contactsoftask)) {
							$contactsoftask[] = $task_time->fk_user;
						}
						if (count($contactsoftask) > 0) {
							print img_object('', 'user', 'class="hideonsmartphone"');
							print $form->select_dolusers($task_time->fk_user, 'userid_line', 0, '', 0, '', $contactsoftask);
						} else {
							print img_error($langs->trans('FirstAddRessourceToAllocateTime')).$langs->trans('FirstAddRessourceToAllocateTime');
						}
					} else {
						$userstatic->id = $task_time->fk_user;
						$userstatic->lastname = $task_time->lastname;
						$userstatic->firstname = $task_time->firstname;
						$userstatic->photo = $task_time->photo;
						$userstatic->statut = $task_time->user_status;
						print $userstatic->getNomUrl(-1);
					}
					print '</td>';
				}

				// Note
				if (!empty($arrayfields['t.note']['checked']))
				{
					print '<td class="left">';
					if ($action == 'splitline' && $_GET['lineid'] == $task_time->rowid)
					{
						print '<textarea name="timespent_note_line" width="95%" rows="'.ROWS_2.'">'.$task_time->note.'</textarea>';
					} else {
						print dol_nl2br($task_time->note);
					}
					print '</td>';
				} elseif ($action == 'splitline' && $_GET['lineid'] == $task_time->rowid)
				{
					print '<input type="hidden" name="timespent_note_line" value="'.$task_time->note.'">';
				}

				// Time spent
				if (!empty($arrayfields['t.task_duration']['checked']))
				{
					print '<td class="right">';
					if ($action == 'splitline' && $_GET['lineid'] == $task_time->rowid)
					{
						print '<input type="hidden" name="old_duration" value="'.$task_time->task_duration.'">';
						print $form->select_duration('new_duration', $task_time->task_duration, 0, 'text');
					} else {
						print convertSecondToTime($task_time->task_duration, 'allhourmin');
					}
					print '</td>';
				}

				// Value spent
				if (!empty($arrayfields['value']['checked']))
				{
					print '<td class="right">';
					$value = price2num($task_time->thm * $task_time->task_duration / 3600, 'MT', 1);
					print price($value, 1, $langs, 1, -1, -1, $conf->currency);
					print '</td>';
				}

				// Value billed
				if (!empty($arrayfields['valuebilled']['checked']))
				{
					print '<td class="right">';
					$valuebilled = price2num($task_time->total_ht, '', 1);
					if (isset($task_time->total_ht)) print price($valuebilled, 1, $langs, 1, -1, -1, $conf->currency);
					print '</td>';
				}

				/*
				 // Extra fields
				 include DOL_DOCUMENT_ROOT.'/core/tpl/extrafields_list_print_fields.tpl.php';
				 */

				// Fields from hook
				$parameters = array('arrayfields'=>$arrayfields, 'obj'=>$task_time);
				$reshook = $hookmanager->executeHooks('printFieldListValue', $parameters); // Note that $action and $object may have been modified by hook
				print $hookmanager->resPrint;

				// Action column
				print '<td class="center nowraponall">';
				print '</td>';

				print "</tr>\n";


				// Line for second dispatching

				print '<tr class="oddeven">';

				// Date
				if (!empty($arrayfields['t.task_date']['checked']))
				{
					print '<td class="nowrap">';
					if ($action == 'splitline' && $_GET['lineid'] == $task_time->rowid)
					{
						if (empty($task_time->task_date_withhour))
						{
							print $form->selectDate(($date2 ? $date2 : $date1), 'timeline_2', 3, 3, 2, "timespent_date", 1, 0);
						} else print $form->selectDate(($date2 ? $date2 : $date1), 'timeline_2', 1, 1, 2, "timespent_date", 1, 0);
					} else {
						print dol_print_date(($date2 ? $date2 : $date1), ($task_time->task_date_withhour ? 'dayhour' : 'day'));
					}
					print '</td>';
				}

				// Task ref
				if (!empty($arrayfields['t.task_ref']['checked']))
				{
					if ((empty($id) && empty($ref)) || !empty($projectidforalltimes))	// Not a dedicated task
					{
						print '<td class="nowrap">';
						$tasktmp->id = $task_time->fk_task;
						$tasktmp->ref = $task_time->ref;
						$tasktmp->label = $task_time->label;
						print $tasktmp->getNomUrl(1, 'withproject', 'time');
						print '</td>';
					}
				}

				// Task label
				if (!empty($arrayfields['t.task_label']['checked']))
				{
					if ((empty($id) && empty($ref)) || !empty($projectidforalltimes))	// Not a dedicated task
					{
						print '<td class="nowrap">';
						print $task_time->label;
						print '</td>';
					}
				}

				// User
				if (!empty($arrayfields['author']['checked']))
				{
					print '<td>';
					if ($action == 'splitline' && $_GET['lineid'] == $task_time->rowid)
					{
						if (empty($object->id)) $object->fetch($id);
						$contactsoftask = $object->getListContactId('internal');
						if (!in_array($task_time->fk_user, $contactsoftask)) {
							$contactsoftask[] = $task_time->fk_user;
						}
						if (count($contactsoftask) > 0) {
							print img_object('', 'user', 'class="hideonsmartphone"');
							print $form->select_dolusers($task_time->fk_user, 'userid_line_2', 0, '', 0, '', $contactsoftask);
						} else {
							print img_error($langs->trans('FirstAddRessourceToAllocateTime')).$langs->trans('FirstAddRessourceToAllocateTime');
						}
					} else {
						$userstatic->id = $task_time->fk_user;
						$userstatic->lastname = $task_time->lastname;
						$userstatic->firstname = $task_time->firstname;
						$userstatic->photo = $task_time->photo;
						$userstatic->statut = $task_time->user_status;
						print $userstatic->getNomUrl(-1);
					}
					print '</td>';
				}

				// Note
				if (!empty($arrayfields['t.note']['checked']))
				{
					print '<td class="left">';
					if ($action == 'splitline' && $_GET['lineid'] == $task_time->rowid)
					{
						print '<textarea name="timespent_note_line_2" width="95%" rows="'.ROWS_2.'">'.$task_time->note.'</textarea>';
					} else {
						print dol_nl2br($task_time->note);
					}
					print '</td>';
				} elseif ($action == 'splitline' && $_GET['lineid'] == $task_time->rowid)
				{
					print '<input type="hidden" name="timespent_note_line_2" value="'.$task_time->note.'">';
				}

				// Time spent
				if (!empty($arrayfields['t.task_duration']['checked']))
				{
					print '<td class="right">';
					if ($action == 'splitline' && $_GET['lineid'] == $task_time->rowid)
					{
						print '<input type="hidden" name="old_duration_2" value="0">';
						print $form->select_duration('new_duration_2', 0, 0, 'text');
					} else {
						print convertSecondToTime($task_time->task_duration, 'allhourmin');
					}
					print '</td>';
				}

				// Value spent
				if (!empty($arrayfields['value']['checked']))
				{
					print '<td class="right">';
					$value = 0;
					print price($value, 1, $langs, 1, -1, -1, $conf->currency);
					print '</td>';
				}

				// Value billed
				if (!empty($arrayfields['valuebilled']['checked']))
				{
					print '<td class="right">';
					$valuebilled = price2num($task_time->total_ht, '', 1);
					if (isset($task_time->total_ht)) print price($valuebilled, 1, $langs, 1, -1, -1, $conf->currency);
					print '</td>';
				}

				/*
				 // Extra fields
				 include DOL_DOCUMENT_ROOT.'/core/tpl/extrafields_list_print_fields.tpl.php';
				 */

				// Fields from hook
				$parameters = array('arrayfields'=>$arrayfields, 'obj'=>$task_time);
				$reshook = $hookmanager->executeHooks('printFieldListValue', $parameters); // Note that $action and $object may have been modified by hook
				print $hookmanager->resPrint;

				// Action column
				print '<td class="center nowraponall">';
				print '</td>';

				print "</tr>\n";
			}

			$i++;
		}

		// Show total line
		//include DOL_DOCUMENT_ROOT.'/core/tpl/list_print_total.tpl.php';
		if (isset($totalarray['totaldurationfield']) || isset($totalarray['totalvaluefield']))
		{
			print '<tr class="liste_total">';
			$i = 0;
			while ($i < $totalarray['nbfield'])
			{
				$i++;
				if ($i == 1)
				{
					if ($num < $limit && empty($offset)) print '<td class="left">'.$langs->trans("Total").'</td>';
					else print '<td class="left">'.$langs->trans("Totalforthispage").'</td>';
				} elseif ($totalarray['totaldurationfield'] == $i) print '<td class="right">'.convertSecondToTime($totalarray['totalduration'], 'allhourmin').'</td>';
				elseif ($totalarray['totalvaluefield'] == $i) print '<td class="right">'.price($totalarray['totalvalue']).'</td>';
				//elseif ($totalarray['totalvaluebilledfield'] == $i) print '<td class="center">'.price($totalarray['totalvaluebilled']).'</td>';
				else print '<td></td>';
			}
			print '</tr>';
		}

		if (!count($tasks))
		{
			$totalnboffields = 1;
			foreach ($arrayfields as $value)
			{
				if ($value['checked']) $totalnboffields++;
			}
			print '<tr class="oddeven"><td colspan="'.$totalnboffields.'">';
			print '<span class="opacitymedium">'.$langs->trans("None").'</span>';
			print '</td></tr>';
		}


		print "</table>";
		print '</div>';
		print "</form>";
	}
}

// End of page
llxFooter();
$db->close();<|MERGE_RESOLUTION|>--- conflicted
+++ resolved
@@ -1306,21 +1306,12 @@
 						$tasktmp->label = $task_time->label;
 						print $tasktmp->getNomUrl(1, 'withproject', 'time');
 					}
-<<<<<<< HEAD
-					print '</td>';
-					if (!$i) $totalarray['nbfield']++;
-				}
-			} else {
-				print '<input type="hidden" name="taskid" value="'.$id.'">';
-			}
-=======
         			print '</td>';
         			if (!$i) $totalarray['nbfield']++;
     			}
             } elseif ($action !== 'createtime') {
             	print '<input type="hidden" name="taskid" value="'.$id.'">';
             }
->>>>>>> a983dc75
 
 			// Task label
 			if (!empty($arrayfields['t.task_label']['checked']))
