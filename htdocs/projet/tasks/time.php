<?php
/* Copyright (C) 2005		Rodolphe Quiedeville	<rodolphe@quiedeville.org>
 * Copyright (C) 2006-2023	Laurent Destailleur		<eldy@users.sourceforge.net>
 * Copyright (C) 2010-2012	Regis Houssin			<regis.houssin@inodbox.com>
 * Copyright (C) 2011		Juanjo Menent			<jmenent@2byte.es>
 * Copyright (C) 2018		Ferran Marcet			<fmarcet@2byte.es>
 * Copyright (C) 2018       Frédéric France         <frederic.france@netlogic.fr>
 * Copyright (C) 2019-2021  Christophe Battarel		<christophe@altairis.fr>
 * Copyright (C) 2023      	Gauthier VERDOL       	<gauthier.verdol@atm-consulting.fr>
 *
 * This program is free software; you can redistribute it and/or modify
 * it under the terms of the GNU General Public License as published by
 * the Free Software Foundation; either version 3 of the License, or
 * (at your option) any later version.
 *
 * This program is distributed in the hope that it will be useful,
 * but WITHOUT ANY WARRANTY; without even the implied warranty of
 * MERCHANTABILITY or FITNESS FOR A PARTICULAR PURPOSE.  See the
 * GNU General Public License for more details.
 *
 * You should have received a copy of the GNU General Public License
 * along with this program. If not, see <https://www.gnu.org/licenses/>.
 */

/**
 *    \file        htdocs/projet/tasks/time.php
 *    \ingroup    project
 *    \brief        Page to add new time spent on a task
 */

// Load Dolibarr environment
require '../../main.inc.php';
require_once DOL_DOCUMENT_ROOT . '/projet/class/project.class.php';
require_once DOL_DOCUMENT_ROOT . '/projet/class/task.class.php';
require_once DOL_DOCUMENT_ROOT . '/compta/facture/class/facture.class.php';
require_once DOL_DOCUMENT_ROOT . '/core/lib/project.lib.php';
require_once DOL_DOCUMENT_ROOT . '/core/lib/date.lib.php';
require_once DOL_DOCUMENT_ROOT . '/core/class/html.formother.class.php';
require_once DOL_DOCUMENT_ROOT . '/core/class/html.formprojet.class.php';
require_once DOL_DOCUMENT_ROOT . '/core/class/html.formintervention.class.php';

// Load translation files required by the page
$langsLoad = array('projects', 'bills', 'orders', 'companies');
if (isModEnabled('eventorganization')) {
	$langsLoad[] = 'eventorganization';
}

$langs->loadLangs($langsLoad);

$action = GETPOST('action', 'alpha');
$massaction = GETPOST('massaction', 'alpha'); // The bulk action (combo box choice into lists)
$confirm = GETPOST('confirm', 'alpha');
$cancel = GETPOST('cancel', 'alpha');
$toselect = GETPOST('toselect', 'array'); // Array of ids of elements selected into a list
$contextpage = GETPOST('contextpage', 'aZ') ? GETPOST('contextpage', 'aZ') : 'timespentlist'; // To manage different context of search
$backtopage = GETPOST('backtopage', 'alpha'); // Go back to a dedicated page
$optioncss = GETPOST('optioncss', 'alpha');
$mode = GETPOST('mode', 'alpha');

$id = GETPOST('id', 'int');
$projectid = GETPOST('projectid', 'int');
$ref = GETPOST('ref', 'alpha');
$withproject = GETPOST('withproject', 'int');
$project_ref = GETPOST('project_ref', 'alpha');
$tab = GETPOST('tab', 'aZ09');

$search_day = GETPOST('search_day', 'int');
$search_month = GETPOST('search_month', 'int');
$search_year = GETPOST('search_year', 'int');
$search_date_startday = GETPOST('search_date_startday', 'int');
$search_date_startmonth = GETPOST('search_date_startmonth', 'int');
$search_date_startyear = GETPOST('search_date_startyear', 'int');
$search_date_endday = GETPOST('search_date_endday', 'int');
$search_date_endmonth = GETPOST('search_date_endmonth', 'int');
$search_date_endyear = GETPOST('search_date_endyear', 'int');
$search_date_start = dol_mktime(0, 0, 0, $search_date_startmonth, $search_date_startday, $search_date_startyear); // Use tzserver
$search_date_end = dol_mktime(23, 59, 59, $search_date_endmonth, $search_date_endday, $search_date_endyear);
$search_note = GETPOST('search_note', 'alpha');
$search_duration = GETPOST('search_duration', 'int');
$search_value = GETPOST('search_value', 'int');
$search_task_ref = GETPOST('search_task_ref', 'alpha');
$search_task_label = GETPOST('search_task_label', 'alpha');
$search_user = GETPOST('search_user', 'int');
$search_valuebilled = GETPOST('search_valuebilled', 'int');
$search_product_ref = GETPOST('search_product_ref', 'alpha');
$search_company = GETPOST('$search_company', 'alpha');
$search_company_alias = GETPOST('$search_company_alias', 'alpha');
$search_project_ref = GETPOST('$search_project_ref', 'alpha');
$search_project_label = GETPOST('$search_project_label', 'alpha');
$search_timespent_starthour = GETPOSTINT("search_timespent_duration_starthour");
$search_timespent_startmin = GETPOSTINT("search_timespent_duration_startmin");
$search_timespent_endhour = GETPOSTINT("search_timespent_duration_endhour");
$search_timespent_endmin = GETPOSTINT("search_timespent_duration_endmin");

$limit = GETPOST('limit', 'int') ? GETPOST('limit', 'int') : $conf->liste_limit;
$sortfield = GETPOST('sortfield', 'aZ09comma');
$sortorder = GETPOST('sortorder', 'aZ09comma');
$page = GETPOSTISSET('pageplusone') ? (GETPOST('pageplusone') - 1) : GETPOST("page", 'int');
if (empty($page) || $page == -1) {
	$page = 0;
}        // If $page is not defined, or '' or -1
$offset = $limit * $page;
$pageprev = $page - 1;
$pagenext = $page + 1;
if (!$sortfield) {
	$sortfield = 't.element_date,t.element_datehour,t.rowid';
}
if (!$sortorder) {
	$sortorder = 'DESC,DESC,DESC';
}

$childids = $user->getAllChildIds(1);

// Initialize technical object to manage hooks of page. Note that conf->hooks_modules contains array of hook context
//$object = new TaskTime($db);
$hookmanager->initHooks(array('projecttasktime', 'globalcard'));

$object = new Task($db);
$extrafields = new ExtraFields($db);
$projectstatic = new Project($db);

// fetch optionals attributes and labels
$extrafields->fetch_name_optionals_label($projectstatic->table_element);
$extrafields->fetch_name_optionals_label($object->table_element);

// Load task
if ($id > 0 || $ref) {
	$object->fetch($id, $ref);
}


// Security check
$socid = 0;
//if ($user->socid > 0) $socid = $user->socid;	  // For external user, no check is done on company because readability is managed by public status of project and assignement.
if (!$user->rights->projet->lire) {
	accessforbidden();
}

if ($object->fk_project > 0) {
	restrictedArea($user, 'projet', $object->fk_project, 'projet&project');
} else {
	restrictedArea($user, 'projet', null, 'projet&project');
	// We check user has permission to see all tasks of all users
	if (empty($projectid) && !$user->hasRight('projet', 'all', 'lire')) {
		$search_user = $user->id;
	}
}


/*
 * Actions
 */

if (GETPOST('cancel', 'alpha')) {
	$action = '';
}
if (!GETPOST('confirmmassaction', 'alpha') && $massaction != 'presend' && $massaction != 'confirm_presend' && $massaction != 'confirm_generateinvoice' && $massaction != 'confirm_generateinter') {
	$massaction = '';
}

$parameters = array('socid' => $socid, 'projectid' => $projectid);
$reshook = $hookmanager->executeHooks('doActions', $parameters, $object, $action); // Note that $action and $object may have been modified by some hooks
if ($reshook < 0) {
	setEventMessages($hookmanager->error, $hookmanager->errors, 'errors');
}

include DOL_DOCUMENT_ROOT . '/core/actions_changeselectedfields.inc.php';

// Purge search criteria
if (GETPOST('button_removefilter_x', 'alpha') || GETPOST('button_removefilter.x', 'alpha') || GETPOST('button_removefilter', 'alpha')) { // All tests are required to be compatible with all browsers
	$search_day = '';
	$search_month = '';
	$search_year = '';
	$search_note = '';
	$search_duration = '';
	$search_value = '';
	$search_date_startday = '';
	$search_date_startmonth = '';
	$search_date_startyear = '';
	$search_date_endday = '';
	$search_date_endmonth = '';
	$search_date_endyear = '';
	$search_date_start = '';
	$search_date_end = '';
	$search_task_ref = '';
	$search_company = '';
	$search_company_alias = '';
	$search_project_ref = '';
	$search_project_label = '';
	$search_task_label = '';
	$search_user = -1;
	$search_valuebilled = '';
	$search_product_ref = '';
	$toselect = array();
	$search_array_options = array();
	$search_timespent_starthour = '';
	$search_timespent_startmin = '';
	$search_timespent_endhour = '';
	$search_timespent_endmin = '';
	$action = '';
}

if ($action == 'addtimespent' && $user->rights->projet->time) {
	$error = 0;

	$timespent_durationhour = GETPOST('timespent_durationhour', 'int');
	$timespent_durationmin = GETPOST('timespent_durationmin', 'int');
	if (empty($timespent_durationhour) && empty($timespent_durationmin)) {
		setEventMessages($langs->trans('ErrorFieldRequired', $langs->transnoentitiesnoconv("Duration")), null, 'errors');
		$error++;
	}
	if (!GETPOST("userid", 'int')) {
		$langs->load("errors");
		setEventMessages($langs->trans('ErrorUserNotAssignedToTask'), null, 'errors');
		$error++;
	}

	if (!$error) {
		if ($id || $ref) {
			$object->fetch($id, $ref);
		} else {
			if (!GETPOST('taskid', 'int') || GETPOST('taskid', 'int') < 0) {
				setEventMessages($langs->trans("ErrorFieldRequired", $langs->transnoentitiesnoconv("Task")), null, 'errors');
				$action = 'createtime';
				$error++;
			} else {
				$object->fetch(GETPOST('taskid', 'int'));
			}
		}

		if (!$error) {
			$object->fetch_projet();

			if (empty($object->project->statut)) {
				setEventMessages($langs->trans("ProjectMustBeValidatedFirst"), null, 'errors');
				$action = 'createtime';
				$error++;
			} else {
				$object->timespent_note = GETPOST("timespent_note", 'alpha');
				if (GETPOST('progress', 'int') > 0) {
					$object->progress = GETPOST('progress', 'int'); // If progress is -1 (not defined), we do not change value
				}
				$object->timespent_duration = GETPOSTINT("timespent_durationhour") * 60 * 60; // We store duration in seconds
				$object->timespent_duration += (GETPOSTINT('timespent_durationmin') ? GETPOSTINT('timespent_durationmin') : 0) * 60; // We store duration in seconds
				if (GETPOST("timehour") != '' && GETPOST("timehour") >= 0) {    // If hour was entered
					$object->timespent_date = dol_mktime(GETPOST("timehour", 'int'), GETPOST("timemin", 'int'), 0, GETPOST("timemonth", 'int'), GETPOST("timeday", 'int'), GETPOST("timeyear", 'int'));
					$object->timespent_withhour = 1;
				} else {
					$object->timespent_date = dol_mktime(12, 0, 0, GETPOST("timemonth", 'int'), GETPOST("timeday", 'int'), GETPOST("timeyear", 'int'));
				}
				$object->timespent_fk_user = GETPOST("userid", 'int');
				$object->timespent_fk_product = GETPOST("fk_product", 'int');

				$result = $object->addTimeSpent($user);

				if ($result >= 0) {
					setEventMessages($langs->trans("RecordSaved"), null, 'mesgs');
				} else {
					setEventMessages($langs->trans($object->error), null, 'errors');
					$error++;
				}
			}
		}
	} else {
		if (empty($id)) {
			$action = 'createtime';
		} else {
			$action = 'createtime';
		}
	}
}

if (($action == 'updateline' || $action == 'updatesplitline') && !$cancel && $user->rights->projet->lire) {
	$error = 0;

	if (!GETPOST("new_durationhour") && !GETPOST("new_durationmin")) {
		setEventMessages($langs->trans('ErrorFieldRequired', $langs->transnoentitiesnoconv("Duration")), null, 'errors');
		$error++;
	}

	if (!$error) {
		if (GETPOST('taskid', 'int') != $id) {        // GETPOST('taskid') is id of new task
			$id_temp = GETPOST('taskid', 'int'); // should not overwrite $id


			$object->fetchTimeSpent(GETPOST('lineid', 'int'));

			$result = 0;
			if (in_array($object->timespent_fk_user, $childids) || $user->rights->projet->all->creer) {
				$result = $object->delTimeSpent($user);
			}

			$object->fetch($id_temp, $ref);

			$object->timespent_note = GETPOST("timespent_note_line", "alphanohtml");
			$object->timespent_old_duration = GETPOST("old_duration", "int");
			$object->timespent_duration = GETPOSTINT("new_durationhour") * 60 * 60; // We store duration in seconds
			$object->timespent_duration += (GETPOSTINT("new_durationmin") ? GETPOSTINT('new_durationmin') : 0) * 60; // We store duration in seconds
			if (GETPOST("timelinehour") != '' && GETPOST("timelinehour") >= 0) {    // If hour was entered
				$object->timespent_date = dol_mktime(GETPOST("timelinehour"), GETPOST("timelinemin"), 0, GETPOST("timelinemonth"), GETPOST("timelineday"), GETPOST("timelineyear"));
				$object->timespent_withhour = 1;
			} else {
				$object->timespent_date = dol_mktime(12, 0, 0, GETPOST("timelinemonth"), GETPOST("timelineday"), GETPOST("timelineyear"));
			}
			$object->timespent_fk_user = GETPOST("userid_line", 'int');
			$object->timespent_fk_product = GETPOST("fk_product", 'int');
			$object->timespent_invoiceid = GETPOST("invoiceid", 'int');
			$object->timespent_invoicelineid = GETPOST("invoicelineid", 'int');

			$result = 0;
			if (in_array($object->timespent_fk_user, $childids) || $user->rights->projet->all->creer) {
				$result = $object->addTimeSpent($user);
				if ($result >= 0) {
					setEventMessages($langs->trans("RecordSaved"), null, 'mesgs');
				} else {
					setEventMessages($langs->trans($object->error), null, 'errors');
					$error++;
				}
			}
		} else {
			$object->fetch($id, $ref);

			$object->timespent_id = GETPOST("lineid", 'int');
			$object->timespent_note = GETPOST("timespent_note_line", "alphanohtml");
			$object->timespent_old_duration = GETPOST("old_duration", "int");
			$object->timespent_duration = GETPOSTINT("new_durationhour") * 60 * 60; // We store duration in seconds
			$object->timespent_duration += (GETPOSTINT("new_durationmin") ? GETPOSTINT('new_durationmin') : 0) * 60; // We store duration in seconds
			if (GETPOST("timelinehour") != '' && GETPOST("timelinehour") >= 0) {    // If hour was entered
				$object->timespent_date = dol_mktime(GETPOST("timelinehour", 'int'), GETPOST("timelinemin", 'int'), 0, GETPOST("timelinemonth", 'int'), GETPOST("timelineday", 'int'), GETPOST("timelineyear", 'int'));
				$object->timespent_withhour = 1;
			} else {
				$object->timespent_date = dol_mktime(12, 0, 0, GETPOST("timelinemonth", 'int'), GETPOST("timelineday", 'int'), GETPOST("timelineyear", 'int'));
			}
			$object->timespent_fk_user = GETPOST("userid_line", 'int');
			$object->timespent_fk_product = GETPOST("fk_product", 'int');
			$object->timespent_invoiceid = GETPOST("invoiceid", 'int');
			$object->timespent_invoicelineid = GETPOST("invoicelineid", 'int');
			$result = 0;

			if (in_array($object->timespent_fk_user, $childids) || $user->rights->projet->all->creer) {
				$result = $object->updateTimeSpent($user);

				if ($result >= 0) {
					setEventMessages($langs->trans("RecordSaved"), null, 'mesgs');
				} else {
					setEventMessages($langs->trans($object->error), null, 'errors');
					$error++;
				}
			}
		}
	} else {
		$action = '';
	}
}

if ($action == 'confirm_deleteline' && $confirm == "yes" && ($user->hasRight('projet', 'time') || $user->hasRight('projet', 'all', 'creer'))) {
	$object->fetchTimeSpent(GETPOST('lineid', 'int'));    // load properties like $object->timespent_xxx

	if (in_array($object->timespent_fk_user, $childids) || $user->hasRight('projet', 'all', 'creer')) {
		$result = $object->delTimeSpent($user);    // delete line with $object->timespent_id

		if ($result < 0) {
			$langs->load("errors");
			setEventMessages($langs->trans($object->error), null, 'errors');
			$error++;
			$action = '';
		} else {
			setEventMessages($langs->trans("RecordDeleted"), null, 'mesgs');
		}
	}
}

// Retrieve First Task ID of Project if withprojet is on to allow project prev next to work
if (!empty($project_ref) && !empty($withproject)) {
	if ($projectstatic->fetch(0, $project_ref) > 0) {
		$tasksarray = $object->getTasksArray(0, 0, $projectstatic->id, $socid, 0);
		if (count($tasksarray) > 0) {
			$id = $tasksarray[0]->id;
		} else {
			header("Location: " . DOL_URL_ROOT . '/projet/tasks.php?id=' . $projectstatic->id . ($withproject ? '&withproject=1' : '') . (empty($mode) ? '' : '&mode=' . $mode));
			exit;
		}
	}
}

// To show all time lines for project
$projectidforalltimes = 0;
if (GETPOST('projectid', 'int') > 0) {
	$projectidforalltimes = GETPOST('projectid', 'int');

	$result = $projectstatic->fetch($projectidforalltimes);
	if (!empty($projectstatic->socid)) {
		$projectstatic->fetch_thirdparty();
	}
	$res = $projectstatic->fetch_optionals();
} elseif (GETPOST('project_ref', 'alpha')) {
	$projectstatic->fetch(0, GETPOST('project_ref', 'alpha'));
	$projectidforalltimes = $projectstatic->id;
	$withproject = 1;
} elseif ($id > 0) {
	$object->fetch($id);
	$result = $projectstatic->fetch($object->fk_project);
}
// If not task selected and no project selected
if ($id <= 0 && $projectidforalltimes == 0) {
	$allprojectforuser = $user->id;
}

if ($action == 'confirm_generateinvoice') {
	if (!empty($projectstatic->socid)) {
		$projectstatic->fetch_thirdparty();
	}

	if (!($projectstatic->thirdparty->id > 0)) {
		setEventMessages($langs->trans("ThirdPartyRequiredToGenerateInvoice"), null, 'errors');
	} else {
		include_once DOL_DOCUMENT_ROOT . '/compta/facture/class/facture.class.php';
		include_once DOL_DOCUMENT_ROOT . '/projet/class/project.class.php';
		include_once DOL_DOCUMENT_ROOT . '/product/class/product.class.php';

		$tmpinvoice = new Facture($db);
		$tmptimespent = new Task($db);
		$tmpproduct = new Product($db);
		$fuser = new User($db);

		$db->begin();
		$idprod = GETPOST('productid', 'int');
		$generateinvoicemode = GETPOST('generateinvoicemode', 'string');
		$invoiceToUse = GETPOST('invoiceid', 'int');

		$prodDurationHoursBase = 1.0;
		$product_data_cache = array();
		if ($idprod > 0) {
			$tmpproduct->fetch($idprod);
			if ($result < 0) {
				$error++;
				setEventMessages($tmpproduct->error, $tmpproduct->errors, 'errors');
			}

			$prodDurationHoursBase = $tmpproduct->getProductDurationHours();
			if ($prodDurationHoursBase < 0) {
				$error++;
				$langs->load("errors");
				setEventMessages(null, $tmpproduct->errors, 'errors');
			}

			$dataforprice = $tmpproduct->getSellPrice($mysoc, $projectstatic->thirdparty, 0);

			$pu_ht = empty($dataforprice['pu_ht']) ? 0 : $dataforprice['pu_ht'];
			$txtva = $dataforprice['tva_tx'];
			$localtax1 = $dataforprice['localtax1'];
			$localtax2 = $dataforprice['localtax2'];
		} else {
			$prodDurationHoursBase = 1;

			$pu_ht = 0;
			$txtva = get_default_tva($mysoc, $projectstatic->thirdparty);
			$localtax1 = get_default_localtax($mysoc, $projectstatic->thirdparty, 1);
			$localtax2 = get_default_localtax($mysoc, $projectstatic->thirdparty, 2);
		}

		$tmpinvoice->socid = $projectstatic->thirdparty->id;
		$tmpinvoice->date = dol_mktime(GETPOST('rehour', 'int'), GETPOST('remin', 'int'), GETPOST('resec', 'int'), GETPOST('remonth', 'int'), GETPOST('reday', 'int'), GETPOST('reyear', 'int'));
		$tmpinvoice->fk_project = $projectstatic->id;
		$tmpinvoice->cond_reglement_id = $projectstatic->thirdparty->cond_reglement_id;
		$tmpinvoice->mode_reglement_id = $projectstatic->thirdparty->mode_reglement_id;
		$tmpinvoice->fk_account = $projectstatic->thirdparty->fk_account;

		if ($invoiceToUse) {
			$tmpinvoice->fetch($invoiceToUse);
		} else {
			$result = $tmpinvoice->create($user);
			if ($result <= 0) {
				$error++;
				setEventMessages($tmpinvoice->error, $tmpinvoice->errors, 'errors');
			}
		}

		if (!$error) {
			if ($generateinvoicemode == 'onelineperuser') {        // 1 line per user (and per product)
				$arrayoftasks = array();
				foreach ($toselect as $key => $value) {
					// Get userid, timepent
					$object->fetchTimeSpent($value);    // $value is ID of 1 line in timespent table
					$arrayoftasks[$object->timespent_fk_user][(int) $object->timespent_fk_product]['timespent'] += $object->timespent_duration;
					$arrayoftasks[$object->timespent_fk_user][(int) $object->timespent_fk_product]['totalvaluetodivideby3600'] += ($object->timespent_duration * $object->timespent_thm);
				}

				foreach ($arrayoftasks as $userid => $data) {
					$fuser->fetch($userid);
					$username = $fuser->getFullName($langs);

					foreach ($data as $fk_product => $timespent_data) {
						// Define qty per hour
						$qtyhour = $timespent_data['timespent'] / 3600;
						$qtyhourtext = convertSecondToTime($timespent_data['timespent'], 'all', $conf->global->MAIN_DURATION_OF_WORKDAY);

						// Set the unit price we want to sell the time, for this user
						if (getDolGlobalInt('PROJECT_USE_REAL_COST_FOR_TIME_INVOICING')) {
							// We set unit price to 0 to force the use of the rate saved during recording
							$pu_ht = 0;
						} else {
							// We want to sell all the time spent with the last hourly rate of user
							$pu_ht = $fuser->thm;
						}

						// If no unit price known for user, we use the price recorded when recording timespent.
						if (empty($pu_ht)) {
							if ($timespent_data['timespent']) {
								$pu_ht = price2num(($timespent_data['totalvaluetodivideby3600'] / $timespent_data['timespent']), 'MU');
							}
						}

						// Add lines
						$prodDurationHours = $prodDurationHoursBase;
						$idprodline = $idprod;
						$pu_htline = $pu_ht;
						$txtvaline = $txtva;
						$localtax1line = $localtax1;
						$localtax2line = $localtax2;

						// If a particular product/service was defined for the task
						if (!empty($fk_product) && $fk_product !== $idprod) {
							if (!array_key_exists($fk_product, $product_data_cache)) {
								$result = $tmpproduct->fetch($fk_product);
								if ($result < 0) {
									$error++;
									setEventMessages($tmpproduct->error, $tmpproduct->errors, 'errors');
								}
								$prodDurationHours = $tmpproduct->getProductDurationHours();
								if ($prodDurationHours < 0) {
									$error++;
									$langs->load("errors");
									setEventMessages(null, $tmpproduct->errors, 'errors');
								}

								$dataforprice = $tmpproduct->getSellPrice($mysoc, $projectstatic->thirdparty, 0);

								$pu_htline = empty($dataforprice['pu_ht']) ? 0 : $dataforprice['pu_ht'];
								$txtvaline = $dataforprice['tva_tx'];
								$localtax1line = $dataforprice['localtax1'];
								$localtax2line = $dataforprice['localtax2'];

								$product_data_cache[$fk_product] = array('duration' => $prodDurationHours, 'dataforprice' => $dataforprice);
							} else {
								$prodDurationHours = $product_data_cache[$fk_product]['duration'];
								$pu_htline = empty($product_data_cache[$fk_product]['dataforprice']['pu_ht']) ? 0 : $product_data_cache[$fk_product]['dataforprice']['pu_ht'];
								$txtvaline = $product_data_cache[$fk_product]['dataforprice']['tva_tx'];
								$localtax1line = $product_data_cache[$fk_product]['dataforprice']['localtax1'];
								$localtax2line = $product_data_cache[$fk_product]['dataforprice']['localtax2'];
							}
							$idprodline = $fk_product;
						}

						// Add lines
						$lineid = $tmpinvoice->addline($langs->trans("TimeSpentForInvoice", $username) . ' : ' . $qtyhourtext, $pu_htline, round($qtyhour / $prodDurationHours, 2), $txtvaline, $localtax1line, $localtax2line, ($idprodline > 0 ? $idprodline : 0));
						if ($lineid < 0) {
							$error++;
							setEventMessages(null, $tmpinvoice->errors, 'errors');
						}

						// Update lineid into line of timespent
						$sql = 'UPDATE '.MAIN_DB_PREFIX.'element_time SET invoice_line_id = '.((int) $lineid).', invoice_id = '.((int) $tmpinvoice->id);
						$sql .= ' WHERE rowid IN ('.$db->sanitize(join(',', $toselect)).') AND fk_user = '.((int) $userid);
						$result = $db->query($sql);
						if (!$result) {
							$error++;
							setEventMessages($db->lasterror(), null, 'errors');
							break;
						}
					}
				}
			} elseif ($generateinvoicemode == 'onelineperperiod') {    // One line for each time spent line
				$arrayoftasks = array();

				$withdetail = GETPOST('detail_time_duration', 'alpha');
				foreach ($toselect as $key => $value) {
					// Get userid, timepent
					$object->fetchTimeSpent($value);
					// $object->id is the task id
					$ftask = new Task($db);
					$ftask->fetch($object->id);

					$fuser->fetch($object->timespent_fk_user);
					$username = $fuser->getFullName($langs);

					$arrayoftasks[$object->timespent_id]['timespent'] = $object->timespent_duration;
					$arrayoftasks[$object->timespent_id]['totalvaluetodivideby3600'] = $object->timespent_duration * $object->timespent_thm;
					$arrayoftasks[$object->timespent_id]['note'] = $ftask->ref . ' - ' . $ftask->label . ' - ' . $username;
					$arrayoftasks[$object->timespent_id]['note'] = dol_concatdesc($arrayoftasks[$object->timespent_id]['note'], $object->timespent_note);

					if (!empty($withdetail)) {
						if (!empty($object->timespent_withhour)) {
							$arrayoftasks[$object->timespent_id]['note'] = dol_concatdesc($arrayoftasks[$object->timespent_id]['note'], $langs->trans("Date") . ': ' . dol_print_date($object->timespent_datehour));
						} else {
							$arrayoftasks[$object->timespent_id]['note'] = dol_concatdesc($arrayoftasks[$object->timespent_id]['note'], $langs->trans("Date") . ': ' . dol_print_date($object->timespent_date));
						}
						$arrayoftasks[$object->timespent_id]['note'] = dol_concatdesc($arrayoftasks[$object->timespent_id]['note'], $langs->trans("Duration") . ': ' . convertSecondToTime($object->timespent_duration, 'all', $conf->global->MAIN_DURATION_OF_WORKDAY));
					}
					$arrayoftasks[$object->timespent_id]['user'] = $object->timespent_fk_user;
					$arrayoftasks[$object->timespent_id]['fk_product'] = $object->timespent_fk_product;
				}

				foreach ($arrayoftasks as $timespent_id => $value) {
					$userid = $value['user'];
					//$pu_ht = $value['timespent'] * $fuser->thm;

					// Define qty per hour
					$qtyhour = $value['timespent'] / 3600;

					// If no unit price known
					if (empty($pu_ht)) {
						$pu_ht = price2num($value['totalvaluetodivideby3600'] / 3600, 'MU');
					}

					// Add lines
					$prodDurationHours = $prodDurationHoursBase;
					$idprodline = $idprod;
					$pu_htline = $pu_ht;
					$txtvaline = $txtva;
					$localtax1line = $localtax1;
					$localtax2line = $localtax2;

					if (!empty($value['fk_product']) && $value['fk_product'] !== $idprod) {
						if (!array_key_exists($value['fk_product'], $product_data_cache)) {
							$result = $tmpproduct->fetch($value['fk_product']);
							if ($result < 0) {
								$error++;
								setEventMessages($tmpproduct->error, $tmpproduct->errors, 'errors');
							}
							$prodDurationHours = $tmpproduct->getProductDurationHours();
							if ($prodDurationHours < 0) {
								$error++;
								$langs->load("errors");
								setEventMessages(null, $tmpproduct->errors, 'errors');
							}

							$dataforprice = $tmpproduct->getSellPrice($mysoc, $projectstatic->thirdparty, 0);

							$pu_htline = empty($dataforprice['pu_ht']) ? 0 : $dataforprice['pu_ht'];
							$txtvaline = $dataforprice['tva_tx'];
							$localtax1line = $dataforprice['localtax1'];
							$localtax2line = $dataforprice['localtax2'];

							$product_data_cache[$value['fk_product']] = array('duration' => $prodDurationHours, 'dataforprice' => $dataforprice);
						} else {
							$prodDurationHours = $product_data_cache[$value['fk_product']]['duration'];
							$pu_htline = empty($product_data_cache[$value['fk_product']]['dataforprice']['pu_ht']) ? 0 : $product_data_cache[$value['fk_product']]['dataforprice']['pu_ht'];
							$txtvaline = $product_data_cache[$value['fk_product']]['dataforprice']['tva_tx'];
							$localtax1line = $product_data_cache[$value['fk_product']]['dataforprice']['localtax1'];
							$localtax2line = $product_data_cache[$value['fk_product']]['dataforprice']['localtax2'];
						}
						$idprodline = $value['fk_product'];
					}
					$lineid = $tmpinvoice->addline($value['note'], $pu_htline, round($qtyhour / $prodDurationHours, 2), $txtvaline, $localtax1line, $localtax2line, ($idprodline > 0 ? $idprodline : 0));
					if ($lineid < 0) {
						$error++;
						setEventMessages(null, $tmpinvoice->errors, 'errors');
					}
					//var_dump($lineid);exit;

					// Update lineid into line of timespent
					$sql = 'UPDATE '.MAIN_DB_PREFIX.'element_time SET invoice_line_id = '.((int) $lineid).', invoice_id = '.((int) $tmpinvoice->id);
					$sql .= ' WHERE rowid IN ('.$db->sanitize(join(',', $toselect)).') AND fk_user = '.((int) $userid);
					$result = $db->query($sql);
					if (!$result) {
						$error++;
						setEventMessages($db->lasterror(), null, 'errors');
						break;
					}
				}
			} elseif ($generateinvoicemode == 'onelinepertask') {    // One line for each different task
				$arrayoftasks = array();
				foreach ($toselect as $key => $value) {
					// Get userid, timepent
					$object->fetchTimeSpent($value);        // Call method to get list of timespent for a timespent line id (We use the utiliy method found into Task object)
					// $object->id is now the task id
					$arrayoftasks[$object->id][(int) $object->timespent_fk_product]['timespent'] += $object->timespent_duration;
					$arrayoftasks[$object->id][(int) $object->timespent_fk_product]['totalvaluetodivideby3600'] += ($object->timespent_duration * $object->timespent_thm);
				}

				foreach ($arrayoftasks as $task_id => $data) {
					$ftask = new Task($db);
					$ftask->fetch($task_id);

					foreach ($data as $fk_product => $timespent_data) {
						$qtyhour = $timespent_data['timespent'] / 3600;
						$qtyhourtext = convertSecondToTime($timespent_data['timespent'], 'all', $conf->global->MAIN_DURATION_OF_WORKDAY);

						// Add lines
						$prodDurationHours = $prodDurationHoursBase;
						$idprodline = $idprod;
						$pu_htline = $pu_ht;
						$txtvaline = $txtva;
						$localtax1line = $localtax1;
						$localtax2line = $localtax2;

						if (!empty($fk_product) && $fk_product !== $idprod) {
							if (!array_key_exists($fk_product, $product_data_cache)) {
								$result = $tmpproduct->fetch($fk_product);
								if ($result < 0) {
									$error++;
									setEventMessages($tmpproduct->error, $tmpproduct->errors, 'errors');
								}
								$prodDurationHours = $tmpproduct->getProductDurationHours();
								if ($prodDurationHours < 0) {
									$error++;
									$langs->load("errors");
									setEventMessages(null, $tmpproduct->errors, 'errors');
								}

								$dataforprice = $tmpproduct->getSellPrice($mysoc, $projectstatic->thirdparty, 0);

								$pu_htline = empty($dataforprice['pu_ht']) ? 0 : $dataforprice['pu_ht'];
								$txtvaline = $dataforprice['tva_tx'];
								$localtax1line = $dataforprice['localtax1'];
								$localtax2line = $dataforprice['localtax2'];

								$product_data_cache[$fk_product] = array('duration' => $prodDurationHours, 'dataforprice' => $dataforprice);
							} else {
								$prodDurationHours = $product_data_cache[$fk_product]['duration'];
								$pu_htline = empty($product_data_cache[$fk_product]['dataforprice']['pu_ht']) ? 0 : $product_data_cache[$fk_product]['dataforprice']['pu_ht'];
								$txtvaline = $product_data_cache[$fk_product]['dataforprice']['tva_tx'];
								$localtax1line = $product_data_cache[$fk_product]['dataforprice']['localtax1'];
								$localtax2line = $product_data_cache[$fk_product]['dataforprice']['localtax2'];
							}
							$idprodline = $fk_product;
						}


						if ($idprodline > 0) {
							// If a product is defined, we msut use the $prodDurationHours and $pu_ht of product (already set previously).
							$pu_ht_for_task = $pu_htline;
							// If we want to reuse the value of timespent (so use same price than cost price)
							if (!empty($conf->global->PROJECT_TIME_SPENT_INTO_INVOICE_USE_VALUE)) {
								$pu_ht_for_task = price2num($timespent_data['totalvaluetodivideby3600'] / $timespent_data['timespent'], 'MU') * $prodDurationHours;
							}
							$pa_ht = price2num($timespent_data['totalvaluetodivideby3600'] / $timespent_data['timespent'], 'MU') * $prodDurationHours;
						} else {
							// If not product used, we use the hour unit for duration and unit price.
							$pu_ht_for_task = 0;
							// If we want to reuse the value of timespent (so use same price than cost price)
							if (!empty($conf->global->PROJECT_TIME_SPENT_INTO_INVOICE_USE_VALUE)) {
								$pu_ht_for_task = price2num($timespent_data['totalvaluetodivideby3600'] / $timespent_data['timespent'], 'MU');
							}
							$pa_ht = price2num($timespent_data['totalvaluetodivideby3600'] / $timespent_data['timespent'], 'MU');
						}

						// Add lines
						$date_start = '';
						$date_end = '';
						$lineName = $ftask->ref . ' - ' . $ftask->label;
						$lineid = $tmpinvoice->addline($lineName, $pu_ht_for_task, price2num($qtyhour / $prodDurationHours, 'MS'), $txtvaline, $localtax1line, $localtax2line, ($idprodline > 0 ? $idprodline : 0), 0, $date_start, $date_end, 0, 0, '', 'HT', 0, 1, -1, 0, '', 0, 0, null, $pa_ht);
						if ($lineid < 0) {
							$error++;
							setEventMessages($tmpinvoice->error, $tmpinvoice->errors, 'errors');
							break;
						}

						if (!$error) {
							// Update lineid into line of timespent
							$sql = 'UPDATE ' . MAIN_DB_PREFIX . 'element_time SET invoice_line_id = ' . ((int) $lineid) . ', invoice_id = ' . ((int) $tmpinvoice->id);
							$sql .= ' WHERE rowid IN (' . $db->sanitize(join(',', $toselect)) . ')';
							$result = $db->query($sql);
							if (!$result) {
								$error++;
								setEventMessages($db->lasterror(), null, 'errors');
								break;
							}
						}
					}
				}
			}
		}

		if (!$error) {
			$urltoinvoice = $tmpinvoice->getNomUrl(0);
			$mesg = $langs->trans("InvoiceGeneratedFromTimeSpent", '{s1}');
			$mesg = str_replace('{s1}', $urltoinvoice, $mesg);
			setEventMessages($mesg, null, 'mesgs');

			//var_dump($tmpinvoice);

			$db->commit();
		} else {
			$db->rollback();
		}
	}
}

if ($action == 'confirm_generateinter') {
	$langs->load('interventions');

	if (!empty($projectstatic->socid)) $projectstatic->fetch_thirdparty();

	if (!($projectstatic->thirdparty->id > 0)) {
		setEventMessages($langs->trans("ThirdPartyRequiredToGenerateIntervention"), null, 'errors');
	} else {
		include_once DOL_DOCUMENT_ROOT . '/compta/facture/class/facture.class.php';
		include_once DOL_DOCUMENT_ROOT . '/projet/class/project.class.php';
		include_once DOL_DOCUMENT_ROOT . '/product/class/product.class.php';


		require_once DOL_DOCUMENT_ROOT . '/fichinter/class/fichinter.class.php';
		$tmpinter = new Fichinter($db);
		$tmptimespent = new Task($db);
		$fuser = new User($db);

		$db->begin();
		$interToUse = GETPOST('interid', 'int');


		$tmpinter->socid = $projectstatic->thirdparty->id;
		$tmpinter->date = dol_mktime(GETPOST('rehour', 'int'), GETPOST('remin', 'int'), GETPOST('resec', 'int'), GETPOST('remonth', 'int'), GETPOST('reday', 'int'), GETPOST('reyear', 'int'));
		$tmpinter->fk_project = $projectstatic->id;
		$tmpinter->description = $projectstatic->title . (!empty($projectstatic->description) ? '-' . $projectstatic->label : '');

		if ($interToUse) {
			$tmpinter->fetch($interToUse);
		} else {
			$result = $tmpinter->create($user);
			if ($result <= 0) {
				$error++;
				setEventMessages($tmpinter->error, $tmpinter->errors, 'errors');
			}
		}

		if (!$error) {
			$arrayoftasks = array();
			foreach ($toselect as $key => $value) {
				// Get userid, timespent
				$object->fetchTimeSpent($value);
				// $object->id is the task id
				$arrayoftasks[$object->timespent_id]['id'] = $object->id;
				$arrayoftasks[$object->timespent_id]['timespent'] = $object->timespent_duration;
				$arrayoftasks[$object->timespent_id]['totalvaluetodivideby3600'] = $object->timespent_duration * $object->timespent_thm;
				$arrayoftasks[$object->timespent_id]['note'] = $object->timespent_note;
				$arrayoftasks[$object->timespent_id]['date'] = date('Y-m-d H:i:s', $object->timespent_datehour);
			}

			foreach ($arrayoftasks as $timespent_id => $value) {
				$ftask = new Task($db);
				$ftask->fetch($value['id']);
				// Define qty per hour
				$qtyhour = $value['timespent'] / 3600;
				$qtyhourtext = convertSecondToTime($value['timespent'], 'all', $conf->global->MAIN_DURATION_OF_WORKDAY);

				// Add lines
				$lineid = $tmpinter->addline($user, $tmpinter->id, $ftask->label . (!empty($value['note']) ? ' - ' . $value['note'] : ''), $value['date'], $value['timespent']);
			}
		}

		if (!$error) {
			$urltointer = $tmpinter->getNomUrl(0);
			$mesg = $langs->trans("InterventionGeneratedFromTimeSpent", '{s1}');
			$mesg = str_replace('{s1}', $urltointer, $mesg);
			setEventMessages($mesg, null, 'mesgs');

			//var_dump($tmpinvoice);

			$db->commit();
		} else {
			$db->rollback();
		}
	}
}


/*
 * View
 */

$form = new Form($db);
$formother = new FormOther($db);
$formproject = new FormProjets($db);
$userstatic = new User($db);
//$result = $projectstatic->fetch($object->fk_project);
$arrayofselected = is_array($toselect) ? $toselect : array();

$title = $object->ref . ' - ' . $langs->trans("TimeSpent");
if (!empty($withproject)) {
	$title .= ' | ' . $langs->trans("Project") . (!empty($projectstatic->ref) ? ': ' . $projectstatic->ref : '');
}
$help_url = '';

llxHeader('', $title, $help_url);

if (($id > 0 || !empty($ref)) || $projectidforalltimes > 0 || $allprojectforuser > 0) {
	/*
	 * Fiche projet en mode visu
	 */
	if ($projectidforalltimes > 0) {
		$result = $projectstatic->fetch($projectidforalltimes);
		if (!empty($projectstatic->socid)) {
			$projectstatic->fetch_thirdparty();
		}
		$res = $projectstatic->fetch_optionals();
	} elseif ($object->fetch($id, $ref) >= 0) {
		if (!empty($conf->global->PROJECT_ALLOW_COMMENT_ON_TASK) && method_exists($object, 'fetchComments') && empty($object->comments)) {
			$object->fetchComments();
		}
		$result = $projectstatic->fetch($object->fk_project);
		if (!empty($conf->global->PROJECT_ALLOW_COMMENT_ON_PROJECT) && method_exists($projectstatic, 'fetchComments') && empty($projectstatic->comments)) {
			$projectstatic->fetchComments();
		}
		if (!empty($projectstatic->socid)) {
			$projectstatic->fetch_thirdparty();
		}
		$res = $projectstatic->fetch_optionals();

		$object->project = clone $projectstatic;
	}

	$userRead = $projectstatic->restrictedProjectArea($user, 'read');
	$linktocreatetime = '';

	if ($projectstatic->id > 0) {
		if ($withproject) {
			// Tabs for project
			if (empty($id) || $tab == 'timespent') {
				$tab = 'timespent';
			} else {
				$tab = 'tasks';
			}

			$head = project_prepare_head($projectstatic);
			print dol_get_fiche_head($head, $tab, $langs->trans("Project"), -1, ($projectstatic->public ? 'projectpub' : 'project'));

			$param = ((!empty($mode) && $mode == 'mine') ? '&mode=mine' : '');
			if ($search_user) {
				$param .= '&search_user=' . ((int) $search_user);
			}
			if ($search_month) {
				$param .= '&search_month=' . ((int) $search_month);
			}
			if ($search_year) {
				$param .= '&search_year=' . ((int) $search_year);
			}

			// Project card

			$linkback = '<a href="'.DOL_URL_ROOT.'/projet/list.php?restore_lastsearch_values=1">'.$langs->trans("BackToList").'</a>';

			$morehtmlref = '<div class="refidno">';
			// Title
			$morehtmlref .= $projectstatic->title;
			// Thirdparty
			if (!empty($projectstatic->thirdparty->id) && $projectstatic->thirdparty->id > 0) {
				$morehtmlref .= '<br>' . $projectstatic->thirdparty->getNomUrl(1, 'project');
			}
			$morehtmlref .= '</div>';

			// Define a complementary filter for search of next/prev ref.
			if (empty($user->rights->projet->all->lire)) {
				$objectsListId = $projectstatic->getProjectsAuthorizedForUser($user, 0, 0);
				$projectstatic->next_prev_filter = "rowid IN (" . $db->sanitize(count($objectsListId) ? join(',', array_keys($objectsListId)) : '0') . ")";
			}

			dol_banner_tab($projectstatic, 'project_ref', $linkback, 1, 'ref', 'ref', $morehtmlref, $param);

			print '<div class="fichecenter">';
			print '<div class="fichehalfleft">';
			print '<div class="underbanner clearboth"></div>';

			print '<table class="border tableforfield centpercent">';

			// Usage
			if (!empty($conf->global->PROJECT_USE_OPPORTUNITIES) || empty($conf->global->PROJECT_HIDE_TASKS) || isModEnabled('eventorganization')) {
				print '<tr><td class="tdtop">';
				print $langs->trans("Usage");
				print '</td>';
				print '<td>';
				if (!empty($conf->global->PROJECT_USE_OPPORTUNITIES)) {
					print '<input type="checkbox" disabled name="usage_opportunity"' . (GETPOSTISSET('usage_opportunity') ? (GETPOST('usage_opportunity', 'alpha') != '' ? ' checked="checked"' : '') : ($projectstatic->usage_opportunity ? ' checked="checked"' : '')) . '"> ';
					$htmltext = $langs->trans("ProjectFollowOpportunity");
					print $form->textwithpicto($langs->trans("ProjectFollowOpportunity"), $htmltext);
					print '<br>';
				}
				if (empty($conf->global->PROJECT_HIDE_TASKS)) {
					print '<input type="checkbox" disabled name="usage_task"' . (GETPOSTISSET('usage_task') ? (GETPOST('usage_task', 'alpha') != '' ? ' checked="checked"' : '') : ($projectstatic->usage_task ? ' checked="checked"' : '')) . '"> ';
					$htmltext = $langs->trans("ProjectFollowTasks");
					print $form->textwithpicto($langs->trans("ProjectFollowTasks"), $htmltext);
					print '<br>';
				}
				if (empty($conf->global->PROJECT_HIDE_TASKS) && !empty($conf->global->PROJECT_BILL_TIME_SPENT)) {
					print '<input type="checkbox" disabled name="usage_bill_time"' . (GETPOSTISSET('usage_bill_time') ? (GETPOST('usage_bill_time', 'alpha') != '' ? ' checked="checked"' : '') : ($projectstatic->usage_bill_time ? ' checked="checked"' : '')) . '"> ';
					$htmltext = $langs->trans("ProjectBillTimeDescription");
					print $form->textwithpicto($langs->trans("BillTime"), $htmltext);
					print '<br>';
				}
				if (isModEnabled('eventorganization')) {
					print '<input type="checkbox" disabled name="usage_organize_event"' . (GETPOSTISSET('usage_organize_event') ? (GETPOST('usage_organize_event', 'alpha') != '' ? ' checked="checked"' : '') : ($projectstatic->usage_organize_event ? ' checked="checked"' : '')) . '"> ';
					$htmltext = $langs->trans("EventOrganizationDescriptionLong");
					print $form->textwithpicto($langs->trans("ManageOrganizeEvent"), $htmltext);
				}
				print '</td></tr>';
			}

			// Visibility
			print '<tr><td class="titlefield">' . $langs->trans("Visibility") . '</td><td>';
			if ($projectstatic->public) {
				print img_picto($langs->trans('SharedProject'), 'world', 'class="paddingrightonly"');
				print $langs->trans('SharedProject');
			} else {
				print img_picto($langs->trans('PrivateProject'), 'private', 'class="paddingrightonly"');
				print $langs->trans('PrivateProject');
			}
			print '</td></tr>';

			// Budget
			print '<tr><td>' . $langs->trans("Budget") . '</td><td>';
			if (!is_null($projectstatic->budget_amount) && strcmp($projectstatic->budget_amount, '')) {
				print '<span class="amount">' . price($projectstatic->budget_amount, '', $langs, 1, 0, 0, $conf->currency) . '</span>';
			}
			print '</td></tr>';

			// Date start - end project
			print '<tr><td>' . $langs->trans("Dates") . '</td><td>';
			$start = dol_print_date($projectstatic->date_start, 'day');
			print ($start ? $start : '?');
			$end = dol_print_date($projectstatic->date_end, 'day');
			print ' - ';
			print ($end ? $end : '?');
			if ($projectstatic->hasDelay()) {
				print img_warning("Late");
			}
			print '</td></tr>';

			// Other attributes
			$cols = 2;
			$savobject = $object;
			$object = $projectstatic;
			include DOL_DOCUMENT_ROOT . '/core/tpl/extrafields_view.tpl.php';
			$object = $savobject;

			print '</table>';

			print '</div>';
			print '<div class="fichehalfright">';
			print '<div class="underbanner clearboth"></div>';

			print '<table class="border tableforfield centpercent">';

			// Description
			print '<td class="titlefield tdtop">'.$langs->trans("Description").'</td><td>';
			print dol_htmlentitiesbr($projectstatic->description);
			print '</td></tr>';

			// Categories
			if (isModEnabled('categorie')) {
				print '<tr><td class="valignmiddle">' . $langs->trans("Categories") . '</td><td>';
				print $form->showCategories($projectstatic->id, 'project', 1);
				print "</td></tr>";
			}

			print '</table>';

			print '</div>';
			print '</div>';

			print '<div class="clearboth"></div>';

			print dol_get_fiche_end();

			print '<br>';
		}

		$param = '';

		// Link to create time
		$linktocreatetimeBtnStatus = 0;
		$linktocreatetimeUrl = '';
		$linktocreatetimeHelpText = '';
		if (!empty($user->rights->projet->time)) {
			if ($projectstatic->public || $userRead > 0) {
				$linktocreatetimeBtnStatus = 1;

				if (!empty($projectidforalltimes)) {
					// We are on tab 'Time Spent' of project
					$backtourl = $_SERVER['PHP_SELF'] . '?projectid=' . $projectstatic->id . ($withproject ? '&withproject=1' : '');
					$linktocreatetimeUrl = $_SERVER['PHP_SELF'] . '?' . ($withproject ? 'withproject=1' : '') . '&projectid=' . $projectstatic->id . '&action=createtime&token=' . newToken() . $param . '&backtopage=' . urlencode($backtourl);
				} else {
					// We are on tab 'Time Spent' of task
					$backtourl = $_SERVER['PHP_SELF'] . '?id=' . $object->id . ($withproject ? '&withproject=1' : '');
					$linktocreatetimeUrl = $_SERVER['PHP_SELF'] . '?' . ($withproject ? 'withproject=1' : '') . ($object->id > 0 ? '&id=' . $object->id : '&projectid=' . $projectstatic->id) . '&action=createtime&token=' . newToken() . $param . '&backtopage=' . urlencode($backtourl);
				}
			} else {
				$linktocreatetimeBtnStatus = -2;
				$linktocreatetimeHelpText = $langs->trans("NotOwnerOfProject");
			}
		} else {
			$linktocreatetimeBtnStatus = -2;
			$linktocreatetimeHelpText = $langs->trans("NotEnoughPermissions");
		}

		$paramsbutton = array('morecss' => 'reposition');
		$linktocreatetime = dolGetButtonTitle($langs->trans('AddTimeSpent'), $linktocreatetimeHelpText, 'fa fa-plus-circle', $linktocreatetimeUrl, '', $linktocreatetimeBtnStatus, $paramsbutton);
	}

	$massactionbutton = '';
	$arrayofmassactions = array();

	if ($projectstatic->id > 0) {
		// If we are on a given project.
		if ($projectstatic->usage_bill_time) {
			$arrayofmassactions = array(
				'generateinvoice' => $langs->trans("GenerateBill"),
				//'builddoc'=>$langs->trans("PDFMerge"),
			);
		}
		if (isModEnabled('ficheinter') && $user->hasRight('ficheinter', 'creer')) {
			$langs->load("interventions");
			$arrayofmassactions['generateinter'] = $langs->trans("GenerateInter");
		}
	}
	//if ($user->rights->projet->creer) $arrayofmassactions['predelete']='<span class="fa fa-trash paddingrightonly"></span>'.$langs->trans("Delete");
	if (in_array($massaction, array('presend', 'predelete', 'generateinvoice', 'generateinter'))) {
		$arrayofmassactions = array();
	}
	$massactionbutton = $form->selectMassAction('', $arrayofmassactions);

	// Task

	// Show section with information of task. If id of task is not defined and project id defined, then $projectidforalltimes is not empty.
	if (empty($projectidforalltimes) && empty($allprojectforuser)) {
		$head = task_prepare_head($object);
		print dol_get_fiche_head($head, 'task_time', $langs->trans("Task"), -1, 'projecttask', 0, '', 'reposition');

		if ($action == 'deleteline') {
			$urlafterconfirm = $_SERVER["PHP_SELF"] . "?" . ($object->id > 0 ? "id=" . $object->id : 'projectid=' . $projectstatic->id) . '&lineid=' . GETPOST("lineid", 'int') . ($withproject ? '&withproject=1' : '');
			print $form->formconfirm($urlafterconfirm, $langs->trans("DeleteATimeSpent"), $langs->trans("ConfirmDeleteATimeSpent"), "confirm_deleteline", '', '', 1);
		}

		$param = ($withproject ? '&withproject=1' : '');
		$param .= ($param ? '&' : '') . 'id=' . $object->id;        // ID of task
		$linkback = $withproject ? '<a href="' . DOL_URL_ROOT . '/projet/tasks.php?id=' . $projectstatic->id . '">' . $langs->trans("BackToList") . '</a>' : '';

		if (!GETPOST('withproject') || empty($projectstatic->id)) {
			$projectsListId = $projectstatic->getProjectsAuthorizedForUser($user, 0, 1);
			$object->next_prev_filter = "fk_projet IN (" . $db->sanitize($projectsListId) . ")";
		} else {
			$object->next_prev_filter = "fk_projet = " . ((int) $projectstatic->id);
		}

		$morehtmlref = '';

		// Project
		if (empty($withproject)) {
			$morehtmlref .= '<div class="refidno">';
			$morehtmlref .= $langs->trans("Project") . ': ';
			$morehtmlref .= $projectstatic->getNomUrl(1);
			$morehtmlref .= '<br>';

			// Third party
			$morehtmlref .= $langs->trans("ThirdParty") . ': ';
			if (!empty($projectstatic->thirdparty) && is_object($projectstatic->thirdparty)) {
				$morehtmlref .= $projectstatic->thirdparty->getNomUrl(1);
			}
			$morehtmlref .= '</div>';
		}

		dol_banner_tab($object, 'ref', $linkback, 1, 'ref', 'ref', $morehtmlref, $param);

		print '<div class="fichecenter">';
		print '<div class="fichehalfleft">';

		print '<div class="underbanner clearboth"></div>';
		print '<table class="border centpercent tableforfield">';

		// Task parent
		print '<tr><td>' . $langs->trans("ChildOfTask") . '</td><td>';
		if ($object->fk_task_parent > 0) {
			$tasktmp = new Task($db);
			$tasktmp->fetch($object->fk_task_parent);
			print $tasktmp->getNomUrl(1);
		}
		print '</td></tr>';

		// Date start - Date end task
		print '<tr><td class="titlefield">' . $langs->trans("DateStart") . ' - ' . $langs->trans("Deadline") . '</td><td>';
		$start = dol_print_date($object->date_start, 'dayhour');
		print ($start ? $start : '?');
		$end = dol_print_date($object->date_end, 'dayhour');
		print ' - ';
		print ($end ? $end : '?');
		if ($object->hasDelay()) {
			print img_warning("Late");
		}
		print '</td></tr>';

		// Planned workload
		print '<tr><td>' . $langs->trans("PlannedWorkload") . '</td><td>';
		if ($object->planned_workload) {
			print convertSecondToTime($object->planned_workload, 'allhourmin');
		}
		print '</td></tr>';

		print '</table>';
		print '</div>';

		print '<div class="fichehalfright">';

		print '<div class="underbanner clearboth"></div>';
		print '<table class="border tableforfield centpercent">';

		// Progress declared
		print '<tr><td class="titlefield">' . $langs->trans("ProgressDeclared") . '</td><td>';
		print $object->progress != '' ? $object->progress . ' %' : '';
		print '</td></tr>';

		// Progress calculated
		print '<tr><td>' . $langs->trans("ProgressCalculated") . '</td><td>';
		if ($object->planned_workload) {
			$tmparray = $object->getSummaryOfTimeSpent();
			if ($tmparray['total_duration'] > 0) {
				print round($tmparray['total_duration'] / $object->planned_workload * 100, 2) . ' %';
			} else {
				print '0 %';
			}
		} else {
			print '<span class="opacitymedium">' . $langs->trans("WorkloadNotDefined") . '</span>';
		}
		print '</td>';

		print '</tr>';

		print '</table>';

		print '</div>';

		print '</div>';
		print '<div class="clearboth"></div>';

		print dol_get_fiche_end();
	} else {
		if ($action == 'deleteline') {
			$urlafterconfirm = $_SERVER["PHP_SELF"] . "?" . ($object->id > 0 ? "id=" . $object->id : 'projectid=' . $projectstatic->id) . '&lineid=' . GETPOST("lineid", 'int') . ($withproject ? '&withproject=1' : '');
			print $form->formconfirm($urlafterconfirm, $langs->trans("DeleteATimeSpent"), $langs->trans("ConfirmDeleteATimeSpent"), "confirm_deleteline", '', '', 1);
		}
	}


	if ($projectstatic->id > 0 || $allprojectforuser > 0) {
		// Initialize technical object to manage hooks. Note that conf->hooks_modules contains array
		$hookmanager->initHooks(array('tasktimelist'));

		$formconfirm = '';

		if ($action == 'deleteline' && !empty($projectidforalltimes)) {
			// We must use projectidprojectid if on list of timespent of project and id=taskid if on list of timespent of a task
			$urlafterconfirm = $_SERVER["PHP_SELF"] . "?" . ($projectstatic->id > 0 ? 'projectid=' . $projectstatic->id : ($object->id > 0 ? "id=" . $object->id : '')) . '&lineid=' . GETPOST('lineid', 'int') . ($withproject ? '&withproject=1' : '') . "&contextpage=" . urlencode($contextpage);
			$formconfirm = $form->formconfirm($urlafterconfirm, $langs->trans("DeleteATimeSpent"), $langs->trans("ConfirmDeleteATimeSpent"), "confirm_deleteline", '', '', 1);
		}

		// Call Hook formConfirm
		$parameters = array('formConfirm' => $formconfirm, "projectstatic" => $projectstatic, "withproject" => $withproject);
		$reshook = $hookmanager->executeHooks('formConfirm', $parameters, $object, $action); // Note that $action and $object may have been modified by hook
		if (empty($reshook)) {
			$formconfirm .= $hookmanager->resPrint;
		} elseif ($reshook > 0) {
			$formconfirm = $hookmanager->resPrint;
		}

		// Print form confirm
		print $formconfirm;

		// Definition of fields for list
		$arrayfields = array();
		$arrayfields['t.element_date'] = array('label'=>$langs->trans("Date"), 'checked'=>1);
		$arrayfields['p.fk_soc'] = array('label'=>$langs->trans("ThirdParty"), 'type'=>'integer:Societe:/societe/class/societe.class.php:1','checked'=>1);
		$arrayfields['s.name_alias'] = array('label'=>$langs->trans("AliasNameShort"), 'type'=>'integer:Societe:/societe/class/societe.class.php:1');
		if ((empty($id) && empty($ref)) || !empty($projectidforalltimes)) {	// Not a dedicated task
			if (! empty($allprojectforuser)) {
				$arrayfields['p.project_ref'] = ['label' => $langs->trans('RefProject'), 'checked' => 1];
				$arrayfields['p.project_label'] = ['label' => $langs->trans('ProjectLabel'), 'checked' => 1];
			}
			$arrayfields['t.element_ref'] = array('label'=>$langs->trans("RefTask"), 'checked'=>1);
			$arrayfields['t.element_label'] = array('label'=>$langs->trans("LabelTask"), 'checked'=>1);
		}
<<<<<<< HEAD
		$arrayfields['author'] = array('label'=>$langs->trans("By"), 'checked'=>1);
		$arrayfields['t.note'] = array('label'=>$langs->trans("Note"), 'checked'=>1);
=======
		$arrayfields['author'] = array('label' => $langs->trans("By"), 'checked' => 1);
		$arrayfields['t.note'] = array('label' => $langs->trans("Note"), 'checked' => 1);
>>>>>>> 6295c9a9
		if (isModEnabled('service') && !empty($projectstatic->thirdparty) && $projectstatic->thirdparty->id > 0 && $projectstatic->usage_bill_time) {
			$arrayfields['t.fk_product'] = array('label' => $langs->trans("Product"), 'checked' => 1);
		}
		$arrayfields['t.element_duration'] = array('label'=>$langs->trans("Duration"), 'checked'=>1);
		$arrayfields['value'] = array('label'=>$langs->trans("Value"), 'checked'=>1, 'enabled'=>isModEnabled("salaries"));
		$arrayfields['valuebilled'] = array('label'=>$langs->trans("Billed"), 'checked'=>1, 'enabled'=>(((getDolGlobalInt('PROJECT_HIDE_TASKS') || !getDolGlobalInt('PROJECT_BILL_TIME_SPENT')) ? 0 : 1) && $projectstatic->usage_bill_time));
		// Extra fields
		include DOL_DOCUMENT_ROOT . '/core/tpl/extrafields_list_array_fields.tpl.php';

		$arrayfields = dol_sort_array($arrayfields, 'position');

		$param = '';
		if (!empty($contextpage) && $contextpage != $_SERVER["PHP_SELF"]) {
			$param .= '&contextpage=' . urlencode($contextpage);
		}
		if ($limit > 0 && $limit != $conf->liste_limit) {
			$param .= '&limit='.((int) $limit);
		}
		if ($search_month > 0) {
			$param .= '&search_month=' . urlencode($search_month);
		}
		if ($search_year > 0) {
			$param .= '&search_year=' . urlencode($search_year);
		}
		if (!empty($search_user)) { 	// We keep param if -1 because default value is forced to user id if not set
			$param .= '&search_user='.urlencode($search_user);
		}
		if ($search_task_ref != '') {
			$param .= '&search_task_ref=' . urlencode($search_task_ref);
		}
		if ($search_company != '') {
			$param .= '&amp;$search_company=' . urlencode($search_company);
		}
		if ($search_company_alias != '') {
			$param .= '&amp;$search_company_alias=' . urlencode($search_company_alias);
		}
		if ($search_project_ref != '') {
			$param .= '&amp;$search_project_ref=' . urlencode($search_project_ref);
		}
		if ($search_project_label != '') {
			$param .= '&amp;$search_project_label=' . urlencode($search_project_label);
		}
		if ($search_task_label != '') {
			$param .= '&search_task_label=' . urlencode($search_task_label);
		}
		if ($search_note != '') {
			$param .= '&search_note=' . urlencode($search_note);
		}
		if ($search_duration != '') {
			$param .= '&amp;search_field2=' . urlencode($search_duration);
		}
		if ($optioncss != '') {
			$param .= '&optioncss=' . urlencode($optioncss);
		}
		if ($search_date_startday) {
			$param .= '&search_date_startday=' . urlencode($search_date_startday);
		}
		if ($search_date_startmonth) {
			$param .= '&search_date_startmonth=' . urlencode($search_date_startmonth);
		}
		if ($search_date_startyear) {
			$param .= '&search_date_startyear=' . urlencode($search_date_startyear);
		}
		if ($search_date_endday) {
			$param .= '&search_date_endday=' . urlencode($search_date_endday);
		}
		if ($search_date_endmonth) {
			$param .= '&search_date_endmonth=' . urlencode($search_date_endmonth);
		}
		if ($search_date_endyear) {
			$param .= '&search_date_endyear=' . urlencode($search_date_endyear);
		}
		if ($search_timespent_starthour) {
			$param .= '&search_timespent_duration_starthour=' . urlencode($search_timespent_starthour);
		}
		if ($search_timespent_startmin) {
			$param .= '&search_timespent_duration_startmin=' . urlencode($search_timespent_startmin);
		}
		if ($search_timespent_endhour) {
			$param .= '&search_timespent_duration_endhour=' . urlencode($search_timespent_endhour);
		}
		if ($search_timespent_endmin) {
			$param .= '&search_timespent_duration_endmin=' . urlencode($search_timespent_endmin);
		}

		/*
		 // Add $param from extra fields
		 include DOL_DOCUMENT_ROOT.'/core/tpl/extrafields_list_search_param.tpl.php';
		 */
		if ($id) {
			$param .= '&id=' . urlencode($id);
		}
		if ($projectid) {
			$param .= '&projectid=' . urlencode($projectid);
		}
		if ($withproject) {
			$param .= '&withproject=' . urlencode($withproject);
		}
		// Add $param from hooks
		$parameters = array();
		$reshook = $hookmanager->executeHooks('printFieldListSearchParam', $parameters, $object); // Note that $action and $object may have been modified by hook
		$param .= $hookmanager->resPrint;

		print '<form method="POST" action="' . $_SERVER["PHP_SELF"] . '">';
		if ($optioncss != '') {
			print '<input type="hidden" name="optioncss" value="' . $optioncss . '">';
		}
		print '<input type="hidden" name="token" value="' . newToken() . '">';
		print '<input type="hidden" name="formfilteraction" id="formfilteraction" value="list">';
		if ($action == 'editline') {
			print '<input type="hidden" name="action" value="updateline">';
		} elseif ($action == 'splitline') {
			print '<input type="hidden" name="action" value="updatesplitline">';
		} elseif ($action == 'createtime' && $user->rights->projet->time) {
			print '<input type="hidden" name="action" value="addtimespent">';
		} elseif ($massaction == 'generateinvoice' && $user->hasRight('facture', 'creer')) {
			print '<input type="hidden" name="action" value="confirm_generateinvoice">';
		} elseif ($massaction == 'generateinter' && $user->hasRight('ficheinter', 'creer')) {
			print '<input type="hidden" name="action" value="confirm_generateinter">';
		} else {
			print '<input type="hidden" name="action" value="list">';
		}
		print '<input type="hidden" name="sortfield" value="' . $sortfield . '">';
		print '<input type="hidden" name="sortorder" value="' . $sortorder . '">';

		print '<input type="hidden" name="id" value="' . $id . '">';
		print '<input type="hidden" name="projectid" value="' . $projectidforalltimes . '">';
		print '<input type="hidden" name="withproject" value="' . $withproject . '">';
		print '<input type="hidden" name="tab" value="' . $tab . '">';
		print '<input type="hidden" name="page_y" value="">';

		// Form to convert time spent into invoice
		if ($massaction == 'generateinvoice') {
			if (!empty($projectstatic->thirdparty) && $projectstatic->thirdparty->id > 0) {
				print '<table class="noborder centerpercent">';
				print '<tr>';
				print '<td class="titlefield">';
				print $langs->trans('DateInvoice');
				print '</td>';
				print '<td>';
				print $form->selectDate('', '', '', '', '', '', 1, 1);
				print '</td>';
				print '</tr>';

				print '<tr>';
				print '<td>';
				print $langs->trans('Mode');
				print '</td>';
				print '<td>';
				$tmparray = array(
					'onelineperuser' => 'OneLinePerUser',
					'onelinepertask' => 'OneLinePerTask',
					'onelineperperiod' => 'OneLinePerTimeSpentLine',
				);
				print $form->selectarray('generateinvoicemode', $tmparray, 'onelineperuser', 0, 0, 0, '', 1);
				print "\n" . '<script type="text/javascript">';
				print '
				$(document).ready(function () {
					setDetailVisibility();
					$("#generateinvoicemode").change(function() {
            			setDetailVisibility();
            		});
            		function setDetailVisibility() {
            			generateinvoicemode = $("#generateinvoicemode option:selected").val();
            			if (generateinvoicemode=="onelineperperiod") {
            				$("#detail_time_duration").show();
            			} else {
            				$("#detail_time_duration").hide();
            			}
            		}
            	});
            			';
				print '</script>' . "\n";
				print '<span style="display:none" id="detail_time_duration"><input type="checkbox" value="detail" name="detail_time_duration"/>' . $langs->trans('AddDetailDateAndDuration') . '</span>';
				print '</td>';
				print '</tr>';

				if (isModEnabled("service")) {
					print '<tr>';
					print '<td>';
					print $langs->trans('ServiceToUseOnLines');
					print '</td>';
					print '<td>';
					$form->select_produits('', 'productid', '1', 0, $projectstatic->thirdparty->price_level, 1, 2, '', 0, array(), $projectstatic->thirdparty->id, 'None', 0, 'maxwidth500');
					print '</td>';
					print '</tr>';
				}

				print '<tr>';
				print '<td class="titlefield">';
				print $langs->trans('InvoiceToUse');
				print '</td>';
				print '<td>';
				print $form->selectInvoice($projectstatic->thirdparty->id, '', 'invoiceid', 24, 0, $langs->trans('NewInvoice'), 1, 0, 0, 'maxwidth500', '', 'all');
				print '</td>';
				print '</tr>';
				/*print '<tr>';
				 print '<td>';
				 print $langs->trans('ValidateInvoices');
				 print '</td>';
				 print '<td>';
				 print $form->selectyesno('validate_invoices', 0, 1);
				 print '</td>';
				 print '</tr>';*/
				print '</table>';

				print '<br>';
				print '<div class="center">';
				print '<input type="submit" class="button" id="createbills" name="createbills" value="' . $langs->trans('GenerateBill') . '">  ';
				print '<input type="submit" class="button button-cancel" id="cancel" name="cancel" value="' . $langs->trans("Cancel") . '">';
				print '</div>';
				print '<br>';
			} else {
				print '<div class="warning">' . $langs->trans("ThirdPartyRequiredToGenerateInvoice") . '</div>';
				print '<div class="center">';
				print '<input type="submit" class="button button-cancel" id="cancel" name="cancel" value="' . $langs->trans("Cancel") . '">';
				print '</div>';
				$massaction = '';
			}
		} elseif ($massaction == 'generateinter') {
			// Form to convert time spent into invoice
			print '<input type="hidden" name="massaction" value="confirm_createinter">';

			if (!empty($projectstatic->thirdparty) && $projectstatic->thirdparty->id > 0) {
				print '<br>';
				print '<table class="noborder centpercent">';
				print '<tr>';
				print '<td class="titlefield">';
				print img_picto('', 'intervention', 'class="pictofixedwidth"') . $langs->trans('InterToUse');
				print '</td>';
				print '<td>';
				$forminter = new FormIntervention($db);
				print $forminter->select_interventions($projectstatic->thirdparty->id, '', 'interid', 24, $langs->trans('NewInter'), true);
				print '</td>';
				print '</tr>';
				print '</table>';

				print '<div class="center">';
				print '<input type="submit" class="button" id="createinter" name="createinter" value="' . $langs->trans('GenerateInter') . '">  ';
				print '<input type="submit" class="button" id="cancel" name="cancel" value="' . $langs->trans('Cancel') . '">';
				print '</div>';
				print '<br>';
			} else {
				print '<div class="warning">' . $langs->trans("ThirdPartyRequiredToGenerateIntervention") . '</div>';
				print '<div class="center">';
				print '<input type="submit" class="button" id="cancel" name="cancel" value="' . $langs->trans('Cancel') . '">';
				print '</div>';
				$massaction = '';
			}
		}

		// Allow Pre-Mass-Action hook (eg for confirmation dialog)
		$parameters = array(
			'toselect' => $toselect,
			'uploaddir' => isset($uploaddir) ? $uploaddir : null
		);

		$reshook = $hookmanager->executeHooks('doPreMassActions', $parameters, $object, $action);
		if ($reshook < 0) {
			setEventMessages($hookmanager->error, $hookmanager->errors, 'errors');
		} else {
			print $hookmanager->resPrint;
		}

		/*
		 *	List of time spent
		 */
		$tasks = array();

		$varpage = empty($contextpage) ? $_SERVER["PHP_SELF"] : $contextpage;
		$selectedfields = $form->multiSelectArrayWithCheckbox('selectedfields', $arrayfields, $varpage, getDolGlobalString('MAIN_CHECKBOX_LEFT_COLUMN', '')); // This also change content of $arrayfields

		$sql = "SELECT t.rowid, t.fk_element, t.element_date, t.element_datehour, t.element_date_withhour, t.element_duration, t.fk_user, t.note, t.thm,";
		$sql .= " t.fk_product,";
		$sql .= " pt.ref, pt.label, pt.fk_projet,";
		$sql .= " u.lastname, u.firstname, u.login, u.photo, u.statut as user_status,";
		$sql .= " il.fk_facture as invoice_id, inv.fk_statut,";
		$sql .= " p.fk_soc,s.name_alias,";
		$sql .= " t.invoice_line_id";
		// Add fields from hooks
		$parameters = array();
		$reshook = $hookmanager->executeHooks('printFieldListSelect', $parameters, $object); // Note that $action and $object may have been modified by hook
		$sql .= $hookmanager->resPrint;
		$sql = preg_replace('/,\s*$/', '', $sql);

		$sqlfields = $sql; // $sql fields to remove for count total

		$sql .= " FROM ".MAIN_DB_PREFIX."element_time as t";
		$sql .= " LEFT JOIN ".MAIN_DB_PREFIX."facturedet as il ON il.rowid = t.invoice_line_id";
		$sql .= " LEFT JOIN ".MAIN_DB_PREFIX."facture as inv ON inv.rowid = il.fk_facture";
		$sql .= " LEFT JOIN ".MAIN_DB_PREFIX."product as prod ON prod.rowid = t.fk_product";
		$sql .= " INNER JOIN ".MAIN_DB_PREFIX."projet_task as pt ON pt.rowid = t.fk_element";
		$sql .= " INNER JOIN ".MAIN_DB_PREFIX."projet as p ON p.rowid = pt.fk_projet";
		$sql .= " INNER JOIN ".MAIN_DB_PREFIX."user as u ON t.fk_user = u.rowid";
		$sql .= " LEFT JOIN ".MAIN_DB_PREFIX."societe as s ON s.rowid = p.fk_soc";

		// Add table from hooks
		$parameters = array();
		$reshook = $hookmanager->executeHooks('printFieldListFrom', $parameters, $object); // Note that $action and $object may have been modified by hook
		$sql .= $hookmanager->resPrint;
		$sql .= " WHERE elementtype='task' ";
		if (empty($projectidforalltimes) && empty($allprojectforuser)) {
			// Limit on one task
			$sql .= " AND t.fk_element =".((int) $object->id);
		} elseif (!empty($projectidforalltimes)) {
			// Limit on one project
			$sql .= " AND pt.fk_projet IN (" . $db->sanitize($projectidforalltimes) . ")";
		} elseif (!empty($allprojectforuser)) {
			// Limit on on user
			if (empty($search_user)) {
				$search_user = $user->id;
			}
			if ($search_user > 0) $sql .= " AND t.fk_user = " . ((int) $search_user);
		}

		if ($search_note) {
			$sql .= natural_search('t.note', $search_note);
		}
		if ($search_task_ref) {
			$sql .= natural_search('pt.ref', $search_task_ref);
		}
		if (empty($arrayfields['s.name_alias']['checked']) && $search_company) {
			$sql .= natural_search(array("s.nom", "s.name_alias"), $search_company);
		} else {
			if ($search_company) {
				$sql .= natural_search('s.nom', $search_company);
			}
			if ($search_company_alias) {
				$sql .= natural_search('s.name_alias', $search_company_alias);
			}
		}
		if ($search_project_ref) {
			$sql .= natural_search('p.ref', $search_project_ref);
		}
		if ($search_project_label) {
			$sql .= natural_search('p.title', $search_project_label);
		}
		if ($search_task_label) {
			$sql .= natural_search('pt.label', $search_task_label);
		}
		if ($search_user > 0) {
			$sql .= natural_search('t.fk_user', $search_user, 2);
		}
		if (!empty($search_product_ref)) {
			$sql .= natural_search('prod.ref', $search_product_ref);
		}
		if ($search_valuebilled == '1') {
			$sql .= ' AND t.invoice_id > 0';
		}
		if ($search_valuebilled == '0') {
			$sql .= ' AND (t.invoice_id = 0 OR t.invoice_id IS NULL)';
		}

		if ($search_date_start) {
			$sql .= " AND t.element_date >= '".$db->idate($search_date_start)."'";
		}
		if ($search_date_end) {
			$sql .= " AND t.element_date <= '".$db->idate($search_date_end)."'";
		}

		if (!empty($arrayfields['t.element_duration']['checked'])) {
			if ($search_timespent_starthour || $search_timespent_startmin) {
				$timespent_duration_start = $search_timespent_starthour * 60 * 60; // We store duration in seconds
				$timespent_duration_start += ($search_timespent_startmin ? $search_timespent_startmin : 0) * 60; // We store duration in seconds
				$sql .= " AND t.element_duration >= " . $timespent_duration_start;
			}

			if ($search_timespent_endhour || $search_timespent_endmin) {
				$timespent_duration_end = $search_timespent_endhour * 60 * 60; // We store duration in seconds
				$timespent_duration_end += ($search_timespent_endmin ? $search_timespent_endmin : 0) * 60; // We store duration in seconds
				$sql .= " AND t.element_duration <= " . $timespent_duration_end;
			}
		}

		$sql .= dolSqlDateFilter('t.element_datehour', $search_day, $search_month, $search_year);

		// Add where from hooks
		$parameters = array();
		$reshook = $hookmanager->executeHooks('printFieldListWhere', $parameters); // Note that $action and $object may have been modified by hook
		$sql .= $hookmanager->resPrint;

		// Count total nb of records
		$nbtotalofrecords = '';
		if (!getDolGlobalInt('MAIN_DISABLE_FULL_SCANLIST')) {
			/* The fast and low memory method to get and count full list converts the sql into a sql count */
			$sqlforcount = preg_replace('/^'.preg_quote($sqlfields, '/').'/', 'SELECT COUNT(*) as nbtotalofrecords', $sql);
			$sqlforcount = preg_replace('/GROUP BY .*$/', '', $sqlforcount);
			$resql = $db->query($sqlforcount);
			if ($resql) {
				$objforcount = $db->fetch_object($resql);
				$nbtotalofrecords = $objforcount->nbtotalofrecords;
			} else {
				dol_print_error($db);
			}

			if (($page * $limit) > $nbtotalofrecords) {	// if total resultset is smaller than the paging size (filtering), goto and load page 0
				$page = 0;
				$offset = 0;
			}
			$db->free($resql);
		}

		// Complete request and execute it with limit
		$sql .= $db->order($sortfield, $sortorder);
		if ($limit) {
			$sql .= $db->plimit($limit + 1, $offset);
		}

		$resql = $db->query($sql);
		if (!$resql) {
			dol_print_error($db);
			exit;
		}

		$num = $db->num_rows($resql);

		if ($num >= 0) {
			if (!empty($projectidforalltimes)) {
				print '<!-- List of time spent for project -->' . "\n";

				$title = $langs->trans("ListTaskTimeUserProject");

				print_barre_liste($title, $page, $_SERVER["PHP_SELF"], $param, $sortfield, $sortorder, $massactionbutton, $num, $nbtotalofrecords, 'clock', 0, $linktocreatetime, '', $limit, 0, 0, 1);
			} else {
				print '<!-- List of time spent -->' . "\n";

				$title = $langs->trans("ListTaskTimeForTask");

				print_barre_liste($title, $page, $_SERVER["PHP_SELF"], $param, $sortfield, $sortorder, $massactionbutton, $num, $nbtotalofrecords, 'clock', 0, $linktocreatetime, '', $limit, 0, 0, 1);
			}

			$i = 0;
			while ($i < $num) {
				$row = $db->fetch_object($resql);
				$tasks[$i] = $row;
				$i++;
			}
			$db->free($resql);
		} else {
			dol_print_error($db);
		}

		/*
		 * Form to add a new line of time spent
		 */
		if ($action == 'createtime' && $user->hasRight('projet', 'time')) {
			print '<!-- table to add time spent -->' . "\n";
			if (!empty($id)) {
				print '<input type="hidden" name="taskid" value="' . $id . '">';
			}

			print '<div class="div-table-responsive-no-min">'; // You can use div-table-responsive-no-min if you dont need reserved height for your table
			print '<table class="noborder nohover centpercent">';

			print '<tr class="liste_titre">';
			print '<td>' . $langs->trans("Date") . '</td>';
			if (!empty($allprojectforuser)) {
				print '<td>' . $langs->trans("Project") . '</td>';
			}
			if (empty($id)) {
				print '<td>' . $langs->trans("Task") . '</td>';
			}
			print '<td>' . $langs->trans("By") . '</td>';
			print '<td>' . $langs->trans("Note") . '</td>';
			print '<td>' . $langs->trans("NewTimeSpent") . '</td>';
			print '<td>' . $langs->trans("ProgressDeclared") . '</td>';
			if (empty($conf->global->PROJECT_HIDE_TASKS) && !empty($conf->global->PROJECT_BILL_TIME_SPENT)) {
				print '<td></td>';

				if (isModEnabled("service") && !empty($projectstatic->thirdparty) && $projectstatic->thirdparty->id > 0 && $projectstatic->usage_bill_time) {
					print '<td>'.$langs->trans("Product").'</td>';
				}
			}
			// Hook fields
			$parameters = array('mode' => 'create');
			$reshook = $hookmanager->executeHooks('printFieldListTitle', $parameters); // Note that $action and $object may have been modified by hook
			print $hookmanager->resPrint;
			print '<td></td>';
			print "</tr>\n";

			print '<tr class="oddeven nohover">';

			// Date
			print '<td class="maxwidthonsmartphone">';
			$newdate = '';
			print $form->selectDate($newdate, 'time', ($conf->browser->layout == 'phone' ? 2 : 1), 1, 2, "timespent_date", 1, 0);
			print '</td>';

			if (!empty($allprojectforuser)) {
				print '<td>';
				// Add project selector
				print '</td>';
			}

			// Task
			$nboftasks = 0;
			if (empty($id)) {
				print '<td class="maxwidthonsmartphone">';
				$nboftasks = $formproject->selectTasks(-1, GETPOST('taskid', 'int'), 'taskid', 0, 0, 1, 1, 0, 0, 'maxwidth300', $projectstatic->id, 'progress');
				print '</td>';
			}

			// Contributor
			print '<td class="maxwidthonsmartphone nowraponall">';
			$contactsofproject = $projectstatic->getListContactId('internal');
			if (count($contactsofproject) > 0) {
				print img_object('', 'user', 'class="hideonsmartphone"');
				if (in_array($user->id, $contactsofproject)) {
					$userid = $user->id;
				} else {
					$userid = $contactsofproject[0];
				}

				if ($projectstatic->public) {
					$contactsofproject = array();
				}
				print $form->select_dolusers((GETPOST('userid', 'int') ? GETPOST('userid', 'int') : $userid), 'userid', 0, '', 0, '', $contactsofproject, 0, 0, 0, '', 0, $langs->trans("ResourceNotAssignedToProject"), 'minwidth150imp maxwidth200');
			} else {
				if ($nboftasks) {
					print img_error($langs->trans('FirstAddRessourceToAllocateTime')) . ' ' . $langs->trans('FirstAddRessourceToAllocateTime');
				}
			}
			print '</td>';

			// Note
			print '<td>';
			print '<textarea name="timespent_note" class="maxwidth100onsmartphone" rows="' . ROWS_2 . '">' . (GETPOST('timespent_note') ? GETPOST('timespent_note') : '') . '</textarea>';
			print '</td>';

			// Duration - Time spent
			print '<td class="nowraponall">';
			$durationtouse = (GETPOST('timespent_duration') ? GETPOST('timespent_duration') : '');
			if (GETPOSTISSET('timespent_durationhour') || GETPOSTISSET('timespent_durationmin')) {
				$durationtouse = ((int) GETPOST('timespent_durationhour') * 3600 + (int) GETPOST('timespent_durationmin') * 60);
			}
			print $form->select_duration('timespent_duration', $durationtouse, 0, 'text');
			print '</td>';

			// Progress declared
			print '<td class="nowrap">';
			print $formother->select_percent(GETPOST('progress') ? GETPOST('progress') : $object->progress, 'progress', 0, 5, 0, 100, 1);
			print '</td>';

			// Invoiced
			if (empty($conf->global->PROJECT_HIDE_TASKS) && !empty($conf->global->PROJECT_BILL_TIME_SPENT)) {
				print '<td>';
				print '</td>';

				if (isModEnabled("service") && !empty($projectstatic->thirdparty) && $projectstatic->thirdparty->id > 0 && $projectstatic->usage_bill_time) {
					print '<td class="nowraponall">';
					print img_picto('', 'product');
					print $form->select_produits('', 'fk_product', '1', 0, $projectstatic->thirdparty->price_level, 1, 2, '', 1, array(), $projectstatic->thirdparty->id, 'None', 0, 'maxwidth150', 0, '', null, 1);
					print '</td>';
				}
			}

			// Fields from hook
			$parameters = array('mode' => 'create');
			$reshook = $hookmanager->executeHooks('printFieldListValue', $parameters); // Note that $action and $object may have been modified by hook
			print $hookmanager->resPrint;

			print '<td class="center">';
			$form->buttonsSaveCancel();
			print '<input type="submit" name="save" class="button buttongen smallpaddingimp marginleftonly margintoponlyshort marginbottomonlyshort button-add reposition" value="'.$langs->trans("Add").'">';
			print '<input type="submit" name="cancel" class="button buttongen smallpaddingimp marginleftonly margintoponlyshort marginbottomonlyshort button-cancel" value="'.$langs->trans("Cancel").'">';
			print '</td></tr>';

			print '</table>';
			print '</div>';

			print '<br>';
		}

		$moreforfilter = '';

		$parameters = array();
		$reshook = $hookmanager->executeHooks('printFieldPreListTitle', $parameters); // Note that $action and $object may have been modified by hook
		if (empty($reshook)) {
			$moreforfilter .= $hookmanager->resPrint;
		} else {
			$moreforfilter = $hookmanager->resPrint;
		}

		if (!empty($moreforfilter)) {
			print '<div class="liste_titre liste_titre_bydiv centpercent">';
			print $moreforfilter;
			print '</div>';
		}

		$varpage = empty($contextpage) ? $_SERVER["PHP_SELF"] : $contextpage;
		$selectedfields = $form->multiSelectArrayWithCheckbox('selectedfields', $arrayfields, $varpage, getDolGlobalString('MAIN_CHECKBOX_LEFT_COLUMN')); // This also change content of $arrayfields
		$selectedfields .= (is_array($arrayofmassactions) && count($arrayofmassactions) ? $form->showCheckAddButtons('checkforselect', 1) : '');

		print '<div class="div-table-responsive">';
		print '<table class="tagtable nobottomiftotal liste' . ($moreforfilter ? " listwithfilterbefore" : "") . '">' . "\n";

		// Fields title search
		// --------------------------------------------------------------------
		print '<tr class="liste_titre_filter">';
		// Action column
		if (getDolGlobalString('MAIN_CHECKBOX_LEFT_COLUMN')) {
			print '<td class="liste_titre center">';
			$searchpicto = $form->showFilterButtons('left');
			print $searchpicto;
			print '</td>';
		}
		// Date
		if (!empty($arrayfields['t.element_date']['checked'])) {
			print '<td class="liste_titre left">';
			print '<div class="nowrap">';
			print $form->selectDate($search_date_start ? $search_date_start : -1, 'search_date_start', 0, 0, 1, '', 1, 0, 0, '', '', '', '', 1, '', $langs->trans('From'));
			print '</div>';
			print '<div class="nowrap">';
			print $form->selectDate($search_date_end ? $search_date_end : -1, 'search_date_end', 0, 0, 1, '', 1, 0, 0, '', '', '', '', 1, '', $langs->trans('to'));
			print '</div>';
			print '</td>';
		}
		// Thirdparty
		if (!empty($arrayfields['p.fk_soc']['checked'])) {
			print '<td class="liste_titre"><input type="text" class="flat maxwidth100" name="$search_company" value="' . dol_escape_htmltag($search_company) . '"></td>';
		}

		// Thirdparty alias
		if (!empty($arrayfields['s.name_alias']['checked'])) {
			print '<td class="liste_titre"><input type="text" class="flat maxwidth100" name="$search_company_alias" value="' . dol_escape_htmltag($search_company_alias) . '"></td>';
		}

		if (!empty($allprojectforuser)) {
			if (!empty($arrayfields['p.project_ref']['checked'])) {
				print '<td class="liste_titre"><input type="text" class="flat maxwidth100" name="$search_project_ref" value="' . dol_escape_htmltag($search_project_ref) . '"></td>';
			}
			if (!empty($arrayfields['p.project_label']['checked'])) {
				print '<td class="liste_titre"><input type="text" class="flat maxwidth100" name="$search_project_label" value="' . dol_escape_htmltag($search_project_label) . '"></td>';
			}
		}
		// Task
		if ((empty($id) && empty($ref)) || !empty($projectidforalltimes)) {	// Not a dedicated task
			if (!empty($arrayfields['t.element_ref']['checked'])) {
				print '<td class="liste_titre"><input type="text" class="flat maxwidth100" name="search_task_ref" value="'.dol_escape_htmltag($search_task_ref).'"></td>';
			}
			if (!empty($arrayfields['t.element_label']['checked'])) {
				print '<td class="liste_titre"><input type="text" class="flat maxwidth100" name="search_task_label" value="'.dol_escape_htmltag($search_task_label).'"></td>';
			}
		}
		// Author
		if (!empty($arrayfields['author']['checked'])) {
			print '<td class="liste_titre">'.$form->select_dolusers(($search_user > 0 ? $search_user : -1), 'search_user', 1, null, 0, '', '', 0, 0, 0, '', 0, '', 'maxwidth150').'</td>';
		}
		// Note
		if (!empty($arrayfields['t.note']['checked'])) {
			print '<td class="liste_titre"><input type="text" class="flat maxwidth100" name="search_note" value="' . dol_escape_htmltag($search_note) . '"></td>';
		}
		// Duration
		if (!empty($arrayfields['t.element_duration']['checked'])) {
			// Duration - Time spent
			print '<td class="liste_titre right">';

			$durationtouse_start = '';
			if ($search_timespent_starthour || $search_timespent_startmin) {
				$durationtouse_start = ($search_timespent_starthour * 3600 + $search_timespent_startmin * 60);
			}
			print '<div class="nowraponall">' . $langs->trans('from') . ' ';
			print $form->select_duration('search_timespent_duration_start', $durationtouse_start, 0, 'text', 0, 1);
			print '</div>';

			$durationtouse_end = '';
			if ($search_timespent_endhour || $search_timespent_endmin) {
				$durationtouse_end = ($search_timespent_endhour * 3600 + $search_timespent_endmin * 60);
			}
			print '<div class="nowraponall">' . $langs->trans('at') . ' ';
			print $form->select_duration('search_timespent_duration_end', $durationtouse_end, 0, 'text', 0, 1);
			print '</div>';

			print '</td>';
		}
		// Product
		if (!empty($arrayfields['t.fk_product']['checked'])) {
			print '<td class="liste_titre right"></td>';
		}
		// Value in main currency
		if (!empty($arrayfields['value']['checked'])) {
			print '<td class="liste_titre"></td>';
		}
		// Value billed
		if (!empty($arrayfields['valuebilled']['checked'])) {
			print '<td class="liste_titre center">' . $form->selectyesno('search_valuebilled', $search_valuebilled, 1, false, 1) . '</td>';
		}

		/*
		 // Extra fields
		 include DOL_DOCUMENT_ROOT.'/core/tpl/extrafields_list_search_input.tpl.php';
		 */
		// Fields from hook
		$parameters = array('arrayfields' => $arrayfields);
		$reshook = $hookmanager->executeHooks('printFieldListOption', $parameters); // Note that $action and $object may have been modified by hook
		print $hookmanager->resPrint;
		// Action column
		if (!getDolGlobalString('MAIN_CHECKBOX_LEFT_COLUMN')) {
			print '<td class="liste_titre center">';
			$searchpicto = $form->showFilterButtons();
			print $searchpicto;
			print '</td>';
		}
		print '</tr>' . "\n";

		$totalarray = array();
		$totalarray['nbfield'] = 0;

		// Fields title label
		// --------------------------------------------------------------------
		print '<tr class="liste_titre">';
		if (getDolGlobalString('MAIN_CHECKBOX_LEFT_COLUMN')) {
			print_liste_field_titre($selectedfields, $_SERVER["PHP_SELF"], "", '', '', '', $sortfield, $sortorder, 'center maxwidthsearch ');
			$totalarray['nbfield']++;
		}
		if (!empty($arrayfields['t.element_date']['checked'])) {
			print_liste_field_titre($arrayfields['t.element_date']['label'], $_SERVER['PHP_SELF'], 't.element_date,t.element_datehour,t.rowid', '', $param, '', $sortfield, $sortorder);
			$totalarray['nbfield']++;
		}
		if (!empty($arrayfields['p.fk_soc']['checked'])) {
			print_liste_field_titre($arrayfields['p.fk_soc']['label'], $_SERVER['PHP_SELF'], 't.element_date,t.element_datehour,t.rowid', '', $param, '', $sortfield, $sortorder);
			$totalarray['nbfield']++;
		}
		if (!empty($arrayfields['s.name_alias']['checked'])) {
			print_liste_field_titre($arrayfields['s.name_alias']['label'], $_SERVER['PHP_SELF'], 's.name_alias', '', $param, '', $sortfield, $sortorder);
			$totalarray['nbfield']++;
		}
		if (!empty($allprojectforuser)) {
			if (!empty($arrayfields['p.project_ref']['checked'])) {
				print_liste_field_titre("Project", $_SERVER['PHP_SELF'], 'p.ref', '', $param, '', $sortfield, $sortorder);
				$totalarray['nbfield']++;
			}
			if (!empty($arrayfields['p.project_label']['checked'])) {
				print_liste_field_titre("ProjectLabel", $_SERVER['PHP_SELF'], 'p.title', '', $param, '', $sortfield, $sortorder);
				$totalarray['nbfield']++;
			}
		}
		if ((empty($id) && empty($ref)) || !empty($projectidforalltimes)) {	// Not a dedicated task
			if (!empty($arrayfields['t.element_ref']['checked'])) {
				print_liste_field_titre($arrayfields['t.element_ref']['label'], $_SERVER['PHP_SELF'], 'pt.ref', '', $param, '', $sortfield, $sortorder);
				$totalarray['nbfield']++;
			}
			if (!empty($arrayfields['t.element_label']['checked'])) {
				print_liste_field_titre($arrayfields['t.element_label']['label'], $_SERVER['PHP_SELF'], 'pt.label', '', $param, '', $sortfield, $sortorder);
				$totalarray['nbfield']++;
			}
		}
		if (!empty($arrayfields['author']['checked'])) {
			print_liste_field_titre($arrayfields['author']['label'], $_SERVER['PHP_SELF'], '', '', $param, '', $sortfield, $sortorder);
			$totalarray['nbfield']++;
		}
		if (!empty($arrayfields['t.note']['checked'])) {
			print_liste_field_titre($arrayfields['t.note']['label'], $_SERVER['PHP_SELF'], 't.note', '', $param, '', $sortfield, $sortorder);
			$totalarray['nbfield']++;
		}
		if (!empty($arrayfields['t.element_duration']['checked'])) {
			print_liste_field_titre($arrayfields['t.element_duration']['label'], $_SERVER['PHP_SELF'], 't.element_duration', '', $param, '', $sortfield, $sortorder, 'right ');
			$totalarray['nbfield']++;
		}
		if (!empty($arrayfields['t.fk_product']['checked'])) {
			print_liste_field_titre($arrayfields['t.fk_product']['label'], $_SERVER['PHP_SELF'], 't.fk_product', '', $param, '', $sortfield, $sortorder);
			$totalarray['nbfield']++;
		}

		if (!empty($arrayfields['value']['checked'])) {
			print_liste_field_titre($arrayfields['value']['label'], $_SERVER['PHP_SELF'], '', '', $param, '', $sortfield, $sortorder, 'right ');
			$totalarray['nbfield']++;
		}
		if (!empty($arrayfields['valuebilled']['checked'])) {
			print_liste_field_titre($arrayfields['valuebilled']['label'], $_SERVER['PHP_SELF'], 'il.total_ht', '', $param, '', $sortfield, $sortorder, 'center ', $langs->trans("SelectLinesOfTimeSpentToInvoice"));
			$totalarray['nbfield']++;
		}
		/*
		 // Extra fields
		 include DOL_DOCUMENT_ROOT.'/core/tpl/extrafields_list_search_title.tpl.php';
		 */
		// Hook fields
		$parameters = array('arrayfields' => $arrayfields, 'param' => $param, 'sortfield' => $sortfield, 'sortorder' => $sortorder);
		$reshook = $hookmanager->executeHooks('printFieldListTitle', $parameters); // Note that $action and $object may have been modified by hook
		print $hookmanager->resPrint;
		if (!getDolGlobalString('MAIN_CHECKBOX_LEFT_COLUMN')) {
			print_liste_field_titre($selectedfields, $_SERVER["PHP_SELF"], "", '', '', 'width="80"', $sortfield, $sortorder, 'center maxwidthsearch ');
			$totalarray['nbfield']++;
		}
		print "</tr>\n";

		$tasktmp = new Task($db);
		$tmpinvoice = new Facture($db);

		$i = 0;
		$total = 0;
		$totalvalue = 0;
<<<<<<< HEAD
		$totalarray = array('nbfield'=>0);
=======

		$savnbfield = $totalarray['nbfield'];
		$totalarray = array();
		$totalarray['nbfield'] = 0;
		//$imaxinloop = ($limit ? min($num, $limit) : $num);
>>>>>>> 6295c9a9
		foreach ($tasks as $task_time) {
			if ($i >= $limit) {
				break;
			}

			$date1 = $db->jdate($task_time->element_date);
			$date2 = $db->jdate($task_time->element_datehour);

			// Show here line of result
			$j = 0;
			print '<tr data-rowid="'.$object->id.'" class="oddeven">';

			// Action column
			if (getDolGlobalString('MAIN_CHECKBOX_LEFT_COLUMN')) {
				print '<td class="center nowraponall">';
				if (($action == 'editline' || $action == 'splitline') && GETPOST('lineid', 'int') == $task_time->rowid) {
					print '<input type="hidden" name="lineid" value="' . GETPOST('lineid', 'int') . '">';
					print '<input type="submit" class="button buttongen smallpaddingimp margintoponlyshort marginbottomonlyshort button-save" name="save" value="'.$langs->trans("Save").'">';
					print '<br>';
					print '<input type="submit" class="button buttongen smallpaddingimp margintoponlyshort marginbottomonlyshort button-cancel" name="cancel" value="'.$langs->trans("Cancel").'">';
				} elseif ($user->hasRight('projet', 'time') || $user->hasRight('projet', 'all', 'creer')) {	 // Read project and enter time consumed on assigned tasks
					if (in_array($task_time->fk_user, $childids) || $user->hasRight('projet', 'all', 'creer')) {
						if (getDolGlobalString('MAIN_FEATURES_LEVEL') >= 2) {
							print '&nbsp;';
							print '<a class="reposition" href="' . $_SERVER["PHP_SELF"] . '?action=splitline&token=' . newToken() . '&lineid=' . $task_time->rowid . $param . ((empty($id) || $tab == 'timespent') ? '&tab=timespent' : '') . '">';
							print img_split('', 'class="pictofixedwidth"');
							print '</a>';
						}

						print '<a class="reposition editfielda" href="'.$_SERVER["PHP_SELF"].'?'.($withproject ? 'id='.$task_time->fk_element : '').'&action=editline&token='.newToken().'&lineid='.$task_time->rowid.$param.((empty($id) || $tab == 'timespent') ? '&tab=timespent' : '').'">';
						print img_edit('default', 0, 'class="pictofixedwidth paddingleft"');
						print '</a>';

						print '<a class="reposition paddingleft" href="'.$_SERVER["PHP_SELF"].'?'.($withproject ? 'id='.$task_time->fk_element : '').'&action=deleteline&token='.newToken().'&lineid='.$task_time->rowid.$param.((empty($id) || $tab == 'timespent') ? '&tab=timespent' : '').'">';
						print img_delete('default', 'class="pictodelete paddingleft"');
						print '</a>';

						if ($massactionbutton || $massaction) {    // If we are in select mode (massactionbutton defined) or if we have already selected and sent an action ($massaction) defined
							$selected = 0;
							if (in_array($task_time->rowid, $arrayofselected)) {
								$selected = 1;
							}
							print '&nbsp;';
							print '<input id="cb' . $task_time->rowid . '" class="flat checkforselect marginleftonly" type="checkbox" name="toselect[]" value="' . $task_time->rowid . '"' . ($selected ? ' checked="checked"' : '') . '>';
						}
					}
				}
				print '</td>';
				if (!$i) {
					$totalarray['nbfield']++;
				}
			}
			// Date
			if (!empty($arrayfields['t.element_date']['checked'])) {
				print '<td class="nowrap">';
				if ($action == 'editline' && GETPOST('lineid', 'int') == $task_time->rowid) {
					if (empty($task_time->element_date_withhour)) {
						print $form->selectDate(($date2 ? $date2 : $date1), 'timeline', 3, 3, 2, "timespent_date", 1, 0);
					} else {
						print $form->selectDate(($date2 ? $date2 : $date1), 'timeline', 1, 1, 2, "timespent_date", 1, 0);
					}
				} else {
					print dol_print_date(($date2 ? $date2 : $date1), ($task_time->element_date_withhour ? 'dayhour' : 'day'));
				}
				print '</td>';
				if (!$i) {
					$totalarray['nbfield']++;
				}
			}

			// Thirdparty
			if (!empty($arrayfields['p.fk_soc']['checked'])) {
				print '<td class="tdoverflowmax125">';
				if ($task_time->fk_soc > 0) {
					if (empty($conf->cache['thridparty'][$task_time->fk_soc])) {
						$tmpsociete = new Societe($db);
						$tmpsociete->fetch($task_time->fk_soc);
						$conf->cache['thridparty'][$task_time->fk_soc] = $tmpsociete;
					} else {
						$tmpsociete = $conf->cache['thridparty'][$task_time->fk_soc];
					}
					print $tmpsociete->getNomUrl(1, '', 100, 0, 1, empty($arrayfields['s.name_alias']['checked']) ? 0 : 1);
				}
				print '</td>';
				if (!$i) {
					$totalarray['nbfield']++;
				}
			}

			// Thirdparty alias
			if (!empty($arrayfields['s.name_alias']['checked'])) {
				if ($task_time->fk_soc > 0) {
					if (empty($conf->cache['thridparty'][$task_time->fk_soc])) {
						$tmpsociete = new Societe($db);
						$tmpsociete->fetch($task_time->fk_soc);
						$conf->cache['thridparty'][$task_time->fk_soc] = $tmpsociete;
					} else {
						$tmpsociete = $conf->cache['thridparty'][$task_time->fk_soc];
					}
					$valtoshow = $tmpsociete->name_alias;
				}
				print '<td class="nowrap tdoverflowmax150" title="'.dol_escape_htmltag($valtoshow).'">';
				print $valtoshow;
				print '</td>';
				if (!$i) {
					$totalarray['nbfield']++;
				}
			}

			// Project ref & label
			if (!empty($allprojectforuser)) {
				if (!empty($arrayfields['p.project_ref']['checked'])) {
					print '<td class="nowraponall">';
					if (empty($conf->cache['project'][$task_time->fk_projet])) {
						$tmpproject = new Project($db);
						$tmpproject->fetch($task_time->fk_projet);
						$conf->cache['project'][$task_time->fk_projet] = $tmpproject;
					} else {
						$tmpproject = $conf->cache['project'][$task_time->fk_projet];
					}
					print $tmpproject->getNomUrl(1);
					print '</td>';
					if (!$i) {
						$totalarray['nbfield']++;
					}
				}
				if (!empty($arrayfields['p.project_label']['checked'])) {
					print '<td class="nowraponall">';
					if (empty($conf->cache['project'][$task_time->fk_projet])) {
						$tmpproject = new Project($db);
						$tmpproject->fetch($task_time->fk_projet);
						$conf->cache['project'][$task_time->fk_projet] = $tmpproject;
					} else {
						$tmpproject = $conf->cache['project'][$task_time->fk_projet];
					}
					print $tmpproject->title;
					print '</td>';
					if (!$i) {
						$totalarray['nbfield']++;
					}
				}
			}

			// Task ref
			if (!empty($arrayfields['t.element_ref']['checked'])) {
				if ((empty($id) && empty($ref)) || !empty($projectidforalltimes)) {   // Not a dedicated task
					print '<td class="nowrap">';
					if ($action == 'editline' && GETPOST('lineid', 'int') == $task_time->rowid) {
						$formproject->selectTasks(-1, GETPOST('taskid', 'int') ? GETPOST('taskid', 'int') : $task_time->fk_element, 'taskid', 0, 0, 1, 1, 0, 0, 'maxwidth300', $projectstatic->id, '');
					} else {
						$tasktmp->id = $task_time->fk_element;
						$tasktmp->ref = $task_time->ref;
						$tasktmp->label = $task_time->label;
						print $tasktmp->getNomUrl(1, 'withproject', 'time');
					}
					print '</td>';
					if (!$i) {
						$totalarray['nbfield']++;
					}
				}
			} elseif ($action !== 'createtime') {
				print '<input type="hidden" name="taskid" value="' . $id . '">';
			}

			// Task label
			if (!empty($arrayfields['t.element_label']['checked'])) {
				if ((empty($id) && empty($ref)) || !empty($projectidforalltimes)) {	// Not a dedicated task
					print '<td class="nowrap tdoverflowmax300" title="'.dol_escape_htmltag($task_time->label).'">';
					print dol_escape_htmltag($task_time->label);
					print '</td>';
					if (!$i) {
						$totalarray['nbfield']++;
					}
				}
			}

			// By User
			if (!empty($arrayfields['author']['checked'])) {
				print '<td class="tdoverflowmax100">';
				if ($action == 'editline' && GETPOST('lineid', 'int') == $task_time->rowid) {
					if (empty($object->id)) {
						$object->fetch($id);
					}
					$contactsoftask = $object->getListContactId('internal');
					if (!in_array($task_time->fk_user, $contactsoftask)) {
						$contactsoftask[] = $task_time->fk_user;
					}
					if (count($contactsoftask) > 0) {
						print img_object('', 'user', 'class="hideonsmartphone"');
						print $form->select_dolusers($task_time->fk_user, 'userid_line', 0, '', 0, '', $contactsoftask, '0', 0, 0, '', 0, '', 'maxwidth200');
					} else {
						print img_error($langs->trans('FirstAddRessourceToAllocateTime')) . $langs->trans('FirstAddRessourceToAllocateTime');
					}
				} else {
					$userstatic->id = $task_time->fk_user;
					$userstatic->lastname = $task_time->lastname;
					$userstatic->firstname = $task_time->firstname;
					$userstatic->photo = $task_time->photo;
					$userstatic->statut = $task_time->user_status;
					print $userstatic->getNomUrl(-1);
				}
				print '</td>';
				if (!$i) {
					$totalarray['nbfield']++;
				}
			}

			// Note
			if (!empty($arrayfields['t.note']['checked'])) {
				if ($action == 'editline' && GETPOST('lineid', 'int') == $task_time->rowid) {
					print '<td class="small">';
					print '<textarea name="timespent_note_line" width="95%" rows="' . ROWS_1 . '">' . dol_escape_htmltag($task_time->note, 0, 1) . '</textarea>';
					print '</td>';
				} else {
					print '<td class="small tdoverflowmax150 classfortooltip" title="'.dol_string_onlythesehtmltags(dol_htmlentitiesbr($task_time->note)).'">';
					print dolGetFirstLineOfText($task_time->note);
					print '</td>';
				}
				if (!$i) {
					$totalarray['nbfield']++;
				}
			} elseif ($action == 'editline' && GETPOST('lineid', 'int') == $task_time->rowid) {
				print '<input type="hidden" name="timespent_note_line" value="' . dol_escape_htmltag($task_time->note, 0, 1) . '">';
			}

			// Time spent
			if (!empty($arrayfields['t.element_duration']['checked'])) {
				print '<td class="right nowraponall">';
				if ($action == 'editline' && GETPOST('lineid', 'int') == $task_time->rowid) {
					print '<input type="hidden" name="old_duration" value="'.$task_time->element_duration.'">';
					print $form->select_duration('new_duration', $task_time->element_duration, 0, 'text');
				} else {
					print convertSecondToTime($task_time->element_duration, 'allhourmin');
				}
				print '</td>';
				if (!$i) {
					$totalarray['nbfield']++;
				}
				if (!$i) {
					$totalarray['pos'][$totalarray['nbfield']] = 't.element_duration';
				}
				if (empty($totalarray['val']['t.element_duration'])) {
					$totalarray['val']['t.element_duration'] = $task_time->element_duration;
				} else {
					$totalarray['val']['t.element_duration'] += $task_time->element_duration;
				}
<<<<<<< HEAD
				if (empty($totalarray['val']['t.task_duration'])) {
					$totalarray['val']['t.task_duration'] = $task_time->task_duration;
				} else {
					$totalarray['val']['t.task_duration'] += $task_time->task_duration;
				}
=======
>>>>>>> 6295c9a9
				if (!$i) {
					$totalarray['totaldurationfield'] = $totalarray['nbfield'];
				}
				if (empty($totalarray['totalduration'])) {
<<<<<<< HEAD
					$totalarray['totalduration'] = $task_time->task_duration;
				} else {
					$totalarray['totalduration'] += $task_time->task_duration;
=======
					$totalarray['totalduration'] = $task_time->element_duration;
				} else {
					$totalarray['totalduration'] += $task_time->element_duration;
>>>>>>> 6295c9a9
				}
			}

			// Product
			if (!empty($arrayfields['t.fk_product']['checked'])) {
				print '<td class="nowraponall tdoverflowmax125">';
				if ($action == 'editline' && $_GET['lineid'] == $task_time->rowid) {
					$form->select_produits($task_time->fk_product, 'fk_product', '1', 0, $projectstatic->thirdparty->price_level, 1, 2, '', 0, array(), $projectstatic->thirdparty->id, 'None', 0, 'maxwidth500');
				} elseif (!empty($task_time->fk_product)) {
					$product = new Product($db);
					$resultFetch = $product->fetch($task_time->fk_product);
					if ($resultFetch < 0) {
						setEventMessages($product->error, $product->errors, 'errors');
					} else {
						print $product->getNomUrl(1);
					}
				}
				print '</td>';
				if (!$i) {
					$totalarray['nbfield']++;
				}
			}

			// Value spent
			if (!empty($arrayfields['value']['checked'])) {
				$langs->load("salaries");
				$value = price2num($task_time->thm * $task_time->element_duration / 3600, 'MT', 1);

				print '<td class="nowraponall right">';
				print '<span class="amount" title="' . $langs->trans("THM") . ': ' . price($task_time->thm) . '">';
				print price($value, 1, $langs, 1, -1, -1, $conf->currency);
				print '</span>';
				print '</td>';
				if (!$i) {
					$totalarray['nbfield']++;
				}
				if (!$i) {
					$totalarray['pos'][$totalarray['nbfield']] = 'value';
				}
				if (empty($totalarray['val']['value'])) {
					$totalarray['val']['value'] = $value;
				} else {
					$totalarray['val']['value'] += $value;
				}
				if (!$i) {
					$totalarray['totalvaluefield'] = $totalarray['nbfield'];
				}
				if (empty($totalarray['totalvalue'])) {
					$totalarray['totalvalue'] = $value;
				} else {
					$totalarray['totalvalue'] += $value;
				}
			}

			// Invoiced
			if (!empty($arrayfields['valuebilled']['checked'])) {
				print '<td class="center">'; // invoice_id and invoice_line_id
				if (empty($conf->global->PROJECT_HIDE_TASKS) && !empty($conf->global->PROJECT_BILL_TIME_SPENT)) {
					if ($projectstatic->usage_bill_time) {
						if ($task_time->invoice_id) {
							$result = $tmpinvoice->fetch($task_time->invoice_id);
							if ($result > 0) {
								if ($action=='editline' && $_GET['lineid'] == $task_time->rowid) {
									print $formproject->selectInvoiceAndLine($task_time->invoice_id, $task_time->invoice_line_id, 'invoiceid', 'invoicelineid', 'maxwidth500', array('p.rowid'=>$projectstatic->id));
								} else {
									print $tmpinvoice->getNomUrl(1);
									if (!empty($task_time->invoice_line_id)) {
										$invoiceLine = new FactureLigne($db);
										$invoiceLine->fetch($task_time->invoice_line_id);
										if (!empty($invoiceLine->id)) {
											print '<br>'.$langs->trans('Qty').':'.$invoiceLine->qty;
											print ' '.$langs->trans('TotalHT').':'.price($invoiceLine->total_ht);
										}
									}
								}
							}
						} else {
							print $langs->trans("No");
						}
					} else {
						print '<span class="opacitymedium">' . $langs->trans("NA") . '</span>';
					}
				}
				print '</td>';
				if (!$i) {
					$totalarray['nbfield']++;
				}
			}

			/*
			 // Extra fields
			 include DOL_DOCUMENT_ROOT.'/core/tpl/extrafields_list_print_fields.tpl.php';
			 */

			// Fields from hook
			$parameters = array('arrayfields' => $arrayfields, 'obj' => $task_time, 'i' => $i, 'totalarray' => &$totalarray);
			$reshook = $hookmanager->executeHooks('printFieldListValue', $parameters); // Note that $action and $object may have been modified by hook
			print $hookmanager->resPrint;

			// Action column
			if (!getDolGlobalString('MAIN_CHECKBOX_LEFT_COLUMN')) {
				print '<td class="center nowraponall">';
				if (($action == 'editline' || $action == 'splitline') && GETPOST('lineid', 'int') == $task_time->rowid) {
					print '<input type="hidden" name="lineid" value="'.GETPOST('lineid', 'int').'">';
					print '<input type="submit" class="button buttongen margintoponlyshort marginbottomonlyshort button-save small" name="save" value="'.$langs->trans("Save").'">';
					print '<br>';
					print '<input type="submit" class="button buttongen margintoponlyshort marginbottomonlyshort button-cancel small" name="cancel" value="'.$langs->trans("Cancel").'">';
				} elseif ($user->hasRight('projet', 'time') || $user->hasRight('projet', 'all', 'creer')) {	 // Read project and enter time consumed on assigned tasks
					if (in_array($task_time->fk_user, $childids) || $user->hasRight('projet', 'all', 'creer')) {
						if (getDolGlobalString('MAIN_FEATURES_LEVEL') >= 2) {
							print '&nbsp;';
							print '<a class="reposition" href="' . $_SERVER["PHP_SELF"] . '?action=splitline&token=' . newToken() . '&lineid=' . $task_time->rowid . $param . ((empty($id) || $tab == 'timespent') ? '&tab=timespent' : '') . '">';
							print img_split('', 'class="pictofixedwidth"');
							print '</a>';
						}

						print '<a class="reposition editfielda" href="'.$_SERVER["PHP_SELF"].'?'.($withproject ? 'id='.$task_time->fk_element : '').'&action=editline&token='.newToken().'&lineid='.$task_time->rowid.$param.((empty($id) || $tab == 'timespent') ? '&tab=timespent' : '').'">';
						print img_edit('default', 0, 'class="pictofixedwidth paddingleft"');
						print '</a>';

						print '<a class="reposition paddingleft" href="'.$_SERVER["PHP_SELF"].'?'.($withproject ? 'id='.$task_time->fk_element : '').'&action=deleteline&token='.newToken().'&lineid='.$task_time->rowid.$param.((empty($id) || $tab == 'timespent') ? '&tab=timespent' : '').'">';
						print img_delete('default', 'class="pictodelete paddingleft"');
						print '</a>';

						if ($massactionbutton || $massaction) {    // If we are in select mode (massactionbutton defined) or if we have already selected and sent an action ($massaction) defined
							$selected = 0;
							if (in_array($task_time->rowid, $arrayofselected)) {
								$selected = 1;
							}
							print '&nbsp;';
							print '<input id="cb' . $task_time->rowid . '" class="flat checkforselect marginleftonly" type="checkbox" name="toselect[]" value="' . $task_time->rowid . '"' . ($selected ? ' checked="checked"' : '') . '>';
						}
					}
				}
				print '</td>';
				if (!$i) {
					$totalarray['nbfield']++;
				}
			}

			print "</tr>\n";


			// Add line to split

			if ($action == 'splitline' && GETPOST('lineid', 'int') == $task_time->rowid) {
				print '<!-- first line -->';
				print '<tr class="oddeven">';

				// Date
				if (!empty($arrayfields['t.element_date']['checked'])) {
					print '<td class="nowrap">';
					if ($action == 'splitline' && GETPOST('lineid', 'int') == $task_time->rowid) {
						if (empty($task_time->element_date_withhour)) {
							print $form->selectDate(($date2 ? $date2 : $date1), 'timeline', 3, 3, 2, "timespent_date", 1, 0);
						} else {
							print $form->selectDate(($date2 ? $date2 : $date1), 'timeline', 1, 1, 2, "timespent_date", 1, 0);
						}
					} else {
						print dol_print_date(($date2 ? $date2 : $date1), ($task_time->element_date_withhour ? 'dayhour' : 'day'));
					}
					print '</td>';
				}

				// Thirdparty
				if (!empty($arrayfields['p.fk_soc']['checked'])) {
					print '<td class="nowrap">';
					print '</td>';
				}

				// Thirdparty alias
				if (!empty($arrayfields['s.name_alias']['checked'])) {
					print '<td class="nowrap">';
					print '</td>';
				}

				// Project ref
				if (!empty($allprojectforuser)) {
					if ((empty($id) && empty($ref)) || !empty($projectidforalltimes)) {    // Not a dedicated task
						print '<td class="nowrap">';
						print '</td>';
					}
				}

				// Task ref
				if (!empty($arrayfields['t.element_ref']['checked'])) {
					if ((empty($id) && empty($ref)) || !empty($projectidforalltimes)) {	// Not a dedicated task
						print '<td class="nowrap">';
						$tasktmp->id = $task_time->fk_element;
						$tasktmp->ref = $task_time->ref;
						$tasktmp->label = $task_time->label;
						print $tasktmp->getNomUrl(1, 'withproject', 'time');
						print '</td>';
					}
				}

				// Task label
				if (!empty($arrayfields['t.element_label']['checked'])) {
					if ((empty($id) && empty($ref)) || !empty($projectidforalltimes)) {	// Not a dedicated task
						print '<td class="tdoverflowmax300" title="'.dol_escape_htmltag($task_time->label).'">';
						print dol_escape_htmltag($task_time->label);
						print '</td>';
					}
				}

				// User
				if (!empty($arrayfields['author']['checked'])) {
					print '<td class="nowraponall">';
					if ($action == 'splitline' && GETPOST('lineid', 'int') == $task_time->rowid) {
						if (empty($object->id)) {
							$object->fetch($id);
						}
						$contactsoftask = $object->getListContactId('internal');
						if (!in_array($task_time->fk_user, $contactsoftask)) {
							$contactsoftask[] = $task_time->fk_user;
						}
						if (count($contactsoftask) > 0) {
							print img_object('', 'user', 'class="hideonsmartphone"');
							print $form->select_dolusers($task_time->fk_user, 'userid_line', 0, '', 0, '', $contactsoftask);
						} else {
							print img_error($langs->trans('FirstAddRessourceToAllocateTime')) . $langs->trans('FirstAddRessourceToAllocateTime');
						}
					} else {
						$userstatic->id = $task_time->fk_user;
						$userstatic->lastname = $task_time->lastname;
						$userstatic->firstname = $task_time->firstname;
						$userstatic->photo = $task_time->photo;
						$userstatic->statut = $task_time->user_status;
						print $userstatic->getNomUrl(-1);
					}
					print '</td>';
				}

				// Note
				if (!empty($arrayfields['t.note']['checked'])) {
					print '<td class="tdoverflowmax300">';
					if ($action == 'splitline' && GETPOST('lineid', 'int') == $task_time->rowid) {
						print '<textarea name="timespent_note_line" width="95%" rows="' . ROWS_1 . '">' . dol_escape_htmltag($task_time->note, 0, 1) . '</textarea>';
					} else {
						print dol_nl2br($task_time->note);
					}
					print '</td>';
				} elseif ($action == 'splitline' && GETPOST('lineid', 'int') == $task_time->rowid) {
					print '<input type="hidden" name="timespent_note_line" rows="' . ROWS_1 . '" value="' . dol_escape_htmltag($task_time->note, 0, 1) . '">';
				}

				// Time spent
				if (!empty($arrayfields['t.element_duration']['checked'])) {
					print '<td class="right">';
					if ($action == 'splitline' && GETPOST('lineid', 'int') == $task_time->rowid) {
						print '<input type="hidden" name="old_duration" value="'.$task_time->element_duration.'">';
						print $form->select_duration('new_duration', $task_time->element_duration, 0, 'text');
					} else {
						print convertSecondToTime($task_time->element_duration, 'allhourmin');
					}
					print '</td>';
				}

				// Product
				if (!empty($arrayfields['t.fk_product']['checked'])) {
					print '<td class="nowraponall tdoverflowmax125">';
					print '</td>';
				}

				// Value spent
				if (!empty($arrayfields['value']['checked'])) {
					print '<td class="right">';
					print '<span class="amount">';
					$value = price2num($task_time->thm * $task_time->element_duration / 3600, 'MT', 1);
					print price($value, 1, $langs, 1, -1, -1, $conf->currency);
					print '</span>';
					print '</td>';
				}

				// Value billed
				if (!empty($arrayfields['valuebilled']['checked'])) {
					print '<td class="right">';
					$valuebilled = price2num($task_time->total_ht, '', 1);
					if (isset($task_time->total_ht)) {
						print price($valuebilled, 1, $langs, 1, -1, -1, $conf->currency);
					}
					print '</td>';
				}

				/*
				 // Extra fields
				 include DOL_DOCUMENT_ROOT.'/core/tpl/extrafields_list_print_fields.tpl.php';
				 */

				// Fields from hook
				$parameters = array('arrayfields' => $arrayfields, 'obj' => $task_time, 'mode' => 'split1');
				$reshook = $hookmanager->executeHooks('printFieldListValue', $parameters); // Note that $action and $object may have been modified by hook
				print $hookmanager->resPrint;

				// Action column
				print '<td class="center nowraponall">';
				print '</td>';

				print "</tr>\n";


				// Line for second dispatching

				print '<!-- second line --><tr class="oddeven">';

				// Date
				if (!empty($arrayfields['t.element_date']['checked'])) {
					print '<td class="nowrap">';
					if ($action == 'splitline' && GETPOST('lineid', 'int') == $task_time->rowid) {
						if (empty($task_time->element_date_withhour)) {
							print $form->selectDate(($date2 ? $date2 : $date1), 'timeline_2', 3, 3, 2, "timespent_date", 1, 0);
						} else {
							print $form->selectDate(($date2 ? $date2 : $date1), 'timeline_2', 1, 1, 2, "timespent_date", 1, 0);
						}
					} else {
						print dol_print_date(($date2 ? $date2 : $date1), ($task_time->element_date_withhour ? 'dayhour' : 'day'));
					}
					print '</td>';
				}

				// Thirdparty
				if (!empty($arrayfields['p.fk_soc']['checked'])) {
					print '<td class="nowrap">';
					print '</td>';
				}

				// Thirdparty alias
				if (!empty($arrayfields['s.name_alias']['checked'])) {
					print '<td class="nowrap">';
					print '</td>';
				}

				// Project ref
				if (!empty($allprojectforuser)) {
					if ((empty($id) && empty($ref)) || !empty($projectidforalltimes)) {    // Not a dedicated task
						print '<td class="nowrap">';
						print '</td>';
					}
				}

				// Task ref
				if (!empty($arrayfields['t.element_ref']['checked'])) {
					if ((empty($id) && empty($ref)) || !empty($projectidforalltimes)) {	// Not a dedicated task
						print '<td class="nowrap">';
						$tasktmp->id = $task_time->fk_element;
						$tasktmp->ref = $task_time->ref;
						$tasktmp->label = $task_time->label;
						print $tasktmp->getNomUrl(1, 'withproject', 'time');
						print '</td>';
					}
				}

				// Task label
				if (!empty($arrayfields['t.element_label']['checked'])) {
					if ((empty($id) && empty($ref)) || !empty($projectidforalltimes)) {	// Not a dedicated task
						print '<td class="nowrap">';
						print dol_escape_htmltag($task_time->label);
						print '</td>';
					}
				}

				// User
				if (!empty($arrayfields['author']['checked'])) {
					print '<td class="nowraponall">';
					if ($action == 'splitline' && GETPOST('lineid', 'int') == $task_time->rowid) {
						if (empty($object->id)) {
							$object->fetch($id);
						}
						$contactsoftask = $object->getListContactId('internal');
						if (!in_array($task_time->fk_user, $contactsoftask)) {
							$contactsoftask[] = $task_time->fk_user;
						}
						if (count($contactsoftask) > 0) {
							print img_object('', 'user', 'class="hideonsmartphone"');
							print $form->select_dolusers($task_time->fk_user, 'userid_line_2', 0, '', 0, '', $contactsoftask);
						} else {
							print img_error($langs->trans('FirstAddRessourceToAllocateTime')) . $langs->trans('FirstAddRessourceToAllocateTime');
						}
					} else {
						$userstatic->id = $task_time->fk_user;
						$userstatic->lastname = $task_time->lastname;
						$userstatic->firstname = $task_time->firstname;
						$userstatic->photo = $task_time->photo;
						$userstatic->statut = $task_time->user_status;
						print $userstatic->getNomUrl(-1);
					}
					print '</td>';
				}

				// Note
				if (!empty($arrayfields['t.note']['checked'])) {
					print '<td class="small tdoverflowmax300"">';
					if ($action == 'splitline' && GETPOST('lineid', 'int') == $task_time->rowid) {
						print '<textarea name="timespent_note_line_2" width="95%" rows="' . ROWS_1 . '">' . dol_escape_htmltag($task_time->note, 0, 1) . '</textarea>';
					} else {
						print dol_nl2br($task_time->note);
					}
					print '</td>';
				} elseif ($action == 'splitline' && GETPOST('lineid', 'int') == $task_time->rowid) {
					print '<input type="hidden" name="timespent_note_line_2" value="' . dol_escape_htmltag($task_time->note, 0, 1) . '">';
				}

				// Time spent
				if (!empty($arrayfields['t.element_duration']['checked'])) {
					print '<td class="right">';
					if ($action == 'splitline' && GETPOST('lineid', 'int') == $task_time->rowid) {
						print '<input type="hidden" name="old_duration_2" value="0">';
						print $form->select_duration('new_duration_2', 0, 0, 'text');
					} else {
						print convertSecondToTime($task_time->element_duration, 'allhourmin');
					}
					print '</td>';
				}

				// Product
				if (!empty($arrayfields['t.fk_product']['checked'])) {
					print '<td class="nowraponall tdoverflowmax125">';
					print '</td>';
				}

				// Value spent
				if (!empty($arrayfields['value']['checked'])) {
					print '<td class="right">';
					print '<span class="amount">';
					$value = 0;
					print price($value, 1, $langs, 1, -1, -1, $conf->currency);
					print '</span>';
					print '</td>';
				}

				// Value billed
				if (!empty($arrayfields['valuebilled']['checked'])) {
					print '<td class="right">';
					$valuebilled = price2num($task_time->total_ht, '', 1);
					if (isset($task_time->total_ht)) {
						print '<span class="amount">';
						print price($valuebilled, 1, $langs, 1, -1, -1, $conf->currency);
						print '</span>';
					}
					print '</td>';
				}

				/*
				 // Extra fields
				 include DOL_DOCUMENT_ROOT.'/core/tpl/extrafields_list_print_fields.tpl.php';
				 */

				// Fields from hook
				$parameters = array('arrayfields' => $arrayfields, 'obj' => $task_time, 'mode' => 'split2');
				$reshook = $hookmanager->executeHooks('printFieldListValue', $parameters); // Note that $action and $object may have been modified by hook
				print $hookmanager->resPrint;

				// Action column
				print '<td class="center nowraponall">';
				print '</td>';

				print "</tr>\n";
			}

			$i++;
		}

		// Show total line
		//include DOL_DOCUMENT_ROOT.'/core/tpl/list_print_total.tpl.php';
		if (isset($totalarray['totaldurationfield']) || isset($totalarray['totalvaluefield'])) {
			print '<tr class="liste_total">';
			$i = 0;
			while ($i < $totalarray['nbfield']) {
				$i++;
				if ($i == 1) {
					if ($num < $limit && empty($offset)) {
						print '<td class="left">' . $langs->trans("Total") . '</td>';
					} else {
						print '<td class="left">'.$form->textwithpicto($langs->trans("Total"), $langs->trans("Totalforthispage")).'</td>';
					}
				} elseif ($totalarray['totaldurationfield'] == $i) {
					print '<td class="right">' . convertSecondToTime($totalarray['totalduration'], 'allhourmin') . '</td>';
				} elseif ($totalarray['totalvaluefield'] == $i) {
					print '<td class="right">' . price($totalarray['totalvalue']) . '</td>';
					//} elseif ($totalarray['totalvaluebilledfield'] == $i) { print '<td class="center">'.price($totalarray['totalvaluebilled']).'</td>';
				} else {
					print '<td></td>';
				}
			}
			print '</tr>';
		}

		if (!count($tasks)) {
			$totalnboffields = 1;
			foreach ($arrayfields as $value) {
				if (!empty($value['checked'])) {
					$totalnboffields++;
				}
			}
			print '<tr class="oddeven"><td colspan="' . $totalnboffields . '">';
			print '<span class="opacitymedium">' . $langs->trans("None") . '</span>';
			print '</td></tr>';
		}

		$parameters = array('arrayfields' => $arrayfields, 'sql' => $sql);
		$reshook = $hookmanager->executeHooks('printFieldListFooter', $parameters); // Note that $action and $object may have been modified by hook
		print $hookmanager->resPrint;

		print "</table>";
		print '</div>';
		print "</form>";
	}
}

// End of page
llxFooter();
$db->close();<|MERGE_RESOLUTION|>--- conflicted
+++ resolved
@@ -1277,13 +1277,8 @@
 			$arrayfields['t.element_ref'] = array('label'=>$langs->trans("RefTask"), 'checked'=>1);
 			$arrayfields['t.element_label'] = array('label'=>$langs->trans("LabelTask"), 'checked'=>1);
 		}
-<<<<<<< HEAD
-		$arrayfields['author'] = array('label'=>$langs->trans("By"), 'checked'=>1);
-		$arrayfields['t.note'] = array('label'=>$langs->trans("Note"), 'checked'=>1);
-=======
 		$arrayfields['author'] = array('label' => $langs->trans("By"), 'checked' => 1);
 		$arrayfields['t.note'] = array('label' => $langs->trans("Note"), 'checked' => 1);
->>>>>>> 6295c9a9
 		if (isModEnabled('service') && !empty($projectstatic->thirdparty) && $projectstatic->thirdparty->id > 0 && $projectstatic->usage_bill_time) {
 			$arrayfields['t.fk_product'] = array('label' => $langs->trans("Product"), 'checked' => 1);
 		}
@@ -2076,15 +2071,11 @@
 		$i = 0;
 		$total = 0;
 		$totalvalue = 0;
-<<<<<<< HEAD
-		$totalarray = array('nbfield'=>0);
-=======
 
 		$savnbfield = $totalarray['nbfield'];
 		$totalarray = array();
 		$totalarray['nbfield'] = 0;
 		//$imaxinloop = ($limit ? min($num, $limit) : $num);
->>>>>>> 6295c9a9
 		foreach ($tasks as $task_time) {
 			if ($i >= $limit) {
 				break;
@@ -2331,27 +2322,13 @@
 				} else {
 					$totalarray['val']['t.element_duration'] += $task_time->element_duration;
 				}
-<<<<<<< HEAD
-				if (empty($totalarray['val']['t.task_duration'])) {
-					$totalarray['val']['t.task_duration'] = $task_time->task_duration;
-				} else {
-					$totalarray['val']['t.task_duration'] += $task_time->task_duration;
-				}
-=======
->>>>>>> 6295c9a9
 				if (!$i) {
 					$totalarray['totaldurationfield'] = $totalarray['nbfield'];
 				}
 				if (empty($totalarray['totalduration'])) {
-<<<<<<< HEAD
-					$totalarray['totalduration'] = $task_time->task_duration;
-				} else {
-					$totalarray['totalduration'] += $task_time->task_duration;
-=======
 					$totalarray['totalduration'] = $task_time->element_duration;
 				} else {
 					$totalarray['totalduration'] += $task_time->element_duration;
->>>>>>> 6295c9a9
 				}
 			}
 
