--- conflicted
+++ resolved
@@ -121,7 +121,6 @@
 
 			// Project card
 
-<<<<<<< HEAD
 			$linkback = '<a href="'.DOL_URL_ROOT.'/projet/list.php?restore_lastsearch_values=1">'.$langs->trans("BackToList").'</a>';
 
 			$morehtmlref = '<div class="refidno">';
@@ -150,32 +149,34 @@
 			print '<table class="border centpercent">';
 
 			// Usage
-			print '<tr><td class="tdtop">';
-			print $langs->trans("Usage");
-			print '</td>';
-			print '<td>';
-			if (!empty($conf->global->PROJECT_USE_OPPORTUNITIES))
-			{
-				print '<input type="checkbox" disabled name="usage_opportunity"'.(GETPOSTISSET('usage_opportunity') ? (GETPOST('usage_opportunity', 'alpha') != '' ? ' checked="checked"' : '') : ($projectstatic->usage_opportunity ? ' checked="checked"' : '')).'"> ';
-				$htmltext = $langs->trans("ProjectFollowOpportunity");
-				print $form->textwithpicto($langs->trans("ProjectFollowOpportunity"), $htmltext);
-				print '<br>';
-			}
-			if (empty($conf->global->PROJECT_HIDE_TASKS))
-			{
-				print '<input type="checkbox" disabled name="usage_task"'.(GETPOSTISSET('usage_task') ? (GETPOST('usage_task', 'alpha') != '' ? ' checked="checked"' : '') : ($projectstatic->usage_task ? ' checked="checked"' : '')).'"> ';
-				$htmltext = $langs->trans("ProjectFollowTasks");
-				print $form->textwithpicto($langs->trans("ProjectFollowTasks"), $htmltext);
-				print '<br>';
-			}
-			if (!empty($conf->global->PROJECT_BILL_TIME_SPENT))
-			{
-				print '<input type="checkbox" disabled name="usage_bill_time"'.(GETPOSTISSET('usage_bill_time') ? (GETPOST('usage_bill_time', 'alpha') != '' ? ' checked="checked"' : '') : ($projectstatic->usage_bill_time ? ' checked="checked"' : '')).'"> ';
-				$htmltext = $langs->trans("ProjectBillTimeDescription");
-				print $form->textwithpicto($langs->trans("BillTime"), $htmltext);
-				print '<br>';
-			}
-			print '</td></tr>';
+            if (!empty($conf->global->PROJECT_USE_OPPORTUNITIES) || empty($conf->global->PROJECT_HIDE_TASKS)) {
+				print '<tr><td class="tdtop">';
+				print $langs->trans("Usage");
+				print '</td>';
+				print '<td>';
+				if (!empty($conf->global->PROJECT_USE_OPPORTUNITIES))
+				{
+					print '<input type="checkbox" disabled name="usage_opportunity"'.(GETPOSTISSET('usage_opportunity') ? (GETPOST('usage_opportunity', 'alpha') != '' ? ' checked="checked"' : '') : ($projectstatic->usage_opportunity ? ' checked="checked"' : '')).'"> ';
+					$htmltext = $langs->trans("ProjectFollowOpportunity");
+					print $form->textwithpicto($langs->trans("ProjectFollowOpportunity"), $htmltext);
+					print '<br>';
+				}
+				if (empty($conf->global->PROJECT_HIDE_TASKS))
+				{
+					print '<input type="checkbox" disabled name="usage_task"'.(GETPOSTISSET('usage_task') ? (GETPOST('usage_task', 'alpha') != '' ? ' checked="checked"' : '') : ($projectstatic->usage_task ? ' checked="checked"' : '')).'"> ';
+					$htmltext = $langs->trans("ProjectFollowTasks");
+					print $form->textwithpicto($langs->trans("ProjectFollowTasks"), $htmltext);
+					print '<br>';
+				}
+				if (empty($conf->global->PROJECT_HIDE_TASKS) && !empty($conf->global->PROJECT_BILL_TIME_SPENT))
+				{
+					print '<input type="checkbox" disabled name="usage_bill_time"'.(GETPOSTISSET('usage_bill_time') ? (GETPOST('usage_bill_time', 'alpha') != '' ? ' checked="checked"' : '') : ($projectstatic->usage_bill_time ? ' checked="checked"' : '')).'"> ';
+					$htmltext = $langs->trans("ProjectBillTimeDescription");
+					print $form->textwithpicto($langs->trans("BillTime"), $htmltext);
+					print '<br>';
+				}
+				print '</td></tr>';
+            }
 
 			// Visibility
 			print '<tr><td class="titlefield">'.$langs->trans("Visibility").'</td><td>';
@@ -183,9 +184,8 @@
 			else print $langs->trans('PrivateProject');
 			print '</td></tr>';
 
-			// Usage
-			if (!empty($conf->global->PROJECT_USE_OPPORTUNITIES) && !empty($object->usage_opportunity))
-			{
+			// Opportunities
+			if (!empty($conf->global->PROJECT_USE_OPPORTUNITIES) && !empty($object->usage_opportunity)) {
 				// Opportunity status
 				print '<tr><td>'.$langs->trans("OpportunityStatus").'</td><td>';
 				$code = dol_getIdFromCode($db, $projectstatic->opp_status, 'c_lead_status', 'rowid', 'code');
@@ -200,89 +200,6 @@
 				// Opportunity Amount
 				print '<tr><td>'.$langs->trans("OpportunityAmount").'</td><td>';
 				/*if ($object->opp_status)
-=======
-            $linkback = '<a href="'.DOL_URL_ROOT.'/projet/list.php?restore_lastsearch_values=1">'.$langs->trans("BackToList").'</a>';
-
-            $morehtmlref = '<div class="refidno">';
-            // Title
-            $morehtmlref .= $projectstatic->title;
-            // Thirdparty
-            if ($projectstatic->thirdparty->id > 0)
-            {
-                $morehtmlref .= '<br>'.$langs->trans('ThirdParty').' : '.$projectstatic->thirdparty->getNomUrl(1, 'project');
-            }
-            $morehtmlref .= '</div>';
-
-            // Define a complementary filter for search of next/prev ref.
-            if (!$user->rights->projet->all->lire)
-            {
-                $objectsListId = $projectstatic->getProjectsAuthorizedForUser($user, 0, 0);
-                $projectstatic->next_prev_filter = " rowid in (".(count($objectsListId) ?join(',', array_keys($objectsListId)) : '0').")";
-            }
-
-            dol_banner_tab($projectstatic, 'project_ref', $linkback, 1, 'ref', 'ref', $morehtmlref);
-
-            print '<div class="fichecenter">';
-            print '<div class="fichehalfleft">';
-            print '<div class="underbanner clearboth"></div>';
-
-            print '<table class="border centpercent">';
-
-            // Usage
-            if (!empty($conf->global->PROJECT_USE_OPPORTUNITIES) || empty($conf->global->PROJECT_HIDE_TASKS))
-            {
-                print '<tr><td class="tdtop">';
-                print $langs->trans("Usage");
-                print '</td>';
-                print '<td>';
-                if (!empty($conf->global->PROJECT_USE_OPPORTUNITIES))
-                {
-                    print '<input type="checkbox" disabled name="usage_opportunity"'.(GETPOSTISSET('usage_opportunity') ? (GETPOST('usage_opportunity', 'alpha') != '' ? ' checked="checked"' : '') : ($projectstatic->usage_opportunity ? ' checked="checked"' : '')).'"> ';
-                    $htmltext = $langs->trans("ProjectFollowOpportunity");
-                    print $form->textwithpicto($langs->trans("ProjectFollowOpportunity"), $htmltext);
-                    print '<br>';
-                }
-                if (empty($conf->global->PROJECT_HIDE_TASKS))
-                {
-                    print '<input type="checkbox" disabled name="usage_task"'.(GETPOSTISSET('usage_task') ? (GETPOST('usage_task', 'alpha') != '' ? ' checked="checked"' : '') : ($projectstatic->usage_task ? ' checked="checked"' : '')).'"> ';
-                    $htmltext = $langs->trans("ProjectFollowTasks");
-                    print $form->textwithpicto($langs->trans("ProjectFollowTasks"), $htmltext);
-                    print '<br>';
-                }
-                if (empty($conf->global->PROJECT_HIDE_TASKS) && !empty($conf->global->PROJECT_BILL_TIME_SPENT))
-                {
-                    print '<input type="checkbox" disabled name="usage_bill_time"'.(GETPOSTISSET('usage_bill_time') ? (GETPOST('usage_bill_time', 'alpha') != '' ? ' checked="checked"' : '') : ($projectstatic->usage_bill_time ? ' checked="checked"' : '')).'"> ';
-                    $htmltext = $langs->trans("ProjectBillTimeDescription");
-                    print $form->textwithpicto($langs->trans("BillTime"), $htmltext);
-                    print '<br>';
-                }
-                print '</td></tr>';
-            }
-
-            // Visibility
-            print '<tr><td class="titlefield">'.$langs->trans("Visibility").'</td><td>';
-            if ($projectstatic->public) print $langs->trans('SharedProject');
-            else print $langs->trans('PrivateProject');
-            print '</td></tr>';
-
-            // Usage
-            if (!empty($conf->global->PROJECT_USE_OPPORTUNITIES) && !empty($object->usage_opportunity))
-            {
-            	// Opportunity status
-            	print '<tr><td>'.$langs->trans("OpportunityStatus").'</td><td>';
-            	$code = dol_getIdFromCode($db, $projectstatic->opp_status, 'c_lead_status', 'rowid', 'code');
-            	if ($code) print $langs->trans("OppStatus".$code);
-            	print '</td></tr>';
-
-            	// Opportunity percent
-            	print '<tr><td>'.$langs->trans("OpportunityProbability").'</td><td>';
-            	if (strcmp($object->opp_percent, '')) print price($projectstatic->opp_percent, 0, $langs, 1, 0).' %';
-            	print '</td></tr>';
-
-            	// Opportunity Amount
-            	print '<tr><td>'.$langs->trans("OpportunityAmount").'</td><td>';
-            	/*if ($object->opp_status)
->>>>>>> d5865dbf
             	 {
             	 print price($obj->opp_amount, 1, $langs, 1, 0, -1, $conf->currency);
             	 }*/
