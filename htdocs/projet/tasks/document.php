--- conflicted
+++ resolved
@@ -128,11 +128,7 @@
 }
 $help_url = '';
 
-<<<<<<< HEAD
-llxHeader('', $title, $help_url);
-=======
 llxHeader('', $title, $help_url, '', 0, 0, '', '', '', 'mod-project project-tasks page-task_document');
->>>>>>> cc80841a
 
 if ($object->id > 0) {
 	$projectstatic->fetch_thirdparty();
