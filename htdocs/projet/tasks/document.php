--- conflicted
+++ resolved
@@ -37,15 +37,9 @@
 $mine = $_REQUEST['mode']=='mine' ? 1 : 0;
 //if (! $user->rights->projet->all->lire) $mine=1;	// Special for projects
 $id = GETPOST('id','int');
-<<<<<<< HEAD
-$ref= GETPOST('ref');
-$withproject=GETPOST('withproject');
-$project_ref = GETPOST('proj_ref','alfa');
-=======
 $ref= GETPOST('ref','alpha');
 $withproject=GETPOST('withproject','int');
 $project_ref = GETPOST('project_ref','alpha');
->>>>>>> ef36cbc1
 
 // Security check
 $socid=0;
@@ -64,30 +58,11 @@
 if (! $sortorder) $sortorder="ASC";
 if (! $sortfield) $sortfield="name";
 
-<<<<<<< HEAD
-=======
 
 $object = new Task($db);
 $projectstatic = new Project($db);
 
-if ($id > 0 || ! empty($ref))
-{
-	if ($object->fetch($id,$ref) > 0)
-	{
-		$projectstatic->fetch($object->fk_project);
-
-		if (! empty($projectstatic->socid)) $projectstatic->societe->fetch($projectstatic->socid);
-
-		$upload_dir = $conf->projet->dir_output.'/'.dol_sanitizeFileName($projectstatic->ref).'/'.dol_sanitizeFileName($object->ref);
-	}
-	else
-	{
-		dol_print_error($db);
-	}
-}
-
-
->>>>>>> ef36cbc1
+
 /*
  * Actions
  */
@@ -131,107 +106,6 @@
 	$mesg = '<div class="ok">'.$langs->trans("FileWasRemoved").'</div>';
 }
 
-<<<<<<< HEAD
-$taskstatic = new Task($db);
-
-// Retreive First Task ID of Project if withprojet is on to allow project prev next to work
-if (($project_ref) && ($withproject))
-{
-	$projectstatic = new Project($db);
-	if ($projectstatic->fetch(0,$project_ref) > 0)
-	{
-		$tasksarray=$taskstatic->getTasksArray(0, 0, $projectstatic->id, $socid, 0);
-		if (count($tasksarray) > 0)
-		{
-			$id=$tasksarray[0]->id;
-		}
-		else
-		{
-			Header("Location: ".DOL_URL_ROOT.'/projet/tasks.php?id='.$projectstatic->id.(empty($mode)?'':'&mode='.$mode));
-		}
-	}
-}
-
-// Determine file directory regarding project ref
-if ($taskstatic->fetch($id) > 0)
-{
-	$projectstatic = new Project($db);
-	$projectstatic->fetch($taskstatic->fk_project);
-
-	if (! empty($projectstatic->socid)) $projectstatic->societe->fetch($projectstatic->socid);
-
-	$upload_dir = $conf->projet->dir_output.'/'.dol_sanitizeFileName($projectstatic->ref).'/'.dol_sanitizeFileName($taskstatic->ref);
-}
-else
-{
-	dol_print_error($db);
-}
-/*
- * View
- */
-
-$form = new Form($db);
-$project = new Project($db);
-$task = new Task($db);
-
-llxHeader('',$langs->trans('Project'));
-
-if ($id > 0 || ! empty($ref))
-{
-    if ($task->fetch($id) >= 0)
-    {
-		$result=$project->fetch($task->fk_project);
-		if (! empty($project->socid)) $project->societe->fetch($project->socid);
-
-		$userWrite  = $project->restrictedProjectArea($user,'write');
-
-		if ($withproject)
-		{
-    		// Tabs for project
-    		$tab='tasks';
-    		$head=project_prepare_head($project);
-    		dol_fiche_head($head, $tab, $langs->trans("Project"),0,($project->public?'projectpub':'project'));
-
-    		$param=($mode=='mine'?'&mode=mine':'');
-
-    		print '<table class="border" width="100%">';
-
-    		// Ref
-    		print '<tr><td width="30%">';
-    		print $langs->trans("Ref");
-    		print '</td><td>';
-    		// Define a complementary filter for search of next/prev ref.
-    		if (! $user->rights->projet->all->lire)
-    		{
-    		    $projectsListId = $project->getProjectsAuthorizedForUser($user,$mine,0);
-    		    $project->next_prev_filter=" rowid in (".(count($projectsListId)?join(',',array_keys($projectsListId)):'0').")";
-    		}
-    		print $form->showrefnav($project,'proj_ref','',1,'ref','ref','',$param.'&withproject=1');
-    		print '</td></tr>';
-
-    		print '<tr><td>'.$langs->trans("Label").'</td><td>'.$project->title.'</td></tr>';
-
-    		print '<tr><td>'.$langs->trans("Company").'</td><td>';
-    		if (! empty($project->societe->id)) print $project->societe->getNomUrl(1);
-    		else print '&nbsp;';
-    		print '</td>';
-    		print '</tr>';
-
-    		// Visibility
-    		print '<tr><td>'.$langs->trans("Visibility").'</td><td>';
-    		if ($project->public) print $langs->trans('SharedProject');
-    		else print $langs->trans('PrivateProject');
-    		print '</td></tr>';
-
-    		// Statut
-    		print '<tr><td>'.$langs->trans("Status").'</td><td>'.$project->getLibStatut(4).'</td></tr>';
-
-    		print '</table>';
-
-    		dol_fiche_end();
-
-    		print '<br>';
-=======
 // Retreive First Task ID of Project if withprojet is on to allow project prev next to work
 if (! empty($project_ref) && ! empty($withproject))
 {
@@ -242,7 +116,6 @@
 		{
 			$id=$tasksarray[0]->id;
 			$object->fetch($id);
->>>>>>> ef36cbc1
 		}
 		else
 		{
@@ -251,6 +124,24 @@
 		}
 	}
 }
+
+// find Upload directory (after retrieve task id if neccesary)
+if ($id > 0 || ! empty($ref))
+{
+	if ($object->fetch($id,$ref) > 0)
+	{
+		$projectstatic->fetch($object->fk_project);
+
+		if (! empty($projectstatic->socid)) $projectstatic->societe->fetch($projectstatic->socid);
+
+		$upload_dir = $conf->projet->dir_output.'/'.dol_sanitizeFileName($projectstatic->ref).'/'.dol_sanitizeFileName($object->ref);
+	}
+	else
+	{
+		dol_print_error($db);
+	}
+}
+
 
 
 /*
