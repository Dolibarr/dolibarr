<?php
/* Copyright (C) 2005		Rodolphe Quiedeville	<rodolphe@quiedeville.org>
 * Copyright (C) 2006-2017	Laurent Destailleur		<eldy@users.sourceforge.net>
 * Copyright (C) 2010-2012	Regis Houssin			<regis.houssin@inodbox.com>
 * Copyright (C) 2018       Frédéric France         <frederic.france@netlogic.fr>
 *
 * This program is free software; you can redistribute it and/or modify
 * it under the terms of the GNU General Public License as published by
 * the Free Software Foundation; either version 3 of the License, or
 * (at your option) any later version.
 *
 * This program is distributed in the hope that it will be useful,
 * but WITHOUT ANY WARRANTY; without even the implied warranty of
 * MERCHANTABILITY or FITNESS FOR A PARTICULAR PURPOSE.  See the
 * GNU General Public License for more details.
 *
 * You should have received a copy of the GNU General Public License
 * along with this program. If not, see <https://www.gnu.org/licenses/>.
 */

/**
 *	\file       htdocs/projet/tasks/task.php
 *	\ingroup    project
 *	\brief      Page of a project task
 */

require "../../main.inc.php";
require_once DOL_DOCUMENT_ROOT.'/projet/class/project.class.php';
require_once DOL_DOCUMENT_ROOT.'/projet/class/task.class.php';
require_once DOL_DOCUMENT_ROOT.'/core/lib/project.lib.php';
require_once DOL_DOCUMENT_ROOT.'/core/class/html.formother.class.php';
require_once DOL_DOCUMENT_ROOT.'/core/class/extrafields.class.php';
require_once DOL_DOCUMENT_ROOT.'/core/lib/date.lib.php';
require_once DOL_DOCUMENT_ROOT.'/core/class/html.formfile.class.php';
require_once DOL_DOCUMENT_ROOT.'/core/modules/project/task/modules_task.php';

// Load translation files required by the page
$langs->loadlangs(array('projects', 'companies'));

$id = GETPOST('id', 'int');
$ref = GETPOST("ref", 'alpha', 1); // task ref
$taskref = GETPOST("taskref", 'alpha'); // task ref
$action = GETPOST('action', 'aZ09');
$confirm = GETPOST('confirm', 'alpha');
$withproject = GETPOST('withproject', 'int');
$project_ref = GETPOST('project_ref', 'alpha');
$planned_workload = ((GETPOST('planned_workloadhour', 'int') != '' || GETPOST('planned_workloadmin', 'int') != '') ? (GETPOST('planned_workloadhour', 'int') > 0 ?GETPOST('planned_workloadhour', 'int') * 3600 : 0) + (GETPOST('planned_workloadmin', 'int') > 0 ?GETPOST('planned_workloadmin', 'int') * 60 : 0) : '');

// Initialize technical object to manage hooks of page. Note that conf->hooks_modules contains array of hook context
$hookmanager->initHooks(array('projecttaskcard', 'globalcard'));

$object = new Task($db);
$extrafields = new ExtraFields($db);
$projectstatic = new Project($db);

// fetch optionals attributes and labels
$extrafields->fetch_name_optionals_label($object->table_element);

$parameters = array('id'=>$id);
$reshook = $hookmanager->executeHooks('doActions', $parameters, $object, $action); // Note that $action and $object may have been modified by some hooks
if ($reshook < 0) {
	setEventMessages($hookmanager->error, $hookmanager->errors, 'errors');
}

if ($id > 0 || $ref) {
	$object->fetch($id, $ref);
}

// Security check
$socid = 0;

restrictedArea($user, 'projet', $object->fk_project, 'projet&project');



/*
 * Actions
 */

if ($action == 'update' && !GETPOST("cancel") && $user->rights->projet->creer) {
	$error = 0;

	if (empty($taskref)) {
		$error++;
		setEventMessages($langs->trans("ErrorFieldRequired", $langs->transnoentities("Ref")), null, 'errors');
	}
	if (!GETPOST("label")) {
		$error++;
		setEventMessages($langs->trans("ErrorFieldRequired", $langs->transnoentities("Label")), null, 'errors');
	}
	if (!$error) {
		$object->oldcopy = clone $object;

		$tmparray = explode('_', $_POST['task_parent']);
		$task_parent = $tmparray[1];
		if (empty($task_parent)) {
			$task_parent = 0; // If task_parent is ''
		}

		$object->ref = $taskref ? $taskref : GETPOST("ref", 'alpha', 2);
		$object->label = GETPOST("label", "alphanohtml");
		$object->description = GETPOST('description', "alphanohtml");
		$object->fk_task_parent = $task_parent;
		$object->planned_workload = $planned_workload;
		$object->date_start = dol_mktime(GETPOST('dateohour', 'int'), GETPOST('dateomin', 'int'), 0, GETPOST('dateomonth', 'int'), GETPOST('dateoday', 'int'), GETPOST('dateoyear', 'int'));
		$object->date_end = dol_mktime(GETPOST('dateehour', 'int'), GETPOST('dateemin', 'int'), 0, GETPOST('dateemonth', 'int'), GETPOST('dateeday', 'int'), GETPOST('dateeyear', 'int'));
		$object->progress = price2num(GETPOST('progress', 'alphanohtml'));
		$object->budget_amount = price2num(GETPOST('budget_amount', 'alphanohtml'));

		// Fill array 'array_options' with data from add form
		$ret = $extrafields->setOptionalsFromPost(null, $object, '@GETPOSTISSET');
		if ($ret < 0) {
			$error++;
		}

		if (!$error) {
			$result = $object->update($user);
			if ($result < 0) {
				setEventMessages($object->error, $object->errors, 'errors');
<<<<<<< HEAD
				$action = 'edit';
=======
				$action='edit';
>>>>>>> f5da6ebf
			}
		} else {
			$action = 'edit';
		}
	} else {
		$action = 'edit';
	}
}

if ($action == 'confirm_delete' && $confirm == "yes" && $user->rights->projet->supprimer) {
	$result = $projectstatic->fetch($object->fk_project);
	$projectstatic->fetch_thirdparty();

	if ($object->delete($user) > 0) {
		header('Location: '.DOL_URL_ROOT.'/projet/tasks.php?restore_lastsearch_values=1&id='.$projectstatic->id.($withproject ? '&withproject=1' : ''));
		exit;
	} else {
		setEventMessages($object->error, $object->errors, 'errors');
		$action = '';
	}
}

// Retrieve First Task ID of Project if withprojet is on to allow project prev next to work
if (!empty($project_ref) && !empty($withproject)) {
	if ($projectstatic->fetch('', $project_ref) > 0) {
		$tasksarray = $object->getTasksArray(0, 0, $projectstatic->id, $socid, 0);
		if (count($tasksarray) > 0) {
			$id = $tasksarray[0]->id;
		} else {
			header("Location: ".DOL_URL_ROOT.'/projet/tasks.php?id='.$projectstatic->id.(empty($mode) ? '' : '&mode='.$mode));
		}
	}
}

// Build doc
if ($action == 'builddoc' && $user->rights->projet->creer) {
	// Save last template used to generate document
	if (GETPOST('model')) {
		$object->setDocModel($user, GETPOST('model', 'alpha'));
	}

	$outputlangs = $langs;
	if (GETPOST('lang_id', 'aZ09')) {
		$outputlangs = new Translate("", $conf);
		$outputlangs->setDefaultLang(GETPOST('lang_id', 'aZ09'));
	}
	$result = $object->generateDocument($object->model_pdf, $outputlangs);
	if ($result <= 0) {
		setEventMessages($object->error, $object->errors, 'errors');
		$action = '';
	}
}

// Delete file in doc form
if ($action == 'remove_file' && $user->rights->projet->creer) {
	require_once DOL_DOCUMENT_ROOT.'/core/lib/files.lib.php';

	$langs->load("other");
	$upload_dir = $conf->projet->dir_output;
	$file = $upload_dir.'/'.dol_sanitizeFileName(GETPOST('file'));

	$ret = dol_delete_file($file);
	if ($ret) {
		setEventMessages($langs->trans("FileWasRemoved", GETPOST('urlfile')), null, 'mesgs');
	} else {
		setEventMessages($langs->trans("ErrorFailToDeleteFile", GETPOST('urlfile')), null, 'errors');
	}
}


/*
 * View
 */

llxHeader('', $langs->trans("Task"));

$form = new Form($db);
$formother = new FormOther($db);
$formfile = new FormFile($db);

if ($id > 0 || !empty($ref)) {
	$res = $object->fetch_optionals();
	if (!empty($conf->global->PROJECT_ALLOW_COMMENT_ON_TASK) && method_exists($object, 'fetchComments') && empty($object->comments)) {
		$object->fetchComments();
	}

	$result = $projectstatic->fetch($object->fk_project);
	if (!empty($conf->global->PROJECT_ALLOW_COMMENT_ON_PROJECT) && method_exists($projectstatic, 'fetchComments') && empty($projectstatic->comments)) {
		$projectstatic->fetchComments();
	}
	if (!empty($projectstatic->socid)) {
		$projectstatic->fetch_thirdparty();
	}

	$object->project = clone $projectstatic;

	//$userWrite = $projectstatic->restrictedProjectArea($user, 'write');

	if (!empty($withproject)) {
		// Tabs for project
		$tab = 'tasks';
		$head = project_prepare_head($projectstatic);
		print dol_get_fiche_head($head, $tab, $langs->trans("Project"), -1, ($projectstatic->public ? 'projectpub' : 'project'), 0, '', '');

		$param = ($mode == 'mine' ? '&mode=mine' : '');

		// Project card

		$linkback = '<a href="'.DOL_URL_ROOT.'/projet/list.php?restore_lastsearch_values=1">'.$langs->trans("BackToList").'</a>';

		$morehtmlref = '<div class="refidno">';
		// Title
		$morehtmlref .= $projectstatic->title;
		// Thirdparty
		if ($projectstatic->thirdparty->id > 0) {
			$morehtmlref .= '<br>'.$langs->trans('ThirdParty').' : '.$projectstatic->thirdparty->getNomUrl(1, 'project');
		}
		$morehtmlref .= '</div>';

		// Define a complementary filter for search of next/prev ref.
		if (empty($user->rights->projet->all->lire)) {
			$objectsListId = $projectstatic->getProjectsAuthorizedForUser($user, 0, 0);
			$projectstatic->next_prev_filter = " rowid IN (".$db->sanitize(count($objectsListId) ?join(',', array_keys($objectsListId)) : '0').")";
		}

		dol_banner_tab($projectstatic, 'project_ref', $linkback, 1, 'ref', 'ref', $morehtmlref);

		print '<div class="fichecenter">';
		print '<div class="fichehalfleft">';
		print '<div class="underbanner clearboth"></div>';

		print '<table class="border tableforfield centpercent">';

		// Usage
		if (!empty($conf->global->PROJECT_USE_OPPORTUNITIES) || empty($conf->global->PROJECT_HIDE_TASKS) || !empty($conf->eventorganization->enabled)) {
			print '<tr><td class="tdtop">';
			print $langs->trans("Usage");
			print '</td>';
			print '<td>';
			if (!empty($conf->global->PROJECT_USE_OPPORTUNITIES)) {
				print '<input type="checkbox" disabled name="usage_opportunity"'.(GETPOSTISSET('usage_opportunity') ? (GETPOST('usage_opportunity', 'alpha') != '' ? ' checked="checked"' : '') : ($projectstatic->usage_opportunity ? ' checked="checked"' : '')).'"> ';
				$htmltext = $langs->trans("ProjectFollowOpportunity");
				print $form->textwithpicto($langs->trans("ProjectFollowOpportunity"), $htmltext);
				print '<br>';
			}
			if (empty($conf->global->PROJECT_HIDE_TASKS)) {
				print '<input type="checkbox" disabled name="usage_task"'.(GETPOSTISSET('usage_task') ? (GETPOST('usage_task', 'alpha') != '' ? ' checked="checked"' : '') : ($projectstatic->usage_task ? ' checked="checked"' : '')).'"> ';
				$htmltext = $langs->trans("ProjectFollowTasks");
				print $form->textwithpicto($langs->trans("ProjectFollowTasks"), $htmltext);
				print '<br>';
			}
			if (empty($conf->global->PROJECT_HIDE_TASKS) && !empty($conf->global->PROJECT_BILL_TIME_SPENT)) {
				print '<input type="checkbox" disabled name="usage_bill_time"'.(GETPOSTISSET('usage_bill_time') ? (GETPOST('usage_bill_time', 'alpha') != '' ? ' checked="checked"' : '') : ($projectstatic->usage_bill_time ? ' checked="checked"' : '')).'"> ';
				$htmltext = $langs->trans("ProjectBillTimeDescription");
				print $form->textwithpicto($langs->trans("BillTime"), $htmltext);
				print '<br>';
			}
			if (!empty($conf->eventorganization->enabled)) {
				print '<input type="checkbox" disabled name="usage_organize_event"'.(GETPOSTISSET('usage_organize_event') ? (GETPOST('usage_organize_event', 'alpha') != '' ? ' checked="checked"' : '') : ($object->usage_organize_event ? ' checked="checked"' : '')).'"> ';
				$htmltext = $langs->trans("EventOrganizationDescriptionLong");
				print $form->textwithpicto($langs->trans("ManageOrganizeEvent"), $htmltext);
			}
			print '</td></tr>';
		}

		// Visibility
		print '<tr><td class="titlefield">'.$langs->trans("Visibility").'</td><td>';
		if ($projectstatic->public) {
			print $langs->trans('SharedProject');
		} else {
			print $langs->trans('PrivateProject');
		}
		print '</td></tr>';

		// Date start - end
		print '<tr><td>'.$langs->trans("DateStart").' - '.$langs->trans("DateEnd").'</td><td>';
		$start = dol_print_date($projectstatic->date_start, 'day');
		print ($start ? $start : '?');
		$end = dol_print_date($projectstatic->date_end, 'day');
		print ' - ';
		print ($end ? $end : '?');
		if ($projectstatic->hasDelay()) {
			print img_warning("Late");
		}
		print '</td></tr>';

		// Budget
		print '<tr><td>'.$langs->trans("Budget").'</td><td>';
		if (strcmp($projectstatic->budget_amount, '')) {
			print price($projectstatic->budget_amount, '', $langs, 1, 0, 0, $conf->currency);
		}
		print '</td></tr>';

		// Other attributes
		$cols = 2;
		//include DOL_DOCUMENT_ROOT . '/core/tpl/extrafields_view.tpl.php';

		print '</table>';

		print '</div>';

		print '<div class="fichehalfright">';
		print '<div class="underbanner clearboth"></div>';

		print '<table class="border centpercent">';

		// Description
		print '<td class="titlefield tdtop">'.$langs->trans("Description").'</td><td>';
		print nl2br($projectstatic->description);
		print '</td></tr>';

		// Categories
		if ($conf->categorie->enabled) {
			print '<tr><td class="valignmiddle">'.$langs->trans("Categories").'</td><td>';
			print $form->showCategories($projectstatic->id, 'project', 1);
			print "</td></tr>";
		}

		print '</table>';

		print '</div>';
		print '</div>';

		print '<div class="clearboth"></div>';

		print dol_get_fiche_end();

		print '<br>';
	}

	/*
	 * Actions
	*/
	/*print '<div class="tabsAction">';

	if ($user->rights->projet->all->creer || $user->rights->projet->creer)
	{
	if ($projectstatic->public || $userWrite > 0)
	{
	print '<a class="butAction" href="'.$_SERVER['PHP_SELF'].'?id='.$object->id.'&action=create'.$param.'">'.$langs->trans('AddTask').'</a>';
	}
	else
	{
	print '<a class="butActionRefused classfortooltip" href="#" title="'.$langs->trans("NotOwnerOfProject").'">'.$langs->trans('AddTask').'</a>';
	}
	}
	else
	{
	print '<a class="butActionRefused classfortooltip" href="#" title="'.$langs->trans("NotEnoughPermissions").'">'.$langs->trans('AddTask').'</a>';
	}

	print '</div>';
	*/

	// To verify role of users
	//$userAccess = $projectstatic->restrictedProjectArea($user); // We allow task affected to user even if a not allowed project
	//$arrayofuseridoftask=$object->getListContactId('internal');

	$head = task_prepare_head($object);

	if ($action == 'edit' && $user->rights->projet->creer) {
		print '<form method="POST" action="'.$_SERVER["PHP_SELF"].'">';
		print '<input type="hidden" name="token" value="'.newToken().'">';
		print '<input type="hidden" name="action" value="update">';
		print '<input type="hidden" name="withproject" value="'.$withproject.'">';
		print '<input type="hidden" name="id" value="'.$object->id.'">';

		print dol_get_fiche_head($head, 'task_task', $langs->trans("Task"), 0, 'projecttask', 0, '', '');

		print '<table class="border centpercent">';

		// Ref
		print '<tr><td class="titlefield fieldrequired">'.$langs->trans("Ref").'</td>';
		print '<td><input class="minwidth100" name="taskref" value="'.$object->ref.'"></td></tr>';

		// Label
		print '<tr><td class="fieldrequired">'.$langs->trans("Label").'</td>';
		print '<td><input class="minwidth500" name="label" value="'.$object->label.'"></td></tr>';

		// Project
		if (empty($withproject)) {
			print '<tr><td>'.$langs->trans("Project").'</td><td colspan="3">';
			print $projectstatic->getNomUrl(1);
			print '</td></tr>';

			// Third party
			print '<td>'.$langs->trans("ThirdParty").'</td><td colspan="3">';
			if ($projectstatic->thirdparty->id) {
				print $projectstatic->thirdparty->getNomUrl(1);
			} else {
				print '&nbsp;';
			}
			print '</td></tr>';
		}

		// Task parent
		print '<tr><td>'.$langs->trans("ChildOfProjectTask").'</td><td>';
		print $formother->selectProjectTasks($object->fk_task_parent, $projectstatic->id, 'task_parent', ($user->admin ? 0 : 1), 0, 0, 0, $object->id);
		print '</td></tr>';

		// Date start
		print '<tr><td>'.$langs->trans("DateStart").'</td><td>';
		print $form->selectDate($object->date_start, 'dateo', 1, 1, 0, '', 1, 0);
		print '</td></tr>';

		// Date end
		print '<tr><td>'.$langs->trans("Deadline").'</td><td>';
		print $form->selectDate($object->date_end ? $object->date_end : -1, 'datee', 1, 1, 0, '', 1, 0);
		print '</td></tr>';

		// Planned workload
		print '<tr><td>'.$langs->trans("PlannedWorkload").'</td><td>';
		print $form->select_duration('planned_workload', $object->planned_workload, 0, 'text');
		print '</td></tr>';

		// Progress declared
		print '<tr><td>'.$langs->trans("ProgressDeclared").'</td><td>';
		print $formother->select_percent($object->progress, 'progress', 0, 5, 0, 100, 1);
		print '</td></tr>';

		// Description
		print '<tr><td class="tdtop">'.$langs->trans("Description").'</td>';
		print '<td>';
		print '<textarea name="description" class="quatrevingtpercent" rows="'.ROWS_4.'">'.$object->description.'</textarea>';
		print '</td></tr>';

		print '<tr><td>'.$langs->trans("Budget").'</td>';
		print '<td><input size="5" type="text" name="budget_amount" value="'.dol_escape_htmltag(GETPOSTISSET('budget_amount') ? GETPOST('budget_amount') : price2num($object->budget_amount)).'"></td>';
		print '</tr>';

		// Other options
		$parameters = array();
		$reshook = $hookmanager->executeHooks('formObjectOptions', $parameters, $object, $action); // Note that $action and $object may have been modified by hook
		print $hookmanager->resPrint;
		if (empty($reshook)) {
			print $object->showOptionals($extrafields, 'edit');
		}

		print '</table>';

		print dol_get_fiche_end();

		print $form->buttonsSaveCancel("Modify");

		print '</form>';
	} else {
		/*
		 * Fiche tache en mode visu
		 */
		$param = ($withproject ? '&withproject=1' : '');
		$linkback = $withproject ? '<a href="'.DOL_URL_ROOT.'/projet/tasks.php?id='.$projectstatic->id.'&restore_lastsearch_values=1">'.$langs->trans("BackToList").'</a>' : '';

		print dol_get_fiche_head($head, 'task_task', $langs->trans("Task"), -1, 'projecttask', 0, '', 'reposition');

		if ($action == 'delete') {
			print $form->formconfirm($_SERVER["PHP_SELF"]."?id=".GETPOST("id", 'int').'&withproject='.$withproject, $langs->trans("DeleteATask"), $langs->trans("ConfirmDeleteATask"), "confirm_delete");
		}

		if (!GETPOST('withproject') || empty($projectstatic->id)) {
			$projectsListId = $projectstatic->getProjectsAuthorizedForUser($user, 0, 1);
			$object->next_prev_filter = " fk_projet IN (".$db->sanitize($projectsListId).")";
		} else {
			$object->next_prev_filter = " fk_projet = ".((int) $projectstatic->id);
		}

		$morehtmlref = '';

		// Project
		if (empty($withproject)) {
			$morehtmlref .= '<div class="refidno">';
			$morehtmlref .= $langs->trans("Project").': ';
			$morehtmlref .= $projectstatic->getNomUrl(1);
			$morehtmlref .= '<br>';

			// Third party
			$morehtmlref .= $langs->trans("ThirdParty").': ';
			if (!empty($projectstatic->thirdparty)) {
				$morehtmlref .= $projectstatic->thirdparty->getNomUrl(1);
			}
			$morehtmlref .= '</div>';
		}

		dol_banner_tab($object, 'ref', $linkback, 1, 'ref', 'ref', $morehtmlref, $param);

		print '<div class="fichecenter">';
		print '<div class="fichehalfleft">';

		print '<div class="underbanner clearboth"></div>';
		print '<table class="border centpercent tableforfield">';

		// Task parent
		print '<tr><td>'.$langs->trans("ChildOfTask").'</td><td>';
		if ($object->fk_task_parent > 0) {
			$tasktmp = new Task($db);
			$tasktmp->fetch($object->fk_task_parent);
			print $tasktmp->getNomUrl(1);
		}
		print '</td></tr>';

		// Date start - Date end
		print '<tr><td class="titlefield">'.$langs->trans("DateStart").' - '.$langs->trans("Deadline").'</td><td colspan="3">';
		$start = dol_print_date($object->date_start, 'dayhour');
		print ($start ? $start : '?');
		$end = dol_print_date($object->date_end, 'dayhour');
		print ' - ';
		print ($end ? $end : '?');
		if ($object->hasDelay()) {
			print img_warning("Late");
		}
		print '</td></tr>';

		// Planned workload
		print '<tr><td>'.$langs->trans("PlannedWorkload").'</td><td colspan="3">';
		if ($object->planned_workload != '') {
			print convertSecondToTime($object->planned_workload, 'allhourmin');
		}
		print '</td></tr>';

		// Description
		print '<td class="tdtop">'.$langs->trans("Description").'</td><td colspan="3">';
		print nl2br($object->description);
		print '</td></tr>';

		print '</table>';
		print '</div>';

		print '<div class="fichehalfright">';

		print '<div class="underbanner clearboth"></div>';
		print '<table class="border centpercent tableforfield">';

		// Progress declared
		print '<tr><td class="titlefield">'.$langs->trans("ProgressDeclared").'</td><td colspan="3">';
		if ($object->progress != '') {
			print $object->progress.' %';
		}
		print '</td></tr>';

		// Progress calculated
		print '<tr><td>'.$langs->trans("ProgressCalculated").'</td><td colspan="3">';
		if ($object->planned_workload != '') {
			$tmparray = $object->getSummaryOfTimeSpent();
			if ($tmparray['total_duration'] > 0 && !empty($object->planned_workload)) {
				print round($tmparray['total_duration'] / $object->planned_workload * 100, 2).' %';
			} else {
				print '0 %';
			}
		} else {
			print '<span class="opacitymedium">'.$langs->trans("WorkloadNotDefined").'</span>';
		}
		print '</td></tr>';

		// Budget
		print '<tr><td>'.$langs->trans("Budget").'</td><td>';
		if (strcmp($object->budget_amount, '')) {
			print price($object->budget_amount, 0, $langs, 1, 0, 0, $conf->currency);
		}
		print '</td></tr>';

		// Other attributes
		$cols = 3;
		$parameters = array('socid'=>$socid);
		include DOL_DOCUMENT_ROOT.'/core/tpl/extrafields_view.tpl.php';

		print '</table>';

		print '</div>';

		print '</div>';
		print '<div class="clearboth"></div>';

		print dol_get_fiche_end();
	}


	if ($action != 'edit') {
		/*
		 * Actions
		  */

		print '<div class="tabsAction">';

		$parameters = array();
		$reshook = $hookmanager->executeHooks('addMoreActionsButtons', $parameters, $object, $action); // Note that $action and $object may have been
		// modified by hook
		if (empty($reshook)) {
			// Modify
			if ($user->rights->projet->creer) {
				print '<a class="butAction" href="'.$_SERVER['PHP_SELF'].'?id='.$object->id.'&action=edit&token='.newToken().'&withproject='.((int) $withproject).'">'.$langs->trans('Modify').'</a>';
			} else {
				print '<a class="butActionRefused classfortooltip" href="#" title="'.$langs->trans("NotAllowed").'">'.$langs->trans('Modify').'</a>';
			}

			// Delete
			if ($user->rights->projet->supprimer) {
				if (!$object->hasChildren() && !$object->hasTimeSpent()) {
					print '<a class="butActionDelete" href="'.$_SERVER['PHP_SELF'].'?id='.$object->id.'&action=delete&token='.newToken().'&withproject='.((int) $withproject).'">'.$langs->trans('Delete').'</a>';
				} else {
					print '<a class="butActionRefused classfortooltip" href="#" title="'.$langs->trans("TaskHasChild").'">'.$langs->trans('Delete').'</a>';
				}
			} else {
				print '<a class="butActionRefused classfortooltip" href="#" title="'.$langs->trans("NotAllowed").'">'.$langs->trans('Delete').'</a>';
			}

			print '</div>';
		}

		print '<div class="fichecenter"><div class="fichehalfleft">';
		print '<a name="builddoc"></a>'; // ancre

		/*
		 * Generated documents
		 */
		$filename = dol_sanitizeFileName($projectstatic->ref)."/".dol_sanitizeFileName($object->ref);
		$filedir = $conf->projet->dir_output."/".dol_sanitizeFileName($projectstatic->ref)."/".dol_sanitizeFileName($object->ref);
		$urlsource = $_SERVER["PHP_SELF"]."?id=".$object->id;
		$genallowed = ($user->rights->projet->lire);
		$delallowed = ($user->rights->projet->creer);

		print $formfile->showdocuments('project_task', $filename, $filedir, $urlsource, $genallowed, $delallowed, $object->model_pdf);

		print '</div><div class="fichehalfright">';

		// List of actions on element
		include_once DOL_DOCUMENT_ROOT.'/core/class/html.formactions.class.php';
		$formactions = new FormActions($db);
		$defaultthirdpartyid = $socid > 0 ? $socid : $object->project->socid;
		$formactions->showactions($object, 'task', $defaultthirdpartyid, 1, '', 10, 'withproject='.$withproject);

		print '</div></div>';
	}
}

// End of page
llxFooter();
$db->close();<|MERGE_RESOLUTION|>--- conflicted
+++ resolved
@@ -117,11 +117,7 @@
 			$result = $object->update($user);
 			if ($result < 0) {
 				setEventMessages($object->error, $object->errors, 'errors');
-<<<<<<< HEAD
 				$action = 'edit';
-=======
-				$action='edit';
->>>>>>> f5da6ebf
 			}
 		} else {
 			$action = 'edit';
