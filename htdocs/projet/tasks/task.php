<?php
/* Copyright (C) 2005		Rodolphe Quiedeville	<rodolphe@quiedeville.org>
 * Copyright (C) 2006-2014	Laurent Destailleur		<eldy@users.sourceforge.net>
 * Copyright (C) 2010-2012	Regis Houssin			<regis.houssin@capnetworks.com>
 *
 * This program is free software; you can redistribute it and/or modify
 * it under the terms of the GNU General Public License as published by
 * the Free Software Foundation; either version 3 of the License, or
 * (at your option) any later version.
 *
 * This program is distributed in the hope that it will be useful,
 * but WITHOUT ANY WARRANTY; without even the implied warranty of
 * MERCHANTABILITY or FITNESS FOR A PARTICULAR PURPOSE.  See the
 * GNU General Public License for more details.
 *
 * You should have received a copy of the GNU General Public License
 * along with this program. If not, see <http://www.gnu.org/licenses/>.
 */

/**
 *	\file       htdocs/projet/tasks/task.php
 *	\ingroup    project
 *	\brief      Page of a project task
 */

require ("../../main.inc.php");
require_once DOL_DOCUMENT_ROOT.'/projet/class/project.class.php';
require_once DOL_DOCUMENT_ROOT.'/projet/class/task.class.php';
require_once DOL_DOCUMENT_ROOT.'/core/lib/project.lib.php';
require_once DOL_DOCUMENT_ROOT.'/core/class/html.formother.class.php';
require_once DOL_DOCUMENT_ROOT.'/core/class/extrafields.class.php';
require_once DOL_DOCUMENT_ROOT.'/core/lib/date.lib.php';
require_once DOL_DOCUMENT_ROOT.'/core/class/html.formfile.class.php';
require_once DOL_DOCUMENT_ROOT.'/core/modules/project/task/modules_task.php';

$langs->load("projects");
$langs->load("companies");

$id=GETPOST('id','int');
$ref=GETPOST('ref','alpha');
$action=GETPOST('action','alpha');
$confirm=GETPOST('confirm','alpha');
$withproject=GETPOST('withproject','int');
$project_ref=GETPOST('project_ref','alpha');
$planned_workload=GETPOST('planned_workloadhour')*3600+GETPOST('planned_workloadmin')*60;

// Security check
$socid=0;
if ($user->societe_id > 0) $socid = $user->societe_id;
if (! $user->rights->projet->lire) accessforbidden();

// Initialize technical object to manage hooks of thirdparties. Note that conf->hooks_modules contains array array
$hookmanager->initHooks(array('projecttaskcard','globalcard'));

$object = new Task($db);
$extrafields = new ExtraFields($db);
$projectstatic = new Project($db);

// fetch optionals attributes and labels
$extralabels=$extrafields->fetch_name_optionals_label($object->table_element);


/*
 * Actions
 */

if ($action == 'update' && ! $_POST["cancel"] && $user->rights->projet->creer)
{
	$error=0;

	if (empty($_POST["label"]))
	{
		$error++;
		setEventMessage($langs->trans("ErrorFieldRequired",$langs->transnoentities("Label")), 'errors');
	}
	if (! $error)
	{
		$object->fetch($id,$ref);

		$tmparray=explode('_',$_POST['task_parent']);
		$task_parent=$tmparray[1];
		if (empty($task_parent)) $task_parent = 0;	// If task_parent is ''

		$object->label = $_POST["label"];
		$object->description = $_POST['description'];
		$object->fk_task_parent = $task_parent;
		$object->planned_workload = $planned_workload;
		$object->date_start = dol_mktime($_POST['dateohour'],$_POST['dateomin'],0,$_POST['dateomonth'],$_POST['dateoday'],$_POST['dateoyear'],'user');
		$object->date_end = dol_mktime($_POST['dateehour'],$_POST['dateemin'],0,$_POST['dateemonth'],$_POST['dateeday'],$_POST['dateeyear'],'user');
		$object->progress = $_POST['progress'];

		// Fill array 'array_options' with data from add form
		$ret = $extrafields->setOptionalsFromPost($extralabels,$object);

		$result=$object->update($user);

		if ($result < 0)
		{
		    setEventMessages($object->error,$object->errors,'errors');
		}
	}
	else
	{
		$action='edit';
	}
}

if ($action == 'confirm_delete' && $confirm == "yes" && $user->rights->projet->supprimer)
{
	if ($object->fetch($id,$ref) >= 0 )
	{
		$result=$projectstatic->fetch($object->fk_projet);
		if (! empty($projectstatic->socid))
		{
			$projectstatic->societe->fetch($projectstatic->socid);
		}

		if ($object->delete($user) > 0)
		{
			header('Location: '.DOL_URL_ROOT.'/projet/tasks.php?id='.$projectstatic->id);
			exit;
		}
		else
		{
		    setEventMessages($object->error,$object->errors,'errors');
			$action='';
		}
	}
}

// Retreive First Task ID of Project if withprojet is on to allow project prev next to work
if (! empty($project_ref) && ! empty($withproject))
{
	if ($projectstatic->fetch('',$project_ref) > 0)
	{
		$tasksarray=$object->getTasksArray(0, 0, $projectstatic->id, $socid, 0);
		if (count($tasksarray) > 0)
		{
			$id=$tasksarray[0]->id;
		}
		else
		{
			header("Location: ".DOL_URL_ROOT.'/projet/tasks.php?id='.$projectstatic->id.(empty($mode)?'':'&mode='.$mode));
		}
	}
}

// Build doc
if ($action == 'builddoc' && $user->rights->projet->creer)
{
	$object->fetch($id,$ref);

	// Save last template used to generate document
	if (GETPOST('model')) $object->setDocModel($user, GETPOST('model','alpha'));

	$outputlangs = $langs;
	if (GETPOST('lang_id'))
	{
		$outputlangs = new Translate("",$conf);
		$outputlangs->setDefaultLang(GETPOST('lang_id'));
	}
	$result= $object->generateDocument($object->modelpdf, $outputlangs);
	if ($result <= 0)
	{
		dol_print_error($db,$result);
		exit;
	}
}

// Delete file in doc form
if ($action == 'remove_file' && $user->rights->projet->creer)
{
	require_once DOL_DOCUMENT_ROOT.'/core/lib/files.lib.php';

	if ($object->fetch($id,$ref) >= 0 )
	{
		$langs->load("other");
		$upload_dir =	$conf->projet->dir_output;
		$file =	$upload_dir	. '/' .	GETPOST('file');

		$ret=dol_delete_file($file);
		if ($ret) setEventMessage($langs->trans("FileWasRemoved", GETPOST('urlfile')));
		else setEventMessage($langs->trans("ErrorFailToDeleteFile", GETPOST('urlfile')), 'errors');
	}
}

/*
 * View
*/


llxHeader('', $langs->trans("Task"));

$form = new Form($db);
$formother = new FormOther($db);
$formfile = new FormFile($db);

if ($id > 0 || ! empty($ref))
{
	if ($object->fetch($id,$ref) > 0)
	{
		$res=$object->fetch_optionals($object->id,$extralabels);

		$result=$projectstatic->fetch($object->fk_project);
		if (! empty($projectstatic->socid)) $projectstatic->fetch_thirdparty();

		$object->project = dol_clone($projectstatic);

		$userWrite  = $projectstatic->restrictedProjectArea($user,'write');

		if (! empty($withproject))
		{
			// Tabs for project
			$tab='tasks';
			$head=project_prepare_head($projectstatic);
			dol_fiche_head($head, $tab, $langs->trans("Project"),0,($projectstatic->public?'projectpub':'project'));

			$param=($mode=='mine'?'&mode=mine':'');

			print '<table class="border" width="100%">';

			// Ref
			print '<tr><td width="30%">';
			print $langs->trans("Ref");
			print '</td><td>';
			// Define a complementary filter for search of next/prev ref.
			if (! $user->rights->projet->all->lire)
			{
				$projectsListId = $projectstatic->getProjectsAuthorizedForUser($user,$mine,0);
				$projectstatic->next_prev_filter=" rowid in (".(count($projectsListId)?join(',',array_keys($projectsListId)):'0').")";
			}
			print $form->showrefnav($projectstatic,'project_ref','',1,'ref','ref','',$param.'&withproject=1');
			print '</td></tr>';

			print '<tr><td>'.$langs->trans("Label").'</td><td>'.$projectstatic->title.'</td></tr>';

			print '<tr><td>'.$langs->trans("ThirdParty").'</td><td>';
			if (! empty($projectstatic->thirdparty->id)) print $projectstatic->thirdparty->getNomUrl(1);
			else print '&nbsp;';
			print '</td>';
			print '</tr>';

			// Visibility
			print '<tr><td>'.$langs->trans("Visibility").'</td><td>';
			if ($projectstatic->public) print $langs->trans('SharedProject');
			else print $langs->trans('PrivateProject');
			print '</td></tr>';

			// Statut
			print '<tr><td>'.$langs->trans("Status").'</td><td>'.$projectstatic->getLibStatut(4).'</td></tr>';

		   	// Date start
			print '<tr><td>'.$langs->trans("DateStart").'</td><td>';
			print dol_print_date($projectstatic->date_start,'day');
			print '</td></tr>';

			// Date end
			print '<tr><td>'.$langs->trans("DateEnd").'</td><td>';
			print dol_print_date($projectstatic->date_end,'day');
			print '</td></tr>';

			print '</table>';

			dol_fiche_end();

			print '<br>';
		}

		/*
		 * Actions
		*/
		/*print '<div class="tabsAction">';

		if ($user->rights->projet->all->creer || $user->rights->projet->creer)
		{
		if ($projectstatic->public || $userWrite > 0)
		{
		print '<a class="butAction" href="'.$_SERVER['PHP_SELF'].'?id='.$object->id.'&action=create'.$param.'">'.$langs->trans('AddTask').'</a>';
		}
		else
		{
		print '<a class="butActionRefused" href="#" title="'.$langs->trans("NotOwnerOfProject").'">'.$langs->trans('AddTask').'</a>';
		}
		}
		else
		{
		print '<a class="butActionRefused" href="#" title="'.$langs->trans("NotEnoughPermissions").'">'.$langs->trans('AddTask').'</a>';
		}

		print '</div>';
		*/

		// To verify role of users
		//$userAccess = $projectstatic->restrictedProjectArea($user); // We allow task affected to user even if a not allowed project
		//$arrayofuseridoftask=$object->getListContactId('internal');

		$head=task_prepare_head($object);

		if ($action == 'edit' && $user->rights->projet->creer)
		{
			print '<form method="POST" action="'.$_SERVER["PHP_SELF"].'">';
			print '<input type="hidden" name="token" value="'.$_SESSION['newtoken'].'">';
			print '<input type="hidden" name="action" value="update">';
			print '<input type="hidden" name="withproject" value="'.$withproject.'">';
			print '<input type="hidden" name="id" value="'.$object->id.'">';

			dol_fiche_head($head, 'task_task', $langs->trans("Task"),0,'projecttask');
			
			print '<table class="border" width="100%">';

			// Ref
			print '<tr><td width="30%">'.$langs->trans("Ref").'</td>';
			print '<td>'.$object->ref.'</td></tr>';

			// Label
			print '<tr><td>'.$langs->trans("Label").'</td>';
			print '<td><input size="30" name="label" value="'.$object->label.'"></td></tr>';

			// Project
			if (empty($withproject))
			{
				print '<tr><td>'.$langs->trans("Project").'</td><td colspan="3">';
				print $projectstatic->getNomUrl(1);
				print '</td></tr>';

				// Third party
				print '<td>'.$langs->trans("ThirdParty").'</td><td colspan="3">';
				if ($projectstatic->societe->id) print $projectstatic->societe->getNomUrl(1);
				else print '&nbsp;';
				print '</td></tr>';
			}

			// Task parent
			print '<tr><td>'.$langs->trans("ChildOfTask").'</td><td>';
			print $formother->selectProjectTasks($object->fk_task_parent, $projectstatic->id, 'task_parent', ($user->admin?0:1), 0, 0, 0, $object->id);
			print '</td></tr>';

			// Date start
			print '<tr><td>'.$langs->trans("DateStart").'</td><td>';
			print $form->select_date($object->date_start,'dateo',1,1);
			print '</td></tr>';

			// Date end
			print '<tr><td>'.$langs->trans("DateEnd").'</td><td>';
			print $form->select_date($object->date_end?$object->date_end:-1,'datee',1,1);
			print '</td></tr>';

			// Planned workload
			print '<tr><td>'.$langs->trans("PlannedWorkload").'</td><td>';
			print $form->select_duration('planned_workload',$object->planned_workload,0,'text');
			print '</td></tr>';

			// Progress declared
			print '<tr><td>'.$langs->trans("ProgressDeclared").'</td><td colspan="3">';
			print $formother->select_percent($object->progress,'progress');
			print '</td></tr>';

			// Description
			print '<tr><td valign="top">'.$langs->trans("Description").'</td>';
			print '<td>';
			print '<textarea name="description" wrap="soft" cols="80" rows="'.ROWS_3.'">'.$object->description.'</textarea>';
			print '</td></tr>';

			// Other options
			$parameters=array();
			$reshook=$hookmanager->executeHooks('formObjectOptions',$parameters,$object,$action); // Note that $action and $object may have been modified by hook
			if (empty($reshook) && ! empty($extrafields->attribute_label))
			{
				print $object->showOptionals($extrafields,'edit');
			}

			print '</table>';

<<<<<<< HEAD
			print '<br><div class="center">';
			print '<input type="submit" class="button" name="update" value="'.$langs->trans("Modify").'">';
			print '&nbsp;&nbsp;&nbsp;&nbsp;&nbsp;';
			print '<input type="submit" class="button" name="cancel" value="'.$langs->trans("Cancel").'">';
			print '</div>';
=======
			dol_fiche_end();
			
			print '<div align="center">';
			print '<input type="submit" class="button" name="update" value="'.$langs->trans("Modify").'"> &nbsp; ';
			print '<input type="submit" class="button" name="cancel" value="'.$langs->trans("Cancel").'">';
			print '<div>';
>>>>>>> f6be48f2

			print '</form>';
		}
		else
		{
			/*
			 * Fiche tache en mode visu
			 */
			$param=($withproject?'&withproject=1':'');
			$linkback=$withproject?'<a href="'.DOL_URL_ROOT.'/projet/tasks.php?id='.$projectstatic->id.'">'.$langs->trans("BackToList").'</a>':'';

			dol_fiche_head($head, 'task_task', $langs->trans("Task"),0,'projecttask');
			
			if ($action == 'delete')
			{
				print $form->formconfirm($_SERVER["PHP_SELF"]."?id=".$_GET["id"].'&withproject='.$withproject,$langs->trans("DeleteATask"),$langs->trans("ConfirmDeleteATask"),"confirm_delete");
			}

			print '<table class="border" width="100%">';

			// Ref
			print '<tr><td width="30%">';
			print $langs->trans("Ref");
			print '</td><td colspan="3">';
			if (! GETPOST('withproject') || empty($projectstatic->id))
			{
				$projectsListId = $projectstatic->getProjectsAuthorizedForUser($user,$mine,1);
				$object->next_prev_filter=" fk_projet in (".$projectsListId.")";
			}
			else $object->next_prev_filter=" fk_projet = ".$projectstatic->id;
			print $form->showrefnav($object,'ref',$linkback,1,'ref','ref','',$param);
			print '</td>';
			print '</tr>';

			// Label
			print '<tr><td>'.$langs->trans("Label").'</td><td colspan="3">'.$object->label.'</td></tr>';

			// Project
			if (empty($withproject))
			{
				print '<tr><td>'.$langs->trans("Project").'</td><td colspan="3">';
				print $projectstatic->getNomUrl(1);
				print '</td></tr>';

				// Third party
				print '<td>'.$langs->trans("ThirdParty").'</td><td colspan="3">';
				if ($projectstatic->societe->id) print $projectstatic->societe->getNomUrl(1);
				else print '&nbsp;';
				print '</td></tr>';
			}

			// Date start
			print '<tr><td>'.$langs->trans("DateStart").'</td><td colspan="3">';
			print dol_print_date($object->date_start,'dayhour');
			print '</td></tr>';

			// Date end
			print '<tr><td>'.$langs->trans("DateEnd").'</td><td colspan="3">';
			print dol_print_date($object->date_end,'dayhour');
			print '</td></tr>';

			// Planned workload
			print '<tr><td>'.$langs->trans("PlannedWorkload").'</td><td colspan="3">';
			print convertSecondToTime($object->planned_workload,'allhourmin');
			print '</td></tr>';

			// Progress declared
			print '<tr><td>'.$langs->trans("ProgressDeclared").'</td><td colspan="3">';
			print $object->progress.' %';
			print '</td></tr>';

			// Progress calculated
			print '<tr><td>'.$langs->trans("ProgressCalculated").'</td><td colspan="3">';
			if ($object->planned_workload)
			{
				$tmparray=$object->getSummaryOfTimeSpent();
				if ($tmparray['total_duration'] > 0) print round($tmparray['total_duration'] / $object->planned_workload * 100, 2).' %';
				else print '0 %';
			}
			else print '';
			print '</td></tr>';

			// Description
			print '<td valign="top">'.$langs->trans("Description").'</td><td colspan="3">';
			print nl2br($object->description);
			print '</td></tr>';

			// Other options
			$parameters=array();
			$reshook=$hookmanager->executeHooks('formObjectOptions',$parameters,$object,$action); // Note that $action and $object may have been modified by hook
			if (empty($reshook) && ! empty($extrafields->attribute_label))
			{
				print $object->showOptionals($extrafields);
			}

			print '</table>';

			dol_fiche_end();
		}


		if ($action != 'edit')
		{
			/*
			 * Actions
			*/
			print '<div class="tabsAction">';

			// Modify
			if ($user->rights->projet->creer)
			{
				print '<a class="butAction" href="'.$_SERVER['PHP_SELF'].'?id='.$object->id.'&amp;action=edit&amp;withproject='.$withproject.'">'.$langs->trans('Modify').'</a>';
			}
			else
			{
				print '<a class="butActionRefused" href="#" title="'.$langs->trans("NotAllowed").'">'.$langs->trans('Modify').'</a>';
			}

			// Delete
			if ($user->rights->projet->supprimer && ! $object->hasChildren())
			{
				print '<a class="butActionDelete" href="'.$_SERVER['PHP_SELF'].'?id='.$object->id.'&amp;action=delete&amp;withproject='.$withproject.'">'.$langs->trans('Delete').'</a>';
			}
			else
			{
				print '<a class="butActionRefused" href="#" title="'.$langs->trans("NotAllowed").'">'.$langs->trans('Delete').'</a>';
			}

			print '</div>';

			print '<table width="100%"><tr><td width="50%" valign="top">';
			print '<a name="builddoc"></a>'; // ancre

			/*
			 * Documents generes
			 */
			$filename=dol_sanitizeFileName($projectstatic->ref). "/". dol_sanitizeFileName($object->ref);
			$filedir=$conf->projet->dir_output . "/" . dol_sanitizeFileName($projectstatic->ref). "/" .dol_sanitizeFileName($object->ref);
			$urlsource=$_SERVER["PHP_SELF"]."?id=".$object->id;
			$genallowed=($user->rights->projet->lire);
			$delallowed=($user->rights->projet->creer);

			$var=true;

			$somethingshown=$formfile->show_documents('project_task',$filename,$filedir,$urlsource,$genallowed,$delallowed,$object->modelpdf);



			print '</td></tr></table>';
		}
	}
}


llxFooter();
$db->close();<|MERGE_RESOLUTION|>--- conflicted
+++ resolved
@@ -305,7 +305,7 @@
 			print '<input type="hidden" name="id" value="'.$object->id.'">';
 
 			dol_fiche_head($head, 'task_task', $langs->trans("Task"),0,'projecttask');
-			
+
 			print '<table class="border" width="100%">';
 
 			// Ref
@@ -371,20 +371,12 @@
 
 			print '</table>';
 
-<<<<<<< HEAD
-			print '<br><div class="center">';
-			print '<input type="submit" class="button" name="update" value="'.$langs->trans("Modify").'">';
-			print '&nbsp;&nbsp;&nbsp;&nbsp;&nbsp;';
-			print '<input type="submit" class="button" name="cancel" value="'.$langs->trans("Cancel").'">';
-			print '</div>';
-=======
 			dol_fiche_end();
-			
+
 			print '<div align="center">';
 			print '<input type="submit" class="button" name="update" value="'.$langs->trans("Modify").'"> &nbsp; ';
 			print '<input type="submit" class="button" name="cancel" value="'.$langs->trans("Cancel").'">';
-			print '<div>';
->>>>>>> f6be48f2
+			print '</div>';
 
 			print '</form>';
 		}
@@ -397,7 +389,7 @@
 			$linkback=$withproject?'<a href="'.DOL_URL_ROOT.'/projet/tasks.php?id='.$projectstatic->id.'">'.$langs->trans("BackToList").'</a>':'';
 
 			dol_fiche_head($head, 'task_task', $langs->trans("Task"),0,'projecttask');
-			
+
 			if ($action == 'delete')
 			{
 				print $form->formconfirm($_SERVER["PHP_SELF"]."?id=".$_GET["id"].'&withproject='.$withproject,$langs->trans("DeleteATask"),$langs->trans("ConfirmDeleteATask"),"confirm_delete");
