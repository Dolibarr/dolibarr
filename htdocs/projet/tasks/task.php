<?php
/* Copyright (C) 2005		Rodolphe Quiedeville	<rodolphe@quiedeville.org>
 * Copyright (C) 2006-2017	Laurent Destailleur		<eldy@users.sourceforge.net>
 * Copyright (C) 2010-2012	Regis Houssin			<regis.houssin@inodbox.com>
 * Copyright (C) 2018       Frédéric France         <frederic.france@netlogic.fr>
 *
 * This program is free software; you can redistribute it and/or modify
 * it under the terms of the GNU General Public License as published by
 * the Free Software Foundation; either version 3 of the License, or
 * (at your option) any later version.
 *
 * This program is distributed in the hope that it will be useful,
 * but WITHOUT ANY WARRANTY; without even the implied warranty of
 * MERCHANTABILITY or FITNESS FOR A PARTICULAR PURPOSE.  See the
 * GNU General Public License for more details.
 *
 * You should have received a copy of the GNU General Public License
 * along with this program. If not, see <https://www.gnu.org/licenses/>.
 */

/**
 *	\file       htdocs/projet/tasks/task.php
 *	\ingroup    project
 *	\brief      Page of a project task
 */

require "../../main.inc.php";
require_once DOL_DOCUMENT_ROOT.'/projet/class/project.class.php';
require_once DOL_DOCUMENT_ROOT.'/projet/class/task.class.php';
require_once DOL_DOCUMENT_ROOT.'/core/lib/project.lib.php';
require_once DOL_DOCUMENT_ROOT.'/core/class/html.formother.class.php';
require_once DOL_DOCUMENT_ROOT.'/core/class/extrafields.class.php';
require_once DOL_DOCUMENT_ROOT.'/core/lib/date.lib.php';
require_once DOL_DOCUMENT_ROOT.'/core/class/html.formfile.class.php';
require_once DOL_DOCUMENT_ROOT.'/core/modules/project/task/modules_task.php';

// Load translation files required by the page
$langs->loadlangs(array('projects', 'companies'));

$id = GETPOST('id', 'int');
$ref = GETPOST("ref", 'alpha', 1); // task ref
$taskref = GETPOST("taskref", 'alpha'); // task ref
$action = GETPOST('action', 'aZ09');
$confirm = GETPOST('confirm', 'alpha');
$withproject = GETPOST('withproject', 'int');
$project_ref = GETPOST('project_ref', 'alpha');
$planned_workload = ((GETPOST('planned_workloadhour', 'int') != '' || GETPOST('planned_workloadmin', 'int') != '') ? (GETPOST('planned_workloadhour', 'int') > 0 ?GETPOST('planned_workloadhour', 'int') * 3600 : 0) + (GETPOST('planned_workloadmin', 'int') > 0 ?GETPOST('planned_workloadmin', 'int') * 60 : 0) : '');

// Initialize technical object to manage hooks of page. Note that conf->hooks_modules contains array of hook context
$hookmanager->initHooks(array('projecttaskcard', 'globalcard'));

$object = new Task($db);
$extrafields = new ExtraFields($db);
$projectstatic = new Project($db);

// fetch optionals attributes and labels
$extrafields->fetch_name_optionals_label($object->table_element);

$parameters = array('id'=>$id);
$reshook = $hookmanager->executeHooks('doActions', $parameters, $object, $action); // Note that $action and $object may have been modified by some hooks
if ($reshook < 0) {
	setEventMessages($hookmanager->error, $hookmanager->errors, 'errors');
}

if ($id > 0 || $ref) {
	$object->fetch($id, $ref);
}

// Security check
$socid = 0;

restrictedArea($user, 'projet', $object->fk_project, 'projet&project');



/*
 * Actions
 */

if ($action == 'update' && !GETPOST("cancel") && $user->rights->projet->creer) {
	$error = 0;

	if (empty($taskref)) {
		$error++;
		setEventMessages($langs->trans("ErrorFieldRequired", $langs->transnoentities("Ref")), null, 'errors');
	}
	if (!GETPOST("label")) {
		$error++;
		setEventMessages($langs->trans("ErrorFieldRequired", $langs->transnoentities("Label")), null, 'errors');
	}
	if (!$error) {
		$object->oldcopy = clone $object;

		$tmparray = explode('_', $_POST['task_parent']);
		$task_parent = $tmparray[1];
		if (empty($task_parent)) {
			$task_parent = 0; // If task_parent is ''
		}

		$object->ref = $taskref ? $taskref : GETPOST("ref", 'alpha', 2);
		$object->label = GETPOST("label", "alphanohtml");
		$object->description = GETPOST('description', "alphanohtml");
		$object->fk_task_parent = $task_parent;
		$object->planned_workload = $planned_workload;
		$object->date_start = dol_mktime(GETPOST('dateohour', 'int'), GETPOST('dateomin', 'int'), 0, GETPOST('dateomonth', 'int'), GETPOST('dateoday', 'int'), GETPOST('dateoyear', 'int'));
		$object->date_end = dol_mktime(GETPOST('dateehour', 'int'), GETPOST('dateemin', 'int'), 0, GETPOST('dateemonth', 'int'), GETPOST('dateeday', 'int'), GETPOST('dateeyear', 'int'));
		$object->progress = price2num(GETPOST('progress', 'alphanohtml'));

		// Fill array 'array_options' with data from add form
		$ret = $extrafields->setOptionalsFromPost(null, $object);
		if ($ret < 0) {
			$error++;
		}

		if (!$error) {
			$result = $object->update($user);
			if ($result < 0) {
				setEventMessages($object->error, $object->errors, 'errors');
			}
		}
	} else {
		$action = 'edit';
	}
}

if ($action == 'confirm_delete' && $confirm == "yes" && $user->rights->projet->supprimer) {
	$result = $projectstatic->fetch($object->fk_project);
	$projectstatic->fetch_thirdparty();

	if ($object->delete($user) > 0) {
		header('Location: '.DOL_URL_ROOT.'/projet/tasks.php?restore_lastsearch_values=1&id='.$projectstatic->id.($withproject ? '&withproject=1' : ''));
		exit;
	} else {
		setEventMessages($object->error, $object->errors, 'errors');
		$action = '';
	}
}

// Retrieve First Task ID of Project if withprojet is on to allow project prev next to work
if (!empty($project_ref) && !empty($withproject)) {
	if ($projectstatic->fetch('', $project_ref) > 0) {
		$tasksarray = $object->getTasksArray(0, 0, $projectstatic->id, $socid, 0);
		if (count($tasksarray) > 0) {
			$id = $tasksarray[0]->id;
		} else {
			header("Location: ".DOL_URL_ROOT.'/projet/tasks.php?id='.$projectstatic->id.(empty($mode) ? '' : '&mode='.$mode));
		}
	}
}

// Build doc
if ($action == 'builddoc' && $user->rights->projet->creer) {
	// Save last template used to generate document
	if (GETPOST('model')) {
		$object->setDocModel($user, GETPOST('model', 'alpha'));
	}

	$outputlangs = $langs;
	if (GETPOST('lang_id', 'aZ09')) {
		$outputlangs = new Translate("", $conf);
		$outputlangs->setDefaultLang(GETPOST('lang_id', 'aZ09'));
	}
	$result = $object->generateDocument($object->model_pdf, $outputlangs);
	if ($result <= 0) {
		setEventMessages($object->error, $object->errors, 'errors');
		$action = '';
	}
}

// Delete file in doc form
if ($action == 'remove_file' && $user->rights->projet->creer) {
	require_once DOL_DOCUMENT_ROOT.'/core/lib/files.lib.php';

	$langs->load("other");
	$upload_dir = $conf->projet->dir_output;
	$file = $upload_dir.'/'.dol_sanitizeFileName(GETPOST('file'));

	$ret = dol_delete_file($file);
	if ($ret) {
		setEventMessages($langs->trans("FileWasRemoved", GETPOST('urlfile')), null, 'mesgs');
	} else {
		setEventMessages($langs->trans("ErrorFailToDeleteFile", GETPOST('urlfile')), null, 'errors');
	}
}


/*
 * View
 */

llxHeader('', $langs->trans("Task"));

$form = new Form($db);
$formother = new FormOther($db);
$formfile = new FormFile($db);

if ($id > 0 || !empty($ref)) {
	$res = $object->fetch_optionals();
	if (!empty($conf->global->PROJECT_ALLOW_COMMENT_ON_TASK) && method_exists($object, 'fetchComments') && empty($object->comments)) {
		$object->fetchComments();
	}

	$result = $projectstatic->fetch($object->fk_project);
	if (!empty($conf->global->PROJECT_ALLOW_COMMENT_ON_PROJECT) && method_exists($projectstatic, 'fetchComments') && empty($projectstatic->comments)) {
		$projectstatic->fetchComments();
	}
	if (!empty($projectstatic->socid)) {
		$projectstatic->fetch_thirdparty();
	}

	$object->project = clone $projectstatic;

	//$userWrite = $projectstatic->restrictedProjectArea($user, 'write');

	if (!empty($withproject)) {
		// Tabs for project
		$tab = 'tasks';
		$head = project_prepare_head($projectstatic);
		print dol_get_fiche_head($head, $tab, $langs->trans("Project"), -1, ($projectstatic->public ? 'projectpub' : 'project'), 0, '', '');

		$param = ($mode == 'mine' ? '&mode=mine' : '');

		// Project card

		$linkback = '<a href="'.DOL_URL_ROOT.'/projet/list.php?restore_lastsearch_values=1">'.$langs->trans("BackToList").'</a>';

		$morehtmlref = '<div class="refidno">';
		// Title
		$morehtmlref .= $projectstatic->title;
		// Thirdparty
		if ($projectstatic->thirdparty->id > 0) {
			$morehtmlref .= '<br>'.$langs->trans('ThirdParty').' : '.$projectstatic->thirdparty->getNomUrl(1, 'project');
		}
		$morehtmlref .= '</div>';

		// Define a complementary filter for search of next/prev ref.
		if (!$user->rights->projet->all->lire) {
			$objectsListId = $projectstatic->getProjectsAuthorizedForUser($user, 0, 0);
			$projectstatic->next_prev_filter = " rowid IN (".$db->sanitize(count($objectsListId) ?join(',', array_keys($objectsListId)) : '0').")";
		}

		dol_banner_tab($projectstatic, 'project_ref', $linkback, 1, 'ref', 'ref', $morehtmlref);

		print '<div class="fichecenter">';
		print '<div class="fichehalfleft">';
		print '<div class="underbanner clearboth"></div>';

		print '<table class="border tableforfield centpercent">';

		// Usage
		if (!empty($conf->global->PROJECT_USE_OPPORTUNITIES) || empty($conf->global->PROJECT_HIDE_TASKS) || !empty($conf->eventorganization->enabled)) {
			print '<tr><td class="tdtop">';
			print $langs->trans("Usage");
			print '</td>';
			print '<td>';
			if (!empty($conf->global->PROJECT_USE_OPPORTUNITIES)) {
				print '<input type="checkbox" disabled name="usage_opportunity"'.(GETPOSTISSET('usage_opportunity') ? (GETPOST('usage_opportunity', 'alpha') != '' ? ' checked="checked"' : '') : ($projectstatic->usage_opportunity ? ' checked="checked"' : '')).'"> ';
				$htmltext = $langs->trans("ProjectFollowOpportunity");
				print $form->textwithpicto($langs->trans("ProjectFollowOpportunity"), $htmltext);
				print '<br>';
			}
			if (empty($conf->global->PROJECT_HIDE_TASKS)) {
				print '<input type="checkbox" disabled name="usage_task"'.(GETPOSTISSET('usage_task') ? (GETPOST('usage_task', 'alpha') != '' ? ' checked="checked"' : '') : ($projectstatic->usage_task ? ' checked="checked"' : '')).'"> ';
				$htmltext = $langs->trans("ProjectFollowTasks");
				print $form->textwithpicto($langs->trans("ProjectFollowTasks"), $htmltext);
				print '<br>';
			}
			if (empty($conf->global->PROJECT_HIDE_TASKS) && !empty($conf->global->PROJECT_BILL_TIME_SPENT)) {
				print '<input type="checkbox" disabled name="usage_bill_time"'.(GETPOSTISSET('usage_bill_time') ? (GETPOST('usage_bill_time', 'alpha') != '' ? ' checked="checked"' : '') : ($projectstatic->usage_bill_time ? ' checked="checked"' : '')).'"> ';
				$htmltext = $langs->trans("ProjectBillTimeDescription");
				print $form->textwithpicto($langs->trans("BillTime"), $htmltext);
				print '<br>';
			}
			if (!empty($conf->eventorganization->enabled)) {
				print '<input type="checkbox" disabled name="usage_organize_event"'.(GETPOSTISSET('usage_organize_event') ? (GETPOST('usage_organize_event', 'alpha') != '' ? ' checked="checked"' : '') : ($object->usage_organize_event ? ' checked="checked"' : '')).'"> ';
				$htmltext = $langs->trans("EventOrganizationDescriptionLong");
				print $form->textwithpicto($langs->trans("ManageOrganizeEvent"), $htmltext);
			}
			print '</td></tr>';
		}

		// Visibility
		print '<tr><td class="titlefield">'.$langs->trans("Visibility").'</td><td>';
		if ($projectstatic->public) {
			print $langs->trans('SharedProject');
		} else {
			print $langs->trans('PrivateProject');
		}
		print '</td></tr>';

		// Date start - end
		print '<tr><td>'.$langs->trans("DateStart").' - '.$langs->trans("DateEnd").'</td><td>';
		$start = dol_print_date($projectstatic->date_start, 'day');
		print ($start ? $start : '?');
		$end = dol_print_date($projectstatic->date_end, 'day');
		print ' - ';
		print ($end ? $end : '?');
		if ($projectstatic->hasDelay()) {
			print img_warning("Late");
		}
		print '</td></tr>';

		// Budget
		print '<tr><td>'.$langs->trans("Budget").'</td><td>';
		if (strcmp($projectstatic->budget_amount, '')) {
			print price($projectstatic->budget_amount, '', $langs, 1, 0, 0, $conf->currency);
		}
		print '</td></tr>';

		// Other attributes
		$cols = 2;
		//include DOL_DOCUMENT_ROOT . '/core/tpl/extrafields_view.tpl.php';

		print '</table>';

		print '</div>';

		print '<div class="fichehalfright">';
		print '<div class="ficheaddleft">';
		print '<div class="underbanner clearboth"></div>';

		print '<table class="border centpercent">';

		// Description
		print '<td class="titlefield tdtop">'.$langs->trans("Description").'</td><td>';
		print nl2br($projectstatic->description);
		print '</td></tr>';

		// Categories
		if ($conf->categorie->enabled) {
			print '<tr><td class="valignmiddle">'.$langs->trans("Categories").'</td><td>';
			print $form->showCategories($projectstatic->id, 'project', 1);
			print "</td></tr>";
		}

		print '</table>';

		print '</div>';
		print '</div>';
		print '</div>';

		print '<div class="clearboth"></div>';

		print dol_get_fiche_end();

		print '<br>';
	}

	/*
	 * Actions
	*/
	/*print '<div class="tabsAction">';

	if ($user->rights->projet->all->creer || $user->rights->projet->creer)
	{
	if ($projectstatic->public || $userWrite > 0)
	{
	print '<a class="butAction" href="'.$_SERVER['PHP_SELF'].'?id='.$object->id.'&action=create'.$param.'">'.$langs->trans('AddTask').'</a>';
	}
	else
	{
	print '<a class="butActionRefused classfortooltip" href="#" title="'.$langs->trans("NotOwnerOfProject").'">'.$langs->trans('AddTask').'</a>';
	}
	}
	else
	{
	print '<a class="butActionRefused classfortooltip" href="#" title="'.$langs->trans("NotEnoughPermissions").'">'.$langs->trans('AddTask').'</a>';
	}

	print '</div>';
	*/

	// To verify role of users
	//$userAccess = $projectstatic->restrictedProjectArea($user); // We allow task affected to user even if a not allowed project
	//$arrayofuseridoftask=$object->getListContactId('internal');

	$head = task_prepare_head($object);

	if ($action == 'edit' && $user->rights->projet->creer) {
		print '<form method="POST" action="'.$_SERVER["PHP_SELF"].'">';
		print '<input type="hidden" name="token" value="'.newToken().'">';
		print '<input type="hidden" name="action" value="update">';
		print '<input type="hidden" name="withproject" value="'.$withproject.'">';
		print '<input type="hidden" name="id" value="'.$object->id.'">';

		print dol_get_fiche_head($head, 'task_task', $langs->trans("Task"), 0, 'projecttask', 0, '', '');

		print '<table class="border centpercent">';

		// Ref
		print '<tr><td class="titlefield fieldrequired">'.$langs->trans("Ref").'</td>';
		print '<td><input class="minwidth100" name="taskref" value="'.$object->ref.'"></td></tr>';

		// Label
		print '<tr><td class="fieldrequired">'.$langs->trans("Label").'</td>';
		print '<td><input class="minwidth500" name="label" value="'.$object->label.'"></td></tr>';

		// Project
		if (empty($withproject)) {
			print '<tr><td>'.$langs->trans("Project").'</td><td colspan="3">';
			print $projectstatic->getNomUrl(1);
			print '</td></tr>';

			// Third party
			print '<td>'.$langs->trans("ThirdParty").'</td><td colspan="3">';
			if ($projectstatic->societe->id) {
				print $projectstatic->societe->getNomUrl(1);
			} else {
				print '&nbsp;';
			}
			print '</td></tr>';
		}

		// Task parent
		print '<tr><td>'.$langs->trans("ChildOfProjectTask").'</td><td>';
		print $formother->selectProjectTasks($object->fk_task_parent, $projectstatic->id, 'task_parent', ($user->admin ? 0 : 1), 0, 0, 0, $object->id);
		print '</td></tr>';

		// Date start
		print '<tr><td>'.$langs->trans("DateStart").'</td><td>';
		print $form->selectDate($object->date_start, 'dateo', 1, 1, 0, '', 1, 0);
		print '</td></tr>';

		// Date end
		print '<tr><td>'.$langs->trans("Deadline").'</td><td>';
		print $form->selectDate($object->date_end ? $object->date_end : -1, 'datee', 1, 1, 0, '', 1, 0);
		print '</td></tr>';

		// Planned workload
		print '<tr><td>'.$langs->trans("PlannedWorkload").'</td><td>';
		print $form->select_duration('planned_workload', $object->planned_workload, 0, 'text');
		print '</td></tr>';

		// Progress declared
		print '<tr><td>'.$langs->trans("ProgressDeclared").'</td><td>';
		print $formother->select_percent($object->progress, 'progress', 0, 5, 0, 100, 1);
		print '</td></tr>';

		// Description
		print '<tr><td class="tdtop">'.$langs->trans("Description").'</td>';
		print '<td>';
		print '<textarea name="description" class="quatrevingtpercent" rows="'.ROWS_4.'">'.$object->description.'</textarea>';
		print '</td></tr>';

		// Other options
		$parameters = array();
		$reshook = $hookmanager->executeHooks('formObjectOptions', $parameters, $object, $action); // Note that $action and $object may have been modified by hook
		print $hookmanager->resPrint;
		if (empty($reshook)) {
			print $object->showOptionals($extrafields, 'edit');
		}

		print '</table>';

		print dol_get_fiche_end();

		print $form->buttonsSaveCancel("Modify");

		print '</form>';
	} else {
		/*
		 * Fiche tache en mode visu
		 */
		$param = ($withproject ? '&withproject=1' : '');
		$linkback = $withproject ? '<a href="'.DOL_URL_ROOT.'/projet/tasks.php?id='.$projectstatic->id.'&restore_lastsearch_values=1">'.$langs->trans("BackToList").'</a>' : '';

		print dol_get_fiche_head($head, 'task_task', $langs->trans("Task"), -1, 'projecttask', 0, '', 'reposition');

		if ($action == 'delete') {
			print $form->formconfirm($_SERVER["PHP_SELF"]."?id=".GETPOST("id", 'int').'&withproject='.$withproject, $langs->trans("DeleteATask"), $langs->trans("ConfirmDeleteATask"), "confirm_delete");
		}

		if (!GETPOST('withproject') || empty($projectstatic->id)) {
			$projectsListId = $projectstatic->getProjectsAuthorizedForUser($user, 0, 1);
			$object->next_prev_filter = " fk_projet IN (".$db->sanitize($projectsListId).")";
		} else {
			$object->next_prev_filter = " fk_projet = ".((int) $projectstatic->id);
		}

		$morehtmlref = '';

		// Project
		if (empty($withproject)) {
			$morehtmlref .= '<div class="refidno">';
			$morehtmlref .= $langs->trans("Project").': ';
			$morehtmlref .= $projectstatic->getNomUrl(1);
			$morehtmlref .= '<br>';

			// Third party
			$morehtmlref .= $langs->trans("ThirdParty").': ';
			if (!empty($projectstatic->thirdparty)) {
				$morehtmlref .= $projectstatic->thirdparty->getNomUrl(1);
			}
			$morehtmlref .= '</div>';
		}

		dol_banner_tab($object, 'ref', $linkback, 1, 'ref', 'ref', $morehtmlref, $param);

		print '<div class="fichecenter">';
		print '<div class="fichehalfleft">';

		print '<div class="underbanner clearboth"></div>';
		print '<table class="border centpercent tableforfield">';

		// Task parent
		print '<tr><td>'.$langs->trans("ChildOfTask").'</td><td>';
		if ($object->fk_task_parent > 0) {
			$tasktmp = new Task($db);
			$tasktmp->fetch($object->fk_task_parent);
			print $tasktmp->getNomUrl(1);
		}
		print '</td></tr>';

		// Date start - Date end
		print '<tr><td class="titlefield">'.$langs->trans("DateStart").' - '.$langs->trans("Deadline").'</td><td colspan="3">';
		$start = dol_print_date($object->date_start, 'dayhour');
		print ($start ? $start : '?');
		$end = dol_print_date($object->date_end, 'dayhour');
		print ' - ';
		print ($end ? $end : '?');
		if ($object->hasDelay()) {
			print img_warning("Late");
		}
		print '</td></tr>';

		// Planned workload
		print '<tr><td>'.$langs->trans("PlannedWorkload").'</td><td colspan="3">';
		if ($object->planned_workload != '') {
			print convertSecondToTime($object->planned_workload, 'allhourmin');
		}
		print '</td></tr>';

		// Description
		print '<td class="tdtop">'.$langs->trans("Description").'</td><td colspan="3">';
		print nl2br($object->description);
		print '</td></tr>';

		print '</table>';
		print '</div>';

		print '<div class="fichehalfright"><div class="ficheaddleft">';

		print '<div class="underbanner clearboth"></div>';
		print '<table class="border centpercent tableforfield">';

		// Progress declared
		print '<tr><td class="titlefield">'.$langs->trans("ProgressDeclared").'</td><td colspan="3">';
		if ($object->progress != '') {
			print $object->progress.' %';
		}
		print '</td></tr>';

		// Progress calculated
		print '<tr><td>'.$langs->trans("ProgressCalculated").'</td><td colspan="3">';
		if ($object->planned_workload != '') {
			$tmparray = $object->getSummaryOfTimeSpent();
			if ($tmparray['total_duration'] > 0 && !empty($object->planned_workload)) {
				print round($tmparray['total_duration'] / $object->planned_workload * 100, 2).' %';
			} else {
				print '0 %';
			}
		} else {
			print '<span class="opacitymedium">'.$langs->trans("WorkloadNotDefined").'</span>';
		}
		print '</td></tr>';

		// Other attributes
		$cols = 3;
		$parameters = array('socid'=>$socid);
		include DOL_DOCUMENT_ROOT.'/core/tpl/extrafields_view.tpl.php';

		print '</table>';

		print '</div>';
		print '</div>';

		print '</div>';
		print '<div class="clearboth"></div>';

		print dol_get_fiche_end();
	}


	if ($action != 'edit') {
		/*
		 * Actions
		  */

		print '<div class="tabsAction">';

		$parameters = array();
		$reshook = $hookmanager->executeHooks('addMoreActionsButtons', $parameters, $object, $action); // Note that $action and $object may have been
		// modified by hook
		if (empty($reshook)) {
			// Modify
			if ($user->rights->projet->creer) {
				print '<a class="butAction" href="'.$_SERVER['PHP_SELF'].'?id='.$object->id.'&action=edit&token='.newToken().'&withproject='.((int) $withproject).'">'.$langs->trans('Modify').'</a>';
			} else {
				print '<a class="butActionRefused classfortooltip" href="#" title="'.$langs->trans("NotAllowed").'">'.$langs->trans('Modify').'</a>';
			}

			// Delete
			if ($user->rights->projet->supprimer) {
				if (!$object->hasChildren() && !$object->hasTimeSpent()) {
					print '<a class="butActionDelete" href="'.$_SERVER['PHP_SELF'].'?id='.$object->id.'&action=delete&token='.newToken().'&withproject='.((int) $withproject).'">'.$langs->trans('Delete').'</a>';
				} else {
					print '<a class="butActionRefused classfortooltip" href="#" title="'.$langs->trans("TaskHasChild").'">'.$langs->trans('Delete').'</a>';
				}
			} else {
				print '<a class="butActionRefused classfortooltip" href="#" title="'.$langs->trans("NotAllowed").'">'.$langs->trans('Delete').'</a>';
			}

			print '</div>';
		}

		print '<div class="fichecenter"><div class="fichehalfleft">';
		print '<a name="builddoc"></a>'; // ancre

		/*
		 * Generated documents
		 */
		$filename = dol_sanitizeFileName($projectstatic->ref)."/".dol_sanitizeFileName($object->ref);
		$filedir = $conf->projet->dir_output."/".dol_sanitizeFileName($projectstatic->ref)."/".dol_sanitizeFileName($object->ref);
		$urlsource = $_SERVER["PHP_SELF"]."?id=".$object->id;
		$genallowed = ($user->rights->projet->lire);
		$delallowed = ($user->rights->projet->creer);

<<<<<<< HEAD
			$parameters = array();
			$reshook = $hookmanager->executeHooks('showdocuments', $parameters, $object, $action);
			if ($reshook < 0) {
				print $formfile->showdocuments('project_task', $filename, $filedir, $urlsource, $genallowed, $delallowed, $object->model_pdf);
			}
			print '</div><div class="fichehalfright"><div class="ficheaddleft">';
=======
		print $formfile->showdocuments('project_task', $filename, $filedir, $urlsource, $genallowed, $delallowed, $object->model_pdf);

		print '</div><div class="fichehalfright"><div class="ficheaddleft">';
>>>>>>> e3f3e01c

		// List of actions on element
		include_once DOL_DOCUMENT_ROOT.'/core/class/html.formactions.class.php';
		$formactions = new FormActions($db);
		$defaultthirdpartyid = $socid > 0 ? $socid : $object->project->socid;
		$formactions->showactions($object, 'task', $defaultthirdpartyid, 1, '', 10, 'withproject='.$withproject);

		print '</div></div></div>';
	}
}

// End of page
llxFooter();
$db->close();<|MERGE_RESOLUTION|>--- conflicted
+++ resolved
@@ -625,18 +625,15 @@
 		$genallowed = ($user->rights->projet->lire);
 		$delallowed = ($user->rights->projet->creer);
 
-<<<<<<< HEAD
-			$parameters = array();
-			$reshook = $hookmanager->executeHooks('showdocuments', $parameters, $object, $action);
-			if ($reshook < 0) {
-				print $formfile->showdocuments('project_task', $filename, $filedir, $urlsource, $genallowed, $delallowed, $object->model_pdf);
-			}
-			print '</div><div class="fichehalfright"><div class="ficheaddleft">';
-=======
-		print $formfile->showdocuments('project_task', $filename, $filedir, $urlsource, $genallowed, $delallowed, $object->model_pdf);
-
-		print '</div><div class="fichehalfright"><div class="ficheaddleft">';
->>>>>>> e3f3e01c
+
+		$parameters = array();
+		$reshook = $hookmanager->executeHooks('showdocuments', $parameters, $object, $action);
+		if ($reshook < 0) {
+			print $formfile->showdocuments('project_task', $filename, $filedir, $urlsource, $genallowed, $delallowed, $object->model_pdf);
+		}
+		
+    print '</div><div class="fichehalfright"><div class="ficheaddleft">';
+
 
 		// List of actions on element
 		include_once DOL_DOCUMENT_ROOT.'/core/class/html.formactions.class.php';
