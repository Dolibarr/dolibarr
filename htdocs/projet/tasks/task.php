--- conflicted
+++ resolved
@@ -351,11 +351,7 @@
 			print $form->select_duration('planned_workload',$object->planned_workload,0,'text');
 			print '</td></tr>';
 
-<<<<<<< HEAD
 			// Progress declared
-=======
-			// Progress
->>>>>>> c5d8012e
 			print '<tr><td>'.$langs->trans("ProgressDeclared").'</td><td colspan="3">';
 			print $formother->select_percent($object->progress,'progress');
 			print '</td></tr>';
@@ -444,29 +440,19 @@
 			print convertSecondToTime($object->planned_workload,'allhourmin');
 			print '</td></tr>';
 
-<<<<<<< HEAD
 			// Progress declared
-=======
-			// Declared progress
->>>>>>> c5d8012e
 			print '<tr><td>'.$langs->trans("ProgressDeclared").'</td><td colspan="3">';
 			print $object->progress.' %';
 			print '</td></tr>';
 
-<<<<<<< HEAD
 			// Progress calculated
 			print '<tr><td>'.$langs->trans("ProgressCalculated").'</td><td colspan="3">';
 			if ($object->planned_workload)
 			{
 				$tmparray=$object->getSummaryOfTimeSpent();
-				if ($tmparray['total_duration'] > 0) print round($tmparray['total_duration']/$object->planned_workload*100, 2).' %';
+				if ($tmparray['total_duration'] > 0) print round($tmparray['total_duration'] / $object->planned_workload * 100, 2).' %';
 				else print '0 %';
 			}
-=======
-			// Calculated progress
-			print '<tr><td>'.$langs->trans("ProgressCalculated").'</td><td colspan="3">';
-			if ($object->planned_workload) print round(100 * $object->duration_effective / $object->planned_workload,2).' %';
->>>>>>> c5d8012e
 			else print '';
 			print '</td></tr>';
 
