<?php
/* Copyright (C) 2005		Rodolphe Quiedeville	<rodolphe@quiedeville.org>
 * Copyright (C) 2006-2017	Laurent Destailleur		<eldy@users.sourceforge.net>
 * Copyright (C) 2010-2012	Regis Houssin			<regis.houssin@inodbox.com>
 * Copyright (C) 2018       Frédéric France         <frederic.france@netlogic.fr>
 *
 * This program is free software; you can redistribute it and/or modify
 * it under the terms of the GNU General Public License as published by
 * the Free Software Foundation; either version 3 of the License, or
 * (at your option) any later version.
 *
 * This program is distributed in the hope that it will be useful,
 * but WITHOUT ANY WARRANTY; without even the implied warranty of
 * MERCHANTABILITY or FITNESS FOR A PARTICULAR PURPOSE.  See the
 * GNU General Public License for more details.
 *
 * You should have received a copy of the GNU General Public License
 * along with this program. If not, see <https://www.gnu.org/licenses/>.
 */

/**
 *	\file       htdocs/projet/tasks/task.php
 *	\ingroup    project
 *	\brief      Page of a project task
 */

require "../../main.inc.php";
require_once DOL_DOCUMENT_ROOT.'/projet/class/project.class.php';
require_once DOL_DOCUMENT_ROOT.'/projet/class/task.class.php';
require_once DOL_DOCUMENT_ROOT.'/core/lib/project.lib.php';
require_once DOL_DOCUMENT_ROOT.'/core/class/html.formother.class.php';
require_once DOL_DOCUMENT_ROOT.'/core/class/extrafields.class.php';
require_once DOL_DOCUMENT_ROOT.'/core/lib/date.lib.php';
require_once DOL_DOCUMENT_ROOT.'/core/class/html.formfile.class.php';
require_once DOL_DOCUMENT_ROOT.'/core/modules/project/task/modules_task.php';

// Load translation files required by the page
$langs->loadlangs(array('projects', 'companies'));

$id = GETPOST('id', 'int');
$ref = GETPOST("ref", 'alpha', 1); // task ref
$taskref = GETPOST("taskref", 'alpha'); // task ref
$action = GETPOST('action', 'aZ09');
$confirm = GETPOST('confirm', 'alpha');
$withproject = GETPOST('withproject', 'int');
$project_ref = GETPOST('project_ref', 'alpha');
$planned_workload = ((GETPOST('planned_workloadhour', 'int') != '' || GETPOST('planned_workloadmin', 'int') != '') ? (GETPOST('planned_workloadhour', 'int') > 0 ?GETPOST('planned_workloadhour', 'int') * 3600 : 0) + (GETPOST('planned_workloadmin', 'int') > 0 ?GETPOST('planned_workloadmin', 'int') * 60 : 0) : '');

// Initialize technical object to manage hooks of page. Note that conf->hooks_modules contains array of hook context
$hookmanager->initHooks(array('projecttaskcard', 'globalcard'));

$object = new Task($db);
$extrafields = new ExtraFields($db);
$projectstatic = new Project($db);

// fetch optionals attributes and labels
$extrafields->fetch_name_optionals_label($object->table_element);

$parameters = array('id'=>$id);
$reshook = $hookmanager->executeHooks('doActions', $parameters, $object, $action); // Note that $action and $object may have been modified by some hooks
if ($reshook < 0) {
	setEventMessages($hookmanager->error, $hookmanager->errors, 'errors');
}

if ($id > 0 || $ref) {
	$object->fetch($id, $ref);
}

// Security check
$socid = 0;

restrictedArea($user, 'projet', $object->fk_project, 'projet&project');



/*
 * Actions
 */

if ($action == 'update' && !GETPOST("cancel") && $user->rights->projet->creer) {
	$error = 0;

	if (empty($taskref)) {
		$error++;
		setEventMessages($langs->trans("ErrorFieldRequired", $langs->transnoentities("Ref")), null, 'errors');
	}
	if (!GETPOST("label")) {
		$error++;
		setEventMessages($langs->trans("ErrorFieldRequired", $langs->transnoentities("Label")), null, 'errors');
	}
	if (!$error) {
		$object->oldcopy = clone $object;

		$tmparray = explode('_', GETPOST('task_parent'));
		$task_parent = $tmparray[1];
		if (empty($task_parent)) {
			$task_parent = 0; // If task_parent is ''
		}

		$object->ref = $taskref ? $taskref : GETPOST("ref", 'alpha', 2);
		$object->label = GETPOST("label", "alphanohtml");
		if (empty($conf->global->FCKEDITOR_ENABLE_SOCIETE)) $object->description = GETPOST('description', "alphanohtml");
		else $object->description = GETPOST('description', "restricthtml");
		$object->fk_task_parent = $task_parent;
		$object->planned_workload = $planned_workload;
		$object->date_start = dol_mktime(GETPOST('dateohour', 'int'), GETPOST('dateomin', 'int'), 0, GETPOST('dateomonth', 'int'), GETPOST('dateoday', 'int'), GETPOST('dateoyear', 'int'));
		$object->date_end = dol_mktime(GETPOST('dateehour', 'int'), GETPOST('dateemin', 'int'), 0, GETPOST('dateemonth', 'int'), GETPOST('dateeday', 'int'), GETPOST('dateeyear', 'int'));
		$object->progress = price2num(GETPOST('progress', 'alphanohtml'));
		$object->budget_amount = price2num(GETPOST('budget_amount', 'alphanohtml'));

		// Fill array 'array_options' with data from add form
		$ret = $extrafields->setOptionalsFromPost(null, $object, '@GETPOSTISSET');
		if ($ret < 0) {
			$error++;
		}

		if (!$error) {
			$result = $object->update($user);
			if ($result < 0) {
				setEventMessages($object->error, $object->errors, 'errors');
				$action = 'edit';
			}
		}
	} else {
		$action = 'edit';
	}
}

if ($action == 'confirm_delete' && $confirm == "yes" && $user->rights->projet->supprimer) {
	$result = $projectstatic->fetch($object->fk_project);
	$projectstatic->fetch_thirdparty();

	if ($object->delete($user) > 0) {
		header('Location: '.DOL_URL_ROOT.'/projet/tasks.php?restore_lastsearch_values=1&id='.$projectstatic->id.($withproject ? '&withproject=1' : ''));
		exit;
	} else {
		setEventMessages($object->error, $object->errors, 'errors');
		$action = '';
	}
}

// Retrieve First Task ID of Project if withprojet is on to allow project prev next to work
if (!empty($project_ref) && !empty($withproject)) {
	if ($projectstatic->fetch('', $project_ref) > 0) {
		$tasksarray = $object->getTasksArray(0, 0, $projectstatic->id, $socid, 0);
		if (count($tasksarray) > 0) {
			$id = $tasksarray[0]->id;
		} else {
			header("Location: ".DOL_URL_ROOT.'/projet/tasks.php?id='.$projectstatic->id.(empty($mode) ? '' : '&mode='.$mode));
		}
	}
}

// Build doc
if ($action == 'builddoc' && $user->rights->projet->creer) {
	// Save last template used to generate document
	if (GETPOST('model')) {
		$object->setDocModel($user, GETPOST('model', 'alpha'));
	}

	$outputlangs = $langs;
	if (GETPOST('lang_id', 'aZ09')) {
		$outputlangs = new Translate("", $conf);
		$outputlangs->setDefaultLang(GETPOST('lang_id', 'aZ09'));
	}
	$result = $object->generateDocument($object->model_pdf, $outputlangs);
	if ($result <= 0) {
		setEventMessages($object->error, $object->errors, 'errors');
		$action = '';
	}
}

// Delete file in doc form
if ($action == 'remove_file' && $user->rights->projet->creer) {
	require_once DOL_DOCUMENT_ROOT.'/core/lib/files.lib.php';

	$langs->load("other");
	$upload_dir = $conf->projet->dir_output;
	$file = $upload_dir.'/'.dol_sanitizeFileName(GETPOST('file'));

	$ret = dol_delete_file($file);
	if ($ret) {
		setEventMessages($langs->trans("FileWasRemoved", GETPOST('urlfile')), null, 'mesgs');
	} else {
		setEventMessages($langs->trans("ErrorFailToDeleteFile", GETPOST('urlfile')), null, 'errors');
	}
}


/*
 * View
 */

llxHeader('', $langs->trans("Task"));

$form = new Form($db);
$formother = new FormOther($db);
$formfile = new FormFile($db);

if ($id > 0 || !empty($ref)) {
	$res = $object->fetch_optionals();
	if (!empty($conf->global->PROJECT_ALLOW_COMMENT_ON_TASK) && method_exists($object, 'fetchComments') && empty($object->comments)) {
		$object->fetchComments();
	}

	$result = $projectstatic->fetch($object->fk_project);
	if (!empty($conf->global->PROJECT_ALLOW_COMMENT_ON_PROJECT) && method_exists($projectstatic, 'fetchComments') && empty($projectstatic->comments)) {
		$projectstatic->fetchComments();
	}
	if (!empty($projectstatic->socid)) {
		$projectstatic->fetch_thirdparty();
	}

	$object->project = clone $projectstatic;

	//$userWrite = $projectstatic->restrictedProjectArea($user, 'write');

	if (!empty($withproject)) {
		// Tabs for project
		$tab = 'tasks';
		$head = project_prepare_head($projectstatic);
		print dol_get_fiche_head($head, $tab, $langs->trans("Project"), -1, ($projectstatic->public ? 'projectpub' : 'project'), 0, '', '');

		$param = ($mode == 'mine' ? '&mode=mine' : '');

		// Project card

		$linkback = '<a href="'.DOL_URL_ROOT.'/projet/list.php?restore_lastsearch_values=1">'.$langs->trans("BackToList").'</a>';

		$morehtmlref = '<div class="refidno">';
		// Title
		$morehtmlref .= $projectstatic->title;
		// Thirdparty
		if ($projectstatic->thirdparty->id > 0) {
			$morehtmlref .= '<br>'.$langs->trans('ThirdParty').' : '.$projectstatic->thirdparty->getNomUrl(1, 'project');
		}
		$morehtmlref .= '</div>';

<<<<<<< HEAD
			// Define a complementary filter for search of next/prev ref.
			if (!$user->rights->projet->all->lire) {
				$objectsListId = $projectstatic->getProjectsAuthorizedForUser($user, 0, 0);
				$projectstatic->next_prev_filter = " rowid IN (".$db->sanitize(count($objectsListId) ?join(',', array_keys($objectsListId)) : '0').")";
			}
=======
		// Define a complementary filter for search of next/prev ref.
		if (empty($user->rights->projet->all->lire)) {
			$objectsListId = $projectstatic->getProjectsAuthorizedForUser($user, 0, 0);
			$projectstatic->next_prev_filter = " rowid IN (".$db->sanitize(count($objectsListId) ?join(',', array_keys($objectsListId)) : '0').")";
		}
>>>>>>> 95dc2558

		dol_banner_tab($projectstatic, 'project_ref', $linkback, 1, 'ref', 'ref', $morehtmlref);

		print '<div class="fichecenter">';
		print '<div class="fichehalfleft">';
		print '<div class="underbanner clearboth"></div>';

		print '<table class="border tableforfield centpercent">';

<<<<<<< HEAD
			// Usage
			if (!empty($conf->global->PROJECT_USE_OPPORTUNITIES) || empty($conf->global->PROJECT_HIDE_TASKS) || !empty($conf->eventorganization->enabled)) {
				print '<tr><td class="tdtop">';
				print $langs->trans("Usage");
				print '</td>';
				print '<td>';
				if (!empty($conf->global->PROJECT_USE_OPPORTUNITIES)) {
					print '<input type="checkbox" disabled name="usage_opportunity"'.(GETPOSTISSET('usage_opportunity') ? (GETPOST('usage_opportunity', 'alpha') != '' ? ' checked="checked"' : '') : ($projectstatic->usage_opportunity ? ' checked="checked"' : '')).'"> ';
					$htmltext = $langs->trans("ProjectFollowOpportunity");
					print $form->textwithpicto($langs->trans("ProjectFollowOpportunity"), $htmltext);
					print '<br>';
				}
				if (empty($conf->global->PROJECT_HIDE_TASKS)) {
					print '<input type="checkbox" disabled name="usage_task"'.(GETPOSTISSET('usage_task') ? (GETPOST('usage_task', 'alpha') != '' ? ' checked="checked"' : '') : ($projectstatic->usage_task ? ' checked="checked"' : '')).'"> ';
					$htmltext = $langs->trans("ProjectFollowTasks");
					print $form->textwithpicto($langs->trans("ProjectFollowTasks"), $htmltext);
					print '<br>';
				}
				if (empty($conf->global->PROJECT_HIDE_TASKS) && !empty($conf->global->PROJECT_BILL_TIME_SPENT)) {
					print '<input type="checkbox" disabled name="usage_bill_time"'.(GETPOSTISSET('usage_bill_time') ? (GETPOST('usage_bill_time', 'alpha') != '' ? ' checked="checked"' : '') : ($projectstatic->usage_bill_time ? ' checked="checked"' : '')).'"> ';
					$htmltext = $langs->trans("ProjectBillTimeDescription");
					print $form->textwithpicto($langs->trans("BillTime"), $htmltext);
					print '<br>';
				}
				if (!empty($conf->eventorganization->enabled)) {
					print '<input type="checkbox" disabled name="usage_organize_event"'.(GETPOSTISSET('usage_organize_event') ? (GETPOST('usage_organize_event', 'alpha') != '' ? ' checked="checked"' : '') : ($object->usage_organize_event ? ' checked="checked"' : '')).'"> ';
					$htmltext = $langs->trans("EventOrganizationDescriptionLong");
					print $form->textwithpicto($langs->trans("ManageOrganizeEvent"), $htmltext);
				}
				print '</td></tr>';
			}

			// Visibility
			print '<tr><td class="titlefield">'.$langs->trans("Visibility").'</td><td>';
			if ($projectstatic->public) {
				print $langs->trans('SharedProject');
			} else {
				print $langs->trans('PrivateProject');
			}
			print '</td></tr>';

			// Date start - end
			print '<tr><td>'.$langs->trans("DateStart").' - '.$langs->trans("DateEnd").'</td><td>';
			$start = dol_print_date($projectstatic->date_start, 'day');
			print ($start ? $start : '?');
			$end = dol_print_date($projectstatic->date_end, 'day');
			print ' - ';
			print ($end ? $end : '?');
			if ($projectstatic->hasDelay()) {
				print img_warning("Late");
			}
			print '</td></tr>';

			// Budget
			print '<tr><td>'.$langs->trans("Budget").'</td><td>';
			if (strcmp($projectstatic->budget_amount, '')) {
				print price($projectstatic->budget_amount, '', $langs, 1, 0, 0, $conf->currency);
=======
		// Usage
		if (!empty($conf->global->PROJECT_USE_OPPORTUNITIES) || empty($conf->global->PROJECT_HIDE_TASKS) || !empty($conf->eventorganization->enabled)) {
			print '<tr><td class="tdtop">';
			print $langs->trans("Usage");
			print '</td>';
			print '<td>';
			if (!empty($conf->global->PROJECT_USE_OPPORTUNITIES)) {
				print '<input type="checkbox" disabled name="usage_opportunity"'.(GETPOSTISSET('usage_opportunity') ? (GETPOST('usage_opportunity', 'alpha') != '' ? ' checked="checked"' : '') : ($projectstatic->usage_opportunity ? ' checked="checked"' : '')).'"> ';
				$htmltext = $langs->trans("ProjectFollowOpportunity");
				print $form->textwithpicto($langs->trans("ProjectFollowOpportunity"), $htmltext);
				print '<br>';
			}
			if (empty($conf->global->PROJECT_HIDE_TASKS)) {
				print '<input type="checkbox" disabled name="usage_task"'.(GETPOSTISSET('usage_task') ? (GETPOST('usage_task', 'alpha') != '' ? ' checked="checked"' : '') : ($projectstatic->usage_task ? ' checked="checked"' : '')).'"> ';
				$htmltext = $langs->trans("ProjectFollowTasks");
				print $form->textwithpicto($langs->trans("ProjectFollowTasks"), $htmltext);
				print '<br>';
			}
			if (empty($conf->global->PROJECT_HIDE_TASKS) && !empty($conf->global->PROJECT_BILL_TIME_SPENT)) {
				print '<input type="checkbox" disabled name="usage_bill_time"'.(GETPOSTISSET('usage_bill_time') ? (GETPOST('usage_bill_time', 'alpha') != '' ? ' checked="checked"' : '') : ($projectstatic->usage_bill_time ? ' checked="checked"' : '')).'"> ';
				$htmltext = $langs->trans("ProjectBillTimeDescription");
				print $form->textwithpicto($langs->trans("BillTime"), $htmltext);
				print '<br>';
			}
			if (!empty($conf->eventorganization->enabled)) {
				print '<input type="checkbox" disabled name="usage_organize_event"'.(GETPOSTISSET('usage_organize_event') ? (GETPOST('usage_organize_event', 'alpha') != '' ? ' checked="checked"' : '') : ($object->usage_organize_event ? ' checked="checked"' : '')).'"> ';
				$htmltext = $langs->trans("EventOrganizationDescriptionLong");
				print $form->textwithpicto($langs->trans("ManageOrganizeEvent"), $htmltext);
>>>>>>> 95dc2558
			}
			print '</td></tr>';
		}

		// Visibility
		print '<tr><td class="titlefield">'.$langs->trans("Visibility").'</td><td>';
		if ($projectstatic->public) {
			print $langs->trans('SharedProject');
		} else {
			print $langs->trans('PrivateProject');
		}
		print '</td></tr>';

		// Date start - end
		print '<tr><td>'.$langs->trans("DateStart").' - '.$langs->trans("DateEnd").'</td><td>';
		$start = dol_print_date($projectstatic->date_start, 'day');
		print ($start ? $start : '?');
		$end = dol_print_date($projectstatic->date_end, 'day');
		print ' - ';
		print ($end ? $end : '?');
		if ($projectstatic->hasDelay()) {
			print img_warning("Late");
		}
		print '</td></tr>';

		// Budget
		print '<tr><td>'.$langs->trans("Budget").'</td><td>';
		if (strcmp($projectstatic->budget_amount, '')) {
			print price($projectstatic->budget_amount, '', $langs, 1, 0, 0, $conf->currency);
		}
		print '</td></tr>';

		// Other attributes
		$cols = 2;
		//include DOL_DOCUMENT_ROOT . '/core/tpl/extrafields_view.tpl.php';

		print '</table>';

		print '</div>';

		print '<div class="fichehalfright">';
		print '<div class="underbanner clearboth"></div>';

		print '<table class="border centpercent">';

		// Description
		print '<td class="titlefield tdtop">'.$langs->trans("Description").'</td><td>';
		print nl2br($projectstatic->description);
		print '</td></tr>';

		// Categories
		if ($conf->categorie->enabled) {
			print '<tr><td class="valignmiddle">'.$langs->trans("Categories").'</td><td>';
			print $form->showCategories($projectstatic->id, 'project', 1);
			print "</td></tr>";
		}

		print '</table>';

		print '</div>';
		print '</div>';

		print '<div class="clearboth"></div>';

		print dol_get_fiche_end();

		print '<br>';
	}

	/*
	 * Actions
	*/
	/*print '<div class="tabsAction">';

	if ($user->rights->projet->all->creer || $user->rights->projet->creer)
	{
	if ($projectstatic->public || $userWrite > 0)
	{
	print '<a class="butAction" href="'.$_SERVER['PHP_SELF'].'?id='.$object->id.'&action=create'.$param.'">'.$langs->trans('AddTask').'</a>';
	}
	else
	{
	print '<a class="butActionRefused classfortooltip" href="#" title="'.$langs->trans("NotOwnerOfProject").'">'.$langs->trans('AddTask').'</a>';
	}
	}
	else
	{
	print '<a class="butActionRefused classfortooltip" href="#" title="'.$langs->trans("NotEnoughPermissions").'">'.$langs->trans('AddTask').'</a>';
	}

	print '</div>';
	*/

	// To verify role of users
	//$userAccess = $projectstatic->restrictedProjectArea($user); // We allow task affected to user even if a not allowed project
	//$arrayofuseridoftask=$object->getListContactId('internal');

	$head = task_prepare_head($object);

	if ($action == 'edit' && $user->rights->projet->creer) {
		print '<form method="POST" action="'.$_SERVER["PHP_SELF"].'">';
		print '<input type="hidden" name="token" value="'.newToken().'">';
		print '<input type="hidden" name="action" value="update">';
		print '<input type="hidden" name="withproject" value="'.$withproject.'">';
		print '<input type="hidden" name="id" value="'.$object->id.'">';

		print dol_get_fiche_head($head, 'task_task', $langs->trans("Task"), 0, 'projecttask', 0, '', '');

		print '<table class="border centpercent">';

		// Ref
		print '<tr><td class="titlefield fieldrequired">'.$langs->trans("Ref").'</td>';
		print '<td><input class="minwidth100" name="taskref" value="'.$object->ref.'"></td></tr>';

		// Label
		print '<tr><td class="fieldrequired">'.$langs->trans("Label").'</td>';
		print '<td><input class="minwidth500" name="label" value="'.$object->label.'"></td></tr>';

		// Project
		if (empty($withproject)) {
			print '<tr><td>'.$langs->trans("Project").'</td><td colspan="3">';
			print $projectstatic->getNomUrl(1);
			print '</td></tr>';

			// Third party
			print '<td>'.$langs->trans("ThirdParty").'</td><td colspan="3">';
			if ($projectstatic->thirdparty->id) {
				print $projectstatic->thirdparty->getNomUrl(1);
			} else {
				print '&nbsp;';
			}
			print '</td></tr>';
		}

		// Task parent
		print '<tr><td>'.$langs->trans("ChildOfProjectTask").'</td><td>';
		print $formother->selectProjectTasks($object->fk_task_parent, $projectstatic->id, 'task_parent', ($user->admin ? 0 : 1), 0, 0, 0, $object->id);
		print '</td></tr>';

		// Date start
		print '<tr><td>'.$langs->trans("DateStart").'</td><td>';
		print $form->selectDate($object->date_start, 'dateo', 1, 1, 0, '', 1, 0);
		print '</td></tr>';

		// Date end
		print '<tr><td>'.$langs->trans("Deadline").'</td><td>';
		print $form->selectDate($object->date_end ? $object->date_end : -1, 'datee', 1, 1, 0, '', 1, 0);
		print '</td></tr>';

		// Planned workload
		print '<tr><td>'.$langs->trans("PlannedWorkload").'</td><td>';
		print $form->select_duration('planned_workload', $object->planned_workload, 0, 'text');
		print '</td></tr>';

		// Progress declared
		print '<tr><td>'.$langs->trans("ProgressDeclared").'</td><td>';
		print $formother->select_percent($object->progress, 'progress', 0, 5, 0, 100, 1);
		print '</td></tr>';

		// Description
		print '<tr><td class="tdtop">'.$langs->trans("Description").'</td>';
		print '<td>';

<<<<<<< HEAD
			if ($action == 'delete') {
				print $form->formconfirm($_SERVER["PHP_SELF"]."?id=".GETPOST("id", 'int').'&withproject='.$withproject, $langs->trans("DeleteATask"), $langs->trans("ConfirmDeleteATask"), "confirm_delete");
=======
		if (empty($conf->global->FCKEDITOR_ENABLE_SOCIETE)) {
			print '<textarea name="description" class="quatrevingtpercent" rows="'.ROWS_4.'">'.$object->description.'</textarea>';
		} else {
			// WYSIWYG editor
			include_once DOL_DOCUMENT_ROOT.'/core/class/doleditor.class.php';
			$cked_enabled = (!empty($conf->global->FCKEDITOR_ENABLE_DETAILS) ? $conf->global->FCKEDITOR_ENABLE_DETAILS : 0);
			if (!empty($conf->global->MAIN_INPUT_DESC_HEIGHT)) {
				$nbrows = $conf->global->MAIN_INPUT_DESC_HEIGHT;
>>>>>>> 95dc2558
			}
			$doleditor = new DolEditor('description', $object->description, '', 80, 'dolibarr_details', '', false, true, $cked_enabled, $nbrows);
			print $doleditor->Create();
		}
		print '</td></tr>';

		print '<tr><td>'.$langs->trans("Budget").'</td>';
		print '<td><input size="5" type="text" name="budget_amount" value="'.dol_escape_htmltag(GETPOSTISSET('budget_amount') ? GETPOST('budget_amount') : price2num($object->budget_amount)).'"></td>';
		print '</tr>';

		// Other options
		$parameters = array();
		$reshook = $hookmanager->executeHooks('formObjectOptions', $parameters, $object, $action); // Note that $action and $object may have been modified by hook
		print $hookmanager->resPrint;
		if (empty($reshook)) {
			print $object->showOptionals($extrafields, 'edit');
		}

<<<<<<< HEAD
			if (!GETPOST('withproject') || empty($projectstatic->id)) {
				$projectsListId = $projectstatic->getProjectsAuthorizedForUser($user, 0, 1);
				$object->next_prev_filter = " fk_projet IN (".$db->sanitize($projectsListId).")";
			} else {
				$object->next_prev_filter = " fk_projet = ".((int) $projectstatic->id);
			}
=======
		print '</table>';
>>>>>>> 95dc2558

		print dol_get_fiche_end();

		print $form->buttonsSaveCancel("Modify");

		print '</form>';
	} else {
		/*
		 * Fiche tache en mode visu
		 */
		$param = ($withproject ? '&withproject=1' : '');
		$linkback = $withproject ? '<a href="'.DOL_URL_ROOT.'/projet/tasks.php?id='.$projectstatic->id.'&restore_lastsearch_values=1">'.$langs->trans("BackToList").'</a>' : '';

		print dol_get_fiche_head($head, 'task_task', $langs->trans("Task"), -1, 'projecttask', 0, '', 'reposition');

		if ($action == 'delete') {
			print $form->formconfirm($_SERVER["PHP_SELF"]."?id=".GETPOST("id", 'int').'&withproject='.$withproject, $langs->trans("DeleteATask"), $langs->trans("ConfirmDeleteATask"), "confirm_delete");
		}

		if (!GETPOST('withproject') || empty($projectstatic->id)) {
			$projectsListId = $projectstatic->getProjectsAuthorizedForUser($user, 0, 1);
			$object->next_prev_filter = " fk_projet IN (".$db->sanitize($projectsListId).")";
		} else {
			$object->next_prev_filter = " fk_projet = ".((int) $projectstatic->id);
		}

		$morehtmlref = '';

		// Project
		if (empty($withproject)) {
			$morehtmlref .= '<div class="refidno">';
			$morehtmlref .= $langs->trans("Project").': ';
			$morehtmlref .= $projectstatic->getNomUrl(1);
			$morehtmlref .= '<br>';

			// Third party
			$morehtmlref .= $langs->trans("ThirdParty").': ';
			if (!empty($projectstatic->thirdparty)) {
				$morehtmlref .= $projectstatic->thirdparty->getNomUrl(1);
			}
			$morehtmlref .= '</div>';
		}

		dol_banner_tab($object, 'ref', $linkback, 1, 'ref', 'ref', $morehtmlref, $param);

		print '<div class="fichecenter">';
		print '<div class="fichehalfleft">';

		print '<div class="underbanner clearboth"></div>';
		print '<table class="border centpercent tableforfield">';

		// Task parent
		print '<tr><td>'.$langs->trans("ChildOfTask").'</td><td>';
		if ($object->fk_task_parent > 0) {
			$tasktmp = new Task($db);
			$tasktmp->fetch($object->fk_task_parent);
			print $tasktmp->getNomUrl(1);
		}
		print '</td></tr>';

		// Date start - Date end
		print '<tr><td class="titlefield">'.$langs->trans("DateStart").' - '.$langs->trans("Deadline").'</td><td colspan="3">';
		$start = dol_print_date($object->date_start, 'dayhour');
		print ($start ? $start : '?');
		$end = dol_print_date($object->date_end, 'dayhour');
		print ' - ';
		print ($end ? $end : '?');
		if ($object->hasDelay()) {
			print img_warning("Late");
		}
		print '</td></tr>';

		// Planned workload
		print '<tr><td>'.$langs->trans("PlannedWorkload").'</td><td colspan="3">';
		if ($object->planned_workload != '') {
			print convertSecondToTime($object->planned_workload, 'allhourmin');
		}
		print '</td></tr>';

		// Description
		print '<td class="tdtop">'.$langs->trans("Description").'</td><td colspan="3">';
		print dol_htmlentitiesbr($object->description);
		print '</td></tr>';

		print '</table>';
		print '</div>';

		print '<div class="fichehalfright">';

		print '<div class="underbanner clearboth"></div>';
		print '<table class="border centpercent tableforfield">';

		// Progress declared
		print '<tr><td class="titlefield">'.$langs->trans("ProgressDeclared").'</td><td colspan="3">';
		if ($object->progress != '') {
			print $object->progress.' %';
		}
		print '</td></tr>';

		// Progress calculated
		print '<tr><td>'.$langs->trans("ProgressCalculated").'</td><td colspan="3">';
		if ($object->planned_workload != '') {
			$tmparray = $object->getSummaryOfTimeSpent();
			if ($tmparray['total_duration'] > 0 && !empty($object->planned_workload)) {
				print round($tmparray['total_duration'] / $object->planned_workload * 100, 2).' %';
			} else {
				print '0 %';
			}
		} else {
			print '<span class="opacitymedium">'.$langs->trans("WorkloadNotDefined").'</span>';
		}
		print '</td></tr>';

		// Budget
		print '<tr><td>'.$langs->trans("Budget").'</td><td>';
		if (strcmp($object->budget_amount, '')) {
			print price($object->budget_amount, 0, $langs, 1, 0, 0, $conf->currency);
		}
		print '</td></tr>';

		// Other attributes
		$cols = 3;
		$parameters = array('socid'=>$socid);
		include DOL_DOCUMENT_ROOT.'/core/tpl/extrafields_view.tpl.php';

		print '</table>';

		print '</div>';

		print '</div>';
		print '<div class="clearboth"></div>';

		print dol_get_fiche_end();
	}


	if ($action != 'edit') {
		/*
		 * Actions
		  */

		print '<div class="tabsAction">';

		$parameters = array();
		$reshook = $hookmanager->executeHooks('addMoreActionsButtons', $parameters, $object, $action); // Note that $action and $object may have been
		// modified by hook
		if (empty($reshook)) {
			// Modify
			if ($user->rights->projet->creer) {
				print '<a class="butAction" href="'.$_SERVER['PHP_SELF'].'?id='.$object->id.'&action=edit&token='.newToken().'&withproject='.((int) $withproject).'">'.$langs->trans('Modify').'</a>';
			} else {
				print '<a class="butActionRefused classfortooltip" href="#" title="'.$langs->trans("NotAllowed").'">'.$langs->trans('Modify').'</a>';
			}

			// Delete
			if ($user->rights->projet->supprimer) {
				if (!$object->hasChildren() && !$object->hasTimeSpent()) {
					print '<a class="butActionDelete" href="'.$_SERVER['PHP_SELF'].'?id='.$object->id.'&action=delete&token='.newToken().'&withproject='.((int) $withproject).'">'.$langs->trans('Delete').'</a>';
				} else {
					print '<a class="butActionRefused classfortooltip" href="#" title="'.$langs->trans("TaskHasChild").'">'.$langs->trans('Delete').'</a>';
				}
			} else {
				print '<a class="butActionRefused classfortooltip" href="#" title="'.$langs->trans("NotAllowed").'">'.$langs->trans('Delete').'</a>';
			}

			print '</div>';
		}

		print '<div class="fichecenter"><div class="fichehalfleft">';
		print '<a name="builddoc"></a>'; // ancre

<<<<<<< HEAD
			/*
			 * Generated documents
			 */
			$filename = dol_sanitizeFileName($projectstatic->ref)."/".dol_sanitizeFileName($object->ref);
			$filedir = $conf->projet->dir_output."/".dol_sanitizeFileName($projectstatic->ref)."/".dol_sanitizeFileName($object->ref);
			$urlsource = $_SERVER["PHP_SELF"]."?id=".$object->id;
			$genallowed = ($user->rights->projet->lire);
			$delallowed = ($user->rights->projet->creer);
=======
		/*
		 * Generated documents
		 */
		$filename = dol_sanitizeFileName($projectstatic->ref)."/".dol_sanitizeFileName($object->ref);
		$filedir = $conf->projet->dir_output."/".dol_sanitizeFileName($projectstatic->ref)."/".dol_sanitizeFileName($object->ref);
		$urlsource = $_SERVER["PHP_SELF"]."?id=".$object->id;
		$genallowed = ($user->rights->projet->lire);
		$delallowed = ($user->rights->projet->creer);
>>>>>>> 95dc2558

		print $formfile->showdocuments('project_task', $filename, $filedir, $urlsource, $genallowed, $delallowed, $object->model_pdf);

		print '</div><div class="fichehalfright">';

		// List of actions on element
		include_once DOL_DOCUMENT_ROOT.'/core/class/html.formactions.class.php';
		$formactions = new FormActions($db);
		$defaultthirdpartyid = $socid > 0 ? $socid : $object->project->socid;
		$formactions->showactions($object, 'task', $defaultthirdpartyid, 1, '', 10, 'withproject='.$withproject);

		print '</div></div>';
	}
}

// End of page
llxFooter();
$db->close();<|MERGE_RESOLUTION|>--- conflicted
+++ resolved
@@ -236,19 +236,11 @@
 		}
 		$morehtmlref .= '</div>';
 
-<<<<<<< HEAD
-			// Define a complementary filter for search of next/prev ref.
-			if (!$user->rights->projet->all->lire) {
-				$objectsListId = $projectstatic->getProjectsAuthorizedForUser($user, 0, 0);
-				$projectstatic->next_prev_filter = " rowid IN (".$db->sanitize(count($objectsListId) ?join(',', array_keys($objectsListId)) : '0').")";
-			}
-=======
 		// Define a complementary filter for search of next/prev ref.
 		if (empty($user->rights->projet->all->lire)) {
 			$objectsListId = $projectstatic->getProjectsAuthorizedForUser($user, 0, 0);
 			$projectstatic->next_prev_filter = " rowid IN (".$db->sanitize(count($objectsListId) ?join(',', array_keys($objectsListId)) : '0').")";
 		}
->>>>>>> 95dc2558
 
 		dol_banner_tab($projectstatic, 'project_ref', $linkback, 1, 'ref', 'ref', $morehtmlref);
 
@@ -258,65 +250,6 @@
 
 		print '<table class="border tableforfield centpercent">';
 
-<<<<<<< HEAD
-			// Usage
-			if (!empty($conf->global->PROJECT_USE_OPPORTUNITIES) || empty($conf->global->PROJECT_HIDE_TASKS) || !empty($conf->eventorganization->enabled)) {
-				print '<tr><td class="tdtop">';
-				print $langs->trans("Usage");
-				print '</td>';
-				print '<td>';
-				if (!empty($conf->global->PROJECT_USE_OPPORTUNITIES)) {
-					print '<input type="checkbox" disabled name="usage_opportunity"'.(GETPOSTISSET('usage_opportunity') ? (GETPOST('usage_opportunity', 'alpha') != '' ? ' checked="checked"' : '') : ($projectstatic->usage_opportunity ? ' checked="checked"' : '')).'"> ';
-					$htmltext = $langs->trans("ProjectFollowOpportunity");
-					print $form->textwithpicto($langs->trans("ProjectFollowOpportunity"), $htmltext);
-					print '<br>';
-				}
-				if (empty($conf->global->PROJECT_HIDE_TASKS)) {
-					print '<input type="checkbox" disabled name="usage_task"'.(GETPOSTISSET('usage_task') ? (GETPOST('usage_task', 'alpha') != '' ? ' checked="checked"' : '') : ($projectstatic->usage_task ? ' checked="checked"' : '')).'"> ';
-					$htmltext = $langs->trans("ProjectFollowTasks");
-					print $form->textwithpicto($langs->trans("ProjectFollowTasks"), $htmltext);
-					print '<br>';
-				}
-				if (empty($conf->global->PROJECT_HIDE_TASKS) && !empty($conf->global->PROJECT_BILL_TIME_SPENT)) {
-					print '<input type="checkbox" disabled name="usage_bill_time"'.(GETPOSTISSET('usage_bill_time') ? (GETPOST('usage_bill_time', 'alpha') != '' ? ' checked="checked"' : '') : ($projectstatic->usage_bill_time ? ' checked="checked"' : '')).'"> ';
-					$htmltext = $langs->trans("ProjectBillTimeDescription");
-					print $form->textwithpicto($langs->trans("BillTime"), $htmltext);
-					print '<br>';
-				}
-				if (!empty($conf->eventorganization->enabled)) {
-					print '<input type="checkbox" disabled name="usage_organize_event"'.(GETPOSTISSET('usage_organize_event') ? (GETPOST('usage_organize_event', 'alpha') != '' ? ' checked="checked"' : '') : ($object->usage_organize_event ? ' checked="checked"' : '')).'"> ';
-					$htmltext = $langs->trans("EventOrganizationDescriptionLong");
-					print $form->textwithpicto($langs->trans("ManageOrganizeEvent"), $htmltext);
-				}
-				print '</td></tr>';
-			}
-
-			// Visibility
-			print '<tr><td class="titlefield">'.$langs->trans("Visibility").'</td><td>';
-			if ($projectstatic->public) {
-				print $langs->trans('SharedProject');
-			} else {
-				print $langs->trans('PrivateProject');
-			}
-			print '</td></tr>';
-
-			// Date start - end
-			print '<tr><td>'.$langs->trans("DateStart").' - '.$langs->trans("DateEnd").'</td><td>';
-			$start = dol_print_date($projectstatic->date_start, 'day');
-			print ($start ? $start : '?');
-			$end = dol_print_date($projectstatic->date_end, 'day');
-			print ' - ';
-			print ($end ? $end : '?');
-			if ($projectstatic->hasDelay()) {
-				print img_warning("Late");
-			}
-			print '</td></tr>';
-
-			// Budget
-			print '<tr><td>'.$langs->trans("Budget").'</td><td>';
-			if (strcmp($projectstatic->budget_amount, '')) {
-				print price($projectstatic->budget_amount, '', $langs, 1, 0, 0, $conf->currency);
-=======
 		// Usage
 		if (!empty($conf->global->PROJECT_USE_OPPORTUNITIES) || empty($conf->global->PROJECT_HIDE_TASKS) || !empty($conf->eventorganization->enabled)) {
 			print '<tr><td class="tdtop">';
@@ -345,7 +278,6 @@
 				print '<input type="checkbox" disabled name="usage_organize_event"'.(GETPOSTISSET('usage_organize_event') ? (GETPOST('usage_organize_event', 'alpha') != '' ? ' checked="checked"' : '') : ($object->usage_organize_event ? ' checked="checked"' : '')).'"> ';
 				$htmltext = $langs->trans("EventOrganizationDescriptionLong");
 				print $form->textwithpicto($langs->trans("ManageOrganizeEvent"), $htmltext);
->>>>>>> 95dc2558
 			}
 			print '</td></tr>';
 		}
@@ -509,10 +441,6 @@
 		print '<tr><td class="tdtop">'.$langs->trans("Description").'</td>';
 		print '<td>';
 
-<<<<<<< HEAD
-			if ($action == 'delete') {
-				print $form->formconfirm($_SERVER["PHP_SELF"]."?id=".GETPOST("id", 'int').'&withproject='.$withproject, $langs->trans("DeleteATask"), $langs->trans("ConfirmDeleteATask"), "confirm_delete");
-=======
 		if (empty($conf->global->FCKEDITOR_ENABLE_SOCIETE)) {
 			print '<textarea name="description" class="quatrevingtpercent" rows="'.ROWS_4.'">'.$object->description.'</textarea>';
 		} else {
@@ -521,7 +449,6 @@
 			$cked_enabled = (!empty($conf->global->FCKEDITOR_ENABLE_DETAILS) ? $conf->global->FCKEDITOR_ENABLE_DETAILS : 0);
 			if (!empty($conf->global->MAIN_INPUT_DESC_HEIGHT)) {
 				$nbrows = $conf->global->MAIN_INPUT_DESC_HEIGHT;
->>>>>>> 95dc2558
 			}
 			$doleditor = new DolEditor('description', $object->description, '', 80, 'dolibarr_details', '', false, true, $cked_enabled, $nbrows);
 			print $doleditor->Create();
@@ -540,16 +467,7 @@
 			print $object->showOptionals($extrafields, 'edit');
 		}
 
-<<<<<<< HEAD
-			if (!GETPOST('withproject') || empty($projectstatic->id)) {
-				$projectsListId = $projectstatic->getProjectsAuthorizedForUser($user, 0, 1);
-				$object->next_prev_filter = " fk_projet IN (".$db->sanitize($projectsListId).")";
-			} else {
-				$object->next_prev_filter = " fk_projet = ".((int) $projectstatic->id);
-			}
-=======
 		print '</table>';
->>>>>>> 95dc2558
 
 		print dol_get_fiche_end();
 
@@ -721,16 +639,6 @@
 		print '<div class="fichecenter"><div class="fichehalfleft">';
 		print '<a name="builddoc"></a>'; // ancre
 
-<<<<<<< HEAD
-			/*
-			 * Generated documents
-			 */
-			$filename = dol_sanitizeFileName($projectstatic->ref)."/".dol_sanitizeFileName($object->ref);
-			$filedir = $conf->projet->dir_output."/".dol_sanitizeFileName($projectstatic->ref)."/".dol_sanitizeFileName($object->ref);
-			$urlsource = $_SERVER["PHP_SELF"]."?id=".$object->id;
-			$genallowed = ($user->rights->projet->lire);
-			$delallowed = ($user->rights->projet->creer);
-=======
 		/*
 		 * Generated documents
 		 */
@@ -739,7 +647,6 @@
 		$urlsource = $_SERVER["PHP_SELF"]."?id=".$object->id;
 		$genallowed = ($user->rights->projet->lire);
 		$delallowed = ($user->rights->projet->creer);
->>>>>>> 95dc2558
 
 		print $formfile->showdocuments('project_task', $filename, $filedir, $urlsource, $genallowed, $delallowed, $object->model_pdf);
 
