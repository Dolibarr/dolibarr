<?php
/* Copyright (C) 2005		Rodolphe Quiedeville	<rodolphe@quiedeville.org>
 * Copyright (C) 2006-2017	Laurent Destailleur		<eldy@users.sourceforge.net>
 * Copyright (C) 2010-2012	Regis Houssin			<regis.houssin@inodbox.com>
 * Copyright (C) 2018       Frédéric France         <frederic.france@netlogic.fr>
<<<<<<< HEAD
 * Copyright (C) 2024		MDW							<mdeweerd@users.noreply.github.com>
=======
 * Copyright (C) 2024		MDW						<mdeweerd@users.noreply.github.com>
 * Copyright (C) 2024		Vincent de Grandpré		<vincent@de-grandpre.quebec>
>>>>>>> cc80841a
 *
 * This program is free software; you can redistribute it and/or modify
 * it under the terms of the GNU General Public License as published by
 * the Free Software Foundation; either version 3 of the License, or
 * (at your option) any later version.
 *
 * This program is distributed in the hope that it will be useful,
 * but WITHOUT ANY WARRANTY; without even the implied warranty of
 * MERCHANTABILITY or FITNESS FOR A PARTICULAR PURPOSE.  See the
 * GNU General Public License for more details.
 *
 * You should have received a copy of the GNU General Public License
 * along with this program. If not, see <https://www.gnu.org/licenses/>.
 */

/**
 *	\file       htdocs/projet/tasks/task.php
 *	\ingroup    project
 *	\brief      Page of a project task
 */

require "../../main.inc.php";
require_once DOL_DOCUMENT_ROOT.'/projet/class/project.class.php';
require_once DOL_DOCUMENT_ROOT.'/projet/class/task.class.php';
require_once DOL_DOCUMENT_ROOT.'/core/lib/project.lib.php';
require_once DOL_DOCUMENT_ROOT.'/core/class/html.formother.class.php';
require_once DOL_DOCUMENT_ROOT.'/core/class/extrafields.class.php';
require_once DOL_DOCUMENT_ROOT.'/core/lib/date.lib.php';
require_once DOL_DOCUMENT_ROOT.'/core/class/html.formfile.class.php';
require_once DOL_DOCUMENT_ROOT.'/core/modules/project/task/modules_task.php';
require_once DOL_DOCUMENT_ROOT.'/core/class/html.formprojet.class.php';

// Load translation files required by the page
$langs->loadlangs(array('projects', 'companies'));

$action = GETPOST('action', 'aZ09');
$confirm = GETPOST('confirm', 'alpha');
//$cancel = GETPOST('cancel', 'aZ09');
//$contextpage = GETPOST('contextpage', 'aZ') ? GETPOST('contextpage', 'aZ') : str_replace('_', '', basename(dirname(__FILE__)).basename(__FILE__, '.php')); // To manage different context of search
//$backtopage = GETPOST('backtopage', 'alpha');					// if not set, a default page will be used
//$backtopageforcancel = GETPOST('backtopageforcancel', 'alpha');	// if not set, $backtopage will be used
//$backtopagejsfields = GETPOST('backtopagejsfields', 'alpha');

$id = GETPOSTINT('id');
$ref = GETPOST("ref", 'alpha', 1); // task ref
$taskref = GETPOST("taskref", 'alpha'); // task ref
$withproject = GETPOSTINT('withproject');
$project_ref = GETPOST('project_ref', 'alpha');
$planned_workload = ((GETPOST('planned_workloadhour') != '' || GETPOST('planned_workloadmin') != '') ? (GETPOSTINT('planned_workloadhour') > 0 ? GETPOSTINT('planned_workloadhour') * 3600 : 0) + (GETPOSTINT('planned_workloadmin') > 0 ? GETPOSTINT('planned_workloadmin') * 60 : 0) : '');
$mode = GETPOST('mode', 'alpha');

// Initialize a technical object to manage hooks of page. Note that conf->hooks_modules contains an array of hook context
$hookmanager->initHooks(array('projecttaskcard', 'globalcard'));

$object = new Task($db);
$extrafields = new ExtraFields($db);
$projectstatic = new Project($db);

// fetch optionals attributes and labels
$extrafields->fetch_name_optionals_label($object->table_element);

$parameters = array('id' => $id);
$reshook = $hookmanager->executeHooks('doActions', $parameters, $object, $action); // Note that $action and $object may have been modified by some hooks
if ($reshook < 0) {
	setEventMessages($hookmanager->error, $hookmanager->errors, 'errors');
}

if ($id > 0 || $ref) {
	$object->fetch($id, $ref);
}

// Security check
$socid = 0;

restrictedArea($user, 'projet', $object->fk_project, 'projet&project');



/*
 * Actions
 */

if ($action == 'update' && !GETPOST("cancel") && $user->hasRight('projet', 'creer')) {
	$error = 0;

	if (empty($taskref)) {
		$error++;
		setEventMessages($langs->trans("ErrorFieldRequired", $langs->transnoentities("Ref")), null, 'errors');
	}
	if (!GETPOST("label")) {
		$error++;
		setEventMessages($langs->trans("ErrorFieldRequired", $langs->transnoentities("Label")), null, 'errors');
	}
	if (!$error) {
		$object->oldcopy = clone $object;

		$tmparray = explode('_', GETPOST('task_parent'));
		$task_parent = $tmparray[1];
		if (empty($task_parent)) {
			$task_parent = 0; // If task_parent is ''
		}

		$object->ref = $taskref ? $taskref : GETPOST("ref", 'alpha', 2);
		$object->label = GETPOST("label", "alphanohtml");
		if (!getDolGlobalString('FCKEDITOR_ENABLE_SOCIETE')) {
			$object->description = GETPOST('description', "alphanohtml");
		} else {
			$object->description = GETPOST('description', "restricthtml");
		}
		$object->fk_task_parent = $task_parent;
		$object->planned_workload = $planned_workload;
		$object->date_start = dol_mktime(GETPOSTINT('date_starthour'), GETPOSTINT('date_startmin'), 0, GETPOSTINT('date_startmonth'), GETPOSTINT('date_startday'), GETPOSTINT('date_startyear'));
		$object->date_end = dol_mktime(GETPOSTINT('date_endhour'), GETPOSTINT('date_endmin'), 0, GETPOSTINT('date_endmonth'), GETPOSTINT('date_endday'), GETPOSTINT('date_endyear'));
		$object->progress = price2num(GETPOST('progress', 'alphanohtml'));
		$object->budget_amount = GETPOSTFLOAT('budget_amount');
<<<<<<< HEAD
=======
		$object->billable = (GETPOST('billable', 'aZ') == 'yes' ? 1 : 0);
>>>>>>> cc80841a

		// Fill array 'array_options' with data from add form
		$ret = $extrafields->setOptionalsFromPost(null, $object, '@GETPOSTISSET');
		if ($ret < 0) {
			$error++;
		}

		if (!$error) {
			$result = $object->update($user);
			if ($result < 0) {
				setEventMessages($object->error, $object->errors, 'errors');
				$action = 'edit';
			}
		} else {
			$action = 'edit';
		}
	} else {
		$action = 'edit';
	}
}

if ($action == 'confirm_merge' && $confirm == 'yes' && $user->hasRight('projet', 'creer')) {
	$task_origin_id = GETPOSTINT('task_origin');
	$task_origin = new Task($db);		// The Task that we will delete

	if ($task_origin_id <= 0) {
		$langs->load('errors');
		setEventMessages($langs->trans('ErrorTaskIdIsMandatory', $langs->transnoentitiesnoconv('MergeOriginTask')), null, 'errors');
	} else {
		if (!$error && $task_origin->fetch($task_origin_id) < 1) {
			setEventMessages($langs->trans('ErrorRecordNotFound'), null, 'errors');
			$error++;
		}
		if (!$error) {
			$result = $object->mergeTask($task_origin_id);
			if ($result < 0) {
				$error++;
				setEventMessages($object->error, $object->errors, 'errors');
			} else {
				setEventMessages($langs->trans('TaskMergeSuccess'), null, 'mesgs');
			}
		}
	}
}

if ($action == 'confirm_clone' && $confirm == 'yes') {
	//$clone_contacts = GETPOST('clone_contacts') ? 1 : 0;
	$clone_prog = GETPOST('clone_prog') ? 1 : 0;
	$clone_time = GETPOST('clone_time') ? 1 : 0;
	$clone_affectation = GETPOST('clone_affectation') ? 1 : 0;
	$clone_change_dt = GETPOST('clone_change_dt') ? 1 : 0;
	$clone_notes = GETPOST('clone_notes') ? 1 : 0;
	$clone_file = GETPOST('clone_file') ? 1 : 0;
	$result = $object->createFromClone($user, $object->id, $object->fk_project, $object->fk_task_parent, $clone_change_dt, $clone_affectation, $clone_time, $clone_file, $clone_notes, $clone_prog);
	if ($result <= 0) {
		setEventMessages($object->error, $object->errors, 'errors');
	} else {
		// Load new object
		$newobject = new Task($db);
		$newobject->fetch($result);
		$newobject->fetch_optionals();
		$newobject->fetch_thirdparty(); // Load new object
		$object = $newobject;
		$action = '';
	}
}

if ($action == 'confirm_delete' && $confirm == "yes" && $user->hasRight('projet', 'supprimer')) {
	$result = $projectstatic->fetch($object->fk_project);
	$projectstatic->fetch_thirdparty();

	if ($object->delete($user) > 0) {
		header('Location: '.DOL_URL_ROOT.'/projet/tasks.php?restore_lastsearch_values=1&id='.$projectstatic->id.($withproject ? '&withproject=1' : ''));
		exit;
	} else {
		setEventMessages($object->error, $object->errors, 'errors');
		$action = '';
	}
}

// Retrieve First Task ID of Project if withprojet is on to allow project prev next to work
if (!empty($project_ref) && !empty($withproject)) {
	if ($projectstatic->fetch(0, $project_ref) > 0) {
		$tasksarray = $object->getTasksArray(null, null, $projectstatic->id, $socid, 0);
		if (count($tasksarray) > 0) {
			$id = $tasksarray[0]->id;
		} else {
			header("Location: ".DOL_URL_ROOT.'/projet/tasks.php?id='.$projectstatic->id.(empty($mode) ? '' : '&mode='.$mode));
		}
	}
}

// Build doc
if ($action == 'builddoc' && $user->hasRight('projet', 'creer')) {
	// Save last template used to generate document
	if (GETPOST('model')) {
		$object->setDocModel($user, GETPOST('model', 'alpha'));
	}

	$outputlangs = $langs;
	if (GETPOST('lang_id', 'aZ09')) {
		$outputlangs = new Translate("", $conf);
		$outputlangs->setDefaultLang(GETPOST('lang_id', 'aZ09'));
	}
	$result = $object->generateDocument($object->model_pdf, $outputlangs);
	if ($result <= 0) {
		setEventMessages($object->error, $object->errors, 'errors');
		$action = '';
	}
}

// Delete file in doc form
if ($action == 'remove_file' && $user->hasRight('projet', 'creer')) {
	require_once DOL_DOCUMENT_ROOT.'/core/lib/files.lib.php';

	$langs->load("other");
	$upload_dir = $conf->project->dir_output;
	$file = $upload_dir.'/'.dol_sanitizeFileName(GETPOST('file'));

	$ret = dol_delete_file($file);
	if ($ret) {
		setEventMessages($langs->trans("FileWasRemoved", GETPOST('urlfile')), null, 'mesgs');
	} else {
		setEventMessages($langs->trans("ErrorFailToDeleteFile", GETPOST('urlfile')), null, 'errors');
	}
}


/*
 * View
 */
$form = new Form($db);
$formother = new FormOther($db);
$formfile = new FormFile($db);
$formproject = new FormProjets($db);
$result = $projectstatic->fetch($object->fk_project);

$title = $object->ref;
if (!empty($withproject)) {
	$title .= ' | ' . $langs->trans("Project") . (!empty($projectstatic->ref) ? ': '.$projectstatic->ref : '')  ;
}
$help_url = '';

<<<<<<< HEAD
llxHeader('', $title, $help_url);
=======
llxHeader('', $title, $help_url, '', 0, 0, '', '', '', 'mod-project project-tasks page-task');
>>>>>>> cc80841a


if ($id > 0 || !empty($ref)) {
	$res = $object->fetch_optionals();
	if (getDolGlobalString('PROJECT_ALLOW_COMMENT_ON_TASK') && method_exists($object, 'fetchComments') && empty($object->comments)) {
		$object->fetchComments();
	}


	if (getDolGlobalString('PROJECT_ALLOW_COMMENT_ON_PROJECT') && method_exists($projectstatic, 'fetchComments') && empty($projectstatic->comments)) {
		$projectstatic->fetchComments();
	}
	if (!empty($projectstatic->socid)) {
		$projectstatic->fetch_thirdparty();
	}

	$object->project = clone $projectstatic;

	//$userWrite = $projectstatic->restrictedProjectArea($user, 'write');

	if (!empty($withproject)) {
		// Tabs for project
		$tab = 'tasks';
		$head = project_prepare_head($projectstatic);
		print dol_get_fiche_head($head, $tab, $langs->trans("Project"), -1, ($projectstatic->public ? 'projectpub' : 'project'), 0, '', '');

		$param = ($mode == 'mine' ? '&mode=mine' : '');

		// Project card

		$linkback = '<a href="'.DOL_URL_ROOT.'/projet/list.php?restore_lastsearch_values=1">'.$langs->trans("BackToList").'</a>';

		$morehtmlref = '<div class="refidno">';
		// Title
		$morehtmlref .= $projectstatic->title;
		// Thirdparty
		if (!empty($projectstatic->thirdparty->id) && $projectstatic->thirdparty->id > 0) {
			$morehtmlref .= '<br>'.$projectstatic->thirdparty->getNomUrl(1, 'project');
		}
		$morehtmlref .= '</div>';

		// Define a complementary filter for search of next/prev ref.
		if (!$user->hasRight('projet', 'all', 'lire')) {
			$objectsListId = $projectstatic->getProjectsAuthorizedForUser($user, 0, 0);
			$projectstatic->next_prev_filter = "rowid IN (".$db->sanitize(count($objectsListId) ? implode(',', array_keys($objectsListId)) : '0').")";
		}

		dol_banner_tab($projectstatic, 'project_ref', $linkback, 1, 'ref', 'ref', $morehtmlref, $param);

		print '<div class="fichecenter">';
		print '<div class="fichehalfleft">';
		print '<div class="underbanner clearboth"></div>';

		print '<table class="border tableforfield centpercent">';

		// Usage
		if (getDolGlobalString('PROJECT_USE_OPPORTUNITIES') || !getDolGlobalString('PROJECT_HIDE_TASKS') || isModEnabled('eventorganization')) {
			print '<tr><td class="tdtop">';
			print $langs->trans("Usage");
			print '</td>';
			print '<td>';
			if (getDolGlobalString('PROJECT_USE_OPPORTUNITIES')) {
				print '<input type="checkbox" disabled name="usage_opportunity"'.(GETPOSTISSET('usage_opportunity') ? (GETPOST('usage_opportunity', 'alpha') != '' ? ' checked="checked"' : '') : ($projectstatic->usage_opportunity ? ' checked="checked"' : '')).'"> ';
				$htmltext = $langs->trans("ProjectFollowOpportunity");
				print $form->textwithpicto($langs->trans("ProjectFollowOpportunity"), $htmltext);
				print '<br>';
			}
			if (!getDolGlobalString('PROJECT_HIDE_TASKS')) {
				print '<input type="checkbox" disabled name="usage_task"'.(GETPOSTISSET('usage_task') ? (GETPOST('usage_task', 'alpha') != '' ? ' checked="checked"' : '') : ($projectstatic->usage_task ? ' checked="checked"' : '')).'"> ';
				$htmltext = $langs->trans("ProjectFollowTasks");
				print $form->textwithpicto($langs->trans("ProjectFollowTasks"), $htmltext);
				print '<br>';
			}
			if (!getDolGlobalString('PROJECT_HIDE_TASKS') && getDolGlobalString('PROJECT_BILL_TIME_SPENT')) {
				print '<input type="checkbox" disabled name="usage_bill_time"'.(GETPOSTISSET('usage_bill_time') ? (GETPOST('usage_bill_time', 'alpha') != '' ? ' checked="checked"' : '') : ($projectstatic->usage_bill_time ? ' checked="checked"' : '')).'"> ';
				$htmltext = $langs->trans("ProjectBillTimeDescription");
				print $form->textwithpicto($langs->trans("BillTime"), $htmltext);
				print '<br>';
			}
			if (isModEnabled('eventorganization')) {
				print '<input type="checkbox" disabled name="usage_organize_event"'.(GETPOSTISSET('usage_organize_event') ? (GETPOST('usage_organize_event', 'alpha') != '' ? ' checked="checked"' : '') : ($projectstatic->usage_organize_event ? ' checked="checked"' : '')).'"> ';
				$htmltext = $langs->trans("EventOrganizationDescriptionLong");
				print $form->textwithpicto($langs->trans("ManageOrganizeEvent"), $htmltext);
			}
			print '</td></tr>';
		}

		// Visibility
		print '<tr><td class="titlefield">'.$langs->trans("Visibility").'</td><td>';
		if ($projectstatic->public) {
			print img_picto($langs->trans('SharedProject'), 'world', 'class="paddingrightonly"');
			print $langs->trans('SharedProject');
		} else {
			print img_picto($langs->trans('PrivateProject'), 'private', 'class="paddingrightonly"');
			print $langs->trans('PrivateProject');
		}
		print '</td></tr>';

		// Budget
		print '<tr><td>'.$langs->trans("Budget").'</td><td>';
		if (isset($projectstatic->budget_amount) && strcmp($projectstatic->budget_amount, '')) {
			print '<span class="amount">'.price($projectstatic->budget_amount, 0, $langs, 1, 0, 0, $conf->currency).'</span>';
		}
		print '</td></tr>';

		// Date start - end project
		print '<tr><td>'.$langs->trans("Dates").'</td><td>';
		$start = dol_print_date($projectstatic->date_start, 'day');
		print($start ? $start : '?');
		$end = dol_print_date($projectstatic->date_end, 'day');
		print ' - ';
		print($end ? $end : '?');
		if ($projectstatic->hasDelay()) {
			print img_warning("Late");
		}
		print '</td></tr>';

		// Other attributes
		$cols = 2;
		//include DOL_DOCUMENT_ROOT . '/core/tpl/extrafields_view.tpl.php';

		print '</table>';

		print '</div>';

		print '<div class="fichehalfright">';
		print '<div class="underbanner clearboth"></div>';

		print '<table class="border tableforfield centpercent">';

		// Description
		print '<td class="titlefield tdtop">'.$langs->trans("Description").'</td><td>';
		print nl2br($projectstatic->description);
		print '</td></tr>';

		// Categories
		if (isModEnabled('category')) {
			print '<tr><td class="valignmiddle">'.$langs->trans("Categories").'</td><td>';
			print $form->showCategories($projectstatic->id, 'project', 1);
			print "</td></tr>";
		}

		print '</table>';

		print '</div>';
		print '</div>';

		print '<div class="clearboth"></div>';

		print dol_get_fiche_end();

		print '<br>';
	}

	/*
	 * Actions
	*/
	/*print '<div class="tabsAction">';

	if ($user->rights->projet->all->creer || $user->rights->projet->creer)
	{
	if ($projectstatic->public || $userWrite > 0)
	{
	print '<a class="butAction" href="'.$_SERVER['PHP_SELF'].'?id='.$object->id.'&action=create'.$param.'">'.$langs->trans('AddTask').'</a>';
	}
	else
	{
	print '<a class="butActionRefused classfortooltip" href="#" title="'.$langs->trans("NotOwnerOfProject").'">'.$langs->trans('AddTask').'</a>';
	}
	}
	else
	{
	print '<a class="butActionRefused classfortooltip" href="#" title="'.$langs->trans("NotEnoughPermissions").'">'.$langs->trans('AddTask').'</a>';
	}

	print '</div>';
	*/

	// To verify role of users
	//$userAccess = $projectstatic->restrictedProjectArea($user); // We allow task affected to user even if a not allowed project
	//$arrayofuseridoftask=$object->getListContactId('internal');


	$head = task_prepare_head($object);

	if ($action == 'edit' && $user->hasRight('projet', 'creer')) {
		print '<form method="POST" action="'.$_SERVER["PHP_SELF"].'">';
		print '<input type="hidden" name="token" value="'.newToken().'">';
		print '<input type="hidden" name="action" value="update">';
		print '<input type="hidden" name="withproject" value="'.$withproject.'">';
		print '<input type="hidden" name="id" value="'.$object->id.'">';

		print dol_get_fiche_head($head, 'task_task', $langs->trans("Task"), 0, 'projecttask', 0, '', '');

		print '<table class="border centpercent">';

		// Ref
		print '<tr><td class="titlefield fieldrequired">'.$langs->trans("Ref").'</td>';
		print '<td><input class="minwidth100" name="taskref" value="'.$object->ref.'"></td></tr>';

		// Label
		print '<tr><td class="fieldrequired">'.$langs->trans("Label").'</td>';
		print '<td><input class="minwidth500" name="label" value="'.$object->label.'"></td></tr>';

		// Project
		if (empty($withproject)) {
			print '<tr><td>'.$langs->trans("Project").'</td><td>';
			print $projectstatic->getNomUrl(1);
			print '</td></tr>';

			// Third party
			print '<td>'.$langs->trans("ThirdParty").'</td><td>';
			if ($projectstatic->thirdparty->id) {
				print $projectstatic->thirdparty->getNomUrl(1);
			} else {
				print '&nbsp;';
			}
			print '</td></tr>';
		}

		// Task parent
		print '<tr><td>'.$langs->trans("ChildOfProjectTask").'</td><td>';
		print img_picto('', 'projecttask');
		$formother->selectProjectTasks($object->fk_task_parent, $projectstatic->id, 'task_parent', ($user->admin ? 0 : 1), 0, 0, 0, $object->id, '', 'minwidth100 widthcentpercentminusxx maxwidth500');
		print '</td></tr>';

		// Date start
		print '<tr><td>'.$langs->trans("DateStart").'</td><td>';
		print $form->selectDate($object->date_start, 'date_start', 1, 1, 0, '', 1, 0);
		print '</td></tr>';

		// Date end
		print '<tr><td>'.$langs->trans("Deadline").'</td><td>';
		print $form->selectDate($object->date_end ? $object->date_end : -1, 'date_end', 1, 1, 0, '', 1, 0);
		print '</td></tr>';

		// Planned workload
		print '<tr><td>'.$langs->trans("PlannedWorkload").'</td><td>';
		print $form->select_duration('planned_workload', $object->planned_workload, 0, 'text');
		print '</td></tr>';

		// Progress declared
		print '<tr><td>'.$langs->trans("ProgressDeclared").'</td><td>';
		print $formother->select_percent($object->progress, 'progress', 0, 5, 0, 100, 1);
		print '</td></tr>';

		// Billable
		print '<tr><td>'.$langs->trans("Billable").'</td><td>';
		print $form->selectyesno('billable', $object->billable);
		print '</td></tr>';

		// Description

		print '<tr><td class="tdtop">'.$langs->trans("Description").'</td>';
		print '<td>';

		// WYSIWYG editor
		include_once DOL_DOCUMENT_ROOT.'/core/class/doleditor.class.php';
		$nbrows = getDolGlobalInt('MAIN_INPUT_DESC_HEIGHT', 0);
		$doleditor = new DolEditor('description', $object->description, '', 80, 'dolibarr_details', '', false, true, getDolGlobalInt('FCKEDITOR_ENABLE_SOCIETE'), $nbrows, '90%');
		print $doleditor->Create();

		print '</td></tr>';


		print '<tr><td>'.$langs->trans("Budget").'</td>';
		print '<td><input class="with75" type="text" name="budget_amount" value="'.dol_escape_htmltag(GETPOSTISSET('budget_amount') ? GETPOST('budget_amount') : price2num($object->budget_amount)).'"></td>';
		print '</tr>';

		// Other options
		$parameters = array();
		$reshook = $hookmanager->executeHooks('formObjectOptions', $parameters, $object, $action); // Note that $action and $object may have been modified by hook
		print $hookmanager->resPrint;
		if (empty($reshook)) {
			print $object->showOptionals($extrafields, 'edit');
		}

		print '</table>';

		print dol_get_fiche_end();

		print $form->buttonsSaveCancel("Modify");

		print '</form>';
	} else {
		/*
		 * Fiche tache en mode visu
		 */
		$param = ($withproject ? '&withproject=1' : '');
		$linkback = $withproject ? '<a href="'.DOL_URL_ROOT.'/projet/tasks.php?id='.$projectstatic->id.'&restore_lastsearch_values=1">'.$langs->trans("BackToList").'</a>' : '';

		print dol_get_fiche_head($head, 'task_task', $langs->trans("Task"), -1, 'projecttask', 0, '', 'reposition');

		if ($action == 'clone') {
			$formquestion = array(
				'text' => $langs->trans("ConfirmClone"),
				//array('type' => 'checkbox', 'name' => 'clone_contacts', 'label' => $langs->trans("CloneContacts"), 'value' => true),
				0 => array('type' => 'checkbox', 'name' => 'clone_change_dt', 'label' => $langs->trans("CloneChanges"), 'value' => true),
				1 => array('type' => 'checkbox', 'name' => 'clone_affectation', 'label' => $langs->trans("CloneAffectation"), 'value' => true),
				2 => array('type' => 'checkbox', 'name' => 'clone_prog', 'label' => $langs->trans("CloneProgression"), 'value' => true),
				3 => array('type' => 'checkbox', 'name' => 'clone_time', 'label' => $langs->trans("CloneTimes"), 'value' => true),
				4 => array('type' => 'checkbox', 'name' => 'clone_file', 'label' => $langs->trans("CloneFile"), 'value' => true),
			);

			print $form->formconfirm($_SERVER["PHP_SELF"]."?id=".$object->id, $langs->trans("ToClone"), $langs->trans("ConfirmCloneTask"), "confirm_clone", $formquestion, '', 1, 300, 590);
		}

		if ($action == 'merge') {
			$formquestion = array(
				array(
					'name' => 'task_origin',
					'label' => $langs->trans('MergeOriginTask'),
					'type' => 'other',
					'value' => $formproject->selectTasks(-1, '', 'task_origin', 24, 0, $langs->trans('SelectTask'), 0, 0, 0, 'maxwidth500 minwidth200', '', '', null, 1)
				)
			);
			print $form->formconfirm($_SERVER["PHP_SELF"]."?id=".$object->id.(GETPOST('withproject') ? "&withproject=1" : ""), $langs->trans("MergeTasks"), $langs->trans("ConfirmMergeTasks"), "confirm_merge", $formquestion, 'yes', 1, 250);
		}

		if ($action == 'delete') {
			print $form->formconfirm($_SERVER["PHP_SELF"]."?id=".GETPOSTINT("id").'&withproject='.$withproject, $langs->trans("DeleteATask"), $langs->trans("ConfirmDeleteATask"), "confirm_delete");
		}

		if (!GETPOST('withproject') || empty($projectstatic->id)) {
			$projectsListId = $projectstatic->getProjectsAuthorizedForUser($user, 0, 1);
			$object->next_prev_filter = "fk_projet IN (".$db->sanitize($projectsListId).")";
		} else {
			$object->next_prev_filter = "fk_projet = ".((int) $projectstatic->id);
		}

		$morehtmlref = '';

		// Project
		if (empty($withproject)) {
			$morehtmlref .= '<div class="refidno">';
			$morehtmlref .= $langs->trans("Project").': ';
			$morehtmlref .= $projectstatic->getNomUrl(1);
			$morehtmlref .= '<br>';

			// Third party
			$morehtmlref .= $langs->trans("ThirdParty").': ';
			if (!empty($projectstatic->thirdparty) && is_object($projectstatic->thirdparty)) {
				$morehtmlref .= $projectstatic->thirdparty->getNomUrl(1);
			}
			$morehtmlref .= '</div>';
		}

		dol_banner_tab($object, 'ref', $linkback, 1, 'ref', 'ref', $morehtmlref, $param);

		print '<div class="fichecenter">';
		print '<div class="fichehalfleft">';

		print '<div class="underbanner clearboth"></div>';
		print '<table class="border centpercent tableforfield">';

		// Task parent
		print '<tr><td>'.$langs->trans("ChildOfTask").'</td><td>';
		if ($object->fk_task_parent > 0) {
			$tasktmp = new Task($db);
			$tasktmp->fetch($object->fk_task_parent);
			print $tasktmp->getNomUrl(1);
		}
		print '</td></tr>';

		// Date start - Date end task
		print '<tr><td class="titlefield">'.$langs->trans("DateStart").' - '.$langs->trans("Deadline").'</td><td colspan="3">';
		$start = dol_print_date($object->date_start, 'dayhour');
		print($start ? $start : '?');
		$end = dol_print_date($object->date_end, 'dayhour');
		print ' - ';
		print($end ? $end : '?');
		if ($object->hasDelay()) {
			print img_warning("Late");
		}
		print '</td></tr>';

		// Planned workload
		print '<tr><td>'.$langs->trans("PlannedWorkload").'</td><td colspan="3">';
		if ($object->planned_workload != '') {
			print convertSecondToTime($object->planned_workload, 'allhourmin');
		}
		print '</td></tr>';

		// Description
		print '<td class="tdtop">'.$langs->trans("Description").'</td><td colspan="3">';
		print dol_htmlentitiesbr($object->description);
		print '</td></tr>';

		print '</table>';
		print '</div>';

		print '<div class="fichehalfright">';

		print '<div class="underbanner clearboth"></div>';
		print '<table class="border centpercent tableforfield">';

		// Progress declared
		print '<tr><td class="titlefield">'.$langs->trans("ProgressDeclared").'</td><td colspan="3">';
		if ($object->progress != '' && $object->progress != '-1') {
			print $object->progress.' %';
		}
		print '</td></tr>';

		// Progress calculated
		print '<tr><td>'.$langs->trans("ProgressCalculated").'</td><td colspan="3">';
		if ($object->planned_workload != '') {
			$tmparray = $object->getSummaryOfTimeSpent();
			if ($tmparray['total_duration'] > 0 && !empty($object->planned_workload)) {
				print round($tmparray['total_duration'] / $object->planned_workload * 100, 2).' %';
			} else {
				print '0 %';
			}
		} else {
			print '<span class="opacitymedium">'.$langs->trans("WorkloadNotDefined").'</span>';
		}
		print '</td></tr>';

		// Budget
		print '<tr><td>'.$langs->trans("Budget").'</td><td>';
		if (!is_null($object->budget_amount) && strcmp((string) $object->budget_amount, '')) {
			print '<span class="amount">'.price($object->budget_amount, 0, $langs, 1, 0, 0, $conf->currency).'</span>';
		}
		print '</td></tr>';

<<<<<<< HEAD
=======
		// Billable
		print '<tr><td>'.$langs->trans("Billable").'</td><td>';
		print '<span>'.($object->billable ? $langs->trans('Yes') : $langs->trans('No')).'</span>';
		print '</td></tr>';

>>>>>>> cc80841a
		// Other attributes
		$cols = 3;
		$parameters = array('socid' => $socid);
		include DOL_DOCUMENT_ROOT.'/core/tpl/extrafields_view.tpl.php';

		print '</table>';

		print '</div>';

		print '</div>';
		print '<div class="clearboth"></div>';

		print dol_get_fiche_end();
	}


	if ($action != 'edit') {
		/*
		 * Actions
		  */

		print '<div class="tabsAction">';

		$parameters = array();
		$reshook = $hookmanager->executeHooks('addMoreActionsButtons', $parameters, $object, $action); // Note that $action and $object may have been
		// modified by hook
		if (empty($reshook)) {
			// Modify
			if ($user->hasRight('projet', 'creer')) {
				print '<a class="butAction" href="'.$_SERVER['PHP_SELF'].'?id='.$object->id.'&action=edit&token='.newToken().'&withproject='.((int) $withproject).'">'.$langs->trans('Modify').'</a>';
				print '<a class="butAction" href="'.$_SERVER['PHP_SELF'].'?id='.$object->id.'&action=clone&token='.newToken().'&withproject='.((int) $withproject).'">'.$langs->trans('Clone').'</a>';
				print '<a class="butActionDelete classfortooltip" href="'.$_SERVER['PHP_SELF'].'?id='.$object->id.'&action=merge&token='.newToken().'&withproject='.((int) $withproject).'" title="'.$langs->trans("MergeTasks").'">'.$langs->trans('Merge').'</a>';
			} else {
				print '<a class="butActionRefused classfortooltip" href="#" title="'.$langs->trans("NotAllowed").'">'.$langs->trans('Modify').'</a>';
			}

			// Delete
			$permissiontodelete = $user->hasRight('projet', 'supprimer');
			if ($permissiontodelete) {
				if (!$object->hasChildren() && !$object->hasTimeSpent()) {
					print dolGetButtonAction($langs->trans("Delete"), '', 'delete', $_SERVER["PHP_SELF"].'?id='.$object->id.'&action=delete&token='.newToken().'&withproject='.((int) $withproject), 'delete', $permissiontodelete);
				} else {
					print dolGetButtonAction($langs->trans("TaskHasChild"), $langs->trans("Delete"), 'delete', $_SERVER["PHP_SELF"].'?id='.$object->id.'&action=delete&token='.newToken().'&withproject='.((int) $withproject), 'delete', 0);
				}
			} else {
				print dolGetButtonAction($langs->trans("Delete"), '', 'delete', $_SERVER["PHP_SELF"].'?id='.$object->id.'&action=delete&token='.newToken().'&withproject='.((int) $withproject), 'delete', $permissiontodelete);
			}

			print '</div>';
		}

		print '<div class="fichecenter"><div class="fichehalfleft">';
		print '<a name="builddoc"></a>'; // ancre

		/*
		 * Generated documents
		 */
		$filename = dol_sanitizeFileName($projectstatic->ref)."/".dol_sanitizeFileName($object->ref);
		$filedir = $conf->project->dir_output."/".dol_sanitizeFileName($projectstatic->ref)."/".dol_sanitizeFileName($object->ref);
		$urlsource = $_SERVER["PHP_SELF"]."?id=".$object->id;
		$genallowed = ($user->hasRight('projet', 'lire'));
		$delallowed = ($user->hasRight('projet', 'creer'));

		print $formfile->showdocuments('project_task', $filename, $filedir, $urlsource, $genallowed, $delallowed, $object->model_pdf);

<<<<<<< HEAD
=======
		// Show links to link elements
		$linktoelem = $form->showLinkToObjectBlock($object, null, array('project_task'));

		$compatibleImportElementsList = false;
		$somethingshown = $form->showLinkedObjectBlock($object, $linktoelem, $compatibleImportElementsList);

>>>>>>> cc80841a
		print '</div><div class="fichehalfright">';

		// List of actions on element
		include_once DOL_DOCUMENT_ROOT.'/core/class/html.formactions.class.php';
		$formactions = new FormActions($db);
		$formactions->showactions($object, 'project_task', 0, 1, '', 10, 'withproject='.$withproject);

		print '</div></div>';
	}
}

// End of page
llxFooter();
$db->close();<|MERGE_RESOLUTION|>--- conflicted
+++ resolved
@@ -3,12 +3,8 @@
  * Copyright (C) 2006-2017	Laurent Destailleur		<eldy@users.sourceforge.net>
  * Copyright (C) 2010-2012	Regis Houssin			<regis.houssin@inodbox.com>
  * Copyright (C) 2018       Frédéric France         <frederic.france@netlogic.fr>
-<<<<<<< HEAD
- * Copyright (C) 2024		MDW							<mdeweerd@users.noreply.github.com>
-=======
  * Copyright (C) 2024		MDW						<mdeweerd@users.noreply.github.com>
  * Copyright (C) 2024		Vincent de Grandpré		<vincent@de-grandpre.quebec>
->>>>>>> cc80841a
  *
  * This program is free software; you can redistribute it and/or modify
  * it under the terms of the GNU General Public License as published by
@@ -124,10 +120,7 @@
 		$object->date_end = dol_mktime(GETPOSTINT('date_endhour'), GETPOSTINT('date_endmin'), 0, GETPOSTINT('date_endmonth'), GETPOSTINT('date_endday'), GETPOSTINT('date_endyear'));
 		$object->progress = price2num(GETPOST('progress', 'alphanohtml'));
 		$object->budget_amount = GETPOSTFLOAT('budget_amount');
-<<<<<<< HEAD
-=======
 		$object->billable = (GETPOST('billable', 'aZ') == 'yes' ? 1 : 0);
->>>>>>> cc80841a
 
 		// Fill array 'array_options' with data from add form
 		$ret = $extrafields->setOptionalsFromPost(null, $object, '@GETPOSTISSET');
@@ -271,11 +264,7 @@
 }
 $help_url = '';
 
-<<<<<<< HEAD
-llxHeader('', $title, $help_url);
-=======
 llxHeader('', $title, $help_url, '', 0, 0, '', '', '', 'mod-project project-tasks page-task');
->>>>>>> cc80841a
 
 
 if ($id > 0 || !empty($ref)) {
@@ -700,14 +689,11 @@
 		}
 		print '</td></tr>';
 
-<<<<<<< HEAD
-=======
 		// Billable
 		print '<tr><td>'.$langs->trans("Billable").'</td><td>';
 		print '<span>'.($object->billable ? $langs->trans('Yes') : $langs->trans('No')).'</span>';
 		print '</td></tr>';
 
->>>>>>> cc80841a
 		// Other attributes
 		$cols = 3;
 		$parameters = array('socid' => $socid);
@@ -773,15 +759,12 @@
 
 		print $formfile->showdocuments('project_task', $filename, $filedir, $urlsource, $genallowed, $delallowed, $object->model_pdf);
 
-<<<<<<< HEAD
-=======
 		// Show links to link elements
 		$linktoelem = $form->showLinkToObjectBlock($object, null, array('project_task'));
 
 		$compatibleImportElementsList = false;
 		$somethingshown = $form->showLinkedObjectBlock($object, $linktoelem, $compatibleImportElementsList);
 
->>>>>>> cc80841a
 		print '</div><div class="fichehalfright">';
 
 		// List of actions on element
