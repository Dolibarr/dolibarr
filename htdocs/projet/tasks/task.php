--- conflicted
+++ resolved
@@ -29,22 +29,12 @@
 require_once(DOL_DOCUMENT_ROOT."/core/lib/project.lib.php");
 require_once(DOL_DOCUMENT_ROOT."/core/class/html.formother.class.php");
 
-<<<<<<< HEAD
-$taskid = GETPOST('id','int');
-$taskref = GETPOST('ref');
-$id = GETPOST('id','int');
-$ref= GETPOST('ref');
-$action=GETPOST('action');
-$withproject=GETPOST('withproject');
-$project_ref = GETPOST('proj_ref','alfa');
-=======
 $id=GETPOST('id','int');
 $ref=GETPOST('ref','alpha');
 $action=GETPOST('action','alpha');
 $confirm=GETPOST('confirm','alpha');
 $withproject=GETPOST('withproject','int');
 $project_ref=GETPOST('project_ref','alpha');
->>>>>>> ef36cbc1
 
 // Security check
 $socid=0;
@@ -116,18 +106,6 @@
 }
 
 // Retreive First Task ID of Project if withprojet is on to allow project prev next to work
-<<<<<<< HEAD
-if (($project_ref) && ($withproject))
-{
-	$projectstatic = new Project($db);
-	if ($projectstatic->fetch(0,$project_ref) > 0)
-	{
-		$taskstatic = new Task($db);
-		$tasksarray=$taskstatic->getTasksArray(0, 0, $projectstatic->id, $socid, 0);
-		if (count($tasksarray) > 0)
-		{
-			$taskid=$tasksarray[0]->id;
-=======
 if (! empty($project_ref) && ! empty($withproject))
 {
 	if ($projectstatic->fetch('',$project_ref) > 0)
@@ -136,7 +114,6 @@
 		if (count($tasksarray) > 0)
 		{
 			$id=$tasksarray[0]->id;
->>>>>>> ef36cbc1
 		}
 		else
 		{
@@ -184,11 +161,7 @@
     		    $projectsListId = $projectstatic->getProjectsAuthorizedForUser($user,$mine,0);
     		    $projectstatic->next_prev_filter=" rowid in (".(count($projectsListId)?join(',',array_keys($projectsListId)):'0').")";
     		}
-<<<<<<< HEAD
-    		print $form->showrefnav($project,'proj_ref','',1,'ref','ref','',$param.'&withproject=1');
-=======
     		print $form->showrefnav($projectstatic,'project_ref','',1,'ref','ref','',$param.'&withproject=1');
->>>>>>> ef36cbc1
     		print '</td></tr>';
 
     		print '<tr><td>'.$langs->trans("Label").'</td><td>'.$projectstatic->title.'</td></tr>';
