<?php
/* Copyright (C) 2005		Rodolphe Quiedeville	<rodolphe@quiedeville.org>
 * Copyright (C) 2006-2017	Laurent Destailleur		<eldy@users.sourceforge.net>
 * Copyright (C) 2010-2012	Regis Houssin			<regis.houssin@inodbox.com>
 * Copyright (C) 2018       Frédéric France         <frederic.france@netlogic.fr>
 *
 * This program is free software; you can redistribute it and/or modify
 * it under the terms of the GNU General Public License as published by
 * the Free Software Foundation; either version 3 of the License, or
 * (at your option) any later version.
 *
 * This program is distributed in the hope that it will be useful,
 * but WITHOUT ANY WARRANTY; without even the implied warranty of
 * MERCHANTABILITY or FITNESS FOR A PARTICULAR PURPOSE.  See the
 * GNU General Public License for more details.
 *
 * You should have received a copy of the GNU General Public License
 * along with this program. If not, see <https://www.gnu.org/licenses/>.
 */

/**
 *	\file       htdocs/projet/tasks/task.php
 *	\ingroup    project
 *	\brief      Page of a project task
 */

require "../../main.inc.php";
require_once DOL_DOCUMENT_ROOT.'/projet/class/project.class.php';
require_once DOL_DOCUMENT_ROOT.'/projet/class/task.class.php';
require_once DOL_DOCUMENT_ROOT.'/core/lib/project.lib.php';
require_once DOL_DOCUMENT_ROOT.'/core/class/html.formother.class.php';
require_once DOL_DOCUMENT_ROOT.'/core/class/extrafields.class.php';
require_once DOL_DOCUMENT_ROOT.'/core/lib/date.lib.php';
require_once DOL_DOCUMENT_ROOT.'/core/class/html.formfile.class.php';
require_once DOL_DOCUMENT_ROOT.'/core/modules/project/task/modules_task.php';

// Load translation files required by the page
$langs->loadlangs(array('projects', 'companies'));

$id = GETPOST('id', 'int');
$ref = GETPOST("ref", 'alpha', 1); // task ref
$taskref = GETPOST("taskref", 'alpha'); // task ref
$action = GETPOST('action', 'aZ09');
$confirm = GETPOST('confirm', 'alpha');
$withproject = GETPOST('withproject', 'int');
$project_ref = GETPOST('project_ref', 'alpha');
$planned_workload = ((GETPOST('planned_workloadhour', 'int') != '' || GETPOST('planned_workloadmin', 'int') != '') ? (GETPOST('planned_workloadhour', 'int') > 0 ?GETPOST('planned_workloadhour', 'int') * 3600 : 0) + (GETPOST('planned_workloadmin', 'int') > 0 ?GETPOST('planned_workloadmin', 'int') * 60 : 0) : '');

// Initialize technical object to manage hooks of page. Note that conf->hooks_modules contains array of hook context
$hookmanager->initHooks(array('projecttaskcard', 'globalcard'));

$object = new Task($db);
$extrafields = new ExtraFields($db);
$projectstatic = new Project($db);

// fetch optionals attributes and labels
$extrafields->fetch_name_optionals_label($object->table_element);

$parameters = array('id'=>$id);
$reshook = $hookmanager->executeHooks('doActions', $parameters, $object, $action); // Note that $action and $object may have been modified by some hooks
if ($reshook < 0) {
	setEventMessages($hookmanager->error, $hookmanager->errors, 'errors');
}

if ($id > 0 || $ref) {
	$object->fetch($id, $ref);
}

// Security check
$socid = 0;

restrictedArea($user, 'projet', $object->fk_project, 'projet&project');



/*
 * Actions
 */

if ($action == 'update' && !GETPOST("cancel") && $user->rights->projet->creer) {
	$error = 0;

	if (empty($taskref)) {
		$error++;
		setEventMessages($langs->trans("ErrorFieldRequired", $langs->transnoentities("Ref")), null, 'errors');
	}
	if (!GETPOST("label")) {
		$error++;
		setEventMessages($langs->trans("ErrorFieldRequired", $langs->transnoentities("Label")), null, 'errors');
	}
	if (!$error) {
		$object->oldcopy = clone $object;

		$tmparray = explode('_', GETPOST('task_parent'));
		$task_parent = $tmparray[1];
		if (empty($task_parent)) {
			$task_parent = 0; // If task_parent is ''
		}

		$object->ref = $taskref ? $taskref : GETPOST("ref", 'alpha', 2);
		$object->label = GETPOST("label", "alphanohtml");
		if (empty($conf->global->FCKEDITOR_ENABLE_SOCIETE)) $object->description = GETPOST('description', "alphanohtml");
		else $object->description = GETPOST('description', "restricthtml");
		$object->fk_task_parent = $task_parent;
		$object->planned_workload = $planned_workload;
		$object->date_start = dol_mktime(GETPOST('dateohour', 'int'), GETPOST('dateomin', 'int'), 0, GETPOST('dateomonth', 'int'), GETPOST('dateoday', 'int'), GETPOST('dateoyear', 'int'));
		$object->date_end = dol_mktime(GETPOST('dateehour', 'int'), GETPOST('dateemin', 'int'), 0, GETPOST('dateemonth', 'int'), GETPOST('dateeday', 'int'), GETPOST('dateeyear', 'int'));
		$object->progress = price2num(GETPOST('progress', 'alphanohtml'));
		$object->budget_amount = price2num(GETPOST('budget_amount', 'alphanohtml'));

		// Fill array 'array_options' with data from add form
		$ret = $extrafields->setOptionalsFromPost(null, $object, '@GETPOSTISSET');
		if ($ret < 0) {
			$error++;
		}

		if (!$error) {
			$result = $object->update($user);
			if ($result < 0) {
				setEventMessages($object->error, $object->errors, 'errors');
				$action = 'edit';
			}
		}
	} else {
		$action = 'edit';
	}
}

if ($action == 'confirm_delete' && $confirm == "yes" && $user->rights->projet->supprimer) {
	$result = $projectstatic->fetch($object->fk_project);
	$projectstatic->fetch_thirdparty();

	if ($object->delete($user) > 0) {
		header('Location: '.DOL_URL_ROOT.'/projet/tasks.php?restore_lastsearch_values=1&id='.$projectstatic->id.($withproject ? '&withproject=1' : ''));
		exit;
	} else {
		setEventMessages($object->error, $object->errors, 'errors');
		$action = '';
	}
}

// Retrieve First Task ID of Project if withprojet is on to allow project prev next to work
if (!empty($project_ref) && !empty($withproject)) {
	if ($projectstatic->fetch('', $project_ref) > 0) {
		$tasksarray = $object->getTasksArray(0, 0, $projectstatic->id, $socid, 0);
		if (count($tasksarray) > 0) {
			$id = $tasksarray[0]->id;
		} else {
			header("Location: ".DOL_URL_ROOT.'/projet/tasks.php?id='.$projectstatic->id.(empty($mode) ? '' : '&mode='.$mode));
		}
	}
}

// Build doc
if ($action == 'builddoc' && $user->rights->projet->creer) {
	// Save last template used to generate document
	if (GETPOST('model')) {
		$object->setDocModel($user, GETPOST('model', 'alpha'));
	}

	$outputlangs = $langs;
	if (GETPOST('lang_id', 'aZ09')) {
		$outputlangs = new Translate("", $conf);
		$outputlangs->setDefaultLang(GETPOST('lang_id', 'aZ09'));
	}
	$result = $object->generateDocument($object->model_pdf, $outputlangs);
	if ($result <= 0) {
		setEventMessages($object->error, $object->errors, 'errors');
		$action = '';
	}
}

// Delete file in doc form
if ($action == 'remove_file' && $user->rights->projet->creer) {
	require_once DOL_DOCUMENT_ROOT.'/core/lib/files.lib.php';

	$langs->load("other");
	$upload_dir = $conf->projet->dir_output;
	$file = $upload_dir.'/'.dol_sanitizeFileName(GETPOST('file'));

	$ret = dol_delete_file($file);
	if ($ret) {
		setEventMessages($langs->trans("FileWasRemoved", GETPOST('urlfile')), null, 'mesgs');
	} else {
		setEventMessages($langs->trans("ErrorFailToDeleteFile", GETPOST('urlfile')), null, 'errors');
	}
}


/*
 * View
 */

llxHeader('', $langs->trans("Task"));

$form = new Form($db);
$formother = new FormOther($db);
$formfile = new FormFile($db);

if ($id > 0 || !empty($ref)) {
	$res = $object->fetch_optionals();
	if (!empty($conf->global->PROJECT_ALLOW_COMMENT_ON_TASK) && method_exists($object, 'fetchComments') && empty($object->comments)) {
		$object->fetchComments();
	}

	$result = $projectstatic->fetch($object->fk_project);
	if (!empty($conf->global->PROJECT_ALLOW_COMMENT_ON_PROJECT) && method_exists($projectstatic, 'fetchComments') && empty($projectstatic->comments)) {
		$projectstatic->fetchComments();
	}
	if (!empty($projectstatic->socid)) {
		$projectstatic->fetch_thirdparty();
	}

	$object->project = clone $projectstatic;

	//$userWrite = $projectstatic->restrictedProjectArea($user, 'write');

	if (!empty($withproject)) {
		// Tabs for project
		$tab = 'tasks';
		$head = project_prepare_head($projectstatic);
		print dol_get_fiche_head($head, $tab, $langs->trans("Project"), -1, ($projectstatic->public ? 'projectpub' : 'project'), 0, '', '');

		$param = ($mode == 'mine' ? '&mode=mine' : '');

		// Project card

		$linkback = '<a href="'.DOL_URL_ROOT.'/projet/list.php?restore_lastsearch_values=1">'.$langs->trans("BackToList").'</a>';

		$morehtmlref = '<div class="refidno">';
		// Title
		$morehtmlref .= $projectstatic->title;
		// Thirdparty
		if ($projectstatic->thirdparty->id > 0) {
			$morehtmlref .= '<br>'.$langs->trans('ThirdParty').' : '.$projectstatic->thirdparty->getNomUrl(1, 'project');
		}
		$morehtmlref .= '</div>';

		// Define a complementary filter for search of next/prev ref.
		if (empty($user->rights->projet->all->lire)) {
			$objectsListId = $projectstatic->getProjectsAuthorizedForUser($user, 0, 0);
			$projectstatic->next_prev_filter = " rowid IN (".$db->sanitize(count($objectsListId) ?join(',', array_keys($objectsListId)) : '0').")";
		}

		dol_banner_tab($projectstatic, 'project_ref', $linkback, 1, 'ref', 'ref', $morehtmlref);

		print '<div class="fichecenter">';
		print '<div class="fichehalfleft">';
		print '<div class="underbanner clearboth"></div>';

		print '<table class="border tableforfield centpercent">';

		// Usage
		if (!empty($conf->global->PROJECT_USE_OPPORTUNITIES) || empty($conf->global->PROJECT_HIDE_TASKS) || !empty($conf->eventorganization->enabled)) {
			print '<tr><td class="tdtop">';
			print $langs->trans("Usage");
			print '</td>';
			print '<td>';
			if (!empty($conf->global->PROJECT_USE_OPPORTUNITIES)) {
				print '<input type="checkbox" disabled name="usage_opportunity"'.(GETPOSTISSET('usage_opportunity') ? (GETPOST('usage_opportunity', 'alpha') != '' ? ' checked="checked"' : '') : ($projectstatic->usage_opportunity ? ' checked="checked"' : '')).'"> ';
				$htmltext = $langs->trans("ProjectFollowOpportunity");
				print $form->textwithpicto($langs->trans("ProjectFollowOpportunity"), $htmltext);
				print '<br>';
			}
			if (empty($conf->global->PROJECT_HIDE_TASKS)) {
				print '<input type="checkbox" disabled name="usage_task"'.(GETPOSTISSET('usage_task') ? (GETPOST('usage_task', 'alpha') != '' ? ' checked="checked"' : '') : ($projectstatic->usage_task ? ' checked="checked"' : '')).'"> ';
				$htmltext = $langs->trans("ProjectFollowTasks");
				print $form->textwithpicto($langs->trans("ProjectFollowTasks"), $htmltext);
				print '<br>';
			}
			if (empty($conf->global->PROJECT_HIDE_TASKS) && !empty($conf->global->PROJECT_BILL_TIME_SPENT)) {
				print '<input type="checkbox" disabled name="usage_bill_time"'.(GETPOSTISSET('usage_bill_time') ? (GETPOST('usage_bill_time', 'alpha') != '' ? ' checked="checked"' : '') : ($projectstatic->usage_bill_time ? ' checked="checked"' : '')).'"> ';
				$htmltext = $langs->trans("ProjectBillTimeDescription");
				print $form->textwithpicto($langs->trans("BillTime"), $htmltext);
				print '<br>';
			}
			if (!empty($conf->eventorganization->enabled)) {
				print '<input type="checkbox" disabled name="usage_organize_event"'.(GETPOSTISSET('usage_organize_event') ? (GETPOST('usage_organize_event', 'alpha') != '' ? ' checked="checked"' : '') : ($object->usage_organize_event ? ' checked="checked"' : '')).'"> ';
				$htmltext = $langs->trans("EventOrganizationDescriptionLong");
				print $form->textwithpicto($langs->trans("ManageOrganizeEvent"), $htmltext);
			}
			print '</td></tr>';
		}

		// Visibility
		print '<tr><td class="titlefield">'.$langs->trans("Visibility").'</td><td>';
		if ($projectstatic->public) {
			print $langs->trans('SharedProject');
		} else {
			print $langs->trans('PrivateProject');
		}
		print '</td></tr>';

		// Date start - end
		print '<tr><td>'.$langs->trans("DateStart").' - '.$langs->trans("DateEnd").'</td><td>';
		$start = dol_print_date($projectstatic->date_start, 'day');
		print ($start ? $start : '?');
		$end = dol_print_date($projectstatic->date_end, 'day');
		print ' - ';
		print ($end ? $end : '?');
		if ($projectstatic->hasDelay()) {
			print img_warning("Late");
		}
		print '</td></tr>';

		// Budget
		print '<tr><td>'.$langs->trans("Budget").'</td><td>';
		if (strcmp($projectstatic->budget_amount, '')) {
			print price($projectstatic->budget_amount, '', $langs, 1, 0, 0, $conf->currency);
		}
		print '</td></tr>';

		// Other attributes
		$cols = 2;
		//include DOL_DOCUMENT_ROOT . '/core/tpl/extrafields_view.tpl.php';

		print '</table>';

		print '</div>';

		print '<div class="fichehalfright">';
		print '<div class="underbanner clearboth"></div>';

		print '<table class="border centpercent">';

		// Description
		print '<td class="titlefield tdtop">'.$langs->trans("Description").'</td><td>';
		print nl2br($projectstatic->description);
		print '</td></tr>';

		// Categories
		if ($conf->categorie->enabled) {
			print '<tr><td class="valignmiddle">'.$langs->trans("Categories").'</td><td>';
			print $form->showCategories($projectstatic->id, 'project', 1);
			print "</td></tr>";
		}

		print '</table>';

		print '</div>';
		print '</div>';

		print '<div class="clearboth"></div>';

		print dol_get_fiche_end();

		print '<br>';
	}

	/*
	 * Actions
	*/
	/*print '<div class="tabsAction">';

	if ($user->rights->projet->all->creer || $user->rights->projet->creer)
	{
	if ($projectstatic->public || $userWrite > 0)
	{
	print '<a class="butAction" href="'.$_SERVER['PHP_SELF'].'?id='.$object->id.'&action=create'.$param.'">'.$langs->trans('AddTask').'</a>';
	}
	else
	{
	print '<a class="butActionRefused classfortooltip" href="#" title="'.$langs->trans("NotOwnerOfProject").'">'.$langs->trans('AddTask').'</a>';
	}
	}
	else
	{
	print '<a class="butActionRefused classfortooltip" href="#" title="'.$langs->trans("NotEnoughPermissions").'">'.$langs->trans('AddTask').'</a>';
	}

	print '</div>';
	*/

	// To verify role of users
	//$userAccess = $projectstatic->restrictedProjectArea($user); // We allow task affected to user even if a not allowed project
	//$arrayofuseridoftask=$object->getListContactId('internal');

	$head = task_prepare_head($object);

	if ($action == 'edit' && $user->rights->projet->creer) {
		print '<form method="POST" action="'.$_SERVER["PHP_SELF"].'">';
		print '<input type="hidden" name="token" value="'.newToken().'">';
		print '<input type="hidden" name="action" value="update">';
		print '<input type="hidden" name="withproject" value="'.$withproject.'">';
		print '<input type="hidden" name="id" value="'.$object->id.'">';

		print dol_get_fiche_head($head, 'task_task', $langs->trans("Task"), 0, 'projecttask', 0, '', '');

		print '<table class="border centpercent">';

		// Ref
		print '<tr><td class="titlefield fieldrequired">'.$langs->trans("Ref").'</td>';
		print '<td><input class="minwidth100" name="taskref" value="'.$object->ref.'"></td></tr>';

		// Label
		print '<tr><td class="fieldrequired">'.$langs->trans("Label").'</td>';
		print '<td><input class="minwidth500" name="label" value="'.$object->label.'"></td></tr>';

		// Project
		if (empty($withproject)) {
			print '<tr><td>'.$langs->trans("Project").'</td><td colspan="3">';
			print $projectstatic->getNomUrl(1);
			print '</td></tr>';

			// Third party
			print '<td>'.$langs->trans("ThirdParty").'</td><td colspan="3">';
			if ($projectstatic->thirdparty->id) {
				print $projectstatic->thirdparty->getNomUrl(1);
			} else {
				print '&nbsp;';
			}
			print '</td></tr>';
		}

		// Task parent
		print '<tr><td>'.$langs->trans("ChildOfProjectTask").'</td><td>';
		print $formother->selectProjectTasks($object->fk_task_parent, $projectstatic->id, 'task_parent', ($user->admin ? 0 : 1), 0, 0, 0, $object->id);
		print '</td></tr>';

		// Date start
		print '<tr><td>'.$langs->trans("DateStart").'</td><td>';
		print $form->selectDate($object->date_start, 'dateo', 1, 1, 0, '', 1, 0);
		print '</td></tr>';

		// Date end
		print '<tr><td>'.$langs->trans("Deadline").'</td><td>';
		print $form->selectDate($object->date_end ? $object->date_end : -1, 'datee', 1, 1, 0, '', 1, 0);
		print '</td></tr>';

		// Planned workload
		print '<tr><td>'.$langs->trans("PlannedWorkload").'</td><td>';
		print $form->select_duration('planned_workload', $object->planned_workload, 0, 'text');
		print '</td></tr>';

		// Progress declared
		print '<tr><td>'.$langs->trans("ProgressDeclared").'</td><td>';
		print $formother->select_percent($object->progress, 'progress', 0, 5, 0, 100, 1);
		print '</td></tr>';

		// Description
		print '<tr><td class="tdtop">'.$langs->trans("Description").'</td>';
		print '<td>';

<<<<<<< HEAD
        if (empty($conf->global->FCKEDITOR_ENABLE_SOCIETE)) {
            print '<textarea name="description" class="quatrevingtpercent" rows="'.ROWS_4.'">'.$object->description.'</textarea>';
        } else {
            // WYSIWYG editor
            include_once DOL_DOCUMENT_ROOT.'/core/class/doleditor.class.php';
            $cked_enabled = (!empty($conf->global->FCKEDITOR_ENABLE_DETAILS) ? $conf->global->FCKEDITOR_ENABLE_DETAILS : 0);
            if (!empty($conf->global->MAIN_INPUT_DESC_HEIGHT)) {
                $nbrows = $conf->global->MAIN_INPUT_DESC_HEIGHT;
            }
            $doleditor = new DolEditor('description', $object->description, '', 80, 'dolibarr_details', '', false, true, $cked_enabled, $nbrows);
            print $doleditor->Create();
        }
=======
		if (empty($conf->global->FCKEDITOR_ENABLE_SOCIETE)) {
			print '<textarea name="description" class="quatrevingtpercent" rows="'.ROWS_4.'">'.$object->description.'</textarea>';
		} else {
			// WYSIWYG editor
			include_once DOL_DOCUMENT_ROOT.'/core/class/doleditor.class.php';
			$cked_enabled = (!empty($conf->global->FCKEDITOR_ENABLE_DETAILS) ? $conf->global->FCKEDITOR_ENABLE_DETAILS : 0);
			if (!empty($conf->global->MAIN_INPUT_DESC_HEIGHT)) {
				$nbrows = $conf->global->MAIN_INPUT_DESC_HEIGHT;
			}
			$description = !empty($description) ? $description : $object->description;
			$doleditor = new DolEditor('description', $description, '', 80, 'dolibarr_details', '', false, true, $cked_enabled, $nbrows);
			print $doleditor->Create();
		}
>>>>>>> bb2f57a9
		print '</td></tr>';

		print '<tr><td>'.$langs->trans("Budget").'</td>';
		print '<td><input size="5" type="text" name="budget_amount" value="'.dol_escape_htmltag(GETPOSTISSET('budget_amount') ? GETPOST('budget_amount') : price2num($object->budget_amount)).'"></td>';
		print '</tr>';

		// Other options
		$parameters = array();
		$reshook = $hookmanager->executeHooks('formObjectOptions', $parameters, $object, $action); // Note that $action and $object may have been modified by hook
		print $hookmanager->resPrint;
		if (empty($reshook)) {
			print $object->showOptionals($extrafields, 'edit');
		}

		print '</table>';

		print dol_get_fiche_end();

		print $form->buttonsSaveCancel("Modify");

		print '</form>';
	} else {
		/*
		 * Fiche tache en mode visu
		 */
		$param = ($withproject ? '&withproject=1' : '');
		$linkback = $withproject ? '<a href="'.DOL_URL_ROOT.'/projet/tasks.php?id='.$projectstatic->id.'&restore_lastsearch_values=1">'.$langs->trans("BackToList").'</a>' : '';

		print dol_get_fiche_head($head, 'task_task', $langs->trans("Task"), -1, 'projecttask', 0, '', 'reposition');

		if ($action == 'delete') {
			print $form->formconfirm($_SERVER["PHP_SELF"]."?id=".GETPOST("id", 'int').'&withproject='.$withproject, $langs->trans("DeleteATask"), $langs->trans("ConfirmDeleteATask"), "confirm_delete");
		}

		if (!GETPOST('withproject') || empty($projectstatic->id)) {
			$projectsListId = $projectstatic->getProjectsAuthorizedForUser($user, 0, 1);
			$object->next_prev_filter = " fk_projet IN (".$db->sanitize($projectsListId).")";
		} else {
			$object->next_prev_filter = " fk_projet = ".((int) $projectstatic->id);
		}

		$morehtmlref = '';

		// Project
		if (empty($withproject)) {
			$morehtmlref .= '<div class="refidno">';
			$morehtmlref .= $langs->trans("Project").': ';
			$morehtmlref .= $projectstatic->getNomUrl(1);
			$morehtmlref .= '<br>';

			// Third party
			$morehtmlref .= $langs->trans("ThirdParty").': ';
			if (!empty($projectstatic->thirdparty)) {
				$morehtmlref .= $projectstatic->thirdparty->getNomUrl(1);
			}
			$morehtmlref .= '</div>';
		}

		dol_banner_tab($object, 'ref', $linkback, 1, 'ref', 'ref', $morehtmlref, $param);

		print '<div class="fichecenter">';
		print '<div class="fichehalfleft">';

		print '<div class="underbanner clearboth"></div>';
		print '<table class="border centpercent tableforfield">';

		// Task parent
		print '<tr><td>'.$langs->trans("ChildOfTask").'</td><td>';
		if ($object->fk_task_parent > 0) {
			$tasktmp = new Task($db);
			$tasktmp->fetch($object->fk_task_parent);
			print $tasktmp->getNomUrl(1);
		}
		print '</td></tr>';

		// Date start - Date end
		print '<tr><td class="titlefield">'.$langs->trans("DateStart").' - '.$langs->trans("Deadline").'</td><td colspan="3">';
		$start = dol_print_date($object->date_start, 'dayhour');
		print ($start ? $start : '?');
		$end = dol_print_date($object->date_end, 'dayhour');
		print ' - ';
		print ($end ? $end : '?');
		if ($object->hasDelay()) {
			print img_warning("Late");
		}
		print '</td></tr>';

		// Planned workload
		print '<tr><td>'.$langs->trans("PlannedWorkload").'</td><td colspan="3">';
		if ($object->planned_workload != '') {
			print convertSecondToTime($object->planned_workload, 'allhourmin');
		}
		print '</td></tr>';

		// Description
		print '<td class="tdtop">'.$langs->trans("Description").'</td><td colspan="3">';
<<<<<<< HEAD
        print dol_htmlentitiesbr($object->description);
=======
		if (!empty($conf->global->FCKEDITOR_ENABLE_SOCIETE)) {
			print $object->description;
		} else {
			print nl2br($object->description);
		}
>>>>>>> bb2f57a9
		print '</td></tr>';

		print '</table>';
		print '</div>';

		print '<div class="fichehalfright">';

		print '<div class="underbanner clearboth"></div>';
		print '<table class="border centpercent tableforfield">';

		// Progress declared
		print '<tr><td class="titlefield">'.$langs->trans("ProgressDeclared").'</td><td colspan="3">';
		if ($object->progress != '') {
			print $object->progress.' %';
		}
		print '</td></tr>';

		// Progress calculated
		print '<tr><td>'.$langs->trans("ProgressCalculated").'</td><td colspan="3">';
		if ($object->planned_workload != '') {
			$tmparray = $object->getSummaryOfTimeSpent();
			if ($tmparray['total_duration'] > 0 && !empty($object->planned_workload)) {
				print round($tmparray['total_duration'] / $object->planned_workload * 100, 2).' %';
			} else {
				print '0 %';
			}
		} else {
			print '<span class="opacitymedium">'.$langs->trans("WorkloadNotDefined").'</span>';
		}
		print '</td></tr>';

		// Budget
		print '<tr><td>'.$langs->trans("Budget").'</td><td>';
		if (strcmp($object->budget_amount, '')) {
			print price($object->budget_amount, 0, $langs, 1, 0, 0, $conf->currency);
		}
		print '</td></tr>';

		// Other attributes
		$cols = 3;
		$parameters = array('socid'=>$socid);
		include DOL_DOCUMENT_ROOT.'/core/tpl/extrafields_view.tpl.php';

		print '</table>';

		print '</div>';

		print '</div>';
		print '<div class="clearboth"></div>';

		print dol_get_fiche_end();
	}


	if ($action != 'edit') {
		/*
		 * Actions
		  */

		print '<div class="tabsAction">';

		$parameters = array();
		$reshook = $hookmanager->executeHooks('addMoreActionsButtons', $parameters, $object, $action); // Note that $action and $object may have been
		// modified by hook
		if (empty($reshook)) {
			// Modify
			if ($user->rights->projet->creer) {
				print '<a class="butAction" href="'.$_SERVER['PHP_SELF'].'?id='.$object->id.'&action=edit&token='.newToken().'&withproject='.((int) $withproject).'">'.$langs->trans('Modify').'</a>';
			} else {
				print '<a class="butActionRefused classfortooltip" href="#" title="'.$langs->trans("NotAllowed").'">'.$langs->trans('Modify').'</a>';
			}

			// Delete
			if ($user->rights->projet->supprimer) {
				if (!$object->hasChildren() && !$object->hasTimeSpent()) {
					print '<a class="butActionDelete" href="'.$_SERVER['PHP_SELF'].'?id='.$object->id.'&action=delete&token='.newToken().'&withproject='.((int) $withproject).'">'.$langs->trans('Delete').'</a>';
				} else {
					print '<a class="butActionRefused classfortooltip" href="#" title="'.$langs->trans("TaskHasChild").'">'.$langs->trans('Delete').'</a>';
				}
			} else {
				print '<a class="butActionRefused classfortooltip" href="#" title="'.$langs->trans("NotAllowed").'">'.$langs->trans('Delete').'</a>';
			}

			print '</div>';
		}

		print '<div class="fichecenter"><div class="fichehalfleft">';
		print '<a name="builddoc"></a>'; // ancre

		/*
		 * Generated documents
		 */
		$filename = dol_sanitizeFileName($projectstatic->ref)."/".dol_sanitizeFileName($object->ref);
		$filedir = $conf->projet->dir_output."/".dol_sanitizeFileName($projectstatic->ref)."/".dol_sanitizeFileName($object->ref);
		$urlsource = $_SERVER["PHP_SELF"]."?id=".$object->id;
		$genallowed = ($user->rights->projet->lire);
		$delallowed = ($user->rights->projet->creer);

		print $formfile->showdocuments('project_task', $filename, $filedir, $urlsource, $genallowed, $delallowed, $object->model_pdf);

		print '</div><div class="fichehalfright">';

		// List of actions on element
		include_once DOL_DOCUMENT_ROOT.'/core/class/html.formactions.class.php';
		$formactions = new FormActions($db);
		$defaultthirdpartyid = $socid > 0 ? $socid : $object->project->socid;
		$formactions->showactions($object, 'task', $defaultthirdpartyid, 1, '', 10, 'withproject='.$withproject);

		print '</div></div>';
	}
}

// End of page
llxFooter();
$db->close();<|MERGE_RESOLUTION|>--- conflicted
+++ resolved
@@ -99,8 +99,8 @@
 
 		$object->ref = $taskref ? $taskref : GETPOST("ref", 'alpha', 2);
 		$object->label = GETPOST("label", "alphanohtml");
-		if (empty($conf->global->FCKEDITOR_ENABLE_SOCIETE)) $object->description = GETPOST('description', "alphanohtml");
-		else $object->description = GETPOST('description', "restricthtml");
+        if (empty($conf->global->FCKEDITOR_ENABLE_SOCIETE)) $object->description = GETPOST('description', "alphanohtml");
+        else $object->description = GETPOST('description', "restricthtml");
 		$object->fk_task_parent = $task_parent;
 		$object->planned_workload = $planned_workload;
 		$object->date_start = dol_mktime(GETPOST('dateohour', 'int'), GETPOST('dateomin', 'int'), 0, GETPOST('dateomonth', 'int'), GETPOST('dateoday', 'int'), GETPOST('dateoyear', 'int'));
@@ -441,7 +441,6 @@
 		print '<tr><td class="tdtop">'.$langs->trans("Description").'</td>';
 		print '<td>';
 
-<<<<<<< HEAD
         if (empty($conf->global->FCKEDITOR_ENABLE_SOCIETE)) {
             print '<textarea name="description" class="quatrevingtpercent" rows="'.ROWS_4.'">'.$object->description.'</textarea>';
         } else {
@@ -454,21 +453,6 @@
             $doleditor = new DolEditor('description', $object->description, '', 80, 'dolibarr_details', '', false, true, $cked_enabled, $nbrows);
             print $doleditor->Create();
         }
-=======
-		if (empty($conf->global->FCKEDITOR_ENABLE_SOCIETE)) {
-			print '<textarea name="description" class="quatrevingtpercent" rows="'.ROWS_4.'">'.$object->description.'</textarea>';
-		} else {
-			// WYSIWYG editor
-			include_once DOL_DOCUMENT_ROOT.'/core/class/doleditor.class.php';
-			$cked_enabled = (!empty($conf->global->FCKEDITOR_ENABLE_DETAILS) ? $conf->global->FCKEDITOR_ENABLE_DETAILS : 0);
-			if (!empty($conf->global->MAIN_INPUT_DESC_HEIGHT)) {
-				$nbrows = $conf->global->MAIN_INPUT_DESC_HEIGHT;
-			}
-			$description = !empty($description) ? $description : $object->description;
-			$doleditor = new DolEditor('description', $description, '', 80, 'dolibarr_details', '', false, true, $cked_enabled, $nbrows);
-			print $doleditor->Create();
-		}
->>>>>>> bb2f57a9
 		print '</td></tr>';
 
 		print '<tr><td>'.$langs->trans("Budget").'</td>';
@@ -565,15 +549,7 @@
 
 		// Description
 		print '<td class="tdtop">'.$langs->trans("Description").'</td><td colspan="3">';
-<<<<<<< HEAD
-        print dol_htmlentitiesbr($object->description);
-=======
-		if (!empty($conf->global->FCKEDITOR_ENABLE_SOCIETE)) {
-			print $object->description;
-		} else {
-			print nl2br($object->description);
-		}
->>>>>>> bb2f57a9
+		print dol_htmlentitiesbr($object->description);
 		print '</td></tr>';
 
 		print '</table>';
