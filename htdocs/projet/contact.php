<?php
/* Copyright (C) 2010      Regis Houssin       <regis.houssin@inodbox.com>
 * Copyright (C) 2012-2015 Laurent Destailleur <eldy@users.sourceforge.net>
 *
 * This program is free software; you can redistribute it and/or modify
 * it under the terms of the GNU General Public License as published by
 * the Free Software Foundation; either version 3 of the License, or
 * (at your option) any later version.
 *
 * This program is distributed in the hope that it will be useful,
 * but WITHOUT ANY WARRANTY; without even the implied warranty of
 * MERCHANTABILITY or FITNESS FOR A PARTICULAR PURPOSE.  See the
 * GNU General Public License for more details.
 *
 * You should have received a copy of the GNU General Public License
 * along with this program. If not, see <https://www.gnu.org/licenses/>.
 */

/**
 *       \file       htdocs/projet/contact.php
 *       \ingroup    project
 *       \brief      List of all contacts of a project
 */

// Load Dolibarr environment
require '../main.inc.php';
require_once DOL_DOCUMENT_ROOT.'/projet/class/project.class.php';
require_once DOL_DOCUMENT_ROOT.'/projet/class/task.class.php';
require_once DOL_DOCUMENT_ROOT.'/contact/class/contact.class.php';
require_once DOL_DOCUMENT_ROOT.'/core/lib/project.lib.php';
require_once DOL_DOCUMENT_ROOT.'/core/class/html.formcompany.class.php';
if (isModEnabled('categorie')) {
	require_once DOL_DOCUMENT_ROOT.'/categories/class/categorie.class.php';
}

// Load translation files required by the page
$langsLoad=array('projects', 'companies');
if (isModEnabled('eventorganization')) {
	$langsLoad[]='eventorganization';
}

$langs->loadLangs($langsLoad);

$id     = GETPOST('id', 'int');
$ref    = GETPOST('ref', 'alpha');
$lineid = GETPOST('lineid', 'int');
$socid  = GETPOST('socid', 'int');
$action = GETPOST('action', 'aZ09');

$mine   = GETPOST('mode') == 'mine' ? 1 : 0;
//if (! $user->rights->projet->all->lire) $mine=1;	// Special for projects

$object = new Project($db);

include DOL_DOCUMENT_ROOT.'/core/actions_fetchobject.inc.php'; // Must be include, not include_once
if (getDolGlobalString('PROJECT_ALLOW_COMMENT_ON_PROJECT') && method_exists($object, 'fetchComments') && empty($object->comments)) {
	$object->fetchComments();
}

// Security check
$socid = 0;
//if ($user->socid > 0) $socid = $user->socid;    // For external user, no check is done on company because readability is managed by public status of project and assignement.
$result = restrictedArea($user, 'projet', $id, 'projet&project');

$hookmanager->initHooks(array('projectcontactcard', 'globalcard'));


/*
 * Actions
 */

$parameters = array('id'=>$id);
$reshook = $hookmanager->executeHooks('doActions', $parameters, $object, $action);
if ($reshook < 0) {
	setEventMessages($hookmanager->error, $hookmanager->errors, 'errors');
}

if (empty($reshook)) {
	// Test if we can add contact to the tasks at the same times, if not or not required, make a redirect
	$formconfirmtoaddtasks = '';
	if ($action == 'addcontact') {
		$form = new Form($db);

		$source=GETPOST("source", 'aZ09');

		$taskstatic = new Task($db);
		$task_array = $taskstatic->getTasksArray(0, 0, $object->id, 0, 0);
		$nbTasks = count($task_array);

		//If no task avaiblable, redirec to to add confirm
		$type_to = (GETPOST('typecontact') ? 'typecontact='.GETPOST('typecontact') : 'type='.GETPOST('type'));
		$personToAffect = (GETPOST('userid') ? GETPOST('userid', 'int') : GETPOST('contactid', 'int'));
		$affect_to = (GETPOST('userid') ? 'userid='.$personToAffect : 'contactid='.$personToAffect);
		$url_redirect='?id='.$object->id.'&'.$affect_to.'&'.$type_to.'&source='.$source;

		if ($personToAffect > 0 && (!getDolGlobalString('PROJECT_HIDE_TASKS') || $nbTasks > 0)) {
			$text = $langs->trans('AddPersonToTask');
			$textbody = $text.' (<a href="#" class="selectall">'.$langs->trans("SelectAll").'</a>)';
			$formquestion = array('text' => $textbody);

			$task_to_affect = array();
			foreach ($task_array as $task) {
				$task_already_affected=false;
				$personsLinked = $task->liste_contact(-1, $source);
				if (!is_array($personsLinked) && count($personsLinked) < 0) {
					setEventMessage($object->error, 'errors');
				} else {
					foreach ($personsLinked as $person) {
						if ($person['id']==$personToAffect) {
							$task_already_affected = true;
							break;
						}
					}
					if (!$task_already_affected) {
						$task_to_affect[$task->id] = $task->id;
					}
				}
			}

			if (empty($task_to_affect)) {
				$action = 'addcontact_confirm';
			} else {
				$formcompany = new FormCompany($db);
				foreach ($task_array as $task) {
					$key = $task->id;
					$val = $task->ref . ' '.dol_trunc($task->label);
					$formquestion[] = array(
						'type' => 'other',
						'name' => 'person_'.$key.',person_role_'.$key,
						'label' => '<input type="checkbox" class="flat'.(in_array($key, $task_to_affect) ? ' taskcheckboxes"' : '" checked disabled').' id="person_'.$key.'" name="person_'.$key.'" value="1"> <label for="person_'.$key.'">'.$val.'<label>',
						'value' => $formcompany->selectTypeContact($taskstatic, '', 'person_role_'.$key, $source, 'position', 0, 'minwidth100imp', 0, 1)
					);
				}
				$formquestion[] = array('type'=> 'other', 'name'=>'tasksavailable', 'label'=>'', 'value' => '<input type="hidden" id="tasksavailable" name="tasksavailable" value="'.implode(',', array_keys($task_to_affect)).'">');
			}

			$formconfirmtoaddtasks = $form->formconfirm($_SERVER['PHP_SELF'] . $url_redirect, $text, '', 'addcontact_confirm', $formquestion, '', 1, 300, 590);
			$formconfirmtoaddtasks .='
			 <script>
			 $(document).ready(function() {
				var saveprop = false;
			 	$(".selectall").click(function(){
					console.log("We click on select all with "+saveprop);
					if (!saveprop) {
						$(".taskcheckboxes").prop("checked", true);
						saveprop = true;
					} else {
						$(".taskcheckboxes").prop("checked", false);
						saveprop = false;
					}
				});
			 });
			 </script>';
		} else {
			$action = 'addcontact_confirm';
		}
	}

	// Add new contact
<<<<<<< HEAD
	if ($action == 'addcontact_confirm' && $user->hasRight('projet', 'creer')) {
=======
	if ($action == 'addcontact_confirm' && $user->rights->projet->creer) {
		if (GETPOST('confirm', 'alpha') == 'no') {
			header("Location: ".$_SERVER['PHP_SELF']."?id=".$object->id);
			exit;
		}

>>>>>>> 396570e2
		$contactid = (GETPOST('userid') ? GETPOST('userid', 'int') : GETPOST('contactid', 'int'));
		$typeid = (GETPOST('typecontact') ? GETPOST('typecontact') : GETPOST('type'));

		if (! ($contactid > 0)) {
			$error++;
			$langs->load("errors");
			setEventMessages($langs->trans("ErrorFieldRequired", $langs->transnoentitiesnoconv("Contact")), null, 'errors');
		}

		$result = 0;
		$result = $object->fetch($id);

		if (!$error && $result > 0 && $id > 0) {
			$result = $object->add_contact($contactid, $typeid, GETPOST("source", 'aZ09'));

			if ($result == 0) {
				$langs->load("errors");
				setEventMessages($langs->trans("ErrorThisContactIsAlreadyDefinedAsThisType"), null, 'errors');
			} elseif ($result < 0) {
				if ($object->error == 'DB_ERROR_RECORD_ALREADY_EXISTS') {
					$langs->load("errors");
					setEventMessages($langs->trans("ErrorThisContactIsAlreadyDefinedAsThisType"), null, 'errors');
				} else {
					setEventMessages($object->error, $object->errors, 'errors');
				}
			}

			$affecttotask=GETPOST('tasksavailable', 'intcomma');
			if (!empty($affecttotask)) {
				require_once DOL_DOCUMENT_ROOT.'/projet/class/task.class.php';
				$task_to_affect = explode(',', $affecttotask);
				if (!empty($task_to_affect)) {
					foreach ($task_to_affect as $task_id) {
						if (GETPOSTISSET('person_'.$task_id) && GETPOST('person_'.$task_id, 'san_alpha')) {
							$tasksToAffect = new Task($db);
							$result=$tasksToAffect->fetch($task_id);
							if ($result < 0) {
								setEventMessages($tasksToAffect->error, null, 'errors');
							} else {
								$result = $tasksToAffect->add_contact($contactid, GETPOST('person_role_'.$task_id), GETPOST("source", 'aZ09'));
								if ($result < 0) {
									if ($tasksToAffect->error == 'DB_ERROR_RECORD_ALREADY_EXISTS') {
										$langs->load("errors");
										setEventMessages($langs->trans("ErrorThisContactIsAlreadyDefinedAsThisType"), null, 'errors');
									} else {
										setEventMessages($tasksToAffect->error, $tasksToAffect->errors, 'errors');
									}
								}
							}
						}
					}
				}
			}
		}

		if ($result >= 0) {
			header("Location: ".$_SERVER['PHP_SELF']."?id=".$object->id);
			exit;
		}
	}

	// Change contact's status
	if ($action == 'swapstatut' && $user->hasRight('projet', 'creer')) {
		if ($object->fetch($id)) {
			$result = $object->swapContactStatus(GETPOST('ligne', 'int'));
		} else {
			dol_print_error($db);
		}
	}

	// Delete a contact
	if (($action == 'deleteline' || $action == 'deletecontact') && $user->hasRight('projet', 'creer')) {
		$object->fetch($id);
		$result = $object->delete_contact(GETPOST("lineid", 'int'));

		if ($result >= 0) {
			header("Location: contact.php?id=".$object->id);
			exit;
		} else {
			dol_print_error($db);
		}
	}
}


/*
 * View
 */

$form = new Form($db);
$contactstatic = new Contact($db);
$userstatic = new User($db);

$title = $langs->trans('ProjectContact').' - '.$object->ref.' '.$object->name;
if (getDolGlobalString('MAIN_HTML_TITLE') && preg_match('/projectnameonly/', $conf->global->MAIN_HTML_TITLE) && $object->name) {
	$title = $object->ref.' '.$object->name.' - '.$langs->trans('ProjectContact');
}

$help_url = 'EN:Module_Projects|FR:Module_Projets|ES:M&oacute;dulo_Proyectos|DE:Modul_Projekte';

llxHeader('', $title, $help_url);



if ($id > 0 || !empty($ref)) {
	/*
	 * View
	 */
	if (getDolGlobalString('PROJECT_ALLOW_COMMENT_ON_PROJECT') && method_exists($object, 'fetchComments') && empty($object->comments)) {
		$object->fetchComments();
	}
	// To verify role of users
	//$userAccess = $object->restrictedProjectArea($user,'read');
	$userWrite = $object->restrictedProjectArea($user, 'write');
	//$userDelete = $object->restrictedProjectArea($user,'delete');
	//print "userAccess=".$userAccess." userWrite=".$userWrite." userDelete=".$userDelete;

	$head = project_prepare_head($object);
	print dol_get_fiche_head($head, 'contact', $langs->trans("Project"), -1, ($object->public ? 'projectpub' : 'project'));

	$formconfirm = $formconfirmtoaddtasks;

	// Call Hook formConfirm
	$parameters = array('formConfirm' => $formconfirm);
	$reshook = $hookmanager->executeHooks('formConfirm', $parameters, $object, $action); // Note that $action and $object may have been modified by hook
	if (empty($reshook)) {
		$formconfirm .= $hookmanager->resPrint;
	} elseif ($reshook > 0) {
		$formconfirm = $hookmanager->resPrint;
	}

	// Print form confirm
	print $formconfirm;

	// Project card

	if (!empty($_SESSION['pageforbacktolist']) && !empty($_SESSION['pageforbacktolist']['project'])) {
		$tmpurl = $_SESSION['pageforbacktolist']['project'];
		$tmpurl = preg_replace('/__SOCID__/', $object->socid, $tmpurl);
		$linkback = '<a href="'.$tmpurl.(preg_match('/\?/', $tmpurl) ? '&' : '?'). 'restore_lastsearch_values=1">'.$langs->trans("BackToList").'</a>';
	} else {
		$linkback = '<a href="'.DOL_URL_ROOT.'/projet/list.php?restore_lastsearch_values=1">'.$langs->trans("BackToList").'</a>';
	}

	$morehtmlref = '<div class="refidno">';
	// Title
	$morehtmlref .= dol_escape_htmltag($object->title);
	$morehtmlref .= '<br>';
	// Thirdparty
	if (!empty($object->thirdparty->id) && $object->thirdparty->id > 0) {
		$morehtmlref .= $object->thirdparty->getNomUrl(1, 'project');
	}
	$morehtmlref .= '</div>';

	// Define a complementary filter for search of next/prev ref.
	if (!$user->hasRight('projet', 'all', 'lire')) {
		$objectsListId = $object->getProjectsAuthorizedForUser($user, 0, 0);
		$object->next_prev_filter = "rowid IN (".$db->sanitize(count($objectsListId) ? join(',', array_keys($objectsListId)) : '0').")";
	}

	dol_banner_tab($object, 'ref', $linkback, 1, 'ref', 'ref', $morehtmlref);


	print '<div class="fichecenter">';
	print '<div class="fichehalfleft">';
	print '<div class="underbanner clearboth"></div>';

	print '<table class="border tableforfield centpercent">';

	// Usage
	if (getDolGlobalString('PROJECT_USE_OPPORTUNITIES') || !getDolGlobalString('PROJECT_HIDE_TASKS') || isModEnabled('eventorganization')) {
		print '<tr><td class="tdtop">';
		print $langs->trans("Usage");
		print '</td>';
		print '<td>';
		if (getDolGlobalString('PROJECT_USE_OPPORTUNITIES')) {
			print '<input type="checkbox" disabled name="usage_opportunity"'.(GETPOSTISSET('usage_opportunity') ? (GETPOST('usage_opportunity', 'alpha') != '' ? ' checked="checked"' : '') : ($object->usage_opportunity ? ' checked="checked"' : '')).'"> ';
			$htmltext = $langs->trans("ProjectFollowOpportunity");
			print $form->textwithpicto($langs->trans("ProjectFollowOpportunity"), $htmltext);
			print '<br>';
		}
		if (!getDolGlobalString('PROJECT_HIDE_TASKS')) {
			print '<input type="checkbox" disabled name="usage_task"'.(GETPOSTISSET('usage_task') ? (GETPOST('usage_task', 'alpha') != '' ? ' checked="checked"' : '') : ($object->usage_task ? ' checked="checked"' : '')).'"> ';
			$htmltext = $langs->trans("ProjectFollowTasks");
			print $form->textwithpicto($langs->trans("ProjectFollowTasks"), $htmltext);
			print '<br>';
		}
		if (!getDolGlobalString('PROJECT_HIDE_TASKS') && getDolGlobalString('PROJECT_BILL_TIME_SPENT')) {
			print '<input type="checkbox" disabled name="usage_bill_time"'.(GETPOSTISSET('usage_bill_time') ? (GETPOST('usage_bill_time', 'alpha') != '' ? ' checked="checked"' : '') : ($object->usage_bill_time ? ' checked="checked"' : '')).'"> ';
			$htmltext = $langs->trans("ProjectBillTimeDescription");
			print $form->textwithpicto($langs->trans("BillTime"), $htmltext);
			print '<br>';
		}
		if (isModEnabled('eventorganization')) {
			print '<input type="checkbox" disabled name="usage_organize_event"'.(GETPOSTISSET('usage_organize_event') ? (GETPOST('usage_organize_event', 'alpha') != '' ? ' checked="checked"' : '') : ($object->usage_organize_event ? ' checked="checked"' : '')).'"> ';
			$htmltext = $langs->trans("EventOrganizationDescriptionLong");
			print $form->textwithpicto($langs->trans("ManageOrganizeEvent"), $htmltext);
		}
		print '</td></tr>';
	}

	// Visibility
	print '<tr><td class="titlefield">'.$langs->trans("Visibility").'</td><td>';
	if ($object->public) {
		print img_picto($langs->trans('SharedProject'), 'world', 'class="paddingrightonly"');
		print $langs->trans('SharedProject');
	} else {
		print img_picto($langs->trans('PrivateProject'), 'private', 'class="paddingrightonly"');
		print $langs->trans('PrivateProject');
	}
	print '</td></tr>';

	if (getDolGlobalString('PROJECT_USE_OPPORTUNITIES') && !empty($object->usage_opportunity)) {
		// Opportunity status
		print '<tr><td>'.$langs->trans("OpportunityStatus").'</td><td>';
		$code = dol_getIdFromCode($db, $object->opp_status, 'c_lead_status', 'rowid', 'code');
		if ($code) {
			print $langs->trans("OppStatus".$code);
		}

		// Opportunity percent
		print ' <span title="'.$langs->trans("OpportunityProbability").'"> / ';
		if (strcmp($object->opp_percent, '')) {
			print price($object->opp_percent, 0, $langs, 1, 0).' %';
		}
		print '</span></td></tr>';

		// Opportunity Amount
		print '<tr><td>'.$langs->trans("OpportunityAmount").'</td><td>';
		if (strcmp($object->opp_amount, '')) {
			print '<span class="amount">'.price($object->opp_amount, 0, $langs, 1, 0, -1, $conf->currency).'</span>';
			if (strcmp($object->opp_percent, '')) {
				print ' &nbsp; &nbsp; &nbsp; <span title="'.dol_escape_htmltag($langs->trans('OpportunityWeightedAmount')).'"><span class="opacitymedium">'.$langs->trans("Weighted").'</span>: <span class="amount">'.price($object->opp_amount * $object->opp_percent / 100, 0, $langs, 1, 0, -1, $conf->currency).'</span></span>';
			}
		}
		print '</td></tr>';
	}

	// Budget
	print '<tr><td>'.$langs->trans("Budget").'</td><td>';
	if (!is_null($object->budget_amount) && strcmp($object->budget_amount, '')) {
		print '<span class="amount">'.price($object->budget_amount, 0, $langs, 1, 0, 0, $conf->currency).'</span>';
	}
	print '</td></tr>';

	// Date start - end project
	print '<tr><td>'.$langs->trans("Dates").'</td><td>';
	$start = dol_print_date($object->date_start, 'day');
	print($start ? $start : '?');
	$end = dol_print_date($object->date_end, 'day');
	print ' <span class="opacitymedium">-</span> ';
	print($end ? $end : '?');
	if ($object->hasDelay()) {
		print img_warning("Late");
	}
	print '</td></tr>';

	// Other attributes
	$cols = 2;
	include DOL_DOCUMENT_ROOT.'/core/tpl/extrafields_view.tpl.php';

	print "</table>";

	print '</div>';
	print '<div class="fichehalfright">';
	print '<div class="underbanner clearboth"></div>';

	print '<table class="border tableforfield centpercent">';

	// Description
	print '<td class="titlefield tdtop">'.$langs->trans("Description").'</td><td>';
	print dol_htmlentitiesbr($object->description);
	print '</td></tr>';

	// Categories
	if (isModEnabled('categorie')) {
		print '<tr><td class="valignmiddle">'.$langs->trans("Categories").'</td><td>';
		print $form->showCategories($object->id, Categorie::TYPE_PROJECT, 1);
		print "</td></tr>";
	}

	print '</table>';

	print '</div>';
	print '</div>';

	print '<div class="clearboth"></div>';

	print dol_get_fiche_end();

	print '<br>';

	// Contacts lines (modules that overwrite templates must declare this into descriptor)
	$dirtpls = array_merge($conf->modules_parts['tpl'], array('/core/tpl'));
	foreach ($dirtpls as $reldir) {
		$res = @include dol_buildpath($reldir.'/contacts.tpl.php');
		if ($res) {
			break;
		}
	}
}

// End of page
llxFooter();
$db->close();<|MERGE_RESOLUTION|>--- conflicted
+++ resolved
@@ -53,7 +53,7 @@
 $object = new Project($db);
 
 include DOL_DOCUMENT_ROOT.'/core/actions_fetchobject.inc.php'; // Must be include, not include_once
-if (getDolGlobalString('PROJECT_ALLOW_COMMENT_ON_PROJECT') && method_exists($object, 'fetchComments') && empty($object->comments)) {
+if (!empty($conf->global->PROJECT_ALLOW_COMMENT_ON_PROJECT) && method_exists($object, 'fetchComments') && empty($object->comments)) {
 	$object->fetchComments();
 }
 
@@ -93,7 +93,7 @@
 		$affect_to = (GETPOST('userid') ? 'userid='.$personToAffect : 'contactid='.$personToAffect);
 		$url_redirect='?id='.$object->id.'&'.$affect_to.'&'.$type_to.'&source='.$source;
 
-		if ($personToAffect > 0 && (!getDolGlobalString('PROJECT_HIDE_TASKS') || $nbTasks > 0)) {
+		if ($personToAffect > 0 && (empty($conf->global->PROJECT_HIDE_TASKS) || $nbTasks > 0)) {
 			$text = $langs->trans('AddPersonToTask');
 			$textbody = $text.' (<a href="#" class="selectall">'.$langs->trans("SelectAll").'</a>)';
 			$formquestion = array('text' => $textbody);
@@ -157,16 +157,12 @@
 	}
 
 	// Add new contact
-<<<<<<< HEAD
-	if ($action == 'addcontact_confirm' && $user->hasRight('projet', 'creer')) {
-=======
 	if ($action == 'addcontact_confirm' && $user->rights->projet->creer) {
 		if (GETPOST('confirm', 'alpha') == 'no') {
 			header("Location: ".$_SERVER['PHP_SELF']."?id=".$object->id);
 			exit;
 		}
 
->>>>>>> 396570e2
 		$contactid = (GETPOST('userid') ? GETPOST('userid', 'int') : GETPOST('contactid', 'int'));
 		$typeid = (GETPOST('typecontact') ? GETPOST('typecontact') : GETPOST('type'));
 
@@ -229,7 +225,7 @@
 	}
 
 	// Change contact's status
-	if ($action == 'swapstatut' && $user->hasRight('projet', 'creer')) {
+	if ($action == 'swapstatut' && $user->rights->projet->creer) {
 		if ($object->fetch($id)) {
 			$result = $object->swapContactStatus(GETPOST('ligne', 'int'));
 		} else {
@@ -238,7 +234,7 @@
 	}
 
 	// Delete a contact
-	if (($action == 'deleteline' || $action == 'deletecontact') && $user->hasRight('projet', 'creer')) {
+	if (($action == 'deleteline' || $action == 'deletecontact') && $user->rights->projet->creer) {
 		$object->fetch($id);
 		$result = $object->delete_contact(GETPOST("lineid", 'int'));
 
@@ -261,7 +257,7 @@
 $userstatic = new User($db);
 
 $title = $langs->trans('ProjectContact').' - '.$object->ref.' '.$object->name;
-if (getDolGlobalString('MAIN_HTML_TITLE') && preg_match('/projectnameonly/', $conf->global->MAIN_HTML_TITLE) && $object->name) {
+if (!empty($conf->global->MAIN_HTML_TITLE) && preg_match('/projectnameonly/', $conf->global->MAIN_HTML_TITLE) && $object->name) {
 	$title = $object->ref.' '.$object->name.' - '.$langs->trans('ProjectContact');
 }
 
@@ -275,7 +271,7 @@
 	/*
 	 * View
 	 */
-	if (getDolGlobalString('PROJECT_ALLOW_COMMENT_ON_PROJECT') && method_exists($object, 'fetchComments') && empty($object->comments)) {
+	if (!empty($conf->global->PROJECT_ALLOW_COMMENT_ON_PROJECT) && method_exists($object, 'fetchComments') && empty($object->comments)) {
 		$object->fetchComments();
 	}
 	// To verify role of users
@@ -322,9 +318,9 @@
 	$morehtmlref .= '</div>';
 
 	// Define a complementary filter for search of next/prev ref.
-	if (!$user->hasRight('projet', 'all', 'lire')) {
+	if (empty($user->rights->projet->all->lire)) {
 		$objectsListId = $object->getProjectsAuthorizedForUser($user, 0, 0);
-		$object->next_prev_filter = "rowid IN (".$db->sanitize(count($objectsListId) ? join(',', array_keys($objectsListId)) : '0').")";
+		$object->next_prev_filter = "rowid IN (".$db->sanitize(count($objectsListId) ?join(',', array_keys($objectsListId)) : '0').")";
 	}
 
 	dol_banner_tab($object, 'ref', $linkback, 1, 'ref', 'ref', $morehtmlref);
@@ -337,24 +333,24 @@
 	print '<table class="border tableforfield centpercent">';
 
 	// Usage
-	if (getDolGlobalString('PROJECT_USE_OPPORTUNITIES') || !getDolGlobalString('PROJECT_HIDE_TASKS') || isModEnabled('eventorganization')) {
+	if (!empty($conf->global->PROJECT_USE_OPPORTUNITIES) || empty($conf->global->PROJECT_HIDE_TASKS) || isModEnabled('eventorganization')) {
 		print '<tr><td class="tdtop">';
 		print $langs->trans("Usage");
 		print '</td>';
 		print '<td>';
-		if (getDolGlobalString('PROJECT_USE_OPPORTUNITIES')) {
+		if (!empty($conf->global->PROJECT_USE_OPPORTUNITIES)) {
 			print '<input type="checkbox" disabled name="usage_opportunity"'.(GETPOSTISSET('usage_opportunity') ? (GETPOST('usage_opportunity', 'alpha') != '' ? ' checked="checked"' : '') : ($object->usage_opportunity ? ' checked="checked"' : '')).'"> ';
 			$htmltext = $langs->trans("ProjectFollowOpportunity");
 			print $form->textwithpicto($langs->trans("ProjectFollowOpportunity"), $htmltext);
 			print '<br>';
 		}
-		if (!getDolGlobalString('PROJECT_HIDE_TASKS')) {
+		if (empty($conf->global->PROJECT_HIDE_TASKS)) {
 			print '<input type="checkbox" disabled name="usage_task"'.(GETPOSTISSET('usage_task') ? (GETPOST('usage_task', 'alpha') != '' ? ' checked="checked"' : '') : ($object->usage_task ? ' checked="checked"' : '')).'"> ';
 			$htmltext = $langs->trans("ProjectFollowTasks");
 			print $form->textwithpicto($langs->trans("ProjectFollowTasks"), $htmltext);
 			print '<br>';
 		}
-		if (!getDolGlobalString('PROJECT_HIDE_TASKS') && getDolGlobalString('PROJECT_BILL_TIME_SPENT')) {
+		if (empty($conf->global->PROJECT_HIDE_TASKS) && !empty($conf->global->PROJECT_BILL_TIME_SPENT)) {
 			print '<input type="checkbox" disabled name="usage_bill_time"'.(GETPOSTISSET('usage_bill_time') ? (GETPOST('usage_bill_time', 'alpha') != '' ? ' checked="checked"' : '') : ($object->usage_bill_time ? ' checked="checked"' : '')).'"> ';
 			$htmltext = $langs->trans("ProjectBillTimeDescription");
 			print $form->textwithpicto($langs->trans("BillTime"), $htmltext);
@@ -379,7 +375,7 @@
 	}
 	print '</td></tr>';
 
-	if (getDolGlobalString('PROJECT_USE_OPPORTUNITIES') && !empty($object->usage_opportunity)) {
+	if (!empty($conf->global->PROJECT_USE_OPPORTUNITIES) && !empty($object->usage_opportunity)) {
 		// Opportunity status
 		print '<tr><td>'.$langs->trans("OpportunityStatus").'</td><td>';
 		$code = dol_getIdFromCode($db, $object->opp_status, 'c_lead_status', 'rowid', 'code');
@@ -415,10 +411,10 @@
 	// Date start - end project
 	print '<tr><td>'.$langs->trans("Dates").'</td><td>';
 	$start = dol_print_date($object->date_start, 'day');
-	print($start ? $start : '?');
+	print ($start ? $start : '?');
 	$end = dol_print_date($object->date_end, 'day');
 	print ' <span class="opacitymedium">-</span> ';
-	print($end ? $end : '?');
+	print ($end ? $end : '?');
 	if ($object->hasDelay()) {
 		print img_warning("Late");
 	}
