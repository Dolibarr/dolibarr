--- conflicted
+++ resolved
@@ -178,33 +178,7 @@
     print '<div class="underbanner clearboth"></div>';
 
     print '<table class="border" width="100%">';
-        
-<<<<<<< HEAD
-    /*
-	// Ref
-	print '<tr><td class="titlefield">'.$langs->trans('Ref').'</td><td colspan="3">';
-	// Define a complementary filter for search of next/prev ref.
-	if (! $user->rights->projet->all->lire)
-	{
-		$objectsListId = $object->getProjectsAuthorizedForUser($user,0,0);
-		$object->next_prev_filter=" rowid in (".(count($objectsListId)?implode(',',array_keys($objectsListId)):'0').")";
-	}
-	print $form->showrefnav($object, 'ref', $linkback, 1, 'ref', 'ref', '');
-	print '</td></tr>';
-
-	// Label
-	print '<tr><td>'.$langs->trans("Label").'</td><td>'.$object->title.'</td></tr>';
-
-	// Customer
-	print "<tr><td>".$langs->trans("ThirdParty")."</td>";
-	print '<td colspan="3">';
-	if ($object->thirdparty->id > 0) print $object->thirdparty->getNomUrl(1);
-	else print '&nbsp;';
-	print '</td></tr>';
-        */
-        
-=======
->>>>>>> 19532c99
+
 	// Visibility
 	print '<tr><td class="titlefield">'.$langs->trans("Visibility").'</td><td>';
 	if ($object->public) print $langs->trans('SharedProject');
