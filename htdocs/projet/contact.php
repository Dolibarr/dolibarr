<?php
/* Copyright (C) 2010      Regis Houssin       <regis.houssin@inodbox.com>
 * Copyright (C) 2012-2015 Laurent Destailleur <eldy@users.sourceforge.net>
 *
 * This program is free software; you can redistribute it and/or modify
 * it under the terms of the GNU General Public License as published by
 * the Free Software Foundation; either version 3 of the License, or
 * (at your option) any later version.
 *
 * This program is distributed in the hope that it will be useful,
 * but WITHOUT ANY WARRANTY; without even the implied warranty of
 * MERCHANTABILITY or FITNESS FOR A PARTICULAR PURPOSE.  See the
 * GNU General Public License for more details.
 *
 * You should have received a copy of the GNU General Public License
 * along with this program. If not, see <https://www.gnu.org/licenses/>.
 */

/**
 *       \file       htdocs/projet/contact.php
 *       \ingroup    project
 *       \brief      List of all contacts of a project
 */

// Load Dolibarr environment
require '../main.inc.php';
require_once DOL_DOCUMENT_ROOT.'/projet/class/project.class.php';
require_once DOL_DOCUMENT_ROOT.'/projet/class/task.class.php';
require_once DOL_DOCUMENT_ROOT.'/contact/class/contact.class.php';
require_once DOL_DOCUMENT_ROOT.'/core/lib/project.lib.php';
require_once DOL_DOCUMENT_ROOT.'/core/class/html.formcompany.class.php';
if (isModEnabled('categorie')) {
	require_once DOL_DOCUMENT_ROOT.'/categories/class/categorie.class.php';
}

// Load translation files required by the page
$langsLoad=array('projects', 'companies');
if (isModEnabled('eventorganization')) {
	$langsLoad[]='eventorganization';
}

$langs->loadLangs($langsLoad);

$id     = GETPOST('id', 'int');
$ref    = GETPOST('ref', 'alpha');
$lineid = GETPOST('lineid', 'int');
$socid  = GETPOST('socid', 'int');
$action = GETPOST('action', 'aZ09');

$mine   = GETPOST('mode') == 'mine' ? 1 : 0;
//if (! $user->rights->projet->all->lire) $mine=1;	// Special for projects

$object = new Project($db);

include DOL_DOCUMENT_ROOT.'/core/actions_fetchobject.inc.php'; // Must be include, not include_once
if (getDolGlobalString('PROJECT_ALLOW_COMMENT_ON_PROJECT') && method_exists($object, 'fetchComments') && empty($object->comments)) {
	$object->fetchComments();
}

// Security check
$socid = 0;
//if ($user->socid > 0) $socid = $user->socid;    // For external user, no check is done on company because readability is managed by public status of project and assignement.
$result = restrictedArea($user, 'projet', $id, 'projet&project');

$hookmanager->initHooks(array('projectcontactcard', 'globalcard'));


/*
 * Actions
 */

$parameters = array('id'=>$id);
$reshook = $hookmanager->executeHooks('doActions', $parameters, $object, $action);
if ($reshook < 0) {
	setEventMessages($hookmanager->error, $hookmanager->errors, 'errors');
}

if (empty($reshook)) {
	// Test if we can add contact to the tasks at the same times, if not or not required, make a redirect
	$formconfirmtoaddtasks = '';
	if ($action == 'addcontact') {
		$form = new Form($db);

		$source=GETPOST("source", 'aZ09');

		$taskstatic = new Task($db);
		$task_array = $taskstatic->getTasksArray(0, 0, $object->id, 0, 0);
		$nbTasks = count($task_array);

		//If no task avaiblable, redirec to to add confirm
		$type_to = (GETPOST('typecontact') ? 'typecontact='.GETPOST('typecontact') : 'type='.GETPOST('type'));
		$personToAffect = (GETPOST('userid') ? GETPOST('userid', 'int') : GETPOST('contactid', 'int'));
		$affect_to = (GETPOST('userid') ? 'userid='.$personToAffect : 'contactid='.$personToAffect);
		$url_redirect='?id='.$object->id.'&'.$affect_to.'&'.$type_to.'&source='.$source;

		if ($personToAffect > 0 && (!getDolGlobalString('PROJECT_HIDE_TASKS') || $nbTasks > 0)) {
			$text = $langs->trans('AddPersonToTask');
			$textbody = $text.' (<a href="#" class="selectall">'.$langs->trans("SelectAll").'</a>)';
			$formquestion = array('text' => $textbody);

			$task_to_affect = array();
			foreach ($task_array as $task) {
				$task_already_affected=false;
				$personsLinked = $task->liste_contact(-1, $source);
				if (!is_array($personsLinked) && count($personsLinked) < 0) {
					setEventMessage($object->error, 'errors');
				} else {
					foreach ($personsLinked as $person) {
						if ($person['id']==$personToAffect) {
							$task_already_affected = true;
							break;
						}
					}
					if (!$task_already_affected) {
						$task_to_affect[$task->id] = $task->id;
					}
				}
			}

			if (empty($task_to_affect)) {
				$action = 'addcontact_confirm';
			} else {
				$formcompany = new FormCompany($db);
				foreach ($task_array as $task) {
					$key = $task->id;
					$val = $task->ref . ' '.dol_trunc($task->label);
					$formquestion[] = array(
						'type' => 'other',
						'name' => 'person_'.$key.',person_role_'.$key,
						'label' => '<input type="checkbox" class="flat'.(in_array($key, $task_to_affect) ? ' taskcheckboxes"' : '" checked disabled').' id="person_'.$key.'" name="person_'.$key.'" value="1"> <label for="person_'.$key.'">'.$val.'<label>',
						'value' => $formcompany->selectTypeContact($taskstatic, '', 'person_role_'.$key, $source, 'position', 0, 'minwidth100imp', 0, 1)
					);
				}
				$formquestion[] = array('type'=> 'other', 'name'=>'tasksavailable', 'label'=>'', 'value' => '<input type="hidden" id="tasksavailable" name="tasksavailable" value="'.implode(',', array_keys($task_to_affect)).'">');
			}

			$formconfirmtoaddtasks = $form->formconfirm($_SERVER['PHP_SELF'] . $url_redirect, $text, '', 'addcontact_confirm', $formquestion, '', 1, 300, 590);
			$formconfirmtoaddtasks .='
			 <script>
			 $(document).ready(function() {
				var saveprop = false;
			 	$(".selectall").click(function(){
					console.log("We click on select all with "+saveprop);
					if (!saveprop) {
						$(".taskcheckboxes").prop("checked", true);
						saveprop = true;
					} else {
						$(".taskcheckboxes").prop("checked", false);
						saveprop = false;
					}
				});
			 });
			 </script>';
		} else {
			$action = 'addcontact_confirm';
		}
	}

	// Add new contact
<<<<<<< HEAD
	if ($action == 'addcontact_confirm' && $user->hasRight('projet', 'creer')) {
=======
	if ($action == 'addcontact_confirm' && $user->rights->projet->creer) {
		if (GETPOST('confirm', 'alpha') == 'no') {
			header("Location: ".$_SERVER['PHP_SELF']."?id=".$object->id);
			exit;
		}

>>>>>>> 64b94142
		$contactid = (GETPOST('userid') ? GETPOST('userid', 'int') : GETPOST('contactid', 'int'));
		$typeid = (GETPOST('typecontact') ? GETPOST('typecontact') : GETPOST('type'));

		if (! ($contactid > 0)) {
			$error++;
			$langs->load("errors");
			setEventMessages($langs->trans("ErrorFieldRequired", $langs->transnoentitiesnoconv("Contact")), null, 'errors');
		}

		$result = 0;
		$result = $object->fetch($id);

		if (!$error && $result > 0 && $id > 0) {
			$result = $object->add_contact($contactid, $typeid, GETPOST("source", 'aZ09'));

			if ($result == 0) {
				$langs->load("errors");
				setEventMessages($langs->trans("ErrorThisContactIsAlreadyDefinedAsThisType"), null, 'errors');
			} elseif ($result < 0) {
				if ($object->error == 'DB_ERROR_RECORD_ALREADY_EXISTS') {
					$langs->load("errors");
					setEventMessages($langs->trans("ErrorThisContactIsAlreadyDefinedAsThisType"), null, 'errors');
				} else {
					setEventMessages($object->error, $object->errors, 'errors');
				}
			}

			$affecttotask=GETPOST('tasksavailable', 'intcomma');
			if (!empty($affecttotask)) {
				require_once DOL_DOCUMENT_ROOT.'/projet/class/task.class.php';
				$task_to_affect = explode(',', $affecttotask);
				if (!empty($task_to_affect)) {
					foreach ($task_to_affect as $task_id) {
						if (GETPOSTISSET('person_'.$task_id) && GETPOST('person_'.$task_id, 'san_alpha')) {
							$tasksToAffect = new Task($db);
							$result=$tasksToAffect->fetch($task_id);
							if ($result < 0) {
								setEventMessages($tasksToAffect->error, null, 'errors');
							} else {
								$result = $tasksToAffect->add_contact($contactid, GETPOST('person_role_'.$task_id), GETPOST("source", 'aZ09'));
								if ($result < 0) {
									if ($tasksToAffect->error == 'DB_ERROR_RECORD_ALREADY_EXISTS') {
										$langs->load("errors");
										setEventMessages($langs->trans("ErrorThisContactIsAlreadyDefinedAsThisType"), null, 'errors');
									} else {
										setEventMessages($tasksToAffect->error, $tasksToAffect->errors, 'errors');
									}
								}
							}
						}
					}
				}
			}
		}

		if ($result >= 0) {
			header("Location: ".$_SERVER['PHP_SELF']."?id=".$object->id);
			exit;
		}
	}

	// Change contact's status
	if ($action == 'swapstatut' && $user->hasRight('projet', 'creer')) {
		if ($object->fetch($id)) {
			$result = $object->swapContactStatus(GETPOST('ligne', 'int'));
		} else {
			dol_print_error($db);
		}
	}

	// Delete a contact
	if (($action == 'deleteline' || $action == 'deletecontact') && $user->hasRight('projet', 'creer')) {
		$object->fetch($id);
		$result = $object->delete_contact(GETPOST("lineid", 'int'));

		if ($result >= 0) {
			header("Location: contact.php?id=".$object->id);
			exit;
		} else {
			dol_print_error($db);
		}
	}
}


/*
 * View
 */

$form = new Form($db);
$contactstatic = new Contact($db);
$userstatic = new User($db);

$title = $langs->trans('ProjectContact').' - '.$object->ref.' '.$object->name;
if (getDolGlobalString('MAIN_HTML_TITLE') && preg_match('/projectnameonly/', $conf->global->MAIN_HTML_TITLE) && $object->name) {
	$title = $object->ref.' '.$object->name.' - '.$langs->trans('ProjectContact');
}

$help_url = 'EN:Module_Projects|FR:Module_Projets|ES:M&oacute;dulo_Proyectos|DE:Modul_Projekte';

llxHeader('', $title, $help_url);



if ($id > 0 || !empty($ref)) {
	/*
	 * View
	 */
	if (getDolGlobalString('PROJECT_ALLOW_COMMENT_ON_PROJECT') && method_exists($object, 'fetchComments') && empty($object->comments)) {
		$object->fetchComments();
	}
	// To verify role of users
	//$userAccess = $object->restrictedProjectArea($user,'read');
	$userWrite = $object->restrictedProjectArea($user, 'write');
	//$userDelete = $object->restrictedProjectArea($user,'delete');
	//print "userAccess=".$userAccess." userWrite=".$userWrite." userDelete=".$userDelete;

	$head = project_prepare_head($object);
	print dol_get_fiche_head($head, 'contact', $langs->trans("Project"), -1, ($object->public ? 'projectpub' : 'project'));

	$formconfirm = $formconfirmtoaddtasks;

	// Call Hook formConfirm
	$parameters = array('formConfirm' => $formconfirm);
	$reshook = $hookmanager->executeHooks('formConfirm', $parameters, $object, $action); // Note that $action and $object may have been modified by hook
	if (empty($reshook)) {
		$formconfirm .= $hookmanager->resPrint;
	} elseif ($reshook > 0) {
		$formconfirm = $hookmanager->resPrint;
	}

	// Print form confirm
	print $formconfirm;

	// Project card

	if (!empty($_SESSION['pageforbacktolist']) && !empty($_SESSION['pageforbacktolist']['project'])) {
		$tmpurl = $_SESSION['pageforbacktolist']['project'];
		$tmpurl = preg_replace('/__SOCID__/', $object->socid, $tmpurl);
		$linkback = '<a href="'.$tmpurl.(preg_match('/\?/', $tmpurl) ? '&' : '?'). 'restore_lastsearch_values=1">'.$langs->trans("BackToList").'</a>';
	} else {
		$linkback = '<a href="'.DOL_URL_ROOT.'/projet/list.php?restore_lastsearch_values=1">'.$langs->trans("BackToList").'</a>';
	}

	$morehtmlref = '<div class="refidno">';
	// Title
	$morehtmlref .= dol_escape_htmltag($object->title);
	$morehtmlref .= '<br>';
	// Thirdparty
	if (!empty($object->thirdparty->id) && $object->thirdparty->id > 0) {
		$morehtmlref .= $object->thirdparty->getNomUrl(1, 'project');
	}
	$morehtmlref .= '</div>';

	// Define a complementary filter for search of next/prev ref.
	if (!$user->hasRight('projet', 'all', 'lire')) {
		$objectsListId = $object->getProjectsAuthorizedForUser($user, 0, 0);
		$object->next_prev_filter = "rowid IN (".$db->sanitize(count($objectsListId) ? join(',', array_keys($objectsListId)) : '0').")";
	}

	dol_banner_tab($object, 'ref', $linkback, 1, 'ref', 'ref', $morehtmlref);


	print '<div class="fichecenter">';
	print '<div class="fichehalfleft">';
	print '<div class="underbanner clearboth"></div>';

	print '<table class="border tableforfield centpercent">';

	// Usage
	if (getDolGlobalString('PROJECT_USE_OPPORTUNITIES') || !getDolGlobalString('PROJECT_HIDE_TASKS') || isModEnabled('eventorganization')) {
		print '<tr><td class="tdtop">';
		print $langs->trans("Usage");
		print '</td>';
		print '<td>';
		if (getDolGlobalString('PROJECT_USE_OPPORTUNITIES')) {
			print '<input type="checkbox" disabled name="usage_opportunity"'.(GETPOSTISSET('usage_opportunity') ? (GETPOST('usage_opportunity', 'alpha') != '' ? ' checked="checked"' : '') : ($object->usage_opportunity ? ' checked="checked"' : '')).'"> ';
			$htmltext = $langs->trans("ProjectFollowOpportunity");
			print $form->textwithpicto($langs->trans("ProjectFollowOpportunity"), $htmltext);
			print '<br>';
		}
		if (!getDolGlobalString('PROJECT_HIDE_TASKS')) {
			print '<input type="checkbox" disabled name="usage_task"'.(GETPOSTISSET('usage_task') ? (GETPOST('usage_task', 'alpha') != '' ? ' checked="checked"' : '') : ($object->usage_task ? ' checked="checked"' : '')).'"> ';
			$htmltext = $langs->trans("ProjectFollowTasks");
			print $form->textwithpicto($langs->trans("ProjectFollowTasks"), $htmltext);
			print '<br>';
		}
		if (!getDolGlobalString('PROJECT_HIDE_TASKS') && getDolGlobalString('PROJECT_BILL_TIME_SPENT')) {
			print '<input type="checkbox" disabled name="usage_bill_time"'.(GETPOSTISSET('usage_bill_time') ? (GETPOST('usage_bill_time', 'alpha') != '' ? ' checked="checked"' : '') : ($object->usage_bill_time ? ' checked="checked"' : '')).'"> ';
			$htmltext = $langs->trans("ProjectBillTimeDescription");
			print $form->textwithpicto($langs->trans("BillTime"), $htmltext);
			print '<br>';
		}
		if (isModEnabled('eventorganization')) {
			print '<input type="checkbox" disabled name="usage_organize_event"'.(GETPOSTISSET('usage_organize_event') ? (GETPOST('usage_organize_event', 'alpha') != '' ? ' checked="checked"' : '') : ($object->usage_organize_event ? ' checked="checked"' : '')).'"> ';
			$htmltext = $langs->trans("EventOrganizationDescriptionLong");
			print $form->textwithpicto($langs->trans("ManageOrganizeEvent"), $htmltext);
		}
		print '</td></tr>';
	}

	// Visibility
	print '<tr><td class="titlefield">'.$langs->trans("Visibility").'</td><td>';
	if ($object->public) {
		print img_picto($langs->trans('SharedProject'), 'world', 'class="paddingrightonly"');
		print $langs->trans('SharedProject');
	} else {
		print img_picto($langs->trans('PrivateProject'), 'private', 'class="paddingrightonly"');
		print $langs->trans('PrivateProject');
	}
	print '</td></tr>';

	if (getDolGlobalString('PROJECT_USE_OPPORTUNITIES') && !empty($object->usage_opportunity)) {
		// Opportunity status
		print '<tr><td>'.$langs->trans("OpportunityStatus").'</td><td>';
		$code = dol_getIdFromCode($db, $object->opp_status, 'c_lead_status', 'rowid', 'code');
		if ($code) {
			print $langs->trans("OppStatus".$code);
		}

		// Opportunity percent
		print ' <span title="'.$langs->trans("OpportunityProbability").'"> / ';
		if (strcmp($object->opp_percent, '')) {
			print price($object->opp_percent, 0, $langs, 1, 0).' %';
		}
		print '</span></td></tr>';

		// Opportunity Amount
		print '<tr><td>'.$langs->trans("OpportunityAmount").'</td><td>';
		if (strcmp($object->opp_amount, '')) {
			print '<span class="amount">'.price($object->opp_amount, 0, $langs, 1, 0, -1, $conf->currency).'</span>';
			if (strcmp($object->opp_percent, '')) {
				print ' &nbsp; &nbsp; &nbsp; <span title="'.dol_escape_htmltag($langs->trans('OpportunityWeightedAmount')).'"><span class="opacitymedium">'.$langs->trans("Weighted").'</span>: <span class="amount">'.price($object->opp_amount * $object->opp_percent / 100, 0, $langs, 1, 0, -1, $conf->currency).'</span></span>';
			}
		}
		print '</td></tr>';
	}

	// Budget
	print '<tr><td>'.$langs->trans("Budget").'</td><td>';
	if (!is_null($object->budget_amount) && strcmp($object->budget_amount, '')) {
		print '<span class="amount">'.price($object->budget_amount, 0, $langs, 1, 0, 0, $conf->currency).'</span>';
	}
	print '</td></tr>';

	// Date start - end project
	print '<tr><td>'.$langs->trans("Dates").'</td><td>';
	$start = dol_print_date($object->date_start, 'day');
	print($start ? $start : '?');
	$end = dol_print_date($object->date_end, 'day');
	print ' <span class="opacitymedium">-</span> ';
	print($end ? $end : '?');
	if ($object->hasDelay()) {
		print img_warning("Late");
	}
	print '</td></tr>';

	// Other attributes
	$cols = 2;
	include DOL_DOCUMENT_ROOT.'/core/tpl/extrafields_view.tpl.php';

	print "</table>";

	print '</div>';
	print '<div class="fichehalfright">';
	print '<div class="underbanner clearboth"></div>';

	print '<table class="border tableforfield centpercent">';

	// Description
	print '<td class="titlefield tdtop">'.$langs->trans("Description").'</td><td>';
	print dol_htmlentitiesbr($object->description);
	print '</td></tr>';

	// Categories
	if (isModEnabled('categorie')) {
		print '<tr><td class="valignmiddle">'.$langs->trans("Categories").'</td><td>';
		print $form->showCategories($object->id, Categorie::TYPE_PROJECT, 1);
		print "</td></tr>";
	}

	print '</table>';

	print '</div>';
	print '</div>';

	print '<div class="clearboth"></div>';

	print dol_get_fiche_end();

	print '<br>';

	// Contacts lines (modules that overwrite templates must declare this into descriptor)
	$dirtpls = array_merge($conf->modules_parts['tpl'], array('/core/tpl'));
	foreach ($dirtpls as $reldir) {
		$res = @include dol_buildpath($reldir.'/contacts.tpl.php');
		if ($res) {
			break;
		}
	}
}

// End of page
llxFooter();
$db->close();<|MERGE_RESOLUTION|>--- conflicted
+++ resolved
@@ -157,16 +157,12 @@
 	}
 
 	// Add new contact
-<<<<<<< HEAD
 	if ($action == 'addcontact_confirm' && $user->hasRight('projet', 'creer')) {
-=======
-	if ($action == 'addcontact_confirm' && $user->rights->projet->creer) {
 		if (GETPOST('confirm', 'alpha') == 'no') {
 			header("Location: ".$_SERVER['PHP_SELF']."?id=".$object->id);
 			exit;
 		}
 
->>>>>>> 64b94142
 		$contactid = (GETPOST('userid') ? GETPOST('userid', 'int') : GETPOST('contactid', 'int'));
 		$typeid = (GETPOST('typecontact') ? GETPOST('typecontact') : GETPOST('type'));
 
