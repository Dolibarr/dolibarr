<?php
/* Copyright (C) 2010      Regis Houssin       <regis.houssin@inodbox.com>
 * Copyright (C) 2012-2015 Laurent Destailleur <eldy@users.sourceforge.net>
 * Copyright (C) 2024		MDW							<mdeweerd@users.noreply.github.com>
 * Copyright (C) 2024       Frédéric France             <frederic.france@free.fr>
 *
 * This program is free software; you can redistribute it and/or modify
 * it under the terms of the GNU General Public License as published by
 * the Free Software Foundation; either version 3 of the License, or
 * (at your option) any later version.
 *
 * This program is distributed in the hope that it will be useful,
 * but WITHOUT ANY WARRANTY; without even the implied warranty of
 * MERCHANTABILITY or FITNESS FOR A PARTICULAR PURPOSE.  See the
 * GNU General Public License for more details.
 *
 * You should have received a copy of the GNU General Public License
 * along with this program. If not, see <https://www.gnu.org/licenses/>.
 */

/**
 *       \file       htdocs/projet/contact.php
 *       \ingroup    project
 *       \brief      List of all contacts of a project
 */

// Load Dolibarr environment
require '../main.inc.php';
require_once DOL_DOCUMENT_ROOT.'/projet/class/project.class.php';
require_once DOL_DOCUMENT_ROOT.'/projet/class/task.class.php';
require_once DOL_DOCUMENT_ROOT.'/contact/class/contact.class.php';
require_once DOL_DOCUMENT_ROOT.'/core/lib/project.lib.php';
require_once DOL_DOCUMENT_ROOT.'/core/class/html.formcompany.class.php';
if (isModEnabled('category')) {
	require_once DOL_DOCUMENT_ROOT.'/categories/class/categorie.class.php';
}

// Load translation files required by the page
$langsLoad = array('projects', 'companies');
if (isModEnabled('eventorganization')) {
	$langsLoad[] = 'eventorganization';
}

$langs->loadLangs($langsLoad);

$id     = GETPOSTINT('id');
$ref    = GETPOST('ref', 'alpha');
$lineid = GETPOSTINT('lineid');
$socid  = GETPOSTINT('socid');
$action = GETPOST('action', 'aZ09');

$mine   = GETPOST('mode') == 'mine' ? 1 : 0;
//if (! $user->rights->projet->all->lire) $mine=1;	// Special for projects

$object = new Project($db);

<<<<<<< HEAD
include DOL_DOCUMENT_ROOT.'/core/actions_fetchobject.inc.php'; // Must be include, not include_once
=======
include DOL_DOCUMENT_ROOT.'/core/actions_fetchobject.inc.php'; // Must be 'include', not 'include_once'
>>>>>>> cc80841a
if (getDolGlobalString('PROJECT_ALLOW_COMMENT_ON_PROJECT') && method_exists($object, 'fetchComments') && empty($object->comments)) {
	$object->fetchComments();
}

// Security check
$socid = 0;
<<<<<<< HEAD
//if ($user->socid > 0) $socid = $user->socid;    // For external user, no check is done on company because readability is managed by public status of project and assignment.
$result = restrictedArea($user, 'projet', $id, 'projet&project');
=======
>>>>>>> cc80841a

$hookmanager->initHooks(array('projectcontactcard', 'globalcard'));

//if ($user->socid > 0) $socid = $user->socid;    // For external user, no check is done on company because readability is managed by public status of project and assignment.
$result = restrictedArea($user, 'projet', $id, 'projet&project');

$permissiontoadd = $user->hasRight('projet', 'creer');


/*
 * Actions
 */

$parameters = array('id' => $id);
$reshook = $hookmanager->executeHooks('doActions', $parameters, $object, $action);
if ($reshook < 0) {
	setEventMessages($hookmanager->error, $hookmanager->errors, 'errors');
}

if (empty($reshook)) {
	// Test if we can add contact to the tasks at the same times, if not or not required, make a redirect
	$formconfirmtoaddtasks = '';
<<<<<<< HEAD
	if ($action == 'addcontact') {
=======
	if ($action == 'addcontact' && $permissiontoadd) {
>>>>>>> cc80841a
		$form = new Form($db);

		$source = GETPOST("source", 'aZ09');

		$taskstatic = new Task($db);
		$task_array = $taskstatic->getTasksArray(0, 0, $object->id, 0, 0);
		$nbTasks = count($task_array);

		//If no task available, redirec to to add confirm
		$type_to = (GETPOST('typecontact') ? 'typecontact='.GETPOST('typecontact') : 'type='.GETPOST('type'));
		$personToAffect = (GETPOST('userid') ? GETPOSTINT('userid') : GETPOSTINT('contactid'));
		$affect_to = (GETPOST('userid') ? 'userid='.$personToAffect : 'contactid='.$personToAffect);
		$url_redirect = '?id='.$object->id.'&'.$affect_to.'&'.$type_to.'&source='.$source;

		if ($personToAffect > 0 && (!getDolGlobalString('PROJECT_HIDE_TASKS') || $nbTasks > 0)) {
			$text = $langs->trans('AddPersonToTask');
			$textbody = $text.' (<a href="#" class="selectall">'.$langs->trans("SelectAll").'</a>)';
			$formquestion = array('text' => $textbody);

			$task_to_affect = array();
			foreach ($task_array as $task) {
				$task_already_affected = false;
				$personsLinked = $task->liste_contact(-1, $source);
<<<<<<< HEAD
				if (!is_array($personsLinked) && count($personsLinked) < 0) {
=======
				if (!is_array($personsLinked)) {
					// When liste_contact() does not return an array, it's an error.
>>>>>>> cc80841a
					setEventMessage($object->error, 'errors');
				} else {
					foreach ($personsLinked as $person) {
						if ($person['id'] == $personToAffect) {
							$task_already_affected = true;
							break;
						}
					}
					if (!$task_already_affected) {
						$task_to_affect[$task->id] = $task->id;
					}
				}
			}

			if (empty($task_to_affect)) {
				$action = 'addcontact_confirm';
			} else {
				$formcompany = new FormCompany($db);
				foreach ($task_array as $task) {
					$key = $task->id;
					$val = $task->ref . ' '.dol_trunc($task->label);
					$formquestion[] = array(
						'type' => 'other',
						'name' => 'person_'.$key.',person_role_'.$key,
						'label' => '<input type="checkbox" class="flat'.(in_array($key, $task_to_affect) ? ' taskcheckboxes"' : '" checked disabled').' id="person_'.$key.'" name="person_'.$key.'" value="1"> <label for="person_'.$key.'">'.$val.'<label>',
						'value' => $formcompany->selectTypeContact($taskstatic, '', 'person_role_'.$key, $source, 'position', 0, 'minwidth100imp', 0, 1)
					);
				}
				$formquestion[] = array('type' => 'other', 'name' => 'tasksavailable', 'label' => '', 'value' => '<input type="hidden" id="tasksavailable" name="tasksavailable" value="'.implode(',', array_keys($task_to_affect)).'">');
			}

			$formconfirmtoaddtasks = $form->formconfirm($_SERVER['PHP_SELF'] . $url_redirect, $text, '', 'addcontact_confirm', $formquestion, '', 1, 300, 590);
			$formconfirmtoaddtasks .= '
			 <script>
			 $(document).ready(function() {
				var saveprop = false;
			 	$(".selectall").click(function(){
					console.log("We click on select all with "+saveprop);
					if (!saveprop) {
						$(".taskcheckboxes").prop("checked", true);
						saveprop = true;
					} else {
						$(".taskcheckboxes").prop("checked", false);
						saveprop = false;
					}
				});
			 });
			 </script>';
		} else {
			$action = 'addcontact_confirm';
		}
	}

	// Add new contact
<<<<<<< HEAD
	if ($action == 'addcontact_confirm' && $user->hasRight('projet', 'creer')) {
=======
	if ($action == 'addcontact_confirm' && $permissiontoadd) {
>>>>>>> cc80841a
		if (GETPOST('confirm', 'alpha') == 'no') {
			header("Location: ".$_SERVER['PHP_SELF']."?id=".$object->id);
			exit;
		}

		$contactid = (GETPOST('userid') ? GETPOSTINT('userid') : GETPOSTINT('contactid'));
		$typeid = (GETPOST('typecontact') ? GETPOST('typecontact') : GETPOST('type'));
		$groupid = GETPOSTINT('groupid');
		$contactarray = array();
		$errorgroup = 0;
		$errorgrouparray = array();

		if ($groupid > 0) {
			require_once DOL_DOCUMENT_ROOT.'/user/class/usergroup.class.php';
			$usergroup = new UserGroup($db);
			$result = $usergroup->fetch($groupid);
			if ($result > 0) {
				$excludefilter = 'statut = 1';
				$tmpcontactarray = $usergroup->listUsersForGroup($excludefilter, 0);
				if ($contactarray <= 0) {
					$error++;
				} else {
					foreach ($tmpcontactarray as $tmpuser) {
						$contactarray[] = $tmpuser->id;
					}
				}
			} else {
				$error++;
			}
		} elseif (! ($contactid > 0)) {
			$error++;
			$langs->load("errors");
			setEventMessages($langs->trans("ErrorFieldRequired", $langs->transnoentitiesnoconv("Contact")), null, 'errors');
		} else {
			$contactarray[] = $contactid;
		}

		$result = 0;
		$result = $object->fetch($id);
		if (!$error && $result > 0 && $id > 0) {
			foreach ($contactarray as $key => $contactid) {
				$result = $object->add_contact($contactid, $typeid, GETPOST("source", 'aZ09'));

				if ($result == 0) {
					if ($groupid > 0) {
						$errorgroup++;
						$errorgrouparray[] = $contactid;
					} else {
						$langs->load("errors");
						setEventMessages($langs->trans("ErrorThisContactIsAlreadyDefinedAsThisType"), null, 'errors');
					}
				} elseif ($result < 0) {
					if ($object->error == 'DB_ERROR_RECORD_ALREADY_EXISTS') {
						if ($groupid > 0) {
							$errorgroup++;
							$errorgrouparray[] = $contactid;
						} else {
							$langs->load("errors");
							setEventMessages($langs->trans("ErrorThisContactIsAlreadyDefinedAsThisType"), null, 'errors');
						}
					} else {
						setEventMessages($object->error, $object->errors, 'errors');
					}
				}

				$affecttotask = GETPOST('tasksavailable', 'intcomma');
				if (!empty($affecttotask)) {
					require_once DOL_DOCUMENT_ROOT.'/projet/class/task.class.php';
					$task_to_affect = explode(',', $affecttotask);
					if (!empty($task_to_affect)) {
						foreach ($task_to_affect as $task_id) {
							if (GETPOSTISSET('person_'.$task_id) && GETPOST('person_'.$task_id, 'san_alpha')) {
								$tasksToAffect = new Task($db);
								$result = $tasksToAffect->fetch($task_id);
								if ($result < 0) {
									setEventMessages($tasksToAffect->error, null, 'errors');
								} else {
									$result = $tasksToAffect->add_contact($contactid, GETPOST('person_role_'.$task_id), GETPOST("source", 'aZ09'));
									if ($result < 0) {
										if ($tasksToAffect->error == 'DB_ERROR_RECORD_ALREADY_EXISTS') {
											$langs->load("errors");
											setEventMessages($langs->trans("ErrorThisContactIsAlreadyDefinedAsThisType"), null, 'errors');
										} else {
											setEventMessages($tasksToAffect->error, $tasksToAffect->errors, 'errors');
										}
									}
								}
							}
						}
					}
				}
			}
		}
		if ($errorgroup > 0) {
			$langs->load("errors");
			if ($errorgroup == count($contactarray)) {
				setEventMessages($langs->trans("ErrorThisGroupIsAlreadyDefinedAsThisType"), null, 'errors');
			} else {
				$tmpuser = new User($db);
				foreach ($errorgrouparray as $key => $value) {
					$tmpuser->fetch($value);
					setEventMessages($langs->trans("ErrorThisContactXIsAlreadyDefinedAsThisType", dolGetFirstLastname($tmpuser->firstname, $tmpuser->lastname)), null, 'errors');
				}
			}
		}

		if ($result >= 0) {
			header("Location: ".$_SERVER['PHP_SELF']."?id=".$object->id);
			exit;
		}
	}

	// Change contact's status
<<<<<<< HEAD
	if ($action == 'swapstatut' && $user->hasRight('projet', 'creer')) {
=======
	if ($action == 'swapstatut' && $permissiontoadd) {
>>>>>>> cc80841a
		if ($object->fetch($id)) {
			$result = $object->swapContactStatus(GETPOSTINT('ligne'));
		} else {
			dol_print_error($db);
		}
	}

	// Delete a contact
<<<<<<< HEAD
	if (($action == 'deleteline' || $action == 'deletecontact') && $user->hasRight('projet', 'creer')) {
=======
	if (($action == 'deleteline' || $action == 'deletecontact') && $permissiontoadd) {
>>>>>>> cc80841a
		$object->fetch($id);
		$result = $object->delete_contact(GETPOSTINT("lineid"));

		if ($result >= 0) {
			header("Location: contact.php?id=".$object->id);
			exit;
		} else {
			dol_print_error($db);
		}
	}
}


/*
 * View
 */

$form = new Form($db);
$contactstatic = new Contact($db);
$userstatic = new User($db);

$title = $langs->trans('ProjectContact').' - '.$object->ref.' '.$object->name;
if (getDolGlobalString('MAIN_HTML_TITLE') && preg_match('/projectnameonly/', getDolGlobalString('MAIN_HTML_TITLE')) && $object->name) {
	$title = $object->ref.' '.$object->name.' - '.$langs->trans('ProjectContact');
}

$help_url = 'EN:Module_Projects|FR:Module_Projets|ES:M&oacute;dulo_Proyectos|DE:Modul_Projekte';

llxHeader('', $title, $help_url, '', 0, 0, '', '', '', 'mod-project page-card_contact');

<<<<<<< HEAD


=======


>>>>>>> cc80841a
if ($id > 0 || !empty($ref)) {
	/*
	 * View
	 */
	if (getDolGlobalString('PROJECT_ALLOW_COMMENT_ON_PROJECT') && method_exists($object, 'fetchComments') && empty($object->comments)) {
		$object->fetchComments();
	}
	// To verify role of users
	//$userAccess = $object->restrictedProjectArea($user,'read');
	$userWrite = $object->restrictedProjectArea($user, 'write');
	//$userDelete = $object->restrictedProjectArea($user,'delete');
	//print "userAccess=".$userAccess." userWrite=".$userWrite." userDelete=".$userDelete;

	$head = project_prepare_head($object);
	print dol_get_fiche_head($head, 'contact', $langs->trans("Project"), -1, ($object->public ? 'projectpub' : 'project'));

	$formconfirm = $formconfirmtoaddtasks;

	// Call Hook formConfirm
	$parameters = array('formConfirm' => $formconfirm);
	$reshook = $hookmanager->executeHooks('formConfirm', $parameters, $object, $action); // Note that $action and $object may have been modified by hook
	if (empty($reshook)) {
		$formconfirm .= $hookmanager->resPrint;
	} elseif ($reshook > 0) {
		$formconfirm = $hookmanager->resPrint;
	}

	// Print form confirm
	print $formconfirm;

	// Project card

	if (!empty($_SESSION['pageforbacktolist']) && !empty($_SESSION['pageforbacktolist']['project'])) {
		$tmpurl = $_SESSION['pageforbacktolist']['project'];
		$tmpurl = preg_replace('/__SOCID__/', (string) $object->socid, $tmpurl);
		$linkback = '<a href="'.$tmpurl.(preg_match('/\?/', $tmpurl) ? '&' : '?'). 'restore_lastsearch_values=1">'.$langs->trans("BackToList").'</a>';
	} else {
		$linkback = '<a href="'.DOL_URL_ROOT.'/projet/list.php?restore_lastsearch_values=1">'.$langs->trans("BackToList").'</a>';
	}

	$morehtmlref = '<div class="refidno">';
	// Title
	$morehtmlref .= dol_escape_htmltag($object->title);
	$morehtmlref .= '<br>';
	// Thirdparty
	if (!empty($object->thirdparty->id) && $object->thirdparty->id > 0) {
		$morehtmlref .= $object->thirdparty->getNomUrl(1, 'project');
	}
	$morehtmlref .= '</div>';

	// Define a complementary filter for search of next/prev ref.
	if (!$user->hasRight('projet', 'all', 'lire')) {
		$objectsListId = $object->getProjectsAuthorizedForUser($user, 0, 0);
		$object->next_prev_filter = "rowid IN (".$db->sanitize(count($objectsListId) ? implode(',', array_keys($objectsListId)) : '0').")";
	}

	dol_banner_tab($object, 'ref', $linkback, 1, 'ref', 'ref', $morehtmlref);


	print '<div class="fichecenter">';
	print '<div class="fichehalfleft">';
	print '<div class="underbanner clearboth"></div>';

	print '<table class="border tableforfield centpercent">';

	// Usage
	if (getDolGlobalString('PROJECT_USE_OPPORTUNITIES') || !getDolGlobalString('PROJECT_HIDE_TASKS') || isModEnabled('eventorganization')) {
		print '<tr><td class="tdtop">';
		print $langs->trans("Usage");
		print '</td>';
		print '<td>';
		if (getDolGlobalString('PROJECT_USE_OPPORTUNITIES')) {
			print '<input type="checkbox" disabled name="usage_opportunity"'.(GETPOSTISSET('usage_opportunity') ? (GETPOST('usage_opportunity', 'alpha') != '' ? ' checked="checked"' : '') : ($object->usage_opportunity ? ' checked="checked"' : '')).'"> ';
			$htmltext = $langs->trans("ProjectFollowOpportunity");
			print $form->textwithpicto($langs->trans("ProjectFollowOpportunity"), $htmltext);
			print '<br>';
		}
		if (!getDolGlobalString('PROJECT_HIDE_TASKS')) {
			print '<input type="checkbox" disabled name="usage_task"'.(GETPOSTISSET('usage_task') ? (GETPOST('usage_task', 'alpha') != '' ? ' checked="checked"' : '') : ($object->usage_task ? ' checked="checked"' : '')).'"> ';
			$htmltext = $langs->trans("ProjectFollowTasks");
			print $form->textwithpicto($langs->trans("ProjectFollowTasks"), $htmltext);
			print '<br>';
		}
		if (!getDolGlobalString('PROJECT_HIDE_TASKS') && getDolGlobalString('PROJECT_BILL_TIME_SPENT')) {
			print '<input type="checkbox" disabled name="usage_bill_time"'.(GETPOSTISSET('usage_bill_time') ? (GETPOST('usage_bill_time', 'alpha') != '' ? ' checked="checked"' : '') : ($object->usage_bill_time ? ' checked="checked"' : '')).'"> ';
			$htmltext = $langs->trans("ProjectBillTimeDescription");
			print $form->textwithpicto($langs->trans("BillTime"), $htmltext);
			print '<br>';
		}
		if (isModEnabled('eventorganization')) {
			print '<input type="checkbox" disabled name="usage_organize_event"'.(GETPOSTISSET('usage_organize_event') ? (GETPOST('usage_organize_event', 'alpha') != '' ? ' checked="checked"' : '') : ($object->usage_organize_event ? ' checked="checked"' : '')).'"> ';
			$htmltext = $langs->trans("EventOrganizationDescriptionLong");
			print $form->textwithpicto($langs->trans("ManageOrganizeEvent"), $htmltext);
		}
		print '</td></tr>';
	}

	// Visibility
	print '<tr><td class="titlefield">'.$langs->trans("Visibility").'</td><td>';
	if ($object->public) {
		print img_picto($langs->trans('SharedProject'), 'world', 'class="paddingrightonly"');
		print $langs->trans('SharedProject');
	} else {
		print img_picto($langs->trans('PrivateProject'), 'private', 'class="paddingrightonly"');
		print $langs->trans('PrivateProject');
	}
	print '</td></tr>';

	if (getDolGlobalString('PROJECT_USE_OPPORTUNITIES') && !empty($object->usage_opportunity)) {
		// Opportunity status
		print '<tr><td>'.$langs->trans("OpportunityStatus").'</td><td>';
		$code = dol_getIdFromCode($db, $object->opp_status, 'c_lead_status', 'rowid', 'code');
		if ($code) {
			print $langs->trans("OppStatus".$code);
		}

		// Opportunity percent
		print ' <span title="'.$langs->trans("OpportunityProbability").'"> / ';
		if (strcmp($object->opp_percent, '')) {
			print price($object->opp_percent, 0, $langs, 1, 0).' %';
		}
		print '</span></td></tr>';

		// Opportunity Amount
		print '<tr><td>'.$langs->trans("OpportunityAmount").'</td><td>';
		if (strcmp($object->opp_amount, '')) {
			print '<span class="amount">'.price($object->opp_amount, 0, $langs, 1, 0, -1, $conf->currency).'</span>';
			if (strcmp($object->opp_percent, '')) {
				print ' &nbsp; &nbsp; &nbsp; <span title="'.dol_escape_htmltag($langs->trans('OpportunityWeightedAmount')).'"><span class="opacitymedium">'.$langs->trans("OpportunityWeightedAmountShort").'</span>: <span class="amount">'.price($object->opp_amount * $object->opp_percent / 100, 0, $langs, 1, 0, -1, $conf->currency).'</span></span>';
			}
		}
		print '</td></tr>';
	}

	// Budget
	print '<tr><td>'.$langs->trans("Budget").'</td><td>';
	if (!is_null($object->budget_amount) && strcmp($object->budget_amount, '')) {
		print '<span class="amount">'.price($object->budget_amount, 0, $langs, 1, 0, 0, $conf->currency).'</span>';
	}
	print '</td></tr>';

	// Date start - end project
	print '<tr><td>'.$langs->trans("Dates").'</td><td>';
	$start = dol_print_date($object->date_start, 'day');
	print($start ? $start : '?');
	$end = dol_print_date($object->date_end, 'day');
	print ' <span class="opacitymedium">-</span> ';
	print($end ? $end : '?');
	if ($object->hasDelay()) {
		print img_warning("Late");
	}
	print '</td></tr>';

	// Other attributes
	$cols = 2;
	include DOL_DOCUMENT_ROOT.'/core/tpl/extrafields_view.tpl.php';

	print "</table>";

	print '</div>';
	print '<div class="fichehalfright">';
	print '<div class="underbanner clearboth"></div>';

	print '<table class="border tableforfield centpercent">';

	// Description
	print '<td class="titlefield tdtop">'.$langs->trans("Description").'</td><td>';
	print dol_htmlentitiesbr($object->description);
	print '</td></tr>';

	// Categories
	if (isModEnabled('category')) {
		print '<tr><td class="valignmiddle">'.$langs->trans("Categories").'</td><td>';
		print $form->showCategories($object->id, Categorie::TYPE_PROJECT, 1);
		print "</td></tr>";
	}

	print '</table>';

	print '</div>';
	print '</div>';

	print '<div class="clearboth"></div>';

	print dol_get_fiche_end();

	print '<br>';

	// Contacts lines (modules that overwrite templates must declare this into descriptor)
	$dirtpls = array_merge($conf->modules_parts['tpl'], array('/core/tpl'));
	foreach ($dirtpls as $reldir) {
		$res = @include dol_buildpath($reldir.'/contacts.tpl.php');
		if ($res) {
			break;
		}
	}
}

// End of page
llxFooter();
$db->close();<|MERGE_RESOLUTION|>--- conflicted
+++ resolved
@@ -54,22 +54,13 @@
 
 $object = new Project($db);
 
-<<<<<<< HEAD
-include DOL_DOCUMENT_ROOT.'/core/actions_fetchobject.inc.php'; // Must be include, not include_once
-=======
 include DOL_DOCUMENT_ROOT.'/core/actions_fetchobject.inc.php'; // Must be 'include', not 'include_once'
->>>>>>> cc80841a
 if (getDolGlobalString('PROJECT_ALLOW_COMMENT_ON_PROJECT') && method_exists($object, 'fetchComments') && empty($object->comments)) {
 	$object->fetchComments();
 }
 
 // Security check
 $socid = 0;
-<<<<<<< HEAD
-//if ($user->socid > 0) $socid = $user->socid;    // For external user, no check is done on company because readability is managed by public status of project and assignment.
-$result = restrictedArea($user, 'projet', $id, 'projet&project');
-=======
->>>>>>> cc80841a
 
 $hookmanager->initHooks(array('projectcontactcard', 'globalcard'));
 
@@ -92,11 +83,7 @@
 if (empty($reshook)) {
 	// Test if we can add contact to the tasks at the same times, if not or not required, make a redirect
 	$formconfirmtoaddtasks = '';
-<<<<<<< HEAD
-	if ($action == 'addcontact') {
-=======
 	if ($action == 'addcontact' && $permissiontoadd) {
->>>>>>> cc80841a
 		$form = new Form($db);
 
 		$source = GETPOST("source", 'aZ09');
@@ -120,12 +107,8 @@
 			foreach ($task_array as $task) {
 				$task_already_affected = false;
 				$personsLinked = $task->liste_contact(-1, $source);
-<<<<<<< HEAD
-				if (!is_array($personsLinked) && count($personsLinked) < 0) {
-=======
 				if (!is_array($personsLinked)) {
 					// When liste_contact() does not return an array, it's an error.
->>>>>>> cc80841a
 					setEventMessage($object->error, 'errors');
 				} else {
 					foreach ($personsLinked as $person) {
@@ -180,11 +163,7 @@
 	}
 
 	// Add new contact
-<<<<<<< HEAD
-	if ($action == 'addcontact_confirm' && $user->hasRight('projet', 'creer')) {
-=======
 	if ($action == 'addcontact_confirm' && $permissiontoadd) {
->>>>>>> cc80841a
 		if (GETPOST('confirm', 'alpha') == 'no') {
 			header("Location: ".$_SERVER['PHP_SELF']."?id=".$object->id);
 			exit;
@@ -298,11 +277,7 @@
 	}
 
 	// Change contact's status
-<<<<<<< HEAD
-	if ($action == 'swapstatut' && $user->hasRight('projet', 'creer')) {
-=======
 	if ($action == 'swapstatut' && $permissiontoadd) {
->>>>>>> cc80841a
 		if ($object->fetch($id)) {
 			$result = $object->swapContactStatus(GETPOSTINT('ligne'));
 		} else {
@@ -311,11 +286,7 @@
 	}
 
 	// Delete a contact
-<<<<<<< HEAD
-	if (($action == 'deleteline' || $action == 'deletecontact') && $user->hasRight('projet', 'creer')) {
-=======
 	if (($action == 'deleteline' || $action == 'deletecontact') && $permissiontoadd) {
->>>>>>> cc80841a
 		$object->fetch($id);
 		$result = $object->delete_contact(GETPOSTINT("lineid"));
 
@@ -346,13 +317,8 @@
 
 llxHeader('', $title, $help_url, '', 0, 0, '', '', '', 'mod-project page-card_contact');
 
-<<<<<<< HEAD
-
-
-=======
-
-
->>>>>>> cc80841a
+
+
 if ($id > 0 || !empty($ref)) {
 	/*
 	 * View
