<?php
/* Copyright (C) 2005      Rodolphe Quiedeville <rodolphe@quiedeville.org>
 * Copyright (C) 2004-2017 Laurent Destailleur  <eldy@users.sourceforge.net>
<<<<<<< HEAD
 * Copyright (C) 2005-2012 Regis Houssin        <regis.houssin@capnetworks.com>
=======
 * Copyright (C) 2005-2012 Regis Houssin        <regis.houssin@inodbox.com>
>>>>>>> d9b8a8c8
 *
 * This program is free software; you can redistribute it and/or modify
 * it under the terms of the GNU General Public License as published by
 * the Free Software Foundation; either version 3 of the License, or
 * (at your option) any later version.
 *
 * This program is distributed in the hope that it will be useful,
 * but WITHOUT ANY WARRANTY; without even the implied warranty of
 * MERCHANTABILITY or FITNESS FOR A PARTICULAR PURPOSE.  See the
 * GNU General Public License for more details.
 *
 * You should have received a copy of the GNU General Public License
 * along with this program. If not, see <http://www.gnu.org/licenses/>.
 */

/**
 *	\file       htdocs/projet/ganttview.php
 *	\ingroup    projet
 *	\brief      Gantt diagramm of a project
 */

require "../main.inc.php";
require_once DOL_DOCUMENT_ROOT.'/projet/class/project.class.php';
require_once DOL_DOCUMENT_ROOT.'/projet/class/task.class.php';
require_once DOL_DOCUMENT_ROOT.'/core/lib/project.lib.php';
require_once DOL_DOCUMENT_ROOT.'/core/lib/date.lib.php';
require_once DOL_DOCUMENT_ROOT.'/societe/class/societe.class.php';
require_once DOL_DOCUMENT_ROOT.'/contact/class/contact.class.php';
require_once DOL_DOCUMENT_ROOT.'/core/class/html.formother.class.php';

$id=GETPOST('id','intcomma');
$ref=GETPOST('ref','alpha');

$mode = GETPOST('mode', 'alpha');
$mine = ($mode == 'mine' ? 1 : 0);
//if (! $user->rights->projet->all->lire) $mine=1;	// Special for projects

$object = new Project($db);

include DOL_DOCUMENT_ROOT.'/core/actions_fetchobject.inc.php';  // Must be include, not include_once
if(! empty($conf->global->PROJECT_ALLOW_COMMENT_ON_PROJECT) && method_exists($object, 'fetchComments') && empty($object->comments)) $object->fetchComments();

// Security check
$socid=0;
//if ($user->societe_id > 0) $socid = $user->societe_id;    // For external user, no check is done on company because readability is managed by public status of project and assignement.
$result = restrictedArea($user, 'projet', $id, 'projet&project');

// Load translation files required by the page
$langs->loadlangs(array('users', 'projects'));


/*
 * Actions
 */

// None


/*
 * View
 */

$form=new Form($db);
$formother=new FormOther($db);
$userstatic=new User($db);
$companystatic=new Societe($db);
$contactstatic=new Contact($db);
$task = new Task($db);

$arrayofcss=array('/includes/jsgantt/jsgantt.css');

if (! empty($conf->use_javascript_ajax))
{
	$arrayofjs=array(
	'/includes/jsgantt/jsgantt.js',
	'/projet/jsgantt_language.js.php?lang='.$langs->defaultlang
	);
}

//$title=$langs->trans("Gantt").($object->ref?' - '.$object->ref.' '.$object->name:'');
$title=$langs->trans("Gantt");
if (! empty($conf->global->MAIN_HTML_TITLE) && preg_match('/projectnameonly/',$conf->global->MAIN_HTML_TITLE) && $object->name) $title=($object->ref?$object->ref.' '.$object->name.' - ':'').$langs->trans("Gantt");
$help_url="EN:Module_Projects|FR:Module_Projets|ES:M&oacute;dulo_Proyectos";
llxHeader("",$title,$help_url,'',0,0,$arrayofjs,$arrayofcss);

if (($id > 0 && is_numeric($id)) || ! empty($ref))
{
	// To verify role of users
	//$userAccess = $object->restrictedProjectArea($user,'read');
	$userWrite  = $object->restrictedProjectArea($user,'write');
	//$userDelete = $object->restrictedProjectArea($user,'delete');
	//print "userAccess=".$userAccess." userWrite=".$userWrite." userDelete=".$userDelete;

    $tab='tasks';

    $head=project_prepare_head($object);
    dol_fiche_head($head, $tab, $langs->trans("Project"), -1, ($object->public?'projectpub':'project'));

    $param=($mode=='mine'?'&mode=mine':'');



    // Project card

    $linkback = '<a href="'.DOL_URL_ROOT.'/projet/list.php?restore_lastsearch_values=1">'.$langs->trans("BackToList").'</a>';

    $morehtmlref='<div class="refidno">';
    // Title
    $morehtmlref.=$object->title;
    // Thirdparty
    if ($object->thirdparty->id > 0)
    {
        $morehtmlref.='<br>'.$langs->trans('ThirdParty') . ' : ' . $object->thirdparty->getNomUrl(1, 'project');
    }
    $morehtmlref.='</div>';

    // Define a complementary filter for search of next/prev ref.
    if (! $user->rights->projet->all->lire)
    {
        $objectsListId = $object->getProjectsAuthorizedForUser($user,0,0);
        $object->next_prev_filter=" rowid in (".(count($objectsListId)?join(',',array_keys($objectsListId)):'0').")";
    }

    dol_banner_tab($object, 'ref', $linkback, 1, 'ref', 'ref', $morehtmlref);


    print '<div class="fichecenter">';
    print '<div class="fichehalfleft">';
    print '<div class="underbanner clearboth"></div>';

    print '<table class="border" width="100%">';

    // Visibility
    print '<tr><td class="titlefield">'.$langs->trans("Visibility").'</td><td>';
    if ($object->public) print $langs->trans('SharedProject');
    else print $langs->trans('PrivateProject');
    print '</td></tr>';

    // Date start - end
    print '<tr><td>'.$langs->trans("DateStart").' - '.$langs->trans("DateEnd").'</td><td>';
	$start = dol_print_date($object->date_start,'day');
	print ($start?$start:'?');
	$end = dol_print_date($object->date_end,'day');
	print ' - ';
	print ($end?$end:'?');
	if ($object->hasDelay()) print img_warning("Late");
    print '</td></tr>';

    // Budget
    print '<tr><td>'.$langs->trans("Budget").'</td><td>';
    if (strcmp($object->budget_amount, '')) print price($object->budget_amount,'',$langs,1,0,0,$conf->currency);
    print '</td></tr>';

    // Other attributes
    $cols = 2;
    include DOL_DOCUMENT_ROOT . '/core/tpl/extrafields_view.tpl.php';

    print '</table>';

    print '</div>';
    print '<div class="fichehalfright">';
    print '<div class="ficheaddleft">';
    print '<div class="underbanner clearboth"></div>';

    print '<table class="border" width="100%">';

    // Description
    print '<td class="titlefield tdtop">'.$langs->trans("Description").'</td><td>';
    print nl2br($object->description);
    print '</td></tr>';

    // Categories
    if($conf->categorie->enabled) {
        print '<tr><td valign="middle">'.$langs->trans("Categories").'</td><td>';
        print $form->showCategories($object->id,'project',1);
        print "</td></tr>";
    }

    print '</table>';

    print '</div>';
    print '</div>';
    print '</div>';

    print '<div class="clearboth"></div>';

    dol_fiche_end();

    print '<br>';
}

// Link to create task
if ($user->rights->projet->all->creer || $user->rights->projet->creer)
{
	if ($object->public || $userWrite > 0)
	{
		$linktocreatetask = '<a class="butActionNew" href="'.$_SERVER['PHP_SELF'].'?id='.$object->id.'&action=create'.$param.'&backtopage='.urlencode($_SERVER['PHP_SELF'].'?id='.$object->id).'">'.$langs->trans('AddTask').'<span class="fa fa-plus-circle valignmiddle"></span></a>';
	}
	else
	{
		$linktocreatetask = '<a class="butActionNewRefused" href="#" title="'.$langs->trans("NotOwnerOfProject").'">'.$langs->trans('AddTask').'<span class="fa fa-plus-circle valignmiddle"></span></a>';
	}
}
else
{
	$linktocreatetask = '<a class="butActionNewRefused" href="#" title="'.$langs->trans("NotEnoughPermissions").'">'.$langs->trans('AddTask').'<span class="fa fa-plus-circle valignmiddle"></span></a>';
}

$linktolist='<a href="'.DOL_URL_ROOT.'/projet/tasks.php?id='.$object->id.'">'.$langs->trans("GoToListOfTasks").'<span class="paddingleft fa fa-list-ul valignmiddle"></span></a>';

//print_barre_liste($title, 0, $_SERVER["PHP_SELF"], '', $sortfield, $sortorder, $linktotasks, $num, $totalnboflines, 'title_generic.png', 0, '', '', 0, 1);
print load_fiche_titre($title, $linktolist.' &nbsp; '.$linktocreatetask, 'title_generic.png');


// Get list of tasks in tasksarray and taskarrayfiltered
// We need all tasks (even not limited to a user because a task to user
// can have a parent that is not affected to him).
$tasksarray=$task->getTasksArray(0, 0, ($object->id ? $object->id : $id), $socid, 0);
// We load also tasks limited to a particular user
//$tasksrole=($_REQUEST["mode"]=='mine' ? $task->getUserRolesForProjectsOrTasks(0,$user,$object->id,0) : '');
//var_dump($tasksarray);
//var_dump($tasksrole);


if (count($tasksarray)>0)
{

	// Show Gant diagram from $taskarray using JSGantt

	$dateformat=$langs->trans("FormatDateShortJQuery");			// Used by include ganttchart.inc.php later
	$datehourformat=$langs->trans("FormatDateShortJQuery").' '.$langs->trans("FormatHourShortJQuery");	// Used by include ganttchart.inc.php later
	$array_contacts=array();
	$tasks=array();
	$task_dependencies=array();
	$taskcursor=0;
	foreach($tasksarray as $key => $val)	// Task array are sorted by "project, position, dateo"
	{
		$task->fetch($val->id, '');

		$idparent = ($val->fk_parent ? $val->fk_parent : '-'.$val->fk_project);	// If start with -, id is a project id

		$tasks[$taskcursor]['task_id']=$val->id;
		$tasks[$taskcursor]['task_alternate_id']=($taskcursor+1);		// An id that has same order than position (requird by ganttchart)
		$tasks[$taskcursor]['task_project_id']=$val->fk_project;
		$tasks[$taskcursor]['task_parent']=$idparent;

		$tasks[$taskcursor]['task_is_group'] = 0;
        $tasks[$taskcursor]['task_css'] = 'gtaskblue';
        $tasks[$taskcursor]['task_position'] = $val->rang;
        $tasks[$taskcursor]['task_planned_workload'] = $val->planned_workload;

        if ($val->fk_parent != 0 && $task->hasChildren()> 0){
            $tasks[$taskcursor]['task_is_group']=1;
        	$tasks[$taskcursor]['task_css']='ggroupblack';
            //$tasks[$taskcursor]['task_css'] = 'gtaskblue';
        }
        elseif ($task->hasChildren()> 0) {
            $tasks[$taskcursor]['task_is_group'] = 1;
        	//$tasks[$taskcursor]['task_is_group'] = 0;
            $tasks[$taskcursor]['task_css'] = 'ggroupblack';
            //$tasks[$taskcursor]['task_css'] = 'gtaskblue';
        }
		$tasks[$taskcursor]['task_milestone']='0';
		$tasks[$taskcursor]['task_percent_complete']=$val->progress;
		//$tasks[$taskcursor]['task_name']=$task->getNomUrl(1);
		//print dol_print_date($val->date_start).dol_print_date($val->date_end).'<br>'."\n";
		$tasks[$taskcursor]['task_name']=$val->ref.' - '.$val->label;
		$tasks[$taskcursor]['task_start_date']=$val->date_start;
		$tasks[$taskcursor]['task_end_date']=$val->date_end;
		$tasks[$taskcursor]['task_color']='b4d1ea';

		$idofusers=$task->getListContactId('internal');
		$idofcontacts=$task->getListContactId('external');
  		$s='';
		if (count($idofusers)>0)
		{
			$s.=$langs->trans("Internals").': ';
			$i=0;
			foreach($idofusers as $valid)
			{
				$userstatic->fetch($valid);
				if ($i) $s.=', ';
				$s.=$userstatic->login;
				$i++;
			}
		}
		//if (count($idofusers)>0 && (count($idofcontacts)>0)) $s.=' - ';
		if (count($idofcontacts)>0)
		{
			if ($s) $s.=' - ';
			$s.=$langs->trans("Externals").': ';
			$i=0;
			$contactidfound=array();
			foreach($idofcontacts as $valid)
			{
				if (empty($contactidfound[$valid]))
				{
					$res = $contactstatic->fetch($valid);
					if ($res > 0)
					{
						if ($i) $s.=', ';
						$s.=$contactstatic->getFullName($langs);
						$contactidfound[$valid]=1;
						$i++;
					}
				}
			}
		}
		//if ($s) $tasks[$taskcursor]['task_resources']='<a href="'.DOL_URL_ROOT.'/projet/tasks/contact.php?id='.$val->id.'&withproject=1" title="'.dol_escape_htmltag($s).'">'.$langs->trans("List").'</a>';
		/* For JSGanttImproved */
		//if ($s) $tasks[$taskcursor]['task_resources']=implode(',',$idofusers);
        $tasks[$taskcursor]['task_resources'] = $s;
		//print "xxx".$val->id.$tasks[$taskcursor]['task_resources'];
        $tasks[$taskcursor]['note']=$task->note_public;
		$taskcursor++;
	}

	// Search parent to set task_parent_alternate_id (requird by ganttchart)
	foreach($tasks as $tmpkey => $tmptask)
	{
		foreach($tasks as $tmptask2)
		{
			if ($tmptask2['task_id'] == $tmptask['task_parent'])
			{
				$tasks[$tmpkey]['task_parent_alternate_id']=$tmptask2['task_alternate_id'];
				break;
			}
		}
		if (empty($tasks[$tmpkey]['task_parent_alternate_id'])) $tasks[$tmpkey]['task_parent_alternate_id'] = $tasks[$tmpkey]['task_parent'];
	}

	print "\n";

 	if (! empty($conf->use_javascript_ajax))
	{
	    //var_dump($_SESSION);

		// How the date for data are formated (format used bu jsgantt)
	    $dateformatinput='yyyy-mm-dd';
	    // How the date for data are formated (format used by dol_print_date)
	    $dateformatinput2='standard';
	    //var_dump($dateformatinput);
  		//var_dump($dateformatinput2);

	    print '<div class="div-table-responsive">';

	    print '<div id="tabs" class="gantt" style="width: 80vw;">'."\n";
		include_once DOL_DOCUMENT_ROOT.'/projet/ganttchart.inc.php';
		print '</div>'."\n";

		print '</div>';
	}
	else
	{
		$langs->load("admin");
		print $langs->trans("AvailableOnlyIfJavascriptAndAjaxNotDisabled");
	}
}
else
{
	print '<div class="opacitymedium">'.$langs->trans("NoTasks").'</div>';
}

// End of page
llxFooter();
$db->close();<|MERGE_RESOLUTION|>--- conflicted
+++ resolved
@@ -1,11 +1,7 @@
 <?php
 /* Copyright (C) 2005      Rodolphe Quiedeville <rodolphe@quiedeville.org>
  * Copyright (C) 2004-2017 Laurent Destailleur  <eldy@users.sourceforge.net>
-<<<<<<< HEAD
- * Copyright (C) 2005-2012 Regis Houssin        <regis.houssin@capnetworks.com>
-=======
  * Copyright (C) 2005-2012 Regis Houssin        <regis.houssin@inodbox.com>
->>>>>>> d9b8a8c8
  *
  * This program is free software; you can redistribute it and/or modify
  * it under the terms of the GNU General Public License as published by
