--- conflicted
+++ resolved
@@ -61,15 +61,9 @@
 
 // Security check
 $id = GETPOST("id", 'int');
-<<<<<<< HEAD
 $socid = 0;
 //if ($user->socid > 0) $socid = $user->socid;    // For external user, no check is done on company because readability is managed by public status of project and assignement.
-$result = restrictedArea($user, 'projet', $id, '');
-=======
-$socid=0;
-//if ($user->societe_id > 0) $socid = $user->societe_id;    // For external user, no check is done on company because readability is managed by public status of project and assignement.
-$result=restrictedArea($user, 'projet', $id, 'projet&project');
->>>>>>> 921be563
+$result = restrictedArea($user, 'projet', $id, 'projet&project');
 
 if (!$user->rights->projet->lire)	accessforbidden();
 
