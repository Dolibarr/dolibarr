<?php
/* Copyright (C) 2005-2016 Laurent Destailleur  <eldy@users.sourceforge.net>
 * Copyright (C) 2005-2009 Regis Houssin        <regis.houssin@inodbox.com>
 *
 * This program is free software; you can redistribute it and/or modify
 * it under the terms of the GNU General Public License as published by
 * the Free Software Foundation; either version 3 of the License, or
 * (at your option) any later version.
 *
 * This program is distributed in the hope that it will be useful,
 * but WITHOUT ANY WARRANTY; without even the implied warranty of
 * MERCHANTABILITY or FITNESS FOR A PARTICULAR PURPOSE.  See the
 * GNU General Public License for more details.
 *
 * You should have received a copy of the GNU General Public License
 * along with this program. If not, see <https://www.gnu.org/licenses/>.
 */

/**
 *      \file       htdocs/projet/info.php
 *      \ingroup    project
 *		\brief      Page with events on project
 */

require '../main.inc.php';
require_once DOL_DOCUMENT_ROOT.'/core/lib/functions2.lib.php';
require_once DOL_DOCUMENT_ROOT.'/projet/class/project.class.php';
require_once DOL_DOCUMENT_ROOT.'/core/lib/project.lib.php';
require_once DOL_DOCUMENT_ROOT.'/core/lib/company.lib.php';

// Load translation files required by the page
$langs->load("projects");

$id     = GETPOST('id', 'int');
$ref    = GETPOST('ref', 'alpha');
$socid  = GETPOST('socid', 'int');
$action = GETPOST('action', 'aZ09');

$limit = GETPOST('limit', 'int') ?GETPOST('limit', 'int') : $conf->liste_limit;
$sortfield = GETPOST("sortfield", "alpha");
$sortorder = GETPOST("sortorder", 'alpha');
$page = GETPOSTISSET('pageplusone') ? (GETPOST('pageplusone') - 1) : GETPOST("page", 'int');
$page = is_numeric($page) ? $page : 0;
$page = $page == -1 ? 0 : $page;
if (!$sortfield) $sortfield = "a.datep,a.id";
if (!$sortorder) $sortorder = "DESC";
$offset = $limit * $page;
$pageprev = $page - 1;
$pagenext = $page + 1;

if (GETPOST('actioncode', 'array'))
{
	$actioncode = GETPOST('actioncode', 'array', 3);
	if (!count($actioncode)) $actioncode = '0';
}
else
{
	$actioncode = GETPOST("actioncode", "alpha", 3) ?GETPOST("actioncode", "alpha", 3) : (GETPOST("actioncode") == '0' ? '0' : (empty($conf->global->AGENDA_DEFAULT_FILTER_TYPE_FOR_OBJECT) ? '' : $conf->global->AGENDA_DEFAULT_FILTER_TYPE_FOR_OBJECT));
}
$search_agenda_label = GETPOST('search_agenda_label');

// Security check
$id = GETPOST("id", 'int');
<<<<<<< HEAD
$socid = 0;
//if ($user->socid > 0) $socid = $user->socid;    // For external user, no check is done on company because readability is managed by public status of project and assignement.
$result = restrictedArea($user, 'projet', $id, '');
=======
$socid=0;
//if ($user->societe_id > 0) $socid = $user->societe_id;    // For external user, no check is done on company because readability is managed by public status of project and assignement.
$result=restrictedArea($user, 'projet', $id, 'projet&project');
>>>>>>> 6bbc25e8

if (!$user->rights->projet->lire)	accessforbidden();



/*
 * Actions
 */

$parameters = array('id'=>$socid);
$reshook = $hookmanager->executeHooks('doActions', $parameters, $object, $action); // Note that $action and $object may have been modified by some hooks
if ($reshook < 0) setEventMessages($hookmanager->error, $hookmanager->errors, 'errors');

// Purge search criteria
if (GETPOST('button_removefilter_x', 'alpha') || GETPOST('button_removefilter.x', 'alpha') || GETPOST('button_removefilter', 'alpha')) // All test are required to be compatible with all browsers
{
	$actioncode = '';
	$search_agenda_label = '';
}



/*
 * View
 */

$form = new Form($db);
$object = new Project($db);

if ($id > 0 || !empty($ref))
{
    $object->fetch($id, $ref);
    $object->fetch_thirdparty();
	if (!empty($conf->global->PROJECT_ALLOW_COMMENT_ON_PROJECT) && method_exists($object, 'fetchComments') && empty($object->comments)) $object->fetchComments();
    $object->info($object->id);
}

$title = $langs->trans("Project").' - '.$object->ref.' '.$object->name;
if (!empty($conf->global->MAIN_HTML_TITLE) && preg_match('/projectnameonly/', $conf->global->MAIN_HTML_TITLE) && $object->name) $title = $object->ref.' '.$object->name.' - '.$langs->trans("Info");
$help_url = "EN:Module_Projects|FR:Module_Projets|ES:M&oacute;dulo_Proyectos";
llxHeader("", $title, $help_url);

$head = project_prepare_head($object);

dol_fiche_head($head, 'agenda', $langs->trans("Project"), -1, ($object->public ? 'projectpub' : 'project'));


// Project card

$linkback = '<a href="'.DOL_URL_ROOT.'/projet/list.php?restore_lastsearch_values=1">'.$langs->trans("BackToList").'</a>';

$morehtmlref = '<div class="refidno">';
// Title
$morehtmlref .= $object->title;
// Thirdparty
if ($object->thirdparty->id > 0)
{
    $morehtmlref .= '<br>'.$langs->trans('ThirdParty').' : '.$object->thirdparty->getNomUrl(1, 'project');
}
$morehtmlref .= '</div>';

// Define a complementary filter for search of next/prev ref.
if (!$user->rights->projet->all->lire)
{
    $objectsListId = $object->getProjectsAuthorizedForUser($user, 0, 0);
    $object->next_prev_filter = " rowid in (".(count($objectsListId) ?join(',', array_keys($objectsListId)) : '0').")";
}

dol_banner_tab($object, 'ref', $linkback, 1, 'ref', 'ref', $morehtmlref);


print '<div class="fichecenter">';
print '<div class="underbanner clearboth"></div>';

dol_print_object_info($object, 1);

print '</div>';

print '<div class="clearboth"></div>';

dol_fiche_end();


// Actions buttons

$out = '';
$permok = $user->rights->agenda->myactions->create;
if ($permok)
{
    $out .= '&projectid='.$object->id;
}


//print '<div class="tabsAction">';
$morehtmlcenter = '';
if (!empty($conf->agenda->enabled))
{
    $addActionBtnRight = !empty($user->rights->agenda->myactions->create) || !empty($user->rights->agenda->allactions->create);
    $morehtmlcenter .= dolGetButtonTitle($langs->trans('AddAction'), '', 'fa fa-plus-circle', DOL_URL_ROOT.'/comm/action/card.php?action=create'.$out.'&backtopage='.urlencode($_SERVER["PHP_SELF"].'?id='.$object->id), '', $addActionBtnRight);
}

//print '</div>';

if (!empty($object->id))
{
	print '<br>';

	$param = '&id='.$object->id;
    if (!empty($contextpage) && $contextpage != $_SERVER["PHP_SELF"]) $param .= '&contextpage='.$contextpage;
    if ($limit > 0 && $limit != $conf->liste_limit) $param .= '&limit='.$limit;

    print_barre_liste($langs->trans("ActionsOnProject"), 0, $_SERVER["PHP_SELF"], '', $sortfield, $sortorder, '', 0, -1, '', 0, $morehtmlcenter, '', 0, 1, 1);

    // List of all actions
    $filters = array();
    $filters['search_agenda_label'] = $search_agenda_label;
    show_actions_done($conf, $langs, $db, $object, null, 0, $actioncode, '', $filters, $sortfield, $sortorder);
}

// End of page
llxFooter();
$db->close();<|MERGE_RESOLUTION|>--- conflicted
+++ resolved
@@ -13,7 +13,7 @@
  * GNU General Public License for more details.
  *
  * You should have received a copy of the GNU General Public License
- * along with this program. If not, see <https://www.gnu.org/licenses/>.
+ * along with this program. If not, see <http://www.gnu.org/licenses/>.
  */
 
 /**
@@ -36,40 +36,34 @@
 $socid  = GETPOST('socid', 'int');
 $action = GETPOST('action', 'aZ09');
 
-$limit = GETPOST('limit', 'int') ?GETPOST('limit', 'int') : $conf->liste_limit;
+$limit = GETPOST('limit', 'int')?GETPOST('limit', 'int'):$conf->liste_limit;
 $sortfield = GETPOST("sortfield", "alpha");
-$sortorder = GETPOST("sortorder", 'alpha');
-$page = GETPOSTISSET('pageplusone') ? (GETPOST('pageplusone') - 1) : GETPOST("page", 'int');
+$sortorder = GETPOST("sortorder");
+$page = GETPOST("page");
 $page = is_numeric($page) ? $page : 0;
 $page = $page == -1 ? 0 : $page;
-if (!$sortfield) $sortfield = "a.datep,a.id";
-if (!$sortorder) $sortorder = "DESC";
-$offset = $limit * $page;
+if (! $sortfield) $sortfield="a.datep,a.id";
+if (! $sortorder) $sortorder="DESC";
+$offset = $limit * $page ;
 $pageprev = $page - 1;
 $pagenext = $page + 1;
 
 if (GETPOST('actioncode', 'array'))
 {
-	$actioncode = GETPOST('actioncode', 'array', 3);
-	if (!count($actioncode)) $actioncode = '0';
+	$actioncode=GETPOST('actioncode', 'array', 3);
+	if (! count($actioncode)) $actioncode='0';
 }
 else
 {
-	$actioncode = GETPOST("actioncode", "alpha", 3) ?GETPOST("actioncode", "alpha", 3) : (GETPOST("actioncode") == '0' ? '0' : (empty($conf->global->AGENDA_DEFAULT_FILTER_TYPE_FOR_OBJECT) ? '' : $conf->global->AGENDA_DEFAULT_FILTER_TYPE_FOR_OBJECT));
+	$actioncode=GETPOST("actioncode", "alpha", 3)?GETPOST("actioncode", "alpha", 3):(GETPOST("actioncode")=='0'?'0':(empty($conf->global->AGENDA_DEFAULT_FILTER_TYPE_FOR_OBJECT)?'':$conf->global->AGENDA_DEFAULT_FILTER_TYPE_FOR_OBJECT));
 }
-$search_agenda_label = GETPOST('search_agenda_label');
+$search_agenda_label=GETPOST('search_agenda_label');
 
 // Security check
 $id = GETPOST("id", 'int');
-<<<<<<< HEAD
-$socid = 0;
-//if ($user->socid > 0) $socid = $user->socid;    // For external user, no check is done on company because readability is managed by public status of project and assignement.
-$result = restrictedArea($user, 'projet', $id, '');
-=======
 $socid=0;
 //if ($user->societe_id > 0) $socid = $user->societe_id;    // For external user, no check is done on company because readability is managed by public status of project and assignement.
 $result=restrictedArea($user, 'projet', $id, 'projet&project');
->>>>>>> 6bbc25e8
 
 if (!$user->rights->projet->lire)	accessforbidden();
 
@@ -79,15 +73,15 @@
  * Actions
  */
 
-$parameters = array('id'=>$socid);
-$reshook = $hookmanager->executeHooks('doActions', $parameters, $object, $action); // Note that $action and $object may have been modified by some hooks
+$parameters=array('id'=>$socid);
+$reshook=$hookmanager->executeHooks('doActions', $parameters, $object, $action);    // Note that $action and $object may have been modified by some hooks
 if ($reshook < 0) setEventMessages($hookmanager->error, $hookmanager->errors, 'errors');
 
 // Purge search criteria
 if (GETPOST('button_removefilter_x', 'alpha') || GETPOST('button_removefilter.x', 'alpha') || GETPOST('button_removefilter', 'alpha')) // All test are required to be compatible with all browsers
 {
-	$actioncode = '';
-	$search_agenda_label = '';
+	$actioncode='';
+	$search_agenda_label='';
 }
 
 
@@ -99,43 +93,43 @@
 $form = new Form($db);
 $object = new Project($db);
 
-if ($id > 0 || !empty($ref))
+if ($id > 0 || ! empty($ref))
 {
     $object->fetch($id, $ref);
     $object->fetch_thirdparty();
-	if (!empty($conf->global->PROJECT_ALLOW_COMMENT_ON_PROJECT) && method_exists($object, 'fetchComments') && empty($object->comments)) $object->fetchComments();
+	if(! empty($conf->global->PROJECT_ALLOW_COMMENT_ON_PROJECT) && method_exists($object, 'fetchComments') && empty($object->comments)) $object->fetchComments();
     $object->info($object->id);
 }
 
-$title = $langs->trans("Project").' - '.$object->ref.' '.$object->name;
-if (!empty($conf->global->MAIN_HTML_TITLE) && preg_match('/projectnameonly/', $conf->global->MAIN_HTML_TITLE) && $object->name) $title = $object->ref.' '.$object->name.' - '.$langs->trans("Info");
-$help_url = "EN:Module_Projects|FR:Module_Projets|ES:M&oacute;dulo_Proyectos";
+$title=$langs->trans("Project").' - '.$object->ref.' '.$object->name;
+if (! empty($conf->global->MAIN_HTML_TITLE) && preg_match('/projectnameonly/', $conf->global->MAIN_HTML_TITLE) && $object->name) $title=$object->ref.' '.$object->name.' - '.$langs->trans("Info");
+$help_url="EN:Module_Projects|FR:Module_Projets|ES:M&oacute;dulo_Proyectos";
 llxHeader("", $title, $help_url);
 
 $head = project_prepare_head($object);
 
-dol_fiche_head($head, 'agenda', $langs->trans("Project"), -1, ($object->public ? 'projectpub' : 'project'));
+dol_fiche_head($head, 'agenda', $langs->trans("Project"), -1, ($object->public?'projectpub':'project'));
 
 
 // Project card
 
 $linkback = '<a href="'.DOL_URL_ROOT.'/projet/list.php?restore_lastsearch_values=1">'.$langs->trans("BackToList").'</a>';
 
-$morehtmlref = '<div class="refidno">';
+$morehtmlref='<div class="refidno">';
 // Title
-$morehtmlref .= $object->title;
+$morehtmlref.=$object->title;
 // Thirdparty
 if ($object->thirdparty->id > 0)
 {
-    $morehtmlref .= '<br>'.$langs->trans('ThirdParty').' : '.$object->thirdparty->getNomUrl(1, 'project');
+    $morehtmlref.='<br>'.$langs->trans('ThirdParty') . ' : ' . $object->thirdparty->getNomUrl(1, 'project');
 }
-$morehtmlref .= '</div>';
+$morehtmlref.='</div>';
 
 // Define a complementary filter for search of next/prev ref.
-if (!$user->rights->projet->all->lire)
+if (! $user->rights->projet->all->lire)
 {
     $objectsListId = $object->getProjectsAuthorizedForUser($user, 0, 0);
-    $object->next_prev_filter = " rowid in (".(count($objectsListId) ?join(',', array_keys($objectsListId)) : '0').")";
+    $object->next_prev_filter=" rowid in (".(count($objectsListId)?join(',', array_keys($objectsListId)):'0').")";
 }
 
 dol_banner_tab($object, 'ref', $linkback, 1, 'ref', 'ref', $morehtmlref);
@@ -155,20 +149,20 @@
 
 // Actions buttons
 
-$out = '';
-$permok = $user->rights->agenda->myactions->create;
+$out='';
+$permok=$user->rights->agenda->myactions->create;
 if ($permok)
 {
-    $out .= '&projectid='.$object->id;
+    $out.='&projectid='.$object->id;
 }
 
 
 //print '<div class="tabsAction">';
-$morehtmlcenter = '';
-if (!empty($conf->agenda->enabled))
+$morehtmlcenter='';
+if (! empty($conf->agenda->enabled))
 {
-    $addActionBtnRight = !empty($user->rights->agenda->myactions->create) || !empty($user->rights->agenda->allactions->create);
-    $morehtmlcenter .= dolGetButtonTitle($langs->trans('AddAction'), '', 'fa fa-plus-circle', DOL_URL_ROOT.'/comm/action/card.php?action=create'.$out.'&backtopage='.urlencode($_SERVER["PHP_SELF"].'?id='.$object->id), '', $addActionBtnRight);
+    $addActionBtnRight = ! empty($user->rights->agenda->myactions->create) || ! empty($user->rights->agenda->allactions->create);
+    $morehtmlcenter.= dolGetButtonTitle($langs->trans('AddAction'), '', 'fa fa-plus-circle', DOL_URL_ROOT.'/comm/action/card.php?action=create'.$out.'&backtopage='.urlencode($_SERVER["PHP_SELF"].'?id='.$object->id), '', $addActionBtnRight);
 }
 
 //print '</div>';
@@ -177,15 +171,15 @@
 {
 	print '<br>';
 
-	$param = '&id='.$object->id;
-    if (!empty($contextpage) && $contextpage != $_SERVER["PHP_SELF"]) $param .= '&contextpage='.$contextpage;
-    if ($limit > 0 && $limit != $conf->liste_limit) $param .= '&limit='.$limit;
+	$param='&id='.$object->id;
+    if (! empty($contextpage) && $contextpage != $_SERVER["PHP_SELF"]) $param.='&contextpage='.$contextpage;
+    if ($limit > 0 && $limit != $conf->liste_limit) $param.='&limit='.$limit;
 
     print_barre_liste($langs->trans("ActionsOnProject"), 0, $_SERVER["PHP_SELF"], '', $sortfield, $sortorder, '', 0, -1, '', 0, $morehtmlcenter, '', 0, 1, 1);
 
     // List of all actions
-    $filters = array();
-    $filters['search_agenda_label'] = $search_agenda_label;
+    $filters=array();
+    $filters['search_agenda_label']=$search_agenda_label;
     show_actions_done($conf, $langs, $db, $object, null, 0, $actioncode, '', $filters, $sortfield, $sortorder);
 }
 
