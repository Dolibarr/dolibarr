--- conflicted
+++ resolved
@@ -58,14 +58,11 @@
 }
 $search_agenda_label=GETPOST('search_agenda_label');
 
+
 // Security check
+$id = GETPOST("id",'int');
 $socid=0;
-<<<<<<< HEAD
-if ($user->societe_id) $socid=$user->societe_id;
-=======
-$id = GETPOST("id",'int');
 //if ($user->societe_id > 0) $socid = $user->societe_id;    // For external user, no check is done on company because readability is managed by public status of project and assignement.
->>>>>>> 31818e88
 $result=restrictedArea($user,'projet',$id,'');
 
 if (!$user->rights->projet->lire)	accessforbidden();
