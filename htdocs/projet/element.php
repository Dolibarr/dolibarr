--- conflicted
+++ resolved
@@ -503,10 +503,7 @@
 	'buttonnew'=>'CreateMO',
 	'testnew'=>$user->hasRight('mrp', 'write'),
 	'project_field'=>'fk_project',
-<<<<<<< HEAD
-=======
 	'nototal'=>1,
->>>>>>> 53c83541
 	'test'=>!empty($conf->mrp->enabled) && $user->hasRight('mrp', 'read')),
 'trip'=>array(
 	'name'=>"TripsAndExpenses",
@@ -993,18 +990,11 @@
 	$tablename = $value['table'];
 	$datefieldname = $value['datefieldname'];
 	$qualified = $value['test'];
-<<<<<<< HEAD
-	$langtoload = empty($value['lang']) ? '' : $value['lang'];
-=======
->>>>>>> 53c83541
 	$urlnew = empty($value['urlnew']) ? '' : $value['urlnew'];
 	$buttonnew = empty($value['buttonnew']) ? '' : $value['buttonnew'];
 	$testnew = empty($value['testnew']) ? '' : $value['testnew'];
 	$project_field = empty($value['project_field']) ? '' : $value['project_field'];
-<<<<<<< HEAD
-=======
 	$nototal = empty($value['nototal']) ? 0 : 1;
->>>>>>> 53c83541
 
 	$exclude_select_element = array('payment_various');
 	if (!empty($value['exclude_select_element'])) {
