<?php
/* Copyright (C) 2001-2004  Rodolphe Quiedeville <rodolphe@quiedeville.org>
 * Copyright (C) 2004-2020  Laurent Destailleur  <eldy@users.sourceforge.net>
 * Copyright (C) 2005-2010  Regis Houssin        <regis.houssin@inodbox.com>
 * Copyright (C) 2012-2016  Juanjo Menent        <jmenent@2byte.es>
 * Copyright (C) 2015-2021  Alexandre Spangaro   <aspangaro@open-dsi.fr>
 * Copyright (C) 2015       Marcos García        <marcosgdf@gmail.com>
 * Copyright (C) 2016       Josep Lluís Amador   <joseplluis@lliuretic.cat>
 * Copyright (C) 2021       Gauthier VERDOL      <gauthier.verdol@atm-consulting.fr>
 * Copyright (C) 2021       Noé Cendrier         <noe.cendrier@altairis.fr>
 * Copyright (C) 2023      	Gauthier VERDOL      <gauthier.verdol@atm-consulting.fr>
 *
 * This program is free software; you can redistribute it and/or modify
 * it under the terms of the GNU General Public License as published by
 * the Free Software Foundation; either version 3 of the License, or
 * (at your option) any later version.
 *
 * This program is distributed in the hope that it will be useful,
 * but WITHOUT ANY WARRANTY; without even the implied warranty of
 * MERCHANTABILITY or FITNESS FOR A PARTICULAR PURPOSE.  See the
 * GNU General Public License for more details.
 *
 * You should have received a copy of the GNU General Public License
 * along with this program. If not, see <https://www.gnu.org/licenses/>.
 */

/**
 *      \file       htdocs/projet/element.php
 *      \ingroup    projet
 *		\brief      Page of project referrers
 */

// Load Dolibarr environment
require '../main.inc.php';
require_once DOL_DOCUMENT_ROOT.'/projet/class/project.class.php';
require_once DOL_DOCUMENT_ROOT.'/projet/class/task.class.php';
require_once DOL_DOCUMENT_ROOT.'/core/class/html.formprojet.class.php';
require_once DOL_DOCUMENT_ROOT.'/core/lib/project.lib.php';
require_once DOL_DOCUMENT_ROOT.'/core/lib/date.lib.php';
require_once DOL_DOCUMENT_ROOT.'/core/class/html.formfile.class.php';
if (isModEnabled('stock')) {
	require_once DOL_DOCUMENT_ROOT.'/product/stock/class/entrepot.class.php';
}
if (isModEnabled("propal")) {
	require_once DOL_DOCUMENT_ROOT.'/comm/propal/class/propal.class.php';
}
if (isModEnabled('facture')) {
	require_once DOL_DOCUMENT_ROOT.'/compta/facture/class/facture.class.php';
	require_once DOL_DOCUMENT_ROOT.'/compta/facture/class/facture-rec.class.php';
}
if (isModEnabled('commande')) {
	require_once DOL_DOCUMENT_ROOT.'/commande/class/commande.class.php';
}
if (isModEnabled('supplier_proposal')) {
	require_once DOL_DOCUMENT_ROOT.'/supplier_proposal/class/supplier_proposal.class.php';
}
if (isModEnabled("supplier_invoice")) {
	require_once DOL_DOCUMENT_ROOT.'/fourn/class/fournisseur.facture.class.php';
}
if (isModEnabled("supplier_order")) {
	require_once DOL_DOCUMENT_ROOT.'/fourn/class/fournisseur.commande.class.php';
}
if (isModEnabled('contrat')) {
	require_once DOL_DOCUMENT_ROOT.'/contrat/class/contrat.class.php';
}
if (isModEnabled('ficheinter')) {
	require_once DOL_DOCUMENT_ROOT.'/fichinter/class/fichinter.class.php';
}
if (isModEnabled("expedition")) {
	require_once DOL_DOCUMENT_ROOT.'/expedition/class/expedition.class.php';
}
if (isModEnabled('deplacement')) {
	require_once DOL_DOCUMENT_ROOT.'/compta/deplacement/class/deplacement.class.php';
}
if (isModEnabled('expensereport')) {
	require_once DOL_DOCUMENT_ROOT.'/expensereport/class/expensereport.class.php';
}
if (isModEnabled('agenda')) {
	require_once DOL_DOCUMENT_ROOT.'/comm/action/class/actioncomm.class.php';
}
if (isModEnabled('don')) {
	require_once DOL_DOCUMENT_ROOT.'/don/class/don.class.php';
}
if (!empty($conf->loan->enabled)) {
	require_once DOL_DOCUMENT_ROOT.'/loan/class/loan.class.php';
	require_once DOL_DOCUMENT_ROOT.'/loan/class/loanschedule.class.php';
}
if (isModEnabled('stock')) {
	require_once DOL_DOCUMENT_ROOT.'/product/stock/class/mouvementstock.class.php';
}
if (isModEnabled('tax')) {
	require_once DOL_DOCUMENT_ROOT.'/compta/sociales/class/chargesociales.class.php';
}
if (isModEnabled("banque")) {
	require_once DOL_DOCUMENT_ROOT.'/compta/bank/class/paymentvarious.class.php';
}
if (!empty($conf->salaries->enabled)) {
	require_once DOL_DOCUMENT_ROOT.'/salaries/class/salary.class.php';
}
if (isModEnabled('categorie')) {
	require_once DOL_DOCUMENT_ROOT.'/categories/class/categorie.class.php';
}
if (isModEnabled('mrp')) {
	require_once DOL_DOCUMENT_ROOT.'/mrp/class/mo.class.php';
}

// Load translation files required by the page
$langs->loadLangs(array('projects', 'companies', 'suppliers', 'compta'));
if (isModEnabled('facture')) {
	$langs->load("bills");
}
if (isModEnabled('commande')) {
	$langs->load("orders");
}
if (isModEnabled("propal")) {
	$langs->load("propal");
}
if (isModEnabled('ficheinter')) {
	$langs->load("interventions");
}
if (isModEnabled('deplacement')) {
	$langs->load("trips");
}
if (isModEnabled('expensereport')) {
	$langs->load("trips");
}
if (isModEnabled('don')) {
	$langs->load("donations");
}
if (!empty($conf->loan->enabled)) {
	$langs->load("loan");
}
if (!empty($conf->salaries->enabled)) {
	$langs->load("salaries");
}
if (isModEnabled('mrp')) {
	$langs->load("mrp");
}
if (isModEnabled('eventorganization')) {
	$langs->load("eventorganization");
}

$id = GETPOST('id', 'int');
$ref = GETPOST('ref', 'alpha');
$action = GETPOST('action', 'aZ09');
$datesrfc = GETPOST('datesrfc');
$dateerfc = GETPOST('dateerfc');
$dates = dol_mktime(0, 0, 0, GETPOST('datesmonth'), GETPOST('datesday'), GETPOST('datesyear'));
$datee = dol_mktime(23, 59, 59, GETPOST('dateemonth'), GETPOST('dateeday'), GETPOST('dateeyear'));
if (empty($dates) && !empty($datesrfc)) {
	$dates = dol_stringtotime($datesrfc);
}
if (empty($datee) && !empty($dateerfc)) {
	$datee = dol_stringtotime($dateerfc);
}
if (!GETPOSTISSET('datesrfc') && !GETPOSTISSET('datesday') && !empty($conf->global->PROJECT_LINKED_ELEMENT_DEFAULT_FILTER_YEAR)) {
	$new = dol_now();
	$tmp = dol_getdate($new);
	//$datee=$now
	//$dates=dol_time_plus_duree($datee, -1, 'y');
	$dates = dol_get_first_day($tmp['year'], 1);
}
if ($id == '' && $ref == '') {
	setEventMessage($langs->trans('ErrorBadParameters'), 'errors');
	header('Location: list.php');
	exit();
}

$mine = GETPOST('mode') == 'mine' ? 1 : 0;
//if (! $user->rights->projet->all->lire) $mine=1;	// Special for projects

$object = new Project($db);

include DOL_DOCUMENT_ROOT.'/core/actions_fetchobject.inc.php'; // Must be include, not include_once
if (!empty($conf->global->PROJECT_ALLOW_COMMENT_ON_PROJECT) && method_exists($object, 'fetchComments') && empty($object->comments)) {
	$object->fetchComments();
}

// Security check
$socid = $object->socid;
//if ($user->socid > 0) $socid = $user->socid;    // For external user, no check is done on company because readability is managed by public status of project and assignement.
$result = restrictedArea($user, 'projet', $object->id, 'projet&project');

$hookmanager->initHooks(array('projectOverview'));


/*
 *	View
 */

$title = $langs->trans('ProjectReferers').' - '.$object->ref.' '.$object->name;
if (!empty($conf->global->MAIN_HTML_TITLE) && preg_match('/projectnameonly/', $conf->global->MAIN_HTML_TITLE) && $object->name) {
	$title = $object->ref.' '.$object->name.' - '.$langs->trans('ProjectReferers');
}

$help_url = 'EN:Module_Projects|FR:Module_Projets|ES:M&oacute;dulo_Proyectos|DE:Modul_Projekte';

llxHeader('', $title, $help_url);

$form = new Form($db);
$formproject = new FormProjets($db);
$formfile = new FormFile($db);

$userstatic = new User($db);

// To verify role of users
$userAccess = $object->restrictedProjectArea($user);

$head = project_prepare_head($object);
print dol_get_fiche_head($head, 'element', $langs->trans("Project"), -1, ($object->public ? 'projectpub' : 'project'));


// Project card

$linkback = '<a href="'.DOL_URL_ROOT.'/projet/list.php?restore_lastsearch_values=1">'.$langs->trans("BackToList").'</a>';

$morehtmlref = '<div class="refidno">';
// Title
$morehtmlref .= $object->title;
// Thirdparty
if (!empty($object->thirdparty->id) && $object->thirdparty->id > 0) {
	$morehtmlref .= '<br>'.$object->thirdparty->getNomUrl(1, 'project');
}
$morehtmlref .= '</div>';

// Define a complementary filter for search of next/prev ref.
if (empty($user->rights->projet->all->lire)) {
	$objectsListId = $object->getProjectsAuthorizedForUser($user, 0, 0);
	$object->next_prev_filter = " te.rowid IN (".$db->sanitize(count($objectsListId) ?join(',', array_keys($objectsListId)) : '0').")";
}

dol_banner_tab($object, 'ref', $linkback, 1, 'ref', 'ref', $morehtmlref);


print '<div class="fichecenter">';
print '<div class="fichehalfleft">';
print '<div class="underbanner clearboth"></div>';

print '<table class="border tableforfield centpercent">';

// Usage
if (!empty($conf->global->PROJECT_USE_OPPORTUNITIES) || empty($conf->global->PROJECT_HIDE_TASKS) || isModEnabled('eventorganization')) {
	print '<tr><td class="tdtop">';
	print $langs->trans("Usage");
	print '</td>';
	print '<td>';
	if (!empty($conf->global->PROJECT_USE_OPPORTUNITIES)) {
		print '<input type="checkbox" disabled name="usage_opportunity"'.(GETPOSTISSET('usage_opportunity') ? (GETPOST('usage_opportunity', 'alpha') != '' ? ' checked="checked"' : '') : ($object->usage_opportunity ? ' checked="checked"' : '')).'"> ';
		$htmltext = $langs->trans("ProjectFollowOpportunity");
		print $form->textwithpicto($langs->trans("ProjectFollowOpportunity"), $htmltext);
		print '<br>';
	}
	if (empty($conf->global->PROJECT_HIDE_TASKS)) {
		print '<input type="checkbox" disabled name="usage_task"'.(GETPOSTISSET('usage_task') ? (GETPOST('usage_task', 'alpha') != '' ? ' checked="checked"' : '') : ($object->usage_task ? ' checked="checked"' : '')).'"> ';
		$htmltext = $langs->trans("ProjectFollowTasks");
		print $form->textwithpicto($langs->trans("ProjectFollowTasks"), $htmltext);
		print '<br>';
	}
	if (empty($conf->global->PROJECT_HIDE_TASKS) && !empty($conf->global->PROJECT_BILL_TIME_SPENT)) {
		print '<input type="checkbox" disabled name="usage_bill_time"'.(GETPOSTISSET('usage_bill_time') ? (GETPOST('usage_bill_time', 'alpha') != '' ? ' checked="checked"' : '') : ($object->usage_bill_time ? ' checked="checked"' : '')).'"> ';
		$htmltext = $langs->trans("ProjectBillTimeDescription");
		print $form->textwithpicto($langs->trans("BillTime"), $htmltext);
		print '<br>';
	}
	if (isModEnabled('eventorganization')) {
		print '<input type="checkbox" disabled name="usage_organize_event"'.(GETPOSTISSET('usage_organize_event') ? (GETPOST('usage_organize_event', 'alpha') != '' ? ' checked="checked"' : '') : ($object->usage_organize_event ? ' checked="checked"' : '')).'"> ';
		$htmltext = $langs->trans("EventOrganizationDescriptionLong");
		print $form->textwithpicto($langs->trans("ManageOrganizeEvent"), $htmltext);
	}
	print '</td></tr>';
}

// Visibility
print '<tr><td class="titlefield">'.$langs->trans("Visibility").'</td><td>';
if ($object->public) {
	print img_picto($langs->trans('SharedProject'), 'world', 'class="paddingrightonly"');
	print $langs->trans('SharedProject');
} else {
	print img_picto($langs->trans('PrivateProject'), 'private', 'class="paddingrightonly"');
	print $langs->trans('PrivateProject');
}
print '</td></tr>';

if (!empty($conf->global->PROJECT_USE_OPPORTUNITIES)) {
	// Opportunity status
	print '<tr><td>'.$langs->trans("OpportunityStatus").'</td><td>';
	$code = dol_getIdFromCode($db, $object->opp_status, 'c_lead_status', 'rowid', 'code');
	if ($code) {
		print $langs->trans("OppStatus".$code);
	}
	print '</td></tr>';

	// Opportunity percent
	print '<tr><td>'.$langs->trans("OpportunityProbability").'</td><td>';
	if (!is_null($object->opp_percent) && strcmp($object->opp_percent, '')) {
		print price($object->opp_percent, '', $langs, 1, 0).' %';
	}
	print '</td></tr>';

	// Opportunity Amount
	print '<tr><td>'.$langs->trans("OpportunityAmount").'</td><td>';
	if (!is_null($object->opp_amount) && strcmp($object->opp_amount, '')) {
		print '<span class="amount">'.price($object->opp_amount, '', $langs, 1, 0, 0, $conf->currency).'</span>';
		if (strcmp($object->opp_percent, '')) {
			print ' &nbsp; &nbsp; &nbsp; <span title="'.dol_escape_htmltag($langs->trans('OpportunityWeightedAmount')).'"><span class="opacitymedium">'.$langs->trans("Weighted").'</span>: <span class="amount">'.price($object->opp_amount * $object->opp_percent / 100, 0, $langs, 1, 0, -1, $conf->currency).'</span></span>';
		}
	}
	print '</td></tr>';
}

// Budget
print '<tr><td>'.$langs->trans("Budget").'</td><td>';
if (!is_null($object->budget_amount) && strcmp($object->budget_amount, '')) {
	print '<span class="amount">'.price($object->budget_amount, '', $langs, 1, 0, 0, $conf->currency).'</span>';
}
print '</td></tr>';

// Date start - end project
print '<tr><td>'.$langs->trans("Dates").'</td><td>';
$start = dol_print_date($object->date_start, 'day');
print ($start ? $start : '?');
$end = dol_print_date($object->date_end, 'day');
print ' - ';
print ($end ? $end : '?');
if ($object->hasDelay()) {
	print img_warning("Late");
}
print '</td></tr>';

// Other attributes
$cols = 2;
include DOL_DOCUMENT_ROOT.'/core/tpl/extrafields_view.tpl.php';

print '</table>';

print '</div>';
print '<div class="fichehalfright">';
print '<div class="underbanner clearboth"></div>';

print '<table class="border tableforfield centpercent">';

// Description
print '<td class="titlefield tdtop">'.$langs->trans("Description").'</td><td>';
print dol_htmlentitiesbr($object->description);
print '</td></tr>';

// Categories
if (isModEnabled('categorie')) {
	print '<tr><td class="valignmiddle">'.$langs->trans("Categories").'</td><td>';
	print $form->showCategories($object->id, Categorie::TYPE_PROJECT, 1);
	print "</td></tr>";
}

print '</table>';

print '</div>';
print '</div>';

print '<div class="clearboth"></div>';

print dol_get_fiche_end();

print '<br>';

/*
 * Referers types
 */

$listofreferent = array(
'entrepot'=>array(
	'name'=>"Warehouse",
	'title'=>"ListWarehouseAssociatedProject",
	'class'=>'Entrepot',
	'table'=>'entrepot',
	'datefieldname'=>'date_entrepot',
	'urlnew'=>DOL_URL_ROOT.'/product/stock/card.php?action=create&projectid='.$id.'&backtopage='.urlencode($_SERVER['PHP_SELF'].'?id='.$id),
	'lang'=>'entrepot',
	'buttonnew'=>'AddWarehouse',
	'project_field'=>'fk_project',
	'testnew'=>$user->hasRight('stock', 'creer'),
	'test'=>!empty($conf->stock->enabled) && $user->hasRight('stock', 'lire') && !empty($conf->global->WAREHOUSE_ASK_WAREHOUSE_DURING_PROJECT)),
'propal'=>array(
	'name'=>"Proposals",
	'title'=>"ListProposalsAssociatedProject",
	'class'=>'Propal',
	'table'=>'propal',
	'datefieldname'=>'datep',
	'urlnew'=>DOL_URL_ROOT.'/comm/propal/card.php?action=create&origin=project&originid='.$id.'&socid='.$socid.'&backtopage='.urlencode($_SERVER['PHP_SELF'].'?id='.$id),
	'lang'=>'propal',
	'buttonnew'=>'AddProp',
	'testnew'=>$user->hasRight('propal', 'creer'),
	'test'=>!empty($conf->propal->enabled) && $user->hasRight('propal', 'lire')),
'order'=>array(
	'name'=>"CustomersOrders",
	'title'=>"ListOrdersAssociatedProject",
	'class'=>'Commande',
	'table'=>'commande',
	'datefieldname'=>'date_commande',
	'urlnew'=>DOL_URL_ROOT.'/commande/card.php?action=create&projectid='.$id.'&socid='.$socid.'&backtopage='.urlencode($_SERVER['PHP_SELF'].'?id='.$id),
	'lang'=>'orders',
	'buttonnew'=>'CreateOrder',
	'testnew'=>$user->hasRight('commande', 'creer'),
	'test'=>!empty($conf->commande->enabled) && $user->hasRight('commande', 'lire')),
'invoice'=>array(
	'name'=>"CustomersInvoices",
	'title'=>"ListInvoicesAssociatedProject",
	'class'=>'Facture',
	'margin'=>'add',
	'table'=>'facture',
	'datefieldname'=>'datef',
	'urlnew'=>DOL_URL_ROOT.'/compta/facture/card.php?action=create&projectid='.$id.'&socid='.$socid.'&backtopage='.urlencode($_SERVER['PHP_SELF'].'?id='.$id),
	'lang'=>'bills',
	'buttonnew'=>'CreateBill',
	'testnew'=>$user->hasRight('facture', 'creer'),
	'test'=>isModEnabled('facture') && $user->hasRight('facture', 'lire')),
'invoice_predefined'=>array(
	'name'=>"PredefinedInvoices",
	'title'=>"ListPredefinedInvoicesAssociatedProject",
	'class'=>'FactureRec',
	'table'=>'facture_rec',
	'datefieldname'=>'datec',
	'urlnew'=>DOL_URL_ROOT.'/compta/facture/card.php?action=create&projectid='.$id.'&socid='.$socid.'&backtopage='.urlencode($_SERVER['PHP_SELF'].'?id='.$id),
	'lang'=>'bills',
	'buttonnew'=>'CreateBill',
	'testnew'=>$user->hasRight('facture', 'creer'),
	'test'=>isModEnabled('facture') && $user->hasRight('facture', 'lire')),
'proposal_supplier'=>array(
	'name'=>"SupplierProposals",
	'title'=>"ListSupplierProposalsAssociatedProject",
	'class'=>'SupplierProposal',
	'table'=>'supplier_proposal',
	'datefieldname'=>'date_valid',
	'urlnew'=>DOL_URL_ROOT.'/supplier_proposal/card.php?action=create&projectid='.$id.'&backtopage='.urlencode($_SERVER['PHP_SELF'].'?id='.$id), // No socid parameter here, the socid is often the customer and we create a supplier object
	'lang'=>'supplier_proposal',
	'buttonnew'=>'AddSupplierProposal',
	'testnew'=>$user->hasRight('supplier_proposal', 'creer'),
	'test'=>!empty($conf->supplier_proposal->enabled) && $user->hasRight('supplier_proposal', 'lire')),
'order_supplier'=>array(
	'name'=>"SuppliersOrders",
	'title'=>"ListSupplierOrdersAssociatedProject",
	'class'=>'CommandeFournisseur',
	'table'=>'commande_fournisseur',
	'datefieldname'=>'date_commande',
	'urlnew'=>DOL_URL_ROOT.'/fourn/commande/card.php?action=create&projectid='.$id.'&backtopage='.urlencode($_SERVER['PHP_SELF'].'?id='.$id), // No socid parameter here, the socid is often the customer and we create a supplier object
	'lang'=>'suppliers',
	'buttonnew'=>'AddSupplierOrder',
	'testnew'=>$user->hasRight('fournisseur', 'commande', 'creer') || $user->hasRight('supplier_order', 'creer'),
	'test'=>!empty($conf->supplier_order->enabled) && $user->hasRight('fournisseur', 'commande', 'lire') || $user->hasRight('supplier_order', 'lire')),
'invoice_supplier'=>array(
	'name'=>"BillsSuppliers",
	'title'=>"ListSupplierInvoicesAssociatedProject",
	'class'=>'FactureFournisseur',
	'margin'=>'minus',
	'table'=>'facture_fourn',
	'datefieldname'=>'datef',
	'urlnew'=>DOL_URL_ROOT.'/fourn/facture/card.php?action=create&projectid='.$id.'&backtopage='.urlencode($_SERVER['PHP_SELF'].'?id='.$id), // No socid parameter here, the socid is often the customer and we create a supplier object
	'lang'=>'suppliers',
	'buttonnew'=>'AddSupplierInvoice',
	'testnew'=>$user->hasRight('fournisseur', 'facture', 'creer') || $user->hasRight('supplier_invoice', 'creer'),
	'test'=>!empty($conf->supplier_invoice->enabled) && $user->hasRight('fournisseur', 'facture', 'lire') || $user->hasRight('supplier_invoice', 'lire')),
'contract'=>array(
	'name'=>"Contracts",
	'title'=>"ListContractAssociatedProject",
	'class'=>'Contrat',
	'table'=>'contrat',
	'datefieldname'=>'date_contrat',
	'urlnew'=>DOL_URL_ROOT.'/contrat/card.php?action=create&projectid='.$id.'&socid='.$socid.'&backtopage='.urlencode($_SERVER['PHP_SELF'].'?id='.$id),
	'lang'=>'contracts',
	'buttonnew'=>'AddContract',
	'testnew'=>$user->hasRight('contrat', 'creer'),
	'test'=>!empty($conf->contrat->enabled) && $user->hasRight('contrat', 'lire')),
'intervention'=>array(
	'name'=>"Interventions",
	'title'=>"ListFichinterAssociatedProject",
	'class'=>'Fichinter',
	'table'=>'fichinter',
	'datefieldname'=>'date_valid',
	'disableamount'=>0,
	'margin'=>'',
	'urlnew'=>DOL_URL_ROOT.'/fichinter/card.php?action=create&origin=project&originid='.$id.'&socid='.$socid.'&backtopage='.urlencode($_SERVER['PHP_SELF'].'?id='.$id),
	'lang'=>'interventions',
	'buttonnew'=>'AddIntervention',
	'testnew'=>$user->hasRight('ficheinter', 'creer'),
	'test'=>!empty($conf->ficheinter->enabled) && $user->hasRight('ficheinter', 'lire')),
'shipping'=>array(
	'name'=>"Shippings",
	'title'=>"ListShippingAssociatedProject",
	'class'=>'Expedition',
	'table'=>'expedition',
	'datefieldname'=>'date_valid',
	'urlnew'=>DOL_URL_ROOT.'/expedition/card.php?action=create&origin=project&originid='.$id.'&socid='.$socid.'&backtopage='.urlencode($_SERVER['PHP_SELF'].'?id='.$id),
	'lang'=>'sendings',
	'buttonnew'=>'CreateShipment',
	'testnew'=>0,
	'test'=>isModEnabled('expedition') && $user->hasRight('expedition', 'lire')),
'mrp'=>array(
	'name'=>"MO",
	'title'=>"ListMOAssociatedProject",
	'class'=>'Mo',
	'table'=>'mrp_mo',
	'datefieldname'=>'date_valid',
	'urlnew'=>DOL_URL_ROOT.'/mrp/mo_card.php?action=create&origin=project&originid='.$id.'&socid='.$socid.'&backtopage='.urlencode($_SERVER['PHP_SELF'].'?id='.$id),
	'lang'=>'mrp',
	'buttonnew'=>'CreateMO',
	'testnew'=>$user->hasRight('mrp', 'write'),
	'project_field'=>'fk_project',
	'nototal'=>1,
	'test'=>!empty($conf->mrp->enabled) && $user->hasRight('mrp', 'read')),
'trip'=>array(
	'name'=>"TripsAndExpenses",
	'title'=>"ListExpenseReportsAssociatedProject",
	'class'=>'Deplacement',
	'table'=>'deplacement',
	'datefieldname'=>'dated',
	'margin'=>'minus',
	'disableamount'=>1,
	'urlnew'=>DOL_URL_ROOT.'/deplacement/card.php?action=create&projectid='.$id.'&socid='.$socid.'&backtopage='.urlencode($_SERVER['PHP_SELF'].'?id='.$id),
	'lang'=>'trips',
	'buttonnew'=>'AddTrip',
	'testnew'=>$user->hasRight('deplacement', 'creer'),
	'test'=>!empty($conf->deplacement->enabled) && $user->hasRight('deplacement', 'lire')),
'expensereport'=>array(
	'name'=>"ExpenseReports",
	'title'=>"ListExpenseReportsAssociatedProject",
	'class'=>'ExpenseReportLine',
	'table'=>'expensereport_det',
	'datefieldname'=>'date',
	'margin'=>'minus',
	'disableamount'=>0,
	'urlnew'=>DOL_URL_ROOT.'/expensereport/card.php?action=create&projectid='.$id.'&socid='.$socid.'&backtopage='.urlencode($_SERVER['PHP_SELF'].'?id='.$id),
	'lang'=>'trips',
	'buttonnew'=>'AddTrip',
	'testnew'=>$user->hasRight('expensereport', 'creer'),
	'test'=>!empty($conf->expensereport->enabled) && $user->hasRight('expensereport', 'lire')),
'donation'=>array(
	'name'=>"Donation",
	'title'=>"ListDonationsAssociatedProject",
	'class'=>'Don',
	'margin'=>'add',
	'table'=>'don',
	'datefieldname'=>'datedon',
	'disableamount'=>0,
	'urlnew'=>DOL_URL_ROOT.'/don/card.php?action=create&projectid='.$id.'&socid='.$socid.'&backtopage='.urlencode($_SERVER['PHP_SELF'].'?id='.$id),
	'lang'=>'donations',
	'buttonnew'=>'AddDonation',
	'testnew'=>$user->hasRight('don', 'creer'),
	'test'=>!empty($conf->don->enabled) && $user->hasRight('don', 'lire')),
'loan'=>array(
	'name'=>"Loan",
	'title'=>"ListLoanAssociatedProject",
	'class'=>'Loan',
	'margin'=>'add',
	'table'=>'loan',
	'datefieldname'=>'datestart',
	'disableamount'=>0,
	'urlnew'=>DOL_URL_ROOT.'/loan/card.php?action=create&projectid='.$id.'&socid='.$socid.'&backtopage='.urlencode($_SERVER['PHP_SELF'].'?id='.$id),
	'lang'=>'loan',
	'buttonnew'=>'AddLoan',
	'testnew'=>$user->hasRight('loan', 'write'),
	'test'=>!empty($conf->loan->enabled) && $user->hasRight('loan', 'read')),
'chargesociales'=>array(
	'name'=>"SocialContribution",
	'title'=>"ListSocialContributionAssociatedProject",
	'class'=>'ChargeSociales',
	'margin'=>'minus',
	'table'=>'chargesociales',
	'datefieldname'=>'date_ech',
	'disableamount'=>0,
	'urlnew'=>DOL_URL_ROOT.'/compta/sociales/card.php?action=create&projectid='.$id.'&backtopage='.urlencode($_SERVER['PHP_SELF'].'?id='.$id),
	'lang'=>'compta',
	'buttonnew'=>'AddSocialContribution',
	'testnew'=>$user->hasRight('tax', 'charges', 'lire'),
	'test'=>!empty($conf->tax->enabled) && $user->hasRight('tax', 'charges', 'lire')),
'project_task'=>array(
	'name'=>"TaskTimeSpent",
	'title'=>"ListTaskTimeUserProject",
	'class'=>'Task',
	'margin'=>'minus',
	'table'=>'projet_task',
	'datefieldname'=>'element_date',
	'disableamount'=>0,
	'urlnew'=>DOL_URL_ROOT.'/projet/tasks/time.php?withproject=1&action=createtime&projectid='.$id.'&backtopage='.urlencode($_SERVER['PHP_SELF'].'?id='.$id),
	'buttonnew'=>'AddTimeSpent',
	'testnew'=>$user->hasRight('project', 'creer'),
	'test'=>!empty($conf->project->enabled) && $user->hasRight('projet', 'lire') && empty($conf->global->PROJECT_HIDE_TASKS)),
'stock_mouvement'=>array(
	'name'=>"MouvementStockAssociated",
	'title'=>"ListMouvementStockProject",
	'class'=>'MouvementStock',
	'table'=>'stock_mouvement',
	'datefieldname'=>'datem',
	'margin'=>'minus',
	'disableamount'=>0,
	'test'=>!empty($conf->stock->enabled) && $user->hasRight('stock', 'mouvement', 'lire') && !empty($conf->global->STOCK_MOVEMENT_INTO_PROJECT_OVERVIEW)),
'salaries'=>array(
	'name'=>"Salaries",
	'title'=>"ListSalariesAssociatedProject",
	'class'=>'Salary',
	'table'=>'salary',
	'datefieldname'=>'datesp',
	'margin'=>'minus',
	'disableamount'=>0,
	'urlnew'=>DOL_URL_ROOT.'/salaries/card.php?action=create&projectid='.$id.'&backtopage='.urlencode($_SERVER['PHP_SELF'].'?id='.$id),
	'lang'=>'salaries',
	'buttonnew'=>'AddSalary',
	'testnew'=>$user->hasRight('salaries', 'write'),
	'test'=>!empty($conf->salaries->enabled) && $user->hasRight('salaries', 'read')),
'variouspayment'=>array(
	'name'=>"VariousPayments",
	'title'=>"ListVariousPaymentsAssociatedProject",
	'class'=>'PaymentVarious',
	'table'=>'payment_various',
	'datefieldname'=>'datev',
	'margin'=>'minus',
	'disableamount'=>0,
	'urlnew'=>DOL_URL_ROOT.'/compta/bank/various_payment/card.php?action=create&projectid='.$id.'&backtopage='.urlencode($_SERVER['PHP_SELF'].'?id='.$id),
	'lang'=>'banks',
	'buttonnew'=>'AddVariousPayment',
	'testnew'=>$user->hasRight('banque', 'modifier'),
	'test'=>isModEnabled("banque") && $user->hasRight('banque', 'lire') && !empty($conf->global->BANK_USE_OLD_VARIOUS_PAYMENT)),
/* No need for this, available on dedicated tab "Agenda/Events"
'agenda'=>array(
	'name'=>"Agenda",
	'title'=>"ListActionsAssociatedProject",
	'class'=>'ActionComm',
	'table'=>'actioncomm',
	'datefieldname'=>'datep',
	'disableamount'=>1,
	'urlnew'=>DOL_URL_ROOT.'/comm/action/card.php?action=create&projectid='.$id.'&socid='.$socid.'&backtopage='.urlencode($_SERVER['PHP_SELF'].'?id='.$id),
	'lang'=>'agenda',
	'buttonnew'=>'AddEvent',
	'testnew'=>$user->rights->agenda->myactions->create,
	'test'=> isModEnabled('agenda') && $user->hasRight('agenda', 'myactions', 'read')),
*/
);

// Change rules for profit/benefit calculation
if (!empty($conf->global->PROJECT_ELEMENTS_FOR_PLUS_MARGIN)) {
	foreach ($listofreferent as $key => $element) {
		if ($listofreferent[$key]['margin'] == 'add') {
			unset($listofreferent[$key]['margin']);
		}
	}
	$newelementforplusmargin = explode(',', $conf->global->PROJECT_ELEMENTS_FOR_PLUS_MARGIN);
	foreach ($newelementforplusmargin as $value) {
		$listofreferent[trim($value)]['margin'] = 'add';
	}
}
if (!empty($conf->global->PROJECT_ELEMENTS_FOR_MINUS_MARGIN)) {
	foreach ($listofreferent as $key => $element) {
		if ($listofreferent[$key]['margin'] == 'minus') {
			unset($listofreferent[$key]['margin']);
		}
	}
	$newelementforminusmargin = explode(',', $conf->global->PROJECT_ELEMENTS_FOR_MINUS_MARGIN);
	foreach ($newelementforminusmargin as $value) {
		$listofreferent[trim($value)]['margin'] = 'minus';
	}
}


$parameters = array('listofreferent'=>$listofreferent);
$resHook = $hookmanager->executeHooks('completeListOfReferent', $parameters, $object, $action);

if (!empty($hookmanager->resArray)) {
	$listofreferent = array_merge($listofreferent, $hookmanager->resArray);
}

if ($action == "addelement") {
	$tablename = GETPOST("tablename");
	$elementselectid = GETPOST("elementselect");
	$result = $object->update_element($tablename, $elementselectid);
	if ($result < 0) {
		setEventMessages($object->error, $object->errors, 'errors');
	}
} elseif ($action == "unlink") {
	$tablename = GETPOST("tablename", "aZ09");
	$projectField = GETPOSTISSET('projectfield') ? GETPOST('projectfield', 'aZ09') : 'fk_projet';
	$elementselectid = GETPOST("elementselect", "int");

	$result = $object->remove_element($tablename, $elementselectid, $projectField);
	if ($result < 0) {
		setEventMessages($object->error, $object->errors, 'errors');
	}
}

$elementuser = new User($db);



$showdatefilter = 0;
// Show the filter on date on top of element list
if (!$showdatefilter) {
	print '<div class="center centpercent">';
	print '<form action="'.$_SERVER["PHP_SELF"].'?id='.$object->id.'" method="POST">';
	print '<input type="hidden" name="token" value="'.newToken().'">';
	print '<input type="hidden" name="tablename" value="'.(empty($tablename) ? '' : $tablename).'">';
	print '<input type="hidden" name="action" value="view">';
	print '<div class="inline-block">';
	print $form->selectDate($dates, 'dates', 0, 0, 1, '', 1, 0, 0, '', '', '', '', 1, '', $langs->trans("From"));
	print '</div>';
	print '<div class="inline-block">';
	print $form->selectDate($datee, 'datee', 0, 0, 1, '', 1, 0, 0, '', '', '', '', 1, '', $langs->trans("to"));
	print '</div>';
	print '<div class="inline-block">';
	print '<input type="submit" name="refresh" value="'.$langs->trans("Refresh").'" class="button small">';
	print '</div>';
	print '</form>';
	print '</div>';

	$showdatefilter++;
}



// Show balance for whole project

$langs->loadLangs(array("suppliers", "bills", "orders", "proposals", "margins"));

if (isModEnabled('stock')) {
	$langs->load('stocks');
}

print load_fiche_titre($langs->trans("Profit"), '', 'title_accountancy');

print '<table class="noborder centpercent">';
print '<tr class="liste_titre">';
print '<td class="left" width="200">';
$tooltiponprofit = $langs->trans("ProfitIsCalculatedWith")."<br>\n";
$tooltiponprofitplus = $tooltiponprofitminus = '';
foreach ($listofreferent as $key => $value) {
	if (!empty($value['lang'])) {
		$langs->load($value['lang']);
	}
	$name = $langs->trans($value['name']);
	$qualified = $value['test'];
	$margin = empty($value['margin']) ? 0 : $value['margin'];
	if ($qualified && isset($margin)) {		// If this element must be included into profit calculation ($margin is 'minus' or 'add')
		if ($margin == 'add') {
			$tooltiponprofitplus .= ' &gt; '.$name." (+)<br>\n";
		}
		if ($margin == 'minus') {
			$tooltiponprofitminus .= ' &gt; '.$name." (-)<br>\n";
		}
	}
}
$tooltiponprofit .= $tooltiponprofitplus;
$tooltiponprofit .= $tooltiponprofitminus;
print $form->textwithpicto($langs->trans("Element"), $tooltiponprofit);
print '</td>';
print '<td class="right" width="100">'.$langs->trans("Number").'</td>';
print '<td class="right" width="100">'.$langs->trans("AmountHT").'</td>';
print '<td class="right" width="100">'.$langs->trans("AmountTTC").'</td>';
print '</tr>';

$total_revenue_ht = 0;
$balance_ht = 0;
$balance_ttc = 0;

// Loop on each element type (proposal, sale order, invoices, ...)
foreach ($listofreferent as $key => $value) {
	$parameters = array(
		'total_revenue_ht' =>& $total_revenue_ht,
		'balance_ht' =>& $balance_ht,
		'balance_ttc' =>& $balance_ttc,
		'key' => $key,
		'value' =>& $value,
		'dates' => $dates,
		'datee' => $datee
	);
	$reshook = $hookmanager->executeHooks('printOverviewProfit', $parameters, $object, $action); // Note that $action and $object may have been modified by hook
	if ($reshook < 0) {
		setEventMessages($hookmanager->error, $hookmanager->errors, 'errors');
	} elseif ($reshook > 0) {
		print $hookmanager->resPrint;
		continue;
	}

	$name = $langs->trans($value['name']);
	$title = $value['title'];
	$classname = $value['class'];
	$tablename = $value['table'];
	$datefieldname = $value['datefieldname'];
	$qualified = $value['test'];
	$margin = empty($value['margin']) ? 0 : $value['margin'];
	$project_field = empty($value['project_field']) ? '' : $value['project_field'];
	if ($qualified && isset($margin)) {		// If this element must be included into profit calculation ($margin is 'minus' or 'add')
		$element = new $classname($db);

		$elementarray = $object->get_element_list($key, $tablename, $datefieldname, $dates, $datee, !empty($project_field) ? $project_field : 'fk_projet');

		if (is_array($elementarray) && count($elementarray) > 0) {
			$total_ht = 0;
			$total_ttc = 0;

			// Loop on each object for the current element type
			$num = count($elementarray);
			for ($i = 0; $i < $num; $i++) {
				$tmp = explode('_', $elementarray[$i]);
				$idofelement = $tmp[0];
				$idofelementuser = !empty($tmp[1]) ? $tmp[1] : "";

				$element->fetch($idofelement);
				if ($idofelementuser) {
					$elementuser->fetch($idofelementuser);
				}

				// Define if record must be used for total or not
				$qualifiedfortotal = true;
				if ($key == 'invoice') {
					if (!empty($element->close_code) && $element->close_code == 'replaced') {
						$qualifiedfortotal = false; // Replacement invoice, do not include into total
					}
					if (!empty($conf->global->FACTURE_DEPOSITS_ARE_JUST_PAYMENTS) && $element->type == Facture::TYPE_DEPOSIT) {
						$qualifiedfortotal = false; // If hidden option to use deposits as payment (deprecated, not recommended to use this), deposits are not included
					}
				}
				if ($key == 'propal') {
					if ($element->status != Propal::STATUS_SIGNED && $element->status != Propal::STATUS_BILLED) {
						$qualifiedfortotal = false; // Only signed proposal must not be included in total
					}
				}

				if ($tablename != 'expensereport_det' && method_exists($element, 'fetch_thirdparty')) {
					$element->fetch_thirdparty();
				}

				// Define $total_ht_by_line
				if ($tablename == 'don' || $tablename == 'chargesociales' || $tablename == 'payment_various' || $tablename == 'salary') {
					$total_ht_by_line = $element->amount;
				} elseif ($tablename == 'fichinter') {
					$total_ht_by_line = $element->getAmount();
				} elseif ($tablename == 'stock_mouvement') {
					$total_ht_by_line = $element->price * abs($element->qty);
				} elseif ($tablename == 'projet_task') {
					if ($idofelementuser) {
						$tmp = $element->getSumOfAmount($elementuser, $dates, $datee);
						$total_ht_by_line = price2num($tmp['amount'], 'MT');
					} else {
						$tmp = $element->getSumOfAmount('', $dates, $datee);
						$total_ht_by_line = price2num($tmp['amount'], 'MT');
					}
				} elseif ($key == 'loan') {
					if ((empty($dates) && empty($datee)) || (intval($dates) <= $element->datestart && intval($datee) >= $element->dateend)) {
						// Get total loan
						$total_ht_by_line = -$element->capital;
					} else {
						// Get loan schedule according to date filter
						$total_ht_by_line = 0;
						$loanScheduleStatic = new LoanSchedule($element->db);
						$loanScheduleStatic->fetchAll($element->id);
						if (!empty($loanScheduleStatic->lines)) {
							foreach ($loanScheduleStatic->lines as $loanSchedule) {
								/**
								 * @var $loanSchedule LoanSchedule
								 */
								if (($loanSchedule->datep >= $dates && $loanSchedule->datep <= $datee) // dates filter is defined
									|| !empty($dates) && empty($datee) && $loanSchedule->datep >= $dates && $loanSchedule->datep <= dol_now()
									|| empty($dates) && !empty($datee) && $loanSchedule->datep <= $datee
								) {
									$total_ht_by_line -= $loanSchedule->amount_capital;
								}
							}
						}
					}
				} else {
					$total_ht_by_line = $element->total_ht;
				}

				// Define $total_ttc_by_line
				if ($tablename == 'don' || $tablename == 'chargesociales' || $tablename == 'payment_various' || $tablename == 'salary') {
					$total_ttc_by_line = $element->amount;
				} elseif ($tablename == 'fichinter') {
					$total_ttc_by_line = $element->getAmount();
				} elseif ($tablename == 'stock_mouvement') {
					$total_ttc_by_line = $element->price * abs($element->qty);
				} elseif ($tablename == 'projet_task') {
					$defaultvat = get_default_tva($mysoc, $mysoc);
					$total_ttc_by_line = price2num($total_ht_by_line * (1 + ($defaultvat / 100)), 'MT');
				} elseif ($key == 'loan') {
					$total_ttc_by_line = $total_ht_by_line; // For loan there is actually no taxe managed in Dolibarr
				} else {
					$total_ttc_by_line = $element->total_ttc;
				}

				// Change sign of $total_ht_by_line and $total_ttc_by_line for some cases
				if ($tablename == 'payment_various') {
					if ($element->sens == 1) {
						$total_ht_by_line = -$total_ht_by_line;
						$total_ttc_by_line = -$total_ttc_by_line;
					}
				}

				// Add total if we have to
				if ($qualifiedfortotal) {
					$total_ht = $total_ht + $total_ht_by_line;
					$total_ttc = $total_ttc + $total_ttc_by_line;
				}
			}

			// Each element with at least one line is output

			// Calculate margin
			if ($margin) {
				if ($margin === 'add') {
					$total_revenue_ht += $total_ht;
				}

				if ($margin === "minus") {	// Revert sign
					$total_ht = -$total_ht;
					$total_ttc = -$total_ttc;
				}

				$balance_ht += $total_ht;
				$balance_ttc += $total_ttc;
			}

			print '<tr class="oddeven">';
			// Module
			print '<td class="left">'.$name.'</td>';
			// Nb
			print '<td class="right">'.$i.'</td>';
			// Amount HT
			print '<td class="right">';
			if ($key == 'intervention' && !$margin) {
				print '<span class="opacitymedium">'.$form->textwithpicto($langs->trans("NA"), $langs->trans("AmountOfInteventionNotIncludedByDefault")).'</span>';
			} else {
				if ($key == 'propal') {
					print '<span class="opacitymedium">'.$form->textwithpicto('', $langs->trans("SignedOnly")).'</span>';
				}
				print price($total_ht);
			}
			print '</td>';
			// Amount TTC
			print '<td class="right">';
			if ($key == 'intervention' && !$margin) {
				print '<span class="opacitymedium">'.$form->textwithpicto($langs->trans("NA"), $langs->trans("AmountOfInteventionNotIncludedByDefault")).'</span>';
			} else {
				if ($key == 'propal') {
					print '<span class="opacitymedium">'.$form->textwithpicto('', $langs->trans("SignedOnly")).'</span>';
				}
				print price($total_ttc);
			}
			print '</td>';
			print '</tr>';
		}
	}
}
// and the final balance
print '<tr class="liste_total">';
print '<td class="right" colspan="2">'.$langs->trans("Profit").'</td>';
print '<td class="right">'.price(price2num($balance_ht, 'MT')).'</td>';
print '<td class="right">'.price(price2num($balance_ttc, 'MT')).'</td>';
print '</tr>';

// and the margin (profit / revenues)
if ($total_revenue_ht) {
	print '<tr class="liste_total">';
	print '<td class="right" colspan="2">'.$langs->trans("Margin").'</td>';
	print '<td class="right">'.round(100 * $balance_ht / $total_revenue_ht, 1).'%</td>';
	print '<td class="right"></td>';
	print '</tr>';
}

print "</table>";


print '<br><br>';
print '<br>';



// Detail
foreach ($listofreferent as $key => $value) {
	$parameters = array(
		'key' => $key,
		'value' =>& $value,
		'dates' => $dates,
		'datee' => $datee
	);
	$reshook = $hookmanager->executeHooks('printOverviewDetail', $parameters, $object, $action); // Note that $action and $object may have been modified by hook
	if ($reshook < 0) {
		setEventMessages($hookmanager->error, $hookmanager->errors, 'errors');
	} elseif ($reshook > 0) {
		print $hookmanager->resPrint;
		continue;
	}

	$title = $value['title'];
	$classname = $value['class'];
	$tablename = $value['table'];
	$datefieldname = $value['datefieldname'];
	$qualified = $value['test'];
	$urlnew = empty($value['urlnew']) ? '' : $value['urlnew'];
	$buttonnew = empty($value['buttonnew']) ? '' : $value['buttonnew'];
	$testnew = empty($value['testnew']) ? '' : $value['testnew'];
	$project_field = empty($value['project_field']) ? '' : $value['project_field'];
	$nototal = empty($value['nototal']) ? 0 : 1;

	$exclude_select_element = array('payment_various');
	if (!empty($value['exclude_select_element'])) {
		$exclude_select_element[] = $value['exclude_select_element'];
	}

	if ($qualified) {
		// If we want the project task array to have details of users
		//if ($key == 'project_task') $key = 'project_task_time';

		$element = new $classname($db);

		$addform = '';

		$idtofilterthirdparty = 0;
		$array_of_element_linkable_with_different_thirdparty = array('facture_fourn', 'commande_fournisseur');
		if (!in_array($tablename, $array_of_element_linkable_with_different_thirdparty)) {
			$idtofilterthirdparty = !empty($object->thirdparty->id) ? $object->thirdparty->id : 0;
			if (!empty($conf->global->PROJECT_OTHER_THIRDPARTY_ID_TO_ADD_ELEMENTS)) {
				$idtofilterthirdparty .= ','.$conf->global->PROJECT_OTHER_THIRDPARTY_ID_TO_ADD_ELEMENTS;
			}
		}

		$elementarray = $object->get_element_list($key, $tablename, $datefieldname, $dates, $datee, !empty($project_field) ? $project_field : 'fk_projet');


		if (empty($conf->global->PROJECT_LINK_ON_OVERWIEW_DISABLED) && $idtofilterthirdparty && !in_array($tablename, $exclude_select_element)) {
			$selectList = $formproject->select_element($tablename, $idtofilterthirdparty, 'minwidth300 minwidth75imp', -2, empty($project_field) ? 'fk_projet' : $project_field, $langs->trans("SelectElement"));
			if ($selectList < 0) {
				setEventMessages($formproject->error, $formproject->errors, 'errors');
			} elseif ($selectList) {
				// Define form with the combo list of elements to link
				$addform .= '<div class="inline-block valignmiddle">';
				$addform .= '<form action="'.$_SERVER["PHP_SELF"].'?id='.$object->id.'" method="post">';
				$addform .= '<input type="hidden" name="token" value="'.newToken().'">';
				$addform .= '<input type="hidden" name="tablename" value="'.$tablename.'">';
				$addform .= '<input type="hidden" name="action" value="addelement">';
				$addform .= '<input type="hidden" name="datesrfc" value="'.dol_print_date($dates, 'dayhourrfc').'">';
				$addform .= '<input type="hidden" name="dateerfc" value="'.dol_print_date($datee, 'dayhourrfc').'">';
				$addform .= '<table><tr>';
				//$addform .= '<td><span class="hideonsmartphone opacitymedium">'.$langs->trans("SelectElement").'</span></td>';
				$addform .= '<td>'.$selectList.'</td>';
				$addform .= '<td><input type="submit" class="button button-linkto smallpaddingimp" value="'.dol_escape_htmltag($langs->trans("LinkToElementShort")).'"></td>';
				$addform .= '</tr></table>';
				$addform .= '</form>';
				$addform .= '</div>';
			}
		}
		if (empty($conf->global->PROJECT_CREATE_ON_OVERVIEW_DISABLED) && $urlnew) {
			$addform .= '<div class="inline-block valignmiddle">';
			if ($testnew) {
				$addform .= '<a class="buttonxxx marginleftonly" href="'.$urlnew.'" title="'.dol_escape_htmltag($langs->trans($buttonnew)).'"><span class="fa fa-plus-circle valignmiddle paddingleft"></span></a>';
			} elseif (empty($conf->global->MAIN_BUTTON_HIDE_UNAUTHORIZED)) {
				$addform .= '<span title="'.dol_escape_htmltag($langs->trans($buttonnew)).'"><a class="buttonxxx marginleftonly buttonRefused" disabled="disabled" href="#"><span class="fa fa-plus-circle valignmiddle paddingleft"></span></a></span>';
			}
			$addform .= '<div>';
		}

		if (is_array($elementarray) && count($elementarray) > 0 && $key == "order_supplier") {
			$addform = '<div class="inline-block valignmiddle"><a id="btnShow" class="buttonxxx marginleftonly" href="#" onClick="return false;">
						 <span id="textBtnShow" class="valignmiddle text-plus-circle hideonsmartphone">'.$langs->trans("CanceledShown").'</span><span id="minus-circle" class="fa fa-eye valignmiddle paddingleft"></span>
						 </a>
						 <script>
						 $("#btnShow").on("click", function () {
							console.log("We click to show or hide the canceled lines");
							var attr = $(this).attr("data-canceledarehidden");
							if (typeof attr !== "undefined" && attr !== false) {
								console.log("Show canceled");
								$(".tr_canceled").show();
								$("#textBtnShow").text("'.dol_escape_js($langs->transnoentitiesnoconv("CanceledShown")).'");
								$("#btnShow").removeAttr("data-canceledarehidden");
								$("#minus-circle").removeClass("fa-eye-slash").addClass("fa-eye");
							} else {
								console.log("Hide canceled");
								$(".tr_canceled").hide();
								$("#textBtnShow").text("'.dol_escape_js($langs->transnoentitiesnoconv("CanceledHidden")).'");
								$("#btnShow").attr("data-canceledarehidden", 1);
								$("#minus-circle").removeClass("fa-eye").addClass("fa-eye-slash");
							}
						 });
						 </script></div> '.$addform;
		}

		print load_fiche_titre($langs->trans($title), $addform, '');

		print "\n".'<!-- Table for tablename = '.$tablename.' -->'."\n";
		print '<div class="div-table-responsive">';
		print '<table class="noborder centpercent">';

		print '<tr class="liste_titre">';
		// Remove link column
		print '<td style="width: 24px"></td>';
		// Ref
		print '<td'.(($tablename != 'actioncomm' && $tablename != 'projet_task') ? ' style="width: 200px"' : '').'>'.$langs->trans("Ref").'</td>';
		// Date
		print '<td'.(($tablename != 'actioncomm' && $tablename != 'projet_task') ? ' style="width: 200px"' : '').' class="center">';
		if (in_array($tablename, array('projet_task'))) {
			print $langs->trans("TimeSpent");
		}
		if (!in_array($tablename, array('projet_task'))) {
			print $langs->trans("Date");
		}
		print '</td>';
		// Thirdparty or user
		print '<td>';
		if (in_array($tablename, array('projet_task')) && $key == 'project_task') {
			print ''; // if $key == 'project_task', we don't want details per user
		} elseif (in_array($tablename, array('payment_various'))) {
			print ''; // if $key == 'payment_various', we don't have any thirdparty
		} elseif (in_array($tablename, array('expensereport_det', 'don', 'projet_task', 'stock_mouvement', 'salary'))) {
			print $langs->trans("User");
		} else {
			print $langs->trans("ThirdParty");
		}
		print '</td>';
		// Duration of intervention
		if ($tablename == 'fichinter') {
			print '<td>';
			print $langs->trans("TotalDuration");
			$total_duration = 0;
			print '</td>';
		}
		// Amount HT
		//if (empty($value['disableamount']) && ! in_array($tablename, array('projet_task'))) print '<td class="right" width="120">'.$langs->trans("AmountHT").'</td>';
		//elseif (empty($value['disableamount']) && in_array($tablename, array('projet_task'))) print '<td class="right" width="120">'.$langs->trans("Amount").'</td>';
		if ($key == 'loan') {
			print '<td class="right" width="120">'.$langs->trans("LoanCapital").'</td>';
		} elseif (empty($value['disableamount'])) {
			print '<td class="right" width="120">'.$langs->trans("AmountHT").'</td>';
		} else {
			print '<td width="120"></td>';
		}
		// Amount TTC
		//if (empty($value['disableamount']) && ! in_array($tablename, array('projet_task'))) print '<td class="right" width="120">'.$langs->trans("AmountTTC").'</td>';
		if ($key == 'loan') {
			print '<td class="right" width="120">'.$langs->trans("RemainderToPay").'</td>';
		} elseif (empty($value['disableamount'])) {
			print '<td class="right" width="120">'.$langs->trans("AmountTTC").'</td>';
		} else {
			print '<td width="120"></td>';
		}
		// Status
		if (in_array($tablename, array('projet_task'))) {
			print '<td class="right" width="200">'.$langs->trans("ProgressDeclared").'</td>';
		} else {
			print '<td class="right" width="200">'.$langs->trans("Status").'</td>';
		}
		print '</tr>';

		if (is_array($elementarray) && count($elementarray) > 0) {
			$total_ht = 0;
			$total_ttc = 0;

			$total_ht_by_third = 0;
			$total_ttc_by_third = 0;

			$saved_third_id = 0;
			$breakline = '';

			if (canApplySubtotalOn($tablename)) {
				// Sort
				$elementarray = sortElementsByClientName($elementarray);
			}

			$num = count($elementarray);
			for ($i = 0; $i < $num; $i++) {
				$tmp = explode('_', $elementarray[$i]);
				$idofelement = $tmp[0];
<<<<<<< HEAD
				$idofelementuser = $tmp[1] ?? null;
=======
				$idofelementuser = isset($tmp[1]) ? $tmp[1] : "";
>>>>>>> da85ee44

				$element->fetch($idofelement);
				if ($idofelementuser) {
					$elementuser->fetch($idofelementuser);
				}

				// Special cases
				if ($tablename != 'expensereport_det') {
					if (method_exists($element, 'fetch_thirdparty')) {
						$element->fetch_thirdparty();
					}
				} else {
					$expensereport = new ExpenseReport($db);
					$expensereport->fetch($element->fk_expensereport);
				}

				//print 'xxx'.$tablename.'yyy'.$classname;

				if ($breakline && $saved_third_id != $element->thirdparty->id) {
					print $breakline;

					$saved_third_id = $element->thirdparty->id;
					$breakline = '';

					$total_ht_by_third = 0;
					$total_ttc_by_third = 0;
				}
<<<<<<< HEAD
				$saved_third_id = $element->thirdparty->id ?? null;
=======
				$saved_third_id = !empty($element->thirdparty->id) ? $element->thirdparty->id : 0;
>>>>>>> da85ee44

				$qualifiedfortotal = true;
				if ($key == 'invoice') {
					if (!empty($element->close_code) && $element->close_code == 'replaced') {
						$qualifiedfortotal = false; // Replacement invoice, do not include into total
					}
				} elseif ($key == 'order_supplier' && $element->status == 7) {
					$qualifiedfortotal = false; // It makes no sense to include canceled orders in the total
				}

				if ($key == "order_supplier" && $element->status == 7) {
					print '<tr class="oddeven tr_canceled" style=display:none>';
				} else {
					print '<tr class="oddeven" >';
				}


				// Remove link
				print '<td style="width: 24px">';
				if ($tablename != 'projet_task' && $tablename != 'stock_mouvement') {
					if (empty($conf->global->PROJECT_DISABLE_UNLINK_FROM_OVERVIEW) || $user->admin) {		// PROJECT_DISABLE_UNLINK_FROM_OVERVIEW is empty by defaut, so this test true
						print '<a href="'.$_SERVER["PHP_SELF"].'?id='.$object->id.'&action=unlink&tablename='.$tablename.'&elementselect='.$element->id.($project_field ? '&projectfield='.$project_field : '').'" class="reposition">';
						print img_picto($langs->trans('Unlink'), 'unlink');
						print '</a>';
					}
				}
				print "</td>\n";

				// Ref
				print '<td class="left nowraponall">';
				if ($tablename == 'expensereport_det') {
					print $expensereport->getNomUrl(1);
				} else {
					// Show ref with link
					if ($element instanceof Task) {
						print $element->getNomUrl(1, 'withproject', 'time');
						print ' - '.dol_trunc($element->label, 48);
					} elseif ($key == 'loan') {
						print $element->getNomUrl(1);
						print ' - '.dol_trunc($element->label, 48);
					} else {
						print $element->getNomUrl(1);
					}

					$element_doc = $element->element;
					$filename = dol_sanitizeFileName($element->ref);
					$path = $conf?->{$element_doc}?->multidir_output[$element->entity] ?? null;
					$filedir = $path.'/'.dol_sanitizeFileName($element->ref);

					if ($element_doc === 'order_supplier') {
						$element_doc = 'commande_fournisseur';
						$filedir = $conf->fournisseur->commande->multidir_output[$element->entity].'/'.dol_sanitizeFileName($element->ref);
					} elseif ($element_doc === 'invoice_supplier') {
						$element_doc = 'facture_fournisseur';
						$filename = get_exdir($element->id, 2, 0, 0, $element, 'product').dol_sanitizeFileName($element->ref);
						$filedir = $conf->fournisseur->facture->multidir_output[$element->entity].'/'.get_exdir($element->id, 2, 0, 0, $element, 'invoice_supplier').dol_sanitizeFileName($element->ref);
					}

					print '<div class="inline-block valignmiddle">'.$formfile->getDocumentsLink($element_doc, $filename, $filedir).'</div>';

					// Show supplier ref
					if (!empty($element->ref_supplier)) {
						print ' - '.$element->ref_supplier;
					}
					// Show customer ref
					if (!empty($element->ref_customer)) {
						print ' - '.$element->ref_customer;
					}
					// Compatibility propale
					if (empty($element->ref_customer) && !empty($element->ref_client)) {
						print ' - '.$element->ref_client;
					}
				}
				print "</td>\n";

				// Date or TimeSpent
				$date = ''; $total_time_by_line = null; $total_time = 0;
				if ($tablename == 'expensereport_det') {
					$date = $element->date; // No draft status on lines
				} elseif ($tablename == 'stock_mouvement') {
					$date = $element->datem;
				} elseif ($tablename == 'salary') {
					$date = $element->datesp;
				} elseif ($tablename == 'payment_various') {
					$date = $element->datev;
				} elseif ($tablename == 'chargesociales') {
					$date = $element->date_ech;
				} elseif (!empty($element->status) || !empty($element->statut) || !empty($element->fk_status)) {
					if ($tablename == 'don') {
						$date = $element->datedon;
					}
					if ($tablename == 'commande_fournisseur' || $tablename == 'supplier_order') {
						$date = ($element->date_commande ? $element->date_commande : $element->date_valid);
					} elseif ($tablename == 'supplier_proposal') {
						$date = $element->date_validation; // There is no other date for this
					} elseif ($tablename == 'fichinter') {
						$date = $element->datev; // There is no other date for this
					} elseif ($tablename == 'projet_task') {
						$date = ''; // We show no date. Showing date of beginning of task make user think it is date of time consumed
					} else {
						$date = $element->date; // invoice, ...
						if (empty($date)) {
							$date = $element->date_contrat;
						}
						if (empty($date)) {
							$date = $element->datev;
						}
						if (empty($date) && !empty($datefieldname)) {
							$date = $element->$datefieldname;
						}
					}
				} elseif ($key == 'loan') {
					$date = $element->datestart;
				}

				print '<td class="center">';
				if ($tablename == 'actioncomm') {
					print dol_print_date($element->datep, 'dayhour');
					if ($element->datef && $element->datef > $element->datep) {
						print " - ".dol_print_date($element->datef, 'dayhour');
					}
				} elseif (in_array($tablename, array('projet_task'))) {
					$tmpprojtime = $element->getSumOfAmount($elementuser, $dates, $datee); // $element is a task. $elementuser may be empty
					print '<a href="'.DOL_URL_ROOT.'/projet/tasks/time.php?id='.$idofelement.'&withproject=1">';
					print convertSecondToTime($tmpprojtime['nbseconds'], 'allhourmin');
					print '</a>';
					$total_time_by_line = $tmpprojtime['nbseconds'];
				} else {
					print dol_print_date($date, 'day');
				}
				print '</td>';

				// Third party or user
				print '<td class="left">';
				if (is_object($element->thirdparty)) {
					print $element->thirdparty->getNomUrl(1, '', 48);
				} elseif ($tablename == 'expensereport_det') {
					$tmpuser = new User($db);
					$tmpuser->fetch($expensereport->fk_user_author);
					print $tmpuser->getNomUrl(1, '', 48);
				} elseif ($tablename == 'salary') {
					$tmpuser = new User($db);
					$tmpuser->fetch($element->fk_user);
					print $tmpuser->getNomUrl(1, '', 48);
				} elseif ($tablename == 'don' || $tablename == 'stock_mouvement') {
					if ($element->fk_user_author > 0) {
						$tmpuser2 = new User($db);
						$tmpuser2->fetch($element->fk_user_author);
						print $tmpuser2->getNomUrl(1, '', 48);
					}
				} elseif ($tablename == 'projet_task' && $key == 'element_time') {	// if $key == 'project_task', we don't want details per user
					print $elementuser->getNomUrl(1);
				}
				print '</td>';

				// Add duration and store it in counter for fichinter
				if ($tablename == 'fichinter') {
					print '<td>';
					print convertSecondToTime($element->duration, 'all', $conf->global->MAIN_DURATION_OF_WORKDAY);
					$total_duration += $element->duration;
					print '</td>';
				}

				// Amount without tax
				$warning = '';
				if (empty($value['disableamount'])) {
					$total_ht_by_line = null;
					$othermessage = '';
					if ($tablename == 'don' || $tablename == 'chargesociales' || $tablename == 'payment_various' || $tablename == 'salary') {
						$total_ht_by_line = $element->amount;
					} elseif ($tablename == 'fichinter') {
						$total_ht_by_line = $element->getAmount();
					} elseif ($tablename == 'stock_mouvement') {
						$total_ht_by_line = $element->price * abs($element->qty);
					} elseif (in_array($tablename, array('projet_task'))) {
						if (!empty($conf->salaries->enabled)) {
							// TODO Permission to read daily rate to show value
							$total_ht_by_line = price2num($tmpprojtime['amount'], 'MT');
							if ($tmpprojtime['nblinesnull'] > 0) {
								$langs->load("errors");
								$warning = $langs->trans("WarningSomeLinesWithNullHourlyRate", $conf->currency);
							}
						} else {
							$othermessage = $form->textwithpicto($langs->trans("NotAvailable"), $langs->trans("ModuleSalaryToDefineHourlyRateMustBeEnabled"));
						}
					} elseif ($key == 'loan') {
						$total_ht_by_line = $element->capital;
					} else {
						$total_ht_by_line = $element->total_ht;
					}

					// Change sign of $total_ht_by_line and $total_ttc_by_line for some cases
					if ($tablename == 'payment_various') {
						if ($element->sens == 0) {
							$total_ht_by_line = -$total_ht_by_line;
						}
					}

					print '<td class="right">';
					if ($othermessage) {
						print $othermessage;
					}
					if (isset($total_ht_by_line)) {
						if (!$qualifiedfortotal) {
							print '<strike>';
						}
						print '<span class="amount">'.price($total_ht_by_line).'</span>';
						if (!$qualifiedfortotal) {
							print '</strike>';
						}
					}
					if ($warning) {
						print ' '.img_warning($warning);
					}
					print '</td>';
				} else {
					print '<td></td>';
				}

				// Amount inc tax
				if (empty($value['disableamount'])) {
					$total_ttc_by_line = null;
					if ($tablename == 'don' || $tablename == 'chargesociales' || $tablename == 'payment_various' || $tablename == 'salary') {
						$total_ttc_by_line = $element->amount;
					} elseif ($tablename == 'fichinter') {
						$total_ttc_by_line = $element->getAmount();
					} elseif ($tablename == 'stock_mouvement') {
						$total_ttc_by_line = $element->price * abs($element->qty);
					} elseif ($tablename == 'projet_task') {
						if (!empty($conf->salaries->enabled)) {
							// TODO Permission to read daily rate
							$defaultvat = get_default_tva($mysoc, $mysoc);
							$total_ttc_by_line = price2num($total_ht_by_line * (1 + ($defaultvat / 100)), 'MT');
						} else {
							$othermessage = $form->textwithpicto($langs->trans("NotAvailable"), $langs->trans("ModuleSalaryToDefineHourlyRateMustBeEnabled"));
						}
					} elseif ($key == 'loan') {
						$total_ttc_by_line = $element->capital - $element->getSumPayment();
					} else {
						$total_ttc_by_line = $element->total_ttc;
					}

					// Change sign of $total_ht_by_line and $total_ttc_by_line for some cases
					if ($tablename == 'payment_various') {
						if ($element->sens == 0) {
							$total_ttc_by_line = -$total_ttc_by_line;
						}
					}

					print '<td class="right">';
					if ($othermessage) {
						print $othermessage;
					}
					if (isset($total_ttc_by_line)) {
						if (!$qualifiedfortotal) {
							print '<strike>';
						}
						print '<span class="amount">'.price($total_ttc_by_line).'</span>';
						if (!$qualifiedfortotal) {
							print '</strike>';
						}
					}
					if ($warning) {
						print ' '.img_warning($warning);
					}
					print '</td>';
				} else {
					print '<td></td>';
				}

				// Status
				print '<td class="right">';
				if ($tablename == 'expensereport_det') {
					print $expensereport->getLibStatut(5);
				} elseif ($element instanceof CommonInvoice) {
					//This applies for Facture and FactureFournisseur
					print $element->getLibStatut(5, $element->getSommePaiement());
				} elseif ($element instanceof Task) {
					if ($element->progress != '') {
						print $element->progress.' %';
					}
				} elseif ($tablename == 'stock_mouvement') {
					print $element->getLibStatut(3);
				} else {
					print $element->getLibStatut(5);
				}
				print '</td>';

				print '</tr>';

				if ($qualifiedfortotal) {
					$total_ht = $total_ht + $total_ht_by_line;
					$total_ttc = $total_ttc + $total_ttc_by_line;

					$total_ht_by_third += $total_ht_by_line;
					$total_ttc_by_third += $total_ttc_by_line;

					if (!isset($total_time)) $total_time = $total_time_by_line;
					else $total_time += $total_time_by_line;
				}

				if (canApplySubtotalOn($tablename)) {
					$breakline = '<tr class="liste_total liste_sub_total">';
					$breakline .= '<td colspan="2">';
					$breakline .= '</td>';
					$breakline .= '<td>';
					$breakline .= '</td>';
					$breakline .= '<td class="right">';
					$breakline .= $langs->trans('SubTotal').' : ';
					if (is_object($element->thirdparty)) {
						$breakline .= $element->thirdparty->getNomUrl(0, '', 48);
					}
					$breakline .= '</td>';
					$breakline .= '<td class="right">'.price($total_ht_by_third).'</td>';
					$breakline .= '<td class="right">'.price($total_ttc_by_third).'</td>';
					$breakline .= '<td></td>';
					$breakline .= '</tr>';
				}

				//var_dump($element->thirdparty->name.' - '.$saved_third_id.' - '.$element->thirdparty->id);
			}

			if ($breakline) {
				print $breakline;
			}

			// Total
			if (empty($nototal)) {
				$colspan = 4;
				if (in_array($tablename, array('projet_task'))) {
					$colspan = 2;
				}

				print '<tr class="liste_total"><td colspan="'.$colspan.'">'.$langs->trans("Number").': '.$i.'</td>';
				if (in_array($tablename, array('projet_task'))) {
					print '<td class="center">';
					print convertSecondToTime($total_time, 'allhourmin');
					print '</td>';
					print '<td>';
					print '</td>';
				}
				//if (empty($value['disableamount']) && ! in_array($tablename, array('projet_task'))) print '<td class="right" width="100">'.$langs->trans("TotalHT").' : '.price($total_ht).'</td>';
				//elseif (empty($value['disableamount']) && in_array($tablename, array('projet_task'))) print '<td class="right" width="100">'.$langs->trans("Total").' : '.price($total_ht).'</td>';
							// If fichinter add the total_duration
				if ($tablename == 'fichinter') {
					print '<td class="left">'.convertSecondToTime($total_duration, 'all', $conf->global->MAIN_DURATION_OF_WORKDAY).'</td>';
				}
				print '<td class="right">';
				if (empty($value['disableamount'])) {
					if ($key == 'loan') {
						print $langs->trans("Total").' '.$langs->trans("LoanCapital").' : '.price($total_ttc);
					} elseif ($tablename != 'projet_task' || !empty($conf->salaries->enabled)) {
						print ''.$langs->trans("TotalHT").' : '.price($total_ht);
					}
				}
				print '</td>';
				//if (empty($value['disableamount']) && ! in_array($tablename, array('projet_task'))) print '<td class="right" width="100">'.$langs->trans("TotalTTC").' : '.price($total_ttc).'</td>';
				//elseif (empty($value['disableamount']) && in_array($tablename, array('projet_task'))) print '<td class="right" width="100"></td>';
				print '<td class="right">';
				if (empty($value['disableamount'])) {
					if ($key == 'loan') {
						print $langs->trans("Total").' '.$langs->trans("RemainderToPay").' : '.price($total_ttc);
					} elseif ($tablename != 'projet_task' || !empty($conf->salaries->enabled)) {
						print $langs->trans("TotalTTC").' : '.price($total_ttc);
					}
				}
				print '</td>';
				print '<td>&nbsp;</td>';
				print '</tr>';
			}
		} else {
			if (!is_array($elementarray)) {	// error
				print '<tr><td>'.$elementarray.'</td></tr>';
			} else {
				$colspan = 7;
				if (in_array($tablename, array('projet_task'))) {
					$colspan = 5;
				}
				if ($tablename == 'fichinter') {
					$colspan++;
				}
				print '<tr><td colspan="'.$colspan.'"><span class="opacitymedium">'.$langs->trans("None").'</td></tr>';
			}
		}
		print "</table>";
		print '</div>';
		print "<br>\n";
	}
}

// Enhance with select2
if ($conf->use_javascript_ajax) {
	include_once DOL_DOCUMENT_ROOT.'/core/lib/ajax.lib.php';
	$comboenhancement = ajax_combobox('.elementselect');

	print $comboenhancement;
}

// End of page
llxFooter();
$db->close();



/**
 * Return if we should do a group by customer with sub-total
 *
 * @param 	string	$tablename		Name of table
 * @return	boolean					True to tell to make a group by sub-total
 */
function canApplySubtotalOn($tablename)
{
	global $conf;

	if (empty($conf->global->PROJECT_ADD_SUBTOTAL_LINES)) {
		return false;
	}
	return in_array($tablename, array('facture_fourn', 'commande_fournisseur'));
}

/**
 * sortElementsByClientName
 *
 * @param 	array		$elementarray	Element array
 * @return	array						Element array sorted
 */
function sortElementsByClientName($elementarray)
{
	global $db, $classname;

	$element = new $classname($db);

	$clientname = array();
	foreach ($elementarray as $key => $id) {	// id = id of object
		if (empty($clientname[$id])) {
			$element->fetch($id);
			$element->fetch_thirdparty();

			$clientname[$id] = $element->thirdparty->name;
		}
	}

	//var_dump($clientname);
	asort($clientname); // sort on name

	$elementarray = array();
	foreach ($clientname as $id => $name) {
		$elementarray[] = $id;
	}

	return $elementarray;
}<|MERGE_RESOLUTION|>--- conflicted
+++ resolved
@@ -1164,11 +1164,9 @@
 			for ($i = 0; $i < $num; $i++) {
 				$tmp = explode('_', $elementarray[$i]);
 				$idofelement = $tmp[0];
-<<<<<<< HEAD
-				$idofelementuser = $tmp[1] ?? null;
-=======
+
 				$idofelementuser = isset($tmp[1]) ? $tmp[1] : "";
->>>>>>> da85ee44
+
 
 				$element->fetch($idofelement);
 				if ($idofelementuser) {
@@ -1195,12 +1193,9 @@
 
 					$total_ht_by_third = 0;
 					$total_ttc_by_third = 0;
-				}
-<<<<<<< HEAD
-				$saved_third_id = $element->thirdparty->id ?? null;
-=======
+
 				$saved_third_id = !empty($element->thirdparty->id) ? $element->thirdparty->id : 0;
->>>>>>> da85ee44
+
 
 				$qualifiedfortotal = true;
 				if ($key == 'invoice') {
