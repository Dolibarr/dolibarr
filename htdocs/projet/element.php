--- conflicted
+++ resolved
@@ -3,11 +3,8 @@
  * Copyright (C) 2004-2015 Laurent Destailleur  <eldy@users.sourceforge.net>
  * Copyright (C) 2005-2010 Regis Houssin        <regis.houssin@capnetworks.com>
  * Copyright (C) 2012	   Juanjo Menent        <jmenent@2byte.es>
-<<<<<<< HEAD
  * Copyright (C) 2015      Alexandre Spangaro	<alexandre.spangaro@gmail.com>
-=======
  * Copyright (C) 2015      Marcos García        <marcosgdf@gmail.com>
->>>>>>> 44f10ebe
  *
  * This program is free software; you can redistribute it and/or modify
  * it under the terms of the GNU General Public License as published by
@@ -640,26 +637,37 @@
 			{
 				$element->fetch($elementarray[$i]);
 				if ($tablename != 'expensereport_det') $element->fetch_thirdparty();
+
 				if ($tablename == 'don') $total_ht_by_line=$element->amount;
-				else
-				{
-					$total_ht_by_line=$element->total_ht;
-				}
-
-<<<<<<< HEAD
+				else $total_ht_by_line=$element->total_ht;
+
 				$total_ht = $total_ht + $total_ht_by_line;
-				
+
 				if ($tablename == 'don') $total_ttc_by_line=$element->amount;
-				else
-				{
-					$total_ttc_by_line=$element->total_ttc;
-				}
+				else $total_ttc_by_line=$element->total_ttc;
 
 				$total_ttc = $total_ttc + $total_ttc_by_line;
 			}
-			
+
 			// Calculate margin
-=======
+			if ($margin=="add")
+			{
+				$margin_ht+= $total_ht;
+				$margin_ttc+= $total_ttc;
+			}
+			else
+			{
+				$margin_ht-= $total_ht;
+				$margin_ttc-= $total_ttc;
+			}
+
+			// Show $total_ht & $total_ttc -- add a minus when necessary
+			if ($margin!="add")
+			{
+				$total_ht = -$total_ht;
+				$total_ttc = -$total_ttc;
+			}
+
 			switch ($classname) {
 				case 'FactureFournisseur':
 					$newclassname = 'SupplierInvoice';
@@ -689,31 +697,6 @@
 			print '<td align="right">'.price($total_ht).'</td>';
 			print '<td align="right">'.price($total_ttc).'</td>';
 			print '</tr>';
->>>>>>> 44f10ebe
-			if ($margin=="add")
-			{
-				$margin_ht+= $total_ht;
-				$margin_ttc+= $total_ttc;
-			}
-			else
-			{
-				$margin_ht-= $total_ht;
-				$margin_ttc-= $total_ttc;
-			}
-			
-			// Show $total_ht & $total_ttc -- add a minus when necessary
-			if ($margin!="add")
-			{
-				$total_ht = -$total_ht;
-				$total_ttc = -$total_ttc;
-			}
-
-			print '<tr >';
-			print '<td align="left" >'.$name.'</td>';
-			print '<td align="right">'.$i.'</td>';
-			print '<td align="right">'.price($total_ht).'</td>';
-			print '<td align="right">'.price($total_ttc).'</td>';
-			print '</tr>';
 		}
 	}
 }
