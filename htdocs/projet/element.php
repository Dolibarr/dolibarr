--- conflicted
+++ resolved
@@ -506,17 +506,12 @@
 
 				// Status
 				print '<td align="right">';
-<<<<<<< HEAD
-				if ($tablename == 'expensereport_det') print $expensereport->getLibStatut(5);
-				else print $element->getLibStatut(5);
-=======
 				if ($element instanceof CommonInvoice) {
 					//This applies for Facture and FactureFournisseur
 					print $element->getLibStatut(5, $element->getSommePaiement());
 				} else {
 					print $element->getLibStatut(5);
 				}
->>>>>>> 12d841f2
 				print '</td>';
 
 				print '</tr>';
