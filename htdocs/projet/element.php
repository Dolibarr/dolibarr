--- conflicted
+++ resolved
@@ -52,14 +52,6 @@
 if (! empty($conf->stock->enabled))			require_once DOL_DOCUMENT_ROOT.'/product/stock/class/mouvementstock.class.php';
 if (! empty($conf->tax->enabled))			require_once DOL_DOCUMENT_ROOT.'/compta/sociales/class/chargesociales.class.php';
 if (! empty($conf->banque->enabled))		require_once DOL_DOCUMENT_ROOT.'/compta/bank/class/paymentvarious.class.php';
-<<<<<<< HEAD
-
-// Load translation files required by the page
-$langs->loadLangs(array('projects', 'companies', 'suppliers', 'compta'));
-if (! empty($conf->facture->enabled))  	    $langs->load("bills");
-if (! empty($conf->commande->enabled)) 	    $langs->load("orders");
-if (! empty($conf->propal->enabled))   	    $langs->load("propal");
-=======
 if (! empty($conf->salaries->enabled))		require_once DOL_DOCUMENT_ROOT.'/compta/salaries/class/paymentsalary.class.php';
 
 // Load translation files required by the page
@@ -67,7 +59,6 @@
 if (! empty($conf->facture->enabled))		$langs->load("bills");
 if (! empty($conf->commande->enabled))		$langs->load("orders");
 if (! empty($conf->propal->enabled))		$langs->load("propal");
->>>>>>> d9b8a8c8
 if (! empty($conf->ficheinter->enabled))	$langs->load("interventions");
 if (! empty($conf->deplacement->enabled))	$langs->load("trips");
 if (! empty($conf->expensereport->enabled)) $langs->load("trips");
@@ -458,8 +449,6 @@
 	'datefieldname'=>'datem',
 	'disableamount'=>0,
 	'test'=>($conf->stock->enabled && $user->rights->stock->mouvement->lire && ! empty($conf->global->STOCK_MOVEMENT_INTO_PROJECT_OVERVIEW))),
-<<<<<<< HEAD
-=======
 'salaries'=>array(
 	'name'=>"Salaries",
 	'title'=>"ListSalariesAssociatedProject",
@@ -473,7 +462,6 @@
 	'buttonnew'=>'AddSalaryPayment',
 	'testnew'=>$user->rights->salaries->write,
 	'test'=>$conf->salaries->enabled && $user->rights->salaries->read),
->>>>>>> d9b8a8c8
 'variouspayment'=>array(
 	'name'=>"VariousPayments",
 	'title'=>"ListVariousPaymentsAssociatedProject",
@@ -754,11 +742,7 @@
 		    if (! empty($conf->global->PROJECT_OTHER_THIRDPARTY_ID_TO_ADD_ELEMENTS)) $idtofilterthirdparty.=','.$conf->global->PROJECT_OTHER_THIRDPARTY_ID_TO_ADD_ELEMENTS;
 		}
 
-<<<<<<< HEAD
-       	if (empty($conf->global->PROJECT_LINK_ON_OVERWIEW_DISABLED) && $idtofilterthirdparty && !in_array($tablename, array('payment_various')))
-=======
        	if (empty($conf->global->PROJECT_LINK_ON_OVERWIEW_DISABLED) && $idtofilterthirdparty && !in_array($tablename,$exclude_select_element))
->>>>>>> d9b8a8c8
        	{
 			$selectList=$formproject->select_element($tablename, $idtofilterthirdparty, 'minwidth300',-2,!empty($project_field)?$project_field:'fk_projet');
 			if (! $selectList || ($selectList<0))
@@ -811,11 +795,7 @@
 		print '<td>';
 		if (in_array($tablename, array('projet_task')) && $key == 'project_task') print '';		// if $key == 'project_task', we don't want details per user
 		elseif (in_array($tablename, array('payment_various'))) print '';						// if $key == 'payment_various', we don't have any thirdparty
-<<<<<<< HEAD
-		elseif (in_array($tablename, array('expensereport_det','don','projet_task','stock_mouvement'))) print $langs->trans("User");
-=======
 		elseif (in_array($tablename, array('expensereport_det','don','projet_task','stock_mouvement','payment_salary'))) print $langs->trans("User");
->>>>>>> d9b8a8c8
 		else print $langs->trans("ThirdParty");
 		print '</td>';
 		// Amount HT
@@ -900,13 +880,9 @@
 				{
 					if (empty($conf->global->PROJECT_DISABLE_UNLINK_FROM_OVERVIEW) || $user->admin)		// PROJECT_DISABLE_UNLINK_FROM_OVERVIEW is empty by defaut, so this test true
 					{
-<<<<<<< HEAD
-						print '<a href="' . $_SERVER["PHP_SELF"] . '?id=' . $projectid . '&action=unlink&tablename=' . $tablename . '&elementselect=' . $element->id . '">' . img_picto($langs->trans('Unlink'), 'editdelete') . '</a>';
-=======
 						print '<a href="' . $_SERVER["PHP_SELF"] . '?id=' . $projectid . '&action=unlink&tablename=' . $tablename . '&elementselect=' . $element->id . '" class="reposition">';
 						print img_picto($langs->trans('Unlink'), 'unlink');
 						print '</a>';
->>>>>>> d9b8a8c8
 					}
 				}
 				print "</td>\n";
@@ -954,10 +930,7 @@
 				$date=''; $total_time_by_line = null;
 				if ($tablename == 'expensereport_det') $date = $element->date;      // No draft status on lines
 				elseif ($tablename == 'stock_mouvement') $date = $element->datem;
-<<<<<<< HEAD
-=======
 				elseif ($tablename == 'payment_salary') $date = $element->datev;
->>>>>>> d9b8a8c8
 				elseif ($tablename == 'payment_various') $date = $element->datev;
 				elseif ($tablename == 'chargesociales') $date = $element->date_ech;
 				elseif (! empty($element->status) || ! empty($element->statut) || ! empty($element->fk_status))
@@ -1030,11 +1003,7 @@
 				{
 				    $total_ht_by_line=null;
 				    $othermessage='';
-<<<<<<< HEAD
-					if ($tablename == 'don' || $tablename == 'chargesociales' || $tablename == 'payment_various') $total_ht_by_line=$element->amount;
-=======
 					if ($tablename == 'don' || $tablename == 'chargesociales' || $tablename == 'payment_various' || $tablename == 'payment_salary') $total_ht_by_line=$element->amount;
->>>>>>> d9b8a8c8
 					else if($tablename == 'fichinter') $total_ht_by_line=$element->getAmount();
 					elseif ($tablename == 'stock_mouvement') $total_ht_by_line=$element->price*abs($element->qty);
 					elseif (in_array($tablename, array('projet_task')))
@@ -1075,11 +1044,7 @@
 				if (empty($value['disableamount']))
 				{
 				    $total_ttc_by_line=null;
-<<<<<<< HEAD
-					if ($tablename == 'don' || $tablename == 'chargesociales' || $tablename == 'payment_various') $total_ttc_by_line=$element->amount;
-=======
 					if ($tablename == 'don' || $tablename == 'chargesociales' || $tablename == 'payment_various' || $tablename == 'payment_salary') $total_ttc_by_line=$element->amount;
->>>>>>> d9b8a8c8
 					else if($tablename == 'fichinter') $total_ttc_by_line=$element->getAmount();
 					elseif ($tablename == 'stock_mouvement') $total_ttc_by_line=$element->price*abs($element->qty);
 					elseif ($tablename == 'projet_task')
