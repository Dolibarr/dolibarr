--- conflicted
+++ resolved
@@ -782,11 +782,7 @@
 					$total_revenue_ht += $total_ht;
 				}
 
-<<<<<<< HEAD
-				if ($margin != "add")	{ // Revert sign
-=======
 				if ($margin != "add") {	// Revert sign
->>>>>>> a84bc05f
 					$total_ht = -$total_ht;
 					$total_ttc = -$total_ttc;
 				}
