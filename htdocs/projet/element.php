<?php
/* Copyright (C) 2001-2004  Rodolphe Quiedeville <rodolphe@quiedeville.org>
 * Copyright (C) 2004-2020  Laurent Destailleur  <eldy@users.sourceforge.net>
 * Copyright (C) 2005-2010  Regis Houssin        <regis.houssin@inodbox.com>
 * Copyright (C) 2012-2016  Juanjo Menent        <jmenent@2byte.es>
 * Copyright (C) 2015-2021  Alexandre Spangaro   <aspangaro@open-dsi.fr>
 * Copyright (C) 2015       Marcos García        <marcosgdf@gmail.com>
 * Copyright (C) 2016       Josep Lluís Amador   <joseplluis@lliuretic.cat>
 * Copyright (C) 2021       Gauthier VERDOL      <gauthier.verdol@atm-consulting.fr>
 * Copyright (C) 2021       Noé Cendrier         <noe.cendrier@altairis.fr>
 *
 * This program is free software; you can redistribute it and/or modify
 * it under the terms of the GNU General Public License as published by
 * the Free Software Foundation; either version 3 of the License, or
 * (at your option) any later version.
 *
 * This program is distributed in the hope that it will be useful,
 * but WITHOUT ANY WARRANTY; without even the implied warranty of
 * MERCHANTABILITY or FITNESS FOR A PARTICULAR PURPOSE.  See the
 * GNU General Public License for more details.
 *
 * You should have received a copy of the GNU General Public License
 * along with this program. If not, see <https://www.gnu.org/licenses/>.
 */

/**
 *      \file       htdocs/projet/element.php
 *      \ingroup    projet
 *		\brief      Page of project referrers
 */

require '../main.inc.php';
require_once DOL_DOCUMENT_ROOT.'/projet/class/project.class.php';
require_once DOL_DOCUMENT_ROOT.'/projet/class/task.class.php';
require_once DOL_DOCUMENT_ROOT.'/core/class/html.formprojet.class.php';
require_once DOL_DOCUMENT_ROOT.'/core/lib/project.lib.php';
require_once DOL_DOCUMENT_ROOT.'/core/lib/date.lib.php';
require_once DOL_DOCUMENT_ROOT.'/core/class/html.formfile.class.php';
if (!empty($conf->stock->enabled)) {
	require_once DOL_DOCUMENT_ROOT.'/product/stock/class/entrepot.class.php';
}
if (!empty($conf->propal->enabled)) {
	require_once DOL_DOCUMENT_ROOT.'/comm/propal/class/propal.class.php';
}
if (!empty($conf->facture->enabled)) {
	require_once DOL_DOCUMENT_ROOT.'/compta/facture/class/facture.class.php';
	require_once DOL_DOCUMENT_ROOT.'/compta/facture/class/facture-rec.class.php';
}
if (!empty($conf->commande->enabled)) {
	require_once DOL_DOCUMENT_ROOT.'/commande/class/commande.class.php';
}
if (!empty($conf->supplier_proposal->enabled)) {
	require_once DOL_DOCUMENT_ROOT.'/supplier_proposal/class/supplier_proposal.class.php';
}
if ((!empty($conf->fournisseur->enabled) && empty($conf->global->MAIN_USE_NEW_SUPPLIERMOD)) || !empty($conf->supplier_invoice->enabled)) {
	require_once DOL_DOCUMENT_ROOT.'/fourn/class/fournisseur.facture.class.php';
}
if ((!empty($conf->fournisseur->enabled) && empty($conf->global->MAIN_USE_NEW_SUPPLIERMOD)) || !empty($conf->supplier_order->enabled)) {
	require_once DOL_DOCUMENT_ROOT.'/fourn/class/fournisseur.commande.class.php';
}
if (!empty($conf->contrat->enabled)) {
	require_once DOL_DOCUMENT_ROOT.'/contrat/class/contrat.class.php';
}
if (!empty($conf->ficheinter->enabled)) {
	require_once DOL_DOCUMENT_ROOT.'/fichinter/class/fichinter.class.php';
}
if (!empty($conf->expedition->enabled)) {
	require_once DOL_DOCUMENT_ROOT.'/expedition/class/expedition.class.php';
}
if (!empty($conf->deplacement->enabled)) {
	require_once DOL_DOCUMENT_ROOT.'/compta/deplacement/class/deplacement.class.php';
}
if (!empty($conf->expensereport->enabled)) {
	require_once DOL_DOCUMENT_ROOT.'/expensereport/class/expensereport.class.php';
}
if (!empty($conf->agenda->enabled)) {
	require_once DOL_DOCUMENT_ROOT.'/comm/action/class/actioncomm.class.php';
}
if (!empty($conf->don->enabled)) {
	require_once DOL_DOCUMENT_ROOT.'/don/class/don.class.php';
}
if (!empty($conf->loan->enabled)) {
	require_once DOL_DOCUMENT_ROOT.'/loan/class/loan.class.php';
	require_once DOL_DOCUMENT_ROOT.'/loan/class/loanschedule.class.php';
}
if (!empty($conf->stock->enabled)) {
	require_once DOL_DOCUMENT_ROOT.'/product/stock/class/mouvementstock.class.php';
}
if (!empty($conf->tax->enabled)) {
	require_once DOL_DOCUMENT_ROOT.'/compta/sociales/class/chargesociales.class.php';
}
if (!empty($conf->banque->enabled)) {
	require_once DOL_DOCUMENT_ROOT.'/compta/bank/class/paymentvarious.class.php';
}
if (!empty($conf->salaries->enabled)) {
	require_once DOL_DOCUMENT_ROOT.'/salaries/class/salary.class.php';
}
if (!empty($conf->categorie->enabled)) {
	require_once DOL_DOCUMENT_ROOT.'/categories/class/categorie.class.php';
}
if (!empty($conf->mrp->enabled)) {
	require_once DOL_DOCUMENT_ROOT.'/mrp/class/mo.class.php';
}

// Load translation files required by the page
$langs->loadLangs(array('projects', 'companies', 'suppliers', 'compta'));
if (!empty($conf->facture->enabled)) {
	$langs->load("bills");
}
if (!empty($conf->commande->enabled)) {
	$langs->load("orders");
}
if (!empty($conf->propal->enabled)) {
	$langs->load("propal");
}
if (!empty($conf->ficheinter->enabled)) {
	$langs->load("interventions");
}
if (!empty($conf->deplacement->enabled)) {
	$langs->load("trips");
}
if (!empty($conf->expensereport->enabled)) {
	$langs->load("trips");
}
if (!empty($conf->don->enabled)) {
	$langs->load("donations");
}
if (!empty($conf->loan->enabled)) {
	$langs->load("loan");
}
if (!empty($conf->salaries->enabled)) {
	$langs->load("salaries");
}
if (!empty($conf->mrp->enabled)) {
	$langs->load("mrp");
}
if (!empty($conf->eventorganization->enabled)) {
	$langs->load("eventorganization");
}

$id = GETPOST('id', 'int');
$ref = GETPOST('ref', 'alpha');
$action = GETPOST('action', 'aZ09');
$datesrfc = GETPOST('datesrfc');
$dateerfc = GETPOST('dateerfc');
$dates = dol_mktime(0, 0, 0, GETPOST('datesmonth'), GETPOST('datesday'), GETPOST('datesyear'));
$datee = dol_mktime(23, 59, 59, GETPOST('dateemonth'), GETPOST('dateeday'), GETPOST('dateeyear'));
if (empty($dates) && !empty($datesrfc)) {
	$dates = dol_stringtotime($datesrfc);
}
if (empty($datee) && !empty($dateerfc)) {
	$datee = dol_stringtotime($dateerfc);
}
if (!GETPOSTISSET('datesrfc') && !GETPOSTISSET('datesday') && !empty($conf->global->PROJECT_LINKED_ELEMENT_DEFAULT_FILTER_YEAR)) {
	$new = dol_now();
	$tmp = dol_getdate($new);
	//$datee=$now
	//$dates=dol_time_plus_duree($datee, -1, 'y');
	$dates = dol_get_first_day($tmp['year'], 1);
}
if ($id == '' && $ref == '') {
	setEventMessage($langs->trans('ErrorBadParameters'), 'errors');
	header('Location: list.php');
	exit();
}

<<<<<<< HEAD
$mine = (!empty($_REQUEST['mode']) && $_REQUEST['mode'] == 'mine') ? 1 : 0;
=======
$mine = GETPOST('mode') == 'mine' ? 1 : 0;
>>>>>>> 15406f16
//if (! $user->rights->projet->all->lire) $mine=1;	// Special for projects

$object = new Project($db);

include DOL_DOCUMENT_ROOT.'/core/actions_fetchobject.inc.php'; // Must be include, not include_once
if (!empty($conf->global->PROJECT_ALLOW_COMMENT_ON_PROJECT) && method_exists($object, 'fetchComments') && empty($object->comments)) {
	$object->fetchComments();
}

// Security check
$socid = $object->socid;
//if ($user->socid > 0) $socid = $user->socid;    // For external user, no check is done on company because readability is managed by public status of project and assignement.
$result = restrictedArea($user, 'projet', $object->id, 'projet&project');

$hookmanager->initHooks(array('projectOverview'));


/*
 *	View
 */

$title = $langs->trans('ProjectReferers').' - '.$object->ref.' '.$object->name;
if (!empty($conf->global->MAIN_HTML_TITLE) && preg_match('/projectnameonly/', $conf->global->MAIN_HTML_TITLE) && $object->name) {
	$title = $object->ref.' '.$object->name.' - '.$langs->trans('ProjectReferers');
}

$help_url = 'EN:Module_Projects|FR:Module_Projets|ES:M&oacute;dulo_Proyectos|DE:Modul_Projekte';

llxHeader('', $title, $help_url);

$form = new Form($db);
$formproject = new FormProjets($db);
$formfile = new FormFile($db);

$userstatic = new User($db);

// To verify role of users
$userAccess = $object->restrictedProjectArea($user);

$head = project_prepare_head($object);
print dol_get_fiche_head($head, 'element', $langs->trans("Project"), -1, ($object->public ? 'projectpub' : 'project'));


// Project card

$linkback = '<a href="'.DOL_URL_ROOT.'/projet/list.php?restore_lastsearch_values=1">'.$langs->trans("BackToList").'</a>';

$morehtmlref = '<div class="refidno">';
// Title
$morehtmlref .= $object->title;
// Thirdparty
if (!empty($object->thirdparty->id) && $object->thirdparty->id > 0) {
	$morehtmlref .= '<br>'.$langs->trans('ThirdParty').' : '.$object->thirdparty->getNomUrl(1, 'project');
}
$morehtmlref .= '</div>';

// Define a complementary filter for search of next/prev ref.
if (empty($user->rights->projet->all->lire)) {
	$objectsListId = $object->getProjectsAuthorizedForUser($user, 0, 0);
	$object->next_prev_filter = " te.rowid IN (".$db->sanitize(count($objectsListId) ?join(',', array_keys($objectsListId)) : '0').")";
}

dol_banner_tab($object, 'ref', $linkback, 1, 'ref', 'ref', $morehtmlref);


print '<div class="fichecenter">';
print '<div class="fichehalfleft">';
print '<div class="underbanner clearboth"></div>';

print '<table class="border tableforfield centpercent">';

// Usage
if (!empty($conf->global->PROJECT_USE_OPPORTUNITIES) || empty($conf->global->PROJECT_HIDE_TASKS) || !empty($conf->eventorganization->enabled)) {
	print '<tr><td class="tdtop">';
	print $langs->trans("Usage");
	print '</td>';
	print '<td>';
	if (!empty($conf->global->PROJECT_USE_OPPORTUNITIES)) {
		print '<input type="checkbox" disabled name="usage_opportunity"'.(GETPOSTISSET('usage_opportunity') ? (GETPOST('usage_opportunity', 'alpha') != '' ? ' checked="checked"' : '') : ($object->usage_opportunity ? ' checked="checked"' : '')).'"> ';
		$htmltext = $langs->trans("ProjectFollowOpportunity");
		print $form->textwithpicto($langs->trans("ProjectFollowOpportunity"), $htmltext);
		print '<br>';
	}
	if (empty($conf->global->PROJECT_HIDE_TASKS)) {
		print '<input type="checkbox" disabled name="usage_task"'.(GETPOSTISSET('usage_task') ? (GETPOST('usage_task', 'alpha') != '' ? ' checked="checked"' : '') : ($object->usage_task ? ' checked="checked"' : '')).'"> ';
		$htmltext = $langs->trans("ProjectFollowTasks");
		print $form->textwithpicto($langs->trans("ProjectFollowTasks"), $htmltext);
		print '<br>';
	}
	if (empty($conf->global->PROJECT_HIDE_TASKS) && !empty($conf->global->PROJECT_BILL_TIME_SPENT)) {
		print '<input type="checkbox" disabled name="usage_bill_time"'.(GETPOSTISSET('usage_bill_time') ? (GETPOST('usage_bill_time', 'alpha') != '' ? ' checked="checked"' : '') : ($object->usage_bill_time ? ' checked="checked"' : '')).'"> ';
		$htmltext = $langs->trans("ProjectBillTimeDescription");
		print $form->textwithpicto($langs->trans("BillTime"), $htmltext);
		print '<br>';
	}
	if (!empty($conf->eventorganization->enabled)) {
		print '<input type="checkbox" disabled name="usage_organize_event"'.(GETPOSTISSET('usage_organize_event') ? (GETPOST('usage_organize_event', 'alpha') != '' ? ' checked="checked"' : '') : ($object->usage_organize_event ? ' checked="checked"' : '')).'"> ';
		$htmltext = $langs->trans("EventOrganizationDescriptionLong");
		print $form->textwithpicto($langs->trans("ManageOrganizeEvent"), $htmltext);
	}
	print '</td></tr>';
}

// Visibility
print '<tr><td class="titlefield">'.$langs->trans("Visibility").'</td><td>';
if ($object->public) {
	print $langs->trans('SharedProject');
} else {
	print $langs->trans('PrivateProject');
}
print '</td></tr>';

if (!empty($conf->global->PROJECT_USE_OPPORTUNITIES)) {
	// Opportunity status
	print '<tr><td>'.$langs->trans("OpportunityStatus").'</td><td>';
	$code = dol_getIdFromCode($db, $object->opp_status, 'c_lead_status', 'rowid', 'code');
	if ($code) {
		print $langs->trans("OppStatus".$code);
	}
	print '</td></tr>';

	// Opportunity percent
	print '<tr><td>'.$langs->trans("OpportunityProbability").'</td><td>';
	if (strcmp($object->opp_percent, '')) {
		print price($object->opp_percent, '', $langs, 1, 0).' %';
	}
	print '</td></tr>';

	// Opportunity Amount
	print '<tr><td>'.$langs->trans("OpportunityAmount").'</td><td>';
	if (strcmp($object->opp_amount, '')) {
		print price($object->opp_amount, '', $langs, 1, 0, 0, $conf->currency);
	}
	print '</td></tr>';
}

// Date start - end
print '<tr><td>'.$langs->trans("DateStart").' - '.$langs->trans("DateEnd").'</td><td>';
$start = dol_print_date($object->date_start, 'day');
print ($start ? $start : '?');
$end = dol_print_date($object->date_end, 'day');
print ' - ';
print ($end ? $end : '?');
if ($object->hasDelay()) {
	print img_warning("Late");
}
print '</td></tr>';

// Budget
print '<tr><td>'.$langs->trans("Budget").'</td><td>';
if (strcmp($object->budget_amount, '')) {
	print price($object->budget_amount, '', $langs, 1, 0, 0, $conf->currency);
}
print '</td></tr>';

// Other attributes
$cols = 2;
include DOL_DOCUMENT_ROOT.'/core/tpl/extrafields_view.tpl.php';

print '</table>';

print '</div>';
print '<div class="fichehalfright">';
print '<div class="underbanner clearboth"></div>';

print '<table class="border tableforfield centpercent">';

// Description
print '<td class="titlefield tdtop">'.$langs->trans("Description").'</td><td>';
print nl2br($object->description);
print '</td></tr>';

// Categories
if ($conf->categorie->enabled) {
	print '<tr><td class="valignmiddle">'.$langs->trans("Categories").'</td><td>';
	print $form->showCategories($object->id, Categorie::TYPE_PROJECT, 1);
	print "</td></tr>";
}

print '</table>';

print '</div>';
print '</div>';

print '<div class="clearboth"></div>';

print dol_get_fiche_end();

print '<br>';

/*
 * Referers types
 */

$listofreferent = array(
'entrepot'=>array(
	'name'=>"Warehouse",
	'title'=>"ListWarehouseAssociatedProject",
	'class'=>'Entrepot',
	'table'=>'entrepot',
	'datefieldname'=>'date_entrepot',
	'urlnew'=>DOL_URL_ROOT.'/product/stock/card.php?action=create&projectid='.$id.'&backtopage='.urlencode($_SERVER['PHP_SELF'].'?id='.$id),
	'lang'=>'entrepot',
	'buttonnew'=>'AddWarehouse',
	'project_field'=>'fk_project',
	'testnew'=>$user->rights->stock->creer,
	'test'=>$conf->stock->enabled && $user->rights->stock->lire && !empty($conf->global->WAREHOUSE_ASK_WAREHOUSE_DURING_PROJECT)),
'propal'=>array(
	'name'=>"Proposals",
	'title'=>"ListProposalsAssociatedProject",
	'class'=>'Propal',
	'table'=>'propal',
	'datefieldname'=>'datep',
	'urlnew'=>DOL_URL_ROOT.'/comm/propal/card.php?action=create&origin=project&originid='.$id.'&socid='.$socid.'&backtopage='.urlencode($_SERVER['PHP_SELF'].'?id='.$id),
	'lang'=>'propal',
	'buttonnew'=>'AddProp',
	'testnew'=>$user->rights->propal->creer,
	'test'=>$conf->propal->enabled && $user->rights->propale->lire),
'order'=>array(
	'name'=>"CustomersOrders",
	'title'=>"ListOrdersAssociatedProject",
	'class'=>'Commande',
	'table'=>'commande',
	'datefieldname'=>'date_commande',
	'urlnew'=>DOL_URL_ROOT.'/commande/card.php?action=create&projectid='.$id.'&socid='.$socid.'&backtopage='.urlencode($_SERVER['PHP_SELF'].'?id='.$id),
	'lang'=>'orders',
	'buttonnew'=>'CreateOrder',
	'testnew'=>$user->rights->commande->creer,
	'test'=>$conf->commande->enabled && $user->rights->commande->lire),
'invoice'=>array(
	'name'=>"CustomersInvoices",
	'title'=>"ListInvoicesAssociatedProject",
	'class'=>'Facture',
	'margin'=>'add',
	'table'=>'facture',
	'datefieldname'=>'datef',
	'urlnew'=>DOL_URL_ROOT.'/compta/facture/card.php?action=create&projectid='.$id.'&socid='.$socid.'&backtopage='.urlencode($_SERVER['PHP_SELF'].'?id='.$id),
	'lang'=>'bills',
	'buttonnew'=>'CreateBill',
	'testnew'=>$user->rights->facture->creer,
	'test'=>$conf->facture->enabled && $user->rights->facture->lire),
'invoice_predefined'=>array(
	'name'=>"PredefinedInvoices",
	'title'=>"ListPredefinedInvoicesAssociatedProject",
	'class'=>'FactureRec',
	'table'=>'facture_rec',
	'datefieldname'=>'datec',
	'urlnew'=>DOL_URL_ROOT.'/compta/facture/card.php?action=create&projectid='.$id.'&socid='.$socid.'&backtopage='.urlencode($_SERVER['PHP_SELF'].'?id='.$id),
	'lang'=>'bills',
	'buttonnew'=>'CreateBill',
	'testnew'=>$user->rights->facture->creer,
	'test'=>$conf->facture->enabled && $user->rights->facture->lire),
'proposal_supplier'=>array(
	'name'=>"SuppliersProposals",
	'title'=>"ListSupplierProposalsAssociatedProject",
	'class'=>'SupplierProposal',
	'table'=>'supplier_proposal',
	'datefieldname'=>'date_valid',
	'urlnew'=>DOL_URL_ROOT.'/supplier_proposal/card.php?action=create&projectid='.$id.'&backtopage='.urlencode($_SERVER['PHP_SELF'].'?id='.$id), // No socid parameter here, the socid is often the customer and we create a supplier object
	'lang'=>'supplier_proposal',
	'buttonnew'=>'AddSupplierProposal',
	'testnew'=>$user->rights->supplier_proposal->creer,
	'test'=>$conf->supplier_proposal->enabled && $user->rights->supplier_proposal->lire),
'order_supplier'=>array(
	'name'=>"SuppliersOrders",
	'title'=>"ListSupplierOrdersAssociatedProject",
	'class'=>'CommandeFournisseur',
	'table'=>'commande_fournisseur',
	'datefieldname'=>'date_commande',
	'urlnew'=>DOL_URL_ROOT.'/fourn/commande/card.php?action=create&projectid='.$id.'&backtopage='.urlencode($_SERVER['PHP_SELF'].'?id='.$id), // No socid parameter here, the socid is often the customer and we create a supplier object
	'lang'=>'suppliers',
	'buttonnew'=>'AddSupplierOrder',
	'testnew'=>($user->rights->fournisseur->commande->creer || $user->rights->supplier_order->creer),
	'test'=>$conf->supplier_order->enabled && ($user->rights->fournisseur->commande->lire || $user->rights->supplier_order->lire)),
'invoice_supplier'=>array(
	'name'=>"BillsSuppliers",
	'title'=>"ListSupplierInvoicesAssociatedProject",
	'class'=>'FactureFournisseur',
	'margin'=>'minus',
	'table'=>'facture_fourn',
	'datefieldname'=>'datef',
	'urlnew'=>DOL_URL_ROOT.'/fourn/facture/card.php?action=create&projectid='.$id.'&backtopage='.urlencode($_SERVER['PHP_SELF'].'?id='.$id), // No socid parameter here, the socid is often the customer and we create a supplier object
	'lang'=>'suppliers',
	'buttonnew'=>'AddSupplierInvoice',
	'testnew'=>($user->rights->fournisseur->facture->creer || $user->rights->supplier_invoice->creer),
	'test'=>$conf->supplier_invoice->enabled && ($user->rights->fournisseur->facture->lire || $user->rights->supplier_invoice->lire)),
'contract'=>array(
	'name'=>"Contracts",
	'title'=>"ListContractAssociatedProject",
	'class'=>'Contrat',
	'table'=>'contrat',
	'datefieldname'=>'date_contrat',
	'urlnew'=>DOL_URL_ROOT.'/contrat/card.php?action=create&projectid='.$id.'&socid='.$socid.'&backtopage='.urlencode($_SERVER['PHP_SELF'].'?id='.$id),
	'lang'=>'contracts',
	'buttonnew'=>'AddContract',
	'testnew'=>$user->rights->contrat->creer,
	'test'=>$conf->contrat->enabled && $user->rights->contrat->lire),
'intervention'=>array(
	'name'=>"Interventions",
	'title'=>"ListFichinterAssociatedProject",
	'class'=>'Fichinter',
	'table'=>'fichinter',
	'datefieldname'=>'date_valid',
	'disableamount'=>0,
	'margin'=>'minus',
	'urlnew'=>DOL_URL_ROOT.'/fichinter/card.php?action=create&origin=project&originid='.$id.'&socid='.$socid.'&backtopage='.urlencode($_SERVER['PHP_SELF'].'?id='.$id),
	'lang'=>'interventions',
	'buttonnew'=>'AddIntervention',
	'testnew'=>$user->rights->ficheinter->creer,
	'test'=>$conf->ficheinter->enabled && $user->rights->ficheinter->lire),
'shipping'=>array(
	'name'=>"Shippings",
	'title'=>"ListShippingAssociatedProject",
	'class'=>'Expedition',
	'table'=>'expedition',
	'datefieldname'=>'date_valid',
	'urlnew'=>DOL_URL_ROOT.'/expedition/card.php?action=create&origin=project&originid='.$id.'&socid='.$socid.'&backtopage='.urlencode($_SERVER['PHP_SELF'].'?id='.$id),
	'lang'=>'sendings',
	'buttonnew'=>'CreateShipment',
	'testnew'=>0,
	'test'=>$conf->expedition->enabled && $user->rights->expedition->lire),
'mrp'=>array(
	'name'=>"MO",
	'title'=>"ListMOAssociatedProject",
	'class'=>'Mo',
	'table'=>'mrp_mo',
	'datefieldname'=>'date_valid',
	'urlnew'=>DOL_URL_ROOT.'/mrp/mo_card.php?action=create&origin=project&originid='.$id.'&socid='.$socid.'&backtopage='.urlencode($_SERVER['PHP_SELF'].'?id='.$id),
	'lang'=>'mrp',
	'buttonnew'=>'CreateMO',
	'testnew'=>'$user->rights->mrp->write',
	'project_field'=>'fk_project',
	'test'=>$conf->mrp->enabled && $user->rights->mrp->read),
'trip'=>array(
	'name'=>"TripsAndExpenses",
	'title'=>"ListExpenseReportsAssociatedProject",
	'class'=>'Deplacement',
	'table'=>'deplacement',
	'datefieldname'=>'dated',
	'margin'=>'minus',
	'disableamount'=>1,
	'urlnew'=>DOL_URL_ROOT.'/deplacement/card.php?action=create&projectid='.$id.'&socid='.$socid.'&backtopage='.urlencode($_SERVER['PHP_SELF'].'?id='.$id),
	'lang'=>'trips',
	'buttonnew'=>'AddTrip',
	'testnew'=>$user->rights->deplacement->creer,
	'test'=>$conf->deplacement->enabled && $user->rights->deplacement->lire),
'expensereport'=>array(
	'name'=>"ExpenseReports",
	'title'=>"ListExpenseReportsAssociatedProject",
	'class'=>'ExpenseReportLine',
	'table'=>'expensereport_det',
	'datefieldname'=>'date',
	'margin'=>'minus',
	'disableamount'=>0,
	'urlnew'=>DOL_URL_ROOT.'/expensereport/card.php?action=create&projectid='.$id.'&socid='.$socid.'&backtopage='.urlencode($_SERVER['PHP_SELF'].'?id='.$id),
	'lang'=>'trips',
	'buttonnew'=>'AddTrip',
	'testnew'=>$user->rights->expensereport->creer,
	'test'=>$conf->expensereport->enabled && $user->rights->expensereport->lire),
'donation'=>array(
	'name'=>"Donation",
	'title'=>"ListDonationsAssociatedProject",
	'class'=>'Don',
	'margin'=>'add',
	'table'=>'don',
	'datefieldname'=>'datedon',
	'disableamount'=>0,
	'urlnew'=>DOL_URL_ROOT.'/don/card.php?action=create&projectid='.$id.'&socid='.$socid.'&backtopage='.urlencode($_SERVER['PHP_SELF'].'?id='.$id),
	'lang'=>'donations',
	'buttonnew'=>'AddDonation',
	'testnew'=>$user->rights->don->creer,
	'test'=>$conf->don->enabled && $user->rights->don->lire),
'loan'=>array(
	'name'=>"Loan",
	'title'=>"ListLoanAssociatedProject",
	'class'=>'Loan',
	'margin'=>'add',
	'table'=>'loan',
	'datefieldname'=>'datestart',
	'disableamount'=>0,
	'urlnew'=>DOL_URL_ROOT.'/loan/card.php?action=create&projectid='.$id.'&socid='.$socid.'&backtopage='.urlencode($_SERVER['PHP_SELF'].'?id='.$id),
	'lang'=>'loan',
	'buttonnew'=>'AddLoan',
	'testnew'=>$user->rights->loan->write,
	'test'=>$conf->loan->enabled && $user->rights->loan->read),
'chargesociales'=>array(
	'name'=>"SocialContribution",
	'title'=>"ListSocialContributionAssociatedProject",
	'class'=>'ChargeSociales',
	'margin'=>'minus',
	'table'=>'chargesociales',
	'datefieldname'=>'date_ech',
	'disableamount'=>0,
	'urlnew'=>DOL_URL_ROOT.'/compta/sociales/card.php?action=create&projectid='.$id.'&backtopage='.urlencode($_SERVER['PHP_SELF'].'?id='.$id),
	'lang'=>'compta',
	'buttonnew'=>'AddSocialContribution',
	'testnew'=>$user->rights->tax->charges->lire,
	'test'=>$conf->tax->enabled && $user->rights->tax->charges->lire),
'project_task'=>array(
	'name'=>"TaskTimeSpent",
	'title'=>"ListTaskTimeUserProject",
	'class'=>'Task',
	'margin'=>'minus',
	'table'=>'projet_task',
	'datefieldname'=>'task_date',
	'disableamount'=>0,
	'urlnew'=>DOL_URL_ROOT.'/projet/tasks/time.php?withproject=1&action=createtime&projectid='.$id.'&backtopage='.urlencode($_SERVER['PHP_SELF'].'?id='.$id),
	'buttonnew'=>'AddTimeSpent',
	'testnew'=>$user->rights->projet->creer,
	'test'=>($conf->projet->enabled && $user->rights->projet->lire && empty($conf->global->PROJECT_HIDE_TASKS))),
'stock_mouvement'=>array(
	'name'=>"MouvementStockAssociated",
	'title'=>"ListMouvementStockProject",
	'class'=>'MouvementStock',
	'margin'=>'minus',
	'table'=>'stock_mouvement',
	'datefieldname'=>'datem',
	'disableamount'=>0,
	'test'=>($conf->stock->enabled && $user->rights->stock->mouvement->lire && !empty($conf->global->STOCK_MOVEMENT_INTO_PROJECT_OVERVIEW))),
'salaries'=>array(
	'name'=>"Salaries",
	'title'=>"ListSalariesAssociatedProject",
	'class'=>'Salary',
	'table'=>'salary',
	'datefieldname'=>'datesp',
	'margin'=>'minus',
	'disableamount'=>0,
	'urlnew'=>DOL_URL_ROOT.'/salaries/card.php?action=create&projectid='.$id.'&backtopage='.urlencode($_SERVER['PHP_SELF'].'?id='.$id),
	'lang'=>'salaries',
	'buttonnew'=>'AddSalary',
	'testnew'=>$user->rights->salaries->write,
	'test'=>$conf->salaries->enabled && $user->rights->salaries->read),
'variouspayment'=>array(
	'name'=>"VariousPayments",
	'title'=>"ListVariousPaymentsAssociatedProject",
	'class'=>'PaymentVarious',
	'table'=>'payment_various',
	'datefieldname'=>'datev',
	'margin'=>'minus',
	'disableamount'=>0,
	'urlnew'=>DOL_URL_ROOT.'/compta/bank/various_payment/card.php?action=create&projectid='.$id.'&backtopage='.urlencode($_SERVER['PHP_SELF'].'?id='.$id),
	'lang'=>'banks',
	'buttonnew'=>'AddVariousPayment',
	'testnew'=>$user->rights->banque->modifier,
	'test'=>$conf->banque->enabled && $user->rights->banque->lire && empty($conf->global->BANK_USE_OLD_VARIOUS_PAYMENT)),
/* No need for this, available on dedicated tab "Agenda/Events"
'agenda'=>array(
	'name'=>"Agenda",
	'title'=>"ListActionsAssociatedProject",
	'class'=>'ActionComm',
	'table'=>'actioncomm',
	'datefieldname'=>'datep',
	'disableamount'=>1,
	'urlnew'=>DOL_URL_ROOT.'/comm/action/card.php?action=create&projectid='.$id.'&socid='.$socid.'&backtopage='.urlencode($_SERVER['PHP_SELF'].'?id='.$id),
	'lang'=>'agenda',
	'buttonnew'=>'AddEvent',
	'testnew'=>$user->rights->agenda->myactions->create,
	'test'=>$conf->agenda->enabled && $user->rights->agenda->myactions->read),
*/
);

// Change rules for profit/benefit calculation
if (!empty($conf->global->PROJECT_ELEMENTS_FOR_PLUS_MARGIN)) {
	foreach ($listofreferent as $key => $element) {
		if ($listofreferent[$key]['margin'] == 'add') {
			unset($listofreferent[$key]['margin']);
		}
	}
	$newelementforplusmargin = explode(',', $conf->global->PROJECT_ELEMENTS_FOR_PLUS_MARGIN);
	foreach ($newelementforplusmargin as $value) {
		$listofreferent[trim($value)]['margin'] = 'add';
	}
}
if (!empty($conf->global->PROJECT_ELEMENTS_FOR_MINUS_MARGIN)) {
	foreach ($listofreferent as $key => $element) {
		if ($listofreferent[$key]['margin'] == 'minus') {
			unset($listofreferent[$key]['margin']);
		}
	}
	$newelementforminusmargin = explode(',', $conf->global->PROJECT_ELEMENTS_FOR_MINUS_MARGIN);
	foreach ($newelementforminusmargin as $value) {
		$listofreferent[trim($value)]['margin'] = 'minus';
	}
}



$parameters = array('listofreferent'=>$listofreferent);
$resHook = $hookmanager->executeHooks('completeListOfReferent', $parameters, $object, $action);

if (!empty($hookmanager->resArray)) {
	$listofreferent = array_merge($listofreferent, $hookmanager->resArray);
}

if ($action == "addelement") {
	$tablename = GETPOST("tablename");
	$elementselectid = GETPOST("elementselect");
	$result = $object->update_element($tablename, $elementselectid);
	if ($result < 0) {
		setEventMessages($object->error, $object->errors, 'errors');
	}
} elseif ($action == "unlink") {
	$tablename = GETPOST("tablename", "aZ09");
	$projectField = GETPOSTISSET('projectfield') ? GETPOST('projectfield', 'aZ09') : 'fk_projet';
	$elementselectid = GETPOST("elementselect", "int");

	$result = $object->remove_element($tablename, $elementselectid, $projectField);
	if ($result < 0) {
		setEventMessages($object->error, $object->errors, 'errors');
	}
}

$elementuser = new User($db);



$showdatefilter = 0;
// Show the filter on date on top of element list
if (!$showdatefilter) {
	print '<div class="center centpercent">';
	print '<form action="'.$_SERVER["PHP_SELF"].'?id='.$object->id.'" method="POST">';
	print '<input type="hidden" name="token" value="'.newToken().'">';
	print '<input type="hidden" name="tablename" value="'.$tablename.'">';
	print '<input type="hidden" name="action" value="view">';
	print '<div class="inline-block">';
	print $form->selectDate($dates, 'dates', 0, 0, 1, '', 1, 0, 0, '', '', '', '', 1, '', $langs->trans("From"));
	print '</div>';
	print '<div class="inline-block">';
	print $form->selectDate($datee, 'datee', 0, 0, 1, '', 1, 0, 0, '', '', '', '', 1, '', $langs->trans("to"));
	print '</div>';
	print '<div class="inline-block">';
	print '<input type="submit" name="refresh" value="'.$langs->trans("Refresh").'" class="button">';
	print '</div>';
	print '</form>';
	print '</div>';

	$showdatefilter++;
}



// Show balance for whole project

$langs->loadLangs(array("suppliers", "bills", "orders", "proposals", "margins"));

if (!empty($conf->stock->enabled)) {
	$langs->load('stocks');
}

print load_fiche_titre($langs->trans("Profit"), '', 'title_accountancy');

print '<table class="noborder centpercent">';
print '<tr class="liste_titre">';
print '<td class="left" width="200">';
$tooltiponprofit = $langs->trans("ProfitIsCalculatedWith")."<br>\n";
$tooltiponprofitplus = $tooltiponprofitminus = '';
foreach ($listofreferent as $key => $value) {
	$name = $langs->trans($value['name']);
	$qualified = $value['test'];
	$margin = $value['margin'];
	if ($qualified && isset($margin)) {		// If this element must be included into profit calculation ($margin is 'minus' or 'add')
		if ($margin == 'add') {
			$tooltiponprofitplus .= ' &gt; '.$name." (+)<br>\n";
		}
		if ($margin == 'minus') {
			$tooltiponprofitminus .= ' &gt; '.$name." (-)<br>\n";
		}
	}
}
$tooltiponprofit .= $tooltiponprofitplus;
$tooltiponprofit .= $tooltiponprofitminus;
print $form->textwithpicto($langs->trans("Element"), $tooltiponprofit);
print '</td>';
print '<td class="right" width="100">'.$langs->trans("Number").'</td>';
print '<td class="right" width="100">'.$langs->trans("AmountHT").'</td>';
print '<td class="right" width="100">'.$langs->trans("AmountTTC").'</td>';
print '</tr>';

$total_revenue_ht = 0;
$balance_ht = 0;
$balance_ttc = 0;

foreach ($listofreferent as $key => $value) {
	$parameters = array(
		'total_revenue_ht' =>& $total_revenue_ht,
		'balance_ht' =>& $balance_ht,
		'balance_ttc' =>& $balance_ttc,
		'key' => $key,
		'value' =>& $value,
		'dates' => $dates,
		'datee' => $datee
	);
	$reshook = $hookmanager->executeHooks('printOverviewProfit', $parameters, $object, $action); // Note that $action and $object may have been modified by hook
	if ($reshook < 0) {
		setEventMessages($hookmanager->error, $hookmanager->errors, 'errors');
	} elseif ($reshook > 0) {
		print $hookmanager->resPrint;
		continue;
	}

	$name = $langs->trans($value['name']);
	$title = $value['title'];
	$classname = $value['class'];
	$tablename = $value['table'];
	$datefieldname = $value['datefieldname'];
	$qualified = $value['test'];
	$margin = $value['margin'];
	$project_field = $value['project_field'];
	if ($qualified && isset($margin)) {		// If this element must be included into profit calculation ($margin is 'minus' or 'add')
		$element = new $classname($db);

		$elementarray = $object->get_element_list($key, $tablename, $datefieldname, $dates, $datee, !empty($project_field) ? $project_field : 'fk_projet');

		if (is_array($elementarray) && count($elementarray) > 0) {
			$total_ht = 0;
			$total_ttc = 0;

			$num = count($elementarray);
			for ($i = 0; $i < $num; $i++) {
				$tmp = explode('_', $elementarray[$i]);
				$idofelement = $tmp[0];
				$idofelementuser = $tmp[1];

				$element->fetch($idofelement);
				if ($idofelementuser) {
					$elementuser->fetch($idofelementuser);
				}

				// Define if record must be used for total or not
				$qualifiedfortotal = true;
				if ($key == 'invoice') {
					if (!empty($element->close_code) && $element->close_code == 'replaced') {
						$qualifiedfortotal = false; // Replacement invoice, do not include into total
					}
					if (!empty($conf->global->FACTURE_DEPOSITS_ARE_JUST_PAYMENTS) && $element->type == Facture::TYPE_DEPOSIT) {
						$qualifiedfortotal = false; // If hidden option to use deposits as payment (deprecated, not recommended to use this), deposits are not included
					}
				}
				if ($key == 'propal') {
					if ($element->status != Propal::STATUS_SIGNED && $element->status != Propal::STATUS_BILLED) {
						$qualifiedfortotal = false; // Only signed proposal must not be included in total
					}
				}

				if ($tablename != 'expensereport_det' && method_exists($element, 'fetch_thirdparty')) {
					$element->fetch_thirdparty();
				}

				// Define $total_ht_by_line
				if ($tablename == 'don' || $tablename == 'chargesociales' || $tablename == 'payment_various' || $tablename == 'salary') {
					$total_ht_by_line = $element->amount;
				} elseif ($tablename == 'fichinter') {
					$total_ht_by_line = $element->getAmount();
				} elseif ($tablename == 'stock_mouvement') {
					$total_ht_by_line = $element->price * abs($element->qty);
				} elseif ($tablename == 'projet_task') {
					if ($idofelementuser) {
						$tmp = $element->getSumOfAmount($elementuser, $dates, $datee);
						$total_ht_by_line = price2num($tmp['amount'], 'MT');
					} else {
						$tmp = $element->getSumOfAmount('', $dates, $datee);
						$total_ht_by_line = price2num($tmp['amount'], 'MT');
					}
				} elseif ($key == 'loan') {
					if ((empty($dates) && empty($datee)) || (intval($dates) <= $element->datestart && intval($datee) >= $element->dateend)) {
						// Get total loan
						$total_ht_by_line = -$element->capital;
					} else {
						// Get loan schedule according to date filter
						$total_ht_by_line = 0;
						$loanScheduleStatic = new LoanSchedule($element->db);
						$loanScheduleStatic->fetchAll($element->id);
						if (!empty($loanScheduleStatic->lines)) {
							foreach ($loanScheduleStatic->lines as $loanSchedule) {
								/**
								 * @var $loanSchedule LoanSchedule
								 */
								if (($loanSchedule->datep >= $dates && $loanSchedule->datep <= $datee) // dates filter is defined
									|| !empty($dates) && empty($datee) && $loanSchedule->datep >= $dates && $loanSchedule->datep <= dol_now()
									|| empty($dates) && !empty($datee) && $loanSchedule->datep <= $datee
								) {
									$total_ht_by_line -= $loanSchedule->amount_capital;
								}
							}
						}
					}
				} else {
					$total_ht_by_line = $element->total_ht;
				}

				// Define $total_ttc_by_line
				if ($tablename == 'don' || $tablename == 'chargesociales' || $tablename == 'payment_various' || $tablename == 'salary') {
					$total_ttc_by_line = $element->amount;
				} elseif ($tablename == 'fichinter') {
					$total_ttc_by_line = $element->getAmount();
				} elseif ($tablename == 'stock_mouvement') {
					$total_ttc_by_line = $element->price * abs($element->qty);
				} elseif ($tablename == 'projet_task') {
					$defaultvat = get_default_tva($mysoc, $mysoc);
					$total_ttc_by_line = price2num($total_ht_by_line * (1 + ($defaultvat / 100)), 'MT');
				} elseif ($key == 'loan') {
						$total_ttc_by_line = $total_ht_by_line; // For loan there is actually no taxe managed in Dolibarr
				} else {
					$total_ttc_by_line = $element->total_ttc;
				}

				// Change sign of $total_ht_by_line and $total_ttc_by_line for some cases
				if ($tablename == 'payment_various') {
					if ($element->sens == 1) {
						$total_ht_by_line = -$total_ht_by_line;
						$total_ttc_by_line = -$total_ttc_by_line;
					}
				}

				// Add total if we have to
				if ($qualifiedfortotal) {
					$total_ht = $total_ht + $total_ht_by_line;
					$total_ttc = $total_ttc + $total_ttc_by_line;
				}
			}

			// Each element with at least one line is output
			$qualifiedforfinalprofit = true;
			if ($key == 'intervention' && empty($conf->global->PROJECT_INCLUDE_INTERVENTION_AMOUNT_IN_PROFIT)) {
				$qualifiedforfinalprofit = false;
			}
			//var_dump($key.' '.$qualifiedforfinalprofit);

			// Calculate margin
			if ($qualifiedforfinalprofit) {
				if ($margin == 'add') {
					$total_revenue_ht += $total_ht;
				}

				if ($margin != "add") {	// Revert sign
					$total_ht = -$total_ht;
					$total_ttc = -$total_ttc;
				}

				$balance_ht += $total_ht;
				$balance_ttc += $total_ttc;
			}

			print '<tr class="oddeven">';
			// Module
			print '<td class="left">'.$name.'</td>';
			// Nb
			print '<td class="right">'.$i.'</td>';
			// Amount HT
			print '<td class="right">';
			if ($key == 'intervention' && !$qualifiedforfinalprofit) {
				print '<span class="opacitymedium">'.$form->textwithpicto($langs->trans("NA"), $langs->trans("AmountOfInteventionNotIncludedByDefault")).'</span>';
			} else {
				print price($total_ht);
				if ($key == 'propal') {
					print '<span class="opacitymedium">'.$form->textwithpicto('', $langs->trans("SignedOnly")).'</span>';
				}
			}
			print '</td>';
			// Amount TTC
			print '<td class="right">';
			if ($key == 'intervention' && !$qualifiedforfinalprofit) {
				print '<span class="opacitymedium">'.$form->textwithpicto($langs->trans("NA"), $langs->trans("AmountOfInteventionNotIncludedByDefault")).'</span>';
			} else {
				print price($total_ttc);
				if ($key == 'propal') {
					print '<span class="opacitymedium">'.$form->textwithpicto('', $langs->trans("SignedOnly")).'</span>';
				}
			}
			print '</td>';
			print '</tr>';
		}
	}
}
// and the final balance
print '<tr class="liste_total">';
print '<td class="right" colspan="2">'.$langs->trans("Profit").'</td>';
print '<td class="right">'.price(price2num($balance_ht, 'MT')).'</td>';
print '<td class="right">'.price(price2num($balance_ttc, 'MT')).'</td>';
print '</tr>';

// and the margin (profit / revenues)
if ($total_revenue_ht) {
	print '<tr class="liste_total">';
	print '<td class="right" colspan="2">'.$langs->trans("Margin").'</td>';
	print '<td class="right">'.round(100 * $balance_ht / $total_revenue_ht, 1).'%</td>';
	print '<td class="right"></td>';
	print '</tr>';
}

print "</table>";


print '<br><br>';
print '<br>';



// Detail
foreach ($listofreferent as $key => $value) {
	$parameters = array(
		'key' => $key,
		'value' =>& $value,
		'dates' => $dates,
		'datee' => $datee
	);
	$reshook = $hookmanager->executeHooks('printOverviewDetail', $parameters, $object, $action); // Note that $action and $object may have been modified by hook
	if ($reshook < 0) {
		setEventMessages($hookmanager->error, $hookmanager->errors, 'errors');
	} elseif ($reshook > 0) {
		print $hookmanager->resPrint;
		continue;
	}

	$title = $value['title'];
	$classname = $value['class'];
	$tablename = $value['table'];
	$datefieldname = $value['datefieldname'];
	$qualified = $value['test'];
	$langtoload = $value['lang'];
	$urlnew = $value['urlnew'];
	$buttonnew = $value['buttonnew'];
	$testnew = $value['testnew'];
	$project_field = $value['project_field'];

	$exclude_select_element = array('payment_various');
	if (!empty($value['exclude_select_element'])) {
		$exclude_select_element[] = $value['exclude_select_element'];
	}

	if ($qualified) {
		// If we want the project task array to have details of users
		//if ($key == 'project_task') $key = 'project_task_time';

		if ($langtoload) {
			$langs->load($langtoload);
		}

		$element = new $classname($db);

		$addform = '';

		$idtofilterthirdparty = 0;
		$array_of_element_linkable_with_different_thirdparty = array('facture_fourn', 'commande_fournisseur');
		if (!in_array($tablename, $array_of_element_linkable_with_different_thirdparty)) {
			$idtofilterthirdparty = $object->thirdparty->id;
			if (!empty($conf->global->PROJECT_OTHER_THIRDPARTY_ID_TO_ADD_ELEMENTS)) {
				$idtofilterthirdparty .= ','.$conf->global->PROJECT_OTHER_THIRDPARTY_ID_TO_ADD_ELEMENTS;
			}
		}

		if (empty($conf->global->PROJECT_LINK_ON_OVERWIEW_DISABLED) && $idtofilterthirdparty && !in_array($tablename, $exclude_select_element)) {
			$selectList = $formproject->select_element($tablename, $idtofilterthirdparty, 'minwidth300 minwidth75imp', -2, !empty($project_field) ? $project_field : 'fk_projet');
			if ($selectList < 0) {
				setEventMessages($formproject->error, $formproject->errors, 'errors');
			} elseif ($selectList) {
				// Define form with the combo list of elements to link
				$addform .= '<div class="inline-block valignmiddle">';
				$addform .= '<form action="'.$_SERVER["PHP_SELF"].'?id='.$object->id.'" method="post">';
				$addform .= '<input type="hidden" name="token" value="'.newToken().'">';
				$addform .= '<input type="hidden" name="tablename" value="'.$tablename.'">';
				$addform .= '<input type="hidden" name="action" value="addelement">';
				$addform .= '<input type="hidden" name="datesrfc" value="'.dol_print_date($dates, 'dayhourrfc').'">';
				$addform .= '<input type="hidden" name="dateerfc" value="'.dol_print_date($datee, 'dayhourrfc').'">';
				$addform .= '<table><tr><td><span class="hideonsmartphone opacitymedium">'.$langs->trans("SelectElement").'</span></td>';
				$addform .= '<td>'.$selectList.'</td>';
				$addform .= '<td><input type="submit" class="button smallpaddingimp" value="'.dol_escape_htmltag($langs->trans("LinkToElementShort")).'"></td>';
				$addform .= '</tr></table>';
				$addform .= '</form>';
				$addform .= '</div>';
			}
		}
		if (empty($conf->global->PROJECT_CREATE_ON_OVERVIEW_DISABLED) && $urlnew) {
			$addform .= '<div class="inline-block valignmiddle">';
			if ($testnew) {
				$addform .= '<a class="buttonxxx marginleftonly" href="'.$urlnew.'"><span class="valignmiddle text-plus-circle hideonsmartphone">'.($buttonnew ? $langs->trans($buttonnew) : $langs->trans("Create")).'</span><span class="fa fa-plus-circle valignmiddle paddingleft"></span></a>';
			} elseif (empty($conf->global->MAIN_BUTTON_HIDE_UNAUTHORIZED)) {
				$addform .= '<a class="buttonxxx buttonRefused" disabled="disabled" href="#"><span class="valignmiddle text-plus-circle hideonsmartphone">'.($buttonnew ? $langs->trans($buttonnew) : $langs->trans("Create")).'</span><span class="fa fa-plus-circle valignmiddle paddingleft"></span></a>';
			}
			$addform .= '<div>';
		}

		print load_fiche_titre($langs->trans($title), $addform, '');

		print "\n".'<!-- Table for tablename = '.$tablename.' -->'."\n";
		print '<div class="div-table-responsive">';
		print '<table class="noborder centpercent">';

		print '<tr class="liste_titre">';
		// Remove link column
		print '<td style="width: 24px"></td>';
		// Ref
		print '<td'.(($tablename != 'actioncomm' && $tablename != 'projet_task') ? ' style="width: 200px"' : '').'>'.$langs->trans("Ref").'</td>';
		// Date
		print '<td'.(($tablename != 'actioncomm' && $tablename != 'projet_task') ? ' style="width: 200px"' : '').' class="center">';
		if (in_array($tablename, array('projet_task'))) {
			print $langs->trans("TimeSpent");
		}
		if (!in_array($tablename, array('projet_task'))) {
			print $langs->trans("Date");
		}
		print '</td>';
		// Thirdparty or user
		print '<td>';
		if (in_array($tablename, array('projet_task')) && $key == 'project_task') {
			print ''; // if $key == 'project_task', we don't want details per user
		} elseif (in_array($tablename, array('payment_various'))) {
			print ''; // if $key == 'payment_various', we don't have any thirdparty
		} elseif (in_array($tablename, array('expensereport_det', 'don', 'projet_task', 'stock_mouvement', 'salary'))) {
			print $langs->trans("User");
		} else {
			print $langs->trans("ThirdParty");
		}
		print '</td>';
		// Duration of intervention
		if ($tablename == 'fichinter') {
			print '<td>';
			print $langs->trans("TotalDuration");
			$total_duration = 0;
			print '</td>';
		}
		// Amount HT
		//if (empty($value['disableamount']) && ! in_array($tablename, array('projet_task'))) print '<td class="right" width="120">'.$langs->trans("AmountHT").'</td>';
		//elseif (empty($value['disableamount']) && in_array($tablename, array('projet_task'))) print '<td class="right" width="120">'.$langs->trans("Amount").'</td>';
		if ($key == 'loan') {
			print '<td class="right" width="120">'.$langs->trans("LoanCapital").'</td>';
		} elseif (empty($value['disableamount'])) {
			print '<td class="right" width="120">'.$langs->trans("AmountHT").'</td>';
		} else {
			print '<td width="120"></td>';
		}
		// Amount TTC
		//if (empty($value['disableamount']) && ! in_array($tablename, array('projet_task'))) print '<td class="right" width="120">'.$langs->trans("AmountTTC").'</td>';
		if ($key == 'loan') {
			print '<td class="right" width="120">'.$langs->trans("RemainderToPay").'</td>';
		} elseif (empty($value['disableamount'])) {
			print '<td class="right" width="120">'.$langs->trans("AmountTTC").'</td>';
		} else {
			print '<td width="120"></td>';
		}
		// Status
		if (in_array($tablename, array('projet_task'))) {
			print '<td class="right" width="200">'.$langs->trans("ProgressDeclared").'</td>';
		} else {
			print '<td class="right" width="200">'.$langs->trans("Status").'</td>';
		}
		print '</tr>';

		$elementarray = $object->get_element_list($key, $tablename, $datefieldname, $dates, $datee, !empty($project_field) ? $project_field : 'fk_projet');
		if (is_array($elementarray) && count($elementarray) > 0) {
			$total_ht = 0;
			$total_ttc = 0;

			$total_ht_by_third = 0;
			$total_ttc_by_third = 0;

			$saved_third_id = 0;
			$breakline = '';

			if (canApplySubtotalOn($tablename)) {
				// Sort
				$elementarray = sortElementsByClientName($elementarray);
			}

			$num = count($elementarray);
			for ($i = 0; $i < $num; $i++) {
				$tmp = explode('_', $elementarray[$i]);
				$idofelement = $tmp[0];
				$idofelementuser = $tmp[1];

				$element->fetch($idofelement);
				if ($idofelementuser) {
					$elementuser->fetch($idofelementuser);
				}

				// Special cases
				if ($tablename != 'expensereport_det') {
					if (method_exists($element, 'fetch_thirdparty')) {
						$element->fetch_thirdparty();
					}
				} else {
					$expensereport = new ExpenseReport($db);
					$expensereport->fetch($element->fk_expensereport);
				}

				//print 'xxx'.$tablename.'yyy'.$classname;

				if ($breakline && $saved_third_id != $element->thirdparty->id) {
					print $breakline;

					$saved_third_id = $element->thirdparty->id;
					$breakline = '';

					$total_ht_by_third = 0;
					$total_ttc_by_third = 0;
				}
				$saved_third_id = $element->thirdparty->id;

				$qualifiedfortotal = true;
				if ($key == 'invoice') {
					if (!empty($element->close_code) && $element->close_code == 'replaced') {
						$qualifiedfortotal = false; // Replacement invoice, do not include into total
					}
				}

				print '<tr class="oddeven">';

				// Remove link
				print '<td style="width: 24px">';
				if ($tablename != 'projet_task' && $tablename != 'stock_mouvement') {
					if (empty($conf->global->PROJECT_DISABLE_UNLINK_FROM_OVERVIEW) || $user->admin) {		// PROJECT_DISABLE_UNLINK_FROM_OVERVIEW is empty by defaut, so this test true
						print '<a href="'.$_SERVER["PHP_SELF"].'?id='.$object->id.'&action=unlink&tablename='.$tablename.'&elementselect='.$element->id.($project_field ? '&projectfield='.$project_field : '').'" class="reposition">';
						print img_picto($langs->trans('Unlink'), 'unlink');
						print '</a>';
					}
				}
				print "</td>\n";

				// Ref
				print '<td class="left nowraponall">';
				if ($tablename == 'expensereport_det') {
					print $expensereport->getNomUrl(1);
				} else {
					// Show ref with link
					if ($element instanceof Task) {
						print $element->getNomUrl(1, 'withproject', 'time');
						print ' - '.dol_trunc($element->label, 48);
					} elseif ($key == 'loan') {
						print $element->getNomUrl(1);
						print ' - '.dol_trunc($element->label, 48);
					} else {
						print $element->getNomUrl(1);
					}

					$element_doc = $element->element;
					$filename = dol_sanitizeFileName($element->ref);
					$filedir = $conf->{$element_doc}->multidir_output[$element->entity].'/'.dol_sanitizeFileName($element->ref);

					if ($element_doc === 'order_supplier') {
						$element_doc = 'commande_fournisseur';
						$filedir = $conf->fournisseur->commande->multidir_output[$element->entity].'/'.dol_sanitizeFileName($element->ref);
					} elseif ($element_doc === 'invoice_supplier') {
						$element_doc = 'facture_fournisseur';
						$filename = get_exdir($element->id, 2, 0, 0, $element, 'product').dol_sanitizeFileName($element->ref);
						$filedir = $conf->fournisseur->facture->multidir_output[$element->entity].'/'.get_exdir($element->id, 2, 0, 0, $element, 'invoice_supplier').dol_sanitizeFileName($element->ref);
					}

					print '<div class="inline-block valignmiddle">'.$formfile->getDocumentsLink($element_doc, $filename, $filedir).'</div>';

					// Show supplier ref
					if (!empty($element->ref_supplier)) {
						print ' - '.$element->ref_supplier;
					}
					// Show customer ref
					if (!empty($element->ref_customer)) {
						print ' - '.$element->ref_customer;
					}
				}
				print "</td>\n";

				// Date or TimeSpent
				$date = ''; $total_time_by_line = null;
				if ($tablename == 'expensereport_det') {
					$date = $element->date; // No draft status on lines
				} elseif ($tablename == 'stock_mouvement') {
					$date = $element->datem;
				} elseif ($tablename == 'salary') {
					$date = $element->datesp;
				} elseif ($tablename == 'payment_various') {
					$date = $element->datev;
				} elseif ($tablename == 'chargesociales') {
					$date = $element->date_ech;
				} elseif (!empty($element->status) || !empty($element->statut) || !empty($element->fk_status)) {
					if ($tablename == 'don') {
						$date = $element->datedon;
					}
					if ($tablename == 'commande_fournisseur' || $tablename == 'supplier_order') {
						$date = ($element->date_commande ? $element->date_commande : $element->date_valid);
					} elseif ($tablename == 'supplier_proposal') {
						$date = $element->date_validation; // There is no other date for this
					} elseif ($tablename == 'fichinter') {
						$date = $element->datev; // There is no other date for this
					} elseif ($tablename == 'projet_task') {
						$date = ''; // We show no date. Showing date of beginning of task make user think it is date of time consumed
					} else {
						$date = $element->date; // invoice, ...
						if (empty($date)) {
							$date = $element->date_contrat;
						}
						if (empty($date)) {
							$date = $element->datev;
						}
						if (empty($date) && !empty($datefieldname)) {
							$date = $element->$datefieldname;
						}
					}
				} elseif ($key == 'loan') {
					$date = $element->datestart;
				}

				print '<td class="center">';
				if ($tablename == 'actioncomm') {
					print dol_print_date($element->datep, 'dayhour');
					if ($element->datef && $element->datef > $element->datep) {
						print " - ".dol_print_date($element->datef, 'dayhour');
					}
				} elseif (in_array($tablename, array('projet_task'))) {
					$tmpprojtime = $element->getSumOfAmount($elementuser, $dates, $datee); // $element is a task. $elementuser may be empty
					print '<a href="'.DOL_URL_ROOT.'/projet/tasks/time.php?id='.$idofelement.'&withproject=1">';
					print convertSecondToTime($tmpprojtime['nbseconds'], 'allhourmin');
					print '</a>';
					$total_time_by_line = $tmpprojtime['nbseconds'];
				} else {
					print dol_print_date($date, 'day');
				}
				print '</td>';

				// Third party or user
				print '<td class="left">';
				if (is_object($element->thirdparty)) {
					print $element->thirdparty->getNomUrl(1, '', 48);
				} elseif ($tablename == 'expensereport_det') {
					$tmpuser = new User($db);
					$tmpuser->fetch($expensereport->fk_user_author);
					print $tmpuser->getNomUrl(1, '', 48);
				} elseif ($tablename == 'salary') {
					$tmpuser = new User($db);
					$tmpuser->fetch($element->fk_user);
					print $tmpuser->getNomUrl(1, '', 48);
				} elseif ($tablename == 'don' || $tablename == 'stock_mouvement') {
					if ($element->fk_user_author > 0) {
						$tmpuser2 = new User($db);
						$tmpuser2->fetch($element->fk_user_author);
						print $tmpuser2->getNomUrl(1, '', 48);
					}
				} elseif ($tablename == 'projet_task' && $key == 'project_task_time') {	// if $key == 'project_task', we don't want details per user
					print $elementuser->getNomUrl(1);
				}
				print '</td>';

				// Add duration and store it in counter for fichinter
				if ($tablename == 'fichinter') {
					print '<td>';
					print convertSecondToTime($element->duration, 'all', $conf->global->MAIN_DURATION_OF_WORKDAY);
					$total_duration += $element->duration;
					print '</td>';
				}

				// Amount without tax
				$warning = '';
				if (empty($value['disableamount'])) {
					$total_ht_by_line = null;
					$othermessage = '';
					if ($tablename == 'don' || $tablename == 'chargesociales' || $tablename == 'payment_various' || $tablename == 'salary') {
						$total_ht_by_line = $element->amount;
					} elseif ($tablename == 'fichinter') {
						$total_ht_by_line = $element->getAmount();
					} elseif ($tablename == 'stock_mouvement') {
						$total_ht_by_line = $element->price * abs($element->qty);
					} elseif (in_array($tablename, array('projet_task'))) {
						if (!empty($conf->salaries->enabled)) {
							// TODO Permission to read daily rate to show value
							$total_ht_by_line = price2num($tmpprojtime['amount'], 'MT');
							if ($tmpprojtime['nblinesnull'] > 0) {
								$langs->load("errors");
								$warning = $langs->trans("WarningSomeLinesWithNullHourlyRate", $conf->currency);
							}
						} else {
							$othermessage = $form->textwithpicto($langs->trans("NotAvailable"), $langs->trans("ModuleSalaryToDefineHourlyRateMustBeEnabled"));
						}
					} elseif ($key == 'loan') {
						$total_ht_by_line = $element->capital;
					} else {
						$total_ht_by_line = $element->total_ht;
					}

					// Change sign of $total_ht_by_line and $total_ttc_by_line for some cases
					if ($tablename == 'payment_various') {
						if ($element->sens == 0) {
							$total_ht_by_line = -$total_ht_by_line;
						}
					}

					print '<td class="right">';
					if ($othermessage) {
						print $othermessage;
					}
					if (isset($total_ht_by_line)) {
						if (!$qualifiedfortotal) {
							print '<strike>';
						}
						print price($total_ht_by_line);
						if (!$qualifiedfortotal) {
							print '</strike>';
						}
					}
					if ($warning) {
						print ' '.img_warning($warning);
					}
					print '</td>';
				} else {
					print '<td></td>';
				}

				// Amount inc tax
				if (empty($value['disableamount'])) {
					$total_ttc_by_line = null;
					if ($tablename == 'don' || $tablename == 'chargesociales' || $tablename == 'payment_various' || $tablename == 'salary') {
						$total_ttc_by_line = $element->amount;
					} elseif ($tablename == 'fichinter') {
						$total_ttc_by_line = $element->getAmount();
					} elseif ($tablename == 'stock_mouvement') {
						$total_ttc_by_line = $element->price * abs($element->qty);
					} elseif ($tablename == 'projet_task') {
						if (!empty($conf->salaries->enabled)) {
							// TODO Permission to read daily rate
							$defaultvat = get_default_tva($mysoc, $mysoc);
							$total_ttc_by_line = price2num($total_ht_by_line * (1 + ($defaultvat / 100)), 'MT');
						} else {
							$othermessage = $form->textwithpicto($langs->trans("NotAvailable"), $langs->trans("ModuleSalaryToDefineHourlyRateMustBeEnabled"));
						}
					} elseif ($key == 'loan') {
						$total_ttc_by_line = $element->capital - $element->getSumPayment();
					} else {
						$total_ttc_by_line = $element->total_ttc;
					}

					// Change sign of $total_ht_by_line and $total_ttc_by_line for some cases
					if ($tablename == 'payment_various') {
						if ($element->sens == 0) {
							$total_ttc_by_line = -$total_ttc_by_line;
						}
					}

					print '<td class="right">';
					if ($othermessage) {
						print $othermessage;
					}
					if (isset($total_ttc_by_line)) {
						if (!$qualifiedfortotal) {
							print '<strike>';
						}
						print price($total_ttc_by_line);
						if (!$qualifiedfortotal) {
							print '</strike>';
						}
					}
					if ($warning) {
						print ' '.img_warning($warning);
					}
					print '</td>';
				} else {
					print '<td></td>';
				}

				// Status
				print '<td class="right">';
				if ($tablename == 'expensereport_det') {
					print $expensereport->getLibStatut(5);
				} elseif ($element instanceof CommonInvoice) {
					//This applies for Facture and FactureFournisseur
					print $element->getLibStatut(5, $element->getSommePaiement());
				} elseif ($element instanceof Task) {
					if ($element->progress != '') {
						print $element->progress.' %';
					}
				} elseif ($tablename == 'stock_mouvement') {
					print $element->getLibStatut(3);
				} else {
					print $element->getLibStatut(5);
				}
				print '</td>';

				print '</tr>';

				if ($qualifiedfortotal) {
					$total_ht = $total_ht + $total_ht_by_line;
					$total_ttc = $total_ttc + $total_ttc_by_line;

					$total_ht_by_third += $total_ht_by_line;
					$total_ttc_by_third += $total_ttc_by_line;

					$total_time = $total_time + $total_time_by_line;
				}

				if (canApplySubtotalOn($tablename)) {
					$breakline = '<tr class="liste_total liste_sub_total">';
					$breakline .= '<td colspan="2">';
					$breakline .= '</td>';
					$breakline .= '<td>';
					$breakline .= '</td>';
					$breakline .= '<td class="right">';
					$breakline .= $langs->trans('SubTotal').' : ';
					if (is_object($element->thirdparty)) {
						$breakline .= $element->thirdparty->getNomUrl(0, '', 48);
					}
					$breakline .= '</td>';
					$breakline .= '<td class="right">'.price($total_ht_by_third).'</td>';
					$breakline .= '<td class="right">'.price($total_ttc_by_third).'</td>';
					$breakline .= '<td></td>';
					$breakline .= '</tr>';
				}

				//var_dump($element->thirdparty->name.' - '.$saved_third_id.' - '.$element->thirdparty->id);
			}

			if ($breakline) {
				print $breakline;
			}

			// Total
			$colspan = 4;
			if (in_array($tablename, array('projet_task'))) {
				$colspan = 2;
			}
			print '<tr class="liste_total"><td colspan="'.$colspan.'">'.$langs->trans("Number").': '.$i.'</td>';
			if (in_array($tablename, array('projet_task'))) {
				print '<td class="center">';
				print convertSecondToTime($total_time, 'allhourmin');
				print '</td>';
				print '<td>';
				print '</td>';
			}
			//if (empty($value['disableamount']) && ! in_array($tablename, array('projet_task'))) print '<td class="right" width="100">'.$langs->trans("TotalHT").' : '.price($total_ht).'</td>';
			//elseif (empty($value['disableamount']) && in_array($tablename, array('projet_task'))) print '<td class="right" width="100">'.$langs->trans("Total").' : '.price($total_ht).'</td>';
						// If fichinter add the total_duration
			if ($tablename == 'fichinter') {
				print '<td class="left">'.convertSecondToTime($total_duration, 'all', $conf->global->MAIN_DURATION_OF_WORKDAY).'</td>';
			}
			print '<td class="right">';
			if (empty($value['disableamount'])) {
				if ($key == 'loan') {
					print $langs->trans("Total").' '.$langs->trans("LoanCapital").' : '.price($total_ttc);
				} elseif ($tablename != 'projet_task' || !empty($conf->salaries->enabled)) {
					print ''.$langs->trans("TotalHT").' : '.price($total_ht);
				}
			}
			print '</td>';
			//if (empty($value['disableamount']) && ! in_array($tablename, array('projet_task'))) print '<td class="right" width="100">'.$langs->trans("TotalTTC").' : '.price($total_ttc).'</td>';
			//elseif (empty($value['disableamount']) && in_array($tablename, array('projet_task'))) print '<td class="right" width="100"></td>';
			print '<td class="right">';
			if (empty($value['disableamount'])) {
				if ($key == 'loan') {
					print $langs->trans("Total").' '.$langs->trans("RemainderToPay").' : '.price($total_ttc);
				} elseif ($tablename != 'projet_task' || !empty($conf->salaries->enabled)) {
					print $langs->trans("TotalTTC").' : '.price($total_ttc);
				}
			}
			print '</td>';
			print '<td>&nbsp;</td>';
			print '</tr>';
		} else {
			if (!is_array($elementarray)) {	// error
				print $elementarray;
			}
		}
		print "</table>";
		print '</div>';
		print "<br>\n";
	}
}

// Enhance with select2
if ($conf->use_javascript_ajax) {
	include_once DOL_DOCUMENT_ROOT.'/core/lib/ajax.lib.php';
	$comboenhancement = ajax_combobox('.elementselect');

	print $comboenhancement;
}

// End of page
llxFooter();
$db->close();



/**
 * Return if we should do a group by customer with sub-total
 *
 * @param 	string	$tablename		Name of table
 * @return	boolean					True to tell to make a group by sub-total
 */
function canApplySubtotalOn($tablename)
{
	global $conf;

	if (empty($conf->global->PROJECT_ADD_SUBTOTAL_LINES)) {
		return false;
	}
	return in_array($tablename, array('facture_fourn', 'commande_fournisseur'));
}

/**
 * sortElementsByClientName
 *
 * @param 	array		$elementarray	Element array
 * @return	array						Element array sorted
 */
function sortElementsByClientName($elementarray)
{
	global $db, $classname;

	$element = new $classname($db);

	$clientname = array();
	foreach ($elementarray as $key => $id) {	// id = id of object
		if (empty($clientname[$id])) {
			$element->fetch($id);
			$element->fetch_thirdparty();

			$clientname[$id] = $element->thirdparty->name;
		}
	}

	//var_dump($clientname);
	asort($clientname); // sort on name

	$elementarray = array();
	foreach ($clientname as $id => $name) {
		$elementarray[] = $id;
	}

	return $elementarray;
}<|MERGE_RESOLUTION|>--- conflicted
+++ resolved
@@ -164,11 +164,7 @@
 	exit();
 }
 
-<<<<<<< HEAD
-$mine = (!empty($_REQUEST['mode']) && $_REQUEST['mode'] == 'mine') ? 1 : 0;
-=======
 $mine = GETPOST('mode') == 'mine' ? 1 : 0;
->>>>>>> 15406f16
 //if (! $user->rights->projet->all->lire) $mine=1;	// Special for projects
 
 $object = new Project($db);
