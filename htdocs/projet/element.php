<?php
/* Copyright (C) 2001-2004 Rodolphe Quiedeville <rodolphe@quiedeville.org>
 * Copyright (C) 2004-2015 Laurent Destailleur  <eldy@users.sourceforge.net>
 * Copyright (C) 2005-2010 Regis Houssin        <regis.houssin@capnetworks.com>
 * Copyright (C) 2012-2016 Juanjo Menent        <jmenent@2byte.es>
 * Copyright (C) 2015-2017 Alexandre Spangaro	<aspangaro@zendsi.com>
 * Copyright (C) 2015      Marcos García        <marcosgdf@gmail.com>
 * Copyright (C) 2016      Josep Lluís Amador   <joseplluis@lliuretic.cat>
 *
 * This program is free software; you can redistribute it and/or modify
 * it under the terms of the GNU General Public License as published by
 * the Free Software Foundation; either version 3 of the License, or
 * (at your option) any later version.
 *
 * This program is distributed in the hope that it will be useful,
 * but WITHOUT ANY WARRANTY; without even the implied warranty of
 * MERCHANTABILITY or FITNESS FOR A PARTICULAR PURPOSE.  See the
 * GNU General Public License for more details.
 *
 * You should have received a copy of the GNU General Public License
 * along with this program. If not, see <http://www.gnu.org/licenses/>.
 */

/**
 *      \file       htdocs/projet/element.php
 *      \ingroup    projet
 *		\brief      Page of project referrers
 */

require '../main.inc.php';
require_once DOL_DOCUMENT_ROOT.'/projet/class/project.class.php';
require_once DOL_DOCUMENT_ROOT.'/projet/class/task.class.php';
require_once DOL_DOCUMENT_ROOT.'/core/class/html.formprojet.class.php';
require_once DOL_DOCUMENT_ROOT.'/core/lib/project.lib.php';
require_once DOL_DOCUMENT_ROOT.'/core/lib/date.lib.php';
require_once DOL_DOCUMENT_ROOT.'/core/class/html.formfile.class.php';
if (! empty($conf->propal->enabled))		require_once DOL_DOCUMENT_ROOT.'/comm/propal/class/propal.class.php';
if (! empty($conf->facture->enabled))		require_once DOL_DOCUMENT_ROOT.'/compta/facture/class/facture.class.php';
if (! empty($conf->facture->enabled))		require_once DOL_DOCUMENT_ROOT.'/compta/facture/class/facture-rec.class.php';
if (! empty($conf->commande->enabled))		require_once DOL_DOCUMENT_ROOT.'/commande/class/commande.class.php';
if (! empty($conf->supplier_proposal->enabled)) require_once DOL_DOCUMENT_ROOT.'/supplier_proposal/class/supplier_proposal.class.php';
if (! empty($conf->fournisseur->enabled))	require_once DOL_DOCUMENT_ROOT.'/fourn/class/fournisseur.facture.class.php';
if (! empty($conf->fournisseur->enabled))	require_once DOL_DOCUMENT_ROOT.'/fourn/class/fournisseur.commande.class.php';
if (! empty($conf->contrat->enabled))		require_once DOL_DOCUMENT_ROOT.'/contrat/class/contrat.class.php';
if (! empty($conf->ficheinter->enabled))	require_once DOL_DOCUMENT_ROOT.'/fichinter/class/fichinter.class.php';
if (! empty($conf->expedition->enabled))    require_once DOL_DOCUMENT_ROOT.'/expedition/class/expedition.class.php';
if (! empty($conf->deplacement->enabled))	require_once DOL_DOCUMENT_ROOT.'/compta/deplacement/class/deplacement.class.php';
if (! empty($conf->expensereport->enabled))	require_once DOL_DOCUMENT_ROOT.'/expensereport/class/expensereport.class.php';
if (! empty($conf->agenda->enabled))		require_once DOL_DOCUMENT_ROOT.'/comm/action/class/actioncomm.class.php';
if (! empty($conf->don->enabled))			require_once DOL_DOCUMENT_ROOT.'/don/class/don.class.php';
if (! empty($conf->loan->enabled))			require_once DOL_DOCUMENT_ROOT.'/loan/class/loan.class.php';
if (! empty($conf->stock->enabled))			require_once DOL_DOCUMENT_ROOT.'/product/stock/class/mouvementstock.class.php';
if (! empty($conf->tax->enabled))			require_once DOL_DOCUMENT_ROOT.'/compta/sociales/class/chargesociales.class.php';
if (! empty($conf->banque->enabled))		require_once DOL_DOCUMENT_ROOT.'/compta/bank/class/paymentvarious.class.php';

$langs->load("projects");
$langs->load("companies");
$langs->load("suppliers");
$langs->load("compta");
if (! empty($conf->facture->enabled))  	    $langs->load("bills");
if (! empty($conf->commande->enabled)) 	    $langs->load("orders");
if (! empty($conf->propal->enabled))   	    $langs->load("propal");
if (! empty($conf->ficheinter->enabled))	$langs->load("interventions");
if (! empty($conf->deplacement->enabled))	$langs->load("trips");
if (! empty($conf->expensereport->enabled)) $langs->load("trips");
if (! empty($conf->don->enabled))			$langs->load("donations");
if (! empty($conf->loan->enabled))			$langs->load("loan");

$id=GETPOST('id','int');
$ref=GETPOST('ref','alpha');
$action=GETPOST('action','alpha');
$datesrfc=GETPOST('datesrfc');
$dateerfc=GETPOST('dateerfc');
$dates=dol_mktime(0, 0, 0, GETPOST('datesmonth'), GETPOST('datesday'), GETPOST('datesyear'));
$datee=dol_mktime(23, 59, 59, GETPOST('dateemonth'), GETPOST('dateeday'), GETPOST('dateeyear'));
if (empty($dates) && ! empty($datesrfc)) $dates=dol_stringtotime($datesrfc);
if (empty($datee) && ! empty($dateerfc)) $datee=dol_stringtotime($dateerfc);
if (! isset($_POST['datesrfc']) && ! isset($_POST['datesday']) && ! empty($conf->global->PROJECT_LINKED_ELEMENT_DEFAULT_FILTER_YEAR))
{
	$new=dol_now();
	$tmp=dol_getdate($new);
	//$datee=$now
	//$dates=dol_time_plus_duree($datee, -1, 'y');
	$dates=dol_get_first_day($tmp['year'],1);
}
if ($id == '' && $projectid == '' && $ref == '')
{
	dol_print_error('','Bad parameter');
	exit;
}

$mine = $_REQUEST['mode']=='mine' ? 1 : 0;
//if (! $user->rights->projet->all->lire) $mine=1;	// Special for projects

$projectid=$id;	// For backward compatibility

$object = new Project($db);

include DOL_DOCUMENT_ROOT.'/core/actions_fetchobject.inc.php';  // Must be include, not include_once

// Security check
$socid=$object->socid;
//if ($user->societe_id > 0) $socid = $user->societe_id;    // For external user, no check is done on company because readability is managed by public status of project and assignement.
$result = restrictedArea($user, 'projet', $projectid, 'projet&project');


$hookmanager->initHooks(array('projectOverview'));

/*
 *	View
 */

$title=$langs->trans("ProjectReferers").' - '.$object->ref.' '.$object->name;
if (! empty($conf->global->MAIN_HTML_TITLE) && preg_match('/projectnameonly/',$conf->global->MAIN_HTML_TITLE) && $object->name) $title=$object->ref.' '.$object->name.' - '.$langs->trans("ProjectReferers");
$help_url="EN:Module_Projects|FR:Module_Projets|ES:M&oacute;dulo_Proyectos";
llxHeader("",$langs->trans("Referers"),$help_url);

$form = new Form($db);
$formproject=new FormProjets($db);
$formfile = new FormFile($db);

$userstatic=new User($db);

// To verify role of users
$userAccess = $object->restrictedProjectArea($user);

$head=project_prepare_head($object);
dol_fiche_head($head, 'element', $langs->trans("Project"), -1, ($object->public?'projectpub':'project'));


// Project card

$linkback = '<a href="'.DOL_URL_ROOT.'/projet/list.php?restore_lastsearch_values=1">'.$langs->trans("BackToList").'</a>';

$morehtmlref='<div class="refidno">';
// Title
$morehtmlref.=$object->title;
// Thirdparty
if ($object->thirdparty->id > 0)
{
    $morehtmlref.='<br>'.$langs->trans('ThirdParty') . ' : ' . $object->thirdparty->getNomUrl(1, 'project');
}
$morehtmlref.='</div>';

// Define a complementary filter for search of next/prev ref.
if (! $user->rights->projet->all->lire)
{
    $objectsListId = $object->getProjectsAuthorizedForUser($user,0,0);
    $object->next_prev_filter=" rowid in (".(count($objectsListId)?join(',',array_keys($objectsListId)):'0').")";
}

dol_banner_tab($object, 'ref', $linkback, 1, 'ref', 'ref', $morehtmlref);


print '<div class="fichecenter">';
print '<div class="fichehalfleft">';
print '<div class="underbanner clearboth"></div>';

print '<table class="border" width="100%">';

// Visibility
print '<tr><td class="titlefield">'.$langs->trans("Visibility").'</td><td>';
if ($object->public) print $langs->trans('SharedProject');
else print $langs->trans('PrivateProject');
print '</td></tr>';

if (! empty($conf->global->PROJECT_USE_OPPORTUNITIES))
{
    // Opportunity status
    print '<tr><td>'.$langs->trans("OpportunityStatus").'</td><td>';
    $code = dol_getIdFromCode($db, $object->opp_status, 'c_lead_status', 'rowid', 'code');
    if ($code) print $langs->trans("OppStatus".$code);
    print '</td></tr>';

    // Opportunity percent
    print '<tr><td>'.$langs->trans("OpportunityProbability").'</td><td>';
    if (strcmp($object->opp_percent,'')) print price($object->opp_percent,'',$langs,1,0).' %';
    print '</td></tr>';

    // Opportunity Amount
    print '<tr><td>'.$langs->trans("OpportunityAmount").'</td><td>';
    if (strcmp($object->opp_amount,'')) print price($object->opp_amount,'',$langs,1,0,0,$conf->currency);
    print '</td></tr>';
}

// Date start - end
print '<tr><td>'.$langs->trans("DateStart").' - '.$langs->trans("DateEnd").'</td><td>';
$start = dol_print_date($object->date_start,'dayhour');
print ($start?$start:'?');
$end = dol_print_date($object->date_end,'dayhour');
print ' - ';
print ($end?$end:'?');
if ($object->hasDelay()) print img_warning("Late");
print '</td></tr>';

// Budget
print '<tr><td>'.$langs->trans("Budget").'</td><td>';
if (strcmp($object->budget_amount, '')) print price($object->budget_amount,'',$langs,1,0,0,$conf->currency);
print '</td></tr>';

// Other attributes
$cols = 2;
include DOL_DOCUMENT_ROOT . '/core/tpl/extrafields_view.tpl.php';

print '</table>';

print '</div>';
print '<div class="fichehalfright">';
print '<div class="ficheaddleft">';
print '<div class="underbanner clearboth"></div>';

print '<table class="border" width="100%">';

// Description
print '<td class="titlefield tdtop">'.$langs->trans("Description").'</td><td>';
print nl2br($object->description);
print '</td></tr>';

// Categories
if($conf->categorie->enabled) {
    print '<tr><td valign="middle">'.$langs->trans("Categories").'</td><td>';
    print $form->showCategories($object->id,'project',1);
    print "</td></tr>";
}

print '</table>';

print '</div>';
print '</div>';
print '</div>';

print '<div class="clearboth"></div>';

dol_fiche_end();

print '<br>';

/*
 * Referers types
 */

$listofreferent=array(
'propal'=>array(
	'name'=>"Proposals",
	'title'=>"ListProposalsAssociatedProject",
	'class'=>'Propal',
	'table'=>'propal',
    'datefieldname'=>'datep',
    'urlnew'=>DOL_URL_ROOT.'/comm/propal/card.php?action=create&origin=project&originid='.$id.'&socid='.$socid,
    'lang'=>'propal',
    'buttonnew'=>'AddProp',
    'testnew'=>$user->rights->propal->creer,
	'test'=>$conf->propal->enabled && $user->rights->propale->lire),
'order'=>array(
	'name'=>"CustomersOrders",
	'title'=>"ListOrdersAssociatedProject",
	'class'=>'Commande',
	'table'=>'commande',
	'datefieldname'=>'date_commande',
    'urlnew'=>DOL_URL_ROOT.'/commande/card.php?action=create&projectid='.$id.'&socid='.$socid,
    'lang'=>'orders',
    'buttonnew'=>'CreateOrder',
    'testnew'=>$user->rights->commande->creer,
    'test'=>$conf->commande->enabled && $user->rights->commande->lire),
'invoice'=>array(
	'name'=>"CustomersInvoices",
	'title'=>"ListInvoicesAssociatedProject",
	'class'=>'Facture',
	'margin'=>'add',
	'table'=>'facture',
	'datefieldname'=>'datef',
    'urlnew'=>DOL_URL_ROOT.'/compta/facture/card.php?action=create&projectid='.$id.'&socid='.$socid,
    'lang'=>'bills',
    'buttonnew'=>'CreateBill',
    'testnew'=>$user->rights->facture->creer,
    'test'=>$conf->facture->enabled && $user->rights->facture->lire),
'invoice_predefined'=>array(
	'name'=>"PredefinedInvoices",
	'title'=>"ListPredefinedInvoicesAssociatedProject",
	'class'=>'FactureRec',
	'table'=>'facture_rec',
	'datefieldname'=>'datec',
    'urlnew'=>DOL_URL_ROOT.'/compta/facture/card.php?action=create&projectid='.$id.'&socid='.$socid,
    'lang'=>'bills',
    'buttonnew'=>'CreateBill',
    'testnew'=>$user->rights->facture->creer,
    'test'=>$conf->facture->enabled && $user->rights->facture->lire),
'proposal_supplier'=>array(
	'name'=>"SuppliersProposals",
	'title'=>"ListSupplierProposalsAssociatedProject",
	'class'=>'SupplierProposal',
	'table'=>'supplier_proposal',
	'datefieldname'=>'date',
    'urlnew'=>DOL_URL_ROOT.'/supplier_proposal/card.php?action=create&projectid='.$id.'&socid='.$socid,
    'lang'=>'supplier_proposal',
    'buttonnew'=>'AddSupplierProposal',
    'testnew'=>$user->rights->supplier_proposal->creer,
    'test'=>$conf->supplier_proposal->enabled && $user->rights->supplier_proposal->lire),
'order_supplier'=>array(
	'name'=>"SuppliersOrders",
	'title'=>"ListSupplierOrdersAssociatedProject",
	'class'=>'CommandeFournisseur',
	'table'=>'commande_fournisseur',
	'datefieldname'=>'date_commande',
    'urlnew'=>DOL_URL_ROOT.'/fourn/commande/card.php?action=create&projectid='.$id.'&socid='.$socid,
    'lang'=>'suppliers',
    'buttonnew'=>'AddSupplierOrder',
    'testnew'=>$user->rights->fournisseur->commande->creer,
    'test'=>$conf->supplier_order->enabled && $user->rights->fournisseur->commande->lire),
'invoice_supplier'=>array(
	'name'=>"BillsSuppliers",
	'title'=>"ListSupplierInvoicesAssociatedProject",
	'class'=>'FactureFournisseur',
	'margin'=>'minus',
	'table'=>'facture_fourn',
	'datefieldname'=>'datef',
    'urlnew'=>DOL_URL_ROOT.'/fourn/facture/card.php?action=create&projectid='.$id,
    'lang'=>'suppliers',
    'buttonnew'=>'AddSupplierInvoice',
    'testnew'=>$user->rights->fournisseur->facture->creer,
    'test'=>$conf->supplier_invoice->enabled && $user->rights->fournisseur->facture->lire),
'contract'=>array(
	'name'=>"Contracts",
	'title'=>"ListContractAssociatedProject",
	'class'=>'Contrat',
	'table'=>'contrat',
	'datefieldname'=>'date_contrat',
    'urlnew'=>DOL_URL_ROOT.'/contrat/card.php?action=create&projectid='.$id.'&socid='.$socid,
    'lang'=>'contracts',
    'buttonnew'=>'AddContract',
    'testnew'=>$user->rights->contrat->creer,
    'test'=>$conf->contrat->enabled && $user->rights->contrat->lire),
'intervention'=>array(
	'name'=>"Interventions",
	'title'=>"ListFichinterAssociatedProject",
	'class'=>'Fichinter',
	'table'=>'fichinter',
	'datefieldname'=>'date_valid',
	'disableamount'=>0,
	'margin'=>'minus',
    'urlnew'=>DOL_URL_ROOT.'/fichinter/card.php?action=create&origin=project&originid='.$id.'&socid='.$socid,
    'lang'=>'interventions',
    'buttonnew'=>'AddIntervention',
    'testnew'=>$user->rights->ficheinter->creer,
    'test'=>$conf->ficheinter->enabled && $user->rights->ficheinter->lire),
'shipping'=>array(
    'name'=>"Shippings",
	'title'=>"ListShippingAssociatedProject",
	'class'=>'Expedition',
	'table'=>'expedition',
	'datefieldname'=>'date_valid',
	'urlnew'=>DOL_URL_ROOT.'/expedition/card.php?action=create&origin=project&originid='.$id.'&socid='.$socid,
	'lang'=>'sendings',
	'buttonnew'=>'CreateShipment',
	'testnew'=>0,
	'test'=>$conf->expedition->enabled && $user->rights->expedition->lire),
'trip'=>array(
	'name'=>"TripsAndExpenses",
	'title'=>"ListExpenseReportsAssociatedProject",
	'class'=>'Deplacement',
	'table'=>'deplacement',
	'datefieldname'=>'dated',
	'margin'=>'minus',
	'disableamount'=>1,
    'urlnew'=>DOL_URL_ROOT.'/deplacement/card.php?action=create&projectid='.$id.'&socid='.$socid,
    'lang'=>'trips',
    'buttonnew'=>'AddTrip',
    'testnew'=>$user->rights->deplacement->creer,
    'test'=>$conf->deplacement->enabled && $user->rights->deplacement->lire),
'expensereport'=>array(
	'name'=>"ExpenseReports",
	'title'=>"ListExpenseReportsAssociatedProject",
	'class'=>'ExpenseReportLine',
	'table'=>'expensereport_det',
	'datefieldname'=>'date',
	'margin'=>'minus',
	'disableamount'=>0,
    'urlnew'=>DOL_URL_ROOT.'/expensereport/card.php?action=create&projectid='.$id.'&socid='.$socid,
    'lang'=>'trips',
    'buttonnew'=>'AddTrip',
    'testnew'=>$user->rights->expensereport->creer,
    'test'=>$conf->expensereport->enabled && $user->rights->expensereport->lire),
'donation'=>array(
	'name'=>"Donation",
	'title'=>"ListDonationsAssociatedProject",
	'class'=>'Don',
	'margin'=>'add',
	'table'=>'don',
	'datefieldname'=>'datedon',
	'disableamount'=>0,
    'urlnew'=>DOL_URL_ROOT.'/don/card.php?action=create&projectid='.$id.'&socid='.$socid,
    'lang'=>'donations',
    'buttonnew'=>'AddDonation',
    'testnew'=>$user->rights->don->creer,
    'test'=>$conf->don->enabled && $user->rights->don->lire),
'loan'=>array(
	'name'=>"Loan",
	'title'=>"ListLoanAssociatedProject",
	'class'=>'Loan',
	'margin'=>'add',
	'table'=>'loan',
	'datefieldname'=>'datestart',
	'disableamount'=>0,
    'urlnew'=>DOL_URL_ROOT.'/loan/card.php?action=create&projectid='.$id.'&socid='.$socid,
    'lang'=>'loan',
    'buttonnew'=>'AddLoan',
    'testnew'=>$user->rights->loan->write,
    'test'=>$conf->loan->enabled && $user->rights->loan->read),
'chargesociales'=>array(
    'name'=>"SocialContribution",
    'title'=>"ListSocialContributionAssociatedProject",
    'class'=>'ChargeSociales',
    'margin'=>'add',
    'table'=>'chargesociales',
    'datefieldname'=>'date_ech',
    'disableamount'=>0,
    'urlnew'=>DOL_URL_ROOT.'/compta/sociales/card.php?action=create&projectid='.$id,
    'lang'=>'compta',
    'buttonnew'=>'AddSocialContribution',
    'testnew'=>$user->rights->tax->charges->lire,
    'test'=>$conf->tax->enabled && $user->rights->tax->charges->lire),
'project_task'=>array(
	'name'=>"TaskTimeSpent",
	'title'=>"ListTaskTimeUserProject",
	'class'=>'Task',
	'margin'=>'minus',
	'table'=>'projet_task',
	'datefieldname'=>'task_date',
	'disableamount'=>0,
    'urlnew'=>DOL_URL_ROOT.'/projet/tasks.php?id='.$id,
    'buttonnew'=>'AddTimeSpent',
    'testnew'=>$user->rights->projet->creer,
    'test'=>($conf->projet->enabled && $user->rights->projet->lire && empty($conf->global->PROJECT_HIDE_TASKS))),
'stock_mouvement'=>array(
	'name'=>"MouvementStockAssociated",
	'title'=>"ListMouvementStockProject",
	'class'=>'MouvementStock',
	'margin'=>'minus',
	'table'=>'stock_mouvement',
	'datefieldname'=>'datem',
	'disableamount'=>0,
	'test'=>($conf->stock->enabled && $user->rights->stock->mouvement->lire && ! empty($conf->global->STOCK_MOVEMENT_INTO_PROJECT_OVERVIEW))),
'variouspayment'=>array(
	'name'=>"VariousPayments",
	'title'=>"ListVariousPaymentsAssociatedProject",
	'class'=>'PaymentVarious',
	'table'=>'payment_various',
	'datefieldname'=>'datev',
	'margin'=>'minus',
	'disableamount'=>0,
    'urlnew'=>DOL_URL_ROOT.'/compta/bank/various_payment/card.php?action=create&projectid='.$id.'&socid='.$socid,
    'lang'=>'banks',
    'buttonnew'=>'AddVariousPayment',
    'testnew'=>$user->rights->banque->modifier,
    'test'=>$conf->banque->enabled && $user->rights->banque->lire),
/* No need for this, available on dedicated tab "Agenda/Events"
'agenda'=>array(
	'name'=>"Agenda",
	'title'=>"ListActionsAssociatedProject",
	'class'=>'ActionComm',
	'table'=>'actioncomm',
	'datefieldname'=>'datep',
	'disableamount'=>1,
    'urlnew'=>DOL_URL_ROOT.'/comm/action/card.php?action=create&projectid='.$id.'&socid='.$socid,
    'lang'=>'agenda',
    'buttonnew'=>'AddEvent',
    'testnew'=>$user->rights->agenda->myactions->create,
    'test'=>$conf->agenda->enabled && $user->rights->agenda->myactions->read),
*/
);

$parameters=array('listofreferent'=>$listofreferent);
$resHook = $hookmanager->executeHooks('completeListOfReferent',$parameters,$object,$action);

if(!empty($hookmanager->resArray)) {

	$listofreferent = array_merge($listofreferent, $hookmanager->resArray);

}

if ($action=="addelement")
{
	$tablename = GETPOST("tablename");
	$elementselectid = GETPOST("elementselect");
	$result=$object->update_element($tablename, $elementselectid);
	if ($result<0)
	{
		setEventMessages($object->error, $object->errors, 'errors');
	}
}
elseif ($action == "unlink")
{

	$tablename = GETPOST("tablename");
	$elementselectid = GETPOST("elementselect");

	$result = $object->remove_element($tablename, $elementselectid);
	if ($result < 0)
	{
		setEventMessages($object->error, $object->errors, 'errors');
	}
}

$elementuser = new User($db);



$showdatefilter=0;
// Show the filter on date on top of element list
if (! $showdatefilter)
{
	print '<div class="center centpercent">';
    print '<form action="'.$_SERVER["PHP_SELF"].'?id='.$projectid.'" method="post">';
	print '<input type="hidden" name="tablename" value="'.$tablename.'">';
	print '<input type="hidden" name="action" value="view">';
	print '<table class="center"><tr>';
	print '<td>'.$langs->trans("From").' ';
	print $form->select_date($dates,'dates',0,0,1,'',1,0,1);
	print '</td>';
	print '<td>'.$langs->trans("to").' ';
	print $form->select_date($datee,'datee',0,0,1,'',1,0,1);
	print '</td>';
	print '<td>';
	print '<input type="submit" name="refresh" value="'.$langs->trans("Refresh").'" class="button">';
	print '</td>';
	print '</tr></table>';
	print '</form>';
	print '</div>';

	$showdatefilter++;
}



// Show balance for whole project

$langs->load("suppliers");
$langs->load("bills");
$langs->load("orders");
$langs->load("proposals");
$langs->load("margins");
if (!empty($conf->stock->enabled)) $langs->load('stocks');

print load_fiche_titre($langs->trans("Profit"), '', 'title_accountancy');

print '<table class="noborder" width="100%">';
print '<tr class="liste_titre">';
print '<td align="left" width="200">'.$langs->trans("Element").'</td>';
print '<td align="right" width="100">'.$langs->trans("Number").'</td>';
print '<td align="right" width="100">'.$langs->trans("AmountHT").'</td>';
print '<td align="right" width="100">'.$langs->trans("AmountTTC").'</td>';
print '</tr>';

$var = false;

foreach ($listofreferent as $key => $value)
{
	$name=$langs->trans($value['name']);
	$title=$value['title'];
	$classname=$value['class'];
	$tablename=$value['table'];
	$datefieldname=$value['datefieldname'];
	$qualified=$value['test'];
	$margin = $value['margin'];
	if ($qualified && isset($margin))		// If this element must be included into profit calculation ($margin is 'minus' or 'plus')
	{
		$element = new $classname($db);

		$elementarray = $object->get_element_list($key, $tablename, $datefieldname, $dates, $datee);

		if (count($elementarray)>0 && is_array($elementarray))
		{
			$total_ht = 0;
			$total_ttc = 0;

			$num=count($elementarray);
			for ($i = 0; $i < $num; $i++)
			{
				$tmp=explode('_',$elementarray[$i]);
				$idofelement=$tmp[0];
				$idofelementuser=$tmp[1];

				$element->fetch($idofelement);
				if ($idofelementuser) $elementuser->fetch($idofelementuser);

                // Special cases
				if ($tablename != 'expensereport_det' && method_exists($element, 'fetch_thirdparty')) $element->fetch_thirdparty();
				if ($tablename == 'don' || $tablename == 'chargesociales') $total_ht_by_line=$element->amount;
				elseif ($tablename == 'stock_mouvement') $total_ht_by_line=$element->price*abs($element->qty);
				else if($tablename == 'fichinter') $total_ht_by_line=$element->getAmount();
				elseif ($tablename == 'projet_task')
				{
					if ($idofelementuser)
					{
						$tmp = $element->getSumOfAmount($elementuser, $dates, $datee);
						$total_ht_by_line = price2num($tmp['amount'],'MT');
					}
					else
					{
						$tmp = $element->getSumOfAmount('', $dates, $datee);
						$total_ht_by_line = price2num($tmp['amount'],'MT');
					}
				}
				else $total_ht_by_line=$element->total_ht;

				$qualifiedfortotal=true;
				if ($key == 'invoice')
				{
					if (! empty($element->close_code) && $element->close_code == 'replaced') $qualifiedfortotal=false;	// Replacement invoice, do not include into total
				}

				if ($qualifiedfortotal) $total_ht = $total_ht + $total_ht_by_line;

				if ($tablename == 'don' || $tablename == 'chargesociales') $total_ttc_by_line=$element->amount;
				else if($tablename == 'fichinter') $total_ttc_by_line=$element->getAmount();
				elseif ($tablename == 'stock_mouvement') $total_ttc_by_line=$element->price*abs($element->qty);
				elseif ($tablename == 'projet_task')
				{
					$defaultvat = get_default_tva($mysoc, $mysoc);
					$total_ttc_by_line = price2num($total_ht_by_line * (1 + ($defaultvat / 100)),'MT');
				}
				else $total_ttc_by_line=$element->total_ttc;

				if ($qualifiedfortotal) $total_ttc = $total_ttc + $total_ttc_by_line;
			}

			// Each element with at least one line is output
			$qualifiedforfinalprofit=true;
			if ($key == 'intervention' && empty($conf->global->PROJECT_INCLUDE_INTERVENTION_AMOUNT_IN_PROFIT)) $qualifiedforfinalprofit=false;
			//var_dump($key);

			// Calculate margin
			if ($qualifiedforfinalprofit)
			{
				if ($margin=="add")
				{
					$balance_ht+= $total_ht;
					$balance_ttc+= $total_ttc;
				}
				else
				{
					$balance_ht-= $total_ht;
					$balance_ttc-= $total_ttc;
				}

				// Show $total_ht & $total_ttc -- add a minus when necessary
				if ($margin!="add")
				{
					$total_ht = -$total_ht;
					$total_ttc = -$total_ttc;
				}
			}

<<<<<<< HEAD
=======
			/*switch ($classname) {
				case 'FactureFournisseur':
					$newclassname = 'SupplierInvoice';
					break;
				case 'Facture':
					$newclassname = 'Bill';
					break;
				case 'Propal':
					$newclassname = 'CommercialProposal';
					break;
				case 'Commande':
					$newclassname = 'Order';
					break;
				case 'Expedition':
					$newclassname = 'Sending';
					break;
				case 'Contrat':
					$newclassname = 'Contract';
					break;
				case 'MouvementStock':
					$newclassname = 'StockMovement';
					break;
				default:
					$newclassname = $classname;
			}*/

>>>>>>> dce71d6e
			print '<tr class="oddeven">';
			// Module
			print '<td align="left">'.$name.'</td>';
			// Nb
			print '<td align="right">'.$i.'</td>';
			// Amount HT
			print '<td align="right">';
			if (! $qualifiedforfinalprofit) print '<span class="opacitymedium">'.$form->textwithpicto($langs->trans("NA"), $langs->trans("AmountOfInteventionNotIncludedByDefault")).'</span>';
			else print price($total_ht);
			print '</td>';
			// Amount TTC
			print '<td align="right">';
			if (! $qualifiedforfinalprofit) print '<span class="opacitymedium">'.$form->textwithpicto($langs->trans("NA"), $langs->trans("AmountOfInteventionNotIncludedByDefault")).'</span>';
			else print price($total_ttc);
			print '</td>';
			print '</tr>';
		}
	}
}
// and the final balance
print '<tr class="liste_total">';
print '<td align="right" colspan=2 >'.$langs->trans("Profit").'</td>';
print '<td align="right" >'.price($balance_ht).'</td>';
print '<td align="right" >'.price($balance_ttc).'</td>';
print '</tr>';

print "</table>";


print '<br><br>';
print '<br>';



// Detail
foreach ($listofreferent as $key => $value)
{
	$title=$value['title'];
	$classname=$value['class'];
	$tablename=$value['table'];
	$datefieldname=$value['datefieldname'];
	$qualified=$value['test'];
	$langtoload=$value['lang'];
	$urlnew=$value['urlnew'];
	$buttonnew=$value['buttonnew'];
    $testnew=$value['testnew'];

	if ($qualified)
	{
		// If we want the project task array to have details of users
		//if ($key == 'project_task') $key = 'project_task_time';

	    if ($langtoload) $langs->load($langtoload);

		$element = new $classname($db);

		$addform='';

		$idtofilterthirdparty=0;
		$array_of_element_linkable_with_different_thirdparty = array('facture_fourn', 'commande_fournisseur');
		if (! in_array($tablename, $array_of_element_linkable_with_different_thirdparty))
		{
		    $idtofilterthirdparty=$object->thirdparty->id;
		    if (! empty($conf->global->PROJECT_OTHER_THIRDPARTY_ID_TO_ADD_ELEMENTS)) $idtofilterthirdparty.=','.$conf->global->PROJECT_OTHER_THIRDPARTY_ID_TO_ADD_ELEMENTS;
		}

       	if (empty($conf->global->PROJECT_LINK_ON_OVERWIEW_DISABLED) && $idtofilterthirdparty && !in_array($tablename, array('payment_various')))
       	{
			$selectList=$formproject->select_element($tablename, $idtofilterthirdparty, 'minwidth300');
			if (! $selectList || ($selectList<0))
			{
				setEventMessages($formproject->error,$formproject->errors,'errors');
			}
			elseif($selectList)
			{
				// Define form with the combo list of elements to link
			    $addform.='<div class="inline-block valignmiddle">';
			    $addform.='<form action="'.$_SERVER["PHP_SELF"].'?id='.$projectid.'" method="post">';
				$addform.='<input type="hidden" name="tablename" value="'.$tablename.'">';
				$addform.='<input type="hidden" name="action" value="addelement">';
				$addform.='<input type="hidden" name="datesrfc" value="'.dol_print_date($dates,'dayhourrfc').'">';
				$addform.='<input type="hidden" name="dateerfc" value="'.dol_print_date($datee,'dayhourrfc').'">';
				$addform.='<table><tr><td>'.$langs->trans("SelectElement").'</td>';
				$addform.='<td>'.$selectList.'</td>';
				$addform.='<td><input type="submit" class="button" value="'.dol_escape_htmltag($langs->trans("AddElement")).'"></td>';
				$addform.='</tr></table>';
				$addform.='</form>';
				$addform.='</div>';
			}
		}
		if (empty($conf->global->PROJECT_CREATE_ON_OVERVIEW_DISABLED) && $urlnew)
		{
			$addform.='<div class="inline-block valignmiddle">';
			if ($testnew) $addform.='<a class="buttonxxx" href="'.$urlnew.'">'.($buttonnew?$langs->trans($buttonnew):$langs->trans("Create")).'</a>';
			elseif (empty($conf->global->MAIN_BUTTON_HIDE_UNAUTHORIZED)) {
				$addform.='<a class="buttonxxx buttonRefused" disabled="disabled" href="#">'.($buttonnew?$langs->trans($buttonnew):$langs->trans("Create")).'</a>';
			}
            $addform.='<div>';
		}

		print load_fiche_titre($langs->trans($title), $addform, '');

		print "\n".'<!-- Table for tablename = '.$tablename.' -->'."\n";
		print '<table class="noborder" width="100%">';

		print '<tr class="liste_titre">';
		// Remove link column
		print '<td style="width: 24px"></td>';
		// Ref
		print '<td'.(($tablename != 'actioncomm' && $tablename != 'projet_task') ? ' style="width: 200px"':'').'>'.$langs->trans("Ref").'</td>';
		// Date
		print '<td'.(($tablename != 'actioncomm' && $tablename != 'projet_task') ? ' style="width: 200px"':'').' align="center">';
		if (in_array($tablename, array('projet_task'))) print $langs->trans("TimeSpent");
		if (! in_array($tablename, array('projet_task'))) print $langs->trans("Date");
		print '</td>';
		// Thirdparty or user
		print '<td>';
		if (in_array($tablename, array('projet_task')) && $key == 'project_task') print '';		// if $key == 'project_task', we don't want details per user
		elseif (in_array($tablename, array('payment_various'))) print '';						// if $key == 'payment_various', we don't have any thirdparty
		elseif (in_array($tablename, array('expensereport_det','don','projet_task','stock_mouvement'))) print $langs->trans("User");
		else print $langs->trans("ThirdParty");
		print '</td>';
		// Amount HT
		//if (empty($value['disableamount']) && ! in_array($tablename, array('projet_task'))) print '<td align="right" width="120">'.$langs->trans("AmountHT").'</td>';
		//elseif (empty($value['disableamount']) && in_array($tablename, array('projet_task'))) print '<td align="right" width="120">'.$langs->trans("Amount").'</td>';
		if (empty($value['disableamount'])) print '<td align="right" width="120">'.$langs->trans("AmountHT").'</td>';
		else print '<td width="120"></td>';
		// Amount TTC
		//if (empty($value['disableamount']) && ! in_array($tablename, array('projet_task'))) print '<td align="right" width="120">'.$langs->trans("AmountTTC").'</td>';
		if (empty($value['disableamount'])) print '<td align="right" width="120">'.$langs->trans("AmountTTC").'</td>';
		else print '<td width="120"></td>';
		// Status
		if (in_array($tablename, array('projet_task'))) print '<td align="right" width="200">'.$langs->trans("ProgressDeclared").'</td>';
		else print '<td align="right" width="200">'.$langs->trans("Status").'</td>';
		print '</tr>';

		$elementarray = $object->get_element_list($key, $tablename, $datefieldname, $dates, $datee);
		if (is_array($elementarray) && count($elementarray)>0)
		{
			$total_ht = 0;
			$total_ttc = 0;

			$total_ht_by_third = 0;
			$total_ttc_by_third = 0;

			$saved_third_id = 0;
			$breakline = '';

			if (canApplySubtotalOn($tablename))
			{
			   // Sort
			   $elementarray = sortElementsByClientName($elementarray);
			}

			$num=count($elementarray);
			for ($i = 0; $i < $num; $i++)
			{
				$tmp=explode('_',$elementarray[$i]);
				$idofelement=$tmp[0];
				$idofelementuser=$tmp[1];

				$element->fetch($idofelement);
				if ($idofelementuser) $elementuser->fetch($idofelementuser);

				// Special cases
				if ($tablename != 'expensereport_det')
				{
					if(method_exists($element, 'fetch_thirdparty')) $element->fetch_thirdparty();
				}
				else
				{
					$expensereport=new ExpenseReport($db);
					$expensereport->fetch($element->fk_expensereport);
				}

				//print 'xxx'.$tablename;
				//print $classname;

				if ($breakline && $saved_third_id != $element->thirdparty->id)
				{
					print $breakline;

					$saved_third_id = $element->thirdparty->id;
					$breakline = '';

					$total_ht_by_third=0;
					$total_ttc_by_third=0;
				}
				$saved_third_id = $element->thirdparty->id;

				$qualifiedfortotal=true;
				if ($key == 'invoice')
				{
					if (! empty($element->close_code) && $element->close_code == 'replaced') $qualifiedfortotal=false;	// Replacement invoice, do not include into total
				}

				print '<tr class="oddeven">';

				// Remove link
				print '<td style="width: 24px">';
				if ($tablename != 'projet_task' && $tablename != 'stock_mouvement')
				{
					if (empty($conf->global->PROJECT_DISABLE_UNLINK_FROM_OVERVIEW) || $user->admin)		// PROJECT_DISABLE_UNLINK_FROM_OVERVIEW is empty by defaut, so this test true
					{
						print '<a href="' . $_SERVER["PHP_SELF"] . '?id=' . $projectid . '&action=unlink&tablename=' . $tablename . '&elementselect=' . $element->id . '">' . img_picto($langs->trans('Unlink'), 'editdelete') . '</a>';
					}
				}
				print "</td>\n";

				// Ref
				print '<td align="left" class="nowrap">';
				if ($tablename == 'expensereport_det')
				{
					print $expensereport->getNomUrl(1);
				}
				else
				{
				    // Show ref with link
					if ($element instanceof Task)
					{
						print $element->getNomUrl(1,'withproject','time');
						print ' - '.dol_trunc($element->label, 48);
					}
					else print $element->getNomUrl(1);

					$element_doc = $element->element;
					$filename=dol_sanitizeFileName($element->ref);
					$filedir=$conf->{$element_doc}->dir_output . '/' . dol_sanitizeFileName($element->ref);

					if ($element_doc === 'order_supplier') {
						$element_doc='commande_fournisseur';
						$filedir = $conf->fournisseur->commande->dir_output.'/'.dol_sanitizeFileName($element->ref);
					}
					else if ($element_doc === 'invoice_supplier') {
						$element_doc='facture_fournisseur';
						$filename = get_exdir($element->id,2,0,0,$element,'product').dol_sanitizeFileName($element->ref);
						$filedir = $conf->fournisseur->facture->dir_output.'/'.get_exdir($element->id,2,0,0,$element,'invoice_supplier').dol_sanitizeFileName($element->ref);
					}

					print '<div class="inline-block valignmiddle">'.$formfile->getDocumentsLink($element_doc, $filename, $filedir).'</div>';

					// Show supplier ref
					if (! empty($element->ref_supplier)) print ' - '.$element->ref_supplier;
					// Show customer ref
					if (! empty($element->ref_customer)) print ' - '.$element->ref_customer;
				}
				print "</td>\n";

				// Date or TimeSpent
				$date=''; $total_time_by_line = null;
				if ($tablename == 'expensereport_det') $date = $element->date;      // No draft status on lines
				elseif ($tablename == 'stock_mouvement') $date = $element->datem;
				elseif ($tablename == 'payment_various') $date = $element->datev;
				elseif ($tablename == 'chargesociales') $date = $element->date_ech;
				elseif (! empty($element->status) || ! empty($element->statut) || ! empty($element->fk_status))
				{
				    if ($tablename == 'don') $date = $element->datedon;
				    if ($tablename == 'commande_fournisseur' || $tablename == 'supplier_order')
    				{
    				    $date=($element->date_commande?$element->date_commande:$element->date_valid);
    				}
    				elseif ($tablename == 'supplier_proposal') $date=$element->date_validation; // There is no other date for this
    				elseif ($tablename == 'fichinter') $date=$element->datev; // There is no other date for this
    				elseif ($tablename == 'projet_task') $date='';	// We show no date. Showing date of beginning of task make user think it is date of time consumed
					else
    				{
    					$date=$element->date;                              // invoice, ...
    					if (empty($date)) $date=$element->date_contrat;
    					if (empty($date)) $date=$element->datev;
    				}
				}
				print '<td align="center">';
				if ($tablename == 'actioncomm')
				{
				    print dol_print_date($element->datep,'dayhour');
				    if ($element->datef && $element->datef > $element->datep) print " - ".dol_print_date($element->datef,'dayhour');
				}
				else if (in_array($tablename, array('projet_task')))
				{
				    $tmpprojtime = $element->getSumOfAmount($elementuser, $dates, $datee);	// $element is a task. $elementuser may be empty
                    print '<a href="'.DOL_URL_ROOT.'/projet/tasks/time.php?id='.$idofelement.'&withproject=1">';
				    print convertSecondToTime($tmpprojtime['nbseconds'], 'allhourmin');
                	print '</a>';
				    $total_time_by_line = $tmpprojtime['nbseconds'];
				}
				else print dol_print_date($date,'day');
				print '</td>';

				// Third party or user
                print '<td align="left">';
                if (is_object($element->thirdparty)) print $element->thirdparty->getNomUrl(1,'',48);
                else if ($tablename == 'expensereport_det')
                {
                	$tmpuser=new User($db);
                	$tmpuser->fetch($expensereport->fk_user_author);
                	print $tmpuser->getNomUrl(1,'',48);
                }
				else if ($tablename == 'don' || $tablename == 'stock_mouvement')
                {
                	if ($element->fk_user_author > 0)
                	{
	                	$tmpuser2=new User($db);
	                	$tmpuser2->fetch($element->fk_user_author);
	                	print $tmpuser2->getNomUrl(1,'',48);
                	}
                }
                else if ($tablename == 'projet_task' && $key == 'project_task_time')	// if $key == 'project_task', we don't want details per user
                {
                    print $elementuser->getNomUrl(1);
                }
				print '</td>';

                // Amount without tax
				$warning='';
				if (empty($value['disableamount']))
				{
				    $total_ht_by_line=null;
				    $othermessage='';
					if ($tablename == 'don' || $tablename == 'chargesociales' || $tablename == 'payment_various') $total_ht_by_line=$element->amount;
					else if($tablename == 'fichinter') $total_ht_by_line=$element->getAmount();
					elseif ($tablename == 'stock_mouvement') $total_ht_by_line=$element->price*abs($element->qty);
					elseif (in_array($tablename, array('projet_task')))
					{
					    if (! empty($conf->salaries->enabled))
					    {
        				    // TODO Permission to read daily rate to show value
					        $total_ht_by_line = price2num($tmpprojtime['amount'],'MT');
    						if ($tmpprojtime['nblinesnull'] > 0)
    						{
    							$langs->load("errors");
    							$warning=$langs->trans("WarningSomeLinesWithNullHourlyRate", $conf->currency);
    						}
					    }
					    else
					    {
					        $othermessage=$form->textwithpicto($langs->trans("NotAvailable"), $langs->trans("ModuleSalaryToDefineHourlyRateMustBeEnabled"));
					    }
					}
					else
					{
						$total_ht_by_line=$element->total_ht;
					}
					print '<td align="right">';
					if ($othermessage) print $othermessage;
					if (isset($total_ht_by_line))
					{
					   if (! $qualifiedfortotal) print '<strike>';
					   print price($total_ht_by_line);
					   if (! $qualifiedfortotal) print '</strike>';
					}
					if ($warning) print ' '.img_warning($warning);
					print '</td>';
				}
				else print '<td></td>';

                // Amount inc tax
				if (empty($value['disableamount']))
				{
				    $total_ttc_by_line=null;
					if ($tablename == 'don' || $tablename == 'chargesociales' || $tablename == 'payment_various') $total_ttc_by_line=$element->amount;
					else if($tablename == 'fichinter') $total_ttc_by_line=$element->getAmount();
					elseif ($tablename == 'stock_mouvement') $total_ttc_by_line=$element->price*abs($element->qty);
					elseif ($tablename == 'projet_task')
					{
					    if (! empty($conf->salaries->enabled))
					    {
					        // TODO Permission to read daily rate
    						$defaultvat = get_default_tva($mysoc, $mysoc);
    						$total_ttc_by_line = price2num($total_ht_by_line * (1 + ($defaultvat / 100)),'MT');
					    }
					    else
					    {
					        $othermessage=$form->textwithpicto($langs->trans("NotAvailable"), $langs->trans("ModuleSalaryToDefineHourlyRateMustBeEnabled"));
					    }
					}
					else
					{
						$total_ttc_by_line=$element->total_ttc;
					}
					print '<td align="right">';
					if ($othermessage) print $othermessage;
					if (isset($total_ttc_by_line))
					{
					   if (! $qualifiedfortotal) print '<strike>';
					   print price($total_ttc_by_line);
					   if (! $qualifiedfortotal) print '</strike>';
					}
					if ($warning) print ' '.img_warning($warning);
					print '</td>';
				}
				else print '<td></td>';

				// Status
				print '<td align="right">';
				if ($tablename == 'expensereport_det')
				{
					print $expensereport->getLibStatut(5);
				}
				else if ($element instanceof CommonInvoice)
				{
					//This applies for Facture and FactureFournisseur
					print $element->getLibStatut(5, $element->getSommePaiement());
				}
				else if ($element instanceof Task)
				{
					if ($element->progress != '')
					{
						print $element->progress.' %';
					}
				}
				else if ($tablename == 'stock_mouvement')
				{
					print $element->getLibStatut(3);
				}
				else
				{
					print $element->getLibStatut(5);
				}
				print '</td>';

				print '</tr>';

				if ($qualifiedfortotal)
				{
					$total_ht = $total_ht + $total_ht_by_line;
					$total_ttc = $total_ttc + $total_ttc_by_line;

					$total_ht_by_third += $total_ht_by_line;
					$total_ttc_by_third += $total_ttc_by_line;

					$total_time = $total_time + $total_time_by_line;
				}

				if (canApplySubtotalOn($tablename))
				{
					$breakline='<tr class="liste_total liste_sub_total">';
					$breakline.='<td colspan="2">';
					$breakline.='</td>';
					$breakline.='<td>';
					$breakline.='</td>';
					$breakline.='<td class="right">';
					$breakline.=$langs->trans('SubTotal').' : ';
					if (is_object($element->thirdparty)) $breakline.=$element->thirdparty->getNomUrl(0,'',48);
					$breakline.='</td>';
					$breakline.='<td align="right">'.price($total_ht_by_third).'</td>';
					$breakline.='<td align="right">'.price($total_ttc_by_third).'</td>';
					$breakline.='<td></td>';
					$breakline.='</tr>';
				}

				//var_dump($element->thirdparty->name.' - '.$saved_third_id.' - '.$element->thirdparty->id);
			}

			if ($breakline) print $breakline;

			// Total
			$colspan=4;
			if (in_array($tablename, array('projet_task'))) $colspan=2;
			print '<tr class="liste_total"><td colspan="'.$colspan.'">'.$langs->trans("Number").': '.$i.'</td>';
			if (in_array($tablename, array('projet_task')))
			{
    			print '<td align="center">';
    			print convertSecondToTime($total_time, 'allhourmin');
    			print '</td>';
    			print '<td>';
    			print '</td>';
			}
			//if (empty($value['disableamount']) && ! in_array($tablename, array('projet_task'))) print '<td align="right" width="100">'.$langs->trans("TotalHT").' : '.price($total_ht).'</td>';
			//elseif (empty($value['disableamount']) && in_array($tablename, array('projet_task'))) print '<td align="right" width="100">'.$langs->trans("Total").' : '.price($total_ht).'</td>';
			print '<td align="right">';
			if (empty($value['disableamount']))
			{
			    if ($tablename != 'projet_task' || ! empty($conf->salaries->enabled)) print ''.$langs->trans("TotalHT").' : '.price($total_ht);
			}
			print '</td>';
			//if (empty($value['disableamount']) && ! in_array($tablename, array('projet_task'))) print '<td align="right" width="100">'.$langs->trans("TotalTTC").' : '.price($total_ttc).'</td>';
			//elseif (empty($value['disableamount']) && in_array($tablename, array('projet_task'))) print '<td align="right" width="100"></td>';
			print '<td align="right">';
			if (empty($value['disableamount']))
			{
			    if ($tablename != 'projet_task' || ! empty($conf->salaries->enabled)) print $langs->trans("TotalTTC").' : '.price($total_ttc);
			}
			print '</td>';
			print '<td>&nbsp;</td>';
			print '</tr>';
		}
		else // error
		{
			print $elementarray;
		}
		print "</table>";
		print "<br>\n";
	}
}

// Enhance with select2
if ($conf->use_javascript_ajax)
{
	include_once DOL_DOCUMENT_ROOT . '/core/lib/ajax.lib.php';
	$comboenhancement = ajax_combobox('.elementselect');
	$out.=$comboenhancement;

	print $comboenhancement;
}



llxFooter();

$db->close();



/**
 * Return if we should do a group by customer with sub-total
 *
 * @param 	string	$tablename		Name of table
 * @return	boolean					True to tell to make a group by sub-total
 */
function canApplySubtotalOn($tablename)
{
	global $conf;

	if (empty($conf->global->PROJECT_ADD_SUBTOTAL_LINES)) return false;
	return in_array($tablename, array('facture_fourn', 'commande_fournisseur'));
}

/**
 * sortElementsByClientName
 *
 * @param 	array		$elementarray	Element array
 * @return	array						Element array sorted
 */
function sortElementsByClientName($elementarray)
{
	global $db, $classname;

	$element = new $classname($db);

	$clientname = array();
	foreach ($elementarray as $key => $id)	// id = id of object
	{
		if (empty($clientname[$id]))
		{
			$element->fetch($id);
			$element->fetch_thirdparty();

			$clientname[$id] = $element->thirdparty->name;
		}
	}

	//var_dump($clientname);
	asort($clientname);	// sort on name

	$elementarray = array();
	foreach ($clientname as $id => $name)
	{
		$elementarray[] = $id;
	}

	return $elementarray;
}<|MERGE_RESOLUTION|>--- conflicted
+++ resolved
@@ -651,35 +651,6 @@
 				}
 			}
 
-<<<<<<< HEAD
-=======
-			/*switch ($classname) {
-				case 'FactureFournisseur':
-					$newclassname = 'SupplierInvoice';
-					break;
-				case 'Facture':
-					$newclassname = 'Bill';
-					break;
-				case 'Propal':
-					$newclassname = 'CommercialProposal';
-					break;
-				case 'Commande':
-					$newclassname = 'Order';
-					break;
-				case 'Expedition':
-					$newclassname = 'Sending';
-					break;
-				case 'Contrat':
-					$newclassname = 'Contract';
-					break;
-				case 'MouvementStock':
-					$newclassname = 'StockMovement';
-					break;
-				default:
-					$newclassname = $classname;
-			}*/
-
->>>>>>> dce71d6e
 			print '<tr class="oddeven">';
 			// Module
 			print '<td align="left">'.$name.'</td>';
