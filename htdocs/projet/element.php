--- conflicted
+++ resolved
@@ -634,28 +634,6 @@
 				print "</td>\n";
 				// Ref
 				print '<td align="left">';
-<<<<<<< HEAD
-				
-				print $element->getNomUrl(1);
-
-				$element_doc = $element->element;
-				$filename=dol_sanitizeFileName($element->ref);
-				$filedir=$conf->{$element_doc}->dir_output . '/' . dol_sanitizeFileName($element->ref);
-				
-				if($element_doc === 'order_supplier') {
-					$element_doc='commande_fournisseur';
-					$filedir = $conf->fournisseur->commande->dir_output.'/'.dol_sanitizeFileName($element->ref);
-				}
-				else if($element_doc === 'invoice_supplier') {
-					$element_doc='facture_fournisseur';
-					$filename = get_exdir($element->id,2).dol_sanitizeFileName($element->ref);
-					$filedir = $conf->fournisseur->facture->dir_output.'/'.get_exdir($element->id,2).dol_sanitizeFileName($element->ref);						
-				}
-				
-				print $formfile->getDocumentsLink($element_doc, $filename, $filedir);
-				
-				
-=======
 
 				if ($tablename == 'expensereport_det')
 				{
@@ -687,7 +665,6 @@
 					print $formfile->getDocumentsLink($element_doc, $filename, $filedir);
 				}
 
->>>>>>> fc8a822f
 				print "</td>\n";
 
 				// Date
