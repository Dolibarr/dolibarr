--- conflicted
+++ resolved
@@ -510,29 +510,9 @@
 		$idtofilterthirdparty=0;
 		if (! in_array($tablename, array('facture_fourn', 'commande_fourn'))) $idtofilterthirdparty=$object->thirdparty->id;
 
-<<<<<<< HEAD
-		$selectList=$formproject->select_element($tablename, $idtofilterthirdparty, 'minwidth300');
-		if (! $selectList || ($selectList<0))
-		{
-			setEventMessages($formproject->error,$formproject->errors,'errors');
-		}
-		elseif($selectList)
-		{
-			// Define form with the combo list of elements to link
-			$addform.='<form action="'.$_SERVER["PHP_SELF"].'?id='.$projectid.'" method="post">';
-			$addform.='<input type="hidden" name="tablename" value="'.$tablename.'">';
-			$addform.='<input type="hidden" name="action" value="addelement">';
-			$addform.='<input type="hidden" name="datesrfc" value="'.dol_print_date($dates,'dayhourrfc').'">';
-			$addform.='<input type="hidden" name="dateerfc" value="'.dol_print_date($datee,'dayhourrfc').'">';
-			$addform.='<table><tr><td>'.$langs->trans("SelectElement").'</td>';
-			$addform.='<td>'.$selectList.'</td>';
-			$addform.='<td><input type="submit" class="button" value="'.dol_escape_htmltag($langs->trans("AddElement")).'"></td>';
-			$addform.='</tr></table>';
-			$addform.='</form>';
-=======
-        	if (empty($conf->global->PROJECT_LINK_DISABLE)) 
-        	{
-			$selectList=$formproject->select_element($tablename, $idtofilterthirdparty, 'minwidth200');
+       	if (empty($conf->global->PROJECT_LINK_DISABLE)) 
+       	{
+			$selectList=$formproject->select_element($tablename, $idtofilterthirdparty, 'minwidth300');
 			if (! $selectList || ($selectList<0))
 			{
 				setEventMessages($formproject->error,$formproject->errors,'errors');
@@ -551,7 +531,6 @@
 				$addform.='</tr></table>';
 				$addform.='</form>';
 			}
->>>>>>> 1608fec9
 		}
 
 		print load_fiche_titre($langs->trans($title), $addform, '');
