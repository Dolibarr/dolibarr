<?php
/* Copyright (C) 2001-2004 Rodolphe Quiedeville <rodolphe@quiedeville.org>
 * Copyright (C) 2004-2009 Laurent Destailleur  <eldy@users.sourceforge.net>
 * Copyright (C) 2005-2010 Regis Houssin        <regis@dolibarr.fr>
 *
 * This program is free software; you can redistribute it and/or modify
 * it under the terms of the GNU General Public License as published by
 * the Free Software Foundation; either version 2 of the License, or
 * (at your option) any later version.
 *
 * This program is distributed in the hope that it will be useful,
 * but WITHOUT ANY WARRANTY; without even the implied warranty of
 * MERCHANTABILITY or FITNESS FOR A PARTICULAR PURPOSE.  See the
 * GNU General Public License for more details.
 *
 * You should have received a copy of the GNU General Public License
 * along with this program; if not, write to the Free Software
 * Foundation, Inc., 59 Temple Place - Suite 330, Boston, MA 02111-1307, USA.
 */

/**
 *      \file       htdocs/projet/element.php
 *      \ingroup    projet facture
 *		\brief      Page des elements par projet
 *		\version    $Id$
 */

<<<<<<< HEAD
require("./pre.inc.php");
require_once(DOL_DOCUMENT_ROOT."/propal.class.php");
if ($conf->facture->enabled)     require_once(DOL_DOCUMENT_ROOT."/facture.class.php");
if ($conf->facture->enabled)     require_once(DOL_DOCUMENT_ROOT."/compta/facture/facture-rec.class.php");
if ($conf->commande->enabled)    require_once(DOL_DOCUMENT_ROOT."/commande/commande.class.php");
if ($conf->fournisseur->enabled) require_once(DOL_DOCUMENT_ROOT."/fourn/fournisseur.facture.class.php");
if ($conf->fournisseur->enabled) require_once(DOL_DOCUMENT_ROOT."/fourn/fournisseur.commande.class.php");
if ($conf->contrat->enabled)     require_once(DOL_DOCUMENT_ROOT."/contrat/contrat.class.php");
if ($conf->agenda->enabled)      require_once(DOL_DOCUMENT_ROOT."/actioncomm.class.php");
require_once(DOL_DOCUMENT_ROOT."/lib/project.lib.php");

$langs->load("projects");
$langs->load("companies");
$langs->load("suppliers");
if ($conf->facture->enabled)  $langs->load("bills");
if ($conf->commande->enabled) $langs->load("orders");
if ($conf->propal->enabled)   $langs->load("propal");
=======
require '../main.inc.php';
require_once DOL_DOCUMENT_ROOT.'/projet/class/project.class.php';
require_once DOL_DOCUMENT_ROOT.'/projet/class/task.class.php';
require_once DOL_DOCUMENT_ROOT.'/core/class/html.formprojet.class.php';
require_once DOL_DOCUMENT_ROOT.'/core/lib/project.lib.php';
require_once DOL_DOCUMENT_ROOT.'/core/lib/date.lib.php';
require_once DOL_DOCUMENT_ROOT.'/core/class/html.formfile.class.php';
if (!empty($conf->stock->enabled)) {
	require_once DOL_DOCUMENT_ROOT.'/product/stock/class/entrepot.class.php';
}
if (!empty($conf->propal->enabled)) {
	require_once DOL_DOCUMENT_ROOT.'/comm/propal/class/propal.class.php';
}
if (!empty($conf->facture->enabled)) {
	require_once DOL_DOCUMENT_ROOT.'/compta/facture/class/facture.class.php';
	require_once DOL_DOCUMENT_ROOT.'/compta/facture/class/facture-rec.class.php';
}
if (!empty($conf->commande->enabled)) {
	require_once DOL_DOCUMENT_ROOT.'/commande/class/commande.class.php';
}
if (!empty($conf->supplier_proposal->enabled)) {
	require_once DOL_DOCUMENT_ROOT.'/supplier_proposal/class/supplier_proposal.class.php';
}
if ((!empty($conf->fournisseur->enabled) && empty($conf->global->MAIN_USE_NEW_SUPPLIERMOD)) || !empty($conf->supplier_invoice->enabled)) {
	require_once DOL_DOCUMENT_ROOT.'/fourn/class/fournisseur.facture.class.php';
}
if ((!empty($conf->fournisseur->enabled) && empty($conf->global->MAIN_USE_NEW_SUPPLIERMOD)) || !empty($conf->supplier_order->enabled)) {
	require_once DOL_DOCUMENT_ROOT.'/fourn/class/fournisseur.commande.class.php';
}
if (!empty($conf->contrat->enabled)) {
	require_once DOL_DOCUMENT_ROOT.'/contrat/class/contrat.class.php';
}
if (!empty($conf->ficheinter->enabled)) {
	require_once DOL_DOCUMENT_ROOT.'/fichinter/class/fichinter.class.php';
}
if (!empty($conf->expedition->enabled)) {
	require_once DOL_DOCUMENT_ROOT.'/expedition/class/expedition.class.php';
}
if (!empty($conf->deplacement->enabled)) {
	require_once DOL_DOCUMENT_ROOT.'/compta/deplacement/class/deplacement.class.php';
}
if (!empty($conf->expensereport->enabled)) {
	require_once DOL_DOCUMENT_ROOT.'/expensereport/class/expensereport.class.php';
}
if (!empty($conf->agenda->enabled)) {
	require_once DOL_DOCUMENT_ROOT.'/comm/action/class/actioncomm.class.php';
}
if (!empty($conf->don->enabled)) {
	require_once DOL_DOCUMENT_ROOT.'/don/class/don.class.php';
}
if (!empty($conf->loan->enabled)) {
	require_once DOL_DOCUMENT_ROOT.'/loan/class/loan.class.php';
	require_once DOL_DOCUMENT_ROOT.'/loan/class/loanschedule.class.php';
}
if (!empty($conf->stock->enabled)) {
	require_once DOL_DOCUMENT_ROOT.'/product/stock/class/mouvementstock.class.php';
}
if (!empty($conf->tax->enabled)) {
	require_once DOL_DOCUMENT_ROOT.'/compta/sociales/class/chargesociales.class.php';
}
if (!empty($conf->banque->enabled)) {
	require_once DOL_DOCUMENT_ROOT.'/compta/bank/class/paymentvarious.class.php';
}
if (!empty($conf->salaries->enabled)) {
	require_once DOL_DOCUMENT_ROOT.'/salaries/class/salary.class.php';
}
if (!empty($conf->categorie->enabled)) {
	require_once DOL_DOCUMENT_ROOT.'/categories/class/categorie.class.php';
}
if (!empty($conf->mrp->enabled)) {
	require_once DOL_DOCUMENT_ROOT.'/mrp/class/mo.class.php';
}

// Load translation files required by the page
$langs->loadLangs(array('projects', 'companies', 'suppliers', 'compta'));
if (!empty($conf->facture->enabled)) {
	$langs->load("bills");
}
if (!empty($conf->commande->enabled)) {
	$langs->load("orders");
}
if (!empty($conf->propal->enabled)) {
	$langs->load("propal");
}
if (!empty($conf->ficheinter->enabled)) {
	$langs->load("interventions");
}
if (!empty($conf->deplacement->enabled)) {
	$langs->load("trips");
}
if (!empty($conf->expensereport->enabled)) {
	$langs->load("trips");
}
if (!empty($conf->don->enabled)) {
	$langs->load("donations");
}
if (!empty($conf->loan->enabled)) {
	$langs->load("loan");
}
if (!empty($conf->salaries->enabled)) {
	$langs->load("salaries");
}
if (!empty($conf->mrp->enabled)) {
	$langs->load("mrp");
}
if (!empty($conf->eventorganization->enabled)) {
	$langs->load("eventorganization");
}

$id = GETPOST('id', 'int');
$ref = GETPOST('ref', 'alpha');
$action = GETPOST('action', 'aZ09');
$datesrfc = GETPOST('datesrfc');
$dateerfc = GETPOST('dateerfc');
$dates = dol_mktime(0, 0, 0, GETPOST('datesmonth'), GETPOST('datesday'), GETPOST('datesyear'));
$datee = dol_mktime(23, 59, 59, GETPOST('dateemonth'), GETPOST('dateeday'), GETPOST('dateeyear'));
if (empty($dates) && !empty($datesrfc)) {
	$dates = dol_stringtotime($datesrfc);
}
if (empty($datee) && !empty($dateerfc)) {
	$datee = dol_stringtotime($dateerfc);
}
if (!GETPOSTISSET('datesrfc') && !GETPOSTISSET('datesday') && !empty($conf->global->PROJECT_LINKED_ELEMENT_DEFAULT_FILTER_YEAR)) {
	$new = dol_now();
	$tmp = dol_getdate($new);
	//$datee=$now
	//$dates=dol_time_plus_duree($datee, -1, 'y');
	$dates = dol_get_first_day($tmp['year'], 1);
}
if ($id == '' && $ref == '') {
	setEventMessage($langs->trans('ErrorBadParameters'), 'errors');
	header('Location: list.php');
	exit();
}

$mine = (!empty($_REQUEST['mode']) && $_REQUEST['mode'] == 'mine') ? 1 : 0;
//if (! $user->rights->projet->all->lire) $mine=1;	// Special for projects

$object = new Project($db);

include DOL_DOCUMENT_ROOT.'/core/actions_fetchobject.inc.php'; // Must be include, not include_once
if (!empty($conf->global->PROJECT_ALLOW_COMMENT_ON_PROJECT) && method_exists($object, 'fetchComments') && empty($object->comments)) {
	$object->fetchComments();
}
>>>>>>> 50df8424

// Security check
$projectid='';
$ref='';
if (isset($_GET["id"]))  { $projectid=$_GET["id"]; }
if (isset($_GET["ref"])) { $ref=$_GET["ref"]; }
if ($projectid == '' && $ref == '') accessforbidden();

// Security check
if ($user->societe_id) $socid=$user->societe_id;
$result = restrictedArea($user, 'projet', $projectid);


/*
 *	View
 */

llxHeader("",$langs->trans("Referers"),"EN:Module_Projects|FR:Module_Projets|ES:M&oacute;dulo_Proyectos");

$form = new Form($db);

<<<<<<< HEAD
$userstatic=new User($db);
=======
$linkback = '<a href="'.DOL_URL_ROOT.'/projet/list.php?restore_lastsearch_values=1">'.$langs->trans("BackToList").'</a>';

$morehtmlref = '<div class="refidno">';
// Title
$morehtmlref .= $object->title;
// Thirdparty
if (!empty($object->thirdparty->id) && $object->thirdparty->id > 0) {
	$morehtmlref .= '<br>'.$langs->trans('ThirdParty').' : '.$object->thirdparty->getNomUrl(1, 'project');
}
$morehtmlref .= '</div>';

// Define a complementary filter for search of next/prev ref.
if (empty($user->rights->projet->all->lire)) {
	$objectsListId = $object->getProjectsAuthorizedForUser($user, 0, 0);
	$object->next_prev_filter = " te.rowid IN (".$db->sanitize(count($objectsListId) ?join(',', array_keys($objectsListId)) : '0').")";
}
>>>>>>> 50df8424

$project = new Project($db);
$project->fetch($_GET["id"],$_GET["ref"]);
$project->societe->fetch($project->societe->id);

// To verify role of users
$userAccess = $project->restrictedProjectArea($user);

$head=project_prepare_head($project);
dol_fiche_head($head, 'element', $langs->trans("Project"),0,'project');


print '<table class="border" width="100%">';

print '<tr><td width="30%">'.$langs->trans("Ref").'</td><td>';
print $form->showrefnav($project,'ref','',1,'ref','ref');
print '</td></tr>';

print '<tr><td>'.$langs->trans("Label").'</td><td>'.$project->title.'</td></tr>';

print '<tr><td>'.$langs->trans("Company").'</td><td>';
if (! empty($project->societe->id)) print $project->societe->getNomUrl(1);
else print '&nbsp;';
print '</td></tr>';

// Visibility
print '<tr><td>'.$langs->trans("Visibility").'</td><td>';
if ($project->public) print $langs->trans('SharedProject');
else print $langs->trans('PrivateProject');
print '</td></tr>';

// Statut
print '<tr><td>'.$langs->trans("Status").'</td><td>'.$project->getLibStatut(4).'</td></tr>';

print '</table>';

print '</div>';


/*
 * Factures
 */

$listofreferent=array(
'propal'=>array(
	'title'=>"ListProposalsAssociatedProject",
	'class'=>'Propal',
	'test'=>$conf->propal->enabled),
'order'=>array(
	'title'=>"ListOrdersAssociatedProject",
	'class'=>'Commande',
	'test'=>$conf->commande->enabled),
'invoice'=>array(
	'title'=>"ListInvoicesAssociatedProject",
	'class'=>'Facture',
	'test'=>$conf->facture->enabled),
'invoice_predefined'=>array(
	'title'=>"ListPredefinedInvoicesAssociatedProject",
	'class'=>'FactureRec',
	'test'=>$conf->facture->enabled),
'order_supplier'=>array(
	'title'=>"ListSupplierOrdersAssociatedProject",
	'class'=>'CommandeFournisseur',
	'test'=>$conf->fournisseur->enabled),
'invoice_supplier'=>array(
	'title'=>"ListSupplierInvoicesAssociatedProject",
	'class'=>'FactureFournisseur',
	'test'=>$conf->fournisseur->enabled),
'contract'=>array(
	'title'=>"ListContractAssociatedProject",
	'class'=>'Contrat',
	'test'=>$conf->contrat->enabled),
'agenda'=>array(
	'title'=>"ListActionsAssociatedProject",
	'class'=>'ActionComm',
    'disableamount'=>1,
	'test'=>$conf->agenda->enabled)
);

foreach ($listofreferent as $key => $value)
{
	$title=$value['title'];
	$class=$value['class'];
	$qualified=$value['test'];
	if ($qualified)
	{
		print '<br>';

		print_titre($langs->trans($title));
		print '<table class="noborder" width="100%">';

		print '<tr class="liste_titre">';
		print '<td width="150">'.$langs->trans("Ref").'</td>';
		print '<td>'.$langs->trans("Date").'</td>';
		if (empty($value['disableamount'])) print '<td align="right">'.$langs->trans("Amount").'</td>';
		print '<td align="right" width="200">'.$langs->trans("Status").'</td>';
		print '</tr>';
		$elementarray = $project->get_element_list($key);
		if (sizeof($elementarray)>0 && is_array($elementarray))
		{
			$var=true;
			$total = 0;
			for ($i = 0; $i<sizeof($elementarray);$i++)
			{
				$element = new $class($db);
				$element->fetch($elementarray[$i]);

				$var=!$var;
				print "<tr $bc[$var]>";

				// Ref
				print "<td>";
				print $element->getNomUrl(1);
				print "</td>\n";

				// Date
				$date=$element->date;
				if (empty($date)) $date=$element->datep;
				if (empty($date)) $date=$element->date_contrat;
				print '<td>'.dol_print_date($date,'day').'</td>';

				// Amount
				if (empty($value['disableamount'])) print '<td align="right">'.(isset($element->total_ht)?price($element->total_ht):'&nbsp;').'</td>';

				// Status
				print '<td align="right">'.$element->getLibStatut(5).'</td>';

				print '</tr>';

				$total = $total + $element->total_ht;
			}

			print '<tr class="liste_total"><td colspan="2">'.$langs->trans("Number").': '.$i.'</td>';
			if (empty($value['disableamount'])) print '<td align="right" width="100">'.$langs->trans("TotalHT").' : '.price($total).'</td>';
			print '<td>&nbsp;</td>';
			print '</tr>';
		}
		print "</table>";


		/*
		 * Barre d'action
		 */
		print '<div class="tabsAction">';

		if ($project->societe->prospect || $project->societe->client)
		{
			if ($key == 'propal' && $conf->propal->enabled && $user->rights->propale->creer)
			{
				print '<a class="butAction" href="'.DOL_URL_ROOT.'/comm/addpropal.php?socid='.$project->societe->id.'&amp;action=create&amp;projetid='.$project->id.'">'.$langs->trans("AddProp").'</a>';
			}
			if ($key == 'order' && $conf->commande->enabled && $user->rights->commande->creer)
			{
				print '<a class="butAction" href="'.DOL_URL_ROOT.'/commande/fiche.php?socid='.$project->societe->id.'&amp;action=create&amp;projetid='.$project->id.'">'.$langs->trans("AddCustomerOrder").'</a>';
			}
			if ($key == 'invoice' && $conf->facture->enabled && $user->rights->facture->creer)
			{
				print '<a class="butAction" href="'.DOL_URL_ROOT.'/compta/facture.php?socid='.$project->societe->id.'&amp;action=create&amp;projetid='.$project->id.'">'.$langs->trans("AddCustomerInvoice").'</a>';
			}
		}
		if ($project->societe->fournisseur)
		{
			if ($key == 'order_supplier' && $conf->fournisseur->enabled && $user->rights->fournisseur->commande->creer)
			{
				print '<a class="butAction" href="'.DOL_URL_ROOT.'/fourn/facture/fiche.php?socid='.$project->societe->id.'&amp;action=create&amp;projetid='.$project->id.'">'.$langs->trans("AddSupplierInvoice").'</a>';
			}
			if ($key == 'invoice_supplier' && $conf->fournisseur->enabled && $user->rights->fournisseur->facture->creer)
			{
				print '<a class="butAction" href="'.DOL_URL_ROOT.'/fourn/commande/fiche.php?socid='.$project->societe->id.'&amp;action=create&amp;projetid='.$project->id.'">'.$langs->trans("AddSupplierOrder").'</a>';
			}
		}
		print '</div>';
	}
}

$db->close();

llxFooter('$Date$ - $Revision$');
?><|MERGE_RESOLUTION|>--- conflicted
+++ resolved
@@ -1,11 +1,17 @@
 <?php
 /* Copyright (C) 2001-2004 Rodolphe Quiedeville <rodolphe@quiedeville.org>
- * Copyright (C) 2004-2009 Laurent Destailleur  <eldy@users.sourceforge.net>
- * Copyright (C) 2005-2010 Regis Houssin        <regis@dolibarr.fr>
+ * Copyright (C) 2004-2020 Laurent Destailleur  <eldy@users.sourceforge.net>
+ * Copyright (C) 2005-2010 Regis Houssin        <regis.houssin@inodbox.com>
+ * Copyright (C) 2012-2016 Juanjo Menent        <jmenent@2byte.es>
+ * Copyright (C) 2015-2019 Alexandre Spangaro   <aspangaro@open-dsi.fr>
+ * Copyright (C) 2015      Marcos García        <marcosgdf@gmail.com>
+ * Copyright (C) 2016      Josep Lluís Amador   <joseplluis@lliuretic.cat>
+ * Copyright (C) 2021		Gauthier VERDOL         <gauthier.verdol@atm-consulting.fr>
+ * Copyright (C) 2021      Noé Cendrier         <noe.cendrier@altairis.fr>
  *
  * This program is free software; you can redistribute it and/or modify
  * it under the terms of the GNU General Public License as published by
- * the Free Software Foundation; either version 2 of the License, or
+ * the Free Software Foundation; either version 3 of the License, or
  * (at your option) any later version.
  *
  * This program is distributed in the hope that it will be useful,
@@ -14,36 +20,15 @@
  * GNU General Public License for more details.
  *
  * You should have received a copy of the GNU General Public License
- * along with this program; if not, write to the Free Software
- * Foundation, Inc., 59 Temple Place - Suite 330, Boston, MA 02111-1307, USA.
+ * along with this program. If not, see <https://www.gnu.org/licenses/>.
  */
 
 /**
  *      \file       htdocs/projet/element.php
- *      \ingroup    projet facture
- *		\brief      Page des elements par projet
- *		\version    $Id$
+ *      \ingroup    projet
+ *		\brief      Page of project referrers
  */
 
-<<<<<<< HEAD
-require("./pre.inc.php");
-require_once(DOL_DOCUMENT_ROOT."/propal.class.php");
-if ($conf->facture->enabled)     require_once(DOL_DOCUMENT_ROOT."/facture.class.php");
-if ($conf->facture->enabled)     require_once(DOL_DOCUMENT_ROOT."/compta/facture/facture-rec.class.php");
-if ($conf->commande->enabled)    require_once(DOL_DOCUMENT_ROOT."/commande/commande.class.php");
-if ($conf->fournisseur->enabled) require_once(DOL_DOCUMENT_ROOT."/fourn/fournisseur.facture.class.php");
-if ($conf->fournisseur->enabled) require_once(DOL_DOCUMENT_ROOT."/fourn/fournisseur.commande.class.php");
-if ($conf->contrat->enabled)     require_once(DOL_DOCUMENT_ROOT."/contrat/contrat.class.php");
-if ($conf->agenda->enabled)      require_once(DOL_DOCUMENT_ROOT."/actioncomm.class.php");
-require_once(DOL_DOCUMENT_ROOT."/lib/project.lib.php");
-
-$langs->load("projects");
-$langs->load("companies");
-$langs->load("suppliers");
-if ($conf->facture->enabled)  $langs->load("bills");
-if ($conf->commande->enabled) $langs->load("orders");
-if ($conf->propal->enabled)   $langs->load("propal");
-=======
 require '../main.inc.php';
 require_once DOL_DOCUMENT_ROOT.'/projet/class/project.class.php';
 require_once DOL_DOCUMENT_ROOT.'/projet/class/task.class.php';
@@ -188,31 +173,43 @@
 if (!empty($conf->global->PROJECT_ALLOW_COMMENT_ON_PROJECT) && method_exists($object, 'fetchComments') && empty($object->comments)) {
 	$object->fetchComments();
 }
->>>>>>> 50df8424
 
 // Security check
-$projectid='';
-$ref='';
-if (isset($_GET["id"]))  { $projectid=$_GET["id"]; }
-if (isset($_GET["ref"])) { $ref=$_GET["ref"]; }
-if ($projectid == '' && $ref == '') accessforbidden();
-
-// Security check
-if ($user->societe_id) $socid=$user->societe_id;
-$result = restrictedArea($user, 'projet', $projectid);
+$socid = $object->socid;
+//if ($user->socid > 0) $socid = $user->socid;    // For external user, no check is done on company because readability is managed by public status of project and assignement.
+$result = restrictedArea($user, 'projet', $object->id, 'projet&project');
+
+$hookmanager->initHooks(array('projectOverview'));
 
 
 /*
  *	View
  */
 
-llxHeader("",$langs->trans("Referers"),"EN:Module_Projects|FR:Module_Projets|ES:M&oacute;dulo_Proyectos");
+$title = $langs->trans('ProjectReferers').' - '.$object->ref.' '.$object->name;
+if (!empty($conf->global->MAIN_HTML_TITLE) && preg_match('/projectnameonly/', $conf->global->MAIN_HTML_TITLE) && $object->name) {
+	$title = $object->ref.' '.$object->name.' - '.$langs->trans('ProjectReferers');
+}
+
+$help_url = 'EN:Module_Projects|FR:Module_Projets|ES:M&oacute;dulo_Proyectos|DE:Modul_Projekte';
+
+llxHeader('', $title, $help_url);
 
 $form = new Form($db);
-
-<<<<<<< HEAD
-$userstatic=new User($db);
-=======
+$formproject = new FormProjets($db);
+$formfile = new FormFile($db);
+
+$userstatic = new User($db);
+
+// To verify role of users
+$userAccess = $object->restrictedProjectArea($user);
+
+$head = project_prepare_head($object);
+print dol_get_fiche_head($head, 'element', $langs->trans("Project"), -1, ($object->public ? 'projectpub' : 'project'));
+
+
+// Project card
+
 $linkback = '<a href="'.DOL_URL_ROOT.'/projet/list.php?restore_lastsearch_values=1">'.$langs->trans("BackToList").'</a>';
 
 $morehtmlref = '<div class="refidno">';
@@ -229,183 +226,1366 @@
 	$objectsListId = $object->getProjectsAuthorizedForUser($user, 0, 0);
 	$object->next_prev_filter = " te.rowid IN (".$db->sanitize(count($objectsListId) ?join(',', array_keys($objectsListId)) : '0').")";
 }
->>>>>>> 50df8424
-
-$project = new Project($db);
-$project->fetch($_GET["id"],$_GET["ref"]);
-$project->societe->fetch($project->societe->id);
-
-// To verify role of users
-$userAccess = $project->restrictedProjectArea($user);
-
-$head=project_prepare_head($project);
-dol_fiche_head($head, 'element', $langs->trans("Project"),0,'project');
-
-
-print '<table class="border" width="100%">';
-
-print '<tr><td width="30%">'.$langs->trans("Ref").'</td><td>';
-print $form->showrefnav($project,'ref','',1,'ref','ref');
+
+dol_banner_tab($object, 'ref', $linkback, 1, 'ref', 'ref', $morehtmlref);
+
+
+print '<div class="fichecenter">';
+print '<div class="fichehalfleft">';
+print '<div class="underbanner clearboth"></div>';
+
+print '<table class="border tableforfield centpercent">';
+
+// Usage
+if (!empty($conf->global->PROJECT_USE_OPPORTUNITIES) || empty($conf->global->PROJECT_HIDE_TASKS) || !empty($conf->eventorganization->enabled)) {
+	print '<tr><td class="tdtop">';
+	print $langs->trans("Usage");
+	print '</td>';
+	print '<td>';
+	if (!empty($conf->global->PROJECT_USE_OPPORTUNITIES)) {
+		print '<input type="checkbox" disabled name="usage_opportunity"'.(GETPOSTISSET('usage_opportunity') ? (GETPOST('usage_opportunity', 'alpha') != '' ? ' checked="checked"' : '') : ($object->usage_opportunity ? ' checked="checked"' : '')).'"> ';
+		$htmltext = $langs->trans("ProjectFollowOpportunity");
+		print $form->textwithpicto($langs->trans("ProjectFollowOpportunity"), $htmltext);
+		print '<br>';
+	}
+	if (empty($conf->global->PROJECT_HIDE_TASKS)) {
+		print '<input type="checkbox" disabled name="usage_task"'.(GETPOSTISSET('usage_task') ? (GETPOST('usage_task', 'alpha') != '' ? ' checked="checked"' : '') : ($object->usage_task ? ' checked="checked"' : '')).'"> ';
+		$htmltext = $langs->trans("ProjectFollowTasks");
+		print $form->textwithpicto($langs->trans("ProjectFollowTasks"), $htmltext);
+		print '<br>';
+	}
+	if (empty($conf->global->PROJECT_HIDE_TASKS) && !empty($conf->global->PROJECT_BILL_TIME_SPENT)) {
+		print '<input type="checkbox" disabled name="usage_bill_time"'.(GETPOSTISSET('usage_bill_time') ? (GETPOST('usage_bill_time', 'alpha') != '' ? ' checked="checked"' : '') : ($object->usage_bill_time ? ' checked="checked"' : '')).'"> ';
+		$htmltext = $langs->trans("ProjectBillTimeDescription");
+		print $form->textwithpicto($langs->trans("BillTime"), $htmltext);
+		print '<br>';
+	}
+	if (!empty($conf->eventorganization->enabled)) {
+		print '<input type="checkbox" disabled name="usage_organize_event"'.(GETPOSTISSET('usage_organize_event') ? (GETPOST('usage_organize_event', 'alpha') != '' ? ' checked="checked"' : '') : ($object->usage_organize_event ? ' checked="checked"' : '')).'"> ';
+		$htmltext = $langs->trans("EventOrganizationDescriptionLong");
+		print $form->textwithpicto($langs->trans("ManageOrganizeEvent"), $htmltext);
+	}
+	print '</td></tr>';
+}
+
+// Visibility
+print '<tr><td class="titlefield">'.$langs->trans("Visibility").'</td><td>';
+if ($object->public) {
+	print $langs->trans('SharedProject');
+} else {
+	print $langs->trans('PrivateProject');
+}
 print '</td></tr>';
 
-print '<tr><td>'.$langs->trans("Label").'</td><td>'.$project->title.'</td></tr>';
-
-print '<tr><td>'.$langs->trans("Company").'</td><td>';
-if (! empty($project->societe->id)) print $project->societe->getNomUrl(1);
-else print '&nbsp;';
+if (!empty($conf->global->PROJECT_USE_OPPORTUNITIES)) {
+	// Opportunity status
+	print '<tr><td>'.$langs->trans("OpportunityStatus").'</td><td>';
+	$code = dol_getIdFromCode($db, $object->opp_status, 'c_lead_status', 'rowid', 'code');
+	if ($code) {
+		print $langs->trans("OppStatus".$code);
+	}
+	print '</td></tr>';
+
+	// Opportunity percent
+	print '<tr><td>'.$langs->trans("OpportunityProbability").'</td><td>';
+	if (strcmp($object->opp_percent, '')) {
+		print price($object->opp_percent, '', $langs, 1, 0).' %';
+	}
+	print '</td></tr>';
+
+	// Opportunity Amount
+	print '<tr><td>'.$langs->trans("OpportunityAmount").'</td><td>';
+	if (strcmp($object->opp_amount, '')) {
+		print price($object->opp_amount, '', $langs, 1, 0, 0, $conf->currency);
+	}
+	print '</td></tr>';
+}
+
+// Date start - end
+print '<tr><td>'.$langs->trans("DateStart").' - '.$langs->trans("DateEnd").'</td><td>';
+$start = dol_print_date($object->date_start, 'day');
+print ($start ? $start : '?');
+$end = dol_print_date($object->date_end, 'day');
+print ' - ';
+print ($end ? $end : '?');
+if ($object->hasDelay()) {
+	print img_warning("Late");
+}
 print '</td></tr>';
 
-// Visibility
-print '<tr><td>'.$langs->trans("Visibility").'</td><td>';
-if ($project->public) print $langs->trans('SharedProject');
-else print $langs->trans('PrivateProject');
+// Budget
+print '<tr><td>'.$langs->trans("Budget").'</td><td>';
+if (strcmp($object->budget_amount, '')) {
+	print price($object->budget_amount, '', $langs, 1, 0, 0, $conf->currency);
+}
 print '</td></tr>';
 
-// Statut
-print '<tr><td>'.$langs->trans("Status").'</td><td>'.$project->getLibStatut(4).'</td></tr>';
+// Other attributes
+$cols = 2;
+include DOL_DOCUMENT_ROOT.'/core/tpl/extrafields_view.tpl.php';
 
 print '</table>';
 
 print '</div>';
-
+print '<div class="fichehalfright">';
+print '<div class="underbanner clearboth"></div>';
+
+print '<table class="border tableforfield centpercent">';
+
+// Description
+print '<td class="titlefield tdtop">'.$langs->trans("Description").'</td><td>';
+print nl2br($object->description);
+print '</td></tr>';
+
+// Categories
+if ($conf->categorie->enabled) {
+	print '<tr><td class="valignmiddle">'.$langs->trans("Categories").'</td><td>';
+	print $form->showCategories($object->id, Categorie::TYPE_PROJECT, 1);
+	print "</td></tr>";
+}
+
+print '</table>';
+
+print '</div>';
+print '</div>';
+
+print '<div class="clearboth"></div>';
+
+print dol_get_fiche_end();
+
+print '<br>';
 
 /*
- * Factures
+ * Referers types
  */
 
-$listofreferent=array(
+$listofreferent = array(
+'entrepot'=>array(
+	'name'=>"Warehouse",
+	'title'=>"ListWarehouseAssociatedProject",
+	'class'=>'Entrepot',
+	'table'=>'entrepot',
+	'datefieldname'=>'date_entrepot',
+	'urlnew'=>DOL_URL_ROOT.'/product/stock/card.php?action=create&projectid='.$id,
+	'lang'=>'entrepot',
+	'buttonnew'=>'AddWarehouse',
+	'project_field'=>'fk_project',
+	'testnew'=>$user->rights->stock->creer,
+	'test'=>$conf->stock->enabled && $user->rights->stock->lire),
 'propal'=>array(
+	'name'=>"Proposals",
 	'title'=>"ListProposalsAssociatedProject",
 	'class'=>'Propal',
-	'test'=>$conf->propal->enabled),
+	'table'=>'propal',
+	'datefieldname'=>'datep',
+	'urlnew'=>DOL_URL_ROOT.'/comm/propal/card.php?action=create&origin=project&originid='.$id.'&socid='.$socid,
+	'lang'=>'propal',
+	'buttonnew'=>'AddProp',
+	'testnew'=>$user->rights->propal->creer,
+	'test'=>$conf->propal->enabled && $user->rights->propale->lire),
 'order'=>array(
+	'name'=>"CustomersOrders",
 	'title'=>"ListOrdersAssociatedProject",
 	'class'=>'Commande',
-	'test'=>$conf->commande->enabled),
+	'table'=>'commande',
+	'datefieldname'=>'date_commande',
+	'urlnew'=>DOL_URL_ROOT.'/commande/card.php?action=create&projectid='.$id.'&socid='.$socid,
+	'lang'=>'orders',
+	'buttonnew'=>'CreateOrder',
+	'testnew'=>$user->rights->commande->creer,
+	'test'=>$conf->commande->enabled && $user->rights->commande->lire),
 'invoice'=>array(
+	'name'=>"CustomersInvoices",
 	'title'=>"ListInvoicesAssociatedProject",
 	'class'=>'Facture',
-	'test'=>$conf->facture->enabled),
+	'margin'=>'add',
+	'table'=>'facture',
+	'datefieldname'=>'datef',
+	'urlnew'=>DOL_URL_ROOT.'/compta/facture/card.php?action=create&projectid='.$id.'&socid='.$socid,
+	'lang'=>'bills',
+	'buttonnew'=>'CreateBill',
+	'testnew'=>$user->rights->facture->creer,
+	'test'=>$conf->facture->enabled && $user->rights->facture->lire),
 'invoice_predefined'=>array(
+	'name'=>"PredefinedInvoices",
 	'title'=>"ListPredefinedInvoicesAssociatedProject",
 	'class'=>'FactureRec',
-	'test'=>$conf->facture->enabled),
+	'table'=>'facture_rec',
+	'datefieldname'=>'datec',
+	'urlnew'=>DOL_URL_ROOT.'/compta/facture/card.php?action=create&projectid='.$id.'&socid='.$socid,
+	'lang'=>'bills',
+	'buttonnew'=>'CreateBill',
+	'testnew'=>$user->rights->facture->creer,
+	'test'=>$conf->facture->enabled && $user->rights->facture->lire),
+'proposal_supplier'=>array(
+	'name'=>"SuppliersProposals",
+	'title'=>"ListSupplierProposalsAssociatedProject",
+	'class'=>'SupplierProposal',
+	'table'=>'supplier_proposal',
+	'datefieldname'=>'date_valid',
+	'urlnew'=>DOL_URL_ROOT.'/supplier_proposal/card.php?action=create&projectid='.$id, // No socid parameter here, the socid is often the customer and we create a supplier object
+	'lang'=>'supplier_proposal',
+	'buttonnew'=>'AddSupplierProposal',
+	'testnew'=>$user->rights->supplier_proposal->creer,
+	'test'=>$conf->supplier_proposal->enabled && $user->rights->supplier_proposal->lire),
 'order_supplier'=>array(
+	'name'=>"SuppliersOrders",
 	'title'=>"ListSupplierOrdersAssociatedProject",
 	'class'=>'CommandeFournisseur',
-	'test'=>$conf->fournisseur->enabled),
+	'table'=>'commande_fournisseur',
+	'datefieldname'=>'date_commande',
+	'urlnew'=>DOL_URL_ROOT.'/fourn/commande/card.php?action=create&projectid='.$id, // No socid parameter here, the socid is often the customer and we create a supplier object
+	'lang'=>'suppliers',
+	'buttonnew'=>'AddSupplierOrder',
+	'testnew'=>($user->rights->fournisseur->commande->creer || $user->rights->supplier_order->creer),
+	'test'=>$conf->supplier_order->enabled && ($user->rights->fournisseur->commande->lire || $user->rights->supplier_order->lire)),
 'invoice_supplier'=>array(
+	'name'=>"BillsSuppliers",
 	'title'=>"ListSupplierInvoicesAssociatedProject",
 	'class'=>'FactureFournisseur',
-	'test'=>$conf->fournisseur->enabled),
+	'margin'=>'minus',
+	'table'=>'facture_fourn',
+	'datefieldname'=>'datef',
+	'urlnew'=>DOL_URL_ROOT.'/fourn/facture/card.php?action=create&projectid='.$id, // No socid parameter here, the socid is often the customer and we create a supplier object
+	'lang'=>'suppliers',
+	'buttonnew'=>'AddSupplierInvoice',
+	'testnew'=>($user->rights->fournisseur->facture->creer || $user->rights->supplier_invoice->creer),
+	'test'=>$conf->supplier_invoice->enabled && ($user->rights->fournisseur->facture->lire || $user->rights->supplier_invoice->lire)),
 'contract'=>array(
+	'name'=>"Contracts",
 	'title'=>"ListContractAssociatedProject",
 	'class'=>'Contrat',
-	'test'=>$conf->contrat->enabled),
+	'table'=>'contrat',
+	'datefieldname'=>'date_contrat',
+	'urlnew'=>DOL_URL_ROOT.'/contrat/card.php?action=create&projectid='.$id.'&socid='.$socid,
+	'lang'=>'contracts',
+	'buttonnew'=>'AddContract',
+	'testnew'=>$user->rights->contrat->creer,
+	'test'=>$conf->contrat->enabled && $user->rights->contrat->lire),
+'intervention'=>array(
+	'name'=>"Interventions",
+	'title'=>"ListFichinterAssociatedProject",
+	'class'=>'Fichinter',
+	'table'=>'fichinter',
+	'datefieldname'=>'date_valid',
+	'disableamount'=>0,
+	'margin'=>'minus',
+	'urlnew'=>DOL_URL_ROOT.'/fichinter/card.php?action=create&origin=project&originid='.$id.'&socid='.$socid,
+	'lang'=>'interventions',
+	'buttonnew'=>'AddIntervention',
+	'testnew'=>$user->rights->ficheinter->creer,
+	'test'=>$conf->ficheinter->enabled && $user->rights->ficheinter->lire),
+'shipping'=>array(
+	'name'=>"Shippings",
+	'title'=>"ListShippingAssociatedProject",
+	'class'=>'Expedition',
+	'table'=>'expedition',
+	'datefieldname'=>'date_valid',
+	'urlnew'=>DOL_URL_ROOT.'/expedition/card.php?action=create&origin=project&originid='.$id.'&socid='.$socid,
+	'lang'=>'sendings',
+	'buttonnew'=>'CreateShipment',
+	'testnew'=>0,
+	'test'=>$conf->expedition->enabled && $user->rights->expedition->lire),
+'mrp'=>array(
+	'name'=>"MO",
+	'title'=>"ListMOAssociatedProject",
+	'class'=>'Mo',
+	'table'=>'mrp_mo',
+	'datefieldname'=>'date_valid',
+	'urlnew'=>DOL_URL_ROOT.'/mrp/mo_card.php?action=create&origin=project&originid='.$id.'&socid='.$socid,
+	'lang'=>'mrp',
+	'buttonnew'=>'CreateMO',
+	'testnew'=>'$user->rights->mrp->write',
+	'project_field'=>'fk_project',
+	'test'=>$conf->mrp->enabled && $user->rights->mrp->read),
+'trip'=>array(
+	'name'=>"TripsAndExpenses",
+	'title'=>"ListExpenseReportsAssociatedProject",
+	'class'=>'Deplacement',
+	'table'=>'deplacement',
+	'datefieldname'=>'dated',
+	'margin'=>'minus',
+	'disableamount'=>1,
+	'urlnew'=>DOL_URL_ROOT.'/deplacement/card.php?action=create&projectid='.$id.'&socid='.$socid,
+	'lang'=>'trips',
+	'buttonnew'=>'AddTrip',
+	'testnew'=>$user->rights->deplacement->creer,
+	'test'=>$conf->deplacement->enabled && $user->rights->deplacement->lire),
+'expensereport'=>array(
+	'name'=>"ExpenseReports",
+	'title'=>"ListExpenseReportsAssociatedProject",
+	'class'=>'ExpenseReportLine',
+	'table'=>'expensereport_det',
+	'datefieldname'=>'date',
+	'margin'=>'minus',
+	'disableamount'=>0,
+	'urlnew'=>DOL_URL_ROOT.'/expensereport/card.php?action=create&projectid='.$id.'&socid='.$socid,
+	'lang'=>'trips',
+	'buttonnew'=>'AddTrip',
+	'testnew'=>$user->rights->expensereport->creer,
+	'test'=>$conf->expensereport->enabled && $user->rights->expensereport->lire),
+'donation'=>array(
+	'name'=>"Donation",
+	'title'=>"ListDonationsAssociatedProject",
+	'class'=>'Don',
+	'margin'=>'add',
+	'table'=>'don',
+	'datefieldname'=>'datedon',
+	'disableamount'=>0,
+	'urlnew'=>DOL_URL_ROOT.'/don/card.php?action=create&projectid='.$id.'&socid='.$socid,
+	'lang'=>'donations',
+	'buttonnew'=>'AddDonation',
+	'testnew'=>$user->rights->don->creer,
+	'test'=>$conf->don->enabled && $user->rights->don->lire),
+'loan'=>array(
+	'name'=>"Loan",
+	'title'=>"ListLoanAssociatedProject",
+	'class'=>'Loan',
+	'margin'=>'add',
+	'table'=>'loan',
+	'datefieldname'=>'datestart',
+	'disableamount'=>0,
+	'urlnew'=>DOL_URL_ROOT.'/loan/card.php?action=create&projectid='.$id.'&socid='.$socid,
+	'lang'=>'loan',
+	'buttonnew'=>'AddLoan',
+	'testnew'=>$user->rights->loan->write,
+	'test'=>$conf->loan->enabled && $user->rights->loan->read),
+'chargesociales'=>array(
+	'name'=>"SocialContribution",
+	'title'=>"ListSocialContributionAssociatedProject",
+	'class'=>'ChargeSociales',
+	'margin'=>'minus',
+	'table'=>'chargesociales',
+	'datefieldname'=>'date_ech',
+	'disableamount'=>0,
+	'urlnew'=>DOL_URL_ROOT.'/compta/sociales/card.php?action=create&projectid='.$id,
+	'lang'=>'compta',
+	'buttonnew'=>'AddSocialContribution',
+	'testnew'=>$user->rights->tax->charges->lire,
+	'test'=>$conf->tax->enabled && $user->rights->tax->charges->lire),
+'project_task'=>array(
+	'name'=>"TaskTimeSpent",
+	'title'=>"ListTaskTimeUserProject",
+	'class'=>'Task',
+	'margin'=>'minus',
+	'table'=>'projet_task',
+	'datefieldname'=>'task_date',
+	'disableamount'=>0,
+	'urlnew'=>DOL_URL_ROOT.'/projet/tasks/time.php?withproject=1&action=createtime&projectid='.$id,
+	'buttonnew'=>'AddTimeSpent',
+	'testnew'=>$user->rights->projet->creer,
+	'test'=>($conf->projet->enabled && $user->rights->projet->lire && empty($conf->global->PROJECT_HIDE_TASKS))),
+'stock_mouvement'=>array(
+	'name'=>"MouvementStockAssociated",
+	'title'=>"ListMouvementStockProject",
+	'class'=>'MouvementStock',
+	'margin'=>'minus',
+	'table'=>'stock_mouvement',
+	'datefieldname'=>'datem',
+	'disableamount'=>0,
+	'test'=>($conf->stock->enabled && $user->rights->stock->mouvement->lire && !empty($conf->global->STOCK_MOVEMENT_INTO_PROJECT_OVERVIEW))),
+'salaries'=>array(
+	'name'=>"Salaries",
+	'title'=>"ListSalariesAssociatedProject",
+	'class'=>'Salary',
+	'table'=>'payment_salary',
+	'datefieldname'=>'datev',
+	'margin'=>'minus',
+	'disableamount'=>0,
+	'urlnew'=>DOL_URL_ROOT.'/salaries/card.php?action=create&projectid='.$id,
+	'lang'=>'salaries',
+	'buttonnew'=>'AddSalaryPayment',
+	'testnew'=>$user->rights->salaries->write,
+	'test'=>$conf->salaries->enabled && $user->rights->salaries->read),
+'variouspayment'=>array(
+	'name'=>"VariousPayments",
+	'title'=>"ListVariousPaymentsAssociatedProject",
+	'class'=>'PaymentVarious',
+	'table'=>'payment_various',
+	'datefieldname'=>'datev',
+	'margin'=>'minus',
+	'disableamount'=>0,
+	'urlnew'=>DOL_URL_ROOT.'/compta/bank/various_payment/card.php?action=create&projectid='.$id,
+	'lang'=>'banks',
+	'buttonnew'=>'AddVariousPayment',
+	'testnew'=>$user->rights->banque->modifier,
+	'test'=>$conf->banque->enabled && $user->rights->banque->lire && empty($conf->global->BANK_USE_OLD_VARIOUS_PAYMENT)),
+/* No need for this, available on dedicated tab "Agenda/Events"
 'agenda'=>array(
+	'name'=>"Agenda",
 	'title'=>"ListActionsAssociatedProject",
 	'class'=>'ActionComm',
-    'disableamount'=>1,
-	'test'=>$conf->agenda->enabled)
+	'table'=>'actioncomm',
+	'datefieldname'=>'datep',
+	'disableamount'=>1,
+	'urlnew'=>DOL_URL_ROOT.'/comm/action/card.php?action=create&projectid='.$id.'&socid='.$socid,
+	'lang'=>'agenda',
+	'buttonnew'=>'AddEvent',
+	'testnew'=>$user->rights->agenda->myactions->create,
+	'test'=>$conf->agenda->enabled && $user->rights->agenda->myactions->read),
+*/
 );
 
-foreach ($listofreferent as $key => $value)
-{
-	$title=$value['title'];
-	$class=$value['class'];
-	$qualified=$value['test'];
-	if ($qualified)
-	{
-		print '<br>';
-
-		print_titre($langs->trans($title));
-		print '<table class="noborder" width="100%">';
+// Change rules for profit/benefit calculation
+if (!empty($conf->global->PROJECT_ELEMENTS_FOR_PLUS_MARGIN)) {
+	foreach ($listofreferent as $key => $element) {
+		if ($listofreferent[$key]['margin'] == 'add') {
+			unset($listofreferent[$key]['margin']);
+		}
+	}
+	$newelementforplusmargin = explode(',', $conf->global->PROJECT_ELEMENTS_FOR_PLUS_MARGIN);
+	foreach ($newelementforplusmargin as $value) {
+		$listofreferent[trim($value)]['margin'] = 'add';
+	}
+}
+if (!empty($conf->global->PROJECT_ELEMENTS_FOR_MINUS_MARGIN)) {
+	foreach ($listofreferent as $key => $element) {
+		if ($listofreferent[$key]['margin'] == 'minus') {
+			unset($listofreferent[$key]['margin']);
+		}
+	}
+	$newelementforminusmargin = explode(',', $conf->global->PROJECT_ELEMENTS_FOR_MINUS_MARGIN);
+	foreach ($newelementforminusmargin as $value) {
+		$listofreferent[trim($value)]['margin'] = 'minus';
+	}
+}
+
+
+
+$parameters = array('listofreferent'=>$listofreferent);
+$resHook = $hookmanager->executeHooks('completeListOfReferent', $parameters, $object, $action);
+
+if (!empty($hookmanager->resArray)) {
+	$listofreferent = array_merge($listofreferent, $hookmanager->resArray);
+}
+
+if ($action == "addelement") {
+	$tablename = GETPOST("tablename");
+	$elementselectid = GETPOST("elementselect");
+	$result = $object->update_element($tablename, $elementselectid);
+	if ($result < 0) {
+		setEventMessages($object->error, $object->errors, 'errors');
+	}
+} elseif ($action == "unlink") {
+	$tablename = GETPOST("tablename", "aZ09");
+	$projectField = GETPOSTISSET('projectfield') ? GETPOST('projectfield', 'aZ09') : 'fk_projet';
+	$elementselectid = GETPOST("elementselect", "int");
+
+	$result = $object->remove_element($tablename, $elementselectid, $projectField);
+	if ($result < 0) {
+		setEventMessages($object->error, $object->errors, 'errors');
+	}
+}
+
+$elementuser = new User($db);
+
+
+
+$showdatefilter = 0;
+// Show the filter on date on top of element list
+if (!$showdatefilter) {
+	print '<div class="center centpercent">';
+	print '<form action="'.$_SERVER["PHP_SELF"].'?id='.$object->id.'" method="POST">';
+	print '<input type="hidden" name="token" value="'.newToken().'">';
+	print '<input type="hidden" name="tablename" value="'.$tablename.'">';
+	print '<input type="hidden" name="action" value="view">';
+	print '<div class="inline-block">';
+	print $form->selectDate($dates, 'dates', 0, 0, 1, '', 1, 0, 0, '', '', '', '', 1, '', $langs->trans("From"));
+	print '</div>';
+	print '<div class="inline-block">';
+	print $form->selectDate($datee, 'datee', 0, 0, 1, '', 1, 0, 0, '', '', '', '', 1, '', $langs->trans("to"));
+	print '</div>';
+	print '<div class="inline-block">';
+	print '<input type="submit" name="refresh" value="'.$langs->trans("Refresh").'" class="button">';
+	print '</div>';
+	print '</form>';
+	print '</div>';
+
+	$showdatefilter++;
+}
+
+
+
+// Show balance for whole project
+
+$langs->loadLangs(array("suppliers", "bills", "orders", "proposals", "margins"));
+
+if (!empty($conf->stock->enabled)) {
+	$langs->load('stocks');
+}
+
+print load_fiche_titre($langs->trans("Profit"), '', 'title_accountancy');
+
+print '<table class="noborder centpercent">';
+print '<tr class="liste_titre">';
+print '<td class="left" width="200">';
+$tooltiponprofit = $langs->trans("ProfitIsCalculatedWith")."<br>\n";
+$tooltiponprofitplus = $tooltiponprofitminus = '';
+foreach ($listofreferent as $key => $value) {
+	$name = $langs->trans($value['name']);
+	$qualified = $value['test'];
+	$margin = $value['margin'];
+	if ($qualified && isset($margin)) {		// If this element must be included into profit calculation ($margin is 'minus' or 'add')
+		if ($margin == 'add') {
+			$tooltiponprofitplus .= ' &gt; '.$name." (+)<br>\n";
+		}
+		if ($margin == 'minus') {
+			$tooltiponprofitminus .= ' &gt; '.$name." (-)<br>\n";
+		}
+	}
+}
+$tooltiponprofit .= $tooltiponprofitplus;
+$tooltiponprofit .= $tooltiponprofitminus;
+print $form->textwithpicto($langs->trans("Element"), $tooltiponprofit);
+print '</td>';
+print '<td class="right" width="100">'.$langs->trans("Number").'</td>';
+print '<td class="right" width="100">'.$langs->trans("AmountHT").'</td>';
+print '<td class="right" width="100">'.$langs->trans("AmountTTC").'</td>';
+print '</tr>';
+
+$total_revenue_ht = 0;
+$balance_ht = 0;
+$balance_ttc = 0;
+
+foreach ($listofreferent as $key => $value) {
+	$parameters = array(
+		'total_revenue_ht' =>& $total_revenue_ht,
+		'balance_ht' =>& $balance_ht,
+		'balance_ttc' =>& $balance_ttc,
+		'key' => $key,
+		'value' =>& $value,
+		'dates' => $dates,
+		'datee' => $datee
+	);
+	$reshook = $hookmanager->executeHooks('printOverviewProfit', $parameters, $object, $action); // Note that $action and $object may have been modified by hook
+	if ($reshook < 0) {
+		setEventMessages($hookmanager->error, $hookmanager->errors, 'errors');
+	} elseif ($reshook > 0) {
+		print $hookmanager->resPrint;
+		continue;
+	}
+
+	$name = $langs->trans($value['name']);
+	$title = $value['title'];
+	$classname = $value['class'];
+	$tablename = $value['table'];
+	$datefieldname = $value['datefieldname'];
+	$qualified = $value['test'];
+	$margin = $value['margin'];
+	$project_field = $value['project_field'];
+	if ($qualified && isset($margin)) {		// If this element must be included into profit calculation ($margin is 'minus' or 'add')
+		$element = new $classname($db);
+
+		$elementarray = $object->get_element_list($key, $tablename, $datefieldname, $dates, $datee, !empty($project_field) ? $project_field : 'fk_projet');
+
+		if (is_array($elementarray) && count($elementarray) > 0) {
+			$total_ht = 0;
+			$total_ttc = 0;
+
+			$num = count($elementarray);
+			for ($i = 0; $i < $num; $i++) {
+				$tmp = explode('_', $elementarray[$i]);
+				$idofelement = $tmp[0];
+				$idofelementuser = $tmp[1];
+
+				$element->fetch($idofelement);
+				if ($idofelementuser) {
+					$elementuser->fetch($idofelementuser);
+				}
+
+				// Define if record must be used for total or not
+				$qualifiedfortotal = true;
+				if ($key == 'invoice') {
+					if (!empty($element->close_code) && $element->close_code == 'replaced') {
+						$qualifiedfortotal = false; // Replacement invoice, do not include into total
+					}
+					if (!empty($conf->global->FACTURE_DEPOSITS_ARE_JUST_PAYMENTS) && $element->type == Facture::TYPE_DEPOSIT) {
+						$qualifiedfortotal = false; // If hidden option to use deposits as payment (deprecated, not recommended to use this), deposits are not included
+					}
+				}
+				if ($key == 'propal') {
+					if ($element->status != Propal::STATUS_SIGNED && $element->status != Propal::STATUS_BILLED) {
+						$qualifiedfortotal = false; // Only signed proposal must not be included in total
+					}
+				}
+
+				if ($tablename != 'expensereport_det' && method_exists($element, 'fetch_thirdparty')) {
+					$element->fetch_thirdparty();
+				}
+
+				// Define $total_ht_by_line
+				if ($tablename == 'don' || $tablename == 'chargesociales' || $tablename == 'payment_various' || $tablename == 'payment_salary') {
+					$total_ht_by_line = $element->amount;
+				} elseif ($tablename == 'fichinter') {
+					$total_ht_by_line = $element->getAmount();
+				} elseif ($tablename == 'stock_mouvement') {
+					$total_ht_by_line = $element->price * abs($element->qty);
+				} elseif ($tablename == 'projet_task') {
+					if ($idofelementuser) {
+						$tmp = $element->getSumOfAmount($elementuser, $dates, $datee);
+						$total_ht_by_line = price2num($tmp['amount'], 'MT');
+					} else {
+						$tmp = $element->getSumOfAmount('', $dates, $datee);
+						$total_ht_by_line = price2num($tmp['amount'], 'MT');
+					}
+				} elseif ($key == 'loan') {
+					if ((empty($dates) && empty($datee)) || (intval($dates) <= $element->datestart && intval($datee) >= $element->dateend)) {
+						// Get total loan
+						$total_ht_by_line = -$element->capital;
+					} else {
+						// Get loan schedule according to date filter
+						$total_ht_by_line = 0;
+						$loanScheduleStatic = new LoanSchedule($element->db);
+						$loanScheduleStatic->fetchAll($element->id);
+						if (!empty($loanScheduleStatic->lines)) {
+							foreach ($loanScheduleStatic->lines as $loanSchedule) {
+								/**
+								 * @var $loanSchedule LoanSchedule
+								 */
+								if (($loanSchedule->datep >= $dates && $loanSchedule->datep <= $datee) // dates filter is defined
+									|| !empty($dates) && empty($datee) && $loanSchedule->datep >= $dates && $loanSchedule->datep <= dol_now()
+									|| empty($dates) && !empty($datee) && $loanSchedule->datep <= $datee
+								) {
+									$total_ht_by_line -= $loanSchedule->amount_capital;
+								}
+							}
+						}
+					}
+				} else {
+					$total_ht_by_line = $element->total_ht;
+				}
+
+				// Define $total_ttc_by_line
+				if ($tablename == 'don' || $tablename == 'chargesociales' || $tablename == 'payment_various' || $tablename == 'payment_salary') {
+					$total_ttc_by_line = $element->amount;
+				} elseif ($tablename == 'fichinter') {
+					$total_ttc_by_line = $element->getAmount();
+				} elseif ($tablename == 'stock_mouvement') {
+					$total_ttc_by_line = $element->price * abs($element->qty);
+				} elseif ($tablename == 'projet_task') {
+					$defaultvat = get_default_tva($mysoc, $mysoc);
+					$total_ttc_by_line = price2num($total_ht_by_line * (1 + ($defaultvat / 100)), 'MT');
+				} elseif ($key == 'loan') {
+						$total_ttc_by_line = $total_ht_by_line; // For loan there is actually no taxe managed in Dolibarr
+				} else {
+					$total_ttc_by_line = $element->total_ttc;
+				}
+
+				// Change sign of $total_ht_by_line and $total_ttc_by_line for some cases
+				if ($tablename == 'payment_various') {
+					if ($element->sens == 1) {
+						$total_ht_by_line = -$total_ht_by_line;
+						$total_ttc_by_line = -$total_ttc_by_line;
+					}
+				}
+
+				// Add total if we have to
+				if ($qualifiedfortotal)	{
+					$total_ht = $total_ht + $total_ht_by_line;
+					$total_ttc = $total_ttc + $total_ttc_by_line;
+				}
+			}
+
+			// Each element with at least one line is output
+			$qualifiedforfinalprofit = true;
+			if ($key == 'intervention' && empty($conf->global->PROJECT_INCLUDE_INTERVENTION_AMOUNT_IN_PROFIT)) {
+				$qualifiedforfinalprofit = false;
+			}
+			//var_dump($key.' '.$qualifiedforfinalprofit);
+
+			// Calculate margin
+			if ($qualifiedforfinalprofit) {
+				if ($margin == 'add') {
+					$total_revenue_ht += $total_ht;
+				}
+
+				if ($margin != "add") {	// Revert sign
+					$total_ht = -$total_ht;
+					$total_ttc = -$total_ttc;
+				}
+
+				$balance_ht += $total_ht;
+				$balance_ttc += $total_ttc;
+			}
+
+			print '<tr class="oddeven">';
+			// Module
+			print '<td class="left">'.$name.'</td>';
+			// Nb
+			print '<td class="right">'.$i.'</td>';
+			// Amount HT
+			print '<td class="right">';
+			if ($key == 'intervention' && !$qualifiedforfinalprofit) {
+				print '<span class="opacitymedium">'.$form->textwithpicto($langs->trans("NA"), $langs->trans("AmountOfInteventionNotIncludedByDefault")).'</span>';
+			} else {
+				print price($total_ht);
+				if ($key == 'propal') {
+					print '<span class="opacitymedium">'.$form->textwithpicto('', $langs->trans("SignedOnly")).'</span>';
+				}
+			}
+			print '</td>';
+			// Amount TTC
+			print '<td class="right">';
+			if ($key == 'intervention' && !$qualifiedforfinalprofit) {
+				print '<span class="opacitymedium">'.$form->textwithpicto($langs->trans("NA"), $langs->trans("AmountOfInteventionNotIncludedByDefault")).'</span>';
+			} else {
+				print price($total_ttc);
+				if ($key == 'propal') {
+					print '<span class="opacitymedium">'.$form->textwithpicto('', $langs->trans("SignedOnly")).'</span>';
+				}
+			}
+			print '</td>';
+			print '</tr>';
+		}
+	}
+}
+// and the final balance
+print '<tr class="liste_total">';
+print '<td class="right" colspan="2">'.$langs->trans("Profit").'</td>';
+print '<td class="right">'.price(price2num($balance_ht, 'MT')).'</td>';
+print '<td class="right">'.price(price2num($balance_ttc, 'MT')).'</td>';
+print '</tr>';
+
+// and the margin (profit / revenues)
+if ($total_revenue_ht) {
+	print '<tr class="liste_total">';
+	print '<td class="right" colspan="2">'.$langs->trans("Margin").'</td>';
+	print '<td class="right">'.round(100 * $balance_ht / $total_revenue_ht, 1).'%</td>';
+	print '<td class="right"></td>';
+	print '</tr>';
+}
+
+print "</table>";
+
+
+print '<br><br>';
+print '<br>';
+
+
+
+// Detail
+foreach ($listofreferent as $key => $value) {
+	$parameters = array(
+		'key' => $key,
+		'value' =>& $value,
+		'dates' => $dates,
+		'datee' => $datee
+	);
+	$reshook = $hookmanager->executeHooks('printOverviewDetail', $parameters, $object, $action); // Note that $action and $object may have been modified by hook
+	if ($reshook < 0) {
+		setEventMessages($hookmanager->error, $hookmanager->errors, 'errors');
+	} elseif ($reshook > 0) {
+		print $hookmanager->resPrint;
+		continue;
+	}
+
+	$title = $value['title'];
+	$classname = $value['class'];
+	$tablename = $value['table'];
+	$datefieldname = $value['datefieldname'];
+	$qualified = $value['test'];
+	$langtoload = $value['lang'];
+	$urlnew = $value['urlnew'];
+	$buttonnew = $value['buttonnew'];
+	$testnew = $value['testnew'];
+	$project_field = $value['project_field'];
+
+	$exclude_select_element = array('payment_various');
+	if (!empty($value['exclude_select_element'])) {
+		$exclude_select_element[] = $value['exclude_select_element'];
+	}
+
+	if ($qualified) {
+		// If we want the project task array to have details of users
+		//if ($key == 'project_task') $key = 'project_task_time';
+
+		if ($langtoload) {
+			$langs->load($langtoload);
+		}
+
+		$element = new $classname($db);
+
+		$addform = '';
+
+		$idtofilterthirdparty = 0;
+		$array_of_element_linkable_with_different_thirdparty = array('facture_fourn', 'commande_fournisseur');
+		if (!in_array($tablename, $array_of_element_linkable_with_different_thirdparty)) {
+			$idtofilterthirdparty = $object->thirdparty->id;
+			if (!empty($conf->global->PROJECT_OTHER_THIRDPARTY_ID_TO_ADD_ELEMENTS)) {
+				$idtofilterthirdparty .= ','.$conf->global->PROJECT_OTHER_THIRDPARTY_ID_TO_ADD_ELEMENTS;
+			}
+		}
+
+		if (empty($conf->global->PROJECT_LINK_ON_OVERWIEW_DISABLED) && $idtofilterthirdparty && !in_array($tablename, $exclude_select_element)) {
+			$selectList = $formproject->select_element($tablename, $idtofilterthirdparty, 'minwidth300 minwidth75imp', -2, !empty($project_field) ? $project_field : 'fk_projet');
+			if ($selectList < 0) {
+				setEventMessages($formproject->error, $formproject->errors, 'errors');
+			} elseif ($selectList) {
+				// Define form with the combo list of elements to link
+				$addform .= '<div class="inline-block valignmiddle">';
+				$addform .= '<form action="'.$_SERVER["PHP_SELF"].'?id='.$object->id.'" method="post">';
+				$addform .= '<input type="hidden" name="token" value="'.newToken().'">';
+				$addform .= '<input type="hidden" name="tablename" value="'.$tablename.'">';
+				$addform .= '<input type="hidden" name="action" value="addelement">';
+				$addform .= '<input type="hidden" name="datesrfc" value="'.dol_print_date($dates, 'dayhourrfc').'">';
+				$addform .= '<input type="hidden" name="dateerfc" value="'.dol_print_date($datee, 'dayhourrfc').'">';
+				$addform .= '<table><tr><td><span class="hideonsmartphone opacitymedium">'.$langs->trans("SelectElement").'</span></td>';
+				$addform .= '<td>'.$selectList.'</td>';
+				$addform .= '<td><input type="submit" class="button smallpaddingimp" value="'.dol_escape_htmltag($langs->trans("LinkToElementShort")).'"></td>';
+				$addform .= '</tr></table>';
+				$addform .= '</form>';
+				$addform .= '</div>';
+			}
+		}
+		if (empty($conf->global->PROJECT_CREATE_ON_OVERVIEW_DISABLED) && $urlnew) {
+			$addform .= '<div class="inline-block valignmiddle">';
+			if ($testnew) {
+				$addform .= '<a class="buttonxxx marginleftonly" href="'.$urlnew.'"><span class="valignmiddle text-plus-circle hideonsmartphone">'.($buttonnew ? $langs->trans($buttonnew) : $langs->trans("Create")).'</span><span class="fa fa-plus-circle valignmiddle paddingleft"></span></a>';
+			} elseif (empty($conf->global->MAIN_BUTTON_HIDE_UNAUTHORIZED)) {
+				$addform .= '<a class="buttonxxx buttonRefused" disabled="disabled" href="#"><span class="valignmiddle text-plus-circle hideonsmartphone">'.($buttonnew ? $langs->trans($buttonnew) : $langs->trans("Create")).'</span><span class="fa fa-plus-circle valignmiddle paddingleft"></span></a>';
+			}
+			$addform .= '<div>';
+		}
+
+		print load_fiche_titre($langs->trans($title), $addform, '');
+
+		print "\n".'<!-- Table for tablename = '.$tablename.' -->'."\n";
+		print '<div class="div-table-responsive">';
+		print '<table class="noborder centpercent">';
 
 		print '<tr class="liste_titre">';
-		print '<td width="150">'.$langs->trans("Ref").'</td>';
-		print '<td>'.$langs->trans("Date").'</td>';
-		if (empty($value['disableamount'])) print '<td align="right">'.$langs->trans("Amount").'</td>';
-		print '<td align="right" width="200">'.$langs->trans("Status").'</td>';
+		// Remove link column
+		print '<td style="width: 24px"></td>';
+		// Ref
+		print '<td'.(($tablename != 'actioncomm' && $tablename != 'projet_task') ? ' style="width: 200px"' : '').'>'.$langs->trans("Ref").'</td>';
+		// Date
+		print '<td'.(($tablename != 'actioncomm' && $tablename != 'projet_task') ? ' style="width: 200px"' : '').' class="center">';
+		if (in_array($tablename, array('projet_task'))) {
+			print $langs->trans("TimeSpent");
+		}
+		if (!in_array($tablename, array('projet_task'))) {
+			print $langs->trans("Date");
+		}
+		print '</td>';
+		// Thirdparty or user
+		print '<td>';
+		if (in_array($tablename, array('projet_task')) && $key == 'project_task') {
+			print ''; // if $key == 'project_task', we don't want details per user
+		} elseif (in_array($tablename, array('payment_various'))) {
+			print ''; // if $key == 'payment_various', we don't have any thirdparty
+		} elseif (in_array($tablename, array('expensereport_det', 'don', 'projet_task', 'stock_mouvement', 'payment_salary'))) {
+			print $langs->trans("User");
+		} else {
+			print $langs->trans("ThirdParty");
+		}
+		print '</td>';
+		// Duration of intervention
+		if ($tablename == 'fichinter') {
+			print '<td>';
+			print $langs->trans("TotalDuration");
+			$total_duration = 0;
+			print '</td>';
+		}
+		// Amount HT
+		//if (empty($value['disableamount']) && ! in_array($tablename, array('projet_task'))) print '<td class="right" width="120">'.$langs->trans("AmountHT").'</td>';
+		//elseif (empty($value['disableamount']) && in_array($tablename, array('projet_task'))) print '<td class="right" width="120">'.$langs->trans("Amount").'</td>';
+		if ($key == 'loan') {
+			print '<td class="right" width="120">'.$langs->trans("LoanCapital").'</td>';
+		} elseif (empty($value['disableamount'])) {
+			print '<td class="right" width="120">'.$langs->trans("AmountHT").'</td>';
+		} else {
+			print '<td width="120"></td>';
+		}
+		// Amount TTC
+		//if (empty($value['disableamount']) && ! in_array($tablename, array('projet_task'))) print '<td class="right" width="120">'.$langs->trans("AmountTTC").'</td>';
+		if ($key == 'loan') {
+			print '<td class="right" width="120">'.$langs->trans("RemainderToPay").'</td>';
+		} elseif (empty($value['disableamount'])) {
+			print '<td class="right" width="120">'.$langs->trans("AmountTTC").'</td>';
+		} else {
+			print '<td width="120"></td>';
+		}
+		// Status
+		if (in_array($tablename, array('projet_task'))) {
+			print '<td class="right" width="200">'.$langs->trans("ProgressDeclared").'</td>';
+		} else {
+			print '<td class="right" width="200">'.$langs->trans("Status").'</td>';
+		}
 		print '</tr>';
-		$elementarray = $project->get_element_list($key);
-		if (sizeof($elementarray)>0 && is_array($elementarray))
-		{
-			$var=true;
-			$total = 0;
-			for ($i = 0; $i<sizeof($elementarray);$i++)
-			{
-				$element = new $class($db);
-				$element->fetch($elementarray[$i]);
-
-				$var=!$var;
-				print "<tr $bc[$var]>";
+
+		$elementarray = $object->get_element_list($key, $tablename, $datefieldname, $dates, $datee, !empty($project_field) ? $project_field : 'fk_projet');
+		if (is_array($elementarray) && count($elementarray) > 0) {
+			$total_ht = 0;
+			$total_ttc = 0;
+
+			$total_ht_by_third = 0;
+			$total_ttc_by_third = 0;
+
+			$saved_third_id = 0;
+			$breakline = '';
+
+			if (canApplySubtotalOn($tablename)) {
+				// Sort
+				$elementarray = sortElementsByClientName($elementarray);
+			}
+
+			$num = count($elementarray);
+			for ($i = 0; $i < $num; $i++) {
+				$tmp = explode('_', $elementarray[$i]);
+				$idofelement = $tmp[0];
+				$idofelementuser = $tmp[1];
+
+				$element->fetch($idofelement);
+				if ($idofelementuser) {
+					$elementuser->fetch($idofelementuser);
+				}
+
+				// Special cases
+				if ($tablename != 'expensereport_det') {
+					if (method_exists($element, 'fetch_thirdparty')) {
+						$element->fetch_thirdparty();
+					}
+				} else {
+					$expensereport = new ExpenseReport($db);
+					$expensereport->fetch($element->fk_expensereport);
+				}
+
+				//print 'xxx'.$tablename.'yyy'.$classname;
+
+				if ($breakline && $saved_third_id != $element->thirdparty->id) {
+					print $breakline;
+
+					$saved_third_id = $element->thirdparty->id;
+					$breakline = '';
+
+					$total_ht_by_third = 0;
+					$total_ttc_by_third = 0;
+				}
+				$saved_third_id = $element->thirdparty->id;
+
+				$qualifiedfortotal = true;
+				if ($key == 'invoice') {
+					if (!empty($element->close_code) && $element->close_code == 'replaced') {
+						$qualifiedfortotal = false; // Replacement invoice, do not include into total
+					}
+				}
+
+				print '<tr class="oddeven">';
+
+				// Remove link
+				print '<td style="width: 24px">';
+				if ($tablename != 'projet_task' && $tablename != 'stock_mouvement') {
+					if (empty($conf->global->PROJECT_DISABLE_UNLINK_FROM_OVERVIEW) || $user->admin) {		// PROJECT_DISABLE_UNLINK_FROM_OVERVIEW is empty by defaut, so this test true
+						print '<a href="'.$_SERVER["PHP_SELF"].'?id='.$object->id.'&action=unlink&tablename='.$tablename.'&elementselect='.$element->id.($project_field ? '&projectfield='.$project_field : '').'" class="reposition">';
+						print img_picto($langs->trans('Unlink'), 'unlink');
+						print '</a>';
+					}
+				}
+				print "</td>\n";
 
 				// Ref
-				print "<td>";
-				print $element->getNomUrl(1);
+				print '<td class="left nowraponall">';
+				if ($tablename == 'expensereport_det') {
+					print $expensereport->getNomUrl(1);
+				} else {
+					// Show ref with link
+					if ($element instanceof Task) {
+						print $element->getNomUrl(1, 'withproject', 'time');
+						print ' - '.dol_trunc($element->label, 48);
+					} elseif ($key == 'loan') {
+						print $element->getNomUrl(1);
+						print ' - '.dol_trunc($element->label, 48);
+					} else {
+						print $element->getNomUrl(1);
+					}
+
+					$element_doc = $element->element;
+					$filename = dol_sanitizeFileName($element->ref);
+					$filedir = $conf->{$element_doc}->multidir_output[$element->entity].'/'.dol_sanitizeFileName($element->ref);
+
+					if ($element_doc === 'order_supplier') {
+						$element_doc = 'commande_fournisseur';
+						$filedir = $conf->fournisseur->commande->multidir_output[$element->entity].'/'.dol_sanitizeFileName($element->ref);
+					} elseif ($element_doc === 'invoice_supplier') {
+						$element_doc = 'facture_fournisseur';
+						$filename = get_exdir($element->id, 2, 0, 0, $element, 'product').dol_sanitizeFileName($element->ref);
+						$filedir = $conf->fournisseur->facture->multidir_output[$element->entity].'/'.get_exdir($element->id, 2, 0, 0, $element, 'invoice_supplier').dol_sanitizeFileName($element->ref);
+					}
+
+					print '<div class="inline-block valignmiddle">'.$formfile->getDocumentsLink($element_doc, $filename, $filedir).'</div>';
+
+					// Show supplier ref
+					if (!empty($element->ref_supplier)) {
+						print ' - '.$element->ref_supplier;
+					}
+					// Show customer ref
+					if (!empty($element->ref_customer)) {
+						print ' - '.$element->ref_customer;
+					}
+				}
 				print "</td>\n";
 
-				// Date
-				$date=$element->date;
-				if (empty($date)) $date=$element->datep;
-				if (empty($date)) $date=$element->date_contrat;
-				print '<td>'.dol_print_date($date,'day').'</td>';
-
-				// Amount
-				if (empty($value['disableamount'])) print '<td align="right">'.(isset($element->total_ht)?price($element->total_ht):'&nbsp;').'</td>';
+				// Date or TimeSpent
+				$date = ''; $total_time_by_line = null;
+				if ($tablename == 'expensereport_det') {
+					$date = $element->date; // No draft status on lines
+				} elseif ($tablename == 'stock_mouvement') {
+					$date = $element->datem;
+				} elseif ($tablename == 'payment_salary') {
+					$date = $element->datev;
+				} elseif ($tablename == 'payment_various') {
+					$date = $element->datev;
+				} elseif ($tablename == 'chargesociales') {
+					$date = $element->date_ech;
+				} elseif (!empty($element->status) || !empty($element->statut) || !empty($element->fk_status)) {
+					if ($tablename == 'don') {
+						$date = $element->datedon;
+					}
+					if ($tablename == 'commande_fournisseur' || $tablename == 'supplier_order') {
+						$date = ($element->date_commande ? $element->date_commande : $element->date_valid);
+					} elseif ($tablename == 'supplier_proposal') {
+						$date = $element->date_validation; // There is no other date for this
+					} elseif ($tablename == 'fichinter') {
+						$date = $element->datev; // There is no other date for this
+					} elseif ($tablename == 'projet_task') {
+						$date = ''; // We show no date. Showing date of beginning of task make user think it is date of time consumed
+					} else {
+						$date = $element->date; // invoice, ...
+						if (empty($date)) {
+							$date = $element->date_contrat;
+						}
+						if (empty($date)) {
+							$date = $element->datev;
+						}
+						if (empty($date) && !empty($datefieldname)) {
+							$date = $element->$datefieldname;
+						}
+					}
+				} elseif ($key == 'loan') {
+					$date = $element->datestart;
+				}
+
+				print '<td class="center">';
+				if ($tablename == 'actioncomm') {
+					print dol_print_date($element->datep, 'dayhour');
+					if ($element->datef && $element->datef > $element->datep) {
+						print " - ".dol_print_date($element->datef, 'dayhour');
+					}
+				} elseif (in_array($tablename, array('projet_task'))) {
+					$tmpprojtime = $element->getSumOfAmount($elementuser, $dates, $datee); // $element is a task. $elementuser may be empty
+					print '<a href="'.DOL_URL_ROOT.'/projet/tasks/time.php?id='.$idofelement.'&withproject=1">';
+					print convertSecondToTime($tmpprojtime['nbseconds'], 'allhourmin');
+					print '</a>';
+					$total_time_by_line = $tmpprojtime['nbseconds'];
+				} else {
+					print dol_print_date($date, 'day');
+				}
+				print '</td>';
+
+				// Third party or user
+				print '<td class="left">';
+				if (is_object($element->thirdparty)) {
+					print $element->thirdparty->getNomUrl(1, '', 48);
+				} elseif ($tablename == 'expensereport_det') {
+					$tmpuser = new User($db);
+					$tmpuser->fetch($expensereport->fk_user_author);
+					print $tmpuser->getNomUrl(1, '', 48);
+				} elseif ($tablename == 'payment_salary') {
+					$tmpuser = new User($db);
+					$tmpuser->fetch($element->fk_user);
+					print $tmpuser->getNomUrl(1, '', 48);
+				} elseif ($tablename == 'don' || $tablename == 'stock_mouvement') {
+					if ($element->fk_user_author > 0) {
+						$tmpuser2 = new User($db);
+						$tmpuser2->fetch($element->fk_user_author);
+						print $tmpuser2->getNomUrl(1, '', 48);
+					}
+				} elseif ($tablename == 'projet_task' && $key == 'project_task_time') {	// if $key == 'project_task', we don't want details per user
+					print $elementuser->getNomUrl(1);
+				}
+				print '</td>';
+
+				// Add duration and store it in counter for fichinter
+				if ($tablename == 'fichinter') {
+					print '<td>';
+					print convertSecondToTime($element->duration, 'all', $conf->global->MAIN_DURATION_OF_WORKDAY);
+					$total_duration += $element->duration;
+					print '</td>';
+				}
+
+				// Amount without tax
+				$warning = '';
+				if (empty($value['disableamount'])) {
+					$total_ht_by_line = null;
+					$othermessage = '';
+					if ($tablename == 'don' || $tablename == 'chargesociales' || $tablename == 'payment_various' || $tablename == 'payment_salary') {
+						$total_ht_by_line = $element->amount;
+					} elseif ($tablename == 'fichinter') {
+						$total_ht_by_line = $element->getAmount();
+					} elseif ($tablename == 'stock_mouvement') {
+						$total_ht_by_line = $element->price * abs($element->qty);
+					} elseif (in_array($tablename, array('projet_task'))) {
+						if (!empty($conf->salaries->enabled)) {
+							// TODO Permission to read daily rate to show value
+							$total_ht_by_line = price2num($tmpprojtime['amount'], 'MT');
+							if ($tmpprojtime['nblinesnull'] > 0) {
+								$langs->load("errors");
+								$warning = $langs->trans("WarningSomeLinesWithNullHourlyRate", $conf->currency);
+							}
+						} else {
+							$othermessage = $form->textwithpicto($langs->trans("NotAvailable"), $langs->trans("ModuleSalaryToDefineHourlyRateMustBeEnabled"));
+						}
+					} elseif ($key == 'loan') {
+						$total_ht_by_line = $element->capital;
+					} else {
+						$total_ht_by_line = $element->total_ht;
+					}
+
+					// Change sign of $total_ht_by_line and $total_ttc_by_line for some cases
+					if ($tablename == 'payment_various') {
+						if ($element->sens == 0) {
+							$total_ht_by_line = -$total_ht_by_line;
+						}
+					}
+
+					print '<td class="right">';
+					if ($othermessage) {
+						print $othermessage;
+					}
+					if (isset($total_ht_by_line)) {
+						if (!$qualifiedfortotal) {
+							print '<strike>';
+						}
+						print price($total_ht_by_line);
+						if (!$qualifiedfortotal) {
+							print '</strike>';
+						}
+					}
+					if ($warning) {
+						print ' '.img_warning($warning);
+					}
+					print '</td>';
+				} else {
+					print '<td></td>';
+				}
+
+				// Amount inc tax
+				if (empty($value['disableamount'])) {
+					$total_ttc_by_line = null;
+					if ($tablename == 'don' || $tablename == 'chargesociales' || $tablename == 'payment_various' || $tablename == 'payment_salary') {
+						$total_ttc_by_line = $element->amount;
+					} elseif ($tablename == 'fichinter') {
+						$total_ttc_by_line = $element->getAmount();
+					} elseif ($tablename == 'stock_mouvement') {
+						$total_ttc_by_line = $element->price * abs($element->qty);
+					} elseif ($tablename == 'projet_task') {
+						if (!empty($conf->salaries->enabled)) {
+							// TODO Permission to read daily rate
+							$defaultvat = get_default_tva($mysoc, $mysoc);
+							$total_ttc_by_line = price2num($total_ht_by_line * (1 + ($defaultvat / 100)), 'MT');
+						} else {
+							$othermessage = $form->textwithpicto($langs->trans("NotAvailable"), $langs->trans("ModuleSalaryToDefineHourlyRateMustBeEnabled"));
+						}
+					} elseif ($key == 'loan') {
+						$total_ttc_by_line = $element->capital - $element->getSumPayment();
+					} else {
+						$total_ttc_by_line = $element->total_ttc;
+					}
+
+					// Change sign of $total_ht_by_line and $total_ttc_by_line for some cases
+					if ($tablename == 'payment_various') {
+						if ($element->sens == 0) {
+							$total_ttc_by_line = -$total_ttc_by_line;
+						}
+					}
+
+					print '<td class="right">';
+					if ($othermessage) {
+						print $othermessage;
+					}
+					if (isset($total_ttc_by_line)) {
+						if (!$qualifiedfortotal) {
+							print '<strike>';
+						}
+						print price($total_ttc_by_line);
+						if (!$qualifiedfortotal) {
+							print '</strike>';
+						}
+					}
+					if ($warning) {
+						print ' '.img_warning($warning);
+					}
+					print '</td>';
+				} else {
+					print '<td></td>';
+				}
 
 				// Status
-				print '<td align="right">'.$element->getLibStatut(5).'</td>';
+				print '<td class="right">';
+				if ($tablename == 'expensereport_det') {
+					print $expensereport->getLibStatut(5);
+				} elseif ($element instanceof CommonInvoice) {
+					//This applies for Facture and FactureFournisseur
+					print $element->getLibStatut(5, $element->getSommePaiement());
+				} elseif ($element instanceof Task) {
+					if ($element->progress != '') {
+						print $element->progress.' %';
+					}
+				} elseif ($tablename == 'stock_mouvement') {
+					print $element->getLibStatut(3);
+				} else {
+					print $element->getLibStatut(5);
+				}
+				print '</td>';
 
 				print '</tr>';
 
-				$total = $total + $element->total_ht;
-			}
-
-			print '<tr class="liste_total"><td colspan="2">'.$langs->trans("Number").': '.$i.'</td>';
-			if (empty($value['disableamount'])) print '<td align="right" width="100">'.$langs->trans("TotalHT").' : '.price($total).'</td>';
+				if ($qualifiedfortotal) {
+					$total_ht = $total_ht + $total_ht_by_line;
+					$total_ttc = $total_ttc + $total_ttc_by_line;
+
+					$total_ht_by_third += $total_ht_by_line;
+					$total_ttc_by_third += $total_ttc_by_line;
+
+					$total_time = $total_time + $total_time_by_line;
+				}
+
+				if (canApplySubtotalOn($tablename)) {
+					$breakline = '<tr class="liste_total liste_sub_total">';
+					$breakline .= '<td colspan="2">';
+					$breakline .= '</td>';
+					$breakline .= '<td>';
+					$breakline .= '</td>';
+					$breakline .= '<td class="right">';
+					$breakline .= $langs->trans('SubTotal').' : ';
+					if (is_object($element->thirdparty)) {
+						$breakline .= $element->thirdparty->getNomUrl(0, '', 48);
+					}
+					$breakline .= '</td>';
+					$breakline .= '<td class="right">'.price($total_ht_by_third).'</td>';
+					$breakline .= '<td class="right">'.price($total_ttc_by_third).'</td>';
+					$breakline .= '<td></td>';
+					$breakline .= '</tr>';
+				}
+
+				//var_dump($element->thirdparty->name.' - '.$saved_third_id.' - '.$element->thirdparty->id);
+			}
+
+			if ($breakline) {
+				print $breakline;
+			}
+
+			// Total
+			$colspan = 4;
+			if (in_array($tablename, array('projet_task'))) {
+				$colspan = 2;
+			}
+			print '<tr class="liste_total"><td colspan="'.$colspan.'">'.$langs->trans("Number").': '.$i.'</td>';
+			if (in_array($tablename, array('projet_task'))) {
+				print '<td class="center">';
+				print convertSecondToTime($total_time, 'allhourmin');
+				print '</td>';
+				print '<td>';
+				print '</td>';
+			}
+			//if (empty($value['disableamount']) && ! in_array($tablename, array('projet_task'))) print '<td class="right" width="100">'.$langs->trans("TotalHT").' : '.price($total_ht).'</td>';
+			//elseif (empty($value['disableamount']) && in_array($tablename, array('projet_task'))) print '<td class="right" width="100">'.$langs->trans("Total").' : '.price($total_ht).'</td>';
+						// If fichinter add the total_duration
+			if ($tablename == 'fichinter') {
+				print '<td class="left">'.convertSecondToTime($total_duration, 'all', $conf->global->MAIN_DURATION_OF_WORKDAY).'</td>';
+			}
+			print '<td class="right">';
+			if (empty($value['disableamount'])) {
+				if ($key == 'loan') {
+					print $langs->trans("Total").' '.$langs->trans("LoanCapital").' : '.price($total_ttc);
+				} elseif ($tablename != 'projet_task' || !empty($conf->salaries->enabled)) {
+					print ''.$langs->trans("TotalHT").' : '.price($total_ht);
+				}
+			}
+			print '</td>';
+			//if (empty($value['disableamount']) && ! in_array($tablename, array('projet_task'))) print '<td class="right" width="100">'.$langs->trans("TotalTTC").' : '.price($total_ttc).'</td>';
+			//elseif (empty($value['disableamount']) && in_array($tablename, array('projet_task'))) print '<td class="right" width="100"></td>';
+			print '<td class="right">';
+			if (empty($value['disableamount'])) {
+				if ($key == 'loan') {
+					print $langs->trans("Total").' '.$langs->trans("RemainderToPay").' : '.price($total_ttc);
+				} elseif ($tablename != 'projet_task' || !empty($conf->salaries->enabled)) {
+					print $langs->trans("TotalTTC").' : '.price($total_ttc);
+				}
+			}
+			print '</td>';
 			print '<td>&nbsp;</td>';
 			print '</tr>';
+		} else {
+			if (!is_array($elementarray)) {	// error
+				print $elementarray;
+			}
 		}
 		print "</table>";
-
-
-		/*
-		 * Barre d'action
-		 */
-		print '<div class="tabsAction">';
-
-		if ($project->societe->prospect || $project->societe->client)
-		{
-			if ($key == 'propal' && $conf->propal->enabled && $user->rights->propale->creer)
-			{
-				print '<a class="butAction" href="'.DOL_URL_ROOT.'/comm/addpropal.php?socid='.$project->societe->id.'&amp;action=create&amp;projetid='.$project->id.'">'.$langs->trans("AddProp").'</a>';
-			}
-			if ($key == 'order' && $conf->commande->enabled && $user->rights->commande->creer)
-			{
-				print '<a class="butAction" href="'.DOL_URL_ROOT.'/commande/fiche.php?socid='.$project->societe->id.'&amp;action=create&amp;projetid='.$project->id.'">'.$langs->trans("AddCustomerOrder").'</a>';
-			}
-			if ($key == 'invoice' && $conf->facture->enabled && $user->rights->facture->creer)
-			{
-				print '<a class="butAction" href="'.DOL_URL_ROOT.'/compta/facture.php?socid='.$project->societe->id.'&amp;action=create&amp;projetid='.$project->id.'">'.$langs->trans("AddCustomerInvoice").'</a>';
-			}
-		}
-		if ($project->societe->fournisseur)
-		{
-			if ($key == 'order_supplier' && $conf->fournisseur->enabled && $user->rights->fournisseur->commande->creer)
-			{
-				print '<a class="butAction" href="'.DOL_URL_ROOT.'/fourn/facture/fiche.php?socid='.$project->societe->id.'&amp;action=create&amp;projetid='.$project->id.'">'.$langs->trans("AddSupplierInvoice").'</a>';
-			}
-			if ($key == 'invoice_supplier' && $conf->fournisseur->enabled && $user->rights->fournisseur->facture->creer)
-			{
-				print '<a class="butAction" href="'.DOL_URL_ROOT.'/fourn/commande/fiche.php?socid='.$project->societe->id.'&amp;action=create&amp;projetid='.$project->id.'">'.$langs->trans("AddSupplierOrder").'</a>';
-			}
-		}
 		print '</div>';
-	}
-}
-
+		print "<br>\n";
+	}
+}
+
+// Enhance with select2
+if ($conf->use_javascript_ajax) {
+	include_once DOL_DOCUMENT_ROOT.'/core/lib/ajax.lib.php';
+	$comboenhancement = ajax_combobox('.elementselect');
+
+	print $comboenhancement;
+}
+
+// End of page
+llxFooter();
 $db->close();
 
-llxFooter('$Date$ - $Revision$');
-?>+
+
+/**
+ * Return if we should do a group by customer with sub-total
+ *
+ * @param 	string	$tablename		Name of table
+ * @return	boolean					True to tell to make a group by sub-total
+ */
+function canApplySubtotalOn($tablename)
+{
+	global $conf;
+
+	if (empty($conf->global->PROJECT_ADD_SUBTOTAL_LINES)) {
+		return false;
+	}
+	return in_array($tablename, array('facture_fourn', 'commande_fournisseur'));
+}
+
+/**
+ * sortElementsByClientName
+ *
+ * @param 	array		$elementarray	Element array
+ * @return	array						Element array sorted
+ */
+function sortElementsByClientName($elementarray)
+{
+	global $db, $classname;
+
+	$element = new $classname($db);
+
+	$clientname = array();
+	foreach ($elementarray as $key => $id) {	// id = id of object
+		if (empty($clientname[$id])) {
+			$element->fetch($id);
+			$element->fetch_thirdparty();
+
+			$clientname[$id] = $element->thirdparty->name;
+		}
+	}
+
+	//var_dump($clientname);
+	asort($clientname); // sort on name
+
+	$elementarray = array();
+	foreach ($clientname as $id => $name) {
+		$elementarray[] = $id;
+	}
+
+	return $elementarray;
+}